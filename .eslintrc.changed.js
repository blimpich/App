--- conflicted
+++ resolved
@@ -24,12 +24,6 @@
             files: [
                 'src/libs/actions/IOU.ts',
                 'src/libs/actions/Report.ts',
-<<<<<<< HEAD
-                'src/libs/actions/Task.ts',
-                'src/libs/TransactionUtils/index.ts',
-=======
-                'src/libs/OptionsListUtils.ts',
->>>>>>> 58343c73
                 'src/pages/home/ReportScreen.tsx',
                 'src/pages/workspace/WorkspaceInitialPage.tsx',
                 'src/pages/home/report/PureReportActionItem.tsx',
