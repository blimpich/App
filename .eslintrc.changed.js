module.exports = {
    plugins: ['@typescript-eslint', 'deprecation'],
    parser: '@typescript-eslint/parser',
    parserOptions: {
        project: './tsconfig.json',
    },
    rules: {
        'deprecation/deprecation': 'error',
        'rulesdir/no-default-id-values': 'error',
    },
    overrides: [
        {
            files: [
<<<<<<< HEAD
                'src/libs/ReportUtils.ts',
=======
                'src/libs/actions/IOU.ts',
>>>>>>> 84e51e24
                'src/libs/actions/Report.ts',
                'src/libs/actions/Task.ts',
                'src/libs/OptionsListUtils.ts',
                'src/libs/TransactionUtils/index.ts',
                'src/pages/home/ReportScreen.tsx',
                'src/pages/workspace/WorkspaceInitialPage.tsx',
                'src/pages/home/report/PureReportActionItem.tsx',
            ],
            rules: {
                'rulesdir/no-default-id-values': 'off',
            },
        },
    ],
};<|MERGE_RESOLUTION|>--- conflicted
+++ resolved
@@ -11,11 +11,6 @@
     overrides: [
         {
             files: [
-<<<<<<< HEAD
-                'src/libs/ReportUtils.ts',
-=======
-                'src/libs/actions/IOU.ts',
->>>>>>> 84e51e24
                 'src/libs/actions/Report.ts',
                 'src/libs/actions/Task.ts',
                 'src/libs/OptionsListUtils.ts',
