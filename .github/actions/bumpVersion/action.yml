--- conflicted
+++ resolved
@@ -4,15 +4,9 @@
     GITHUB_TOKEN:
         description: Auth token for Expensify.cash Github
         required: true
-<<<<<<< HEAD
     SEMVER_LEVEL:
         description: Semantic Versioning Level
         required: true
-=======
-outputs:
-    newVersion:
-        description: The new semver version of the application, updated in the JS and native layers.
->>>>>>> c41b439d
 runs:
     using: 'node12'
     main: './index.js'