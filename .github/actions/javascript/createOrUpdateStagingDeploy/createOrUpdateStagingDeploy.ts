import * as core from '@actions/core';
import format from 'date-fns/format';
import fs from 'fs';
import CONST from '@github/libs/CONST';
import GithubUtils from '@github/libs/GithubUtils';
import type {StagingDeployCashData} from '@github/libs/GithubUtils';
import GitUtils from '@github/libs/GitUtils';

type IssuesCreateResponse = Awaited<ReturnType<typeof GithubUtils.octokit.issues.create>>['data'];

<<<<<<< HEAD
type PackageJSON = {
=======
type PackageJson = {
>>>>>>> 77d380ce
    version: string;
};

async function run(): Promise<IssuesCreateResponse | void> {
    // Note: require('package.json').version does not work because ncc will resolve that to a plain string at compile time
<<<<<<< HEAD
    const packageJson: PackageJSON = JSON.parse(fs.readFileSync('package.json', 'utf8'));
=======
    const packageJson = JSON.parse(fs.readFileSync('package.json', 'utf8')) as PackageJson;
>>>>>>> 77d380ce
    const newVersionTag = packageJson.version;

    try {
        // Start by fetching the list of recent StagingDeployCash issues, along with the list of open deploy blockers
        const {data: recentDeployChecklists} = await GithubUtils.octokit.issues.listForRepo({
            log: console,
            owner: CONST.GITHUB_OWNER,
            repo: CONST.APP_REPO,
            labels: CONST.LABELS.STAGING_DEPLOY,
            state: 'all',
        });

        // Look at the state of the most recent StagingDeployCash,
        // if it is open then we'll update the existing one, otherwise, we'll create a new one.
        const mostRecentChecklist = recentDeployChecklists[0];
        const shouldCreateNewDeployChecklist = mostRecentChecklist.state !== 'open';
        const previousChecklist = shouldCreateNewDeployChecklist ? mostRecentChecklist : recentDeployChecklists[1];
        if (shouldCreateNewDeployChecklist) {
            console.log('Latest StagingDeployCash is closed, creating a new one.', mostRecentChecklist);
        } else {
            console.log('Latest StagingDeployCash is open, updating it instead of creating a new one.', 'Current:', mostRecentChecklist, 'Previous:', previousChecklist);
        }

        // Parse the data from the previous and current checklists into the format used to generate the checklist
        const previousChecklistData = GithubUtils.getStagingDeployCashData(previousChecklist);
        const currentChecklistData: StagingDeployCashData | undefined = shouldCreateNewDeployChecklist ? undefined : GithubUtils.getStagingDeployCashData(mostRecentChecklist);

        // Find the list of PRs merged between the current checklist and the previous checklist
        const mergedPRs = await GitUtils.getPullRequestsMergedBetween(previousChecklistData.tag ?? '', newVersionTag);

        // Next, we generate the checklist body
        let checklistBody = '';
        let checklistAssignees: string[] = [];
        if (shouldCreateNewDeployChecklist) {
            const stagingDeployCashBodyAndAssignees = await GithubUtils.generateStagingDeployCashBodyAndAssignees(
                newVersionTag,
                mergedPRs.map((value) => GithubUtils.getPullRequestURLFromNumber(value)),
            );
            if (stagingDeployCashBodyAndAssignees) {
                checklistBody = stagingDeployCashBodyAndAssignees.issueBody;
                checklistAssignees = stagingDeployCashBodyAndAssignees.issueAssignees.filter(Boolean) as string[];
            }
        } else {
            // Generate the updated PR list, preserving the previous state of `isVerified` for existing PRs
            const PRList = mergedPRs.map((prNum) => {
                const indexOfPRInCurrentChecklist = currentChecklistData?.PRList.findIndex((pr) => pr.number === prNum) ?? -1;
                const isVerified = indexOfPRInCurrentChecklist >= 0 ? currentChecklistData?.PRList[indexOfPRInCurrentChecklist].isVerified : false;
                return {
                    number: prNum,
                    url: GithubUtils.getPullRequestURLFromNumber(prNum),
                    isVerified,
                };
            });

            // Generate the deploy blocker list, preserving the previous state of `isResolved`
            const {data: openDeployBlockers} = await GithubUtils.octokit.issues.listForRepo({
                log: console,
                owner: CONST.GITHUB_OWNER,
                repo: CONST.APP_REPO,
                labels: CONST.LABELS.DEPLOY_BLOCKER,
            });

            // First, make sure we include all current deploy blockers
            const deployBlockers = openDeployBlockers.map((deployBlocker) => {
                const indexInCurrentChecklist = currentChecklistData?.deployBlockers.findIndex((item) => item.number === deployBlocker.number) ?? -1;
                const isResolved = indexInCurrentChecklist >= 0 ? currentChecklistData?.deployBlockers[indexInCurrentChecklist].isResolved : false;
                return {
                    number: deployBlocker.number,
                    url: deployBlocker.html_url,
                    isResolved,
                };
            });

            // Then make sure we include any demoted or closed blockers as well, and just check them off automatically
            currentChecklistData?.deployBlockers.forEach((deployBlocker) => {
                const isResolved = deployBlockers.findIndex((openBlocker) => openBlocker.number === deployBlocker.number) < 0;
                deployBlockers.push({
                    ...deployBlocker,
                    isResolved,
                });
            });

            const didVersionChange = newVersionTag !== currentChecklistData?.tag;
            const stagingDeployCashBodyAndAssignees = await GithubUtils.generateStagingDeployCashBodyAndAssignees(
                newVersionTag,
                PRList.map((pr) => pr.url),
                PRList.filter((pr) => pr.isVerified).map((pr) => pr.url),
                deployBlockers.map((blocker) => blocker.url),
                deployBlockers.filter((blocker) => blocker.isResolved).map((blocker) => blocker.url),
                currentChecklistData?.internalQAPRList.filter((pr) => pr.isResolved).map((pr) => pr.url),
                didVersionChange ? false : currentChecklistData.isTimingDashboardChecked,
                didVersionChange ? false : currentChecklistData.isFirebaseChecked,
                didVersionChange ? false : currentChecklistData.isGHStatusChecked,
            );
            if (stagingDeployCashBodyAndAssignees) {
                checklistBody = stagingDeployCashBodyAndAssignees.issueBody;
                checklistAssignees = stagingDeployCashBodyAndAssignees.issueAssignees.filter(Boolean) as string[];
            }
        }

        // Finally, create or update the checklist
        const defaultPayload = {
            owner: CONST.GITHUB_OWNER,
            repo: CONST.APP_REPO,
            body: checklistBody,
        };

        if (shouldCreateNewDeployChecklist) {
            const {data: newChecklist} = await GithubUtils.octokit.issues.create({
                ...defaultPayload,
                title: `Deploy Checklist: New Expensify ${format(new Date(), CONST.DATE_FORMAT_STRING)}`,
                labels: [CONST.LABELS.STAGING_DEPLOY],
                assignees: [CONST.APPLAUSE_BOT as string].concat(checklistAssignees),
            });
            console.log(`Successfully created new StagingDeployCash! 🎉 ${newChecklist.html_url}`);
            return newChecklist;
        }

        const {data: updatedChecklist} = await GithubUtils.octokit.issues.update({
            ...defaultPayload,
            // eslint-disable-next-line @typescript-eslint/naming-convention
            issue_number: currentChecklistData?.number ?? 0,
        });
        console.log(`Successfully updated StagingDeployCash! 🎉 ${updatedChecklist.html_url}`);
        return updatedChecklist;
    } catch (err: unknown) {
        console.error('An unknown error occurred!', err);
        core.setFailed(err as Error);
    }
}

if (require.main === module) {
    run();
}

export default run;<|MERGE_RESOLUTION|>--- conflicted
+++ resolved
@@ -8,21 +8,13 @@
 
 type IssuesCreateResponse = Awaited<ReturnType<typeof GithubUtils.octokit.issues.create>>['data'];
 
-<<<<<<< HEAD
-type PackageJSON = {
-=======
 type PackageJson = {
->>>>>>> 77d380ce
     version: string;
 };
 
 async function run(): Promise<IssuesCreateResponse | void> {
     // Note: require('package.json').version does not work because ncc will resolve that to a plain string at compile time
-<<<<<<< HEAD
-    const packageJson: PackageJSON = JSON.parse(fs.readFileSync('package.json', 'utf8'));
-=======
     const packageJson = JSON.parse(fs.readFileSync('package.json', 'utf8')) as PackageJson;
->>>>>>> 77d380ce
     const newVersionTag = packageJson.version;
 
     try {
