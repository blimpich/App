const core = require('@actions/core');
const github = require('@actions/github');
const GithubUtils = require('../../libs/GithubUtils');

const prList = JSON.parse(core.getInput('PR_LIST', {required: true}));
const isProd = JSON.parse(
    core.getInput('IS_PRODUCTION_DEPLOY', {required: true}),
);
<<<<<<< HEAD
const version = core.getInput('VERSION', {required: true});
=======
const version = JSON.parse(core.getInput('DEPLOY_VERSION', {required: true}));
>>>>>>> 86420dee
const token = core.getInput('GITHUB_TOKEN', {required: true});
const octokit = github.getOctokit(token);
const githubUtils = new GithubUtils(octokit);

/**
 * Return a nicely formatted message for the table based on the result of the GitHub action job
 *
 * @param {string} platformResult
 * @returns {string}
 */
function getDeployTableMessage(platformResult) {
    switch (platformResult) {
        case 'success':
            return `${platformResult} ✅`;
        case 'cancelled':
            return `${platformResult} 🔪`;
        case 'skipped':
            return `${platformResult} 🚫`;
        case 'failure':
        default:
            return `${platformResult} ❌`;
    }
}

const androidResult = getDeployTableMessage(core.getInput('ANDROID', {required: true}));
const desktopResult = getDeployTableMessage(core.getInput('DESKTOP', {required: true}));
const iOSResult = getDeployTableMessage(core.getInput('IOS', {required: true}));
const webResult = getDeployTableMessage(core.getInput('WEB', {required: true}));

const workflowURL = `${process.env.GITHUB_SERVER_URL}/${process.env.GITHUB_REPOSITORY}`
    + `/actions/runs/${process.env.GITHUB_RUN_ID}`;

let message = `🚀 [Deployed](${workflowURL}) to ${isProd ? 'production' : 'staging'} in version: ${version}🚀`;
message += `\n\n platform | result \n ---|--- \n🤖 android 🤖|${androidResult} \n🖥 desktop 🖥|${desktopResult}`;
message += `\n🍎 iOS 🍎|${iOSResult} \n🕸 web 🕸|${webResult}`;

/**
 * Create comment on each pull request
 */
prList.forEach((pr) => {
    githubUtils.createComment(github.context.repo.repo, pr, message, octokit)
        .then(() => {
            console.log(`Comment created on #${pr} successfully 🎉`);
        })
        .catch((err) => {
            console.log(`Unable to write comment on #${pr} 😞`);
            core.setFailed(err.message);
        });
});<|MERGE_RESOLUTION|>--- conflicted
+++ resolved
@@ -6,11 +6,7 @@
 const isProd = JSON.parse(
     core.getInput('IS_PRODUCTION_DEPLOY', {required: true}),
 );
-<<<<<<< HEAD
-const version = core.getInput('VERSION', {required: true});
-=======
-const version = JSON.parse(core.getInput('DEPLOY_VERSION', {required: true}));
->>>>>>> 86420dee
+const version = core.getInput('DEPLOY_VERSION', {required: true});
 const token = core.getInput('GITHUB_TOKEN', {required: true});
 const octokit = github.getOctokit(token);
 const githubUtils = new GithubUtils(octokit);
