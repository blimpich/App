--- conflicted
+++ resolved
@@ -262,11 +262,7 @@
                             pull_number: pr.number,
                         });
                         // eslint-disable-next-line no-param-reassign
-<<<<<<< HEAD
                         map[pr.html_url] = prData.merged_by.login;
-=======
-                        map[pr.html_url] = _.compact(_.pluck(pr.assignees, 'login'));
->>>>>>> 00315b1b
                         return map;
                     },
                     {},
