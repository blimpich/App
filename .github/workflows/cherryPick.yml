name: Cherry-pick a pull request

on:
  workflow_dispatch:
    inputs:
      PULL_REQUEST_URL:
        description: The full URL of the E/App or E/Mobile-Expensify pull request to cherry-pick
        required: true
      TARGET:
        description: CP to staging or production?
        required: true
        type: choice
        options:
          - staging
          - production
        default: staging

jobs:
  createNewVersion:
    uses: ./.github/workflows/createNewVersion.yml
    secrets: inherit
    with:
      # In order to submit a new build for production review, it must have a higher PATCH version than the previously-submitted build
      SEMVER_LEVEL: ${{ inputs.TARGET == 'staging' && 'BUILD' || 'PATCH' }}

  cherryPick:
    needs: createNewVersion
    runs-on: ubuntu-latest
    steps:
      - name: Extract PR information
        id: getPRInfo
        run: |
          echo "REPO_FULL_NAME=$(echo '${{ github.event.inputs.PULL_REQUEST_URL }}' | sed -E 's|https?://github.com/([^/]+/[^/]+)/pull/.*|\1|')" >> "$GITHUB_OUTPUT"
          echo "PR_NUMBER=$(echo '${{ github.event.inputs.PULL_REQUEST_URL }}' | sed -E 's|.*/pull/([0-9]+).*|\1|')" >> "$GITHUB_OUTPUT"

      - name: Verify repository
        run: |
          if [[ "${{ steps.getPRInfo.outputs.REPO_FULL_NAME }}" != ${{ github.repository }} ]] && [[ "${{ steps.getPRInfo.outputs.REPO_FULL_NAME }}" != "Expensify/Mobile-Expensify" ]]; then
            echo "::error::❌ Cherry picks are only supported for the Expensify/App and Expensify/Mobile-Expensify repositories. Found: ${{ steps.getPRInfo.outputs.REPO_FULL_NAME }}"
            exit 1
          fi

      - name: Set conflict branch name
        id: getBranchName
        run: echo "CONFLICT_BRANCH_NAME=cherry-pick-${{ inputs.TARGET }}-${{ steps.getPRInfo.outputs.PR_NUMBER }}-${{ github.run_id }}-${{ github.run_attempt }}" >> "$GITHUB_OUTPUT"

      - name: Checkout target branch with full history if cherry picking Mobile-Expensify
        if: ${{ steps.getPRInfo.outputs.REPO_FULL_NAME == 'Expensify/Mobile-Expensify' }}
        # v4
        uses: actions/checkout@8ade135a41bc03ea155e62e844d188df1ea18608
        with:
          ref: ${{ inputs.TARGET }}
          token: ${{ secrets.OS_BOTIFY_TOKEN }}
          submodules: true
          # Only fetch depth 0 for Mobile-Expensify, because it's a submodule and we need more history to cherry pick successfully
          fetch-depth: 0

<<<<<<< HEAD
      - name: Checkout target branch without full history if cherry picking App
        if: ${{ steps.getPRInfo.outputs.REPO_FULL_NAME == 'Expensify/App' }}
=======
      - name: Checkout staging branch without full history if cherry picking App
        if: ${{ steps.getPRInfo.outputs.REPO_FULL_NAME == github.repository }}
>>>>>>> 1d482887
        # v4
        uses: actions/checkout@8ade135a41bc03ea155e62e844d188df1ea18608
        with:
          ref: ${{ inputs.TARGET }}
          token: ${{ secrets.OS_BOTIFY_TOKEN }}
          submodules: true

      # This command is necessary to fetch any branch other than main in the submodule.
      # See https://github.com/actions/checkout/issues/1815#issuecomment-2777836442 for further context.
      - name: Enable branch-switching in submodules
        run: |
          git submodule foreach '\
            git config --add remote.origin.fetch "+refs/heads/staging:refs/remotes/origin/staging" && \
            git config --add remote.origin.fetch "+refs/heads/production:refs/remotes/origin/production"'

      - name: Set up git for OSBotify
        id: setupGitForOSBotify
        uses: Expensify/GitHub-Actions/setupGitForOSBotify@main
        with:
          OP_VAULT: ${{ vars.OP_VAULT }}
          OP_SERVICE_ACCOUNT_TOKEN: ${{ secrets.OP_SERVICE_ACCOUNT_TOKEN }}
          OS_BOTIFY_APP_ID: ${{ secrets.OS_BOTIFY_APP_ID }}
          OS_BOTIFY_PRIVATE_KEY: ${{ secrets.OS_BOTIFY_PRIVATE_KEY }}

      - name: Get previous app version
        id: getPreviousVersion
        uses: ./.github/actions/javascript/getPreviousVersion
        with:
          SEMVER_LEVEL: ${{ inputs.TARGET == 'staging' && 'PATCH' || 'MINOR' }}

      - name: Fetch history of relevant refs if cherry picking an App change
        if: ${{ steps.getPRInfo.outputs.REPO_FULL_NAME == github.repository }}
        run: |
          git fetch origin main ${{ inputs.TARGET }} --no-recurse-submodules --no-tags --shallow-exclude ${{ steps.getPreviousVersion.outputs.PREVIOUS_VERSION }}
          cd Mobile-Expensify
          git fetch origin main ${{ inputs.TARGET }} --no-recurse-submodules --no-tags --shallow-exclude ${{ steps.getPreviousVersion.outputs.PREVIOUS_VERSION }}

      - name: Get E/App version bump commit
        id: getVersionBumpCommit
        run: |
          git switch main
          VERSION_BUMP_COMMIT="$(git log -1 --format='%H' --author='OSBotify' --grep 'Update version to ${{ needs.createNewVersion.outputs.NEW_VERSION }}')"
          if [ -z "$VERSION_BUMP_COMMIT" ]; then
            echo "::error::❌ Could not find E/App version bump commit for ${{ needs.createNewVersion.outputs.NEW_VERSION }}"
            git log --oneline
          else
            echo "::notice::👀 Found E/App version bump commit $VERSION_BUMP_COMMIT"
          fi
          echo "VERSION_BUMP_SHA=$VERSION_BUMP_COMMIT" >> "$GITHUB_OUTPUT"

      - name: Get Mobile-Expensify version bump commit
        id: getMobileExpensifyVersionBumpCommit
        working-directory: Mobile-Expensify
        run: |
          git switch main
          VERSION_BUMP_COMMIT="$(git log -1 --format='%H' --author='OSBotify' --grep 'Update version to ${{ needs.createNewVersion.outputs.NEW_VERSION }}')"
          if [ -z "$VERSION_BUMP_COMMIT" ]; then
            echo "::error::❌ Could not find Mobile-Expensify version bump commit for ${{ needs.createNewVersion.outputs.NEW_VERSION }}"
            git log --oneline
          else
            echo "::notice::👀 Found Mobile-Expensify version bump commit $VERSION_BUMP_COMMIT"
          fi
          echo "VERSION_BUMP_SHA=$VERSION_BUMP_COMMIT" >> "$GITHUB_OUTPUT"

      - name: Get merge commit for pull request to CP
        id: getCPMergeCommit
        run: |
          read -r MERGE_COMMIT_SHA MERGE_ACTOR <<< "$(gh pr view ${{ github.event.inputs.PULL_REQUEST_URL }} --json mergeCommit,author --jq '"\(.mergeCommit.oid) \(.author.login)"')"
          echo "MERGE_COMMIT_SHA=$MERGE_COMMIT_SHA" >> "$GITHUB_OUTPUT"
          echo "MERGE_ACTOR=$MERGE_ACTOR" >> "$GITHUB_OUTPUT"
        env:
          GITHUB_TOKEN: ${{ secrets.OS_BOTIFY_TOKEN }}

      - name: Cherry-pick the Mobile-Expensify version bump to Mobile-Expensify target branch
        working-directory: Mobile-Expensify
        run: |
          git switch ${{ inputs.TARGET }}
          git cherry-pick -S -x --mainline 1 --strategy=recursive -Xtheirs ${{ steps.getMobileExpensifyVersionBumpCommit.outputs.VERSION_BUMP_SHA }}
          git commit --amend -m "$(git log -1 --pretty=%B)" -m "(cherry-picked to ${{ inputs.TARGET }} by ${{ github.actor }})"
          git push origin ${{ inputs.TARGET }}

      - name: Cherry-pick the E/App version-bump to target branch
        run: |
          git switch ${{ inputs.TARGET }}
          git cherry-pick -S -x --mainline 1 --strategy=recursive -Xtheirs ${{ steps.getVersionBumpCommit.outputs.VERSION_BUMP_SHA }}
          git commit --amend -m "$(git log -1 --pretty=%B)" -m "(cherry-picked to ${{ inputs.TARGET }} by ${{ github.actor }})"

      - name: Update the Mobile-Expensify submodule on E/App target branch
        run: |
          git add Mobile-Expensify
          git commit -m "Update Mobile-Expensify submodule version to ${{ needs.createNewVersion.outputs.NEW_VERSION }}"

      - name: Cherry-pick the merge commit of target PR
        id: cherryPick
        # If cherry picking a Mobile-Expensify change, we need to run the cherry pick in the Mobile-Expensify directory
        working-directory: ${{ steps.getPRInfo.outputs.REPO_FULL_NAME == 'Expensify/Mobile-Expensify' && 'Mobile-Expensify' || '.' }}
        run: |
          echo "Attempting to cherry-pick ${{ steps.getCPMergeCommit.outputs.MERGE_COMMIT_SHA }}"
          if git cherry-pick -S -x --mainline 1 ${{ steps.getCPMergeCommit.outputs.MERGE_COMMIT_SHA }}; then
            echo "🎉 No conflicts! CP was a success, PR can be automerged 🎉"
            echo "HAS_CONFLICTS=false" >> "$GITHUB_OUTPUT"
            git commit --amend -m "$(git log -1 --pretty=%B)" -m "(cherry-picked to ${{ inputs.TARGET }} by ${{ github.actor }})"
          else
            echo "😞 PR can't be automerged, there are merge conflicts in the following files:"
            git --no-pager diff --name-only --diff-filter=U
            git cherry-pick --abort
            echo "HAS_CONFLICTS=true" >> "$GITHUB_OUTPUT"
          fi

      - name: Push changes
        run: |
          if [[ ${{steps.cherryPick.outputs.HAS_CONFLICTS}} == 'true' ]]; then
            git checkout -b ${{ steps.getBranchName.outputs.CONFLICT_BRANCH_NAME }}
            git push --set-upstream origin ${{ steps.getBranchName.outputs.CONFLICT_BRANCH_NAME }}
          else
            if [[ "${{ steps.getPRInfo.outputs.REPO_FULL_NAME }}" == "Expensify/Mobile-Expensify" ]]; then
              # Push Mobile-Expensify changes first
              cd Mobile-Expensify
              git push origin ${{ inputs.TARGET }}
              cd ..
              
              # Update and commit the submodule reference in E/App
              git add Mobile-Expensify
              git commit -m "Update Mobile-Expensify submodule to include cherry-picked PR #${{ steps.getPRInfo.outputs.PR_NUMBER }}"
            fi
            
            # Push E/App changes
            git push origin ${{ inputs.TARGET }}
          fi

      - name: Create Pull Request to manually finish CP
        if: fromJSON(steps.cherryPick.outputs.HAS_CONFLICTS)
        id: createPullRequest
        run: |
          AUTHOR_CHECKLIST=$(sed -n '/### PR Author Checklist/,$p' .github/PULL_REQUEST_TEMPLATE.md)

          PR_DESCRIPTION=$(cat <<EOF
          🍒 Cherry pick ${{ github.event.inputs.PULL_REQUEST_URL }} to ${{ inputs.TARGET }} 🍒

          This PR had conflicts when we tried to cherry-pick it to ${{ inputs.TARGET }}. You'll need to manually perform the cherry-pick, using the following steps:

          \`\`\`bash
          git fetch
          git checkout ${{ steps.getBranchName.outputs.CONFLICT_BRANCH_NAME }}
          git cherry-pick -S -x --mainline 1 ${{ steps.getCPMergeCommit.outputs.MERGE_COMMIT_SHA }}
          \`\`\`

          Then manually resolve conflicts, and commit the change with \`git cherry-pick --continue\`. Lastly, please run:

          \`\`\`bash
          git commit --amend -m "\$(git log -1 --pretty=%B)" -m "(cherry-picked to ${{ inputs.TARGET }} by ${{ github.actor }})"
          \`\`\`

          This last part is important. It will help us keep track of who triggered this CP, and will ensure that version bumps are tracked correctly. Once all that's done, push your changes with \`git push origin ${{ steps.getBranchName.outputs.CONFLICT_BRANCH_NAME }}\`, and then open this PR for review.

          Note that you **must** test this PR, and both the author and reviewer checklist should be completed, just as if you were merging the PR to main.

          _Pro-tip:_ If this PR appears to have conflicts against the _${{ inputs.TARGET }}_ base, it means that the version on ${{ inputs.TARGET }} has been updated. The easiest thing to do if you see this is to close the PR and re-run the CP.

          $AUTHOR_CHECKLIST
          EOF
          )

          # Create PR
          gh pr create \
            --title "🍒 Cherry pick PR #${{ steps.getPRInfo.outputs.PR_NUMBER }} to ${{ inputs.TARGET }} 🍒" \
            --body "$PR_DESCRIPTION" \
            --label "Engineering,Hourly" \
            --base "${{ inputs.TARGET }}"
          sleep 5
        env:
          GITHUB_TOKEN: ${{ steps.setupGitForOSBotify.outputs.OS_BOTIFY_API_TOKEN }}

      - name: Add assignees to conflict PRs
        if: fromJSON(steps.cherryPick.outputs.HAS_CONFLICTS)
        run: |
          gh pr edit --add-assignee "${{ github.actor }},${{ steps.getCPMergeCommit.outputs.MERGE_ACTOR }}"
          ORIGINAL_PR_AUTHOR="$(gh pr view ${{ github.event.inputs.PULL_REQUEST_URL }} --json author --jq .author.login)"
          gh pr edit --add-assignee "$ORIGINAL_PR_AUTHOR"
        env:
          GITHUB_TOKEN: ${{ steps.setupGitForOSBotify.outputs.OS_BOTIFY_API_TOKEN }}
        # In cases when the original PR author is outside the org, the `gh pr edit` command will fail. But we don't want to fail the workflow in that case.
        continue-on-error: true

      - name: Label original PR with CP label
        run: gh pr edit ${{ github.event.inputs.PULL_REQUEST_URL }} --add-label ${{ inputs.TARGET == 'staging' && 'CP Staging' || 'CP Production' }}
        env:
          GITHUB_TOKEN: ${{ secrets.OS_BOTIFY_TOKEN }}

      - name: "Announces a CP failure in the #announce Slack room"
        # v3
        uses: 8398a7/action-slack@1750b5085f3ec60384090fb7c52965ef822e869e
        if: ${{ failure() }}
        with:
          status: custom
          custom_payload: |
            {
              channel: '#announce',
              attachments: [{
                color: "#DB4545",
                pretext: `<!subteam^S4TJJ3PSL>`,
                text: `💥 Failed to CP ${{ github.event.inputs.PULL_REQUEST_URL }} to ${{ inputs.TARGET }} 💥`,
              }]
            }
        env:
          GITHUB_TOKEN: ${{ github.token }}
          SLACK_WEBHOOK_URL: ${{ secrets.SLACK_WEBHOOK }}<|MERGE_RESOLUTION|>--- conflicted
+++ resolved
@@ -55,13 +55,8 @@
           # Only fetch depth 0 for Mobile-Expensify, because it's a submodule and we need more history to cherry pick successfully
           fetch-depth: 0
 
-<<<<<<< HEAD
       - name: Checkout target branch without full history if cherry picking App
-        if: ${{ steps.getPRInfo.outputs.REPO_FULL_NAME == 'Expensify/App' }}
-=======
-      - name: Checkout staging branch without full history if cherry picking App
         if: ${{ steps.getPRInfo.outputs.REPO_FULL_NAME == github.repository }}
->>>>>>> 1d482887
         # v4
         uses: actions/checkout@8ade135a41bc03ea155e62e844d188df1ea18608
         with:
