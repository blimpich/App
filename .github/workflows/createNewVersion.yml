--- conflicted
+++ resolved
@@ -45,11 +45,6 @@
     outputs:
       NEW_VERSION: ${{ steps.bumpVersion.outputs.NEW_VERSION }}
     steps:
-      - name: Validate actor
-        uses: ./.github/actions/composite/validateActor
-        with:
-          OS_BOTIFY_TOKEN: ${{ secrets.OS_BOTIFY_COMMIT_TOKEN }}
-
       - name: Run turnstyle
         uses: softprops/turnstyle@49108bdfa571e62371bd2c3094893c547ab3fc03
         with:
@@ -66,6 +61,11 @@
           # The OS_BOTIFY_COMMIT_TOKEN is a personal access token tied to osbotify
           # This is a workaround to allow pushes to a protected branch
           token: ${{ secrets.OS_BOTIFY_COMMIT_TOKEN }}
+
+      - name: Validate actor
+        uses: ./.github/actions/composite/validateActor
+        with:
+          OS_BOTIFY_TOKEN: ${{ secrets.OS_BOTIFY_COMMIT_TOKEN }}
 
       - name: Setup git for OSBotify
         uses: Expensify/GitHub-Actions/setupGitForOSBotify@main
@@ -95,34 +95,18 @@
             ./iOS/SmartScanExtension/Info.plist \
             ./iOS/NotificationServiceExtension/Info.plist
           git commit -m "Update version to ${{ steps.bumpVersion.outputs.NEW_VERSION }}"
-<<<<<<< HEAD
-          git push origin main || {
-            echo "Race condition! Mobile-Expensify main was updated while this workflow was running, so push failed. Fetching remote, rebasing, and retrying push once."
-
-            git fetch origin main --depth=1
-
-=======
           if ! git push origin main; then
             echo "Race condition! Mobile-Expensify main was updated while this workflow was running, so push failed. Fetching remote, rebasing, and retrying push once."
             git fetch origin main --depth=1
->>>>>>> 01b7bca6
             if ! git rebase origin/main; then
               echo "::error:: Rebase failed while retrying Mobile-Expensify push"
               exit 1
             fi
-<<<<<<< HEAD
-
-=======
->>>>>>> 01b7bca6
             if ! git push origin main; then
               echo "::error:: Mobile-Expensify change failed to push after rebase"
               exit 1
             fi
-<<<<<<< HEAD
-          }
-=======
           fi
->>>>>>> 01b7bca6
 
       - name: Commit new E/App version
         run: |
@@ -139,34 +123,18 @@
         run: |
           git add Mobile-Expensify
           git commit -m "Update Mobile-Expensify submodule version to ${{ steps.bumpVersion.outputs.NEW_VERSION }}"
-<<<<<<< HEAD
-          git push origin main || {
-            echo "Race condition! E/App main was updated while this workflow was running, so push failed. Fetching remote, rebasing, and retrying push once."
-
-            git fetch origin main --depth=1
-
-=======
           if ! git push origin main; then
             echo "Race condition! E/App main was updated while this workflow was running, so push failed. Fetching remote, rebasing, and retrying push once."
             git fetch origin main --depth=1
->>>>>>> 01b7bca6
             if ! git rebase origin/main; then
               echo "::error:: Rebase failed while retrying Mobile-Expensify push"
               exit 1
             fi
-<<<<<<< HEAD
-
-=======
->>>>>>> 01b7bca6
             if ! git push origin main; then
               echo "::error:: Mobile-Expensify change failed to push after rebase"
               exit 1
             fi
-<<<<<<< HEAD
-          }
-=======
           fi
->>>>>>> 01b7bca6
 
       - name: Announce failed workflow in Slack
         if: ${{ failure() }}
