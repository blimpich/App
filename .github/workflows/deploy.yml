name: Deploy code to staging or production

on:
  push:
    branches: [staging, production]

env:
  SHOULD_DEPLOY_PRODUCTION: ${{ github.ref == 'refs/heads/production' }}

concurrency:
  group: ${{ github.workflow }}-${{ github.ref }}
  cancel-in-progress: true

jobs:
  prep:
    runs-on: ubuntu-latest
    outputs:
      APP_VERSION: ${{ steps.getAppVersion.outputs.VERSION }}
    steps:
      - name: Checkout
        uses: actions/checkout@v4
        with:
          token: ${{ secrets.OS_BOTIFY_TOKEN }}

      - name: Validate actor
        id: validateActor
        uses: ./.github/actions/composite/validateActor
        with:
          OS_BOTIFY_TOKEN: ${{ secrets.OS_BOTIFY_COMMIT_TOKEN }}

      - name: Setup git for OSBotify
        uses: ./.github/actions/composite/setupGitForOSBotifyApp
        id: setupGitForOSBotify
        with:
          OP_SERVICE_ACCOUNT_TOKEN: ${{ secrets.OP_SERVICE_ACCOUNT_TOKEN }}
          OS_BOTIFY_APP_ID: ${{ secrets.OS_BOTIFY_APP_ID }}
          OS_BOTIFY_PRIVATE_KEY: ${{ secrets.OS_BOTIFY_PRIVATE_KEY }}

      - name: Get app version
        id: getAppVersion
        run: echo "VERSION=$(jq -r .version < package.json)" >> "$GITHUB_OUTPUT"

      - name: Create and push tag
        if: ${{ github.ref == 'refs/heads/staging' }}
        run: |
          git tag ${{ steps.getAppVersion.outputs.VERSION }}
          git push origin --tags

  # Note: we're updating the checklist before running the deploys and assuming that it will succeed on at least one platform
  deployChecklist:
    name: Create or update deploy checklist
    uses: ./.github/workflows/createDeployChecklist.yml
    if: ${{ github.ref == 'refs/heads/staging' }}
    needs: prep
    secrets: inherit

  buildAndroid:
    name: Build Android app
    uses: ./.github/workflows/buildAndroid.yml
    if: ${{ github.ref == 'refs/heads/staging' }}
    needs: prep
    secrets: inherit
    with:
      type: release
      ref: staging

  uploadAndroid:
    name: Upload Android build to Google Play Store
    needs: buildAndroid
    runs-on: ubuntu-latest
    steps:
      - name: Checkout
        uses: actions/checkout@v4

      - name: Setup Ruby
        uses: ruby/setup-ruby@v1.190.0
        with:
          bundler-cache: true

      - name: Download Android build artifacts
        uses: actions/download-artifact@v4
        with:
          path: /tmp/artifacts
          pattern: android-*-artifact
          merge-multiple: true

      - name: Install 1Password CLI
        uses: 1password/install-cli-action@v1

      - name: Load files from 1Password
        working-directory: android/app
        env:
          OP_SERVICE_ACCOUNT_TOKEN: ${{ secrets.OP_SERVICE_ACCOUNT_TOKEN }}
        run: op read "op://${{ vars.OP_VAULT }}/android-fastlane-json-key.json/android-fastlane-json-key.json" --force --out-file ./android-fastlane-json-key.json

      - name: Upload Android app to Google Play
        run: bundle exec fastlane android upload_google_play_internal
        env:
          aabPath: /tmp/artifacts/${{ needs.buildAndroid.outputs.AAB_FILE_NAME }}

      - name: Upload Android build to Browser Stack
        run: curl -u "$BROWSERSTACK" -X POST "https://api-cloud.browserstack.com/app-live/upload" -F "file=@/tmp/artifacts/${{ needs.buildAndroid.outputs.AAB_FILE_NAME }}"
        env:
          BROWSERSTACK: ${{ secrets.BROWSERSTACK }}

  android_hybrid:
    name: Build and deploy Android HybridApp
    needs: prep
    runs-on: ubuntu-latest-xl
    steps:
      - name: Checkout App and Mobile-Expensify repo
        uses: actions/checkout@v4
        with:
          submodules: true
          token: ${{ secrets.OS_BOTIFY_TOKEN }}
          # fetch-depth: 0 is required in order to fetch the correct submodule branch
          fetch-depth: 0

      - name: Update submodule to match main
        run: |
          git submodule update --init --remote

      - name: Configure MapBox SDK
        run: ./scripts/setup-mapbox-sdk.sh ${{ secrets.MAPBOX_SDK_DOWNLOAD_TOKEN }}

      - name: Setup Node
        id: setup-node
        uses: ./.github/actions/composite/setupNode
        with:
          IS_HYBRID_BUILD: 'true'

      - name: Run grunt build
        run: |
            cd Mobile-Expensify
            npm run grunt:build:shared

      - name: Setup Java
        uses: actions/setup-java@v4
        with:
          distribution: 'oracle'
          java-version: '17'

      - name: Setup Ruby
        uses: ruby/setup-ruby@v1.190.0
        with:
          bundler-cache: true

      - name: Install New Expensify Gems
        run: bundle install

      - name: Install 1Password CLI
        uses: 1password/install-cli-action@v1

      - name: Load files from 1Password
        env:
          OP_SERVICE_ACCOUNT_TOKEN: ${{ secrets.OP_SERVICE_ACCOUNT_TOKEN }}
        run: |
          op read "op://${{ vars.OP_VAULT }}/firebase.json/firebase.json" --force --out-file ./firebase.json
          op read "op://${{ vars.OP_VAULT }}/upload-key.keystore/upload-key.keystore" --force --out-file ./upload-key.keystore
          op read "op://${{ vars.OP_VAULT }}/android-fastlane-json-key.json/android-fastlane-json-key.json" --force --out-file ./android-fastlane-json-key.json

          # Copy the keystore to the Android directory for Fullstory
          cp ./upload-key.keystore Mobile-Expensify/Android 

      - name: Load Android upload keystore credentials from 1Password
        id: load-credentials
        uses: 1password/load-secrets-action@v2
        with:
          export-env: false
        env:
          OP_SERVICE_ACCOUNT_TOKEN: ${{ secrets.OP_SERVICE_ACCOUNT_TOKEN }}
          ANDROID_UPLOAD_KEYSTORE_PASSWORD: op://${{ vars.OP_VAULT }}/Repository-Secrets/ANDROID_UPLOAD_KEYSTORE_PASSWORD
          ANDROID_UPLOAD_KEYSTORE_ALIAS: op://${{ vars.OP_VAULT }}/Repository-Secrets/ANDROID_UPLOAD_KEYSTORE_ALIAS
          ANDROID_UPLOAD_KEY_PASSWORD: op://${{ vars.OP_VAULT }}/Repository-Secrets/ANDROID_UPLOAD_KEY_PASSWORD

      - name: Get Android native version
        id: getAndroidVersion
        run: echo "VERSION_CODE=$(grep -oP 'android:versionCode="\K[0-9]+' Mobile-Expensify/Android/AndroidManifest.xml)" >> "$GITHUB_OUTPUT"

      - name: Build Android app
        if: ${{ !fromJSON(env.SHOULD_DEPLOY_PRODUCTION) }}
        run: bundle exec fastlane android build_hybrid
        env:
          ANDROID_UPLOAD_KEYSTORE_PASSWORD: ${{ steps.load-credentials.outputs.ANDROID_UPLOAD_KEYSTORE_PASSWORD }}
          ANDROID_UPLOAD_KEYSTORE_ALIAS: ${{ steps.load-credentials.outputs.ANDROID_UPLOAD_KEYSTORE_ALIAS }}
          ANDROID_UPLOAD_KEY_PASSWORD: ${{ steps.load-credentials.outputs.ANDROID_UPLOAD_KEY_PASSWORD }}

      - name: Upload Android app to Google Play
        if: ${{ !fromJSON(env.SHOULD_DEPLOY_PRODUCTION) }}
        run: bundle exec fastlane android upload_google_play_internal_hybrid
        env:
          VERSION: ${{ steps.getAndroidVersion.outputs.VERSION_CODE }}

      - name: Get current Android rollout percentage
        if: ${{ fromJSON(env.SHOULD_DEPLOY_PRODUCTION) }}
        id: getAndroidRolloutPercentage
        uses: ./.github/actions/javascript/getAndroidRolloutPercentage
        with:
          GOOGLE_KEY_FILE: ./android-fastlane-json-key.json
          PACKAGE_NAME: org.me.mobiexpensifyg

      - name: Submit production build for Google Play review and a slow rollout
        if: ${{ fromJSON(env.SHOULD_DEPLOY_PRODUCTION) }}
        run: |
          # Complete the previous version rollout if the current rollout percentage is not -1 or 1
          if [[ ${{ steps.getAndroidRolloutPercentage.outputs.CURRENT_ROLLOUT_PERCENTAGE }} != '-1' && ${{ steps.getAndroidRolloutPercentage.outputs.CURRENT_ROLLOUT_PERCENTAGE }} != '1' ]]; then
              echo "Completing the previous version rollout"
              bundle exec fastlane android complete_hybrid_rollout
          else
              echo "Skipping the completion of the previous version rollout"
          fi

          # Submit the new version for review and slow rollout when it's approved
          bundle exec fastlane android upload_google_play_production_hybrid_rollout
        env:
          VERSION: ${{ steps.getAndroidVersion.outputs.VERSION_CODE }}

      - name: Upload Android build to Browser Stack
        if: ${{ !fromJSON(env.SHOULD_DEPLOY_PRODUCTION) }}
        run: curl -u "$BROWSERSTACK" -X POST "https://api-cloud.browserstack.com/app-live/upload" -F "file=@${{ env.aabPath }}"
        env:
          BROWSERSTACK: ${{ secrets.BROWSERSTACK }}

      - name: Generate APK from AAB
        run: |
          json=$(curl -s https://api.github.com/repos/google/bundletool/releases/latest)
          downloadUrl=$(echo "$json" | jq -r ".assets | .[].browser_download_url")
          curl "$downloadUrl" -4 -sL -o 'bundletool.jar'
          java -jar bundletool.jar build-apks --bundle=${{ env.aabPath }} --output=Expensify.apks \
            --mode=universal \
            --ks=upload-key.keystore \
            --ks-pass=pass:${{ steps.load-credentials.outputs.ANDROID_UPLOAD_KEYSTORE_PASSWORD }} \
            --ks-key-alias=${{ steps.load-credentials.outputs.ANDROID_UPLOAD_KEYSTORE_ALIAS }} \
            --key-pass=pass:${{ steps.load-credentials.outputs.ANDROID_UPLOAD_KEY_PASSWORD }}
          
          unzip -p Expensify.apks universal.apk > Expensify.apk

      - name: Upload Android APK build artifact
        if: ${{ !fromJSON(env.SHOULD_DEPLOY_PRODUCTION) }}
        uses: actions/upload-artifact@v4
        with:
          name: android-hybrid-apk-artifact
          path: Expensify.apk

      - name: Upload Android build artifact
        if: ${{ !fromJSON(env.SHOULD_DEPLOY_PRODUCTION) }}
        uses: actions/upload-artifact@v4
        with:
          name: android-hybrid-build-artifact
          path: ${{ env.aabPath }}

      - name: Upload Android sourcemap artifact
        if: ${{ !fromJSON(env.SHOULD_DEPLOY_PRODUCTION) }}
        uses: actions/upload-artifact@v4
        with:
          name: android-hybrid-sourcemap-artifact
          path: /home/runner/work/App/App/Mobile-Expensify/Android/build/generated/sourcemaps/react/release/index.android.bundle.map

      - name: Set current App version in Env
        run: echo "VERSION=$(npm run print-version --silent)" >> "$GITHUB_ENV"

      - name: Warn deployers if Android production deploy failed
        if: ${{ failure() && fromJSON(env.SHOULD_DEPLOY_PRODUCTION) }}
        uses: 8398a7/action-slack@v3
        with:
          status: custom
          custom_payload: |
            {
              channel: '#deployer',
              attachments: [{
                color: "#DB4545",
                pretext: `<!subteam^S4TJJ3PSL>`,
                text: `💥 Android HybridApp production deploy failed. Please manually submit ${{ needs.prep.outputs.APP_VERSION }} in the <https://play.google.com/console/u/0/developers/8765590895836334604/app/4974129597497161901/releases/overview|Google Play Store>. 💥`,
              }]
            }
        env:
          GITHUB_TOKEN: ${{ github.token }}
          SLACK_WEBHOOK_URL: ${{ secrets.SLACK_WEBHOOK }}

  desktop:
    name: Build and deploy Desktop
    needs: prep
    runs-on: macos-14-large
    steps:
      - name: Checkout
        uses: actions/checkout@v4

      - name: Setup Node
        uses: ./.github/actions/composite/setupNode

      - name: Load Desktop credentials from 1Password
        id: load-credentials
        uses: 1password/load-secrets-action@v2
        with:
          export-env: false
        env:
          OP_SERVICE_ACCOUNT_TOKEN: ${{ secrets.OP_SERVICE_ACCOUNT_TOKEN }}
          DESKTOP_CERTIFICATE_BASE64: "op://${{ vars.OP_VAULT }}/Desktop Certificates.p12/CSC_LINK"
          DESKTOP_CERTIFICATE_PASSWORD: "op://${{ vars.OP_VAULT }}/Desktop Certificates.p12/CSC_KEY_PASSWORD"

      - name: Build desktop app
        run: |
          if [[ ${{ env.SHOULD_DEPLOY_PRODUCTION }} == 'true' ]]; then
            npm run desktop-build
          else
            npm run desktop-build-staging
          fi
        env:
          CSC_LINK: ${{ steps.load-credentials.outputs.DESKTOP_CERTIFICATE_BASE64 }}
          CSC_KEY_PASSWORD: ${{ steps.load-credentials.outputs.DESKTOP_CERTIFICATE_PASSWORD }}
          APPLE_ID: ${{ secrets.APPLE_ID }}
          APPLE_TEAM_ID: ${{ secrets.APPLE_TEAM_ID }}
          APPLE_APP_SPECIFIC_PASSWORD: ${{ secrets.APPLE_ID_PASSWORD }}
          AWS_ACCESS_KEY_ID: ${{ secrets.AWS_ACCESS_KEY_ID }}
          AWS_SECRET_ACCESS_KEY: ${{ secrets.AWS_SECRET_ACCESS_KEY }}
          GCP_GEOLOCATION_API_KEY: ${{ secrets.GCP_GEOLOCATION_API_KEY_PRODUCTION }}

      - name: Upload desktop sourcemaps artifact
        uses: actions/upload-artifact@v4
        with:
          name: ${{ fromJSON(env.SHOULD_DEPLOY_PRODUCTION) && 'desktop-sourcemaps-artifact' || 'desktop-staging-sourcemaps-artifact' }}
          path: ./desktop/dist/www/merged-source-map.js.map

      - name: Upload desktop build artifact
        uses: actions/upload-artifact@v4
        with:
          name: ${{ fromJSON(env.SHOULD_DEPLOY_PRODUCTION) && 'desktop-build-artifact' || 'desktop-staging-build-artifact' }}
          path: ./desktop-build/NewExpensify.dmg

  iOS:
    name: Build and deploy iOS
    needs: prep
    env:
      DEVELOPER_DIR: /Applications/Xcode_16.2.0.app/Contents/Developer
    runs-on: macos-15-xlarge
    steps:
      - name: Checkout
        uses: actions/checkout@v4

      - name: Configure MapBox SDK
        run: ./scripts/setup-mapbox-sdk.sh ${{ secrets.MAPBOX_SDK_DOWNLOAD_TOKEN }}

      - name: Setup Node
        id: setup-node
        uses: ./.github/actions/composite/setupNode

      - name: Setup Ruby
        uses: ruby/setup-ruby@v1.204.0
        with:
          bundler-cache: true

      - name: Cache Pod dependencies
        uses: actions/cache@v4
        id: pods-cache
        with:
          path: ios/Pods
          key: ${{ runner.os }}-pods-cache-${{ hashFiles('ios/Podfile.lock', 'firebase.json') }}

      - name: Compare Podfile.lock and Manifest.lock
        id: compare-podfile-and-manifest
        run: echo "IS_PODFILE_SAME_AS_MANIFEST=${{ hashFiles('ios/Podfile.lock') == hashFiles('ios/Pods/Manifest.lock') }}" >> "$GITHUB_OUTPUT"

      - name: Install cocoapods
        uses: nick-fields/retry@3f757583fb1b1f940bc8ef4bf4734c8dc02a5847
        if: steps.pods-cache.outputs.cache-hit != 'true' || steps.compare-podfile-and-manifest.outputs.IS_PODFILE_SAME_AS_MANIFEST != 'true' || steps.setup-node.outputs.cache-hit != 'true'
        with:
          timeout_minutes: 10
          max_attempts: 5
          command: scripts/pod-install.sh

      - name: Install 1Password CLI
        uses: 1password/install-cli-action@v1

      - name: Load files from 1Password
        env:
          OP_SERVICE_ACCOUNT_TOKEN: ${{ secrets.OP_SERVICE_ACCOUNT_TOKEN }}
        run: |
<<<<<<< HEAD
          op read "op://Mobile-Deploy-CI/NewApp_AppStore/NewApp_AppStore.mobileprovision" --force --out-file ./NewApp_AppStore.mobileprovision
          op read "op://Mobile-Deploy-CI/NewApp_AppStore_Notification_Service/NewApp_AppStore_Notification_Service.mobileprovision" --force --out-file ./NewApp_AppStore_Notification_Service.mobileprovision
          op read "op://Mobile-Deploy-CI/NewApp_AppStore_Share_Extension.mobileprovision/NewApp_AppStore_Share_Extension.mobileprovision" --force --out-file ./NewApp_AppStore_Share_Extension.mobileprovision
          op read "op://Mobile-Deploy-CI/New Expensify Distribution Certificate/Certificates.p12" --force --out-file ./Certificates.p12
          op read "op://Mobile-Deploy-CI/ios-fastlane-json-key.json/ios-fastlane-json-key.json" --force --out-file ./ios-fastlane-json-key.json
=======
          op read "op://${{ vars.OP_VAULT }}/NewApp_AppStore/NewApp_AppStore.mobileprovision" --force --out-file ./NewApp_AppStore.mobileprovision
          op read "op://${{ vars.OP_VAULT }}/NewApp_AppStore_Notification_Service/NewApp_AppStore_Notification_Service.mobileprovision" --force --out-file ./NewApp_AppStore_Notification_Service.mobileprovision
          op read "op://${{ vars.OP_VAULT }}/New Expensify Distribution Certificate/Certificates.p12" --force --out-file ./Certificates.p12
          op read "op://${{ vars.OP_VAULT }}/ios-fastlane-json-key.json/ios-fastlane-json-key.json" --force --out-file ./ios-fastlane-json-key.json
>>>>>>> f945cda5

      - name: Get iOS native version
        id: getIOSVersion
        run: echo "IOS_VERSION=$(echo '${{ needs.prep.outputs.APP_VERSION }}' | tr '-' '.')" >> "$GITHUB_OUTPUT"

      - name: Build iOS release app
        if: ${{ !fromJSON(env.SHOULD_DEPLOY_PRODUCTION) }}
        run: bundle exec fastlane ios build

      - name: Upload release build to TestFlight
        if: ${{ !fromJSON(env.SHOULD_DEPLOY_PRODUCTION) }}
        run: bundle exec fastlane ios upload_testflight
        env:
          APPLE_CONTACT_EMAIL: ${{ secrets.APPLE_CONTACT_EMAIL }}
          APPLE_CONTACT_PHONE: ${{ secrets.APPLE_CONTACT_PHONE }}
          APPLE_DEMO_EMAIL: ${{ secrets.APPLE_DEMO_EMAIL }}
          APPLE_DEMO_PASSWORD: ${{ secrets.APPLE_DEMO_PASSWORD }}

      - name: Upload iOS build to Browser Stack
        if: ${{ !fromJSON(env.SHOULD_DEPLOY_PRODUCTION) }}
        run: curl -u "$BROWSERSTACK" -X POST "https://api-cloud.browserstack.com/app-live/upload" -F "file=@/Users/runner/work/App/App/New Expensify.ipa"
        env:
          BROWSERSTACK: ${{ secrets.BROWSERSTACK }}

      - name: Upload iOS sourcemaps artifact
        if: ${{ !fromJSON(env.SHOULD_DEPLOY_PRODUCTION) }}
        uses: actions/upload-artifact@v4
        with:
          name: ios-sourcemaps-artifact
          path: ./main.jsbundle.map

      - name: Upload iOS build artifact
        if: ${{ !fromJSON(env.SHOULD_DEPLOY_PRODUCTION) }}
        uses: actions/upload-artifact@v4
        with:
          name: ios-build-artifact
          path: /Users/runner/work/App/App/New\ Expensify.ipa

      - name: Warn deployers if iOS production deploy failed
        if: ${{ failure() && fromJSON(env.SHOULD_DEPLOY_PRODUCTION) }}
        uses: 8398a7/action-slack@v3
        with:
          status: custom
          custom_payload: |
            {
              channel: '#deployer',
              attachments: [{
                color: "#DB4545",
                pretext: `<!subteam^S4TJJ3PSL>`,
                text: `💥 iOS production deploy failed. Please manually submit ${{ steps.getIOSVersion.outputs.IOS_VERSION }} in the <https://appstoreconnect.apple.com/apps/1530278510/appstore|App Store>. 💥`,
              }]
            }
        env:
          GITHUB_TOKEN: ${{ github.token }}
          SLACK_WEBHOOK_URL: ${{ secrets.SLACK_WEBHOOK }}

  iOS_hybrid:
    name: Build and deploy iOS HybridApp
    needs: prep
    runs-on: macos-15-xlarge
    env:
      DEVELOPER_DIR: /Applications/Xcode_16.2.0.app/Contents/Developer
    steps:
      - name: Checkout
        uses: actions/checkout@v4
        with:
          submodules: true
          token: ${{ secrets.OS_BOTIFY_TOKEN }}
          # fetch-depth: 0 is required in order to fetch the correct submodule branch
          fetch-depth: 0

      - name: Update submodule
        run: |
          git submodule update --init --remote

      - name: Configure MapBox SDK
        run: |
          ./scripts/setup-mapbox-sdk.sh ${{ secrets.MAPBOX_SDK_DOWNLOAD_TOKEN }}

      - name: Setup Node
        id: setup-node
        uses: ./.github/actions/composite/setupNode
        with:
          IS_HYBRID_BUILD: 'true'

      - name: Setup Ruby
        uses: ruby/setup-ruby@v1.204.0
        with:
          bundler-cache: true

      - name: Install New Expensify Gems
        run: bundle install

      - name: Cache Pod dependencies
        uses: actions/cache@v4
        id: pods-cache
        with:
          path: Mobile-Expensify/iOS/Pods
          key: ${{ runner.os }}-pods-cache-${{ hashFiles('Mobile-Expensify/iOS/Podfile.lock', 'firebase.json') }}

      - name: Compare Podfile.lock and Manifest.lock
        id: compare-podfile-and-manifest
        run: echo "IS_PODFILE_SAME_AS_MANIFEST=${{ hashFiles('Mobile-Expensify/iOS/Podfile.lock') == hashFiles('Mobile-Expensify/iOS/Pods/Manifest.lock') }}" >> "$GITHUB_OUTPUT"

      - name: Install cocoapods
        uses: nick-fields/retry@3f757583fb1b1f940bc8ef4bf4734c8dc02a5847
        if: steps.pods-cache.outputs.cache-hit != 'true' || steps.compare-podfile-and-manifest.outputs.IS_PODFILE_SAME_AS_MANIFEST != 'true' || steps.setup-node.outputs.cache-hit != 'true'
        with:
          timeout_minutes: 10
          max_attempts: 5
          command: npm run pod-install

      - name: Install 1Password CLI
        uses: 1password/install-cli-action@v1

      - name: Load files from 1Password
        env:
          OP_SERVICE_ACCOUNT_TOKEN: ${{ secrets.OP_SERVICE_ACCOUNT_TOKEN }}
        run: |
          op read "op://${{ vars.OP_VAULT }}/firebase.json/firebase.json" --force --out-file ./firebase.json
          op read "op://${{ vars.OP_VAULT }}/OldApp_AppStore/OldApp_AppStore.mobileprovision" --force --out-file ./OldApp_AppStore.mobileprovision
          op read "op://${{ vars.OP_VAULT }}/OldApp_AppStore_Share_Extension/OldApp_AppStore_Share_Extension.mobileprovision" --force --out-file ./OldApp_AppStore_Share_Extension.mobileprovision
          op read "op://${{ vars.OP_VAULT }}/OldApp_AppStore_Notification_Service/OldApp_AppStore_Notification_Service.mobileprovision" --force --out-file ./OldApp_AppStore_Notification_Service.mobileprovision
          op read "op://${{ vars.OP_VAULT }}/ios-fastlane-json-key.json/ios-fastlane-json-key.json" --force --out-file ./ios-fastlane-json-key.json
          op read "op://${{ vars.OP_VAULT }}/New Expensify Distribution Certificate/Certificates.p12" --force --out-file ./Certificates.p12

      - name: Set current App version in Env
        run: echo "VERSION=$(npm run print-version --silent)" >> "$GITHUB_ENV"

      - name: Get iOS native version
        id: getIOSVersion
        run: echo "IOS_VERSION=$(echo '${{ needs.prep.outputs.APP_VERSION }}' | tr '-' '.')" >> "$GITHUB_OUTPUT"

      - name: Build iOS HybridApp
        if: ${{ !fromJSON(env.SHOULD_DEPLOY_PRODUCTION) }}
        run: bundle exec fastlane ios build_hybrid

      - name: Upload release build to TestFlight
        if: ${{ !fromJSON(env.SHOULD_DEPLOY_PRODUCTION) }}
        run: bundle exec fastlane ios upload_testflight_hybrid
        env:
          APPLE_CONTACT_EMAIL: ${{ secrets.APPLE_CONTACT_EMAIL }}
          APPLE_CONTACT_PHONE: ${{ secrets.APPLE_CONTACT_PHONE }}
          APPLE_DEMO_EMAIL: ${{ secrets.APPLE_DEMO_EMAIL }}
          APPLE_DEMO_PASSWORD: ${{ secrets.APPLE_DEMO_PASSWORD }}

      - name: Submit production build for App Store review and a slow rollout
        if: ${{ fromJSON(env.SHOULD_DEPLOY_PRODUCTION) }}
        run: |
          # Complete the previous version rollout
          bundle exec fastlane ios complete_hybrid_rollout

          # Submit the new version for review and phased rollout when it's approved
          bundle exec fastlane ios submit_hybrid_for_rollout
        env:
          VERSION: ${{ steps.getIOSVersion.outputs.IOS_VERSION }}

      - name: Upload iOS build to Browser Stack
        if: ${{ !fromJSON(env.SHOULD_DEPLOY_PRODUCTION) }}
        run: curl -u "$BROWSERSTACK" -X POST "https://api-cloud.browserstack.com/app-live/upload" -F "file=@${{ env.ipaPath }}"
        env:
          BROWSERSTACK: ${{ secrets.BROWSERSTACK }}

      - name: Upload iOS build artifact
        if: ${{ !fromJSON(env.SHOULD_DEPLOY_PRODUCTION) }}
        uses: actions/upload-artifact@v4
        with:
          name: ios-hybrid-build-artifact
          path: ${{ env.ipaPath }}

      - name: Upload iOS sourcemap artifact
        if: ${{ !fromJSON(env.SHOULD_DEPLOY_PRODUCTION) }}
        uses: actions/upload-artifact@v4
        with:
          name: ios-hybrid-sourcemap-artifact
          path: /Users/runner/work/App/App/Mobile-Expensify/main.jsbundle.map

      - name: Warn deployers if iOS production deploy failed
        if: ${{ failure() && fromJSON(env.SHOULD_DEPLOY_PRODUCTION) }}
        uses: 8398a7/action-slack@v3
        with:
          status: custom
          custom_payload: |
            {
              channel: '#deployer',
              attachments: [{
                color: "#DB4545",
                pretext: `<!subteam^S4TJJ3PSL>`,
                text: `💥 iOS HybridApp production deploy failed. Please manually submit ${{ steps.getIOSVersion.outputs.IOS_VERSION }} in the <https://appstoreconnect.apple.com/apps/471713959/appstore|App Store>. 💥`,
              }]
            }
        env:
          GITHUB_TOKEN: ${{ github.token }}
          SLACK_WEBHOOK_URL: ${{ secrets.SLACK_WEBHOOK }}

  web:
    name: Build and deploy Web
    needs: prep
    runs-on: ubuntu-latest-xl
    steps:
      - name: Checkout
        uses: actions/checkout@v4

      - name: Setup Node
        uses: ./.github/actions/composite/setupNode

      - name: Setup Cloudflare CLI
        run: pip3 install cloudflare==2.19.0

      - name: Configure AWS Credentials
        uses: aws-actions/configure-aws-credentials@v4
        with:
          aws-access-key-id: ${{ secrets.AWS_ACCESS_KEY_ID }}
          aws-secret-access-key: ${{ secrets.AWS_SECRET_ACCESS_KEY }}
          aws-region: us-east-1

      - name: Build web
        run: |
          if [[ ${{ env.SHOULD_DEPLOY_PRODUCTION }} == 'true' ]]; then
            npm run build
          else
            npm run build-staging
          fi

      - name: Build storybook docs
        continue-on-error: true
        run: |
          if [[ ${{ env.SHOULD_DEPLOY_PRODUCTION }} == 'true' ]]; then
            npm run storybook-build
          else
            npm run storybook-build-staging
          fi

      - name: Deploy to S3
        run: |
          aws s3 cp --recursive --acl public-read "$GITHUB_WORKSPACE"/dist ${{ env.S3_URL }}/
          aws s3 cp --acl public-read --content-type 'application/json' --metadata-directive REPLACE ${{ env.S3_URL }}/.well-known/apple-app-site-association ${{ env.S3_URL }}/.well-known/apple-app-site-association
          aws s3 cp --acl public-read --content-type 'application/json' --metadata-directive REPLACE ${{ env.S3_URL }}/.well-known/apple-app-site-association ${{env.S3_URL }}/apple-app-site-association
        env:
          S3_URL: s3://${{ env.SHOULD_DEPLOY_PRODUCTION != 'true' && 'staging-' || '' }}expensify-cash

      - name: Purge Cloudflare cache
        run: /home/runner/.local/bin/cli4 --verbose --delete hosts=["${{ env.SHOULD_DEPLOY_PRODUCTION != 'true' && 'staging.' || '' }}new.expensify.com"] /zones/:9ee042e6cfc7fd45e74aa7d2f78d617b/purge_cache
        env:
          CF_API_KEY: ${{ secrets.CLOUDFLARE_TOKEN }}

      - name: Verify staging deploy
        if: ${{ !fromJSON(env.SHOULD_DEPLOY_PRODUCTION) }}
        run: ./.github/scripts/verifyDeploy.sh staging ${{ needs.prep.outputs.APP_VERSION }}

      - name: Verify production deploy
        if: ${{ fromJSON(env.SHOULD_DEPLOY_PRODUCTION) }}
        run: ./.github/scripts/verifyDeploy.sh production ${{ needs.prep.outputs.APP_VERSION }}

      - name: Upload web sourcemaps artifact
        uses: actions/upload-artifact@v4
        with:
          name: ${{ fromJSON(env.SHOULD_DEPLOY_PRODUCTION) && 'web' || 'web-staging' }}-sourcemaps-artifact
          path: ./dist/merged-source-map.js.map

      - name: Compress web build .tar.gz and .zip
        run: |
          tar -czvf webBuild.tar.gz dist
          zip -r webBuild.zip dist

      - name: Upload .tar.gz web build artifact
        uses: actions/upload-artifact@v4
        with:
          name: ${{ fromJSON(env.SHOULD_DEPLOY_PRODUCTION) && 'web' || 'web-staging' }}-build-tar-gz-artifact
          path: ./webBuild.tar.gz

      - name: Upload .zip web build artifact
        uses: actions/upload-artifact@v4
        with:
          name: ${{ fromJSON(env.SHOULD_DEPLOY_PRODUCTION) && 'web' || 'web-staging' }}-build-zip-artifact
          path: ./webBuild.zip

  postSlackMessageOnFailure:
    name: Post a Slack message when any platform fails to build or deploy
    runs-on: ubuntu-latest
    if: ${{ failure() }}
    needs: [buildAndroid, uploadAndroid, android_hybrid, desktop, iOS, iOS_hybrid, web]
    steps:
      - name: Checkout
        uses: actions/checkout@v4

      - name: Post Slack message on failure
        uses: ./.github/actions/composite/announceFailedWorkflowInSlack
        with:
          SLACK_WEBHOOK: ${{ secrets.SLACK_WEBHOOK }}

  checkDeploymentSuccess:
    runs-on: ubuntu-latest
    outputs:
      IS_AT_LEAST_ONE_PLATFORM_DEPLOYED: ${{ steps.checkDeploymentSuccessOnAtLeastOnePlatform.outputs.IS_AT_LEAST_ONE_PLATFORM_DEPLOYED }}
      IS_ALL_PLATFORMS_DEPLOYED: ${{ steps.checkDeploymentSuccessOnAllPlatforms.outputs.IS_ALL_PLATFORMS_DEPLOYED }}
    needs: [buildAndroid, uploadAndroid, android_hybrid, desktop, iOS, iOS_hybrid, web]
    if: ${{ always() }}
    steps:
      - name: Check deployment success on at least one platform
        id: checkDeploymentSuccessOnAtLeastOnePlatform
        run: |
          isAtLeastOnePlatformDeployed="false"
          if [ "${{ needs.uploadAndroid.result }}" == "success" ]; then
            isAtLeastOnePlatformDeployed="true"
          fi

          if [ "${{ needs.iOS.result }}" == "success" ] || \
            [ "${{ needs.iOS_hybrid.result }}" == "success" ] || \
            [ "${{ needs.android_hybrid.result }}" == "success" ] || \
            [ "${{ needs.desktop.result }}" == "success" ] || \
            [ "${{ needs.web.result }}" == "success" ]; then
            isAtLeastOnePlatformDeployed="true"
          fi
          echo "IS_AT_LEAST_ONE_PLATFORM_DEPLOYED=$isAtLeastOnePlatformDeployed" >> "$GITHUB_OUTPUT"
          echo "IS_AT_LEAST_ONE_PLATFORM_DEPLOYED is $isAtLeastOnePlatformDeployed"

      - name: Check deployment success on all platforms
        id: checkDeploymentSuccessOnAllPlatforms
        run: |
          isAllPlatformsDeployed="false"
          if [ "${{ needs.iOS.result }}" == "success" ] && \
            [ "${{ needs.iOS_hybrid.result }}" == "success" ] && \
            [ "${{ needs.android_hybrid.result }}" == "success" ] && \
            [ "${{ needs.desktop.result }}" == "success" ] && \
            [ "${{ needs.web.result }}" == "success" ]; then
            isAllPlatformsDeployed="true"
          fi

          if [ "${{ needs.uploadAndroid.result }}" != "success" ]; then
            isAllPlatformsDeployed="false"
          fi

          echo "IS_ALL_PLATFORMS_DEPLOYED=$isAllPlatformsDeployed" >> "$GITHUB_OUTPUT"
          echo "IS_ALL_PLATFORMS_DEPLOYED is $isAllPlatformsDeployed"

  createPrerelease:
    runs-on: ubuntu-latest
    if: ${{ always() && github.ref == 'refs/heads/staging' && fromJSON(needs.checkDeploymentSuccess.outputs.IS_AT_LEAST_ONE_PLATFORM_DEPLOYED) }}
    needs: [prep, checkDeploymentSuccess]
    steps:
      - name: Download all workflow run artifacts
        uses: actions/download-artifact@v4

      - name: 🚀 Create prerelease 🚀
        run: |
          gh release create ${{ needs.prep.outputs.APP_VERSION }} --repo ${{ github.repository }} --title ${{ needs.prep.outputs.APP_VERSION }} --generate-notes --prerelease --target staging
          RETRIES=0
          MAX_RETRIES=10
          until [[ $(gh release view ${{ needs.prep.outputs.APP_VERSION }} --repo ${{ github.repository }}) || $RETRIES -ge $MAX_RETRIES ]]; do
            echo "release not found, retrying $((MAX_RETRIES - RETRIES++)) times"
            sleep 1
          done
        env:
          GITHUB_TOKEN: ${{ github.token }}

      - name: Rename web and desktop sourcemaps artifacts before assets upload in order to have unique ReleaseAsset.name
        continue-on-error: true
        run: |
          mv ./desktop-staging-sourcemaps-artifact/merged-source-map.js.map ./desktop-staging-sourcemaps-artifact/desktop-staging-merged-source-map.js.map
          mv ./web-staging-sourcemaps-artifact/merged-source-map.js.map ./web-staging-sourcemaps-artifact/web-staging-merged-source-map.js.map

      - name: Upload artifacts to GitHub Release
        continue-on-error: true
        run: |
          # Release asset name should follow the template: [platform]-[hybrid, staging, production or blank]-[sourcemap or blank].[file extension]
          files=(
            "./android-sourcemaps-artifact/index.android.bundle.map#android-sourcemap.js.map"
            "./android-aab-artifact/app-production-release.aab#android.aab"
            "./android-hybrid-build-artifact/Expensify-release.aab#android-hybrid.aab"
            "./android-hybrid-apk-artifact/Expensify.apk#android-hybrid.apk"
            "./android-hybrid-sourcemap-artifact/index.android.bundle.map#android-hybrid-sourcemap.js.map"
            "./desktop-staging-sourcemaps-artifact/desktop-staging-merged-source-map.js.map#desktop-staging-sourcemap.js.map"
            "./desktop-staging-build-artifact/NewExpensify.dmg#desktop-staging.dmg"
            "./ios-sourcemaps-artifact/main.jsbundle.map#ios-sourcemap.js.map"
            "./ios-build-artifact/New Expensify.ipa#ios.ipa"
            "./ios-hybrid-build-artifact/Expensify.ipa#ios-hybrid.ipa"
            "./ios-hybrid-sourcemap-artifact/main.jsbundle.map#ios-hybrid-sourcemap.js.map"
            "./web-staging-sourcemaps-artifact/web-staging-merged-source-map.js.map#web-staging-sourcemap.js.map"
            "./web-staging-build-tar-gz-artifact/webBuild.tar.gz#web-staging.tar.gz"
            "./web-staging-build-zip-artifact/webBuild.zip#web-staging.zip"
          )

          # Loop through each file and upload individually (so if one fails, we still have other platforms uploaded)
          for file_entry in "${files[@]}"; do
            gh release upload ${{ needs.prep.outputs.APP_VERSION }} --repo ${{ github.repository }} --clobber "$file_entry" || {
              echo "Failed to upload $file_entry. Continuing with the next file."
              continue
            }
            echo "Successfully uploaded $file_entry."
          done
        env:
          GITHUB_TOKEN: ${{ github.token }}

      - name: Warn deployers if staging deploy failed
        if: ${{ failure() }}
        uses: 8398a7/action-slack@v3
        with:
          status: custom
          custom_payload: |
            {
              channel: '#deployer',
              attachments: [{
                color: "#DB4545",
                pretext: `<!subteam^S4TJJ3PSL>`,
                text: `💥 NewDot staging deploy failed. 💥`,
              }]
            }
        env:
          GITHUB_TOKEN: ${{ github.token }}
          SLACK_WEBHOOK_URL: ${{ secrets.SLACK_WEBHOOK }}

  finalizeRelease:
    runs-on: ubuntu-latest
    if: ${{ always() && github.ref == 'refs/heads/production' && fromJSON(needs.checkDeploymentSuccess.outputs.IS_AT_LEAST_ONE_PLATFORM_DEPLOYED) }}
    needs: [prep, checkDeploymentSuccess]
    steps:
      - name: Download all workflow run artifacts
        uses: actions/download-artifact@v4

      - name: 🚀 Edit the release to be no longer a prerelease 🚀
        run: |
          LATEST_RELEASE="$(gh release list --repo ${{ github.repository }} --exclude-pre-releases --json tagName,isLatest --jq '.[] | select(.isLatest) | .tagName')"
          gh api --method POST /repos/Expensify/App/releases/generate-notes -f "tag_name=${{ needs.prep.outputs.APP_VERSION }}" -f "previous_tag_name=$LATEST_RELEASE" | jq -r '.body' >> releaseNotes.md
          gh release edit ${{ needs.prep.outputs.APP_VERSION }} --repo ${{ github.repository }} --prerelease=false --latest --notes-file releaseNotes.md
        env:
          GITHUB_TOKEN: ${{ github.token }}

      - name: Rename web and desktop sourcemaps artifacts before assets upload in order to have unique ReleaseAsset.name
        continue-on-error: true
        run: |
          mv ./desktop-sourcemaps-artifact/merged-source-map.js.map ./desktop-sourcemaps-artifact/desktop-merged-source-map.js.map
          mv ./web-sourcemaps-artifact/merged-source-map.js.map ./web-sourcemaps-artifact/web-merged-source-map.js.map

      - name: Upload artifacts to GitHub Release
        continue-on-error: true
        run: |
          # Release asset name should follow the template: [platform]-[hybrid, staging, production or blank]-[sourcemap or blank].[file extension]
          files=(
            "./desktop-sourcemaps-artifact/desktop-merged-source-map.js.map#desktop-production-sourcemap.js.map"
            "./desktop-build-artifact/NewExpensify.dmg#desktop-production.dmg"
            "./web-sourcemaps-artifact/web-merged-source-map.js.map#web-production-sourcemap.js.map"
            "./web-build-tar-gz-artifact/webBuild.tar.gz#web-production.tar.gz"
            "./web-build-zip-artifact/webBuild.zip#web-production.zip"
          )

          # Loop through each file and upload individually (so if one fails, we still have other platforms uploaded)
          for file_entry in "${files[@]}"; do
            gh release upload ${{ needs.prep.outputs.APP_VERSION }} --repo ${{ github.repository }} --clobber "$file_entry" || {
              echo "Failed to upload $file_entry. Continuing with the next file."
              continue
            }
            echo "Successfully uploaded $file_entry."
          done
        env:
          GITHUB_TOKEN: ${{ github.token }}

      - name: Warn deployers if production deploy failed
        if: ${{ failure() }}
        uses: 8398a7/action-slack@v3
        with:
          status: custom
          custom_payload: |
            {
              channel: '#deployer',
              attachments: [{
                color: "#DB4545",
                pretext: `<!subteam^S4TJJ3PSL>`,
                text: `💥 NewDot production deploy failed. 💥`,
              }]
            }
        env:
          GITHUB_TOKEN: ${{ github.token }}
          SLACK_WEBHOOK_URL: ${{ secrets.SLACK_WEBHOOK }}

  postSlackMessageOnSuccess:
    name: Post a Slack message when all platforms deploy successfully
    runs-on: ubuntu-latest
    if: ${{ always() && fromJSON(needs.checkDeploymentSuccess.outputs.IS_ALL_PLATFORMS_DEPLOYED) }}
    needs: [prep, buildAndroid, uploadAndroid, android_hybrid, desktop, iOS, iOS_hybrid, web, checkDeploymentSuccess, createPrerelease, finalizeRelease]
    steps:
      - name: 'Announces the deploy in the #announce Slack room'
        uses: 8398a7/action-slack@v3
        with:
          status: custom
          custom_payload: |
            {
              channel: '#announce',
              attachments: [{
                color: 'good',
                text: `🎉️ Successfully deployed ${process.env.AS_REPO} <https://github.com/Expensify/App/releases/tag/${{ needs.prep.outputs.APP_VERSION }}|${{ needs.prep.outputs.APP_VERSION }}> to ${{ fromJSON(env.SHOULD_DEPLOY_PRODUCTION) && 'production' || 'staging' }} 🎉️`,
              }]
            }
        env:
          GITHUB_TOKEN: ${{ github.token }}
          SLACK_WEBHOOK_URL: ${{ secrets.SLACK_WEBHOOK }}

      - name: 'Announces the deploy in the #deployer Slack room'
        uses: 8398a7/action-slack@v3
        with:
          status: custom
          custom_payload: |
            {
              channel: '#deployer',
              attachments: [{
                color: 'good',
                text: `🎉️ Successfully deployed ${process.env.AS_REPO} <https://github.com/Expensify/App/releases/tag/${{ needs.prep.outputs.APP_VERSION }}|${{ needs.prep.outputs.APP_VERSION }}> to ${{ fromJSON(env.SHOULD_DEPLOY_PRODUCTION) && 'production' || 'staging' }} 🎉️`,
              }]
            }
        env:
          GITHUB_TOKEN: ${{ github.token }}
          SLACK_WEBHOOK_URL: ${{ secrets.SLACK_WEBHOOK }}

      - name: 'Announces a production deploy in the #expensify-open-source Slack room'
        uses: 8398a7/action-slack@v3
        if: ${{ fromJSON(env.SHOULD_DEPLOY_PRODUCTION) }}
        with:
          status: custom
          custom_payload: |
            {
              channel: '#expensify-open-source',
              attachments: [{
                color: 'good',
                text: `🎉️ Successfully deployed ${process.env.AS_REPO} <https://github.com/Expensify/App/releases/tag/${{ needs.prep.outputs.APP_VERSION }}|${{ needs.prep.outputs.APP_VERSION }}> to production 🎉️`,
              }]
            }
        env:
          GITHUB_TOKEN: ${{ github.token }}
          SLACK_WEBHOOK_URL: ${{ secrets.SLACK_WEBHOOK }}

  postGithubComments:
    uses: ./.github/workflows/postDeployComments.yml
    if: ${{ always() && fromJSON(needs.checkDeploymentSuccess.outputs.IS_AT_LEAST_ONE_PLATFORM_DEPLOYED) }}
    needs: [prep, buildAndroid, uploadAndroid, android_hybrid, desktop, iOS, iOS_hybrid, web, checkDeploymentSuccess, createPrerelease, finalizeRelease]
    with:
      version: ${{ needs.prep.outputs.APP_VERSION }}
      env: ${{ github.ref == 'refs/heads/production' && 'production' || 'staging' }}
      android: ${{ github.ref == 'refs/heads/production' || needs.uploadAndroid.result }}
      android_hybrid: ${{ needs.android_hybrid.result }}
      ios: ${{ needs.iOS.result }}
      ios_hybrid: ${{ needs.iOS_hybrid.result }}
      web: ${{ needs.web.result }}
      desktop: ${{ needs.desktop.result }}<|MERGE_RESOLUTION|>--- conflicted
+++ resolved
@@ -375,18 +375,11 @@
         env:
           OP_SERVICE_ACCOUNT_TOKEN: ${{ secrets.OP_SERVICE_ACCOUNT_TOKEN }}
         run: |
-<<<<<<< HEAD
-          op read "op://Mobile-Deploy-CI/NewApp_AppStore/NewApp_AppStore.mobileprovision" --force --out-file ./NewApp_AppStore.mobileprovision
-          op read "op://Mobile-Deploy-CI/NewApp_AppStore_Notification_Service/NewApp_AppStore_Notification_Service.mobileprovision" --force --out-file ./NewApp_AppStore_Notification_Service.mobileprovision
-          op read "op://Mobile-Deploy-CI/NewApp_AppStore_Share_Extension.mobileprovision/NewApp_AppStore_Share_Extension.mobileprovision" --force --out-file ./NewApp_AppStore_Share_Extension.mobileprovision
-          op read "op://Mobile-Deploy-CI/New Expensify Distribution Certificate/Certificates.p12" --force --out-file ./Certificates.p12
-          op read "op://Mobile-Deploy-CI/ios-fastlane-json-key.json/ios-fastlane-json-key.json" --force --out-file ./ios-fastlane-json-key.json
-=======
           op read "op://${{ vars.OP_VAULT }}/NewApp_AppStore/NewApp_AppStore.mobileprovision" --force --out-file ./NewApp_AppStore.mobileprovision
           op read "op://${{ vars.OP_VAULT }}/NewApp_AppStore_Notification_Service/NewApp_AppStore_Notification_Service.mobileprovision" --force --out-file ./NewApp_AppStore_Notification_Service.mobileprovision
+          op read "op://${{ vars.OP_VAULT }}/NewApp_AppStore_Share_Extension.mobileprovision/NewApp_AppStore_Share_Extension.mobileprovision" --force --out-file ./NewApp_AppStore_Share_Extension.mobileprovision
           op read "op://${{ vars.OP_VAULT }}/New Expensify Distribution Certificate/Certificates.p12" --force --out-file ./Certificates.p12
           op read "op://${{ vars.OP_VAULT }}/ios-fastlane-json-key.json/ios-fastlane-json-key.json" --force --out-file ./ios-fastlane-json-key.json
->>>>>>> f945cda5
 
       - name: Get iOS native version
         id: getIOSVersion
@@ -508,7 +501,7 @@
         run: |
           op read "op://${{ vars.OP_VAULT }}/firebase.json/firebase.json" --force --out-file ./firebase.json
           op read "op://${{ vars.OP_VAULT }}/OldApp_AppStore/OldApp_AppStore.mobileprovision" --force --out-file ./OldApp_AppStore.mobileprovision
-          op read "op://${{ vars.OP_VAULT }}/OldApp_AppStore_Share_Extension/OldApp_AppStore_Share_Extension.mobileprovision" --force --out-file ./OldApp_AppStore_Share_Extension.mobileprovision
+          op read "op://${{ vars.OP_VAULT }}/OldApp_AppStore_Share_Extension.mobileprovision/OldApp_AppStore_Share_Extension.mobileprovision" --force --out-file ./OldApp_AppStore_Share_Extension.mobileprovision
           op read "op://${{ vars.OP_VAULT }}/OldApp_AppStore_Notification_Service/OldApp_AppStore_Notification_Service.mobileprovision" --force --out-file ./OldApp_AppStore_Notification_Service.mobileprovision
           op read "op://${{ vars.OP_VAULT }}/ios-fastlane-json-key.json/ios-fastlane-json-key.json" --force --out-file ./ios-fastlane-json-key.json
           op read "op://${{ vars.OP_VAULT }}/New Expensify Distribution Certificate/Certificates.p12" --force --out-file ./Certificates.p12
