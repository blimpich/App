--- conflicted
+++ resolved
@@ -11,7 +11,6 @@
         description: Pull Request number from Mobile-Expensify repo for correct placement of OD app. It will take precedence over MOBILE-EXPENSIFY from App's PR description if both specified. If nothing is specified defaults to Mobile-Expensify's main
         required: false
         default: ''
-<<<<<<< HEAD
   workflow_call:
     inputs:
       APP_REF:
@@ -25,13 +24,11 @@
       IOS_LINK:
         value: ${{ jobs.iosHybrid.outputs.IOS_PATH }}
   
-=======
  
 env:
   # This variable is needed for fastlane to construct correct path
   PULL_REQUEST_NUMBER: ${{ github.event.inputs.APP_PULL_REQUEST_NUMBER || github.event.inputs.HYBRIDAPP_PULL_REQUEST_NUMBER }}
 
->>>>>>> aa2e8805
 jobs:
   prep:
     runs-on: ubuntu-latest
@@ -398,38 +395,16 @@
   postGithubComment:
     runs-on: ubuntu-latest
     name: Post a GitHub comment with app download links for testing
-<<<<<<< HEAD
     if: github.event_name == 'workflow_dispatch'
-    needs: [getNewDotRef, androidHybrid, iosHybrid]
-=======
     needs: [getNewDotRef, getOldDotPR, androidHybrid, iosHybrid]
->>>>>>> aa2e8805
     steps:
       - name: Checkout
         uses: actions/checkout@v4
         with:
           ref: ${{ needs.getNewDotRef.outputs.REF }}
 
-<<<<<<< HEAD
-      - name: Publish links to apps for download
-=======
-      - name: Download Artifact
-        uses: actions/download-artifact@v4
-
-      - name: Read JSONs with iOS paths
-        id: get_ios_path
-        if: ${{ needs.iosHybrid.result == 'success' }}
-        run: |
-          content_ios="$(cat ./ios/ios_paths.json)"
-          content_ios="${content_ios//'%'/'%25'}"
-          content_ios="${content_ios//$'\n'/'%0A'}"
-          content_ios="${content_ios//$'\r'/'%0D'}"
-          ios_path=$(echo "$content_ios" | jq -r '.html_path')
-          echo "ios_path=$ios_path" >> "$GITHUB_OUTPUT"
-
       - name: Publish links to apps for download on NewDot PR
         if: github.event.inputs.APP_PULL_REQUEST_NUMBER != ''
->>>>>>> aa2e8805
         uses: ./.github/actions/javascript/postTestBuildComment
         with:
           PR_NUMBER: ${{ github.event.inputs.APP_PULL_REQUEST_NUMBER }}
@@ -438,10 +413,7 @@
           ANDROID: ${{ needs.androidHybrid.result }}
           IOS: ${{ needs.iosHybrid.result }}
           ANDROID_LINK: ${{ needs.androidHybrid.outputs.S3_APK_PATH }}
-<<<<<<< HEAD
           IOS_LINK: ${{ needs.iosHybrid.outputs.IOS_PATH }}
-=======
-          IOS_LINK: ${{ steps.get_ios_path.outputs.ios_path }}
 
       - name: Publish links to apps for download on OldDot PR
         if: needs.getOldDotPR.outputs.OLD_DOT_PR != ''
@@ -453,5 +425,4 @@
           ANDROID: ${{ needs.androidHybrid.result }}
           IOS: ${{ needs.iosHybrid.result }}
           ANDROID_LINK: ${{ needs.androidHybrid.outputs.S3_APK_PATH }}
-          IOS_LINK: ${{ steps.get_ios_path.outputs.ios_path }}
->>>>>>> aa2e8805
+          IOS_LINK: ${{ needs.iosHybrid.outputs.IOS_PATH }}