--- conflicted
+++ resolved
@@ -89,10 +89,8 @@
 # Jest coverage report
 /coverage.data
 /coverage/
-<<<<<<< HEAD
+
+.jest-cache
 
 # E2E test reports
-e2e/.results/
-=======
-.jest-cache
->>>>>>> 8aec877a
+e2e/.results/