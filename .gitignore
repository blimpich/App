--- conflicted
+++ resolved
@@ -96,10 +96,8 @@
 tests/e2e/results/
 .reassure
 
-<<<<<<< HEAD
 # Temporary files created by Metro to check the health of the file watcher
 .metro-health-check*
-=======
+
 # Typescript
-tsconfig.tsbuildinfo
->>>>>>> 4691d067
+tsconfig.tsbuildinfo