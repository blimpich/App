{
    "applinks": {
        "details": [
            {
                "appIDs": ["368M544MTT.com.chat.expensify.chat"],
                "components": [
                    {
                       "/": "/r/*",
                       "comment": "Reports"
                    },
                    {
                        "/": "/a/*",
                        "comment": "Profile Page"
                    },
                    {
                        "/": "/settings/*",
                        "comment": "Profile and app settings"
                    },
                    {
                        "/": "/details/*",
                        "comment": "Details of another users"
                    },
                    {
                        "/": "/v/*",
                        "comment": "Account validation"
                    },
                    {
                        "/": "/bank-account/*",
                        "comment": "Bank account setup and its steps"
                    },
                    {
                        "/": "/iou/*",
                        "comment": "I Owe You reports"
                    },
                    {
                        "/": "/request/*",
                        "comment": "Money request"
                    },
                    {
                        "/": "/enable-payments/*",
                        "comment": "Payments setup"
                    },
                    {
                        "/": "/partners/plaid/oauth_ios",
                        "comment": "Plaid setup"
                    },
                    {
                        "/": "/statements/*",
                        "comment": "Wallet statements"
                    },
                    {
                        "/": "/concierge/*",
                        "comment": "Concierge"
                    },
                    {
                        "/": "/split/*",
                        "comment": "Split Bill"
                    },
                    {
                        "/": "/request/*",
                        "comment": "Request Money"
                    },
                    {
                        "/": "/new/*",
                        "comment": "New Chat"
                    },
                    {
<<<<<<< HEAD
                        "/": "/teachersunite/*",
                        "comment": "Teachers Unite!"
=======
                        "/": "/workspace/*",
                        "comment": "Workspace Details"
                    },
                    {
                        "/": "/save-the-world/*",
                        "comment": "Save the World"
>>>>>>> 87211766
                    }
                ]
            }
        ]
    },
    "webcredentials": {
        "apps": ["368M544MTT.com.chat.expensify.chat"]
    }
}<|MERGE_RESOLUTION|>--- conflicted
+++ resolved
@@ -65,17 +65,12 @@
                         "comment": "New Chat"
                     },
                     {
-<<<<<<< HEAD
                         "/": "/teachersunite/*",
                         "comment": "Teachers Unite!"
-=======
+                    },
+                    {
                         "/": "/workspace/*",
                         "comment": "Workspace Details"
-                    },
-                    {
-                        "/": "/save-the-world/*",
-                        "comment": "Save the World"
->>>>>>> 87211766
                     }
                 ]
             }
