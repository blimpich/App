--- conflicted
+++ resolved
@@ -19,13 +19,8 @@
         />
     );
     return forwardRef((props, ref) => (
-<<<<<<< HEAD
-        // eslint-disable-next-line react/jsx-props-no-spreading
-        <WithSafeAreaInsets
-=======
         <WithSafeAreaInsets
             // eslint-disable-next-line react/jsx-props-no-spreading
->>>>>>> 6d17cc80
             {...props}
             forwardedRef={ref}
         />
