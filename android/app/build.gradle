apply plugin: "com.android.application"
apply plugin: "org.jetbrains.kotlin.android"
apply plugin: "com.facebook.react"
apply plugin: "com.google.firebase.firebase-perf"
apply plugin: "fullstory"
apply from: project(':react-native-config').projectDir.getPath() + "/dotenv.gradle"

/**
 * This is the configuration block to customize your React Native Android app.
 * By default you don't need to apply any configuration, just uncomment the lines you need.
 */

/* Fullstory settings */
fullstory {
    org 'o-1WN56P-na1'
    enabledVariants 'production'
    logcatLevel 'debug'
    recordOnStart false
}

react {
    /* Folders */
    //   The root of your project, i.e. where "package.json" lives. Default is '..'
    // root = file("../../")
    //   The folder where the react-native NPM package is. Default is ../../node_modules/react-native
    // reactNativeDir = file("../../node_modules/react-native")
    //   The folder where the react-native Codegen package is. Default is ../../node_modules/@react-native/codegen
    // codegenDir = file("../../node_modules/@react-native/codegen")
    //   The cli.js file which is the React Native CLI entrypoint. Default is ../../node_modules/react-native/cli.js
    // cliFile = file("../../node_modules/react-native/cli.js")

    /* Variants */
    //   The list of variants to that are debuggable. For those we're going to
    //   skip the bundling of the JS bundle and the assets. By default is just 'debug'.
    //   If you add flavors like lite, prod, etc. you'll have to list your debuggableVariants.
    debuggableVariants = ["developmentDebug", "productionDebug"]

    /* Bundling */
    //   A list containing the node command and its flags. Default is just 'node'.
    // nodeExecutableAndArgs = ["node"]
    //
    //   The command to run when bundling. By default is 'bundle'
    // bundleCommand = "ram-bundle"
    //
    //   The path to the CLI configuration file. Default is empty.
    // bundleConfig = file(../rn-cli.config.js)
    //
    //   The name of the generated asset file containing your JS bundle
    // bundleAssetName = "MyApplication.android.bundle"
    //
    //   The entry file for bundle generation. Default is 'index.android.js' or 'index.js'
    // entryFile = file("../js/MyApplication.android.js")
    //
    //   A list of extra flags to pass to the 'bundle' commands.
    //   See https://github.com/react-native-community/cli/blob/main/docs/commands.md#bundle
    // extraPackagerArgs = []

    /* Hermes Commands */
    //   The hermes compiler command to run. By default it is 'hermesc'
    // hermesCommand = "$rootDir/my-custom-hermesc/bin/hermesc"
    //
    //   The list of flags to pass to the Hermes compiler. By default is "-O", "-output-source-map"
    // hermesFlags = ["-O", "-output-source-map"]
    //
    /* Autolinking */
    autolinkLibrariesWithApp()
    // Added by install-expo-modules
    entryFile = file(["node", "-e", "require('expo/scripts/resolveAppEntry')", rootDir.getAbsoluteFile().getParentFile().getAbsolutePath(), "android", "absolute"].execute(null, rootDir).text.trim())
    cliFile = new File(["node", "--print", "require.resolve('@expo/cli')"].execute(null, rootDir).text.trim())
    bundleCommand = "export:embed"
}

project.ext.envConfigFiles = [
    productionDebug: ".env.production",
    productionRelease: ".env.production",
    adhocRelease: ".env.adhoc",
    developmentRelease: ".env",
    developmentDebug: ".env",
    e2eRelease: "tests/e2e/.env.e2e",
    e2edeltaRelease: "tests/e2e/.env.e2edelta"
]

/**
 * Set this to true to Run Proguard on Release builds to minify the Java bytecode.
 */
def enableProguardInReleaseBuilds = true

/**
 * The preferred build flavor of JavaScriptCore (JSC)
 *
 * For example, to use the international variant, you can use:
 * `def jscFlavor = 'org.webkit:android-jsc-intl:+'`
 *
 * The international variant includes ICU i18n library and necessary data
 * allowing to use e.g. `Date.toLocaleString` and `String.localeCompare` that
 * give correct results when using with locales other than en-US. Note that
 * this variant is about 6MiB larger per architecture than default.
 */
def jscFlavor = 'org.webkit:android-jsc:+'

android {
    ndkVersion rootProject.ext.ndkVersion

    buildToolsVersion rootProject.ext.buildToolsVersion
    compileSdkVersion rootProject.ext.compileSdkVersion

    namespace "com.expensify.chat"
    defaultConfig {
        applicationId "com.expensify.chat"
        minSdkVersion rootProject.ext.minSdkVersion
        targetSdkVersion rootProject.ext.targetSdkVersion
        multiDexEnabled rootProject.ext.multiDexEnabled
<<<<<<< HEAD
        versionCode 1009009407
        versionName "9.0.94-7"
=======
        versionCode 1009009408
        versionName "9.0.94-8"
>>>>>>> 27780d5a
        // Supported language variants must be declared here to avoid from being removed during the compilation.
        // This also helps us to not include unnecessary language variants in the APK.
        resConfigs "en", "es"
    }

    flavorDimensions "default"
    productFlavors {
        // we need to define a production flavor but since it has default config, we can leave it empty
        production
        e2e {
            // If  are building a version that won't be uploaded to the play store, we don't have to use production keys
            // applies all non-production flavors
            applicationIdSuffix ".e2e"
            signingConfig signingConfigs.debug
            resValue "string", "build_config_package", "com.expensify.chat"
        }
        e2edelta {
            // If  are building a version that won't be uploaded to the play store, we don't have to use production keys
            // applies all non-production flavors
            applicationIdSuffix ".e2edelta"
            signingConfig signingConfigs.debug
            resValue "string", "build_config_package", "com.expensify.chat"
        }
        adhoc {
            applicationIdSuffix ".adhoc"
            signingConfig signingConfigs.debug
            resValue "string", "build_config_package", "com.expensify.chat"
        }
        development {
            applicationIdSuffix ".dev"
            signingConfig signingConfigs.debug
            resValue "string", "build_config_package", "com.expensify.chat"
        }
    }

    signingConfigs {
        release {
            storeFile file(MYAPP_UPLOAD_STORE_FILE)
            storePassword System.getenv('MYAPP_UPLOAD_STORE_PASSWORD')
            keyAlias MYAPP_UPLOAD_KEY_ALIAS
            keyPassword System.getenv('MYAPP_UPLOAD_KEY_PASSWORD')
        }
        debug {
            storeFile file('debug.keystore')
            storePassword 'android'
            keyAlias 'androiddebugkey'
            keyPassword 'android'
        }
    }
    buildTypes {
        debug {
            signingConfig signingConfigs.debug
        }
        release {
            productFlavors.production.signingConfig signingConfigs.release
            shrinkResources enableProguardInReleaseBuilds
            minifyEnabled enableProguardInReleaseBuilds
            proguardFiles getDefaultProguardFile("proguard-android-optimize.txt"), "proguard-rules.pro"

            signingConfig null
            // buildTypes take precedence over productFlavors when it comes to the signing configuration,
            // thus we need to manually set the signing config, so that the e2e uses the debug config again.
            // In other words, the signingConfig setting above will be ignored when we build the flavor in release mode.
            productFlavors.all { flavor ->
                // All release builds should be signed with the release config ...
                flavor.signingConfig signingConfigs.release
            }
            // ... except for the e2e flavor, which we maybe want to build locally:
            productFlavors.e2e.signingConfig signingConfigs.debug
            productFlavors.e2edelta.signingConfig signingConfigs.debug
        }
    }

    // since we don't need variants adhocDebug and e2eDebug, we can force gradle to ignore them
    variantFilter { variant ->
        if (variant.name == "adhocDebug" || variant.name == "e2eDebug" || variant.name == "e2edeltaDebug") {
            setIgnore(true)
        }
    }
}

afterEvaluate {
    // As the App is building from source, we need to make sure hermesc is built before the JS bundle is created.
    // Otherwise the release version of the app will fail to build due to missing hermesc.
    def hermesCTask = gradle.includedBuild("react-native").task(":packages:react-native:ReactAndroid:hermes-engine:buildHermesC")

    android.applicationVariants.configureEach { variant ->
        if (variant.buildType.name == "release" || variant.buildType.name == "adhoc") {
            def variantName = variant.name.capitalize()
            def bundleTask = tasks.named("createBundle${variantName}JsAndAssets").getOrNull()

            if (bundleTask != null) {
                bundleTask.dependsOn(hermesCTask)
            }
        }
    }
}

dependencies {
    // The version of react-native is set by the React Native Gradle Plugin
    implementation("com.facebook.react:react-android")

    if (hermesEnabled.toBoolean()) {
        implementation("com.facebook.react:hermes-android")
    } else {
        implementation jscFlavor
    }

    // Firebase libraries (using the Firebase BoM for consistency - see https://firebase.google.com/docs/android/learn-more#bom)
    implementation platform("com.google.firebase:firebase-bom:29.0.3")
    implementation "com.google.firebase:firebase-perf"
    implementation "com.google.firebase:firebase-crashlytics"

    // GIF support
    implementation 'com.facebook.fresco:fresco:2.5.0'
    implementation 'com.facebook.fresco:animated-gif:2.5.0'

    // AndroidX support library
    implementation 'androidx.legacy:legacy-support-core-utils:1.0.0'

    // Multi Dex Support: https://developer.android.com/studio/build/multidex#mdex-gradle
    implementation 'androidx.multidex:multidex:2.0.1'

    // Plaid SDK
    implementation project(':react-native-plaid-link-sdk')

    // Fixes a version conflict between airship and react-native-plaid-link-sdk
    // This may be fixed by a newer version of the plaid SDK (not working as of 10.0.0)
    implementation "androidx.work:work-runtime-ktx:2.8.0"

    // This okhttp3 dependency prevents the app from crashing - See https://github.com/plaid/react-native-plaid-link-sdk/issues/74#issuecomment-648435002
    implementation "com.squareup.okhttp3:okhttp-urlconnection:4.+"

    implementation("androidx.lifecycle:lifecycle-viewmodel-ktx:2.4.0")
}

apply plugin: 'com.google.gms.google-services'  // Google Play services Gradle plugin
apply plugin: 'com.google.firebase.crashlytics'<|MERGE_RESOLUTION|>--- conflicted
+++ resolved
@@ -110,13 +110,8 @@
         minSdkVersion rootProject.ext.minSdkVersion
         targetSdkVersion rootProject.ext.targetSdkVersion
         multiDexEnabled rootProject.ext.multiDexEnabled
-<<<<<<< HEAD
-        versionCode 1009009407
-        versionName "9.0.94-7"
-=======
         versionCode 1009009408
         versionName "9.0.94-8"
->>>>>>> 27780d5a
         // Supported language variants must be declared here to avoid from being removed during the compilation.
         // This also helps us to not include unnecessary language variants in the APK.
         resConfigs "en", "es"
