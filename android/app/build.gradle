apply plugin: "com.android.application"
apply from: project(':react-native-config').projectDir.getPath() + "/dotenv.gradle"

import com.android.build.OutputFile

/**
 * The react.gradle file registers a task for each build variant (e.g. bundleDebugJsAndAssets
 * and bundleReleaseJsAndAssets).
 * These basically call `react-native bundle` with the correct arguments during the Android build
 * cycle. By default, bundleDebugJsAndAssets is skipped, as in debug/dev mode we prefer to load the
 * bundle directly from the development server. Below you can see all the possible configurations
 * and their defaults. If you decide to add a configuration block, make sure to add it before the
 * `apply from: "../../node_modules/react-native/react.gradle"` line.
 *
 * project.ext.react = [
 *   // the name of the generated asset file containing your JS bundle
 *   bundleAssetName: "index.android.bundle",
 *
 *   // the entry file for bundle generation. If none specified and
 *   // "index.android.js" exists, it will be used. Otherwise "index.js" is
 *   // default. Can be overridden with ENTRY_FILE environment variable.
 *   entryFile: "index.android.js",
 *
 *   // https://reactnative.dev/docs/performance#enable-the-ram-format
 *   bundleCommand: "ram-bundle",
 *
 *   // whether to bundle JS and assets in debug mode
 *   bundleInDebug: false,
 *
 *   // whether to bundle JS and assets in release mode
 *   bundleInRelease: true,
 *
 *   // whether to bundle JS and assets in another build variant (if configured).
 *   // See http://tools.android.com/tech-docs/new-build-system/user-guide#TOC-Build-Variants
 *   // The configuration property can be in the following formats
 *   //         'bundleIn${productFlavor}${buildType}'
 *   //         'bundleIn${buildType}'
 *   // bundleInFreeDebug: true,
 *   // bundleInPaidRelease: true,
 *   // bundleInBeta: true,
 *
 *   // whether to disable dev mode in custom build variants (by default only disabled in release)
 *   // for example: to disable dev mode in the staging build type (if configured)
 *   devDisabledInStaging: true,
 *   // The configuration property can be in the following formats
 *   //         'devDisabledIn${productFlavor}${buildType}'
 *   //         'devDisabledIn${buildType}'
 *
 *   // the root of your project, i.e. where "package.json" lives
 *   root: "../../",
 *
 *   // where to put the JS bundle asset in debug mode
 *   jsBundleDirDebug: "$buildDir/intermediates/assets/debug",
 *
 *   // where to put the JS bundle asset in release mode
 *   jsBundleDirRelease: "$buildDir/intermediates/assets/release",
 *
 *   // where to put drawable resources / React Native assets, e.g. the ones you use via
 *   // require('./image.png')), in debug mode
 *   resourcesDirDebug: "$buildDir/intermediates/res/merged/debug",
 *
 *   // where to put drawable resources / React Native assets, e.g. the ones you use via
 *   // require('./image.png')), in release mode
 *   resourcesDirRelease: "$buildDir/intermediates/res/merged/release",
 *
 *   // by default the gradle tasks are skipped if none of the JS files or assets change; this means
 *   // that we don't look at files in android/ or ios/ to determine whether the tasks are up to
 *   // date; if you have any other folders that you want to ignore for performance reasons (gradle
 *   // indexes the entire tree), add them here. Alternatively, if you have JS files in android/
 *   // for example, you might want to remove it from here.
 *   inputExcludes: ["android/**", "ios/**"],
 *
 *   // override which node gets called and with what additional arguments
 *   nodeExecutableAndArgs: ["node"],
 *
 *   // supply additional arguments to the packager
 *   extraPackagerArgs: []
 * ]
 */

project.ext.react = [
    enableHermes: true,  // clean and rebuild if changing
]

project.ext.envConfigFiles = [
    debug: ".env",
    release: ".env.production",
]

apply from: "../../node_modules/react-native/react.gradle"

/**
 * Set this to true to create two separate APKs instead of one:
 *   - An APK that only works on ARM devices
 *   - An APK that only works on x86 devices
 * The advantage is the size of the APK is reduced by about 4MB.
 * Upload all the APKs to the Play Store and people will download
 * the correct one based on the CPU architecture of their device.
 */
def enableSeparateBuildPerCPUArchitecture = false

/**
 * Run Proguard to shrink the Java bytecode in release builds.
 */
def enableProguardInReleaseBuilds = false

/**
 * The preferred build flavor of JavaScriptCore.
 *
 * For example, to use the international variant, you can use:
 * `def jscFlavor = 'org.webkit:android-jsc-intl:+'`
 *
 * The international variant includes ICU i18n library and necessary data
 * allowing to use e.g. `Date.toLocaleString` and `String.localeCompare` that
 * give correct results when using with locales other than en-US.  Note that
 * this variant is about 6MiB larger per architecture than default.
 */
def jscFlavor = 'org.webkit:android-jsc:+'

/**
 * Whether to enable the Hermes VM.
 *
 * This should be set on project.ext.react and mirrored here.  If it is not set
 * on project.ext.react, JavaScript will not be compiled to Hermes Bytecode
 * and the benefits of using Hermes will therefore be sharply reduced.
 */
def enableHermes = project.ext.react.get("enableHermes", false);

android {
    compileSdkVersion rootProject.ext.compileSdkVersion

    compileOptions {
        sourceCompatibility JavaVersion.VERSION_1_8
        targetCompatibility JavaVersion.VERSION_1_8
    }

    defaultConfig {
        applicationId "com.expensify.chat"
        minSdkVersion rootProject.ext.minSdkVersion
        targetSdkVersion rootProject.ext.targetSdkVersion
<<<<<<< HEAD
        multiDexEnabled rootProject.ext.multiDexEnabled
        versionCode 123
        versionName "1.0.1-122"
=======
        versionCode 124
        versionName "1.0.1-123"
>>>>>>> 43a18887
    }
    splits {
        abi {
            reset()
            enable enableSeparateBuildPerCPUArchitecture
            universalApk false  // If true, also generate a universal APK
            include "armeabi-v7a", "x86", "arm64-v8a", "x86_64"
        }
    }
    signingConfigs {
        release {
            if (project.hasProperty('MYAPP_UPLOAD_STORE_FILE')) {
                storeFile file(MYAPP_UPLOAD_STORE_FILE)
                storePassword MYAPP_UPLOAD_STORE_PASSWORD
                keyAlias MYAPP_UPLOAD_KEY_ALIAS
                keyPassword MYAPP_UPLOAD_KEY_PASSWORD
            }
        }
        debug {
            storeFile file('debug.keystore')
            storePassword 'android'
            keyAlias 'androiddebugkey'
            keyPassword 'android'
        }
    }
    buildTypes {
        debug {
            signingConfig signingConfigs.debug
        }
        release {
            signingConfig signingConfigs.release
            minifyEnabled enableProguardInReleaseBuilds
            proguardFiles getDefaultProguardFile("proguard-android.txt"), "proguard-rules.pro"
        }
    }

    // applicationVariants are e.g. debug, release
    applicationVariants.all { variant ->
        variant.outputs.each { output ->
            // For each separate APK per architecture, set a unique version code as described here:
            // https://developer.android.com/studio/build/configure-apk-splits.html
            def versionCodes = ["armeabi-v7a": 1, "x86": 2, "arm64-v8a": 3, "x86_64": 4]
            def abi = output.getFilter(OutputFile.ABI)
            if (abi != null) {  // null for the universal-debug, universal-release variants
                output.versionCodeOverride =
                        versionCodes.get(abi) * 1048576 + defaultConfig.versionCode
            }

        }
    }
}

dependencies {
    implementation fileTree(dir: "libs", include: ["*.jar"])
    //noinspection GradleDynamicVersion
    implementation "com.facebook.react:react-native:+"  // From node_modules

    implementation "androidx.swiperefreshlayout:swiperefreshlayout:1.0.0"

    debugImplementation("com.facebook.flipper:flipper:${FLIPPER_VERSION}") {
      exclude group:'com.facebook.fbjni'
    }

    debugImplementation("com.facebook.flipper:flipper-network-plugin:${FLIPPER_VERSION}") {
        exclude group:'com.facebook.flipper'
        exclude group:'com.squareup.okhttp3', module:'okhttp'
    }

    debugImplementation("com.facebook.flipper:flipper-fresco-plugin:${FLIPPER_VERSION}") {
        exclude group:'com.facebook.flipper'
    }

    if (enableHermes) {
        def hermesPath = "../../node_modules/hermes-engine/android/";
        debugImplementation files(hermesPath + "hermes-debug.aar")
        releaseImplementation files(hermesPath + "hermes-release.aar")
    } else {
        implementation jscFlavor
    }

    // GIF support
    implementation 'com.facebook.fresco:fresco:2.3.0'
    implementation 'com.facebook.fresco:animated-gif:2.3.0'

    // Android support library
    implementation 'com.android.support:support-core-utils:28.0.0'

    // Multi Dex Support: https://developer.android.com/studio/build/multidex#mdex-gradle
    implementation 'com.android.support:multidex:1.0.3'

    // Crashlytics
    implementation 'com.google.firebase:firebase-crashlytics:17.2.2'
}

// Run this once to be able to run the application with BUCK
// puts all compile dependencies into folder libs for BUCK to use
task copyDownloadableDepsToLibs(type: Copy) {
    from configurations.compile
    into 'libs'
}

apply from: file("../../node_modules/@react-native-community/cli-platform-android/native_modules.gradle"); applyNativeModulesAppBuildGradle(project)
apply plugin: 'com.google.gms.google-services'
apply plugin: 'com.google.firebase.crashlytics'<|MERGE_RESOLUTION|>--- conflicted
+++ resolved
@@ -138,14 +138,9 @@
         applicationId "com.expensify.chat"
         minSdkVersion rootProject.ext.minSdkVersion
         targetSdkVersion rootProject.ext.targetSdkVersion
-<<<<<<< HEAD
         multiDexEnabled rootProject.ext.multiDexEnabled
-        versionCode 123
-        versionName "1.0.1-122"
-=======
         versionCode 124
         versionName "1.0.1-123"
->>>>>>> 43a18887
     }
     splits {
         abi {
