--- conflicted
+++ resolved
@@ -149,13 +149,8 @@
         minSdkVersion rootProject.ext.minSdkVersion
         targetSdkVersion rootProject.ext.targetSdkVersion
         multiDexEnabled rootProject.ext.multiDexEnabled
-<<<<<<< HEAD
-        versionCode 1001007802
-        versionName "1.0.78-2"
-=======
         versionCode 1001007803
         versionName "1.0.78-3"
->>>>>>> 7df40df9
     }
     splits {
         abi {
