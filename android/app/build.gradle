--- conflicted
+++ resolved
@@ -148,13 +148,8 @@
         minSdkVersion rootProject.ext.minSdkVersion
         targetSdkVersion rootProject.ext.targetSdkVersion
         multiDexEnabled rootProject.ext.multiDexEnabled
-<<<<<<< HEAD
-        versionCode 1001004111
-        versionName "1.0.41-11"
-=======
         versionCode 1001004200
         versionName "1.0.42-0"
->>>>>>> 5a27e122
     }
     splits {
         abi {
