--- conflicted
+++ resolved
@@ -110,13 +110,8 @@
         minSdkVersion rootProject.ext.minSdkVersion
         targetSdkVersion rootProject.ext.targetSdkVersion
         multiDexEnabled rootProject.ext.multiDexEnabled
-<<<<<<< HEAD
-        versionCode 1009007400
-        versionName "9.0.74-0"
-=======
         versionCode 1009007500
         versionName "9.0.75-0"
->>>>>>> c6c8d7c9
         // Supported language variants must be declared here to avoid from being removed during the compilation.
         // This also helps us to not include unnecessary language variants in the APK.
         resConfigs "en", "es"
