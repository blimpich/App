--- conflicted
+++ resolved
@@ -138,13 +138,8 @@
         applicationId "com.expensify.chat"
         minSdkVersion rootProject.ext.minSdkVersion
         targetSdkVersion rootProject.ext.targetSdkVersion
-<<<<<<< HEAD
-        versionCode 33
-        versionName "1.0.1-32"
-=======
         versionCode 34
         versionName "1.0.1-33"
->>>>>>> 05735170
     }
     splits {
         abi {
