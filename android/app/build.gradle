apply plugin: "com.android.application"
apply plugin: "org.jetbrains.kotlin.android"
apply plugin: "com.facebook.react"
apply plugin: "com.google.firebase.firebase-perf"
apply from: project(':react-native-config').projectDir.getPath() + "/dotenv.gradle"

/**
 * This is the configuration block to customize your React Native Android app.
 * By default you don't need to apply any configuration, just uncomment the lines you need.
 */
react {
    /* Folders */
    //   The root of your project, i.e. where "package.json" lives. Default is '..'
    // root = file("../")
    //   The folder where the react-native NPM package is. Default is ../node_modules/react-native
    // reactNativeDir = file("../node_modules/react-native")
    //   The folder where the react-native Codegen package is. Default is ../node_modules/@react-native/codegen
    // codegenDir = file("../node_modules/@react-native/codegen")
    //   The cli.js file which is the React Native CLI entrypoint. Default is ../node_modules/react-native/cli.js
    // cliFile = file("../node_modules/react-native/cli.js")

    /* Variants */
    //   The list of variants to that are debuggable. For those we're going to
    //   skip the bundling of the JS bundle and the assets. By default is just 'debug'.
    //   If you add flavors like lite, prod, etc. you'll have to list your debuggableVariants.
    debuggableVariants = ["developmentDebug", "productionDebug"]

    /* Bundling */
    //   A list containing the node command and its flags. Default is just 'node'.
    // nodeExecutableAndArgs = ["node"]
    //
    //   The command to run when bundling. By default is 'bundle'
    // bundleCommand = "ram-bundle"
    //
    //   The path to the CLI configuration file. Default is empty.
    // bundleConfig = file(../rn-cli.config.js)
    //
    //   The name of the generated asset file containing your JS bundle
    // bundleAssetName = "MyApplication.android.bundle"
    //
    //   The entry file for bundle generation. Default is 'index.android.js' or 'index.js'
    // entryFile = file("../js/MyApplication.android.js")
    //
    //   A list of extra flags to pass to the 'bundle' commands.
    //   See https://github.com/react-native-community/cli/blob/main/docs/commands.md#bundle
    // extraPackagerArgs = []

    /* Hermes Commands */
    //   The hermes compiler command to run. By default it is 'hermesc'
    // hermesCommand = "$rootDir/my-custom-hermesc/bin/hermesc"
    //
    //   The list of flags to pass to the Hermes compiler. By default is "-O", "-output-source-map"
    // hermesFlags = ["-O", "-output-source-map"]
    //
    // Added by install-expo-modules
    entryFile = file(["node", "-e", "require('expo/scripts/resolveAppEntry')", rootDir.getAbsoluteFile().getParentFile().getAbsolutePath(), "android", "absolute"].execute(null, rootDir).text.trim())
    cliFile = new File(["node", "--print", "require.resolve('@expo/cli')"].execute(null, rootDir).text.trim())
    bundleCommand = "export:embed"
}

project.ext.envConfigFiles = [
    productionDebug: ".env.production",
    productionRelease: ".env.production",
    adhocRelease: ".env.adhoc",
    developmentRelease: ".env",
    developmentDebug: ".env",
    e2eRelease: "tests/e2e/.env.e2e",
    e2edeltaRelease: "tests/e2e/.env.e2edelta"
]

/**
 * Set this to true to Run Proguard on Release builds to minify the Java bytecode.
 */
def enableProguardInReleaseBuilds = true

/**
 * The preferred build flavor of JavaScriptCore (JSC)
 *
 * For example, to use the international variant, you can use:
 * `def jscFlavor = 'org.webkit:android-jsc-intl:+'`
 *
 * The international variant includes ICU i18n library and necessary data
 * allowing to use e.g. `Date.toLocaleString` and `String.localeCompare` that
 * give correct results when using with locales other than en-US. Note that
 * this variant is about 6MiB larger per architecture than default.
 */
def jscFlavor = 'org.webkit:android-jsc:+'

android {
    ndkVersion rootProject.ext.ndkVersion

    buildToolsVersion rootProject.ext.buildToolsVersion
    compileSdkVersion rootProject.ext.compileSdkVersion

    namespace "com.expensify.chat"
    defaultConfig {
        applicationId "com.expensify.chat"
        minSdkVersion rootProject.ext.minSdkVersion
        targetSdkVersion rootProject.ext.targetSdkVersion
        multiDexEnabled rootProject.ext.multiDexEnabled
<<<<<<< HEAD
        versionCode 1001044318
        versionName "1.4.43-18"
=======
        versionCode 1001044400
        versionName "1.4.44-0"
>>>>>>> 4816890a
    }

    flavorDimensions "default"
    productFlavors {
        // we need to define a production flavor but since it has default config, we can leave it empty
        production
        e2e {
            // If  are building a version that won't be uploaded to the play store, we don't have to use production keys
            // applies all non-production flavors
            applicationIdSuffix ".e2e"
            signingConfig signingConfigs.debug
            resValue "string", "build_config_package", "com.expensify.chat"
        }
        e2edelta {
            // If  are building a version that won't be uploaded to the play store, we don't have to use production keys
            // applies all non-production flavors
            applicationIdSuffix ".e2edelta"
            signingConfig signingConfigs.debug
            resValue "string", "build_config_package", "com.expensify.chat"
        }
        adhoc {
            applicationIdSuffix ".adhoc"
            signingConfig signingConfigs.debug
            resValue "string", "build_config_package", "com.expensify.chat"
        }
        development {
            applicationIdSuffix ".dev"
            signingConfig signingConfigs.debug
            resValue "string", "build_config_package", "com.expensify.chat"
        }
    }

    signingConfigs {
        release {
            storeFile file(MYAPP_UPLOAD_STORE_FILE)
            storePassword System.getenv('MYAPP_UPLOAD_STORE_PASSWORD')
            keyAlias MYAPP_UPLOAD_KEY_ALIAS
            keyPassword System.getenv('MYAPP_UPLOAD_KEY_PASSWORD')
        }
        debug {
            storeFile file('debug.keystore')
            storePassword 'android'
            keyAlias 'androiddebugkey'
            keyPassword 'android'
        }
    }
    buildTypes {
        debug {
            signingConfig signingConfigs.debug
        }
        release {
            productFlavors.production.signingConfig signingConfigs.release
            shrinkResources enableProguardInReleaseBuilds
            minifyEnabled enableProguardInReleaseBuilds
            proguardFiles getDefaultProguardFile("proguard-android-optimize.txt"), "proguard-rules.pro"

            signingConfig null
            // buildTypes take precedence over productFlavors when it comes to the signing configuration,
            // thus we need to manually set the signing config, so that the e2e uses the debug config again.
            // In other words, the signingConfig setting above will be ignored when we build the flavor in release mode. 
            productFlavors.all { flavor ->
                // All release builds should be signed with the release config ...
                flavor.signingConfig signingConfigs.release
            }
            // ... except for the e2e flavor, which we maybe want to build locally:
            productFlavors.e2e.signingConfig signingConfigs.debug
            productFlavors.e2edelta.signingConfig signingConfigs.debug
        }
    }

    // since we don't need variants adhocDebug and e2eDebug, we can force gradle to ignore them
    variantFilter { variant ->
        if (variant.name == "adhocDebug" || variant.name == "e2eDebug" || variant.name == "e2edeltaDebug") {
            setIgnore(true)
        }
    }
}

dependencies {
    // The version of react-native is set by the React Native Gradle Plugin
    implementation("com.facebook.react:react-android")
    implementation("com.facebook.react:flipper-integration")

    if (hermesEnabled.toBoolean()) {
        implementation("com.facebook.react:hermes-android")
    } else {
        implementation jscFlavor
    }

    // Firebase libraries (using the Firebase BoM for consistency - see https://firebase.google.com/docs/android/learn-more#bom)
    implementation platform("com.google.firebase:firebase-bom:29.0.3")
    implementation "com.google.firebase:firebase-perf"
    implementation "com.google.firebase:firebase-crashlytics"

    // GIF support
    implementation 'com.facebook.fresco:fresco:2.5.0'
    implementation 'com.facebook.fresco:animated-gif:2.5.0'

    // Android support library
    implementation 'com.android.support:support-core-utils:28.0.0'

    // Multi Dex Support: https://developer.android.com/studio/build/multidex#mdex-gradle
    implementation 'com.android.support:multidex:1.0.3'

    // Plaid SDK
    implementation project(':react-native-plaid-link-sdk')

    // Fixes a version conflict between airship and react-native-plaid-link-sdk
    // This may be fixed by a newer version of the plaid SDK (not working as of 10.0.0)
    implementation "androidx.work:work-runtime-ktx:2.8.0"

    // This okhttp3 dependency prevents the app from crashing - See https://github.com/plaid/react-native-plaid-link-sdk/issues/74#issuecomment-648435002
    implementation "com.squareup.okhttp3:okhttp-urlconnection:4.+"

    implementation("androidx.lifecycle:lifecycle-viewmodel-ktx:2.4.0")
}

apply from: file("../../node_modules/@react-native-community/cli-platform-android/native_modules.gradle"); applyNativeModulesAppBuildGradle(project)
apply plugin: 'com.google.gms.google-services'  // Google Play services Gradle plugin
apply plugin: 'com.google.firebase.crashlytics'<|MERGE_RESOLUTION|>--- conflicted
+++ resolved
@@ -98,13 +98,8 @@
         minSdkVersion rootProject.ext.minSdkVersion
         targetSdkVersion rootProject.ext.targetSdkVersion
         multiDexEnabled rootProject.ext.multiDexEnabled
-<<<<<<< HEAD
-        versionCode 1001044318
-        versionName "1.4.43-18"
-=======
         versionCode 1001044400
         versionName "1.4.44-0"
->>>>>>> 4816890a
     }
 
     flavorDimensions "default"
