--- conflicted
+++ resolved
@@ -114,13 +114,8 @@
         minSdkVersion rootProject.ext.minSdkVersion
         targetSdkVersion rootProject.ext.targetSdkVersion
         multiDexEnabled rootProject.ext.multiDexEnabled
-<<<<<<< HEAD
-        versionCode 1009019000
-        versionName "9.1.90-0"
-=======
         versionCode 1009019005
         versionName "9.1.90-5"
->>>>>>> e2e2e3bf
         // Supported language variants must be declared here to avoid from being removed during the compilation.
         // This also helps us to not include unnecessary language variants in the APK.
         resConfigs "en", "es"
