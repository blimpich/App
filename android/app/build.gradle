--- conflicted
+++ resolved
@@ -90,13 +90,8 @@
         minSdkVersion rootProject.ext.minSdkVersion
         targetSdkVersion rootProject.ext.targetSdkVersion
         multiDexEnabled rootProject.ext.multiDexEnabled
-<<<<<<< HEAD
-        versionCode 1001037403
-        versionName "1.3.74-3"
-=======
         versionCode 1001037800
         versionName "1.3.78-0"
->>>>>>> 25f7ac14
     }
 
     flavorDimensions "default"
