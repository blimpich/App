--- conflicted
+++ resolved
@@ -732,7 +732,6 @@
         "POLICYCHANGELOG_ADD_EMPLOYEE",
         "xcshareddata",
         "xcuserdata",
-<<<<<<< HEAD
         "ASPAC",
         "CLIA",
         "EMEA",
@@ -757,9 +756,7 @@
         "NTSB",
         "TBUM",
         "iaco"
-=======
         "inputmethod"
->>>>>>> 88cbac48
     ],
     "ignorePaths": [
         "src/languages/de.ts",
