--- conflicted
+++ resolved
@@ -22,11 +22,7 @@
     }],
     files: [
         './dist/**/*',
-<<<<<<< HEAD
-        './desktop/main.js'
-=======
-        './main.js',
+        './desktop/main.js',
         './desktop/ELECTRON_EVENTS.js',
->>>>>>> c224c7c3
     ]
 };