import {app, BrowserWindow, clipboard, dialog, ipcMain, Menu, shell} from 'electron';
import type {BaseWindow, BrowserView, MenuItem, MenuItemConstructorOptions, WebContents, WebviewTag} from 'electron';
import contextMenu from 'electron-context-menu';
import log from 'electron-log';
import type {ElectronLog} from 'electron-log';
import {autoUpdater} from 'electron-updater';
import {machineId} from 'node-machine-id';
import checkForUpdates from '@libs/checkForUpdates';
import * as Localize from '@libs/Localize';
import CONFIG from '@src/CONFIG';
import CONST from '@src/CONST';
import type {TranslationPaths} from '@src/languages/types';
import type PlatformSpecificUpdater from '@src/setup/platformSetup/types';
import type {Locale} from '@src/types/onyx';
import type {CreateDownloadQueueModule, DownloadItem} from './createDownloadQueue';
import serve from './electron-serve';
import ELECTRON_EVENTS from './ELECTRON_EVENTS';

const createDownloadQueue = require<CreateDownloadQueueModule>('./createDownloadQueue').default;

const port = process.env.PORT ?? 8082;
const {DESKTOP_SHORTCUT_ACCELERATOR, LOCALES} = CONST;

// Setup google api key in process environment, we are setting it this way intentionally. It is required by the
// geolocation api (window.navigator.geolocation.getCurrentPosition) to work on desktop.
// Source: https://github.com/electron/electron/blob/98cd16d336f512406eee3565be1cead86514db7b/docs/api/environment-variables.md#google_api_key
process.env.GOOGLE_API_KEY = CONFIG.GCP_GEOLOCATION_API_KEY;
/**
 * Suppresses Content Security Policy (CSP) console warnings related to 'unsafe-eval'.
 * This is required because:
 * 1. Webpack utilizes eval() for module bundling
 * 2. The application requires 'unsafe-eval' in CSP to function properly
 * Note: CSP warnings are expected and unavoidable in this context
 */
process.env.ELECTRON_DISABLE_SECURITY_WARNINGS = CONFIG.ELECTRON_DISABLE_SECURITY_WARNINGS;

app.setName('New Expensify');

/**
 * Electron main process that handles wrapping the web application.
 *
 * @see: https://www.electronjs.org/docs/tutorial/application-architecture#main-and-renderer-processes
 */

// This is necessary for NetInfo to work correctly as it does not handle the NetworkInformation API events correctly
// See: https://github.com/electron/electron/issues/22597
app.commandLine.appendSwitch('enable-network-information-downlink-max');

/**
 * Inserts the plain text from the clipboard into the provided browser window's web contents.
 *
 * @param browserWindow - The Electron BrowserWindow instance where the text should be inserted.
 */
function pasteAsPlainText(browserWindow: BrowserWindow | BrowserView | WebviewTag | WebContents) {
    const text = clipboard.readText();

    if ('webContents' in browserWindow) {
        // https://github.com/sindresorhus/electron-context-menu is passing in deprecated `BrowserView` to this function
        // eslint-disable-next-line deprecation/deprecation
        browserWindow.webContents.insertText(text);
    }
}

/**
 * Initialize the right-click menu
 * See https://github.com/sindresorhus/electron-context-menu
 *
 * @param preferredLocale - The current user language to be used for translating menu labels.
 * @returns A dispose function to clean up the created context menu.
 */
function createContextMenu(preferredLocale: Locale = LOCALES.DEFAULT): () => void {
    return contextMenu({
        labels: {
            cut: Localize.translate(preferredLocale, 'desktopApplicationMenu.cut'),
            paste: Localize.translate(preferredLocale, 'desktopApplicationMenu.paste'),
            copy: Localize.translate(preferredLocale, 'desktopApplicationMenu.copy'),
        },
        append: (defaultActions, parameters, browserWindow) => [
            {
                // Only enable the menu item for Editable context which supports paste
                visible: parameters.isEditable && parameters.editFlags.canPaste,
                role: 'pasteAndMatchStyle',
                accelerator: DESKTOP_SHORTCUT_ACCELERATOR.PASTE_AND_MATCH_STYLE,
                label: Localize.translate(preferredLocale, 'desktopApplicationMenu.pasteAndMatchStyle'),
            },
            {
                label: Localize.translate(preferredLocale, 'desktopApplicationMenu.pasteAsPlainText'),
                visible: parameters.isEditable && parameters.editFlags.canPaste && clipboard.readText().length > 0,
                accelerator: DESKTOP_SHORTCUT_ACCELERATOR.PASTE_AS_PLAIN_TEXT,
                click: () => pasteAsPlainText(browserWindow),
            },
        ],
    });
}

let disposeContextMenu = createContextMenu();

// Send all autoUpdater logs to a log file: ~/Library/Logs/new.expensify.desktop/main.log
// See https://www.npmjs.com/package/electron-log
autoUpdater.logger = log;
(autoUpdater.logger as ElectronLog).transports.file.level = 'info';

// Send all Console logs to a log file: ~/Library/Logs/new.expensify.desktop/main.log
// See https://www.npmjs.com/package/electron-log
Object.assign(console, log.functions);

// This sets up the command line arguments used to manage the update. When
// the --expected-update-version flag is set, the app will open pre-hidden
// until it detects that it has been upgraded to the correct version.

const EXPECTED_UPDATE_VERSION_FLAG = '--expected-update-version';
const APP_DOMAIN = __DEV__ ? `https://dev.new.expensify.com:${port}` : 'app://-';

let expectedUpdateVersion: string;
process.argv.forEach((arg) => {
    if (!arg.startsWith(`${EXPECTED_UPDATE_VERSION_FLAG}=`)) {
        return;
    }

<<<<<<< HEAD
    expectedUpdateVersion = arg.substring(`${EXPECTED_UPDATE_VERSION_FLAG}=`.length);
=======
    expectedUpdateVersion = arg.slice(`${EXPECTED_UPDATE_VERSION_FLAG}=`.length);
>>>>>>> 8a1052a9
});

// Add the listeners and variables required to ensure that auto-updating
// happens correctly.
let hasUpdate = false;
let downloadedVersion: string;
let isSilentUpdating = false;

// Note that we have to subscribe to this separately and cannot use Localize.translateLocal,
// because the only way code can be shared between the main and renderer processes at runtime is via the context bridge
// So we track preferredLocale separately via ELECTRON_EVENTS.LOCALE_UPDATED
const preferredLocale: Locale = CONST.LOCALES.DEFAULT;

const appProtocol = CONST.DEEPLINK_BASE_URL.replace('://', '');

const quitAndInstallWithUpdate = () => {
    if (!downloadedVersion) {
        return;
    }
    hasUpdate = true;
    autoUpdater.quitAndInstall();
};

/** Menu Item callback to trigger an update check */
const manuallyCheckForUpdates = (menuItem?: MenuItem, browserWindow?: BaseWindow) => {
    if (menuItem) {
        // Disable item until the check (and download) is complete
        // eslint-disable-next-line no-param-reassign -- menu item flags like enabled or visible can be dynamically toggled by mutating the object
        menuItem.enabled = false;
    }

    autoUpdater
        .checkForUpdates()
        .catch((error: unknown) => {
            isSilentUpdating = false;
            return {error};
        })
        .then((result) => {
            const downloadPromise = result && 'downloadPromise' in result ? result.downloadPromise : undefined;

            if (!browserWindow) {
                return;
            }

            if (downloadPromise) {
                dialog.showMessageBox(browserWindow, {
                    type: 'info',
                    message: Localize.translate(preferredLocale, 'checkForUpdatesModal.available.title'),
                    detail: Localize.translate(preferredLocale, 'checkForUpdatesModal.available.message', {isSilentUpdating}),
                    buttons: [Localize.translate(preferredLocale, 'checkForUpdatesModal.available.soundsGood')],
                });
            } else if (result && 'error' in result && result.error) {
                dialog.showMessageBox(browserWindow, {
                    type: 'error',
                    message: Localize.translate(preferredLocale, 'checkForUpdatesModal.error.title'),
                    detail: Localize.translate(preferredLocale, 'checkForUpdatesModal.error.message'),
                    buttons: [Localize.translate(preferredLocale, 'checkForUpdatesModal.notAvailable.okay')],
                });
            } else {
                dialog.showMessageBox(browserWindow, {
                    type: 'info',
                    message: Localize.translate(preferredLocale, 'checkForUpdatesModal.notAvailable.title'),
                    detail: Localize.translate(preferredLocale, 'checkForUpdatesModal.notAvailable.message'),
                    buttons: [Localize.translate(preferredLocale, 'checkForUpdatesModal.notAvailable.okay')],
                    cancelId: 2,
                });
            }

            // By returning the `downloadPromise` we keep "check for updates" disabled if any updates are being downloaded
            return downloadPromise;
        })
        .finally(() => {
            isSilentUpdating = false;
            if (!menuItem) {
                return;
            }
            // eslint-disable-next-line no-param-reassign
            menuItem.enabled = true;
        });
};

/** Trigger event to show keyboard shortcuts */
const showKeyboardShortcutsPage = (browserWindow: BrowserWindow) => {
    if (!browserWindow.isVisible()) {
        return;
    }
    browserWindow.webContents.send(ELECTRON_EVENTS.KEYBOARD_SHORTCUTS_PAGE);
};

/** Actual auto-update listeners */
const electronUpdater = (browserWindow: BrowserWindow): PlatformSpecificUpdater => ({
    init: () => {
        autoUpdater.on(ELECTRON_EVENTS.UPDATE_DOWNLOADED, (info) => {
            const systemMenu = Menu.getApplicationMenu();
            const updateMenuItem = systemMenu?.getMenuItemById(`update`);
            const checkForUpdatesMenuItem = systemMenu?.getMenuItemById(`checkForUpdates`);

            downloadedVersion = info.version;

            if (updateMenuItem) {
                updateMenuItem.visible = true;
            }
            if (checkForUpdatesMenuItem) {
                checkForUpdatesMenuItem.visible = false;
            }
            if (browserWindow.isVisible() && !isSilentUpdating) {
                browserWindow.webContents.send(ELECTRON_EVENTS.UPDATE_DOWNLOADED, info.version);
            } else {
                quitAndInstallWithUpdate();
            }
        });

        ipcMain.on(ELECTRON_EVENTS.START_UPDATE, quitAndInstallWithUpdate);
        autoUpdater.checkForUpdates();
    },
    update: () => {
        autoUpdater.checkForUpdates();
    },
});

const localizeMenuItems = (submenu: MenuItemConstructorOptions[], updatedLocale: Locale): MenuItemConstructorOptions[] =>
    submenu.map((menu) => {
        const newMenu: MenuItemConstructorOptions = {...menu};
        if (menu.id) {
            const labelTranslation = Localize.translate(updatedLocale, `desktopApplicationMenu.${menu.id}` as TranslationPaths);
            if (labelTranslation) {
                newMenu.label = labelTranslation;
            }
        }
        if (menu.submenu) {
            newMenu.submenu = localizeMenuItems(menu.submenu as MenuItemConstructorOptions[], updatedLocale);
        }
        return newMenu;
    });

const mainWindow = (): Promise<void> => {
    let deeplinkUrl: string;
    let browserWindow: BrowserWindow;

    const loadURL = __DEV__ ? (win: BrowserWindow): Promise<void> => win.loadURL(`https://dev.new.expensify.com:${port}`) : serve({directory: `${__dirname}/www`});

    // Prod and staging set the icon in the electron-builder config, so only update it here for dev
    if (__DEV__) {
        console.debug('CONFIG: ', CONFIG);
        app.dock.setIcon(`${__dirname}/../icon-dev.png`);
        app.setName('New Expensify Dev');
    }

    app.on('will-finish-launching', () => {
        app.on('open-url', (event, url) => {
            event.preventDefault();
            const urlObject = new URL(url);
            deeplinkUrl = `${APP_DOMAIN}${urlObject.pathname}${urlObject.search}${urlObject.hash}`;

            if (browserWindow) {
                browserWindow.loadURL(deeplinkUrl);
                browserWindow.show();
            }
        });
    });

    /*
     * Starting from Electron 20, it shall be required to set sandbox option to false explicitly.
     * Running a preload script contextBridge.js require access to nodeJS modules from the javascript code.
     * This was not a concern earlier as sandbox used to be false by default for Electron <= 20.
     * Refer https://www.electronjs.org/docs/latest/tutorial/sandbox#disabling-the-sandbox-for-a-single-process
     * */
    return (
        app
            .whenReady()
            .then(() => {
                /**
                 * We only want to register the scheme this way when in dev, since
                 * when the app is bundled electron-builder will take care of it.
                 */
                if (__DEV__) {
                    app.setAsDefaultProtocolClient(appProtocol);
                }

                browserWindow = new BrowserWindow({
                    backgroundColor: '#FAFAFA',
                    width: 1200,
                    height: 900,
                    webPreferences: {
                        preload: `${__dirname}/contextBridge.js`,
                        contextIsolation: true,
                        sandbox: false,
                    },
                    titleBarStyle: 'hidden',
                });

                ipcMain.handle(ELECTRON_EVENTS.REQUEST_DEVICE_ID, () => machineId());

                /*
                 * The default origin of our Electron app is app://- instead of https://new.expensify.com or https://staging.new.expensify.com
                 * This causes CORS errors because the referer and origin headers are wrong and the API responds with an Access-Control-Allow-Origin that doesn't match app://-
                 * The same issue happens when using the web proxy to communicate with the staging or production API on dev.
                 *
                 * To fix this, we'll:
                 *
                 *   1. Modify headers on any outgoing requests to match the origin of our corresponding web environment (not necessary in case of web proxy, because it already does that)
                 *   2. Modify the Access-Control-Allow-Origin header of the response to match the "real" origin of our Electron app.
                 */
                const webRequest = browserWindow.webContents.session.webRequest;
                const validDestinationFilters = {urls: ['https://*.expensify.com/*']};
                /* eslint-disable no-param-reassign */
                if (!__DEV__) {
                    // Modify the origin and referer for requests sent to our API
                    webRequest.onBeforeSendHeaders(validDestinationFilters, (details, callback) => {
                        callback({requestHeaders: details.requestHeaders});
                    });
                }

                // Modify access-control-allow-origin header and CSP for the response
                webRequest.onHeadersReceived(validDestinationFilters, (details, callback) => {
                    if (details.responseHeaders) {
                        details.responseHeaders['access-control-allow-origin'] = [APP_DOMAIN];
                    }
                    if (details.responseHeaders?.['content-security-policy']) {
                        details.responseHeaders['content-security-policy'] = details.responseHeaders['content-security-policy'].map((value) =>
                            value.startsWith('frame-ancestors') ? `${value} ${APP_DOMAIN}` : value,
                        );
                    }
                    callback({responseHeaders: details.responseHeaders});
                });
                /* eslint-enable */

                // Prod and staging overwrite the app name in the electron-builder config, so only update it here for dev
                if (__DEV__) {
                    browserWindow.setTitle('New Expensify');
                }

                const initialMenuTemplate: MenuItemConstructorOptions[] = [
                    {
                        id: 'mainMenu',
                        label: Localize.translate(preferredLocale, `desktopApplicationMenu.mainMenu`),
                        submenu: [
                            {id: 'about', role: 'about'},
                            {id: 'update', label: Localize.translate(preferredLocale, `desktopApplicationMenu.update`), click: quitAndInstallWithUpdate, visible: false},
                            {id: 'checkForUpdates', label: Localize.translate(preferredLocale, `desktopApplicationMenu.checkForUpdates`), click: manuallyCheckForUpdates},
                            {
                                id: 'viewShortcuts',
                                label: Localize.translate(preferredLocale, `desktopApplicationMenu.viewShortcuts`),
                                accelerator: 'CmdOrCtrl+J',
                                click: () => {
                                    showKeyboardShortcutsPage(browserWindow);
                                },
                            },
                            {type: 'separator'},
                            {id: 'services', role: 'services'},
                            {type: 'separator'},
                            {id: 'hide', role: 'hide'},
                            {id: 'hideOthers', role: 'hideOthers'},
                            {id: 'showAll', role: 'unhide'},
                            {type: 'separator'},
                            {id: 'quit', role: 'quit'},
                        ],
                    },
                    {
                        id: 'fileMenu',
                        label: Localize.translate(preferredLocale, `desktopApplicationMenu.fileMenu`),
                        submenu: [{id: 'closeWindow', role: 'close', accelerator: 'Cmd+w'}],
                    },
                    {
                        id: 'editMenu',
                        label: Localize.translate(preferredLocale, `desktopApplicationMenu.editMenu`),
                        submenu: [
                            {id: 'undo', role: 'undo'},
                            {id: 'redo', role: 'redo'},
                            {type: 'separator'},
                            {id: 'cut', role: 'cut'},
                            {id: 'copy', role: 'copy'},
                            {id: 'paste', role: 'paste'},
                            {
                                id: 'pasteAndMatchStyle',
                                role: 'pasteAndMatchStyle',
                                accelerator: DESKTOP_SHORTCUT_ACCELERATOR.PASTE_AND_MATCH_STYLE,
                            },
                            {
                                id: 'pasteAsPlainText',
                                accelerator: DESKTOP_SHORTCUT_ACCELERATOR.PASTE_AS_PLAIN_TEXT,
                                click: () => pasteAsPlainText(browserWindow),
                            },
                            {id: 'delete', role: 'delete'},
                            {id: 'selectAll', role: 'selectAll'},
                            {type: 'separator'},
                            {
                                id: 'speechSubmenu',
                                label: Localize.translate(preferredLocale, `desktopApplicationMenu.speechSubmenu`),
                                submenu: [
                                    {id: 'startSpeaking', role: 'startSpeaking'},
                                    {id: 'stopSpeaking', role: 'stopSpeaking'},
                                ],
                            },
                        ],
                    },
                    {
                        id: 'viewMenu',
                        label: Localize.translate(preferredLocale, `desktopApplicationMenu.viewMenu`),
                        submenu: [
                            {id: 'reload', role: 'reload'},
                            {id: 'forceReload', role: 'forceReload'},
                            {id: 'toggleDevTools', role: 'toggleDevTools'},
                            {type: 'separator'},
                            {id: 'resetZoom', role: 'resetZoom'},
                            {id: 'zoomIn', role: 'zoomIn'},
                            {id: 'zoomOut', role: 'zoomOut'},
                            {type: 'separator'},
                            {id: 'togglefullscreen', role: 'togglefullscreen'},
                        ],
                    },
                    {
                        id: 'historyMenu',
                        label: Localize.translate(preferredLocale, `desktopApplicationMenu.historyMenu`),
                        submenu: [
                            {
                                id: 'back',
                                accelerator: process.platform === 'darwin' ? 'Cmd+[' : 'Shift+[',
                                click: () => {
                                    browserWindow.webContents.navigationHistory.goBack();
                                },
                            },
                            {
                                label: 'backWithKeyShortcut',
                                visible: false,
                                accelerator: process.platform === 'darwin' ? 'Cmd+Left' : 'Shift+Left',
                                click: () => {
                                    browserWindow.webContents.navigationHistory.goBack();
                                },
                            },
                            {
                                id: 'forward',
                                accelerator: process.platform === 'darwin' ? 'Cmd+]' : 'Shift+]',
                                click: () => {
                                    browserWindow.webContents.navigationHistory.goForward();
                                },
                            },
                            {
                                label: 'forwardWithKeyShortcut',
                                visible: false,
                                accelerator: process.platform === 'darwin' ? 'Cmd+Right' : 'Shift+Right',
                                click: () => {
                                    browserWindow.webContents.navigationHistory.goForward();
                                },
                            },
                        ],
                    },
                    {
                        id: 'windowMenu',
                        role: 'windowMenu',
                        submenu: [{id: 'minimize', role: 'minimize'}, {id: 'zoom', role: 'zoom'}, {type: 'separator'}, {id: 'front', role: 'front'}],
                    },
                    {
                        id: 'helpMenu',
                        label: Localize.translate(preferredLocale, `desktopApplicationMenu.helpMenu`),
                        role: 'help',
                        submenu: [
                            {
                                id: 'learnMore',
                                label: Localize.translate(preferredLocale, `desktopApplicationMenu.learnMore`),
                                click: () => {
                                    shell.openExternal(CONST.MENU_HELP_URLS.LEARN_MORE);
                                },
                            },
                            {
                                id: 'documentation',
                                label: Localize.translate(preferredLocale, `desktopApplicationMenu.documentation`),
                                click: () => {
                                    shell.openExternal(CONST.MENU_HELP_URLS.DOCUMENTATION);
                                },
                            },
                            {
                                id: 'communityDiscussions',
                                label: Localize.translate(preferredLocale, `desktopApplicationMenu.communityDiscussions`),
                                click: () => {
                                    shell.openExternal(CONST.MENU_HELP_URLS.COMMUNITY_DISCUSSIONS);
                                },
                            },
                            {
                                id: 'searchIssues',
                                label: Localize.translate(preferredLocale, `desktopApplicationMenu.searchIssues`),
                                click: () => {
                                    shell.openExternal(CONST.MENU_HELP_URLS.SEARCH_ISSUES);
                                },
                            },
                        ],
                    },
                ];

                // Build and set the initial menu
                const initialMenu = Menu.buildFromTemplate(localizeMenuItems(initialMenuTemplate, preferredLocale));
                Menu.setApplicationMenu(initialMenu);

                // When the user clicks a link that has target="_blank" (which is all external links)
                // open the default browser instead of a new electron window
                browserWindow.webContents.setWindowOpenHandler(({url}) => {
                    const denial = {action: 'deny'} as const;
                    // Make sure local urls stay in electron perimeter
<<<<<<< HEAD
                    if (url.substring(0, 'file://'.length).toLowerCase() === 'file://') {
=======
                    if (url.slice(0, 'file://'.length).toLowerCase() === 'file://') {
>>>>>>> 8a1052a9
                        return denial;
                    }

                    // Open every other protocol in the default browser, not Electron
                    shell.openExternal(url);
                    return denial;
                });

                // Flag to determine is user is trying to quit the whole application altogether
                let quitting = false;

                // Closing the chat window should just hide it (vs. fully quitting the application)
                browserWindow.on('close', (evt) => {
                    if (quitting || hasUpdate) {
                        return;
                    }

                    evt.preventDefault();

                    // Check if window is fullscreen and exit fullscreen before hiding
                    if (browserWindow.isFullScreen()) {
                        browserWindow.once('leave-full-screen', () => browserWindow.hide());
                        browserWindow.setFullScreen(false);
                    } else {
                        browserWindow.hide();
                    }
                });

                // Initiating a browser-back or browser-forward with mouse buttons should navigate history.
                browserWindow.on('app-command', (e, cmd) => {
                    if (cmd === 'browser-backward') {
                        browserWindow.webContents.navigationHistory.goBack();
                    }
                    if (cmd === 'browser-forward') {
                        browserWindow.webContents.navigationHistory.goForward();
                    }
                });

                browserWindow.on('swipe', (e, direction) => {
                    if (direction === 'left') {
                        browserWindow.webContents.navigationHistory.goBack();
                    }
                    if (direction === 'right') {
                        browserWindow.webContents.navigationHistory.goForward();
                    }
                });

                browserWindow.on(ELECTRON_EVENTS.FOCUS, () => {
                    browserWindow.webContents.send(ELECTRON_EVENTS.FOCUS);
                });
                browserWindow.on(ELECTRON_EVENTS.BLUR, () => {
                    browserWindow.webContents.send(ELECTRON_EVENTS.BLUR);
                });

                app.on('before-quit', () => {
                    // Adding __DEV__ check because we want links to be handled by dev app only while it's running
                    // https://github.com/Expensify/App/issues/15965#issuecomment-1483182952
                    if (__DEV__) {
                        app.removeAsDefaultProtocolClient(appProtocol);
                    }
                    quitting = true;
                });
                app.on('activate', () => {
                    if (expectedUpdateVersion && app.getVersion() !== expectedUpdateVersion) {
                        return;
                    }

                    browserWindow.show();
                });

                // Hide the app if we expected to upgrade to a new version but never did.
                if (expectedUpdateVersion && app.getVersion() !== expectedUpdateVersion) {
                    browserWindow.hide();
                    app.hide();
                }

                ipcMain.on(ELECTRON_EVENTS.LOCALE_UPDATED, (event, updatedLocale: Locale) => {
                    Menu.setApplicationMenu(Menu.buildFromTemplate(localizeMenuItems(initialMenuTemplate, updatedLocale)));
                    disposeContextMenu();
                    disposeContextMenu = createContextMenu(updatedLocale);
                });

                ipcMain.on(ELECTRON_EVENTS.REQUEST_VISIBILITY, (event) => {
                    // This is how synchronous messages work in Electron
                    // eslint-disable-next-line no-param-reassign
                    event.returnValue = browserWindow && !browserWindow.isDestroyed() && browserWindow.isFocused();
                });

                // This allows the renderer process to bring the app
                // back into focus if it's minimized or hidden.
                ipcMain.on(ELECTRON_EVENTS.REQUEST_FOCUS_APP, () => {
                    browserWindow.show();
                });

                // Listen to badge updater event emitted by the render process
                // and update the app badge count (MacOS only)
                ipcMain.on(ELECTRON_EVENTS.REQUEST_UPDATE_BADGE_COUNT, (event, totalCount?: number) => {
                    if (totalCount === -1) {
                        // The electron docs say you should be able to update this and pass no parameters to set the badge
                        // to a single red dot, but in practice it resulted in an error "TypeError: Insufficient number of
                        // arguments." - Thus, setting to 1 instead.
                        // See: https://www.electronjs.org/docs/api/app#appsetbadgecountcount-linux-macos
                        app.setBadgeCount(1);
                    } else {
                        app.setBadgeCount(totalCount);
                    }
                });

                const downloadQueue = createDownloadQueue();
                ipcMain.on(ELECTRON_EVENTS.DOWNLOAD, (event, downloadData: DownloadItem) => {
                    const downloadItem: DownloadItem = {
                        ...downloadData,
                        win: browserWindow,
                    };
                    downloadQueue.enqueueDownloadItem(downloadItem);
                });

                // Automatically check for and install the latest version in the background
                ipcMain.on(ELECTRON_EVENTS.SILENT_UPDATE, () => {
                    if (isSilentUpdating) {
                        return;
                    }
                    isSilentUpdating = true;
                    manuallyCheckForUpdates(undefined, browserWindow);
                });

                return browserWindow;
            })

            // After initializing and configuring the browser window, load the compiled JavaScript
            .then((browserWindowRef) => {
                loadURL(browserWindow).then(() => {
                    if (!deeplinkUrl) {
                        return;
                    }

                    browserWindow.loadURL(deeplinkUrl);
                    browserWindow.show();
                });

                return browserWindowRef;
            })

            // Start checking for JS updates
            .then((browserWindowRef) => {
                if (__DEV__) {
                    return;
                }

                checkForUpdates(electronUpdater(browserWindowRef));
            })
    );
};

mainWindow().then((window) => window);<|MERGE_RESOLUTION|>--- conflicted
+++ resolved
@@ -5,16 +5,16 @@
 import type {ElectronLog} from 'electron-log';
 import {autoUpdater} from 'electron-updater';
 import {machineId} from 'node-machine-id';
-import checkForUpdates from '@libs/checkForUpdates';
-import * as Localize from '@libs/Localize';
-import CONFIG from '@src/CONFIG';
-import CONST from '@src/CONST';
-import type {TranslationPaths} from '@src/languages/types';
-import type PlatformSpecificUpdater from '@src/setup/platformSetup/types';
-import type {Locale} from '@src/types/onyx';
 import type {CreateDownloadQueueModule, DownloadItem} from './createDownloadQueue';
 import serve from './electron-serve';
 import ELECTRON_EVENTS from './ELECTRON_EVENTS';
+import CONFIG from './src/CONFIG';
+import CONST from './src/CONST';
+import type {TranslationPaths} from './src/languages/types';
+import checkForUpdates from './src/libs/checkForUpdates';
+import * as Localize from './src/libs/Localize';
+import type PlatformSpecificUpdater from './src/setup/platformSetup/types';
+import type {Locale} from './src/types/onyx';
 
 const createDownloadQueue = require<CreateDownloadQueueModule>('./createDownloadQueue').default;
 
@@ -117,11 +117,7 @@
         return;
     }
 
-<<<<<<< HEAD
-    expectedUpdateVersion = arg.substring(`${EXPECTED_UPDATE_VERSION_FLAG}=`.length);
-=======
     expectedUpdateVersion = arg.slice(`${EXPECTED_UPDATE_VERSION_FLAG}=`.length);
->>>>>>> 8a1052a9
 });
 
 // Add the listeners and variables required to ensure that auto-updating
@@ -520,11 +516,7 @@
                 browserWindow.webContents.setWindowOpenHandler(({url}) => {
                     const denial = {action: 'deny'} as const;
                     // Make sure local urls stay in electron perimeter
-<<<<<<< HEAD
-                    if (url.substring(0, 'file://'.length).toLowerCase() === 'file://') {
-=======
                     if (url.slice(0, 'file://'.length).toLowerCase() === 'file://') {
->>>>>>> 8a1052a9
                         return denial;
                     }
 
