---
title: Netsuite-Troubleshooting.md
description: Troubleshoot common NetSuite sync and export errors in Expensify and learn how to fix each issue.
keywords: [NetSuite, Expensify, export errors, sync issues, ExpensiError, integrations, accounting, troubleshooting]
---
<div id="expensify-classic" markdown="1">

This guide helps you fix common sync and export issues between Expensify and NetSuite. Each section covers an error code, explains what it means, and walks you through how to resolve it.

---

# ExpensiError NS0005: Please enter value(s) for Department, Location, or Class

## Vendor bills

This error occurs when required classification fields are missing in the vendor bill form.

**How to fix:**
1. Go to **Customization > Forms > Transaction Forms** in NetSuite.
2. Click **Edit** next to the vendor bill form used.
3. Go to **Screen Fields > Main**.
4. Uncheck both **Show** and **Mandatory** for Department, Location, and Class.
5. In Expensify, go to **Settings > Workspaces > [Workspace Name] > Connections** and click **Sync**.
6. Retry the export.

## Journal entries and expense reports

This version of the error means the employee doesn’t have default classifications set.

**How to fix:**
1. In NetSuite, go to **Lists > Employees**.
2. Edit the employee's profile.
3. Set default values for **Department**, **Class**, and **Location**.
4. Save and sync the connection in Expensify.

---

# ExpensiError NS0012: Currency does not exist in NetSuite

## Scenario 1

The currency being used isn’t available in the NetSuite subsidiary.

**How to fix:**
1. Confirm the report currency in Expensify matches what’s available in NetSuite.
2. Sync your connection and re-export.

## Scenario 2

Non-OneWorld NetSuite instances only support **EUR**, **GBP**, **USD**, and **CAD** by default.

**How to fix:**
1. In NetSuite, go to **Setup > Enable Features**.
2. Enable **Multiple Currencies**.
3. Add the required currency using the global search bar.

---

# ExpensiError NS0021: Invalid Tax Code Reference Key

Usually caused by incorrect tax group mapping in NetSuite.

**How to fix:**
- **GST 10%** should map to **NCT-AU**, not **TS-AU**.
- **No GST 0%** should map to **NCF-AU**, not **TFS-AU**.

---

# ExpensiError NS0023: Employee does not exist in NetSuite (Invalid employee)

The employee’s subsidiary or email doesn’t match between NetSuite and Expensify.

**How to fix:**
1. In NetSuite, confirm the employee's subsidiary matches the Expensify workspace.
2. Make sure the employee’s email matches in both systems.
3. Sync your NetSuite connection.

---

# ExpensiError NS0024: Invalid customer or project tag

This means the employee isn’t listed as a resource on the customer or project.

**How to fix:**
1. In NetSuite, go to **Lists > Relationships > Customer/Projects**.
2. Edit the relevant customer or project and add the employee as a resource.
3. Sync and retry the export.

---

# ExpensiError NS0034: This record already exists

The report has already been exported to NetSuite.

**How to fix:**
1. Search for the **Report ID** in NetSuite.
2. Delete the duplicate and re-export from Expensify.

---

# ExpensiError NS0046: Billable expenses not coded with a NetSuite customer or billable project

**How to fix:**
1. In Expensify, tag all billable expenses with a valid **Customer** or **Project**.
2. Retry the export.

---

# ExpensiError NS0059: No credit card account selected for corporate card expenses

**How to fix:**
1. In NetSuite, go to **Subsidiaries** and set the **Default Account for Corporate Card Expenses**.
2. Sync with Expensify.

---

# ExpensiError NS0085: Expense does not have appropriate permissions for setting an exchange rate

**How to fix:**
1. In NetSuite, ensure the **Exchange Rate** field is visible on the relevant form.
2. Sync and retry.

---

# ExpensiError NS0079: The transaction date is not within the date range of your accounting period

**How to fix:**
1. In NetSuite, go to **Accounting Preferences**.
2. Set **Allow Transaction Date Outside of the Posting Period** to **Warn**.
3. In Expensify, enable **Export to Next Open Period** and sync.

---

# ExpensiError NS0055: Vendor doesn't have access to the currency

**How to fix:**
1. In NetSuite, add the correct currency to the vendor's **Financial tab**.
2. Sync and retry.

---

# ExpensiError NS0068: You do not have permission to set a value for element “Created From”

**How to fix:**
1. In NetSuite, ensure the **Created From** field is visible in the transaction form.
2. Sync with Expensify.

---

# ExpensiError NS0037: You do not have permission to set a value for element “Receipt URL”

**How to fix:**
1. Make sure the **Receipt URL** field is visible in NetSuite.
2. Sync and retry.

---

# ExpensiError NS0042: Error creating vendor – This entity already exists

**How to fix:**
1. In NetSuite, check that the vendor's email and subsidiary match what's in Expensify.
2. Sync your connection and retry.

---

# ExpensiError NS0109: Failed to login to NetSuite – Please verify your credentials

**How to fix:**
1. Review [this guide](https://help.expensify.com/articles/expensify-classic/integrations/accounting-integrations/NetSuite) to ensure credentials are valid.
2. If needed, generate a new token for the connection.

---

# ExpensiError NS0123: Login error – Please make sure that the Expensify integration is enabled

**How to fix:**
1. In NetSuite, go to **Setup > Integrations > Manage Integrations**.
2. Enable the **Expensify Integration**.

---

# ExpensiError NS0045: Expenses not categorized with a NetSuite account

**How to fix:**
1. In NetSuite, confirm the **expense category** is active and properly named.
2. Sync your connection and try again.

---

# ExpensiError NS0056: You do not have permissions to set a value for element...

Common elements include:
- `class`
- `location`
- `memo`
- `amount`
- `isnonreimbursable`
- `department`
- `exchangerate`
- `entityID`
- `supervisor approval`

**How to fix:**
1. Go to **Customization > Forms > Transaction Forms**.
2. Search for the correct form type (Expense Report, Journal Entry, Vendor Bill).
3. Edit the form with the **Preferred** checkbox selected.
4. Go to:
   - **Screen Fields > Lines** for Journal Entries
   - **Screen Fields > Main** for Vendor Bills
5. Make sure the listed field is marked as **Show**.

Additional fixes by element:

## `line.entity`

1. Edit your **Journal Entry** form.
2. Under **Screen Fields > Main**, ensure the **Name** field is shown.

## `entityid`

1. Go to **Customization > Forms > Entry Forms** and edit the preferred **Vendor** form.
2. Set **Vendor ID** to:
   - Show
   - Quick Add
   - Mandatory
3. Search **Auto-Generated Numbers** in NetSuite and:
   - Disable them, or
   - Enable **Allow Override**.

## `approvalstatus`

1. Edit your form and make sure **Approval Status** is shown.
2. Optional: Disable approval routing under **Setup > Accounting > Accounting Preferences > Approval Routing**.
3. Add missing permissions under **Setup > Users/Roles > Manage Roles > Expensify Integration > Edit**.
4. Under **Permissions > Transactions**, add **Approve Vendor Payments** with **Full** access.
5. Review **Customization > Workflows** and category-specific settings if issues persist.

## `expense.foreignamount`

1. In NetSuite, open each **Expense Category** and disable **Rate is Required**.
2. Sync and retry.

## `tranid`

1. In NetSuite, search **Auto-Generated Numbers**.
2. Enable **Allow Override** for Invoices.

## `memo`

Can appear if the report has a negative reimbursable total. Only positive reimbursable reports can export.

## `nexus`

1. Go to **Setup > Users/Roles > Manage Roles > Expensify Integration > Edit**.
2. Under **Permissions > Lists**, set **Tax Details Tab** to **Full**.

---

# FAQ

## Why am I seeing “You do not have permissions to set a value for element…” errors?

Usually, this means a required field is hidden or restricted in NetSuite. Edit the preferred form and check that the field is visible.

## What if I’ve made all changes and still see the error?

- Check your Expensify bundle version in NetSuite.
- Review **Customization > Workflows** for blockers.
- Ask your NetSuite admin to confirm no custom scripts are interfering.

## Why are reports exporting as "Accounting Approved" instead of "Paid in Full"?

This may be due to missing **Location**, **Class**, or **Department** info, or misconfigured Expensify workspace settings.

**How to fix:**
1. Update your **Bill Payment Form** in NetSuite.
2. Verify **Expensify workspace connection settings** under **Connections > Accounting Integrations > Advanced**.

<<<<<<< HEAD
---

## "Invite Employees & Set Approval Workflow" is enabled, why are NetSuite approvers not being set as Expensify approvers?

The Invite Employees & Set Approval Workflow setting will not overwrite manual changes to the approval table so if an employee was added before this setting was enabled, the integration will not automatically update their approver to their NetSuite approver/supervisor.

**Fix**:
1. Remove the employee from the workspace from **Settings > Workspaces > Group > [Workspace Name] > Members**.
2. Sync the connection from **Settings > Workspaces > Group > [Workspace Name] > Connections > Sync Now** to import the employee and their designated NetSuite approver.

**Alternative fix:**
1. Manually update the employee's approver in **Settings > Workspaces > Group > [Workspace Name] > Members**.

---
=======
</div>
>>>>>>> 3607e1f1
<|MERGE_RESOLUTION|>--- conflicted
+++ resolved
@@ -276,9 +276,6 @@
 1. Update your **Bill Payment Form** in NetSuite.
 2. Verify **Expensify workspace connection settings** under **Connections > Accounting Integrations > Advanced**.
 
-<<<<<<< HEAD
----
-
 ## "Invite Employees & Set Approval Workflow" is enabled, why are NetSuite approvers not being set as Expensify approvers?
 
 The Invite Employees & Set Approval Workflow setting will not overwrite manual changes to the approval table so if an employee was added before this setting was enabled, the integration will not automatically update their approver to their NetSuite approver/supervisor.
@@ -289,8 +286,4 @@
 
 **Alternative fix:**
 1. Manually update the employee's approver in **Settings > Workspaces > Group > [Workspace Name] > Members**.
-
----
-=======
-</div>
->>>>>>> 3607e1f1
+</div>