--- conflicted
+++ resolved
@@ -2,14 +2,15 @@
 title: Manage Expensify Subscription
 description: Learn how to manage your subscription, update billing details, cancel early, or delete a workspace in New Expensify.
 keywords: [New Expensify, subscription, billing, payment card, cancel subscription, delete workspace, remove workspace, subscription settings]
+
 ---
+
 <div id="new-expensify" markdown="1">
 
 Easily manage your subscription in New Expensify—update payment details, adjust your plan, request early cancellation, or delete a workspace if needed.
 
-<<<<<<< HEAD
 You can view and manage your subscription under **Account > Subscription**. 
-=======
+
 ---
 
 # View Subscription and Add a Payment Card
@@ -18,7 +19,6 @@
 
 1. Navigate to **Account > Subscription**.
 2. Click **Add Payment Card** and enter your card details to ensure uninterrupted billing.
->>>>>>> 5b2b9c6e
 
 ---
 
@@ -29,11 +29,7 @@
 - **Add a payment card**: Connect the credit card you want to use to pay for Expensify each month. 
 - **Current plan:** View your subscription type and number of seats.
 - **Billing info:** See your payment method and next renewal date.
-<<<<<<< HEAD
 - **Auto-renew:** Check when your subscription will automatically renew (e.g., **Renews on Nov 1, 2026**).
-=======
-- **Auto-renew:** Check when your subscription will automatically renew (e.g., **Renews on Nov 1, 2027**).
->>>>>>> 5b2b9c6e
 - **Auto-increase annual seats:** See how much you could save by automatically increasing seats if your team grows.
 
 **Note:** Enabling auto-increase will extend your annual subscription end date.
@@ -41,11 +37,8 @@
 ---
 
 # Request Early Cancellation
-<<<<<<< HEAD
-=======
 
 To request an early cancellation:
->>>>>>> 5b2b9c6e
 
 1. Head to **Account > Subscription**.
 2. Click the **Request early cancellation** button.
