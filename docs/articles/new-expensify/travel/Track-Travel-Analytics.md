---
title: Track Travel Analytics
description: Learn how Workspace Admins can access real-time employee travel insights, monitor compliance, and view ESG data using Expensify Travel.
keywords: [New Expensify, travel analytics, duty of care, ESG report, travel spend, employee location map, travel compliance, company travel data]
---

<<<<<<< HEAD
Expensify Travel provides comprehensive insights into company travel bookings to ensure real-time duty of care reporting and travel policy compliance. Analytics are based on complete trip-level data that remains accurate regardless of individual expense handling. These analytics help Workspace Admins:
=======
<div id="new-expensify" markdown="1">
>>>>>>> ec77dee9

Expensify Travel gives Workspace Admins real-time analytics for company travel. In one place, you can monitor employee safety, analyze spending trends, and ensure travel policy compliance.

Travel analytics is accessible within the Expensify Travel platform. 

**To access your travel analytics:**

1. From the left-hand menu, select **Reports > Trips** to access Expensify Travel
2. Click the **Analytics** tab at the top of the screen.

You’ll see a variety of reports, including Duty of Care, Spend, and ESG metrics.

---

# Duty of Care Report

Stay informed of employee locations during work trips to ensure safety and compliance with duty of care policies.

1. In the **Analytics** tab, select **Travelers**.
2. Use filters above the map to show past or upcoming trips, or narrow results by location.

💡 **Note:** This is also sometimes referred to as an employee travel map, traveler tracking, or real-time travel location.

---

# Spend and Compliance Report

Understand company travel spend and measure adherence to your travel policy.

1. In the **Analytics** tab, select **Company Reports**.
2. Use the left-hand menu to choose a specific report.
3. Click the three-dot menu in the upper-right corner to download a PDF.

💡 **Note:** This report will sometimes be called a travel spend breakdown, travel policy compliance, or travel cost analysis.

---

# ESG Report

Review your company’s environmental and sustainability impact from business travel.

1. In the **Analytics** tab, select **Company Reports**.
2. From the left-hand menu, click **Air Manifest**.
3. Review the **CO2 Emissions** column for carbon data.

💡 **Note:** This will sometimes be referred to as sustainability metrics, a carbon footprint report, or ethical travel data.

</div><|MERGE_RESOLUTION|>--- conflicted
+++ resolved
@@ -4,11 +4,7 @@
 keywords: [New Expensify, travel analytics, duty of care, ESG report, travel spend, employee location map, travel compliance, company travel data]
 ---
 
-<<<<<<< HEAD
 Expensify Travel provides comprehensive insights into company travel bookings to ensure real-time duty of care reporting and travel policy compliance. Analytics are based on complete trip-level data that remains accurate regardless of individual expense handling. These analytics help Workspace Admins:
-=======
-<div id="new-expensify" markdown="1">
->>>>>>> ec77dee9
 
 Expensify Travel gives Workspace Admins real-time analytics for company travel. In one place, you can monitor employee safety, analyze spending trends, and ensure travel policy compliance.
 
