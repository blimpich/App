//
//  RCTBootSplash.m
//  NewExpensify
//
//  Created by Mathieu Acthernoene on 07/01/2022.
//

#import <React/RCTBridge.h>
#import <React/RCTUtils.h>

#import "RCTBootSplash.h"

static NSMutableArray<RCTPromiseResolveBlock> *_resolverQueue = nil;
static RCTRootView *_rootView = nil;
static bool _nativeHidden = false;

@implementation RCTBootSplash

RCT_EXPORT_MODULE();

+ (BOOL)requiresMainQueueSetup {
  return NO;
}

- (dispatch_queue_t)methodQueue {
  return dispatch_get_main_queue();
}

+ (void)initWithStoryboard:(NSString * _Nonnull)storyboardName
                  rootView:(RCTRootView * _Nullable)rootView {
  if (rootView == nil || _rootView != nil || RCTRunningInAppExtension())
    return;

  _rootView = rootView;

  [[NSNotificationCenter defaultCenter] removeObserver:rootView
                                                  name:RCTContentDidAppearNotification
                                                object:rootView];

  UIStoryboard *storyboard = [UIStoryboard storyboardWithName:storyboardName bundle:nil];
  UIView *loadingView = [[storyboard instantiateInitialViewController] view];

  if ([self resolverQueueExists])
    return;

  [_rootView setLoadingView:loadingView];

<<<<<<< HEAD
  if ([_rootView respondsToSelector:@selector(setIsActivityIndicatorViewVisible:)]) {
    [_rootView setValue:@(YES) forKey:@"isActivityIndicatorViewVisible"];
  }
  
=======
  [NSTimer scheduledTimerWithTimeInterval:0.35
                                  repeats:NO
                                    block:^(NSTimer * _Nonnull timer) {
    // wait for native iOS launch screen to fade out
    _nativeHidden = true;

    // hide has been called before native launch screen fade out
    if ([self resolverQueueExists])
      [self hideAndClearResolverQueue];
  }];

>>>>>>> 96710043
  [[NSNotificationCenter defaultCenter] addObserver:self
                                           selector:@selector(onContentDidAppear)
                                                  name:RCTContentDidAppearNotification
                                                object:nil];

  [[NSNotificationCenter defaultCenter] addObserver:self
                                           selector:@selector(onJavaScriptDidFailToLoad)
                                               name:RCTJavaScriptDidFailToLoadNotification
                                             object:nil];
}

+ (bool)isHidden {
  return _rootView == nil || _rootView.loadingView == nil || [_rootView.loadingView isHidden];
}

+ (bool)resolverQueueExists {
  return _resolverQueue != nil;
}

+ (void)clearResolverQueue {
  if (![self resolverQueueExists])
    return;

  while ([_resolverQueue count] > 0) {
    RCTPromiseResolveBlock resolve = [_resolverQueue objectAtIndex:0];
    [_resolverQueue removeObjectAtIndex:0];
    resolve(@(true));
  }
}

+ (void)hideAndClearResolverQueue {
  if (![self isHidden]) {
    _rootView.loadingView.hidden = YES;
    [_rootView.loadingView removeFromSuperview];
    _rootView.loadingView = nil;
  }

  [RCTBootSplash clearResolverQueue];
}

+ (void)onContentDidAppear {
  [NSTimer scheduledTimerWithTimeInterval:10.0 // Safety call
                                  repeats:false
                                    block:^(NSTimer * _Nonnull timer) {
    [timer invalidate];

    if (_resolverQueue == nil)
      _resolverQueue = [[NSMutableArray alloc] init];

    [self hideAndClearResolverQueue];
  }];

  [[NSNotificationCenter defaultCenter] removeObserver:self];
}

+ (void)onJavaScriptDidFailToLoad {
  [self hideAndClearResolverQueue];
  [[NSNotificationCenter defaultCenter] removeObserver:self];
}

RCT_EXPORT_METHOD(hide:(RCTPromiseResolveBlock)resolve
                  rejecter:(RCTPromiseRejectBlock)reject) {
  if (_resolverQueue == nil)
    _resolverQueue = [[NSMutableArray alloc] init];

  [_resolverQueue addObject:resolve];

  if ([RCTBootSplash isHidden] || RCTRunningInAppExtension())
    return [RCTBootSplash clearResolverQueue];

  if (_nativeHidden)
    return [RCTBootSplash hideAndClearResolverQueue];
}

RCT_EXPORT_METHOD(getVisibilityStatus:(RCTPromiseResolveBlock)resolve
                  rejecter:(RCTPromiseRejectBlock)reject) {
  resolve([RCTBootSplash isHidden] ? @"hidden" : @"visible");
}

@end<|MERGE_RESOLUTION|>--- conflicted
+++ resolved
@@ -45,12 +45,6 @@
 
   [_rootView setLoadingView:loadingView];
 
-<<<<<<< HEAD
-  if ([_rootView respondsToSelector:@selector(setIsActivityIndicatorViewVisible:)]) {
-    [_rootView setValue:@(YES) forKey:@"isActivityIndicatorViewVisible"];
-  }
-  
-=======
   [NSTimer scheduledTimerWithTimeInterval:0.35
                                   repeats:NO
                                     block:^(NSTimer * _Nonnull timer) {
@@ -62,7 +56,6 @@
       [self hideAndClearResolverQueue];
   }];
 
->>>>>>> 96710043
   [[NSNotificationCenter defaultCenter] addObserver:self
                                            selector:@selector(onContentDidAppear)
                                                   name:RCTContentDidAppearNotification
