--- conflicted
+++ resolved
@@ -278,20 +278,17 @@
     - RCTTypeSafety
     - React-Codegen
     - React-Core
-<<<<<<< HEAD
-    - React-debug
-    - React-Fabric
-    - React-graphics
-    - React-ImageManager
-    - React-NativeModulesApple
-    - React-RCTFabric
-    - React-rendererdebug
-    - React-utils
-    - ReactCommon/turbomodule/bridging
-    - ReactCommon/turbomodule/core
-    - Yoga
-=======
->>>>>>> d2259b5b
+    - React-debug
+    - React-Fabric
+    - React-graphics
+    - React-ImageManager
+    - React-NativeModulesApple
+    - React-RCTFabric
+    - React-rendererdebug
+    - React-utils
+    - ReactCommon/turbomodule/bridging
+    - ReactCommon/turbomodule/core
+    - Yoga
   - MapboxCommon (23.8.6)
   - MapboxCoreMaps (10.16.4):
     - MapboxCommon (~> 23.8)
@@ -1209,57 +1206,6 @@
     - React-debug
   - react-native-airship (15.3.1):
     - AirshipFrameworkProxy (= 2.1.1)
-<<<<<<< HEAD
-=======
-    - React-Core
-  - react-native-blob-util (0.19.4):
-    - React-Core
-  - react-native-cameraroll (7.4.0):
-    - glog
-    - RCT-Folly (= 2022.05.16.00)
-    - React-Core
-  - react-native-config (1.4.6):
-    - react-native-config/App (= 1.4.6)
-  - react-native-config/App (1.4.6):
-    - React-Core
-  - react-native-document-picker (9.1.1):
-    - React-Core
-  - react-native-geolocation (3.0.6):
-    - React-Core
-  - react-native-image-manipulator (1.0.5):
-    - React
-  - react-native-image-picker (7.0.3):
-    - React-Core
-  - react-native-key-command (1.0.6):
-    - React-Core
-  - react-native-launch-arguments (4.0.2):
-    - React
-  - react-native-netinfo (11.2.1):
-    - React-Core
-  - react-native-pager-view (6.2.2):
-    - React-Core
-  - react-native-pdf (6.7.3):
-    - React-Core
-  - react-native-performance (5.1.0):
-    - React-Core
-  - react-native-plaid-link-sdk (10.8.0):
-    - Plaid (~> 4.7.0)
-    - React-Core
-  - react-native-quick-sqlite (8.0.0-beta.2):
-    - React
-    - React-callinvoker
-    - React-Core
-  - react-native-render-html (6.3.1):
-    - React-Core
-  - react-native-safe-area-context (4.8.2):
-    - React-Core
-  - react-native-view-shot (3.8.0):
-    - React-Core
-  - react-native-webview (13.6.3):
-    - React-Core
-  - React-nativeconfig (0.73.2)
-  - React-NativeModulesApple (0.73.2):
->>>>>>> d2259b5b
     - glog
     - hermes-engine
     - RCT-Folly (= 2022.05.16.00)
@@ -1953,20 +1899,6 @@
     - Yoga
   - RNLocalize (2.2.6):
     - React-Core
-<<<<<<< HEAD
-  - rnmapbox-maps (10.1.13):
-    - MapboxMaps (~> 10.16.4)
-    - React
-    - React-Core
-    - rnmapbox-maps/DynamicLibrary (= 10.1.13)
-    - Turf
-  - rnmapbox-maps/DynamicLibrary (10.1.13):
-    - hermes-engine
-    - MapboxMaps (~> 10.16.4)
-    - RCT-Folly
-    - RCTRequired
-    - RCTTypeSafety
-=======
   - rnmapbox-maps (10.1.11):
     - MapboxMaps (~> 10.16.4)
     - React
@@ -1974,8 +1906,11 @@
     - rnmapbox-maps/DynamicLibrary (= 10.1.11)
     - Turf
   - rnmapbox-maps/DynamicLibrary (10.1.11):
+    - hermes-engine
     - MapboxMaps (~> 10.16.4)
->>>>>>> d2259b5b
+    - RCT-Folly
+    - RCTRequired
+    - RCTTypeSafety
     - React
     - React-Codegen
     - React-Core
@@ -2576,11 +2511,7 @@
   libvmaf: 27f523f1e63c694d14d534cd0fddd2fab0ae8711
   libwebp: 1786c9f4ff8a279e4dac1e8f385004d5fc253009
   lottie-ios: 3d98679b41fa6fd6aff2352b3953dbd3df8a397e
-<<<<<<< HEAD
   lottie-react-native: 80bda323805fa62005afff0583d2927a89108f20
-=======
-  lottie-react-native: a2ae9c27c273b060b2affff2957bc0ff7fdca353
->>>>>>> d2259b5b
   MapboxCommon: 90f76693dc02438acbb5ea9a5b266a4c0eb1c875
   MapboxCoreMaps: 7b07d1ca8c454a4381daf09df901b9d6bf90bce0
   MapboxMaps: cbb38845a9bf49b124f0e937975d560a4e01894e
@@ -2613,7 +2544,6 @@
   React-jsitracing: 7c77101b38fcc8fa7f198de7e1d834350a85af90
   React-logger: 66b168e2b2bee57bd8ce9e69f739d805732a5570
   React-Mapbuffer: 9ee041e1d7be96da6d76a251f92e72b711c651d6
-<<<<<<< HEAD
   react-native-airship: 2ed75ff2278f11ff1c1ab08ed68f5bf02727b971
   react-native-blob-util: a3ee23cfdde79c769c138d505670055de233b07a
   react-native-cameraroll: 95ce0d1a7d2d1fe55bf627ab806b64de6c3e69e9
@@ -2623,17 +2553,6 @@
   react-native-image-manipulator: 8a443cd2fce585cff10ceb5a0c3695960223b520
   react-native-image-picker: f8a13ff106bcc7eb00c71ce11fdc36aac2a44440
   react-native-key-command: 74d18ad516037536c2f671ef0914bcce7739b2f5
-=======
-  react-native-airship: 6ded22e4ca54f2f80db80b7b911c2b9b696d9335
-  react-native-blob-util: 30a6c9fd067aadf9177e61a998f2c7efb670598d
-  react-native-cameraroll: 3301d62d45616ee9da55ceed04be8d788c3de3ef
-  react-native-config: 7cd105e71d903104e8919261480858940a6b9c0e
-  react-native-document-picker: 3599b238843369026201d2ef466df53f77ae0452
-  react-native-geolocation: 0f7fe8a4c2de477e278b0365cce27d089a8c5903
-  react-native-image-manipulator: c48f64221cfcd46e9eec53619c4c0374f3328a56
-  react-native-image-picker: 2381c008bbb09e72395a2d043c147b11bd1523d9
-  react-native-key-command: 5af6ee30ff4932f78da6a2109017549042932aa5
->>>>>>> d2259b5b
   react-native-launch-arguments: 5f41e0abf88a15e3c5309b8875d6fd5ac43df49d
   react-native-netinfo: 6479e7e2198f936e5abc14a3ec4d469ccbaf81e2
   react-native-pager-view: 9ac6bc0fb3fa31c6d403b253ee361e62ff7ccf7f
@@ -2684,19 +2603,11 @@
   RNGoogleSignin: ccaa4a81582cf713eea562c5dd9dc1961a715fd0
   RNLiveMarkdown: 4ef783cb8c3c68f07b202abb017faedade1e5bea
   RNLocalize: d4b8af4e442d4bcca54e68fc687a2129b4d71a81
-<<<<<<< HEAD
-  rnmapbox-maps: 4074c3c762b588e4242f02d8376b1f59403d654e
+  rnmapbox-maps: 3e273e0e867a079ec33df9ee33bb0482434b897d
   RNPermissions: 8990fc2c10da3640938e6db1647cb6416095b729
   RNReactNativeHapticFeedback: 616c35bdec7d20d4c524a7949ca9829c09e35f37
   RNReanimated: 71030d84b41327898b22cab449eb5379baf8725e
   RNScreens: f7b8bb892b4957f6f91e5dfd9a191e7f13ce8baa
-=======
-  rnmapbox-maps: fcf7f1cbdc8bd7569c267d07284e8a5c7bee06ed
-  RNPermissions: 9b086c8f05b2e2faa587fdc31f4c5ab4509728aa
-  RNReactNativeHapticFeedback: ec56a5f81c3941206fd85625fa669ffc7b4545f9
-  RNReanimated: 57f436e7aa3d277fbfed05e003230b43428157c0
-  RNScreens: b582cb834dc4133307562e930e8fa914b8c04ef2
->>>>>>> d2259b5b
   RNSound: 6c156f925295bdc83e8e422e7d8b38d33bc71852
   RNSVG: db32cfcad0a221fd175e0882eff7bcba7690380a
   SDWebImage: 750adf017a315a280c60fde706ab1e552a3ae4e9
