PODS:
  - Airship (19.2.1):
    - Airship/Automation (= 19.2.1)
    - Airship/Basement (= 19.2.1)
    - Airship/Core (= 19.2.1)
    - Airship/FeatureFlags (= 19.2.1)
    - Airship/MessageCenter (= 19.2.1)
    - Airship/PreferenceCenter (= 19.2.1)
  - Airship/Automation (19.2.1):
    - Airship/Core
  - Airship/Basement (19.2.1)
  - Airship/Core (19.2.1):
    - Airship/Basement
  - Airship/FeatureFlags (19.2.1):
    - Airship/Core
  - Airship/MessageCenter (19.2.1):
    - Airship/Core
  - Airship/PreferenceCenter (19.2.1):
    - Airship/Core
  - AirshipFrameworkProxy (14.1.1):
    - Airship (= 19.2.1)
  - AirshipServiceExtension (18.7.2)
  - AppAuth (1.7.5):
    - AppAuth/Core (= 1.7.5)
    - AppAuth/ExternalUserAgent (= 1.7.5)
  - AppAuth/Core (1.7.5)
  - AppAuth/ExternalUserAgent (1.7.5):
    - AppAuth/Core
  - AppLogs (0.1.0)
  - boost (1.84.0)
  - DoubleConversion (1.1.6)
  - EXAV (15.1.5):
    - ExpoModulesCore
    - ReactCommon/turbomodule/core
  - EXImageLoader (5.1.0):
    - ExpoModulesCore
    - React-Core
  - expensify-react-native-background-task (0.0.0):
    - DoubleConversion
    - glog
    - hermes-engine
    - RCT-Folly (= 2024.11.18.00)
    - RCTRequired
    - RCTTypeSafety
    - React-Core
    - React-debug
    - React-Fabric
    - React-featureflags
    - React-graphics
    - React-hermes
    - React-ImageManager
    - React-jsi
    - React-NativeModulesApple
    - React-RCTFabric
    - React-renderercss
    - React-rendererdebug
    - React-utils
    - ReactCodegen
    - ReactCommon/turbomodule/bridging
    - ReactCommon/turbomodule/core
    - Yoga
<<<<<<< HEAD
  - Expo (53.0.7):
    - DoubleConversion
=======
  - ExpensifyNitroUtils (0.0.1):
    - DoubleConversion
    - glog
    - hermes-engine
    - NitroModules
    - RCT-Folly (= 2024.11.18.00)
    - RCTRequired
    - RCTTypeSafety
    - React-Core
    - React-debug
    - React-Fabric
    - React-featureflags
    - React-graphics
    - React-ImageManager
    - React-NativeModulesApple
    - React-RCTFabric
    - React-rendererdebug
    - React-utils
    - ReactCodegen
    - ReactCommon/turbomodule/bridging
    - ReactCommon/turbomodule/core
    - Yoga
  - Expo (52.0.41):
>>>>>>> f223c8ff
    - ExpoModulesCore
    - glog
    - hermes-engine
    - RCT-Folly (= 2024.11.18.00)
    - RCTRequired
    - RCTTypeSafety
    - React-Core
    - React-debug
    - React-Fabric
    - React-featureflags
    - React-graphics
    - React-hermes
    - React-ImageManager
    - React-jsi
    - React-NativeModulesApple
    - React-RCTAppDelegate
    - React-RCTFabric
    - React-renderercss
    - React-rendererdebug
    - React-utils
    - ReactAppDependencyProvider
    - ReactCodegen
    - ReactCommon/turbomodule/bridging
    - ReactCommon/turbomodule/core
    - Yoga
  - ExpoAsset (11.1.5):
    - ExpoModulesCore
  - ExpoFont (13.3.1):
    - ExpoModulesCore
  - ExpoImage (2.1.6):
    - ExpoModulesCore
    - libavif/libdav1d
    - SDWebImage (~> 5.21.0)
    - SDWebImageAVIFCoder (~> 0.11.0)
    - SDWebImageSVGCoder (~> 1.7.0)
    - SDWebImageWebPCoder (~> 0.14.6)
  - ExpoImageManipulator (13.1.5):
    - EXImageLoader
    - ExpoModulesCore
    - SDWebImageWebPCoder
  - ExpoModulesCore (2.3.12):
    - DoubleConversion
    - glog
    - hermes-engine
    - RCT-Folly (= 2024.11.18.00)
    - RCTRequired
    - RCTTypeSafety
    - React-Core
    - React-debug
    - React-Fabric
    - React-featureflags
    - React-graphics
    - React-hermes
    - React-ImageManager
    - React-jsi
    - React-jsinspector
    - React-NativeModulesApple
    - React-RCTFabric
    - React-renderercss
    - React-rendererdebug
    - React-utils
    - ReactCodegen
    - ReactCommon/turbomodule/bridging
    - ReactCommon/turbomodule/core
    - Yoga
  - fast_float (6.1.4)
  - FBLazyVector (0.79.2)
  - Firebase/Analytics (8.8.0):
    - Firebase/Core
  - Firebase/Core (8.8.0):
    - Firebase/CoreOnly
    - FirebaseAnalytics (~> 8.8.0)
  - Firebase/CoreOnly (8.8.0):
    - FirebaseCore (= 8.8.0)
  - Firebase/Crashlytics (8.8.0):
    - Firebase/CoreOnly
    - FirebaseCrashlytics (~> 8.8.0)
  - Firebase/Performance (8.8.0):
    - Firebase/CoreOnly
    - FirebasePerformance (~> 8.8.0)
  - FirebaseABTesting (8.15.0):
    - FirebaseCore (~> 8.0)
  - FirebaseAnalytics (8.8.0):
    - FirebaseAnalytics/AdIdSupport (= 8.8.0)
    - FirebaseCore (~> 8.0)
    - FirebaseInstallations (~> 8.0)
    - GoogleUtilities/AppDelegateSwizzler (~> 7.4)
    - GoogleUtilities/MethodSwizzler (~> 7.4)
    - GoogleUtilities/Network (~> 7.4)
    - "GoogleUtilities/NSData+zlib (~> 7.4)"
    - nanopb (~> 2.30908.0)
  - FirebaseAnalytics/AdIdSupport (8.8.0):
    - FirebaseCore (~> 8.0)
    - FirebaseInstallations (~> 8.0)
    - GoogleAppMeasurement (= 8.8.0)
    - GoogleUtilities/AppDelegateSwizzler (~> 7.4)
    - GoogleUtilities/MethodSwizzler (~> 7.4)
    - GoogleUtilities/Network (~> 7.4)
    - "GoogleUtilities/NSData+zlib (~> 7.4)"
    - nanopb (~> 2.30908.0)
  - FirebaseCore (8.8.0):
    - FirebaseCoreDiagnostics (~> 8.0)
    - GoogleUtilities/Environment (~> 7.4)
    - GoogleUtilities/Logger (~> 7.4)
  - FirebaseCoreDiagnostics (8.15.0):
    - GoogleDataTransport (~> 9.1)
    - GoogleUtilities/Environment (~> 7.7)
    - GoogleUtilities/Logger (~> 7.7)
    - nanopb (~> 2.30908.0)
  - FirebaseCrashlytics (8.8.0):
    - FirebaseCore (~> 8.0)
    - FirebaseInstallations (~> 8.0)
    - GoogleDataTransport (~> 9.0)
    - GoogleUtilities/Environment (~> 7.4)
    - nanopb (~> 2.30908.0)
    - PromisesObjC (< 3.0, >= 1.2)
  - FirebaseInstallations (8.15.0):
    - FirebaseCore (~> 8.0)
    - GoogleUtilities/Environment (~> 7.7)
    - GoogleUtilities/UserDefaults (~> 7.7)
    - PromisesObjC (< 3.0, >= 1.2)
  - FirebasePerformance (8.8.0):
    - FirebaseCore (~> 8.0)
    - FirebaseInstallations (~> 8.0)
    - FirebaseRemoteConfig (~> 8.0)
    - GoogleDataTransport (~> 9.0)
    - GoogleUtilities/Environment (~> 7.4)
    - GoogleUtilities/ISASwizzler (~> 7.4)
    - GoogleUtilities/MethodSwizzler (~> 7.4)
    - nanopb (~> 2.30908.0)
  - FirebaseRemoteConfig (8.15.0):
    - FirebaseABTesting (~> 8.0)
    - FirebaseCore (~> 8.0)
    - FirebaseInstallations (~> 8.0)
    - GoogleUtilities/Environment (~> 7.7)
    - "GoogleUtilities/NSData+zlib (~> 7.7)"
  - fmt (11.0.2)
  - ForkInputMask (7.3.3)
  - FullStory (1.52.0)
  - fullstory_react-native (1.7.2):
    - DoubleConversion
    - FullStory (~> 1.14)
    - glog
    - hermes-engine
    - RCT-Folly (= 2024.11.18.00)
    - RCTRequired
    - RCTTypeSafety
    - React-Core
    - React-debug
    - React-Fabric
    - React-featureflags
    - React-graphics
    - React-hermes
    - React-ImageManager
    - React-jsi
    - React-NativeModulesApple
    - React-RCTFabric
    - React-renderercss
    - React-rendererdebug
    - React-utils
    - ReactCodegen
    - ReactCommon/turbomodule/bridging
    - ReactCommon/turbomodule/core
    - Yoga
  - glog (0.3.5)
  - GoogleAppMeasurement (8.8.0):
    - GoogleAppMeasurement/AdIdSupport (= 8.8.0)
    - GoogleUtilities/AppDelegateSwizzler (~> 7.4)
    - GoogleUtilities/MethodSwizzler (~> 7.4)
    - GoogleUtilities/Network (~> 7.4)
    - "GoogleUtilities/NSData+zlib (~> 7.4)"
    - nanopb (~> 2.30908.0)
  - GoogleAppMeasurement/AdIdSupport (8.8.0):
    - GoogleAppMeasurement/WithoutAdIdSupport (= 8.8.0)
    - GoogleUtilities/AppDelegateSwizzler (~> 7.4)
    - GoogleUtilities/MethodSwizzler (~> 7.4)
    - GoogleUtilities/Network (~> 7.4)
    - "GoogleUtilities/NSData+zlib (~> 7.4)"
    - nanopb (~> 2.30908.0)
  - GoogleAppMeasurement/WithoutAdIdSupport (8.8.0):
    - GoogleUtilities/AppDelegateSwizzler (~> 7.4)
    - GoogleUtilities/MethodSwizzler (~> 7.4)
    - GoogleUtilities/Network (~> 7.4)
    - "GoogleUtilities/NSData+zlib (~> 7.4)"
    - nanopb (~> 2.30908.0)
  - GoogleDataTransport (9.4.1):
    - GoogleUtilities/Environment (~> 7.7)
    - nanopb (< 2.30911.0, >= 2.30908.0)
    - PromisesObjC (< 3.0, >= 1.2)
  - GoogleSignIn (7.1.0):
    - AppAuth (< 2.0, >= 1.7.3)
    - GTMAppAuth (< 5.0, >= 4.1.1)
    - GTMSessionFetcher/Core (~> 3.3)
  - GoogleUtilities/AppDelegateSwizzler (7.13.3):
    - GoogleUtilities/Environment
    - GoogleUtilities/Logger
    - GoogleUtilities/Network
    - GoogleUtilities/Privacy
  - GoogleUtilities/Environment (7.13.3):
    - GoogleUtilities/Privacy
    - PromisesObjC (< 3.0, >= 1.2)
  - GoogleUtilities/ISASwizzler (7.13.3):
    - GoogleUtilities/Privacy
  - GoogleUtilities/Logger (7.13.3):
    - GoogleUtilities/Environment
    - GoogleUtilities/Privacy
  - GoogleUtilities/MethodSwizzler (7.13.3):
    - GoogleUtilities/Logger
    - GoogleUtilities/Privacy
  - GoogleUtilities/Network (7.13.3):
    - GoogleUtilities/Logger
    - "GoogleUtilities/NSData+zlib"
    - GoogleUtilities/Privacy
    - GoogleUtilities/Reachability
  - "GoogleUtilities/NSData+zlib (7.13.3)":
    - GoogleUtilities/Privacy
  - GoogleUtilities/Privacy (7.13.3)
  - GoogleUtilities/Reachability (7.13.3):
    - GoogleUtilities/Logger
    - GoogleUtilities/Privacy
  - GoogleUtilities/UserDefaults (7.13.3):
    - GoogleUtilities/Logger
    - GoogleUtilities/Privacy
  - GTMAppAuth (4.1.1):
    - AppAuth/Core (~> 1.7)
    - GTMSessionFetcher/Core (< 4.0, >= 3.3)
  - GTMSessionFetcher/Core (3.5.0)
  - GzipSwift (5.1.1)
  - hermes-engine (0.79.2):
    - hermes-engine/Pre-built (= 0.79.2)
  - hermes-engine/Pre-built (0.79.2)
  - libavif/core (0.11.1)
  - libavif/libdav1d (0.11.1):
    - libavif/core
    - libdav1d (>= 0.6.0)
  - libdav1d (1.2.0)
  - libwebp (1.3.2):
    - libwebp/demux (= 1.3.2)
    - libwebp/mux (= 1.3.2)
    - libwebp/sharpyuv (= 1.3.2)
    - libwebp/webp (= 1.3.2)
  - libwebp/demux (1.3.2):
    - libwebp/webp
  - libwebp/mux (1.3.2):
    - libwebp/demux
  - libwebp/sharpyuv (1.3.2)
  - libwebp/webp (1.3.2):
    - libwebp/sharpyuv
  - lottie-ios (4.3.4)
  - lottie-react-native (6.5.1):
    - DoubleConversion
    - glog
    - hermes-engine
    - lottie-ios (~> 4.3.3)
    - RCT-Folly (= 2024.11.18.00)
    - RCTRequired
    - RCTTypeSafety
    - React-Core
    - React-debug
    - React-Fabric
    - React-featureflags
    - React-graphics
    - React-hermes
    - React-ImageManager
    - React-jsi
    - React-NativeModulesApple
    - React-RCTFabric
    - React-renderercss
    - React-rendererdebug
    - React-utils
    - ReactCodegen
    - ReactCommon/turbomodule/bridging
    - ReactCommon/turbomodule/core
    - Yoga
  - MapboxCommon (23.11.2)
  - MapboxCoreMaps (10.19.2):
    - MapboxCommon (~> 23.11)
  - MapboxMaps (10.19.1):
    - MapboxCommon (= 23.11.2)
    - MapboxCoreMaps (= 10.19.2)
    - MapboxMobileEvents (= 2.0.0)
    - Turf (= 2.8.0)
  - MapboxMobileEvents (2.0.0)
  - nanopb (2.30908.0):
    - nanopb/decode (= 2.30908.0)
    - nanopb/encode (= 2.30908.0)
  - nanopb/decode (2.30908.0)
  - nanopb/encode (2.30908.0)
  - NitroModules (0.25.2):
    - DoubleConversion
    - glog
    - hermes-engine
    - RCT-Folly (= 2024.11.18.00)
    - RCTRequired
    - RCTTypeSafety
    - React-callinvoker
    - React-Core
    - React-debug
    - React-Fabric
    - React-featureflags
    - React-graphics
    - React-hermes
    - React-ImageManager
    - React-jsi
    - React-NativeModulesApple
    - React-RCTFabric
    - React-renderercss
    - React-rendererdebug
    - React-utils
    - ReactCodegen
    - ReactCommon/turbomodule/bridging
    - ReactCommon/turbomodule/core
    - Yoga
  - NWWebSocket (0.5.4)
  - Onfido (29.7.2)
  - onfido-react-native-sdk (10.6.0):
    - DoubleConversion
    - glog
    - hermes-engine
    - Onfido (~> 29.7.0)
    - RCT-Folly (= 2024.11.18.00)
    - RCTRequired
    - RCTTypeSafety
    - React-Core
    - React-debug
    - React-Fabric
    - React-featureflags
    - React-graphics
    - React-hermes
    - React-ImageManager
    - React-jsi
    - React-NativeModulesApple
    - React-RCTFabric
    - React-renderercss
    - React-rendererdebug
    - React-utils
    - ReactCodegen
    - ReactCommon/turbomodule/bridging
    - ReactCommon/turbomodule/core
    - Yoga
  - Plaid (5.6.0)
  - PromisesObjC (2.4.0)
  - pusher-websocket-react-native (1.3.1):
    - PusherSwift (~> 10.1.5)
    - React
  - PusherSwift (10.1.5):
    - NWWebSocket (~> 0.5.4)
    - TweetNacl (~> 1.0.0)
  - RCT-Folly (2024.11.18.00):
    - boost
    - DoubleConversion
    - fast_float (= 6.1.4)
    - fmt (= 11.0.2)
    - glog
    - RCT-Folly/Default (= 2024.11.18.00)
  - RCT-Folly/Default (2024.11.18.00):
    - boost
    - DoubleConversion
    - fast_float (= 6.1.4)
    - fmt (= 11.0.2)
    - glog
  - RCT-Folly/Fabric (2024.11.18.00):
    - boost
    - DoubleConversion
    - fast_float (= 6.1.4)
    - fmt (= 11.0.2)
    - glog
  - RCTDeprecation (0.79.2)
  - RCTRequired (0.79.2)
  - RCTTypeSafety (0.79.2):
    - FBLazyVector (= 0.79.2)
    - RCTRequired (= 0.79.2)
    - React-Core (= 0.79.2)
  - React (0.79.2):
    - React-Core (= 0.79.2)
    - React-Core/DevSupport (= 0.79.2)
    - React-Core/RCTWebSocket (= 0.79.2)
    - React-RCTActionSheet (= 0.79.2)
    - React-RCTAnimation (= 0.79.2)
    - React-RCTBlob (= 0.79.2)
    - React-RCTImage (= 0.79.2)
    - React-RCTLinking (= 0.79.2)
    - React-RCTNetwork (= 0.79.2)
    - React-RCTSettings (= 0.79.2)
    - React-RCTText (= 0.79.2)
    - React-RCTVibration (= 0.79.2)
  - React-callinvoker (0.79.2)
  - React-Core (0.79.2):
    - glog
    - hermes-engine
    - RCT-Folly (= 2024.11.18.00)
    - RCTDeprecation
    - React-Core/Default (= 0.79.2)
    - React-cxxreact
    - React-featureflags
    - React-hermes
    - React-jsi
    - React-jsiexecutor
    - React-jsinspector
    - React-jsitooling
    - React-perflogger
    - React-runtimescheduler
    - React-utils
    - SocketRocket (= 0.7.1)
    - Yoga
  - React-Core/CoreModulesHeaders (0.79.2):
    - glog
    - hermes-engine
    - RCT-Folly (= 2024.11.18.00)
    - RCTDeprecation
    - React-Core/Default
    - React-cxxreact
    - React-featureflags
    - React-hermes
    - React-jsi
    - React-jsiexecutor
    - React-jsinspector
    - React-jsitooling
    - React-perflogger
    - React-runtimescheduler
    - React-utils
    - SocketRocket (= 0.7.1)
    - Yoga
  - React-Core/Default (0.79.2):
    - glog
    - hermes-engine
    - RCT-Folly (= 2024.11.18.00)
    - RCTDeprecation
    - React-cxxreact
    - React-featureflags
    - React-hermes
    - React-jsi
    - React-jsiexecutor
    - React-jsinspector
    - React-jsitooling
    - React-perflogger
    - React-runtimescheduler
    - React-utils
    - SocketRocket (= 0.7.1)
    - Yoga
  - React-Core/DevSupport (0.79.2):
    - glog
    - hermes-engine
    - RCT-Folly (= 2024.11.18.00)
    - RCTDeprecation
    - React-Core/Default (= 0.79.2)
    - React-Core/RCTWebSocket (= 0.79.2)
    - React-cxxreact
    - React-featureflags
    - React-hermes
    - React-jsi
    - React-jsiexecutor
    - React-jsinspector
    - React-jsitooling
    - React-perflogger
    - React-runtimescheduler
    - React-utils
    - SocketRocket (= 0.7.1)
    - Yoga
  - React-Core/RCTActionSheetHeaders (0.79.2):
    - glog
    - hermes-engine
    - RCT-Folly (= 2024.11.18.00)
    - RCTDeprecation
    - React-Core/Default
    - React-cxxreact
    - React-featureflags
    - React-hermes
    - React-jsi
    - React-jsiexecutor
    - React-jsinspector
    - React-jsitooling
    - React-perflogger
    - React-runtimescheduler
    - React-utils
    - SocketRocket (= 0.7.1)
    - Yoga
  - React-Core/RCTAnimationHeaders (0.79.2):
    - glog
    - hermes-engine
    - RCT-Folly (= 2024.11.18.00)
    - RCTDeprecation
    - React-Core/Default
    - React-cxxreact
    - React-featureflags
    - React-hermes
    - React-jsi
    - React-jsiexecutor
    - React-jsinspector
    - React-jsitooling
    - React-perflogger
    - React-runtimescheduler
    - React-utils
    - SocketRocket (= 0.7.1)
    - Yoga
  - React-Core/RCTBlobHeaders (0.79.2):
    - glog
    - hermes-engine
    - RCT-Folly (= 2024.11.18.00)
    - RCTDeprecation
    - React-Core/Default
    - React-cxxreact
    - React-featureflags
    - React-hermes
    - React-jsi
    - React-jsiexecutor
    - React-jsinspector
    - React-jsitooling
    - React-perflogger
    - React-runtimescheduler
    - React-utils
    - SocketRocket (= 0.7.1)
    - Yoga
  - React-Core/RCTImageHeaders (0.79.2):
    - glog
    - hermes-engine
    - RCT-Folly (= 2024.11.18.00)
    - RCTDeprecation
    - React-Core/Default
    - React-cxxreact
    - React-featureflags
    - React-hermes
    - React-jsi
    - React-jsiexecutor
    - React-jsinspector
    - React-jsitooling
    - React-perflogger
    - React-runtimescheduler
    - React-utils
    - SocketRocket (= 0.7.1)
    - Yoga
  - React-Core/RCTLinkingHeaders (0.79.2):
    - glog
    - hermes-engine
    - RCT-Folly (= 2024.11.18.00)
    - RCTDeprecation
    - React-Core/Default
    - React-cxxreact
    - React-featureflags
    - React-hermes
    - React-jsi
    - React-jsiexecutor
    - React-jsinspector
    - React-jsitooling
    - React-perflogger
    - React-runtimescheduler
    - React-utils
    - SocketRocket (= 0.7.1)
    - Yoga
  - React-Core/RCTNetworkHeaders (0.79.2):
    - glog
    - hermes-engine
    - RCT-Folly (= 2024.11.18.00)
    - RCTDeprecation
    - React-Core/Default
    - React-cxxreact
    - React-featureflags
    - React-hermes
    - React-jsi
    - React-jsiexecutor
    - React-jsinspector
    - React-jsitooling
    - React-perflogger
    - React-runtimescheduler
    - React-utils
    - SocketRocket (= 0.7.1)
    - Yoga
  - React-Core/RCTSettingsHeaders (0.79.2):
    - glog
    - hermes-engine
    - RCT-Folly (= 2024.11.18.00)
    - RCTDeprecation
    - React-Core/Default
    - React-cxxreact
    - React-featureflags
    - React-hermes
    - React-jsi
    - React-jsiexecutor
    - React-jsinspector
    - React-jsitooling
    - React-perflogger
    - React-runtimescheduler
    - React-utils
    - SocketRocket (= 0.7.1)
    - Yoga
  - React-Core/RCTTextHeaders (0.79.2):
    - glog
    - hermes-engine
    - RCT-Folly (= 2024.11.18.00)
    - RCTDeprecation
    - React-Core/Default
    - React-cxxreact
    - React-featureflags
    - React-hermes
    - React-jsi
    - React-jsiexecutor
    - React-jsinspector
    - React-jsitooling
    - React-perflogger
    - React-runtimescheduler
    - React-utils
    - SocketRocket (= 0.7.1)
    - Yoga
  - React-Core/RCTVibrationHeaders (0.79.2):
    - glog
    - hermes-engine
    - RCT-Folly (= 2024.11.18.00)
    - RCTDeprecation
    - React-Core/Default
    - React-cxxreact
    - React-featureflags
    - React-hermes
    - React-jsi
    - React-jsiexecutor
    - React-jsinspector
    - React-jsitooling
    - React-perflogger
    - React-runtimescheduler
    - React-utils
    - SocketRocket (= 0.7.1)
    - Yoga
  - React-Core/RCTWebSocket (0.79.2):
    - glog
    - hermes-engine
    - RCT-Folly (= 2024.11.18.00)
    - RCTDeprecation
    - React-Core/Default (= 0.79.2)
    - React-cxxreact
    - React-featureflags
    - React-hermes
    - React-jsi
    - React-jsiexecutor
    - React-jsinspector
    - React-jsitooling
    - React-perflogger
    - React-runtimescheduler
    - React-utils
    - SocketRocket (= 0.7.1)
    - Yoga
  - React-CoreModules (0.79.2):
    - DoubleConversion
    - fast_float (= 6.1.4)
    - fmt (= 11.0.2)
    - RCT-Folly (= 2024.11.18.00)
    - RCTTypeSafety (= 0.79.2)
    - React-Core/CoreModulesHeaders (= 0.79.2)
    - React-jsi (= 0.79.2)
    - React-jsinspector
    - React-jsinspectortracing
    - React-NativeModulesApple
    - React-RCTBlob
    - React-RCTFBReactNativeSpec
    - React-RCTImage (= 0.79.2)
    - ReactCommon
    - SocketRocket (= 0.7.1)
  - React-cxxreact (0.79.2):
    - boost
    - DoubleConversion
    - fast_float (= 6.1.4)
    - fmt (= 11.0.2)
    - glog
    - hermes-engine
    - RCT-Folly (= 2024.11.18.00)
    - React-callinvoker (= 0.79.2)
    - React-debug (= 0.79.2)
    - React-jsi (= 0.79.2)
    - React-jsinspector
    - React-jsinspectortracing
    - React-logger (= 0.79.2)
    - React-perflogger (= 0.79.2)
    - React-runtimeexecutor (= 0.79.2)
    - React-timing (= 0.79.2)
  - React-debug (0.79.2)
  - React-defaultsnativemodule (0.79.2):
    - hermes-engine
    - RCT-Folly
    - React-domnativemodule
    - React-featureflagsnativemodule
    - React-hermes
    - React-idlecallbacksnativemodule
    - React-jsi
    - React-jsiexecutor
    - React-microtasksnativemodule
    - React-RCTFBReactNativeSpec
  - React-domnativemodule (0.79.2):
    - hermes-engine
    - RCT-Folly
    - React-Fabric
    - React-FabricComponents
    - React-graphics
    - React-hermes
    - React-jsi
    - React-jsiexecutor
    - React-RCTFBReactNativeSpec
    - ReactCommon/turbomodule/core
    - Yoga
  - React-Fabric (0.79.2):
    - DoubleConversion
    - fast_float (= 6.1.4)
    - fmt (= 11.0.2)
    - glog
    - hermes-engine
    - RCT-Folly/Fabric (= 2024.11.18.00)
    - RCTRequired
    - RCTTypeSafety
    - React-Core
    - React-cxxreact
    - React-debug
    - React-Fabric/animations (= 0.79.2)
    - React-Fabric/attributedstring (= 0.79.2)
    - React-Fabric/componentregistry (= 0.79.2)
    - React-Fabric/componentregistrynative (= 0.79.2)
    - React-Fabric/components (= 0.79.2)
    - React-Fabric/consistency (= 0.79.2)
    - React-Fabric/core (= 0.79.2)
    - React-Fabric/dom (= 0.79.2)
    - React-Fabric/imagemanager (= 0.79.2)
    - React-Fabric/leakchecker (= 0.79.2)
    - React-Fabric/mounting (= 0.79.2)
    - React-Fabric/observers (= 0.79.2)
    - React-Fabric/scheduler (= 0.79.2)
    - React-Fabric/telemetry (= 0.79.2)
    - React-Fabric/templateprocessor (= 0.79.2)
    - React-Fabric/uimanager (= 0.79.2)
    - React-featureflags
    - React-graphics
    - React-hermes
    - React-jsi
    - React-jsiexecutor
    - React-logger
    - React-rendererdebug
    - React-runtimescheduler
    - React-utils
    - ReactCommon/turbomodule/core
  - React-Fabric/animations (0.79.2):
    - DoubleConversion
    - fast_float (= 6.1.4)
    - fmt (= 11.0.2)
    - glog
    - hermes-engine
    - RCT-Folly/Fabric (= 2024.11.18.00)
    - RCTRequired
    - RCTTypeSafety
    - React-Core
    - React-cxxreact
    - React-debug
    - React-featureflags
    - React-graphics
    - React-hermes
    - React-jsi
    - React-jsiexecutor
    - React-logger
    - React-rendererdebug
    - React-runtimescheduler
    - React-utils
    - ReactCommon/turbomodule/core
  - React-Fabric/attributedstring (0.79.2):
    - DoubleConversion
    - fast_float (= 6.1.4)
    - fmt (= 11.0.2)
    - glog
    - hermes-engine
    - RCT-Folly/Fabric (= 2024.11.18.00)
    - RCTRequired
    - RCTTypeSafety
    - React-Core
    - React-cxxreact
    - React-debug
    - React-featureflags
    - React-graphics
    - React-hermes
    - React-jsi
    - React-jsiexecutor
    - React-logger
    - React-rendererdebug
    - React-runtimescheduler
    - React-utils
    - ReactCommon/turbomodule/core
  - React-Fabric/componentregistry (0.79.2):
    - DoubleConversion
    - fast_float (= 6.1.4)
    - fmt (= 11.0.2)
    - glog
    - hermes-engine
    - RCT-Folly/Fabric (= 2024.11.18.00)
    - RCTRequired
    - RCTTypeSafety
    - React-Core
    - React-cxxreact
    - React-debug
    - React-featureflags
    - React-graphics
    - React-hermes
    - React-jsi
    - React-jsiexecutor
    - React-logger
    - React-rendererdebug
    - React-runtimescheduler
    - React-utils
    - ReactCommon/turbomodule/core
  - React-Fabric/componentregistrynative (0.79.2):
    - DoubleConversion
    - fast_float (= 6.1.4)
    - fmt (= 11.0.2)
    - glog
    - hermes-engine
    - RCT-Folly/Fabric (= 2024.11.18.00)
    - RCTRequired
    - RCTTypeSafety
    - React-Core
    - React-cxxreact
    - React-debug
    - React-featureflags
    - React-graphics
    - React-hermes
    - React-jsi
    - React-jsiexecutor
    - React-logger
    - React-rendererdebug
    - React-runtimescheduler
    - React-utils
    - ReactCommon/turbomodule/core
  - React-Fabric/components (0.79.2):
    - DoubleConversion
    - fast_float (= 6.1.4)
    - fmt (= 11.0.2)
    - glog
    - hermes-engine
    - RCT-Folly/Fabric (= 2024.11.18.00)
    - RCTRequired
    - RCTTypeSafety
    - React-Core
    - React-cxxreact
    - React-debug
    - React-Fabric/components/legacyviewmanagerinterop (= 0.79.2)
    - React-Fabric/components/root (= 0.79.2)
    - React-Fabric/components/scrollview (= 0.79.2)
    - React-Fabric/components/view (= 0.79.2)
    - React-featureflags
    - React-graphics
    - React-hermes
    - React-jsi
    - React-jsiexecutor
    - React-logger
    - React-rendererdebug
    - React-runtimescheduler
    - React-utils
    - ReactCommon/turbomodule/core
  - React-Fabric/components/legacyviewmanagerinterop (0.79.2):
    - DoubleConversion
    - fast_float (= 6.1.4)
    - fmt (= 11.0.2)
    - glog
    - hermes-engine
    - RCT-Folly/Fabric (= 2024.11.18.00)
    - RCTRequired
    - RCTTypeSafety
    - React-Core
    - React-cxxreact
    - React-debug
    - React-featureflags
    - React-graphics
    - React-hermes
    - React-jsi
    - React-jsiexecutor
    - React-logger
    - React-rendererdebug
    - React-runtimescheduler
    - React-utils
    - ReactCommon/turbomodule/core
  - React-Fabric/components/root (0.79.2):
    - DoubleConversion
    - fast_float (= 6.1.4)
    - fmt (= 11.0.2)
    - glog
    - hermes-engine
    - RCT-Folly/Fabric (= 2024.11.18.00)
    - RCTRequired
    - RCTTypeSafety
    - React-Core
    - React-cxxreact
    - React-debug
    - React-featureflags
    - React-graphics
    - React-hermes
    - React-jsi
    - React-jsiexecutor
    - React-logger
    - React-rendererdebug
    - React-runtimescheduler
    - React-utils
    - ReactCommon/turbomodule/core
  - React-Fabric/components/scrollview (0.79.2):
    - DoubleConversion
    - fast_float (= 6.1.4)
    - fmt (= 11.0.2)
    - glog
    - hermes-engine
    - RCT-Folly/Fabric (= 2024.11.18.00)
    - RCTRequired
    - RCTTypeSafety
    - React-Core
    - React-cxxreact
    - React-debug
    - React-featureflags
    - React-graphics
    - React-hermes
    - React-jsi
    - React-jsiexecutor
    - React-logger
    - React-rendererdebug
    - React-runtimescheduler
    - React-utils
    - ReactCommon/turbomodule/core
  - React-Fabric/components/view (0.79.2):
    - DoubleConversion
    - fast_float (= 6.1.4)
    - fmt (= 11.0.2)
    - glog
    - hermes-engine
    - RCT-Folly/Fabric (= 2024.11.18.00)
    - RCTRequired
    - RCTTypeSafety
    - React-Core
    - React-cxxreact
    - React-debug
    - React-featureflags
    - React-graphics
    - React-hermes
    - React-jsi
    - React-jsiexecutor
    - React-logger
    - React-renderercss
    - React-rendererdebug
    - React-runtimescheduler
    - React-utils
    - ReactCommon/turbomodule/core
    - Yoga
  - React-Fabric/consistency (0.79.2):
    - DoubleConversion
    - fast_float (= 6.1.4)
    - fmt (= 11.0.2)
    - glog
    - hermes-engine
    - RCT-Folly/Fabric (= 2024.11.18.00)
    - RCTRequired
    - RCTTypeSafety
    - React-Core
    - React-cxxreact
    - React-debug
    - React-featureflags
    - React-graphics
    - React-hermes
    - React-jsi
    - React-jsiexecutor
    - React-logger
    - React-rendererdebug
    - React-runtimescheduler
    - React-utils
    - ReactCommon/turbomodule/core
  - React-Fabric/core (0.79.2):
    - DoubleConversion
    - fast_float (= 6.1.4)
    - fmt (= 11.0.2)
    - glog
    - hermes-engine
    - RCT-Folly/Fabric (= 2024.11.18.00)
    - RCTRequired
    - RCTTypeSafety
    - React-Core
    - React-cxxreact
    - React-debug
    - React-featureflags
    - React-graphics
    - React-hermes
    - React-jsi
    - React-jsiexecutor
    - React-logger
    - React-rendererdebug
    - React-runtimescheduler
    - React-utils
    - ReactCommon/turbomodule/core
  - React-Fabric/dom (0.79.2):
    - DoubleConversion
    - fast_float (= 6.1.4)
    - fmt (= 11.0.2)
    - glog
    - hermes-engine
    - RCT-Folly/Fabric (= 2024.11.18.00)
    - RCTRequired
    - RCTTypeSafety
    - React-Core
    - React-cxxreact
    - React-debug
    - React-featureflags
    - React-graphics
    - React-hermes
    - React-jsi
    - React-jsiexecutor
    - React-logger
    - React-rendererdebug
    - React-runtimescheduler
    - React-utils
    - ReactCommon/turbomodule/core
  - React-Fabric/imagemanager (0.79.2):
    - DoubleConversion
    - fast_float (= 6.1.4)
    - fmt (= 11.0.2)
    - glog
    - hermes-engine
    - RCT-Folly/Fabric (= 2024.11.18.00)
    - RCTRequired
    - RCTTypeSafety
    - React-Core
    - React-cxxreact
    - React-debug
    - React-featureflags
    - React-graphics
    - React-hermes
    - React-jsi
    - React-jsiexecutor
    - React-logger
    - React-rendererdebug
    - React-runtimescheduler
    - React-utils
    - ReactCommon/turbomodule/core
  - React-Fabric/leakchecker (0.79.2):
    - DoubleConversion
    - fast_float (= 6.1.4)
    - fmt (= 11.0.2)
    - glog
    - hermes-engine
    - RCT-Folly/Fabric (= 2024.11.18.00)
    - RCTRequired
    - RCTTypeSafety
    - React-Core
    - React-cxxreact
    - React-debug
    - React-featureflags
    - React-graphics
    - React-hermes
    - React-jsi
    - React-jsiexecutor
    - React-logger
    - React-rendererdebug
    - React-runtimescheduler
    - React-utils
    - ReactCommon/turbomodule/core
  - React-Fabric/mounting (0.79.2):
    - DoubleConversion
    - fast_float (= 6.1.4)
    - fmt (= 11.0.2)
    - glog
    - hermes-engine
    - RCT-Folly/Fabric (= 2024.11.18.00)
    - RCTRequired
    - RCTTypeSafety
    - React-Core
    - React-cxxreact
    - React-debug
    - React-featureflags
    - React-graphics
    - React-hermes
    - React-jsi
    - React-jsiexecutor
    - React-logger
    - React-rendererdebug
    - React-runtimescheduler
    - React-utils
    - ReactCommon/turbomodule/core
  - React-Fabric/observers (0.79.2):
    - DoubleConversion
    - fast_float (= 6.1.4)
    - fmt (= 11.0.2)
    - glog
    - hermes-engine
    - RCT-Folly/Fabric (= 2024.11.18.00)
    - RCTRequired
    - RCTTypeSafety
    - React-Core
    - React-cxxreact
    - React-debug
    - React-Fabric/observers/events (= 0.79.2)
    - React-featureflags
    - React-graphics
    - React-hermes
    - React-jsi
    - React-jsiexecutor
    - React-logger
    - React-rendererdebug
    - React-runtimescheduler
    - React-utils
    - ReactCommon/turbomodule/core
  - React-Fabric/observers/events (0.79.2):
    - DoubleConversion
    - fast_float (= 6.1.4)
    - fmt (= 11.0.2)
    - glog
    - hermes-engine
    - RCT-Folly/Fabric (= 2024.11.18.00)
    - RCTRequired
    - RCTTypeSafety
    - React-Core
    - React-cxxreact
    - React-debug
    - React-featureflags
    - React-graphics
    - React-hermes
    - React-jsi
    - React-jsiexecutor
    - React-logger
    - React-rendererdebug
    - React-runtimescheduler
    - React-utils
    - ReactCommon/turbomodule/core
  - React-Fabric/scheduler (0.79.2):
    - DoubleConversion
    - fast_float (= 6.1.4)
    - fmt (= 11.0.2)
    - glog
    - hermes-engine
    - RCT-Folly/Fabric (= 2024.11.18.00)
    - RCTRequired
    - RCTTypeSafety
    - React-Core
    - React-cxxreact
    - React-debug
    - React-Fabric/observers/events
    - React-featureflags
    - React-graphics
    - React-hermes
    - React-jsi
    - React-jsiexecutor
    - React-logger
    - React-performancetimeline
    - React-rendererdebug
    - React-runtimescheduler
    - React-utils
    - ReactCommon/turbomodule/core
  - React-Fabric/telemetry (0.79.2):
    - DoubleConversion
    - fast_float (= 6.1.4)
    - fmt (= 11.0.2)
    - glog
    - hermes-engine
    - RCT-Folly/Fabric (= 2024.11.18.00)
    - RCTRequired
    - RCTTypeSafety
    - React-Core
    - React-cxxreact
    - React-debug
    - React-featureflags
    - React-graphics
    - React-hermes
    - React-jsi
    - React-jsiexecutor
    - React-logger
    - React-rendererdebug
    - React-runtimescheduler
    - React-utils
    - ReactCommon/turbomodule/core
  - React-Fabric/templateprocessor (0.79.2):
    - DoubleConversion
    - fast_float (= 6.1.4)
    - fmt (= 11.0.2)
    - glog
    - hermes-engine
    - RCT-Folly/Fabric (= 2024.11.18.00)
    - RCTRequired
    - RCTTypeSafety
    - React-Core
    - React-cxxreact
    - React-debug
    - React-featureflags
    - React-graphics
    - React-hermes
    - React-jsi
    - React-jsiexecutor
    - React-logger
    - React-rendererdebug
    - React-runtimescheduler
    - React-utils
    - ReactCommon/turbomodule/core
  - React-Fabric/uimanager (0.79.2):
    - DoubleConversion
    - fast_float (= 6.1.4)
    - fmt (= 11.0.2)
    - glog
    - hermes-engine
    - RCT-Folly/Fabric (= 2024.11.18.00)
    - RCTRequired
    - RCTTypeSafety
    - React-Core
    - React-cxxreact
    - React-debug
    - React-Fabric/uimanager/consistency (= 0.79.2)
    - React-featureflags
    - React-graphics
    - React-hermes
    - React-jsi
    - React-jsiexecutor
    - React-logger
    - React-rendererconsistency
    - React-rendererdebug
    - React-runtimescheduler
    - React-utils
    - ReactCommon/turbomodule/core
  - React-Fabric/uimanager/consistency (0.79.2):
    - DoubleConversion
    - fast_float (= 6.1.4)
    - fmt (= 11.0.2)
    - glog
    - hermes-engine
    - RCT-Folly/Fabric (= 2024.11.18.00)
    - RCTRequired
    - RCTTypeSafety
    - React-Core
    - React-cxxreact
    - React-debug
    - React-featureflags
    - React-graphics
    - React-hermes
    - React-jsi
    - React-jsiexecutor
    - React-logger
    - React-rendererconsistency
    - React-rendererdebug
    - React-runtimescheduler
    - React-utils
    - ReactCommon/turbomodule/core
  - React-FabricComponents (0.79.2):
    - DoubleConversion
    - fast_float (= 6.1.4)
    - fmt (= 11.0.2)
    - glog
    - hermes-engine
    - RCT-Folly/Fabric (= 2024.11.18.00)
    - RCTRequired
    - RCTTypeSafety
    - React-Core
    - React-cxxreact
    - React-debug
    - React-Fabric
    - React-FabricComponents/components (= 0.79.2)
    - React-FabricComponents/textlayoutmanager (= 0.79.2)
    - React-featureflags
    - React-graphics
    - React-hermes
    - React-jsi
    - React-jsiexecutor
    - React-logger
    - React-rendererdebug
    - React-runtimescheduler
    - React-utils
    - ReactCommon/turbomodule/core
    - Yoga
  - React-FabricComponents/components (0.79.2):
    - DoubleConversion
    - fast_float (= 6.1.4)
    - fmt (= 11.0.2)
    - glog
    - hermes-engine
    - RCT-Folly/Fabric (= 2024.11.18.00)
    - RCTRequired
    - RCTTypeSafety
    - React-Core
    - React-cxxreact
    - React-debug
    - React-Fabric
    - React-FabricComponents/components/inputaccessory (= 0.79.2)
    - React-FabricComponents/components/iostextinput (= 0.79.2)
    - React-FabricComponents/components/modal (= 0.79.2)
    - React-FabricComponents/components/rncore (= 0.79.2)
    - React-FabricComponents/components/safeareaview (= 0.79.2)
    - React-FabricComponents/components/scrollview (= 0.79.2)
    - React-FabricComponents/components/text (= 0.79.2)
    - React-FabricComponents/components/textinput (= 0.79.2)
    - React-FabricComponents/components/unimplementedview (= 0.79.2)
    - React-featureflags
    - React-graphics
    - React-hermes
    - React-jsi
    - React-jsiexecutor
    - React-logger
    - React-rendererdebug
    - React-runtimescheduler
    - React-utils
    - ReactCommon/turbomodule/core
    - Yoga
  - React-FabricComponents/components/inputaccessory (0.79.2):
    - DoubleConversion
    - fast_float (= 6.1.4)
    - fmt (= 11.0.2)
    - glog
    - hermes-engine
    - RCT-Folly/Fabric (= 2024.11.18.00)
    - RCTRequired
    - RCTTypeSafety
    - React-Core
    - React-cxxreact
    - React-debug
    - React-Fabric
    - React-featureflags
    - React-graphics
    - React-hermes
    - React-jsi
    - React-jsiexecutor
    - React-logger
    - React-rendererdebug
    - React-runtimescheduler
    - React-utils
    - ReactCommon/turbomodule/core
    - Yoga
  - React-FabricComponents/components/iostextinput (0.79.2):
    - DoubleConversion
    - fast_float (= 6.1.4)
    - fmt (= 11.0.2)
    - glog
    - hermes-engine
    - RCT-Folly/Fabric (= 2024.11.18.00)
    - RCTRequired
    - RCTTypeSafety
    - React-Core
    - React-cxxreact
    - React-debug
    - React-Fabric
    - React-featureflags
    - React-graphics
    - React-hermes
    - React-jsi
    - React-jsiexecutor
    - React-logger
    - React-rendererdebug
    - React-runtimescheduler
    - React-utils
    - ReactCommon/turbomodule/core
    - Yoga
  - React-FabricComponents/components/modal (0.79.2):
    - DoubleConversion
    - fast_float (= 6.1.4)
    - fmt (= 11.0.2)
    - glog
    - hermes-engine
    - RCT-Folly/Fabric (= 2024.11.18.00)
    - RCTRequired
    - RCTTypeSafety
    - React-Core
    - React-cxxreact
    - React-debug
    - React-Fabric
    - React-featureflags
    - React-graphics
    - React-hermes
    - React-jsi
    - React-jsiexecutor
    - React-logger
    - React-rendererdebug
    - React-runtimescheduler
    - React-utils
    - ReactCommon/turbomodule/core
    - Yoga
  - React-FabricComponents/components/rncore (0.79.2):
    - DoubleConversion
    - fast_float (= 6.1.4)
    - fmt (= 11.0.2)
    - glog
    - hermes-engine
    - RCT-Folly/Fabric (= 2024.11.18.00)
    - RCTRequired
    - RCTTypeSafety
    - React-Core
    - React-cxxreact
    - React-debug
    - React-Fabric
    - React-featureflags
    - React-graphics
    - React-hermes
    - React-jsi
    - React-jsiexecutor
    - React-logger
    - React-rendererdebug
    - React-runtimescheduler
    - React-utils
    - ReactCommon/turbomodule/core
    - Yoga
  - React-FabricComponents/components/safeareaview (0.79.2):
    - DoubleConversion
    - fast_float (= 6.1.4)
    - fmt (= 11.0.2)
    - glog
    - hermes-engine
    - RCT-Folly/Fabric (= 2024.11.18.00)
    - RCTRequired
    - RCTTypeSafety
    - React-Core
    - React-cxxreact
    - React-debug
    - React-Fabric
    - React-featureflags
    - React-graphics
    - React-hermes
    - React-jsi
    - React-jsiexecutor
    - React-logger
    - React-rendererdebug
    - React-runtimescheduler
    - React-utils
    - ReactCommon/turbomodule/core
    - Yoga
  - React-FabricComponents/components/scrollview (0.79.2):
    - DoubleConversion
    - fast_float (= 6.1.4)
    - fmt (= 11.0.2)
    - glog
    - hermes-engine
    - RCT-Folly/Fabric (= 2024.11.18.00)
    - RCTRequired
    - RCTTypeSafety
    - React-Core
    - React-cxxreact
    - React-debug
    - React-Fabric
    - React-featureflags
    - React-graphics
    - React-hermes
    - React-jsi
    - React-jsiexecutor
    - React-logger
    - React-rendererdebug
    - React-runtimescheduler
    - React-utils
    - ReactCommon/turbomodule/core
    - Yoga
  - React-FabricComponents/components/text (0.79.2):
    - DoubleConversion
    - fast_float (= 6.1.4)
    - fmt (= 11.0.2)
    - glog
    - hermes-engine
    - RCT-Folly/Fabric (= 2024.11.18.00)
    - RCTRequired
    - RCTTypeSafety
    - React-Core
    - React-cxxreact
    - React-debug
    - React-Fabric
    - React-featureflags
    - React-graphics
    - React-hermes
    - React-jsi
    - React-jsiexecutor
    - React-logger
    - React-rendererdebug
    - React-runtimescheduler
    - React-utils
    - ReactCommon/turbomodule/core
    - Yoga
  - React-FabricComponents/components/textinput (0.79.2):
    - DoubleConversion
    - fast_float (= 6.1.4)
    - fmt (= 11.0.2)
    - glog
    - hermes-engine
    - RCT-Folly/Fabric (= 2024.11.18.00)
    - RCTRequired
    - RCTTypeSafety
    - React-Core
    - React-cxxreact
    - React-debug
    - React-Fabric
    - React-featureflags
    - React-graphics
    - React-hermes
    - React-jsi
    - React-jsiexecutor
    - React-logger
    - React-rendererdebug
    - React-runtimescheduler
    - React-utils
    - ReactCommon/turbomodule/core
    - Yoga
  - React-FabricComponents/components/unimplementedview (0.79.2):
    - DoubleConversion
    - fast_float (= 6.1.4)
    - fmt (= 11.0.2)
    - glog
    - hermes-engine
    - RCT-Folly/Fabric (= 2024.11.18.00)
    - RCTRequired
    - RCTTypeSafety
    - React-Core
    - React-cxxreact
    - React-debug
    - React-Fabric
    - React-featureflags
    - React-graphics
    - React-hermes
    - React-jsi
    - React-jsiexecutor
    - React-logger
    - React-rendererdebug
    - React-runtimescheduler
    - React-utils
    - ReactCommon/turbomodule/core
    - Yoga
  - React-FabricComponents/textlayoutmanager (0.79.2):
    - DoubleConversion
    - fast_float (= 6.1.4)
    - fmt (= 11.0.2)
    - glog
    - hermes-engine
    - RCT-Folly/Fabric (= 2024.11.18.00)
    - RCTRequired
    - RCTTypeSafety
    - React-Core
    - React-cxxreact
    - React-debug
    - React-Fabric
    - React-featureflags
    - React-graphics
    - React-hermes
    - React-jsi
    - React-jsiexecutor
    - React-logger
    - React-rendererdebug
    - React-runtimescheduler
    - React-utils
    - ReactCommon/turbomodule/core
    - Yoga
  - React-FabricImage (0.79.2):
    - DoubleConversion
    - fast_float (= 6.1.4)
    - fmt (= 11.0.2)
    - glog
    - hermes-engine
    - RCT-Folly/Fabric (= 2024.11.18.00)
    - RCTRequired (= 0.79.2)
    - RCTTypeSafety (= 0.79.2)
    - React-Fabric
    - React-featureflags
    - React-graphics
    - React-hermes
    - React-ImageManager
    - React-jsi
    - React-jsiexecutor (= 0.79.2)
    - React-logger
    - React-rendererdebug
    - React-utils
    - ReactCommon
    - Yoga
  - React-featureflags (0.79.2):
    - RCT-Folly (= 2024.11.18.00)
  - React-featureflagsnativemodule (0.79.2):
    - hermes-engine
    - RCT-Folly
    - React-featureflags
    - React-hermes
    - React-jsi
    - React-jsiexecutor
    - React-RCTFBReactNativeSpec
    - ReactCommon/turbomodule/core
  - React-graphics (0.79.2):
    - DoubleConversion
    - fast_float (= 6.1.4)
    - fmt (= 11.0.2)
    - glog
    - hermes-engine
    - RCT-Folly/Fabric (= 2024.11.18.00)
    - React-hermes
    - React-jsi
    - React-jsiexecutor
    - React-utils
  - React-hermes (0.79.2):
    - DoubleConversion
    - fast_float (= 6.1.4)
    - fmt (= 11.0.2)
    - glog
    - hermes-engine
    - RCT-Folly (= 2024.11.18.00)
    - React-cxxreact (= 0.79.2)
    - React-jsi
    - React-jsiexecutor (= 0.79.2)
    - React-jsinspector
    - React-jsinspectortracing
    - React-perflogger (= 0.79.2)
    - React-runtimeexecutor
  - React-idlecallbacksnativemodule (0.79.2):
    - glog
    - hermes-engine
    - RCT-Folly
    - React-hermes
    - React-jsi
    - React-jsiexecutor
    - React-RCTFBReactNativeSpec
    - React-runtimescheduler
    - ReactCommon/turbomodule/core
  - React-ImageManager (0.79.2):
    - glog
    - RCT-Folly/Fabric
    - React-Core/Default
    - React-debug
    - React-Fabric
    - React-graphics
    - React-rendererdebug
    - React-utils
  - React-jserrorhandler (0.79.2):
    - glog
    - hermes-engine
    - RCT-Folly/Fabric (= 2024.11.18.00)
    - React-cxxreact
    - React-debug
    - React-featureflags
    - React-jsi
    - ReactCommon/turbomodule/bridging
  - React-jsi (0.79.2):
    - boost
    - DoubleConversion
    - fast_float (= 6.1.4)
    - fmt (= 11.0.2)
    - glog
    - hermes-engine
    - RCT-Folly (= 2024.11.18.00)
  - React-jsiexecutor (0.79.2):
    - DoubleConversion
    - fast_float (= 6.1.4)
    - fmt (= 11.0.2)
    - glog
    - hermes-engine
    - RCT-Folly (= 2024.11.18.00)
    - React-cxxreact (= 0.79.2)
    - React-jsi (= 0.79.2)
    - React-jsinspector
    - React-jsinspectortracing
    - React-perflogger (= 0.79.2)
  - React-jsinspector (0.79.2):
    - DoubleConversion
    - glog
    - hermes-engine
    - RCT-Folly
    - React-featureflags
    - React-jsi
    - React-jsinspectortracing
    - React-perflogger (= 0.79.2)
    - React-runtimeexecutor (= 0.79.2)
  - React-jsinspectortracing (0.79.2):
    - RCT-Folly
    - React-oscompat
  - React-jsitooling (0.79.2):
    - DoubleConversion
    - fast_float (= 6.1.4)
    - fmt (= 11.0.2)
    - glog
    - RCT-Folly (= 2024.11.18.00)
    - React-cxxreact (= 0.79.2)
    - React-jsi (= 0.79.2)
    - React-jsinspector
    - React-jsinspectortracing
  - React-jsitracing (0.79.2):
    - React-jsi
  - React-logger (0.79.2):
    - glog
  - React-Mapbuffer (0.79.2):
    - glog
    - React-debug
  - React-microtasksnativemodule (0.79.2):
    - hermes-engine
    - RCT-Folly
    - React-hermes
    - React-jsi
    - React-jsiexecutor
    - React-RCTFBReactNativeSpec
    - ReactCommon/turbomodule/core
  - react-native-advanced-input-mask (1.3.1):
    - DoubleConversion
    - ForkInputMask (~> 7.3.2)
    - glog
    - hermes-engine
    - RCT-Folly (= 2024.11.18.00)
    - RCTRequired
    - RCTTypeSafety
    - React-Core
    - React-debug
    - React-Fabric
    - React-featureflags
    - React-graphics
    - React-hermes
    - React-ImageManager
    - React-jsi
    - React-NativeModulesApple
    - React-RCTFabric
    - React-renderercss
    - React-rendererdebug
    - React-utils
    - ReactCodegen
    - ReactCommon/turbomodule/bridging
    - ReactCommon/turbomodule/core
    - Yoga
  - react-native-airship (24.0.0):
    - AirshipFrameworkProxy (= 14.1.1)
    - DoubleConversion
    - glog
    - hermes-engine
    - RCT-Folly (= 2024.11.18.00)
    - RCTRequired
    - RCTTypeSafety
    - React-Core
    - React-debug
    - React-Fabric
    - React-featureflags
    - React-graphics
    - React-hermes
    - React-ImageManager
    - React-jsi
    - React-NativeModulesApple
    - React-RCTFabric
    - React-renderercss
    - React-rendererdebug
    - React-utils
    - ReactCodegen
    - ReactCommon/turbomodule/bridging
    - ReactCommon/turbomodule/core
    - Yoga
  - react-native-app-logs (0.3.1):
    - DoubleConversion
    - glog
    - hermes-engine
    - RCT-Folly (= 2024.11.18.00)
    - RCTRequired
    - RCTTypeSafety
    - React-Core
    - React-debug
    - React-Fabric
    - React-featureflags
    - React-graphics
    - React-hermes
    - React-ImageManager
    - React-jsi
    - React-NativeModulesApple
    - React-RCTFabric
    - React-renderercss
    - React-rendererdebug
    - React-utils
    - ReactCodegen
    - ReactCommon/turbomodule/bridging
    - ReactCommon/turbomodule/core
    - Yoga
  - react-native-blob-util (0.19.4):
    - DoubleConversion
    - glog
    - hermes-engine
    - RCT-Folly (= 2024.11.18.00)
    - RCTRequired
    - RCTTypeSafety
    - React-Core
    - React-debug
    - React-Fabric
    - React-featureflags
    - React-graphics
    - React-hermes
    - React-ImageManager
    - React-jsi
    - React-NativeModulesApple
    - React-RCTFabric
    - React-renderercss
    - React-rendererdebug
    - React-utils
    - ReactCodegen
    - ReactCommon/turbomodule/bridging
    - ReactCommon/turbomodule/core
    - Yoga
  - react-native-cameraroll (7.4.0):
    - DoubleConversion
    - glog
    - hermes-engine
    - RCT-Folly (= 2024.11.18.00)
    - RCTRequired
    - RCTTypeSafety
    - React-Core
    - React-debug
    - React-Fabric
    - React-featureflags
    - React-graphics
    - React-hermes
    - React-ImageManager
    - React-jsi
    - React-NativeModulesApple
    - React-RCTFabric
    - React-renderercss
    - React-rendererdebug
    - React-utils
    - ReactCodegen
    - ReactCommon/turbomodule/bridging
    - ReactCommon/turbomodule/core
    - Yoga
  - react-native-config (1.5.3):
    - react-native-config/App (= 1.5.3)
  - react-native-config/App (1.5.3):
    - DoubleConversion
    - glog
    - hermes-engine
    - RCT-Folly (= 2024.11.18.00)
    - RCTRequired
    - RCTTypeSafety
    - React-Core
    - React-debug
    - React-Fabric
    - React-featureflags
    - React-graphics
    - React-hermes
    - React-ImageManager
    - React-jsi
    - React-NativeModulesApple
    - React-RCTFabric
    - React-renderercss
    - React-rendererdebug
    - React-utils
    - ReactCodegen
    - ReactCommon/turbomodule/bridging
    - ReactCommon/turbomodule/core
    - Yoga
  - react-native-document-picker (10.1.3):
    - DoubleConversion
    - glog
    - hermes-engine
    - RCT-Folly (= 2024.11.18.00)
    - RCTRequired
    - RCTTypeSafety
    - React-Core
    - React-debug
    - React-Fabric
    - React-featureflags
    - React-graphics
    - React-hermes
    - React-ImageManager
    - React-jsi
    - React-NativeModulesApple
    - React-RCTFabric
    - React-renderercss
    - React-rendererdebug
    - React-utils
    - ReactCodegen
    - ReactCommon/turbomodule/bridging
    - ReactCommon/turbomodule/core
    - Yoga
  - react-native-geolocation (3.3.0):
    - DoubleConversion
    - glog
    - hermes-engine
    - RCT-Folly (= 2024.11.18.00)
    - RCTRequired
    - RCTTypeSafety
    - React-Core
    - React-debug
    - React-Fabric
    - React-featureflags
    - React-graphics
    - React-hermes
    - React-ImageManager
    - React-jsi
    - React-NativeModulesApple
    - React-RCTFabric
    - React-renderercss
    - React-rendererdebug
    - React-utils
    - ReactCodegen
    - ReactCommon/turbomodule/bridging
    - ReactCommon/turbomodule/core
    - Yoga
  - react-native-image-picker (7.1.2):
    - DoubleConversion
    - glog
    - hermes-engine
    - RCT-Folly (= 2024.11.18.00)
    - RCTRequired
    - RCTTypeSafety
    - React-Core
    - React-debug
    - React-Fabric
    - React-featureflags
    - React-graphics
    - React-hermes
    - React-ImageManager
    - React-jsi
    - React-NativeModulesApple
    - React-RCTFabric
    - React-renderercss
    - React-rendererdebug
    - React-utils
    - ReactCodegen
    - ReactCommon/turbomodule/bridging
    - ReactCommon/turbomodule/core
    - Yoga
  - react-native-key-command (1.0.14):
    - DoubleConversion
    - glog
    - hermes-engine
    - RCT-Folly (= 2024.11.18.00)
    - RCTRequired
    - RCTTypeSafety
    - React-Core
    - React-debug
    - React-Fabric
    - React-featureflags
    - React-graphics
    - React-hermes
    - React-ImageManager
    - React-jsi
    - React-NativeModulesApple
    - React-RCTFabric
    - React-renderercss
    - React-rendererdebug
    - React-utils
    - ReactCodegen
    - ReactCommon/turbomodule/bridging
    - ReactCommon/turbomodule/core
    - Yoga
  - react-native-keyboard-controller (1.16.7):
    - DoubleConversion
    - glog
    - hermes-engine
    - RCT-Folly (= 2024.11.18.00)
    - RCTRequired
    - RCTTypeSafety
    - React-Core
    - React-debug
    - React-Fabric
    - React-featureflags
    - React-graphics
    - React-hermes
    - React-ImageManager
    - React-jsi
    - React-NativeModulesApple
    - React-RCTFabric
    - React-renderercss
    - React-rendererdebug
    - React-utils
    - ReactCodegen
    - ReactCommon/turbomodule/bridging
    - ReactCommon/turbomodule/core
    - Yoga
  - react-native-launch-arguments (4.0.2):
    - React
  - react-native-netinfo (11.2.1):
    - DoubleConversion
    - glog
    - hermes-engine
    - RCT-Folly (= 2024.11.18.00)
    - RCTRequired
    - RCTTypeSafety
    - React-Core
    - React-debug
    - React-Fabric
    - React-featureflags
    - React-graphics
    - React-hermes
    - React-ImageManager
    - React-jsi
    - React-NativeModulesApple
    - React-RCTFabric
    - React-renderercss
    - React-rendererdebug
    - React-utils
    - ReactCodegen
    - ReactCommon/turbomodule/bridging
    - ReactCommon/turbomodule/core
    - Yoga
  - react-native-pager-view (6.5.3):
    - DoubleConversion
    - glog
    - hermes-engine
    - RCT-Folly (= 2024.11.18.00)
    - RCTRequired
    - RCTTypeSafety
    - React-Core
    - React-debug
    - React-Fabric
    - React-featureflags
    - React-graphics
    - React-hermes
    - React-ImageManager
    - React-jsi
    - react-native-pager-view/common (= 6.5.3)
    - React-NativeModulesApple
    - React-RCTFabric
    - React-renderercss
    - React-rendererdebug
    - React-utils
    - ReactCodegen
    - ReactCommon/turbomodule/bridging
    - ReactCommon/turbomodule/core
    - Yoga
  - react-native-pager-view/common (6.5.3):
    - DoubleConversion
    - glog
    - hermes-engine
    - RCT-Folly (= 2024.11.18.00)
    - RCTRequired
    - RCTTypeSafety
    - React-Core
    - React-debug
    - React-Fabric
    - React-featureflags
    - React-graphics
    - React-hermes
    - React-ImageManager
    - React-jsi
    - React-NativeModulesApple
    - React-RCTFabric
    - React-renderercss
    - React-rendererdebug
    - React-utils
    - ReactCodegen
    - ReactCommon/turbomodule/bridging
    - ReactCommon/turbomodule/core
    - Yoga
  - react-native-pdf (6.7.3):
    - DoubleConversion
    - glog
    - hermes-engine
    - RCT-Folly (= 2024.11.18.00)
    - RCTRequired
    - RCTTypeSafety
    - React-Core
    - React-debug
    - React-Fabric
    - React-featureflags
    - React-graphics
    - React-hermes
    - React-ImageManager
    - React-jsi
    - React-NativeModulesApple
    - React-RCTFabric
    - React-renderercss
    - React-rendererdebug
    - React-utils
    - ReactCodegen
    - ReactCommon/turbomodule/bridging
    - ReactCommon/turbomodule/core
    - Yoga
  - react-native-performance (5.1.0):
    - DoubleConversion
    - glog
    - hermes-engine
    - RCT-Folly (= 2024.11.18.00)
    - RCTRequired
    - RCTTypeSafety
    - React-Core
    - React-debug
    - React-Fabric
    - React-featureflags
    - React-graphics
    - React-hermes
    - React-ImageManager
    - React-jsi
    - React-NativeModulesApple
    - React-RCTFabric
    - React-renderercss
    - React-rendererdebug
    - React-utils
    - ReactCodegen
    - ReactCommon/turbomodule/bridging
    - ReactCommon/turbomodule/core
    - Yoga
  - react-native-plaid-link-sdk (11.11.0):
    - DoubleConversion
    - glog
    - hermes-engine
    - Plaid (~> 5.6.0)
    - RCT-Folly (= 2024.11.18.00)
    - RCTRequired
    - RCTTypeSafety
    - React-Core
    - React-debug
    - React-Fabric
    - React-featureflags
    - React-graphics
    - React-hermes
    - React-ImageManager
    - React-jsi
    - React-NativeModulesApple
    - React-RCTFabric
    - React-renderercss
    - React-rendererdebug
    - React-utils
    - ReactCodegen
    - ReactCommon/turbomodule/bridging
    - ReactCommon/turbomodule/core
    - Yoga
  - react-native-release-profiler (0.2.1):
    - DoubleConversion
    - glog
    - hermes-engine
    - RCT-Folly (= 2024.11.18.00)
    - RCTRequired
    - RCTTypeSafety
    - React-Core
    - React-debug
    - React-Fabric
    - React-featureflags
    - React-graphics
    - React-hermes
    - React-ImageManager
    - React-jsi
    - React-NativeModulesApple
    - React-RCTFabric
    - React-renderercss
    - React-rendererdebug
    - React-utils
    - ReactCodegen
    - ReactCommon/turbomodule/bridging
    - ReactCommon/turbomodule/core
    - Yoga
  - react-native-safe-area-context (5.4.0):
    - DoubleConversion
    - glog
    - hermes-engine
    - RCT-Folly (= 2024.11.18.00)
    - RCTRequired
    - RCTTypeSafety
    - React-Core
    - React-debug
    - React-Fabric
    - React-featureflags
    - React-graphics
    - React-hermes
    - React-ImageManager
    - React-jsi
    - react-native-safe-area-context/common (= 5.4.0)
    - react-native-safe-area-context/fabric (= 5.4.0)
    - React-NativeModulesApple
    - React-RCTFabric
    - React-renderercss
    - React-rendererdebug
    - React-utils
    - ReactCodegen
    - ReactCommon/turbomodule/bridging
    - ReactCommon/turbomodule/core
    - Yoga
  - react-native-safe-area-context/common (5.4.0):
    - DoubleConversion
    - glog
    - hermes-engine
    - RCT-Folly (= 2024.11.18.00)
    - RCTRequired
    - RCTTypeSafety
    - React-Core
    - React-debug
    - React-Fabric
    - React-featureflags
    - React-graphics
    - React-hermes
    - React-ImageManager
    - React-jsi
    - React-NativeModulesApple
    - React-RCTFabric
    - React-renderercss
    - React-rendererdebug
    - React-utils
    - ReactCodegen
    - ReactCommon/turbomodule/bridging
    - ReactCommon/turbomodule/core
    - Yoga
  - react-native-safe-area-context/fabric (5.4.0):
    - DoubleConversion
    - glog
    - hermes-engine
    - RCT-Folly (= 2024.11.18.00)
    - RCTRequired
    - RCTTypeSafety
    - React-Core
    - React-debug
    - React-Fabric
    - React-featureflags
    - React-graphics
    - React-hermes
    - React-ImageManager
    - React-jsi
    - react-native-safe-area-context/common
    - React-NativeModulesApple
    - React-RCTFabric
    - React-renderercss
    - React-rendererdebug
    - React-utils
    - ReactCodegen
    - ReactCommon/turbomodule/bridging
    - ReactCommon/turbomodule/core
    - Yoga
  - react-native-view-shot (4.0.0):
    - DoubleConversion
    - glog
    - hermes-engine
    - RCT-Folly (= 2024.11.18.00)
    - RCTRequired
    - RCTTypeSafety
    - React-Core
    - React-debug
    - React-Fabric
    - React-featureflags
    - React-graphics
    - React-hermes
    - React-ImageManager
    - React-jsi
    - React-NativeModulesApple
    - React-RCTFabric
    - React-renderercss
    - React-rendererdebug
    - React-utils
    - ReactCodegen
    - ReactCommon/turbomodule/bridging
    - ReactCommon/turbomodule/core
    - Yoga
  - react-native-wallet (0.1.0):
    - DoubleConversion
    - glog
    - hermes-engine
    - RCT-Folly (= 2024.11.18.00)
    - RCTRequired
    - RCTTypeSafety
    - React-Core
    - React-debug
    - React-Fabric
    - React-featureflags
    - React-graphics
    - React-hermes
    - React-ImageManager
    - React-jsi
    - React-NativeModulesApple
    - React-RCTFabric
    - React-renderercss
    - React-rendererdebug
    - React-utils
    - ReactCodegen
    - ReactCommon/turbomodule/bridging
    - ReactCommon/turbomodule/core
    - Yoga
  - react-native-webview (13.13.1):
    - DoubleConversion
    - glog
    - hermes-engine
    - RCT-Folly (= 2024.11.18.00)
    - RCTRequired
    - RCTTypeSafety
    - React-Core
    - React-debug
    - React-Fabric
    - React-featureflags
    - React-graphics
    - React-hermes
    - React-ImageManager
    - React-jsi
    - React-NativeModulesApple
    - React-RCTFabric
    - React-renderercss
    - React-rendererdebug
    - React-utils
    - ReactCodegen
    - ReactCommon/turbomodule/bridging
    - ReactCommon/turbomodule/core
    - Yoga
  - React-NativeModulesApple (0.79.2):
    - glog
    - hermes-engine
    - React-callinvoker
    - React-Core
    - React-cxxreact
    - React-featureflags
    - React-hermes
    - React-jsi
    - React-jsinspector
    - React-runtimeexecutor
    - ReactCommon/turbomodule/bridging
    - ReactCommon/turbomodule/core
  - React-oscompat (0.79.2)
  - React-perflogger (0.79.2):
    - DoubleConversion
    - RCT-Folly (= 2024.11.18.00)
  - React-performancetimeline (0.79.2):
    - RCT-Folly (= 2024.11.18.00)
    - React-cxxreact
    - React-featureflags
    - React-jsinspectortracing
    - React-perflogger
    - React-timing
  - React-RCTActionSheet (0.79.2):
    - React-Core/RCTActionSheetHeaders (= 0.79.2)
  - React-RCTAnimation (0.79.2):
    - RCT-Folly (= 2024.11.18.00)
    - RCTTypeSafety
    - React-Core/RCTAnimationHeaders
    - React-jsi
    - React-NativeModulesApple
    - React-RCTFBReactNativeSpec
    - ReactCommon
  - React-RCTAppDelegate (0.79.2):
    - hermes-engine
    - RCT-Folly (= 2024.11.18.00)
    - RCTRequired
    - RCTTypeSafety
    - React-Core
    - React-CoreModules
    - React-debug
    - React-defaultsnativemodule
    - React-Fabric
    - React-featureflags
    - React-graphics
    - React-hermes
    - React-jsitooling
    - React-NativeModulesApple
    - React-RCTFabric
    - React-RCTFBReactNativeSpec
    - React-RCTImage
    - React-RCTNetwork
    - React-RCTRuntime
    - React-rendererdebug
    - React-RuntimeApple
    - React-RuntimeCore
    - React-runtimescheduler
    - React-utils
    - ReactCommon
  - React-RCTBlob (0.79.2):
    - DoubleConversion
    - fast_float (= 6.1.4)
    - fmt (= 11.0.2)
    - hermes-engine
    - RCT-Folly (= 2024.11.18.00)
    - React-Core/RCTBlobHeaders
    - React-Core/RCTWebSocket
    - React-jsi
    - React-jsinspector
    - React-NativeModulesApple
    - React-RCTFBReactNativeSpec
    - React-RCTNetwork
    - ReactCommon
  - React-RCTFabric (0.79.2):
    - glog
    - hermes-engine
    - RCT-Folly/Fabric (= 2024.11.18.00)
    - React-Core
    - React-debug
    - React-Fabric
    - React-FabricComponents
    - React-FabricImage
    - React-featureflags
    - React-graphics
    - React-hermes
    - React-ImageManager
    - React-jsi
    - React-jsinspector
    - React-jsinspectortracing
    - React-performancetimeline
    - React-RCTAnimation
    - React-RCTImage
    - React-RCTText
    - React-rendererconsistency
    - React-renderercss
    - React-rendererdebug
    - React-runtimescheduler
    - React-utils
    - Yoga
  - React-RCTFBReactNativeSpec (0.79.2):
    - hermes-engine
    - RCT-Folly
    - RCTRequired
    - RCTTypeSafety
    - React-Core
    - React-hermes
    - React-jsi
    - React-jsiexecutor
    - React-NativeModulesApple
    - ReactCommon
  - React-RCTImage (0.79.2):
    - RCT-Folly (= 2024.11.18.00)
    - RCTTypeSafety
    - React-Core/RCTImageHeaders
    - React-jsi
    - React-NativeModulesApple
    - React-RCTFBReactNativeSpec
    - React-RCTNetwork
    - ReactCommon
  - React-RCTLinking (0.79.2):
    - React-Core/RCTLinkingHeaders (= 0.79.2)
    - React-jsi (= 0.79.2)
    - React-NativeModulesApple
    - React-RCTFBReactNativeSpec
    - ReactCommon
    - ReactCommon/turbomodule/core (= 0.79.2)
  - React-RCTNetwork (0.79.2):
    - RCT-Folly (= 2024.11.18.00)
    - RCTTypeSafety
    - React-Core/RCTNetworkHeaders
    - React-jsi
    - React-NativeModulesApple
    - React-RCTFBReactNativeSpec
    - ReactCommon
  - React-RCTRuntime (0.79.2):
    - glog
    - hermes-engine
    - RCT-Folly/Fabric (= 2024.11.18.00)
    - React-Core
    - React-hermes
    - React-jsi
    - React-jsinspector
    - React-jsinspectortracing
    - React-jsitooling
    - React-RuntimeApple
    - React-RuntimeCore
    - React-RuntimeHermes
  - React-RCTSettings (0.79.2):
    - RCT-Folly (= 2024.11.18.00)
    - RCTTypeSafety
    - React-Core/RCTSettingsHeaders
    - React-jsi
    - React-NativeModulesApple
    - React-RCTFBReactNativeSpec
    - ReactCommon
  - React-RCTText (0.79.2):
    - React-Core/RCTTextHeaders (= 0.79.2)
    - Yoga
  - React-RCTVibration (0.79.2):
    - RCT-Folly (= 2024.11.18.00)
    - React-Core/RCTVibrationHeaders
    - React-jsi
    - React-NativeModulesApple
    - React-RCTFBReactNativeSpec
    - ReactCommon
  - React-rendererconsistency (0.79.2)
  - React-renderercss (0.79.2):
    - React-debug
    - React-utils
  - React-rendererdebug (0.79.2):
    - DoubleConversion
    - fast_float (= 6.1.4)
    - fmt (= 11.0.2)
    - RCT-Folly (= 2024.11.18.00)
    - React-debug
  - React-rncore (0.79.2)
  - React-RuntimeApple (0.79.2):
    - hermes-engine
    - RCT-Folly/Fabric (= 2024.11.18.00)
    - React-callinvoker
    - React-Core/Default
    - React-CoreModules
    - React-cxxreact
    - React-featureflags
    - React-jserrorhandler
    - React-jsi
    - React-jsiexecutor
    - React-jsinspector
    - React-jsitooling
    - React-Mapbuffer
    - React-NativeModulesApple
    - React-RCTFabric
    - React-RCTFBReactNativeSpec
    - React-RuntimeCore
    - React-runtimeexecutor
    - React-RuntimeHermes
    - React-runtimescheduler
    - React-utils
  - React-RuntimeCore (0.79.2):
    - glog
    - hermes-engine
    - RCT-Folly/Fabric (= 2024.11.18.00)
    - React-cxxreact
    - React-Fabric
    - React-featureflags
    - React-hermes
    - React-jserrorhandler
    - React-jsi
    - React-jsiexecutor
    - React-jsinspector
    - React-jsitooling
    - React-performancetimeline
    - React-runtimeexecutor
    - React-runtimescheduler
    - React-utils
  - React-runtimeexecutor (0.79.2):
    - React-jsi (= 0.79.2)
  - React-RuntimeHermes (0.79.2):
    - hermes-engine
    - RCT-Folly/Fabric (= 2024.11.18.00)
    - React-featureflags
    - React-hermes
    - React-jsi
    - React-jsinspector
    - React-jsinspectortracing
    - React-jsitooling
    - React-jsitracing
    - React-RuntimeCore
    - React-utils
  - React-runtimescheduler (0.79.2):
    - glog
    - hermes-engine
    - RCT-Folly (= 2024.11.18.00)
    - React-callinvoker
    - React-cxxreact
    - React-debug
    - React-featureflags
    - React-hermes
    - React-jsi
    - React-jsinspectortracing
    - React-performancetimeline
    - React-rendererconsistency
    - React-rendererdebug
    - React-runtimeexecutor
    - React-timing
    - React-utils
  - React-timing (0.79.2)
  - React-utils (0.79.2):
    - glog
    - hermes-engine
    - RCT-Folly (= 2024.11.18.00)
    - React-debug
    - React-hermes
    - React-jsi (= 0.79.2)
  - ReactAppDependencyProvider (0.79.2):
    - ReactCodegen
  - ReactCodegen (0.79.2):
    - DoubleConversion
    - glog
    - hermes-engine
    - RCT-Folly
    - RCTRequired
    - RCTTypeSafety
    - React-Core
    - React-debug
    - React-Fabric
    - React-FabricImage
    - React-featureflags
    - React-graphics
    - React-hermes
    - React-jsi
    - React-jsiexecutor
    - React-NativeModulesApple
    - React-RCTAppDelegate
    - React-rendererdebug
    - React-utils
    - ReactCommon/turbomodule/bridging
    - ReactCommon/turbomodule/core
  - ReactCommon (0.79.2):
    - ReactCommon/turbomodule (= 0.79.2)
  - ReactCommon/turbomodule (0.79.2):
    - DoubleConversion
    - fast_float (= 6.1.4)
    - fmt (= 11.0.2)
    - glog
    - hermes-engine
    - RCT-Folly (= 2024.11.18.00)
    - React-callinvoker (= 0.79.2)
    - React-cxxreact (= 0.79.2)
    - React-jsi (= 0.79.2)
    - React-logger (= 0.79.2)
    - React-perflogger (= 0.79.2)
    - ReactCommon/turbomodule/bridging (= 0.79.2)
    - ReactCommon/turbomodule/core (= 0.79.2)
  - ReactCommon/turbomodule/bridging (0.79.2):
    - DoubleConversion
    - fast_float (= 6.1.4)
    - fmt (= 11.0.2)
    - glog
    - hermes-engine
    - RCT-Folly (= 2024.11.18.00)
    - React-callinvoker (= 0.79.2)
    - React-cxxreact (= 0.79.2)
    - React-jsi (= 0.79.2)
    - React-logger (= 0.79.2)
    - React-perflogger (= 0.79.2)
  - ReactCommon/turbomodule/core (0.79.2):
    - DoubleConversion
    - fast_float (= 6.1.4)
    - fmt (= 11.0.2)
    - glog
    - hermes-engine
    - RCT-Folly (= 2024.11.18.00)
    - React-callinvoker (= 0.79.2)
    - React-cxxreact (= 0.79.2)
    - React-debug (= 0.79.2)
    - React-featureflags (= 0.79.2)
    - React-jsi (= 0.79.2)
    - React-logger (= 0.79.2)
    - React-perflogger (= 0.79.2)
    - React-utils (= 0.79.2)
  - ReactNativeHybridApp (0.0.0):
    - DoubleConversion
    - glog
    - hermes-engine
    - RCT-Folly (= 2024.11.18.00)
    - RCTRequired
    - RCTTypeSafety
    - React-Core
    - React-debug
    - React-Fabric
    - React-featureflags
    - React-graphics
    - React-hermes
    - React-ImageManager
    - React-jsi
    - React-NativeModulesApple
    - React-RCTFabric
    - React-renderercss
    - React-rendererdebug
    - React-utils
    - ReactCodegen
    - ReactCommon/turbomodule/bridging
    - ReactCommon/turbomodule/core
    - Yoga
  - RNAppleAuthentication (2.2.2):
    - React-Core
  - RNCClipboard (1.15.0):
    - DoubleConversion
    - glog
    - hermes-engine
    - RCT-Folly (= 2024.11.18.00)
    - RCTRequired
    - RCTTypeSafety
    - React-Core
    - React-debug
    - React-Fabric
    - React-featureflags
    - React-graphics
    - React-hermes
    - React-ImageManager
    - React-jsi
    - React-NativeModulesApple
    - React-RCTFabric
    - React-renderercss
    - React-rendererdebug
    - React-utils
    - ReactCodegen
    - ReactCommon/turbomodule/bridging
    - ReactCommon/turbomodule/core
    - Yoga
  - RNCPicker (2.9.0):
    - DoubleConversion
    - glog
    - hermes-engine
    - RCT-Folly (= 2024.11.18.00)
    - RCTRequired
    - RCTTypeSafety
    - React-Core
    - React-debug
    - React-Fabric
    - React-featureflags
    - React-graphics
    - React-hermes
    - React-ImageManager
    - React-jsi
    - React-NativeModulesApple
    - React-RCTFabric
    - React-renderercss
    - React-rendererdebug
    - React-utils
    - ReactCodegen
    - ReactCommon/turbomodule/bridging
    - ReactCommon/turbomodule/core
    - Yoga
  - RNDeviceInfo (10.3.1):
    - DoubleConversion
    - glog
    - hermes-engine
    - RCT-Folly (= 2024.11.18.00)
    - RCTRequired
    - RCTTypeSafety
    - React-Core
    - React-debug
    - React-Fabric
    - React-featureflags
    - React-graphics
    - React-hermes
    - React-ImageManager
    - React-jsi
    - React-NativeModulesApple
    - React-RCTFabric
    - React-renderercss
    - React-rendererdebug
    - React-utils
    - ReactCodegen
    - ReactCommon/turbomodule/bridging
    - ReactCommon/turbomodule/core
    - Yoga
  - RNFBAnalytics (12.9.3):
    - Firebase/Analytics (= 8.8.0)
    - React-Core
    - RNFBApp
  - RNFBApp (12.9.3):
    - Firebase/CoreOnly (= 8.8.0)
    - React-Core
  - RNFBCrashlytics (12.9.3):
    - Firebase/Crashlytics (= 8.8.0)
    - React-Core
    - RNFBApp
  - RNFBPerf (12.9.3):
    - Firebase/Performance (= 8.8.0)
    - React-Core
    - RNFBApp
  - RNFlashList (1.7.6):
    - DoubleConversion
    - glog
    - hermes-engine
    - RCT-Folly (= 2024.11.18.00)
    - RCTRequired
    - RCTTypeSafety
    - React-Core
    - React-debug
    - React-Fabric
    - React-featureflags
    - React-graphics
    - React-hermes
    - React-ImageManager
    - React-jsi
    - React-NativeModulesApple
    - React-RCTFabric
    - React-renderercss
    - React-rendererdebug
    - React-utils
    - ReactCodegen
    - ReactCommon/turbomodule/bridging
    - ReactCommon/turbomodule/core
    - Yoga
  - RNFS (2.20.0):
    - React-Core
  - RNGestureHandler (2.25.0):
    - DoubleConversion
    - glog
    - hermes-engine
    - RCT-Folly (= 2024.11.18.00)
    - RCTRequired
    - RCTTypeSafety
    - React-Core
    - React-debug
    - React-Fabric
    - React-featureflags
    - React-graphics
    - React-hermes
    - React-ImageManager
    - React-jsi
    - React-NativeModulesApple
    - React-RCTFabric
    - React-renderercss
    - React-rendererdebug
    - React-utils
    - ReactCodegen
    - ReactCommon/turbomodule/bridging
    - ReactCommon/turbomodule/core
    - Yoga
  - RNGoogleSignin (10.0.1):
    - GoogleSignIn (~> 7.0)
    - React-Core
  - RNLiveMarkdown (0.1.288):
    - DoubleConversion
    - glog
    - hermes-engine
    - RCT-Folly (= 2024.11.18.00)
    - RCTRequired
    - RCTTypeSafety
    - React-Core
    - React-debug
    - React-Fabric
    - React-featureflags
    - React-graphics
    - React-hermes
    - React-ImageManager
    - React-jsi
    - React-NativeModulesApple
    - React-RCTFabric
    - React-renderercss
    - React-rendererdebug
    - React-utils
    - ReactCodegen
    - ReactCommon/turbomodule/bridging
    - ReactCommon/turbomodule/core
    - RNReanimated/worklets
    - Yoga
  - RNLocalize (2.2.6):
    - React-Core
  - rnmapbox-maps (10.1.33):
    - MapboxMaps (~> 10.19.0)
    - React
    - React-Core
    - rnmapbox-maps/DynamicLibrary (= 10.1.33)
    - Turf
  - rnmapbox-maps/DynamicLibrary (10.1.33):
    - DoubleConversion
    - hermes-engine
    - MapboxMaps (~> 10.19.0)
    - RCT-Folly
    - RCTRequired
    - RCTTypeSafety
    - React
    - React-Core
    - React-featureflags
    - React-hermes
    - React-ImageManager
    - React-jsi
    - React-NativeModulesApple
    - React-RCTFabric
    - React-renderercss
    - React-rendererdebug
    - ReactCodegen
    - ReactCommon/turbomodule/bridging
    - ReactCommon/turbomodule/core
    - Turf
    - Yoga
  - RNNitroSQLite (9.1.9):
    - DoubleConversion
    - glog
    - hermes-engine
    - NitroModules
    - RCT-Folly (= 2024.11.18.00)
    - RCTRequired
    - RCTTypeSafety
    - React-Core
    - React-debug
    - React-Fabric
    - React-featureflags
    - React-graphics
    - React-hermes
    - React-ImageManager
    - React-jsi
    - React-NativeModulesApple
    - React-RCTFabric
    - React-renderercss
    - React-rendererdebug
    - React-utils
    - ReactCodegen
    - ReactCommon/turbomodule/bridging
    - ReactCommon/turbomodule/core
    - Yoga
  - RNPermissions (3.10.1):
    - DoubleConversion
    - glog
    - hermes-engine
    - RCT-Folly (= 2024.11.18.00)
    - RCTRequired
    - RCTTypeSafety
    - React-Core
    - React-debug
    - React-Fabric
    - React-featureflags
    - React-graphics
    - React-hermes
    - React-ImageManager
    - React-jsi
    - React-NativeModulesApple
    - React-RCTFabric
    - React-renderercss
    - React-rendererdebug
    - React-utils
    - ReactCodegen
    - ReactCommon/turbomodule/bridging
    - ReactCommon/turbomodule/core
    - Yoga
  - RNReactNativeHapticFeedback (2.3.3):
    - DoubleConversion
    - glog
    - hermes-engine
    - RCT-Folly (= 2024.11.18.00)
    - RCTRequired
    - RCTTypeSafety
    - React-Core
    - React-debug
    - React-Fabric
    - React-featureflags
    - React-graphics
    - React-hermes
    - React-ImageManager
    - React-jsi
    - React-NativeModulesApple
    - React-RCTFabric
    - React-renderercss
    - React-rendererdebug
    - React-utils
    - ReactCodegen
    - ReactCommon/turbomodule/bridging
    - ReactCommon/turbomodule/core
    - Yoga
  - RNReanimated (3.17.1):
    - DoubleConversion
    - glog
    - hermes-engine
    - RCT-Folly (= 2024.11.18.00)
    - RCTRequired
    - RCTTypeSafety
    - React-Core
    - React-debug
    - React-Fabric
    - React-featureflags
    - React-graphics
    - React-hermes
    - React-ImageManager
    - React-jsi
    - React-NativeModulesApple
    - React-RCTFabric
    - React-renderercss
    - React-rendererdebug
    - React-utils
    - ReactCodegen
    - ReactCommon/turbomodule/bridging
    - ReactCommon/turbomodule/core
    - RNReanimated/reanimated (= 3.17.1)
    - RNReanimated/worklets (= 3.17.1)
    - Yoga
  - RNReanimated/reanimated (3.17.1):
    - DoubleConversion
    - glog
    - hermes-engine
    - RCT-Folly (= 2024.11.18.00)
    - RCTRequired
    - RCTTypeSafety
    - React-Core
    - React-debug
    - React-Fabric
    - React-featureflags
    - React-graphics
    - React-hermes
    - React-ImageManager
    - React-jsi
    - React-NativeModulesApple
    - React-RCTFabric
    - React-renderercss
    - React-rendererdebug
    - React-utils
    - ReactCodegen
    - ReactCommon/turbomodule/bridging
    - ReactCommon/turbomodule/core
    - RNReanimated/reanimated/apple (= 3.17.1)
    - Yoga
  - RNReanimated/reanimated/apple (3.17.1):
    - DoubleConversion
    - glog
    - hermes-engine
    - RCT-Folly (= 2024.11.18.00)
    - RCTRequired
    - RCTTypeSafety
    - React-Core
    - React-debug
    - React-Fabric
    - React-featureflags
    - React-graphics
    - React-hermes
    - React-ImageManager
    - React-jsi
    - React-NativeModulesApple
    - React-RCTFabric
    - React-renderercss
    - React-rendererdebug
    - React-utils
    - ReactCodegen
    - ReactCommon/turbomodule/bridging
    - ReactCommon/turbomodule/core
    - Yoga
  - RNReanimated/worklets (3.17.1):
    - DoubleConversion
    - glog
    - hermes-engine
    - RCT-Folly (= 2024.11.18.00)
    - RCTRequired
    - RCTTypeSafety
    - React-Core
    - React-debug
    - React-Fabric
    - React-featureflags
    - React-graphics
    - React-hermes
    - React-ImageManager
    - React-jsi
    - React-NativeModulesApple
    - React-RCTFabric
    - React-renderercss
    - React-rendererdebug
    - React-utils
    - ReactCodegen
    - ReactCommon/turbomodule/bridging
    - ReactCommon/turbomodule/core
    - RNReanimated/worklets/apple (= 3.17.1)
    - Yoga
  - RNReanimated/worklets/apple (3.17.1):
    - DoubleConversion
    - glog
    - hermes-engine
    - RCT-Folly (= 2024.11.18.00)
    - RCTRequired
    - RCTTypeSafety
    - React-Core
    - React-debug
    - React-Fabric
    - React-featureflags
    - React-graphics
    - React-hermes
    - React-ImageManager
    - React-jsi
    - React-NativeModulesApple
    - React-RCTFabric
    - React-renderercss
    - React-rendererdebug
    - React-utils
    - ReactCodegen
    - ReactCommon/turbomodule/bridging
    - ReactCommon/turbomodule/core
    - Yoga
  - RNScreens (3.37.0):
    - DoubleConversion
    - glog
    - hermes-engine
    - RCT-Folly (= 2024.11.18.00)
    - RCTRequired
    - RCTTypeSafety
    - React-Core
    - React-debug
    - React-Fabric
    - React-featureflags
    - React-graphics
    - React-hermes
    - React-ImageManager
    - React-jsi
    - React-NativeModulesApple
    - React-RCTFabric
    - React-RCTImage
    - React-renderercss
    - React-rendererdebug
    - React-utils
    - ReactCodegen
    - ReactCommon/turbomodule/bridging
    - ReactCommon/turbomodule/core
    - RNScreens/common (= 3.37.0)
    - Yoga
  - RNScreens/common (3.37.0):
    - DoubleConversion
    - glog
    - hermes-engine
    - RCT-Folly (= 2024.11.18.00)
    - RCTRequired
    - RCTTypeSafety
    - React-Core
    - React-debug
    - React-Fabric
    - React-featureflags
    - React-graphics
    - React-hermes
    - React-ImageManager
    - React-jsi
    - React-NativeModulesApple
    - React-RCTFabric
    - React-RCTImage
    - React-renderercss
    - React-rendererdebug
    - React-utils
    - ReactCodegen
    - ReactCommon/turbomodule/bridging
    - ReactCommon/turbomodule/core
    - Yoga
  - RNShare (11.0.2):
    - DoubleConversion
    - glog
    - hermes-engine
    - RCT-Folly (= 2024.11.18.00)
    - RCTRequired
    - RCTTypeSafety
    - React-Core
    - React-debug
    - React-Fabric
    - React-featureflags
    - React-graphics
    - React-hermes
    - React-ImageManager
    - React-jsi
    - React-NativeModulesApple
    - React-RCTFabric
    - React-renderercss
    - React-rendererdebug
    - React-utils
    - ReactCodegen
    - ReactCommon/turbomodule/bridging
    - ReactCommon/turbomodule/core
    - Yoga
  - RNSound (0.11.2):
    - React-Core
    - RNSound/Core (= 0.11.2)
  - RNSound/Core (0.11.2):
    - React-Core
  - RNSVG (15.9.0):
    - DoubleConversion
    - glog
    - hermes-engine
    - RCT-Folly (= 2024.11.18.00)
    - RCTRequired
    - RCTTypeSafety
    - React-Core
    - React-debug
    - React-Fabric
    - React-featureflags
    - React-graphics
    - React-hermes
    - React-ImageManager
    - React-jsi
    - React-NativeModulesApple
    - React-RCTFabric
    - React-renderercss
    - React-rendererdebug
    - React-utils
    - ReactCodegen
    - ReactCommon/turbomodule/bridging
    - ReactCommon/turbomodule/core
    - RNSVG/common (= 15.9.0)
    - Yoga
  - RNSVG/common (15.9.0):
    - DoubleConversion
    - glog
    - hermes-engine
    - RCT-Folly (= 2024.11.18.00)
    - RCTRequired
    - RCTTypeSafety
    - React-Core
    - React-debug
    - React-Fabric
    - React-featureflags
    - React-graphics
    - React-hermes
    - React-ImageManager
    - React-jsi
    - React-NativeModulesApple
    - React-RCTFabric
    - React-renderercss
    - React-rendererdebug
    - React-utils
    - ReactCodegen
    - ReactCommon/turbomodule/bridging
    - ReactCommon/turbomodule/core
    - Yoga
  - SDWebImage (5.21.0):
    - SDWebImage/Core (= 5.21.0)
  - SDWebImage/Core (5.21.0)
  - SDWebImageAVIFCoder (0.11.0):
    - libavif/core (>= 0.11.0)
    - SDWebImage (~> 5.10)
  - SDWebImageSVGCoder (1.7.0):
    - SDWebImage/Core (~> 5.6)
  - SDWebImageWebPCoder (0.14.6):
    - libwebp (~> 1.0)
    - SDWebImage/Core (~> 5.17)
  - SocketRocket (0.7.1)
  - Turf (2.8.0)
  - TweetNacl (1.0.2)
  - VisionCamera (4.6.1):
    - VisionCamera/Core (= 4.6.1)
    - VisionCamera/React (= 4.6.1)
  - VisionCamera/Core (4.6.1)
  - VisionCamera/React (4.6.1):
    - React-Core
  - Yoga (0.0.0)

DEPENDENCIES:
  - AirshipServiceExtension
  - AppLogs (from `../node_modules/react-native-app-logs/AppLogsPod`)
  - boost (from `../node_modules/react-native/third-party-podspecs/boost.podspec`)
  - DoubleConversion (from `../node_modules/react-native/third-party-podspecs/DoubleConversion.podspec`)
  - EXAV (from `../node_modules/expo-av/ios`)
  - EXImageLoader (from `../node_modules/expo-image-loader/ios`)
  - "expensify-react-native-background-task (from `../node_modules/@expensify/react-native-background-task`)"
  - "ExpensifyNitroUtils (from `../node_modules/@expensify/nitro-utils`)"
  - Expo (from `../node_modules/expo`)
  - ExpoAsset (from `../node_modules/expo-asset/ios`)
  - ExpoFont (from `../node_modules/expo-font/ios`)
  - ExpoImage (from `../node_modules/expo-image/ios`)
  - ExpoImageManipulator (from `../node_modules/expo-image-manipulator/ios`)
  - ExpoModulesCore (from `../node_modules/expo-modules-core`)
  - fast_float (from `../node_modules/react-native/third-party-podspecs/fast_float.podspec`)
  - FBLazyVector (from `../node_modules/react-native/Libraries/FBLazyVector`)
  - fmt (from `../node_modules/react-native/third-party-podspecs/fmt.podspec`)
  - "FullStory (from `{:http=>\"https://ios-releases.fullstory.com/fullstory-1.52.0-xcframework.tar.gz\"}`)"
  - "fullstory_react-native (from `../node_modules/@fullstory/react-native`)"
  - glog (from `../node_modules/react-native/third-party-podspecs/glog.podspec`)
  - GzipSwift
  - hermes-engine (from `../node_modules/react-native/sdks/hermes-engine/hermes-engine.podspec`)
  - lottie-react-native (from `../node_modules/lottie-react-native`)
  - NitroModules (from `../node_modules/react-native-nitro-modules`)
  - "onfido-react-native-sdk (from `../node_modules/@onfido/react-native-sdk`)"
  - "pusher-websocket-react-native (from `../node_modules/@pusher/pusher-websocket-react-native`)"
  - RCT-Folly (from `../node_modules/react-native/third-party-podspecs/RCT-Folly.podspec`)
  - RCT-Folly/Fabric (from `../node_modules/react-native/third-party-podspecs/RCT-Folly.podspec`)
  - RCTDeprecation (from `../node_modules/react-native/ReactApple/Libraries/RCTFoundation/RCTDeprecation`)
  - RCTRequired (from `../node_modules/react-native/Libraries/Required`)
  - RCTTypeSafety (from `../node_modules/react-native/Libraries/TypeSafety`)
  - React (from `../node_modules/react-native/`)
  - React-callinvoker (from `../node_modules/react-native/ReactCommon/callinvoker`)
  - React-Core (from `../node_modules/react-native/`)
  - React-Core/RCTWebSocket (from `../node_modules/react-native/`)
  - React-CoreModules (from `../node_modules/react-native/React/CoreModules`)
  - React-cxxreact (from `../node_modules/react-native/ReactCommon/cxxreact`)
  - React-debug (from `../node_modules/react-native/ReactCommon/react/debug`)
  - React-defaultsnativemodule (from `../node_modules/react-native/ReactCommon/react/nativemodule/defaults`)
  - React-domnativemodule (from `../node_modules/react-native/ReactCommon/react/nativemodule/dom`)
  - React-Fabric (from `../node_modules/react-native/ReactCommon`)
  - React-FabricComponents (from `../node_modules/react-native/ReactCommon`)
  - React-FabricImage (from `../node_modules/react-native/ReactCommon`)
  - React-featureflags (from `../node_modules/react-native/ReactCommon/react/featureflags`)
  - React-featureflagsnativemodule (from `../node_modules/react-native/ReactCommon/react/nativemodule/featureflags`)
  - React-graphics (from `../node_modules/react-native/ReactCommon/react/renderer/graphics`)
  - React-hermes (from `../node_modules/react-native/ReactCommon/hermes`)
  - React-idlecallbacksnativemodule (from `../node_modules/react-native/ReactCommon/react/nativemodule/idlecallbacks`)
  - React-ImageManager (from `../node_modules/react-native/ReactCommon/react/renderer/imagemanager/platform/ios`)
  - React-jserrorhandler (from `../node_modules/react-native/ReactCommon/jserrorhandler`)
  - React-jsi (from `../node_modules/react-native/ReactCommon/jsi`)
  - React-jsiexecutor (from `../node_modules/react-native/ReactCommon/jsiexecutor`)
  - React-jsinspector (from `../node_modules/react-native/ReactCommon/jsinspector-modern`)
  - React-jsinspectortracing (from `../node_modules/react-native/ReactCommon/jsinspector-modern/tracing`)
  - React-jsitooling (from `../node_modules/react-native/ReactCommon/jsitooling`)
  - React-jsitracing (from `../node_modules/react-native/ReactCommon/hermes/executor/`)
  - React-logger (from `../node_modules/react-native/ReactCommon/logger`)
  - React-Mapbuffer (from `../node_modules/react-native/ReactCommon`)
  - React-microtasksnativemodule (from `../node_modules/react-native/ReactCommon/react/nativemodule/microtasks`)
  - react-native-advanced-input-mask (from `../node_modules/react-native-advanced-input-mask`)
  - "react-native-airship (from `../node_modules/@ua/react-native-airship`)"
  - react-native-app-logs (from `../node_modules/react-native-app-logs`)
  - react-native-blob-util (from `../node_modules/react-native-blob-util`)
  - "react-native-cameraroll (from `../node_modules/@react-native-camera-roll/camera-roll`)"
  - react-native-config (from `../node_modules/react-native-config`)
  - "react-native-document-picker (from `../node_modules/@react-native-documents/picker`)"
  - "react-native-geolocation (from `../node_modules/@react-native-community/geolocation`)"
  - react-native-image-picker (from `../node_modules/react-native-image-picker`)
  - react-native-key-command (from `../node_modules/react-native-key-command`)
  - react-native-keyboard-controller (from `../node_modules/react-native-keyboard-controller`)
  - react-native-launch-arguments (from `../node_modules/react-native-launch-arguments`)
  - "react-native-netinfo (from `../node_modules/@react-native-community/netinfo`)"
  - react-native-pager-view (from `../node_modules/react-native-pager-view`)
  - react-native-pdf (from `../node_modules/react-native-pdf`)
  - react-native-performance (from `../node_modules/react-native-performance`)
  - react-native-plaid-link-sdk (from `../node_modules/react-native-plaid-link-sdk`)
  - react-native-release-profiler (from `../node_modules/react-native-release-profiler`)
  - react-native-safe-area-context (from `../node_modules/react-native-safe-area-context`)
  - react-native-view-shot (from `../node_modules/react-native-view-shot`)
  - "react-native-wallet (from `../node_modules/@expensify/react-native-wallet`)"
  - react-native-webview (from `../node_modules/react-native-webview`)
  - React-NativeModulesApple (from `../node_modules/react-native/ReactCommon/react/nativemodule/core/platform/ios`)
  - React-oscompat (from `../node_modules/react-native/ReactCommon/oscompat`)
  - React-perflogger (from `../node_modules/react-native/ReactCommon/reactperflogger`)
  - React-performancetimeline (from `../node_modules/react-native/ReactCommon/react/performance/timeline`)
  - React-RCTActionSheet (from `../node_modules/react-native/Libraries/ActionSheetIOS`)
  - React-RCTAnimation (from `../node_modules/react-native/Libraries/NativeAnimation`)
  - React-RCTAppDelegate (from `../node_modules/react-native/Libraries/AppDelegate`)
  - React-RCTBlob (from `../node_modules/react-native/Libraries/Blob`)
  - React-RCTFabric (from `../node_modules/react-native/React`)
  - React-RCTFBReactNativeSpec (from `../node_modules/react-native/React`)
  - React-RCTImage (from `../node_modules/react-native/Libraries/Image`)
  - React-RCTLinking (from `../node_modules/react-native/Libraries/LinkingIOS`)
  - React-RCTNetwork (from `../node_modules/react-native/Libraries/Network`)
  - React-RCTRuntime (from `../node_modules/react-native/React/Runtime`)
  - React-RCTSettings (from `../node_modules/react-native/Libraries/Settings`)
  - React-RCTText (from `../node_modules/react-native/Libraries/Text`)
  - React-RCTVibration (from `../node_modules/react-native/Libraries/Vibration`)
  - React-rendererconsistency (from `../node_modules/react-native/ReactCommon/react/renderer/consistency`)
  - React-renderercss (from `../node_modules/react-native/ReactCommon/react/renderer/css`)
  - React-rendererdebug (from `../node_modules/react-native/ReactCommon/react/renderer/debug`)
  - React-rncore (from `../node_modules/react-native/ReactCommon`)
  - React-RuntimeApple (from `../node_modules/react-native/ReactCommon/react/runtime/platform/ios`)
  - React-RuntimeCore (from `../node_modules/react-native/ReactCommon/react/runtime`)
  - React-runtimeexecutor (from `../node_modules/react-native/ReactCommon/runtimeexecutor`)
  - React-RuntimeHermes (from `../node_modules/react-native/ReactCommon/react/runtime`)
  - React-runtimescheduler (from `../node_modules/react-native/ReactCommon/react/renderer/runtimescheduler`)
  - React-timing (from `../node_modules/react-native/ReactCommon/react/timing`)
  - React-utils (from `../node_modules/react-native/ReactCommon/react/utils`)
  - ReactAppDependencyProvider (from `build/generated/ios`)
  - ReactCodegen (from `build/generated/ios`)
  - ReactCommon/turbomodule/core (from `../node_modules/react-native/ReactCommon`)
  - "ReactNativeHybridApp (from `../node_modules/@expensify/react-native-hybrid-app`)"
  - "RNAppleAuthentication (from `../node_modules/@invertase/react-native-apple-authentication`)"
  - "RNCClipboard (from `../node_modules/@react-native-clipboard/clipboard`)"
  - "RNCPicker (from `../node_modules/@react-native-picker/picker`)"
  - RNDeviceInfo (from `../node_modules/react-native-device-info`)
  - "RNFBAnalytics (from `../node_modules/@react-native-firebase/analytics`)"
  - "RNFBApp (from `../node_modules/@react-native-firebase/app`)"
  - "RNFBCrashlytics (from `../node_modules/@react-native-firebase/crashlytics`)"
  - "RNFBPerf (from `../node_modules/@react-native-firebase/perf`)"
  - "RNFlashList (from `../node_modules/@shopify/flash-list`)"
  - RNFS (from `../node_modules/react-native-fs`)
  - RNGestureHandler (from `../node_modules/react-native-gesture-handler`)
  - "RNGoogleSignin (from `../node_modules/@react-native-google-signin/google-signin`)"
  - "RNLiveMarkdown (from `../node_modules/@expensify/react-native-live-markdown`)"
  - RNLocalize (from `../node_modules/react-native-localize`)
  - "rnmapbox-maps (from `../node_modules/@rnmapbox/maps`)"
  - RNNitroSQLite (from `../node_modules/react-native-nitro-sqlite`)
  - RNPermissions (from `../node_modules/react-native-permissions`)
  - RNReactNativeHapticFeedback (from `../node_modules/react-native-haptic-feedback`)
  - RNReanimated (from `../node_modules/react-native-reanimated`)
  - RNScreens (from `../node_modules/react-native-screens`)
  - RNShare (from `../node_modules/react-native-share`)
  - RNSound (from `../node_modules/react-native-sound`)
  - RNSVG (from `../node_modules/react-native-svg`)
  - VisionCamera (from `../node_modules/react-native-vision-camera`)
  - Yoga (from `../node_modules/react-native/ReactCommon/yoga`)

SPEC REPOS:
  trunk:
    - Airship
    - AirshipFrameworkProxy
    - AirshipServiceExtension
    - AppAuth
    - Firebase
    - FirebaseABTesting
    - FirebaseAnalytics
    - FirebaseCore
    - FirebaseCoreDiagnostics
    - FirebaseCrashlytics
    - FirebaseInstallations
    - FirebasePerformance
    - FirebaseRemoteConfig
    - ForkInputMask
    - GoogleAppMeasurement
    - GoogleDataTransport
    - GoogleSignIn
    - GoogleUtilities
    - GTMAppAuth
    - GTMSessionFetcher
    - GzipSwift
    - libavif
    - libdav1d
    - libwebp
    - lottie-ios
    - MapboxCommon
    - MapboxCoreMaps
    - MapboxMaps
    - MapboxMobileEvents
    - nanopb
    - NWWebSocket
    - Onfido
    - Plaid
    - PromisesObjC
    - PusherSwift
    - SDWebImage
    - SDWebImageAVIFCoder
    - SDWebImageSVGCoder
    - SDWebImageWebPCoder
    - SocketRocket
    - Turf
    - TweetNacl

EXTERNAL SOURCES:
  AppLogs:
    :path: "../node_modules/react-native-app-logs/AppLogsPod"
  boost:
    :podspec: "../node_modules/react-native/third-party-podspecs/boost.podspec"
  DoubleConversion:
    :podspec: "../node_modules/react-native/third-party-podspecs/DoubleConversion.podspec"
  EXAV:
    :path: "../node_modules/expo-av/ios"
  EXImageLoader:
    :path: "../node_modules/expo-image-loader/ios"
  expensify-react-native-background-task:
    :path: "../node_modules/@expensify/react-native-background-task"
  ExpensifyNitroUtils:
    :path: "../node_modules/@expensify/nitro-utils"
  Expo:
    :path: "../node_modules/expo"
  ExpoAsset:
    :path: "../node_modules/expo-asset/ios"
  ExpoFont:
    :path: "../node_modules/expo-font/ios"
  ExpoImage:
    :path: "../node_modules/expo-image/ios"
  ExpoImageManipulator:
    :path: "../node_modules/expo-image-manipulator/ios"
  ExpoModulesCore:
    :path: "../node_modules/expo-modules-core"
  fast_float:
    :podspec: "../node_modules/react-native/third-party-podspecs/fast_float.podspec"
  FBLazyVector:
    :path: "../node_modules/react-native/Libraries/FBLazyVector"
  fmt:
    :podspec: "../node_modules/react-native/third-party-podspecs/fmt.podspec"
  FullStory:
    :http: https://ios-releases.fullstory.com/fullstory-1.52.0-xcframework.tar.gz
  fullstory_react-native:
    :path: "../node_modules/@fullstory/react-native"
  glog:
    :podspec: "../node_modules/react-native/third-party-podspecs/glog.podspec"
  hermes-engine:
    :podspec: "../node_modules/react-native/sdks/hermes-engine/hermes-engine.podspec"
    :tag: hermes-2025-03-03-RNv0.79.0-bc17d964d03743424823d7dd1a9f37633459c5c5
  lottie-react-native:
    :path: "../node_modules/lottie-react-native"
  NitroModules:
    :path: "../node_modules/react-native-nitro-modules"
  onfido-react-native-sdk:
    :path: "../node_modules/@onfido/react-native-sdk"
  pusher-websocket-react-native:
    :path: "../node_modules/@pusher/pusher-websocket-react-native"
  RCT-Folly:
    :podspec: "../node_modules/react-native/third-party-podspecs/RCT-Folly.podspec"
  RCTDeprecation:
    :path: "../node_modules/react-native/ReactApple/Libraries/RCTFoundation/RCTDeprecation"
  RCTRequired:
    :path: "../node_modules/react-native/Libraries/Required"
  RCTTypeSafety:
    :path: "../node_modules/react-native/Libraries/TypeSafety"
  React:
    :path: "../node_modules/react-native/"
  React-callinvoker:
    :path: "../node_modules/react-native/ReactCommon/callinvoker"
  React-Core:
    :path: "../node_modules/react-native/"
  React-CoreModules:
    :path: "../node_modules/react-native/React/CoreModules"
  React-cxxreact:
    :path: "../node_modules/react-native/ReactCommon/cxxreact"
  React-debug:
    :path: "../node_modules/react-native/ReactCommon/react/debug"
  React-defaultsnativemodule:
    :path: "../node_modules/react-native/ReactCommon/react/nativemodule/defaults"
  React-domnativemodule:
    :path: "../node_modules/react-native/ReactCommon/react/nativemodule/dom"
  React-Fabric:
    :path: "../node_modules/react-native/ReactCommon"
  React-FabricComponents:
    :path: "../node_modules/react-native/ReactCommon"
  React-FabricImage:
    :path: "../node_modules/react-native/ReactCommon"
  React-featureflags:
    :path: "../node_modules/react-native/ReactCommon/react/featureflags"
  React-featureflagsnativemodule:
    :path: "../node_modules/react-native/ReactCommon/react/nativemodule/featureflags"
  React-graphics:
    :path: "../node_modules/react-native/ReactCommon/react/renderer/graphics"
  React-hermes:
    :path: "../node_modules/react-native/ReactCommon/hermes"
  React-idlecallbacksnativemodule:
    :path: "../node_modules/react-native/ReactCommon/react/nativemodule/idlecallbacks"
  React-ImageManager:
    :path: "../node_modules/react-native/ReactCommon/react/renderer/imagemanager/platform/ios"
  React-jserrorhandler:
    :path: "../node_modules/react-native/ReactCommon/jserrorhandler"
  React-jsi:
    :path: "../node_modules/react-native/ReactCommon/jsi"
  React-jsiexecutor:
    :path: "../node_modules/react-native/ReactCommon/jsiexecutor"
  React-jsinspector:
    :path: "../node_modules/react-native/ReactCommon/jsinspector-modern"
  React-jsinspectortracing:
    :path: "../node_modules/react-native/ReactCommon/jsinspector-modern/tracing"
  React-jsitooling:
    :path: "../node_modules/react-native/ReactCommon/jsitooling"
  React-jsitracing:
    :path: "../node_modules/react-native/ReactCommon/hermes/executor/"
  React-logger:
    :path: "../node_modules/react-native/ReactCommon/logger"
  React-Mapbuffer:
    :path: "../node_modules/react-native/ReactCommon"
  React-microtasksnativemodule:
    :path: "../node_modules/react-native/ReactCommon/react/nativemodule/microtasks"
  react-native-advanced-input-mask:
    :path: "../node_modules/react-native-advanced-input-mask"
  react-native-airship:
    :path: "../node_modules/@ua/react-native-airship"
  react-native-app-logs:
    :path: "../node_modules/react-native-app-logs"
  react-native-blob-util:
    :path: "../node_modules/react-native-blob-util"
  react-native-cameraroll:
    :path: "../node_modules/@react-native-camera-roll/camera-roll"
  react-native-config:
    :path: "../node_modules/react-native-config"
  react-native-document-picker:
    :path: "../node_modules/@react-native-documents/picker"
  react-native-geolocation:
    :path: "../node_modules/@react-native-community/geolocation"
  react-native-image-picker:
    :path: "../node_modules/react-native-image-picker"
  react-native-key-command:
    :path: "../node_modules/react-native-key-command"
  react-native-keyboard-controller:
    :path: "../node_modules/react-native-keyboard-controller"
  react-native-launch-arguments:
    :path: "../node_modules/react-native-launch-arguments"
  react-native-netinfo:
    :path: "../node_modules/@react-native-community/netinfo"
  react-native-pager-view:
    :path: "../node_modules/react-native-pager-view"
  react-native-pdf:
    :path: "../node_modules/react-native-pdf"
  react-native-performance:
    :path: "../node_modules/react-native-performance"
  react-native-plaid-link-sdk:
    :path: "../node_modules/react-native-plaid-link-sdk"
  react-native-release-profiler:
    :path: "../node_modules/react-native-release-profiler"
  react-native-safe-area-context:
    :path: "../node_modules/react-native-safe-area-context"
  react-native-view-shot:
    :path: "../node_modules/react-native-view-shot"
  react-native-wallet:
    :path: "../node_modules/@expensify/react-native-wallet"
  react-native-webview:
    :path: "../node_modules/react-native-webview"
  React-NativeModulesApple:
    :path: "../node_modules/react-native/ReactCommon/react/nativemodule/core/platform/ios"
  React-oscompat:
    :path: "../node_modules/react-native/ReactCommon/oscompat"
  React-perflogger:
    :path: "../node_modules/react-native/ReactCommon/reactperflogger"
  React-performancetimeline:
    :path: "../node_modules/react-native/ReactCommon/react/performance/timeline"
  React-RCTActionSheet:
    :path: "../node_modules/react-native/Libraries/ActionSheetIOS"
  React-RCTAnimation:
    :path: "../node_modules/react-native/Libraries/NativeAnimation"
  React-RCTAppDelegate:
    :path: "../node_modules/react-native/Libraries/AppDelegate"
  React-RCTBlob:
    :path: "../node_modules/react-native/Libraries/Blob"
  React-RCTFabric:
    :path: "../node_modules/react-native/React"
  React-RCTFBReactNativeSpec:
    :path: "../node_modules/react-native/React"
  React-RCTImage:
    :path: "../node_modules/react-native/Libraries/Image"
  React-RCTLinking:
    :path: "../node_modules/react-native/Libraries/LinkingIOS"
  React-RCTNetwork:
    :path: "../node_modules/react-native/Libraries/Network"
  React-RCTRuntime:
    :path: "../node_modules/react-native/React/Runtime"
  React-RCTSettings:
    :path: "../node_modules/react-native/Libraries/Settings"
  React-RCTText:
    :path: "../node_modules/react-native/Libraries/Text"
  React-RCTVibration:
    :path: "../node_modules/react-native/Libraries/Vibration"
  React-rendererconsistency:
    :path: "../node_modules/react-native/ReactCommon/react/renderer/consistency"
  React-renderercss:
    :path: "../node_modules/react-native/ReactCommon/react/renderer/css"
  React-rendererdebug:
    :path: "../node_modules/react-native/ReactCommon/react/renderer/debug"
  React-rncore:
    :path: "../node_modules/react-native/ReactCommon"
  React-RuntimeApple:
    :path: "../node_modules/react-native/ReactCommon/react/runtime/platform/ios"
  React-RuntimeCore:
    :path: "../node_modules/react-native/ReactCommon/react/runtime"
  React-runtimeexecutor:
    :path: "../node_modules/react-native/ReactCommon/runtimeexecutor"
  React-RuntimeHermes:
    :path: "../node_modules/react-native/ReactCommon/react/runtime"
  React-runtimescheduler:
    :path: "../node_modules/react-native/ReactCommon/react/renderer/runtimescheduler"
  React-timing:
    :path: "../node_modules/react-native/ReactCommon/react/timing"
  React-utils:
    :path: "../node_modules/react-native/ReactCommon/react/utils"
  ReactAppDependencyProvider:
    :path: build/generated/ios
  ReactCodegen:
    :path: build/generated/ios
  ReactCommon:
    :path: "../node_modules/react-native/ReactCommon"
  ReactNativeHybridApp:
    :path: "../node_modules/@expensify/react-native-hybrid-app"
  RNAppleAuthentication:
    :path: "../node_modules/@invertase/react-native-apple-authentication"
  RNCClipboard:
    :path: "../node_modules/@react-native-clipboard/clipboard"
  RNCPicker:
    :path: "../node_modules/@react-native-picker/picker"
  RNDeviceInfo:
    :path: "../node_modules/react-native-device-info"
  RNFBAnalytics:
    :path: "../node_modules/@react-native-firebase/analytics"
  RNFBApp:
    :path: "../node_modules/@react-native-firebase/app"
  RNFBCrashlytics:
    :path: "../node_modules/@react-native-firebase/crashlytics"
  RNFBPerf:
    :path: "../node_modules/@react-native-firebase/perf"
  RNFlashList:
    :path: "../node_modules/@shopify/flash-list"
  RNFS:
    :path: "../node_modules/react-native-fs"
  RNGestureHandler:
    :path: "../node_modules/react-native-gesture-handler"
  RNGoogleSignin:
    :path: "../node_modules/@react-native-google-signin/google-signin"
  RNLiveMarkdown:
    :path: "../node_modules/@expensify/react-native-live-markdown"
  RNLocalize:
    :path: "../node_modules/react-native-localize"
  rnmapbox-maps:
    :path: "../node_modules/@rnmapbox/maps"
  RNNitroSQLite:
    :path: "../node_modules/react-native-nitro-sqlite"
  RNPermissions:
    :path: "../node_modules/react-native-permissions"
  RNReactNativeHapticFeedback:
    :path: "../node_modules/react-native-haptic-feedback"
  RNReanimated:
    :path: "../node_modules/react-native-reanimated"
  RNScreens:
    :path: "../node_modules/react-native-screens"
  RNShare:
    :path: "../node_modules/react-native-share"
  RNSound:
    :path: "../node_modules/react-native-sound"
  RNSVG:
    :path: "../node_modules/react-native-svg"
  VisionCamera:
    :path: "../node_modules/react-native-vision-camera"
  Yoga:
    :path: "../node_modules/react-native/ReactCommon/yoga"

CHECKOUT OPTIONS:
  FullStory:
    :http: https://ios-releases.fullstory.com/fullstory-1.52.0-xcframework.tar.gz

SPEC CHECKSUMS:
  Airship: a5de82c19ebca996fd8fecfcfbb3803f3de29a74
  AirshipFrameworkProxy: 71ddba175bb22974cfa673d26ce8303ed6546212
  AirshipServiceExtension: 9c73369f426396d9fb9ff222d86d842fac76ba46
  AppAuth: 501c04eda8a8d11f179dbe8637b7a91bb7e5d2fa
  AppLogs: 3bc4e9b141dbf265b9464409caaa40416a9ee0e0
  boost: 7e761d76ca2ce687f7cc98e698152abd03a18f90
  DoubleConversion: cb417026b2400c8f53ae97020b2be961b59470cb
<<<<<<< HEAD
  EXAV: 13d43af15268a3f448a6b994e91574c939f065e6
  EXImageLoader: ab4fcf9240cf3636a83c00e3fc5229d692899428
  expensify-react-native-background-task: 47792ed07f5a1a6d1fe27eaff09148f033321f46
  Expo: 28d2e49ab68e9823a8c452b2ad125b76a6209bac
  ExpoAsset: 3ea3275cca6a7793b3d36fbf1075c590f803fbcb
  ExpoFont: 312c73403bbd4f98e1d6a5330641a56292583cd2
  ExpoImage: a5b427e52ee7a04921081e59aac5eef7a8134ba0
  ExpoImageManipulator: 7096d6bf874c0a0a649f60733fef8a99c4ad0fe2
  ExpoModulesCore: 0bf5158ae9fb71e575582a8a48dbd26ced42f306
=======
  EXAV: 57ea461614a714b8b8fcc72c6fbc298b8f1ec78b
  EXImageLoader: 759063a65ab016b836f73972d3bb25404888713d
  expensify-react-native-background-task: f180077e77a41952128fdc2c83ce1d980994d125
  ExpensifyNitroUtils: 531df6f934e9cd9ef8ba4eb4cb51b47ebd32245f
  Expo: 3a8a619381412bbf8537746ec27b485be01c8a1f
  ExpoAsset: 0687fe05f5d051c4a34dd1f9440bd00858413cfe
  ExpoFont: 773955186469acc5108ff569712a2d243857475f
  ExpoImage: 3099001359e4414d60addd7c3e00a5d949df41e0
  ExpoImageManipulator: 43c7bb3ecccbe993054d2e9131c8dcbe54f1385b
  ExpoModulesCore: 99d5de91c92f514765d101d1e4988a5f387995e8
>>>>>>> f223c8ff
  fast_float: 06eeec4fe712a76acc9376682e4808b05ce978b6
  FBLazyVector: 84b955f7b4da8b895faf5946f73748267347c975
  Firebase: 629510f1a9ddb235f3a7c5c8ceb23ba887f0f814
  FirebaseABTesting: 10cbce8db9985ae2e3847ea44e9947dd18f94e10
  FirebaseAnalytics: 5506ea8b867d8423485a84b4cd612d279f7b0b8a
  FirebaseCore: 98b29e3828f0a53651c363937a7f7d92a19f1ba2
  FirebaseCoreDiagnostics: 92e07a649aeb66352b319d43bdd2ee3942af84cb
  FirebaseCrashlytics: 3660c045c8e45cc4276110562a0ef44cf43c8157
  FirebaseInstallations: 40bd9054049b2eae9a2c38ef1c3dd213df3605cd
  FirebasePerformance: 0c01a7a496657d7cea86d40c0b1725259d164c6c
  FirebaseRemoteConfig: 2d6e2cfdb49af79535c8af8a80a4a5009038ec2b
  fmt: a40bb5bd0294ea969aaaba240a927bd33d878cdd
  ForkInputMask: 55e3fbab504b22da98483e9f9a6514b98fdd2f3c
  FullStory: c8a10b2358c0d33c57be84d16e4c440b0434b33d
  fullstory_react-native: 86d27070ffd12056ffb70d215cfc41f851f9c2f3
  glog: 5683914934d5b6e4240e497e0f4a3b42d1854183
  GoogleAppMeasurement: 5ba1164e3c844ba84272555e916d0a6d3d977e91
  GoogleDataTransport: 6c09b596d841063d76d4288cc2d2f42cc36e1e2a
  GoogleSignIn: d4281ab6cf21542b1cfaff85c191f230b399d2db
  GoogleUtilities: ea963c370a38a8069cc5f7ba4ca849a60b6d7d15
  GTMAppAuth: f69bd07d68cd3b766125f7e072c45d7340dea0de
  GTMSessionFetcher: 5aea5ba6bd522a239e236100971f10cb71b96ab6
  GzipSwift: 893f3e48e597a1a4f62fafcb6514220fcf8287fa
  hermes-engine: 314be5250afa5692b57b4dd1705959e1973a8ebe
  libavif: 84bbb62fb232c3018d6f1bab79beea87e35de7b7
  libdav1d: 23581a4d8ec811ff171ed5e2e05cd27bad64c39f
  libwebp: 1786c9f4ff8a279e4dac1e8f385004d5fc253009
  lottie-ios: 3d98679b41fa6fd6aff2352b3953dbd3df8a397e
  lottie-react-native: 85c7a494f70296494ba0a2b687c034cf13263d8a
  MapboxCommon: 873b75dd0e8c5d7029e0c849437eba365f4887e5
  MapboxCoreMaps: 35685edba03e44468aed57c3dfd7f8795edafda8
  MapboxMaps: 05822ab0ee74f7d626e6471572439afe35c1c116
  MapboxMobileEvents: d044b9edbe0ec7df60f6c2c9634fe9a7f449266b
  nanopb: a0ba3315591a9ae0a16a309ee504766e90db0c96
<<<<<<< HEAD
  NitroModules: ac01454b4ac0c6f98290149e81ef1ecc3cbc6ef9
=======
  NitroModules: 6cad985fa4a6efaf567fe5c9aa464bce17e2d0cc
>>>>>>> f223c8ff
  NWWebSocket: 040d22f23438cc09aaeabf537beff67699c3c76d
  Onfido: f3af62ea1c9a419589c133e3e511e5d2c4f3f8af
  onfido-react-native-sdk: 535b5c213516c2695877d26ec2789653927460e4
  Plaid: c32f22ffce5ec67c9e6147eaf6c4d7d5f8086d89
  PromisesObjC: f5707f49cb48b9636751c5b2e7d227e43fba9f47
  pusher-websocket-react-native: e40c49a1e4ec96d4157375aebcf44943f0f8f62f
  PusherSwift: cad631bad86cfff4b8458dce1310a7774e469b1f
  RCT-Folly: 36fe2295e44b10d831836cc0d1daec5f8abcf809
  RCTDeprecation: 83ffb90c23ee5cea353bd32008a7bca100908f8c
  RCTRequired: eb7c0aba998009f47a540bec9e9d69a54f68136e
  RCTTypeSafety: 659ae318c09de0477fd27bbc9e140071c7ea5c93
  React: c2d3aa44c49bb34e4dfd49d3ee92da5ebacc1c1c
  React-callinvoker: 1bdfb7549b5af266d85757193b5069f60659ef9d
  React-Core: 7150cf9b6a5af063b37003062689f1691e79c020
  React-CoreModules: 15a85e6665d61678942da6ae485b351f4c699049
  React-cxxreact: 74f9de59259ac951923f5726aa14f0398f167af9
  React-debug: e74e76912b91e08d580c481c34881899ccf63da9
  React-defaultsnativemodule: 628285212bbd65417d40ad6a9f8781830fda6c98
  React-domnativemodule: 185d9808198405c176784aaf33403d713bd24fb7
  React-Fabric: c814804affbe1952e16149ddd20256e1bccae67e
  React-FabricComponents: 81ef47d596966121784afec9924f9562a29b1691
  React-FabricImage: f14f371d678aa557101def954ac3ba27e48948ff
  React-featureflags: d5facceff8f8f6de430e0acecf4979a9a0839ba9
  React-featureflagsnativemodule: 96f0ab285382d95c90f663e02526a5ceefa95a11
  React-graphics: 1a66ee0a3f093b125b853f6370296fadcaf6f233
  React-hermes: 8b86e5f54a65ecb69cdf22b3a00a11562eda82d2
  React-idlecallbacksnativemodule: 5c25ab145c602264d00cb26a397ab52e0efa031c
  React-ImageManager: 15e34bd5ef1ac4a18e96660817ef70a7f99ee8c2
  React-jserrorhandler: 02cdf2cd45350108be1ffd2b164578936dbbdff7
  React-jsi: 6af1987cfbb1b6621664fdbf6c7b62bd4d38c923
  React-jsiexecutor: 51f372998e0303585cb0317232b938d694663cbd
  React-jsinspector: 3539ad976d073bfaa8a7d2fa9bef35e70e55033e
  React-jsinspectortracing: e8dbacaf67c201f23052ca1c2bae2f7b84dec443
  React-jsitooling: 95a34f41e3c249d42181de13b4f8d854f178ca9f
  React-jsitracing: 25b029cf5cad488252d46da19dd8c4c134fd5fe4
  React-logger: 368570a253f00879a1e4fea24ed4047e72e7bbf3
  React-Mapbuffer: c04fcda1c6281fc0a6824c7dcc1633dd217ac1ec
  React-microtasksnativemodule: ca2804a25fdcefffa0aa942aa23ab53b99614a34
  react-native-advanced-input-mask: d4aa4ce2496f6b75076974e90a8260c0af3c1176
  react-native-airship: e400f0d3056113b167623214695f5ff6d4cb839c
  react-native-app-logs: 6af30dbe7eee481a88380e3e66313a597ac0eaeb
  react-native-blob-util: 2aeac5a5274d88310dadc1ddfd5b01f36d490bc2
  react-native-cameraroll: 3d2cc0692f384ead14e5d9e2e5fbf0e6e0139163
  react-native-config: 93caafc2a444beb5fd7c641af2f93f5fae0d2ee3
  react-native-document-picker: 62aa7710adea39153a3e9c268a471ff59c581715
  react-native-geolocation: 39ed0f7fb573661bf4922bc55a7d81fe5410a10d
  react-native-image-picker: 93ea6f8f49d30fe03f69a565665ea60b2278d4da
  react-native-key-command: d59da9dbb2dd5855091333aede38aa481bd7037d
  react-native-keyboard-controller: 98971543d6c70d5232f4122aa04483d2dfa9c970
  react-native-launch-arguments: 5f41e0abf88a15e3c5309b8875d6fd5ac43df49d
  react-native-netinfo: 6aa96b58130ce8de834c2f6c00878b69703d9e10
  react-native-pager-view: 21fa9c2dc9ba43370132b0c996eaeaefd2be4be0
  react-native-pdf: 65f142fbddbb7ef4ee51c5e3bf2a03d24f507c11
  react-native-performance: 025cfdaddd31efee1e334b15924a04f5497d9702
  react-native-plaid-link-sdk: d82ea6d7f8065e82d9ea8cf6abf3cf4914da8b5c
  react-native-release-profiler: 4dbd61f2e1ebc2b11cfa5a03511bbc88fda5a25b
  react-native-safe-area-context: 00d03dc688ba86664be66f9e3f203fc7d747d899
  react-native-view-shot: 85eb9dc03808d7ce41047cca713d86a335b7511d
  react-native-wallet: 7f992d5140331ac1304fe862f43a218e8caf2a36
  react-native-webview: 0f56a0e7348f945abdc92546dc62ce93d083fa75
  React-NativeModulesApple: 452b86b29fae99ed0a4015dca3ad9cd222f88abf
  React-oscompat: ef5df1c734f19b8003e149317d041b8ce1f7d29c
  React-perflogger: 6fd2f6811533e9c19a61e855c3033eecbf4ad2a0
  React-performancetimeline: abf31259d794c9274b3ea19c5016186925eec6c4
  React-RCTActionSheet: a499b0d6d9793886b67ba3e16046a3fef2cdbbc3
  React-RCTAnimation: 2595dcb10a82216a511b54742f8c28d793852ac6
  React-RCTAppDelegate: f03604b70f57c9469a84a159d8abecf793a5bcff
  React-RCTBlob: e00f9b4e2f151938f4d9864cf33ebf24ac03328a
  React-RCTFabric: 3945d116fd271598db262d4e6ed5691d431ed9e8
  React-RCTFBReactNativeSpec: 0f4d4f0da938101f2ca9d5333a8f46e527ad2819
  React-RCTImage: dac5e9f8ec476aefe6e60ee640ebc1dfaf1a4dbe
  React-RCTLinking: 494b785a40d952a1dfbe712f43214376e5f0e408
  React-RCTNetwork: b3d7c30cd21793e268db107dd0980cb61b3c1c44
  React-RCTRuntime: a8ff419d437228e7b8a793b14f9d711e1cbb82af
  React-RCTSettings: a060c7e381a3896104761b8eed7e284d95e37df3
  React-RCTText: 4f272b72dbb61f390d8c8274528f9fdbff983806
  React-RCTVibration: 0e5326220719aca12473d703aa46693e3b4ce67a
  React-rendererconsistency: 351fdbc5c1fe4da24243d939094a80f0e149c7a1
  React-renderercss: d333f2ada83969591100d91ec6b23ca2e17e1507
  React-rendererdebug: 039e5949b72ba63c703de020701e3fd152434c61
  React-rncore: 57ed480649bb678d8bdc386d20fee8bf2b0c307c
  React-RuntimeApple: 344a5e1105256000afabaa8df12c3e4cab880340
  React-RuntimeCore: 0e48fb5e5160acc0334c7a723a42d42cef4b58b6
  React-runtimeexecutor: d60846710facedd1edb70c08b738119b3ee2c6c2
  React-RuntimeHermes: 064286a03871d932c99738e0f8ef854962ab4b99
  React-runtimescheduler: e917ab17ae08c204af1ebf8f669b7e411b0220c8
  React-timing: a90f4654cbda9c628614f9bee68967f1768bd6a5
  React-utils: 51c4e71608b8133fecc9a15801d244ae7bdf3758
  ReactAppDependencyProvider: d5dcc564f129632276bd3184e60f053fcd574d6b
  ReactCodegen: fda99a79c866370190e162083a35602fdc314e5d
  ReactCommon: 4d0da92a5eb8da86c08e3ec34bd23ab439fb2461
  ReactNativeHybridApp: b070b20046f53bfb82bca922e7190b1f01eb5e29
  RNAppleAuthentication: 0571c08da8c327ae2afc0261b48b4a515b0286a6
  RNCClipboard: e63f1470286d683f2ade736feb352f4f18745247
  RNCPicker: 4c540720342bbec49d1cc4bc4cdc7fbff044f5e6
  RNDeviceInfo: 1760646529b1e4125675d48234981db0d06d39de
  RNFBAnalytics: f76bfa164ac235b00505deb9fc1776634056898c
  RNFBApp: 729c0666395b1953198dc4a1ec6deb8fbe1c302e
  RNFBCrashlytics: 2061ca863e8e2fa1aae9b12477d7dfa8e88ca0f9
  RNFBPerf: 389914cda4000fe0d996a752532a591132cbf3f9
  RNFlashList: 30b68f572400383347ce7df3777985af0d089624
  RNFS: 4ac0f0ea233904cb798630b3c077808c06931688
  RNGestureHandler: 5d8431415d4b8518e86e289e9ad5bb9be78f6dba
  RNGoogleSignin: ccaa4a81582cf713eea562c5dd9dc1961a715fd0
  RNLiveMarkdown: c5eb96d42d1f695dc6da2d2d38064259bc6abe22
  RNLocalize: d4b8af4e442d4bcca54e68fc687a2129b4d71a81
  rnmapbox-maps: ef00aafe2cbef8808f2aa6168e3f86ce103058bc
  RNNitroSQLite: 1ad7b0fb50f6cd2ceed494a1625af433f75ca300
  RNPermissions: d1d4ae2fab871ac9252d96938b49aa95f94f9a42
  RNReactNativeHapticFeedback: 7dfb10cca09eb7a4ed6b63ae6415a195beec8cf2
  RNReanimated: a50f72086390d4cd708349272d1c4ae03d4ee633
  RNScreens: 297343f8f56f6a11ee0ebed0848e074120c5bfd7
  RNShare: 4861d5243b2a1ca5292561c2253ff98e5cb6940b
  RNSound: 6c156f925295bdc83e8e422e7d8b38d33bc71852
  RNSVG: 1b65a260b13a38e9fb94c9b66c10f3abad4f405e
  SDWebImage: f84b0feeb08d2d11e6a9b843cb06d75ebf5b8868
  SDWebImageAVIFCoder: 00310d246aab3232ce77f1d8f0076f8c4b021d90
  SDWebImageSVGCoder: 15a300a97ec1c8ac958f009c02220ac0402e936c
  SDWebImageWebPCoder: e38c0a70396191361d60c092933e22c20d5b1380
  SocketRocket: d4aabe649be1e368d1318fdf28a022d714d65748
  Turf: aa2ede4298009639d10db36aba1a7ebaad072a5e
  TweetNacl: 3abf4d1d2082b0114e7a67410e300892448951e6
  VisionCamera: c95a8ad535f527562be1fb05fb2fd324578e769c
  Yoga: c758bfb934100bb4bf9cbaccb52557cee35e8bdf

PODFILE CHECKSUM: 7259116b0f802ccccad12de2f41d2b5abec35add

COCOAPODS: 1.15.2<|MERGE_RESOLUTION|>--- conflicted
+++ resolved
@@ -59,34 +59,30 @@
     - ReactCommon/turbomodule/bridging
     - ReactCommon/turbomodule/core
     - Yoga
-<<<<<<< HEAD
+  - ExpensifyNitroUtils (0.0.1):
+    - DoubleConversion
+    - glog
+    - hermes-engine
+    - NitroModules
+    - RCT-Folly (= 2024.11.18.00)
+    - RCTRequired
+    - RCTTypeSafety
+    - React-Core
+    - React-debug
+    - React-Fabric
+    - React-featureflags
+    - React-graphics
+    - React-ImageManager
+    - React-NativeModulesApple
+    - React-RCTFabric
+    - React-rendererdebug
+    - React-utils
+    - ReactCodegen
+    - ReactCommon/turbomodule/bridging
+    - ReactCommon/turbomodule/core
+    - Yoga
   - Expo (53.0.7):
     - DoubleConversion
-=======
-  - ExpensifyNitroUtils (0.0.1):
-    - DoubleConversion
-    - glog
-    - hermes-engine
-    - NitroModules
-    - RCT-Folly (= 2024.11.18.00)
-    - RCTRequired
-    - RCTTypeSafety
-    - React-Core
-    - React-debug
-    - React-Fabric
-    - React-featureflags
-    - React-graphics
-    - React-ImageManager
-    - React-NativeModulesApple
-    - React-RCTFabric
-    - React-rendererdebug
-    - React-utils
-    - ReactCodegen
-    - ReactCommon/turbomodule/bridging
-    - ReactCommon/turbomodule/core
-    - Yoga
-  - Expo (52.0.41):
->>>>>>> f223c8ff
     - ExpoModulesCore
     - glog
     - hermes-engine
@@ -3705,28 +3701,16 @@
   AppLogs: 3bc4e9b141dbf265b9464409caaa40416a9ee0e0
   boost: 7e761d76ca2ce687f7cc98e698152abd03a18f90
   DoubleConversion: cb417026b2400c8f53ae97020b2be961b59470cb
-<<<<<<< HEAD
   EXAV: 13d43af15268a3f448a6b994e91574c939f065e6
   EXImageLoader: ab4fcf9240cf3636a83c00e3fc5229d692899428
   expensify-react-native-background-task: 47792ed07f5a1a6d1fe27eaff09148f033321f46
+  ExpensifyNitroUtils: 531df6f934e9cd9ef8ba4eb4cb51b47ebd32245f
   Expo: 28d2e49ab68e9823a8c452b2ad125b76a6209bac
   ExpoAsset: 3ea3275cca6a7793b3d36fbf1075c590f803fbcb
   ExpoFont: 312c73403bbd4f98e1d6a5330641a56292583cd2
   ExpoImage: a5b427e52ee7a04921081e59aac5eef7a8134ba0
   ExpoImageManipulator: 7096d6bf874c0a0a649f60733fef8a99c4ad0fe2
   ExpoModulesCore: 0bf5158ae9fb71e575582a8a48dbd26ced42f306
-=======
-  EXAV: 57ea461614a714b8b8fcc72c6fbc298b8f1ec78b
-  EXImageLoader: 759063a65ab016b836f73972d3bb25404888713d
-  expensify-react-native-background-task: f180077e77a41952128fdc2c83ce1d980994d125
-  ExpensifyNitroUtils: 531df6f934e9cd9ef8ba4eb4cb51b47ebd32245f
-  Expo: 3a8a619381412bbf8537746ec27b485be01c8a1f
-  ExpoAsset: 0687fe05f5d051c4a34dd1f9440bd00858413cfe
-  ExpoFont: 773955186469acc5108ff569712a2d243857475f
-  ExpoImage: 3099001359e4414d60addd7c3e00a5d949df41e0
-  ExpoImageManipulator: 43c7bb3ecccbe993054d2e9131c8dcbe54f1385b
-  ExpoModulesCore: 99d5de91c92f514765d101d1e4988a5f387995e8
->>>>>>> f223c8ff
   fast_float: 06eeec4fe712a76acc9376682e4808b05ce978b6
   FBLazyVector: 84b955f7b4da8b895faf5946f73748267347c975
   Firebase: 629510f1a9ddb235f3a7c5c8ceb23ba887f0f814
@@ -3761,11 +3745,7 @@
   MapboxMaps: 05822ab0ee74f7d626e6471572439afe35c1c116
   MapboxMobileEvents: d044b9edbe0ec7df60f6c2c9634fe9a7f449266b
   nanopb: a0ba3315591a9ae0a16a309ee504766e90db0c96
-<<<<<<< HEAD
-  NitroModules: ac01454b4ac0c6f98290149e81ef1ecc3cbc6ef9
-=======
   NitroModules: 6cad985fa4a6efaf567fe5c9aa464bce17e2d0cc
->>>>>>> f223c8ff
   NWWebSocket: 040d22f23438cc09aaeabf537beff67699c3c76d
   Onfido: f3af62ea1c9a419589c133e3e511e5d2c4f3f8af
   onfido-react-native-sdk: 535b5c213516c2695877d26ec2789653927460e4
