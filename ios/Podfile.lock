PODS:
  - Airship (16.12.1):
    - Airship/Automation (= 16.12.1)
    - Airship/Basement (= 16.12.1)
    - Airship/Core (= 16.12.1)
    - Airship/ExtendedActions (= 16.12.1)
    - Airship/MessageCenter (= 16.12.1)
  - Airship/Automation (16.12.1):
    - Airship/Core
  - Airship/Basement (16.12.1)
  - Airship/Core (16.12.1):
    - Airship/Basement
  - Airship/ExtendedActions (16.12.1):
    - Airship/Core
  - Airship/MessageCenter (16.12.1):
    - Airship/Core
  - Airship/PreferenceCenter (16.12.1):
    - Airship/Core
  - AirshipFrameworkProxy (2.1.1):
    - Airship (= 16.12.1)
    - Airship/MessageCenter (= 16.12.1)
    - Airship/PreferenceCenter (= 16.12.1)
  - AirshipServiceExtension (16.12.5)
  - AppAuth (1.6.2):
    - AppAuth/Core (= 1.6.2)
    - AppAuth/ExternalUserAgent (= 1.6.2)
  - AppAuth/Core (1.6.2)
  - AppAuth/ExternalUserAgent (1.6.2):
    - AppAuth/Core
  - boost (1.83.0)
  - BVLinearGradient (2.8.1):
    - React-Core
  - DoubleConversion (1.1.6)
  - EXAV (13.10.4):
    - ExpoModulesCore
    - ReactCommon/turbomodule/core
  - EXImageLoader (4.6.0):
    - ExpoModulesCore
    - React-Core
  - Expo (50.0.4):
    - ExpoModulesCore
  - ExpoImage (1.11.0):
    - ExpoModulesCore
    - SDWebImage (~> 5.17.0)
    - SDWebImageAVIFCoder (~> 0.10.1)
    - SDWebImageSVGCoder (~> 1.7.0)
    - SDWebImageWebPCoder (~> 0.13.0)
  - ExpoImageManipulator (11.8.0):
    - EXImageLoader
    - ExpoModulesCore
  - ExpoModulesCore (1.11.8):
    - glog
    - RCT-Folly (= 2022.05.16.00)
    - React-Core
    - React-NativeModulesApple
    - React-RCTAppDelegate
    - ReactCommon/turbomodule/core
  - FBLazyVector (0.73.2)
  - FBReactNativeSpec (0.73.2):
    - RCT-Folly (= 2022.05.16.00)
    - RCTRequired (= 0.73.2)
    - RCTTypeSafety (= 0.73.2)
    - React-Core (= 0.73.2)
    - React-jsi (= 0.73.2)
    - ReactCommon/turbomodule/core (= 0.73.2)
  - Firebase/Analytics (8.8.0):
    - Firebase/Core
  - Firebase/Core (8.8.0):
    - Firebase/CoreOnly
    - FirebaseAnalytics (~> 8.8.0)
  - Firebase/CoreOnly (8.8.0):
    - FirebaseCore (= 8.8.0)
  - Firebase/Crashlytics (8.8.0):
    - Firebase/CoreOnly
    - FirebaseCrashlytics (~> 8.8.0)
  - Firebase/Performance (8.8.0):
    - Firebase/CoreOnly
    - FirebasePerformance (~> 8.8.0)
  - FirebaseABTesting (8.15.0):
    - FirebaseCore (~> 8.0)
  - FirebaseAnalytics (8.8.0):
    - FirebaseAnalytics/AdIdSupport (= 8.8.0)
    - FirebaseCore (~> 8.0)
    - FirebaseInstallations (~> 8.0)
    - GoogleUtilities/AppDelegateSwizzler (~> 7.4)
    - GoogleUtilities/MethodSwizzler (~> 7.4)
    - GoogleUtilities/Network (~> 7.4)
    - "GoogleUtilities/NSData+zlib (~> 7.4)"
    - nanopb (~> 2.30908.0)
  - FirebaseAnalytics/AdIdSupport (8.8.0):
    - FirebaseCore (~> 8.0)
    - FirebaseInstallations (~> 8.0)
    - GoogleAppMeasurement (= 8.8.0)
    - GoogleUtilities/AppDelegateSwizzler (~> 7.4)
    - GoogleUtilities/MethodSwizzler (~> 7.4)
    - GoogleUtilities/Network (~> 7.4)
    - "GoogleUtilities/NSData+zlib (~> 7.4)"
    - nanopb (~> 2.30908.0)
  - FirebaseCore (8.8.0):
    - FirebaseCoreDiagnostics (~> 8.0)
    - GoogleUtilities/Environment (~> 7.4)
    - GoogleUtilities/Logger (~> 7.4)
  - FirebaseCoreDiagnostics (8.15.0):
    - GoogleDataTransport (~> 9.1)
    - GoogleUtilities/Environment (~> 7.7)
    - GoogleUtilities/Logger (~> 7.7)
    - nanopb (~> 2.30908.0)
  - FirebaseCrashlytics (8.8.0):
    - FirebaseCore (~> 8.0)
    - FirebaseInstallations (~> 8.0)
    - GoogleDataTransport (~> 9.0)
    - GoogleUtilities/Environment (~> 7.4)
    - nanopb (~> 2.30908.0)
    - PromisesObjC (< 3.0, >= 1.2)
  - FirebaseInstallations (8.15.0):
    - FirebaseCore (~> 8.0)
    - GoogleUtilities/Environment (~> 7.7)
    - GoogleUtilities/UserDefaults (~> 7.7)
    - PromisesObjC (< 3.0, >= 1.2)
  - FirebasePerformance (8.8.0):
    - FirebaseCore (~> 8.0)
    - FirebaseInstallations (~> 8.0)
    - FirebaseRemoteConfig (~> 8.0)
    - GoogleDataTransport (~> 9.0)
    - GoogleUtilities/Environment (~> 7.4)
    - GoogleUtilities/ISASwizzler (~> 7.4)
    - GoogleUtilities/MethodSwizzler (~> 7.4)
    - nanopb (~> 2.30908.0)
  - FirebaseRemoteConfig (8.15.0):
    - FirebaseABTesting (~> 8.0)
    - FirebaseCore (~> 8.0)
    - FirebaseInstallations (~> 8.0)
    - GoogleUtilities/Environment (~> 7.7)
    - "GoogleUtilities/NSData+zlib (~> 7.7)"
  - fmt (6.2.1)
  - glog (0.3.5)
  - GoogleAppMeasurement (8.8.0):
    - GoogleAppMeasurement/AdIdSupport (= 8.8.0)
    - GoogleUtilities/AppDelegateSwizzler (~> 7.4)
    - GoogleUtilities/MethodSwizzler (~> 7.4)
    - GoogleUtilities/Network (~> 7.4)
    - "GoogleUtilities/NSData+zlib (~> 7.4)"
    - nanopb (~> 2.30908.0)
  - GoogleAppMeasurement/AdIdSupport (8.8.0):
    - GoogleAppMeasurement/WithoutAdIdSupport (= 8.8.0)
    - GoogleUtilities/AppDelegateSwizzler (~> 7.4)
    - GoogleUtilities/MethodSwizzler (~> 7.4)
    - GoogleUtilities/Network (~> 7.4)
    - "GoogleUtilities/NSData+zlib (~> 7.4)"
    - nanopb (~> 2.30908.0)
  - GoogleAppMeasurement/WithoutAdIdSupport (8.8.0):
    - GoogleUtilities/AppDelegateSwizzler (~> 7.4)
    - GoogleUtilities/MethodSwizzler (~> 7.4)
    - GoogleUtilities/Network (~> 7.4)
    - "GoogleUtilities/NSData+zlib (~> 7.4)"
    - nanopb (~> 2.30908.0)
  - GoogleDataTransport (9.3.0):
    - GoogleUtilities/Environment (~> 7.7)
    - nanopb (< 2.30910.0, >= 2.30908.0)
    - PromisesObjC (< 3.0, >= 1.2)
  - GoogleSignIn (7.0.0):
    - AppAuth (~> 1.5)
    - GTMAppAuth (< 3.0, >= 1.3)
    - GTMSessionFetcher/Core (< 4.0, >= 1.1)
  - GoogleUtilities/AppDelegateSwizzler (7.12.0):
    - GoogleUtilities/Environment
    - GoogleUtilities/Logger
    - GoogleUtilities/Network
  - GoogleUtilities/Environment (7.12.0):
    - PromisesObjC (< 3.0, >= 1.2)
  - GoogleUtilities/ISASwizzler (7.12.0)
  - GoogleUtilities/Logger (7.12.0):
    - GoogleUtilities/Environment
  - GoogleUtilities/MethodSwizzler (7.12.0):
    - GoogleUtilities/Logger
  - GoogleUtilities/Network (7.12.0):
    - GoogleUtilities/Logger
    - "GoogleUtilities/NSData+zlib"
    - GoogleUtilities/Reachability
  - "GoogleUtilities/NSData+zlib (7.12.0)"
  - GoogleUtilities/Reachability (7.12.0):
    - GoogleUtilities/Logger
  - GoogleUtilities/UserDefaults (7.12.0):
    - GoogleUtilities/Logger
  - GTMAppAuth (2.0.0):
    - AppAuth/Core (~> 1.6)
    - GTMSessionFetcher/Core (< 4.0, >= 1.5)
  - GTMSessionFetcher/Core (3.2.0)
  - hermes-engine (0.73.2):
    - hermes-engine/Pre-built (= 0.73.2)
  - hermes-engine/Pre-built (0.73.2)
  - libaom (3.0.0):
    - libvmaf (>= 2.2.0)
  - libavif (0.11.1):
    - libavif/libaom (= 0.11.1)
  - libavif/core (0.11.1)
  - libavif/libaom (0.11.1):
    - libaom (>= 2.0.0)
    - libavif/core
  - libevent (2.1.12)
  - libvmaf (2.3.1)
  - libwebp (1.3.2):
    - libwebp/demux (= 1.3.2)
    - libwebp/mux (= 1.3.2)
    - libwebp/sharpyuv (= 1.3.2)
    - libwebp/webp (= 1.3.2)
  - libwebp/demux (1.3.2):
    - libwebp/webp
  - libwebp/mux (1.3.2):
    - libwebp/demux
  - libwebp/sharpyuv (1.3.2)
  - libwebp/webp (1.3.2):
    - libwebp/sharpyuv
  - lottie-ios (4.3.4)
  - lottie-react-native (6.4.1):
    - lottie-ios (~> 4.3.3)
    - React-Core
  - MapboxCommon (23.8.6)
  - MapboxCoreMaps (10.16.4):
    - MapboxCommon (~> 23.8)
  - MapboxMaps (10.16.4):
    - MapboxCommon (= 23.8.6)
    - MapboxCoreMaps (= 10.16.4)
    - MapboxMobileEvents (= 1.0.10)
    - Turf (~> 2.0)
  - MapboxMobileEvents (1.0.10)
  - nanopb (2.30908.0):
    - nanopb/decode (= 2.30908.0)
    - nanopb/encode (= 2.30908.0)
  - nanopb/decode (2.30908.0)
  - nanopb/encode (2.30908.0)
  - Onfido (29.6.0)
  - onfido-react-native-sdk (10.6.0):
    - Onfido (~> 29.6.0)
    - React
  - Plaid (4.7.0)
  - PromisesObjC (2.3.1)
  - RCT-Folly (2022.05.16.00):
    - boost
    - DoubleConversion
    - fmt (~> 6.2.1)
    - glog
    - RCT-Folly/Default (= 2022.05.16.00)
  - RCT-Folly/Default (2022.05.16.00):
    - boost
    - DoubleConversion
    - fmt (~> 6.2.1)
    - glog
  - RCT-Folly/Fabric (2022.05.16.00):
    - boost
    - DoubleConversion
    - fmt (~> 6.2.1)
    - glog
  - RCT-Folly/Futures (2022.05.16.00):
    - boost
    - DoubleConversion
    - fmt (~> 6.2.1)
    - glog
    - libevent
  - RCTRequired (0.73.2)
  - RCTTypeSafety (0.73.2):
    - FBLazyVector (= 0.73.2)
    - RCTRequired (= 0.73.2)
    - React-Core (= 0.73.2)
  - React (0.73.2):
    - React-Core (= 0.73.2)
    - React-Core/DevSupport (= 0.73.2)
    - React-Core/RCTWebSocket (= 0.73.2)
    - React-RCTActionSheet (= 0.73.2)
    - React-RCTAnimation (= 0.73.2)
    - React-RCTBlob (= 0.73.2)
    - React-RCTImage (= 0.73.2)
    - React-RCTLinking (= 0.73.2)
    - React-RCTNetwork (= 0.73.2)
    - React-RCTSettings (= 0.73.2)
    - React-RCTText (= 0.73.2)
    - React-RCTVibration (= 0.73.2)
  - React-callinvoker (0.73.2)
  - React-Codegen (0.73.2):
    - DoubleConversion
    - FBReactNativeSpec
    - glog
    - hermes-engine
    - RCT-Folly
    - RCTRequired
    - RCTTypeSafety
    - React-Core
    - React-jsi
    - React-jsiexecutor
    - React-NativeModulesApple
    - React-rncore
    - ReactCommon/turbomodule/bridging
    - ReactCommon/turbomodule/core
  - React-Core (0.73.2):
    - glog
    - hermes-engine
    - RCT-Folly (= 2022.05.16.00)
    - React-Core/Default (= 0.73.2)
    - React-cxxreact
    - React-hermes
    - React-jsi
    - React-jsiexecutor
    - React-perflogger
    - React-runtimescheduler
    - React-utils
    - SocketRocket (= 0.6.1)
    - Yoga
  - React-Core/CoreModulesHeaders (0.73.2):
    - glog
    - hermes-engine
    - RCT-Folly (= 2022.05.16.00)
    - React-Core/Default
    - React-cxxreact
    - React-hermes
    - React-jsi
    - React-jsiexecutor
    - React-perflogger
    - React-runtimescheduler
    - React-utils
    - SocketRocket (= 0.6.1)
    - Yoga
  - React-Core/Default (0.73.2):
    - glog
    - hermes-engine
    - RCT-Folly (= 2022.05.16.00)
    - React-cxxreact
    - React-hermes
    - React-jsi
    - React-jsiexecutor
    - React-perflogger
    - React-runtimescheduler
    - React-utils
    - SocketRocket (= 0.6.1)
    - Yoga
  - React-Core/DevSupport (0.73.2):
    - glog
    - hermes-engine
    - RCT-Folly (= 2022.05.16.00)
    - React-Core/Default (= 0.73.2)
    - React-Core/RCTWebSocket (= 0.73.2)
    - React-cxxreact
    - React-hermes
    - React-jsi
    - React-jsiexecutor
    - React-jsinspector (= 0.73.2)
    - React-perflogger
    - React-runtimescheduler
    - React-utils
    - SocketRocket (= 0.6.1)
    - Yoga
  - React-Core/RCTActionSheetHeaders (0.73.2):
    - glog
    - hermes-engine
    - RCT-Folly (= 2022.05.16.00)
    - React-Core/Default
    - React-cxxreact
    - React-hermes
    - React-jsi
    - React-jsiexecutor
    - React-perflogger
    - React-runtimescheduler
    - React-utils
    - SocketRocket (= 0.6.1)
    - Yoga
  - React-Core/RCTAnimationHeaders (0.73.2):
    - glog
    - hermes-engine
    - RCT-Folly (= 2022.05.16.00)
    - React-Core/Default
    - React-cxxreact
    - React-hermes
    - React-jsi
    - React-jsiexecutor
    - React-perflogger
    - React-runtimescheduler
    - React-utils
    - SocketRocket (= 0.6.1)
    - Yoga
  - React-Core/RCTBlobHeaders (0.73.2):
    - glog
    - hermes-engine
    - RCT-Folly (= 2022.05.16.00)
    - React-Core/Default
    - React-cxxreact
    - React-hermes
    - React-jsi
    - React-jsiexecutor
    - React-perflogger
    - React-runtimescheduler
    - React-utils
    - SocketRocket (= 0.6.1)
    - Yoga
  - React-Core/RCTImageHeaders (0.73.2):
    - glog
    - hermes-engine
    - RCT-Folly (= 2022.05.16.00)
    - React-Core/Default
    - React-cxxreact
    - React-hermes
    - React-jsi
    - React-jsiexecutor
    - React-perflogger
    - React-runtimescheduler
    - React-utils
    - SocketRocket (= 0.6.1)
    - Yoga
  - React-Core/RCTLinkingHeaders (0.73.2):
    - glog
    - hermes-engine
    - RCT-Folly (= 2022.05.16.00)
    - React-Core/Default
    - React-cxxreact
    - React-hermes
    - React-jsi
    - React-jsiexecutor
    - React-perflogger
    - React-runtimescheduler
    - React-utils
    - SocketRocket (= 0.6.1)
    - Yoga
  - React-Core/RCTNetworkHeaders (0.73.2):
    - glog
    - hermes-engine
    - RCT-Folly (= 2022.05.16.00)
    - React-Core/Default
    - React-cxxreact
    - React-hermes
    - React-jsi
    - React-jsiexecutor
    - React-perflogger
    - React-runtimescheduler
    - React-utils
    - SocketRocket (= 0.6.1)
    - Yoga
  - React-Core/RCTSettingsHeaders (0.73.2):
    - glog
    - hermes-engine
    - RCT-Folly (= 2022.05.16.00)
    - React-Core/Default
    - React-cxxreact
    - React-hermes
    - React-jsi
    - React-jsiexecutor
    - React-perflogger
    - React-runtimescheduler
    - React-utils
    - SocketRocket (= 0.6.1)
    - Yoga
  - React-Core/RCTTextHeaders (0.73.2):
    - glog
    - hermes-engine
    - RCT-Folly (= 2022.05.16.00)
    - React-Core/Default
    - React-cxxreact
    - React-hermes
    - React-jsi
    - React-jsiexecutor
    - React-perflogger
    - React-runtimescheduler
    - React-utils
    - SocketRocket (= 0.6.1)
    - Yoga
  - React-Core/RCTVibrationHeaders (0.73.2):
    - glog
    - hermes-engine
    - RCT-Folly (= 2022.05.16.00)
    - React-Core/Default
    - React-cxxreact
    - React-hermes
    - React-jsi
    - React-jsiexecutor
    - React-perflogger
    - React-runtimescheduler
    - React-utils
    - SocketRocket (= 0.6.1)
    - Yoga
  - React-Core/RCTWebSocket (0.73.2):
    - glog
    - hermes-engine
    - RCT-Folly (= 2022.05.16.00)
    - React-Core/Default (= 0.73.2)
    - React-cxxreact
    - React-hermes
    - React-jsi
    - React-jsiexecutor
    - React-perflogger
    - React-runtimescheduler
    - React-utils
    - SocketRocket (= 0.6.1)
    - Yoga
  - React-CoreModules (0.73.2):
    - RCT-Folly (= 2022.05.16.00)
    - RCTTypeSafety (= 0.73.2)
    - React-Codegen
    - React-Core/CoreModulesHeaders (= 0.73.2)
    - React-jsi (= 0.73.2)
    - React-NativeModulesApple
    - React-RCTBlob
    - React-RCTImage (= 0.73.2)
    - ReactCommon
    - SocketRocket (= 0.6.1)
  - React-cxxreact (0.73.2):
    - boost (= 1.83.0)
    - DoubleConversion
    - fmt (~> 6.2.1)
    - glog
    - hermes-engine
    - RCT-Folly (= 2022.05.16.00)
    - React-callinvoker (= 0.73.2)
    - React-debug (= 0.73.2)
    - React-jsi (= 0.73.2)
    - React-jsinspector (= 0.73.2)
    - React-logger (= 0.73.2)
    - React-perflogger (= 0.73.2)
    - React-runtimeexecutor (= 0.73.2)
  - React-debug (0.73.2)
  - React-Fabric (0.73.2):
    - DoubleConversion
    - fmt (~> 6.2.1)
    - glog
    - hermes-engine
    - RCT-Folly/Fabric (= 2022.05.16.00)
    - RCTRequired
    - RCTTypeSafety
    - React-Core
    - React-cxxreact
    - React-debug
    - React-Fabric/animations (= 0.73.2)
    - React-Fabric/attributedstring (= 0.73.2)
    - React-Fabric/componentregistry (= 0.73.2)
    - React-Fabric/componentregistrynative (= 0.73.2)
    - React-Fabric/components (= 0.73.2)
    - React-Fabric/core (= 0.73.2)
    - React-Fabric/imagemanager (= 0.73.2)
    - React-Fabric/leakchecker (= 0.73.2)
    - React-Fabric/mounting (= 0.73.2)
    - React-Fabric/scheduler (= 0.73.2)
    - React-Fabric/telemetry (= 0.73.2)
    - React-Fabric/templateprocessor (= 0.73.2)
    - React-Fabric/textlayoutmanager (= 0.73.2)
    - React-Fabric/uimanager (= 0.73.2)
    - React-graphics
    - React-jsi
    - React-jsiexecutor
    - React-logger
    - React-rendererdebug
    - React-runtimescheduler
    - React-utils
    - ReactCommon/turbomodule/core
  - React-Fabric/animations (0.73.2):
    - DoubleConversion
    - fmt (~> 6.2.1)
    - glog
    - hermes-engine
    - RCT-Folly/Fabric (= 2022.05.16.00)
    - RCTRequired
    - RCTTypeSafety
    - React-Core
    - React-cxxreact
    - React-debug
    - React-graphics
    - React-jsi
    - React-jsiexecutor
    - React-logger
    - React-rendererdebug
    - React-runtimescheduler
    - React-utils
    - ReactCommon/turbomodule/core
  - React-Fabric/attributedstring (0.73.2):
    - DoubleConversion
    - fmt (~> 6.2.1)
    - glog
    - hermes-engine
    - RCT-Folly/Fabric (= 2022.05.16.00)
    - RCTRequired
    - RCTTypeSafety
    - React-Core
    - React-cxxreact
    - React-debug
    - React-graphics
    - React-jsi
    - React-jsiexecutor
    - React-logger
    - React-rendererdebug
    - React-runtimescheduler
    - React-utils
    - ReactCommon/turbomodule/core
  - React-Fabric/componentregistry (0.73.2):
    - DoubleConversion
    - fmt (~> 6.2.1)
    - glog
    - hermes-engine
    - RCT-Folly/Fabric (= 2022.05.16.00)
    - RCTRequired
    - RCTTypeSafety
    - React-Core
    - React-cxxreact
    - React-debug
    - React-graphics
    - React-jsi
    - React-jsiexecutor
    - React-logger
    - React-rendererdebug
    - React-runtimescheduler
    - React-utils
    - ReactCommon/turbomodule/core
  - React-Fabric/componentregistrynative (0.73.2):
    - DoubleConversion
    - fmt (~> 6.2.1)
    - glog
    - hermes-engine
    - RCT-Folly/Fabric (= 2022.05.16.00)
    - RCTRequired
    - RCTTypeSafety
    - React-Core
    - React-cxxreact
    - React-debug
    - React-graphics
    - React-jsi
    - React-jsiexecutor
    - React-logger
    - React-rendererdebug
    - React-runtimescheduler
    - React-utils
    - ReactCommon/turbomodule/core
  - React-Fabric/components (0.73.2):
    - DoubleConversion
    - fmt (~> 6.2.1)
    - glog
    - hermes-engine
    - RCT-Folly/Fabric (= 2022.05.16.00)
    - RCTRequired
    - RCTTypeSafety
    - React-Core
    - React-cxxreact
    - React-debug
    - React-Fabric/components/inputaccessory (= 0.73.2)
    - React-Fabric/components/legacyviewmanagerinterop (= 0.73.2)
    - React-Fabric/components/modal (= 0.73.2)
    - React-Fabric/components/rncore (= 0.73.2)
    - React-Fabric/components/root (= 0.73.2)
    - React-Fabric/components/safeareaview (= 0.73.2)
    - React-Fabric/components/scrollview (= 0.73.2)
    - React-Fabric/components/text (= 0.73.2)
    - React-Fabric/components/textinput (= 0.73.2)
    - React-Fabric/components/unimplementedview (= 0.73.2)
    - React-Fabric/components/view (= 0.73.2)
    - React-graphics
    - React-jsi
    - React-jsiexecutor
    - React-logger
    - React-rendererdebug
    - React-runtimescheduler
    - React-utils
    - ReactCommon/turbomodule/core
  - React-Fabric/components/inputaccessory (0.73.2):
    - DoubleConversion
    - fmt (~> 6.2.1)
    - glog
    - hermes-engine
    - RCT-Folly/Fabric (= 2022.05.16.00)
    - RCTRequired
    - RCTTypeSafety
    - React-Core
    - React-cxxreact
    - React-debug
    - React-graphics
    - React-jsi
    - React-jsiexecutor
    - React-logger
    - React-rendererdebug
    - React-runtimescheduler
    - React-utils
    - ReactCommon/turbomodule/core
  - React-Fabric/components/legacyviewmanagerinterop (0.73.2):
    - DoubleConversion
    - fmt (~> 6.2.1)
    - glog
    - hermes-engine
    - RCT-Folly/Fabric (= 2022.05.16.00)
    - RCTRequired
    - RCTTypeSafety
    - React-Core
    - React-cxxreact
    - React-debug
    - React-graphics
    - React-jsi
    - React-jsiexecutor
    - React-logger
    - React-rendererdebug
    - React-runtimescheduler
    - React-utils
    - ReactCommon/turbomodule/core
  - React-Fabric/components/modal (0.73.2):
    - DoubleConversion
    - fmt (~> 6.2.1)
    - glog
    - hermes-engine
    - RCT-Folly/Fabric (= 2022.05.16.00)
    - RCTRequired
    - RCTTypeSafety
    - React-Core
    - React-cxxreact
    - React-debug
    - React-graphics
    - React-jsi
    - React-jsiexecutor
    - React-logger
    - React-rendererdebug
    - React-runtimescheduler
    - React-utils
    - ReactCommon/turbomodule/core
  - React-Fabric/components/rncore (0.73.2):
    - DoubleConversion
    - fmt (~> 6.2.1)
    - glog
    - hermes-engine
    - RCT-Folly/Fabric (= 2022.05.16.00)
    - RCTRequired
    - RCTTypeSafety
    - React-Core
    - React-cxxreact
    - React-debug
    - React-graphics
    - React-jsi
    - React-jsiexecutor
    - React-logger
    - React-rendererdebug
    - React-runtimescheduler
    - React-utils
    - ReactCommon/turbomodule/core
  - React-Fabric/components/root (0.73.2):
    - DoubleConversion
    - fmt (~> 6.2.1)
    - glog
    - hermes-engine
    - RCT-Folly/Fabric (= 2022.05.16.00)
    - RCTRequired
    - RCTTypeSafety
    - React-Core
    - React-cxxreact
    - React-debug
    - React-graphics
    - React-jsi
    - React-jsiexecutor
    - React-logger
    - React-rendererdebug
    - React-runtimescheduler
    - React-utils
    - ReactCommon/turbomodule/core
  - React-Fabric/components/safeareaview (0.73.2):
    - DoubleConversion
    - fmt (~> 6.2.1)
    - glog
    - hermes-engine
    - RCT-Folly/Fabric (= 2022.05.16.00)
    - RCTRequired
    - RCTTypeSafety
    - React-Core
    - React-cxxreact
    - React-debug
    - React-graphics
    - React-jsi
    - React-jsiexecutor
    - React-logger
    - React-rendererdebug
    - React-runtimescheduler
    - React-utils
    - ReactCommon/turbomodule/core
  - React-Fabric/components/scrollview (0.73.2):
    - DoubleConversion
    - fmt (~> 6.2.1)
    - glog
    - hermes-engine
    - RCT-Folly/Fabric (= 2022.05.16.00)
    - RCTRequired
    - RCTTypeSafety
    - React-Core
    - React-cxxreact
    - React-debug
    - React-graphics
    - React-jsi
    - React-jsiexecutor
    - React-logger
    - React-rendererdebug
    - React-runtimescheduler
    - React-utils
    - ReactCommon/turbomodule/core
  - React-Fabric/components/text (0.73.2):
    - DoubleConversion
    - fmt (~> 6.2.1)
    - glog
    - hermes-engine
    - RCT-Folly/Fabric (= 2022.05.16.00)
    - RCTRequired
    - RCTTypeSafety
    - React-Core
    - React-cxxreact
    - React-debug
    - React-graphics
    - React-jsi
    - React-jsiexecutor
    - React-logger
    - React-rendererdebug
    - React-runtimescheduler
    - React-utils
    - ReactCommon/turbomodule/core
  - React-Fabric/components/textinput (0.73.2):
    - DoubleConversion
    - fmt (~> 6.2.1)
    - glog
    - hermes-engine
    - RCT-Folly/Fabric (= 2022.05.16.00)
    - RCTRequired
    - RCTTypeSafety
    - React-Core
    - React-cxxreact
    - React-debug
    - React-graphics
    - React-jsi
    - React-jsiexecutor
    - React-logger
    - React-rendererdebug
    - React-runtimescheduler
    - React-utils
    - ReactCommon/turbomodule/core
  - React-Fabric/components/unimplementedview (0.73.2):
    - DoubleConversion
    - fmt (~> 6.2.1)
    - glog
    - hermes-engine
    - RCT-Folly/Fabric (= 2022.05.16.00)
    - RCTRequired
    - RCTTypeSafety
    - React-Core
    - React-cxxreact
    - React-debug
    - React-graphics
    - React-jsi
    - React-jsiexecutor
    - React-logger
    - React-rendererdebug
    - React-runtimescheduler
    - React-utils
    - ReactCommon/turbomodule/core
  - React-Fabric/components/view (0.73.2):
    - DoubleConversion
    - fmt (~> 6.2.1)
    - glog
    - hermes-engine
    - RCT-Folly/Fabric (= 2022.05.16.00)
    - RCTRequired
    - RCTTypeSafety
    - React-Core
    - React-cxxreact
    - React-debug
    - React-graphics
    - React-jsi
    - React-jsiexecutor
    - React-logger
    - React-rendererdebug
    - React-runtimescheduler
    - React-utils
    - ReactCommon/turbomodule/core
    - Yoga
  - React-Fabric/core (0.73.2):
    - DoubleConversion
    - fmt (~> 6.2.1)
    - glog
    - hermes-engine
    - RCT-Folly/Fabric (= 2022.05.16.00)
    - RCTRequired
    - RCTTypeSafety
    - React-Core
    - React-cxxreact
    - React-debug
    - React-graphics
    - React-jsi
    - React-jsiexecutor
    - React-logger
    - React-rendererdebug
    - React-runtimescheduler
    - React-utils
    - ReactCommon/turbomodule/core
  - React-Fabric/imagemanager (0.73.2):
    - DoubleConversion
    - fmt (~> 6.2.1)
    - glog
    - hermes-engine
    - RCT-Folly/Fabric (= 2022.05.16.00)
    - RCTRequired
    - RCTTypeSafety
    - React-Core
    - React-cxxreact
    - React-debug
    - React-graphics
    - React-jsi
    - React-jsiexecutor
    - React-logger
    - React-rendererdebug
    - React-runtimescheduler
    - React-utils
    - ReactCommon/turbomodule/core
  - React-Fabric/leakchecker (0.73.2):
    - DoubleConversion
    - fmt (~> 6.2.1)
    - glog
    - hermes-engine
    - RCT-Folly/Fabric (= 2022.05.16.00)
    - RCTRequired
    - RCTTypeSafety
    - React-Core
    - React-cxxreact
    - React-debug
    - React-graphics
    - React-jsi
    - React-jsiexecutor
    - React-logger
    - React-rendererdebug
    - React-runtimescheduler
    - React-utils
    - ReactCommon/turbomodule/core
  - React-Fabric/mounting (0.73.2):
    - DoubleConversion
    - fmt (~> 6.2.1)
    - glog
    - hermes-engine
    - RCT-Folly/Fabric (= 2022.05.16.00)
    - RCTRequired
    - RCTTypeSafety
    - React-Core
    - React-cxxreact
    - React-debug
    - React-graphics
    - React-jsi
    - React-jsiexecutor
    - React-logger
    - React-rendererdebug
    - React-runtimescheduler
    - React-utils
    - ReactCommon/turbomodule/core
  - React-Fabric/scheduler (0.73.2):
    - DoubleConversion
    - fmt (~> 6.2.1)
    - glog
    - hermes-engine
    - RCT-Folly/Fabric (= 2022.05.16.00)
    - RCTRequired
    - RCTTypeSafety
    - React-Core
    - React-cxxreact
    - React-debug
    - React-graphics
    - React-jsi
    - React-jsiexecutor
    - React-logger
    - React-rendererdebug
    - React-runtimescheduler
    - React-utils
    - ReactCommon/turbomodule/core
  - React-Fabric/telemetry (0.73.2):
    - DoubleConversion
    - fmt (~> 6.2.1)
    - glog
    - hermes-engine
    - RCT-Folly/Fabric (= 2022.05.16.00)
    - RCTRequired
    - RCTTypeSafety
    - React-Core
    - React-cxxreact
    - React-debug
    - React-graphics
    - React-jsi
    - React-jsiexecutor
    - React-logger
    - React-rendererdebug
    - React-runtimescheduler
    - React-utils
    - ReactCommon/turbomodule/core
  - React-Fabric/templateprocessor (0.73.2):
    - DoubleConversion
    - fmt (~> 6.2.1)
    - glog
    - hermes-engine
    - RCT-Folly/Fabric (= 2022.05.16.00)
    - RCTRequired
    - RCTTypeSafety
    - React-Core
    - React-cxxreact
    - React-debug
    - React-graphics
    - React-jsi
    - React-jsiexecutor
    - React-logger
    - React-rendererdebug
    - React-runtimescheduler
    - React-utils
    - ReactCommon/turbomodule/core
  - React-Fabric/textlayoutmanager (0.73.2):
    - DoubleConversion
    - fmt (~> 6.2.1)
    - glog
    - hermes-engine
    - RCT-Folly/Fabric (= 2022.05.16.00)
    - RCTRequired
    - RCTTypeSafety
    - React-Core
    - React-cxxreact
    - React-debug
    - React-Fabric/uimanager
    - React-graphics
    - React-jsi
    - React-jsiexecutor
    - React-logger
    - React-rendererdebug
    - React-runtimescheduler
    - React-utils
    - ReactCommon/turbomodule/core
  - React-Fabric/uimanager (0.73.2):
    - DoubleConversion
    - fmt (~> 6.2.1)
    - glog
    - hermes-engine
    - RCT-Folly/Fabric (= 2022.05.16.00)
    - RCTRequired
    - RCTTypeSafety
    - React-Core
    - React-cxxreact
    - React-debug
    - React-graphics
    - React-jsi
    - React-jsiexecutor
    - React-logger
    - React-rendererdebug
    - React-runtimescheduler
    - React-utils
    - ReactCommon/turbomodule/core
  - React-FabricImage (0.73.2):
    - DoubleConversion
    - fmt (~> 6.2.1)
    - glog
    - hermes-engine
    - RCT-Folly/Fabric (= 2022.05.16.00)
    - RCTRequired (= 0.73.2)
    - RCTTypeSafety (= 0.73.2)
    - React-Fabric
    - React-graphics
    - React-ImageManager
    - React-jsi
    - React-jsiexecutor (= 0.73.2)
    - React-logger
    - React-rendererdebug
    - React-utils
    - ReactCommon
    - Yoga
  - React-graphics (0.73.2):
    - glog
    - RCT-Folly/Fabric (= 2022.05.16.00)
    - React-Core/Default (= 0.73.2)
    - React-utils
  - React-hermes (0.73.2):
    - DoubleConversion
    - fmt (~> 6.2.1)
    - glog
    - hermes-engine
    - RCT-Folly (= 2022.05.16.00)
    - RCT-Folly/Futures (= 2022.05.16.00)
    - React-cxxreact (= 0.73.2)
    - React-jsi
    - React-jsiexecutor (= 0.73.2)
    - React-jsinspector (= 0.73.2)
    - React-perflogger (= 0.73.2)
  - React-ImageManager (0.73.2):
    - glog
    - RCT-Folly/Fabric
    - React-Core/Default
    - React-debug
    - React-Fabric
    - React-graphics
    - React-rendererdebug
    - React-utils
  - React-jserrorhandler (0.73.2):
    - RCT-Folly/Fabric (= 2022.05.16.00)
    - React-debug
    - React-jsi
    - React-Mapbuffer
  - React-jsi (0.73.2):
    - boost (= 1.83.0)
    - DoubleConversion
    - fmt (~> 6.2.1)
    - glog
    - hermes-engine
    - RCT-Folly (= 2022.05.16.00)
  - React-jsiexecutor (0.73.2):
    - DoubleConversion
    - fmt (~> 6.2.1)
    - glog
    - hermes-engine
    - RCT-Folly (= 2022.05.16.00)
    - React-cxxreact (= 0.73.2)
    - React-jsi (= 0.73.2)
    - React-perflogger (= 0.73.2)
  - React-jsinspector (0.73.2)
  - React-logger (0.73.2):
    - glog
  - React-Mapbuffer (0.73.2):
    - glog
    - React-debug
  - react-native-airship (15.3.1):
    - AirshipFrameworkProxy (= 2.1.1)
    - React-Core
  - react-native-blob-util (0.19.4):
    - React-Core
  - react-native-cameraroll (7.4.0):
    - glog
    - RCT-Folly (= 2022.05.16.00)
    - React-Core
  - react-native-config (1.4.6):
    - react-native-config/App (= 1.4.6)
  - react-native-config/App (1.4.6):
    - React-Core
  - react-native-document-picker (9.1.1):
    - React-Core
  - react-native-geolocation (3.0.6):
    - React-Core
  - react-native-image-picker (7.0.3):
    - React-Core
  - react-native-key-command (1.0.6):
    - React-Core
  - react-native-launch-arguments (4.0.2):
    - React
  - react-native-netinfo (11.2.1):
    - React-Core
  - react-native-pager-view (6.2.2):
    - React-Core
  - react-native-pdf (6.7.3):
    - React-Core
  - react-native-performance (5.1.0):
    - React-Core
  - react-native-plaid-link-sdk (10.8.0):
    - Plaid (~> 4.7.0)
    - React-Core
  - react-native-quick-sqlite (8.0.0-beta.2):
    - React
    - React-callinvoker
    - React-Core
  - react-native-release-profiler (0.1.6):
    - glog
    - RCT-Folly (= 2022.05.16.00)
    - React-Core
  - react-native-render-html (6.3.1):
    - React-Core
  - react-native-safe-area-context (4.8.2):
    - React-Core
  - react-native-view-shot (3.8.0):
    - React-Core
  - react-native-webview (13.6.3):
    - React-Core
  - React-nativeconfig (0.73.2)
  - React-NativeModulesApple (0.73.2):
    - glog
    - hermes-engine
    - React-callinvoker
    - React-Core
    - React-cxxreact
    - React-jsi
    - React-runtimeexecutor
    - ReactCommon/turbomodule/bridging
    - ReactCommon/turbomodule/core
  - React-perflogger (0.73.2)
  - React-RCTActionSheet (0.73.2):
    - React-Core/RCTActionSheetHeaders (= 0.73.2)
  - React-RCTAnimation (0.73.2):
    - RCT-Folly (= 2022.05.16.00)
    - RCTTypeSafety
    - React-Codegen
    - React-Core/RCTAnimationHeaders
    - React-jsi
    - React-NativeModulesApple
    - ReactCommon
  - React-RCTAppDelegate (0.73.2):
    - RCT-Folly
    - RCTRequired
    - RCTTypeSafety
    - React-Core
    - React-CoreModules
    - React-hermes
    - React-nativeconfig
    - React-NativeModulesApple
    - React-RCTFabric
    - React-RCTImage
    - React-RCTNetwork
    - React-runtimescheduler
    - ReactCommon
  - React-RCTBlob (0.73.2):
    - hermes-engine
    - RCT-Folly (= 2022.05.16.00)
    - React-Codegen
    - React-Core/RCTBlobHeaders
    - React-Core/RCTWebSocket
    - React-jsi
    - React-NativeModulesApple
    - React-RCTNetwork
    - ReactCommon
  - React-RCTFabric (0.73.2):
    - glog
    - hermes-engine
    - RCT-Folly/Fabric (= 2022.05.16.00)
    - React-Core
    - React-debug
    - React-Fabric
    - React-FabricImage
    - React-graphics
    - React-ImageManager
    - React-jsi
    - React-nativeconfig
    - React-RCTImage
    - React-RCTText
    - React-rendererdebug
    - React-runtimescheduler
    - React-utils
    - Yoga
  - React-RCTImage (0.73.2):
    - RCT-Folly (= 2022.05.16.00)
    - RCTTypeSafety
    - React-Codegen
    - React-Core/RCTImageHeaders
    - React-jsi
    - React-NativeModulesApple
    - React-RCTNetwork
    - ReactCommon
  - React-RCTLinking (0.73.2):
    - React-Codegen
    - React-Core/RCTLinkingHeaders (= 0.73.2)
    - React-jsi (= 0.73.2)
    - React-NativeModulesApple
    - ReactCommon
    - ReactCommon/turbomodule/core (= 0.73.2)
  - React-RCTNetwork (0.73.2):
    - RCT-Folly (= 2022.05.16.00)
    - RCTTypeSafety
    - React-Codegen
    - React-Core/RCTNetworkHeaders
    - React-jsi
    - React-NativeModulesApple
    - ReactCommon
  - React-RCTSettings (0.73.2):
    - RCT-Folly (= 2022.05.16.00)
    - RCTTypeSafety
    - React-Codegen
    - React-Core/RCTSettingsHeaders
    - React-jsi
    - React-NativeModulesApple
    - ReactCommon
  - React-RCTText (0.73.2):
    - React-Core/RCTTextHeaders (= 0.73.2)
    - Yoga
  - React-RCTVibration (0.73.2):
    - RCT-Folly (= 2022.05.16.00)
    - React-Codegen
    - React-Core/RCTVibrationHeaders
    - React-jsi
    - React-NativeModulesApple
    - ReactCommon
  - React-rendererdebug (0.73.2):
    - DoubleConversion
    - fmt (~> 6.2.1)
    - RCT-Folly (= 2022.05.16.00)
    - React-debug
  - React-rncore (0.73.2)
  - React-runtimeexecutor (0.73.2):
    - React-jsi (= 0.73.2)
  - React-runtimescheduler (0.73.2):
    - glog
    - hermes-engine
    - RCT-Folly (= 2022.05.16.00)
    - React-callinvoker
    - React-cxxreact
    - React-debug
    - React-jsi
    - React-rendererdebug
    - React-runtimeexecutor
    - React-utils
  - React-utils (0.73.2):
    - glog
    - RCT-Folly (= 2022.05.16.00)
    - React-debug
  - ReactCommon (0.73.2):
    - React-logger (= 0.73.2)
    - ReactCommon/turbomodule (= 0.73.2)
  - ReactCommon/turbomodule (0.73.2):
    - DoubleConversion
    - fmt (~> 6.2.1)
    - glog
    - hermes-engine
    - RCT-Folly (= 2022.05.16.00)
    - React-callinvoker (= 0.73.2)
    - React-cxxreact (= 0.73.2)
    - React-jsi (= 0.73.2)
    - React-logger (= 0.73.2)
    - React-perflogger (= 0.73.2)
    - ReactCommon/turbomodule/bridging (= 0.73.2)
    - ReactCommon/turbomodule/core (= 0.73.2)
  - ReactCommon/turbomodule/bridging (0.73.2):
    - DoubleConversion
    - fmt (~> 6.2.1)
    - glog
    - hermes-engine
    - RCT-Folly (= 2022.05.16.00)
    - React-callinvoker (= 0.73.2)
    - React-cxxreact (= 0.73.2)
    - React-jsi (= 0.73.2)
    - React-logger (= 0.73.2)
    - React-perflogger (= 0.73.2)
  - ReactCommon/turbomodule/core (0.73.2):
    - DoubleConversion
    - fmt (~> 6.2.1)
    - glog
    - hermes-engine
    - RCT-Folly (= 2022.05.16.00)
    - React-callinvoker (= 0.73.2)
    - React-cxxreact (= 0.73.2)
    - React-jsi (= 0.73.2)
    - React-logger (= 0.73.2)
    - React-perflogger (= 0.73.2)
  - RNAppleAuthentication (2.2.2):
    - React-Core
  - RNCAsyncStorage (1.21.0):
    - React-Core
  - RNCClipboard (1.13.2):
    - React-Core
  - RNCPicker (2.5.1):
    - React-Core
  - RNDeviceInfo (10.3.0):
    - React-Core
  - RNDevMenu (4.1.1):
    - React-Core
    - React-Core/DevSupport
    - React-RCTNetwork
  - RNFBAnalytics (12.9.3):
    - Firebase/Analytics (= 8.8.0)
    - React-Core
    - RNFBApp
  - RNFBApp (12.9.3):
    - Firebase/CoreOnly (= 8.8.0)
    - React-Core
  - RNFBCrashlytics (12.9.3):
    - Firebase/Crashlytics (= 8.8.0)
    - React-Core
    - RNFBApp
  - RNFBPerf (12.9.3):
    - Firebase/Performance (= 8.8.0)
    - React-Core
    - RNFBApp
  - RNFlashList (1.6.3):
    - React-Core
  - RNFS (2.20.0):
    - React-Core
  - RNGestureHandler (2.14.1):
    - glog
    - RCT-Folly (= 2022.05.16.00)
    - React-Core
  - RNGoogleSignin (10.0.1):
    - GoogleSignIn (~> 7.0)
    - React-Core
<<<<<<< HEAD
  - RNLiveMarkdown (0.1.37):
=======
  - RNLiveMarkdown (0.1.38):
>>>>>>> 8fe465d7
    - glog
    - RCT-Folly (= 2022.05.16.00)
    - React-Core
  - RNLocalize (2.2.6):
    - React-Core
  - rnmapbox-maps (10.1.11):
    - MapboxMaps (~> 10.16.4)
    - React
    - React-Core
    - rnmapbox-maps/DynamicLibrary (= 10.1.11)
    - Turf
  - rnmapbox-maps/DynamicLibrary (10.1.11):
    - MapboxMaps (~> 10.16.4)
    - React
    - React-Core
    - Turf
  - RNPermissions (3.9.3):
    - React-Core
  - RNReactNativeHapticFeedback (2.2.0):
    - React-Core
  - RNReanimated (3.7.2):
    - glog
    - RCT-Folly (= 2022.05.16.00)
    - React-Core
    - ReactCommon/turbomodule/core
  - RNScreens (3.29.0):
    - glog
    - RCT-Folly (= 2022.05.16.00)
    - React-Core
  - RNShare (10.0.2):
    - React-Core
  - RNSound (0.11.2):
    - React-Core
    - RNSound/Core (= 0.11.2)
  - RNSound/Core (0.11.2):
    - React-Core
  - RNSVG (14.1.0):
    - React-Core
  - SDWebImage (5.17.0):
    - SDWebImage/Core (= 5.17.0)
  - SDWebImage/Core (5.17.0)
  - SDWebImageAVIFCoder (0.10.1):
    - libavif (>= 0.11.0)
    - SDWebImage (~> 5.10)
  - SDWebImageSVGCoder (1.7.0):
    - SDWebImage/Core (~> 5.6)
  - SDWebImageWebPCoder (0.13.0):
    - libwebp (~> 1.0)
    - SDWebImage/Core (~> 5.17)
  - SocketRocket (0.6.1)
  - Turf (2.7.0)
  - VisionCamera (4.0.0-beta.13):
    - React
    - React-callinvoker
    - React-Core
  - Yoga (1.14.0)

DEPENDENCIES:
  - AirshipServiceExtension
  - boost (from `../node_modules/react-native/third-party-podspecs/boost.podspec`)
  - BVLinearGradient (from `../node_modules/react-native-linear-gradient`)
  - DoubleConversion (from `../node_modules/react-native/third-party-podspecs/DoubleConversion.podspec`)
  - EXAV (from `../node_modules/expo-av/ios`)
  - EXImageLoader (from `../node_modules/expo-image-loader/ios`)
  - Expo (from `../node_modules/expo`)
  - ExpoImage (from `../node_modules/expo-image/ios`)
  - ExpoImageManipulator (from `../node_modules/expo-image-manipulator/ios`)
  - ExpoModulesCore (from `../node_modules/expo-modules-core`)
  - FBLazyVector (from `../node_modules/react-native/Libraries/FBLazyVector`)
  - FBReactNativeSpec (from `../node_modules/react-native/React/FBReactNativeSpec`)
  - glog (from `../node_modules/react-native/third-party-podspecs/glog.podspec`)
  - hermes-engine (from `../node_modules/react-native/sdks/hermes-engine/hermes-engine.podspec`)
  - libevent (~> 2.1.12)
  - lottie-react-native (from `../node_modules/lottie-react-native`)
  - "onfido-react-native-sdk (from `../node_modules/@onfido/react-native-sdk`)"
  - RCT-Folly (from `../node_modules/react-native/third-party-podspecs/RCT-Folly.podspec`)
  - RCT-Folly/Fabric (from `../node_modules/react-native/third-party-podspecs/RCT-Folly.podspec`)
  - RCTRequired (from `../node_modules/react-native/Libraries/RCTRequired`)
  - RCTTypeSafety (from `../node_modules/react-native/Libraries/TypeSafety`)
  - React (from `../node_modules/react-native/`)
  - React-callinvoker (from `../node_modules/react-native/ReactCommon/callinvoker`)
  - React-Codegen (from `build/generated/ios`)
  - React-Core (from `../node_modules/react-native/`)
  - React-Core/RCTWebSocket (from `../node_modules/react-native/`)
  - React-CoreModules (from `../node_modules/react-native/React/CoreModules`)
  - React-cxxreact (from `../node_modules/react-native/ReactCommon/cxxreact`)
  - React-debug (from `../node_modules/react-native/ReactCommon/react/debug`)
  - React-Fabric (from `../node_modules/react-native/ReactCommon`)
  - React-FabricImage (from `../node_modules/react-native/ReactCommon`)
  - React-graphics (from `../node_modules/react-native/ReactCommon/react/renderer/graphics`)
  - React-hermes (from `../node_modules/react-native/ReactCommon/hermes`)
  - React-ImageManager (from `../node_modules/react-native/ReactCommon/react/renderer/imagemanager/platform/ios`)
  - React-jserrorhandler (from `../node_modules/react-native/ReactCommon/jserrorhandler`)
  - React-jsi (from `../node_modules/react-native/ReactCommon/jsi`)
  - React-jsiexecutor (from `../node_modules/react-native/ReactCommon/jsiexecutor`)
  - React-jsinspector (from `../node_modules/react-native/ReactCommon/jsinspector-modern`)
  - React-logger (from `../node_modules/react-native/ReactCommon/logger`)
  - React-Mapbuffer (from `../node_modules/react-native/ReactCommon`)
  - "react-native-airship (from `../node_modules/@ua/react-native-airship`)"
  - react-native-blob-util (from `../node_modules/react-native-blob-util`)
  - "react-native-cameraroll (from `../node_modules/@react-native-camera-roll/camera-roll`)"
  - react-native-config (from `../node_modules/react-native-config`)
  - react-native-document-picker (from `../node_modules/react-native-document-picker`)
  - "react-native-geolocation (from `../node_modules/@react-native-community/geolocation`)"
  - react-native-image-picker (from `../node_modules/react-native-image-picker`)
  - react-native-key-command (from `../node_modules/react-native-key-command`)
  - react-native-launch-arguments (from `../node_modules/react-native-launch-arguments`)
  - "react-native-netinfo (from `../node_modules/@react-native-community/netinfo`)"
  - react-native-pager-view (from `../node_modules/react-native-pager-view`)
  - react-native-pdf (from `../node_modules/react-native-pdf`)
  - react-native-performance (from `../node_modules/react-native-performance`)
  - react-native-plaid-link-sdk (from `../node_modules/react-native-plaid-link-sdk`)
  - react-native-quick-sqlite (from `../node_modules/react-native-quick-sqlite`)
  - react-native-release-profiler (from `../node_modules/react-native-release-profiler`)
  - react-native-render-html (from `../node_modules/react-native-render-html`)
  - react-native-safe-area-context (from `../node_modules/react-native-safe-area-context`)
  - react-native-view-shot (from `../node_modules/react-native-view-shot`)
  - react-native-webview (from `../node_modules/react-native-webview`)
  - React-nativeconfig (from `../node_modules/react-native/ReactCommon`)
  - React-NativeModulesApple (from `../node_modules/react-native/ReactCommon/react/nativemodule/core/platform/ios`)
  - React-perflogger (from `../node_modules/react-native/ReactCommon/reactperflogger`)
  - React-RCTActionSheet (from `../node_modules/react-native/Libraries/ActionSheetIOS`)
  - React-RCTAnimation (from `../node_modules/react-native/Libraries/NativeAnimation`)
  - React-RCTAppDelegate (from `../node_modules/react-native/Libraries/AppDelegate`)
  - React-RCTBlob (from `../node_modules/react-native/Libraries/Blob`)
  - React-RCTFabric (from `../node_modules/react-native/React`)
  - React-RCTImage (from `../node_modules/react-native/Libraries/Image`)
  - React-RCTLinking (from `../node_modules/react-native/Libraries/LinkingIOS`)
  - React-RCTNetwork (from `../node_modules/react-native/Libraries/Network`)
  - React-RCTSettings (from `../node_modules/react-native/Libraries/Settings`)
  - React-RCTText (from `../node_modules/react-native/Libraries/Text`)
  - React-RCTVibration (from `../node_modules/react-native/Libraries/Vibration`)
  - React-rendererdebug (from `../node_modules/react-native/ReactCommon/react/renderer/debug`)
  - React-rncore (from `../node_modules/react-native/ReactCommon`)
  - React-runtimeexecutor (from `../node_modules/react-native/ReactCommon/runtimeexecutor`)
  - React-runtimescheduler (from `../node_modules/react-native/ReactCommon/react/renderer/runtimescheduler`)
  - React-utils (from `../node_modules/react-native/ReactCommon/react/utils`)
  - ReactCommon/turbomodule/core (from `../node_modules/react-native/ReactCommon`)
  - "RNAppleAuthentication (from `../node_modules/@invertase/react-native-apple-authentication`)"
  - "RNCAsyncStorage (from `../node_modules/@react-native-async-storage/async-storage`)"
  - "RNCClipboard (from `../node_modules/@react-native-clipboard/clipboard`)"
  - "RNCPicker (from `../node_modules/@react-native-picker/picker`)"
  - RNDeviceInfo (from `../node_modules/react-native-device-info`)
  - RNDevMenu (from `../node_modules/react-native-dev-menu`)
  - "RNFBAnalytics (from `../node_modules/@react-native-firebase/analytics`)"
  - "RNFBApp (from `../node_modules/@react-native-firebase/app`)"
  - "RNFBCrashlytics (from `../node_modules/@react-native-firebase/crashlytics`)"
  - "RNFBPerf (from `../node_modules/@react-native-firebase/perf`)"
  - "RNFlashList (from `../node_modules/@shopify/flash-list`)"
  - RNFS (from `../node_modules/react-native-fs`)
  - RNGestureHandler (from `../node_modules/react-native-gesture-handler`)
  - "RNGoogleSignin (from `../node_modules/@react-native-google-signin/google-signin`)"
  - "RNLiveMarkdown (from `../node_modules/@expensify/react-native-live-markdown`)"
  - RNLocalize (from `../node_modules/react-native-localize`)
  - "rnmapbox-maps (from `../node_modules/@rnmapbox/maps`)"
  - RNPermissions (from `../node_modules/react-native-permissions`)
  - RNReactNativeHapticFeedback (from `../node_modules/react-native-haptic-feedback`)
  - RNReanimated (from `../node_modules/react-native-reanimated`)
  - RNScreens (from `../node_modules/react-native-screens`)
  - RNShare (from `../node_modules/react-native-share`)
  - RNSound (from `../node_modules/react-native-sound`)
  - RNSVG (from `../node_modules/react-native-svg`)
  - VisionCamera (from `../node_modules/react-native-vision-camera`)
  - Yoga (from `../node_modules/react-native/ReactCommon/yoga`)

SPEC REPOS:
  trunk:
    - Airship
    - AirshipFrameworkProxy
    - AirshipServiceExtension
    - AppAuth
    - Firebase
    - FirebaseABTesting
    - FirebaseAnalytics
    - FirebaseCore
    - FirebaseCoreDiagnostics
    - FirebaseCrashlytics
    - FirebaseInstallations
    - FirebasePerformance
    - FirebaseRemoteConfig
    - fmt
    - GoogleAppMeasurement
    - GoogleDataTransport
    - GoogleSignIn
    - GoogleUtilities
    - GTMAppAuth
    - GTMSessionFetcher
    - libaom
    - libavif
    - libevent
    - libvmaf
    - libwebp
    - lottie-ios
    - MapboxCommon
    - MapboxCoreMaps
    - MapboxMaps
    - MapboxMobileEvents
    - nanopb
    - Onfido
    - Plaid
    - PromisesObjC
    - SDWebImage
    - SDWebImageAVIFCoder
    - SDWebImageSVGCoder
    - SDWebImageWebPCoder
    - SocketRocket
    - Turf

EXTERNAL SOURCES:
  boost:
    :podspec: "../node_modules/react-native/third-party-podspecs/boost.podspec"
  BVLinearGradient:
    :path: "../node_modules/react-native-linear-gradient"
  DoubleConversion:
    :podspec: "../node_modules/react-native/third-party-podspecs/DoubleConversion.podspec"
  EXAV:
    :path: "../node_modules/expo-av/ios"
  EXImageLoader:
    :path: "../node_modules/expo-image-loader/ios"
  Expo:
    :path: "../node_modules/expo"
  ExpoImage:
    :path: "../node_modules/expo-image/ios"
  ExpoImageManipulator:
    :path: "../node_modules/expo-image-manipulator/ios"
  ExpoModulesCore:
    :path: "../node_modules/expo-modules-core"
  FBLazyVector:
    :path: "../node_modules/react-native/Libraries/FBLazyVector"
  FBReactNativeSpec:
    :path: "../node_modules/react-native/React/FBReactNativeSpec"
  glog:
    :podspec: "../node_modules/react-native/third-party-podspecs/glog.podspec"
  hermes-engine:
    :podspec: "../node_modules/react-native/sdks/hermes-engine/hermes-engine.podspec"
    :tag: hermes-2023-11-17-RNv0.73.0-21043a3fc062be445e56a2c10ecd8be028dd9cc5
  lottie-react-native:
    :path: "../node_modules/lottie-react-native"
  onfido-react-native-sdk:
    :path: "../node_modules/@onfido/react-native-sdk"
  RCT-Folly:
    :podspec: "../node_modules/react-native/third-party-podspecs/RCT-Folly.podspec"
  RCTRequired:
    :path: "../node_modules/react-native/Libraries/RCTRequired"
  RCTTypeSafety:
    :path: "../node_modules/react-native/Libraries/TypeSafety"
  React:
    :path: "../node_modules/react-native/"
  React-callinvoker:
    :path: "../node_modules/react-native/ReactCommon/callinvoker"
  React-Codegen:
    :path: build/generated/ios
  React-Core:
    :path: "../node_modules/react-native/"
  React-CoreModules:
    :path: "../node_modules/react-native/React/CoreModules"
  React-cxxreact:
    :path: "../node_modules/react-native/ReactCommon/cxxreact"
  React-debug:
    :path: "../node_modules/react-native/ReactCommon/react/debug"
  React-Fabric:
    :path: "../node_modules/react-native/ReactCommon"
  React-FabricImage:
    :path: "../node_modules/react-native/ReactCommon"
  React-graphics:
    :path: "../node_modules/react-native/ReactCommon/react/renderer/graphics"
  React-hermes:
    :path: "../node_modules/react-native/ReactCommon/hermes"
  React-ImageManager:
    :path: "../node_modules/react-native/ReactCommon/react/renderer/imagemanager/platform/ios"
  React-jserrorhandler:
    :path: "../node_modules/react-native/ReactCommon/jserrorhandler"
  React-jsi:
    :path: "../node_modules/react-native/ReactCommon/jsi"
  React-jsiexecutor:
    :path: "../node_modules/react-native/ReactCommon/jsiexecutor"
  React-jsinspector:
    :path: "../node_modules/react-native/ReactCommon/jsinspector-modern"
  React-logger:
    :path: "../node_modules/react-native/ReactCommon/logger"
  React-Mapbuffer:
    :path: "../node_modules/react-native/ReactCommon"
  react-native-airship:
    :path: "../node_modules/@ua/react-native-airship"
  react-native-blob-util:
    :path: "../node_modules/react-native-blob-util"
  react-native-cameraroll:
    :path: "../node_modules/@react-native-camera-roll/camera-roll"
  react-native-config:
    :path: "../node_modules/react-native-config"
  react-native-document-picker:
    :path: "../node_modules/react-native-document-picker"
  react-native-geolocation:
    :path: "../node_modules/@react-native-community/geolocation"
  react-native-image-picker:
    :path: "../node_modules/react-native-image-picker"
  react-native-key-command:
    :path: "../node_modules/react-native-key-command"
  react-native-launch-arguments:
    :path: "../node_modules/react-native-launch-arguments"
  react-native-netinfo:
    :path: "../node_modules/@react-native-community/netinfo"
  react-native-pager-view:
    :path: "../node_modules/react-native-pager-view"
  react-native-pdf:
    :path: "../node_modules/react-native-pdf"
  react-native-performance:
    :path: "../node_modules/react-native-performance"
  react-native-plaid-link-sdk:
    :path: "../node_modules/react-native-plaid-link-sdk"
  react-native-quick-sqlite:
    :path: "../node_modules/react-native-quick-sqlite"
  react-native-release-profiler:
    :path: "../node_modules/react-native-release-profiler"
  react-native-render-html:
    :path: "../node_modules/react-native-render-html"
  react-native-safe-area-context:
    :path: "../node_modules/react-native-safe-area-context"
  react-native-view-shot:
    :path: "../node_modules/react-native-view-shot"
  react-native-webview:
    :path: "../node_modules/react-native-webview"
  React-nativeconfig:
    :path: "../node_modules/react-native/ReactCommon"
  React-NativeModulesApple:
    :path: "../node_modules/react-native/ReactCommon/react/nativemodule/core/platform/ios"
  React-perflogger:
    :path: "../node_modules/react-native/ReactCommon/reactperflogger"
  React-RCTActionSheet:
    :path: "../node_modules/react-native/Libraries/ActionSheetIOS"
  React-RCTAnimation:
    :path: "../node_modules/react-native/Libraries/NativeAnimation"
  React-RCTAppDelegate:
    :path: "../node_modules/react-native/Libraries/AppDelegate"
  React-RCTBlob:
    :path: "../node_modules/react-native/Libraries/Blob"
  React-RCTFabric:
    :path: "../node_modules/react-native/React"
  React-RCTImage:
    :path: "../node_modules/react-native/Libraries/Image"
  React-RCTLinking:
    :path: "../node_modules/react-native/Libraries/LinkingIOS"
  React-RCTNetwork:
    :path: "../node_modules/react-native/Libraries/Network"
  React-RCTSettings:
    :path: "../node_modules/react-native/Libraries/Settings"
  React-RCTText:
    :path: "../node_modules/react-native/Libraries/Text"
  React-RCTVibration:
    :path: "../node_modules/react-native/Libraries/Vibration"
  React-rendererdebug:
    :path: "../node_modules/react-native/ReactCommon/react/renderer/debug"
  React-rncore:
    :path: "../node_modules/react-native/ReactCommon"
  React-runtimeexecutor:
    :path: "../node_modules/react-native/ReactCommon/runtimeexecutor"
  React-runtimescheduler:
    :path: "../node_modules/react-native/ReactCommon/react/renderer/runtimescheduler"
  React-utils:
    :path: "../node_modules/react-native/ReactCommon/react/utils"
  ReactCommon:
    :path: "../node_modules/react-native/ReactCommon"
  RNAppleAuthentication:
    :path: "../node_modules/@invertase/react-native-apple-authentication"
  RNCAsyncStorage:
    :path: "../node_modules/@react-native-async-storage/async-storage"
  RNCClipboard:
    :path: "../node_modules/@react-native-clipboard/clipboard"
  RNCPicker:
    :path: "../node_modules/@react-native-picker/picker"
  RNDeviceInfo:
    :path: "../node_modules/react-native-device-info"
  RNDevMenu:
    :path: "../node_modules/react-native-dev-menu"
  RNFBAnalytics:
    :path: "../node_modules/@react-native-firebase/analytics"
  RNFBApp:
    :path: "../node_modules/@react-native-firebase/app"
  RNFBCrashlytics:
    :path: "../node_modules/@react-native-firebase/crashlytics"
  RNFBPerf:
    :path: "../node_modules/@react-native-firebase/perf"
  RNFlashList:
    :path: "../node_modules/@shopify/flash-list"
  RNFS:
    :path: "../node_modules/react-native-fs"
  RNGestureHandler:
    :path: "../node_modules/react-native-gesture-handler"
  RNGoogleSignin:
    :path: "../node_modules/@react-native-google-signin/google-signin"
  RNLiveMarkdown:
    :path: "../node_modules/@expensify/react-native-live-markdown"
  RNLocalize:
    :path: "../node_modules/react-native-localize"
  rnmapbox-maps:
    :path: "../node_modules/@rnmapbox/maps"
  RNPermissions:
    :path: "../node_modules/react-native-permissions"
  RNReactNativeHapticFeedback:
    :path: "../node_modules/react-native-haptic-feedback"
  RNReanimated:
    :path: "../node_modules/react-native-reanimated"
  RNScreens:
    :path: "../node_modules/react-native-screens"
  RNShare:
    :path: "../node_modules/react-native-share"
  RNSound:
    :path: "../node_modules/react-native-sound"
  RNSVG:
    :path: "../node_modules/react-native-svg"
  VisionCamera:
    :path: "../node_modules/react-native-vision-camera"
  Yoga:
    :path: "../node_modules/react-native/ReactCommon/yoga"

SPEC CHECKSUMS:
  Airship: 2f4510b497a8200780752a5e0304a9072bfffb6d
  AirshipFrameworkProxy: ea1b6c665c798637b93c465b5e505be3011f1d9d
  AirshipServiceExtension: 89c6e25a69f3458d9dbd581c700cffb196b61930
  AppAuth: 3bb1d1cd9340bd09f5ed189fb00b1cc28e1e8570
  boost: d3f49c53809116a5d38da093a8aa78bf551aed09
  BVLinearGradient: 421743791a59d259aec53f4c58793aad031da2ca
  DoubleConversion: fea03f2699887d960129cc54bba7e52542b6f953
  EXAV: 09a4d87fa6b113fbb0ada3aade6799f78271cb44
  EXImageLoader: 55080616b2fe9da19ef8c7f706afd9814e279b6b
  Expo: 1e3bcf9dd99de57a636127057f6b488f0609681a
  ExpoImage: 390c524542b258f8173f475c1cc71f016444a7be
  ExpoImageManipulator: c1d7cb865eacd620a35659f3da34c70531f10b59
  ExpoModulesCore: 96d1751929ad10622773bb729ab28a8423f0dd0c
  FBLazyVector: fbc4957d9aa695250b55d879c1d86f79d7e69ab4
  FBReactNativeSpec: 86de768f89901ef6ed3207cd686362189d64ac88
  Firebase: 629510f1a9ddb235f3a7c5c8ceb23ba887f0f814
  FirebaseABTesting: 10cbce8db9985ae2e3847ea44e9947dd18f94e10
  FirebaseAnalytics: 5506ea8b867d8423485a84b4cd612d279f7b0b8a
  FirebaseCore: 98b29e3828f0a53651c363937a7f7d92a19f1ba2
  FirebaseCoreDiagnostics: 92e07a649aeb66352b319d43bdd2ee3942af84cb
  FirebaseCrashlytics: 3660c045c8e45cc4276110562a0ef44cf43c8157
  FirebaseInstallations: 40bd9054049b2eae9a2c38ef1c3dd213df3605cd
  FirebasePerformance: 0c01a7a496657d7cea86d40c0b1725259d164c6c
  FirebaseRemoteConfig: 2d6e2cfdb49af79535c8af8a80a4a5009038ec2b
  fmt: ff9d55029c625d3757ed641535fd4a75fedc7ce9
  glog: c5d68082e772fa1c511173d6b30a9de2c05a69a2
  GoogleAppMeasurement: 5ba1164e3c844ba84272555e916d0a6d3d977e91
  GoogleDataTransport: 57c22343ab29bc686febbf7cbb13bad167c2d8fe
  GoogleSignIn: b232380cf495a429b8095d3178a8d5855b42e842
  GoogleUtilities: 0759d1a57ebb953965c2dfe0ba4c82e95ccc2e34
  GTMAppAuth: 99fb010047ba3973b7026e45393f51f27ab965ae
  GTMSessionFetcher: 41b9ef0b4c08a6db4b7eb51a21ae5183ec99a2c8
  hermes-engine: b361c9ef5ef3cda53f66e195599b47e1f84ffa35
  libaom: 144606b1da4b5915a1054383c3a4459ccdb3c661
  libavif: 84bbb62fb232c3018d6f1bab79beea87e35de7b7
  libevent: 4049cae6c81cdb3654a443be001fb9bdceff7913
  libvmaf: 27f523f1e63c694d14d534cd0fddd2fab0ae8711
  libwebp: 1786c9f4ff8a279e4dac1e8f385004d5fc253009
  lottie-ios: 3d98679b41fa6fd6aff2352b3953dbd3df8a397e
  lottie-react-native: a2ae9c27c273b060b2affff2957bc0ff7fdca353
  MapboxCommon: 90f76693dc02438acbb5ea9a5b266a4c0eb1c875
  MapboxCoreMaps: 7b07d1ca8c454a4381daf09df901b9d6bf90bce0
  MapboxMaps: cbb38845a9bf49b124f0e937975d560a4e01894e
  MapboxMobileEvents: de50b3a4de180dd129c326e09cd12c8adaaa46d6
  nanopb: a0ba3315591a9ae0a16a309ee504766e90db0c96
  Onfido: c52e797b10cc9e6d29ba91996cb62e501000bfdd
  onfido-react-native-sdk: 4e7f0a7a986ed93cb906d2e0b67a6aab9202de0b
  Plaid: 431ef9be5314a1345efb451bc5e6b067bfb3b4c6
  PromisesObjC: c50d2056b5253dadbd6c2bea79b0674bd5a52fa4
  RCT-Folly: 7169b2b1c44399c76a47b5deaaba715eeeb476c0
  RCTRequired: 9b1e7e262745fb671e33c51c1078d093bd30e322
  RCTTypeSafety: a759e3b086eccf3e2cbf2493d22f28e082f958e6
  React: 805f5dd55bbdb92c36b4914c64aaae4c97d358dc
  React-callinvoker: 6a697867607c990c2c2c085296ee32cfb5e47c01
  React-Codegen: c4447ffa339f4e7a22e0c9c800eec9084f31899c
  React-Core: 49f66fecc7695464e9b7bc7dc7cd9473d2c60584
  React-CoreModules: 710e7c557a1a8180bd1645f5b4bf79f4bd3f5417
  React-cxxreact: 345857b5e4be000c0527df78be3b41a0677a20ce
  React-debug: f1637bce73342b2f6eee4982508fdfb088667a87
  React-Fabric: 4dfcff8f14d8e5a7a60b11b7862dad2a9d99c65b
  React-FabricImage: 4a9e9510b7f28bbde6a743b18c0cb941a142e938
  React-graphics: dd5af9d8b1b45171fd6933e19fed522f373bcb10
  React-hermes: a52d183a5cf8ccb7020ce3df4275b89d01e6b53e
  React-ImageManager: c5b7db131eff71443d7f3a8d686fd841d18befd3
  React-jserrorhandler: 97a6a12e2344c3c4fdd7ba1edefb005215c732f8
  React-jsi: a182068133f80918cd0eec77875abaf943a0b6be
  React-jsiexecutor: dacd00ce8a18fc00a0ae6c25e3015a6437e5d2e8
  React-jsinspector: 03644c063fc3621c9a4e8bf263a8150909129618
  React-logger: 66b168e2b2bee57bd8ce9e69f739d805732a5570
  React-Mapbuffer: 9ee041e1d7be96da6d76a251f92e72b711c651d6
  react-native-airship: 6ded22e4ca54f2f80db80b7b911c2b9b696d9335
  react-native-blob-util: 30a6c9fd067aadf9177e61a998f2c7efb670598d
  react-native-cameraroll: 3301d62d45616ee9da55ceed04be8d788c3de3ef
  react-native-config: 7cd105e71d903104e8919261480858940a6b9c0e
  react-native-document-picker: 3599b238843369026201d2ef466df53f77ae0452
  react-native-geolocation: 0f7fe8a4c2de477e278b0365cce27d089a8c5903
  react-native-image-picker: 2381c008bbb09e72395a2d043c147b11bd1523d9
  react-native-key-command: 5af6ee30ff4932f78da6a2109017549042932aa5
  react-native-launch-arguments: 5f41e0abf88a15e3c5309b8875d6fd5ac43df49d
  react-native-netinfo: 8a7fd3f7130ef4ad2fb4276d5c9f8d3f28d2df3d
  react-native-pager-view: 02a5c4962530f7efc10dd51ee9cdabeff5e6c631
  react-native-pdf: b4ca3d37a9a86d9165287741c8b2ef4d8940c00e
  react-native-performance: cef2b618d47b277fb5c3280b81a3aad1e72f2886
  react-native-plaid-link-sdk: df1618a85a615d62ff34e34b76abb7a56497fbc1
  react-native-quick-sqlite: bcc7a7a250a40222f18913a97cd356bf82d0a6c4
  react-native-release-profiler: 86f2004d5f8c4fff17d90a5580513519a685d7ae
  react-native-render-html: 96c979fe7452a0a41559685d2f83b12b93edac8c
  react-native-safe-area-context: 0ee144a6170530ccc37a0fd9388e28d06f516a89
  react-native-view-shot: 6b7ed61d77d88580fed10954d45fad0eb2d47688
  react-native-webview: 88293a0f23eca8465c0433c023ec632930e644d0
  React-nativeconfig: d753fbbc8cecc8ae413d615599ac378bbf6999bb
  React-NativeModulesApple: 964f4eeab1b4325e8b6a799cf4444c3fd4eb0a9c
  React-perflogger: 29efe63b7ef5fbaaa50ef6eaa92482f98a24b97e
  React-RCTActionSheet: 69134c62aefd362027b20da01cd5d14ffd39db3f
  React-RCTAnimation: 3b5a57087c7a5e727855b803d643ac1d445488f5
  React-RCTAppDelegate: a3ce9b69c0620a1717d08e826d4dc7ad8a3a3cae
  React-RCTBlob: 26ea660f2be1e6de62f2d2ad9a9c7b9bfabb786f
  React-RCTFabric: bb6dbbff2f80b9489f8b2f1d2554aa040aa2e3cd
  React-RCTImage: 27b27f4663df9e776d0549ed2f3536213e793f1b
  React-RCTLinking: 962880ce9d0e2ea83fd182953538fc4ed757d4da
  React-RCTNetwork: 73a756b44d4ad584bae13a5f1484e3ce12accac8
  React-RCTSettings: 6d7f8d807f05de3d01cfb182d14e5f400716faac
  React-RCTText: 73006e95ca359595c2510c1c0114027c85a6ddd3
  React-RCTVibration: 599f427f9cbdd9c4bf38959ca020e8fef0717211
  React-rendererdebug: f2946e0a1c3b906e71555a7c4a39aa6a6c0e639b
  React-rncore: 74030de0ffef7b1a3fb77941168624534cc9ae7f
  React-runtimeexecutor: 2d1f64f58193f00a3ad71d3f89c2bfbfe11cf5a5
  React-runtimescheduler: df8945a656356ff10f58f65a70820478bfcf33ad
  React-utils: f5bc61e7ea3325c0732ae2d755f4441940163b85
  ReactCommon: 45b5d4f784e869c44a6f5a8fad5b114ca8f78c53
  RNAppleAuthentication: 0571c08da8c327ae2afc0261b48b4a515b0286a6
  RNCAsyncStorage: 618d03a5f52fbccb3d7010076bc54712844c18ef
  RNCClipboard: 60fed4b71560d7bfe40e9d35dea9762b024da86d
  RNCPicker: 529d564911e93598cc399b56cc0769ce3675f8c8
  RNDeviceInfo: 4701f0bf2a06b34654745053db0ce4cb0c53ada7
  RNDevMenu: 72807568fe4188bd4c40ce32675d82434b43c45d
  RNFBAnalytics: f76bfa164ac235b00505deb9fc1776634056898c
  RNFBApp: 729c0666395b1953198dc4a1ec6deb8fbe1c302e
  RNFBCrashlytics: 2061ca863e8e2fa1aae9b12477d7dfa8e88ca0f9
  RNFBPerf: 389914cda4000fe0d996a752532a591132cbf3f9
  RNFlashList: 4b4b6b093afc0df60ae08f9cbf6ccd4c836c667a
  RNFS: 4ac0f0ea233904cb798630b3c077808c06931688
  RNGestureHandler: 25b969a1ffc806b9f9ad2e170d4a3b049c6af85e
  RNGoogleSignin: ccaa4a81582cf713eea562c5dd9dc1961a715fd0
<<<<<<< HEAD
  RNLiveMarkdown: 2f3bb37f2ca85a5bfb841be155a9e3ce502aaf53
=======
  RNLiveMarkdown: 0f7819903c63a786bbb80fd620baba10d43dfe18
>>>>>>> 8fe465d7
  RNLocalize: d4b8af4e442d4bcca54e68fc687a2129b4d71a81
  rnmapbox-maps: fcf7f1cbdc8bd7569c267d07284e8a5c7bee06ed
  RNPermissions: 9b086c8f05b2e2faa587fdc31f4c5ab4509728aa
  RNReactNativeHapticFeedback: ec56a5f81c3941206fd85625fa669ffc7b4545f9
  RNReanimated: 3850671fd0c67051ea8e1e648e8c3e86bf3a28eb
  RNScreens: b582cb834dc4133307562e930e8fa914b8c04ef2
  RNShare: 859ff710211285676b0bcedd156c12437ea1d564
  RNSound: 6c156f925295bdc83e8e422e7d8b38d33bc71852
  RNSVG: ba3e7232f45e34b7b47e74472386cf4e1a676d0a
  SDWebImage: 750adf017a315a280c60fde706ab1e552a3ae4e9
  SDWebImageAVIFCoder: 8348fef6d0ec69e129c66c9fe4d74fbfbf366112
  SDWebImageSVGCoder: 15a300a97ec1c8ac958f009c02220ac0402e936c
  SDWebImageWebPCoder: af09429398d99d524cae2fe00f6f0f6e491ed102
  SocketRocket: f32cd54efbe0f095c4d7594881e52619cfe80b17
  Turf: 13d1a92d969ca0311bbc26e8356cca178ce95da2
  VisionCamera: 9f26224fce1233ffdad9fa4e56863e3de2190dc0
  Yoga: e64aa65de36c0832d04e8c7bd614396c77a80047

PODFILE CHECKSUM: a431c146e1501391834a2f299a74093bac53b530

COCOAPODS: 1.13.0<|MERGE_RESOLUTION|>--- conflicted
+++ resolved
@@ -1363,11 +1363,7 @@
   - RNGoogleSignin (10.0.1):
     - GoogleSignIn (~> 7.0)
     - React-Core
-<<<<<<< HEAD
-  - RNLiveMarkdown (0.1.37):
-=======
   - RNLiveMarkdown (0.1.38):
->>>>>>> 8fe465d7
     - glog
     - RCT-Folly (= 2022.05.16.00)
     - React-Core
@@ -1908,11 +1904,7 @@
   RNFS: 4ac0f0ea233904cb798630b3c077808c06931688
   RNGestureHandler: 25b969a1ffc806b9f9ad2e170d4a3b049c6af85e
   RNGoogleSignin: ccaa4a81582cf713eea562c5dd9dc1961a715fd0
-<<<<<<< HEAD
-  RNLiveMarkdown: 2f3bb37f2ca85a5bfb841be155a9e3ce502aaf53
-=======
   RNLiveMarkdown: 0f7819903c63a786bbb80fd620baba10d43dfe18
->>>>>>> 8fe465d7
   RNLocalize: d4b8af4e442d4bcca54e68fc687a2129b4d71a81
   rnmapbox-maps: fcf7f1cbdc8bd7569c267d07284e8a5c7bee06ed
   RNPermissions: 9b086c8f05b2e2faa587fdc31f4c5ab4509728aa
