PODS:
  - Airship (17.7.3):
    - Airship/Automation (= 17.7.3)
    - Airship/Basement (= 17.7.3)
    - Airship/Core (= 17.7.3)
    - Airship/FeatureFlags (= 17.7.3)
    - Airship/MessageCenter (= 17.7.3)
    - Airship/PreferenceCenter (= 17.7.3)
  - Airship/Automation (17.7.3):
    - Airship/Core
  - Airship/Basement (17.7.3)
  - Airship/Core (17.7.3):
    - Airship/Basement
  - Airship/FeatureFlags (17.7.3):
    - Airship/Core
  - Airship/MessageCenter (17.7.3):
    - Airship/Core
  - Airship/PreferenceCenter (17.7.3):
    - Airship/Core
  - AirshipFrameworkProxy (5.1.1):
    - Airship (= 17.7.3)
  - AirshipServiceExtension (18.5.0)
  - AppAuth (1.7.5):
    - AppAuth/Core (= 1.7.5)
    - AppAuth/ExternalUserAgent (= 1.7.5)
  - AppAuth/Core (1.7.5)
  - AppAuth/ExternalUserAgent (1.7.5):
    - AppAuth/Core
  - boost (1.84.0)
  - BVLinearGradient (2.8.1):
    - React-Core
  - DoubleConversion (1.1.6)
  - EXAV (14.0.6):
    - ExpoModulesCore
    - ReactCommon/turbomodule/core
  - EXImageLoader (4.7.0):
    - ExpoModulesCore
    - React-Core
  - Expo (51.0.17):
    - ExpoModulesCore
  - ExpoAsset (10.0.10):
    - ExpoModulesCore
  - ExpoImage (1.12.12):
    - ExpoModulesCore
    - libavif/libdav1d
    - SDWebImage (~> 5.19.1)
    - SDWebImageAVIFCoder (~> 0.11.0)
    - SDWebImageSVGCoder (~> 1.7.0)
    - SDWebImageWebPCoder (~> 0.14.6)
  - ExpoImageManipulator (12.0.5):
    - EXImageLoader
    - ExpoModulesCore
    - SDWebImageWebPCoder
  - ExpoModulesCore (1.12.18):
    - DoubleConversion
    - glog
    - hermes-engine
    - RCT-Folly (= 2024.01.01.00)
    - RCTRequired
    - RCTTypeSafety
    - React-Core
    - React-debug
    - React-Fabric
    - React-featureflags
    - React-graphics
    - React-ImageManager
    - React-jsinspector
    - React-NativeModulesApple
    - React-RCTAppDelegate
    - React-RCTFabric
    - React-rendererdebug
    - React-utils
    - ReactCodegen
    - ReactCommon/turbomodule/bridging
    - ReactCommon/turbomodule/core
    - Yoga
  - FBLazyVector (0.75.0-rc.4)
  - Firebase/Analytics (8.8.0):
    - Firebase/Core
  - Firebase/Core (8.8.0):
    - Firebase/CoreOnly
    - FirebaseAnalytics (~> 8.8.0)
  - Firebase/CoreOnly (8.8.0):
    - FirebaseCore (= 8.8.0)
  - Firebase/Crashlytics (8.8.0):
    - Firebase/CoreOnly
    - FirebaseCrashlytics (~> 8.8.0)
  - Firebase/Performance (8.8.0):
    - Firebase/CoreOnly
    - FirebasePerformance (~> 8.8.0)
  - FirebaseABTesting (8.15.0):
    - FirebaseCore (~> 8.0)
  - FirebaseAnalytics (8.8.0):
    - FirebaseAnalytics/AdIdSupport (= 8.8.0)
    - FirebaseCore (~> 8.0)
    - FirebaseInstallations (~> 8.0)
    - GoogleUtilities/AppDelegateSwizzler (~> 7.4)
    - GoogleUtilities/MethodSwizzler (~> 7.4)
    - GoogleUtilities/Network (~> 7.4)
    - "GoogleUtilities/NSData+zlib (~> 7.4)"
    - nanopb (~> 2.30908.0)
  - FirebaseAnalytics/AdIdSupport (8.8.0):
    - FirebaseCore (~> 8.0)
    - FirebaseInstallations (~> 8.0)
    - GoogleAppMeasurement (= 8.8.0)
    - GoogleUtilities/AppDelegateSwizzler (~> 7.4)
    - GoogleUtilities/MethodSwizzler (~> 7.4)
    - GoogleUtilities/Network (~> 7.4)
    - "GoogleUtilities/NSData+zlib (~> 7.4)"
    - nanopb (~> 2.30908.0)
  - FirebaseCore (8.8.0):
    - FirebaseCoreDiagnostics (~> 8.0)
    - GoogleUtilities/Environment (~> 7.4)
    - GoogleUtilities/Logger (~> 7.4)
  - FirebaseCoreDiagnostics (8.15.0):
    - GoogleDataTransport (~> 9.1)
    - GoogleUtilities/Environment (~> 7.7)
    - GoogleUtilities/Logger (~> 7.7)
    - nanopb (~> 2.30908.0)
  - FirebaseCrashlytics (8.8.0):
    - FirebaseCore (~> 8.0)
    - FirebaseInstallations (~> 8.0)
    - GoogleDataTransport (~> 9.0)
    - GoogleUtilities/Environment (~> 7.4)
    - nanopb (~> 2.30908.0)
    - PromisesObjC (< 3.0, >= 1.2)
  - FirebaseInstallations (8.15.0):
    - FirebaseCore (~> 8.0)
    - GoogleUtilities/Environment (~> 7.7)
    - GoogleUtilities/UserDefaults (~> 7.7)
    - PromisesObjC (< 3.0, >= 1.2)
  - FirebasePerformance (8.8.0):
    - FirebaseCore (~> 8.0)
    - FirebaseInstallations (~> 8.0)
    - FirebaseRemoteConfig (~> 8.0)
    - GoogleDataTransport (~> 9.0)
    - GoogleUtilities/Environment (~> 7.4)
    - GoogleUtilities/ISASwizzler (~> 7.4)
    - GoogleUtilities/MethodSwizzler (~> 7.4)
    - nanopb (~> 2.30908.0)
  - FirebaseRemoteConfig (8.15.0):
    - FirebaseABTesting (~> 8.0)
    - FirebaseCore (~> 8.0)
    - FirebaseInstallations (~> 8.0)
    - GoogleUtilities/Environment (~> 7.7)
    - "GoogleUtilities/NSData+zlib (~> 7.7)"
  - fmt (9.1.0)
  - FullStory (1.49.0)
  - fullstory_react-native (1.4.2):
    - DoubleConversion
    - FullStory (~> 1.14)
    - glog
    - hermes-engine
    - RCT-Folly (= 2024.01.01.00)
    - RCTRequired
    - RCTTypeSafety
    - React-Core
    - React-debug
    - React-Fabric
    - React-featureflags
    - React-graphics
    - React-ImageManager
    - React-NativeModulesApple
    - React-RCTFabric
    - React-rendererdebug
    - React-utils
    - ReactCodegen
    - ReactCommon/turbomodule/bridging
    - ReactCommon/turbomodule/core
    - Yoga
  - glog (0.3.5)
  - GoogleAppMeasurement (8.8.0):
    - GoogleAppMeasurement/AdIdSupport (= 8.8.0)
    - GoogleUtilities/AppDelegateSwizzler (~> 7.4)
    - GoogleUtilities/MethodSwizzler (~> 7.4)
    - GoogleUtilities/Network (~> 7.4)
    - "GoogleUtilities/NSData+zlib (~> 7.4)"
    - nanopb (~> 2.30908.0)
  - GoogleAppMeasurement/AdIdSupport (8.8.0):
    - GoogleAppMeasurement/WithoutAdIdSupport (= 8.8.0)
    - GoogleUtilities/AppDelegateSwizzler (~> 7.4)
    - GoogleUtilities/MethodSwizzler (~> 7.4)
    - GoogleUtilities/Network (~> 7.4)
    - "GoogleUtilities/NSData+zlib (~> 7.4)"
    - nanopb (~> 2.30908.0)
  - GoogleAppMeasurement/WithoutAdIdSupport (8.8.0):
    - GoogleUtilities/AppDelegateSwizzler (~> 7.4)
    - GoogleUtilities/MethodSwizzler (~> 7.4)
    - GoogleUtilities/Network (~> 7.4)
    - "GoogleUtilities/NSData+zlib (~> 7.4)"
    - nanopb (~> 2.30908.0)
  - GoogleDataTransport (9.4.1):
    - GoogleUtilities/Environment (~> 7.7)
    - nanopb (< 2.30911.0, >= 2.30908.0)
    - PromisesObjC (< 3.0, >= 1.2)
  - GoogleSignIn (7.1.0):
    - AppAuth (< 2.0, >= 1.7.3)
    - GTMAppAuth (< 5.0, >= 4.1.1)
    - GTMSessionFetcher/Core (~> 3.3)
  - GoogleUtilities/AppDelegateSwizzler (7.13.3):
    - GoogleUtilities/Environment
    - GoogleUtilities/Logger
    - GoogleUtilities/Network
    - GoogleUtilities/Privacy
  - GoogleUtilities/Environment (7.13.3):
    - GoogleUtilities/Privacy
    - PromisesObjC (< 3.0, >= 1.2)
  - GoogleUtilities/ISASwizzler (7.13.3):
    - GoogleUtilities/Privacy
  - GoogleUtilities/Logger (7.13.3):
    - GoogleUtilities/Environment
    - GoogleUtilities/Privacy
  - GoogleUtilities/MethodSwizzler (7.13.3):
    - GoogleUtilities/Logger
    - GoogleUtilities/Privacy
  - GoogleUtilities/Network (7.13.3):
    - GoogleUtilities/Logger
    - "GoogleUtilities/NSData+zlib"
    - GoogleUtilities/Privacy
    - GoogleUtilities/Reachability
  - "GoogleUtilities/NSData+zlib (7.13.3)":
    - GoogleUtilities/Privacy
  - GoogleUtilities/Privacy (7.13.3)
  - GoogleUtilities/Reachability (7.13.3):
    - GoogleUtilities/Logger
    - GoogleUtilities/Privacy
  - GoogleUtilities/UserDefaults (7.13.3):
    - GoogleUtilities/Logger
    - GoogleUtilities/Privacy
  - GTMAppAuth (4.1.1):
    - AppAuth/Core (~> 1.7)
    - GTMSessionFetcher/Core (< 4.0, >= 3.3)
  - GTMSessionFetcher/Core (3.5.0)
  - hermes-engine (0.75.0-rc.4):
    - hermes-engine/Pre-built (= 0.75.0-rc.4)
  - hermes-engine/Pre-built (0.75.0-rc.4)
  - libavif/core (0.11.1)
  - libavif/libdav1d (0.11.1):
    - libavif/core
    - libdav1d (>= 0.6.0)
  - libdav1d (1.2.0)
  - libwebp (1.3.2):
    - libwebp/demux (= 1.3.2)
    - libwebp/mux (= 1.3.2)
    - libwebp/sharpyuv (= 1.3.2)
    - libwebp/webp (= 1.3.2)
  - libwebp/demux (1.3.2):
    - libwebp/webp
  - libwebp/mux (1.3.2):
    - libwebp/demux
  - libwebp/sharpyuv (1.3.2)
  - libwebp/webp (1.3.2):
    - libwebp/sharpyuv
  - lottie-ios (4.3.4)
  - lottie-react-native (6.5.1):
    - DoubleConversion
    - glog
    - hermes-engine
    - lottie-ios (~> 4.3.3)
    - RCT-Folly (= 2024.01.01.00)
    - RCTRequired
    - RCTTypeSafety
    - React-Core
    - React-debug
    - React-Fabric
    - React-featureflags
    - React-graphics
    - React-ImageManager
    - React-NativeModulesApple
    - React-RCTFabric
    - React-rendererdebug
    - React-utils
    - ReactCodegen
    - ReactCommon/turbomodule/bridging
    - ReactCommon/turbomodule/core
    - Yoga
  - MapboxCommon (23.10.1)
  - MapboxCoreMaps (10.18.0):
    - MapboxCommon (~> 23.10)
  - MapboxMaps (10.18.2):
    - MapboxCommon (= 23.10.1)
    - MapboxCoreMaps (= 10.18.0)
    - MapboxMobileEvents (= 1.0.10)
    - Turf (= 2.8.0)
  - MapboxMobileEvents (1.0.10)
  - nanopb (2.30908.0):
    - nanopb/decode (= 2.30908.0)
    - nanopb/encode (= 2.30908.0)
  - nanopb/decode (2.30908.0)
  - nanopb/encode (2.30908.0)
  - Onfido (29.7.2)
  - onfido-react-native-sdk (10.6.0):
    - DoubleConversion
    - glog
    - hermes-engine
    - Onfido (~> 29.7.0)
    - RCT-Folly (= 2024.01.01.00)
    - RCTRequired
    - RCTTypeSafety
    - React-Core
    - React-debug
    - React-Fabric
    - React-featureflags
    - React-graphics
    - React-ImageManager
    - React-NativeModulesApple
    - React-RCTFabric
    - React-rendererdebug
    - React-utils
    - ReactCodegen
    - ReactCommon/turbomodule/bridging
    - ReactCommon/turbomodule/core
    - Yoga
  - Plaid (5.6.0)
  - PromisesObjC (2.4.0)
  - RCT-Folly (2024.01.01.00):
    - boost
    - DoubleConversion
    - fmt (= 9.1.0)
    - glog
    - RCT-Folly/Default (= 2024.01.01.00)
  - RCT-Folly/Default (2024.01.01.00):
    - boost
    - DoubleConversion
    - fmt (= 9.1.0)
    - glog
  - RCT-Folly/Fabric (2024.01.01.00):
    - boost
    - DoubleConversion
    - fmt (= 9.1.0)
    - glog
  - RCTDeprecation (0.75.0-rc.4)
  - RCTRequired (0.75.0-rc.4)
  - RCTTypeSafety (0.75.0-rc.4):
    - FBLazyVector (= 0.75.0-rc.4)
    - RCTRequired (= 0.75.0-rc.4)
    - React-Core (= 0.75.0-rc.4)
  - React (0.75.0-rc.4):
    - React-Core (= 0.75.0-rc.4)
    - React-Core/DevSupport (= 0.75.0-rc.4)
    - React-Core/RCTWebSocket (= 0.75.0-rc.4)
    - React-RCTActionSheet (= 0.75.0-rc.4)
    - React-RCTAnimation (= 0.75.0-rc.4)
    - React-RCTBlob (= 0.75.0-rc.4)
    - React-RCTImage (= 0.75.0-rc.4)
    - React-RCTLinking (= 0.75.0-rc.4)
    - React-RCTNetwork (= 0.75.0-rc.4)
    - React-RCTSettings (= 0.75.0-rc.4)
    - React-RCTText (= 0.75.0-rc.4)
    - React-RCTVibration (= 0.75.0-rc.4)
  - React-callinvoker (0.75.0-rc.4)
  - React-Codegen (0.1.0)
  - React-Core (0.75.0-rc.4):
    - glog
    - hermes-engine
    - RCT-Folly (= 2024.01.01.00)
    - RCTDeprecation
    - React-Core/Default (= 0.75.0-rc.4)
    - React-cxxreact
    - React-featureflags
    - React-hermes
    - React-jsi
    - React-jsiexecutor
    - React-jsinspector
    - React-perflogger
    - React-runtimescheduler
    - React-utils
    - SocketRocket (= 0.7.0)
    - Yoga
  - React-Core/CoreModulesHeaders (0.75.0-rc.4):
    - glog
    - hermes-engine
    - RCT-Folly (= 2024.01.01.00)
    - RCTDeprecation
    - React-Core/Default
    - React-cxxreact
    - React-featureflags
    - React-hermes
    - React-jsi
    - React-jsiexecutor
    - React-jsinspector
    - React-perflogger
    - React-runtimescheduler
    - React-utils
    - SocketRocket (= 0.7.0)
    - Yoga
  - React-Core/Default (0.75.0-rc.4):
    - glog
    - hermes-engine
    - RCT-Folly (= 2024.01.01.00)
    - RCTDeprecation
    - React-cxxreact
    - React-featureflags
    - React-hermes
    - React-jsi
    - React-jsiexecutor
    - React-jsinspector
    - React-perflogger
    - React-runtimescheduler
    - React-utils
    - SocketRocket (= 0.7.0)
    - Yoga
  - React-Core/DevSupport (0.75.0-rc.4):
    - glog
    - hermes-engine
    - RCT-Folly (= 2024.01.01.00)
    - RCTDeprecation
    - React-Core/Default (= 0.75.0-rc.4)
    - React-Core/RCTWebSocket (= 0.75.0-rc.4)
    - React-cxxreact
    - React-featureflags
    - React-hermes
    - React-jsi
    - React-jsiexecutor
    - React-jsinspector
    - React-perflogger
    - React-runtimescheduler
    - React-utils
    - SocketRocket (= 0.7.0)
    - Yoga
  - React-Core/RCTActionSheetHeaders (0.75.0-rc.4):
    - glog
    - hermes-engine
    - RCT-Folly (= 2024.01.01.00)
    - RCTDeprecation
    - React-Core/Default
    - React-cxxreact
    - React-featureflags
    - React-hermes
    - React-jsi
    - React-jsiexecutor
    - React-jsinspector
    - React-perflogger
    - React-runtimescheduler
    - React-utils
    - SocketRocket (= 0.7.0)
    - Yoga
  - React-Core/RCTAnimationHeaders (0.75.0-rc.4):
    - glog
    - hermes-engine
    - RCT-Folly (= 2024.01.01.00)
    - RCTDeprecation
    - React-Core/Default
    - React-cxxreact
    - React-featureflags
    - React-hermes
    - React-jsi
    - React-jsiexecutor
    - React-jsinspector
    - React-perflogger
    - React-runtimescheduler
    - React-utils
    - SocketRocket (= 0.7.0)
    - Yoga
  - React-Core/RCTBlobHeaders (0.75.0-rc.4):
    - glog
    - hermes-engine
    - RCT-Folly (= 2024.01.01.00)
    - RCTDeprecation
    - React-Core/Default
    - React-cxxreact
    - React-featureflags
    - React-hermes
    - React-jsi
    - React-jsiexecutor
    - React-jsinspector
    - React-perflogger
    - React-runtimescheduler
    - React-utils
    - SocketRocket (= 0.7.0)
    - Yoga
  - React-Core/RCTImageHeaders (0.75.0-rc.4):
    - glog
    - hermes-engine
    - RCT-Folly (= 2024.01.01.00)
    - RCTDeprecation
    - React-Core/Default
    - React-cxxreact
    - React-featureflags
    - React-hermes
    - React-jsi
    - React-jsiexecutor
    - React-jsinspector
    - React-perflogger
    - React-runtimescheduler
    - React-utils
    - SocketRocket (= 0.7.0)
    - Yoga
  - React-Core/RCTLinkingHeaders (0.75.0-rc.4):
    - glog
    - hermes-engine
    - RCT-Folly (= 2024.01.01.00)
    - RCTDeprecation
    - React-Core/Default
    - React-cxxreact
    - React-featureflags
    - React-hermes
    - React-jsi
    - React-jsiexecutor
    - React-jsinspector
    - React-perflogger
    - React-runtimescheduler
    - React-utils
    - SocketRocket (= 0.7.0)
    - Yoga
  - React-Core/RCTNetworkHeaders (0.75.0-rc.4):
    - glog
    - hermes-engine
    - RCT-Folly (= 2024.01.01.00)
    - RCTDeprecation
    - React-Core/Default
    - React-cxxreact
    - React-featureflags
    - React-hermes
    - React-jsi
    - React-jsiexecutor
    - React-jsinspector
    - React-perflogger
    - React-runtimescheduler
    - React-utils
    - SocketRocket (= 0.7.0)
    - Yoga
  - React-Core/RCTSettingsHeaders (0.75.0-rc.4):
    - glog
    - hermes-engine
    - RCT-Folly (= 2024.01.01.00)
    - RCTDeprecation
    - React-Core/Default
    - React-cxxreact
    - React-featureflags
    - React-hermes
    - React-jsi
    - React-jsiexecutor
    - React-jsinspector
    - React-perflogger
    - React-runtimescheduler
    - React-utils
    - SocketRocket (= 0.7.0)
    - Yoga
  - React-Core/RCTTextHeaders (0.75.0-rc.4):
    - glog
    - hermes-engine
    - RCT-Folly (= 2024.01.01.00)
    - RCTDeprecation
    - React-Core/Default
    - React-cxxreact
    - React-featureflags
    - React-hermes
    - React-jsi
    - React-jsiexecutor
    - React-jsinspector
    - React-perflogger
    - React-runtimescheduler
    - React-utils
    - SocketRocket (= 0.7.0)
    - Yoga
  - React-Core/RCTVibrationHeaders (0.75.0-rc.4):
    - glog
    - hermes-engine
    - RCT-Folly (= 2024.01.01.00)
    - RCTDeprecation
    - React-Core/Default
    - React-cxxreact
    - React-featureflags
    - React-hermes
    - React-jsi
    - React-jsiexecutor
    - React-jsinspector
    - React-perflogger
    - React-runtimescheduler
    - React-utils
    - SocketRocket (= 0.7.0)
    - Yoga
  - React-Core/RCTWebSocket (0.75.0-rc.4):
    - glog
    - hermes-engine
    - RCT-Folly (= 2024.01.01.00)
    - RCTDeprecation
    - React-Core/Default (= 0.75.0-rc.4)
    - React-cxxreact
    - React-featureflags
    - React-hermes
    - React-jsi
    - React-jsiexecutor
    - React-jsinspector
    - React-perflogger
    - React-runtimescheduler
    - React-utils
    - SocketRocket (= 0.7.0)
    - Yoga
  - React-CoreModules (0.75.0-rc.4):
    - DoubleConversion
    - fmt (= 9.1.0)
    - RCT-Folly (= 2024.01.01.00)
    - RCTTypeSafety (= 0.75.0-rc.4)
    - React-Core/CoreModulesHeaders (= 0.75.0-rc.4)
    - React-jsi (= 0.75.0-rc.4)
    - React-jsinspector
    - React-NativeModulesApple
    - React-RCTBlob
    - React-RCTImage (= 0.75.0-rc.4)
    - ReactCodegen
    - ReactCommon
    - SocketRocket (= 0.7.0)
  - React-cxxreact (0.75.0-rc.4):
    - boost
    - DoubleConversion
    - fmt (= 9.1.0)
    - glog
    - hermes-engine
    - RCT-Folly (= 2024.01.01.00)
    - React-callinvoker (= 0.75.0-rc.4)
    - React-debug (= 0.75.0-rc.4)
    - React-jsi (= 0.75.0-rc.4)
    - React-jsinspector
    - React-logger (= 0.75.0-rc.4)
    - React-perflogger (= 0.75.0-rc.4)
    - React-runtimeexecutor (= 0.75.0-rc.4)
  - React-debug (0.75.0-rc.4)
  - React-defaultsnativemodule (0.75.0-rc.4):
    - DoubleConversion
    - glog
    - hermes-engine
    - RCT-Folly (= 2024.01.01.00)
    - RCTRequired
    - RCTTypeSafety
    - React-Core
    - React-debug
    - React-domnativemodule
    - React-Fabric
    - React-featureflags
    - React-featureflagsnativemodule
    - React-graphics
    - React-idlecallbacksnativemodule
    - React-ImageManager
    - React-microtasksnativemodule
    - React-NativeModulesApple
    - React-RCTFabric
    - React-rendererdebug
    - React-utils
    - ReactCodegen
    - ReactCommon/turbomodule/bridging
    - ReactCommon/turbomodule/core
    - Yoga
  - React-domnativemodule (0.75.0-rc.4):
    - DoubleConversion
    - glog
    - hermes-engine
    - RCT-Folly (= 2024.01.01.00)
    - RCTRequired
    - RCTTypeSafety
    - React-Core
    - React-debug
    - React-Fabric
    - React-FabricComponents
    - React-featureflags
    - React-graphics
    - React-ImageManager
    - React-NativeModulesApple
    - React-RCTFabric
    - React-rendererdebug
    - React-utils
    - ReactCodegen
    - ReactCommon/turbomodule/bridging
    - ReactCommon/turbomodule/core
    - Yoga
  - React-Fabric (0.75.0-rc.4):
    - DoubleConversion
    - fmt (= 9.1.0)
    - glog
    - hermes-engine
    - RCT-Folly/Fabric (= 2024.01.01.00)
    - RCTRequired
    - RCTTypeSafety
    - React-Core
    - React-cxxreact
    - React-debug
    - React-Fabric/animations (= 0.75.0-rc.4)
    - React-Fabric/attributedstring (= 0.75.0-rc.4)
    - React-Fabric/componentregistry (= 0.75.0-rc.4)
    - React-Fabric/componentregistrynative (= 0.75.0-rc.4)
    - React-Fabric/components (= 0.75.0-rc.4)
    - React-Fabric/core (= 0.75.0-rc.4)
    - React-Fabric/dom (= 0.75.0-rc.4)
    - React-Fabric/imagemanager (= 0.75.0-rc.4)
    - React-Fabric/leakchecker (= 0.75.0-rc.4)
    - React-Fabric/mounting (= 0.75.0-rc.4)
    - React-Fabric/observers (= 0.75.0-rc.4)
    - React-Fabric/scheduler (= 0.75.0-rc.4)
    - React-Fabric/telemetry (= 0.75.0-rc.4)
    - React-Fabric/templateprocessor (= 0.75.0-rc.4)
    - React-Fabric/uimanager (= 0.75.0-rc.4)
    - React-featureflags
    - React-graphics
    - React-jsi
    - React-jsiexecutor
    - React-logger
    - React-rendererdebug
    - React-runtimescheduler
    - React-utils
    - ReactCommon/turbomodule/core
  - React-Fabric/animations (0.75.0-rc.4):
    - DoubleConversion
    - fmt (= 9.1.0)
    - glog
    - hermes-engine
    - RCT-Folly/Fabric (= 2024.01.01.00)
    - RCTRequired
    - RCTTypeSafety
    - React-Core
    - React-cxxreact
    - React-debug
    - React-featureflags
    - React-graphics
    - React-jsi
    - React-jsiexecutor
    - React-logger
    - React-rendererdebug
    - React-runtimescheduler
    - React-utils
    - ReactCommon/turbomodule/core
  - React-Fabric/attributedstring (0.75.0-rc.4):
    - DoubleConversion
    - fmt (= 9.1.0)
    - glog
    - hermes-engine
    - RCT-Folly/Fabric (= 2024.01.01.00)
    - RCTRequired
    - RCTTypeSafety
    - React-Core
    - React-cxxreact
    - React-debug
    - React-featureflags
    - React-graphics
    - React-jsi
    - React-jsiexecutor
    - React-logger
    - React-rendererdebug
    - React-runtimescheduler
    - React-utils
    - ReactCommon/turbomodule/core
  - React-Fabric/componentregistry (0.75.0-rc.4):
    - DoubleConversion
    - fmt (= 9.1.0)
    - glog
    - hermes-engine
    - RCT-Folly/Fabric (= 2024.01.01.00)
    - RCTRequired
    - RCTTypeSafety
    - React-Core
    - React-cxxreact
    - React-debug
    - React-featureflags
    - React-graphics
    - React-jsi
    - React-jsiexecutor
    - React-logger
    - React-rendererdebug
    - React-runtimescheduler
    - React-utils
    - ReactCommon/turbomodule/core
  - React-Fabric/componentregistrynative (0.75.0-rc.4):
    - DoubleConversion
    - fmt (= 9.1.0)
    - glog
    - hermes-engine
    - RCT-Folly/Fabric (= 2024.01.01.00)
    - RCTRequired
    - RCTTypeSafety
    - React-Core
    - React-cxxreact
    - React-debug
    - React-featureflags
    - React-graphics
    - React-jsi
    - React-jsiexecutor
    - React-logger
    - React-rendererdebug
    - React-runtimescheduler
    - React-utils
    - ReactCommon/turbomodule/core
  - React-Fabric/components (0.75.0-rc.4):
    - DoubleConversion
    - fmt (= 9.1.0)
    - glog
    - hermes-engine
    - RCT-Folly/Fabric (= 2024.01.01.00)
    - RCTRequired
    - RCTTypeSafety
    - React-Core
    - React-cxxreact
    - React-debug
    - React-Fabric/components/legacyviewmanagerinterop (= 0.75.0-rc.4)
    - React-Fabric/components/root (= 0.75.0-rc.4)
    - React-Fabric/components/view (= 0.75.0-rc.4)
    - React-featureflags
    - React-graphics
    - React-jsi
    - React-jsiexecutor
    - React-logger
    - React-rendererdebug
    - React-runtimescheduler
    - React-utils
    - ReactCommon/turbomodule/core
  - React-Fabric/components/legacyviewmanagerinterop (0.75.0-rc.4):
    - DoubleConversion
    - fmt (= 9.1.0)
    - glog
    - hermes-engine
    - RCT-Folly/Fabric (= 2024.01.01.00)
    - RCTRequired
    - RCTTypeSafety
    - React-Core
    - React-cxxreact
    - React-debug
    - React-featureflags
    - React-graphics
    - React-jsi
    - React-jsiexecutor
    - React-logger
    - React-rendererdebug
    - React-runtimescheduler
    - React-utils
    - ReactCommon/turbomodule/core
  - React-Fabric/components/root (0.75.0-rc.4):
    - DoubleConversion
    - fmt (= 9.1.0)
    - glog
    - hermes-engine
    - RCT-Folly/Fabric (= 2024.01.01.00)
    - RCTRequired
    - RCTTypeSafety
    - React-Core
    - React-cxxreact
    - React-debug
    - React-featureflags
    - React-graphics
    - React-jsi
    - React-jsiexecutor
    - React-logger
    - React-rendererdebug
    - React-runtimescheduler
    - React-utils
    - ReactCommon/turbomodule/core
  - React-Fabric/components/view (0.75.0-rc.4):
    - DoubleConversion
    - fmt (= 9.1.0)
    - glog
    - hermes-engine
    - RCT-Folly/Fabric (= 2024.01.01.00)
    - RCTRequired
    - RCTTypeSafety
    - React-Core
    - React-cxxreact
    - React-debug
    - React-featureflags
    - React-graphics
    - React-jsi
    - React-jsiexecutor
    - React-logger
    - React-rendererdebug
    - React-runtimescheduler
    - React-utils
    - ReactCommon/turbomodule/core
    - Yoga
  - React-Fabric/core (0.75.0-rc.4):
    - DoubleConversion
    - fmt (= 9.1.0)
    - glog
    - hermes-engine
    - RCT-Folly/Fabric (= 2024.01.01.00)
    - RCTRequired
    - RCTTypeSafety
    - React-Core
    - React-cxxreact
    - React-debug
    - React-featureflags
    - React-graphics
    - React-jsi
    - React-jsiexecutor
    - React-logger
    - React-rendererdebug
    - React-runtimescheduler
    - React-utils
    - ReactCommon/turbomodule/core
  - React-Fabric/dom (0.75.0-rc.4):
    - DoubleConversion
    - fmt (= 9.1.0)
    - glog
    - hermes-engine
    - RCT-Folly/Fabric (= 2024.01.01.00)
    - RCTRequired
    - RCTTypeSafety
    - React-Core
    - React-cxxreact
    - React-debug
    - React-featureflags
    - React-graphics
    - React-jsi
    - React-jsiexecutor
    - React-logger
    - React-rendererdebug
    - React-runtimescheduler
    - React-utils
    - ReactCommon/turbomodule/core
  - React-Fabric/imagemanager (0.75.0-rc.4):
    - DoubleConversion
    - fmt (= 9.1.0)
    - glog
    - hermes-engine
    - RCT-Folly/Fabric (= 2024.01.01.00)
    - RCTRequired
    - RCTTypeSafety
    - React-Core
    - React-cxxreact
    - React-debug
    - React-featureflags
    - React-graphics
    - React-jsi
    - React-jsiexecutor
    - React-logger
    - React-rendererdebug
    - React-runtimescheduler
    - React-utils
    - ReactCommon/turbomodule/core
  - React-Fabric/leakchecker (0.75.0-rc.4):
    - DoubleConversion
    - fmt (= 9.1.0)
    - glog
    - hermes-engine
    - RCT-Folly/Fabric (= 2024.01.01.00)
    - RCTRequired
    - RCTTypeSafety
    - React-Core
    - React-cxxreact
    - React-debug
    - React-featureflags
    - React-graphics
    - React-jsi
    - React-jsiexecutor
    - React-logger
    - React-rendererdebug
    - React-runtimescheduler
    - React-utils
    - ReactCommon/turbomodule/core
  - React-Fabric/mounting (0.75.0-rc.4):
    - DoubleConversion
    - fmt (= 9.1.0)
    - glog
    - hermes-engine
    - RCT-Folly/Fabric (= 2024.01.01.00)
    - RCTRequired
    - RCTTypeSafety
    - React-Core
    - React-cxxreact
    - React-debug
    - React-featureflags
    - React-graphics
    - React-jsi
    - React-jsiexecutor
    - React-logger
    - React-rendererdebug
    - React-runtimescheduler
    - React-utils
    - ReactCommon/turbomodule/core
  - React-Fabric/observers (0.75.0-rc.4):
    - DoubleConversion
    - fmt (= 9.1.0)
    - glog
    - hermes-engine
    - RCT-Folly/Fabric (= 2024.01.01.00)
    - RCTRequired
    - RCTTypeSafety
    - React-Core
    - React-cxxreact
    - React-debug
    - React-Fabric/observers/events (= 0.75.0-rc.4)
    - React-featureflags
    - React-graphics
    - React-jsi
    - React-jsiexecutor
    - React-logger
    - React-rendererdebug
    - React-runtimescheduler
    - React-utils
    - ReactCommon/turbomodule/core
  - React-Fabric/observers/events (0.75.0-rc.4):
    - DoubleConversion
    - fmt (= 9.1.0)
    - glog
    - hermes-engine
    - RCT-Folly/Fabric (= 2024.01.01.00)
    - RCTRequired
    - RCTTypeSafety
    - React-Core
    - React-cxxreact
    - React-debug
    - React-featureflags
    - React-graphics
    - React-jsi
    - React-jsiexecutor
    - React-logger
    - React-rendererdebug
    - React-runtimescheduler
    - React-utils
    - ReactCommon/turbomodule/core
  - React-Fabric/scheduler (0.75.0-rc.4):
    - DoubleConversion
    - fmt (= 9.1.0)
    - glog
    - hermes-engine
    - RCT-Folly/Fabric (= 2024.01.01.00)
    - RCTRequired
    - RCTTypeSafety
    - React-Core
    - React-cxxreact
    - React-debug
    - React-Fabric/observers/events
    - React-featureflags
    - React-graphics
    - React-jsi
    - React-jsiexecutor
    - React-logger
    - React-performancetimeline
    - React-rendererdebug
    - React-runtimescheduler
    - React-utils
    - ReactCommon/turbomodule/core
  - React-Fabric/telemetry (0.75.0-rc.4):
    - DoubleConversion
    - fmt (= 9.1.0)
    - glog
    - hermes-engine
    - RCT-Folly/Fabric (= 2024.01.01.00)
    - RCTRequired
    - RCTTypeSafety
    - React-Core
    - React-cxxreact
    - React-debug
    - React-featureflags
    - React-graphics
    - React-jsi
    - React-jsiexecutor
    - React-logger
    - React-rendererdebug
    - React-runtimescheduler
    - React-utils
    - ReactCommon/turbomodule/core
  - React-Fabric/templateprocessor (0.75.0-rc.4):
    - DoubleConversion
    - fmt (= 9.1.0)
    - glog
    - hermes-engine
    - RCT-Folly/Fabric (= 2024.01.01.00)
    - RCTRequired
    - RCTTypeSafety
    - React-Core
    - React-cxxreact
    - React-debug
    - React-featureflags
    - React-graphics
    - React-jsi
    - React-jsiexecutor
    - React-logger
    - React-rendererdebug
    - React-runtimescheduler
    - React-utils
    - ReactCommon/turbomodule/core
  - React-Fabric/uimanager (0.75.0-rc.4):
    - DoubleConversion
    - fmt (= 9.1.0)
    - glog
    - hermes-engine
    - RCT-Folly/Fabric (= 2024.01.01.00)
    - RCTRequired
    - RCTTypeSafety
    - React-Core
    - React-cxxreact
    - React-debug
    - React-Fabric/uimanager/consistency (= 0.75.0-rc.4)
    - React-featureflags
    - React-graphics
    - React-jsi
    - React-jsiexecutor
    - React-logger
    - React-rendererconsistency
    - React-rendererdebug
    - React-runtimescheduler
    - React-utils
    - ReactCommon/turbomodule/core
  - React-Fabric/uimanager/consistency (0.75.0-rc.4):
    - DoubleConversion
    - fmt (= 9.1.0)
    - glog
    - hermes-engine
    - RCT-Folly/Fabric (= 2024.01.01.00)
    - RCTRequired
    - RCTTypeSafety
    - React-Core
    - React-cxxreact
    - React-debug
    - React-featureflags
    - React-graphics
    - React-jsi
    - React-jsiexecutor
    - React-logger
    - React-rendererconsistency
    - React-rendererdebug
    - React-runtimescheduler
    - React-utils
    - ReactCommon/turbomodule/core
  - React-FabricComponents (0.75.0-rc.4):
    - DoubleConversion
    - fmt (= 9.1.0)
    - glog
    - hermes-engine
    - RCT-Folly/Fabric (= 2024.01.01.00)
    - RCTRequired
    - RCTTypeSafety
    - React-Core
    - React-cxxreact
    - React-debug
    - React-Fabric
    - React-FabricComponents/components (= 0.75.0-rc.4)
    - React-FabricComponents/textlayoutmanager (= 0.75.0-rc.4)
    - React-featureflags
    - React-graphics
    - React-jsi
    - React-jsiexecutor
    - React-logger
    - React-rendererdebug
    - React-runtimescheduler
    - React-utils
    - ReactCodegen
    - ReactCommon/turbomodule/core
    - Yoga
  - React-FabricComponents/components (0.75.0-rc.4):
    - DoubleConversion
    - fmt (= 9.1.0)
    - glog
    - hermes-engine
    - RCT-Folly/Fabric (= 2024.01.01.00)
    - RCTRequired
    - RCTTypeSafety
    - React-Core
    - React-cxxreact
    - React-debug
    - React-Fabric
    - React-FabricComponents/components/inputaccessory (= 0.75.0-rc.4)
    - React-FabricComponents/components/iostextinput (= 0.75.0-rc.4)
    - React-FabricComponents/components/modal (= 0.75.0-rc.4)
    - React-FabricComponents/components/rncore (= 0.75.0-rc.4)
    - React-FabricComponents/components/safeareaview (= 0.75.0-rc.4)
    - React-FabricComponents/components/scrollview (= 0.75.0-rc.4)
    - React-FabricComponents/components/text (= 0.75.0-rc.4)
    - React-FabricComponents/components/textinput (= 0.75.0-rc.4)
    - React-FabricComponents/components/unimplementedview (= 0.75.0-rc.4)
    - React-featureflags
    - React-graphics
    - React-jsi
    - React-jsiexecutor
    - React-logger
    - React-rendererdebug
    - React-runtimescheduler
    - React-utils
    - ReactCodegen
    - ReactCommon/turbomodule/core
    - Yoga
  - React-FabricComponents/components/inputaccessory (0.75.0-rc.4):
    - DoubleConversion
    - fmt (= 9.1.0)
    - glog
    - hermes-engine
    - RCT-Folly/Fabric (= 2024.01.01.00)
    - RCTRequired
    - RCTTypeSafety
    - React-Core
    - React-cxxreact
    - React-debug
    - React-Fabric
    - React-featureflags
    - React-graphics
    - React-jsi
    - React-jsiexecutor
    - React-logger
    - React-rendererdebug
    - React-runtimescheduler
    - React-utils
    - ReactCodegen
    - ReactCommon/turbomodule/core
    - Yoga
  - React-FabricComponents/components/iostextinput (0.75.0-rc.4):
    - DoubleConversion
    - fmt (= 9.1.0)
    - glog
    - hermes-engine
    - RCT-Folly/Fabric (= 2024.01.01.00)
    - RCTRequired
    - RCTTypeSafety
    - React-Core
    - React-cxxreact
    - React-debug
    - React-Fabric
    - React-featureflags
    - React-graphics
    - React-jsi
    - React-jsiexecutor
    - React-logger
    - React-rendererdebug
    - React-runtimescheduler
    - React-utils
    - ReactCodegen
    - ReactCommon/turbomodule/core
    - Yoga
  - React-FabricComponents/components/modal (0.75.0-rc.4):
    - DoubleConversion
    - fmt (= 9.1.0)
    - glog
    - hermes-engine
    - RCT-Folly/Fabric (= 2024.01.01.00)
    - RCTRequired
    - RCTTypeSafety
    - React-Core
    - React-cxxreact
    - React-debug
    - React-Fabric
    - React-featureflags
    - React-graphics
    - React-jsi
    - React-jsiexecutor
    - React-logger
    - React-rendererdebug
    - React-runtimescheduler
    - React-utils
    - ReactCodegen
    - ReactCommon/turbomodule/core
    - Yoga
  - React-FabricComponents/components/rncore (0.75.0-rc.4):
    - DoubleConversion
    - fmt (= 9.1.0)
    - glog
    - hermes-engine
    - RCT-Folly/Fabric (= 2024.01.01.00)
    - RCTRequired
    - RCTTypeSafety
    - React-Core
    - React-cxxreact
    - React-debug
    - React-Fabric
    - React-featureflags
    - React-graphics
    - React-jsi
    - React-jsiexecutor
    - React-logger
    - React-rendererdebug
    - React-runtimescheduler
    - React-utils
    - ReactCodegen
    - ReactCommon/turbomodule/core
    - Yoga
  - React-FabricComponents/components/safeareaview (0.75.0-rc.4):
    - DoubleConversion
    - fmt (= 9.1.0)
    - glog
    - hermes-engine
    - RCT-Folly/Fabric (= 2024.01.01.00)
    - RCTRequired
    - RCTTypeSafety
    - React-Core
    - React-cxxreact
    - React-debug
    - React-Fabric
    - React-featureflags
    - React-graphics
    - React-jsi
    - React-jsiexecutor
    - React-logger
    - React-rendererdebug
    - React-runtimescheduler
    - React-utils
    - ReactCodegen
    - ReactCommon/turbomodule/core
    - Yoga
  - React-FabricComponents/components/scrollview (0.75.0-rc.4):
    - DoubleConversion
    - fmt (= 9.1.0)
    - glog
    - hermes-engine
    - RCT-Folly/Fabric (= 2024.01.01.00)
    - RCTRequired
    - RCTTypeSafety
    - React-Core
    - React-cxxreact
    - React-debug
    - React-Fabric
    - React-featureflags
    - React-graphics
    - React-jsi
    - React-jsiexecutor
    - React-logger
    - React-rendererdebug
    - React-runtimescheduler
    - React-utils
    - ReactCodegen
    - ReactCommon/turbomodule/core
    - Yoga
  - React-FabricComponents/components/text (0.75.0-rc.4):
    - DoubleConversion
    - fmt (= 9.1.0)
    - glog
    - hermes-engine
    - RCT-Folly/Fabric (= 2024.01.01.00)
    - RCTRequired
    - RCTTypeSafety
    - React-Core
    - React-cxxreact
    - React-debug
    - React-Fabric
    - React-featureflags
    - React-graphics
    - React-jsi
    - React-jsiexecutor
    - React-logger
    - React-rendererdebug
    - React-runtimescheduler
    - React-utils
    - ReactCodegen
    - ReactCommon/turbomodule/core
    - Yoga
  - React-FabricComponents/components/textinput (0.75.0-rc.4):
    - DoubleConversion
    - fmt (= 9.1.0)
    - glog
    - hermes-engine
    - RCT-Folly/Fabric (= 2024.01.01.00)
    - RCTRequired
    - RCTTypeSafety
    - React-Core
    - React-cxxreact
    - React-debug
    - React-Fabric
    - React-featureflags
    - React-graphics
    - React-jsi
    - React-jsiexecutor
    - React-logger
    - React-rendererdebug
    - React-runtimescheduler
    - React-utils
    - ReactCodegen
    - ReactCommon/turbomodule/core
    - Yoga
  - React-FabricComponents/components/unimplementedview (0.75.0-rc.4):
    - DoubleConversion
    - fmt (= 9.1.0)
    - glog
    - hermes-engine
    - RCT-Folly/Fabric (= 2024.01.01.00)
    - RCTRequired
    - RCTTypeSafety
    - React-Core
    - React-cxxreact
    - React-debug
    - React-Fabric
    - React-featureflags
    - React-graphics
    - React-jsi
    - React-jsiexecutor
    - React-logger
    - React-rendererdebug
    - React-runtimescheduler
    - React-utils
    - ReactCodegen
    - ReactCommon/turbomodule/core
    - Yoga
  - React-FabricComponents/textlayoutmanager (0.75.0-rc.4):
    - DoubleConversion
    - fmt (= 9.1.0)
    - glog
    - hermes-engine
    - RCT-Folly/Fabric (= 2024.01.01.00)
    - RCTRequired
    - RCTTypeSafety
    - React-Core
    - React-cxxreact
    - React-debug
    - React-Fabric
    - React-featureflags
    - React-graphics
    - React-jsi
    - React-jsiexecutor
    - React-logger
    - React-rendererdebug
    - React-runtimescheduler
    - React-utils
    - ReactCodegen
    - ReactCommon/turbomodule/core
    - Yoga
  - React-FabricImage (0.75.0-rc.4):
    - DoubleConversion
    - fmt (= 9.1.0)
    - glog
    - hermes-engine
    - RCT-Folly/Fabric (= 2024.01.01.00)
    - RCTRequired (= 0.75.0-rc.4)
    - RCTTypeSafety (= 0.75.0-rc.4)
    - React-Fabric
    - React-graphics
    - React-ImageManager
    - React-jsi
    - React-jsiexecutor (= 0.75.0-rc.4)
    - React-logger
    - React-rendererdebug
    - React-utils
    - ReactCommon
    - Yoga
  - React-featureflags (0.75.0-rc.4)
  - React-featureflagsnativemodule (0.75.0-rc.4):
    - DoubleConversion
    - glog
    - hermes-engine
    - RCT-Folly (= 2024.01.01.00)
    - RCTRequired
    - RCTTypeSafety
    - React-Core
    - React-debug
    - React-Fabric
    - React-featureflags
    - React-graphics
    - React-ImageManager
    - React-NativeModulesApple
    - React-RCTFabric
    - React-rendererdebug
    - React-utils
    - ReactCodegen
    - ReactCommon/turbomodule/bridging
    - ReactCommon/turbomodule/core
    - Yoga
  - React-graphics (0.75.0-rc.4):
    - DoubleConversion
    - fmt (= 9.1.0)
    - glog
    - RCT-Folly/Fabric (= 2024.01.01.00)
    - React-jsi
    - React-jsiexecutor
    - React-utils
  - React-hermes (0.75.0-rc.4):
    - DoubleConversion
    - fmt (= 9.1.0)
    - glog
    - hermes-engine
    - RCT-Folly (= 2024.01.01.00)
    - React-cxxreact (= 0.75.0-rc.4)
    - React-jsi
    - React-jsiexecutor (= 0.75.0-rc.4)
    - React-jsinspector
    - React-perflogger (= 0.75.0-rc.4)
    - React-runtimeexecutor
  - React-idlecallbacksnativemodule (0.75.0-rc.4):
    - DoubleConversion
    - glog
    - hermes-engine
    - RCT-Folly (= 2024.01.01.00)
    - RCTRequired
    - RCTTypeSafety
    - React-Core
    - React-debug
    - React-Fabric
    - React-featureflags
    - React-graphics
    - React-ImageManager
    - React-NativeModulesApple
    - React-RCTFabric
    - React-rendererdebug
    - React-runtimescheduler
    - React-utils
    - ReactCodegen
    - ReactCommon/turbomodule/bridging
    - ReactCommon/turbomodule/core
    - Yoga
  - React-ImageManager (0.75.0-rc.4):
    - glog
    - RCT-Folly/Fabric
    - React-Core/Default
    - React-debug
    - React-Fabric
    - React-graphics
    - React-rendererdebug
    - React-utils
  - React-jserrorhandler (0.75.0-rc.4):
    - RCT-Folly/Fabric (= 2024.01.01.00)
    - React-debug
    - React-jsi
  - React-jsi (0.75.0-rc.4):
    - boost
    - DoubleConversion
    - fmt (= 9.1.0)
    - glog
    - hermes-engine
    - RCT-Folly (= 2024.01.01.00)
  - React-jsiexecutor (0.75.0-rc.4):
    - DoubleConversion
    - fmt (= 9.1.0)
    - glog
    - hermes-engine
    - RCT-Folly (= 2024.01.01.00)
    - React-cxxreact (= 0.75.0-rc.4)
    - React-jsi (= 0.75.0-rc.4)
    - React-jsinspector
    - React-perflogger (= 0.75.0-rc.4)
  - React-jsinspector (0.75.0-rc.4):
    - DoubleConversion
    - glog
    - hermes-engine
    - RCT-Folly (= 2024.01.01.00)
    - React-featureflags
    - React-jsi
    - React-runtimeexecutor (= 0.75.0-rc.4)
  - React-jsitracing (0.75.0-rc.4):
    - React-jsi
  - React-logger (0.75.0-rc.4):
    - glog
  - React-Mapbuffer (0.75.0-rc.4):
    - glog
    - React-debug
  - React-microtasksnativemodule (0.75.0-rc.4):
    - DoubleConversion
    - glog
    - hermes-engine
    - RCT-Folly (= 2024.01.01.00)
    - RCTRequired
    - RCTTypeSafety
    - React-Core
    - React-debug
    - React-Fabric
    - React-featureflags
    - React-graphics
    - React-ImageManager
    - React-NativeModulesApple
    - React-RCTFabric
    - React-rendererdebug
    - React-utils
    - ReactCodegen
    - ReactCommon/turbomodule/bridging
    - ReactCommon/turbomodule/core
    - Yoga
  - react-native-airship (17.2.1):
    - AirshipFrameworkProxy (= 5.1.1)
    - DoubleConversion
    - glog
    - hermes-engine
    - RCT-Folly (= 2024.01.01.00)
    - RCTRequired
    - RCTTypeSafety
    - React-Core
    - React-debug
    - React-Fabric
    - React-featureflags
    - React-graphics
    - React-ImageManager
    - React-NativeModulesApple
    - React-RCTFabric
    - React-rendererdebug
    - React-utils
    - ReactCodegen
    - ReactCommon/turbomodule/bridging
    - ReactCommon/turbomodule/core
    - Yoga
  - react-native-blob-util (0.19.4):
    - DoubleConversion
    - glog
    - hermes-engine
    - RCT-Folly (= 2024.01.01.00)
    - RCTRequired
    - RCTTypeSafety
    - React-Core
    - React-debug
    - React-Fabric
    - React-featureflags
    - React-graphics
    - React-ImageManager
    - React-NativeModulesApple
    - React-RCTFabric
    - React-rendererdebug
    - React-utils
    - ReactCodegen
    - ReactCommon/turbomodule/bridging
    - ReactCommon/turbomodule/core
    - Yoga
  - react-native-cameraroll (7.4.0):
    - DoubleConversion
    - glog
    - hermes-engine
    - RCT-Folly (= 2024.01.01.00)
    - RCTRequired
    - RCTTypeSafety
    - React-Core
    - React-debug
    - React-Fabric
    - React-featureflags
    - React-graphics
    - React-ImageManager
    - React-NativeModulesApple
    - React-RCTFabric
    - React-rendererdebug
    - React-utils
    - ReactCodegen
    - ReactCommon/turbomodule/bridging
    - ReactCommon/turbomodule/core
    - Yoga
  - react-native-config (1.5.0):
    - react-native-config/App (= 1.5.0)
  - react-native-config/App (1.5.0):
    - RCT-Folly
    - RCTRequired
    - RCTTypeSafety
    - React
    - React-Codegen
    - React-RCTFabric
    - ReactCommon/turbomodule/core
  - react-native-document-picker (9.1.1):
    - DoubleConversion
    - glog
    - hermes-engine
    - RCT-Folly (= 2024.01.01.00)
    - RCTRequired
    - RCTTypeSafety
    - React-Core
    - React-debug
    - React-Fabric
    - React-featureflags
    - React-graphics
    - React-ImageManager
    - React-NativeModulesApple
    - React-RCTFabric
    - React-rendererdebug
    - React-utils
    - ReactCodegen
    - ReactCommon/turbomodule/bridging
    - ReactCommon/turbomodule/core
<<<<<<< HEAD
    - Yoga
  - react-native-geolocation (3.2.1):
    - DoubleConversion
=======
  - react-native-geolocation (3.3.0):
>>>>>>> 1725d48d
    - glog
    - hermes-engine
    - RCT-Folly (= 2024.01.01.00)
    - RCTRequired
    - RCTTypeSafety
    - React-Core
    - React-debug
    - React-Fabric
    - React-featureflags
    - React-graphics
    - React-ImageManager
    - React-NativeModulesApple
    - React-RCTFabric
    - React-rendererdebug
    - React-utils
    - ReactCodegen
    - ReactCommon/turbomodule/bridging
    - ReactCommon/turbomodule/core
    - Yoga
  - react-native-image-picker (7.0.3):
    - RCT-Folly
    - RCTRequired
    - RCTTypeSafety
    - React
    - React-Codegen
    - React-RCTFabric
    - ReactCommon/turbomodule/core
  - react-native-key-command (1.0.8):
    - DoubleConversion
    - glog
    - hermes-engine
    - RCT-Folly (= 2024.01.01.00)
    - RCTRequired
    - RCTTypeSafety
    - React-Core
    - React-debug
    - React-Fabric
    - React-featureflags
    - React-graphics
    - React-ImageManager
    - React-NativeModulesApple
    - React-RCTFabric
    - React-rendererdebug
    - React-utils
    - ReactCodegen
    - ReactCommon/turbomodule/bridging
    - ReactCommon/turbomodule/core
    - Yoga
  - react-native-keyboard-controller (1.12.5):
    - DoubleConversion
    - glog
    - hermes-engine
    - RCT-Folly (= 2024.01.01.00)
    - RCTRequired
    - RCTTypeSafety
    - React-Core
    - React-debug
    - React-Fabric
    - React-featureflags
    - React-graphics
    - React-ImageManager
    - React-NativeModulesApple
    - React-RCTFabric
    - React-rendererdebug
    - React-utils
    - ReactCodegen
    - ReactCommon/turbomodule/bridging
    - ReactCommon/turbomodule/core
    - Yoga
  - react-native-launch-arguments (4.0.2):
    - React
  - react-native-netinfo (11.2.1):
    - DoubleConversion
    - glog
    - hermes-engine
    - RCT-Folly (= 2024.01.01.00)
    - RCTRequired
    - RCTTypeSafety
    - React-Core
    - React-debug
    - React-Fabric
    - React-featureflags
    - React-graphics
    - React-ImageManager
    - React-NativeModulesApple
    - React-RCTFabric
    - React-rendererdebug
    - React-utils
    - ReactCodegen
    - ReactCommon/turbomodule/bridging
    - ReactCommon/turbomodule/core
    - Yoga
  - react-native-pager-view (6.3.3):
<<<<<<< HEAD
    - DoubleConversion
=======
    - glog
    - hermes-engine
    - RCT-Folly (= 2022.05.16.00)
    - RCTRequired
    - RCTTypeSafety
    - React-Codegen
    - React-Core
    - React-debug
    - React-Fabric
    - React-graphics
    - React-ImageManager
    - react-native-pager-view/common (= 6.3.3)
    - React-NativeModulesApple
    - React-RCTFabric
    - React-rendererdebug
    - React-utils
    - ReactCommon/turbomodule/bridging
    - ReactCommon/turbomodule/core
    - Yoga
  - react-native-pager-view/common (6.3.3):
>>>>>>> 1725d48d
    - glog
    - hermes-engine
    - RCT-Folly (= 2024.01.01.00)
    - RCTRequired
    - RCTTypeSafety
    - React-Core
    - React-debug
    - React-Fabric
    - React-featureflags
    - React-graphics
    - React-ImageManager
    - react-native-pager-view/common (= 6.3.3)
    - React-NativeModulesApple
    - React-RCTFabric
    - React-rendererdebug
    - React-utils
    - ReactCodegen
    - ReactCommon/turbomodule/bridging
    - ReactCommon/turbomodule/core
    - Yoga
  - react-native-pager-view/common (6.3.3):
    - DoubleConversion
    - glog
    - hermes-engine
    - RCT-Folly (= 2024.01.01.00)
    - RCTRequired
    - RCTTypeSafety
    - React-Core
    - React-debug
    - React-Fabric
    - React-featureflags
    - React-graphics
    - React-ImageManager
    - React-NativeModulesApple
    - React-RCTFabric
    - React-rendererdebug
    - React-utils
    - ReactCodegen
    - ReactCommon/turbomodule/bridging
    - ReactCommon/turbomodule/core
    - Yoga
  - react-native-pdf (6.7.3):
    - DoubleConversion
    - glog
    - hermes-engine
    - RCT-Folly (= 2024.01.01.00)
    - RCTRequired
    - RCTTypeSafety
    - React-Core
    - React-debug
    - React-Fabric
    - React-featureflags
    - React-graphics
    - React-ImageManager
    - React-NativeModulesApple
    - React-RCTFabric
    - React-rendererdebug
    - React-utils
    - ReactCodegen
    - ReactCommon/turbomodule/bridging
    - ReactCommon/turbomodule/core
    - Yoga
  - react-native-performance (5.1.0):
    - DoubleConversion
    - glog
    - hermes-engine
    - RCT-Folly (= 2024.01.01.00)
    - RCTRequired
    - RCTTypeSafety
    - React-Core
    - React-debug
    - React-Fabric
    - React-featureflags
    - React-graphics
    - React-ImageManager
    - React-NativeModulesApple
    - React-RCTFabric
    - React-rendererdebug
    - React-utils
    - ReactCodegen
    - ReactCommon/turbomodule/bridging
    - ReactCommon/turbomodule/core
    - Yoga
<<<<<<< HEAD
  - react-native-plaid-link-sdk (11.5.0):
    - DoubleConversion
    - glog
    - hermes-engine
    - Plaid (~> 5.2.0)
    - RCT-Folly (= 2024.01.01.00)
=======
  - react-native-plaid-link-sdk (11.11.0):
    - glog
    - hermes-engine
    - Plaid (~> 5.6.0)
    - RCT-Folly (= 2022.05.16.00)
>>>>>>> 1725d48d
    - RCTRequired
    - RCTTypeSafety
    - React-Core
    - React-debug
    - React-Fabric
    - React-featureflags
    - React-graphics
    - React-ImageManager
    - React-NativeModulesApple
    - React-RCTFabric
    - React-rendererdebug
    - React-utils
    - ReactCodegen
    - ReactCommon/turbomodule/bridging
    - ReactCommon/turbomodule/core
    - Yoga
  - react-native-quick-sqlite (8.0.6):
    - DoubleConversion
    - glog
    - hermes-engine
    - RCT-Folly (= 2024.01.01.00)
    - RCTRequired
    - RCTTypeSafety
    - React-Core
    - React-debug
    - React-Fabric
    - React-featureflags
    - React-graphics
    - React-ImageManager
    - React-NativeModulesApple
    - React-RCTFabric
    - React-rendererdebug
    - React-utils
    - ReactCodegen
    - ReactCommon/turbomodule/bridging
    - ReactCommon/turbomodule/core
    - Yoga
<<<<<<< HEAD
  - react-native-release-profiler (0.2.0):
    - DoubleConversion
=======
  - react-native-release-profiler (0.2.1):
>>>>>>> 1725d48d
    - glog
    - hermes-engine
    - RCT-Folly (= 2024.01.01.00)
    - RCTRequired
    - RCTTypeSafety
    - React-Core
    - React-debug
    - React-Fabric
    - React-featureflags
    - React-graphics
    - React-ImageManager
    - React-NativeModulesApple
    - React-RCTFabric
    - React-rendererdebug
    - React-utils
    - ReactCodegen
    - ReactCommon/turbomodule/bridging
    - ReactCommon/turbomodule/core
    - Yoga
  - react-native-safe-area-context (4.10.8):
    - DoubleConversion
    - glog
    - hermes-engine
    - RCT-Folly (= 2024.01.01.00)
    - RCTRequired
    - RCTTypeSafety
    - React-Core
    - React-debug
    - React-Fabric
    - React-featureflags
    - React-graphics
    - React-ImageManager
    - react-native-safe-area-context/common (= 4.10.8)
    - react-native-safe-area-context/fabric (= 4.10.8)
    - React-NativeModulesApple
    - React-RCTFabric
    - React-rendererdebug
    - React-utils
    - ReactCodegen
    - ReactCommon/turbomodule/bridging
    - ReactCommon/turbomodule/core
    - Yoga
  - react-native-safe-area-context/common (4.10.8):
    - DoubleConversion
    - glog
    - hermes-engine
    - RCT-Folly (= 2024.01.01.00)
    - RCTRequired
    - RCTTypeSafety
    - React-Core
    - React-debug
    - React-Fabric
    - React-featureflags
    - React-graphics
    - React-ImageManager
    - React-NativeModulesApple
    - React-RCTFabric
    - React-rendererdebug
    - React-utils
    - ReactCodegen
    - ReactCommon/turbomodule/bridging
    - ReactCommon/turbomodule/core
    - Yoga
  - react-native-safe-area-context/fabric (4.10.8):
    - DoubleConversion
    - glog
    - hermes-engine
    - RCT-Folly (= 2024.01.01.00)
    - RCTRequired
    - RCTTypeSafety
    - React-Core
    - React-debug
    - React-Fabric
    - React-featureflags
    - React-graphics
    - React-ImageManager
    - react-native-safe-area-context/common
    - React-NativeModulesApple
    - React-RCTFabric
    - React-rendererdebug
    - React-utils
    - ReactCodegen
    - ReactCommon/turbomodule/bridging
    - ReactCommon/turbomodule/core
    - Yoga
  - react-native-view-shot (3.8.0):
    - React-Core
  - react-native-webview (13.8.6):
    - DoubleConversion
    - glog
    - hermes-engine
    - RCT-Folly (= 2024.01.01.00)
    - RCTRequired
    - RCTTypeSafety
    - React-Core
    - React-debug
    - React-Fabric
    - React-featureflags
    - React-graphics
    - React-ImageManager
    - React-NativeModulesApple
    - React-RCTFabric
    - React-rendererdebug
    - React-utils
    - ReactCodegen
    - ReactCommon/turbomodule/bridging
    - ReactCommon/turbomodule/core
    - Yoga
  - React-nativeconfig (0.75.0-rc.4)
  - React-NativeModulesApple (0.75.0-rc.4):
    - glog
    - hermes-engine
    - React-callinvoker
    - React-Core
    - React-cxxreact
    - React-jsi
    - React-jsinspector
    - React-runtimeexecutor
    - ReactCommon/turbomodule/bridging
    - ReactCommon/turbomodule/core
  - React-perflogger (0.75.0-rc.4)
  - React-performancetimeline (0.75.0-rc.4):
    - RCT-Folly (= 2024.01.01.00)
    - React-cxxreact
  - React-RCTActionSheet (0.75.0-rc.4):
    - React-Core/RCTActionSheetHeaders (= 0.75.0-rc.4)
  - React-RCTAnimation (0.75.0-rc.4):
    - RCT-Folly (= 2024.01.01.00)
    - RCTTypeSafety
    - React-Core/RCTAnimationHeaders
    - React-jsi
    - React-NativeModulesApple
    - ReactCodegen
    - ReactCommon
  - React-RCTAppDelegate (0.75.0-rc.4):
    - RCT-Folly (= 2024.01.01.00)
    - RCTRequired
    - RCTTypeSafety
    - React-Core
    - React-CoreModules
    - React-debug
    - React-defaultsnativemodule
    - React-Fabric
    - React-featureflags
    - React-graphics
    - React-hermes
    - React-nativeconfig
    - React-NativeModulesApple
    - React-RCTFabric
    - React-RCTImage
    - React-RCTNetwork
    - React-rendererdebug
    - React-RuntimeApple
    - React-RuntimeCore
    - React-RuntimeHermes
    - React-runtimescheduler
    - React-utils
    - ReactCodegen
    - ReactCommon
  - React-RCTBlob (0.75.0-rc.4):
    - DoubleConversion
    - fmt (= 9.1.0)
    - hermes-engine
    - RCT-Folly (= 2024.01.01.00)
    - React-Core/RCTBlobHeaders
    - React-Core/RCTWebSocket
    - React-jsi
    - React-jsinspector
    - React-NativeModulesApple
    - React-RCTNetwork
    - ReactCodegen
    - ReactCommon
  - React-RCTFabric (0.75.0-rc.4):
    - glog
    - hermes-engine
    - RCT-Folly/Fabric (= 2024.01.01.00)
    - React-Core
    - React-debug
    - React-Fabric
    - React-FabricComponents
    - React-FabricImage
    - React-featureflags
    - React-graphics
    - React-ImageManager
    - React-jsi
    - React-jsinspector
    - React-nativeconfig
    - React-performancetimeline
    - React-RCTImage
    - React-RCTText
    - React-rendererconsistency
    - React-rendererdebug
    - React-runtimescheduler
    - React-utils
    - Yoga
  - React-RCTImage (0.75.0-rc.4):
    - RCT-Folly (= 2024.01.01.00)
    - RCTTypeSafety
    - React-Core/RCTImageHeaders
    - React-jsi
    - React-NativeModulesApple
    - React-RCTNetwork
    - ReactCodegen
    - ReactCommon
  - React-RCTLinking (0.75.0-rc.4):
    - React-Core/RCTLinkingHeaders (= 0.75.0-rc.4)
    - React-jsi (= 0.75.0-rc.4)
    - React-NativeModulesApple
    - ReactCodegen
    - ReactCommon
    - ReactCommon/turbomodule/core (= 0.75.0-rc.4)
  - React-RCTNetwork (0.75.0-rc.4):
    - RCT-Folly (= 2024.01.01.00)
    - RCTTypeSafety
    - React-Core/RCTNetworkHeaders
    - React-jsi
    - React-NativeModulesApple
    - ReactCodegen
    - ReactCommon
  - React-RCTSettings (0.75.0-rc.4):
    - RCT-Folly (= 2024.01.01.00)
    - RCTTypeSafety
    - React-Core/RCTSettingsHeaders
    - React-jsi
    - React-NativeModulesApple
    - ReactCodegen
    - ReactCommon
  - React-RCTText (0.75.0-rc.4):
    - React-Core/RCTTextHeaders (= 0.75.0-rc.4)
    - Yoga
  - React-RCTVibration (0.75.0-rc.4):
    - RCT-Folly (= 2024.01.01.00)
    - React-Core/RCTVibrationHeaders
    - React-jsi
    - React-NativeModulesApple
    - ReactCodegen
    - ReactCommon
  - React-rendererconsistency (0.75.0-rc.4)
  - React-rendererdebug (0.75.0-rc.4):
    - DoubleConversion
    - fmt (= 9.1.0)
    - RCT-Folly (= 2024.01.01.00)
    - React-debug
  - React-rncore (0.75.0-rc.4)
  - React-RuntimeApple (0.75.0-rc.4):
    - hermes-engine
    - RCT-Folly/Fabric (= 2024.01.01.00)
    - React-callinvoker
    - React-Core/Default
    - React-CoreModules
    - React-cxxreact
    - React-jserrorhandler
    - React-jsi
    - React-jsiexecutor
    - React-jsinspector
    - React-Mapbuffer
    - React-NativeModulesApple
    - React-RCTFabric
    - React-RuntimeCore
    - React-runtimeexecutor
    - React-RuntimeHermes
    - React-utils
  - React-RuntimeCore (0.75.0-rc.4):
    - glog
    - hermes-engine
    - RCT-Folly/Fabric (= 2024.01.01.00)
    - React-cxxreact
    - React-featureflags
    - React-jserrorhandler
    - React-jsi
    - React-jsiexecutor
    - React-jsinspector
    - React-runtimeexecutor
    - React-runtimescheduler
    - React-utils
  - React-runtimeexecutor (0.75.0-rc.4):
    - React-jsi (= 0.75.0-rc.4)
  - React-RuntimeHermes (0.75.0-rc.4):
    - hermes-engine
    - RCT-Folly/Fabric (= 2024.01.01.00)
    - React-featureflags
    - React-hermes
    - React-jsi
    - React-jsinspector
    - React-jsitracing
    - React-nativeconfig
    - React-RuntimeCore
    - React-utils
  - React-runtimescheduler (0.75.0-rc.4):
    - glog
    - hermes-engine
    - RCT-Folly (= 2024.01.01.00)
    - React-callinvoker
    - React-cxxreact
    - React-debug
    - React-featureflags
    - React-jsi
    - React-rendererconsistency
    - React-rendererdebug
    - React-runtimeexecutor
    - React-utils
  - React-utils (0.75.0-rc.4):
    - glog
    - hermes-engine
    - RCT-Folly (= 2024.01.01.00)
    - React-debug
    - React-jsi (= 0.75.0-rc.4)
  - ReactCodegen (0.75.0-rc.4):
    - DoubleConversion
    - glog
    - hermes-engine
    - RCT-Folly
    - RCTRequired
    - RCTTypeSafety
    - React-Core
    - React-debug
    - React-Fabric
    - React-FabricImage
    - React-featureflags
    - React-graphics
    - React-jsi
    - React-jsiexecutor
    - React-NativeModulesApple
    - React-rendererdebug
    - React-utils
    - ReactCommon/turbomodule/bridging
    - ReactCommon/turbomodule/core
  - ReactCommon (0.75.0-rc.4):
    - ReactCommon/turbomodule (= 0.75.0-rc.4)
  - ReactCommon/turbomodule (0.75.0-rc.4):
    - DoubleConversion
    - fmt (= 9.1.0)
    - glog
    - hermes-engine
    - RCT-Folly (= 2024.01.01.00)
    - React-callinvoker (= 0.75.0-rc.4)
    - React-cxxreact (= 0.75.0-rc.4)
    - React-jsi (= 0.75.0-rc.4)
    - React-logger (= 0.75.0-rc.4)
    - React-perflogger (= 0.75.0-rc.4)
    - ReactCommon/turbomodule/bridging (= 0.75.0-rc.4)
    - ReactCommon/turbomodule/core (= 0.75.0-rc.4)
  - ReactCommon/turbomodule/bridging (0.75.0-rc.4):
    - DoubleConversion
    - fmt (= 9.1.0)
    - glog
    - hermes-engine
    - RCT-Folly (= 2024.01.01.00)
    - React-callinvoker (= 0.75.0-rc.4)
    - React-cxxreact (= 0.75.0-rc.4)
    - React-jsi (= 0.75.0-rc.4)
    - React-logger (= 0.75.0-rc.4)
    - React-perflogger (= 0.75.0-rc.4)
  - ReactCommon/turbomodule/core (0.75.0-rc.4):
    - DoubleConversion
    - fmt (= 9.1.0)
    - glog
    - hermes-engine
    - RCT-Folly (= 2024.01.01.00)
    - React-callinvoker (= 0.75.0-rc.4)
    - React-cxxreact (= 0.75.0-rc.4)
    - React-debug (= 0.75.0-rc.4)
    - React-featureflags (= 0.75.0-rc.4)
    - React-jsi (= 0.75.0-rc.4)
    - React-logger (= 0.75.0-rc.4)
    - React-perflogger (= 0.75.0-rc.4)
    - React-utils (= 0.75.0-rc.4)
  - RNAppleAuthentication (2.2.2):
    - React-Core
  - RNCClipboard (1.14.0):
    - DoubleConversion
    - glog
    - hermes-engine
    - RCT-Folly (= 2024.01.01.00)
    - RCTRequired
    - RCTTypeSafety
    - React-Core
    - React-debug
    - React-Fabric
    - React-featureflags
    - React-graphics
    - React-ImageManager
    - React-NativeModulesApple
    - React-RCTFabric
    - React-rendererdebug
    - React-utils
    - ReactCodegen
    - ReactCommon/turbomodule/bridging
    - ReactCommon/turbomodule/core
    - Yoga
  - RNCPicker (2.7.6):
    - DoubleConversion
    - glog
    - hermes-engine
    - RCT-Folly (= 2024.01.01.00)
    - RCTRequired
    - RCTTypeSafety
    - React-Core
    - React-debug
    - React-Fabric
    - React-featureflags
    - React-graphics
    - React-ImageManager
    - React-NativeModulesApple
    - React-RCTFabric
    - React-rendererdebug
    - React-utils
    - ReactCodegen
    - ReactCommon/turbomodule/bridging
    - ReactCommon/turbomodule/core
    - Yoga
  - RNDeviceInfo (10.3.1):
    - DoubleConversion
    - glog
    - hermes-engine
    - RCT-Folly (= 2024.01.01.00)
    - RCTRequired
    - RCTTypeSafety
    - React-Core
    - React-debug
    - React-Fabric
    - React-featureflags
    - React-graphics
    - React-ImageManager
    - React-NativeModulesApple
    - React-RCTFabric
    - React-rendererdebug
    - React-utils
    - ReactCodegen
    - ReactCommon/turbomodule/bridging
    - ReactCommon/turbomodule/core
    - Yoga
  - RNDevMenu (4.1.1):
    - React-Core
    - React-Core/DevSupport
    - React-RCTNetwork
  - RNFBAnalytics (12.9.3):
    - Firebase/Analytics (= 8.8.0)
    - React-Core
    - RNFBApp
  - RNFBApp (12.9.3):
    - Firebase/CoreOnly (= 8.8.0)
    - React-Core
  - RNFBCrashlytics (12.9.3):
    - Firebase/Crashlytics (= 8.8.0)
    - React-Core
    - RNFBApp
  - RNFBPerf (12.9.3):
    - Firebase/Performance (= 8.8.0)
    - React-Core
    - RNFBApp
  - RNFlashList (1.6.3):
    - DoubleConversion
    - glog
    - hermes-engine
    - RCT-Folly (= 2024.01.01.00)
    - RCTRequired
    - RCTTypeSafety
    - React-Core
    - React-debug
    - React-Fabric
    - React-featureflags
    - React-graphics
    - React-ImageManager
    - React-NativeModulesApple
    - React-RCTFabric
    - React-rendererdebug
    - React-utils
    - ReactCodegen
    - ReactCommon/turbomodule/bridging
    - ReactCommon/turbomodule/core
    - Yoga
  - RNFS (2.20.0):
    - React-Core
  - RNGestureHandler (2.16.0):
    - DoubleConversion
    - glog
    - hermes-engine
    - RCT-Folly (= 2024.01.01.00)
    - RCTRequired
    - RCTTypeSafety
    - React-Core
    - React-debug
    - React-Fabric
    - React-featureflags
    - React-graphics
    - React-ImageManager
    - React-NativeModulesApple
    - React-RCTFabric
    - React-rendererdebug
    - React-utils
    - ReactCodegen
    - ReactCommon/turbomodule/bridging
    - ReactCommon/turbomodule/core
    - Yoga
  - RNGoogleSignin (10.0.1):
    - GoogleSignIn (~> 7.0)
    - React-Core
  - RNLiveMarkdown (0.1.103):
    - DoubleConversion
    - glog
    - hermes-engine
    - RCT-Folly (= 2024.01.01.00)
    - RCTRequired
    - RCTTypeSafety
    - React-Core
    - React-debug
    - React-Fabric
    - React-featureflags
    - React-graphics
    - React-ImageManager
    - React-NativeModulesApple
    - React-RCTFabric
    - React-rendererdebug
    - React-utils
    - ReactCodegen
    - ReactCommon/turbomodule/bridging
    - ReactCommon/turbomodule/core
    - RNLiveMarkdown/common (= 0.1.103)
    - Yoga
  - RNLiveMarkdown/common (0.1.103):
    - DoubleConversion
    - glog
    - hermes-engine
    - RCT-Folly (= 2024.01.01.00)
    - RCTRequired
    - RCTTypeSafety
    - React-Core
    - React-debug
    - React-Fabric
    - React-featureflags
    - React-graphics
    - React-ImageManager
    - React-NativeModulesApple
    - React-RCTFabric
    - React-rendererdebug
    - React-utils
    - ReactCodegen
    - ReactCommon/turbomodule/bridging
    - ReactCommon/turbomodule/core
    - Yoga
  - RNLocalize (2.2.6):
    - React-Core
  - rnmapbox-maps (10.1.26):
    - MapboxMaps (~> 10.18.2)
    - React
    - React-Core
    - rnmapbox-maps/DynamicLibrary (= 10.1.26)
    - Turf
  - rnmapbox-maps/DynamicLibrary (10.1.26):
    - DoubleConversion
    - hermes-engine
    - MapboxMaps (~> 10.18.2)
    - RCT-Folly
    - RCTRequired
    - RCTTypeSafety
    - React
    - React-Core
    - React-featureflags
    - React-ImageManager
    - React-NativeModulesApple
    - React-RCTFabric
    - React-rendererdebug
    - ReactCodegen
    - ReactCommon/turbomodule/bridging
    - ReactCommon/turbomodule/core
    - Turf
    - Yoga
  - RNPermissions (3.10.1):
    - DoubleConversion
    - glog
    - hermes-engine
    - RCT-Folly (= 2024.01.01.00)
    - RCTRequired
    - RCTTypeSafety
    - React-Core
    - React-debug
    - React-Fabric
    - React-featureflags
    - React-graphics
    - React-ImageManager
    - React-NativeModulesApple
    - React-RCTFabric
    - React-rendererdebug
    - React-utils
    - ReactCodegen
    - ReactCommon/turbomodule/bridging
    - ReactCommon/turbomodule/core
    - Yoga
  - RNReactNativeHapticFeedback (2.2.0):
    - DoubleConversion
    - glog
    - hermes-engine
    - RCT-Folly (= 2024.01.01.00)
    - RCTRequired
    - RCTTypeSafety
    - React-Core
    - React-debug
    - React-Fabric
    - React-featureflags
    - React-graphics
    - React-ImageManager
    - React-NativeModulesApple
    - React-RCTFabric
    - React-rendererdebug
    - React-utils
    - ReactCodegen
    - ReactCommon/turbomodule/bridging
    - ReactCommon/turbomodule/core
    - Yoga
  - RNReanimated (3.13.0):
    - DoubleConversion
    - glog
    - hermes-engine
    - RCT-Folly (= 2024.01.01.00)
    - RCTRequired
    - RCTTypeSafety
    - React-Core
    - React-debug
    - React-Fabric
    - React-featureflags
    - React-graphics
    - React-ImageManager
    - React-NativeModulesApple
    - React-RCTFabric
    - React-rendererdebug
    - React-utils
    - ReactCodegen
    - ReactCommon/turbomodule/bridging
    - ReactCommon/turbomodule/core
    - Yoga
  - RNScreens (3.32.0):
    - DoubleConversion
    - glog
    - hermes-engine
    - RCT-Folly (= 2024.01.01.00)
    - RCTRequired
    - RCTTypeSafety
    - React-Core
    - React-debug
    - React-Fabric
    - React-featureflags
    - React-graphics
    - React-ImageManager
    - React-NativeModulesApple
    - React-RCTFabric
    - React-RCTImage
    - React-rendererdebug
    - React-utils
    - ReactCodegen
    - ReactCommon/turbomodule/bridging
    - ReactCommon/turbomodule/core
    - RNScreens/common (= 3.32.0)
    - Yoga
  - RNScreens/common (3.32.0):
    - DoubleConversion
    - glog
    - hermes-engine
    - RCT-Folly (= 2024.01.01.00)
    - RCTRequired
    - RCTTypeSafety
    - React-Core
    - React-debug
    - React-Fabric
    - React-featureflags
    - React-graphics
    - React-ImageManager
    - React-NativeModulesApple
    - React-RCTFabric
    - React-RCTImage
    - React-rendererdebug
    - React-utils
    - ReactCodegen
    - ReactCommon/turbomodule/bridging
    - ReactCommon/turbomodule/core
    - Yoga
  - RNShare (10.0.2):
    - RCT-Folly
    - RCTRequired
    - RCTTypeSafety
    - React-Codegen
    - React-Core
    - React-RCTFabric
    - ReactCommon/turbomodule/core
  - RNSound (0.11.2):
    - React-Core
    - RNSound/Core (= 0.11.2)
  - RNSound/Core (0.11.2):
    - React-Core
  - RNSVG (15.3.0):
    - DoubleConversion
    - glog
    - hermes-engine
    - RCT-Folly (= 2024.01.01.00)
    - RCTRequired
    - RCTTypeSafety
    - React-Core
    - React-debug
    - React-Fabric
    - React-featureflags
    - React-graphics
    - React-ImageManager
    - React-NativeModulesApple
    - React-RCTFabric
    - React-rendererdebug
    - React-utils
    - ReactCodegen
    - ReactCommon/turbomodule/bridging
    - ReactCommon/turbomodule/core
    - RNSVG/common (= 15.3.0)
    - Yoga
  - RNSVG/common (15.3.0):
    - DoubleConversion
    - glog
    - hermes-engine
    - RCT-Folly (= 2024.01.01.00)
    - RCTRequired
    - RCTTypeSafety
    - React-Core
    - React-debug
    - React-Fabric
    - React-featureflags
    - React-graphics
    - React-ImageManager
    - React-NativeModulesApple
    - React-RCTFabric
    - React-rendererdebug
    - React-utils
    - ReactCodegen
    - ReactCommon/turbomodule/bridging
    - ReactCommon/turbomodule/core
    - Yoga
  - SDWebImage (5.19.4):
    - SDWebImage/Core (= 5.19.4)
  - SDWebImage/Core (5.19.4)
  - SDWebImageAVIFCoder (0.11.0):
    - libavif/core (>= 0.11.0)
    - SDWebImage (~> 5.10)
  - SDWebImageSVGCoder (1.7.0):
    - SDWebImage/Core (~> 5.6)
  - SDWebImageWebPCoder (0.14.6):
    - libwebp (~> 1.0)
    - SDWebImage/Core (~> 5.17)
  - SocketRocket (0.7.0)
  - Turf (2.8.0)
  - VisionCamera (4.0.0-beta.13):
    - DoubleConversion
    - glog
    - hermes-engine
    - RCT-Folly (= 2024.01.01.00)
    - RCTRequired
    - RCTTypeSafety
    - React-Core
    - React-debug
    - React-Fabric
    - React-featureflags
    - React-graphics
    - React-ImageManager
    - React-NativeModulesApple
    - React-RCTFabric
    - React-rendererdebug
    - React-utils
    - ReactCodegen
    - ReactCommon/turbomodule/bridging
    - ReactCommon/turbomodule/core
    - Yoga
  - Yoga (0.0.0)

DEPENDENCIES:
  - AirshipServiceExtension
  - boost (from `../node_modules/react-native/third-party-podspecs/boost.podspec`)
  - BVLinearGradient (from `../node_modules/react-native-linear-gradient`)
  - DoubleConversion (from `../node_modules/react-native/third-party-podspecs/DoubleConversion.podspec`)
  - EXAV (from `../node_modules/expo-av/ios`)
  - EXImageLoader (from `../node_modules/expo-image-loader/ios`)
  - Expo (from `../node_modules/expo`)
  - ExpoAsset (from `../node_modules/expo-asset/ios`)
  - ExpoImage (from `../node_modules/expo-image/ios`)
  - ExpoImageManipulator (from `../node_modules/expo-image-manipulator/ios`)
  - ExpoModulesCore (from `../node_modules/expo-modules-core`)
  - FBLazyVector (from `../node_modules/react-native/Libraries/FBLazyVector`)
  - fmt (from `../node_modules/react-native/third-party-podspecs/fmt.podspec`)
  - "FullStory (from `{:http=>\"https://ios-releases.fullstory.com/fullstory-1.49.0-xcframework.tar.gz\"}`)"
  - "fullstory_react-native (from `../node_modules/@fullstory/react-native`)"
  - glog (from `../node_modules/react-native/third-party-podspecs/glog.podspec`)
  - hermes-engine (from `../node_modules/react-native/sdks/hermes-engine/hermes-engine.podspec`)
  - lottie-react-native (from `../node_modules/lottie-react-native`)
  - "onfido-react-native-sdk (from `../node_modules/@onfido/react-native-sdk`)"
  - RCT-Folly (from `../node_modules/react-native/third-party-podspecs/RCT-Folly.podspec`)
  - RCT-Folly/Fabric (from `../node_modules/react-native/third-party-podspecs/RCT-Folly.podspec`)
  - RCTDeprecation (from `../node_modules/react-native/ReactApple/Libraries/RCTFoundation/RCTDeprecation`)
  - RCTRequired (from `../node_modules/react-native/Libraries/Required`)
  - RCTTypeSafety (from `../node_modules/react-native/Libraries/TypeSafety`)
  - React (from `../node_modules/react-native/`)
  - React-callinvoker (from `../node_modules/react-native/ReactCommon/callinvoker`)
  - React-Core (from `../node_modules/react-native/`)
  - React-Core/RCTWebSocket (from `../node_modules/react-native/`)
  - React-CoreModules (from `../node_modules/react-native/React/CoreModules`)
  - React-cxxreact (from `../node_modules/react-native/ReactCommon/cxxreact`)
  - React-debug (from `../node_modules/react-native/ReactCommon/react/debug`)
  - React-defaultsnativemodule (from `../node_modules/react-native/ReactCommon/react/nativemodule/defaults`)
  - React-domnativemodule (from `../node_modules/react-native/ReactCommon/react/nativemodule/dom`)
  - React-Fabric (from `../node_modules/react-native/ReactCommon`)
  - React-FabricComponents (from `../node_modules/react-native/ReactCommon`)
  - React-FabricImage (from `../node_modules/react-native/ReactCommon`)
  - React-featureflags (from `../node_modules/react-native/ReactCommon/react/featureflags`)
  - React-featureflagsnativemodule (from `../node_modules/react-native/ReactCommon/react/nativemodule/featureflags`)
  - React-graphics (from `../node_modules/react-native/ReactCommon/react/renderer/graphics`)
  - React-hermes (from `../node_modules/react-native/ReactCommon/hermes`)
  - React-idlecallbacksnativemodule (from `../node_modules/react-native/ReactCommon/react/nativemodule/idlecallbacks`)
  - React-ImageManager (from `../node_modules/react-native/ReactCommon/react/renderer/imagemanager/platform/ios`)
  - React-jserrorhandler (from `../node_modules/react-native/ReactCommon/jserrorhandler`)
  - React-jsi (from `../node_modules/react-native/ReactCommon/jsi`)
  - React-jsiexecutor (from `../node_modules/react-native/ReactCommon/jsiexecutor`)
  - React-jsinspector (from `../node_modules/react-native/ReactCommon/jsinspector-modern`)
  - React-jsitracing (from `../node_modules/react-native/ReactCommon/hermes/executor/`)
  - React-logger (from `../node_modules/react-native/ReactCommon/logger`)
  - React-Mapbuffer (from `../node_modules/react-native/ReactCommon`)
  - React-microtasksnativemodule (from `../node_modules/react-native/ReactCommon/react/nativemodule/microtasks`)
  - "react-native-airship (from `../node_modules/@ua/react-native-airship`)"
  - react-native-blob-util (from `../node_modules/react-native-blob-util`)
  - "react-native-cameraroll (from `../node_modules/@react-native-camera-roll/camera-roll`)"
  - react-native-config (from `../node_modules/react-native-config`)
  - react-native-document-picker (from `../node_modules/react-native-document-picker`)
  - "react-native-geolocation (from `../node_modules/@react-native-community/geolocation`)"
  - react-native-image-picker (from `../node_modules/react-native-image-picker`)
  - react-native-key-command (from `../node_modules/react-native-key-command`)
  - react-native-keyboard-controller (from `../node_modules/react-native-keyboard-controller`)
  - react-native-launch-arguments (from `../node_modules/react-native-launch-arguments`)
  - "react-native-netinfo (from `../node_modules/@react-native-community/netinfo`)"
  - react-native-pager-view (from `../node_modules/react-native-pager-view`)
  - react-native-pdf (from `../node_modules/react-native-pdf`)
  - react-native-performance (from `../node_modules/react-native-performance`)
  - react-native-plaid-link-sdk (from `../node_modules/react-native-plaid-link-sdk`)
  - react-native-quick-sqlite (from `../node_modules/react-native-quick-sqlite`)
  - react-native-release-profiler (from `../node_modules/react-native-release-profiler`)
  - react-native-safe-area-context (from `../node_modules/react-native-safe-area-context`)
  - react-native-view-shot (from `../node_modules/react-native-view-shot`)
  - react-native-webview (from `../node_modules/react-native-webview`)
  - React-nativeconfig (from `../node_modules/react-native/ReactCommon`)
  - React-NativeModulesApple (from `../node_modules/react-native/ReactCommon/react/nativemodule/core/platform/ios`)
  - React-perflogger (from `../node_modules/react-native/ReactCommon/reactperflogger`)
  - React-performancetimeline (from `../node_modules/react-native/ReactCommon/react/performance/timeline`)
  - React-RCTActionSheet (from `../node_modules/react-native/Libraries/ActionSheetIOS`)
  - React-RCTAnimation (from `../node_modules/react-native/Libraries/NativeAnimation`)
  - React-RCTAppDelegate (from `../node_modules/react-native/Libraries/AppDelegate`)
  - React-RCTBlob (from `../node_modules/react-native/Libraries/Blob`)
  - React-RCTFabric (from `../node_modules/react-native/React`)
  - React-RCTImage (from `../node_modules/react-native/Libraries/Image`)
  - React-RCTLinking (from `../node_modules/react-native/Libraries/LinkingIOS`)
  - React-RCTNetwork (from `../node_modules/react-native/Libraries/Network`)
  - React-RCTSettings (from `../node_modules/react-native/Libraries/Settings`)
  - React-RCTText (from `../node_modules/react-native/Libraries/Text`)
  - React-RCTVibration (from `../node_modules/react-native/Libraries/Vibration`)
  - React-rendererconsistency (from `../node_modules/react-native/ReactCommon/react/renderer/consistency`)
  - React-rendererdebug (from `../node_modules/react-native/ReactCommon/react/renderer/debug`)
  - React-rncore (from `../node_modules/react-native/ReactCommon`)
  - React-RuntimeApple (from `../node_modules/react-native/ReactCommon/react/runtime/platform/ios`)
  - React-RuntimeCore (from `../node_modules/react-native/ReactCommon/react/runtime`)
  - React-runtimeexecutor (from `../node_modules/react-native/ReactCommon/runtimeexecutor`)
  - React-RuntimeHermes (from `../node_modules/react-native/ReactCommon/react/runtime`)
  - React-runtimescheduler (from `../node_modules/react-native/ReactCommon/react/renderer/runtimescheduler`)
  - React-utils (from `../node_modules/react-native/ReactCommon/react/utils`)
  - ReactCodegen (from `build/generated/ios`)
  - ReactCommon/turbomodule/core (from `../node_modules/react-native/ReactCommon`)
  - "RNAppleAuthentication (from `../node_modules/@invertase/react-native-apple-authentication`)"
  - "RNCClipboard (from `../node_modules/@react-native-clipboard/clipboard`)"
  - "RNCPicker (from `../node_modules/@react-native-picker/picker`)"
  - RNDeviceInfo (from `../node_modules/react-native-device-info`)
  - RNDevMenu (from `../node_modules/react-native-dev-menu`)
  - "RNFBAnalytics (from `../node_modules/@react-native-firebase/analytics`)"
  - "RNFBApp (from `../node_modules/@react-native-firebase/app`)"
  - "RNFBCrashlytics (from `../node_modules/@react-native-firebase/crashlytics`)"
  - "RNFBPerf (from `../node_modules/@react-native-firebase/perf`)"
  - "RNFlashList (from `../node_modules/@shopify/flash-list`)"
  - RNFS (from `../node_modules/react-native-fs`)
  - RNGestureHandler (from `../node_modules/react-native-gesture-handler`)
  - "RNGoogleSignin (from `../node_modules/@react-native-google-signin/google-signin`)"
  - "RNLiveMarkdown (from `../node_modules/@expensify/react-native-live-markdown`)"
  - RNLocalize (from `../node_modules/react-native-localize`)
  - "rnmapbox-maps (from `../node_modules/@rnmapbox/maps`)"
  - RNPermissions (from `../node_modules/react-native-permissions`)
  - RNReactNativeHapticFeedback (from `../node_modules/react-native-haptic-feedback`)
  - RNReanimated (from `../node_modules/react-native-reanimated`)
  - RNScreens (from `../node_modules/react-native-screens`)
  - RNShare (from `../node_modules/react-native-share`)
  - RNSound (from `../node_modules/react-native-sound`)
  - RNSVG (from `../node_modules/react-native-svg`)
  - VisionCamera (from `../node_modules/react-native-vision-camera`)
  - Yoga (from `../node_modules/react-native/ReactCommon/yoga`)

SPEC REPOS:
  trunk:
    - Airship
    - AirshipFrameworkProxy
    - AirshipServiceExtension
    - AppAuth
    - Firebase
    - FirebaseABTesting
    - FirebaseAnalytics
    - FirebaseCore
    - FirebaseCoreDiagnostics
    - FirebaseCrashlytics
    - FirebaseInstallations
    - FirebasePerformance
    - FirebaseRemoteConfig
    - GoogleAppMeasurement
    - GoogleDataTransport
    - GoogleSignIn
    - GoogleUtilities
    - GTMAppAuth
    - GTMSessionFetcher
    - libavif
    - libdav1d
    - libwebp
    - lottie-ios
    - MapboxCommon
    - MapboxCoreMaps
    - MapboxMaps
    - MapboxMobileEvents
    - nanopb
    - Onfido
    - Plaid
    - PromisesObjC
    - React-Codegen
    - SDWebImage
    - SDWebImageAVIFCoder
    - SDWebImageSVGCoder
    - SDWebImageWebPCoder
    - SocketRocket
    - Turf

EXTERNAL SOURCES:
  boost:
    :podspec: "../node_modules/react-native/third-party-podspecs/boost.podspec"
  BVLinearGradient:
    :path: "../node_modules/react-native-linear-gradient"
  DoubleConversion:
    :podspec: "../node_modules/react-native/third-party-podspecs/DoubleConversion.podspec"
  EXAV:
    :path: "../node_modules/expo-av/ios"
  EXImageLoader:
    :path: "../node_modules/expo-image-loader/ios"
  Expo:
    :path: "../node_modules/expo"
  ExpoAsset:
    :path: "../node_modules/expo-asset/ios"
  ExpoImage:
    :path: "../node_modules/expo-image/ios"
  ExpoImageManipulator:
    :path: "../node_modules/expo-image-manipulator/ios"
  ExpoModulesCore:
    :path: "../node_modules/expo-modules-core"
  FBLazyVector:
    :path: "../node_modules/react-native/Libraries/FBLazyVector"
  fmt:
    :podspec: "../node_modules/react-native/third-party-podspecs/fmt.podspec"
  FullStory:
    :http: https://ios-releases.fullstory.com/fullstory-1.49.0-xcframework.tar.gz
  fullstory_react-native:
    :path: "../node_modules/@fullstory/react-native"
  glog:
    :podspec: "../node_modules/react-native/third-party-podspecs/glog.podspec"
  hermes-engine:
    :podspec: "../node_modules/react-native/sdks/hermes-engine/hermes-engine.podspec"
    :tag: hermes-2024-07-01-RNv0.75.0-1edbe36ce92fef2c4d427f5c4e104f2758f4b692
  lottie-react-native:
    :path: "../node_modules/lottie-react-native"
  onfido-react-native-sdk:
    :path: "../node_modules/@onfido/react-native-sdk"
  RCT-Folly:
    :podspec: "../node_modules/react-native/third-party-podspecs/RCT-Folly.podspec"
  RCTDeprecation:
    :path: "../node_modules/react-native/ReactApple/Libraries/RCTFoundation/RCTDeprecation"
  RCTRequired:
    :path: "../node_modules/react-native/Libraries/Required"
  RCTTypeSafety:
    :path: "../node_modules/react-native/Libraries/TypeSafety"
  React:
    :path: "../node_modules/react-native/"
  React-callinvoker:
    :path: "../node_modules/react-native/ReactCommon/callinvoker"
  React-Core:
    :path: "../node_modules/react-native/"
  React-CoreModules:
    :path: "../node_modules/react-native/React/CoreModules"
  React-cxxreact:
    :path: "../node_modules/react-native/ReactCommon/cxxreact"
  React-debug:
    :path: "../node_modules/react-native/ReactCommon/react/debug"
  React-defaultsnativemodule:
    :path: "../node_modules/react-native/ReactCommon/react/nativemodule/defaults"
  React-domnativemodule:
    :path: "../node_modules/react-native/ReactCommon/react/nativemodule/dom"
  React-Fabric:
    :path: "../node_modules/react-native/ReactCommon"
  React-FabricComponents:
    :path: "../node_modules/react-native/ReactCommon"
  React-FabricImage:
    :path: "../node_modules/react-native/ReactCommon"
  React-featureflags:
    :path: "../node_modules/react-native/ReactCommon/react/featureflags"
  React-featureflagsnativemodule:
    :path: "../node_modules/react-native/ReactCommon/react/nativemodule/featureflags"
  React-graphics:
    :path: "../node_modules/react-native/ReactCommon/react/renderer/graphics"
  React-hermes:
    :path: "../node_modules/react-native/ReactCommon/hermes"
  React-idlecallbacksnativemodule:
    :path: "../node_modules/react-native/ReactCommon/react/nativemodule/idlecallbacks"
  React-ImageManager:
    :path: "../node_modules/react-native/ReactCommon/react/renderer/imagemanager/platform/ios"
  React-jserrorhandler:
    :path: "../node_modules/react-native/ReactCommon/jserrorhandler"
  React-jsi:
    :path: "../node_modules/react-native/ReactCommon/jsi"
  React-jsiexecutor:
    :path: "../node_modules/react-native/ReactCommon/jsiexecutor"
  React-jsinspector:
    :path: "../node_modules/react-native/ReactCommon/jsinspector-modern"
  React-jsitracing:
    :path: "../node_modules/react-native/ReactCommon/hermes/executor/"
  React-logger:
    :path: "../node_modules/react-native/ReactCommon/logger"
  React-Mapbuffer:
    :path: "../node_modules/react-native/ReactCommon"
  React-microtasksnativemodule:
    :path: "../node_modules/react-native/ReactCommon/react/nativemodule/microtasks"
  react-native-airship:
    :path: "../node_modules/@ua/react-native-airship"
  react-native-blob-util:
    :path: "../node_modules/react-native-blob-util"
  react-native-cameraroll:
    :path: "../node_modules/@react-native-camera-roll/camera-roll"
  react-native-config:
    :path: "../node_modules/react-native-config"
  react-native-document-picker:
    :path: "../node_modules/react-native-document-picker"
  react-native-geolocation:
    :path: "../node_modules/@react-native-community/geolocation"
  react-native-image-picker:
    :path: "../node_modules/react-native-image-picker"
  react-native-key-command:
    :path: "../node_modules/react-native-key-command"
  react-native-keyboard-controller:
    :path: "../node_modules/react-native-keyboard-controller"
  react-native-launch-arguments:
    :path: "../node_modules/react-native-launch-arguments"
  react-native-netinfo:
    :path: "../node_modules/@react-native-community/netinfo"
  react-native-pager-view:
    :path: "../node_modules/react-native-pager-view"
  react-native-pdf:
    :path: "../node_modules/react-native-pdf"
  react-native-performance:
    :path: "../node_modules/react-native-performance"
  react-native-plaid-link-sdk:
    :path: "../node_modules/react-native-plaid-link-sdk"
  react-native-quick-sqlite:
    :path: "../node_modules/react-native-quick-sqlite"
  react-native-release-profiler:
    :path: "../node_modules/react-native-release-profiler"
  react-native-safe-area-context:
    :path: "../node_modules/react-native-safe-area-context"
  react-native-view-shot:
    :path: "../node_modules/react-native-view-shot"
  react-native-webview:
    :path: "../node_modules/react-native-webview"
  React-nativeconfig:
    :path: "../node_modules/react-native/ReactCommon"
  React-NativeModulesApple:
    :path: "../node_modules/react-native/ReactCommon/react/nativemodule/core/platform/ios"
  React-perflogger:
    :path: "../node_modules/react-native/ReactCommon/reactperflogger"
  React-performancetimeline:
    :path: "../node_modules/react-native/ReactCommon/react/performance/timeline"
  React-RCTActionSheet:
    :path: "../node_modules/react-native/Libraries/ActionSheetIOS"
  React-RCTAnimation:
    :path: "../node_modules/react-native/Libraries/NativeAnimation"
  React-RCTAppDelegate:
    :path: "../node_modules/react-native/Libraries/AppDelegate"
  React-RCTBlob:
    :path: "../node_modules/react-native/Libraries/Blob"
  React-RCTFabric:
    :path: "../node_modules/react-native/React"
  React-RCTImage:
    :path: "../node_modules/react-native/Libraries/Image"
  React-RCTLinking:
    :path: "../node_modules/react-native/Libraries/LinkingIOS"
  React-RCTNetwork:
    :path: "../node_modules/react-native/Libraries/Network"
  React-RCTSettings:
    :path: "../node_modules/react-native/Libraries/Settings"
  React-RCTText:
    :path: "../node_modules/react-native/Libraries/Text"
  React-RCTVibration:
    :path: "../node_modules/react-native/Libraries/Vibration"
  React-rendererconsistency:
    :path: "../node_modules/react-native/ReactCommon/react/renderer/consistency"
  React-rendererdebug:
    :path: "../node_modules/react-native/ReactCommon/react/renderer/debug"
  React-rncore:
    :path: "../node_modules/react-native/ReactCommon"
  React-RuntimeApple:
    :path: "../node_modules/react-native/ReactCommon/react/runtime/platform/ios"
  React-RuntimeCore:
    :path: "../node_modules/react-native/ReactCommon/react/runtime"
  React-runtimeexecutor:
    :path: "../node_modules/react-native/ReactCommon/runtimeexecutor"
  React-RuntimeHermes:
    :path: "../node_modules/react-native/ReactCommon/react/runtime"
  React-runtimescheduler:
    :path: "../node_modules/react-native/ReactCommon/react/renderer/runtimescheduler"
  React-utils:
    :path: "../node_modules/react-native/ReactCommon/react/utils"
  ReactCodegen:
    :path: build/generated/ios
  ReactCommon:
    :path: "../node_modules/react-native/ReactCommon"
  RNAppleAuthentication:
    :path: "../node_modules/@invertase/react-native-apple-authentication"
  RNCClipboard:
    :path: "../node_modules/@react-native-clipboard/clipboard"
  RNCPicker:
    :path: "../node_modules/@react-native-picker/picker"
  RNDeviceInfo:
    :path: "../node_modules/react-native-device-info"
  RNDevMenu:
    :path: "../node_modules/react-native-dev-menu"
  RNFBAnalytics:
    :path: "../node_modules/@react-native-firebase/analytics"
  RNFBApp:
    :path: "../node_modules/@react-native-firebase/app"
  RNFBCrashlytics:
    :path: "../node_modules/@react-native-firebase/crashlytics"
  RNFBPerf:
    :path: "../node_modules/@react-native-firebase/perf"
  RNFlashList:
    :path: "../node_modules/@shopify/flash-list"
  RNFS:
    :path: "../node_modules/react-native-fs"
  RNGestureHandler:
    :path: "../node_modules/react-native-gesture-handler"
  RNGoogleSignin:
    :path: "../node_modules/@react-native-google-signin/google-signin"
  RNLiveMarkdown:
    :path: "../node_modules/@expensify/react-native-live-markdown"
  RNLocalize:
    :path: "../node_modules/react-native-localize"
  rnmapbox-maps:
    :path: "../node_modules/@rnmapbox/maps"
  RNPermissions:
    :path: "../node_modules/react-native-permissions"
  RNReactNativeHapticFeedback:
    :path: "../node_modules/react-native-haptic-feedback"
  RNReanimated:
    :path: "../node_modules/react-native-reanimated"
  RNScreens:
    :path: "../node_modules/react-native-screens"
  RNShare:
    :path: "../node_modules/react-native-share"
  RNSound:
    :path: "../node_modules/react-native-sound"
  RNSVG:
    :path: "../node_modules/react-native-svg"
  VisionCamera:
    :path: "../node_modules/react-native-vision-camera"
  Yoga:
    :path: "../node_modules/react-native/ReactCommon/yoga"

CHECKOUT OPTIONS:
  FullStory:
    :http: https://ios-releases.fullstory.com/fullstory-1.49.0-xcframework.tar.gz

SPEC CHECKSUMS:
  Airship: 5a6d3f8a982398940b0d48423bb9b8736717c123
  AirshipFrameworkProxy: 7255f4ed9836dc2920f2f1ea5657ced4cee8a35c
  AirshipServiceExtension: b3dc262db467632dac6bd2c9f5f30efb2a751fb2
  AppAuth: 501c04eda8a8d11f179dbe8637b7a91bb7e5d2fa
  boost: 4cb898d0bf20404aab1850c656dcea009429d6c1
  BVLinearGradient: 421743791a59d259aec53f4c58793aad031da2ca
  DoubleConversion: 76ab83afb40bddeeee456813d9c04f67f78771b5
  EXAV: 62e66b067185d630fe4cb4aa6eb0e48f72e67e0f
  EXImageLoader: ab589d67d6c5f2c33572afea9917304418566334
  Expo: 675a5642b5860771507237259da50b921c03a9f3
  ExpoAsset: 323700f291684f110fb55f0d4022a3362ea9f875
  ExpoImage: 2ccccff1219ebc765e344f3338f2430af2df4824
  ExpoImageManipulator: aea99205c66043a00a0af90e345395637b9902fa
  ExpoModulesCore: 606b7ca7c74186324975750c8a6f97b643f54ec9
  FBLazyVector: abd8ca0c46f3123c35991eab132ce1cc5478a496
  Firebase: 629510f1a9ddb235f3a7c5c8ceb23ba887f0f814
  FirebaseABTesting: 10cbce8db9985ae2e3847ea44e9947dd18f94e10
  FirebaseAnalytics: 5506ea8b867d8423485a84b4cd612d279f7b0b8a
  FirebaseCore: 98b29e3828f0a53651c363937a7f7d92a19f1ba2
  FirebaseCoreDiagnostics: 92e07a649aeb66352b319d43bdd2ee3942af84cb
  FirebaseCrashlytics: 3660c045c8e45cc4276110562a0ef44cf43c8157
  FirebaseInstallations: 40bd9054049b2eae9a2c38ef1c3dd213df3605cd
  FirebasePerformance: 0c01a7a496657d7cea86d40c0b1725259d164c6c
  FirebaseRemoteConfig: 2d6e2cfdb49af79535c8af8a80a4a5009038ec2b
  fmt: 4c2741a687cc09f0634a2e2c72a838b99f1ff120
  FullStory: c95f74445f871bc344cdc4a4e4ece61b5554e55d
  fullstory_react-native: 1818ee93dc38801665f26869f7ad68abb698a89a
  glog: 69ef571f3de08433d766d614c73a9838a06bf7eb
  GoogleAppMeasurement: 5ba1164e3c844ba84272555e916d0a6d3d977e91
  GoogleDataTransport: 6c09b596d841063d76d4288cc2d2f42cc36e1e2a
  GoogleSignIn: d4281ab6cf21542b1cfaff85c191f230b399d2db
  GoogleUtilities: ea963c370a38a8069cc5f7ba4ca849a60b6d7d15
  GTMAppAuth: f69bd07d68cd3b766125f7e072c45d7340dea0de
  GTMSessionFetcher: 5aea5ba6bd522a239e236100971f10cb71b96ab6
  hermes-engine: 6f5b6ffaedbbed262e36f6367d91068231204cbf
  libavif: 84bbb62fb232c3018d6f1bab79beea87e35de7b7
  libdav1d: 23581a4d8ec811ff171ed5e2e05cd27bad64c39f
  libwebp: 1786c9f4ff8a279e4dac1e8f385004d5fc253009
  lottie-ios: 3d98679b41fa6fd6aff2352b3953dbd3df8a397e
  lottie-react-native: e50d25429207f95045253c19fa7463e288594f87
  MapboxCommon: 0ff437e44988da6856e280d00ffb266564ed0487
  MapboxCoreMaps: f1bd9405f5b9d3e343f2fe4138775299699a22fb
  MapboxMaps: e76b14f52c54c40b76ddecd04f40448e6f35a864
  MapboxMobileEvents: de50b3a4de180dd129c326e09cd12c8adaaa46d6
  nanopb: a0ba3315591a9ae0a16a309ee504766e90db0c96
  Onfido: f3af62ea1c9a419589c133e3e511e5d2c4f3f8af
<<<<<<< HEAD
  onfido-react-native-sdk: 4ccfdeb10f9ccb4a5799d2555cdbc2a068a42c0d
  Plaid: 7829e84db6d766a751c91a402702946d2977ddcb
=======
  onfido-react-native-sdk: 3e3b0dd70afa97410fb318d54c6a415137968ef2
  Plaid: c32f22ffce5ec67c9e6147eaf6c4d7d5f8086d89
>>>>>>> 1725d48d
  PromisesObjC: f5707f49cb48b9636751c5b2e7d227e43fba9f47
  RCT-Folly: 4464f4d875961fce86008d45f4ecf6cef6de0740
  RCTDeprecation: 3c7e2ec22d9faa9ea271c60232b197f871d033d8
  RCTRequired: 5b0d43d7ad21a98d94ba6631c46664edefd7e215
  RCTTypeSafety: 5c24dd64651dd4f48fe4909ef3ab201f9e39bfd6
  React: 4902992e5ab4d0c58e4b264d74509586d6d2bc23
  React-callinvoker: 78ebe7b5fa81868ff88628ecb62a8ab8116fce1f
  React-Codegen: 4b8b4817cea7a54b83851d4c1f91f79aa73de30a
  React-Core: 2835b279d46067161c4ffa3639402e3707367c00
  React-CoreModules: fa947cc15bf6b4517ade803bb06c024ca4a58df1
  React-cxxreact: d1937a1448653efb62e00dde5028559fd541a79a
  React-debug: 022b1f8c5c48e9e755ef9db15fe434a45c07b487
  React-defaultsnativemodule: ea5a7447a15bd6e2f93f2c1dbddd2cbe9fd22e4b
  React-domnativemodule: b04f400886069a7e755752e26a03d33c1bce5a4d
  React-Fabric: 100f6f963fb1b92e7d6f65bf8d38170b11e4adf0
  React-FabricComponents: e83b713e6176ed9b5fd24ebf637b6bd1ef394a22
  React-FabricImage: 53ad95b2bfb947678d4108b8bc669433c71f4fcf
  React-featureflags: 5ccbb1254347cb223c5286291737dca4f8a596a5
  React-featureflagsnativemodule: ac5d2cbe8a990ddaa1c2f20e1039a89358b9b214
  React-graphics: bf3945355fde57a0ebfd087e12283ad6e809bc30
  React-hermes: 91ac71b7998e0c692ce62d4426400c952a7d4334
  React-idlecallbacksnativemodule: 9951b913d445d9209b8300b3fd5bf6f2297c312b
  React-ImageManager: c0c6af9477dc21e9c13abe7d6e12e8eb580c8d98
  React-jserrorhandler: 5535fb12e2cb4854ff5ba69297fde5a1ad7dc9f2
  React-jsi: 804711b7f34559f4e6659281a8ba97fd1f16fdce
  React-jsiexecutor: 153150c393d8c361cc1263994e4825c6acb4afaf
  React-jsinspector: 7b7d3515362f17a2bb111685748b70e4c85696ac
  React-jsitracing: 51a40ea8a59cd77c568c31f084de0fffc2e52d9d
  React-logger: 4519165efa410d66bd66cfcc3d1affaab6328505
  React-Mapbuffer: 9296d429e276349c7191b02aea83290e46023597
  React-microtasksnativemodule: 4fd6ef9b81209ab7bc51d6144fe899823c7cf5de
  react-native-airship: eec8df1e4824d93569fff42d7ed5a4cdb56a1b86
  react-native-blob-util: 221c61c98ae507b758472ac4d2d489119d1a6c44
  react-native-cameraroll: 478a0c1fcdd39f08f6ac272b7ed06e92b2c7c129
  react-native-config: 5ce986133b07fc258828b20b9506de0e683efc1c
<<<<<<< HEAD
  react-native-document-picker: 2789e41dc92aa3256455aa54639a42f4dc4ee824
  react-native-geolocation: 37598eecf62af8166770943843ec5271ad5e26a7
=======
  react-native-document-picker: 8532b8af7c2c930f9e202aac484ac785b0f4f809
  react-native-geolocation: 580c86eb531c0aaf7a14bc76fd2983ce47ca58aa
>>>>>>> 1725d48d
  react-native-image-picker: f8a13ff106bcc7eb00c71ce11fdc36aac2a44440
  react-native-key-command: aae312752fcdfaa2240be9a015fc41ce54087546
  react-native-keyboard-controller: 190769ec98e421b97afd8db28fccc3c707b153d7
  react-native-launch-arguments: 5f41e0abf88a15e3c5309b8875d6fd5ac43df49d
<<<<<<< HEAD
  react-native-netinfo: fb5112b1fa754975485884ae85a3fb6a684f49d5
  react-native-pager-view: 4ad3e72d936c18896f5c1cbeba32f63c4790b002
  react-native-pdf: dd6ae39a93607a80919bef9f3499e840c693989d
  react-native-performance: 3c608307be10964f8a97d3af462f37125b6d8fa5
  react-native-plaid-link-sdk: 666aec5e4093edce2b1a94b663f89fdd0ec65d8b
  react-native-quick-sqlite: cc2939134fbd404ac7d51d3dc8d69219eff242a8
  react-native-release-profiler: 6e6d7f00dea310112a7493c69997e67daa0edb45
  react-native-safe-area-context: 99c581aab5411c047b2116e29ea12d8ca3059593
=======
  react-native-netinfo: 02d31de0e08ab043d48f2a1a8baade109d7b6ca5
  react-native-pager-view: c7372cab7caef173f7f81d78520fe21f08805020
  react-native-pdf: 762369633665ec02ac227aefe2f4558b92475c23
  react-native-performance: fb21ff0c9bd7a10789c69d948f25b0067d29f7a9
  react-native-plaid-link-sdk: ba40d1b13cca4b946974fafd9ae278e0fb697d87
  react-native-quick-sqlite: e3ab3e0a29d8c705f47a60aaa6ceaa42eb6a9ec1
  react-native-release-profiler: a77d4f291b92e48d3d4a574deed19bd1b513ac98
  react-native-render-html: 96c979fe7452a0a41559685d2f83b12b93edac8c
  react-native-safe-area-context: 9d79895b60b8be151fdf6faef9d2d0591eeecc63
>>>>>>> 1725d48d
  react-native-view-shot: 6b7ed61d77d88580fed10954d45fad0eb2d47688
  react-native-webview: ad29375839c9aa0409ce8e8693291b42bdc067a4
  React-nativeconfig: 19c11c393ea8d14e3e172df7f97a909014a6ec11
  React-NativeModulesApple: c254c827b10bdffba1f0c6a5d952a9cb50b5d00c
  React-perflogger: ed334ad2e4363e9a4c593473030e0be2263e1165
  React-performancetimeline: 124ccd9565cae0428d6e6024e55ade0a7b92aaa3
  React-RCTActionSheet: 391c1ef2a5928adb1fb0d75fa951c3f619628a2c
  React-RCTAnimation: 9d472c477c4197fb8391e518a1b579b57bc25436
  React-RCTAppDelegate: cc5b2fe8266e56b83ab43863b824af2e09e2dc38
  React-RCTBlob: 7e7e5452a36e0736fced341153ba526fb6ef161c
  React-RCTFabric: 7f99cf1f659ad97343576061f1fea07aefeb5444
  React-RCTImage: c9bcd8b3d539c598e546e664eac6b503d666d153
  React-RCTLinking: 28a05890cee1b1cc77d77950ee91958c2bc6961d
  React-RCTNetwork: bca47ea5eddfe695144568f706c6ca291262df67
  React-RCTSettings: 110716a4bdda4f90128c1723082b0db897950d71
  React-RCTText: bdae984aef89223b32a13a66ab7cd387eae00307
  React-RCTVibration: 2f967ac4659562c96d597db499863a5b5f2ee368
  React-rendererconsistency: f63337474af1da1baf5fa7d8674d0b011167ff4b
  React-rendererdebug: 9bcd00296b8c0556b107222ccfd5f16941d0d59a
  React-rncore: d9d0b61606456e3f5ce53ada54ddc556eaaeb674
  React-RuntimeApple: e76d604bbb9edc492771607b653493295f46eaa3
  React-RuntimeCore: ad246b49aa8fdd2fef7aec9af5b009d3db162114
  React-runtimeexecutor: 4ab42f130e3bc5c4fe34772c94262dc610fd22fd
  React-RuntimeHermes: 9039b59043732a99ef5446750f83d9a101819127
  React-runtimescheduler: 63e05c97cfefa6c3ec18d22af4cbcf41142163ab
  React-utils: 656d5c9d6569519f3f6e4168e99c54fb5a2d3363
  ReactCodegen: 66b9d409aab4b63699db598dbeb91c74e2e94c97
  ReactCommon: 7b8080ee8edb31deaa03fb2c3877bc98cee834e7
  RNAppleAuthentication: 0571c08da8c327ae2afc0261b48b4a515b0286a6
  RNCClipboard: c84275d07e3f73ff296b17e6c27e9ccdc194a0bb
  RNCPicker: 21ae0659666767a5c1253aef985ee5b7c527e345
  RNDeviceInfo: 130237d8e97a89b68f2202d5dd18ac6bb68e7648
  RNDevMenu: 72807568fe4188bd4c40ce32675d82434b43c45d
  RNFBAnalytics: f76bfa164ac235b00505deb9fc1776634056898c
  RNFBApp: 729c0666395b1953198dc4a1ec6deb8fbe1c302e
  RNFBCrashlytics: 2061ca863e8e2fa1aae9b12477d7dfa8e88ca0f9
  RNFBPerf: 389914cda4000fe0d996a752532a591132cbf3f9
  RNFlashList: 65349fc4f2c270ae3feca9769dfb5065dffd1210
  RNFS: 4ac0f0ea233904cb798630b3c077808c06931688
  RNGestureHandler: be8c33f01e470b19f886f32a139ced3e1555c93f
  RNGoogleSignin: ccaa4a81582cf713eea562c5dd9dc1961a715fd0
  RNLiveMarkdown: 1a90510b3b87217bd7175427f4b223a1acca7d62
  RNLocalize: d4b8af4e442d4bcca54e68fc687a2129b4d71a81
  rnmapbox-maps: 5ab6bfd249cd67262615153c648f8d809aab781c
  RNPermissions: 0b1429b55af59d1d08b75a8be2459f65a8ac3f28
  RNReactNativeHapticFeedback: a15b431d2903bc2eb3474ff8d9a05d3e67a70199
  RNReanimated: 601912257776588e7c0543f8dea4ba6dd393e9d0
  RNScreens: 83aa5357fbb09aa87130fbea02325b53b7260fd6
  RNShare: 2a4cdfc0626ad56b0ef583d424f2038f772afe58
  RNSound: 6c156f925295bdc83e8e422e7d8b38d33bc71852
  RNSVG: 8d3bf8086771755b029b034929cf913e8324ed4f
  SDWebImage: 066c47b573f408f18caa467d71deace7c0f8280d
  SDWebImageAVIFCoder: 00310d246aab3232ce77f1d8f0076f8c4b021d90
  SDWebImageSVGCoder: 15a300a97ec1c8ac958f009c02220ac0402e936c
  SDWebImageWebPCoder: e38c0a70396191361d60c092933e22c20d5b1380
  SocketRocket: abac6f5de4d4d62d24e11868d7a2f427e0ef940d
  Turf: aa2ede4298009639d10db36aba1a7ebaad072a5e
  VisionCamera: c6c8aa4b028501fc87644550fbc35a537d4da3fb
  Yoga: 9ce9f981a0229a989a42672731d2dcdcaffc646b

PODFILE CHECKSUM: b6021c2b743b23dd3ccbe1b8abc98c8e10fea1c4

COCOAPODS: 1.15.2<|MERGE_RESOLUTION|>--- conflicted
+++ resolved
@@ -1638,13 +1638,9 @@
     - ReactCodegen
     - ReactCommon/turbomodule/bridging
     - ReactCommon/turbomodule/core
-<<<<<<< HEAD
-    - Yoga
-  - react-native-geolocation (3.2.1):
-    - DoubleConversion
-=======
+    - Yoga
   - react-native-geolocation (3.3.0):
->>>>>>> 1725d48d
+    - DoubleConversion
     - glog
     - hermes-engine
     - RCT-Folly (= 2024.01.01.00)
@@ -1738,18 +1734,16 @@
     - ReactCommon/turbomodule/core
     - Yoga
   - react-native-pager-view (6.3.3):
-<<<<<<< HEAD
-    - DoubleConversion
-=======
-    - glog
-    - hermes-engine
-    - RCT-Folly (= 2022.05.16.00)
-    - RCTRequired
-    - RCTTypeSafety
-    - React-Codegen
-    - React-Core
-    - React-debug
-    - React-Fabric
+    - DoubleConversion
+    - glog
+    - hermes-engine
+    - RCT-Folly (= 2024.01.01.00)
+    - RCTRequired
+    - RCTTypeSafety
+    - React-Core
+    - React-debug
+    - React-Fabric
+    - React-featureflags
     - React-graphics
     - React-ImageManager
     - react-native-pager-view/common (= 6.3.3)
@@ -1757,32 +1751,11 @@
     - React-RCTFabric
     - React-rendererdebug
     - React-utils
+    - ReactCodegen
     - ReactCommon/turbomodule/bridging
     - ReactCommon/turbomodule/core
     - Yoga
   - react-native-pager-view/common (6.3.3):
->>>>>>> 1725d48d
-    - glog
-    - hermes-engine
-    - RCT-Folly (= 2024.01.01.00)
-    - RCTRequired
-    - RCTTypeSafety
-    - React-Core
-    - React-debug
-    - React-Fabric
-    - React-featureflags
-    - React-graphics
-    - React-ImageManager
-    - react-native-pager-view/common (= 6.3.3)
-    - React-NativeModulesApple
-    - React-RCTFabric
-    - React-rendererdebug
-    - React-utils
-    - ReactCodegen
-    - ReactCommon/turbomodule/bridging
-    - ReactCommon/turbomodule/core
-    - Yoga
-  - react-native-pager-view/common (6.3.3):
     - DoubleConversion
     - glog
     - hermes-engine
@@ -1845,20 +1818,12 @@
     - ReactCommon/turbomodule/bridging
     - ReactCommon/turbomodule/core
     - Yoga
-<<<<<<< HEAD
-  - react-native-plaid-link-sdk (11.5.0):
-    - DoubleConversion
-    - glog
-    - hermes-engine
-    - Plaid (~> 5.2.0)
-    - RCT-Folly (= 2024.01.01.00)
-=======
   - react-native-plaid-link-sdk (11.11.0):
+    - DoubleConversion
     - glog
     - hermes-engine
     - Plaid (~> 5.6.0)
-    - RCT-Folly (= 2022.05.16.00)
->>>>>>> 1725d48d
+    - RCT-Folly (= 2024.01.01.00)
     - RCTRequired
     - RCTTypeSafety
     - React-Core
@@ -1896,12 +1861,8 @@
     - ReactCommon/turbomodule/bridging
     - ReactCommon/turbomodule/core
     - Yoga
-<<<<<<< HEAD
-  - react-native-release-profiler (0.2.0):
-    - DoubleConversion
-=======
   - react-native-release-profiler (0.2.1):
->>>>>>> 1725d48d
+    - DoubleConversion
     - glog
     - hermes-engine
     - RCT-Folly (= 2024.01.01.00)
@@ -3124,13 +3085,8 @@
   MapboxMobileEvents: de50b3a4de180dd129c326e09cd12c8adaaa46d6
   nanopb: a0ba3315591a9ae0a16a309ee504766e90db0c96
   Onfido: f3af62ea1c9a419589c133e3e511e5d2c4f3f8af
-<<<<<<< HEAD
   onfido-react-native-sdk: 4ccfdeb10f9ccb4a5799d2555cdbc2a068a42c0d
-  Plaid: 7829e84db6d766a751c91a402702946d2977ddcb
-=======
-  onfido-react-native-sdk: 3e3b0dd70afa97410fb318d54c6a415137968ef2
   Plaid: c32f22ffce5ec67c9e6147eaf6c4d7d5f8086d89
->>>>>>> 1725d48d
   PromisesObjC: f5707f49cb48b9636751c5b2e7d227e43fba9f47
   RCT-Folly: 4464f4d875961fce86008d45f4ecf6cef6de0740
   RCTDeprecation: 3c7e2ec22d9faa9ea271c60232b197f871d033d8
@@ -3166,37 +3122,20 @@
   react-native-blob-util: 221c61c98ae507b758472ac4d2d489119d1a6c44
   react-native-cameraroll: 478a0c1fcdd39f08f6ac272b7ed06e92b2c7c129
   react-native-config: 5ce986133b07fc258828b20b9506de0e683efc1c
-<<<<<<< HEAD
   react-native-document-picker: 2789e41dc92aa3256455aa54639a42f4dc4ee824
-  react-native-geolocation: 37598eecf62af8166770943843ec5271ad5e26a7
-=======
-  react-native-document-picker: 8532b8af7c2c930f9e202aac484ac785b0f4f809
-  react-native-geolocation: 580c86eb531c0aaf7a14bc76fd2983ce47ca58aa
->>>>>>> 1725d48d
+  react-native-geolocation: b9bd12beaf0ebca61a01514517ca8455bd26fa06
   react-native-image-picker: f8a13ff106bcc7eb00c71ce11fdc36aac2a44440
   react-native-key-command: aae312752fcdfaa2240be9a015fc41ce54087546
   react-native-keyboard-controller: 190769ec98e421b97afd8db28fccc3c707b153d7
   react-native-launch-arguments: 5f41e0abf88a15e3c5309b8875d6fd5ac43df49d
-<<<<<<< HEAD
   react-native-netinfo: fb5112b1fa754975485884ae85a3fb6a684f49d5
   react-native-pager-view: 4ad3e72d936c18896f5c1cbeba32f63c4790b002
   react-native-pdf: dd6ae39a93607a80919bef9f3499e840c693989d
   react-native-performance: 3c608307be10964f8a97d3af462f37125b6d8fa5
-  react-native-plaid-link-sdk: 666aec5e4093edce2b1a94b663f89fdd0ec65d8b
+  react-native-plaid-link-sdk: f91a22b45b7c3d4cd6c47273200dc57df35068b0
   react-native-quick-sqlite: cc2939134fbd404ac7d51d3dc8d69219eff242a8
-  react-native-release-profiler: 6e6d7f00dea310112a7493c69997e67daa0edb45
+  react-native-release-profiler: 131ec5e4145d900b2be2a8d6641e2ce0dd784259
   react-native-safe-area-context: 99c581aab5411c047b2116e29ea12d8ca3059593
-=======
-  react-native-netinfo: 02d31de0e08ab043d48f2a1a8baade109d7b6ca5
-  react-native-pager-view: c7372cab7caef173f7f81d78520fe21f08805020
-  react-native-pdf: 762369633665ec02ac227aefe2f4558b92475c23
-  react-native-performance: fb21ff0c9bd7a10789c69d948f25b0067d29f7a9
-  react-native-plaid-link-sdk: ba40d1b13cca4b946974fafd9ae278e0fb697d87
-  react-native-quick-sqlite: e3ab3e0a29d8c705f47a60aaa6ceaa42eb6a9ec1
-  react-native-release-profiler: a77d4f291b92e48d3d4a574deed19bd1b513ac98
-  react-native-render-html: 96c979fe7452a0a41559685d2f83b12b93edac8c
-  react-native-safe-area-context: 9d79895b60b8be151fdf6faef9d2d0591eeecc63
->>>>>>> 1725d48d
   react-native-view-shot: 6b7ed61d77d88580fed10954d45fad0eb2d47688
   react-native-webview: ad29375839c9aa0409ce8e8693291b42bdc067a4
   React-nativeconfig: 19c11c393ea8d14e3e172df7f97a909014a6ec11
