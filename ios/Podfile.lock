--- conflicted
+++ resolved
@@ -214,19 +214,13 @@
     - GoogleUtilities/Logger
   - GoogleUtilities/UserDefaults (7.11.1):
     - GoogleUtilities/Logger
-<<<<<<< HEAD
   - GTMAppAuth (2.0.0):
     - AppAuth/Core (~> 1.6)
     - GTMSessionFetcher/Core (< 4.0, >= 1.5)
   - GTMSessionFetcher/Core (3.1.1)
-  - hermes-engine (0.71.2):
-    - hermes-engine/Pre-built (= 0.71.2)
-  - hermes-engine/Pre-built (0.71.2)
-=======
   - hermes-engine (0.72.1):
     - hermes-engine/Pre-built (= 0.72.1)
   - hermes-engine/Pre-built (0.72.1)
->>>>>>> 549bdb3b
   - libevent (2.1.12)
   - libwebp (1.2.4):
     - libwebp/demux (= 1.2.4)
@@ -713,22 +707,13 @@
     - glog
     - hermes-engine
     - RCT-Folly (= 2021.07.22.00)
-<<<<<<< HEAD
-    - React-callinvoker (= 0.71.2-alpha.3)
-    - React-Core (= 0.71.2-alpha.3)
-    - React-cxxreact (= 0.71.2-alpha.3)
-    - React-jsi (= 0.71.2-alpha.3)
-    - React-logger (= 0.71.2-alpha.3)
-    - React-perflogger (= 0.71.2-alpha.3)
-  - RNAppleAuthentication (2.2.2):
-    - React-Core
-=======
     - React-callinvoker (= 0.72.1)
     - React-cxxreact (= 0.72.1)
     - React-jsi (= 0.72.1)
     - React-logger (= 0.72.1)
     - React-perflogger (= 0.72.1)
->>>>>>> 549bdb3b
+  - RNAppleAuthentication (2.2.2):
+    - React-Core
   - RNCAsyncStorage (1.17.11):
     - React-Core
   - RNCClipboard (1.5.1):
@@ -1186,13 +1171,9 @@
   GoogleDataTransport: f0308f5905a745f94fb91fea9c6cbaf3831cb1bd
   GoogleSignIn: b232380cf495a429b8095d3178a8d5855b42e842
   GoogleUtilities: 9aa0ad5a7bc171f8bae016300bfcfa3fb8425749
-<<<<<<< HEAD
   GTMAppAuth: 99fb010047ba3973b7026e45393f51f27ab965ae
   GTMSessionFetcher: e8647203b65cee28c5f73d0f473d096653945e72
-  hermes-engine: 6351580c827b3b03e5f25aadcf989f582d0b0a86
-=======
   hermes-engine: 9df83855a0fd15ef8eb61694652bae636b0c466e
->>>>>>> 549bdb3b
   libevent: 4049cae6c81cdb3654a443be001fb9bdceff7913
   libwebp: f62cb61d0a484ba548448a4bd52aabf150ff6eef
   lottie-ios: 8f97d3271e155c2d688875c29cd3c74908aef5f8
@@ -1241,22 +1222,6 @@
   react-native-safe-area-context: 99b24a0c5acd0d5dcac2b1a7f18c49ea317be99a
   react-native-view-shot: 705f999ac2a24e4e6c909c0ca65c732ed33ca2ff
   react-native-webview: e771bc375f789ebfa02a26939a57dbc6fa897336
-<<<<<<< HEAD
-  React-perflogger: 9f7c5a9d22d104ae0348f38235ee636d156b5938
-  React-RCTActionSheet: 43e74f3a54967bb1d0e9ff261bc076843fb50ca1
-  React-RCTAnimation: 6b0afd9bdd8fbd5580e821381e97fb12d21e617a
-  React-RCTAppDelegate: ee0ddd32257a29c2e2cd9b2fefc79a8b59a6dcdb
-  React-RCTBlob: 4472efb311582670ac31fa76ccf678c97fc4a98a
-  React-RCTImage: a4a9f94621b68b87ee00117c5a36f4195fb1e72c
-  React-RCTLinking: b0fd5664393131829aa8d42346522e7582c6e2b1
-  React-RCTNetwork: 8dea63e73491df2798922ed7a4c58e23e20dc136
-  React-RCTSettings: 77323d8d0f5a17af100d566d7b721f309e65549f
-  React-RCTText: 93d8306a3fe3188258c646906db15e027634c63d
-  React-RCTVibration: 53291ee889eb2e1558a1507168af310926ad1ce1
-  React-runtimeexecutor: 2c2c364acf7d90ec4d503e9f97b83683e040de08
-  ReactCommon: 470b1793330b7254a68741f071c5ae432a0a25d6
-  RNAppleAuthentication: 0571c08da8c327ae2afc0261b48b4a515b0286a6
-=======
   React-NativeModulesApple: 4f31a812364443cee6ef768d256c594ad3b20f53
   React-perflogger: 3d501f34c8d4b10cb75f348e43591765788525ad
   React-RCTActionSheet: f5335572c979198c0c3daff67b07bd1ad8370c1d
@@ -1274,7 +1239,7 @@
   React-runtimescheduler: 67707a955b9ecc628cc38bdc721fbc498910f0fd
   React-utils: 0a70ea97d4e2749f336b450c082905be1d389435
   ReactCommon: e593d19c9e271a6da4d0bd7f13b28cfeae5d164b
->>>>>>> 549bdb3b
+  RNAppleAuthentication: 0571c08da8c327ae2afc0261b48b4a515b0286a6
   RNCAsyncStorage: 8616bd5a58af409453ea4e1b246521bb76578d60
   RNCClipboard: 41d8d918092ae8e676f18adada19104fa3e68495
   RNCPicker: 0b65be85fe7954fbb2062ef079e3d1cde252d888
@@ -1287,12 +1252,8 @@
   RNFBCrashlytics: 2061ca863e8e2fa1aae9b12477d7dfa8e88ca0f9
   RNFBPerf: 389914cda4000fe0d996a752532a591132cbf3f9
   RNFS: 4ac0f0ea233904cb798630b3c077808c06931688
-<<<<<<< HEAD
-  RNGestureHandler: 071d7a9ad81e8b83fe7663b303d132406a7d8f39
+  RNGestureHandler: dec4645026e7401a0899f2846d864403478ff6a5
   RNGoogleSignin: ccaa4a81582cf713eea562c5dd9dc1961a715fd0
-=======
-  RNGestureHandler: dec4645026e7401a0899f2846d864403478ff6a5
->>>>>>> 549bdb3b
   RNLocalize: d4b8af4e442d4bcca54e68fc687a2129b4d71a81
   RNPermissions: dcdb7b99796bbeda6975a6e79ad519c41b251b1c
   RNReactNativeHapticFeedback: 1e3efeca9628ff9876ee7cdd9edec1b336913f8c
@@ -1308,4 +1269,4 @@
 
 PODFILE CHECKSUM: bc8161c6bfffeec6e6eaf84be18de5041ddcacf6
 
-COCOAPODS: 1.11.3+COCOAPODS: 1.12.1