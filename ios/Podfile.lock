--- conflicted
+++ resolved
@@ -279,25 +279,15 @@
   - React-Codegen (0.70.4-alpha.1):
     - FBReactNativeSpec (= 0.70.4-alpha.1)
     - RCT-Folly (= 2021.07.22.00)
-<<<<<<< HEAD
-    - RCTRequired (= 0.70.5)
-    - RCTTypeSafety (= 0.70.5)
-    - React-Core (= 0.70.5)
-    - React-graphics (= 0.70.5)
-    - React-jsi (= 0.70.5)
-    - React-jsiexecutor (= 0.70.5)
-    - React-rncore (= 0.70.5)
-    - ReactCommon/turbomodule/core (= 0.70.5)
-  - React-Core (0.70.5):
-=======
     - RCTRequired (= 0.70.4-alpha.1)
     - RCTTypeSafety (= 0.70.4-alpha.1)
     - React-Core (= 0.70.4-alpha.1)
-    - React-jsi (= 0.70.4-alpha.1)
-    - React-jsiexecutor (= 0.70.4-alpha.1)
+    - React-graphics (= 0.70.5)
+    - React-jsi (= 0.70.4-alpha.1)
+    - React-jsiexecutor (= 0.70.5)
+    - React-rncore (= 0.70.4-alpha.1)
     - ReactCommon/turbomodule/core (= 0.70.4-alpha.1)
   - React-Core (0.70.4-alpha.1):
->>>>>>> d8b388b1
     - glog
     - RCT-Folly (= 2021.07.22.00)
     - React-Core/Default (= 0.70.4-alpha.1)
@@ -437,13 +427,12 @@
     - DoubleConversion
     - glog
     - RCT-Folly (= 2021.07.22.00)
-<<<<<<< HEAD
-    - React-callinvoker (= 0.70.5)
-    - React-jsi (= 0.70.5)
-    - React-jsinspector (= 0.70.5)
-    - React-logger (= 0.70.5)
-    - React-perflogger (= 0.70.5)
-    - React-runtimeexecutor (= 0.70.5)
+    - React-callinvoker (= 0.70.4-alpha.1)
+    - React-jsi (= 0.70.4-alpha.1)
+    - React-jsinspector (= 0.70.4-alpha.1)
+    - React-logger (= 0.70.4-alpha.1)
+    - React-perflogger (= 0.70.4-alpha.1)
+    - React-runtimeexecutor (= 0.70.4-alpha.1)
   - React-Fabric (0.70.5):
     - RCT-Folly/Fabric (= 2021.07.22.00)
     - RCTRequired (= 0.70.5)
@@ -755,16 +744,7 @@
   - React-graphics (0.70.5):
     - RCT-Folly/Fabric (= 2021.07.22.00)
     - React-Core/Default (= 0.70.5)
-  - React-hermes (0.70.5):
-=======
-    - React-callinvoker (= 0.70.4-alpha.1)
-    - React-jsi (= 0.70.4-alpha.1)
-    - React-jsinspector (= 0.70.4-alpha.1)
-    - React-logger (= 0.70.4-alpha.1)
-    - React-perflogger (= 0.70.4-alpha.1)
-    - React-runtimeexecutor (= 0.70.4-alpha.1)
   - React-hermes (0.70.4-alpha.1):
->>>>>>> d8b388b1
     - DoubleConversion
     - glog
     - hermes-engine
@@ -786,16 +766,12 @@
     - DoubleConversion
     - glog
     - RCT-Folly (= 2021.07.22.00)
-<<<<<<< HEAD
   - React-jsi/Fabric (0.70.5):
     - boost (= 1.76.0)
     - DoubleConversion
     - glog
     - RCT-Folly (= 2021.07.22.00)
-  - React-jsiexecutor (0.70.5):
-=======
   - React-jsiexecutor (0.70.4-alpha.1):
->>>>>>> d8b388b1
     - DoubleConversion
     - glog
     - RCT-Folly (= 2021.07.22.00)
@@ -871,28 +847,18 @@
     - ReactCommon/turbomodule/core (= 0.70.4-alpha.1)
   - React-RCTBlob (0.70.4-alpha.1):
     - RCT-Folly (= 2021.07.22.00)
-<<<<<<< HEAD
-    - React-Codegen (= 0.70.5)
-    - React-Core/RCTBlobHeaders (= 0.70.5)
-    - React-Core/RCTWebSocket (= 0.70.5)
-    - React-jsi (= 0.70.5)
-    - React-RCTNetwork (= 0.70.5)
-    - ReactCommon/turbomodule/core (= 0.70.5)
+    - React-Codegen (= 0.70.4-alpha.1)
+    - React-Core/RCTBlobHeaders (= 0.70.4-alpha.1)
+    - React-Core/RCTWebSocket (= 0.70.4-alpha.1)
+    - React-jsi (= 0.70.4-alpha.1)
+    - React-RCTNetwork (= 0.70.4-alpha.1)
+    - ReactCommon/turbomodule/core (= 0.70.4-alpha.1)
   - React-RCTFabric (0.70.5):
     - RCT-Folly/Fabric (= 2021.07.22.00)
     - React-Core (= 0.70.5)
     - React-Fabric (= 0.70.5)
     - React-RCTImage (= 0.70.5)
-  - React-RCTImage (0.70.5):
-=======
-    - React-Codegen (= 0.70.4-alpha.1)
-    - React-Core/RCTBlobHeaders (= 0.70.4-alpha.1)
-    - React-Core/RCTWebSocket (= 0.70.4-alpha.1)
-    - React-jsi (= 0.70.4-alpha.1)
-    - React-RCTNetwork (= 0.70.4-alpha.1)
-    - ReactCommon/turbomodule/core (= 0.70.4-alpha.1)
   - React-RCTImage (0.70.4-alpha.1):
->>>>>>> d8b388b1
     - RCT-Folly (= 2021.07.22.00)
     - RCTTypeSafety (= 0.70.4-alpha.1)
     - React-Codegen (= 0.70.4-alpha.1)
@@ -923,24 +889,14 @@
     - React-Core/RCTTextHeaders (= 0.70.4-alpha.1)
   - React-RCTVibration (0.70.4-alpha.1):
     - RCT-Folly (= 2021.07.22.00)
-<<<<<<< HEAD
-    - React-Codegen (= 0.70.5)
-    - React-Core/RCTVibrationHeaders (= 0.70.5)
-    - React-jsi (= 0.70.5)
-    - ReactCommon/turbomodule/core (= 0.70.5)
-  - React-rncore (0.70.5)
-  - React-runtimeexecutor (0.70.5):
-    - React-jsi (= 0.70.5)
-  - ReactCommon/turbomodule/core (0.70.5):
-=======
     - React-Codegen (= 0.70.4-alpha.1)
     - React-Core/RCTVibrationHeaders (= 0.70.4-alpha.1)
     - React-jsi (= 0.70.4-alpha.1)
     - ReactCommon/turbomodule/core (= 0.70.4-alpha.1)
+  - React-rncore (0.70.5)
   - React-runtimeexecutor (0.70.4-alpha.1):
     - React-jsi (= 0.70.4-alpha.1)
   - ReactCommon/turbomodule/core (0.70.4-alpha.1):
->>>>>>> d8b388b1
     - DoubleConversion
     - glog
     - RCT-Folly (= 2021.07.22.00)
@@ -1353,13 +1309,8 @@
   boost: a7c83b31436843459a1961bfd74b96033dc77234
   CocoaAsyncSocket: 065fd1e645c7abab64f7a6a2007a48038fdc6a99
   DoubleConversion: 5189b271737e1565bdce30deb4a08d647e3f5f54
-<<<<<<< HEAD
-  FBLazyVector: affa4ba1bfdaac110a789192f4d452b053a86624
-  FBReactNativeSpec: cb1e21b7a388cc8529b9939ebf91eb10dac69714
-=======
   FBLazyVector: 674d5b03473bdbc879c79c6ad770d17aef384b03
   FBReactNativeSpec: 3d8684f3599fef61928f5226eb41376945a5bc97
->>>>>>> d8b388b1
   Firebase: 629510f1a9ddb235f3a7c5c8ceb23ba887f0f814
   FirebaseABTesting: 10cbce8db9985ae2e3847ea44e9947dd18f94e10
   FirebaseAnalytics: 5506ea8b867d8423485a84b4cd612d279f7b0b8a
@@ -1397,24 +1348,6 @@
   Plaid: 6beadc0828cfd5396c5905931b9503493bbc139a
   PromisesObjC: ab77feca74fa2823e7af4249b8326368e61014cb
   RCT-Folly: 0080d0a6ebf2577475bda044aa59e2ca1f909cda
-<<<<<<< HEAD
-  RCTRequired: 21229f84411088e5d8538f21212de49e46cc83e2
-  RCTTypeSafety: 62eed57a32924b09edaaf170a548d1fc96223086
-  React: f0254ccddeeef1defe66c6b1bb9133a4f040792b
-  React-bridging: e46911666b7ec19538a620a221d6396cd293d687
-  React-callinvoker: 66b62e2c34546546b2f21ab0b7670346410a2b53
-  React-Codegen: 7a02fff1ad854f484b4c022225947433a8d92f5d
-  React-Core: dabbc9d1fe0a11d884e6ee1599789cf8eb1058a5
-  React-CoreModules: 5b6b7668f156f73a56420df9ec68ca2ec8f2e818
-  React-cxxreact: c7ca2baee46db22a30fce9e639277add3c3f6ad1
-  React-Fabric: e6b640f857c1f0f78cf69e1d1978a425371ff157
-  React-graphics: fff7cc997901870a90fdb0cc8b2065e10f26f4b6
-  React-hermes: c93e1d759ad5560dfea54d233013d7d2c725c286
-  React-jsi: a565dcb49130ed20877a9bb1105ffeecbb93d02d
-  React-jsiexecutor: 31564fa6912459921568e8b0e49024285a4d584b
-  React-jsinspector: badd81696361249893a80477983e697aab3c1a34
-  React-logger: fdda34dd285bdb0232e059b19d9606fa0ec3bb9c
-=======
   RCTRequired: 9171c759923bb34cebba3142a996ff0055a26558
   RCTTypeSafety: b6e02adf80bbbb3df7ff287959df499dab9d66b0
   React: a75e21ae0e5409626c31321359785e7e3d2fa4ab
@@ -1429,7 +1362,6 @@
   React-jsiexecutor: f7a04e9374dbfa320089064f4e6f2c9e10d0740a
   React-jsinspector: 0f08037401626246e5c760871a023769b9815619
   React-logger: 0a8e62c840f534936c2cb2c96d0e6d507010e862
->>>>>>> d8b388b1
   react-native-blob-util: c3b0faecd2919db568e9d552084396f3e50b57c7
   react-native-cameraroll: 2957f2bce63ae896a848fbe0d5352c1bd4d20866
   react-native-config: 7cd105e71d903104e8919261480858940a6b9c0e
@@ -1445,22 +1377,6 @@
   react-native-render-html: 96c979fe7452a0a41559685d2f83b12b93edac8c
   react-native-safe-area-context: 2f75b317784a1a8e224562941e50ecbc932d2097
   react-native-webview: e771bc375f789ebfa02a26939a57dbc6fa897336
-<<<<<<< HEAD
-  React-perflogger: e68d3795cf5d247a0379735cbac7309adf2fb931
-  React-RCTActionSheet: 05452c3b281edb27850253db13ecd4c5a65bc247
-  React-RCTAnimation: 578eebac706428e68466118e84aeacf3a282b4da
-  React-RCTBlob: f47a0aa61e7d1fb1a0e13da832b0da934939d71a
-  React-RCTFabric: 40622a97e500614dabd8ecea5debc279d8268e60
-  React-RCTImage: 60f54b66eed65d86b6dffaf4733d09161d44929d
-  React-RCTLinking: 91073205aeec4b29450ca79b709277319368ac9e
-  React-RCTNetwork: ca91f2c9465a7e335c8a5fae731fd7f10572213b
-  React-RCTSettings: 1a9a5d01337d55c18168c1abe0f4a589167d134a
-  React-RCTText: c591e8bd9347a294d8416357ca12d779afec01d5
-  React-RCTVibration: 8e5c8c5d17af641f306d7380d8d0fe9b3c142c48
-  React-rncore: e2856a5f65ec840ffe2dfdc14ac84e1ee1a18c25
-  React-runtimeexecutor: 7401c4a40f8728fd89df4a56104541b760876117
-  ReactCommon: c9246996e73bf75a2c6c3ff15f1e16707cdc2da9
-=======
   React-perflogger: d4c9c4cfcc30a0d6cca35ddbd40a85ad4d3e4db1
   React-RCTActionSheet: fe551971745a6b04447a2c04f3d2b26fa5e3728f
   React-RCTAnimation: 3a02fced1ff92012a71d4304769c2d430c7a9866
@@ -1473,7 +1389,6 @@
   React-RCTVibration: b49dd0970d37e18c716228fce87936b578b7390c
   React-runtimeexecutor: a0bd76a1162262d2945d467f6b978116e740904f
   ReactCommon: cf8ef38ad293cc8a30b02f858bd16719b64a985b
->>>>>>> d8b388b1
   RNCAsyncStorage: 0c357f3156fcb16c8589ede67cc036330b6698ca
   RNCClipboard: 41d8d918092ae8e676f18adada19104fa3e68495
   RNCPicker: 0b65be85fe7954fbb2062ef079e3d1cde252d888
