PODS:
  - Airship (18.7.2):
    - Airship/Automation (= 18.7.2)
    - Airship/Basement (= 18.7.2)
    - Airship/Core (= 18.7.2)
    - Airship/FeatureFlags (= 18.7.2)
    - Airship/MessageCenter (= 18.7.2)
    - Airship/PreferenceCenter (= 18.7.2)
  - Airship/Automation (18.7.2):
    - Airship/Core
  - Airship/Basement (18.7.2)
  - Airship/Core (18.7.2):
    - Airship/Basement
  - Airship/FeatureFlags (18.7.2):
    - Airship/Core
  - Airship/MessageCenter (18.7.2):
    - Airship/Core
  - Airship/PreferenceCenter (18.7.2):
    - Airship/Core
  - AirshipFrameworkProxy (7.1.2):
    - Airship (= 18.7.2)
  - AirshipServiceExtension (18.7.2)
  - AppAuth (1.7.5):
    - AppAuth/Core (= 1.7.5)
    - AppAuth/ExternalUserAgent (= 1.7.5)
  - AppAuth/Core (1.7.5)
  - AppAuth/ExternalUserAgent (1.7.5):
    - AppAuth/Core
  - AppLogs (0.1.0)
  - boost (1.84.0)
  - DoubleConversion (1.1.6)
  - EXAV (15.0.2):
    - ExpoModulesCore
    - ReactCommon/turbomodule/core
  - EXImageLoader (5.0.0):
    - ExpoModulesCore
    - React-Core
  - expensify-react-native-background-task (0.0.0):
    - DoubleConversion
    - glog
    - hermes-engine
    - RCT-Folly (= 2024.11.18.00)
    - RCTRequired
    - RCTTypeSafety
    - React-Core
    - React-debug
    - React-Fabric
    - React-featureflags
    - React-graphics
    - React-ImageManager
    - React-NativeModulesApple
    - React-RCTFabric
    - React-rendererdebug
    - React-utils
    - ReactCodegen
    - ReactCommon/turbomodule/bridging
    - ReactCommon/turbomodule/core
    - Yoga
  - Expo (52.0.41):
    - ExpoModulesCore
  - ExpoAsset (11.0.5):
    - ExpoModulesCore
  - ExpoFont (13.0.4):
    - ExpoModulesCore
  - ExpoImage (2.0.4):
    - ExpoModulesCore
    - libavif/libdav1d
    - SDWebImage (~> 5.19.1)
    - SDWebImageAVIFCoder (~> 0.11.0)
    - SDWebImageSVGCoder (~> 1.7.0)
  - ExpoImageManipulator (13.0.6):
    - EXImageLoader
    - ExpoModulesCore
    - SDWebImageWebPCoder
  - ExpoModulesCore (2.2.3):
    - DoubleConversion
    - glog
    - hermes-engine
    - RCT-Folly (= 2024.11.18.00)
    - RCTRequired
    - RCTTypeSafety
    - React-Core
    - React-debug
    - React-Fabric
    - React-featureflags
    - React-graphics
    - React-ImageManager
    - React-jsinspector
    - React-NativeModulesApple
    - React-RCTAppDelegate
    - React-RCTFabric
    - React-rendererdebug
    - React-utils
    - ReactAppDependencyProvider
    - ReactCodegen
    - ReactCommon/turbomodule/bridging
    - ReactCommon/turbomodule/core
    - Yoga
  - fast_float (6.1.4)
  - FBLazyVector (0.77.1)
  - Firebase/Analytics (8.8.0):
    - Firebase/Core
  - Firebase/Core (8.8.0):
    - Firebase/CoreOnly
    - FirebaseAnalytics (~> 8.8.0)
  - Firebase/CoreOnly (8.8.0):
    - FirebaseCore (= 8.8.0)
  - Firebase/Crashlytics (8.8.0):
    - Firebase/CoreOnly
    - FirebaseCrashlytics (~> 8.8.0)
  - Firebase/Performance (8.8.0):
    - Firebase/CoreOnly
    - FirebasePerformance (~> 8.8.0)
  - FirebaseABTesting (8.15.0):
    - FirebaseCore (~> 8.0)
  - FirebaseAnalytics (8.8.0):
    - FirebaseAnalytics/AdIdSupport (= 8.8.0)
    - FirebaseCore (~> 8.0)
    - FirebaseInstallations (~> 8.0)
    - GoogleUtilities/AppDelegateSwizzler (~> 7.4)
    - GoogleUtilities/MethodSwizzler (~> 7.4)
    - GoogleUtilities/Network (~> 7.4)
    - "GoogleUtilities/NSData+zlib (~> 7.4)"
    - nanopb (~> 2.30908.0)
  - FirebaseAnalytics/AdIdSupport (8.8.0):
    - FirebaseCore (~> 8.0)
    - FirebaseInstallations (~> 8.0)
    - GoogleAppMeasurement (= 8.8.0)
    - GoogleUtilities/AppDelegateSwizzler (~> 7.4)
    - GoogleUtilities/MethodSwizzler (~> 7.4)
    - GoogleUtilities/Network (~> 7.4)
    - "GoogleUtilities/NSData+zlib (~> 7.4)"
    - nanopb (~> 2.30908.0)
  - FirebaseCore (8.8.0):
    - FirebaseCoreDiagnostics (~> 8.0)
    - GoogleUtilities/Environment (~> 7.4)
    - GoogleUtilities/Logger (~> 7.4)
  - FirebaseCoreDiagnostics (8.15.0):
    - GoogleDataTransport (~> 9.1)
    - GoogleUtilities/Environment (~> 7.7)
    - GoogleUtilities/Logger (~> 7.7)
    - nanopb (~> 2.30908.0)
  - FirebaseCrashlytics (8.8.0):
    - FirebaseCore (~> 8.0)
    - FirebaseInstallations (~> 8.0)
    - GoogleDataTransport (~> 9.0)
    - GoogleUtilities/Environment (~> 7.4)
    - nanopb (~> 2.30908.0)
    - PromisesObjC (< 3.0, >= 1.2)
  - FirebaseInstallations (8.15.0):
    - FirebaseCore (~> 8.0)
    - GoogleUtilities/Environment (~> 7.7)
    - GoogleUtilities/UserDefaults (~> 7.7)
    - PromisesObjC (< 3.0, >= 1.2)
  - FirebasePerformance (8.8.0):
    - FirebaseCore (~> 8.0)
    - FirebaseInstallations (~> 8.0)
    - FirebaseRemoteConfig (~> 8.0)
    - GoogleDataTransport (~> 9.0)
    - GoogleUtilities/Environment (~> 7.4)
    - GoogleUtilities/ISASwizzler (~> 7.4)
    - GoogleUtilities/MethodSwizzler (~> 7.4)
    - nanopb (~> 2.30908.0)
  - FirebaseRemoteConfig (8.15.0):
    - FirebaseABTesting (~> 8.0)
    - FirebaseCore (~> 8.0)
    - FirebaseInstallations (~> 8.0)
    - GoogleUtilities/Environment (~> 7.7)
    - "GoogleUtilities/NSData+zlib (~> 7.7)"
  - fmt (11.0.2)
  - ForkInputMask (7.3.3)
  - FullStory (1.52.0)
  - fullstory_react-native (1.7.2):
    - DoubleConversion
    - FullStory (~> 1.14)
    - glog
    - hermes-engine
    - RCT-Folly (= 2024.11.18.00)
    - RCTRequired
    - RCTTypeSafety
    - React-Core
    - React-debug
    - React-Fabric
    - React-featureflags
    - React-graphics
    - React-ImageManager
    - React-NativeModulesApple
    - React-RCTFabric
    - React-rendererdebug
    - React-utils
    - ReactCodegen
    - ReactCommon/turbomodule/bridging
    - ReactCommon/turbomodule/core
    - Yoga
  - glog (0.3.5)
  - GoogleAppMeasurement (8.8.0):
    - GoogleAppMeasurement/AdIdSupport (= 8.8.0)
    - GoogleUtilities/AppDelegateSwizzler (~> 7.4)
    - GoogleUtilities/MethodSwizzler (~> 7.4)
    - GoogleUtilities/Network (~> 7.4)
    - "GoogleUtilities/NSData+zlib (~> 7.4)"
    - nanopb (~> 2.30908.0)
  - GoogleAppMeasurement/AdIdSupport (8.8.0):
    - GoogleAppMeasurement/WithoutAdIdSupport (= 8.8.0)
    - GoogleUtilities/AppDelegateSwizzler (~> 7.4)
    - GoogleUtilities/MethodSwizzler (~> 7.4)
    - GoogleUtilities/Network (~> 7.4)
    - "GoogleUtilities/NSData+zlib (~> 7.4)"
    - nanopb (~> 2.30908.0)
  - GoogleAppMeasurement/WithoutAdIdSupport (8.8.0):
    - GoogleUtilities/AppDelegateSwizzler (~> 7.4)
    - GoogleUtilities/MethodSwizzler (~> 7.4)
    - GoogleUtilities/Network (~> 7.4)
    - "GoogleUtilities/NSData+zlib (~> 7.4)"
    - nanopb (~> 2.30908.0)
  - GoogleDataTransport (9.4.1):
    - GoogleUtilities/Environment (~> 7.7)
    - nanopb (< 2.30911.0, >= 2.30908.0)
    - PromisesObjC (< 3.0, >= 1.2)
  - GoogleSignIn (7.1.0):
    - AppAuth (< 2.0, >= 1.7.3)
    - GTMAppAuth (< 5.0, >= 4.1.1)
    - GTMSessionFetcher/Core (~> 3.3)
  - GoogleUtilities/AppDelegateSwizzler (7.13.3):
    - GoogleUtilities/Environment
    - GoogleUtilities/Logger
    - GoogleUtilities/Network
    - GoogleUtilities/Privacy
  - GoogleUtilities/Environment (7.13.3):
    - GoogleUtilities/Privacy
    - PromisesObjC (< 3.0, >= 1.2)
  - GoogleUtilities/ISASwizzler (7.13.3):
    - GoogleUtilities/Privacy
  - GoogleUtilities/Logger (7.13.3):
    - GoogleUtilities/Environment
    - GoogleUtilities/Privacy
  - GoogleUtilities/MethodSwizzler (7.13.3):
    - GoogleUtilities/Logger
    - GoogleUtilities/Privacy
  - GoogleUtilities/Network (7.13.3):
    - GoogleUtilities/Logger
    - "GoogleUtilities/NSData+zlib"
    - GoogleUtilities/Privacy
    - GoogleUtilities/Reachability
  - "GoogleUtilities/NSData+zlib (7.13.3)":
    - GoogleUtilities/Privacy
  - GoogleUtilities/Privacy (7.13.3)
  - GoogleUtilities/Reachability (7.13.3):
    - GoogleUtilities/Logger
    - GoogleUtilities/Privacy
  - GoogleUtilities/UserDefaults (7.13.3):
    - GoogleUtilities/Logger
    - GoogleUtilities/Privacy
  - GTMAppAuth (4.1.1):
    - AppAuth/Core (~> 1.7)
    - GTMSessionFetcher/Core (< 4.0, >= 3.3)
  - GTMSessionFetcher/Core (3.5.0)
  - GzipSwift (5.1.1)
  - hermes-engine (0.77.1):
    - hermes-engine/Pre-built (= 0.77.1)
  - hermes-engine/Pre-built (0.77.1)
  - JitsiWebRTC (124.0.2)
  - libavif/core (0.11.1)
  - libavif/libdav1d (0.11.1):
    - libavif/core
    - libdav1d (>= 0.6.0)
  - libdav1d (1.2.0)
  - libwebp (1.3.2):
    - libwebp/demux (= 1.3.2)
    - libwebp/mux (= 1.3.2)
    - libwebp/sharpyuv (= 1.3.2)
    - libwebp/webp (= 1.3.2)
  - libwebp/demux (1.3.2):
    - libwebp/webp
  - libwebp/mux (1.3.2):
    - libwebp/demux
  - libwebp/sharpyuv (1.3.2)
  - libwebp/webp (1.3.2):
    - libwebp/sharpyuv
  - lottie-ios (4.3.4)
  - lottie-react-native (6.5.1):
    - DoubleConversion
    - glog
    - hermes-engine
    - lottie-ios (~> 4.3.3)
    - RCT-Folly (= 2024.11.18.00)
    - RCTRequired
    - RCTTypeSafety
    - React-Core
    - React-debug
    - React-Fabric
    - React-featureflags
    - React-graphics
    - React-ImageManager
    - React-NativeModulesApple
    - React-RCTFabric
    - React-rendererdebug
    - React-utils
    - ReactCodegen
    - ReactCommon/turbomodule/bridging
    - ReactCommon/turbomodule/core
    - Yoga
  - MapboxCommon (23.11.2)
  - MapboxCoreMaps (10.19.2):
    - MapboxCommon (~> 23.11)
  - MapboxMaps (10.19.1):
    - MapboxCommon (= 23.11.2)
    - MapboxCoreMaps (= 10.19.2)
    - MapboxMobileEvents (= 2.0.0)
    - Turf (= 2.8.0)
  - MapboxMobileEvents (2.0.0)
  - nanopb (2.30908.0):
    - nanopb/decode (= 2.30908.0)
    - nanopb/encode (= 2.30908.0)
  - nanopb/decode (2.30908.0)
  - nanopb/encode (2.30908.0)
  - NWWebSocket (0.5.4)
  - Onfido (29.7.2)
  - onfido-react-native-sdk (10.6.0):
    - DoubleConversion
    - glog
    - hermes-engine
    - Onfido (~> 29.7.0)
    - RCT-Folly (= 2024.11.18.00)
    - RCTRequired
    - RCTTypeSafety
    - React-Core
    - React-debug
    - React-Fabric
    - React-featureflags
    - React-graphics
    - React-ImageManager
    - React-NativeModulesApple
    - React-RCTFabric
    - React-rendererdebug
    - React-utils
    - ReactCodegen
    - ReactCommon/turbomodule/bridging
    - ReactCommon/turbomodule/core
    - Yoga
  - Plaid (5.6.0)
  - PromisesObjC (2.4.0)
  - pusher-websocket-react-native (1.3.1):
    - PusherSwift (~> 10.1.5)
    - React
  - PusherSwift (10.1.5):
    - NWWebSocket (~> 0.5.4)
    - TweetNacl (~> 1.0.0)
  - RCT-Folly (2024.11.18.00):
    - boost
    - DoubleConversion
    - fast_float (= 6.1.4)
    - fmt (= 11.0.2)
    - glog
    - RCT-Folly/Default (= 2024.11.18.00)
  - RCT-Folly/Default (2024.11.18.00):
    - boost
    - DoubleConversion
    - fast_float (= 6.1.4)
    - fmt (= 11.0.2)
    - glog
  - RCT-Folly/Fabric (2024.11.18.00):
    - boost
    - DoubleConversion
    - fast_float (= 6.1.4)
    - fmt (= 11.0.2)
    - glog
  - RCTDeprecation (0.77.1)
  - RCTRequired (0.77.1)
  - RCTTypeSafety (0.77.1):
    - FBLazyVector (= 0.77.1)
    - RCTRequired (= 0.77.1)
    - React-Core (= 0.77.1)
  - React (0.77.1):
    - React-Core (= 0.77.1)
    - React-Core/DevSupport (= 0.77.1)
    - React-Core/RCTWebSocket (= 0.77.1)
    - React-RCTActionSheet (= 0.77.1)
    - React-RCTAnimation (= 0.77.1)
    - React-RCTBlob (= 0.77.1)
    - React-RCTImage (= 0.77.1)
    - React-RCTLinking (= 0.77.1)
    - React-RCTNetwork (= 0.77.1)
    - React-RCTSettings (= 0.77.1)
    - React-RCTText (= 0.77.1)
    - React-RCTVibration (= 0.77.1)
  - React-callinvoker (0.77.1)
  - React-Core (0.77.1):
    - glog
    - hermes-engine
    - RCT-Folly (= 2024.11.18.00)
    - RCTDeprecation
    - React-Core/Default (= 0.77.1)
    - React-cxxreact
    - React-featureflags
    - React-hermes
    - React-jsi
    - React-jsiexecutor
    - React-jsinspector
    - React-perflogger
    - React-rendererconsistency
    - React-runtimescheduler
    - React-utils
    - SocketRocket (= 0.7.1)
    - Yoga
  - React-Core/CoreModulesHeaders (0.77.1):
    - glog
    - hermes-engine
    - RCT-Folly (= 2024.11.18.00)
    - RCTDeprecation
    - React-Core/Default
    - React-cxxreact
    - React-featureflags
    - React-hermes
    - React-jsi
    - React-jsiexecutor
    - React-jsinspector
    - React-perflogger
    - React-rendererconsistency
    - React-runtimescheduler
    - React-utils
    - SocketRocket (= 0.7.1)
    - Yoga
  - React-Core/Default (0.77.1):
    - glog
    - hermes-engine
    - RCT-Folly (= 2024.11.18.00)
    - RCTDeprecation
    - React-cxxreact
    - React-featureflags
    - React-hermes
    - React-jsi
    - React-jsiexecutor
    - React-jsinspector
    - React-perflogger
    - React-rendererconsistency
    - React-runtimescheduler
    - React-utils
    - SocketRocket (= 0.7.1)
    - Yoga
  - React-Core/DevSupport (0.77.1):
    - glog
    - hermes-engine
    - RCT-Folly (= 2024.11.18.00)
    - RCTDeprecation
    - React-Core/Default (= 0.77.1)
    - React-Core/RCTWebSocket (= 0.77.1)
    - React-cxxreact
    - React-featureflags
    - React-hermes
    - React-jsi
    - React-jsiexecutor
    - React-jsinspector
    - React-perflogger
    - React-rendererconsistency
    - React-runtimescheduler
    - React-utils
    - SocketRocket (= 0.7.1)
    - Yoga
  - React-Core/RCTActionSheetHeaders (0.77.1):
    - glog
    - hermes-engine
    - RCT-Folly (= 2024.11.18.00)
    - RCTDeprecation
    - React-Core/Default
    - React-cxxreact
    - React-featureflags
    - React-hermes
    - React-jsi
    - React-jsiexecutor
    - React-jsinspector
    - React-perflogger
    - React-rendererconsistency
    - React-runtimescheduler
    - React-utils
    - SocketRocket (= 0.7.1)
    - Yoga
  - React-Core/RCTAnimationHeaders (0.77.1):
    - glog
    - hermes-engine
    - RCT-Folly (= 2024.11.18.00)
    - RCTDeprecation
    - React-Core/Default
    - React-cxxreact
    - React-featureflags
    - React-hermes
    - React-jsi
    - React-jsiexecutor
    - React-jsinspector
    - React-perflogger
    - React-rendererconsistency
    - React-runtimescheduler
    - React-utils
    - SocketRocket (= 0.7.1)
    - Yoga
  - React-Core/RCTBlobHeaders (0.77.1):
    - glog
    - hermes-engine
    - RCT-Folly (= 2024.11.18.00)
    - RCTDeprecation
    - React-Core/Default
    - React-cxxreact
    - React-featureflags
    - React-hermes
    - React-jsi
    - React-jsiexecutor
    - React-jsinspector
    - React-perflogger
    - React-rendererconsistency
    - React-runtimescheduler
    - React-utils
    - SocketRocket (= 0.7.1)
    - Yoga
  - React-Core/RCTImageHeaders (0.77.1):
    - glog
    - hermes-engine
    - RCT-Folly (= 2024.11.18.00)
    - RCTDeprecation
    - React-Core/Default
    - React-cxxreact
    - React-featureflags
    - React-hermes
    - React-jsi
    - React-jsiexecutor
    - React-jsinspector
    - React-perflogger
    - React-rendererconsistency
    - React-runtimescheduler
    - React-utils
    - SocketRocket (= 0.7.1)
    - Yoga
  - React-Core/RCTLinkingHeaders (0.77.1):
    - glog
    - hermes-engine
    - RCT-Folly (= 2024.11.18.00)
    - RCTDeprecation
    - React-Core/Default
    - React-cxxreact
    - React-featureflags
    - React-hermes
    - React-jsi
    - React-jsiexecutor
    - React-jsinspector
    - React-perflogger
    - React-rendererconsistency
    - React-runtimescheduler
    - React-utils
    - SocketRocket (= 0.7.1)
    - Yoga
  - React-Core/RCTNetworkHeaders (0.77.1):
    - glog
    - hermes-engine
    - RCT-Folly (= 2024.11.18.00)
    - RCTDeprecation
    - React-Core/Default
    - React-cxxreact
    - React-featureflags
    - React-hermes
    - React-jsi
    - React-jsiexecutor
    - React-jsinspector
    - React-perflogger
    - React-rendererconsistency
    - React-runtimescheduler
    - React-utils
    - SocketRocket (= 0.7.1)
    - Yoga
  - React-Core/RCTSettingsHeaders (0.77.1):
    - glog
    - hermes-engine
    - RCT-Folly (= 2024.11.18.00)
    - RCTDeprecation
    - React-Core/Default
    - React-cxxreact
    - React-featureflags
    - React-hermes
    - React-jsi
    - React-jsiexecutor
    - React-jsinspector
    - React-perflogger
    - React-rendererconsistency
    - React-runtimescheduler
    - React-utils
    - SocketRocket (= 0.7.1)
    - Yoga
  - React-Core/RCTTextHeaders (0.77.1):
    - glog
    - hermes-engine
    - RCT-Folly (= 2024.11.18.00)
    - RCTDeprecation
    - React-Core/Default
    - React-cxxreact
    - React-featureflags
    - React-hermes
    - React-jsi
    - React-jsiexecutor
    - React-jsinspector
    - React-perflogger
    - React-rendererconsistency
    - React-runtimescheduler
    - React-utils
    - SocketRocket (= 0.7.1)
    - Yoga
  - React-Core/RCTVibrationHeaders (0.77.1):
    - glog
    - hermes-engine
    - RCT-Folly (= 2024.11.18.00)
    - RCTDeprecation
    - React-Core/Default
    - React-cxxreact
    - React-featureflags
    - React-hermes
    - React-jsi
    - React-jsiexecutor
    - React-jsinspector
    - React-perflogger
    - React-rendererconsistency
    - React-runtimescheduler
    - React-utils
    - SocketRocket (= 0.7.1)
    - Yoga
  - React-Core/RCTWebSocket (0.77.1):
    - glog
    - hermes-engine
    - RCT-Folly (= 2024.11.18.00)
    - RCTDeprecation
    - React-Core/Default (= 0.77.1)
    - React-cxxreact
    - React-featureflags
    - React-hermes
    - React-jsi
    - React-jsiexecutor
    - React-jsinspector
    - React-perflogger
    - React-rendererconsistency
    - React-runtimescheduler
    - React-utils
    - SocketRocket (= 0.7.1)
    - Yoga
  - React-CoreModules (0.77.1):
    - DoubleConversion
    - fast_float (= 6.1.4)
    - fmt (= 11.0.2)
    - RCT-Folly (= 2024.11.18.00)
    - RCTTypeSafety (= 0.77.1)
    - React-Core/CoreModulesHeaders (= 0.77.1)
    - React-jsi (= 0.77.1)
    - React-jsinspector
    - React-NativeModulesApple
    - React-RCTBlob
    - React-RCTFBReactNativeSpec
    - React-RCTImage (= 0.77.1)
    - ReactCommon
    - SocketRocket (= 0.7.1)
  - React-cxxreact (0.77.1):
    - boost
    - DoubleConversion
    - fast_float (= 6.1.4)
    - fmt (= 11.0.2)
    - glog
    - hermes-engine
    - RCT-Folly (= 2024.11.18.00)
    - React-callinvoker (= 0.77.1)
    - React-debug (= 0.77.1)
    - React-jsi (= 0.77.1)
    - React-jsinspector
    - React-logger (= 0.77.1)
    - React-perflogger (= 0.77.1)
    - React-runtimeexecutor (= 0.77.1)
    - React-timing (= 0.77.1)
  - React-debug (0.77.1)
  - React-defaultsnativemodule (0.77.1):
    - hermes-engine
    - RCT-Folly
    - React-domnativemodule
    - React-featureflagsnativemodule
    - React-idlecallbacksnativemodule
    - React-jsi
    - React-jsiexecutor
    - React-microtasksnativemodule
    - React-RCTFBReactNativeSpec
  - React-domnativemodule (0.77.1):
    - hermes-engine
    - RCT-Folly
    - React-Fabric
    - React-FabricComponents
    - React-graphics
    - React-jsi
    - React-jsiexecutor
    - React-RCTFBReactNativeSpec
    - ReactCommon/turbomodule/core
    - Yoga
  - React-Fabric (0.77.1):
    - DoubleConversion
    - fast_float (= 6.1.4)
    - fmt (= 11.0.2)
    - glog
    - hermes-engine
    - RCT-Folly/Fabric (= 2024.11.18.00)
    - RCTRequired
    - RCTTypeSafety
    - React-Core
    - React-cxxreact
    - React-debug
    - React-Fabric/animations (= 0.77.1)
    - React-Fabric/attributedstring (= 0.77.1)
    - React-Fabric/componentregistry (= 0.77.1)
    - React-Fabric/componentregistrynative (= 0.77.1)
    - React-Fabric/components (= 0.77.1)
    - React-Fabric/consistency (= 0.77.1)
    - React-Fabric/core (= 0.77.1)
    - React-Fabric/dom (= 0.77.1)
    - React-Fabric/imagemanager (= 0.77.1)
    - React-Fabric/leakchecker (= 0.77.1)
    - React-Fabric/mounting (= 0.77.1)
    - React-Fabric/observers (= 0.77.1)
    - React-Fabric/scheduler (= 0.77.1)
    - React-Fabric/telemetry (= 0.77.1)
    - React-Fabric/templateprocessor (= 0.77.1)
    - React-Fabric/uimanager (= 0.77.1)
    - React-featureflags
    - React-graphics
    - React-jsi
    - React-jsiexecutor
    - React-logger
    - React-rendererdebug
    - React-runtimescheduler
    - React-utils
    - ReactCommon/turbomodule/core
  - React-Fabric/animations (0.77.1):
    - DoubleConversion
    - fast_float (= 6.1.4)
    - fmt (= 11.0.2)
    - glog
    - hermes-engine
    - RCT-Folly/Fabric (= 2024.11.18.00)
    - RCTRequired
    - RCTTypeSafety
    - React-Core
    - React-cxxreact
    - React-debug
    - React-featureflags
    - React-graphics
    - React-jsi
    - React-jsiexecutor
    - React-logger
    - React-rendererdebug
    - React-runtimescheduler
    - React-utils
    - ReactCommon/turbomodule/core
  - React-Fabric/attributedstring (0.77.1):
    - DoubleConversion
    - fast_float (= 6.1.4)
    - fmt (= 11.0.2)
    - glog
    - hermes-engine
    - RCT-Folly/Fabric (= 2024.11.18.00)
    - RCTRequired
    - RCTTypeSafety
    - React-Core
    - React-cxxreact
    - React-debug
    - React-featureflags
    - React-graphics
    - React-jsi
    - React-jsiexecutor
    - React-logger
    - React-rendererdebug
    - React-runtimescheduler
    - React-utils
    - ReactCommon/turbomodule/core
  - React-Fabric/componentregistry (0.77.1):
    - DoubleConversion
    - fast_float (= 6.1.4)
    - fmt (= 11.0.2)
    - glog
    - hermes-engine
    - RCT-Folly/Fabric (= 2024.11.18.00)
    - RCTRequired
    - RCTTypeSafety
    - React-Core
    - React-cxxreact
    - React-debug
    - React-featureflags
    - React-graphics
    - React-jsi
    - React-jsiexecutor
    - React-logger
    - React-rendererdebug
    - React-runtimescheduler
    - React-utils
    - ReactCommon/turbomodule/core
  - React-Fabric/componentregistrynative (0.77.1):
    - DoubleConversion
    - fast_float (= 6.1.4)
    - fmt (= 11.0.2)
    - glog
    - hermes-engine
    - RCT-Folly/Fabric (= 2024.11.18.00)
    - RCTRequired
    - RCTTypeSafety
    - React-Core
    - React-cxxreact
    - React-debug
    - React-featureflags
    - React-graphics
    - React-jsi
    - React-jsiexecutor
    - React-logger
    - React-rendererdebug
    - React-runtimescheduler
    - React-utils
    - ReactCommon/turbomodule/core
  - React-Fabric/components (0.77.1):
    - DoubleConversion
    - fast_float (= 6.1.4)
    - fmt (= 11.0.2)
    - glog
    - hermes-engine
    - RCT-Folly/Fabric (= 2024.11.18.00)
    - RCTRequired
    - RCTTypeSafety
    - React-Core
    - React-cxxreact
    - React-debug
    - React-Fabric/components/legacyviewmanagerinterop (= 0.77.1)
    - React-Fabric/components/root (= 0.77.1)
    - React-Fabric/components/view (= 0.77.1)
    - React-featureflags
    - React-graphics
    - React-jsi
    - React-jsiexecutor
    - React-logger
    - React-rendererdebug
    - React-runtimescheduler
    - React-utils
    - ReactCommon/turbomodule/core
  - React-Fabric/components/legacyviewmanagerinterop (0.77.1):
    - DoubleConversion
    - fast_float (= 6.1.4)
    - fmt (= 11.0.2)
    - glog
    - hermes-engine
    - RCT-Folly/Fabric (= 2024.11.18.00)
    - RCTRequired
    - RCTTypeSafety
    - React-Core
    - React-cxxreact
    - React-debug
    - React-featureflags
    - React-graphics
    - React-jsi
    - React-jsiexecutor
    - React-logger
    - React-rendererdebug
    - React-runtimescheduler
    - React-utils
    - ReactCommon/turbomodule/core
  - React-Fabric/components/root (0.77.1):
    - DoubleConversion
    - fast_float (= 6.1.4)
    - fmt (= 11.0.2)
    - glog
    - hermes-engine
    - RCT-Folly/Fabric (= 2024.11.18.00)
    - RCTRequired
    - RCTTypeSafety
    - React-Core
    - React-cxxreact
    - React-debug
    - React-featureflags
    - React-graphics
    - React-jsi
    - React-jsiexecutor
    - React-logger
    - React-rendererdebug
    - React-runtimescheduler
    - React-utils
    - ReactCommon/turbomodule/core
  - React-Fabric/components/view (0.77.1):
    - DoubleConversion
    - fast_float (= 6.1.4)
    - fmt (= 11.0.2)
    - glog
    - hermes-engine
    - RCT-Folly/Fabric (= 2024.11.18.00)
    - RCTRequired
    - RCTTypeSafety
    - React-Core
    - React-cxxreact
    - React-debug
    - React-featureflags
    - React-graphics
    - React-jsi
    - React-jsiexecutor
    - React-logger
    - React-rendererdebug
    - React-runtimescheduler
    - React-utils
    - ReactCommon/turbomodule/core
    - Yoga
  - React-Fabric/consistency (0.77.1):
    - DoubleConversion
    - fast_float (= 6.1.4)
    - fmt (= 11.0.2)
    - glog
    - hermes-engine
    - RCT-Folly/Fabric (= 2024.11.18.00)
    - RCTRequired
    - RCTTypeSafety
    - React-Core
    - React-cxxreact
    - React-debug
    - React-featureflags
    - React-graphics
    - React-jsi
    - React-jsiexecutor
    - React-logger
    - React-rendererdebug
    - React-runtimescheduler
    - React-utils
    - ReactCommon/turbomodule/core
  - React-Fabric/core (0.77.1):
    - DoubleConversion
    - fast_float (= 6.1.4)
    - fmt (= 11.0.2)
    - glog
    - hermes-engine
    - RCT-Folly/Fabric (= 2024.11.18.00)
    - RCTRequired
    - RCTTypeSafety
    - React-Core
    - React-cxxreact
    - React-debug
    - React-featureflags
    - React-graphics
    - React-jsi
    - React-jsiexecutor
    - React-logger
    - React-rendererdebug
    - React-runtimescheduler
    - React-utils
    - ReactCommon/turbomodule/core
  - React-Fabric/dom (0.77.1):
    - DoubleConversion
    - fast_float (= 6.1.4)
    - fmt (= 11.0.2)
    - glog
    - hermes-engine
    - RCT-Folly/Fabric (= 2024.11.18.00)
    - RCTRequired
    - RCTTypeSafety
    - React-Core
    - React-cxxreact
    - React-debug
    - React-featureflags
    - React-graphics
    - React-jsi
    - React-jsiexecutor
    - React-logger
    - React-rendererdebug
    - React-runtimescheduler
    - React-utils
    - ReactCommon/turbomodule/core
  - React-Fabric/imagemanager (0.77.1):
    - DoubleConversion
    - fast_float (= 6.1.4)
    - fmt (= 11.0.2)
    - glog
    - hermes-engine
    - RCT-Folly/Fabric (= 2024.11.18.00)
    - RCTRequired
    - RCTTypeSafety
    - React-Core
    - React-cxxreact
    - React-debug
    - React-featureflags
    - React-graphics
    - React-jsi
    - React-jsiexecutor
    - React-logger
    - React-rendererdebug
    - React-runtimescheduler
    - React-utils
    - ReactCommon/turbomodule/core
  - React-Fabric/leakchecker (0.77.1):
    - DoubleConversion
    - fast_float (= 6.1.4)
    - fmt (= 11.0.2)
    - glog
    - hermes-engine
    - RCT-Folly/Fabric (= 2024.11.18.00)
    - RCTRequired
    - RCTTypeSafety
    - React-Core
    - React-cxxreact
    - React-debug
    - React-featureflags
    - React-graphics
    - React-jsi
    - React-jsiexecutor
    - React-logger
    - React-rendererdebug
    - React-runtimescheduler
    - React-utils
    - ReactCommon/turbomodule/core
  - React-Fabric/mounting (0.77.1):
    - DoubleConversion
    - fast_float (= 6.1.4)
    - fmt (= 11.0.2)
    - glog
    - hermes-engine
    - RCT-Folly/Fabric (= 2024.11.18.00)
    - RCTRequired
    - RCTTypeSafety
    - React-Core
    - React-cxxreact
    - React-debug
    - React-featureflags
    - React-graphics
    - React-jsi
    - React-jsiexecutor
    - React-logger
    - React-rendererdebug
    - React-runtimescheduler
    - React-utils
    - ReactCommon/turbomodule/core
  - React-Fabric/observers (0.77.1):
    - DoubleConversion
    - fast_float (= 6.1.4)
    - fmt (= 11.0.2)
    - glog
    - hermes-engine
    - RCT-Folly/Fabric (= 2024.11.18.00)
    - RCTRequired
    - RCTTypeSafety
    - React-Core
    - React-cxxreact
    - React-debug
    - React-Fabric/observers/events (= 0.77.1)
    - React-featureflags
    - React-graphics
    - React-jsi
    - React-jsiexecutor
    - React-logger
    - React-rendererdebug
    - React-runtimescheduler
    - React-utils
    - ReactCommon/turbomodule/core
  - React-Fabric/observers/events (0.77.1):
    - DoubleConversion
    - fast_float (= 6.1.4)
    - fmt (= 11.0.2)
    - glog
    - hermes-engine
    - RCT-Folly/Fabric (= 2024.11.18.00)
    - RCTRequired
    - RCTTypeSafety
    - React-Core
    - React-cxxreact
    - React-debug
    - React-featureflags
    - React-graphics
    - React-jsi
    - React-jsiexecutor
    - React-logger
    - React-rendererdebug
    - React-runtimescheduler
    - React-utils
    - ReactCommon/turbomodule/core
  - React-Fabric/scheduler (0.77.1):
    - DoubleConversion
    - fast_float (= 6.1.4)
    - fmt (= 11.0.2)
    - glog
    - hermes-engine
    - RCT-Folly/Fabric (= 2024.11.18.00)
    - RCTRequired
    - RCTTypeSafety
    - React-Core
    - React-cxxreact
    - React-debug
    - React-Fabric/observers/events
    - React-featureflags
    - React-graphics
    - React-jsi
    - React-jsiexecutor
    - React-logger
    - React-performancetimeline
    - React-rendererdebug
    - React-runtimescheduler
    - React-utils
    - ReactCommon/turbomodule/core
  - React-Fabric/telemetry (0.77.1):
    - DoubleConversion
    - fast_float (= 6.1.4)
    - fmt (= 11.0.2)
    - glog
    - hermes-engine
    - RCT-Folly/Fabric (= 2024.11.18.00)
    - RCTRequired
    - RCTTypeSafety
    - React-Core
    - React-cxxreact
    - React-debug
    - React-featureflags
    - React-graphics
    - React-jsi
    - React-jsiexecutor
    - React-logger
    - React-rendererdebug
    - React-runtimescheduler
    - React-utils
    - ReactCommon/turbomodule/core
  - React-Fabric/templateprocessor (0.77.1):
    - DoubleConversion
    - fast_float (= 6.1.4)
    - fmt (= 11.0.2)
    - glog
    - hermes-engine
    - RCT-Folly/Fabric (= 2024.11.18.00)
    - RCTRequired
    - RCTTypeSafety
    - React-Core
    - React-cxxreact
    - React-debug
    - React-featureflags
    - React-graphics
    - React-jsi
    - React-jsiexecutor
    - React-logger
    - React-rendererdebug
    - React-runtimescheduler
    - React-utils
    - ReactCommon/turbomodule/core
  - React-Fabric/uimanager (0.77.1):
    - DoubleConversion
    - fast_float (= 6.1.4)
    - fmt (= 11.0.2)
    - glog
    - hermes-engine
    - RCT-Folly/Fabric (= 2024.11.18.00)
    - RCTRequired
    - RCTTypeSafety
    - React-Core
    - React-cxxreact
    - React-debug
    - React-Fabric/uimanager/consistency (= 0.77.1)
    - React-featureflags
    - React-graphics
    - React-jsi
    - React-jsiexecutor
    - React-logger
    - React-rendererconsistency
    - React-rendererdebug
    - React-runtimescheduler
    - React-utils
    - ReactCommon/turbomodule/core
  - React-Fabric/uimanager/consistency (0.77.1):
    - DoubleConversion
    - fast_float (= 6.1.4)
    - fmt (= 11.0.2)
    - glog
    - hermes-engine
    - RCT-Folly/Fabric (= 2024.11.18.00)
    - RCTRequired
    - RCTTypeSafety
    - React-Core
    - React-cxxreact
    - React-debug
    - React-featureflags
    - React-graphics
    - React-jsi
    - React-jsiexecutor
    - React-logger
    - React-rendererconsistency
    - React-rendererdebug
    - React-runtimescheduler
    - React-utils
    - ReactCommon/turbomodule/core
  - React-FabricComponents (0.77.1):
    - DoubleConversion
    - fast_float (= 6.1.4)
    - fmt (= 11.0.2)
    - glog
    - hermes-engine
    - RCT-Folly/Fabric (= 2024.11.18.00)
    - RCTRequired
    - RCTTypeSafety
    - React-Core
    - React-cxxreact
    - React-debug
    - React-Fabric
    - React-FabricComponents/components (= 0.77.1)
    - React-FabricComponents/textlayoutmanager (= 0.77.1)
    - React-featureflags
    - React-graphics
    - React-jsi
    - React-jsiexecutor
    - React-logger
    - React-rendererdebug
    - React-runtimescheduler
    - React-utils
    - ReactCommon/turbomodule/core
    - Yoga
  - React-FabricComponents/components (0.77.1):
    - DoubleConversion
    - fast_float (= 6.1.4)
    - fmt (= 11.0.2)
    - glog
    - hermes-engine
    - RCT-Folly/Fabric (= 2024.11.18.00)
    - RCTRequired
    - RCTTypeSafety
    - React-Core
    - React-cxxreact
    - React-debug
    - React-Fabric
    - React-FabricComponents/components/inputaccessory (= 0.77.1)
    - React-FabricComponents/components/iostextinput (= 0.77.1)
    - React-FabricComponents/components/modal (= 0.77.1)
    - React-FabricComponents/components/rncore (= 0.77.1)
    - React-FabricComponents/components/safeareaview (= 0.77.1)
    - React-FabricComponents/components/scrollview (= 0.77.1)
    - React-FabricComponents/components/text (= 0.77.1)
    - React-FabricComponents/components/textinput (= 0.77.1)
    - React-FabricComponents/components/unimplementedview (= 0.77.1)
    - React-featureflags
    - React-graphics
    - React-jsi
    - React-jsiexecutor
    - React-logger
    - React-rendererdebug
    - React-runtimescheduler
    - React-utils
    - ReactCommon/turbomodule/core
    - Yoga
  - React-FabricComponents/components/inputaccessory (0.77.1):
    - DoubleConversion
    - fast_float (= 6.1.4)
    - fmt (= 11.0.2)
    - glog
    - hermes-engine
    - RCT-Folly/Fabric (= 2024.11.18.00)
    - RCTRequired
    - RCTTypeSafety
    - React-Core
    - React-cxxreact
    - React-debug
    - React-Fabric
    - React-featureflags
    - React-graphics
    - React-jsi
    - React-jsiexecutor
    - React-logger
    - React-rendererdebug
    - React-runtimescheduler
    - React-utils
    - ReactCommon/turbomodule/core
    - Yoga
  - React-FabricComponents/components/iostextinput (0.77.1):
    - DoubleConversion
    - fast_float (= 6.1.4)
    - fmt (= 11.0.2)
    - glog
    - hermes-engine
    - RCT-Folly/Fabric (= 2024.11.18.00)
    - RCTRequired
    - RCTTypeSafety
    - React-Core
    - React-cxxreact
    - React-debug
    - React-Fabric
    - React-featureflags
    - React-graphics
    - React-jsi
    - React-jsiexecutor
    - React-logger
    - React-rendererdebug
    - React-runtimescheduler
    - React-utils
    - ReactCommon/turbomodule/core
    - Yoga
  - React-FabricComponents/components/modal (0.77.1):
    - DoubleConversion
    - fast_float (= 6.1.4)
    - fmt (= 11.0.2)
    - glog
    - hermes-engine
    - RCT-Folly/Fabric (= 2024.11.18.00)
    - RCTRequired
    - RCTTypeSafety
    - React-Core
    - React-cxxreact
    - React-debug
    - React-Fabric
    - React-featureflags
    - React-graphics
    - React-jsi
    - React-jsiexecutor
    - React-logger
    - React-rendererdebug
    - React-runtimescheduler
    - React-utils
    - ReactCommon/turbomodule/core
    - Yoga
  - React-FabricComponents/components/rncore (0.77.1):
    - DoubleConversion
    - fast_float (= 6.1.4)
    - fmt (= 11.0.2)
    - glog
    - hermes-engine
    - RCT-Folly/Fabric (= 2024.11.18.00)
    - RCTRequired
    - RCTTypeSafety
    - React-Core
    - React-cxxreact
    - React-debug
    - React-Fabric
    - React-featureflags
    - React-graphics
    - React-jsi
    - React-jsiexecutor
    - React-logger
    - React-rendererdebug
    - React-runtimescheduler
    - React-utils
    - ReactCommon/turbomodule/core
    - Yoga
  - React-FabricComponents/components/safeareaview (0.77.1):
    - DoubleConversion
    - fast_float (= 6.1.4)
    - fmt (= 11.0.2)
    - glog
    - hermes-engine
    - RCT-Folly/Fabric (= 2024.11.18.00)
    - RCTRequired
    - RCTTypeSafety
    - React-Core
    - React-cxxreact
    - React-debug
    - React-Fabric
    - React-featureflags
    - React-graphics
    - React-jsi
    - React-jsiexecutor
    - React-logger
    - React-rendererdebug
    - React-runtimescheduler
    - React-utils
    - ReactCommon/turbomodule/core
    - Yoga
  - React-FabricComponents/components/scrollview (0.77.1):
    - DoubleConversion
    - fast_float (= 6.1.4)
    - fmt (= 11.0.2)
    - glog
    - hermes-engine
    - RCT-Folly/Fabric (= 2024.11.18.00)
    - RCTRequired
    - RCTTypeSafety
    - React-Core
    - React-cxxreact
    - React-debug
    - React-Fabric
    - React-featureflags
    - React-graphics
    - React-jsi
    - React-jsiexecutor
    - React-logger
    - React-rendererdebug
    - React-runtimescheduler
    - React-utils
    - ReactCommon/turbomodule/core
    - Yoga
  - React-FabricComponents/components/text (0.77.1):
    - DoubleConversion
    - fast_float (= 6.1.4)
    - fmt (= 11.0.2)
    - glog
    - hermes-engine
    - RCT-Folly/Fabric (= 2024.11.18.00)
    - RCTRequired
    - RCTTypeSafety
    - React-Core
    - React-cxxreact
    - React-debug
    - React-Fabric
    - React-featureflags
    - React-graphics
    - React-jsi
    - React-jsiexecutor
    - React-logger
    - React-rendererdebug
    - React-runtimescheduler
    - React-utils
    - ReactCommon/turbomodule/core
    - Yoga
  - React-FabricComponents/components/textinput (0.77.1):
    - DoubleConversion
    - fast_float (= 6.1.4)
    - fmt (= 11.0.2)
    - glog
    - hermes-engine
    - RCT-Folly/Fabric (= 2024.11.18.00)
    - RCTRequired
    - RCTTypeSafety
    - React-Core
    - React-cxxreact
    - React-debug
    - React-Fabric
    - React-featureflags
    - React-graphics
    - React-jsi
    - React-jsiexecutor
    - React-logger
    - React-rendererdebug
    - React-runtimescheduler
    - React-utils
    - ReactCommon/turbomodule/core
    - Yoga
  - React-FabricComponents/components/unimplementedview (0.77.1):
    - DoubleConversion
    - fast_float (= 6.1.4)
    - fmt (= 11.0.2)
    - glog
    - hermes-engine
    - RCT-Folly/Fabric (= 2024.11.18.00)
    - RCTRequired
    - RCTTypeSafety
    - React-Core
    - React-cxxreact
    - React-debug
    - React-Fabric
    - React-featureflags
    - React-graphics
    - React-jsi
    - React-jsiexecutor
    - React-logger
    - React-rendererdebug
    - React-runtimescheduler
    - React-utils
    - ReactCommon/turbomodule/core
    - Yoga
  - React-FabricComponents/textlayoutmanager (0.77.1):
    - DoubleConversion
    - fast_float (= 6.1.4)
    - fmt (= 11.0.2)
    - glog
    - hermes-engine
    - RCT-Folly/Fabric (= 2024.11.18.00)
    - RCTRequired
    - RCTTypeSafety
    - React-Core
    - React-cxxreact
    - React-debug
    - React-Fabric
    - React-featureflags
    - React-graphics
    - React-jsi
    - React-jsiexecutor
    - React-logger
    - React-rendererdebug
    - React-runtimescheduler
    - React-utils
    - ReactCommon/turbomodule/core
    - Yoga
  - React-FabricImage (0.77.1):
    - DoubleConversion
    - fast_float (= 6.1.4)
    - fmt (= 11.0.2)
    - glog
    - hermes-engine
    - RCT-Folly/Fabric (= 2024.11.18.00)
    - RCTRequired (= 0.77.1)
    - RCTTypeSafety (= 0.77.1)
    - React-Fabric
    - React-featureflags
    - React-graphics
    - React-ImageManager
    - React-jsi
    - React-jsiexecutor (= 0.77.1)
    - React-logger
    - React-rendererdebug
    - React-utils
    - ReactCommon
    - Yoga
  - React-featureflags (0.77.1)
  - React-featureflagsnativemodule (0.77.1):
    - hermes-engine
    - RCT-Folly
    - React-featureflags
    - React-jsi
    - React-jsiexecutor
    - React-RCTFBReactNativeSpec
    - ReactCommon/turbomodule/core
  - React-graphics (0.77.1):
    - DoubleConversion
    - fast_float (= 6.1.4)
    - fmt (= 11.0.2)
    - glog
    - RCT-Folly/Fabric (= 2024.11.18.00)
    - React-jsi
    - React-jsiexecutor
    - React-utils
  - React-hermes (0.77.1):
    - DoubleConversion
    - fast_float (= 6.1.4)
    - fmt (= 11.0.2)
    - glog
    - hermes-engine
    - RCT-Folly (= 2024.11.18.00)
    - React-cxxreact (= 0.77.1)
    - React-jsi
    - React-jsiexecutor (= 0.77.1)
    - React-jsinspector
    - React-perflogger (= 0.77.1)
    - React-runtimeexecutor
  - React-idlecallbacksnativemodule (0.77.1):
    - hermes-engine
    - RCT-Folly
    - React-jsi
    - React-jsiexecutor
    - React-RCTFBReactNativeSpec
    - React-runtimescheduler
    - ReactCommon/turbomodule/core
  - React-ImageManager (0.77.1):
    - glog
    - RCT-Folly/Fabric
    - React-Core/Default
    - React-debug
    - React-Fabric
    - React-graphics
    - React-rendererdebug
    - React-utils
  - React-jserrorhandler (0.77.1):
    - glog
    - hermes-engine
    - RCT-Folly/Fabric (= 2024.11.18.00)
    - React-cxxreact
    - React-debug
    - React-featureflags
    - React-jsi
    - ReactCommon/turbomodule/bridging
  - React-jsi (0.77.1):
    - boost
    - DoubleConversion
    - fast_float (= 6.1.4)
    - fmt (= 11.0.2)
    - glog
    - hermes-engine
    - RCT-Folly (= 2024.11.18.00)
  - React-jsiexecutor (0.77.1):
    - DoubleConversion
    - fast_float (= 6.1.4)
    - fmt (= 11.0.2)
    - glog
    - hermes-engine
    - RCT-Folly (= 2024.11.18.00)
    - React-cxxreact (= 0.77.1)
    - React-jsi (= 0.77.1)
    - React-jsinspector
    - React-perflogger (= 0.77.1)
  - React-jsinspector (0.77.1):
    - DoubleConversion
    - glog
    - hermes-engine
    - RCT-Folly (= 2024.11.18.00)
    - React-featureflags
    - React-jsi
    - React-perflogger (= 0.77.1)
    - React-runtimeexecutor (= 0.77.1)
  - React-jsitracing (0.77.1):
    - React-jsi
  - React-logger (0.77.1):
    - glog
  - React-Mapbuffer (0.77.1):
    - glog
    - React-debug
  - React-microtasksnativemodule (0.77.1):
    - hermes-engine
    - RCT-Folly
    - React-jsi
    - React-jsiexecutor
    - React-RCTFBReactNativeSpec
    - ReactCommon/turbomodule/core
  - react-native-advanced-input-mask (1.3.1):
    - DoubleConversion
    - ForkInputMask (~> 7.3.2)
    - glog
    - hermes-engine
    - RCT-Folly (= 2024.11.18.00)
    - RCTRequired
    - RCTTypeSafety
    - React-Core
    - React-debug
    - React-Fabric
    - React-featureflags
    - React-graphics
    - React-ImageManager
    - React-NativeModulesApple
    - React-RCTFabric
    - React-rendererdebug
    - React-utils
    - ReactCodegen
    - ReactCommon/turbomodule/bridging
    - ReactCommon/turbomodule/core
    - Yoga
  - react-native-airship (19.2.1):
    - AirshipFrameworkProxy (= 7.1.2)
    - DoubleConversion
    - glog
    - hermes-engine
    - RCT-Folly (= 2024.11.18.00)
    - RCTRequired
    - RCTTypeSafety
    - React-Core
    - React-debug
    - React-Fabric
    - React-featureflags
    - React-graphics
    - React-ImageManager
    - React-NativeModulesApple
    - React-RCTFabric
    - React-rendererdebug
    - React-utils
    - ReactCodegen
    - ReactCommon/turbomodule/bridging
    - ReactCommon/turbomodule/core
    - Yoga
  - react-native-app-logs (0.3.1):
    - DoubleConversion
    - glog
    - hermes-engine
    - RCT-Folly (= 2024.11.18.00)
    - RCTRequired
    - RCTTypeSafety
    - React-Core
    - React-debug
    - React-Fabric
    - React-featureflags
    - React-graphics
    - React-ImageManager
    - React-NativeModulesApple
    - React-RCTFabric
    - React-rendererdebug
    - React-utils
    - ReactCodegen
    - ReactCommon/turbomodule/bridging
    - ReactCommon/turbomodule/core
    - Yoga
  - react-native-blob-util (0.19.4):
    - DoubleConversion
    - glog
    - hermes-engine
    - RCT-Folly (= 2024.11.18.00)
    - RCTRequired
    - RCTTypeSafety
    - React-Core
    - React-debug
    - React-Fabric
    - React-featureflags
    - React-graphics
    - React-ImageManager
    - React-NativeModulesApple
    - React-RCTFabric
    - React-rendererdebug
    - React-utils
    - ReactCodegen
    - ReactCommon/turbomodule/bridging
    - ReactCommon/turbomodule/core
    - Yoga
  - react-native-cameraroll (7.4.0):
    - DoubleConversion
    - glog
    - hermes-engine
    - RCT-Folly (= 2024.11.18.00)
    - RCTRequired
    - RCTTypeSafety
    - React-Core
    - React-debug
    - React-Fabric
    - React-featureflags
    - React-graphics
    - React-ImageManager
    - React-NativeModulesApple
    - React-RCTFabric
    - React-rendererdebug
    - React-utils
    - ReactCodegen
    - ReactCommon/turbomodule/bridging
    - ReactCommon/turbomodule/core
    - Yoga
  - react-native-config (1.5.3):
    - react-native-config/App (= 1.5.3)
  - react-native-config/App (1.5.3):
    - DoubleConversion
    - glog
    - hermes-engine
    - RCT-Folly (= 2024.11.18.00)
    - RCTRequired
    - RCTTypeSafety
    - React-Core
    - React-debug
    - React-Fabric
    - React-featureflags
    - React-graphics
    - React-ImageManager
    - React-NativeModulesApple
    - React-RCTFabric
    - React-rendererdebug
    - React-utils
    - ReactCodegen
    - ReactCommon/turbomodule/bridging
    - ReactCommon/turbomodule/core
    - Yoga
  - react-native-document-picker (9.3.1):
    - DoubleConversion
    - glog
    - hermes-engine
    - RCT-Folly (= 2024.11.18.00)
    - RCTRequired
    - RCTTypeSafety
    - React-Core
    - React-debug
    - React-Fabric
    - React-featureflags
    - React-graphics
    - React-ImageManager
    - React-NativeModulesApple
    - React-RCTFabric
    - React-rendererdebug
    - React-utils
    - ReactCodegen
    - ReactCommon/turbomodule/bridging
    - ReactCommon/turbomodule/core
    - Yoga
  - react-native-geolocation (3.3.0):
    - DoubleConversion
    - glog
    - hermes-engine
    - RCT-Folly (= 2024.11.18.00)
    - RCTRequired
    - RCTTypeSafety
    - React-Core
    - React-debug
    - React-Fabric
    - React-featureflags
    - React-graphics
    - React-ImageManager
    - React-NativeModulesApple
    - React-RCTFabric
    - React-rendererdebug
    - React-utils
    - ReactCodegen
    - ReactCommon/turbomodule/bridging
    - ReactCommon/turbomodule/core
    - Yoga
  - react-native-image-picker (7.1.2):
    - DoubleConversion
    - glog
    - hermes-engine
    - RCT-Folly (= 2024.11.18.00)
    - RCTRequired
    - RCTTypeSafety
    - React-Core
    - React-debug
    - React-Fabric
    - React-featureflags
    - React-graphics
    - React-ImageManager
    - React-NativeModulesApple
    - React-RCTFabric
    - React-rendererdebug
    - React-utils
    - ReactCodegen
    - ReactCommon/turbomodule/bridging
    - ReactCommon/turbomodule/core
    - Yoga
  - react-native-key-command (1.0.12):
    - DoubleConversion
    - glog
    - hermes-engine
    - RCT-Folly (= 2024.11.18.00)
    - RCTRequired
    - RCTTypeSafety
    - React-Core
    - React-debug
    - React-Fabric
    - React-featureflags
    - React-graphics
    - React-ImageManager
    - React-NativeModulesApple
    - React-RCTFabric
    - React-rendererdebug
    - React-utils
    - ReactCodegen
    - ReactCommon/turbomodule/bridging
    - ReactCommon/turbomodule/core
    - Yoga
  - react-native-keyboard-controller (1.16.7):
    - DoubleConversion
    - glog
    - hermes-engine
    - RCT-Folly (= 2024.11.18.00)
    - RCTRequired
    - RCTTypeSafety
    - React-Core
    - React-debug
    - React-Fabric
    - React-featureflags
    - React-graphics
    - React-ImageManager
    - React-NativeModulesApple
    - React-RCTFabric
    - React-rendererdebug
    - React-utils
    - ReactCodegen
    - ReactCommon/turbomodule/bridging
    - ReactCommon/turbomodule/core
    - Yoga
  - react-native-launch-arguments (4.0.2):
    - React
  - react-native-netinfo (11.2.1):
    - DoubleConversion
    - glog
    - hermes-engine
    - RCT-Folly (= 2024.11.18.00)
    - RCTRequired
    - RCTTypeSafety
    - React-Core
    - React-debug
    - React-Fabric
    - React-featureflags
    - React-graphics
    - React-ImageManager
    - React-NativeModulesApple
    - React-RCTFabric
    - React-rendererdebug
    - React-utils
    - ReactCodegen
    - ReactCommon/turbomodule/bridging
    - ReactCommon/turbomodule/core
    - Yoga
  - react-native-pager-view (6.5.2):
    - DoubleConversion
    - glog
    - hermes-engine
    - RCT-Folly (= 2024.11.18.00)
    - RCTRequired
    - RCTTypeSafety
    - React-Core
    - React-debug
    - React-Fabric
    - React-featureflags
    - React-graphics
    - React-ImageManager
    - react-native-pager-view/common (= 6.5.2)
    - React-NativeModulesApple
    - React-RCTFabric
    - React-rendererdebug
    - React-utils
    - ReactCodegen
    - ReactCommon/turbomodule/bridging
    - ReactCommon/turbomodule/core
    - Yoga
  - react-native-pager-view/common (6.5.2):
    - DoubleConversion
    - glog
    - hermes-engine
    - RCT-Folly (= 2024.11.18.00)
    - RCTRequired
    - RCTTypeSafety
    - React-Core
    - React-debug
    - React-Fabric
    - React-featureflags
    - React-graphics
    - React-ImageManager
    - React-NativeModulesApple
    - React-RCTFabric
    - React-rendererdebug
    - React-utils
    - ReactCodegen
    - ReactCommon/turbomodule/bridging
    - ReactCommon/turbomodule/core
    - Yoga
  - react-native-pdf (6.7.3):
    - DoubleConversion
    - glog
    - hermes-engine
    - RCT-Folly (= 2024.11.18.00)
    - RCTRequired
    - RCTTypeSafety
    - React-Core
    - React-debug
    - React-Fabric
    - React-featureflags
    - React-graphics
    - React-ImageManager
    - React-NativeModulesApple
    - React-RCTFabric
    - React-rendererdebug
    - React-utils
    - ReactCodegen
    - ReactCommon/turbomodule/bridging
    - ReactCommon/turbomodule/core
    - Yoga
  - react-native-performance (5.1.0):
    - DoubleConversion
    - glog
    - hermes-engine
    - RCT-Folly (= 2024.11.18.00)
    - RCTRequired
    - RCTTypeSafety
    - React-Core
    - React-debug
    - React-Fabric
    - React-featureflags
    - React-graphics
    - React-ImageManager
    - React-NativeModulesApple
    - React-RCTFabric
    - React-rendererdebug
    - React-utils
    - ReactCodegen
    - ReactCommon/turbomodule/bridging
    - ReactCommon/turbomodule/core
    - Yoga
  - react-native-plaid-link-sdk (11.11.0):
    - DoubleConversion
    - glog
    - hermes-engine
    - Plaid (~> 5.6.0)
    - RCT-Folly (= 2024.11.18.00)
    - RCTRequired
    - RCTTypeSafety
    - React-Core
    - React-debug
    - React-Fabric
    - React-featureflags
    - React-graphics
    - React-ImageManager
    - React-NativeModulesApple
    - React-RCTFabric
    - React-rendererdebug
    - React-utils
    - ReactCodegen
    - ReactCommon/turbomodule/bridging
    - ReactCommon/turbomodule/core
    - Yoga
  - react-native-quick-sqlite (8.1.0):
    - DoubleConversion
    - glog
    - hermes-engine
    - RCT-Folly (= 2024.11.18.00)
    - RCTRequired
    - RCTTypeSafety
    - React-Core
    - React-debug
    - React-Fabric
    - React-featureflags
    - React-graphics
    - React-ImageManager
    - React-NativeModulesApple
    - React-RCTFabric
    - React-rendererdebug
    - React-utils
    - ReactCodegen
    - ReactCommon/turbomodule/bridging
    - ReactCommon/turbomodule/core
    - Yoga
  - react-native-release-profiler (0.2.1):
    - DoubleConversion
    - glog
    - hermes-engine
    - RCT-Folly (= 2024.11.18.00)
    - RCTRequired
    - RCTTypeSafety
    - React-Core
    - React-debug
    - React-Fabric
    - React-featureflags
    - React-graphics
    - React-ImageManager
    - React-NativeModulesApple
    - React-RCTFabric
    - React-rendererdebug
    - React-utils
    - ReactCodegen
    - ReactCommon/turbomodule/bridging
    - ReactCommon/turbomodule/core
    - Yoga
  - react-native-safe-area-context (4.12.0):
    - DoubleConversion
    - glog
    - hermes-engine
    - RCT-Folly (= 2024.11.18.00)
    - RCTRequired
    - RCTTypeSafety
    - React-Core
    - React-debug
    - React-Fabric
    - React-featureflags
    - React-graphics
    - React-ImageManager
    - react-native-safe-area-context/common (= 4.12.0)
    - react-native-safe-area-context/fabric (= 4.12.0)
    - React-NativeModulesApple
    - React-RCTFabric
    - React-rendererdebug
    - React-utils
    - ReactCodegen
    - ReactCommon/turbomodule/bridging
    - ReactCommon/turbomodule/core
    - Yoga
  - react-native-safe-area-context/common (4.12.0):
    - DoubleConversion
    - glog
    - hermes-engine
    - RCT-Folly (= 2024.11.18.00)
    - RCTRequired
    - RCTTypeSafety
    - React-Core
    - React-debug
    - React-Fabric
    - React-featureflags
    - React-graphics
    - React-ImageManager
    - React-NativeModulesApple
    - React-RCTFabric
    - React-rendererdebug
    - React-utils
    - ReactCodegen
    - ReactCommon/turbomodule/bridging
    - ReactCommon/turbomodule/core
    - Yoga
  - react-native-safe-area-context/fabric (4.12.0):
    - DoubleConversion
    - glog
    - hermes-engine
    - RCT-Folly (= 2024.11.18.00)
    - RCTRequired
    - RCTTypeSafety
    - React-Core
    - React-debug
    - React-Fabric
    - React-featureflags
    - React-graphics
    - React-ImageManager
    - react-native-safe-area-context/common
    - React-NativeModulesApple
    - React-RCTFabric
    - React-rendererdebug
    - React-utils
    - ReactCodegen
    - ReactCommon/turbomodule/bridging
    - ReactCommon/turbomodule/core
    - Yoga
  - react-native-view-shot (4.0.0):
    - DoubleConversion
    - glog
    - hermes-engine
    - RCT-Folly (= 2024.11.18.00)
    - RCTRequired
    - RCTTypeSafety
    - React-Core
    - React-debug
    - React-Fabric
    - React-featureflags
    - React-graphics
    - React-ImageManager
    - React-NativeModulesApple
    - React-RCTFabric
    - React-rendererdebug
    - React-utils
    - ReactCodegen
    - ReactCommon/turbomodule/bridging
    - ReactCommon/turbomodule/core
    - Yoga
<<<<<<< HEAD
  - react-native-wallet (0.1.0):
    - DoubleConversion
    - glog
    - hermes-engine
    - RCT-Folly (= 2024.11.18.00)
    - RCTRequired
    - RCTTypeSafety
    - React-Core
    - React-debug
    - React-Fabric
    - React-featureflags
    - React-graphics
    - React-ImageManager
    - React-NativeModulesApple
    - React-RCTFabric
    - React-rendererdebug
    - React-utils
    - ReactCodegen
    - ReactCommon/turbomodule/bridging
    - ReactCommon/turbomodule/core
    - Yoga
=======
>>>>>>> 9298e72a
  - react-native-webrtc (124.0.5):
    - JitsiWebRTC (~> 124.0.0)
    - React-Core
  - react-native-webview (13.13.1):
    - DoubleConversion
    - glog
    - hermes-engine
    - RCT-Folly (= 2024.11.18.00)
    - RCTRequired
    - RCTTypeSafety
    - React-Core
    - React-debug
    - React-Fabric
    - React-featureflags
    - React-graphics
    - React-ImageManager
    - React-NativeModulesApple
    - React-RCTFabric
    - React-rendererdebug
    - React-utils
    - ReactCodegen
    - ReactCommon/turbomodule/bridging
    - ReactCommon/turbomodule/core
    - Yoga
  - React-nativeconfig (0.77.1)
  - React-NativeModulesApple (0.77.1):
    - glog
    - hermes-engine
    - React-callinvoker
    - React-Core
    - React-cxxreact
    - React-jsi
    - React-jsinspector
    - React-runtimeexecutor
    - ReactCommon/turbomodule/bridging
    - ReactCommon/turbomodule/core
  - React-perflogger (0.77.1):
    - DoubleConversion
    - RCT-Folly (= 2024.11.18.00)
  - React-performancetimeline (0.77.1):
    - RCT-Folly (= 2024.11.18.00)
    - React-cxxreact
    - React-featureflags
    - React-timing
  - React-RCTActionSheet (0.77.1):
    - React-Core/RCTActionSheetHeaders (= 0.77.1)
  - React-RCTAnimation (0.77.1):
    - RCT-Folly (= 2024.11.18.00)
    - RCTTypeSafety
    - React-Core/RCTAnimationHeaders
    - React-jsi
    - React-NativeModulesApple
    - React-RCTFBReactNativeSpec
    - ReactCommon
  - React-RCTAppDelegate (0.77.1):
    - RCT-Folly (= 2024.11.18.00)
    - RCTRequired
    - RCTTypeSafety
    - React-Core
    - React-CoreModules
    - React-debug
    - React-defaultsnativemodule
    - React-Fabric
    - React-featureflags
    - React-graphics
    - React-hermes
    - React-nativeconfig
    - React-NativeModulesApple
    - React-RCTFabric
    - React-RCTFBReactNativeSpec
    - React-RCTImage
    - React-RCTNetwork
    - React-rendererdebug
    - React-RuntimeApple
    - React-RuntimeCore
    - React-RuntimeHermes
    - React-runtimescheduler
    - React-utils
    - ReactCommon
  - React-RCTBlob (0.77.1):
    - DoubleConversion
    - fast_float (= 6.1.4)
    - fmt (= 11.0.2)
    - hermes-engine
    - RCT-Folly (= 2024.11.18.00)
    - React-Core/RCTBlobHeaders
    - React-Core/RCTWebSocket
    - React-jsi
    - React-jsinspector
    - React-NativeModulesApple
    - React-RCTFBReactNativeSpec
    - React-RCTNetwork
    - ReactCommon
  - React-RCTFabric (0.77.1):
    - glog
    - hermes-engine
    - RCT-Folly/Fabric (= 2024.11.18.00)
    - React-Core
    - React-debug
    - React-Fabric
    - React-FabricComponents
    - React-FabricImage
    - React-featureflags
    - React-graphics
    - React-ImageManager
    - React-jsi
    - React-jsinspector
    - React-nativeconfig
    - React-performancetimeline
    - React-RCTImage
    - React-RCTText
    - React-rendererconsistency
    - React-rendererdebug
    - React-runtimescheduler
    - React-utils
    - Yoga
  - React-RCTFBReactNativeSpec (0.77.1):
    - hermes-engine
    - RCT-Folly
    - RCTRequired
    - RCTTypeSafety
    - React-Core
    - React-jsi
    - React-jsiexecutor
    - React-NativeModulesApple
    - ReactCommon
  - React-RCTImage (0.77.1):
    - RCT-Folly (= 2024.11.18.00)
    - RCTTypeSafety
    - React-Core/RCTImageHeaders
    - React-jsi
    - React-NativeModulesApple
    - React-RCTFBReactNativeSpec
    - React-RCTNetwork
    - ReactCommon
  - React-RCTLinking (0.77.1):
    - React-Core/RCTLinkingHeaders (= 0.77.1)
    - React-jsi (= 0.77.1)
    - React-NativeModulesApple
    - React-RCTFBReactNativeSpec
    - ReactCommon
    - ReactCommon/turbomodule/core (= 0.77.1)
  - React-RCTNetwork (0.77.1):
    - RCT-Folly (= 2024.11.18.00)
    - RCTTypeSafety
    - React-Core/RCTNetworkHeaders
    - React-jsi
    - React-NativeModulesApple
    - React-RCTFBReactNativeSpec
    - ReactCommon
  - React-RCTSettings (0.77.1):
    - RCT-Folly (= 2024.11.18.00)
    - RCTTypeSafety
    - React-Core/RCTSettingsHeaders
    - React-jsi
    - React-NativeModulesApple
    - React-RCTFBReactNativeSpec
    - ReactCommon
  - React-RCTText (0.77.1):
    - React-Core/RCTTextHeaders (= 0.77.1)
    - Yoga
  - React-RCTVibration (0.77.1):
    - RCT-Folly (= 2024.11.18.00)
    - React-Core/RCTVibrationHeaders
    - React-jsi
    - React-NativeModulesApple
    - React-RCTFBReactNativeSpec
    - ReactCommon
  - React-rendererconsistency (0.77.1)
  - React-rendererdebug (0.77.1):
    - DoubleConversion
    - fast_float (= 6.1.4)
    - fmt (= 11.0.2)
    - RCT-Folly (= 2024.11.18.00)
    - React-debug
  - React-rncore (0.77.1)
  - React-RuntimeApple (0.77.1):
    - hermes-engine
    - RCT-Folly/Fabric (= 2024.11.18.00)
    - React-callinvoker
    - React-Core/Default
    - React-CoreModules
    - React-cxxreact
    - React-featureflags
    - React-jserrorhandler
    - React-jsi
    - React-jsiexecutor
    - React-jsinspector
    - React-Mapbuffer
    - React-NativeModulesApple
    - React-RCTFabric
    - React-RCTFBReactNativeSpec
    - React-RuntimeCore
    - React-runtimeexecutor
    - React-RuntimeHermes
    - React-runtimescheduler
    - React-utils
  - React-RuntimeCore (0.77.1):
    - glog
    - hermes-engine
    - RCT-Folly/Fabric (= 2024.11.18.00)
    - React-cxxreact
    - React-Fabric
    - React-featureflags
    - React-jserrorhandler
    - React-jsi
    - React-jsiexecutor
    - React-jsinspector
    - React-performancetimeline
    - React-runtimeexecutor
    - React-runtimescheduler
    - React-utils
  - React-runtimeexecutor (0.77.1):
    - React-jsi (= 0.77.1)
  - React-RuntimeHermes (0.77.1):
    - hermes-engine
    - RCT-Folly/Fabric (= 2024.11.18.00)
    - React-featureflags
    - React-hermes
    - React-jsi
    - React-jsinspector
    - React-jsitracing
    - React-nativeconfig
    - React-RuntimeCore
    - React-utils
  - React-runtimescheduler (0.77.1):
    - glog
    - hermes-engine
    - RCT-Folly (= 2024.11.18.00)
    - React-callinvoker
    - React-cxxreact
    - React-debug
    - React-featureflags
    - React-jsi
    - React-performancetimeline
    - React-rendererconsistency
    - React-rendererdebug
    - React-runtimeexecutor
    - React-timing
    - React-utils
  - React-timing (0.77.1)
  - React-utils (0.77.1):
    - glog
    - hermes-engine
    - RCT-Folly (= 2024.11.18.00)
    - React-debug
    - React-jsi (= 0.77.1)
  - ReactAppDependencyProvider (0.77.1):
    - ReactCodegen
  - ReactCodegen (0.77.1):
    - DoubleConversion
    - glog
    - hermes-engine
    - RCT-Folly
    - RCTRequired
    - RCTTypeSafety
    - React-Core
    - React-debug
    - React-Fabric
    - React-FabricImage
    - React-featureflags
    - React-graphics
    - React-jsi
    - React-jsiexecutor
    - React-NativeModulesApple
    - React-RCTAppDelegate
    - React-rendererdebug
    - React-utils
    - ReactCommon/turbomodule/bridging
    - ReactCommon/turbomodule/core
  - ReactCommon (0.77.1):
    - ReactCommon/turbomodule (= 0.77.1)
  - ReactCommon/turbomodule (0.77.1):
    - DoubleConversion
    - fast_float (= 6.1.4)
    - fmt (= 11.0.2)
    - glog
    - hermes-engine
    - RCT-Folly (= 2024.11.18.00)
    - React-callinvoker (= 0.77.1)
    - React-cxxreact (= 0.77.1)
    - React-jsi (= 0.77.1)
    - React-logger (= 0.77.1)
    - React-perflogger (= 0.77.1)
    - ReactCommon/turbomodule/bridging (= 0.77.1)
    - ReactCommon/turbomodule/core (= 0.77.1)
  - ReactCommon/turbomodule/bridging (0.77.1):
    - DoubleConversion
    - fast_float (= 6.1.4)
    - fmt (= 11.0.2)
    - glog
    - hermes-engine
    - RCT-Folly (= 2024.11.18.00)
    - React-callinvoker (= 0.77.1)
    - React-cxxreact (= 0.77.1)
    - React-jsi (= 0.77.1)
    - React-logger (= 0.77.1)
    - React-perflogger (= 0.77.1)
  - ReactCommon/turbomodule/core (0.77.1):
    - DoubleConversion
    - fast_float (= 6.1.4)
    - fmt (= 11.0.2)
    - glog
    - hermes-engine
    - RCT-Folly (= 2024.11.18.00)
    - React-callinvoker (= 0.77.1)
    - React-cxxreact (= 0.77.1)
    - React-debug (= 0.77.1)
    - React-featureflags (= 0.77.1)
    - React-jsi (= 0.77.1)
    - React-logger (= 0.77.1)
    - React-perflogger (= 0.77.1)
    - React-utils (= 0.77.1)
  - ReactNativeHybridApp (0.0.0):
    - DoubleConversion
    - glog
    - hermes-engine
    - RCT-Folly (= 2024.11.18.00)
    - RCTRequired
    - RCTTypeSafety
    - React-Core
    - React-debug
    - React-Fabric
    - React-featureflags
    - React-graphics
    - React-ImageManager
    - React-NativeModulesApple
    - React-RCTFabric
    - React-rendererdebug
    - React-utils
    - ReactCodegen
    - ReactCommon/turbomodule/bridging
    - ReactCommon/turbomodule/core
    - Yoga
  - RNAppleAuthentication (2.2.2):
    - React-Core
  - RNCClipboard (1.15.0):
    - DoubleConversion
    - glog
    - hermes-engine
    - RCT-Folly (= 2024.11.18.00)
    - RCTRequired
    - RCTTypeSafety
    - React-Core
    - React-debug
    - React-Fabric
    - React-featureflags
    - React-graphics
    - React-ImageManager
    - React-NativeModulesApple
    - React-RCTFabric
    - React-rendererdebug
    - React-utils
    - ReactCodegen
    - ReactCommon/turbomodule/bridging
    - ReactCommon/turbomodule/core
    - Yoga
  - RNCPicker (2.9.0):
    - DoubleConversion
    - glog
    - hermes-engine
    - RCT-Folly (= 2024.11.18.00)
    - RCTRequired
    - RCTTypeSafety
    - React-Core
    - React-debug
    - React-Fabric
    - React-featureflags
    - React-graphics
    - React-ImageManager
    - React-NativeModulesApple
    - React-RCTFabric
    - React-rendererdebug
    - React-utils
    - ReactCodegen
    - ReactCommon/turbomodule/bridging
    - ReactCommon/turbomodule/core
    - Yoga
  - RNDeviceInfo (10.3.1):
    - DoubleConversion
    - glog
    - hermes-engine
    - RCT-Folly (= 2024.11.18.00)
    - RCTRequired
    - RCTTypeSafety
    - React-Core
    - React-debug
    - React-Fabric
    - React-featureflags
    - React-graphics
    - React-ImageManager
    - React-NativeModulesApple
    - React-RCTFabric
    - React-rendererdebug
    - React-utils
    - ReactCodegen
    - ReactCommon/turbomodule/bridging
    - ReactCommon/turbomodule/core
    - Yoga
  - RNFBAnalytics (12.9.3):
    - Firebase/Analytics (= 8.8.0)
    - React-Core
    - RNFBApp
  - RNFBApp (12.9.3):
    - Firebase/CoreOnly (= 8.8.0)
    - React-Core
  - RNFBCrashlytics (12.9.3):
    - Firebase/Crashlytics (= 8.8.0)
    - React-Core
    - RNFBApp
  - RNFBPerf (12.9.3):
    - Firebase/Performance (= 8.8.0)
    - React-Core
    - RNFBApp
  - RNFlashList (1.7.1):
    - DoubleConversion
    - glog
    - hermes-engine
    - RCT-Folly (= 2024.11.18.00)
    - RCTRequired
    - RCTTypeSafety
    - React-Core
    - React-debug
    - React-Fabric
    - React-featureflags
    - React-graphics
    - React-ImageManager
    - React-NativeModulesApple
    - React-RCTFabric
    - React-rendererdebug
    - React-utils
    - ReactCodegen
    - ReactCommon/turbomodule/bridging
    - ReactCommon/turbomodule/core
    - Yoga
  - RNFS (2.20.0):
    - React-Core
  - RNGestureHandler (2.22.0):
    - DoubleConversion
    - glog
    - hermes-engine
    - RCT-Folly (= 2024.11.18.00)
    - RCTRequired
    - RCTTypeSafety
    - React-Core
    - React-debug
    - React-Fabric
    - React-featureflags
    - React-graphics
    - React-ImageManager
    - React-NativeModulesApple
    - React-RCTFabric
    - React-rendererdebug
    - React-utils
    - ReactCodegen
    - ReactCommon/turbomodule/bridging
    - ReactCommon/turbomodule/core
    - Yoga
  - RNGoogleSignin (10.0.1):
    - GoogleSignIn (~> 7.0)
    - React-Core
  - RNLiveMarkdown (0.1.244):
    - DoubleConversion
    - glog
    - hermes-engine
    - RCT-Folly (= 2024.11.18.00)
    - RCTRequired
    - RCTTypeSafety
    - React-Core
    - React-debug
    - React-Fabric
    - React-featureflags
    - React-graphics
    - React-ImageManager
    - React-NativeModulesApple
    - React-RCTFabric
    - React-rendererdebug
    - React-utils
    - ReactCodegen
    - ReactCommon/turbomodule/bridging
    - ReactCommon/turbomodule/core
    - RNLiveMarkdown/newarch (= 0.1.244)
    - RNReanimated/worklets
    - Yoga
  - RNLiveMarkdown/newarch (0.1.244):
    - DoubleConversion
    - glog
    - hermes-engine
    - RCT-Folly (= 2024.11.18.00)
    - RCTRequired
    - RCTTypeSafety
    - React-Core
    - React-debug
    - React-Fabric
    - React-featureflags
    - React-graphics
    - React-ImageManager
    - React-NativeModulesApple
    - React-RCTFabric
    - React-rendererdebug
    - React-utils
    - ReactCodegen
    - ReactCommon/turbomodule/bridging
    - ReactCommon/turbomodule/core
    - RNReanimated/worklets
    - Yoga
  - RNLocalize (2.2.6):
    - React-Core
  - rnmapbox-maps (10.1.33):
    - MapboxMaps (~> 10.19.0)
    - React
    - React-Core
    - rnmapbox-maps/DynamicLibrary (= 10.1.33)
    - Turf
  - rnmapbox-maps/DynamicLibrary (10.1.33):
    - DoubleConversion
    - hermes-engine
    - MapboxMaps (~> 10.19.0)
    - RCT-Folly
    - RCTRequired
    - RCTTypeSafety
    - React
    - React-Core
    - React-featureflags
    - React-ImageManager
    - React-NativeModulesApple
    - React-RCTFabric
    - React-rendererdebug
    - ReactCodegen
    - ReactCommon/turbomodule/bridging
    - ReactCommon/turbomodule/core
    - Turf
    - Yoga
  - RNPermissions (3.10.1):
    - DoubleConversion
    - glog
    - hermes-engine
    - RCT-Folly (= 2024.11.18.00)
    - RCTRequired
    - RCTTypeSafety
    - React-Core
    - React-debug
    - React-Fabric
    - React-featureflags
    - React-graphics
    - React-ImageManager
    - React-NativeModulesApple
    - React-RCTFabric
    - React-rendererdebug
    - React-utils
    - ReactCodegen
    - ReactCommon/turbomodule/bridging
    - ReactCommon/turbomodule/core
    - Yoga
  - RNReactNativeHapticFeedback (2.3.3):
    - DoubleConversion
    - glog
    - hermes-engine
    - RCT-Folly (= 2024.11.18.00)
    - RCTRequired
    - RCTTypeSafety
    - React-Core
    - React-debug
    - React-Fabric
    - React-featureflags
    - React-graphics
    - React-ImageManager
    - React-NativeModulesApple
    - React-RCTFabric
    - React-rendererdebug
    - React-utils
    - ReactCodegen
    - ReactCommon/turbomodule/bridging
    - ReactCommon/turbomodule/core
    - Yoga
  - RNReanimated (3.17.1):
    - DoubleConversion
    - glog
    - hermes-engine
    - RCT-Folly (= 2024.11.18.00)
    - RCTRequired
    - RCTTypeSafety
    - React-Core
    - React-debug
    - React-Fabric
    - React-featureflags
    - React-graphics
    - React-hermes
    - React-ImageManager
    - React-jsi
    - React-NativeModulesApple
    - React-RCTFabric
    - React-rendererdebug
    - React-utils
    - ReactCodegen
    - ReactCommon/turbomodule/bridging
    - ReactCommon/turbomodule/core
    - RNReanimated/reanimated (= 3.17.1)
    - RNReanimated/worklets (= 3.17.1)
    - Yoga
  - RNReanimated/reanimated (3.17.1):
    - DoubleConversion
    - glog
    - hermes-engine
    - RCT-Folly (= 2024.11.18.00)
    - RCTRequired
    - RCTTypeSafety
    - React-Core
    - React-debug
    - React-Fabric
    - React-featureflags
    - React-graphics
    - React-hermes
    - React-ImageManager
    - React-jsi
    - React-NativeModulesApple
    - React-RCTFabric
    - React-rendererdebug
    - React-utils
    - ReactCodegen
    - ReactCommon/turbomodule/bridging
    - ReactCommon/turbomodule/core
    - RNReanimated/reanimated/apple (= 3.17.1)
    - Yoga
  - RNReanimated/reanimated/apple (3.17.1):
    - DoubleConversion
    - glog
    - hermes-engine
    - RCT-Folly (= 2024.11.18.00)
    - RCTRequired
    - RCTTypeSafety
    - React-Core
    - React-debug
    - React-Fabric
    - React-featureflags
    - React-graphics
    - React-hermes
    - React-ImageManager
    - React-jsi
    - React-NativeModulesApple
    - React-RCTFabric
    - React-rendererdebug
    - React-utils
    - ReactCodegen
    - ReactCommon/turbomodule/bridging
    - ReactCommon/turbomodule/core
    - Yoga
  - RNReanimated/worklets (3.17.1):
    - DoubleConversion
    - glog
    - hermes-engine
    - RCT-Folly (= 2024.11.18.00)
    - RCTRequired
    - RCTTypeSafety
    - React-Core
    - React-debug
    - React-Fabric
    - React-featureflags
    - React-graphics
    - React-hermes
    - React-ImageManager
    - React-jsi
    - React-NativeModulesApple
    - React-RCTFabric
    - React-rendererdebug
    - React-utils
    - ReactCodegen
    - ReactCommon/turbomodule/bridging
    - ReactCommon/turbomodule/core
    - RNReanimated/worklets/apple (= 3.17.1)
    - Yoga
  - RNReanimated/worklets/apple (3.17.1):
    - DoubleConversion
    - glog
    - hermes-engine
    - RCT-Folly (= 2024.11.18.00)
    - RCTRequired
    - RCTTypeSafety
    - React-Core
    - React-debug
    - React-Fabric
    - React-featureflags
    - React-graphics
    - React-hermes
    - React-ImageManager
    - React-jsi
    - React-NativeModulesApple
    - React-RCTFabric
    - React-rendererdebug
    - React-utils
    - ReactCodegen
    - ReactCommon/turbomodule/bridging
    - ReactCommon/turbomodule/core
    - Yoga
  - RNScreens (3.35.0):
    - DoubleConversion
    - glog
    - hermes-engine
    - RCT-Folly (= 2024.11.18.00)
    - RCTRequired
    - RCTTypeSafety
    - React-Core
    - React-debug
    - React-Fabric
    - React-featureflags
    - React-graphics
    - React-ImageManager
    - React-NativeModulesApple
    - React-RCTFabric
    - React-RCTImage
    - React-rendererdebug
    - React-utils
    - ReactCodegen
    - ReactCommon/turbomodule/bridging
    - ReactCommon/turbomodule/core
    - RNScreens/common (= 3.35.0)
    - Yoga
  - RNScreens/common (3.35.0):
    - DoubleConversion
    - glog
    - hermes-engine
    - RCT-Folly (= 2024.11.18.00)
    - RCTRequired
    - RCTTypeSafety
    - React-Core
    - React-debug
    - React-Fabric
    - React-featureflags
    - React-graphics
    - React-ImageManager
    - React-NativeModulesApple
    - React-RCTFabric
    - React-RCTImage
    - React-rendererdebug
    - React-utils
    - ReactCodegen
    - ReactCommon/turbomodule/bridging
    - ReactCommon/turbomodule/core
    - Yoga
  - RNShare (11.0.2):
    - DoubleConversion
    - glog
    - hermes-engine
    - RCT-Folly (= 2024.11.18.00)
    - RCTRequired
    - RCTTypeSafety
    - React-Core
    - React-debug
    - React-Fabric
    - React-featureflags
    - React-graphics
    - React-ImageManager
    - React-NativeModulesApple
    - React-RCTFabric
    - React-rendererdebug
    - React-utils
    - ReactCodegen
    - ReactCommon/turbomodule/bridging
    - ReactCommon/turbomodule/core
    - Yoga
  - RNSound (0.11.2):
    - React-Core
    - RNSound/Core (= 0.11.2)
  - RNSound/Core (0.11.2):
    - React-Core
  - RNSVG (15.9.0):
    - DoubleConversion
    - glog
    - hermes-engine
    - RCT-Folly (= 2024.11.18.00)
    - RCTRequired
    - RCTTypeSafety
    - React-Core
    - React-debug
    - React-Fabric
    - React-featureflags
    - React-graphics
    - React-ImageManager
    - React-NativeModulesApple
    - React-RCTFabric
    - React-rendererdebug
    - React-utils
    - ReactCodegen
    - ReactCommon/turbomodule/bridging
    - ReactCommon/turbomodule/core
    - RNSVG/common (= 15.9.0)
    - Yoga
  - RNSVG/common (15.9.0):
    - DoubleConversion
    - glog
    - hermes-engine
    - RCT-Folly (= 2024.11.18.00)
    - RCTRequired
    - RCTTypeSafety
    - React-Core
    - React-debug
    - React-Fabric
    - React-featureflags
    - React-graphics
    - React-ImageManager
    - React-NativeModulesApple
    - React-RCTFabric
    - React-rendererdebug
    - React-utils
    - ReactCodegen
    - ReactCommon/turbomodule/bridging
    - ReactCommon/turbomodule/core
    - Yoga
  - SDWebImage (5.19.4):
    - SDWebImage/Core (= 5.19.4)
  - SDWebImage/Core (5.19.4)
  - SDWebImageAVIFCoder (0.11.0):
    - libavif/core (>= 0.11.0)
    - SDWebImage (~> 5.10)
  - SDWebImageSVGCoder (1.7.0):
    - SDWebImage/Core (~> 5.6)
  - SDWebImageWebPCoder (0.14.6):
    - libwebp (~> 1.0)
    - SDWebImage/Core (~> 5.17)
  - SocketRocket (0.7.1)
  - Turf (2.8.0)
  - TweetNacl (1.0.2)
  - VisionCamera (4.6.1):
    - VisionCamera/Core (= 4.6.1)
    - VisionCamera/React (= 4.6.1)
  - VisionCamera/Core (4.6.1)
  - VisionCamera/React (4.6.1):
    - React-Core
  - Yoga (0.0.0)

DEPENDENCIES:
  - AirshipServiceExtension
  - AppLogs (from `../node_modules/react-native-app-logs/AppLogsPod`)
  - boost (from `../node_modules/react-native/third-party-podspecs/boost.podspec`)
  - DoubleConversion (from `../node_modules/react-native/third-party-podspecs/DoubleConversion.podspec`)
  - EXAV (from `../node_modules/expo-av/ios`)
  - EXImageLoader (from `../node_modules/expo-image-loader/ios`)
  - "expensify-react-native-background-task (from `../node_modules/@expensify/react-native-background-task`)"
  - Expo (from `../node_modules/expo`)
  - ExpoAsset (from `../node_modules/expo-asset/ios`)
  - ExpoFont (from `../node_modules/expo-font/ios`)
  - ExpoImage (from `../node_modules/expo-image/ios`)
  - ExpoImageManipulator (from `../node_modules/expo-image-manipulator/ios`)
  - ExpoModulesCore (from `../node_modules/expo-modules-core`)
  - fast_float (from `../node_modules/react-native/third-party-podspecs/fast_float.podspec`)
  - FBLazyVector (from `../node_modules/react-native/Libraries/FBLazyVector`)
  - fmt (from `../node_modules/react-native/third-party-podspecs/fmt.podspec`)
  - "FullStory (from `{:http=>\"https://ios-releases.fullstory.com/fullstory-1.52.0-xcframework.tar.gz\"}`)"
  - "fullstory_react-native (from `../node_modules/@fullstory/react-native`)"
  - glog (from `../node_modules/react-native/third-party-podspecs/glog.podspec`)
  - GzipSwift
  - hermes-engine (from `../node_modules/react-native/sdks/hermes-engine/hermes-engine.podspec`)
  - lottie-react-native (from `../node_modules/lottie-react-native`)
  - "onfido-react-native-sdk (from `../node_modules/@onfido/react-native-sdk`)"
  - "pusher-websocket-react-native (from `../node_modules/@pusher/pusher-websocket-react-native`)"
  - RCT-Folly (from `../node_modules/react-native/third-party-podspecs/RCT-Folly.podspec`)
  - RCT-Folly/Fabric (from `../node_modules/react-native/third-party-podspecs/RCT-Folly.podspec`)
  - RCTDeprecation (from `../node_modules/react-native/ReactApple/Libraries/RCTFoundation/RCTDeprecation`)
  - RCTRequired (from `../node_modules/react-native/Libraries/Required`)
  - RCTTypeSafety (from `../node_modules/react-native/Libraries/TypeSafety`)
  - React (from `../node_modules/react-native/`)
  - React-callinvoker (from `../node_modules/react-native/ReactCommon/callinvoker`)
  - React-Core (from `../node_modules/react-native/`)
  - React-Core/RCTWebSocket (from `../node_modules/react-native/`)
  - React-CoreModules (from `../node_modules/react-native/React/CoreModules`)
  - React-cxxreact (from `../node_modules/react-native/ReactCommon/cxxreact`)
  - React-debug (from `../node_modules/react-native/ReactCommon/react/debug`)
  - React-defaultsnativemodule (from `../node_modules/react-native/ReactCommon/react/nativemodule/defaults`)
  - React-domnativemodule (from `../node_modules/react-native/ReactCommon/react/nativemodule/dom`)
  - React-Fabric (from `../node_modules/react-native/ReactCommon`)
  - React-FabricComponents (from `../node_modules/react-native/ReactCommon`)
  - React-FabricImage (from `../node_modules/react-native/ReactCommon`)
  - React-featureflags (from `../node_modules/react-native/ReactCommon/react/featureflags`)
  - React-featureflagsnativemodule (from `../node_modules/react-native/ReactCommon/react/nativemodule/featureflags`)
  - React-graphics (from `../node_modules/react-native/ReactCommon/react/renderer/graphics`)
  - React-hermes (from `../node_modules/react-native/ReactCommon/hermes`)
  - React-idlecallbacksnativemodule (from `../node_modules/react-native/ReactCommon/react/nativemodule/idlecallbacks`)
  - React-ImageManager (from `../node_modules/react-native/ReactCommon/react/renderer/imagemanager/platform/ios`)
  - React-jserrorhandler (from `../node_modules/react-native/ReactCommon/jserrorhandler`)
  - React-jsi (from `../node_modules/react-native/ReactCommon/jsi`)
  - React-jsiexecutor (from `../node_modules/react-native/ReactCommon/jsiexecutor`)
  - React-jsinspector (from `../node_modules/react-native/ReactCommon/jsinspector-modern`)
  - React-jsitracing (from `../node_modules/react-native/ReactCommon/hermes/executor/`)
  - React-logger (from `../node_modules/react-native/ReactCommon/logger`)
  - React-Mapbuffer (from `../node_modules/react-native/ReactCommon`)
  - React-microtasksnativemodule (from `../node_modules/react-native/ReactCommon/react/nativemodule/microtasks`)
  - react-native-advanced-input-mask (from `../node_modules/react-native-advanced-input-mask`)
  - "react-native-airship (from `../node_modules/@ua/react-native-airship`)"
  - react-native-app-logs (from `../node_modules/react-native-app-logs`)
  - react-native-blob-util (from `../node_modules/react-native-blob-util`)
  - "react-native-cameraroll (from `../node_modules/@react-native-camera-roll/camera-roll`)"
  - react-native-config (from `../node_modules/react-native-config`)
  - react-native-document-picker (from `../node_modules/react-native-document-picker`)
  - "react-native-geolocation (from `../node_modules/@react-native-community/geolocation`)"
  - react-native-image-picker (from `../node_modules/react-native-image-picker`)
  - react-native-key-command (from `../node_modules/react-native-key-command`)
  - react-native-keyboard-controller (from `../node_modules/react-native-keyboard-controller`)
  - react-native-launch-arguments (from `../node_modules/react-native-launch-arguments`)
  - "react-native-netinfo (from `../node_modules/@react-native-community/netinfo`)"
  - react-native-pager-view (from `../node_modules/react-native-pager-view`)
  - react-native-pdf (from `../node_modules/react-native-pdf`)
  - react-native-performance (from `../node_modules/react-native-performance`)
  - react-native-plaid-link-sdk (from `../node_modules/react-native-plaid-link-sdk`)
  - react-native-quick-sqlite (from `../node_modules/react-native-quick-sqlite`)
  - react-native-release-profiler (from `../node_modules/react-native-release-profiler`)
  - react-native-safe-area-context (from `../node_modules/react-native-safe-area-context`)
  - react-native-view-shot (from `../node_modules/react-native-view-shot`)
<<<<<<< HEAD
  - "react-native-wallet (from `../node_modules/@expensify/react-native-wallet`)"
=======
>>>>>>> 9298e72a
  - react-native-webrtc (from `../node_modules/react-native-webrtc`)
  - react-native-webview (from `../node_modules/react-native-webview`)
  - React-nativeconfig (from `../node_modules/react-native/ReactCommon`)
  - React-NativeModulesApple (from `../node_modules/react-native/ReactCommon/react/nativemodule/core/platform/ios`)
  - React-perflogger (from `../node_modules/react-native/ReactCommon/reactperflogger`)
  - React-performancetimeline (from `../node_modules/react-native/ReactCommon/react/performance/timeline`)
  - React-RCTActionSheet (from `../node_modules/react-native/Libraries/ActionSheetIOS`)
  - React-RCTAnimation (from `../node_modules/react-native/Libraries/NativeAnimation`)
  - React-RCTAppDelegate (from `../node_modules/react-native/Libraries/AppDelegate`)
  - React-RCTBlob (from `../node_modules/react-native/Libraries/Blob`)
  - React-RCTFabric (from `../node_modules/react-native/React`)
  - React-RCTFBReactNativeSpec (from `../node_modules/react-native/React`)
  - React-RCTImage (from `../node_modules/react-native/Libraries/Image`)
  - React-RCTLinking (from `../node_modules/react-native/Libraries/LinkingIOS`)
  - React-RCTNetwork (from `../node_modules/react-native/Libraries/Network`)
  - React-RCTSettings (from `../node_modules/react-native/Libraries/Settings`)
  - React-RCTText (from `../node_modules/react-native/Libraries/Text`)
  - React-RCTVibration (from `../node_modules/react-native/Libraries/Vibration`)
  - React-rendererconsistency (from `../node_modules/react-native/ReactCommon/react/renderer/consistency`)
  - React-rendererdebug (from `../node_modules/react-native/ReactCommon/react/renderer/debug`)
  - React-rncore (from `../node_modules/react-native/ReactCommon`)
  - React-RuntimeApple (from `../node_modules/react-native/ReactCommon/react/runtime/platform/ios`)
  - React-RuntimeCore (from `../node_modules/react-native/ReactCommon/react/runtime`)
  - React-runtimeexecutor (from `../node_modules/react-native/ReactCommon/runtimeexecutor`)
  - React-RuntimeHermes (from `../node_modules/react-native/ReactCommon/react/runtime`)
  - React-runtimescheduler (from `../node_modules/react-native/ReactCommon/react/renderer/runtimescheduler`)
  - React-timing (from `../node_modules/react-native/ReactCommon/react/timing`)
  - React-utils (from `../node_modules/react-native/ReactCommon/react/utils`)
  - ReactAppDependencyProvider (from `build/generated/ios`)
  - ReactCodegen (from `build/generated/ios`)
  - ReactCommon/turbomodule/core (from `../node_modules/react-native/ReactCommon`)
  - "ReactNativeHybridApp (from `../node_modules/@expensify/react-native-hybrid-app`)"
  - "RNAppleAuthentication (from `../node_modules/@invertase/react-native-apple-authentication`)"
  - "RNCClipboard (from `../node_modules/@react-native-clipboard/clipboard`)"
  - "RNCPicker (from `../node_modules/@react-native-picker/picker`)"
  - RNDeviceInfo (from `../node_modules/react-native-device-info`)
  - "RNFBAnalytics (from `../node_modules/@react-native-firebase/analytics`)"
  - "RNFBApp (from `../node_modules/@react-native-firebase/app`)"
  - "RNFBCrashlytics (from `../node_modules/@react-native-firebase/crashlytics`)"
  - "RNFBPerf (from `../node_modules/@react-native-firebase/perf`)"
  - "RNFlashList (from `../node_modules/@shopify/flash-list`)"
  - RNFS (from `../node_modules/react-native-fs`)
  - RNGestureHandler (from `../node_modules/react-native-gesture-handler`)
  - "RNGoogleSignin (from `../node_modules/@react-native-google-signin/google-signin`)"
  - "RNLiveMarkdown (from `../node_modules/@expensify/react-native-live-markdown`)"
  - RNLocalize (from `../node_modules/react-native-localize`)
  - "rnmapbox-maps (from `../node_modules/@rnmapbox/maps`)"
  - RNPermissions (from `../node_modules/react-native-permissions`)
  - RNReactNativeHapticFeedback (from `../node_modules/react-native-haptic-feedback`)
  - RNReanimated (from `../node_modules/react-native-reanimated`)
  - RNScreens (from `../node_modules/react-native-screens`)
  - RNShare (from `../node_modules/react-native-share`)
  - RNSound (from `../node_modules/react-native-sound`)
  - RNSVG (from `../node_modules/react-native-svg`)
  - VisionCamera (from `../node_modules/react-native-vision-camera`)
  - Yoga (from `../node_modules/react-native/ReactCommon/yoga`)

SPEC REPOS:
  trunk:
    - Airship
    - AirshipFrameworkProxy
    - AirshipServiceExtension
    - AppAuth
    - Firebase
    - FirebaseABTesting
    - FirebaseAnalytics
    - FirebaseCore
    - FirebaseCoreDiagnostics
    - FirebaseCrashlytics
    - FirebaseInstallations
    - FirebasePerformance
    - FirebaseRemoteConfig
    - ForkInputMask
    - GoogleAppMeasurement
    - GoogleDataTransport
    - GoogleSignIn
    - GoogleUtilities
    - GTMAppAuth
    - GTMSessionFetcher
    - GzipSwift
    - JitsiWebRTC
    - libavif
    - libdav1d
    - libwebp
    - lottie-ios
    - MapboxCommon
    - MapboxCoreMaps
    - MapboxMaps
    - MapboxMobileEvents
    - nanopb
    - NWWebSocket
    - Onfido
    - Plaid
    - PromisesObjC
    - PusherSwift
    - SDWebImage
    - SDWebImageAVIFCoder
    - SDWebImageSVGCoder
    - SDWebImageWebPCoder
    - SocketRocket
    - Turf
    - TweetNacl

EXTERNAL SOURCES:
  AppLogs:
    :path: "../node_modules/react-native-app-logs/AppLogsPod"
  boost:
    :podspec: "../node_modules/react-native/third-party-podspecs/boost.podspec"
  DoubleConversion:
    :podspec: "../node_modules/react-native/third-party-podspecs/DoubleConversion.podspec"
  EXAV:
    :path: "../node_modules/expo-av/ios"
  EXImageLoader:
    :path: "../node_modules/expo-image-loader/ios"
  expensify-react-native-background-task:
    :path: "../node_modules/@expensify/react-native-background-task"
  Expo:
    :path: "../node_modules/expo"
  ExpoAsset:
    :path: "../node_modules/expo-asset/ios"
  ExpoFont:
    :path: "../node_modules/expo-font/ios"
  ExpoImage:
    :path: "../node_modules/expo-image/ios"
  ExpoImageManipulator:
    :path: "../node_modules/expo-image-manipulator/ios"
  ExpoModulesCore:
    :path: "../node_modules/expo-modules-core"
  fast_float:
    :podspec: "../node_modules/react-native/third-party-podspecs/fast_float.podspec"
  FBLazyVector:
    :path: "../node_modules/react-native/Libraries/FBLazyVector"
  fmt:
    :podspec: "../node_modules/react-native/third-party-podspecs/fmt.podspec"
  FullStory:
    :http: https://ios-releases.fullstory.com/fullstory-1.52.0-xcframework.tar.gz
  fullstory_react-native:
    :path: "../node_modules/@fullstory/react-native"
  glog:
    :podspec: "../node_modules/react-native/third-party-podspecs/glog.podspec"
  hermes-engine:
    :podspec: "../node_modules/react-native/sdks/hermes-engine/hermes-engine.podspec"
    :tag: hermes-2024-11-25-RNv0.77.0-d4f25d534ab744866448b36ca3bf3d97c08e638c
  lottie-react-native:
    :path: "../node_modules/lottie-react-native"
  onfido-react-native-sdk:
    :path: "../node_modules/@onfido/react-native-sdk"
  pusher-websocket-react-native:
    :path: "../node_modules/@pusher/pusher-websocket-react-native"
  RCT-Folly:
    :podspec: "../node_modules/react-native/third-party-podspecs/RCT-Folly.podspec"
  RCTDeprecation:
    :path: "../node_modules/react-native/ReactApple/Libraries/RCTFoundation/RCTDeprecation"
  RCTRequired:
    :path: "../node_modules/react-native/Libraries/Required"
  RCTTypeSafety:
    :path: "../node_modules/react-native/Libraries/TypeSafety"
  React:
    :path: "../node_modules/react-native/"
  React-callinvoker:
    :path: "../node_modules/react-native/ReactCommon/callinvoker"
  React-Core:
    :path: "../node_modules/react-native/"
  React-CoreModules:
    :path: "../node_modules/react-native/React/CoreModules"
  React-cxxreact:
    :path: "../node_modules/react-native/ReactCommon/cxxreact"
  React-debug:
    :path: "../node_modules/react-native/ReactCommon/react/debug"
  React-defaultsnativemodule:
    :path: "../node_modules/react-native/ReactCommon/react/nativemodule/defaults"
  React-domnativemodule:
    :path: "../node_modules/react-native/ReactCommon/react/nativemodule/dom"
  React-Fabric:
    :path: "../node_modules/react-native/ReactCommon"
  React-FabricComponents:
    :path: "../node_modules/react-native/ReactCommon"
  React-FabricImage:
    :path: "../node_modules/react-native/ReactCommon"
  React-featureflags:
    :path: "../node_modules/react-native/ReactCommon/react/featureflags"
  React-featureflagsnativemodule:
    :path: "../node_modules/react-native/ReactCommon/react/nativemodule/featureflags"
  React-graphics:
    :path: "../node_modules/react-native/ReactCommon/react/renderer/graphics"
  React-hermes:
    :path: "../node_modules/react-native/ReactCommon/hermes"
  React-idlecallbacksnativemodule:
    :path: "../node_modules/react-native/ReactCommon/react/nativemodule/idlecallbacks"
  React-ImageManager:
    :path: "../node_modules/react-native/ReactCommon/react/renderer/imagemanager/platform/ios"
  React-jserrorhandler:
    :path: "../node_modules/react-native/ReactCommon/jserrorhandler"
  React-jsi:
    :path: "../node_modules/react-native/ReactCommon/jsi"
  React-jsiexecutor:
    :path: "../node_modules/react-native/ReactCommon/jsiexecutor"
  React-jsinspector:
    :path: "../node_modules/react-native/ReactCommon/jsinspector-modern"
  React-jsitracing:
    :path: "../node_modules/react-native/ReactCommon/hermes/executor/"
  React-logger:
    :path: "../node_modules/react-native/ReactCommon/logger"
  React-Mapbuffer:
    :path: "../node_modules/react-native/ReactCommon"
  React-microtasksnativemodule:
    :path: "../node_modules/react-native/ReactCommon/react/nativemodule/microtasks"
  react-native-advanced-input-mask:
    :path: "../node_modules/react-native-advanced-input-mask"
  react-native-airship:
    :path: "../node_modules/@ua/react-native-airship"
  react-native-app-logs:
    :path: "../node_modules/react-native-app-logs"
  react-native-blob-util:
    :path: "../node_modules/react-native-blob-util"
  react-native-cameraroll:
    :path: "../node_modules/@react-native-camera-roll/camera-roll"
  react-native-config:
    :path: "../node_modules/react-native-config"
  react-native-document-picker:
    :path: "../node_modules/react-native-document-picker"
  react-native-geolocation:
    :path: "../node_modules/@react-native-community/geolocation"
  react-native-image-picker:
    :path: "../node_modules/react-native-image-picker"
  react-native-key-command:
    :path: "../node_modules/react-native-key-command"
  react-native-keyboard-controller:
    :path: "../node_modules/react-native-keyboard-controller"
  react-native-launch-arguments:
    :path: "../node_modules/react-native-launch-arguments"
  react-native-netinfo:
    :path: "../node_modules/@react-native-community/netinfo"
  react-native-pager-view:
    :path: "../node_modules/react-native-pager-view"
  react-native-pdf:
    :path: "../node_modules/react-native-pdf"
  react-native-performance:
    :path: "../node_modules/react-native-performance"
  react-native-plaid-link-sdk:
    :path: "../node_modules/react-native-plaid-link-sdk"
  react-native-quick-sqlite:
    :path: "../node_modules/react-native-quick-sqlite"
  react-native-release-profiler:
    :path: "../node_modules/react-native-release-profiler"
  react-native-safe-area-context:
    :path: "../node_modules/react-native-safe-area-context"
  react-native-view-shot:
    :path: "../node_modules/react-native-view-shot"
<<<<<<< HEAD
  react-native-wallet:
    :path: "../node_modules/@expensify/react-native-wallet"
=======
>>>>>>> 9298e72a
  react-native-webrtc:
    :path: "../node_modules/react-native-webrtc"
  react-native-webview:
    :path: "../node_modules/react-native-webview"
  React-nativeconfig:
    :path: "../node_modules/react-native/ReactCommon"
  React-NativeModulesApple:
    :path: "../node_modules/react-native/ReactCommon/react/nativemodule/core/platform/ios"
  React-perflogger:
    :path: "../node_modules/react-native/ReactCommon/reactperflogger"
  React-performancetimeline:
    :path: "../node_modules/react-native/ReactCommon/react/performance/timeline"
  React-RCTActionSheet:
    :path: "../node_modules/react-native/Libraries/ActionSheetIOS"
  React-RCTAnimation:
    :path: "../node_modules/react-native/Libraries/NativeAnimation"
  React-RCTAppDelegate:
    :path: "../node_modules/react-native/Libraries/AppDelegate"
  React-RCTBlob:
    :path: "../node_modules/react-native/Libraries/Blob"
  React-RCTFabric:
    :path: "../node_modules/react-native/React"
  React-RCTFBReactNativeSpec:
    :path: "../node_modules/react-native/React"
  React-RCTImage:
    :path: "../node_modules/react-native/Libraries/Image"
  React-RCTLinking:
    :path: "../node_modules/react-native/Libraries/LinkingIOS"
  React-RCTNetwork:
    :path: "../node_modules/react-native/Libraries/Network"
  React-RCTSettings:
    :path: "../node_modules/react-native/Libraries/Settings"
  React-RCTText:
    :path: "../node_modules/react-native/Libraries/Text"
  React-RCTVibration:
    :path: "../node_modules/react-native/Libraries/Vibration"
  React-rendererconsistency:
    :path: "../node_modules/react-native/ReactCommon/react/renderer/consistency"
  React-rendererdebug:
    :path: "../node_modules/react-native/ReactCommon/react/renderer/debug"
  React-rncore:
    :path: "../node_modules/react-native/ReactCommon"
  React-RuntimeApple:
    :path: "../node_modules/react-native/ReactCommon/react/runtime/platform/ios"
  React-RuntimeCore:
    :path: "../node_modules/react-native/ReactCommon/react/runtime"
  React-runtimeexecutor:
    :path: "../node_modules/react-native/ReactCommon/runtimeexecutor"
  React-RuntimeHermes:
    :path: "../node_modules/react-native/ReactCommon/react/runtime"
  React-runtimescheduler:
    :path: "../node_modules/react-native/ReactCommon/react/renderer/runtimescheduler"
  React-timing:
    :path: "../node_modules/react-native/ReactCommon/react/timing"
  React-utils:
    :path: "../node_modules/react-native/ReactCommon/react/utils"
  ReactAppDependencyProvider:
    :path: build/generated/ios
  ReactCodegen:
    :path: build/generated/ios
  ReactCommon:
    :path: "../node_modules/react-native/ReactCommon"
  ReactNativeHybridApp:
    :path: "../node_modules/@expensify/react-native-hybrid-app"
  RNAppleAuthentication:
    :path: "../node_modules/@invertase/react-native-apple-authentication"
  RNCClipboard:
    :path: "../node_modules/@react-native-clipboard/clipboard"
  RNCPicker:
    :path: "../node_modules/@react-native-picker/picker"
  RNDeviceInfo:
    :path: "../node_modules/react-native-device-info"
  RNFBAnalytics:
    :path: "../node_modules/@react-native-firebase/analytics"
  RNFBApp:
    :path: "../node_modules/@react-native-firebase/app"
  RNFBCrashlytics:
    :path: "../node_modules/@react-native-firebase/crashlytics"
  RNFBPerf:
    :path: "../node_modules/@react-native-firebase/perf"
  RNFlashList:
    :path: "../node_modules/@shopify/flash-list"
  RNFS:
    :path: "../node_modules/react-native-fs"
  RNGestureHandler:
    :path: "../node_modules/react-native-gesture-handler"
  RNGoogleSignin:
    :path: "../node_modules/@react-native-google-signin/google-signin"
  RNLiveMarkdown:
    :path: "../node_modules/@expensify/react-native-live-markdown"
  RNLocalize:
    :path: "../node_modules/react-native-localize"
  rnmapbox-maps:
    :path: "../node_modules/@rnmapbox/maps"
  RNPermissions:
    :path: "../node_modules/react-native-permissions"
  RNReactNativeHapticFeedback:
    :path: "../node_modules/react-native-haptic-feedback"
  RNReanimated:
    :path: "../node_modules/react-native-reanimated"
  RNScreens:
    :path: "../node_modules/react-native-screens"
  RNShare:
    :path: "../node_modules/react-native-share"
  RNSound:
    :path: "../node_modules/react-native-sound"
  RNSVG:
    :path: "../node_modules/react-native-svg"
  VisionCamera:
    :path: "../node_modules/react-native-vision-camera"
  Yoga:
    :path: "../node_modules/react-native/ReactCommon/yoga"

CHECKOUT OPTIONS:
  FullStory:
    :http: https://ios-releases.fullstory.com/fullstory-1.52.0-xcframework.tar.gz

SPEC CHECKSUMS:
  Airship: bb32ff2c5a811352da074480357d9f02dbb8f327
  AirshipFrameworkProxy: dbd862dc6fb21b13e8b196458d626123e2a43a50
  AirshipServiceExtension: 9c73369f426396d9fb9ff222d86d842fac76ba46
  AppAuth: 501c04eda8a8d11f179dbe8637b7a91bb7e5d2fa
  AppLogs: 3bc4e9b141dbf265b9464409caaa40416a9ee0e0
  boost: 659a89341ea4ab3df8259733813b52f26d8be9a5
  DoubleConversion: cb417026b2400c8f53ae97020b2be961b59470cb
  EXAV: 57ea461614a714b8b8fcc72c6fbc298b8f1ec78b
  EXImageLoader: 759063a65ab016b836f73972d3bb25404888713d
  expensify-react-native-background-task: f180077e77a41952128fdc2c83ce1d980994d125
  Expo: 3a8a619381412bbf8537746ec27b485be01c8a1f
  ExpoAsset: 0687fe05f5d051c4a34dd1f9440bd00858413cfe
  ExpoFont: 773955186469acc5108ff569712a2d243857475f
  ExpoImage: 3099001359e4414d60addd7c3e00a5d949df41e0
  ExpoImageManipulator: 43c7bb3ecccbe993054d2e9131c8dcbe54f1385b
  ExpoModulesCore: 99d5de91c92f514765d101d1e4988a5f387995e8
  fast_float: 06eeec4fe712a76acc9376682e4808b05ce978b6
  FBLazyVector: 79c4b7ec726447eec5f8593379466bd9fde1aa14
  Firebase: 629510f1a9ddb235f3a7c5c8ceb23ba887f0f814
  FirebaseABTesting: 10cbce8db9985ae2e3847ea44e9947dd18f94e10
  FirebaseAnalytics: 5506ea8b867d8423485a84b4cd612d279f7b0b8a
  FirebaseCore: 98b29e3828f0a53651c363937a7f7d92a19f1ba2
  FirebaseCoreDiagnostics: 92e07a649aeb66352b319d43bdd2ee3942af84cb
  FirebaseCrashlytics: 3660c045c8e45cc4276110562a0ef44cf43c8157
  FirebaseInstallations: 40bd9054049b2eae9a2c38ef1c3dd213df3605cd
  FirebasePerformance: 0c01a7a496657d7cea86d40c0b1725259d164c6c
  FirebaseRemoteConfig: 2d6e2cfdb49af79535c8af8a80a4a5009038ec2b
  fmt: a40bb5bd0294ea969aaaba240a927bd33d878cdd
  ForkInputMask: 55e3fbab504b22da98483e9f9a6514b98fdd2f3c
  FullStory: c8a10b2358c0d33c57be84d16e4c440b0434b33d
  fullstory_react-native: 5132c9dfa5e1ea4ec42679a708af782d4c4ec4bc
  glog: eb93e2f488219332457c3c4eafd2738ddc7e80b8
  GoogleAppMeasurement: 5ba1164e3c844ba84272555e916d0a6d3d977e91
  GoogleDataTransport: 6c09b596d841063d76d4288cc2d2f42cc36e1e2a
  GoogleSignIn: d4281ab6cf21542b1cfaff85c191f230b399d2db
  GoogleUtilities: ea963c370a38a8069cc5f7ba4ca849a60b6d7d15
  GTMAppAuth: f69bd07d68cd3b766125f7e072c45d7340dea0de
  GTMSessionFetcher: 5aea5ba6bd522a239e236100971f10cb71b96ab6
  GzipSwift: 893f3e48e597a1a4f62fafcb6514220fcf8287fa
  hermes-engine: ccc24d29d650ea725d582a9a53d57cd417fbdb53
  JitsiWebRTC: b47805ab5668be38e7ee60e2258f49badfe8e1d0
  libavif: 84bbb62fb232c3018d6f1bab79beea87e35de7b7
  libdav1d: 23581a4d8ec811ff171ed5e2e05cd27bad64c39f
  libwebp: 1786c9f4ff8a279e4dac1e8f385004d5fc253009
  lottie-ios: 3d98679b41fa6fd6aff2352b3953dbd3df8a397e
  lottie-react-native: 0f6ceb2f3eff212f2498c953dffee442590aa492
  MapboxCommon: 873b75dd0e8c5d7029e0c849437eba365f4887e5
  MapboxCoreMaps: 35685edba03e44468aed57c3dfd7f8795edafda8
  MapboxMaps: 05822ab0ee74f7d626e6471572439afe35c1c116
  MapboxMobileEvents: d044b9edbe0ec7df60f6c2c9634fe9a7f449266b
  nanopb: a0ba3315591a9ae0a16a309ee504766e90db0c96
  NWWebSocket: 040d22f23438cc09aaeabf537beff67699c3c76d
  Onfido: f3af62ea1c9a419589c133e3e511e5d2c4f3f8af
  onfido-react-native-sdk: 1b8abe574234b86a592d7efb4eeada715709e23b
  Plaid: c32f22ffce5ec67c9e6147eaf6c4d7d5f8086d89
  PromisesObjC: f5707f49cb48b9636751c5b2e7d227e43fba9f47
  pusher-websocket-react-native: e40c49a1e4ec96d4157375aebcf44943f0f8f62f
  PusherSwift: cad631bad86cfff4b8458dce1310a7774e469b1f
  RCT-Folly: 36fe2295e44b10d831836cc0d1daec5f8abcf809
  RCTDeprecation: 664055db806cce35c3c1b43c84414dd66e117ae6
  RCTRequired: dc9a83fa1012054f94430d210337ca3a1afe6fc0
  RCTTypeSafety: 031cefa254a1df313a196f105b8fcffdab1c5ab6
  React: 8edfc46c315852ec88ea4a29d5e79019af3dc667
  React-callinvoker: 4450b01574dfc7a8f074f7e29e6965ac04859c8f
  React-Core: 0ac3acde025b10da5ccb9970547ab60a863654ce
  React-CoreModules: ebe93fa403bbd4d0909de105ffd34eeaad355083
  React-cxxreact: af8a2be3edfed0e1168279eea443f95a7285602e
  React-debug: b0f7271aeacc2eb9e34f863397dcfc204ef721c0
  React-defaultsnativemodule: 2ad21fff895dabfb7db60ee1c37d0a3866229430
  React-domnativemodule: f788e7169988a61ac38a5fc493ac02b5fbda7d6b
  React-Fabric: 012ec12475cf941575871fdc006cf934090a9840
  React-FabricComponents: 40cecebced128b2aa50c25a5fa6fdcd3b175286d
  React-FabricImage: 81787fa643b67f1327b4aa5fa1678dc73a771e34
  React-featureflags: 23d3dcdac6c9badeeb631db8a0883c7a3108d580
  React-featureflagsnativemodule: 0a513d79c46288c108c5660c85b4d255ab8a7abd
  React-graphics: 61380f6d01a225af9a3808dfd0f16622d2b6f90d
  React-hermes: 55685771359191ccc4efed69f98da90353235b9d
  React-idlecallbacksnativemodule: bef8c33ab7f9f8459f9a2750021375c4246b507e
  React-ImageManager: bab699b4ed44ce23b23d5bcab1cdc376eb69d583
  React-jserrorhandler: 7e3bdce29ae1b8d12959e4e42f3adc847a8d3750
  React-jsi: 07273ffe8eb40a0e21a68d2fdaf1a6a032d46c1d
  React-jsiexecutor: f5512f2b849e96add6309fd14a1731c704851da5
  React-jsinspector: 615b4497d1258b5249096612cb488db006d95a8f
  React-jsitracing: 838bbd073e24e84cf936354f085721cbc9204d70
  React-logger: 1935d6e6461e9c8be4c87af56c56a4876021171e
  React-Mapbuffer: 212171f037e3b22e6c2df839aa826806da480b85
  React-microtasksnativemodule: 72564d5469003687d39bfc4efad281df8efc0684
  react-native-advanced-input-mask: 7783a35343e2f0ec4b726d526bda4665e8fc11c9
  react-native-airship: 8debc21d80534128d87269cb309164e2941b068a
  react-native-app-logs: 70fb83d2fe260d3911e5bb222496ef1f7a2bfef9
  react-native-blob-util: d65692a2acce17b7a836805114828142a3634033
  react-native-cameraroll: 78710a5d35b0c6f41899a193e714564d8fd648b0
  react-native-config: 5b9e180ca7beb5748ba473b257bb9a7d10e2a957
  react-native-document-picker: da64a39fd71a84a9d3f7f58c8b0623c393e9991c
  react-native-geolocation: cd91e4fd914de585933c836fd71f6bdb3c97a410
  react-native-image-picker: 9e419813377d42566b0168121ab9483614488db5
  react-native-key-command: 96c9dfb09bc89ecd1d58348c0d3ed84d0255648b
  react-native-keyboard-controller: 5c628f5d8301047a87039a2d7de322233a39bbda
  react-native-launch-arguments: 5f41e0abf88a15e3c5309b8875d6fd5ac43df49d
  react-native-netinfo: eb0dfd4450b6f825eea973c490cee45db21cf570
  react-native-pager-view: 679269230b107e29b6a211a6387d3721b9d0eed4
  react-native-pdf: e4ae1d67ffaadc6f0e1bb103036276371e446626
  react-native-performance: 6171618da76fcf5aaed3eff4e841e44f3fbe05f0
  react-native-plaid-link-sdk: e774d5c1d57e10b5a8759dd439bcbd9a6af17fa1
  react-native-quick-sqlite: 407d285646c6ca0674147ea2e08e48e7983409ad
  react-native-release-profiler: dffea1dd7929bf5cf7da5ad4697dea7d9a062377
  react-native-safe-area-context: b3edb1da341e5e61f865763d9e0b6d3d34706464
  react-native-view-shot: bb169342812ded991a4a0387e7d0b17cb515e62a
<<<<<<< HEAD
  react-native-wallet: 46df147c6089b2490dc5f4cbf25c58ce70b0215d
=======
>>>>>>> 9298e72a
  react-native-webrtc: 0f1c94069ff1eb9d8fb1618c2dc71f73542c8cfa
  react-native-webview: b375842af66a9f0ab979378bdc8b26eeb5d8e3ee
  React-nativeconfig: cb207ebba7cafce30657c7ad9f1587a8f32e4564
  React-NativeModulesApple: 82a8bee52df9f5b378195a500f22be3a6ef0f890
  React-perflogger: a8a27aa65a47f740eff65bb38b79baacb38a50d5
  React-performancetimeline: 3ef4a640b56f9c7ec5f52bd93217b9b607c37cf4
  React-RCTActionSheet: 0fdf55fb8724856d63ca8c63cdb4e2325e15e8ec
  React-RCTAnimation: b93f5a1675cc2599e96851fec13c909fdfb1d6bb
  React-RCTAppDelegate: 1e52340adeca84f16211da985a420b9435118fef
  React-RCTBlob: e437ac6279a3cc2ddea9bffc8e258efac71b2609
  React-RCTFabric: 0a9ae1f46dfe9e11ea3664d2ce0f5fd1e58f58a8
  React-RCTFBReactNativeSpec: d25807c3413a4574c1c90240ff58e8704606d5af
  React-RCTImage: 028171a4d7017ea96a2e605c817cd76f01ed3836
  React-RCTLinking: e3f5431ab5f8f56b82387d41a2c484a278a8e645
  React-RCTNetwork: 6de20da228ffe8bd9c9e3bafe3f7d1dfe1d7bd55
  React-RCTSettings: 433c9f6a070bcecbe5a44d5009326b4d6f3b0667
  React-RCTText: 46249950f8d8738b90a60883d19b5bef09f0a296
  React-RCTVibration: 8f41e85ab6d40c7db6111ca9e8c7492c8de374fb
  React-rendererconsistency: d59654ad59217708509d1bb6373358be321613a4
  React-rendererdebug: 1f619b295f346242842f3accee23e8394b995d3c
  React-rncore: cafe45e14d870bbecbbf4bd89e12ef3b596e1f2d
  React-RuntimeApple: 7f27fb75a37e00a8e1efaa6e8f7a5b653871fb1b
  React-RuntimeCore: b4756a863be9d7128d8e31ac3c0505e088d1530f
  React-runtimeexecutor: 201311bdafb53b5c30292782c8ee90193af86d91
  React-RuntimeHermes: 4bd3779228ffeaeae3a72747fff66861bad569ac
  React-runtimescheduler: 845c26b9870053c312f3a4f358ba7ec897c01605
  React-timing: 127d8598b5a15ae5b29ebd0ec474d590285c6f2f
  React-utils: e33fe9381f4f7f25b2dfdf9526c82f5be8712c86
  ReactAppDependencyProvider: e7e92253013754a8c35ebdbf8ad700f4e8956f62
  ReactCodegen: 8c6710db5ccee603fa0475978465b606abe1ed77
  ReactCommon: 8da6c58517fa560d0fc7a9da83093457303ae9f8
  ReactNativeHybridApp: f8a5dbdc675c976bc9afe53ef99ced57cf30fe84
  RNAppleAuthentication: 0571c08da8c327ae2afc0261b48b4a515b0286a6
  RNCClipboard: 97d92b55b35f73533df13f1291532afaa278063e
  RNCPicker: df40bc15151322f96fd2c59fb987a95d6de03b26
  RNDeviceInfo: a24bbab321aca6ab97e52935d60b7e2c66fec9c4
  RNFBAnalytics: f76bfa164ac235b00505deb9fc1776634056898c
  RNFBApp: 729c0666395b1953198dc4a1ec6deb8fbe1c302e
  RNFBCrashlytics: 2061ca863e8e2fa1aae9b12477d7dfa8e88ca0f9
  RNFBPerf: 389914cda4000fe0d996a752532a591132cbf3f9
  RNFlashList: cb8f8b4dbf724147e86a373e7ac78c602cbfebcc
  RNFS: 4ac0f0ea233904cb798630b3c077808c06931688
  RNGestureHandler: 4e7defe5095e936424173fc75f0bf2af5bba8e23
  RNGoogleSignin: ccaa4a81582cf713eea562c5dd9dc1961a715fd0
  RNLiveMarkdown: e3f49ff5a70a7fb5ba515a390cae767e5e999ac9
  RNLocalize: d4b8af4e442d4bcca54e68fc687a2129b4d71a81
  rnmapbox-maps: 1d313fe5d7d18845b3015ffd6994e0c81afbffcd
  RNPermissions: ae4949b7250af8edc4791e440490c0f96237b329
  RNReactNativeHapticFeedback: 5fdbbaedabc1698dc3bb2a72105fadf63136a451
  RNReanimated: 67d8eda35002543abb656f25fa1a457ceeab6807
  RNScreens: 520a873712f4a9822e18004d6959ed0daba38367
  RNShare: c91b5757e92391206939fdf8fce0a3d966e2b6d6
  RNSound: 6c156f925295bdc83e8e422e7d8b38d33bc71852
  RNSVG: 297c578f1fa3f8b749137ead32435b7bd8fa9136
  SDWebImage: 066c47b573f408f18caa467d71deace7c0f8280d
  SDWebImageAVIFCoder: 00310d246aab3232ce77f1d8f0076f8c4b021d90
  SDWebImageSVGCoder: 15a300a97ec1c8ac958f009c02220ac0402e936c
  SDWebImageWebPCoder: e38c0a70396191361d60c092933e22c20d5b1380
  SocketRocket: d4aabe649be1e368d1318fdf28a022d714d65748
  Turf: aa2ede4298009639d10db36aba1a7ebaad072a5e
  TweetNacl: 3abf4d1d2082b0114e7a67410e300892448951e6
  VisionCamera: c95a8ad535f527562be1fb05fb2fd324578e769c
  Yoga: 1fd059161b449018342943b095a6d4e69bcaa719

PODFILE CHECKSUM: 7c82525cf111fba4b673ad07e55f2994ea241a32

COCOAPODS: 1.15.2<|MERGE_RESOLUTION|>--- conflicted
+++ resolved
@@ -2078,7 +2078,6 @@
     - ReactCommon/turbomodule/bridging
     - ReactCommon/turbomodule/core
     - Yoga
-<<<<<<< HEAD
   - react-native-wallet (0.1.0):
     - DoubleConversion
     - glog
@@ -2100,8 +2099,6 @@
     - ReactCommon/turbomodule/bridging
     - ReactCommon/turbomodule/core
     - Yoga
-=======
->>>>>>> 9298e72a
   - react-native-webrtc (124.0.5):
     - JitsiWebRTC (~> 124.0.0)
     - React-Core
@@ -3009,10 +3006,7 @@
   - react-native-release-profiler (from `../node_modules/react-native-release-profiler`)
   - react-native-safe-area-context (from `../node_modules/react-native-safe-area-context`)
   - react-native-view-shot (from `../node_modules/react-native-view-shot`)
-<<<<<<< HEAD
   - "react-native-wallet (from `../node_modules/@expensify/react-native-wallet`)"
-=======
->>>>>>> 9298e72a
   - react-native-webrtc (from `../node_modules/react-native-webrtc`)
   - react-native-webview (from `../node_modules/react-native-webview`)
   - React-nativeconfig (from `../node_modules/react-native/ReactCommon`)
@@ -3262,11 +3256,8 @@
     :path: "../node_modules/react-native-safe-area-context"
   react-native-view-shot:
     :path: "../node_modules/react-native-view-shot"
-<<<<<<< HEAD
   react-native-wallet:
     :path: "../node_modules/@expensify/react-native-wallet"
-=======
->>>>>>> 9298e72a
   react-native-webrtc:
     :path: "../node_modules/react-native-webrtc"
   react-native-webview:
@@ -3493,10 +3484,7 @@
   react-native-release-profiler: dffea1dd7929bf5cf7da5ad4697dea7d9a062377
   react-native-safe-area-context: b3edb1da341e5e61f865763d9e0b6d3d34706464
   react-native-view-shot: bb169342812ded991a4a0387e7d0b17cb515e62a
-<<<<<<< HEAD
   react-native-wallet: 46df147c6089b2490dc5f4cbf25c58ce70b0215d
-=======
->>>>>>> 9298e72a
   react-native-webrtc: 0f1c94069ff1eb9d8fb1618c2dc71f73542c8cfa
   react-native-webview: b375842af66a9f0ab979378bdc8b26eeb5d8e3ee
   React-nativeconfig: cb207ebba7cafce30657c7ad9f1587a8f32e4564
