--- conflicted
+++ resolved
@@ -1826,31 +1826,27 @@
   - RNGoogleSignin (10.0.1):
     - GoogleSignIn (~> 7.0)
     - React-Core
-<<<<<<< HEAD
-  - RNLiveMarkdown (0.1.28):
-    - glog
-    - hermes-engine
-    - RCT-Folly (= 2022.05.16.00)
-    - RCTRequired
-    - RCTTypeSafety
-    - React-Codegen
-    - React-Core
-    - React-debug
-    - React-Fabric
-    - React-graphics
-    - React-ImageManager
-    - React-NativeModulesApple
-    - React-RCTFabric
-    - React-rendererdebug
-    - React-utils
-    - ReactCommon/turbomodule/bridging
-    - ReactCommon/turbomodule/core
-    - RNLiveMarkdown/common (= 0.1.28)
-    - Yoga
-  - RNLiveMarkdown/common (0.1.28):
-=======
   - RNLiveMarkdown (0.1.33):
->>>>>>> 8cf19f88
+    - glog
+    - hermes-engine
+    - RCT-Folly (= 2022.05.16.00)
+    - RCTRequired
+    - RCTTypeSafety
+    - React-Codegen
+    - React-Core
+    - React-debug
+    - React-Fabric
+    - React-graphics
+    - React-ImageManager
+    - React-NativeModulesApple
+    - React-RCTFabric
+    - React-rendererdebug
+    - React-utils
+    - ReactCommon/turbomodule/bridging
+    - ReactCommon/turbomodule/core
+    - RNLiveMarkdown/common (= 0.1.33)
+    - Yoga
+  - RNLiveMarkdown/common (0.1.33):
     - glog
     - hermes-engine
     - RCT-Folly (= 2022.05.16.00)
@@ -2550,11 +2546,7 @@
   RNFS: 4ac0f0ea233904cb798630b3c077808c06931688
   RNGestureHandler: 1190c218cdaaf029ee1437076a3fbbc3297d89fb
   RNGoogleSignin: ccaa4a81582cf713eea562c5dd9dc1961a715fd0
-<<<<<<< HEAD
-  RNLiveMarkdown: 1b6e46011f2451b754b5efb95d10b921d3dd1d7f
-=======
-  RNLiveMarkdown: aaf75630fb2129db43fb5a873d33125e7173f3a0
->>>>>>> 8cf19f88
+  RNLiveMarkdown: 7734e1a28af43d831361c6aa94d79667e8d93478
   RNLocalize: d4b8af4e442d4bcca54e68fc687a2129b4d71a81
   rnmapbox-maps: 3e273e0e867a079ec33df9ee33bb0482434b897d
   RNPermissions: 8990fc2c10da3640938e6db1647cb6416095b729
