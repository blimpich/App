--- conflicted
+++ resolved
@@ -9,11 +9,7 @@
 /* Begin PBXBuildFile section */
 		00E356F31AD99517003FC87E /* ReactNativeChatTests.m in Sources */ = {isa = PBXBuildFile; fileRef = 00E356F21AD99517003FC87E /* ReactNativeChatTests.m */; };
 		097C76E5807C5DFC565DC655 /* libPods-ReactNativeChat-ReactNativeChatTests.a in Frameworks */ = {isa = PBXBuildFile; fileRef = C4F81DB9C6DA6418525441E5 /* libPods-ReactNativeChat-ReactNativeChatTests.a */; };
-<<<<<<< HEAD
 		0F5BE0CE252686330097D869 /* GoogleService-Info.plist in Resources */ = {isa = PBXBuildFile; fileRef = 0F5BE0CD252686320097D869 /* GoogleService-Info.plist */; };
-		11FA3546D54246CD8F819152 /* GTAmericaExp-Bold.otf in Resources */ = {isa = PBXBuildFile; fileRef = A5AAD008CBD84A6CAEB9AC97 /* GTAmericaExp-Bold.otf */; };
-=======
->>>>>>> aaee8e81
 		13B07FBC1A68108700A75B9A /* AppDelegate.m in Sources */ = {isa = PBXBuildFile; fileRef = 13B07FB01A68108700A75B9A /* AppDelegate.m */; };
 		13B07FBF1A68108700A75B9A /* Images.xcassets in Resources */ = {isa = PBXBuildFile; fileRef = 13B07FB51A68108700A75B9A /* Images.xcassets */; };
 		13B07FC11A68108700A75B9A /* main.m in Sources */ = {isa = PBXBuildFile; fileRef = 13B07FB71A68108700A75B9A /* main.m */; };
