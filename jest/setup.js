--- conflicted
+++ resolved
@@ -30,20 +30,6 @@
     showCommentNotification: jest.fn(),
 }));
 
-<<<<<<< HEAD
-jest.mock('react-native-blob-util', () => ({}));
-
-// Set up manual mocks for any Logging methods that are supposed hit the 'server',
-// this is needed because before, the Logging queue would get flushed while tests were running,
-// causing unexpected calls to HttpUtils.xhr() which would cause mock mismatches and flaky tests.
-/* eslint-disable no-console */
-jest.mock('../src/libs/Log', () => ({
-    info: message => console.log(`[info] ${message} (mocked)`),
-    alert: message => console.log(`[alert] ${message} (mocked)`),
-    warn: message => console.log(`[warn] ${message} (mocked)`),
-    hmmm: message => console.log(`[hmmm] ${message} (mocked)`),
-}));
-=======
 /**
  * @param {String} imagePath
  */
@@ -76,4 +62,14 @@
         return {...prev, [key]: fn};
     }, {});
 });
->>>>>>> 7d2cdcd7
+
+// Set up manual mocks for any Logging methods that are supposed hit the 'server',
+// this is needed because before, the Logging queue would get flushed while tests were running,
+// causing unexpected calls to HttpUtils.xhr() which would cause mock mismatches and flaky tests.
+/* eslint-disable no-console */
+jest.mock('../src/libs/Log', () => ({
+    info: message => console.log(`[info] ${message} (mocked)`),
+    alert: message => console.log(`[alert] ${message} (mocked)`),
+    warn: message => console.log(`[warn] ${message} (mocked)`),
+    hmmm: message => console.log(`[hmmm] ${message} (mocked)`),
+}));