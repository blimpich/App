const {getDefaultConfig, mergeConfig} = require('@react-native/metro-config');
const _ = require('underscore');
require('dotenv').config();

const defaultConfig = getDefaultConfig(__dirname);

const isUsingMockAPI = process.env.E2E_TESTING === 'true';
if (isUsingMockAPI) {
    // eslint-disable-next-line no-console
    console.warn('⚠️ Using mock API');
}

/**
* Metro configuration
* https://facebook.github.io/metro/docs/configuration
*
* @type {import('metro-config').MetroConfig}
*/
const config = {
    resolver: {
        assetExts: _.filter(defaultConfig.resolver.assetExts, ext => ext !== 'svg'),
        sourceExts: ['jsx', 'js', 'ts', 'tsx', 'json', 'svg'],
        resolveRequest: (context, moduleName, platform) => {
            const resolution = context.resolveRequest(context, moduleName, platform);
            if (isUsingMockAPI && moduleName.includes('/API')) {
                return {
                    ...resolution,
                    filePath: resolution.filePath.replace(/src\/libs\/API.js/, 'src/libs/E2E/API.mock.js'),
                };
            }
            return resolution;
        },
    },
    transformer: {
        babelTransformerPath: require.resolve('react-native-svg-transformer'),
    },
};

<<<<<<< HEAD
module.exports = mergeConfig(defaultConfig, config);
=======
    return getDefaultConfig().then((config) => {
        return {
            resolver: {
                assetExts: _.filter(config.resolver.assetExts, (ext) => ext !== 'svg'),
                sourceExts: ['jsx', 'js', 'ts', 'tsx', 'json', 'svg'],
                resolveRequest: (context, moduleName, platform) => {
                    const resolution = context.resolveRequest(context, moduleName, platform);
                    if (isUsingMockAPI && moduleName.includes('/API')) {
                        return {
                            ...resolution,
                            filePath: resolution.filePath.replace(/src\/libs\/API.js/, 'src/libs/E2E/API.mock.js'),
                        };
                    }
                    return resolution;
                },
            },
            transformer: {
                getTransformOptions: () => ({
                    transform: {
                        experimentalImportSupport: false,
                        inlineRequires: true,
                    },
                }),
                babelTransformerPath: require.resolve('react-native-svg-transformer'),
            },
        };
    });
})();
>>>>>>> db8eca48
<|MERGE_RESOLUTION|>--- conflicted
+++ resolved
@@ -11,14 +11,14 @@
 }
 
 /**
-* Metro configuration
-* https://facebook.github.io/metro/docs/configuration
-*
-* @type {import('metro-config').MetroConfig}
-*/
+ * Metro configuration
+ * https://facebook.github.io/metro/docs/configuration
+ *
+ * @type {import('metro-config').MetroConfig}
+ */
 const config = {
     resolver: {
-        assetExts: _.filter(defaultConfig.resolver.assetExts, ext => ext !== 'svg'),
+        assetExts: _.filter(defaultConfig.resolver.assetExts, (ext) => ext !== 'svg'),
         sourceExts: ['jsx', 'js', 'ts', 'tsx', 'json', 'svg'],
         resolveRequest: (context, moduleName, platform) => {
             const resolution = context.resolveRequest(context, moduleName, platform);
@@ -36,35 +36,4 @@
     },
 };
 
-<<<<<<< HEAD
-module.exports = mergeConfig(defaultConfig, config);
-=======
-    return getDefaultConfig().then((config) => {
-        return {
-            resolver: {
-                assetExts: _.filter(config.resolver.assetExts, (ext) => ext !== 'svg'),
-                sourceExts: ['jsx', 'js', 'ts', 'tsx', 'json', 'svg'],
-                resolveRequest: (context, moduleName, platform) => {
-                    const resolution = context.resolveRequest(context, moduleName, platform);
-                    if (isUsingMockAPI && moduleName.includes('/API')) {
-                        return {
-                            ...resolution,
-                            filePath: resolution.filePath.replace(/src\/libs\/API.js/, 'src/libs/E2E/API.mock.js'),
-                        };
-                    }
-                    return resolution;
-                },
-            },
-            transformer: {
-                getTransformOptions: () => ({
-                    transform: {
-                        experimentalImportSupport: false,
-                        inlineRequires: true,
-                    },
-                }),
-                babelTransformerPath: require.resolve('react-native-svg-transformer'),
-            },
-        };
-    });
-})();
->>>>>>> db8eca48
+module.exports = mergeConfig(defaultConfig, config);