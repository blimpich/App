--- conflicted
+++ resolved
@@ -27,15 +27,15 @@
     NSLog(@"[ReactNativeHybridApp] `sendAuthToken` should never be called in standalone `New Expensify` app");
 }
 
-<<<<<<< HEAD
+- (void)getHybridAppSettings:(RCTPromiseResolveBlock)resolve
+                      reject:(RCTPromiseRejectBlock)reject {
+    NSLog(@"[ReactNativeHybridApp] `getHybridAppSettings` should never be called in standalone `New Expensify` app");
+    reject(@"NOT_IMPLEMENTED", @"This method is not available in standalone New Expensify app", nil);
+}
+
 - (void)getInitialURL:(RCTPromiseResolveBlock)resolve
                       reject:(RCTPromiseRejectBlock)reject {
-    NSLog(@"[ReactNativeHybridApp] `getInitialURL` should never be called in standalone `New Expensify` app");                
-=======
-- (void)getHybridAppSettings:(RCTPromiseResolveBlock)resolve
-                      reject:(RCTPromiseRejectBlock)reject {
-    NSLog(@"[ReactNativeHybridApp] `getHybridAppSettings` should never be called in standalone `New Expensify` app");                
->>>>>>> da0805a6
+    NSLog(@"[ReactNativeHybridApp] `getInitialURL` should never be called in standalone `New Expensify` app");
     reject(@"NOT_IMPLEMENTED", @"This method is not available in standalone New Expensify app", nil);
 }
 
