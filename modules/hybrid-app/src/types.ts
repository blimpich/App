type HybridAppModuleType = {
    isHybridApp: () => boolean;
    shouldUseStaging: (isStaging: boolean) => void;
    closeReactNativeApp: (args: {shouldSignOut: boolean; shouldSetNVP: boolean}) => void;
    completeOnboarding: (args: {status: boolean}) => void;
    switchAccount: (args: {newDotCurrentAccountEmail: string; authToken: string; policyID: string; accountID: string}) => void;
    sendAuthToken: (args: {authToken: string}) => void;
<<<<<<< HEAD
    getInitialURL(): Promise<string | null>;
=======
    getHybridAppSettings: () => Promise<string | null>;
>>>>>>> da0805a6
};

export default HybridAppModuleType;<|MERGE_RESOLUTION|>--- conflicted
+++ resolved
@@ -5,11 +5,8 @@
     completeOnboarding: (args: {status: boolean}) => void;
     switchAccount: (args: {newDotCurrentAccountEmail: string; authToken: string; policyID: string; accountID: string}) => void;
     sendAuthToken: (args: {authToken: string}) => void;
-<<<<<<< HEAD
+    getHybridAppSettings: () => Promise<string | null>;
     getInitialURL(): Promise<string | null>;
-=======
-    getHybridAppSettings: () => Promise<string | null>;
->>>>>>> da0805a6
 };
 
 export default HybridAppModuleType;