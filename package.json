--- conflicted
+++ resolved
@@ -1,10 +1,6 @@
 {
   "name": "expensify.cash",
-<<<<<<< HEAD
-  "version": "1.0.77-5",
-=======
   "version": "1.0.77-6",
->>>>>>> 9a23847a
   "author": "Expensify, Inc.",
   "homepage": "https://new.expensify.com",
   "description": "Expensify.cash is the next generation of Expensify: a reimagination of payments based atop a foundation of chat.",
