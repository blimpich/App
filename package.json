{
  "name": "new.expensify",
  "version": "9.1.60-4",
  "author": "Expensify, Inc.",
  "homepage": "https://new.expensify.com",
  "description": "New Expensify is the next generation of Expensify: a reimagination of payments based atop a foundation of chat.",
  "license": "MIT",
  "private": true,
  "scripts": {
    "i-standalone": "STANDALONE_NEW_DOT=true npm i",
    "install-standalone": "STANDALONE_NEW_DOT=true npm install",
    "configure-mapbox": "./scripts/setup-mapbox-sdk-walkthrough.sh",
    "setupNewDotWebForEmulators": "./scripts/setup-newdot-web-emulators.sh",
    "startAndroidEmulator": "./scripts/start-android.sh",
    "postinstall": "./scripts/postInstall.sh",
    "clean": "./scripts/clean.sh",
    "clean-standalone": "STANDALONE_NEW_DOT=true ./scripts/clean.sh",
    "android": "./scripts/set-pusher-suffix.sh && ./scripts/run-build.sh --android",
    "android-standalone": "./scripts/set-pusher-suffix.sh && STANDALONE_NEW_DOT=true ./scripts/run-build.sh --android",
    "ios": "./scripts/set-pusher-suffix.sh && ./scripts/run-build.sh --ios",
    "ios-standalone": "./scripts/set-pusher-suffix.sh && STANDALONE_NEW_DOT=true ./scripts/run-build.sh --ios",
    "pod-install": "./scripts/pod-install.sh",
    "pod-install-standalone": "STANDALONE_NEW_DOT=true ./scripts/pod-install.sh",
    "ipad": "concurrently \"./scripts/run-build.sh --ipad\"",
    "ipad-standalone": "concurrently \"STANDALONE_NEW_DOT=true ./scripts/run-build.sh --ipad\"",
    "ipad-sm": "concurrently \"./scripts/run-build.sh --ipad-sm\"",
    "ipad-sm-standalone": "concurrently \"STANDALONE_NEW_DOT=true ./scripts/run-build.sh --ipad-sm\"",
    "start": "npx rnef start",
    "web": "./scripts/set-pusher-suffix.sh && concurrently npm:web-proxy npm:web-server",
    "web-proxy": "ts-node web/proxy.ts",
    "web-server": "webpack-dev-server --open --config config/webpack/webpack.dev.ts",
    "build": "webpack --config config/webpack/webpack.common.ts --env file=.env.production && ts-node ./scripts/combine-web-sourcemaps.ts",
    "build-staging": "webpack --config config/webpack/webpack.common.ts --env file=.env.staging && ts-node ./scripts/combine-web-sourcemaps.ts",
    "build-adhoc": "webpack --config config/webpack/webpack.common.ts --env file=.env.adhoc && ts-node ./scripts/combine-web-sourcemaps.ts",
    "desktop": "./scripts/set-pusher-suffix.sh && ts-node desktop/start.ts",
    "desktop-build": "./scripts/build-desktop.sh production",
    "desktop-build-staging": "./scripts/build-desktop.sh staging",
    "createDocsRoutes": "ts-node .github/scripts/createDocsRoutes.ts",
    "detectRedirectCycle": "ts-node .github/scripts/detectRedirectCycle.ts",
    "desktop-build-adhoc": "./scripts/build-desktop.sh adhoc",
    "ios-build": "bundle exec fastlane ios build_unsigned",
    "ios-hybrid-build": "bundle exec fastlane ios build_unsigned_hybrid",
    "android-build": "bundle exec fastlane android build_local",
    "android-hybrid-build": "bundle exec fastlane android build_local_hybrid",
    "test": "TZ=utc NODE_OPTIONS=--experimental-vm-modules jest",
    "perf-test": "NODE_OPTIONS=--experimental-vm-modules npx reassure",
    "typecheck": "NODE_OPTIONS=--max_old_space_size=8192 tsc",
    "lint": "NODE_OPTIONS=--max_old_space_size=8192 eslint . --max-warnings=0 --cache --cache-location=node_modules/.cache/eslint",
    "lint-changed": "NODE_OPTIONS=--max_old_space_size=8192 ./scripts/lintChanged.sh",
    "lint-watch": "npx eslint-watch --watch --changed",
    "shellcheck": "./scripts/shellCheck.sh",
    "prettier": "prettier --write .",
    "prettier-changed": "prettier --write --ignore-unknown $(git diff --diff-filter=AMR --name-only origin/main HEAD)",
    "prettier-watch": "onchange \"**/*.{js,mjs,ts,tsx}\" -- prettier --write --ignore-unknown {{changed}}",
    "print-version": "echo $npm_package_version",
    "storybook": "storybook dev -p 6006",
    "storybook-build": "ENV=production storybook build -o dist/docs",
    "storybook-build-staging": "ENV=staging storybook build -o dist/docs",
    "gh-actions-build": "./.github/scripts/buildActions.sh",
    "gh-actions-validate": "./.github/scripts/validateActionsAndWorkflows.sh",
    "analyze-packages": "ANALYZE_BUNDLE=true webpack --config config/webpack/webpack.common.ts --env file=.env.production",
    "symbolicate:android": "npx metro-symbolicate android/app/build/generated/sourcemaps/react/release/index.android.bundle.map",
    "symbolicate:ios": "npx metro-symbolicate main.jsbundle.map",
    "symbolicate-release:ios": "./scripts/release-profile.ts --platform=ios",
    "symbolicate-release:android": "./scripts/release-profile.ts --platform=android",
    "symbolicate-release:web": "./scripts/release-profile.ts --platform=web",
    "symbolicate-profile": "./scripts/symbolicate-profile.ts",
    "combine-web-sourcemaps": "./scripts/combine-web-sourcemaps.ts",
    "test:e2e": "ts-node tests/e2e/testRunner.ts --config ./config.local.ts",
    "test:e2e:dev": "ts-node tests/e2e/testRunner.ts --config ./config.dev.ts",
    "gh-actions-unused-styles": "./.github/scripts/findUnusedKeys.sh",
    "setup-https": "mkcert -install && mkcert -cert-file config/webpack/certificate.pem -key-file config/webpack/key.pem dev.new.expensify.com localhost 127.0.0.1",
    "e2e-test-runner-build": "node --max-old-space-size=8192 node_modules/.bin/ncc build tests/e2e/testRunner.ts -o tests/e2e/dist/",
    "react-compiler-healthcheck": "react-compiler-healthcheck --verbose",
    "react-compiler-healthcheck-test": "react-compiler-healthcheck --verbose &> react-compiler-output.txt",
    "generate-search-parser": "peggy --format es -o src/libs/SearchParser/searchParser.js src/libs/SearchParser/searchParser.peggy src/libs/SearchParser/baseRules.peggy",
    "generate-autocomplete-parser": "peggy --format es -o src/libs/SearchParser/autocompleteParser.js src/libs/SearchParser/autocompleteParser.peggy src/libs/SearchParser/baseRules.peggy && ./scripts/parser-workletization.sh src/libs/SearchParser/autocompleteParser.js",
    "web:prod": "http-server ./dist --cors"
  },
  "dependencies": {
    "@dnd-kit/core": "^6.3.1",
    "@dnd-kit/modifiers": "^9.0.0",
    "@dnd-kit/sortable": "^10.0.0",
    "@dotlottie/react-player": "^1.6.3",
    "@expensify/react-native-background-task": "file:./modules/background-task",
    "@expensify/react-native-hybrid-app": "file:./modules/hybrid-app",
<<<<<<< HEAD
    "@expensify/react-native-live-markdown": "0.1.260",
=======
    "@expensify/react-native-live-markdown": "0.1.287",
>>>>>>> df9a5a13
    "@expensify/react-native-wallet": "file:modules/expensify-react-native-wallet.tgz",
    "@expo/metro-runtime": "^5.0.4",
    "@firebase/app": "^0.10.10",
    "@firebase/performance": "^0.6.8",
    "@formatjs/intl-listformat": "^7.5.7",
    "@formatjs/intl-locale": "^4.0.0",
    "@formatjs/intl-numberformat": "^8.10.3",
    "@formatjs/intl-pluralrules": "^5.2.14",
    "@fullstory/browser": "^2.0.3",
    "@fullstory/react-native": "^1.7.2",
    "@gorhom/portal": "^1.0.14",
    "@invertase/react-native-apple-authentication": "^2.2.2",
    "@onfido/react-native-sdk": "10.6.0",
    "@pusher/pusher-websocket-react-native": "^1.3.1",
    "@react-native-camera-roll/camera-roll": "7.4.0",
    "@react-native-clipboard/clipboard": "^1.15.0",
    "@react-native-community/geolocation": "3.3.0",
    "@react-native-community/netinfo": "11.2.1",
    "@react-native-documents/picker": "^10.1.3",
    "@react-native-firebase/analytics": "^12.3.0",
    "@react-native-firebase/app": "^12.3.0",
    "@react-native-firebase/crashlytics": "^12.3.0",
    "@react-native-firebase/perf": "^12.3.0",
    "@react-native-google-signin/google-signin": "^10.0.1",
    "@react-native-picker/picker": "2.9.0",
    "@react-navigation/material-top-tabs": "^6.6.3",
    "@react-navigation/native": "6.1.12",
    "@react-navigation/native-stack": "^6.9.26",
    "@react-navigation/stack": "6.3.29",
    "@react-ng/bounds-observer": "^0.2.1",
    "@rnmapbox/maps": "10.1.33",
    "@shopify/flash-list": "1.7.6",
    "@ua/react-native-airship": "~24.0.0",
    "awesome-phonenumber": "^5.4.0",
    "babel-polyfill": "^6.26.0",
    "canvas-size": "^1.2.6",
    "core-js": "^3.32.0",
    "date-fns": "^4.1.0",
    "date-fns-tz": "^3.2.0",
    "dom-serializer": "^0.2.2",
    "domhandler": "^4.3.0",
    "expensify-common": "^2.0.138",
    "expo": "53.0.7",
    "expo-asset": "^11.1.2",
    "expo-av": "^15.1.5",
    "expo-font": "^13.0.4",
    "expo-image": "^2.1.6",
    "expo-image-manipulator": "^13.1.5",
    "fast-equals": "^5.2.2",
    "focus-trap-react": "^11.0.3",
    "heic-to": "^1.1.13",
    "howler": "^2.2.4",
    "htmlparser2": "^7.2.0",
    "idb-keyval": "^6.2.1",
    "lodash-es": "4.17.21",
    "lottie-react-native": "6.5.1",
    "mapbox-gl": "^2.15.0",
    "onfido-sdk-ui": "14.42.0",
    "pako": "^2.1.0",
    "process": "^0.11.10",
    "pusher-js": "8.3.0",
    "react": "19.0.0",
    "react-collapse": "^5.1.0",
    "react-content-loader": "^7.0.0",
    "react-dom": "19.0.0",
    "react-error-boundary": "^4.0.11",
    "react-fast-pdf": "^1.0.27",
    "react-map-gl": "^7.1.3",
    "react-native": "0.79.2",
    "react-native-advanced-input-mask": "1.3.1",
    "react-native-android-location-enabler": "^2.0.1",
    "react-native-app-logs": "0.3.1",
    "react-native-blob-util": "0.19.4",
    "react-native-collapsible": "^1.6.2",
    "react-native-config": "1.5.3",
    "react-native-device-info": "10.3.1",
    "react-native-draggable-flatlist": "^4.0.1",
    "react-native-fs": "^2.20.0",
    "react-native-gesture-handler": "2.25.0",
    "react-native-google-places-autocomplete": "2.5.6",
    "react-native-haptic-feedback": "^2.3.3",
    "react-native-image-picker": "^7.1.2",
    "react-native-image-size": "git+https://github.com/Expensify/react-native-image-size#cb392140db4953a283590d7cf93b4d0461baa2a9",
    "react-native-key-command": "1.0.14",
    "react-native-keyboard-controller": "1.16.7",
    "react-native-launch-arguments": "^4.0.2",
    "react-native-localize": "^2.2.6",
    "react-native-modal": "^13.0.0",
    "react-native-nitro-modules": "0.24.1",
    "react-native-nitro-sqlite": "9.1.9",
    "react-native-onyx": "^2.0.109",
    "react-native-pager-view": "6.5.3",
    "react-native-pdf": "6.7.3",
    "react-native-performance": "^5.1.0",
    "react-native-permissions": "^3.10.0",
    "react-native-picker-select": "git+https://github.com/Expensify/react-native-picker-select.git#07d60d78d4772d47afd7a744940fc6b6d1881806",
    "react-native-plaid-link-sdk": "11.11.0",
    "react-native-qrcode-svg": "6.3.14",
    "react-native-reanimated": "3.17.1",
    "react-native-release-profiler": "^0.2.1",
    "react-native-render-html": "6.3.1",
    "react-native-safe-area-context": "5.4.0",
    "react-native-screens": "3.37.0",
    "react-native-share": "11.0.2",
    "react-native-sound": "^0.11.2",
    "react-native-svg": "15.9.0",
    "react-native-tab-view": "^4.1.0",
    "react-native-url-polyfill": "^2.0.0",
    "react-native-view-shot": "4.0.0",
    "react-native-vision-camera": "^4.6.1",
    "react-native-web": "0.20.0",
    "react-native-webview": "13.13.1",
    "react-plaid-link": "3.3.2",
    "react-web-config": "^1.0.0",
    "react-webcam": "^7.1.1"
  },
  "devDependencies": {
    "@actions/core": "1.10.0",
    "@actions/github": "5.1.1",
    "@babel/core": "^7.25.2",
    "@babel/parser": "^7.22.16",
    "@babel/plugin-proposal-class-properties": "^7.12.1",
    "@babel/plugin-proposal-export-namespace-from": "^7.18.9",
    "@babel/plugin-proposal-private-methods": "^7.18.6",
    "@babel/plugin-proposal-private-property-in-object": "^7.21.11",
    "@babel/plugin-transform-class-properties": "^7.25.4",
    "@babel/preset-env": "^7.25.3",
    "@babel/preset-flow": "^7.12.13",
    "@babel/preset-react": "^7.10.4",
    "@babel/preset-typescript": "^7.21.5",
    "@babel/runtime": "^7.25.0",
    "@babel/traverse": "^7.22.20",
    "@babel/types": "^7.22.19",
    "@callstack/reassure-compare": "^1.0.0-rc.4",
    "@dword-design/eslint-plugin-import-alias": "^5.0.0",
    "@electron/notarize": "^2.1.0",
    "@fullstory/babel-plugin-annotate-react": "^2.3.0",
    "@fullstory/babel-plugin-react-native": "^1.2.1",
    "@jest/globals": "^29.5.0",
    "@ngneat/falso": "^7.1.1",
    "@octokit/core": "4.0.4",
    "@octokit/plugin-paginate-rest": "3.1.0",
    "@octokit/plugin-throttling": "4.1.0",
    "@octokit/webhooks-types": "^7.5.1",
    "@perf-profiler/profiler": "^0.10.10",
    "@perf-profiler/reporter": "^0.9.0",
    "@perf-profiler/types": "^0.8.0",
    "@pmmmwh/react-refresh-webpack-plugin": "^0.5.15",
    "@react-native-community/cli": "18.0.0",
    "@react-native-community/cli-platform-android": "18.0.0",
    "@react-native-community/cli-platform-ios": "18.0.0",
    "@react-native-community/eslint-config": "3.2.0",
    "@react-native/babel-preset": "0.79.2",
    "@react-native/metro-config": "0.79.2",
    "@react-navigation/devtools": "^6.0.10",
    "@rnef/cli": "0.7.18",
    "@rnef/platform-android": "0.7.18",
    "@rnef/platform-ios": "0.7.18",
    "@rnef/plugin-metro": "0.7.18",
    "@rnef/provider-github": "0.7.18",
    "@storybook/addon-a11y": "^8.6.9",
    "@storybook/addon-essentials": "^8.6.9",
    "@storybook/addon-webpack5-compiler-babel": "^3.0.5",
    "@storybook/cli": "^8.6.9",
    "@storybook/manager-api": "^8.6.9",
    "@storybook/react": "^8.6.9",
    "@storybook/react-webpack5": "^8.6.9",
    "@storybook/theming": "^8.6.9",
    "@svgr/webpack": "^6.0.0",
    "@testing-library/react-native": "12.8.1",
    "@trivago/prettier-plugin-sort-imports": "^4.2.0",
    "@types/base-64": "^1.0.2",
    "@types/canvas-size": "^1.2.2",
    "@types/concurrently": "^7.0.0",
    "@types/howler": "^2.2.12",
    "@types/jest": "^29.5.2",
    "@types/jest-when": "^3.5.2",
    "@types/js-yaml": "^4.0.5",
    "@types/lodash-es": "4.17.12",
    "@types/mapbox-gl": "^2.7.13",
    "@types/mime-db": "^1.43.5",
    "@types/node": "^20.11.5",
    "@types/pako": "^2.0.3",
    "@types/pusher-js": "^5.1.0",
    "@types/react": "^19.0.0",
    "@types/react-collapse": "^5.0.1",
    "@types/react-dom": "^19.0.0",
    "@types/react-is": "^18.3.0",
    "@types/react-native-web": "^0.0.0",
    "@types/react-test-renderer": "^19.0.0",
    "@types/semver": "^7.5.4",
    "@types/setimmediate": "^1.0.2",
    "@types/webpack": "^5.28.5",
    "@types/webpack-bundle-analyzer": "^4.7.0",
    "@typescript-eslint/eslint-plugin": "^7.13.1",
    "@typescript-eslint/parser": "^7.13.1",
    "@vercel/ncc": "0.38.1",
    "@vue/preload-webpack-plugin": "^2.0.0",
    "@welldone-software/why-did-you-render": "7.0.1",
    "ajv-cli": "^5.0.0",
    "babel-jest": "29.4.1",
    "babel-loader": "^9.1.3",
    "babel-plugin-module-resolver": "^5.0.0",
    "babel-plugin-react-compiler": "^19.0.0-beta-8a03594-20241020",
    "babel-plugin-react-native-web": "^0.18.7",
    "babel-plugin-transform-remove-console": "^6.9.4",
    "clean-webpack-plugin": "^4.0.0",
    "concurrently": "^8.2.2",
    "copy-webpack-plugin": "^10.1.0",
    "css-loader": "^6.7.2",
    "csv-parse": "^5.5.5",
    "csv-writer": "^1.6.0",
    "diff-so-fancy": "^1.3.0",
    "dotenv": "^16.0.3",
    "electron": "^33.4.8",
    "electron-builder": "25.0.0",
    "eslint": "^8.57.0",
    "eslint-config-airbnb-typescript": "^18.0.0",
    "eslint-config-expensify": "2.0.78",
    "eslint-config-prettier": "^9.1.0",
    "eslint-plugin-deprecation": "^3.0.0",
    "eslint-plugin-jest": "^28.6.0",
    "eslint-plugin-jsdoc": "^46.2.6",
    "eslint-plugin-lodash": "^7.4.0",
    "eslint-plugin-react-compiler": "^19.0.0-beta-8a03594-20241020",
    "eslint-plugin-react-native-a11y": "^3.3.0",
    "eslint-plugin-storybook": "^0.12.0",
    "eslint-plugin-testing-library": "^6.2.2",
    "eslint-plugin-you-dont-need-lodash-underscore": "^6.14.0",
    "googleapis": "^144.0.0",
    "html-webpack-plugin": "^5.5.0",
    "http-server": "^14.1.1",
    "jest": "29.4.1",
    "jest-circus": "29.4.1",
    "jest-cli": "29.4.1",
    "jest-environment-jsdom": "^29.4.1",
    "jest-expo": "53.0.4",
    "jest-transformer-svg": "^2.0.1",
    "jest-when": "^3.5.2",
    "link": "^2.1.1",
    "memfs": "^4.6.0",
    "onchange": "^7.1.0",
    "openai": "^4.47.2",
    "patch-package": "^8.1.0-canary.1",
    "peggy": "^4.0.3",
    "portfinder": "^1.0.28",
    "prettier": "3.5.3",
    "react-compiler-healthcheck": "^19.0.0-beta-8a03594-20241020",
    "react-compiler-runtime": "^19.0.0-beta-8a03594-20241020",
    "react-is": "^18.3.1",
    "react-native-clean-project": "^4.0.0-alpha4.0",
    "react-refresh": "^0.14.2",
    "react-test-renderer": "19.0.0",
    "reassure": "^1.0.0-rc.4",
    "semver": "7.5.2",
    "setimmediate": "^1.0.5",
    "shellcheck": "^1.1.0",
    "source-map": "^0.7.4",
    "storybook": "^8.6.9",
    "style-loader": "^2.0.0",
    "time-analytics-webpack-plugin": "^0.1.17",
    "ts-jest": "^29.1.2",
    "ts-node": "^10.9.2",
    "tsconfig-paths": "^4.2.0",
    "type-fest": "4.35.0",
    "typescript": "^5.4.5",
    "wait-port": "^0.2.9",
    "webpack": "^5.94.0",
    "webpack-bundle-analyzer": "^4.5.0",
    "webpack-cli": "^5.0.4",
    "webpack-dev-server": "^5.2.1",
    "webpack-merge": "^5.8.0",
    "xlsx": "file:vendor/xlsx-0.20.3.tgz"
  },
  "overrides": {
    "braces": "3.0.3",
    "yargs": "17.7.2",
    "yargs-parser": "21.1.1",
    "ws": "8.17.1",
    "micromatch": "4.0.8",
    "json5": "2.2.2",
    "loader-utils": "2.0.4",
    "follow-redirects": "1.15.6",
    "fast-xml-parser": "4.4.1",
    "express": "4.20.0",
    "elliptic": "6.5.7",
    "fast-json-patch": "3.1.1",
    "webpack": "^5.94.0",
    "@blakeembrey/template": "1.2.0",
    "body-parser": "1.20.3",
    "path-to-regexp": "0.1.10",
    "send": "0.19.0",
    "regexpu-core": "5.3.2",
    "react": "19.0.0",
    "expo": "53.0.7",
    "react-dom": "19.0.0"
  },
  "expo": {
    "autolinking": {
      "exclude": [
        "expo-constants",
        "expo-file-system",
        "@react-native-google-signin/google-signin",
        "expo-keep-awake"
      ]
    }
  },
  "electronmon": {
    "patterns": [
      "!src/**",
      "!ios/**",
      "!android/**",
      "!tests/**",
      "*.test.*"
    ]
  },
  "engines": {
    "node": "20.19.1",
    "npm": "10.8.2"
  }
}<|MERGE_RESOLUTION|>--- conflicted
+++ resolved
@@ -84,11 +84,7 @@
     "@dotlottie/react-player": "^1.6.3",
     "@expensify/react-native-background-task": "file:./modules/background-task",
     "@expensify/react-native-hybrid-app": "file:./modules/hybrid-app",
-<<<<<<< HEAD
-    "@expensify/react-native-live-markdown": "0.1.260",
-=======
     "@expensify/react-native-live-markdown": "0.1.287",
->>>>>>> df9a5a13
     "@expensify/react-native-wallet": "file:modules/expensify-react-native-wallet.tgz",
     "@expo/metro-runtime": "^5.0.4",
     "@firebase/app": "^0.10.10",
