{
  "name": "new.expensify",
  "version": "9.1.99-5",
  "author": "Expensify, Inc.",
  "homepage": "https://new.expensify.com",
  "description": "New Expensify is the next generation of Expensify: a reimagination of payments based atop a foundation of chat.",
  "license": "MIT",
  "private": true,
  "scripts": {
    "i-standalone": "STANDALONE_NEW_DOT=true npm i",
    "install-standalone": "STANDALONE_NEW_DOT=true npm install",
    "configure-mapbox": "./scripts/setup-mapbox-sdk-walkthrough.sh",
    "setupNewDotWebForEmulators": "./scripts/setup-newdot-web-emulators.sh",
    "startAndroidEmulator": "./scripts/start-android.sh",
    "postinstall": "./scripts/postInstall.sh",
    "clean": "./scripts/clean.sh",
    "clean-standalone": "STANDALONE_NEW_DOT=true ./scripts/clean.sh",
    "android": "./scripts/set-pusher-suffix.sh && ./scripts/run-build.sh --android",
    "android-standalone": "./scripts/set-pusher-suffix.sh && STANDALONE_NEW_DOT=true ./scripts/run-build.sh --android",
    "ios": "./scripts/set-pusher-suffix.sh && ./scripts/run-build.sh --ios",
    "ios-standalone": "./scripts/set-pusher-suffix.sh && STANDALONE_NEW_DOT=true ./scripts/run-build.sh --ios",
    "pod-install": "./scripts/pod-install.sh",
    "pod-install-standalone": "STANDALONE_NEW_DOT=true ./scripts/pod-install.sh",
    "ipad": "concurrently \"./scripts/run-build.sh --ipad\"",
    "ipad-standalone": "concurrently \"STANDALONE_NEW_DOT=true ./scripts/run-build.sh --ipad\"",
    "ipad-sm": "concurrently \"./scripts/run-build.sh --ipad-sm\"",
    "ipad-sm-standalone": "concurrently \"STANDALONE_NEW_DOT=true ./scripts/run-build.sh --ipad-sm\"",
    "start": "npx rnef start",
    "web": "./scripts/set-pusher-suffix.sh && concurrently npm:web-proxy npm:web-server",
    "web-proxy": "ts-node web/proxy.ts",
    "web-server": "./scripts/start-dev-with-auto-restart.sh",
    "build": "webpack --config config/webpack/webpack.common.ts --env file=.env.production && ts-node ./scripts/combine-web-sourcemaps.ts",
    "build-staging": "webpack --config config/webpack/webpack.common.ts --env file=.env.staging && ts-node ./scripts/combine-web-sourcemaps.ts",
    "build-adhoc": "webpack --config config/webpack/webpack.common.ts --env file=.env.adhoc && ts-node ./scripts/combine-web-sourcemaps.ts",
    "desktop": "./scripts/set-pusher-suffix.sh && ts-node desktop/start.ts",
    "desktop-build": "./scripts/build-desktop.sh production",
    "desktop-build-staging": "./scripts/build-desktop.sh staging",
    "createDocsRoutes": "ts-node .github/scripts/createDocsRoutes.ts",
    "detectRedirectCycle": "ts-node .github/scripts/detectRedirectCycle.ts",
    "desktop-build-adhoc": "./scripts/build-desktop.sh adhoc",
    "ios-build": "bundle exec fastlane ios build_unsigned",
    "ios-hybrid-build": "bundle exec fastlane ios build_unsigned_hybrid",
    "android-build": "bundle exec fastlane android build_local",
    "android-hybrid-build": "bundle exec fastlane android build_local_hybrid",
    "test": "TZ=utc NODE_OPTIONS=--experimental-vm-modules jest",
    "test:debug": "TZ=utc NODE_OPTIONS='--inspect-brk --experimental-vm-modules' jest --runInBand",
    "perf-test": "NODE_OPTIONS=--experimental-vm-modules npx reassure",
    "typecheck": "NODE_OPTIONS=--max_old_space_size=8192 tsc",
<<<<<<< HEAD
    "lint": "NODE_OPTIONS=--max_old_space_size=8192 eslint . --max-warnings=218 --cache --cache-location=node_modules/.cache/eslint",
=======
    "lint": "NODE_OPTIONS=--max_old_space_size=8192 eslint . --max-warnings=217 --cache --cache-location=node_modules/.cache/eslint",
>>>>>>> 4895fe40
    "lint-changed": "NODE_OPTIONS=--max_old_space_size=8192 ./scripts/lintChanged.sh",
    "lint-watch": "npx eslint-watch --watch --changed",
    "shellcheck": "./scripts/shellCheck.sh",
    "prettier": "prettier --write .",
    "prettier-changed": "prettier --write --ignore-unknown $(git diff --diff-filter=AMR --name-only origin/main HEAD)",
    "prettier-watch": "onchange \"**/*.{js,mjs,ts,tsx}\" -- prettier --write --ignore-unknown {{changed}}",
    "print-version": "echo $npm_package_version",
    "storybook": "storybook dev -p 6006",
    "storybook-build": "ENV=production storybook build -o dist/docs",
    "storybook-build-staging": "ENV=staging storybook build -o dist/docs",
    "gh-actions-build": "./.github/scripts/buildActions.sh",
    "gh-actions-validate": "./.github/scripts/validateActionsAndWorkflows.sh",
    "analyze-packages": "ANALYZE_BUNDLE=true webpack --config config/webpack/webpack.common.ts --env file=.env.production",
    "symbolicate:android": "npx metro-symbolicate android/app/build/generated/sourcemaps/react/release/index.android.bundle.map",
    "symbolicate:ios": "npx metro-symbolicate main.jsbundle.map",
    "symbolicate-release:ios": "./scripts/release-profile.ts --platform=ios",
    "symbolicate-release:android": "./scripts/release-profile.ts --platform=android",
    "symbolicate-release:web": "./scripts/release-profile.ts --platform=web",
    "symbolicate-profile": "./scripts/symbolicate-profile.ts",
    "combine-web-sourcemaps": "./scripts/combine-web-sourcemaps.ts",
    "test:e2e": "ts-node tests/e2e/testRunner.ts --config ./config.local.ts",
    "test:e2e:dev": "ts-node tests/e2e/testRunner.ts --config ./config.dev.ts",
    "gh-actions-unused-styles": "npx ts-node scripts/findUnusedStyles.ts",
    "setup-https": "mkcert -install && mkcert -cert-file config/webpack/certificate.pem -key-file config/webpack/key.pem dev.new.expensify.com localhost 127.0.0.1",
    "e2e-test-runner-build": "node --max-old-space-size=8192 node_modules/.bin/ncc build tests/e2e/testRunner.ts -o tests/e2e/dist/",
    "react-compiler-healthcheck": "react-compiler-healthcheck --verbose",
    "react-compiler-healthcheck-test": "react-compiler-healthcheck --verbose &> react-compiler-output.txt",
    "generate-search-parser": "peggy --format es -o src/libs/SearchParser/searchParser.js src/libs/SearchParser/searchParser.peggy src/libs/SearchParser/baseRules.peggy",
    "generate-autocomplete-parser": "peggy --format es -o src/libs/SearchParser/autocompleteParser.js src/libs/SearchParser/autocompleteParser.peggy src/libs/SearchParser/baseRules.peggy && ./scripts/parser-workletization.sh src/libs/SearchParser/autocompleteParser.js",
    "web:prod": "http-server ./dist --cors",
    "octokit": "cd scripts && npx ts-node -i -e \"$(cat ./octokit.ts)\""
  },
  "dependencies": {
    "@dnd-kit/core": "^6.3.1",
    "@dnd-kit/modifiers": "^9.0.0",
    "@dnd-kit/sortable": "^10.0.0",
    "@dotlottie/react-player": "^1.6.3",
    "@expensify/nitro-utils": "file:./modules/ExpensifyNitroUtils",
    "@expensify/react-native-background-task": "file:./modules/background-task",
    "@expensify/react-native-hybrid-app": "file:./modules/hybrid-app",
    "@expensify/react-native-live-markdown": "0.1.299",
    "@expensify/react-native-wallet": "^0.1.5",
    "@expo/metro-runtime": "^5.0.4",
    "@firebase/app": "^0.13.2",
    "@firebase/performance": "^0.6.8",
    "@formatjs/intl-listformat": "^7.5.7",
    "@formatjs/intl-locale": "^4.0.0",
    "@formatjs/intl-numberformat": "^8.10.3",
    "@formatjs/intl-pluralrules": "^5.2.14",
    "@fullstory/browser": "^2.0.6",
    "@fullstory/react-native": "^1.7.6",
    "@gorhom/portal": "^1.0.14",
    "@invertase/react-native-apple-authentication": "^2.2.2",
    "@onfido/react-native-sdk": "10.6.0",
    "@pusher/pusher-websocket-react-native": "^1.3.1",
    "@react-native-camera-roll/camera-roll": "7.4.0",
    "@react-native-clipboard/clipboard": "^1.15.0",
    "@react-native-community/geolocation": "3.3.0",
    "@react-native-community/netinfo": "11.2.1",
    "@react-native-documents/picker": "^10.1.3",
    "@react-native-firebase/analytics": "^22.2.1",
    "@react-native-firebase/app": "^22.2.1",
    "@react-native-firebase/crashlytics": "^22.2.1",
    "@react-native-firebase/perf": "^22.2.1",
    "@react-native-google-signin/google-signin": "^10.0.1",
    "@react-native-picker/picker": "2.9.0",
    "@react-navigation/material-top-tabs": "7.2.13",
    "@react-navigation/native": "7.1.10",
    "@react-navigation/native-stack": "7.3.14",
    "@react-navigation/stack": "7.3.3",
    "@react-ng/bounds-observer": "^0.2.1",
    "@rnmapbox/maps": "10.1.33",
    "@shopify/flash-list": "1.8.2",
    "@ua/react-native-airship": "~24.4.0",
    "awesome-phonenumber": "^5.4.0",
    "babel-polyfill": "^6.26.0",
    "canvas-size": "^1.2.6",
    "core-js": "^3.32.0",
    "date-fns": "^4.1.0",
    "date-fns-tz": "^3.2.0",
    "dom-serializer": "^0.2.2",
    "domhandler": "^4.3.0",
    "expensify-common": "2.0.156",
    "expo": "53.0.7",
    "expo-asset": "^11.1.2",
    "expo-av": "^15.1.5",
    "expo-font": "^13.0.4",
    "expo-image": "^2.1.6",
    "expo-image-manipulator": "^13.1.5",
    "fast-equals": "^5.2.2",
    "focus-trap-react": "^11.0.3",
    "heic-to": "^1.1.13",
    "howler": "^2.2.4",
    "htmlparser2": "^7.2.0",
    "idb-keyval": "^6.2.1",
    "jszip": "^3.10.1",
    "lodash-es": "4.17.21",
    "lottie-react-native": "6.5.1",
    "mapbox-gl": "^2.15.0",
    "onfido-sdk-ui": "14.42.0",
    "pako": "^2.1.0",
    "process": "^0.11.10",
    "pusher-js": "8.3.0",
    "react": "19.0.0",
    "react-collapse": "^5.1.0",
    "react-content-loader": "^7.0.0",
    "react-dom": "19.0.0",
    "react-error-boundary": "^4.0.11",
    "react-fast-pdf": "^1.0.29",
    "react-map-gl": "^7.1.3",
    "react-native": "0.79.2",
    "react-native-advanced-input-mask": "1.3.1",
    "react-native-android-location-enabler": "^2.0.1",
    "react-native-app-logs": "0.3.1",
    "react-native-blob-util": "0.19.4",
    "react-native-collapsible": "^1.6.2",
    "react-native-config": "1.5.3",
    "react-native-device-info": "10.3.1",
    "react-native-draggable-flatlist": "^4.0.3",
    "react-native-fs": "^2.20.0",
    "react-native-gesture-handler": "2.25.0",
    "react-native-google-places-autocomplete": "2.5.6",
    "react-native-haptic-feedback": "^2.3.3",
    "react-native-image-picker": "^7.1.2",
    "react-native-image-size": "git+https://github.com/Expensify/react-native-image-size#cb392140db4953a283590d7cf93b4d0461baa2a9",
    "react-native-key-command": "1.0.14",
    "react-native-keyboard-controller": "1.18.1",
    "react-native-launch-arguments": "^4.0.2",
    "react-native-localize": "^2.2.6",
    "react-native-modal": "^13.0.0",
    "react-native-nitro-modules": "0.26.2",
    "react-native-nitro-sqlite": "9.1.10",
    "react-native-onyx": "2.0.133",
    "react-native-pager-view": "6.5.3",
    "react-native-pdf": "6.7.3",
    "react-native-performance": "^5.1.4",
    "react-native-permissions": "^5.4.0",
    "react-native-picker-select": "git+https://github.com/Expensify/react-native-picker-select.git#07d60d78d4772d47afd7a744940fc6b6d1881806",
    "react-native-plaid-link-sdk": "11.11.0",
    "react-native-qrcode-svg": "6.3.14",
    "react-native-reanimated": "3.19.1",
    "react-native-release-profiler": "^0.2.1",
    "react-native-render-html": "6.3.1",
    "react-native-safe-area-context": "5.4.0",
    "react-native-screens": "4.12.0",
    "react-native-share": "11.0.2",
    "react-native-sound": "^0.11.2",
    "react-native-svg": "15.9.0",
    "react-native-tab-view": "^4.1.0",
    "react-native-url-polyfill": "^2.0.0",
    "react-native-view-shot": "4.0.0",
    "react-native-vision-camera": "^4.7.0",
    "react-native-web": "0.20.0",
    "react-native-webview": "13.13.1",
    "react-plaid-link": "3.3.2",
    "react-web-config": "^1.0.0",
    "react-webcam": "^7.1.1"
  },
  "devDependencies": {
    "@actions/core": "1.10.0",
    "@actions/github": "5.1.1",
    "@babel/core": "^7.25.2",
    "@babel/parser": "^7.22.16",
    "@babel/plugin-proposal-class-properties": "^7.12.1",
    "@babel/plugin-proposal-export-namespace-from": "^7.18.9",
    "@babel/plugin-proposal-private-methods": "^7.18.6",
    "@babel/plugin-proposal-private-property-in-object": "^7.21.11",
    "@babel/plugin-transform-class-properties": "^7.25.4",
    "@babel/preset-env": "^7.25.3",
    "@babel/preset-flow": "^7.12.13",
    "@babel/preset-react": "^7.10.4",
    "@babel/preset-typescript": "^7.21.5",
    "@babel/runtime": "^7.25.0",
    "@babel/traverse": "^7.22.20",
    "@babel/types": "^7.22.19",
    "@callstack/reassure-compare": "^1.0.0-rc.4",
    "@dword-design/eslint-plugin-import-alias": "^5.0.0",
    "@electron/notarize": "^2.5.0",
    "@fullstory/babel-plugin-annotate-react": "^2.3.0",
    "@fullstory/babel-plugin-react-native": "^1.2.1",
    "@jest/globals": "^29.7.0",
    "@ngneat/falso": "^7.1.1",
    "@octokit/core": "4.0.4",
    "@octokit/plugin-paginate-rest": "3.1.0",
    "@octokit/plugin-throttling": "4.1.0",
    "@octokit/webhooks-types": "^7.5.1",
    "@perf-profiler/profiler": "^0.10.10",
    "@perf-profiler/reporter": "^0.9.0",
    "@perf-profiler/types": "^0.8.0",
    "@pmmmwh/react-refresh-webpack-plugin": "^0.5.15",
    "@react-native-community/cli": "18.0.0",
    "@react-native-community/cli-platform-android": "18.0.0",
    "@react-native-community/cli-platform-ios": "18.0.0",
    "@react-native-community/eslint-config": "3.2.0",
    "@react-native/babel-preset": "0.79.2",
    "@react-native/metro-config": "0.79.2",
    "@react-navigation/devtools": "^6.0.10",
    "@rnef/cli": "0.8.7",
    "@rnef/platform-android": "0.8.7",
    "@rnef/platform-ios": "0.8.7",
    "@rnef/plugin-metro": "0.8.7",
    "@rnef/provider-github": "0.8.7",
    "@storybook/addon-a11y": "^8.6.9",
    "@storybook/addon-essentials": "^8.6.9",
    "@storybook/addon-webpack5-compiler-babel": "^3.0.5",
    "@storybook/cli": "^8.6.14",
    "@storybook/manager-api": "^8.6.9",
    "@storybook/react": "^8.6.9",
    "@storybook/react-webpack5": "^8.6.9",
    "@storybook/theming": "^8.6.9",
    "@svgr/webpack": "^6.0.0",
    "@testing-library/react-native": "13.2.0",
    "@trivago/prettier-plugin-sort-imports": "^4.2.0",
    "@types/base-64": "^1.0.2",
    "@types/canvas-size": "^1.2.2",
    "@types/concurrently": "^7.0.0",
    "@types/howler": "^2.2.12",
    "@types/jest": "^29.5.14",
    "@types/jest-when": "^3.5.2",
    "@types/js-yaml": "^4.0.5",
    "@types/lodash-es": "4.17.12",
    "@types/mapbox-gl": "^2.7.13",
    "@types/mime-db": "^1.43.5",
    "@types/node": "^20.11.5",
    "@types/pako": "^2.0.3",
    "@types/pusher-js": "^5.1.0",
    "@types/react": "^19.0.0",
    "@types/react-collapse": "^5.0.1",
    "@types/react-dom": "^19.0.0",
    "@types/react-is": "^18.3.0",
    "@types/react-native-web": "^0.0.0",
    "@types/react-test-renderer": "^19.0.0",
    "@types/semver": "^7.5.4",
    "@types/setimmediate": "^1.0.2",
    "@types/webpack": "^5.28.5",
    "@types/webpack-bundle-analyzer": "^4.7.0",
    "@typescript-eslint/eslint-plugin": "^7.13.1",
    "@typescript-eslint/parser": "^7.13.1",
    "@vercel/ncc": "0.38.1",
    "@vue/preload-webpack-plugin": "^2.0.0",
    "@welldone-software/why-did-you-render": "7.0.1",
    "ajv-cli": "^5.0.0",
    "babel-jest": "29.7.0",
    "babel-loader": "^9.1.3",
    "babel-plugin-module-resolver": "^5.0.0",
    "babel-plugin-react-compiler": "^19.0.0-beta-8a03594-20241020",
    "babel-plugin-react-native-web": "^0.18.7",
    "babel-plugin-transform-remove-console": "^6.9.4",
    "clean-webpack-plugin": "^4.0.0",
    "concurrently": "^8.2.2",
    "copy-webpack-plugin": "^10.1.0",
    "css-loader": "^6.7.2",
    "csv-parse": "^5.5.5",
    "csv-writer": "^1.6.0",
    "diff-so-fancy": "^1.3.0",
    "dotenv": "^16.0.3",
    "electron": "^37.2.4",
    "electron-builder": "25.0.0",
    "eslint": "^8.57.0",
    "eslint-config-airbnb-typescript": "^18.0.0",
    "eslint-config-expensify": "2.0.86",
    "eslint-config-prettier": "^9.1.0",
    "eslint-plugin-deprecation": "^3.0.0",
    "eslint-plugin-jest": "^28.6.0",
    "eslint-plugin-jsdoc": "^46.2.6",
    "eslint-plugin-lodash": "^7.4.0",
    "eslint-plugin-react-compiler": "^19.0.0-beta-8a03594-20241020",
    "eslint-plugin-react-native-a11y": "^3.3.0",
    "eslint-plugin-storybook": "^0.12.0",
    "eslint-plugin-testing-library": "^6.2.2",
    "eslint-plugin-you-dont-need-lodash-underscore": "^6.14.0",
    "glob": "^10.3.0",
    "googleapis": "^144.0.0",
    "html-webpack-plugin": "^5.5.0",
    "http-server": "^14.1.1",
    "jest": "29.7.0",
    "jest-circus": "29.7.0",
    "jest-cli": "29.7.0",
    "jest-environment-jsdom": "^29.7.0",
    "jest-expo": "53.0.4",
    "jest-transformer-svg": "^2.0.1",
    "jest-when": "^3.5.2",
    "link": "^2.1.1",
    "memfs": "^4.6.0",
    "nitro-codegen": "0.25.2",
    "onchange": "^7.1.0",
    "openai": "5.5.1",
    "patch-package": "^8.1.0-canary.1",
    "peggy": "^4.0.3",
    "portfinder": "^1.0.28",
    "prettier": "3.5.3",
    "react-compiler-healthcheck": "^19.0.0-beta-8a03594-20241020",
    "react-compiler-runtime": "^19.0.0-beta-8a03594-20241020",
    "react-is": "^18.3.1",
    "react-native-clean-project": "^4.0.0-alpha4.0",
    "react-refresh": "^0.14.2",
    "react-test-renderer": "19.0.0",
    "reassure": "^1.0.0-rc.4",
    "semver": "7.5.2",
    "setimmediate": "^1.0.5",
    "shellcheck": "^1.1.0",
    "source-map": "^0.7.4",
    "storybook": "^8.6.9",
    "style-loader": "^2.0.0",
    "time-analytics-webpack-plugin": "^0.1.17",
    "ts-jest": "^29.2.5",
    "ts-node": "^10.9.2",
    "tsconfig-paths": "^4.2.0",
    "type-fest": "4.35.0",
    "typescript": "^5.9.2",
    "wait-port": "^0.2.9",
    "webpack": "^5.94.0",
    "webpack-bundle-analyzer": "^4.5.0",
    "webpack-cli": "^5.0.4",
    "webpack-dev-server": "^5.2.1",
    "webpack-merge": "^5.8.0",
    "xlsx": "file:vendor/xlsx-0.20.3.tgz"
  },
  "overrides": {
    "braces": "3.0.3",
    "yargs": "17.7.2",
    "yargs-parser": "21.1.1",
    "ws": "8.17.1",
    "micromatch": "4.0.8",
    "json5": "2.2.2",
    "loader-utils": "2.0.4",
    "follow-redirects": "1.15.6",
    "fast-xml-parser": "4.4.1",
    "express": "4.20.0",
    "elliptic": "6.5.7",
    "fast-json-patch": "3.1.1",
    "webpack": "^5.94.0",
    "@blakeembrey/template": "1.2.0",
    "body-parser": "1.20.3",
    "path-to-regexp": "0.1.10",
    "send": "0.19.0",
    "regexpu-core": "5.3.2",
    "react": "19.0.0",
    "expo": "53.0.7",
    "react-dom": "19.0.0"
  },
  "expo": {
    "autolinking": {
      "exclude": [
        "expo-file-system",
        "@react-native-google-signin/google-signin",
        "expo-keep-awake"
      ]
    }
  },
  "electronmon": {
    "patterns": [
      "!src/**",
      "!ios/**",
      "!android/**",
      "!tests/**",
      "*.test.*"
    ]
  },
  "engines": {
    "node": "20.19.3",
    "npm": "10.8.2"
  }
}<|MERGE_RESOLUTION|>--- conflicted
+++ resolved
@@ -46,11 +46,7 @@
     "test:debug": "TZ=utc NODE_OPTIONS='--inspect-brk --experimental-vm-modules' jest --runInBand",
     "perf-test": "NODE_OPTIONS=--experimental-vm-modules npx reassure",
     "typecheck": "NODE_OPTIONS=--max_old_space_size=8192 tsc",
-<<<<<<< HEAD
-    "lint": "NODE_OPTIONS=--max_old_space_size=8192 eslint . --max-warnings=218 --cache --cache-location=node_modules/.cache/eslint",
-=======
     "lint": "NODE_OPTIONS=--max_old_space_size=8192 eslint . --max-warnings=217 --cache --cache-location=node_modules/.cache/eslint",
->>>>>>> 4895fe40
     "lint-changed": "NODE_OPTIONS=--max_old_space_size=8192 ./scripts/lintChanged.sh",
     "lint-watch": "npx eslint-watch --watch --changed",
     "shellcheck": "./scripts/shellCheck.sh",
