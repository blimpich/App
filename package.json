{
  "name": "expensify.cash",
  "version": "1.0.1-326",
  "author": "Expensify, Inc.",
  "homepage": "https://expensify.cash",
  "description": "Expensify.cash is the next generation of Expensify: a reimagination of payments based atop a foundation of chat.",
  "license": "MIT",
  "private": true,
  "scripts": {
    "android": "react-native run-android",
    "ios": "react-native run-ios",
    "ipad": "react-native run-ios --simulator=\"iPad Pro (12.9-inch) (4th generation)\"",
    "desktop": "webpack --config config/webpack/webpack.dev.js --platform desktop && electron desktop/main.js",
    "start": "react-native start",
    "web": "node web/proxy.js & webpack-dev-server --open --config config/webpack/webpack.dev.js",
    "build": "webpack --config config/webpack/webpack.prod.js",
    "desktop-build": "webpack --config config/webpack/webpack.prod.js --platform desktop && electron-builder --config config/electron.config.js --publish always",
    "ios-build": "fastlane ios build",
    "android-build": "fastlane android build",
    "test": "jest",
    "lint": "eslint .",
    "postversion": "react-native-version",
    "print-version": "echo $npm_package_version",
    "detox-build": "detox build --configuration ios.sim.debug",
    "detox-test": "detox test --configuration ios.sim.debug"
  },
  "dependencies": {
    "@babel/plugin-proposal-class-properties": "^7.12.1",
    "@react-native-community/async-storage": "^1.11.0",
    "@react-native-community/cli": "4.13.1",
    "@react-native-community/netinfo": "^5.9.6",
    "@react-native-community/progress-bar-android": "^1.0.4",
    "@react-native-community/progress-view": "^1.2.3",
    "@react-native-firebase/analytics": "^7.6.7",
    "@react-native-firebase/app": "^8.4.5",
    "@react-native-firebase/crashlytics": "^8.4.9",
    "babel-plugin-transform-remove-console": "^6.9.4",
    "dotenv": "^8.2.0",
    "electron-context-menu": "^2.3.0",
    "electron-log": "^4.2.4",
    "electron-serve": "^1.0.0",
    "electron-updater": "^4.3.4",
    "expensify-common": "git+https://github.com/Expensify/expensify-common.git#abf27f7cc163c37256e0bae7a9cbac64853e9073",
    "file-loader": "^6.0.0",
    "html-entities": "^1.3.1",
    "lodash.get": "^4.4.2",
    "lodash.has": "^4.5.2",
    "lodash.merge": "^4.6.2",
    "lodash.orderby": "^4.6.0",
<<<<<<< HEAD
    "mime-types": "^2.1.28",
=======
    "metro-config": "^0.64.0",
>>>>>>> 74d33dfd
    "modal-enhanced-react-native-web": "^0.2.0",
    "moment": "^2.27.0",
    "moment-timezone": "^0.5.31",
    "prop-types": "^15.7.2",
    "pusher-js": "^7.0.0",
    "react": "^16.13.1",
    "react-dom": "^16.13.1",
    "react-native": "0.63.3",
    "react-native-config": "^1.3.3",
    "react-native-document-picker": "^4.0.0",
    "react-native-image-pan-zoom": "^2.1.12",
    "react-native-image-picker": "^2.3.3",
    "react-native-keyboard-spacer": "^0.4.1",
    "react-native-modal": "^11.5.6",
    "react-native-onyx": "git+https://github.com/Expensify/react-native-onyx.git#783806e7a3d82d78025bb9025767f42c3964eff9",
    "react-native-pdf": "^6.2.2",
    "react-native-render-html": "^6.0.0-alpha.10",
    "react-native-safe-area-context": "^3.1.4",
    "react-native-svg": "^12.1.0",
    "react-native-web": "^0.14.0",
    "react-native-web-webview": "^1.0.2",
    "react-native-webview": "^11.0.2",
    "react-router-dom": "^5.2.0",
    "react-router-native": "^5.2.0",
    "react-web-config": "^1.0.0",
    "rn-fetch-blob": "^0.12.0",
    "save": "^2.4.0",
    "underscore": "^1.10.2",
    "urbanairship-react-native": "^10.0.0"
  },
  "devDependencies": {
    "@babel/core": "^7.11.1",
    "@babel/preset-env": "^7.11.0",
    "@babel/preset-react": "^7.10.4",
    "@babel/runtime": "^7.11.2",
    "@react-native-community/eslint-config": "^2.0.0",
    "@svgr/webpack": "^5.5.0",
    "@testing-library/jest-native": "^3.4.2",
    "@testing-library/react-native": "^7.0.2",
    "babel-eslint": "^10.1.0",
    "babel-jest": "^26.2.2",
    "babel-loader": "^8.1.0",
    "babel-plugin-module-resolver": "^4.0.0",
    "babel-plugin-react-native-web": "^0.13.5",
    "babel-plugin-transform-class-properties": "^6.24.1",
    "clean-webpack-plugin": "^3.0.0",
    "copy-webpack-plugin": "^6.0.3",
    "detox": "^17.8.3",
    "electron": "^9.2.0",
    "electron-builder": "^22.8.0",
    "electron-notarize": "^1.0.0",
    "electron-webpack": "^2.8.2",
    "eslint": "^7.6.0",
    "eslint-config-expensify": "^2.0.11",
    "eslint-loader": "^4.0.2",
    "eslint-plugin-detox": "^1.0.0",
    "eslint-plugin-jest": "^24.1.0",
    "html-webpack-plugin": "^4.3.0",
    "jest": "^26.5.2",
    "jest-circus": "^26.5.2",
    "jest-cli": "^26.5.2",
    "metro-react-native-babel-preset": "^0.61.0",
    "react-hot-loader": "^4.12.21",
    "react-native-svg-transformer": "^0.14.3",
    "react-native-version": "^4.0.0",
    "react-test-renderer": "16.13.1",
    "webpack": "^4.44.1",
    "webpack-cli": "^3.3.12",
    "webpack-dev-server": "^3.11.0",
    "webpack-merge": "^5.1.1"
  },
  "jest": {
    "preset": "react-native",
    "transform": {
      "^.+\\.jsx?$": "babel-jest"
    },
    "transformIgnorePatterns": [
      "node_modules/(?!react-native)/"
    ],
    "testPathIgnorePatterns": [
      "<rootDir>/node_modules/",
      "<rootDir>/tests/unit/mocks/"
    ],
    "testMatch": [
      "**/tests/unit/**/*.[jt]s?(x)",
      "**/?(*.)+(spec|test).[jt]s?(x)"
    ],
    "globals": {
      "__DEV__": true,
      "WebSocket": {}
    },
    "timers": "fake",
    "testEnvironment": "jsdom",
    "setupFilesAfterEnv": [
      "@testing-library/jest-native/extend-expect"
    ]
  },
  "detox": {
    "testRunner": "jest",
    "runnerConfig": "tests/e2e/config.json",
    "configurations": {
      "ios.sim.debug": {
        "binaryPath": "ios/build/Build/Products/Debug-iphonesimulator/expensify.cash.app",
        "build": "xcodebuild -workspace ios/ExpensifyCash.xcworkspace -scheme ExpensifyCash -configuration Debug -sdk iphonesimulator -derivedDataPath ios/build | xcpretty",
        "type": "ios.simulator",
        "name": "iPhone 11"
      },
      "ios.sim.release": {
        "binaryPath": "ios/build/Build/Products/Release-iphonesimulator/expensify.cash.app",
        "build": "xcodebuild -workspace ios/ExpensifyCash.xcworkspace -scheme ExpensifyCash -configuration Release -sdk iphonesimulator -derivedDataPath ios/build | xcpretty",
        "type": "ios.simulator",
        "name": "iPhone 11"
      }
    }
  },
  "prettier": {
    "bracketSpacing": false,
    "jsxBracketSameLine": true,
    "singleQuote": true,
    "trailingComma": "all"
  }
}<|MERGE_RESOLUTION|>--- conflicted
+++ resolved
@@ -47,11 +47,8 @@
     "lodash.has": "^4.5.2",
     "lodash.merge": "^4.6.2",
     "lodash.orderby": "^4.6.0",
-<<<<<<< HEAD
     "mime-types": "^2.1.28",
-=======
     "metro-config": "^0.64.0",
->>>>>>> 74d33dfd
     "modal-enhanced-react-native-web": "^0.2.0",
     "moment": "^2.27.0",
     "moment-timezone": "^0.5.31",
