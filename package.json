--- conflicted
+++ resolved
@@ -99,14 +99,9 @@
     "date-fns-tz": "^2.0.0",
     "dom-serializer": "^0.2.2",
     "domhandler": "^4.3.0",
-<<<<<<< HEAD
-    "expensify-common": "git+ssh://git@github.com/Expensify/expensify-common.git#d91d7a902c437d5eed2da108b20fd707bf7a7577",
+    "expensify-common": "git+ssh://git@github.com/Expensify/expensify-common.git#4a61536649cbfe49236a35bc7542b5dfd0767e4a",
     "expo": "^50.0.3",
     "expo-av": "~13.10.4",
-=======
-    "expensify-common": "git+ssh://git@github.com/Expensify/expensify-common.git#4a61536649cbfe49236a35bc7542b5dfd0767e4a",
-    "expo": "^50.0.3",
->>>>>>> 49fbaa03
     "expo-image": "1.10.1",
     "fbjs": "^3.0.2",
     "htmlparser2": "^7.2.0",
