--- conflicted
+++ resolved
@@ -62,11 +62,7 @@
     "dom-serializer": "^0.2.2",
     "domhandler": "^4.3.0",
     "dotenv": "^8.2.0",
-<<<<<<< HEAD
-    "expensify-common": "git+https://github.com/Expensify/expensify-common.git#237fb782678fec9542d0a2608ea18ef2302995fd",
-=======
     "expensify-common": "git+https://github.com/Expensify/expensify-common.git#e989d858aa2ab8191284ae106acf9cd323ab879d",
->>>>>>> bc571f3b
     "fbjs": "^3.0.2",
     "file-loader": "^6.0.0",
     "html-entities": "^1.3.1",
