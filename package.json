--- conflicted
+++ resolved
@@ -64,16 +64,9 @@
     "@react-native-firebase/app": "^12.3.0",
     "@react-native-firebase/crashlytics": "^12.3.0",
     "@react-native-firebase/perf": "^12.3.0",
-<<<<<<< HEAD
     "@react-native-picker/picker": "github:WoLewicki/picker#6fa09788d0394ae64f43a0f8d99e04800e316e84",
-    "@react-navigation/drawer": "github:Expensify/react-navigation#react-navigation-drawer-v6.5.0-alpha1-gitpkg",
-    "@react-navigation/native": "6.0.13",
-    "@react-navigation/stack": "6.3.2",
-=======
-    "@react-native-picker/picker": "^2.4.3",
     "@react-navigation/native": "6.1.6",
     "@react-navigation/stack": "6.3.16",
->>>>>>> 79f18eca
     "@react-ng/bounds-observer": "^0.2.1",
     "@ua/react-native-airship": "^15.2.6",
     "awesome-phonenumber": "^5.4.0",
