{
  "name": "new.expensify",
  "version": "1.4.48-0",
  "author": "Expensify, Inc.",
  "homepage": "https://new.expensify.com",
  "description": "New Expensify is the next generation of Expensify: a reimagination of payments based atop a foundation of chat.",
  "license": "MIT",
  "private": true,
  "scripts": {
    "configure-mapbox": "scripts/setup-mapbox-sdk-walkthrough.sh",
    "setupNewDotWebForEmulators": "scripts/setup-newdot-web-emulators.sh",
    "startAndroidEmulator": "scripts/start-android.sh",
    "postinstall": "scripts/postInstall.sh",
    "clean": "npx react-native clean-project-auto",
    "android": "scripts/set-pusher-suffix.sh && npx react-native run-android --mode=developmentDebug --appId=com.expensify.chat.dev --active-arch-only",
    "ios": "scripts/set-pusher-suffix.sh && npx react-native run-ios --list-devices --mode=\"DebugDevelopment\" --scheme=\"New Expensify Dev\"",
    "pod-install": "cd ios && bundle exec pod install",
    "ipad": "concurrently \"npx react-native run-ios --simulator=\\\"iPad Pro (12.9-inch) (6th generation)\\\" --mode=\\\"DebugDevelopment\\\" --scheme=\\\"New Expensify Dev\\\"\"",
    "ipad-sm": "concurrently \"npx react-native run-ios --simulator=\\\"iPad Pro (11-inch) (4th generation)\\\" --mode=\\\"DebugDevelopment\\\" --scheme=\\\"New Expensify Dev\\\"\"",
    "start": "npx react-native start",
    "web": "scripts/set-pusher-suffix.sh && concurrently npm:web-proxy npm:web-server",
    "web-proxy": "ts-node web/proxy.js",
    "web-server": "webpack-dev-server --open --config config/webpack/webpack.dev.js",
    "build": "webpack --config config/webpack/webpack.common.js --env envFile=.env.production",
    "build-staging": "webpack --config config/webpack/webpack.common.js --env envFile=.env.staging",
    "build-adhoc": "webpack --config config/webpack/webpack.common.js --env envFile=.env.adhoc",
    "desktop": "scripts/set-pusher-suffix.sh && ts-node desktop/start.js",
    "desktop-build": "scripts/build-desktop.sh production",
    "desktop-build-staging": "scripts/build-desktop.sh staging",
    "createDocsRoutes": "ts-node .github/scripts/createDocsRoutes.js",
    "desktop-build-adhoc": "scripts/build-desktop.sh adhoc",
    "ios-build": "fastlane ios build",
    "android-build": "fastlane android build",
    "android-build-e2e": "bundle exec fastlane android build_e2e",
    "android-build-e2edelta": "bundle exec fastlane android build_e2edelta",
    "test": "TZ=utc jest",
    "typecheck": "tsc",
    "lint": "eslint . --max-warnings=0 --cache --cache-location=node_modules/.cache/eslint",
    "lint-changed": "eslint --fix $(git diff --diff-filter=AM --name-only main -- \"*.js\" \"*.ts\" \"*.tsx\")",
    "lint-watch": "npx eslint-watch --watch --changed",
    "shellcheck": "./scripts/shellCheck.sh",
    "prettier": "prettier --write .",
    "prettier-watch": "onchange \"**/*.{js,ts,tsx}\" -- prettier --write --ignore-unknown {{changed}}",
    "print-version": "echo $npm_package_version",
    "storybook": "start-storybook -p 6006",
    "storybook-build": "ENV=production build-storybook -o dist/docs",
    "storybook-build-staging": "ENV=staging build-storybook -o dist/docs",
    "gh-actions-build": "./.github/scripts/buildActions.sh",
    "gh-actions-validate": "./.github/scripts/validateActionsAndWorkflows.sh",
    "analyze-packages": "ANALYZE_BUNDLE=true webpack --config config/webpack/webpack.common.js --env envFile=.env.production",
    "symbolicate:android": "npx metro-symbolicate android/app/build/generated/sourcemaps/react/release/index.android.bundle.map",
    "symbolicate:ios": "npx metro-symbolicate main.jsbundle.map",
    "symbolicate-release:ios": "scripts/release-profile.js --platform=ios",
    "symbolicate-release:android": "scripts/release-profile.js --platform=android",
    "test:e2e": "ts-node tests/e2e/testRunner.js --config ./config.local.ts",
    "test:e2e:dev": "ts-node tests/e2e/testRunner.js --config ./config.dev.js",
    "gh-actions-unused-styles": "./.github/scripts/findUnusedKeys.sh",
    "workflow-test": "./workflow_tests/scripts/runWorkflowTests.sh",
    "workflow-test:generate": "ts-node workflow_tests/utils/preGenerateTest.js",
    "setup-https": "mkcert -install && mkcert -cert-file config/webpack/certificate.pem -key-file config/webpack/key.pem dev.new.expensify.com localhost 127.0.0.1",
    "e2e-test-runner-build": "ncc build tests/e2e/testRunner.js -o tests/e2e/dist/"
  },
  "dependencies": {
    "@dotlottie/react-player": "^1.6.3",
    "@expensify/react-native-live-markdown": "0.1.5",
    "@expo/metro-runtime": "~3.1.1",
    "@formatjs/intl-datetimeformat": "^6.10.0",
    "@formatjs/intl-getcanonicallocales": "^2.2.0",
    "@formatjs/intl-listformat": "^7.2.2",
    "@formatjs/intl-locale": "^3.3.0",
    "@formatjs/intl-numberformat": "^8.5.0",
    "@formatjs/intl-pluralrules": "^5.2.2",
    "@gorhom/portal": "^1.0.14",
    "@invertase/react-native-apple-authentication": "^2.2.2",
    "@kie/act-js": "^2.6.0",
    "@kie/mock-github": "^1.0.0",
    "@onfido/react-native-sdk": "10.6.0",
    "@react-native-async-storage/async-storage": "1.21.0",
    "@react-native-camera-roll/camera-roll": "7.4.0",
    "@react-native-clipboard/clipboard": "^1.13.2",
    "@react-native-community/geolocation": "^3.0.6",
    "@react-native-community/netinfo": "11.2.1",
    "@react-native-firebase/analytics": "^12.3.0",
    "@react-native-firebase/app": "^12.3.0",
    "@react-native-firebase/crashlytics": "^12.3.0",
    "@react-native-firebase/perf": "^12.3.0",
    "@react-native-google-signin/google-signin": "^10.0.1",
    "@react-native-picker/picker": "2.5.1",
    "@react-navigation/material-top-tabs": "^6.6.3",
    "@react-navigation/native": "6.1.12",
    "@react-navigation/stack": "6.3.16",
    "@react-ng/bounds-observer": "^0.2.1",
    "@rnmapbox/maps": "^10.1.11",
    "@shopify/flash-list": "^1.6.3",
    "@ua/react-native-airship": "^15.3.1",
    "@vue/preload-webpack-plugin": "^2.0.0",
    "awesome-phonenumber": "^5.4.0",
    "babel-polyfill": "^6.26.0",
    "canvas-size": "^1.2.6",
    "core-js": "^3.32.0",
    "date-fns": "^2.30.0",
    "date-fns-tz": "^2.0.0",
    "dom-serializer": "^0.2.2",
    "domhandler": "^4.3.0",
    "expensify-common": "git+ssh://git@github.com/Expensify/expensify-common.git#a8ed0f8e1be3a1e09016e07a74cfd13c85bbc167",
    "expo": "^50.0.3",
    "expo-av": "~13.10.4",
    "expo-image": "1.10.1",
    "expo-image-manipulator": "11.8.0",
    "fbjs": "^3.0.2",
    "htmlparser2": "^7.2.0",
    "idb-keyval": "^6.2.1",
    "jest-expo": "50.0.1",
    "jest-when": "^3.5.2",
    "lodash": "4.17.21",
    "lottie-react-native": "6.4.1",
    "mapbox-gl": "^2.15.0",
    "onfido-sdk-ui": "13.6.1",
    "patch-package": "^8.0.0",
    "process": "^0.11.10",
    "prop-types": "^15.7.2",
    "pusher-js": "8.3.0",
    "react": "18.2.0",
    "react-beautiful-dnd": "^13.1.1",
    "react-collapse": "^5.1.0",
    "react-content-loader": "^6.1.0",
    "react-dom": "18.1.0",
    "react-error-boundary": "^4.0.11",
    "react-map-gl": "^7.1.3",
    "react-native": "0.73.2",
    "react-native-android-location-enabler": "^2.0.1",
    "react-native-blob-util": "0.19.4",
    "react-native-collapsible": "^1.6.1",
    "react-native-config": "^1.4.5",
    "react-native-dev-menu": "^4.1.1",
    "react-native-device-info": "^10.3.0",
    "react-native-document-picker": "^9.1.1",
    "react-native-draggable-flatlist": "^4.0.1",
    "react-native-fs": "^2.20.0",
    "react-native-gesture-handler": "2.14.1",
    "react-native-google-places-autocomplete": "2.5.6",
    "react-native-haptic-feedback": "^2.2.0",
    "react-native-image-pan-zoom": "^2.1.12",
    "react-native-image-picker": "^7.0.3",
    "react-native-image-size": "git+https://github.com/Expensify/react-native-image-size#8393b7e58df6ff65fd41f60aee8ece8822c91e2b",
    "react-native-key-command": "^1.0.6",
    "react-native-launch-arguments": "^4.0.2",
    "react-native-linear-gradient": "^2.8.1",
    "react-native-localize": "^2.2.6",
    "react-native-modal": "^13.0.0",
    "react-native-onyx": "git+https://github.com/Expensify/react-native-onyx#cd778b55e419bf09ecf377b1e3ac013b7758434d",
    "react-native-pager-view": "6.2.2",
    "react-native-pdf": "6.7.3",
    "react-native-performance": "^5.1.0",
    "react-native-permissions": "^3.9.3",
    "react-native-picker-select": "git+https://github.com/Expensify/react-native-picker-select.git#da50d2c5c54e268499047f9cc98b8df4196c1ddf",
    "react-native-plaid-link-sdk": "10.8.0",
    "react-native-qrcode-svg": "^6.2.0",
    "react-native-quick-sqlite": "^8.0.0-beta.2",
<<<<<<< HEAD
    "react-native-reanimated": "^3.6.1",
    "react-native-release-profiler": "^0.1.6",
=======
    "react-native-reanimated": "^3.7.2",
>>>>>>> 4c1f697c
    "react-native-render-html": "6.3.1",
    "react-native-safe-area-context": "4.8.2",
    "react-native-screens": "3.29.0",
    "react-native-share": "^10.0.2",
    "react-native-sound": "^0.11.2",
    "react-native-svg": "14.1.0",
    "react-native-tab-view": "^3.5.2",
    "react-native-url-polyfill": "^2.0.0",
    "react-native-view-shot": "3.8.0",
    "react-native-vision-camera": "2.16.8",
    "react-native-web": "^0.19.9",
    "react-native-web-linear-gradient": "^1.1.2",
    "react-native-web-sound": "^0.1.3",
    "react-native-webview": "13.6.3",
    "react-pdf": "7.3.3",
    "react-plaid-link": "3.3.2",
    "react-web-config": "^1.0.0",
    "react-webcam": "^7.1.1",
    "react-window": "^1.8.9",
    "save": "^2.4.0",
    "semver": "^7.5.2",
    "shim-keyboard-event-key": "^1.0.3",
    "underscore": "^1.13.1"
  },
  "devDependencies": {
    "@actions/core": "1.10.0",
    "@actions/github": "5.1.1",
    "@babel/core": "^7.20.0",
    "@babel/parser": "^7.22.16",
    "@babel/plugin-proposal-class-properties": "^7.12.1",
    "@babel/plugin-proposal-export-namespace-from": "^7.18.9",
    "@babel/preset-env": "^7.20.0",
    "@babel/preset-flow": "^7.12.13",
    "@babel/preset-react": "^7.10.4",
    "@babel/preset-typescript": "^7.21.5",
    "@babel/runtime": "^7.20.0",
    "@babel/traverse": "^7.22.20",
    "@babel/types": "^7.22.19",
    "@dword-design/eslint-plugin-import-alias": "^4.0.8",
    "@electron/notarize": "^2.1.0",
    "@jest/globals": "^29.5.0",
    "@ngneat/falso": "^7.1.1",
    "@octokit/core": "4.0.4",
    "@octokit/plugin-paginate-rest": "3.1.0",
    "@octokit/plugin-throttling": "4.1.0",
    "@react-native-community/eslint-config": "3.0.0",
    "@react-native/babel-preset": "^0.73.19",
    "@react-native/metro-config": "^0.73.3",
    "@react-navigation/devtools": "^6.0.10",
    "@storybook/addon-a11y": "^6.5.9",
    "@storybook/addon-essentials": "^7.0.0",
    "@storybook/addon-react-native-web": "0.0.19--canary.37.cb55428.0",
    "@storybook/addons": "^6.5.9",
    "@storybook/builder-webpack5": "^6.5.10",
    "@storybook/manager-webpack5": "^6.5.10",
    "@storybook/react": "^6.5.9",
    "@storybook/theming": "^6.5.9",
    "@svgr/webpack": "^6.0.0",
    "@testing-library/jest-native": "5.4.1",
    "@testing-library/react-native": "11.5.1",
    "@trivago/prettier-plugin-sort-imports": "^4.2.0",
    "@types/canvas-size": "^1.2.2",
    "@types/concurrently": "^7.0.0",
    "@types/jest": "^29.5.2",
    "@types/jest-when": "^3.5.2",
    "@types/js-yaml": "^4.0.5",
    "@types/lodash": "^4.14.195",
    "@types/mapbox-gl": "^2.7.13",
    "@types/node": "^20.11.5",
    "@types/pusher-js": "^5.1.0",
    "@types/react": "18.2.45",
    "@types/react-beautiful-dnd": "^13.1.4",
    "@types/react-collapse": "^5.0.1",
    "@types/react-dom": "^18.2.4",
    "@types/react-test-renderer": "^18.0.0",
    "@types/semver": "^7.5.4",
    "@types/setimmediate": "^1.0.2",
    "@types/underscore": "^1.11.5",
    "@typescript-eslint/eslint-plugin": "^6.13.2",
    "@typescript-eslint/parser": "^6.13.2",
    "@vercel/ncc": "0.38.1",
    "@welldone-software/why-did-you-render": "7.0.1",
    "ajv-cli": "^5.0.0",
    "babel-eslint": "^10.1.0",
    "babel-jest": "29.4.1",
    "babel-loader": "^9.1.3",
    "babel-plugin-module-resolver": "^5.0.0",
    "babel-plugin-react-native-web": "^0.18.7",
    "babel-plugin-transform-class-properties": "^6.24.1",
    "babel-plugin-transform-remove-console": "^6.9.4",
    "clean-webpack-plugin": "^3.0.0",
    "concurrently": "^5.3.0",
    "copy-webpack-plugin": "^6.4.1",
    "css-loader": "^6.7.2",
    "diff-so-fancy": "^1.3.0",
    "dotenv": "^16.0.3",
    "electron": "^29.0.0",
    "electron-builder": "24.13.2",
    "eslint": "^7.6.0",
    "eslint-config-airbnb-typescript": "^17.1.0",
    "eslint-config-expensify": "^2.0.44",
    "eslint-config-prettier": "^8.8.0",
    "eslint-plugin-import": "^2.29.1",
    "eslint-plugin-jest": "^24.1.0",
    "eslint-plugin-jsdoc": "^46.2.6",
    "eslint-plugin-jsx-a11y": "^6.6.1",
    "eslint-plugin-react-native-a11y": "^3.3.0",
    "eslint-plugin-storybook": "^0.5.13",
    "eslint-plugin-you-dont-need-lodash-underscore": "^6.12.0",
    "html-webpack-plugin": "^5.5.0",
    "jest": "29.4.1",
    "jest-circus": "29.4.1",
    "jest-cli": "29.4.1",
    "jest-environment-jsdom": "^29.4.1",
    "jest-transformer-svg": "^2.0.1",
    "memfs": "^4.6.0",
    "onchange": "^7.1.0",
    "portfinder": "^1.0.28",
    "prettier": "^2.8.8",
    "pusher-js-mock": "^0.3.3",
    "react-native-clean-project": "^4.0.0-alpha4.0",
    "react-native-performance-flipper-reporter": "^2.0.0",
    "react-test-renderer": "18.2.0",
    "reassure": "^0.10.1",
    "setimmediate": "^1.0.5",
    "shellcheck": "^1.1.0",
    "style-loader": "^2.0.0",
    "time-analytics-webpack-plugin": "^0.1.17",
    "ts-node": "^10.9.2",
    "type-fest": "^4.10.2",
    "typescript": "^5.3.2",
    "wait-port": "^0.2.9",
    "webpack": "^5.76.0",
    "webpack-bundle-analyzer": "^4.5.0",
    "webpack-cli": "^4.10.0",
    "webpack-dev-server": "^4.9.3",
    "webpack-merge": "^5.8.0",
    "yaml": "^2.2.1"
  },
  "overrides": {
    "react-native": "$react-native",
    "expo": "$expo",
    "react-native-svg": "$react-native-svg"
  },
  "expo": {
    "autolinking": {
      "exclude": [
        "expo-constants",
        "expo-file-system",
        "expo-font",
        "@react-native-google-signin/google-signin",
        "expo-keep-awake"
      ]
    }
  },
  "electronmon": {
    "patterns": [
      "!node_modules",
      "!node_modules/**/*",
      "!**/*.map",
      "!ios/**",
      "!android/**",
      "*.test.*",
      "*.spec.*"
    ]
  },
  "engines": {
    "node": "20.10.0",
    "npm": "10.2.3"
  }
}<|MERGE_RESOLUTION|>--- conflicted
+++ resolved
@@ -157,12 +157,8 @@
     "react-native-plaid-link-sdk": "10.8.0",
     "react-native-qrcode-svg": "^6.2.0",
     "react-native-quick-sqlite": "^8.0.0-beta.2",
-<<<<<<< HEAD
-    "react-native-reanimated": "^3.6.1",
     "react-native-release-profiler": "^0.1.6",
-=======
     "react-native-reanimated": "^3.7.2",
->>>>>>> 4c1f697c
     "react-native-render-html": "6.3.1",
     "react-native-safe-area-context": "4.8.2",
     "react-native-screens": "3.29.0",
