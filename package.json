--- conflicted
+++ resolved
@@ -106,11 +106,7 @@
     "expo": "^50.0.3",
     "expo-av": "~13.10.4",
     "expo-image": "1.10.1",
-<<<<<<< HEAD
-=======
     "expo-image-manipulator": "11.8.0",
-    "fbjs": "^3.0.2",
->>>>>>> 37cde713
     "htmlparser2": "^7.2.0",
     "idb-keyval": "^6.2.1",
     "jest-expo": "50.0.1",
