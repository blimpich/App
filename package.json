{
  "name": "new.expensify",
<<<<<<< HEAD
  "version": "1.0.84-0",
=======
  "version": "1.0.85-0",
>>>>>>> b858fffd
  "author": "Expensify, Inc.",
  "homepage": "https://new.expensify.com",
  "description": "New Expensify is the next generation of Expensify: a reimagination of payments based atop a foundation of chat.",
  "license": "MIT",
  "private": true,
  "scripts": {
    "android": "npm run check-port -- 8081 && react-native run-android",
    "ios": "npm run check-port -- 8081 && react-native run-ios",
    "ipad": "npm run check-port -- 8081 && react-native run-ios --simulator=\"iPad Pro (12.9-inch) (4th generation)\"",
    "ipad-sm": "npm run check-port -- 8081 && react-native run-ios --simulator=\"iPad Pro (9.7-inch)\"",
    "desktop": "node desktop/start.js",
    "start": "react-native start",
    "web": "node web/proxy.js & webpack-dev-server --open --config config/webpack/webpack.dev.js",
    "build": "webpack --config config/webpack/webpack.prod.js",
    "build-staging": "webpack --config config/webpack/webpack.staging.js",
    "desktop-build": "webpack --config config/webpack/webpack.prod.js --platform desktop && electron-builder --config config/electron.config.js",
    "desktop-build-staging": "webpack --config config/webpack/webpack.staging.js --platform desktop && electron-builder --config config/electron.config.js",
    "ios-build": "fastlane ios build",
    "android-build": "fastlane android build",
    "test": "jest",
    "lint": "eslint . --max-warnings=0",
    "print-version": "echo $npm_package_version",
    "detox-build": "detox build --configuration ios.sim.debug",
    "detox-test": "detox test --configuration ios.sim.debug",
    "storybook": "start-storybook -p 6006",
    "storybook-build": "build-storybook -o dist/docs",
    "gh-actions-build": "./.github/scripts/buildActions.sh",
    "gh-actions-validate": "./.github/scripts/validateActionsAndWorkflows.sh",
    "analyze-packages": "ANALYZE_BUNDLE=true webpack --config config/webpack/webpack.prod.js",
    "check-port": "node config/checkPort.js"
  },
  "dependencies": {
    "@formatjs/intl-getcanonicallocales": "^1.5.8",
    "@formatjs/intl-locale": "^2.4.21",
    "@formatjs/intl-numberformat": "^6.2.5",
    "@formatjs/intl-pluralrules": "^4.0.13",
    "@onfido/react-native-sdk": "^1.3.3",
    "@react-native-async-storage/async-storage": "^1.15.5",
    "@react-native-community/cli": "4.13.1",
    "@react-native-community/clipboard": "^1.5.1",
    "@react-native-community/netinfo": "^5.9.10",
    "@react-native-community/progress-bar-android": "^1.0.4",
    "@react-native-community/progress-view": "^1.2.3",
    "@react-native-firebase/analytics": "^12.3.0",
    "@react-native-firebase/app": "^12.3.0",
    "@react-native-firebase/crashlytics": "^12.3.0",
    "@react-native-firebase/perf": "^12.3.0",
    "@react-native-masked-view/masked-view": "^0.2.4",
    "@react-native-picker/picker": "^1.9.11",
    "@react-navigation/compat": "^5.3.15",
    "@react-navigation/drawer": "^6.0.0-next.17",
    "@react-navigation/native": "^6.0.0-next.13",
    "@react-navigation/stack": "^6.0.0-next.25",
    "babel-plugin-transform-remove-console": "^6.9.4",
    "dotenv": "^8.2.0",
    "electron-context-menu": "^2.3.0",
    "electron-log": "^4.3.5",
    "electron-serve": "^1.0.0",
    "electron-updater": "^4.3.4",
    "expensify-common": "git://github.com/Expensify/expensify-common.git#8f286b5826a041ecb739cff1ad6940ffb9324bee",
    "expo-haptics": "^10.0.0",
    "file-loader": "^6.0.0",
    "html-entities": "^1.3.1",
    "lodash": "4.17.21",
    "metro-config": "^0.64.0",
    "moment": "^2.27.0",
    "moment-timezone": "^0.5.31",
    "onfido-sdk-ui": "^6.7.2",
    "prop-types": "^15.7.2",
    "pusher-js": "^7.0.0",
    "react": "^17.0.2",
    "react-collapse": "^5.1.0",
    "react-dom": "^17.0.2",
    "react-native": "0.64.1",
    "react-native-bootsplash": "^3.2.0",
    "react-native-collapsible": "^1.6.0",
    "react-native-config": "^1.4.0",
    "react-native-document-picker": "^5.1.0",
    "react-native-gesture-handler": "1.9.0",
    "react-native-image-pan-zoom": "^2.1.12",
    "react-native-image-picker": "^4.0.3",
    "react-native-keyboard-spacer": "^0.4.1",
    "react-native-modal": "^11.10.0",
    "react-native-onyx": "git+https://github.com/Expensify/react-native-onyx.git#d7553b95e982ab78f6bb2064f6b0549f0ace94c2",
    "react-native-pdf": "^6.2.2",
    "react-native-permissions": "^3.0.1",
    "react-native-picker-select": "8.0.4",
    "react-native-plaid-link-sdk": "^7.0.5",
    "react-native-reanimated": "^2.3.0-alpha.1",
    "react-native-render-html": "6.0.0-beta.8",
    "react-native-safe-area-context": "^3.1.4",
    "react-native-screens": "^3.0.0",
    "react-native-svg": "^12.1.0",
    "react-native-unimodules": "^0.13.3",
    "react-native-web": "0.15.7",
    "react-pdf": "^5.2.0",
    "react-plaid-link": "^3.1.0",
    "react-web-config": "^1.0.0",
    "rn-fetch-blob": "^0.12.0",
    "save": "^2.4.0",
    "underscore": "^1.10.2",
    "urbanairship-react-native": "^11.0.1"
  },
  "devDependencies": {
    "@actions/core": "^1.2.6",
    "@actions/github": "^4.0.0",
    "@babel/core": "^7.11.1",
    "@babel/plugin-proposal-class-properties": "^7.12.1",
    "@babel/preset-env": "^7.11.0",
    "@babel/preset-flow": "^7.12.13",
    "@babel/preset-react": "^7.10.4",
    "@babel/runtime": "^7.11.2",
    "@octokit/core": "^3.3.1",
    "@octokit/plugin-throttling": "^3.4.1",
    "@octokit/rest": "^18.3.5",
    "@react-native-community/eslint-config": "^2.0.0",
    "@storybook/addon-a11y": "^6.2.9",
    "@storybook/addon-essentials": "^6.2.9",
    "@storybook/react": "^6.2.9",
    "@svgr/webpack": "^5.5.0",
    "@testing-library/jest-native": "^3.4.2",
    "@testing-library/react-native": "^7.0.2",
    "@vercel/ncc": "^0.27.0",
    "@welldone-software/why-did-you-render": "^6.2.0",
    "ajv-cli": "^5.0.0",
    "babel-eslint": "^10.1.0",
    "babel-jest": "^26.2.2",
    "babel-loader": "^8.1.0",
    "babel-plugin-module-resolver": "^4.0.0",
    "babel-plugin-react-native-web": "^0.13.5",
    "babel-plugin-transform-class-properties": "^6.24.1",
    "babel-plugin-transform-remove-console": "^6.9.4",
    "clean-webpack-plugin": "^3.0.0",
    "concurrently": "^5.3.0",
    "copy-webpack-plugin": "^6.0.3",
    "css-loader": "^5.2.4",
    "detox": "^17.8.3",
    "diff-so-fancy": "^1.3.0",
    "electron": "^11.4.8",
    "electron-builder": "^22.8.0",
    "electron-notarize": "^1.0.0",
    "electron-reloader": "^1.2.0",
    "eslint": "^7.6.0",
    "eslint-config-expensify": "^2.0.15",
    "eslint-loader": "^4.0.2",
    "eslint-plugin-detox": "^1.0.0",
    "eslint-plugin-jest": "^24.1.0",
    "flipper-plugin-bridgespy-client": "^0.1.9",
    "html-webpack-plugin": "^4.3.0",
    "jest": "^26.5.2",
    "jest-circus": "^26.5.2",
    "jest-cli": "^26.5.2",
    "metro-react-native-babel-preset": "^0.61.0",
    "mock-fs": "^4.13.0",
    "portfinder": "^1.0.28",
    "pusher-js-mock": "^0.3.3",
    "react-hot-loader": "^4.12.21",
    "react-native-flipper": "^0.100.0",
    "react-native-svg-transformer": "^0.14.3",
    "react-test-renderer": "16.13.1",
    "rn-async-storage-flipper": "0.0.10",
    "semver": "^7.3.4",
    "style-loader": "^2.0.0",
    "wait-port": "^0.2.9",
    "webpack": "^4.44.1",
    "webpack-bundle-analyzer": "^4.4.0",
    "webpack-cli": "^3.3.12",
    "webpack-dev-server": "^3.11.0",
    "webpack-merge": "^5.1.1"
  },
  "jest": {
    "preset": "react-native",
    "transform": {
      "^.+\\.jsx?$": "babel-jest"
    },
    "transformIgnorePatterns": [
      "node_modules/(?!react-native)/"
    ],
    "testPathIgnorePatterns": [
      "<rootDir>/node_modules/"
    ],
    "testMatch": [
      "**/tests/unit/**/*.[jt]s?(x)",
      "**/tests/actions/**/*.[jt]s?(x)",
      "**/?(*.)+(spec|test).[jt]s?(x)"
    ],
    "globals": {
      "__DEV__": true,
      "WebSocket": {}
    },
    "timers": "fake",
    "testEnvironment": "jsdom",
    "setupFiles": [
      "<rootDir>/jest/setup.js"
    ],
    "setupFilesAfterEnv": [
      "@testing-library/jest-native/extend-expect"
    ]
  },
  "detox": {
    "testRunner": "jest",
    "runnerConfig": "tests/e2e/config.json",
    "configurations": {
      "ios.sim.debug": {
        "binaryPath": "ios/build/Build/Products/Debug-iphonesimulator/expensify.cash.app",
        "build": "xcodebuild -workspace ios/NewExpensify.xcworkspace -scheme NewExpensify -configuration Debug -sdk iphonesimulator -derivedDataPath ios/build | xcpretty",
        "type": "ios.simulator",
        "name": "iPhone 11"
      },
      "ios.sim.release": {
        "binaryPath": "ios/build/Build/Products/Release-iphonesimulator/new expensify.app",
        "build": "xcodebuild -workspace ios/NewExpensify.xcworkspace -scheme NewExpensify -configuration Release -sdk iphonesimulator -derivedDataPath ios/build | xcpretty",
        "type": "ios.simulator",
        "name": "iPhone 11"
      }
    }
  },
  "prettier": {
    "bracketSpacing": false,
    "jsxBracketSameLine": true,
    "singleQuote": true,
    "trailingComma": "all"
  },
  "react-native-unimodules": {
    "android": {
      "exclude": [
        "expo-face-detector",
        "expo-constants",
        "expo-file-system",
        "expo-image-loader",
        "expo-permissions"
      ]
    },
    "ios": {
      "exclude": [
        "expo-face-detector",
        "expo-constants",
        "expo-file-system",
        "expo-image-loader",
        "expo-permissions"
      ]
    }
  }
}<|MERGE_RESOLUTION|>--- conflicted
+++ resolved
@@ -1,10 +1,6 @@
 {
   "name": "new.expensify",
-<<<<<<< HEAD
-  "version": "1.0.84-0",
-=======
   "version": "1.0.85-0",
->>>>>>> b858fffd
   "author": "Expensify, Inc.",
   "homepage": "https://new.expensify.com",
   "description": "New Expensify is the next generation of Expensify: a reimagination of payments based atop a foundation of chat.",
