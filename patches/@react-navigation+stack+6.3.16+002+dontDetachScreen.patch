--- conflicted
+++ resolved
@@ -43,11 +43,7 @@
          }) : STATE_TRANSITIONING_OR_BELOW_TOP;
        }
 +      
-<<<<<<< HEAD
-+      const isHomeScreenAndNotOnTop = route.name === 'BottomTabNavigator' && isScreenActive !== STATE_ON_TOP;
-=======
-+      const isHomeScreenAndNotOnTop = (route.name === 'Home' || route.name === 'SettingsHome')  && isScreenActive !== STATE_ON_TOP;
->>>>>>> fcd5f616
++      const isHomeScreenAndNotOnTop = (route.name === 'BottomTabNavigator' || route.name === 'SettingsHome')  && isScreenActive !== STATE_ON_TOP;
 +
        const {
          headerShown = true,
