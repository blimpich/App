--- conflicted
+++ resolved
@@ -1,16 +1,6 @@
-<<<<<<< HEAD
-const iosSourceDir = process.env.PROJECT_ROOT_PATH ? process.env.PROJECT_ROOT_PATH + 'ios' : 'ios';
-const androidSourceDir = process.env.PROJECT_ROOT_PATH ? process.env.PROJECT_ROOT_PATH + 'android' : 'android';
 const isHybrid = process.env.IS_HYBRID_APP === 'true' ? true : false;
 
-const config = {
-    project: {
-        ios: {sourceDir: iosSourceDir},
-        android: {sourceDir: androidSourceDir},
-    },
-=======
 module.exports = {
->>>>>>> 220b6af8
     assets: ['./assets/fonts/native'],
     dependencies: {},
 };
