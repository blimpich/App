import '../wdyr';
import React from 'react';
import {LogBox} from 'react-native';
import {GestureHandlerRootView} from 'react-native-gesture-handler';
import {SafeAreaProvider} from 'react-native-safe-area-context';
import Onyx from 'react-native-onyx';
import {PortalProvider} from '@gorhom/portal';
import {PickerStateProvider} from 'react-native-picker-select';
import CustomStatusBar from './components/CustomStatusBar';
import ErrorBoundary from './components/ErrorBoundary';
import Expensify from './Expensify';
import {LocaleContextProvider} from './components/withLocalize';
import OnyxProvider from './components/OnyxProvider';
import HTMLEngineProvider from './components/HTMLEngineProvider';
import ComposeProviders from './components/ComposeProviders';
import SafeArea from './components/SafeArea';
import * as Environment from './libs/Environment/Environment';
import {WindowDimensionsProvider} from './components/withWindowDimensions';
import {KeyboardStateProvider} from './components/withKeyboardState';
import ThemeProvider from './styles/themes/ThemeProvider';
import ThemeStylesProvider from './styles/ThemeStylesProvider';
import {CurrentReportIDContextProvider} from './components/withCurrentReportID';
import {EnvironmentProvider} from './components/withEnvironment';
import * as Session from './libs/actions/Session';

// For easier debugging and development, when we are in web we expose Onyx to the window, so you can more easily set data into Onyx
if (window && Environment.isDevelopment()) {
    window.Onyx = Onyx;
    window.setSupportToken = Session.setSupportAuthToken;
}

LogBox.ignoreLogs([
    // Basically it means that if the app goes in the background and back to foreground on Android,
    // the timer is lost. Currently Expensify is using a 30 minutes interval to refresh personal details.
    // More details here: https://git.io/JJYeb
    'Setting a timer for a long period of time',
]);

const fill = {flex: 1};

function App() {
    return (
        <GestureHandlerRootView style={fill}>
            <ComposeProviders
                components={[
                    OnyxProvider,
                    SafeAreaProvider,
                    PortalProvider,
                    SafeArea,
                    LocaleContextProvider,
                    HTMLEngineProvider,
                    WindowDimensionsProvider,
                    KeyboardStateProvider,
                    CurrentReportIDContextProvider,
                    PickerStateProvider,
<<<<<<< HEAD
                    EnvironmentProvider,
=======
                    ThemeProvider,
                    ThemeStylesProvider,
>>>>>>> 0b00e1cc
                ]}
            >
                <CustomStatusBar />
                <ErrorBoundary errorMessage="NewExpensify crash caught by error boundary">
                    <Expensify />
                </ErrorBoundary>
            </ComposeProviders>
        </GestureHandlerRootView>
    );
}

App.displayName = 'App';

export default App;<|MERGE_RESOLUTION|>--- conflicted
+++ resolved
@@ -53,12 +53,9 @@
                     KeyboardStateProvider,
                     CurrentReportIDContextProvider,
                     PickerStateProvider,
-<<<<<<< HEAD
                     EnvironmentProvider,
-=======
                     ThemeProvider,
                     ThemeStylesProvider,
->>>>>>> 0b00e1cc
                 ]}
             >
                 <CustomStatusBar />
