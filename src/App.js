import '../wdyr';
import React from 'react';
import {LogBox} from 'react-native';
import {GestureHandlerRootView} from 'react-native-gesture-handler';
import {SafeAreaProvider} from 'react-native-safe-area-context';
import Onyx from 'react-native-onyx';
import {PortalProvider} from '@gorhom/portal';
import {PickerStateProvider} from 'react-native-picker-select';
import CustomStatusBar from './components/CustomStatusBar';
import ErrorBoundary from './components/ErrorBoundary';
import Expensify from './Expensify';
import {LocaleContextProvider} from './components/withLocalize';
import OnyxProvider from './components/OnyxProvider';
import HTMLEngineProvider from './components/HTMLEngineProvider';
import PopoverContextProvider from './components/PopoverProvider';
import ComposeProviders from './components/ComposeProviders';
import SafeArea from './components/SafeArea';
import * as Environment from './libs/Environment/Environment';
import {WindowDimensionsProvider} from './components/withWindowDimensions';
import {KeyboardStateProvider} from './components/withKeyboardState';
import {CurrentReportIdContextProvider} from './components/withCurrentReportId';

// For easier debugging and development, when we are in web we expose Onyx to the window, so you can more easily set data into Onyx
if (window && Environment.isDevelopment()) {
    window.Onyx = Onyx;
}

LogBox.ignoreLogs([
    // Basically it means that if the app goes in the background and back to foreground on Android,
    // the timer is lost. Currently Expensify is using a 30 minutes interval to refresh personal details.
    // More details here: https://git.io/JJYeb
    'Setting a timer for a long period of time',
]);

const fill = {flex: 1};

const App = () => (
    <GestureHandlerRootView style={fill}>
        <ComposeProviders
            components={[
                OnyxProvider,
                SafeAreaProvider,
                PortalProvider,
                SafeArea,
                LocaleContextProvider,
                HTMLEngineProvider,
                WindowDimensionsProvider,
                KeyboardStateProvider,
<<<<<<< HEAD
                PopoverContextProvider,
=======
                CurrentReportIdContextProvider,
>>>>>>> 93a7a3da
                PickerStateProvider,
            ]}
        >
            <CustomStatusBar />
            <ErrorBoundary errorMessage="NewExpensify crash caught by error boundary">
                <Expensify />
            </ErrorBoundary>
        </ComposeProviders>
    </GestureHandlerRootView>
);

App.displayName = 'App';

export default App;<|MERGE_RESOLUTION|>--- conflicted
+++ resolved
@@ -46,11 +46,8 @@
                 HTMLEngineProvider,
                 WindowDimensionsProvider,
                 KeyboardStateProvider,
-<<<<<<< HEAD
                 PopoverContextProvider,
-=======
                 CurrentReportIdContextProvider,
->>>>>>> 93a7a3da
                 PickerStateProvider,
             ]}
         >
