--- conflicted
+++ resolved
@@ -41,12 +41,7 @@
 import useDefaultDragAndDrop from './hooks/useDefaultDragAndDrop';
 import HybridAppHandler from './HybridAppHandler';
 import OnyxUpdateManager from './libs/actions/OnyxUpdateManager';
-<<<<<<< HEAD
 import {AttachmentModalContextProvider} from './pages/media/AttachmentModalScreen/AttachmentModalContext';
-=======
-import './libs/HybridApp';
-import {ReportAttachmentsProvider} from './pages/home/report/ReportAttachmentsContext';
->>>>>>> f2e77592
 import type {Route} from './ROUTES';
 import './setup/backgroundTask';
 import './setup/hybridApp';
@@ -86,46 +81,11 @@
                 <InitialURLContextProvider url={url}>
                     <HybridAppHandler hybridAppSettings={hybridAppSettings} />
                     <GestureHandlerRootView style={fill}>
-<<<<<<< HEAD
-                        <ComposeProviders
-                            components={[
-                                OnyxProvider,
-                                ThemeProvider,
-                                ThemeStylesProvider,
-                                ThemeIllustrationsProvider,
-                                SafeAreaProvider,
-                                PortalProvider,
-                                SafeArea,
-                                LocaleContextProvider,
-                                HTMLEngineProvider,
-                                PopoverContextProvider,
-                                CurrentReportIDContextProvider,
-                                ScrollOffsetContextProvider,
-                                AttachmentModalContextProvider,
-                                PickerStateProvider,
-                                EnvironmentProvider,
-                                CustomStatusBarAndBackgroundContextProvider,
-                                ActiveElementRoleProvider,
-                                ActionSheetAwareScrollViewProvider,
-                                PlaybackContextProvider,
-                                FullScreenContextProvider,
-                                VolumeContextProvider,
-                                VideoPopoverMenuContextProvider,
-                                KeyboardProvider,
-                                KeyboardStateProvider,
-                                SearchRouterContextProvider,
-                                ProductTrainingContextProvider,
-                                InputBlurContextProvider,
-                                FullScreenBlockingViewContextProvider,
-                                FullScreenLoaderContextProvider,
-                            ]}
-=======
                         <SafeAreaProvider
                             initialMetrics={{
                                 insets: {top: 0, right: 0, bottom: 0, left: 0},
                                 frame: {x: 0, y: 0, width: 0, height: 0},
                             }}
->>>>>>> f2e77592
                         >
                             <ComposeProviders
                                 components={[
@@ -140,7 +100,7 @@
                                     PopoverContextProvider,
                                     CurrentReportIDContextProvider,
                                     ScrollOffsetContextProvider,
-                                    ReportAttachmentsProvider,
+                                    AttachmentModalContextProvider,
                                     PickerStateProvider,
                                     EnvironmentProvider,
                                     CustomStatusBarAndBackgroundContextProvider,
