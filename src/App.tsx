--- conflicted
+++ resolved
@@ -116,11 +116,8 @@
                                         InputBlurContextProvider,
                                         FullScreenBlockingViewContextProvider,
                                         FullScreenLoaderContextProvider,
-<<<<<<< HEAD
                                         ModalProvider,
-=======
                                         SidePanelContextProvider,
->>>>>>> 47ca53ca
                                     ]}
                                 >
                                     <CustomStatusBarAndBackground />
