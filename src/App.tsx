import {PortalProvider} from '@gorhom/portal';
import React from 'react';
import {LogBox} from 'react-native';
import {GestureHandlerRootView} from 'react-native-gesture-handler';
import {PickerStateProvider} from 'react-native-picker-select';
import {SafeAreaProvider} from 'react-native-safe-area-context';
import '../wdyr';
import {ActionSheetAwareScrollViewProvider} from './components/ActionSheetAwareScrollView';
import ActiveElementRoleProvider from './components/ActiveElementRoleProvider';
import ColorSchemeWrapper from './components/ColorSchemeWrapper';
import ComposeProviders from './components/ComposeProviders';
import CustomStatusBarAndBackground from './components/CustomStatusBarAndBackground';
import CustomStatusBarAndBackgroundContextProvider from './components/CustomStatusBarAndBackground/CustomStatusBarAndBackgroundContextProvider';
import ErrorBoundary from './components/ErrorBoundary';
import FullScreenBlockingViewContextProvider from './components/FullScreenBlockingViewContextProvider';
import FullScreenLoaderContextProvider from './components/FullScreenLoaderContext';
import HTMLEngineProvider from './components/HTMLEngineProvider';
import InitialURLContextProvider from './components/InitialURLContextProvider';
import {InputBlurContextProvider} from './components/InputBlurContext';
import KeyboardProvider from './components/KeyboardProvider';
import {LocaleContextProvider} from './components/LocaleContextProvider';
import NavigationBar from './components/NavigationBar';
import OnyxProvider from './components/OnyxProvider';
import PopoverContextProvider from './components/PopoverProvider';
import {ProductTrainingContextProvider} from './components/ProductTrainingContext';
import SafeArea from './components/SafeArea';
import ScrollOffsetContextProvider from './components/ScrollOffsetContextProvider';
import {SearchRouterContextProvider} from './components/Search/SearchRouter/SearchRouterContext';
import ThemeIllustrationsProvider from './components/ThemeIllustrationsProvider';
import ThemeProvider from './components/ThemeProvider';
import ThemeStylesProvider from './components/ThemeStylesProvider';
import {FullScreenContextProvider} from './components/VideoPlayerContexts/FullScreenContext';
import {PlaybackContextProvider} from './components/VideoPlayerContexts/PlaybackContext';
import {VideoPopoverMenuContextProvider} from './components/VideoPlayerContexts/VideoPopoverMenuContext';
import {VolumeContextProvider} from './components/VideoPlayerContexts/VolumeContext';
import {EnvironmentProvider} from './components/withEnvironment';
import {KeyboardStateProvider} from './components/withKeyboardState';
import CONFIG from './CONFIG';
import Expensify from './Expensify';
import {CurrentReportIDContextProvider} from './hooks/useCurrentReportID';
import useDefaultDragAndDrop from './hooks/useDefaultDragAndDrop';
import HybridAppHandler from './HybridAppHandler';
import OnyxUpdateManager from './libs/actions/OnyxUpdateManager';
import {AttachmentModalContextProvider} from './pages/media/AttachmentModalScreen/AttachmentModalContext';
import './setup/backgroundTask';
import './setup/hybridApp';
import {SplashScreenStateContextProvider} from './SplashScreenStateContext';

/**
 * Properties passed to the top-level React Native component by HybridApp.
 * These will always be `undefined` in "pure" NewDot builds.
 */
type AppProps = {
<<<<<<< HEAD
    /** Serialized configuration data required to initialize the React Native app (e.g. authentication details) */
    hybridAppSettings?: string;
=======
    /** The URL specifying the initial navigation destination when the app opens */
    url?: Route;
>>>>>>> da0805a6
};

LogBox.ignoreLogs([
    // Basically it means that if the app goes in the background and back to foreground on Android,
    // the timer is lost. Currently Expensify is using a 30 minutes interval to refresh personal details.
    // More details here: https://git.io/JJYeb
    'Setting a timer for a long period of time',
    // We are not using expo-const, so ignore the warning.
    'No native ExponentConstants module found',
]);

const fill = {flex: 1};

const StrictModeWrapper = CONFIG.USE_REACT_STRICT_MODE_IN_DEV ? React.StrictMode : ({children}: {children: React.ReactElement}) => children;

<<<<<<< HEAD
function App({hybridAppSettings}: AppProps) {
=======
function App({url}: AppProps) {
>>>>>>> da0805a6
    useDefaultDragAndDrop();
    OnyxUpdateManager();

    return (
        <StrictModeWrapper>
            <SplashScreenStateContextProvider>
<<<<<<< HEAD
                <InitialURLContextProvider>
                    <HybridAppHandler hybridAppSettings={hybridAppSettings} />
=======
                <InitialURLContextProvider url={url}>
                    <HybridAppHandler />
>>>>>>> da0805a6
                    <GestureHandlerRootView style={fill}>
                        <ComposeProviders
                            components={[
                                OnyxProvider,
                                ThemeProvider,
                                ThemeStylesProvider,
                                ThemeIllustrationsProvider,
                                SafeAreaProvider,
                                HTMLEngineProvider,
                                PortalProvider,
                                SafeArea,
                                LocaleContextProvider,
                                PopoverContextProvider,
                                CurrentReportIDContextProvider,
                                ScrollOffsetContextProvider,
                                AttachmentModalContextProvider,
                                PickerStateProvider,
                                EnvironmentProvider,
                                CustomStatusBarAndBackgroundContextProvider,
                                ActiveElementRoleProvider,
                                ActionSheetAwareScrollViewProvider,
                                PlaybackContextProvider,
                                FullScreenContextProvider,
                                VolumeContextProvider,
                                VideoPopoverMenuContextProvider,
                                KeyboardProvider,
                                KeyboardStateProvider,
                                SearchRouterContextProvider,
                                ProductTrainingContextProvider,
                                InputBlurContextProvider,
                                FullScreenBlockingViewContextProvider,
                                FullScreenLoaderContextProvider,
                            ]}
                        >
                            <CustomStatusBarAndBackground />
                            <ErrorBoundary errorMessage="NewExpensify crash caught by error boundary">
                                <ColorSchemeWrapper>
                                    <Expensify />
                                </ColorSchemeWrapper>
                            </ErrorBoundary>
                            <NavigationBar />
                        </ComposeProviders>
                    </GestureHandlerRootView>
                </InitialURLContextProvider>
            </SplashScreenStateContextProvider>
        </StrictModeWrapper>
    );
}

App.displayName = 'App';

export default App;

export type {AppProps};<|MERGE_RESOLUTION|>--- conflicted
+++ resolved
@@ -46,20 +46,6 @@
 import './setup/hybridApp';
 import {SplashScreenStateContextProvider} from './SplashScreenStateContext';
 
-/**
- * Properties passed to the top-level React Native component by HybridApp.
- * These will always be `undefined` in "pure" NewDot builds.
- */
-type AppProps = {
-<<<<<<< HEAD
-    /** Serialized configuration data required to initialize the React Native app (e.g. authentication details) */
-    hybridAppSettings?: string;
-=======
-    /** The URL specifying the initial navigation destination when the app opens */
-    url?: Route;
->>>>>>> da0805a6
-};
-
 LogBox.ignoreLogs([
     // Basically it means that if the app goes in the background and back to foreground on Android,
     // the timer is lost. Currently Expensify is using a 30 minutes interval to refresh personal details.
@@ -73,24 +59,15 @@
 
 const StrictModeWrapper = CONFIG.USE_REACT_STRICT_MODE_IN_DEV ? React.StrictMode : ({children}: {children: React.ReactElement}) => children;
 
-<<<<<<< HEAD
-function App({hybridAppSettings}: AppProps) {
-=======
-function App({url}: AppProps) {
->>>>>>> da0805a6
+function App() {
     useDefaultDragAndDrop();
     OnyxUpdateManager();
 
     return (
         <StrictModeWrapper>
             <SplashScreenStateContextProvider>
-<<<<<<< HEAD
                 <InitialURLContextProvider>
-                    <HybridAppHandler hybridAppSettings={hybridAppSettings} />
-=======
-                <InitialURLContextProvider url={url}>
                     <HybridAppHandler />
->>>>>>> da0805a6
                     <GestureHandlerRootView style={fill}>
                         <ComposeProviders
                             components={[
@@ -142,6 +119,4 @@
 
 App.displayName = 'App';
 
-export default App;
-
-export type {AppProps};+export default App;