import {Platform} from 'react-native';
import Config from 'react-native-config';

export default {
    AUTH_TOKEN_EXPIRATION_TIME: 1000 * 60 * 90,
    EXPENSIFY: {
        API_ROOT: 'https://www.expensify.com.dev/api?',
        PARTNER_NAME: 'android',
        PARTNER_PASSWORD: 'c3a9ac418ea3f152aae2',
    },
    // eslint-disable-next-line no-undef
    IS_IN_PRODUCTION: Platform.OS === 'web' ? process.env.NODE_ENV === 'production' : !__DEV__,
    PUSHER: {
        APP_KEY: 'ac6d22b891daae55283a',
        CLUSTER: 'mt1',
    },
<<<<<<< HEAD
    REPORT_IDS: '1,2',
=======
>>>>>>> 98c803c1
    SITE_TITLE: 'Chat',
    FAVICON: {
        DEFAULT: 'favicon.png',
        UNREAD: 'favicon-unread.png'
    },
    LOGIN: {
        PARTNER_USER_ID: Config.PARTNER_USER_ID,
        PARTNER_USER_SECRET: Config.PARTNER_USER_SECRET,
    }
};<|MERGE_RESOLUTION|>--- conflicted
+++ resolved
@@ -4,20 +4,16 @@
 export default {
     AUTH_TOKEN_EXPIRATION_TIME: 1000 * 60 * 90,
     EXPENSIFY: {
-        API_ROOT: 'https://www.expensify.com.dev/api?',
-        PARTNER_NAME: 'android',
-        PARTNER_PASSWORD: 'c3a9ac418ea3f152aae2',
+        API_ROOT: Config.EXPENSIFY_API_ROOT,
+        PARTNER_NAME: Config.EXPENSIFY_PARTNER_NAME,
+        PARTNER_PASSWORD: Config.EXPENSIFY_PARTNER_PASSWORD,
     },
     // eslint-disable-next-line no-undef
     IS_IN_PRODUCTION: Platform.OS === 'web' ? process.env.NODE_ENV === 'production' : !__DEV__,
     PUSHER: {
-        APP_KEY: 'ac6d22b891daae55283a',
+        APP_KEY: Config.PUSHER_APP_KEY,
         CLUSTER: 'mt1',
     },
-<<<<<<< HEAD
-    REPORT_IDS: '1,2',
-=======
->>>>>>> 98c803c1
     SITE_TITLE: 'Chat',
     FAVICON: {
         DEFAULT: 'favicon.png',
