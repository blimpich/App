import lodashGet from 'lodash/get';
import Config from 'react-native-config';
import * as Url from './libs/Url';

const CLOUDFRONT_URL = 'https://d2k5nsl2zxldvw.cloudfront.net';
const ACTIVE_EXPENSIFY_URL = Url.addTrailingForwardSlash(lodashGet(Config, 'NEW_EXPENSIFY_URL', 'https://new.expensify.com'));
const USE_EXPENSIFY_URL = 'https://use.expensify.com';
const PLATFORM_OS_MACOS = 'Mac OS';
const ANDROID_PACKAGE_NAME = 'com.expensify.chat';

const CONST = {
    ANDROID_PACKAGE_NAME,
    ANIMATED_TRANSITION: 300,

    API_ATTACHMENT_VALIDATIONS: {
        // Same as the PHP layer allows
        ALLOWED_EXTENSIONS: ['jpg', 'jpeg', 'png', 'gif', 'pdf', 'html', 'txt', 'rtf', 'doc', 'docx', 'htm', 'tiff', 'tif', 'xml', 'mp3', 'mp4', 'mov'],

        // 50 megabytes in bytes
        MAX_SIZE: 52428800,

        // An arbitrary size, but the same minimum as in the PHP layer
        MIN_SIZE: 240,
    },

    AVATAR_MAX_ATTACHMENT_SIZE: 6291456,

    // Minimum width and height size in px for a selected image
    AVATAR_MIN_WIDTH_PX: 80,
    AVATAR_MIN_HEIGHT_PX: 80,
    NEW_EXPENSIFY_URL: ACTIVE_EXPENSIFY_URL,
    APP_DOWNLOAD_LINKS: {
        ANDROID: `https://play.google.com/store/apps/details?id=${ANDROID_PACKAGE_NAME}`,
        IOS: 'https://apps.apple.com/us/app/expensify-cash/id1530278510',
        DESKTOP: `${ACTIVE_EXPENSIFY_URL}NewExpensify.dmg`,
    },
    DATE: {
        MOMENT_FORMAT_STRING: 'YYYY-MM-DD',
    },
    SMS: {
        DOMAIN: '@expensify.sms',
    },
    BANK_ACCOUNT: {
        PLAID: {
            ALLOWED_THROTTLED_COUNT: 2,
            ERROR: {
                TOO_MANY_ATTEMPTS: 'Too many attempts',
            },
        },
        ERROR: {
            MISSING_ROUTING_NUMBER: '402 Missing routingNumber',
            MAX_ROUTING_NUMBER: '402 Maximum Size Exceeded routingNumber',
            MISSING_INCORPORATION_STATE: '402 Missing incorporationState in additionalData',
            MISSING_INCORPORATION_TYPE: '402 Missing incorporationType in additionalData',
            MAX_VALIDATION_ATTEMPTS_REACHED: 'Validation for this bank account has been disabled due to too many incorrect attempts. Please contact us.',
            INCORRECT_VALIDATION_AMOUNTS: 'The validate code you entered is incorrect, please try again.',
        },
        STEP: {
            // In the order they appear in the VBA flow
            BANK_ACCOUNT: 'BankAccountStep',
            COMPANY: 'CompanyStep',
            REQUESTOR: 'RequestorStep',
            ACH_CONTRACT: 'ACHContractStep',
            VALIDATION: 'ValidationStep',
            ENABLE: 'EnableStep',
        },
        SUBSTEP: {
            MANUAL: 'manual',
        },
        VERIFICATIONS: {
            ERROR_MESSAGE: 'verifications.errorMessage',
            EXTERNAL_API_RESPONSES: 'verifications.externalApiResponses',
            REQUESTOR_IDENTITY_ID: 'verifications.externalApiResponses.requestorIdentityID',
            REQUESTOR_IDENTITY_ONFIDO: 'verifications.externalApiResponses.requestorIdentityOnfido',
            THROTTLED: 'verifications.throttled',
        },
        FIELDS_TYPE: {
            LOCAL: 'local',
        },
        ONFIDO_RESPONSE: {
            SDK_TOKEN: 'apiResult.sdkToken',
            PASS: 'pass',
        },
        QUESTIONS: {
            QUESTION: 'apiResult.questions.question',
            DIFFERENTIATOR_QUESTION: 'apiResult.differentiator-question',
        },
        SETUP_TYPE: {
            MANUAL: 'manual',
            PLAID: 'plaid',
        },
        REGEX: {
            US_ACCOUNT_NUMBER: /^[0-9]{4,17}$/,
            SWIFT_BIC: /^[A-Za-z0-9]{8,11}$/,
        },
        VERIFICATION_MAX_ATTEMPTS: 7,
        STATE: {
            VERIFYING: 'VERIFYING',
            PENDING: 'PENDING',
        },
        MAX_LENGTH: {
            SSN: 4,
            ZIP_CODE: 5,
        },
    },
    INCORPORATION_TYPES: {
        LLC: 'LLC',
        CORPORATION: 'Corp',
        PARTNERSHIP: 'Partnership',
        COOPERATIVE: 'Cooperative',
        SOLE_PROPRIETORSHIP: 'Sole Proprietorship',
        OTHER: 'Other',
    },
    BETAS: {
        ALL: 'all',
        CHRONOS_IN_CASH: 'chronosInCash',
        IOU: 'IOU',
        PAY_WITH_EXPENSIFY: 'payWithExpensify',
        FREE_PLAN: 'freePlan',
        DEFAULT_ROOMS: 'defaultRooms',
        BETA_EXPENSIFY_WALLET: 'expensifyWallet',
        BETA_COMMENT_LINKING: 'commentLinking',
        INTERNATIONALIZATION: 'internationalization',
        IOU_SEND: 'sendMoney',
        POLICY_ROOMS: 'policyRooms',
        POLICY_EXPENSE_CHAT: 'policyExpenseChat',
    },
    BUTTON_STATES: {
        DEFAULT: 'default',
        ACTIVE: 'active',
        PRESSED: 'pressed',
        COMPLETE: 'complete',
        DISABLED: 'disabled',
    },
    BANK_ACCOUNT_TYPES: {
        WALLET: 'WALLET',
    },
    COUNTRY: {
        US: 'US',
        MX: 'MX',
        AU: 'AU',
        CA: 'CA',
    },
    PLATFORM: {
        IOS: 'ios',
        ANDROID: 'android',
        WEB: 'web',
        DESKTOP: 'desktop',
    },
    PLATFORM_SPECIFIC_KEYS: {
        CTRL: {
            DEFAULT: 'control',
            [PLATFORM_OS_MACOS]: 'meta',
        },
        SHIFT: {
            DEFAULT: 'shift',
        },
    },
    KEYBOARD_SHORTCUTS: {
        SEARCH: {
            descriptionKey: 'search',
            shortcutKey: 'K',
            modifiers: ['CTRL'],
        },
        NEW_GROUP: {
            descriptionKey: 'newGroup',
            shortcutKey: 'K',
            modifiers: ['CTRL', 'SHIFT'],
        },
        SHORTCUT_MODAL: {
            descriptionKey: 'openShortcutDialog',
            shortcutKey: 'I',
            modifiers: ['CTRL'],
        },
        ESCAPE: {
            descriptionKey: 'escape',
            shortcutKey: 'Escape',
            modifiers: [],
        },
        ENTER: {
            descriptionKey: null,
            shortcutKey: 'Enter',
            modifiers: [],
        },
        CTRL_ENTER: {
            descriptionKey: null,
            shortcutKey: 'Enter',
            modifiers: ['CTRL'],
        },
        COPY: {
            descriptionKey: 'copy',
            shortcutKey: 'C',
            modifiers: ['CTRL'],
        },
        ARROW_UP: {
            descriptionKey: null,
            shortcutKey: 'ArrowUp',
            modifiers: [],
        },
        ARROW_DOWN: {
            descriptionKey: null,
            shortcutKey: 'ArrowDown',
            modifiers: [],
        },
    },
    KEYBOARD_SHORTCUT_KEY_DISPLAY_NAME: {
        CONTROL: 'CTRL',
        ESCAPE: 'ESC',
        META: 'CMD',
        SHIFT: 'Shift',
    },
    CURRENCY: {
        USD: 'USD',
    },
    EXAMPLE_PHONE_NUMBER: '+15005550006',
    CONCIERGE_CHAT_NAME: 'Concierge',
    CLOUDFRONT_URL,
    USE_EXPENSIFY_URL,
    NEW_ZOOM_MEETING_URL: 'https://zoom.us/start/videomeeting',
    NEW_GOOGLE_MEET_MEETING_URL: 'https://meet.google.com/new',
    GOOGLE_MEET_URL_ANDROID: 'https://meet.google.com',
    DEEPLINK_BASE_URL: 'new-expensify://',
    PDF_VIEWER_URL: '/pdf/web/viewer.html',
    EXPENSIFY_ICON_URL: `${CLOUDFRONT_URL}/images/favicon-2019.png`,
    UPWORK_URL: 'https://github.com/Expensify/App/issues?q=is%3Aopen+is%3Aissue+label%3A%22Help+Wanted%22',
    GITHUB_URL: 'https://github.com/Expensify/App',
    TERMS_URL: `${USE_EXPENSIFY_URL}/terms`,
    PRIVACY_URL: `${USE_EXPENSIFY_URL}/privacy`,
    LICENSES_URL: `${USE_EXPENSIFY_URL}/licenses`,
    PLAY_STORE_URL: `https://play.google.com/store/apps/details?id=${ANDROID_PACKAGE_NAME}&hl=en`,
    ADD_SECONDARY_LOGIN_URL: encodeURI('settings?param={"section":"account","openModal":"secondaryLogin"}'),
    MANAGE_CARDS_URL: 'domain_companycards',
    FEES_URL: `${USE_EXPENSIFY_URL}/fees`,
    CFPB_PREPAID_URL: 'https://cfpb.gov/prepaid',
    STAGING_SECURE_URL: 'https://staging-secure.expensify.com/',
    STAGING_NEW_EXPENSIFY_URL: 'https://staging.new.expensify.com',

    // Use Environment.getEnvironmentURL to get the complete URL with port number
    DEV_NEW_EXPENSIFY_URL: 'http://localhost:',

    OPTION_TYPE: {
        REPORT: 'report',
        PERSONAL_DETAIL: 'personalDetail',
    },
    REPORT: {
        DROP_NATIVE_ID: 'report-dropzone',
        MAXIMUM_PARTICIPANTS: 8,
        ACTIONS: {
            LIMIT: 50,
            TYPE: {
                ADDCOMMENT: 'ADDCOMMENT',
                CLOSED: 'CLOSED',
                CREATED: 'CREATED',
                IOU: 'IOU',
                RENAMED: 'RENAMED',
            },
        },
        ARCHIVE_REASON: {
            DEFAULT: 'default',
            ACCOUNT_CLOSED: 'accountClosed',
            ACCOUNT_MERGED: 'accountMerged',
            REMOVED_FROM_POLICY: 'removedFromPolicy',
            POLICY_DELETED: 'policyDeleted',
        },
        ERROR: {
            INACCESSIBLE_REPORT: 'Report not found',
        },
        MESSAGE: {
            TYPE: {
                COMMENT: 'COMMENT',
            },
        },
        TYPE: {
            CHAT: 'chat',
            IOU: 'iou',
        },
        CHAT_TYPE: {
            POLICY_ANNOUNCE: 'policyAnnounce',
            POLICY_ADMINS: 'policyAdmins',
            DOMAIN_ALL: 'domainAll',
            POLICY_ROOM: 'policyRoom',
            POLICY_EXPENSE_CHAT: 'policyExpenseChat',
        },
        STATE_NUM: {
            OPEN: 0,
            PROCESSING: 1,
            SUBMITTED: 2,
        },
        STATUS: {
            OPEN: 0,
            SUBMITTED: 1,
            CLOSED: 2,
            APPROVED: 3,
            REIMBURSED: 4,
        },
        NOTIFICATION_PREFERENCE: {
            MUTE: 'mute',
            DAILY: 'daily',
            ALWAYS: 'always',
        },
        VISIBILITY: {
            RESTRICTED: 'restricted',
            PRIVATE: 'private',
        },
        RESERVED_ROOM_NAMES: ['#admins', '#announce'],
        MAX_PREVIEW_AVATARS: 4,
        MAX_ROOM_NAME_LENGTH: 80,
        LAST_MESSAGE_TEXT_MAX_LENGTH: 80,
    },
    COMPOSER: {
        MAX_LINES: 16,
        MAX_LINES_SMALL_SCREEN: 6,
        MAX_LINES_FULL: -1,

        // The minimum number of typed lines needed to enable the full screen composer
        FULL_COMPOSER_MIN_LINES: 3,
    },
    MODAL: {
        MODAL_TYPE: {
            CONFIRM: 'confirm',
            CENTERED: 'centered',
            CENTERED_UNSWIPEABLE: 'centered_unswipeable',
            BOTTOM_DOCKED: 'bottom_docked',
            POPOVER: 'popover',
            RIGHT_DOCKED: 'right_docked',
        },
        ANCHOR_ORIGIN_VERTICAL: {
            TOP: 'top',
            CENTER: 'center',
            BOTTOM: 'bottom',
        },
        ANCHOR_ORIGIN_HORIZONTAL: {
            LEFT: 'left',
            CENTER: 'center',
            RIGHT: 'right',
        },
    },
    TIMING: {
        SEARCH_RENDER: 'search_render',
        HOMEPAGE_INITIAL_RENDER: 'homepage_initial_render',
        REPORT_INITIAL_RENDER: 'report_initial_render',
        HOMEPAGE_REPORTS_LOADED: 'homepage_reports_loaded',
        SWITCH_REPORT: 'switch_report',
        SIDEBAR_LOADED: 'sidebar_loaded',
        PERSONAL_DETAILS_FORMATTED: 'personal_details_formatted',
        COLD: 'cold',
        REPORT_ACTION_ITEM_LAYOUT_DEBOUNCE_TIME: 1500,
        TOOLTIP_SENSE: 1000,
        SPINNER_TIMEOUT: 15 * 1000,
    },
    PRIORITY_MODE: {
        GSD: 'gsd',
        DEFAULT: 'default',
    },
    JSON_CODE: {
        SUCCESS: 200,
        NOT_AUTHENTICATED: 407,
        EXP_ERROR: 666,
        UNABLE_TO_RETRY: 'unableToRetry',
    },
    ERROR: {
        XHR_FAILED: 'xhrFailed',
        UNKNOWN_ERROR: 'Unknown error',
        REQUEST_CANCELLED: 'AbortError',
        FAILED_TO_FETCH: 'Failed to fetch',
        ENSURE_BUGBOT: 'ENSURE_BUGBOT',
        PUSHER_ERROR: 'PusherError',
        WEB_SOCKET_ERROR: 'WebSocketError',
        NETWORK_REQUEST_FAILED: 'Network request failed',
        SAFARI_DOCUMENT_LOAD_ABORTED: 'cancelled',
        FIREFOX_DOCUMENT_LOAD_ABORTED: 'NetworkError when attempting to fetch resource.',
        IOS_NETWORK_CONNECTION_LOST: 'The network connection was lost.',
        IOS_NETWORK_CONNECTION_LOST_RUSSIAN: 'Сетевое соединение потеряно.',
        IOS_NETWORK_CONNECTION_LOST_SWEDISH: 'Nätverksanslutningen förlorades.',
        IOS_NETWORK_CONNECTION_LOST_SPANISH: 'La conexión a Internet parece estar desactivada.',
        IOS_LOAD_FAILED: 'Load failed',
        SAFARI_CANNOT_PARSE_RESPONSE: 'cannot parse response',
        GATEWAY_TIMEOUT: 'Gateway Timeout',
        EXPENSIFY_SERVICE_INTERRUPTED: 'Expensify service interrupted',
    },
    ERROR_TYPE: {
        SOCKET: 'Expensify\\Auth\\Error\\Socket',
    },
    ERROR_TITLE: {
        SOCKET: 'Issue connecting to database',
    },
    NETWORK: {
        METHOD: {
            POST: 'post',
        },
        MAX_REQUEST_RETRIES: 10,
        PROCESS_REQUEST_DELAY_MS: 1000,
        MAX_PENDING_TIME_MS: 10 * 1000,
    },
    NVP: {
        IS_FIRST_TIME_NEW_EXPENSIFY_USER: 'isFirstTimeNewExpensifyUser',
        BLOCKED_FROM_CONCIERGE: 'private_blockedFromConcierge',
        PAYPAL_ME_ADDRESS: 'expensify_payPalMeAddress',
        PRIORITY_MODE: 'priorityMode',
        TIMEZONE: 'timeZone',
        FREE_PLAN_BANK_ACCOUNT_ID: 'expensify_freePlanBankAccountID',
        ACH_DATA_THROTTLED: 'expensify_ACHData_throttled',
        FAILED_BANK_ACCOUNT_VALIDATIONS_PREFIX: 'private_failedBankValidations_',
        PLAID_THROTTLED: 'private_throttledHistory_openPlaidBankAccountSelector',
        PREFERRED_LOCALE: 'preferredLocale',
        KYC_MIGRATION: 'expensify_migration_2020_04_28_RunKycVerifications',
        PREFERRED_EMOJI_SKIN_TONE: 'expensify_preferredEmojiSkinTone',
        FREQUENTLY_USED_EMOJIS: 'expensify_frequentlyUsedEmojis',
    },
    DEFAULT_TIME_ZONE: {automatic: true, selected: 'America/Los_Angeles'},
    DEFAULT_ACCOUNT_DATA: {error: '', success: '', loading: false},
    APP_STATE: {
        ACTIVE: 'active',
        BACKGROUND: 'background',
        INACTIVE: 'inactive',
    },

    // at least 8 characters, 1 capital letter, 1 lowercase number, 1 number
    PASSWORD_COMPLEXITY_REGEX_STRING: '^(?=.*[A-Z])(?=.*[0-9])(?=.*[a-z]).{8,}$',

    PASSWORD_PAGE: {
        ERROR: {
            ALREADY_VALIDATED: 'Account already validated',
            VALIDATE_CODE_FAILED: 'Validate code failed',
        },
    },

    PUSHER: {
        PRIVATE_USER_CHANNEL_PREFIX: 'private-encrypted-user-accountID-',
        PRIVATE_REPORT_CHANNEL_PREFIX: 'private-report-reportID-',
    },

    EMOJI_SPACER: 'SPACER',

    EMOJI_NUM_PER_ROW: 8,

    EMOJI_FREQUENT_ROW_COUNT: 3,

    EMOJI_INVISIBLE_CODEPOINT: 'fe0f',

    TOOLTIP_MAX_LINES: 3,

    LOGIN_TYPE: {
        PHONE: 'phone',
        EMAIL: 'email',
    },

    KEYBOARD_TYPE: {
        PHONE_PAD: 'phone-pad',
        NUMBER_PAD: 'number-pad',
        DECIMAL_PAD: 'decimal-pad',
        VISIBLE_PASSWORD: 'visible-password',
    },

    ATTACHMENT_SOURCE_ATTRIBUTE: 'data-expensify-source',
    ATTACHMENT_PREVIEW_ATTRIBUTE: 'src',
    ATTACHMENT_ORIGINAL_FILENAME_ATTRIBUTE: 'data-name',

    ATTACHMENT_PICKER_TYPE: {
        FILE: 'file',
        IMAGE: 'image',
    },

    ATTACHMENT_FILE_TYPE: {
        FILE: 'file',
        IMAGE: 'image',
        VIDEO: 'video',
    },

    FILE_TYPE_REGEX: {
        IMAGE: /\.(jpg|jpeg|png|webp|avif|gif|tiff|wbmp|ico|jng|bmp|heic|svg|svg2)$/,
        VIDEO: /\.(3gp|h261|h263|h264|m4s|jpgv|jpm|jpgm|mp4|mp4v|mpg4|mpeg|mpg|ogv|ogg|mov|qt|webm|flv|mkv|wmv|wav|avi|movie|f4v|avchd|mp2|mpe|mpv|m4v|swf)$/,
    },
    IOS_CAMERAROLL_ACCESS_ERROR: 'Access to photo library was denied',
    ADD_PAYMENT_MENU_POSITION_Y: 226,
    ADD_PAYMENT_MENU_POSITION_X: 356,
    EMOJI_PICKER_SIZE: {
        WIDTH: 320,
        HEIGHT: 400,
    },
    NON_NATIVE_EMOJI_PICKER_LIST_HEIGHT: 300,
    EMOJI_PICKER_ITEM_HEIGHT: 40,
    EMOJI_PICKER_HEADER_HEIGHT: 38,
    COMPOSER_MAX_HEIGHT: 125,
    CHAT_FOOTER_MIN_HEIGHT: 65,
    CHAT_SKELETON_VIEW: {
        AVERAGE_ROW_HEIGHT: 80,
        HEIGHT_FOR_ROW_COUNT: {
            1: 60,
            2: 80,
            3: 100,
        },
    },
    EMAIL: {
        CONCIERGE: 'concierge@expensify.com',
        HELP: 'help@expensify.com',
        RECEIPTS: 'receipts@expensify.com',
        CHRONOS: 'chronos@expensify.com',
        QA: 'qa@expensify.com',
        CONTRIBUTORS: 'contributors@expensify.com',
        FIRST_RESPONDER: 'firstresponders@expensify.com',
        QA_TRAVIS: 'qa+travisreceipts@expensify.com',
        BILLS: 'bills@expensify.com',
        STUDENT_AMBASSADOR: 'studentambassadors@expensify.com',
        ACCOUNTING: 'accounting@expensify.com',
        PAYROLL: 'payroll@expensify.com',
        SVFG: 'svfg@expensify.com',
        INTEGRATION_TESTING_CREDS: 'integrationtestingcreds@expensify.com',
        ADMIN: 'admin@expensify.com',
    },

    ENVIRONMENT: {
        DEV: 'development',
        STAGING: 'staging',
        PRODUCTION: 'production',
    },

    // Used to delay the initial fetching of reportActions when the app first inits or reconnects (e.g. returning
    // from backgound). The times are based on how long it generally seems to take for the app to become interactive
    // in each scenario.
    FETCH_ACTIONS_DELAY: {
        STARTUP: 8000,
        RECONNECT: 1000,
    },

    WALLET: {
        TRANSFER_METHOD_TYPE: {
            INSTANT: 'instant',
            ACH: 'ach',
        },
        TRANSFER_METHOD_TYPE_FEE: {
            INSTANT: {
                RATE: 1.5,
                MINIMUM_FEE: 25,
            },
            ACH: {
                RATE: 0,
                MINIMUM_FEE: 0,
            },
        },
        ERROR: {
            // If these get updated, we need to update the codes on the Web side too
            SSN: 'ssnError',
            KBA: 'kbaNeeded',
            KYC: 'kycFailed',
            FULL_SSN_NOT_FOUND: 'Full SSN not found',
            MISSING_FIELD: 'Missing required additional details fields',
            WRONG_ANSWERS: 'Wrong answers',
            ONFIDO_FIXABLE_ERROR: 'Onfido returned a fixable error',

            // KBA stands for Knowledge Based Answers (requiring us to show Idology questions)
            KBA_NEEDED: 'KBA needed',
            NO_ACCOUNT_TO_LINK: '405 No account to link to wallet',
            INVALID_WALLET: '405 Invalid wallet account',
            NOT_OWNER_OF_BANK_ACCOUNT: '401 Wallet owner does not own linked bank account',
            INVALID_BANK_ACCOUNT: '405 Attempting to link an invalid bank account to a wallet',
            NOT_OWNER_OF_FUND: '401 Wallet owner does not own linked fund',
            INVALID_FUND: '405 Attempting to link an invalid fund to a wallet',
        },
        STEP: {
            // In the order they appear in the Wallet flow
            ADDITIONAL_DETAILS: 'AdditionalDetailsStep',
            ONFIDO: 'OnfidoStep',
            TERMS: 'TermsStep',
            ACTIVATE: 'ActivateStep',
        },
        TIER_NAME: {
            GOLD: 'GOLD',
            SILVER: 'SILVER',
        },
    },

    PLAID: {
        EVENT: {
            ERROR: 'ERROR',
            EXIT: 'EXIT',
        },
    },

    ONFIDO: {
        CONTAINER_ID: 'onfido-mount',
        TYPE: {
            DOCUMENT: 'document',
            FACE: 'face',
        },
        VARIANT: {
            VIDEO: 'video',
        },
        SMS_NUMBER_COUNTRY_CODE: 'US',
        ERROR: {
            USER_CANCELLED: 'User canceled flow',
            USER_TAPPED_BACK: 'User exited by clicking the back button.',
            USER_CAMERA_DENINED: 'Onfido.OnfidoFlowError',
            USER_CAMERA_PERMISSION: 'Encountered an error: cameraPermission',
            // eslint-disable-next-line max-len
            USER_CAMERA_CONSENT_DENIED: 'Unexpected result Intent. It might be a result of incorrect integration, make sure you only pass Onfido intent to handleActivityResult. It might be due to unpredictable crash or error. Please report the problem to android-sdk@onfido.com. Intent: null \n resultCode: 0',
        },
    },

    OS: {
        WINDOWS: 'Windows',
        MAC_OS: PLATFORM_OS_MACOS,
        ANDROID: 'Android',
        IOS: 'iOS',
        LINUX: 'Linux',
        NATIVE: 'Native',
    },

    BROWSER: {
        CHROME: 'chrome',
        FIREFOX: 'firefox',
        IE: 'ie',
        EDGE: 'edge',
        Opera: 'opera',
        SAFARI: 'safari',
        OTHER: 'other',
    },

    PAYMENT_METHODS: {
        PAYPAL: 'payPalMe',
        DEBIT_CARD: 'debitCard',
        BANK_ACCOUNT: 'bankAccount',
    },

    PAYMENT_METHOD_ID_KEYS: {
        DEBIT_CARD: 'fundID',
        BANK_ACCOUNT: 'bankAccountID',
    },

    IOU: {
        // Note: These payment types are used when building IOU reportAction message values in the server and should
        // not be changed.
        PAYMENT_TYPE: {
            ELSEWHERE: 'Elsewhere',
            EXPENSIFY: 'Expensify',
            PAYPAL_ME: 'PayPal.me',
        },
        IOU_TYPE: {
            SEND: 'send',
            SPLIT: 'split',
            REQUEST: 'request',
        },
        AMOUNT_MAX_LENGTH: 10,
    },

    GROWL: {
        SUCCESS: 'success',
        ERROR: 'error',
        WARNING: 'warning',
        DURATION: 2000,
        DURATION_LONG: 3500,
    },

    DEFAULT_LOCALE: 'en',
    DEFAULT_SKIN_TONE: 'default',

    POLICY: {
        TYPE: {
            FREE: 'free',
            PERSONAL: 'personal',
        },
        ROLE: {
            ADMIN: 'admin',
        },
        ROOM_PREFIX: '#',
    },

    TERMS: {
        CFPB_PREPAID: 'cfpb.gov/prepaid',
        CFPB_COMPLAINT: 'cfpb.gov/complaint',
        FDIC_PREPAID: 'fdic.gov/deposit/deposits/prepaid.html',
        USE_EXPENSIFY_FEES: 'use.expensify.com/fees',
    },

    ICON_TYPE_ICON: 'icon',
    ICON_TYPE_AVATAR: 'avatar',
    AVATAR_SIZE: {
        LARGE: 'large',
        DEFAULT: 'default',
        SMALL: 'small',
        SUBSCRIPT: 'subscript',
        SMALL_SUBSCRIPT: 'small-subscript',
    },
    OPTION_MODE: {
        COMPACT: 'compact',
        DEFAULT: 'default',
    },
    REGEX: {
        SPECIAL_CHARS_WITHOUT_NEWLINE: /((?!\n)[()-\s\t])/g,
        US_PHONE: /^\+1\d{10}$/,
        US_PHONE_WITH_OPTIONAL_COUNTRY_CODE: /^(\+1)?\d{10}$/,
        DIGITS_AND_PLUS: /^\+?[0-9]*$/,
        PHONE_E164_PLUS: /^\+?[1-9]\d{1,14}$/,
        PHONE_WITH_SPECIAL_CHARS: /^[+]*[(]{0,1}[0-9]{1,3}[)]{0,1}[-\s\\./0-9]{0,12}$/,
        ALPHABETIC_CHARS: /[a-zA-Z]+/,
        POSITIVE_INTEGER: /^\d+$/,
        NON_ALPHA_NUMERIC: /[^A-Za-z0-9+]/g,
        PO_BOX: /\b[P|p]?(OST|ost)?\.?\s*[O|o|0]?(ffice|FFICE)?\.?\s*[B|b][O|o|0]?[X|x]?\.?\s+[#]?(\d+)\b/,
        ANY_VALUE: /^.+$/,
        ZIP_CODE: /[0-9]{5}(?:[- ][0-9]{4})?/,
        INDUSTRY_CODE: /^[0-9]{6}$/,
        SSN_LAST_FOUR: /^(?!0000)[0-9]{4}$/,
        SSN_FULL_NINE: /^(?!0000)[0-9]{9}$/,
        NUMBER: /^[0-9]+$/,
        CARD_NUMBER: /^[0-9]{15,16}$/,
        CARD_SECURITY_CODE: /^[0-9]{3,4}$/,
        CARD_EXPIRATION_DATE: /^(0[1-9]|1[0-2])([^0-9])?([0-9]{4}|([0-9]{2}))$/,
        PAYPAL_ME_USERNAME: /^[a-zA-Z0-9]+$/,
        RATE_VALUE: /^\d{1,8}(\.\d*)?$/,

        // Adapted from: https://gist.github.com/dperini/729294
        // eslint-disable-next-line max-len
        HYPERLINK: /^(?:(?:(?:https?|ftp):\/\/)?)(?:\S+(?::\S*)?@)?(?:(?!(?:10|127)(?:\.\d{1,3}){3})(?!(?:169\.254|192\.168)(?:\.\d{1,3}){2})(?!172\.(?:1[6-9]|2\d|3[0-1])(?:\.\d{1,3}){2})(?:[1-9]\d?|1\d\d|2[01]\d|22[0-3])(?:\.(?:1?\d{1,2}|2[0-4]\d|25[0-5])){2}(?:\.(?:[1-9]\d?|1\d\d|2[0-4]\d|25[0-4]))|(?:(?:[a-z0-9\u00a1-\uffff][a-z0-9\u00a1-\uffff_-]{0,62})?[a-z0-9\u00a1-\uffff]\.)+(?:[a-z\u00a1-\uffff]{2,}\.?))(?::\d{2,5})?(?:[/?#]\S*)?$/i,

        // eslint-disable-next-line max-len, no-misleading-character-class
        EMOJIS: /(?:\uD83D(?:\uDC41\u200D\uD83D\uDDE8|\uDC68\u200D\uD83D[\uDC68\uDC69]\u200D\uD83D(?:\uDC66(?:\u200D\uD83D\uDC66)?|\uDC67(?:\u200D\uD83D[\uDC66\uDC67])?)|\uDC69\u200D\uD83D\uDC69\u200D\uD83D(?:\uDC66(?:\u200D\uD83D\uDC66)?|\uDC67(?:\u200D\uD83D[\uDC66\uDC67])?))|[\u2700-\u27bf]|(?:\ud83c[\udde6-\uddff]){2}|[\ud800-\udbff][\udc00-\udfff]|[\u0023-\u0039]\ufe0f?\u20e3|\u3299|\u3297|\u303d|\u3030|\u24c2|\ud83c[\udd70-\udd71]|\ud83c[\udd7e-\udd7f]|\ud83c\udd8e|\ud83c[\udd91-\udd9a]|\ud83c[\udde6-\uddff]|[\ud83c\ude01-\ude02]|\ud83c\ude1a|\ud83c\ude2f|[\ud83c\ude32-\ude3a]|[\ud83c\ude50-\ude51]|\u203c|\u2049|[\u25aa-\u25ab]|\u25b6|\u25c0|[\u25fb-\u25fe]|\u00a9|\u00ae|\u2122|\u2139|\ud83c\udc04|[\u2600-\u26FF]|\u2b05|\u2b06|\u2b07|\u2b1b|\u2b1c|\u2b50|\u2b55|\u231a|\u231b|\u2328|\u23cf|[\u23e9-\u23f3]|[\u23f8-\u23fa]|\ud83c\udccf|\u2934|\u2935|[\u2190-\u21ff])/g,
        TAX_ID: /^\d{9}$/,
        NON_NUMERIC: /\D/g,
    },

    PRONOUNS: {
        PREFIX: '__predefined_',
        SELF_SELECT: '__predefined_selfSelect',
    },
    GUIDES_CALL_TASK_IDS: {
        CONCIERGE_DM: 'NewExpensifyConciergeDM',
        WORKSPACE_INITIAL: 'WorkspaceHome',
        WORKSPACE_SETTINGS: 'WorkspaceGeneralSettings',
        WORKSPACE_CARD: 'WorkspaceCorporateCards',
        WORKSPACE_REIMBURSE: 'WorkspaceReimburseReceipts',
        WORKSPACE_BILLS: 'WorkspacePayBills',
        WORKSPACE_INVOICES: 'WorkspaceSendInvoices',
        WORKSPACE_TRAVEL: 'WorkspaceBookTravel',
        WORKSPACE_MEMBERS: 'WorkspaceManageMembers',
        WORKSPACE_BANK_ACCOUNT: 'WorkspaceBankAccount',
    },
    get EXPENSIFY_EMAILS() {
        return [
            this.EMAIL.CONCIERGE,
            this.EMAIL.HELP,
            this.EMAIL.RECEIPTS,
            this.EMAIL.CHRONOS,
            this.EMAIL.QA,
            this.EMAIL.CONTRIBUTORS,
            this.EMAIL.FIRST_RESPONDER,
            this.EMAIL.QA_TRAVIS,
            this.EMAIL.BILLS,
            this.EMAIL.STUDENT_AMBASSADOR,
            this.EMAIL.ACCOUNTING,
            this.EMAIL.PAYROLL,
            this.EMAIL.SVFG,
            this.EMAIL.INTEGRATION_TESTING_CREDS,
            this.EMAIL.ADMIN,
        ];
    },

    // There's a limit of 60k characters in Auth - https://github.com/Expensify/Auth/blob/198d59547f71fdee8121325e8bc9241fc9c3236a/auth/lib/Request.h#L28
    MAX_COMMENT_LENGTH: 60000,

    AVATAR_CROP_MODAL: {
        // The next two constants control what is min and max value of the image crop scale.
        // Values define in how many times the image can be bigger than its container.
        // Notice: that values less than 1 mean that the image won't cover the container fully.
        MAX_SCALE: 3, // 3x scale is used commonly in different apps.
        MIN_SCALE: 1, // 1x min scale means that the image covers the container completely

        // This const defines the initial container size, before layout measurement.
        // Since size cant be null, we have to define some initial value.
        INITIAL_SIZE: 1, // 1 was chosen because there is a very low probability that initialized component will have such size.
    },

    ONYX: {
        METHOD: {
            MERGE: 'merge',
            SET: 'set',
        },
    },
    MICROSECONDS_PER_MS: 1000,
    RED_BRICK_ROAD_PENDING_ACTION: {
        ADD: 'add',
        DELETE: 'delete',
        UPDATE: 'update',
    },
    BRICK_ROAD_INDICATOR_STATUS: {
        ERROR: 'error',
    },
<<<<<<< HEAD

    PDF_PASSWORD_FORM: {
        // Constants for password-related error responses received from react-pdf.
        REACT_PDF_PASSWORD_RESPONSES: {
            NEED_PASSWORD: 1,
            INCORRECT_PASSWORD: 2,
        },
    },
=======
    REPORT_DETAILS_MENU_ITEM: {
        MEMBERS: 'member',
        SETTINGS: 'settings',
        INVITE: 'invite',
        LEAVE_ROOM: 'leaveRoom',
    },
    IOS_KEYBOARD_SPACE_OFFSET: -30,
>>>>>>> dbd87e00
};

export default CONST;<|MERGE_RESOLUTION|>--- conflicted
+++ resolved
@@ -784,7 +784,13 @@
     BRICK_ROAD_INDICATOR_STATUS: {
         ERROR: 'error',
     },
-<<<<<<< HEAD
+    REPORT_DETAILS_MENU_ITEM: {
+        MEMBERS: 'member',
+        SETTINGS: 'settings',
+        INVITE: 'invite',
+        LEAVE_ROOM: 'leaveRoom',
+    },
+    IOS_KEYBOARD_SPACE_OFFSET: -30,
 
     PDF_PASSWORD_FORM: {
         // Constants for password-related error responses received from react-pdf.
@@ -793,15 +799,6 @@
             INCORRECT_PASSWORD: 2,
         },
     },
-=======
-    REPORT_DETAILS_MENU_ITEM: {
-        MEMBERS: 'member',
-        SETTINGS: 'settings',
-        INVITE: 'invite',
-        LEAVE_ROOM: 'leaveRoom',
-    },
-    IOS_KEYBOARD_SPACE_OFFSET: -30,
->>>>>>> dbd87e00
 };
 
 export default CONST;