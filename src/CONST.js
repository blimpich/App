const CLOUDFRONT_URL = 'https://d2k5nsl2zxldvw.cloudfront.net';

const CONST = {
    BETAS: {
        ALL: 'all',
        REPORT_ACTION_CONTEXT_MENU: 'reportActionContextMenu',
    },
    BUTTON_STATES: {
        DEFAULT: 'default',
        HOVERED: 'hovered',
        PRESSED: 'pressed',
    },
    CLOUDFRONT_URL,
    PDF_VIEWER_URL: '/pdf/web/viewer.html',
    EXPENSIFY_ICON_URL: `${CLOUDFRONT_URL}/images/favicon-2019.png`,
    UPWORK_URL: 'https://www.upwork.com/ab/jobs/search/?q=Expensify%20React%20Native&user_location_match=2',
    OPTION_TYPE: {
        REPORT: 'report',
        PERSONAL_DETAIL: 'personalDetail',
    },
    REPORT: {
        MAXIMUM_PARTICIPANTS: 8,
        ACTIONS: {
            LIMIT: 50,
            TYPE: {
                IOU: 'IOU',
            },
        },
    },
    MODAL: {
        MODAL_TYPE: {
            CENTERED: 'centered',
            BOTTOM_DOCKED: 'bottom_docked',
            POPOVER: 'popover',
            RIGHT_DOCKED: 'right_docked',
        },
        ANCHOR_ORIGIN_VERTICAL: {
            TOP: 'top',
            CENTER: 'center',
            BOTTOM: 'bottom',
        },
        ANCHOR_ORIGIN_HORIZONTAL: {
            LEFT: 'left',
            CENTER: 'center',
            RIGHT: 'right',
        },
    },
    TIMING: {
        SEARCH_RENDER: 'search_render',
        HOMEPAGE_INITIAL_RENDER: 'homepage_initial_render',
        HOMEPAGE_REPORTS_LOADED: 'homepage_reports_loaded',
        SWITCH_REPORT: 'switch_report',
        HOT: 'hot',
        COLD: 'cold',
    },
    MESSAGES: {
        // eslint-disable-next-line max-len
        NO_CONTACTS_FOUND: 'Don\'t see who you\'re looking for? Type their email or phone number to invite them to chat.',
        MAXIMUM_PARTICIPANTS_REACHED: 'You\'ve reached the maximum number of participants for a group chat.',
    },
    PRIORITY_MODE: {
        GSD: 'gsd',
        DEFAULT: 'default',
    },
    ERROR: {
        API_OFFLINE: 'API is offline',
    },
    MENU_ITEM_KEYS: {
        NEW_CHAT: 'NewChat',
        NEW_GROUP: 'NewGroup',
        REQUEST_MONEY: 'RequestMoney',
        SPLIT_BILL: 'SplitBill',
        ATTACHMENT_PICKER: 'AttachmentPicker',
    },
    NVP: {
        PAYPAL_ME_ADDRESS: 'expensify_payPalMeAddress',
        PRIORITY_MODE: 'priorityMode',
        TIMEZONE: 'timeZone',
    },
    DEFAULT_TIME_ZONE: {automatic: true, selected: 'America/Los_Angeles'},
<<<<<<< HEAD
    PRONOUNS: {
        THEY_THEM_THEIRS: 'They/them/theirs',
        SHE_HER_HERS: 'She/her/hers',
        HE_HIM_HIS: 'He/him/his',
        ZE_HIR_HIRS: 'Ze/hir/hirs',
        SELF_SELECT: 'Self-select',
        CALL_ME_BY_MY_NAME: 'Call me by my name',
=======
    APP_STATE: {
        ACTIVE: 'active',
        BACKGROUND: 'background',
        INACTIVE: 'inactive',
>>>>>>> 0ba4b26b
    },

    // at least 8 characters, 1 capital letter, 1 lowercase number, 1 number
    PASSWORD_COMPLEXITY_REGEX_STRING: '^(?=.*[A-Z])(?=.*[0-9])(?=.*[a-z]).{8,}$',
};

export default CONST;<|MERGE_RESOLUTION|>--- conflicted
+++ resolved
@@ -78,7 +78,6 @@
         TIMEZONE: 'timeZone',
     },
     DEFAULT_TIME_ZONE: {automatic: true, selected: 'America/Los_Angeles'},
-<<<<<<< HEAD
     PRONOUNS: {
         THEY_THEM_THEIRS: 'They/them/theirs',
         SHE_HER_HERS: 'She/her/hers',
@@ -86,12 +85,11 @@
         ZE_HIR_HIRS: 'Ze/hir/hirs',
         SELF_SELECT: 'Self-select',
         CALL_ME_BY_MY_NAME: 'Call me by my name',
-=======
+    },
     APP_STATE: {
         ACTIVE: 'active',
         BACKGROUND: 'background',
         INACTIVE: 'inactive',
->>>>>>> 0ba4b26b
     },
 
     // at least 8 characters, 1 capital letter, 1 lowercase number, 1 number
