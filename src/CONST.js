import lodashGet from 'lodash/get';
import Config from 'react-native-config';
import * as Url from './libs/Url';

const CLOUDFRONT_URL = 'https://d2k5nsl2zxldvw.cloudfront.net';
const ACTIVE_EXPENSIFY_URL = Url.addTrailingForwardSlash(lodashGet(Config, 'NEW_EXPENSIFY_URL', 'https://new.expensify.com'));
const USE_EXPENSIFY_URL = 'https://use.expensify.com';
const PLATFORM_OS_MACOS = 'Mac OS';
const ANDROID_PACKAGE_NAME = 'com.expensify.chat';

const CONST = {
    ANDROID_PACKAGE_NAME,
    ANIMATED_TRANSITION: 300,

    API_ATTACHMENT_VALIDATIONS: {
        // Same as the PHP layer allows
        ALLOWED_EXTENSIONS: ['jpg', 'jpeg', 'png', 'gif', 'pdf', 'html', 'txt', 'rtf', 'doc', 'docx', 'htm', 'tiff', 'tif', 'xml'],

        // 50 megabytes in bytes
        MAX_SIZE: 52428800,

        // An arbitrary size, but the same minimum as in the PHP layer
        MIN_SIZE: 240,
    },

    AVATAR_MAX_ATTACHMENT_SIZE: 6291456,

    // Minimum width and height size in px for a selected image
    AVATAR_MIN_WIDTH_PX: 80,
    AVATAR_MIN_HEIGHT_PX: 80,
    NEW_EXPENSIFY_URL: ACTIVE_EXPENSIFY_URL,
    APP_DOWNLOAD_LINKS: {
        ANDROID: `https://play.google.com/store/apps/details?id=${ANDROID_PACKAGE_NAME}`,
        IOS: 'https://apps.apple.com/us/app/expensify-cash/id1530278510',
        DESKTOP: `${ACTIVE_EXPENSIFY_URL}NewExpensify.dmg`,
    },
    DATE: {
        MOMENT_FORMAT_STRING: 'YYYY-MM-DD',
    },
    SMS: {
        DOMAIN: '@expensify.sms',
    },
    BANK_ACCOUNT: {
        PLAID: {
            ALLOWED_THROTTLED_COUNT: 2,
            ERROR: {
                TOO_MANY_ATTEMPTS: 'Too many attempts',
            },
        },
        ERROR: {
            MISSING_ROUTING_NUMBER: '402 Missing routingNumber',
            MAX_ROUTING_NUMBER: '402 Maximum Size Exceeded routingNumber',
            MISSING_INCORPORATION_STATE: '402 Missing incorporationState in additionalData',
            MISSING_INCORPORATION_TYPE: '402 Missing incorporationType in additionalData',
            MAX_VALIDATION_ATTEMPTS_REACHED: 'Validation for this bank account has been disabled due to too many incorrect attempts. Please contact us.',
            INCORRECT_VALIDATION_AMOUNTS: 'The validate code you entered is incorrect, please try again.',
        },
        STEP: {
            // In the order they appear in the VBA flow
            BANK_ACCOUNT: 'BankAccountStep',
            COMPANY: 'CompanyStep',
            REQUESTOR: 'RequestorStep',
            ACH_CONTRACT: 'ACHContractStep',
            VALIDATION: 'ValidationStep',
            ENABLE: 'EnableStep',
        },
        SUBSTEP: {
            MANUAL: 'manual',
        },
        VERIFICATIONS: {
            ERROR_MESSAGE: 'verifications.errorMessage',
            EXTERNAL_API_RESPONSES: 'verifications.externalApiResponses',
            REQUESTOR_IDENTITY_ID: 'verifications.externalApiResponses.requestorIdentityID',
            REQUESTOR_IDENTITY_ONFIDO: 'verifications.externalApiResponses.requestorIdentityOnfido',
            THROTTLED: 'verifications.throttled',
        },
        FIELDS_TYPE: {
            LOCAL: 'local',
        },
        ONFIDO_RESPONSE: {
            SDK_TOKEN: 'apiResult.sdkToken',
            PASS: 'pass',
        },
        QUESTIONS: {
            QUESTION: 'apiResult.questions.question',
            DIFFERENTIATOR_QUESTION: 'apiResult.differentiator-question',
        },
        SETUP_TYPE: {
            MANUAL: 'manual',
            PLAID: 'plaid',
        },
        REGEX: {
            US_ACCOUNT_NUMBER: /^[0-9]{4,17}$/,
            SWIFT_BIC: /^[A-Za-z0-9]{8,11}$/,
        },
        VERIFICATION_MAX_ATTEMPTS: 7,
        STATE: {
            VERIFYING: 'VERIFYING',
            PENDING: 'PENDING',
        },
        MAX_LENGTH: {
            SSN: 4,
            ZIP_CODE: 5,
        },
    },
    INCORPORATION_TYPES: {
        LLC: 'LLC',
        CORPORATION: 'Corp',
        PARTNERSHIP: 'Partnership',
        COOPERATIVE: 'Cooperative',
        SOLE_PROPRIETORSHIP: 'Sole Proprietorship',
        OTHER: 'Other',
    },
    BETAS: {
        ALL: 'all',
        CHRONOS_IN_CASH: 'chronosInCash',
        IOU: 'IOU',
        PAY_WITH_EXPENSIFY: 'payWithExpensify',
        FREE_PLAN: 'freePlan',
        DEFAULT_ROOMS: 'defaultRooms',
        BETA_EXPENSIFY_WALLET: 'expensifyWallet',
        BETA_COMMENT_LINKING: 'commentLinking',
        INTERNATIONALIZATION: 'internationalization',
        IOU_SEND: 'sendMoney',
        POLICY_ROOMS: 'policyRooms',
        POLICY_EXPENSE_CHAT: 'policyExpenseChat',
    },
    BUTTON_STATES: {
        DEFAULT: 'default',
        ACTIVE: 'active',
        PRESSED: 'pressed',
        COMPLETE: 'complete',
        DISABLED: 'disabled',
    },
    BANK_ACCOUNT_TYPES: {
        WALLET: 'WALLET',
    },
    COUNTRY: {
        US: 'US',
        MX: 'MX',
        AU: 'AU',
        CA: 'CA',
    },
    PLATFORM: {
        IOS: 'ios',
        ANDROID: 'android',
        WEB: 'web',
        DESKTOP: 'desktop',
    },
    PLATFORM_SPECIFIC_KEYS: {
        CTRL: {
            DEFAULT: 'control',
            [PLATFORM_OS_MACOS]: 'meta',
        },
        SHIFT: {
            DEFAULT: 'shift',
        },
    },
    KEYBOARD_SHORTCUTS: {
        SEARCH: {
            descriptionKey: 'search',
            shortcutKey: 'K',
            modifiers: ['CTRL'],
        },
        NEW_GROUP: {
            descriptionKey: 'newGroup',
            shortcutKey: 'K',
            modifiers: ['CTRL', 'SHIFT'],
        },
        SHORTCUT_MODAL: {
            descriptionKey: 'openShortcutDialog',
            shortcutKey: 'I',
            modifiers: ['CTRL'],
        },
        ESCAPE: {
            descriptionKey: 'escape',
            shortcutKey: 'Escape',
            modifiers: [],
        },
        ENTER: {
            descriptionKey: null,
            shortcutKey: 'Enter',
            modifiers: [],
        },
        CTRL_ENTER: {
            descriptionKey: null,
            shortcutKey: 'Enter',
            modifiers: ['CTRL'],
        },
        COPY: {
            descriptionKey: 'copy',
            shortcutKey: 'C',
            modifiers: ['CTRL'],
        },
        ARROW_UP: {
            descriptionKey: null,
            shortcutKey: 'ArrowUp',
            modifiers: [],
        },
        ARROW_DOWN: {
            descriptionKey: null,
            shortcutKey: 'ArrowDown',
            modifiers: [],
        },
    },
    KEYBOARD_SHORTCUT_KEY_DISPLAY_NAME: {
        CONTROL: 'CTRL',
        ESCAPE: 'ESC',
        META: 'CMD',
        SHIFT: 'Shift',
    },
    CURRENCY: {
        USD: 'USD',
    },
    EXAMPLE_PHONE_NUMBER: '+15005550006',
    CONCIERGE_CHAT_NAME: 'Concierge',
    CLOUDFRONT_URL,
    USE_EXPENSIFY_URL,
    NEW_ZOOM_MEETING_URL: 'https://zoom.us/start/videomeeting',
    NEW_GOOGLE_MEET_MEETING_URL: 'https://meet.google.com/new',
    GOOGLE_MEET_URL_ANDROID: 'https://meet.google.com',
    DEEPLINK_BASE_URL: 'new-expensify://',
    PDF_VIEWER_URL: '/pdf/web/viewer.html',
    EXPENSIFY_ICON_URL: `${CLOUDFRONT_URL}/images/favicon-2019.png`,
    UPWORK_URL: 'https://github.com/Expensify/App/issues?q=is%3Aopen+is%3Aissue+label%3A%22Help+Wanted%22',
    GITHUB_URL: 'https://github.com/Expensify/App',
    TERMS_URL: `${USE_EXPENSIFY_URL}/terms`,
    PRIVACY_URL: `${USE_EXPENSIFY_URL}/privacy`,
    LICENSES_URL: `${USE_EXPENSIFY_URL}/licenses`,
    PLAY_STORE_URL: `https://play.google.com/store/apps/details?id=${ANDROID_PACKAGE_NAME}&hl=en`,
    ADD_SECONDARY_LOGIN_URL: encodeURI('settings?param={"section":"account","openModal":"secondaryLogin"}'),
    MANAGE_CARDS_URL: 'domain_companycards',
    FEES_URL: `${USE_EXPENSIFY_URL}/fees`,
    CFPB_PREPAID_URL: 'https://cfpb.gov/prepaid',
    STAGING_SECURE_URL: 'https://staging-secure.expensify.com/',
    STAGING_NEW_EXPENSIFY_URL: 'https://staging.new.expensify.com',

    // Use Environment.getEnvironmentURL to get the complete URL with port number
    DEV_NEW_EXPENSIFY_URL: 'http://localhost:',

    OPTION_TYPE: {
        REPORT: 'report',
        PERSONAL_DETAIL: 'personalDetail',
    },
    REPORT: {
        DROP_NATIVE_ID: 'report-dropzone',
        MAXIMUM_PARTICIPANTS: 8,
        ACTIONS: {
            LIMIT: 50,
            TYPE: {
                ADDCOMMENT: 'ADDCOMMENT',
                CLOSED: 'CLOSED',
                CREATED: 'CREATED',
                IOU: 'IOU',
                RENAMED: 'RENAMED',
            },
        },
        ARCHIVE_REASON: {
            DEFAULT: 'default',
            ACCOUNT_CLOSED: 'accountClosed',
            ACCOUNT_MERGED: 'accountMerged',
            REMOVED_FROM_POLICY: 'removedFromPolicy',
            POLICY_DELETED: 'policyDeleted',
        },
        ERROR: {
            INACCESSIBLE_REPORT: 'Report not found',
        },
        MESSAGE: {
            TYPE: {
                COMMENT: 'COMMENT',
            },
        },
        TYPE: {
            CHAT: 'chat',
            IOU: 'iou',
        },
        CHAT_TYPE: {
            POLICY_ANNOUNCE: 'policyAnnounce',
            POLICY_ADMINS: 'policyAdmins',
            DOMAIN_ALL: 'domainAll',
            POLICY_ROOM: 'policyRoom',
            POLICY_EXPENSE_CHAT: 'policyExpenseChat',
        },
        STATE_NUM: {
            OPEN: 0,
            PROCESSING: 1,
            SUBMITTED: 2,
        },
        STATUS: {
            OPEN: 0,
            SUBMITTED: 1,
            CLOSED: 2,
            APPROVED: 3,
            REIMBURSED: 4,
        },
        NOTIFICATION_PREFERENCE: {
            MUTE: 'mute',
            DAILY: 'daily',
            ALWAYS: 'always',
        },
        VISIBILITY: {
            RESTRICTED: 'restricted',
            PRIVATE: 'private',
        },
        RESERVED_ROOM_NAMES: ['#admins', '#announce'],
        MAX_PREVIEW_AVATARS: 4,
        MAX_ROOM_NAME_LENGTH: 80,
        LAST_MESSAGE_TEXT_MAX_LENGTH: 80,
    },
    COMPOSER: {
        MAX_LINES: 16,
        MAX_LINES_SMALL_SCREEN: 6,
        MAX_LINES_FULL: -1,

        // The minimum number of typed lines needed to enable the full screen composer
        FULL_COMPOSER_MIN_LINES: 3,
    },
    MODAL: {
        MODAL_TYPE: {
            CONFIRM: 'confirm',
            CENTERED: 'centered',
            CENTERED_UNSWIPEABLE: 'centered_unswipeable',
            BOTTOM_DOCKED: 'bottom_docked',
            POPOVER: 'popover',
            RIGHT_DOCKED: 'right_docked',
        },
        ANCHOR_ORIGIN_VERTICAL: {
            TOP: 'top',
            CENTER: 'center',
            BOTTOM: 'bottom',
        },
        ANCHOR_ORIGIN_HORIZONTAL: {
            LEFT: 'left',
            CENTER: 'center',
            RIGHT: 'right',
        },
    },
    TIMING: {
        SEARCH_RENDER: 'search_render',
        HOMEPAGE_INITIAL_RENDER: 'homepage_initial_render',
        REPORT_INITIAL_RENDER: 'report_initial_render',
        HOMEPAGE_REPORTS_LOADED: 'homepage_reports_loaded',
        SWITCH_REPORT: 'switch_report',
        SIDEBAR_LOADED: 'sidebar_loaded',
        PERSONAL_DETAILS_FORMATTED: 'personal_details_formatted',
        COLD: 'cold',
        REPORT_ACTION_ITEM_LAYOUT_DEBOUNCE_TIME: 1500,
        TOOLTIP_SENSE: 1000,
        SPINNER_TIMEOUT: 15 * 1000,
    },
    PRIORITY_MODE: {
        GSD: 'gsd',
        DEFAULT: 'default',
    },
    JSON_CODE: {
        SUCCESS: 200,
        NOT_AUTHENTICATED: 407,
        EXP_ERROR: 666,
        UNABLE_TO_RETRY: 'unableToRetry',
    },
    ERROR: {
        XHR_FAILED: 'xhrFailed',
        UNKNOWN_ERROR: 'Unknown error',
        REQUEST_CANCELLED: 'AbortError',
        FAILED_TO_FETCH: 'Failed to fetch',
        ENSURE_BUGBOT: 'ENSURE_BUGBOT',
        PUSHER_ERROR: 'PusherError',
        WEB_SOCKET_ERROR: 'WebSocketError',
        NETWORK_REQUEST_FAILED: 'Network request failed',
        SAFARI_DOCUMENT_LOAD_ABORTED: 'cancelled',
        FIREFOX_DOCUMENT_LOAD_ABORTED: 'NetworkError when attempting to fetch resource.',
        IOS_NETWORK_CONNECTION_LOST: 'The network connection was lost.',
        IOS_NETWORK_CONNECTION_LOST_RUSSIAN: 'Сетевое соединение потеряно.',
        IOS_NETWORK_CONNECTION_LOST_SWEDISH: 'Nätverksanslutningen förlorades.',
        IOS_NETWORK_CONNECTION_LOST_SPANISH: 'La conexión a Internet parece estar desactivada.',
        IOS_LOAD_FAILED: 'Load failed',
        SAFARI_CANNOT_PARSE_RESPONSE: 'cannot parse response',
        GATEWAY_TIMEOUT: 'Gateway Timeout',
        EXPENSIFY_SERVICE_INTERRUPTED: 'Expensify service interrupted',
    },
    ERROR_TYPE: {
        SOCKET: 'Expensify\\Auth\\Error\\Socket',
    },
    ERROR_TITLE: {
        SOCKET: 'Issue connecting to database',
    },
    NETWORK: {
        METHOD: {
            POST: 'post',
        },
        MAX_REQUEST_RETRIES: 10,
        PROCESS_REQUEST_DELAY_MS: 1000,
        MAX_PENDING_TIME_MS: 10 * 1000,
    },
    NVP: {
        IS_FIRST_TIME_NEW_EXPENSIFY_USER: 'isFirstTimeNewExpensifyUser',
        BLOCKED_FROM_CONCIERGE: 'private_blockedFromConcierge',
        PAYPAL_ME_ADDRESS: 'expensify_payPalMeAddress',
        PRIORITY_MODE: 'priorityMode',
        TIMEZONE: 'timeZone',
        FREE_PLAN_BANK_ACCOUNT_ID: 'expensify_freePlanBankAccountID',
        ACH_DATA_THROTTLED: 'expensify_ACHData_throttled',
        FAILED_BANK_ACCOUNT_VALIDATIONS_PREFIX: 'private_failedBankValidations_',
        PLAID_THROTTLED: 'private_throttledHistory_openPlaidBankAccountSelector',
        PREFERRED_LOCALE: 'preferredLocale',
        KYC_MIGRATION: 'expensify_migration_2020_04_28_RunKycVerifications',
        PREFERRED_EMOJI_SKIN_TONE: 'expensify_preferredEmojiSkinTone',
        FREQUENTLY_USED_EMOJIS: 'expensify_frequentlyUsedEmojis',
    },
    DEFAULT_TIME_ZONE: {automatic: true, selected: 'America/Los_Angeles'},
    DEFAULT_ACCOUNT_DATA: {error: '', success: '', loading: false},
    APP_STATE: {
        ACTIVE: 'active',
        BACKGROUND: 'background',
        INACTIVE: 'inactive',
    },

    // at least 8 characters, 1 capital letter, 1 lowercase number, 1 number
    PASSWORD_COMPLEXITY_REGEX_STRING: '^(?=.*[A-Z])(?=.*[0-9])(?=.*[a-z]).{8,}$',

    PASSWORD_PAGE: {
        ERROR: {
            ALREADY_VALIDATED: 'Account already validated',
            VALIDATE_CODE_FAILED: 'Validate code failed',
        },
    },

    PUSHER: {
        PRIVATE_USER_CHANNEL_PREFIX: 'private-encrypted-user-accountID-',
        PRIVATE_REPORT_CHANNEL_PREFIX: 'private-report-reportID-',
    },

    EMOJI_SPACER: 'SPACER',

    EMOJI_NUM_PER_ROW: 8,

    EMOJI_FREQUENT_ROW_COUNT: 3,

    EMOJI_INVISIBLE_CODEPOINT: 'fe0f',

    TOOLTIP_MAX_LINES: 3,

    LOGIN_TYPE: {
        PHONE: 'phone',
        EMAIL: 'email',
    },

    KEYBOARD_TYPE: {
        PHONE_PAD: 'phone-pad',
        NUMBER_PAD: 'number-pad',
        DECIMAL_PAD: 'decimal-pad',
        VISIBLE_PASSWORD: 'visible-password',
    },

    ATTACHMENT_SOURCE_ATTRIBUTE: 'data-expensify-source',
    ATTACHMENT_PREVIEW_ATTRIBUTE: 'src',
    ATTACHMENT_ORIGINAL_FILENAME_ATTRIBUTE: 'data-name',

    ATTACHMENT_PICKER_TYPE: {
        FILE: 'file',
        IMAGE: 'image',
    },

    ATTACHMENT_FILE_TYPE: {
        FILE: 'file',
        IMAGE: 'image',
        VIDEO: 'video',
    },

    FILE_TYPE_REGEX: {
        IMAGE: /\.(jpg|jpeg|png|webp|avif|gif|tiff|wbmp|ico|jng|bmp|heic|svg|svg2)$/,
        VIDEO: /\.(3gp|h261|h263|h264|m4s|jpgv|jpm|jpgm|mp4|mp4v|mpg4|mpeg|mpg|ogv|ogg|mov|qt|webm|flv|mkv|wmv|wav|avi|movie|f4v|avchd|mp2|mpe|mpv|m4v|swf)$/,
    },
    IOS_CAMERAROLL_ACCESS_ERROR: 'Access to photo library was denied',
    ADD_PAYMENT_MENU_POSITION_Y: 226,
    ADD_PAYMENT_MENU_POSITION_X: 356,
    EMOJI_PICKER_SIZE: {
        WIDTH: 320,
        HEIGHT: 400,
    },
    NON_NATIVE_EMOJI_PICKER_LIST_HEIGHT: 300,
    EMOJI_PICKER_ITEM_HEIGHT: 40,
    EMOJI_PICKER_HEADER_HEIGHT: 38,
    COMPOSER_MAX_HEIGHT: 125,
    CHAT_FOOTER_MIN_HEIGHT: 65,
    CHAT_SKELETON_VIEW: {
        AVERAGE_ROW_HEIGHT: 80,
        HEIGHT_FOR_ROW_COUNT: {
            1: 60,
            2: 80,
            3: 100,
        },
    },
    EMAIL: {
        CONCIERGE: 'concierge@expensify.com',
        HELP: 'help@expensify.com',
        RECEIPTS: 'receipts@expensify.com',
        CHRONOS: 'chronos@expensify.com',
        QA: 'qa@expensify.com',
        CONTRIBUTORS: 'contributors@expensify.com',
        FIRST_RESPONDER: 'firstresponders@expensify.com',
        QA_TRAVIS: 'qa+travisreceipts@expensify.com',
        BILLS: 'bills@expensify.com',
        STUDENT_AMBASSADOR: 'studentambassadors@expensify.com',
        ACCOUNTING: 'accounting@expensify.com',
        PAYROLL: 'payroll@expensify.com',
        SVFG: 'svfg@expensify.com',
        INTEGRATION_TESTING_CREDS: 'integrationtestingcreds@expensify.com',
        ADMIN: 'admin@expensify.com',
    },

    ENVIRONMENT: {
        DEV: 'development',
        STAGING: 'staging',
        PRODUCTION: 'production',
    },

    // Used to delay the initial fetching of reportActions when the app first inits or reconnects (e.g. returning
    // from backgound). The times are based on how long it generally seems to take for the app to become interactive
    // in each scenario.
    FETCH_ACTIONS_DELAY: {
        STARTUP: 8000,
        RECONNECT: 1000,
    },

    WALLET: {
        TRANSFER_METHOD_TYPE: {
            INSTANT: 'instant',
            ACH: 'ach',
        },
        TRANSFER_METHOD_TYPE_FEE: {
            INSTANT: {
                RATE: 1.5,
                MINIMUM_FEE: 25,
            },
            ACH: {
                RATE: 0,
                MINIMUM_FEE: 0,
            },
        },
        ERROR: {
            FULL_SSN_NOT_FOUND: 'Full SSN not found',
            MISSING_FIELD: 'Missing required additional details fields',
            WRONG_ANSWERS: 'Wrong answers',
            ONFIDO_FIXABLE_ERROR: 'Onfido returned a fixable error',

            // KBA stands for Knowledge Based Answers (requiring us to show Idology questions)
            KBA_NEEDED: 'KBA needed',
            NO_ACCOUNT_TO_LINK: '405 No account to link to wallet',
            INVALID_WALLET: '405 Invalid wallet account',
            NOT_OWNER_OF_BANK_ACCOUNT: '401 Wallet owner does not own linked bank account',
            INVALID_BANK_ACCOUNT: '405 Attempting to link an invalid bank account to a wallet',
            NOT_OWNER_OF_FUND: '401 Wallet owner does not own linked fund',
            INVALID_FUND: '405 Attempting to link an invalid fund to a wallet',
        },
        STEP: {
            // In the order they appear in the Wallet flow
            ADDITIONAL_DETAILS: 'AdditionalDetailsStep',
            ONFIDO: 'OnfidoStep',
            TERMS: 'TermsStep',
            ACTIVATE: 'ActivateStep',
        },
        TIER_NAME: {
            GOLD: 'GOLD',
            SILVER: 'SILVER',
        },
    },

    PLAID: {
        EVENT: {
            ERROR: 'ERROR',
            EXIT: 'EXIT',
        },
    },

    ONFIDO: {
        CONTAINER_ID: 'onfido-mount',
        TYPE: {
            DOCUMENT: 'document',
            FACE: 'face',
        },
        VARIANT: {
            VIDEO: 'video',
        },
        SMS_NUMBER_COUNTRY_CODE: 'US',
        ERROR: {
            USER_CANCELLED: 'User canceled flow',
            USER_TAPPED_BACK: 'User exited by clicking the back button.',
            USER_CAMERA_DENINED: 'Onfido.OnfidoFlowError',
            USER_CAMERA_PERMISSION: 'Encountered an error: cameraPermission',
            // eslint-disable-next-line max-len
            USER_CAMERA_CONSENT_DENIED: 'Unexpected result Intent. It might be a result of incorrect integration, make sure you only pass Onfido intent to handleActivityResult. It might be due to unpredictable crash or error. Please report the problem to android-sdk@onfido.com. Intent: null \n resultCode: 0',
        },
    },

    OS: {
        WINDOWS: 'Windows',
        MAC_OS: PLATFORM_OS_MACOS,
        ANDROID: 'Android',
        IOS: 'iOS',
        LINUX: 'Linux',
        NATIVE: 'Native',
    },

    BROWSER: {
        CHROME: 'chrome',
        FIREFOX: 'firefox',
        IE: 'ie',
        EDGE: 'edge',
        Opera: 'opera',
        SAFARI: 'safari',
        OTHER: 'other',
    },

    PAYMENT_METHODS: {
        PAYPAL: 'payPalMe',
        DEBIT_CARD: 'debitCard',
        BANK_ACCOUNT: 'bankAccount',
    },

    PAYMENT_METHOD_ID_KEYS: {
        DEBIT_CARD: 'fundID',
        BANK_ACCOUNT: 'bankAccountID',
    },

    IOU: {
        // Note: These payment types are used when building IOU reportAction message values in the server and should
        // not be changed.
        PAYMENT_TYPE: {
            ELSEWHERE: 'Elsewhere',
            EXPENSIFY: 'Expensify',
            PAYPAL_ME: 'PayPal.me',
        },
        IOU_TYPE: {
            SEND: 'send',
            SPLIT: 'split',
            REQUEST: 'request',
        },
        AMOUNT_MAX_LENGTH: 10,
    },

    GROWL: {
        SUCCESS: 'success',
        ERROR: 'error',
        WARNING: 'warning',
        DURATION: 2000,
        DURATION_LONG: 3500,
    },

    DEFAULT_LOCALE: 'en',
    DEFAULT_SKIN_TONE: 'default',

    POLICY: {
        TYPE: {
            FREE: 'free',
            PERSONAL: 'personal',
        },
        ROLE: {
            ADMIN: 'admin',
        },
        ROOM_PREFIX: '#',
    },

    TERMS: {
        CFPB_PREPAID: 'cfpb.gov/prepaid',
        CFPB_COMPLAINT: 'cfpb.gov/complaint',
        FDIC_PREPAID: 'fdic.gov/deposit/deposits/prepaid.html',
        USE_EXPENSIFY_FEES: 'use.expensify.com/fees',
    },

    ICON_TYPE_ICON: 'icon',
    ICON_TYPE_AVATAR: 'avatar',
    AVATAR_SIZE: {
        LARGE: 'large',
        DEFAULT: 'default',
        SMALL: 'small',
        SUBSCRIPT: 'subscript',
        SMALL_SUBSCRIPT: 'small-subscript',
    },
    OPTION_MODE: {
        COMPACT: 'compact',
        DEFAULT: 'default',
    },
    REGEX: {
        SPECIAL_CHARS_WITHOUT_NEWLINE: /((?!\n)[()-\s\t])/g,
        US_PHONE: /^\+1\d{10}$/,
        US_PHONE_WITH_OPTIONAL_COUNTRY_CODE: /^(\+1)?\d{10}$/,
        DIGITS_AND_PLUS: /^\+?[0-9]*$/,
        PHONE_E164_PLUS: /^\+?[1-9]\d{1,14}$/,
        PHONE_WITH_SPECIAL_CHARS: /^[+]*[(]{0,1}[0-9]{1,3}[)]{0,1}[-\s\\./0-9]{0,12}$/,
        ALPHABETIC_CHARS: /[a-zA-Z]+/,
        POSITIVE_INTEGER: /^\d+$/,
        NON_ALPHA_NUMERIC: /[^A-Za-z0-9+]/g,
        PO_BOX: /\b[P|p]?(OST|ost)?\.?\s*[O|o|0]?(ffice|FFICE)?\.?\s*[B|b][O|o|0]?[X|x]?\.?\s+[#]?(\d+)\b/,
        ANY_VALUE: /^.+$/,
        ZIP_CODE: /[0-9]{5}(?:[- ][0-9]{4})?/,
        INDUSTRY_CODE: /^[0-9]{6}$/,
        SSN_LAST_FOUR: /^(?!0000)[0-9]{4}$/,
        SSN_FULL_NINE: /^(?!0000)[0-9]{9}$/,
        NUMBER: /^[0-9]+$/,
        CARD_NUMBER: /^[0-9]{15,16}$/,
        CARD_SECURITY_CODE: /^[0-9]{3,4}$/,
        CARD_EXPIRATION_DATE: /^(0[1-9]|1[0-2])([^0-9])?([0-9]{4}|([0-9]{2}))$/,
        PAYPAL_ME_USERNAME: /^[a-zA-Z0-9]+$/,
        RATE_VALUE: /^\d{1,8}(\.\d*)?$/,

        // Adapted from: https://gist.github.com/dperini/729294
        // eslint-disable-next-line max-len
        HYPERLINK: /^(?:(?:(?:https?|ftp):\/\/)?)(?:\S+(?::\S*)?@)?(?:(?!(?:10|127)(?:\.\d{1,3}){3})(?!(?:169\.254|192\.168)(?:\.\d{1,3}){2})(?!172\.(?:1[6-9]|2\d|3[0-1])(?:\.\d{1,3}){2})(?:[1-9]\d?|1\d\d|2[01]\d|22[0-3])(?:\.(?:1?\d{1,2}|2[0-4]\d|25[0-5])){2}(?:\.(?:[1-9]\d?|1\d\d|2[0-4]\d|25[0-4]))|(?:(?:[a-z0-9\u00a1-\uffff][a-z0-9\u00a1-\uffff_-]{0,62})?[a-z0-9\u00a1-\uffff]\.)+(?:[a-z\u00a1-\uffff]{2,}\.?))(?::\d{2,5})?(?:[/?#]\S*)?$/i,

        // eslint-disable-next-line max-len, no-misleading-character-class
        EMOJIS: /(?:\uD83D(?:\uDC41\u200D\uD83D\uDDE8|\uDC68\u200D\uD83D[\uDC68\uDC69]\u200D\uD83D(?:\uDC66(?:\u200D\uD83D\uDC66)?|\uDC67(?:\u200D\uD83D[\uDC66\uDC67])?)|\uDC69\u200D\uD83D\uDC69\u200D\uD83D(?:\uDC66(?:\u200D\uD83D\uDC66)?|\uDC67(?:\u200D\uD83D[\uDC66\uDC67])?))|[\u2700-\u27bf]|(?:\ud83c[\udde6-\uddff]){2}|[\ud800-\udbff][\udc00-\udfff]|[\u0023-\u0039]\ufe0f?\u20e3|\u3299|\u3297|\u303d|\u3030|\u24c2|\ud83c[\udd70-\udd71]|\ud83c[\udd7e-\udd7f]|\ud83c\udd8e|\ud83c[\udd91-\udd9a]|\ud83c[\udde6-\uddff]|[\ud83c\ude01-\ude02]|\ud83c\ude1a|\ud83c\ude2f|[\ud83c\ude32-\ude3a]|[\ud83c\ude50-\ude51]|\u203c|\u2049|[\u25aa-\u25ab]|\u25b6|\u25c0|[\u25fb-\u25fe]|\u00a9|\u00ae|\u2122|\u2139|\ud83c\udc04|[\u2600-\u26FF]|\u2b05|\u2b06|\u2b07|\u2b1b|\u2b1c|\u2b50|\u2b55|\u231a|\u231b|\u2328|\u23cf|[\u23e9-\u23f3]|[\u23f8-\u23fa]|\ud83c\udccf|\u2934|\u2935|[\u2190-\u21ff])/g,
        TAX_ID: /^\d{9}$/,
        NON_NUMERIC: /\D/g,
    },

    PRONOUNS: {
        PREFIX: '__predefined_',
        SELF_SELECT: '__predefined_selfSelect',
    },
    GUIDES_CALL_TASK_IDS: {
        CONCIERGE_DM: 'NewExpensifyConciergeDM',
        WORKSPACE_INITIAL: 'WorkspaceHome',
        WORKSPACE_SETTINGS: 'WorkspaceGeneralSettings',
        WORKSPACE_CARD: 'WorkspaceCorporateCards',
        WORKSPACE_REIMBURSE: 'WorkspaceReimburseReceipts',
        WORKSPACE_BILLS: 'WorkspacePayBills',
        WORKSPACE_INVOICES: 'WorkspaceSendInvoices',
        WORKSPACE_TRAVEL: 'WorkspaceBookTravel',
        WORKSPACE_MEMBERS: 'WorkspaceManageMembers',
        WORKSPACE_BANK_ACCOUNT: 'WorkspaceBankAccount',
    },
    get EXPENSIFY_EMAILS() {
        return [
            this.EMAIL.CONCIERGE,
            this.EMAIL.HELP,
            this.EMAIL.RECEIPTS,
            this.EMAIL.CHRONOS,
            this.EMAIL.QA,
            this.EMAIL.CONTRIBUTORS,
            this.EMAIL.FIRST_RESPONDER,
            this.EMAIL.QA_TRAVIS,
            this.EMAIL.BILLS,
            this.EMAIL.STUDENT_AMBASSADOR,
            this.EMAIL.ACCOUNTING,
            this.EMAIL.PAYROLL,
            this.EMAIL.SVFG,
            this.EMAIL.INTEGRATION_TESTING_CREDS,
            this.EMAIL.ADMIN,
        ];
    },

    // There's a limit of 60k characters in Auth - https://github.com/Expensify/Auth/blob/198d59547f71fdee8121325e8bc9241fc9c3236a/auth/lib/Request.h#L28
    MAX_COMMENT_LENGTH: 60000,

    AVATAR_CROP_MODAL: {
        // The next two constants control what is min and max value of the image crop scale.
        // Values define in how many times the image can be bigger than its container.
        // Notice: that values less than 1 mean that the image won't cover the container fully.
        MAX_SCALE: 3, // 3x scale is used commonly in different apps.
        MIN_SCALE: 1, // 1x min scale means that the image covers the container completely

        // This const defines the initial container size, before layout measurement.
        // Since size cant be null, we have to define some initial value.
        INITIAL_SIZE: 1, // 1 was chosen because there is a very low probability that initialized component will have such size.
    },

    ONYX: {
        METHOD: {
            MERGE: 'merge',
            SET: 'set',
        },
    },
    MICROSECONDS_PER_MS: 1000,
<<<<<<< HEAD

    PDF_PASSWORD_FORM: {
        // Constants for password-related error responses received from react-pdf.
        REACT_PDF_PASSWORD_RESPONSES: {
            NEED_PASSWORD: 1,
            INCORRECT_PASSWORD: 2,
        },
        KEYBOARD_VERTICAL_OFFSET: {
            DEFAULT: 150,
            SMALL_SCREEN: 100,
        },
=======
    RED_BRICK_ROAD_PENDING_ACTION: {
        ADD: 'add',
        DELETE: 'delete',
        UPDATE: 'update',
>>>>>>> ba5a38f4
    },
};

export default CONST;<|MERGE_RESOLUTION|>--- conflicted
+++ resolved
@@ -772,7 +772,11 @@
         },
     },
     MICROSECONDS_PER_MS: 1000,
-<<<<<<< HEAD
+    RED_BRICK_ROAD_PENDING_ACTION: {
+        ADD: 'add',
+        DELETE: 'delete',
+        UPDATE: 'update',
+    },
 
     PDF_PASSWORD_FORM: {
         // Constants for password-related error responses received from react-pdf.
@@ -784,12 +788,6 @@
             DEFAULT: 150,
             SMALL_SCREEN: 100,
         },
-=======
-    RED_BRICK_ROAD_PENDING_ACTION: {
-        ADD: 'add',
-        DELETE: 'delete',
-        UPDATE: 'update',
->>>>>>> ba5a38f4
     },
 };
 
