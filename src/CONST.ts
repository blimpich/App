--- conflicted
+++ resolved
@@ -1372,9 +1372,7 @@
         PROVINCIAL_TAX_POSTING_ACCOUNT: 'provincialTaxPostingAccount',
         ALLOW_FOREIGN_CURRENCY: 'allowForeignCurrency',
         EXPORT_TO_NEXT_OPEN_PERIOD: 'exportToNextOpenPeriod',
-<<<<<<< HEAD
         IMPORT_FIELDS: ['departments', 'classes', 'locations'],
-=======
         TOKEN_INPUT_STEP_NAMES: ['1', '2,', '3', '4', '5'],
         TOKEN_INPUT_STEP_KEYS: {
             0: 'installBundle',
@@ -1383,8 +1381,6 @@
             3: 'createAccessToken',
             4: 'enterCredentials',
         },
-        IMPORT_FIELDS: ['departments', 'classes', 'locations', 'customers', 'jobs'],
->>>>>>> 3e4d14fd
         IMPORT_CUSTOM_FIELDS: ['customSegments', 'customLists'],
         SYNC_OPTIONS: {
             SYNC_TAX: 'syncTax',
