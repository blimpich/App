--- conflicted
+++ resolved
@@ -2075,14 +2075,12 @@
         ACCESS_VARIANTS: {
             CREATE: 'create',
         },
-<<<<<<< HEAD
         PAGE_INDEX: {
             CONFIRM: 'confirm',
-=======
+        },
         PAYMENT_SELECTED: {
             BBA: 'BBA',
             PBA: 'PBA',
->>>>>>> ae471662
         },
     },
 
