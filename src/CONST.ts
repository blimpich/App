/* eslint-disable @typescript-eslint/naming-convention */
import {add as dateAdd} from 'date-fns';
import {sub as dateSubtract} from 'date-fns/sub';
import Config from 'react-native-config';
import * as KeyCommand from 'react-native-key-command';
import type {ValueOf} from 'type-fest';
import type {Video} from './libs/actions/Report';
import type {MileageRate} from './libs/DistanceRequestUtils';
import BankAccount from './libs/models/BankAccount';
import * as Url from './libs/Url';
import SCREENS from './SCREENS';
import type PlaidBankAccount from './types/onyx/PlaidBankAccount';

// Creating a default array and object this way because objects ({}) and arrays ([]) are not stable types.
// Freezing the array ensures that it cannot be unintentionally modified.
const EMPTY_ARRAY = Object.freeze([]);
const EMPTY_OBJECT = Object.freeze({});

const CLOUDFRONT_DOMAIN = 'cloudfront.net';
const CLOUDFRONT_URL = `https://d2k5nsl2zxldvw.${CLOUDFRONT_DOMAIN}`;
const ACTIVE_EXPENSIFY_URL = Url.addTrailingForwardSlash(Config?.NEW_EXPENSIFY_URL ?? 'https://new.expensify.com');
const USE_EXPENSIFY_URL = 'https://use.expensify.com';
const EXPENSIFY_URL = 'https://www.expensify.com';
const PLATFORM_OS_MACOS = 'Mac OS';
const PLATFORM_IOS = 'iOS';
const ANDROID_PACKAGE_NAME = 'com.expensify.chat';
const CURRENT_YEAR = new Date().getFullYear();
const PULL_REQUEST_NUMBER = Config?.PULL_REQUEST_NUMBER ?? '';
const MAX_DATE = dateAdd(new Date(), {years: 1});
const MIN_DATE = dateSubtract(new Date(), {years: 20});
const EXPENSIFY_POLICY_DOMAIN = 'expensify-policy';
const EXPENSIFY_POLICY_DOMAIN_EXTENSION = '.exfy';

const keyModifierControl = KeyCommand?.constants?.keyModifierControl ?? 'keyModifierControl';
const keyModifierCommand = KeyCommand?.constants?.keyModifierCommand ?? 'keyModifierCommand';
const keyModifierShiftControl = KeyCommand?.constants?.keyModifierShiftControl ?? 'keyModifierShiftControl';
const keyModifierShiftCommand = KeyCommand?.constants?.keyModifierShiftCommand ?? 'keyModifierShiftCommand';
const keyInputEscape = KeyCommand?.constants?.keyInputEscape ?? 'keyInputEscape';
const keyInputEnter = KeyCommand?.constants?.keyInputEnter ?? 'keyInputEnter';
const keyInputUpArrow = KeyCommand?.constants?.keyInputUpArrow ?? 'keyInputUpArrow';
const keyInputDownArrow = KeyCommand?.constants?.keyInputDownArrow ?? 'keyInputDownArrow';
const keyInputLeftArrow = KeyCommand?.constants?.keyInputLeftArrow ?? 'keyInputLeftArrow';
const keyInputRightArrow = KeyCommand?.constants?.keyInputRightArrow ?? 'keyInputRightArrow';

// describes if a shortcut key can cause navigation
const KEYBOARD_SHORTCUT_NAVIGATION_TYPE = 'NAVIGATION_SHORTCUT';

const chatTypes = {
    POLICY_ANNOUNCE: 'policyAnnounce',
    POLICY_ADMINS: 'policyAdmins',
    TRIP_ROOM: 'tripRoom',
    GROUP: 'group',
    DOMAIN_ALL: 'domainAll',
    POLICY_ROOM: 'policyRoom',
    POLICY_EXPENSE_CHAT: 'policyExpenseChat',
    SELF_DM: 'selfDM',
    INVOICE: 'invoice',
    SYSTEM: 'system',
} as const;

// Explicit type annotation is required
const cardActiveStates: number[] = [2, 3, 4, 7];

const selectableOnboardingChoices = {
    PERSONAL_SPEND: 'newDotPersonalSpend',
    MANAGE_TEAM: 'newDotManageTeam',
    EMPLOYER: 'newDotEmployer',
    CHAT_SPLIT: 'newDotSplitChat',
    LOOKING_AROUND: 'newDotLookingAround',
} as const;

const backendOnboardingChoices = {
    ADMIN: 'newDotAdmin',
    SUBMIT: 'newDotSubmit',
} as const;

const onboardingChoices = {
    ...selectableOnboardingChoices,
    ...backendOnboardingChoices,
} as const;

const combinedTrackSubmitOnboardingChoices = {
    PERSONAL_SPEND: selectableOnboardingChoices.PERSONAL_SPEND,
    EMPLOYER: selectableOnboardingChoices.EMPLOYER,
    SUBMIT: backendOnboardingChoices.SUBMIT,
} as const;

const signupQualifiers = {
    INDIVIDUAL: 'individual',
    VSB: 'vsb',
    SMB: 'smb',
} as const;

const selfGuidedTourTask: OnboardingTask = {
    type: 'viewTour',
    autoCompleted: false,
    title: 'Take a 2-minute tour',
    description: ({navatticURL}) => `[Take a self-guided product tour](${navatticURL}) and learn about everything Expensify has to offer.`,
};

const onboardingEmployerOrSubmitMessage: OnboardingMessage = {
    message: 'Getting paid back is as easy as sending a message. Let’s go over the basics.',
    video: {
        url: `${CLOUDFRONT_URL}/videos/guided-setup-get-paid-back-v3.mp4`,
        thumbnailUrl: `${CLOUDFRONT_URL}/images/guided-setup-get-paid-back.jpg`,
        duration: 26,
        width: 1280,
        height: 960,
    },
    tasks: [
        selfGuidedTourTask,
        {
            type: 'submitExpense',
            autoCompleted: false,
            title: 'Submit an expense',
            description:
                '*Submit an expense* by entering an amount or scanning a receipt.\n' +
                '\n' +
                'Here’s how to submit an expense:\n' +
                '\n' +
                '1. Click the green *+* button.\n' +
                '2. Choose *Submit expense*.\n' +
                '3. Enter an amount or scan a receipt.\n' +
                '4. Add your reimburser to the request.\n' +
                '\n' +
                'Then, send your request and wait for that sweet “Cha-ching!” when it’s complete.',
        },
        {
            type: 'addBankAccount',
            autoCompleted: false,
            title: 'Add personal bank account',
            description:
                'You’ll need to add your personal bank account to get paid back. Don’t worry, it’s easy!\n' +
                '\n' +
                'Here’s how to set up your bank account:\n' +
                '\n' +
                '1. Click the settings tab.\n' +
                '2. Click *Wallet* > *Bank accounts* > *+ Add bank account*.\n' +
                '3. Connect your bank account.\n' +
                '\n' +
                'Once that’s done, you can request money from anyone and get paid back right into your personal bank account.',
        },
    ],
};

const combinedTrackSubmitOnboardingEmployerOrSubmitMessage: OnboardingMessage = {
    ...onboardingEmployerOrSubmitMessage,
    tasks: [
        selfGuidedTourTask,
        {
            type: 'submitExpense',
            autoCompleted: false,
            title: 'Submit an expense',
            description:
                '*Submit an expense* by entering an amount or scanning a receipt.\n' +
                '\n' +
                'Here’s how to submit an expense:\n' +
                '\n' +
                '1. Click the green *+* button.\n' +
                '2. Choose *Create expense*.\n' +
                '3. Enter an amount or scan a receipt.\n' +
                '4. Add your reimburser to the request.\n' +
                '5. Click *Submit*.\n' +
                '\n' +
                'And you’re done! Now wait for that sweet “Cha-ching!” when it’s complete.',
        },
        {
            type: 'addBankAccount',
            autoCompleted: false,
            title: 'Add personal bank account',
            description:
                'You’ll need to add your personal bank account to get paid back. Don’t worry, it’s easy!\n' +
                '\n' +
                'Here’s how to set up your bank account:\n' +
                '\n' +
                '1. Click the settings tab.\n' +
                '2. Click *Wallet* > *Bank accounts* > *+ Add bank account*.\n' +
                '3. Connect your bank account.\n' +
                '\n' +
                'Once that’s done, you can request money from anyone and get paid back right into your personal bank account.',
        },
    ],
};

const onboardingPersonalSpendMessage: OnboardingMessage = {
    message: 'Here’s how to track your spend in a few clicks.',
    video: {
        url: `${CLOUDFRONT_URL}/videos/guided-setup-track-personal-v2.mp4`,
        thumbnailUrl: `${CLOUDFRONT_URL}/images/guided-setup-track-personal.jpg`,
        duration: 55,
        width: 1280,
        height: 960,
    },
    tasks: [
        selfGuidedTourTask,
        {
            type: 'trackExpense',
            autoCompleted: false,
            title: 'Track an expense',
            description:
                '*Track an expense* in any currency, whether you have a receipt or not.\n' +
                '\n' +
                'Here’s how to track an expense:\n' +
                '\n' +
                '1. Click the green *+* button.\n' +
                '2. Choose *Track expense*.\n' +
                '3. Enter an amount or scan a receipt.\n' +
                '4. Click *Track*.\n' +
                '\n' +
                'And you’re done! Yep, it’s that easy.',
        },
    ],
};
const combinedTrackSubmitOnboardingPersonalSpendMessage: OnboardingMessage = {
    ...onboardingPersonalSpendMessage,
    tasks: [
        selfGuidedTourTask,
        {
            type: 'trackExpense',
            autoCompleted: false,
            title: 'Track an expense',
            description:
                '*Track an expense* in any currency, whether you have a receipt or not.\n' +
                '\n' +
                'Here’s how to track an expense:\n' +
                '\n' +
                '1. Click the green *+* button.\n' +
                '2. Choose *Create expense*.\n' +
                '3. Enter an amount or scan a receipt.\n' +
                '4. Click "Just track it (don\'t submit it)".\n' +
                '5. Click *Track*.\n' +
                '\n' +
                'And you’re done! Yep, it’s that easy.',
        },
    ],
};

type OnboardingPurpose = ValueOf<typeof onboardingChoices>;

type OnboardingCompanySize = ValueOf<typeof onboardingCompanySize>;

type OnboardingAccounting = ValueOf<typeof CONST.POLICY.CONNECTIONS.NAME> | null;

const onboardingInviteTypes = {
    IOU: 'iou',
    INVOICE: 'invoice',
    CHAT: 'chat',
} as const;

const onboardingCompanySize = {
    MICRO: '1-10',
    SMALL: '11-50',
    MEDIUM_SMALL: '51-100',
    MEDIUM: '101-1000',
    LARGE: '1001+',
} as const;

type OnboardingInvite = ValueOf<typeof onboardingInviteTypes>;

type OnboardingTask = {
    type: string;
    autoCompleted: boolean;
    title:
        | string
        | ((
              params: Partial<{
                  integrationName: string;
              }>,
          ) => string);
    description:
        | string
        | ((
              params: Partial<{
                  adminsRoomLink: string;
                  workspaceCategoriesLink: string;
                  workspaceMoreFeaturesLink: string;
                  workspaceMembersLink: string;
                  integrationName: string;
                  workspaceAccountingLink: string;
                  workspaceSettingsLink: string;
                  navatticURL: string;
              }>,
          ) => string);
};

type OnboardingMessage = {
    /** Text message that will be displayed first */
    message: string;

    /** Video object to be displayed after initial description message */
    video?: Video;

    /** List of tasks connected with the message, they will have a checkbox and a separate report for more information */
    tasks: OnboardingTask[];

    /** Type of task described in a string format */
    type?: string;
};

const EMAIL_WITH_OPTIONAL_DOMAIN =
    /(?=((?=[\w'#%+-]+(?:\.[\w'#%+-]+)*@?)[\w.'#%+-]{1,64}(?:@(?:(?=[a-z\d]+(?:-+[a-z\d]+)*\.)(?:[a-z\d-]{1,63}\.)+[a-z]{2,63}))?(?= |_|\b))(?<end>.*))\S{3,254}(?=\k<end>$)/;

const CONST = {
    HEIC_SIGNATURES: [
        '6674797068656963', // 'ftypheic' - Indicates standard HEIC file
        '6674797068656978', // 'ftypheix' - Indicates a variation of HEIC
        '6674797068657631', // 'ftyphevc' - Typically for HEVC encoded media (common in HEIF)
        '667479706d696631', // 'ftypmif1' - Multi-Image Format part of HEIF, broader usage
    ],
    RECENT_WAYPOINTS_NUMBER: 20,
    DEFAULT_DB_NAME: 'OnyxDB',
    DEFAULT_TABLE_NAME: 'keyvaluepairs',
    DEFAULT_ONYX_DUMP_FILE_NAME: 'onyx-state.txt',
    DEFAULT_POLICY_ROOM_CHAT_TYPES: [chatTypes.POLICY_ADMINS, chatTypes.POLICY_ANNOUNCE, chatTypes.DOMAIN_ALL],
    DEFAULT_IMAGE_FILE_NAME: 'image',
    DISABLED_MAX_EXPENSE_VALUE: 10000000000,
    POLICY_BILLABLE_MODES: {
        BILLABLE: 'billable',
        NON_BILLABLE: 'nonBillable',
    },

    // Note: Group and Self-DM excluded as these are not tied to a Workspace
    WORKSPACE_ROOM_TYPES: [chatTypes.POLICY_ADMINS, chatTypes.POLICY_ANNOUNCE, chatTypes.DOMAIN_ALL, chatTypes.POLICY_ROOM, chatTypes.POLICY_EXPENSE_CHAT, chatTypes.INVOICE],
    ANDROID_PACKAGE_NAME,
    WORKSPACE_ENABLE_FEATURE_REDIRECT_DELAY: 100,
    ANIMATED_HIGHLIGHT_ENTRY_DELAY: 50,
    ANIMATED_HIGHLIGHT_ENTRY_DURATION: 300,
    ANIMATED_HIGHLIGHT_START_DELAY: 10,
    ANIMATED_HIGHLIGHT_START_DURATION: 300,
    ANIMATED_HIGHLIGHT_END_DELAY: 800,
    ANIMATED_HIGHLIGHT_END_DURATION: 2000,
    ANIMATED_TRANSITION: 300,
    ANIMATED_TRANSITION_FROM_VALUE: 100,
    ANIMATION_IN_TIMING: 100,
    ANIMATION_DIRECTION: {
        IN: 'in',
        OUT: 'out',
    },
    POPOVER_ACCOUNT_SWITCHER_POSITION: {
        horizontal: 12,
        vertical: 80,
    },
    // Multiplier for gyroscope animation in order to make it a bit more subtle
    ANIMATION_GYROSCOPE_VALUE: 0.4,
    ANIMATION_PAID_DURATION: 200,
    ANIMATION_PAID_CHECKMARK_DELAY: 300,
    ANIMATION_THUMBSUP_DURATION: 250,
    ANIMATION_THUMBSUP_DELAY: 200,
    ANIMATION_PAID_BUTTON_HIDE_DELAY: 1000,
    BACKGROUND_IMAGE_TRANSITION_DURATION: 1000,
    SCREEN_TRANSITION_END_TIMEOUT: 1000,
    ARROW_HIDE_DELAY: 3000,
    MAX_IMAGE_CANVAS_AREA: 16777216,
    CHUNK_LOAD_ERROR: 'ChunkLoadError',

    API_ATTACHMENT_VALIDATIONS: {
        // 24 megabytes in bytes, this is limit set on servers, do not update without wider internal discussion
        MAX_SIZE: 25165824,

        // 10 megabytes in bytes, this is limit set on servers for receipt images, do not update without wider internal discussion
        RECEIPT_MAX_SIZE: 10485760,

        // An arbitrary size, but the same minimum as in the PHP layer
        MIN_SIZE: 240,

        // Allowed extensions for receipts
        ALLOWED_RECEIPT_EXTENSIONS: ['jpg', 'jpeg', 'gif', 'png', 'pdf', 'htm', 'html', 'text', 'rtf', 'doc', 'tif', 'tiff', 'msword', 'zip', 'xml', 'message'],
    },

    // Allowed extensions for spreadsheets import
    ALLOWED_SPREADSHEET_EXTENSIONS: ['xls', 'xlsx', 'csv', 'txt'],

    // This is limit set on servers, do not update without wider internal discussion
    API_TRANSACTION_CATEGORY_MAX_LENGTH: 255,

    AUTO_AUTH_STATE: {
        NOT_STARTED: 'not-started',
        SIGNING_IN: 'signing-in',
        JUST_SIGNED_IN: 'just-signed-in',
        FAILED: 'failed',
    },

    AUTH_TOKEN_TYPES: {
        ANONYMOUS: 'anonymousAccount',
        SUPPORT: 'support',
    },

    AVATAR_MAX_ATTACHMENT_SIZE: 6291456,

    AVATAR_ALLOWED_EXTENSIONS: ['jpg', 'jpeg', 'png', 'gif', 'bmp', 'svg'],

    // Minimum width and height size in px for a selected image
    AVATAR_MIN_WIDTH_PX: 80,
    AVATAR_MIN_HEIGHT_PX: 80,

    // Maximum width and height size in px for a selected image
    AVATAR_MAX_WIDTH_PX: 4096,
    AVATAR_MAX_HEIGHT_PX: 4096,

    LOGO_MAX_SCALE: 1.5,

    MAX_IMAGE_DIMENSION: 2400,

    BREADCRUMB_TYPE: {
        ROOT: 'root',
        STRONG: 'strong',
        NORMAL: 'normal',
    },

    DEFAULT_GROUP_AVATAR_COUNT: 18,
    DEFAULT_AVATAR_COUNT: 24,
    OLD_DEFAULT_AVATAR_COUNT: 8,

    DISPLAY_NAME: {
        MAX_LENGTH: 50,
        RESERVED_NAMES: ['Expensify', 'Concierge'],
        EXPENSIFY_CONCIERGE: 'Expensify Concierge',
    },

    GPS: {
        // It's OK to get a cached location that is up to an hour old because the only accuracy needed is the country the user is in
        MAX_AGE: 3600000,

        // 15 seconds, don't wait too long because the server can always fall back to using the IP address
        TIMEOUT: 15000,
    },

    LEGAL_NAME: {
        MAX_LENGTH: 40,
    },

    REPORT_DESCRIPTION: {
        MAX_LENGTH: 1000,
    },

    PULL_REQUEST_NUMBER,

    // Regex to get link in href prop inside of <a/> component
    REGEX_LINK_IN_ANCHOR: /<a\s+(?:[^>]*?\s+)?href="([^"]*)"/gi,

    // Regex to read violation value from string given by backend
    VIOLATION_LIMIT_REGEX: /[^0-9]+/g,

    MERCHANT_NAME_MAX_LENGTH: 255,

    MASKED_PAN_PREFIX: 'XXXXXXXXXXXX',

    REQUEST_PREVIEW: {
        MAX_LENGTH: 83,
    },

    CALENDAR_PICKER: {
        // Numbers were arbitrarily picked.
        MIN_YEAR: CURRENT_YEAR - 100,
        MAX_YEAR: CURRENT_YEAR + 100,
        MAX_DATE,
        MIN_DATE,
    },

    DATE_BIRTH: {
        MIN_AGE: 0,
        MIN_AGE_FOR_PAYMENT: 18,
        MAX_AGE: 150,
    },

    DESKTOP_SHORTCUT_ACCELERATOR: {
        PASTE_AND_MATCH_STYLE: 'Option+Shift+CmdOrCtrl+V',
        PASTE_AS_PLAIN_TEXT: 'CmdOrCtrl+Shift+V',
    },

    // This is used to enable a rotation/transform style to any component.
    DIRECTION: {
        LEFT: 'left',
        RIGHT: 'right',
    },

    // Sizes needed for report empty state background image handling
    EMPTY_STATE_BACKGROUND: {
        ASPECT_RATIO: 3.72,
        OVERLAP: 60,
        SMALL_SCREEN: {
            IMAGE_HEIGHT: 300,
        },
        WIDE_SCREEN: {
            IMAGE_HEIGHT: 450,
        },
    },

    NEW_EXPENSIFY_URL: ACTIVE_EXPENSIFY_URL,
    APP_DOWNLOAD_LINKS: {
        ANDROID: `https://play.google.com/store/apps/details?id=${ANDROID_PACKAGE_NAME}`,
        IOS: 'https://apps.apple.com/us/app/expensify-cash/id1530278510',
        DESKTOP: `${ACTIVE_EXPENSIFY_URL}NewExpensify.dmg`,
        OLD_DOT_ANDROID: 'https://play.google.com/store/apps/details?id=org.me.mobiexpensifyg&hl=en_US&pli=1',
        OLD_DOT_IOS: 'https://apps.apple.com/us/app/expensify-expense-tracker/id471713959',
    },
    COMPANY_WEBSITE_DEFAULT_SCHEME: 'http',
    DATE: {
        SQL_DATE_TIME: 'YYYY-MM-DD HH:mm:ss',
        FNS_FORMAT_STRING: 'yyyy-MM-dd',
        FNS_DATE_TIME_FORMAT_STRING: 'yyyy-MM-dd HH:mm:ss',
        LOCAL_TIME_FORMAT: 'h:mm a',
        YEAR_MONTH_FORMAT: 'yyyyMM',
        MONTH_FORMAT: 'MMMM',
        WEEKDAY_TIME_FORMAT: 'eeee',
        MONTH_DAY_ABBR_FORMAT: 'MMM d',
        SHORT_DATE_FORMAT: 'MM-dd',
        MONTH_DAY_YEAR_ABBR_FORMAT: 'MMM d, yyyy',
        MONTH_DAY_YEAR_FORMAT: 'MMMM d, yyyy',
        FNS_TIMEZONE_FORMAT_STRING: "yyyy-MM-dd'T'HH:mm:ssXXX",
        FNS_DB_FORMAT_STRING: 'yyyy-MM-dd HH:mm:ss.SSS',
        LONG_DATE_FORMAT_WITH_WEEKDAY: 'eeee, MMMM d, yyyy',
        UNIX_EPOCH: '1970-01-01 00:00:00.000',
        MAX_DATE: '9999-12-31',
        MIN_DATE: '0001-01-01',
        ORDINAL_DAY_OF_MONTH: 'do',
        MONTH_DAY_YEAR_ORDINAL_FORMAT: 'MMMM do, yyyy',
    },
    SMS: {
        DOMAIN: '@expensify.sms',
    },
    BANK_ACCOUNT: {
        BENEFICIAL_OWNER_INFO_STEP: {
            SUBSTEP: {
                IS_USER_UBO: 1,
                IS_ANYONE_ELSE_UBO: 2,
                UBO_DETAILS_FORM: 3,
                ARE_THERE_MORE_UBOS: 4,
                UBOS_LIST: 5,
            },
            BENEFICIAL_OWNER_DATA: {
                BENEFICIAL_OWNER_KEYS: 'beneficialOwnerKeys',
                PREFIX: 'beneficialOwner',
                FIRST_NAME: 'firstName',
                LAST_NAME: 'lastName',
                DOB: 'dob',
                SSN_LAST_4: 'ssnLast4',
                STREET: 'street',
                CITY: 'city',
                STATE: 'state',
                ZIP_CODE: 'zipCode',
            },
        },
        PLAID: {
            ALLOWED_THROTTLED_COUNT: 2,
            ERROR: {
                TOO_MANY_ATTEMPTS: 'Too many attempts',
            },
            EVENTS_NAME: {
                OPEN: 'OPEN',
                EXIT: 'EXIT',
            },
        },
        ERROR: {
            MISSING_ROUTING_NUMBER: '402 Missing routingNumber',
            MAX_ROUTING_NUMBER: '402 Maximum Size Exceeded routingNumber',
            MISSING_INCORPORATION_STATE: '402 Missing incorporationState in additionalData',
            MISSING_INCORPORATION_TYPE: '402 Missing incorporationType in additionalData',
        },
        STEP: {
            // In the order they appear in the VBA flow
            BANK_ACCOUNT: 'BankAccountStep',
            REQUESTOR: 'RequestorStep',
            COMPANY: 'CompanyStep',
            BENEFICIAL_OWNERS: 'BeneficialOwnersStep',
            ACH_CONTRACT: 'ACHContractStep',
            VALIDATION: 'ValidationStep',
            ENABLE: 'EnableStep',
        },
        STEP_NAMES: ['1', '2', '3', '4', '5'],
        STEPS_HEADER_HEIGHT: 40,
        SUBSTEP: {
            MANUAL: 'manual',
            PLAID: 'plaid',
        },
        VERIFICATIONS: {
            ERROR_MESSAGE: 'verifications.errorMessage',
            THROTTLED: 'verifications.throttled',
        },
        FIELDS_TYPE: {
            LOCAL: 'local',
        },
        ONFIDO_RESPONSE: {
            SDK_TOKEN: 'apiResult.sdkToken',
            PASS: 'pass',
        },
        QUESTIONS: {
            QUESTION: 'apiResult.questions.question',
            DIFFERENTIATOR_QUESTION: 'apiResult.differentiator-question',
        },
        SETUP_TYPE: {
            MANUAL: 'manual',
            PLAID: 'plaid',
        },
        REGEX: {
            US_ACCOUNT_NUMBER: /^[0-9]{4,17}$/,

            // The back-end is always returning account number with 4 last digits and mask the rest with X
            MASKED_US_ACCOUNT_NUMBER: /^[X]{0,13}[0-9]{4}$/,
            SWIFT_BIC: /^[A-Za-z0-9]{8,11}$/,
        },
        VERIFICATION_MAX_ATTEMPTS: 7,
        STATE: {
            VERIFYING: 'VERIFYING',
            VALIDATING: 'VALIDATING',
            SETUP: 'SETUP',
            PENDING: 'PENDING',
            OPEN: 'OPEN',
        },
        MAX_LENGTH: {
            FULL_SSN: 9,
            SSN: 4,
            ZIP_CODE: 10,
        },
        TYPE: {
            BUSINESS: 'BUSINESS',
            PERSONAL: 'PERSONAL',
        },
    },
    NON_USD_BANK_ACCOUNT: {
        ALLOWED_FILE_TYPES: ['pdf', 'jpg', 'jpeg', 'png'],
        FILE_LIMIT: 10,
        TOTAL_FILES_SIZE_LIMIT: 5242880,
        STEP: {
            COUNTRY: 'CountryStep',
            BANK_INFO: 'BankInfoStep',
            BUSINESS_INFO: 'BusinessInfoStep',
            BENEFICIAL_OWNER_INFO: 'BeneficialOwnerInfoStep',
            SIGNER_INFO: 'SignerInfoStep',
            AGREEMENTS: 'AgreementsStep',
            FINISH: 'FinishStep',
        },
        BENEFICIAL_OWNER_INFO_STEP: {
            SUBSTEP: {
                IS_USER_BENEFICIAL_OWNER: 1,
                IS_ANYONE_ELSE_BENEFICIAL_OWNER: 2,
                BENEFICIAL_OWNER_DETAILS_FORM: 3,
                ARE_THERE_MORE_BENEFICIAL_OWNERS: 4,
                OWNERSHIP_CHART: 5,
                BENEFICIAL_OWNERS_LIST: 6,
            },
            BENEFICIAL_OWNER_DATA: {
                BENEFICIAL_OWNER_KEYS: 'beneficialOwnerKeys',
                PREFIX: 'beneficialOwner',
                FIRST_NAME: 'firstName',
                LAST_NAME: 'lastName',
                OWNERSHIP_PERCENTAGE: 'ownershipPercentage',
                DOB: 'dob',
                SSN_LAST_4: 'ssnLast4',
                STREET: 'street',
                CITY: 'city',
                STATE: 'state',
                ZIP_CODE: 'zipCode',
                COUNTRY: 'country',
            },
            CURRENT_USER_KEY: 'currentUser',
        },
        STEP_NAMES: ['1', '2', '3', '4', '5', '6'],
        STEP_HEADER_HEIGHT: 40,
        SIGNER_INFO_STEP: {
            SUBSTEP: {
                IS_DIRECTOR: 1,
                ENTER_EMAIL: 2,
                SIGNER_DETAILS_FORM: 3,
                HANG_TIGHT: 4,
            },
        },
        BANK_INFO_STEP_ACCOUNT_HOLDER_KEY_PREFIX: 'accountHolder',
    },
    INCORPORATION_TYPES: {
        LLC: 'LLC',
        CORPORATION: 'Corp',
        PARTNERSHIP: 'Partnership',
        COOPERATIVE: 'Cooperative',
        SOLE_PROPRIETORSHIP: 'Sole Proprietorship',
        OTHER: 'Other',
    },
    BETAS: {
        ALL: 'all',
        DEFAULT_ROOMS: 'defaultRooms',
        P2P_DISTANCE_REQUESTS: 'p2pDistanceRequests',
        SPOTNANA_TRAVEL: 'spotnanaTravel',
        REPORT_FIELDS_FEATURE: 'reportFieldsFeature',
        COMPANY_CARD_FEEDS: 'companyCardFeeds',
        DIRECT_FEEDS: 'directFeeds',
        NETSUITE_USA_TAX: 'netsuiteUsaTax',
        COMBINED_TRACK_SUBMIT: 'combinedTrackSubmit',
        CATEGORY_AND_TAG_APPROVERS: 'categoryAndTagApprovers',
        PER_DIEM: 'newDotPerDiem',
<<<<<<< HEAD
=======
        PRODUCT_TRAINING: 'productTraining',
        NEWDOT_MERGE_ACCOUNTS: 'newDotMergeAccounts',
>>>>>>> 43d5e498
    },
    BUTTON_STATES: {
        DEFAULT: 'default',
        ACTIVE: 'active',
        PRESSED: 'pressed',
        COMPLETE: 'complete',
        DISABLED: 'disabled',
    },
    BANK_ACCOUNT_TYPES: {
        WALLET: 'WALLET',
    },
    COUNTRY: {
        US: 'US',
        MX: 'MX',
        AU: 'AU',
        CA: 'CA',
        GB: 'GB',
    },
    DESKTOP_DEEPLINK_APP_STATE: {
        CHECKING: 'checking',
        INSTALLED: 'installed',
        NOT_INSTALLED: 'not-installed',
    },
    TAX_RATES: {
        CUSTOM_NAME_MAX_LENGTH: 8,
        NAME_MAX_LENGTH: 50,
    },
    PLATFORM: {
        IOS: 'ios',
        ANDROID: 'android',
        WEB: 'web',
        DESKTOP: 'desktop',
        MOBILEWEB: 'mobileweb',
    },
    PLATFORM_SPECIFIC_KEYS: {
        CTRL: {
            DEFAULT: 'control',
            [PLATFORM_OS_MACOS]: 'meta',
            [PLATFORM_IOS]: 'meta',
        },
        SHIFT: {
            DEFAULT: 'shift',
        },
    },
    KEYBOARD_SHORTCUTS: {
        SEARCH: {
            descriptionKey: 'search',
            shortcutKey: 'K',
            modifiers: ['CTRL'],
            trigger: {
                DEFAULT: {input: 'k', modifierFlags: keyModifierControl},
                [PLATFORM_OS_MACOS]: {input: 'k', modifierFlags: keyModifierCommand},
                [PLATFORM_IOS]: {input: 'k', modifierFlags: keyModifierCommand},
            },
            type: KEYBOARD_SHORTCUT_NAVIGATION_TYPE,
        },
        NEW_CHAT: {
            descriptionKey: 'newChat',
            shortcutKey: 'K',
            modifiers: ['CTRL', 'SHIFT'],
            trigger: {
                DEFAULT: {input: 'k', modifierFlags: keyModifierShiftControl},
                [PLATFORM_OS_MACOS]: {input: 'k', modifierFlags: keyModifierShiftCommand},
                [PLATFORM_IOS]: {input: 'k', modifierFlags: keyModifierShiftCommand},
            },
            type: KEYBOARD_SHORTCUT_NAVIGATION_TYPE,
        },
        SHORTCUTS: {
            descriptionKey: 'openShortcutDialog',
            shortcutKey: 'J',
            modifiers: ['CTRL'],
            trigger: {
                DEFAULT: {input: 'j', modifierFlags: keyModifierControl},
                [PLATFORM_OS_MACOS]: {input: 'j', modifierFlags: keyModifierCommand},
                [PLATFORM_IOS]: {input: 'j', modifierFlags: keyModifierCommand},
            },
        },
        ESCAPE: {
            descriptionKey: 'escape',
            shortcutKey: 'Escape',
            modifiers: [],
            trigger: {
                DEFAULT: {input: keyInputEscape},
                [PLATFORM_OS_MACOS]: {input: keyInputEscape},
                [PLATFORM_IOS]: {input: keyInputEscape},
            },
        },
        ENTER: {
            descriptionKey: null,
            shortcutKey: 'Enter',
            modifiers: [],
            trigger: {
                DEFAULT: {input: keyInputEnter},
                [PLATFORM_OS_MACOS]: {input: keyInputEnter},
                [PLATFORM_IOS]: {input: keyInputEnter},
            },
        },
        CTRL_ENTER: {
            descriptionKey: null,
            shortcutKey: 'Enter',
            modifiers: ['CTRL'],
            trigger: {
                DEFAULT: {input: keyInputEnter, modifierFlags: keyModifierControl},
                [PLATFORM_OS_MACOS]: {input: keyInputEnter, modifierFlags: keyModifierCommand},
                [PLATFORM_IOS]: {input: keyInputEnter, modifierFlags: keyModifierCommand},
            },
        },
        COPY: {
            descriptionKey: 'copy',
            shortcutKey: 'C',
            modifiers: ['CTRL'],
            trigger: {
                DEFAULT: {input: 'c', modifierFlags: keyModifierControl},
                [PLATFORM_OS_MACOS]: {input: 'c', modifierFlags: keyModifierCommand},
                [PLATFORM_IOS]: {input: 'c', modifierFlags: keyModifierCommand},
            },
        },
        ARROW_UP: {
            descriptionKey: null,
            shortcutKey: 'ArrowUp',
            modifiers: [],
            trigger: {
                DEFAULT: {input: keyInputUpArrow},
                [PLATFORM_OS_MACOS]: {input: keyInputUpArrow},
                [PLATFORM_IOS]: {input: keyInputUpArrow},
            },
        },
        ARROW_DOWN: {
            descriptionKey: null,
            shortcutKey: 'ArrowDown',
            modifiers: [],
            trigger: {
                DEFAULT: {input: keyInputDownArrow},
                [PLATFORM_OS_MACOS]: {input: keyInputDownArrow},
                [PLATFORM_IOS]: {input: keyInputDownArrow},
            },
        },
        ARROW_LEFT: {
            descriptionKey: null,
            shortcutKey: 'ArrowLeft',
            modifiers: [],
            trigger: {
                DEFAULT: {input: keyInputLeftArrow},
                [PLATFORM_OS_MACOS]: {input: keyInputLeftArrow},
                [PLATFORM_IOS]: {input: keyInputLeftArrow},
            },
        },
        ARROW_RIGHT: {
            descriptionKey: null,
            shortcutKey: 'ArrowRight',
            modifiers: [],
            trigger: {
                DEFAULT: {input: keyInputRightArrow},
                [PLATFORM_OS_MACOS]: {input: keyInputRightArrow},
                [PLATFORM_IOS]: {input: keyInputRightArrow},
            },
        },
        TAB: {
            descriptionKey: null,
            shortcutKey: 'Tab',
            modifiers: [],
        },
        DEBUG: {
            descriptionKey: 'openDebug',
            shortcutKey: 'D',
            modifiers: ['CTRL'],
            trigger: {
                DEFAULT: {input: 'd', modifierFlags: keyModifierControl},
                [PLATFORM_OS_MACOS]: {input: 'd', modifierFlags: keyModifierCommand},
                [PLATFORM_IOS]: {input: 'd', modifierFlags: keyModifierCommand},
            },
        },
    },
    KEYBOARD_SHORTCUTS_TYPES: {
        NAVIGATION_SHORTCUT: KEYBOARD_SHORTCUT_NAVIGATION_TYPE,
    },
    KEYBOARD_SHORTCUT_KEY_DISPLAY_NAME: {
        CONTROL: 'CTRL',
        ESCAPE: 'ESC',
        META: 'CMD',
        SHIFT: 'Shift',
    },
    CURRENCY: {
        USD: 'USD',
        AUD: 'AUD',
        CAD: 'CAD',
        GBP: 'GBP',
        NZD: 'NZD',
        EUR: 'EUR',
    },
    get DIRECT_REIMBURSEMENT_CURRENCIES() {
        return [this.CURRENCY.USD, this.CURRENCY.AUD, this.CURRENCY.CAD, this.CURRENCY.GBP, this.CURRENCY.EUR];
    },
    EXAMPLE_PHONE_NUMBER: '+15005550006',
    CONCIERGE_CHAT_NAME: 'Concierge',
    CLOUDFRONT_URL,
    EMPTY_ARRAY,
    EMPTY_OBJECT,
    DEFAULT_NUMBER_ID: 0,
    USE_EXPENSIFY_URL,
    EXPENSIFY_URL,
    GOOGLE_MEET_URL_ANDROID: 'https://meet.google.com',
    GOOGLE_DOC_IMAGE_LINK_MATCH: 'googleusercontent.com',
    IMAGE_BASE64_MATCH: 'base64',
    DEEPLINK_BASE_URL: 'new-expensify://',
    PDF_VIEWER_URL: '/pdf/web/viewer.html',
    CLOUDFRONT_DOMAIN_REGEX: /^https:\/\/\w+\.cloudfront\.net/i,
    EXPENSIFY_ICON_URL: `${CLOUDFRONT_URL}/images/favicon-2019.png`,
    CONCIERGE_ICON_URL_2021: `${CLOUDFRONT_URL}/images/icons/concierge_2021.png`,
    CONCIERGE_ICON_URL: `${CLOUDFRONT_URL}/images/icons/concierge_2022.png`,
    UPWORK_URL: 'https://github.com/Expensify/App/issues?q=is%3Aopen+is%3Aissue+label%3A%22Help+Wanted%22',
    DEEP_DIVE_EXPENSIFY_CARD: 'https://community.expensify.com/discussion/4848/deep-dive-expensify-card-and-quickbooks-online-auto-reconciliation-how-it-works',
    DEEP_DIVE_ERECEIPTS: 'https://community.expensify.com/discussion/5542/deep-dive-what-are-ereceipts/',
    DEEP_DIVE_PER_DIEM: 'https://community.expensify.com/discussion/4772/how-to-add-a-single-rate-per-diem',
    SET_NOTIFICATION_LINK: 'https://community.expensify.com/discussion/5651/deep-dive--practices-when-youre-running-into-trouble-receiving-emails-from-expensify',
    GITHUB_URL: 'https://github.com/Expensify/App',
    HELP_LINK_URL: `${USE_EXPENSIFY_URL}/usa-patriot-act`,
    ELECTRONIC_DISCLOSURES_URL: `${USE_EXPENSIFY_URL}/esignagreement`,
    GITHUB_RELEASE_URL: 'https://api.github.com/repos/expensify/app/releases/latest',
    ADD_SECONDARY_LOGIN_URL: encodeURI('settings?param={"section":"account","openModal":"secondaryLogin"}'),
    MANAGE_CARDS_URL: 'domain_companycards',
    FEES_URL: `${USE_EXPENSIFY_URL}/fees`,
    SAVE_WITH_EXPENSIFY_URL: `${USE_EXPENSIFY_URL}/savings-calculator`,
    CFPB_PREPAID_URL: 'https://cfpb.gov/prepaid',
    STAGING_NEW_EXPENSIFY_URL: 'https://staging.new.expensify.com',
    NEWHELP_URL: 'https://help.expensify.com',
    INTERNAL_DEV_EXPENSIFY_URL: 'https://www.expensify.com.dev',
    STAGING_EXPENSIFY_URL: 'https://staging.expensify.com',
    DENIED_CAMERA_ACCESS_INSTRUCTIONS_URL:
        'https://help.expensify.com/articles/new-expensify/expenses-&-payments/Create-an-expense#:~:text=How%20can%20I%20enable%20camera%20permission%20for%20a%20website%20on%20mobile%20browsers%3F',
    BANK_ACCOUNT_PERSONAL_DOCUMENTATION_INFO_URL:
        'https://community.expensify.com/discussion/6983/faq-why-do-i-need-to-provide-personal-documentation-when-setting-up-updating-my-bank-account',
    PERSONAL_DATA_PROTECTION_INFO_URL: 'https://community.expensify.com/discussion/5677/deep-dive-security-how-expensify-protects-your-information',
    ONFIDO_FACIAL_SCAN_POLICY_URL: 'https://onfido.com/facial-scan-policy-and-release/',
    ONFIDO_PRIVACY_POLICY_URL: 'https://onfido.com/privacy/',
    ONFIDO_TERMS_OF_SERVICE_URL: 'https://onfido.com/terms-of-service/',
    LIST_OF_RESTRICTED_BUSINESSES: 'https://community.expensify.com/discussion/6191/list-of-restricted-businesses',
    TRAVEL_TERMS_URL: `${EXPENSIFY_URL}/travelterms`,
    EXPENSIFY_PACKAGE_FOR_SAGE_INTACCT: 'https://www.expensify.com/tools/integrations/downloadPackage',
    EXPENSIFY_PACKAGE_FOR_SAGE_INTACCT_FILE_NAME: 'ExpensifyPackageForSageIntacct',
    SAGE_INTACCT_INSTRUCTIONS: 'https://help.expensify.com/articles/expensify-classic/integrations/accounting-integrations/Sage-Intacct',
    HOW_TO_CONNECT_TO_SAGE_INTACCT: 'https://help.expensify.com/articles/expensify-classic/integrations/accounting-integrations/Sage-Intacct#how-to-connect-to-sage-intacct',
    PRICING: `https://www.expensify.com/pricing`,
    COMPANY_CARDS_HELP: 'https://help.expensify.com/articles/expensify-classic/connect-credit-cards/company-cards/Commercial-Card-Feeds',
    COMPANY_CARDS_STRIPE_HELP: 'https://dashboard.stripe.com/login?redirect=%2Fexpenses%2Fsettings',
    COMPANY_CARDS_CONNECT_CREDIT_CARDS_HELP_URL:
        'https://help.expensify.com/articles/expensify-classic/connect-credit-cards/company-cards/Commercial-Card-Feeds#what-is-the-difference-between-commercial-card-feeds-and-your-direct-bank-connections',
    CUSTOM_REPORT_NAME_HELP_URL: 'https://help.expensify.com/articles/expensify-classic/spending-insights/Custom-Templates',
    CONFIGURE_REIMBURSEMENT_SETTINGS_HELP_URL: 'https://help.expensify.com/articles/expensify-classic/workspaces/Configure-Reimbursement-Settings',
    COPILOT_HELP_URL: 'https://help.expensify.com/articles/expensify-classic/copilots-and-delegates/Assign-or-remove-a-Copilot',
    DELAYED_SUBMISSION_HELP_URL: 'https://help.expensify.com/articles/expensify-classic/reports/Automatically-submit-employee-reports',
    PLAN_TYPES_AND_PRICING_HELP_URL: 'https://help.expensify.com/articles/new-expensify/billing-and-subscriptions/Plan-types-and-pricing',
    // Use Environment.getEnvironmentURL to get the complete URL with port number
    DEV_NEW_EXPENSIFY_URL: 'https://dev.new.expensify.com:',
    NAVATTIC: {
        ADMIN_TOUR_PRODUCTION: 'https://expensify.navattic.com/kh204a7',
        ADMIN_TOUR_STAGING: 'https://expensify.navattic.com/3i300k18',
        EMPLOYEE_TOUR_PRODUCTION: 'https://expensify.navattic.com/35609gb',
        EMPLOYEE_TOUR_STAGING: 'https://expensify.navattic.com/cf15002s',
    },
    OLD_DOT_PUBLIC_URLS: {
        TERMS_URL: `${EXPENSIFY_URL}/terms`,
        PRIVACY_URL: `${EXPENSIFY_URL}/privacy`,
        LICENSES_URL: `${USE_EXPENSIFY_URL}/licenses`,
        ACH_TERMS_URL: `${EXPENSIFY_URL}/achterms`,
        WALLET_AGREEMENT_URL: `${EXPENSIFY_URL}/expensify-payments-wallet-terms-of-service`,
        BANCORP_WALLET_AGREEMENT_URL: `${EXPENSIFY_URL}/bancorp-bank-wallet-terms-of-service`,
    },
    OLDDOT_URLS: {
        ADMIN_POLICIES_URL: 'admin_policies',
        ADMIN_DOMAINS_URL: 'admin_domains',
        INBOX: 'inbox',
        POLICY_CONNECTIONS_URL: (policyID: string) => `policy?param={"policyID":"${policyID}"}#connections`,
    },

    EXPENSIFY_POLICY_DOMAIN,
    EXPENSIFY_POLICY_DOMAIN_EXTENSION,

    SIGN_IN_FORM_WIDTH: 300,

    REQUEST_CODE_DELAY: 30,

    DEEPLINK_PROMPT_DENYLIST: [SCREENS.HOME, SCREENS.SIGN_IN_WITH_APPLE_DESKTOP, SCREENS.SIGN_IN_WITH_GOOGLE_DESKTOP],

    SIGN_IN_METHOD: {
        APPLE: 'Apple',
        GOOGLE: 'Google',
    },

    OPTION_TYPE: {
        REPORT: 'report',
        PERSONAL_DETAIL: 'personalDetail',
    },

    QUICK_ACTIONS: {
        REQUEST_MANUAL: 'requestManual',
        REQUEST_SCAN: 'requestScan',
        REQUEST_DISTANCE: 'requestDistance',
        SPLIT_MANUAL: 'splitManual',
        SPLIT_SCAN: 'splitScan',
        SPLIT_DISTANCE: 'splitDistance',
        TRACK_MANUAL: 'trackManual',
        TRACK_SCAN: 'trackScan',
        TRACK_DISTANCE: 'trackDistance',
        ASSIGN_TASK: 'assignTask',
        SEND_MONEY: 'sendMoney',
    },

    RECEIPT: {
        ICON_SIZE: 164,
        PERMISSION_GRANTED: 'granted',
        HAND_ICON_HEIGHT: 152,
        HAND_ICON_WIDTH: 200,
        SHUTTER_SIZE: 90,
        MAX_REPORT_PREVIEW_RECEIPTS: 3,
    },
    REPORT: {
        ROLE: {
            ADMIN: 'admin',
            MEMBER: 'member',
        },
        MAX_COUNT_BEFORE_FOCUS_UPDATE: 30,
        MIN_INITIAL_REPORT_ACTION_COUNT: 15,
        UNREPORTED_REPORTID: '0',
        SPLIT_REPORTID: '-2',
        ACTIONS: {
            LIMIT: 50,
            // OldDot Actions render getMessage from Web-Expensify/lib/Report/Action PHP files via getMessageOfOldDotReportAction in ReportActionsUtils.ts
            TYPE: {
                ACTIONABLE_ADD_PAYMENT_CARD: 'ACTIONABLEADDPAYMENTCARD',
                ACTIONABLE_JOIN_REQUEST: 'ACTIONABLEJOINREQUEST',
                ACTIONABLE_MENTION_WHISPER: 'ACTIONABLEMENTIONWHISPER',
                ACTIONABLE_REPORT_MENTION_WHISPER: 'ACTIONABLEREPORTMENTIONWHISPER',
                ACTIONABLE_TRACK_EXPENSE_WHISPER: 'ACTIONABLETRACKEXPENSEWHISPER',
                ADD_COMMENT: 'ADDCOMMENT',
                APPROVED: 'APPROVED',
                CARD_MISSING_ADDRESS: 'CARDMISSINGADDRESS',
                CARD_ISSUED: 'CARDISSUED',
                CARD_ISSUED_VIRTUAL: 'CARDISSUEDVIRTUAL',
                CARD_ASSIGNED: 'CARDASSIGNED',
                CHANGE_FIELD: 'CHANGEFIELD', // OldDot Action
                CHANGE_POLICY: 'CHANGEPOLICY', // OldDot Action
                CHANGE_TYPE: 'CHANGETYPE', // OldDot Action
                CHRONOS_OOO_LIST: 'CHRONOSOOOLIST',
                CLOSED: 'CLOSED',
                CREATED: 'CREATED',
                DELEGATE_SUBMIT: 'DELEGATESUBMIT', // OldDot Action
                DELETED_ACCOUNT: 'DELETEDACCOUNT', // Deprecated OldDot Action
                DISMISSED_VIOLATION: 'DISMISSEDVIOLATION',
                DONATION: 'DONATION', // Deprecated OldDot Action
                EXPORTED_TO_CSV: 'EXPORTCSV', // OldDot Action
                EXPORTED_TO_INTEGRATION: 'EXPORTINTEGRATION', // OldDot Action
                EXPORTED_TO_QUICK_BOOKS: 'EXPORTED', // Deprecated OldDot Action
                FORWARDED: 'FORWARDED', // OldDot Action
                HOLD: 'HOLD',
                HOLD_COMMENT: 'HOLDCOMMENT',
                INTEGRATION_SYNC_FAILED: 'INTEGRATIONSYNCFAILED',
                IOU: 'IOU',
                INTEGRATIONS_MESSAGE: 'INTEGRATIONSMESSAGE', // OldDot Action
                MANAGER_ATTACH_RECEIPT: 'MANAGERATTACHRECEIPT', // OldDot Action
                MANAGER_DETACH_RECEIPT: 'MANAGERDETACHRECEIPT', // OldDot Action
                MARKED_REIMBURSED: 'MARKEDREIMBURSED', // OldDot Action
                MARK_REIMBURSED_FROM_INTEGRATION: 'MARKREIMBURSEDFROMINTEGRATION', // OldDot Action
                MERGED_WITH_CASH_TRANSACTION: 'MERGEDWITHCASHTRANSACTION',
                MODIFIED_EXPENSE: 'MODIFIEDEXPENSE',
                MOVED: 'MOVED',
                OUTDATED_BANK_ACCOUNT: 'OUTDATEDBANKACCOUNT', // OldDot Action
                REIMBURSED: 'REIMBURSED',
                REIMBURSEMENT_ACH_BOUNCE: 'REIMBURSEMENTACHBOUNCE', // OldDot Action
                REIMBURSEMENT_ACH_CANCELLED: 'REIMBURSEMENTACHCANCELLED', // OldDot Action
                REIMBURSEMENT_ACCOUNT_CHANGED: 'REIMBURSEMENTACCOUNTCHANGED', // OldDot Action
                REIMBURSEMENT_DELAYED: 'REIMBURSEMENTDELAYED', // OldDot Action
                REIMBURSEMENT_QUEUED: 'REIMBURSEMENTQUEUED',
                REIMBURSEMENT_DEQUEUED: 'REIMBURSEMENTDEQUEUED',
                REIMBURSEMENT_REQUESTED: 'REIMBURSEMENTREQUESTED', // Deprecated OldDot Action
                REIMBURSEMENT_SETUP: 'REIMBURSEMENTSETUP', // Deprecated OldDot Action
                REIMBURSEMENT_SETUP_REQUESTED: 'REIMBURSEMENTSETUPREQUESTED', // Deprecated OldDot Action
                REJECTED: 'REJECTED',
                REMOVED_FROM_APPROVAL_CHAIN: 'REMOVEDFROMAPPROVALCHAIN',
                RENAMED: 'RENAMED',
                REPORT_PREVIEW: 'REPORTPREVIEW',
                SELECTED_FOR_RANDOM_AUDIT: 'SELECTEDFORRANDOMAUDIT', // OldDot Action
                SHARE: 'SHARE', // OldDot Action
                STRIPE_PAID: 'STRIPEPAID', // OldDot Action
                SUBMITTED: 'SUBMITTED',
                SUBMITTED_AND_CLOSED: 'SUBMITTEDCLOSED',
                TAKE_CONTROL: 'TAKECONTROL', // OldDot Action
                TASK_CANCELLED: 'TASKCANCELLED',
                TASK_COMPLETED: 'TASKCOMPLETED',
                TASK_EDITED: 'TASKEDITED',
                TASK_REOPENED: 'TASKREOPENED',
                TRIPPREVIEW: 'TRIPPREVIEW',
                UNAPPROVED: 'UNAPPROVED',
                UNHOLD: 'UNHOLD',
                UNSHARE: 'UNSHARE', // OldDot Action
                UPDATE_GROUP_CHAT_MEMBER_ROLE: 'UPDATEGROUPCHATMEMBERROLE',
                POLICY_CHANGE_LOG: {
                    ADD_APPROVER_RULE: 'POLICYCHANGELOG_ADD_APPROVER_RULE',
                    ADD_BUDGET: 'POLICYCHANGELOG_ADD_BUDGET',
                    ADD_CATEGORY: 'POLICYCHANGELOG_ADD_CATEGORY',
                    ADD_CUSTOM_UNIT: 'POLICYCHANGELOG_ADD_CUSTOM_UNIT',
                    ADD_CUSTOM_UNIT_RATE: 'POLICYCHANGELOG_ADD_CUSTOM_UNIT_RATE',
                    ADD_EMPLOYEE: 'POLICYCHANGELOG_ADD_EMPLOYEE',
                    ADD_INTEGRATION: 'POLICYCHANGELOG_ADD_INTEGRATION',
                    ADD_REPORT_FIELD: 'POLICYCHANGELOG_ADD_REPORT_FIELD',
                    ADD_TAG: 'POLICYCHANGELOG_ADD_TAG',
                    DELETE_ALL_TAGS: 'POLICYCHANGELOG_DELETE_ALL_TAGS',
                    DELETE_APPROVER_RULE: 'POLICYCHANGELOG_DELETE_APPROVER_RULE',
                    DELETE_BUDGET: 'POLICYCHANGELOG_DELETE_BUDGET',
                    DELETE_CATEGORY: 'POLICYCHANGELOG_DELETE_CATEGORY',
                    DELETE_CUSTOM_UNIT: 'POLICYCHANGELOG_DELETE_CUSTOM_UNIT',
                    DELETE_CUSTOM_UNIT_RATE: 'POLICYCHANGELOG_DELETE_CUSTOM_UNIT_RATE',
                    DELETE_CUSTOM_UNIT_SUB_RATE: 'POLICYCHANGELOG_DELETE_CUSTOM_UNIT_SUB_RATE',
                    DELETE_EMPLOYEE: 'POLICYCHANGELOG_DELETE_EMPLOYEE',
                    DELETE_INTEGRATION: 'POLICYCHANGELOG_DELETE_INTEGRATION',
                    DELETE_REPORT_FIELD: 'POLICYCHANGELOG_DELETE_REPORT_FIELD',
                    DELETE_TAG: 'POLICYCHANGELOG_DELETE_TAG',
                    IMPORT_CUSTOM_UNIT_RATES: 'POLICYCHANGELOG_IMPORT_CUSTOM_UNIT_RATES',
                    IMPORT_TAGS: 'POLICYCHANGELOG_IMPORT_TAGS',
                    INDIVIDUAL_BUDGET_NOTIFICATION: 'POLICYCHANGELOG_INDIVIDUAL_BUDGET_NOTIFICATION',
                    INVITE_TO_ROOM: 'POLICYCHANGELOG_INVITETOROOM',
                    REMOVE_FROM_ROOM: 'POLICYCHANGELOG_REMOVEFROMROOM',
                    LEAVE_ROOM: 'POLICYCHANGELOG_LEAVEROOM',
                    REPLACE_CATEGORIES: 'POLICYCHANGELOG_REPLACE_CATEGORIES',
                    SET_AUTO_REIMBURSEMENT: 'POLICYCHANGELOG_SET_AUTOREIMBURSEMENT',
                    SET_AUTO_JOIN: 'POLICYCHANGELOG_SET_AUTO_JOIN',
                    SET_CATEGORY_NAME: 'POLICYCHANGELOG_SET_CATEGORY_NAME',
                    SHARED_BUDGET_NOTIFICATION: 'POLICYCHANGELOG_SHARED_BUDGET_NOTIFICATION',
                    UPDATE_ACH_ACCOUNT: 'POLICYCHANGELOG_UPDATE_ACH_ACCOUNT',
                    UPDATE_APPROVER_RULE: 'POLICYCHANGELOG_UPDATE_APPROVER_RULE',
                    UPDATE_AUDIT_RATE: 'POLICYCHANGELOG_UPDATE_AUDIT_RATE',
                    UPDATE_AUTO_HARVESTING: 'POLICYCHANGELOG_UPDATE_AUTOHARVESTING',
                    UPDATE_AUTO_REIMBURSEMENT: 'POLICYCHANGELOG_UPDATE_AUTOREIMBURSEMENT',
                    UPDATE_AUTO_REPORTING_FREQUENCY: 'POLICYCHANGELOG_UPDATE_AUTOREPORTING_FREQUENCY',
                    UPDATE_BUDGET: 'POLICYCHANGELOG_UPDATE_BUDGET',
                    UPDATE_CATEGORY: 'POLICYCHANGELOG_UPDATE_CATEGORY',
                    UPDATE_CATEGORIES: 'POLICYCHANGELOG_UPDATE_CATEGORIES',
                    UPDATE_CURRENCY: 'POLICYCHANGELOG_UPDATE_CURRENCY',
                    UPDATE_CUSTOM_UNIT: 'POLICYCHANGELOG_UPDATE_CUSTOM_UNIT',
                    UPDATE_CUSTOM_UNIT_RATE: 'POLICYCHANGELOG_UPDATE_CUSTOM_UNIT_RATE',
                    UPDATE_CUSTOM_UNIT_SUB_RATE: 'POLICYCHANGELOG_UPDATE_CUSTOM_UNIT_SUB_RATE',
                    UPDATE_DEFAULT_BILLABLE: 'POLICYCHANGELOG_UPDATE_DEFAULT_BILLABLE',
                    UPDATE_DEFAULT_REIMBURSABLE: 'POLICYCHANGELOG_UPDATE_DEFAULT_REIMBURSABLE',
                    UPDATE_DEFAULT_TITLE: 'POLICYCHANGELOG_UPDATE_DEFAULT_TITLE',
                    UPDATE_DEFAULT_TITLE_ENFORCED: 'POLICYCHANGELOG_UPDATE_DEFAULT_TITLE_ENFORCED',
                    UPDATE_DISABLED_FIELDS: 'POLICYCHANGELOG_UPDATE_DISABLED_FIELDS',
                    UPDATE_EMPLOYEE: 'POLICYCHANGELOG_UPDATE_EMPLOYEE',
                    UPDATE_FIELD: 'POLICYCHANGELOG_UPDATE_FIELD',
                    UPDATE_MANUAL_APPROVAL_THRESHOLD: 'POLICYCHANGELOG_UPDATE_MANUAL_APPROVAL_THRESHOLD',
                    UPDATE_MAX_EXPENSE_AMOUNT: 'POLICYCHANGELOG_UPDATE_MAX_EXPENSE_AMOUNT',
                    UPDATE_MAX_EXPENSE_AMOUNT_NO_RECEIPT: 'POLICYCHANGELOG_UPDATE_MAX_EXPENSE_AMOUNT_NO_RECEIPT',
                    UPDATE_NAME: 'POLICYCHANGELOG_UPDATE_NAME',
                    UPDATE_DESCRIPTION: 'POLICYCHANGELOG_UPDATE_DESCRIPTION',
                    UPDATE_OWNERSHIP: 'POLICYCHANGELOG_UPDATE_OWNERSHIP',
                    UPDATE_REIMBURSEMENT_CHOICE: 'POLICYCHANGELOG_UPDATE_REIMBURSEMENT_CHOICE',
                    UPDATE_REPORT_FIELD: 'POLICYCHANGELOG_UPDATE_REPORT_FIELD',
                    UPDATE_TAG: 'POLICYCHANGELOG_UPDATE_TAG',
                    UPDATE_TAG_ENABLED: 'POLICYCHANGELOG_UPDATE_TAG_ENABLED',
                    UPDATE_TAG_LIST: 'POLICYCHANGELOG_UPDATE_TAG_LIST',
                    UPDATE_TAG_LIST_NAME: 'POLICYCHANGELOG_UPDATE_TAG_LIST_NAME',
                    UPDATE_TAG_NAME: 'POLICYCHANGELOG_UPDATE_TAG_NAME',
                    UPDATE_TIME_ENABLED: 'POLICYCHANGELOG_UPDATE_TIME_ENABLED',
                    UPDATE_TIME_RATE: 'POLICYCHANGELOG_UPDATE_TIME_RATE',
                    LEAVE_POLICY: 'POLICYCHANGELOG_LEAVE_POLICY',
                    CORPORATE_UPGRADE: 'POLICYCHANGELOG_CORPORATE_UPGRADE',
                    TEAM_DOWNGRADE: 'POLICYCHANGELOG_TEAM_DOWNGRADE',
                },
                ROOM_CHANGE_LOG: {
                    INVITE_TO_ROOM: 'INVITETOROOM',
                    REMOVE_FROM_ROOM: 'REMOVEFROMROOM',
                    LEAVE_ROOM: 'LEAVEROOM',
                    UPDATE_ROOM_DESCRIPTION: 'UPDATEROOMDESCRIPTION',
                },
            },
            THREAD_DISABLED: ['CREATED'],
        },
        CANCEL_PAYMENT_REASONS: {
            ADMIN: 'CANCEL_REASON_ADMIN',
        },
        ACTIONABLE_MENTION_WHISPER_RESOLUTION: {
            INVITE: 'invited',
            NOTHING: 'nothing',
        },
        ACTIONABLE_TRACK_EXPENSE_WHISPER_RESOLUTION: {
            NOTHING: 'nothing',
        },
        ACTIONABLE_REPORT_MENTION_WHISPER_RESOLUTION: {
            CREATE: 'created',
            NOTHING: 'nothing',
        },
        ACTIONABLE_MENTION_JOIN_WORKSPACE_RESOLUTION: {
            ACCEPT: 'accept',
            DECLINE: 'decline',
        },
        ARCHIVE_REASON: {
            DEFAULT: 'default',
            ACCOUNT_CLOSED: 'accountClosed',
            ACCOUNT_MERGED: 'accountMerged',
            REMOVED_FROM_POLICY: 'removedFromPolicy',
            POLICY_DELETED: 'policyDeleted',
            INVOICE_RECEIVER_POLICY_DELETED: 'invoiceReceiverPolicyDeleted',
            BOOKING_END_DATE_HAS_PASSED: 'bookingEndDateHasPassed',
        },
        MESSAGE: {
            TYPE: {
                COMMENT: 'COMMENT',
                TEXT: 'TEXT',
            },
        },
        TYPE: {
            CHAT: 'chat',
            EXPENSE: 'expense',
            IOU: 'iou',
            TASK: 'task',
            INVOICE: 'invoice',
        },
        UNSUPPORTED_TYPE: {
            PAYCHECK: 'paycheck',
            BILL: 'bill',
        },
        CHAT_TYPE: chatTypes,
        WORKSPACE_CHAT_ROOMS: {
            ANNOUNCE: '#announce',
            ADMINS: '#admins',
        },
        STATE_NUM: {
            OPEN: 0,
            SUBMITTED: 1,
            APPROVED: 2,
            BILLING: 3,
        },
        STATUS_NUM: {
            OPEN: 0,
            SUBMITTED: 1,
            CLOSED: 2,
            APPROVED: 3,
            REIMBURSED: 4,
        },
        NOTIFICATION_PREFERENCE: {
            MUTE: 'mute',
            DAILY: 'daily',
            ALWAYS: 'always',
            HIDDEN: 'hidden',
        },
        // Options for which room members can post
        WRITE_CAPABILITIES: {
            ALL: 'all',
            ADMINS: 'admins',
        },
        VISIBILITY: {
            PUBLIC: 'public',
            PUBLIC_ANNOUNCE: 'public_announce',
            PRIVATE: 'private',
            RESTRICTED: 'restricted',
        },
        RESERVED_ROOM_NAMES: ['#admins', '#announce'],
        MAX_PREVIEW_AVATARS: 4,
        MAX_ROOM_NAME_LENGTH: 99,
        LAST_MESSAGE_TEXT_MAX_LENGTH: 200,
        MIN_LENGTH_LAST_MESSAGE_WITH_ELLIPSIS: 20,
        OWNER_EMAIL_FAKE: '__FAKE__',
        OWNER_ACCOUNT_ID_FAKE: 0,
        DEFAULT_REPORT_NAME: 'Chat Report',
        PERMISSIONS: {
            READ: 'read',
            WRITE: 'write',
            SHARE: 'share',
            OWN: 'own',
            AUDITOR: 'auditor',
        },
        INVOICE_RECEIVER_TYPE: {
            INDIVIDUAL: 'individual',
            BUSINESS: 'policy',
        },
        EXPORT_OPTIONS: {
            EXPORT_TO_INTEGRATION: 'exportToIntegration',
            MARK_AS_EXPORTED: 'markAsExported',
        },
        ROOM_MEMBERS_BULK_ACTION_TYPES: {
            REMOVE: 'remove',
        },
    },
    NEXT_STEP: {
        ICONS: {
            HOURGLASS: 'hourglass',
            CHECKMARK: 'checkmark',
            STOPWATCH: 'stopwatch',
        },
    },
    COMPOSER: {
        NATIVE_ID: 'composer',
        MAX_LINES: 16,
        MAX_LINES_SMALL_SCREEN: 6,
        MAX_LINES_FULL: -1,
        // The minimum height needed to enable the full screen composer
        FULL_COMPOSER_MIN_HEIGHT: 60,
    },
    MODAL: {
        MODAL_TYPE: {
            CONFIRM: 'confirm',
            CENTERED: 'centered',
            CENTERED_SWIPABLE_TO_RIGHT: 'centered_swipable_to_right',
            CENTERED_UNSWIPEABLE: 'centered_unswipeable',
            CENTERED_SMALL: 'centered_small',
            BOTTOM_DOCKED: 'bottom_docked',
            POPOVER: 'popover',
            RIGHT_DOCKED: 'right_docked',
        },
        ANCHOR_ORIGIN_VERTICAL: {
            TOP: 'top',
            CENTER: 'center',
            BOTTOM: 'bottom',
        },
        ANCHOR_ORIGIN_HORIZONTAL: {
            LEFT: 'left',
            CENTER: 'center',
            RIGHT: 'right',
        },
        POPOVER_MENU_PADDING: 8,
        RESTORE_FOCUS_TYPE: {
            DEFAULT: 'default',
            DELETE: 'delete',
            PRESERVE: 'preserve',
        },
    },
    TIMING: {
        GET_ORDERED_REPORT_IDS: 'get_ordered_report_ids',
        CALCULATE_MOST_RECENT_LAST_MODIFIED_ACTION: 'calc_most_recent_last_modified_action',
        OPEN_SEARCH: 'open_search',
        OPEN_REPORT: 'open_report',
        OPEN_REPORT_FROM_PREVIEW: 'open_report_from_preview',
        OPEN_REPORT_THREAD: 'open_report_thread',
        SIDEBAR_LOADED: 'sidebar_loaded',
        LOAD_SEARCH_OPTIONS: 'load_search_options',
        SEND_MESSAGE: 'send_message',
        APPLY_AIRSHIP_UPDATES: 'apply_airship_updates',
        APPLY_PUSHER_UPDATES: 'apply_pusher_updates',
        APPLY_HTTPS_UPDATES: 'apply_https_updates',
        COLD: 'cold',
        WARM: 'warm',
        REPORT_ACTION_ITEM_LAYOUT_DEBOUNCE_TIME: 1500,
        SHOW_LOADING_SPINNER_DEBOUNCE_TIME: 250,
        TEST_TOOLS_MODAL_THROTTLE_TIME: 800,
        TOOLTIP_SENSE: 1000,
        TRIE_INITIALIZATION: 'trie_initialization',
        COMMENT_LENGTH_DEBOUNCE_TIME: 1500,
        SEARCH_OPTION_LIST_DEBOUNCE_TIME: 300,
        RESIZE_DEBOUNCE_TIME: 100,
        UNREAD_UPDATE_DEBOUNCE_TIME: 300,
        SEARCH_CONVERT_SEARCH_VALUES: 'search_convert_search_values',
        SEARCH_MAKE_TREE: 'search_make_tree',
        SEARCH_BUILD_TREE: 'search_build_tree',
        SEARCH_FILTER_OPTIONS: 'search_filter_options',
        USE_DEBOUNCED_STATE_DELAY: 300,
        LIST_SCROLLING_DEBOUNCE_TIME: 200,
    },
    PRIORITY_MODE: {
        GSD: 'gsd',
        DEFAULT: 'default',
    },
    THEME: {
        DEFAULT: 'system',
        FALLBACK: 'dark',
        DARK: 'dark',
        LIGHT: 'light',
        SYSTEM: 'system',
    },
    COLOR_SCHEME: {
        LIGHT: 'light',
        DARK: 'dark',
    },
    STATUS_BAR_STYLE: {
        LIGHT_CONTENT: 'light-content',
        DARK_CONTENT: 'dark-content',
    },
    NAVIGATION_BAR_BUTTONS_STYLE: {
        LIGHT: 'light',
        DARK: 'dark',
    },
    TRANSACTION: {
        DEFAULT_MERCHANT: 'Expense',
        UNKNOWN_MERCHANT: 'Unknown Merchant',
        PARTIAL_TRANSACTION_MERCHANT: '(none)',
        TYPE: {
            CUSTOM_UNIT: 'customUnit',
        },
        STATUS: {
            PENDING: 'Pending',
            POSTED: 'Posted',
        },
        STATE: {
            CURRENT: 'current',
            DRAFT: 'draft',
            BACKUP: 'backup',
        },
    },

    MCC_GROUPS: {
        AIRLINES: 'Airlines',
        COMMUTER: 'Commuter',
        GAS: 'Gas',
        GOODS: 'Goods',
        GROCERIES: 'Groceries',
        HOTEL: 'Hotel',
        MAIL: 'Mail',
        MEALS: 'Meals',
        RENTAL: 'Rental',
        SERVICES: 'Services',
        TAXI: 'Taxi',
        MISCELLANEOUS: 'Miscellaneous',
        UTILITIES: 'Utilities',
    },
    JSON_CODE: {
        SUCCESS: 200,
        BAD_REQUEST: 400,
        NOT_AUTHENTICATED: 407,
        EXP_ERROR: 666,
        UNABLE_TO_RETRY: 'unableToRetry',
        UPDATE_REQUIRED: 426,
        INCORRECT_MAGIC_CODE: 451,
    },
    HTTP_STATUS: {
        // When Cloudflare throttles
        TOO_MANY_REQUESTS: 429,
        INTERNAL_SERVER_ERROR: 500,
        BAD_GATEWAY: 502,
        GATEWAY_TIMEOUT: 504,
        UNKNOWN_ERROR: 520,
    },
    ERROR: {
        XHR_FAILED: 'xhrFailed',
        THROTTLED: 'throttled',
        UNKNOWN_ERROR: 'Unknown error',
        REQUEST_CANCELLED: 'AbortError',
        FAILED_TO_FETCH: 'Failed to fetch',
        ENSURE_BUGBOT: 'ENSURE_BUGBOT',
        PUSHER_ERROR: 'PusherError',
        WEB_SOCKET_ERROR: 'WebSocketError',
        NETWORK_REQUEST_FAILED: 'Network request failed',
        SAFARI_DOCUMENT_LOAD_ABORTED: 'cancelled',
        FIREFOX_DOCUMENT_LOAD_ABORTED: 'NetworkError when attempting to fetch resource.',
        IOS_NETWORK_CONNECTION_LOST: 'The network connection was lost.',
        IOS_NETWORK_CONNECTION_LOST_RUSSIAN: 'Сетевое соединение потеряно.',
        IOS_NETWORK_CONNECTION_LOST_SWEDISH: 'Nätverksanslutningen förlorades.',
        IOS_NETWORK_CONNECTION_LOST_SPANISH: 'La conexión a Internet parece estar desactivada.',
        IOS_LOAD_FAILED: 'Load failed',
        SAFARI_CANNOT_PARSE_RESPONSE: 'cannot parse response',
        GATEWAY_TIMEOUT: 'Gateway Timeout',
        EXPENSIFY_SERVICE_INTERRUPTED: 'Expensify service interrupted',
        DUPLICATE_RECORD: 'A record already exists with this ID',

        // The "Upgrade" is intentional as the 426 HTTP code means "Upgrade Required" and sent by the API. We use the "Update" language everywhere else in the front end when this gets returned.
        UPDATE_REQUIRED: 'Upgrade Required',
    },
    ERROR_TYPE: {
        SOCKET: 'Expensify\\Auth\\Error\\Socket',
    },
    ERROR_TITLE: {
        SOCKET: 'Issue connecting to database',
        DUPLICATE_RECORD: '400 Unique Constraints Violation',
    },
    NETWORK: {
        METHOD: {
            POST: 'post',
        },
        MIN_RETRY_WAIT_TIME_MS: 10,
        MAX_RANDOM_RETRY_WAIT_TIME_MS: 100,
        MAX_RETRY_WAIT_TIME_MS: 10 * 1000,
        PROCESS_REQUEST_DELAY_MS: 1000,
        MAX_PENDING_TIME_MS: 10 * 1000,
        RECHECK_INTERVAL_MS: 60 * 1000,
        MAX_REQUEST_RETRIES: 10,
        NETWORK_STATUS: {
            ONLINE: 'online',
            OFFLINE: 'offline',
            UNKNOWN: 'unknown',
        },
    },
    WEEK_STARTS_ON: 1, // Monday
    DEFAULT_TIME_ZONE: {automatic: true, selected: 'America/Los_Angeles'},
    DEFAULT_ACCOUNT_DATA: {errors: null, success: '', isLoading: false},
    DEFAULT_CLOSE_ACCOUNT_DATA: {errors: null, success: '', isLoading: false},
    DEFAULT_NETWORK_DATA: {isOffline: false},
    FORMS: {
        LOGIN_FORM: 'LoginForm',
        VALIDATE_CODE_FORM: 'ValidateCodeForm',
        VALIDATE_TFA_CODE_FORM: 'ValidateTfaCodeForm',
        RESEND_VALIDATION_FORM: 'ResendValidationForm',
        UNLINK_LOGIN_FORM: 'UnlinkLoginForm',
        RESEND_VALIDATE_CODE_FORM: 'ResendValidateCodeForm',
    },
    APP_STATE: {
        ACTIVE: 'active',
        BACKGROUND: 'background',
        INACTIVE: 'inactive',
    },

    // at least 8 characters, 1 capital letter, 1 lowercase number, 1 number
    PASSWORD_COMPLEXITY_REGEX_STRING: '^(?=.*[A-Z])(?=.*[0-9])(?=.*[a-z]).{8,}$',

    // 6 numeric digits
    VALIDATE_CODE_REGEX_STRING: /^\d{6}$/,

    // 8 alphanumeric characters
    RECOVERY_CODE_REGEX_STRING: /^[a-zA-Z0-9]{8}$/,

    // The server has a WAF (Web Application Firewall) which will strip out HTML/XML tags using this regex pattern.
    // It's copied here so that the same regex pattern can be used in form validations to be consistent with the server.
    VALIDATE_FOR_HTML_TAG_REGEX: /<([^>\s]+)(?:[^>]*?)>/g,

    // The regex below is used to remove dots only from the local part of the user email (local-part@domain)
    // so when we are using search, we can match emails that have dots without explicitly writing the dots (e.g: fistlast@domain will match first.last@domain)
    // More info https://github.com/Expensify/App/issues/8007
    EMAIL_SEARCH_REGEX: /\.(?=[^\s@]*@)/g,

    VALIDATE_FOR_LEADINGSPACES_HTML_TAG_REGEX: /<([\s]+.+[\s]*)>/g,

    WHITELISTED_TAGS: [/<>/, /< >/, /<->/, /<-->/, /<br>/, /<br\/>/],

    PASSWORD_PAGE: {
        ERROR: {
            ALREADY_VALIDATED: 'Account already validated',
            VALIDATE_CODE_FAILED: 'Validate code failed',
        },
    },

    PUSHER: {
        PRIVATE_USER_CHANNEL_PREFIX: 'private-encrypted-user-accountID-',
        PRIVATE_REPORT_CHANNEL_PREFIX: 'private-report-reportID-',
        PRESENCE_ACTIVE_GUIDES: 'presence-activeGuides',
    },

    EMOJI_SPACER: 'SPACER',

    // This is the number of columns in each row of the picker.
    // Because of how flatList implements these rows, each row is an index rather than each element
    // For this reason to make headers work, we need to have the header be the only rendered element in its row
    // If this number is changed, emojis.js will need to be updated to have the proper number of spacer elements
    // around each header.
    EMOJI_NUM_PER_ROW: 8,

    EMOJI_DEFAULT_SKIN_TONE: -1,

    // Amount of emojis to render ahead at the end of the update cycle
    EMOJI_DRAW_AMOUNT: 250,

    INVISIBLE_CODEPOINTS: ['fe0f', '200d', '2066'],

    UNICODE: {
        LTR: '\u2066',
    },

    TOOLTIP_MAX_LINES: 3,

    LOGIN_TYPE: {
        PHONE: 'phone',
        EMAIL: 'email',
    },

    MAGIC_CODE_LENGTH: 6,
    MAGIC_CODE_EMPTY_CHAR: ' ',

    KEYBOARD_TYPE: {
        VISIBLE_PASSWORD: 'visible-password',
        ASCII_CAPABLE: 'ascii-capable',
        NUMBER_PAD: 'number-pad',
        DECIMAL_PAD: 'decimal-pad',
    },

    INPUT_MODE: {
        NONE: 'none',
        TEXT: 'text',
        DECIMAL: 'decimal',
        NUMERIC: 'numeric',
        TEL: 'tel',
        SEARCH: 'search',
        EMAIL: 'email',
        URL: 'url',
    },

    INPUT_AUTOGROW_DIRECTION: {
        LEFT: 'left',
        RIGHT: 'right',
    },

    YOUR_LOCATION_TEXT: 'Your Location',

    ATTACHMENT_MESSAGE_TEXT: '[Attachment]',
    ATTACHMENT_SOURCE_ATTRIBUTE: 'data-expensify-source',
    ATTACHMENT_OPTIMISTIC_SOURCE_ATTRIBUTE: 'data-optimistic-src',
    ATTACHMENT_PREVIEW_ATTRIBUTE: 'src',
    ATTACHMENT_ORIGINAL_FILENAME_ATTRIBUTE: 'data-name',
    ATTACHMENT_LOCAL_URL_PREFIX: ['blob:', 'file:'],
    ATTACHMENT_THUMBNAIL_URL_ATTRIBUTE: 'data-expensify-thumbnail-url',
    ATTACHMENT_THUMBNAIL_WIDTH_ATTRIBUTE: 'data-expensify-width',
    ATTACHMENT_THUMBNAIL_HEIGHT_ATTRIBUTE: 'data-expensify-height',
    ATTACHMENT_DURATION_ATTRIBUTE: 'data-expensify-duration',

    ATTACHMENT_PICKER_TYPE: {
        FILE: 'file',
        IMAGE: 'image',
    },

    ATTACHMENT_FILE_TYPE: {
        FILE: 'file',
        IMAGE: 'image',
        VIDEO: 'video',
    },

    IMAGE_FILE_FORMAT: {
        PNG: 'image/png',
        WEBP: 'image/webp',
        JPEG: 'image/jpeg',
    },
    ATTACHMENT_TYPE: {
        REPORT: 'r',
        NOTE: 'n',
        SEARCH: 's',
    },

    IMAGE_HIGH_RESOLUTION_THRESHOLD: 7000,

    IMAGE_OBJECT_POSITION: {
        TOP: 'top',
        INITIAL: 'initial',
    },

    FILE_TYPE_REGEX: {
        // Image MimeTypes allowed by iOS photos app.
        IMAGE: /\.(jpg|jpeg|png|webp|gif|tiff|bmp|heic|heif)$/,
        // Video MimeTypes allowed by iOS photos app.
        VIDEO: /\.(mov|mp4)$/,
    },
    IOS_CAMERAROLL_ACCESS_ERROR: 'Access to photo library was denied',
    ADD_PAYMENT_MENU_POSITION_Y: 226,
    ADD_PAYMENT_MENU_POSITION_X: 356,
    EMOJI_PICKER_ITEM_TYPES: {
        HEADER: 'header',
        EMOJI: 'emoji',
        SPACER: 'spacer',
    },
    EMOJI_PICKER_SIZE: {
        WIDTH: 320,
        HEIGHT: 416,
    },
    DESKTOP_HEADER_PADDING: 12,
    CATEGORY_SHORTCUT_BAR_HEIGHT: 32,
    SMALL_EMOJI_PICKER_SIZE: {
        WIDTH: '100%',
    },
    MENU_POSITION_REPORT_ACTION_COMPOSE_BOTTOM: 83,
    NON_NATIVE_EMOJI_PICKER_LIST_HEIGHT: 300,
    NON_NATIVE_EMOJI_PICKER_LIST_HEIGHT_WEB: 200,
    EMOJI_PICKER_ITEM_HEIGHT: 32,
    EMOJI_PICKER_HEADER_HEIGHT: 32,
    RECIPIENT_LOCAL_TIME_HEIGHT: 25,
    AUTO_COMPLETE_SUGGESTER: {
        SUGGESTER_PADDING: 6,
        SUGGESTER_INNER_PADDING: 8,
        SUGGESTION_ROW_HEIGHT: 40,
        SMALL_CONTAINER_HEIGHT_FACTOR: 2.5,
        MAX_AMOUNT_OF_SUGGESTIONS: 20,
        MAX_AMOUNT_OF_VISIBLE_SUGGESTIONS_IN_CONTAINER: 5,
        HERE_TEXT: '@here',
        SUGGESTION_BOX_MAX_SAFE_DISTANCE: 10,
        BIG_SCREEN_SUGGESTION_WIDTH: 300,
    },
    COMPOSER_MAX_HEIGHT: 125,
    CHAT_FOOTER_SECONDARY_ROW_HEIGHT: 15,
    CHAT_FOOTER_SECONDARY_ROW_PADDING: 5,
    CHAT_FOOTER_MIN_HEIGHT: 65,
    CHAT_FOOTER_HORIZONTAL_PADDING: 40,
    CHAT_SKELETON_VIEW: {
        AVERAGE_ROW_HEIGHT: 80,
        HEIGHT_FOR_ROW_COUNT: {
            1: 60,
            2: 80,
            3: 100,
        },
    },
    CENTRAL_PANE_ANIMATION_HEIGHT: 200,
    LHN_SKELETON_VIEW_ITEM_HEIGHT: 64,
    SEARCH_SKELETON_VIEW_ITEM_HEIGHT: 108,
    EXPENSIFY_PARTNER_NAME: 'expensify.com',
    EXPENSIFY_MERCHANT: 'Expensify, Inc.',
    EMAIL: {
        ACCOUNTING: 'accounting@expensify.com',
        ACCOUNTS_PAYABLE: 'accountspayable@expensify.com',
        ADMIN: 'admin@expensify.com',
        BILLS: 'bills@expensify.com',
        CHRONOS: 'chronos@expensify.com',
        CONCIERGE: 'concierge@expensify.com',
        CONTRIBUTORS: 'contributors@expensify.com',
        FIRST_RESPONDER: 'firstresponders@expensify.com',
        GUIDES_DOMAIN: 'team.expensify.com',
        QA_DOMAIN: 'applause.expensifail.com',
        HELP: 'help@expensify.com',
        INTEGRATION_TESTING_CREDS: 'integrationtestingcreds@expensify.com',
        NOTIFICATIONS: 'notifications@expensify.com',
        PAYROLL: 'payroll@expensify.com',
        QA: 'qa@expensify.com',
        QA_TRAVIS: 'qa+travisreceipts@expensify.com',
        RECEIPTS: 'receipts@expensify.com',
        STUDENT_AMBASSADOR: 'studentambassadors@expensify.com',
        SVFG: 'svfg@expensify.com',
        EXPENSIFY_EMAIL_DOMAIN: '@expensify.com',
    },

    CONCIERGE_DISPLAY_NAME: 'Concierge',

    INTEGRATION_ENTITY_MAP_TYPES: {
        DEFAULT: 'DEFAULT',
        NONE: 'NONE',
        TAG: 'TAG',
        REPORT_FIELD: 'REPORT_FIELD',
        NOT_IMPORTED: 'NOT_IMPORTED',
        IMPORTED: 'IMPORTED',
        NETSUITE_DEFAULT: 'NETSUITE_DEFAULT',
    },
    QUICKBOOKS_ONLINE: 'quickbooksOnline',

    QUICKBOOKS_DESKTOP_CONFIG: {
        EXPORT_DATE: 'exportDate',
        EXPORTER: 'exporter',
        MARK_CHECKS_TO_BE_PRINTED: 'markChecksToBePrinted',
        REIMBURSABLE_ACCOUNT: 'reimbursableAccount',
        NON_REIMBURSABLE_ACCOUNT: 'nonReimbursableAccount',
        REIMBURSABLE: 'reimbursable',
        NON_REIMBURSABLE: 'nonReimbursable',
        SHOULD_AUTO_CREATE_VENDOR: 'shouldAutoCreateVendor',
        NON_REIMBURSABLE_BILL_DEFAULT_VENDOR: 'nonReimbursableBillDefaultVendor',
        AUTO_SYNC: 'autoSync',
        ENABLE_NEW_CATEGORIES: 'enableNewCategories',
        MAPPINGS: {
            CLASSES: 'classes',
            CUSTOMERS: 'customers',
        },
        IMPORT_ITEMS: 'importItems',
    },

    QUICKBOOKS_CONFIG: {
        ENABLE_NEW_CATEGORIES: 'enableNewCategories',
        SYNC_CLASSES: 'syncClasses',
        SYNC_CUSTOMERS: 'syncCustomers',
        SYNC_LOCATIONS: 'syncLocations',
        SYNC_TAX: 'syncTax',
        EXPORT: 'export',
        EXPORTER: 'exporter',
        EXPORT_DATE: 'exportDate',
        NON_REIMBURSABLE_EXPENSES_ACCOUNT: 'nonReimbursableExpensesAccount',
        NON_REIMBURSABLE_EXPENSES_EXPORT_DESTINATION: 'nonReimbursableExpensesExportDestination',
        REIMBURSABLE_EXPENSES_ACCOUNT: 'reimbursableExpensesAccount',
        REIMBURSABLE_EXPENSES_EXPORT_DESTINATION: 'reimbursableExpensesExportDestination',
        NON_REIMBURSABLE_BILL_DEFAULT_VENDOR: 'nonReimbursableBillDefaultVendor',
        NON_REIMBURSABLE_EXPENSE_EXPORT_DESTINATION: 'nonReimbursableExpensesExportDestination',
        NON_REIMBURSABLE_EXPENSE_ACCOUNT: 'nonReimbursableExpensesAccount',
        RECEIVABLE_ACCOUNT: 'receivableAccount',
        AUTO_SYNC: 'autoSync',
        ENABLED: 'enabled',
        SYNC_PEOPLE: 'syncPeople',
        AUTO_CREATE_VENDOR: 'autoCreateVendor',
        REIMBURSEMENT_ACCOUNT_ID: 'reimbursementAccountID',
        COLLECTION_ACCOUNT_ID: 'collectionAccountID',
    },

    XERO_CONFIG: {
        AUTO_SYNC: 'autoSync',
        ENABLED: 'enabled',
        REIMBURSEMENT_ACCOUNT_ID: 'reimbursementAccountID',
        INVOICE_COLLECTIONS_ACCOUNT_ID: 'invoiceCollectionsAccountID',
        SYNC: 'sync',
        SYNC_REIMBURSED_REPORTS: 'syncReimbursedReports',
        ENABLE_NEW_CATEGORIES: 'enableNewCategories',
        EXPORT: 'export',
        EXPORTER: 'exporter',
        BILL_DATE: 'billDate',
        BILL_STATUS: 'billStatus',
        NON_REIMBURSABLE_ACCOUNT: 'nonReimbursableAccount',
        TENANT_ID: 'tenantID',
        IMPORT_CUSTOMERS: 'importCustomers',
        IMPORT_TAX_RATES: 'importTaxRates',
        INVOICE_STATUS: {
            DRAFT: 'DRAFT',
            AWAITING_APPROVAL: 'AWT_APPROVAL',
            AWAITING_PAYMENT: 'AWT_PAYMENT',
        },
        IMPORT_TRACKING_CATEGORIES: 'importTrackingCategories',
        MAPPINGS: 'mappings',
        TRACKING_CATEGORY_PREFIX: 'trackingCategory_',
        TRACKING_CATEGORY_FIELDS: {
            COST_CENTERS: 'cost centers',
            REGION: 'region',
        },
        TRACKING_CATEGORY_OPTIONS: {
            DEFAULT: 'DEFAULT',
            TAG: 'TAG',
            REPORT_FIELD: 'REPORT_FIELD',
        },
    },

    SAGE_INTACCT_MAPPING_VALUE: {
        NONE: 'NONE',
        DEFAULT: 'DEFAULT',
        TAG: 'TAG',
        REPORT_FIELD: 'REPORT_FIELD',
    },

    SAGE_INTACCT_CONFIG: {
        MAPPINGS: {
            DEPARTMENTS: 'departments',
            CLASSES: 'classes',
            LOCATIONS: 'locations',
            CUSTOMERS: 'customers',
            PROJECTS: 'projects',
        },
        SYNC_ITEMS: 'syncItems',
        TAX: 'tax',
        EXPORT: 'export',
        EXPORT_DATE: 'exportDate',
        NON_REIMBURSABLE_CREDIT_CARD_VENDOR: 'nonReimbursableCreditCardChargeDefaultVendor',
        NON_REIMBURSABLE_VENDOR: 'nonReimbursableVendor',
        REIMBURSABLE_VENDOR: 'reimbursableExpenseReportDefaultVendor',
        NON_REIMBURSABLE_ACCOUNT: 'nonReimbursableAccount',
        NON_REIMBURSABLE: 'nonReimbursable',
        EXPORTER: 'exporter',
        REIMBURSABLE: 'reimbursable',
        AUTO_SYNC: 'autoSync',
        AUTO_SYNC_ENABLED: 'enabled',
        IMPORT_EMPLOYEES: 'importEmployees',
        APPROVAL_MODE: 'approvalMode',
        SYNC: 'sync',
        SYNC_REIMBURSED_REPORTS: 'syncReimbursedReports',
        REIMBURSEMENT_ACCOUNT_ID: 'reimbursementAccountID',
        ENTITY: 'entity',
        DIMENSION_PREFIX: 'dimension_',
    },

    SAGE_INTACCT: {
        APPROVAL_MODE: {
            APPROVAL_MANUAL: 'APPROVAL_MANUAL',
        },
    },

    QUICKBOOKS_REIMBURSABLE_ACCOUNT_TYPE: {
        VENDOR_BILL: 'bill',
        CHECK: 'check',
        JOURNAL_ENTRY: 'journal_entry',
    },

    QUICKBOOKS_NON_REIMBURSABLE_ACCOUNT_TYPE: {
        CREDIT_CARD: 'credit_card',
        DEBIT_CARD: 'debit_card',
        VENDOR_BILL: 'bill',
    },

    QUICKBOOKS_DESKTOP_REIMBURSABLE_ACCOUNT_TYPE: {
        VENDOR_BILL: 'VENDOR_BILL',
        CHECK: 'CHECK',
        JOURNAL_ENTRY: 'JOURNAL_ENTRY',
    },

    SAGE_INTACCT_REIMBURSABLE_EXPENSE_TYPE: {
        EXPENSE_REPORT: 'EXPENSE_REPORT',
        VENDOR_BILL: 'VENDOR_BILL',
    },

    SAGE_INTACCT_NON_REIMBURSABLE_EXPENSE_TYPE: {
        CREDIT_CARD_CHARGE: 'CREDIT_CARD_CHARGE',
        VENDOR_BILL: 'VENDOR_BILL',
    },

    XERO_EXPORT_DATE: {
        LAST_EXPENSE: 'LAST_EXPENSE',
        REPORT_EXPORTED: 'REPORT_EXPORTED',
        REPORT_SUBMITTED: 'REPORT_SUBMITTED',
    },

    SAGE_INTACCT_EXPORT_DATE: {
        LAST_EXPENSE: 'LAST_EXPENSE',
        EXPORTED: 'EXPORTED',
        SUBMITTED: 'SUBMITTED',
    },

    NETSUITE_CONFIG: {
        SUBSIDIARY: 'subsidiary',
        EXPORTER: 'exporter',
        EXPORT_DATE: 'exportDate',
        REIMBURSABLE_EXPENSES_EXPORT_DESTINATION: 'reimbursableExpensesExportDestination',
        NON_REIMBURSABLE_EXPENSES_EXPORT_DESTINATION: 'nonreimbursableExpensesExportDestination',
        DEFAULT_VENDOR: 'defaultVendor',
        REIMBURSABLE_PAYABLE_ACCOUNT: 'reimbursablePayableAccount',
        PAYABLE_ACCT: 'payableAcct',
        JOURNAL_POSTING_PREFERENCE: 'journalPostingPreference',
        RECEIVABLE_ACCOUNT: 'receivableAccount',
        INVOICE_ITEM_PREFERENCE: 'invoiceItemPreference',
        INVOICE_ITEM: 'invoiceItem',
        TAX_POSTING_ACCOUNT: 'taxPostingAccount',
        PROVINCIAL_TAX_POSTING_ACCOUNT: 'provincialTaxPostingAccount',
        ALLOW_FOREIGN_CURRENCY: 'allowForeignCurrency',
        EXPORT_TO_NEXT_OPEN_PERIOD: 'exportToNextOpenPeriod',
        IMPORT_FIELDS: ['departments', 'classes', 'locations'],
        AUTO_SYNC: 'autoSync',
        ACCOUNTING_METHOD: 'accountingMethod',
        REIMBURSEMENT_ACCOUNT_ID: 'reimbursementAccountID',
        COLLECTION_ACCOUNT: 'collectionAccount',
        AUTO_CREATE_ENTITIES: 'autoCreateEntities',
        APPROVAL_ACCOUNT: 'approvalAccount',
        CUSTOM_FORM_ID_OPTIONS: 'customFormIDOptions',
        TOKEN_INPUT_STEP_NAMES: ['1', '2,', '3', '4', '5'],
        TOKEN_INPUT_STEP_KEYS: {
            0: 'installBundle',
            1: 'enableTokenAuthentication',
            2: 'enableSoapServices',
            3: 'createAccessToken',
            4: 'enterCredentials',
        },
        IMPORT_CUSTOM_FIELDS: {
            CUSTOM_SEGMENTS: 'customSegments',
            CUSTOM_LISTS: 'customLists',
        },
        CUSTOM_SEGMENT_FIELDS: ['segmentName', 'internalID', 'scriptID', 'mapping'],
        CUSTOM_LIST_FIELDS: ['listName', 'internalID', 'transactionFieldID', 'mapping'],
        CUSTOM_FORM_ID_ENABLED: 'enabled',
        CUSTOM_FORM_ID_TYPE: {
            REIMBURSABLE: 'reimbursable',
            NON_REIMBURSABLE: 'nonReimbursable',
        },
        SYNC_OPTIONS: {
            SYNC_REIMBURSED_REPORTS: 'syncReimbursedReports',
            SYNC_PEOPLE: 'syncPeople',
            ENABLE_NEW_CATEGORIES: 'enableNewCategories',
            EXPORT_REPORTS_TO: 'exportReportsTo',
            EXPORT_VENDOR_BILLS_TO: 'exportVendorBillsTo',
            EXPORT_JOURNALS_TO: 'exportJournalsTo',
            SYNC_TAX: 'syncTax',
            CROSS_SUBSIDIARY_CUSTOMERS: 'crossSubsidiaryCustomers',
            CUSTOMER_MAPPINGS: {
                CUSTOMERS: 'customers',
                JOBS: 'jobs',
            },
        },
        NETSUITE_ADD_CUSTOM_LIST_STEP_NAMES: ['1', '2,', '3', '4'],
        NETSUITE_ADD_CUSTOM_SEGMENT_STEP_NAMES: ['1', '2,', '3', '4', '5', '6,'],
    },

    NETSUITE_CUSTOM_FIELD_SUBSTEP_INDEXES: {
        CUSTOM_LISTS: {
            CUSTOM_LIST_PICKER: 0,
            TRANSACTION_FIELD_ID: 1,
            MAPPING: 2,
            CONFIRM: 3,
        },
        CUSTOM_SEGMENTS: {
            SEGMENT_TYPE: 0,
            SEGMENT_NAME: 1,
            INTERNAL_ID: 2,
            SCRIPT_ID: 3,
            MAPPING: 4,
            CONFIRM: 5,
        },
    },

    NETSUITE_CUSTOM_RECORD_TYPES: {
        CUSTOM_SEGMENT: 'customSegment',
        CUSTOM_RECORD: 'customRecord',
    },

    NETSUITE_FORM_STEPS_HEADER_HEIGHT: 40,

    NETSUITE_IMPORT: {
        HELP_LINKS: {
            CUSTOM_SEGMENTS: 'https://help.expensify.com/articles/expensify-classic/integrations/accounting-integrations/NetSuite#custom-segments',
            CUSTOM_LISTS: 'https://help.expensify.com/articles/expensify-classic/integrations/accounting-integrations/NetSuite#custom-lists',
        },
    },

    NETSUITE_EXPORT_DATE: {
        LAST_EXPENSE: 'LAST_EXPENSE',
        EXPORTED: 'EXPORTED',
        SUBMITTED: 'SUBMITTED',
    },

    NETSUITE_EXPORT_DESTINATION: {
        EXPENSE_REPORT: 'EXPENSE_REPORT',
        VENDOR_BILL: 'VENDOR_BILL',
        JOURNAL_ENTRY: 'JOURNAL_ENTRY',
    },

    NETSUITE_MAP_EXPORT_DESTINATION: {
        EXPENSE_REPORT: 'expenseReport',
        VENDOR_BILL: 'vendorBill',
        JOURNAL_ENTRY: 'journalEntry',
    },

    NETSUITE_INVOICE_ITEM_PREFERENCE: {
        CREATE: 'create',
        SELECT: 'select',
    },

    NETSUITE_JOURNAL_POSTING_PREFERENCE: {
        JOURNALS_POSTING_INDIVIDUAL_LINE: 'JOURNALS_POSTING_INDIVIDUAL_LINE',
        JOURNALS_POSTING_TOTAL_LINE: 'JOURNALS_POSTING_TOTAL_LINE',
    },

    NETSUITE_EXPENSE_TYPE: {
        REIMBURSABLE: 'reimbursable',
        NON_REIMBURSABLE: 'nonreimbursable',
    },

    NETSUITE_REPORTS_APPROVAL_LEVEL: {
        REPORTS_APPROVED_NONE: 'REPORTS_APPROVED_NONE',
        REPORTS_SUPERVISOR_APPROVED: 'REPORTS_SUPERVISOR_APPROVED',
        REPORTS_ACCOUNTING_APPROVED: 'REPORTS_ACCOUNTING_APPROVED',
        REPORTS_APPROVED_BOTH: 'REPORTS_APPROVED_BOTH',
    },

    NETSUITE_VENDOR_BILLS_APPROVAL_LEVEL: {
        VENDOR_BILLS_APPROVED_NONE: 'VENDOR_BILLS_APPROVED_NONE',
        VENDOR_BILLS_APPROVAL_PENDING: 'VENDOR_BILLS_APPROVAL_PENDING',
        VENDOR_BILLS_APPROVED: 'VENDOR_BILLS_APPROVED',
    },

    NETSUITE_JOURNALS_APPROVAL_LEVEL: {
        JOURNALS_APPROVED_NONE: 'JOURNALS_APPROVED_NONE',
        JOURNALS_APPROVAL_PENDING: 'JOURNALS_APPROVAL_PENDING',
        JOURNALS_APPROVED: 'JOURNALS_APPROVED',
    },

    NETSUITE_ACCOUNT_TYPE: {
        ACCOUNTS_PAYABLE: '_accountsPayable',
        ACCOUNTS_RECEIVABLE: '_accountsReceivable',
        OTHER_CURRENT_LIABILITY: '_otherCurrentLiability',
        CREDIT_CARD: '_creditCard',
        BANK: '_bank',
        OTHER_CURRENT_ASSET: '_otherCurrentAsset',
        LONG_TERM_LIABILITY: '_longTermLiability',
        EXPENSE: '_expense',
    },

    NETSUITE_APPROVAL_ACCOUNT_DEFAULT: 'APPROVAL_ACCOUNT_DEFAULT',

    /**
     * Countries where tax setting is permitted (Strings are in the format of Netsuite's Country type/enum)
     *
     * Should mirror the list on the OldDot.
     */
    NETSUITE_TAX_COUNTRIES: [
        '_canada',
        '_unitedKingdomGB',
        '_unitedKingdom',
        '_australia',
        '_southAfrica',
        '_india',
        '_france',
        '_netherlands',
        '_germany',
        '_singapore',
        '_spain',
        '_ireland',
        '_denmark',
        '_brazil',
        '_japan',
        '_philippines',
        '_china',
        '_argentina',
        '_newZealand',
        '_switzerland',
        '_sweden',
        '_portugal',
        '_mexico',
        '_israel',
        '_thailand',
        '_czechRepublic',
        '_egypt',
        '_ghana',
        '_indonesia',
        '_iranIslamicRepublicOf',
        '_jordan',
        '_kenya',
        '_kuwait',
        '_lebanon',
        '_malaysia',
        '_morocco',
        '_myanmar',
        '_nigeria',
        '_pakistan',
        '_saudiArabia',
        '_sriLanka',
        '_unitedArabEmirates',
        '_vietnam',
        '_austria',
        '_bulgaria',
        '_greece',
        '_cyprus',
        '_norway',
        '_romania',
        '_poland',
        '_hongKong',
        '_luxembourg',
        '_lithuania',
        '_malta',
        '_finland',
        '_koreaRepublicOf',
        '_italy',
        '_georgia',
        '_hungary',
        '_latvia',
        '_estonia',
        '_slovenia',
        '_serbia',
        '_croatiaHrvatska',
        '_belgium',
        '_turkey',
        '_taiwan',
        '_azerbaijan',
        '_slovakRepublic',
        '_costaRica',
    ] as string[],

    QUICKBOOKS_EXPORT_DATE: {
        LAST_EXPENSE: 'LAST_EXPENSE',
        REPORT_EXPORTED: 'REPORT_EXPORTED',
        REPORT_SUBMITTED: 'REPORT_SUBMITTED',
    },

    QUICKBOOKS_NON_REIMBURSABLE_EXPORT_ACCOUNT_TYPE: {
        CREDIT_CARD: 'credit_card',
        DEBIT_CARD: 'debit_card',
        VENDOR_BILL: 'bill',
    },

    QUICKBOOKS_DESKTOP_NON_REIMBURSABLE_EXPORT_ACCOUNT_TYPE: {
        CREDIT_CARD: 'CREDIT_CARD_CHARGE',
        CHECK: 'CHECK',
        VENDOR_BILL: 'VENDOR_BILL',
    },

    MISSING_PERSONAL_DETAILS_INDEXES: {
        MAPPING: {
            LEGAL_NAME: 0,
            DATE_OF_BIRTH: 1,
            ADDRESS: 2,
            PHONE_NUMBER: 3,
            CONFIRM: 4,
        },
        INDEX_LIST: ['1', '2', '3', '4'],
    },

    ACCOUNT_ID: {
        ACCOUNTING: Number(Config?.EXPENSIFY_ACCOUNT_ID_ACCOUNTING ?? 9645353),
        ACCOUNTS_PAYABLE: Number(Config?.EXPENSIFY_ACCOUNT_ID_ACCOUNTS_PAYABLE ?? 10903701),
        ADMIN: Number(Config?.EXPENSIFY_ACCOUNT_ID_ADMIN ?? -1),
        BILLS: Number(Config?.EXPENSIFY_ACCOUNT_ID_BILLS ?? 1371),
        CHRONOS: Number(Config?.EXPENSIFY_ACCOUNT_ID_CHRONOS ?? 10027416),
        CONCIERGE: Number(Config?.EXPENSIFY_ACCOUNT_ID_CONCIERGE ?? 8392101),
        CONTRIBUTORS: Number(Config?.EXPENSIFY_ACCOUNT_ID_CONTRIBUTORS ?? 9675014),
        FIRST_RESPONDER: Number(Config?.EXPENSIFY_ACCOUNT_ID_FIRST_RESPONDER ?? 9375152),
        HELP: Number(Config?.EXPENSIFY_ACCOUNT_ID_HELP ?? -1),
        INTEGRATION_TESTING_CREDS: Number(Config?.EXPENSIFY_ACCOUNT_ID_INTEGRATION_TESTING_CREDS ?? -1),
        NOTIFICATIONS: Number(Config?.EXPENSIFY_ACCOUNT_ID_NOTIFICATIONS ?? 11665625),
        PAYROLL: Number(Config?.EXPENSIFY_ACCOUNT_ID_PAYROLL ?? 9679724),
        QA: Number(Config?.EXPENSIFY_ACCOUNT_ID_QA ?? 3126513),
        QA_TRAVIS: Number(Config?.EXPENSIFY_ACCOUNT_ID_QA_TRAVIS ?? 8595733),
        RECEIPTS: Number(Config?.EXPENSIFY_ACCOUNT_ID_RECEIPTS ?? -1),
        REWARDS: Number(Config?.EXPENSIFY_ACCOUNT_ID_REWARDS ?? 11023767), // rewards@expensify.com
        STUDENT_AMBASSADOR: Number(Config?.EXPENSIFY_ACCOUNT_ID_STUDENT_AMBASSADOR ?? 10476956),
        SVFG: Number(Config?.EXPENSIFY_ACCOUNT_ID_SVFG ?? 2012843),
    },

    ENVIRONMENT: {
        DEV: 'development',
        STAGING: 'staging',
        PRODUCTION: 'production',
        ADHOC: 'adhoc',
    },

    // Used to delay the initial fetching of reportActions when the app first inits or reconnects (e.g. returning
    // from backgound). The times are based on how long it generally seems to take for the app to become interactive
    // in each scenario.
    FETCH_ACTIONS_DELAY: {
        STARTUP: 8000,
        RECONNECT: 1000,
    },

    WALLET: {
        TRANSFER_METHOD_TYPE: {
            INSTANT: 'instant',
            ACH: 'ach',
        },
        TRANSFER_METHOD_TYPE_FEE: {
            INSTANT: {
                RATE: 1.5,
                MINIMUM_FEE: 25,
            },
            ACH: {
                RATE: 0,
                MINIMUM_FEE: 0,
            },
        },
        ERROR: {
            // If these get updated, we need to update the codes on the Web side too
            SSN: 'ssnError',
            KBA: 'kbaNeeded',
            KYC: 'kycFailed',
            FULL_SSN_NOT_FOUND: 'Full SSN not found',
            MISSING_FIELD: 'Missing required additional details fields',
            WRONG_ANSWERS: 'Wrong answers',
            ONFIDO_FIXABLE_ERROR: 'Onfido returned a fixable error',
            ONFIDO_USER_CONSENT_DENIED: 'user_consent_denied',

            // KBA stands for Knowledge Based Answers (requiring us to show Idology questions)
            KBA_NEEDED: 'KBA needed',
            NO_ACCOUNT_TO_LINK: '405 No account to link to wallet',
            INVALID_WALLET: '405 Invalid wallet account',
            NOT_OWNER_OF_BANK_ACCOUNT: '401 Wallet owner does not own linked bank account',
            INVALID_BANK_ACCOUNT: '405 Attempting to link an invalid bank account to a wallet',
            NOT_OWNER_OF_FUND: '401 Wallet owner does not own linked fund',
            INVALID_FUND: '405 Attempting to link an invalid fund to a wallet',
        },
        STEP: {
            // In the order they appear in the Wallet flow
            ADD_BANK_ACCOUNT: 'AddBankAccountStep',
            ADDITIONAL_DETAILS: 'AdditionalDetailsStep',
            ADDITIONAL_DETAILS_KBA: 'AdditionalDetailsKBAStep',
            ONFIDO: 'OnfidoStep',
            TERMS: 'TermsStep',
            ACTIVATE: 'ActivateStep',
        },
        STEP_REFACTOR: {
            ADD_BANK_ACCOUNT: 'AddBankAccountStep',
            ADDITIONAL_DETAILS: 'AdditionalDetailsStep',
            VERIFY_IDENTITY: 'VerifyIdentityStep',
            TERMS_AND_FEES: 'TermsAndFeesStep',
        },
        STEP_NAMES: ['1', '2', '3', '4'],
        SUBSTEP_INDEXES: {
            BANK_ACCOUNT: {
                ACCOUNT_NUMBERS: 0,
            },
            PERSONAL_INFO: {
                LEGAL_NAME: 0,
                DATE_OF_BIRTH: 1,
                ADDRESS: 2,
                PHONE_NUMBER: 3,
                SSN: 4,
            },
        },
        TIER_NAME: {
            PLATINUM: 'PLATINUM',
            GOLD: 'GOLD',
            SILVER: 'SILVER',
            BRONZE: 'BRONZE',
        },
        WEB_MESSAGE_TYPE: {
            STATEMENT: 'STATEMENT_NAVIGATE',
            CONCIERGE: 'CONCIERGE_NAVIGATE',
        },
        MTL_WALLET_PROGRAM_ID: '760',
        BANCORP_WALLET_PROGRAM_ID: '660',
        PROGRAM_ISSUERS: {
            EXPENSIFY_PAYMENTS: 'Expensify Payments LLC',
            BANCORP_BANK: 'The Bancorp Bank',
        },
    },

    PLAID: {
        EVENT: {
            ERROR: 'ERROR',
            EXIT: 'EXIT',
        },
        DEFAULT_DATA: {
            bankName: '',
            plaidAccessToken: '',
            bankAccounts: [] as PlaidBankAccount[],
            isLoading: false,
            errors: {},
        },
    },

    ONFIDO: {
        CONTAINER_ID: 'onfido-mount',
        TYPE: {
            DOCUMENT: 'document',
            FACE: 'face',
        },
        VARIANT: {
            VIDEO: 'video',
        },
        SMS_NUMBER_COUNTRY_CODE: 'US',
        ERROR: {
            USER_CANCELLED: 'User canceled flow.',
            USER_TAPPED_BACK: 'User exited by clicking the back button.',
            USER_EXITED: 'User exited by manual action.',
        },
    },

    KYC_WALL_SOURCE: {
        REPORT: 'REPORT', // The user attempted to pay an expense
        ENABLE_WALLET: 'ENABLE_WALLET', // The user clicked on the `Enable wallet` button on the Wallet page
        TRANSFER_BALANCE: 'TRANSFER_BALANCE', // The user attempted to transfer their wallet balance to their bank account or debit card
    },

    OS: {
        WINDOWS: 'Windows',
        MAC_OS: PLATFORM_OS_MACOS,
        ANDROID: 'Android',
        IOS: PLATFORM_IOS,
        LINUX: 'Linux',
        NATIVE: 'Native',
    },

    BROWSER: {
        CHROME: 'chrome',
        FIREFOX: 'firefox',
        IE: 'ie',
        EDGE: 'edge',
        Opera: 'opera',
        SAFARI: 'safari',
        OTHER: 'other',
    },

    PAYMENT_METHODS: {
        DEBIT_CARD: 'debitCard',
        PERSONAL_BANK_ACCOUNT: 'bankAccount',
        BUSINESS_BANK_ACCOUNT: 'businessBankAccount',
    },

    PAYMENT_SELECTED: {
        BBA: 'BBA',
        PBA: 'PBA',
    },

    PAYMENT_METHOD_ID_KEYS: {
        DEBIT_CARD: 'fundID',
        BANK_ACCOUNT: 'bankAccountID',
    },

    IOU: {
        MAX_RECENT_REPORTS_TO_SHOW: 5,
        // This is the transactionID used when going through the create expense flow so that it mimics a real transaction (like the edit flow)
        OPTIMISTIC_TRANSACTION_ID: '1',
        // Note: These payment types are used when building IOU reportAction message values in the server and should
        // not be changed.
        LOCATION_PERMISSION_PROMPT_THRESHOLD_DAYS: 7,
        PAYMENT_TYPE: {
            ELSEWHERE: 'Elsewhere',
            EXPENSIFY: 'Expensify',
            VBBA: 'ACH',
        },
        ACTION: {
            EDIT: 'edit',
            CREATE: 'create',
            SUBMIT: 'submit',
            CATEGORIZE: 'categorize',
            SHARE: 'share',
        },
        DEFAULT_AMOUNT: 0,
        TYPE: {
            SEND: 'send',
            PAY: 'pay',
            SPLIT: 'split',
            REQUEST: 'request',
            INVOICE: 'invoice',
            SUBMIT: 'submit',
            TRACK: 'track',
            CREATE: 'create',
        },
        REQUEST_TYPE: {
            DISTANCE: 'distance',
            MANUAL: 'manual',
            SCAN: 'scan',
            PER_DIEM: 'per-diem',
        },
        REPORT_ACTION_TYPE: {
            PAY: 'pay',
            CREATE: 'create',
            SPLIT: 'split',
            DECLINE: 'decline',
            CANCEL: 'cancel',
            DELETE: 'delete',
            APPROVE: 'approve',
            TRACK: 'track',
        },
        AMOUNT_MAX_LENGTH: 8,
        RECEIPT_STATE: {
            SCANREADY: 'SCANREADY',
            OPEN: 'OPEN',
            SCANNING: 'SCANNING',
            SCANCOMPLETE: 'SCANCOMPLETE',
            SCANFAILED: 'SCANFAILED',
        },
        FILE_TYPES: {
            HTML: 'html',
            DOC: 'doc',
            DOCX: 'docx',
            SVG: 'svg',
        },
        RECEIPT_ERROR: 'receiptError',
        CANCEL_REASON: {
            PAYMENT_EXPIRED: 'CANCEL_REASON_PAYMENT_EXPIRED',
        },
        SHARE: {
            ROLE: {
                ACCOUNTANT: 'accountant',
            },
        },
        ACCESS_VARIANTS: {
            CREATE: 'create',
        },
        PAGE_INDEX: {
            CONFIRM: 'confirm',
        },
        PAYMENT_SELECTED: {
            BBA: 'BBA',
            PBA: 'PBA',
        },
    },

    GROWL: {
        SUCCESS: 'success',
        ERROR: 'error',
        WARNING: 'warning',
        DURATION: 2000,
        DURATION_LONG: 3500,
    },

    LOCALES: {
        EN: 'en',
        ES: 'es',
        ES_ES: 'es-ES',
        ES_ES_ONFIDO: 'es_ES',

        DEFAULT: 'en',
    },

    LANGUAGES: ['en', 'es'],

    PRONOUNS_LIST: [
        'coCos',
        'eEyEmEir',
        'heHimHis',
        'heHimHisTheyThemTheirs',
        'sheHerHers',
        'sheHerHersTheyThemTheirs',
        'merMers',
        'neNirNirs',
        'neeNerNers',
        'perPers',
        'theyThemTheirs',
        'thonThons',
        'veVerVis',
        'viVir',
        'xeXemXyr',
        'zeZieZirHir',
        'zeHirHirs',
        'callMeByMyName',
    ],

    // Map updated pronouns key to deprecated pronouns
    DEPRECATED_PRONOUNS_LIST: {
        heHimHis: 'He/him',
        sheHerHers: 'She/her',
        theyThemTheirs: 'They/them',
        zeHirHirs: 'Ze/hir',
        callMeByMyName: 'Call me by my name',
    },

    POLICY: {
        TYPE: {
            PERSONAL: 'personal',

            // Often referred to as "control" workspaces
            CORPORATE: 'corporate',

            // Often referred to as "collect" workspaces
            TEAM: 'team',
        },
        RULE_CONDITIONS: {
            MATCHES: 'matches',
        },
        FIELDS: {
            TAG: 'tag',
            CATEGORY: 'category',
            FIELD_LIST_TITLE: 'text_title',
            TAX: 'tax',
        },
        DEFAULT_REPORT_NAME_PATTERN: '{report:type} {report:startdate}',
        ROLE: {
            ADMIN: 'admin',
            AUDITOR: 'auditor',
            USER: 'user',
        },
        AUTO_REIMBURSEMENT_MAX_LIMIT_CENTS: 2000000,
        AUTO_REIMBURSEMENT_DEFAULT_LIMIT_CENTS: 10000,
        AUTO_APPROVE_REPORTS_UNDER_DEFAULT_CENTS: 10000,
        RANDOM_AUDIT_DEFAULT_PERCENTAGE: 0.05,

        AUTO_REPORTING_FREQUENCIES: {
            INSTANT: 'instant',
            IMMEDIATE: 'immediate',
            WEEKLY: 'weekly',
            SEMI_MONTHLY: 'semimonthly',
            MONTHLY: 'monthly',
            TRIP: 'trip',
            MANUAL: 'manual',
        },
        AUTO_REPORTING_OFFSET: {
            LAST_BUSINESS_DAY_OF_MONTH: 'lastBusinessDayOfMonth',
            LAST_DAY_OF_MONTH: 'lastDayOfMonth',
        },
        APPROVAL_MODE: {
            OPTIONAL: 'OPTIONAL',
            BASIC: 'BASIC',
            ADVANCED: 'ADVANCED',
            DYNAMICEXTERNAL: 'DYNAMIC_EXTERNAL',
            SMARTREPORT: 'SMARTREPORT',
            BILLCOM: 'BILLCOM',
        },
        ROOM_PREFIX: '#',
        CUSTOM_UNIT_RATE_BASE_OFFSET: 100,
        OWNER_EMAIL_FAKE: '_FAKE_',
        OWNER_ACCOUNT_ID_FAKE: 0,
        REIMBURSEMENT_CHOICES: {
            REIMBURSEMENT_YES: 'reimburseYes', // Direct
            REIMBURSEMENT_NO: 'reimburseNo', // None
            REIMBURSEMENT_MANUAL: 'reimburseManual', // Indirect
        },
        ID_FAKE: '_FAKE_',
        EMPTY: 'EMPTY',
        MEMBERS_BULK_ACTION_TYPES: {
            REMOVE: 'remove',
            MAKE_MEMBER: 'makeMember',
            MAKE_ADMIN: 'makeAdmin',
            MAKE_AUDITOR: 'makeAuditor',
        },
        BULK_ACTION_TYPES: {
            DELETE: 'delete',
            DISABLE: 'disable',
            ENABLE: 'enable',
        },
        MORE_FEATURES: {
            ARE_CATEGORIES_ENABLED: 'areCategoriesEnabled',
            ARE_TAGS_ENABLED: 'areTagsEnabled',
            ARE_DISTANCE_RATES_ENABLED: 'areDistanceRatesEnabled',
            ARE_WORKFLOWS_ENABLED: 'areWorkflowsEnabled',
            ARE_REPORT_FIELDS_ENABLED: 'areReportFieldsEnabled',
            ARE_CONNECTIONS_ENABLED: 'areConnectionsEnabled',
            ARE_COMPANY_CARDS_ENABLED: 'areCompanyCardsEnabled',
            ARE_EXPENSIFY_CARDS_ENABLED: 'areExpensifyCardsEnabled',
            ARE_INVOICES_ENABLED: 'areInvoicesEnabled',
            ARE_TAXES_ENABLED: 'tax',
            ARE_RULES_ENABLED: 'areRulesEnabled',
            ARE_PER_DIEM_RATES_ENABLED: 'arePerDiemRatesEnabled',
        },
        DEFAULT_CATEGORIES: [
            'Advertising',
            'Benefits',
            'Car',
            'Equipment',
            'Fees',
            'Home Office',
            'Insurance',
            'Interest',
            'Labor',
            'Maintenance',
            'Materials',
            'Meals and Entertainment',
            'Office Supplies',
            'Other',
            'Professional Services',
            'Rent',
            'Taxes',
            'Travel',
            'Utilities',
        ],
        OWNERSHIP_ERRORS: {
            NO_BILLING_CARD: 'noBillingCard',
            AMOUNT_OWED: 'amountOwed',
            HAS_FAILED_SETTLEMENTS: 'hasFailedSettlements',
            OWNER_OWES_AMOUNT: 'ownerOwesAmount',
            SUBSCRIPTION: 'subscription',
            DUPLICATE_SUBSCRIPTION: 'duplicateSubscription',
            FAILED_TO_CLEAR_BALANCE: 'failedToClearBalance',
        },
        COLLECTION_KEYS: {
            DESCRIPTION: 'description',
            REIMBURSER: 'reimburser',
            REIMBURSEMENT_CHOICE: 'reimbursementChoice',
            APPROVAL_MODE: 'approvalMode',
            AUTOREPORTING: 'autoReporting',
            AUTOREPORTING_FREQUENCY: 'autoReportingFrequency',
            AUTOREPORTING_OFFSET: 'autoReportingOffset',
            GENERAL_SETTINGS: 'generalSettings',
        },
        CONNECTIONS: {
            NAME: {
                // Here we will add other connections names when we add support for them
                QBO: 'quickbooksOnline',
                QBD: 'quickbooksDesktop',
                XERO: 'xero',
                NETSUITE: 'netsuite',
                SAGE_INTACCT: 'intacct',
            },
            ROUTE: {
                QBO: 'quickbooks-online',
                XERO: 'xero',
                NETSUITE: 'netsuite',
                SAGE_INTACCT: 'sage-intacct',
                QBD: 'quickbooks-desktop',
            },
            NAME_USER_FRIENDLY: {
                netsuite: 'NetSuite',
                quickbooksOnline: 'QuickBooks Online',
                quickbooksDesktop: 'QuickBooks Desktop',
                xero: 'Xero',
                intacct: 'Sage Intacct',
                financialForce: 'FinancialForce',
                billCom: 'Bill.com',
                zenefits: 'Zenefits',
            },
            AUTH_HELP_LINKS: {
                intacct:
                    "https://help.expensify.com/articles/expensify-classic/connections/sage-intacct/Sage-Intacct-Troubleshooting#:~:text=First%20make%20sure%20that%20you,your%20company's%20Web%20Services%20authorizations.",
                netsuite:
                    'https://help.expensify.com/articles/expensify-classic/connections/netsuite/Netsuite-Troubleshooting#expensierror-ns0109-failed-to-login-to-netsuite-please-verify-your-credentials',
            },
            SYNC_STAGE_NAME: {
                STARTING_IMPORT_QBO: 'startingImportQBO',
                STARTING_IMPORT_XERO: 'startingImportXero',
                STARTING_IMPORT_QBD: 'startingImportQBD',
                QBO_IMPORT_MAIN: 'quickbooksOnlineImportMain',
                QBO_IMPORT_CUSTOMERS: 'quickbooksOnlineImportCustomers',
                QBO_IMPORT_EMPLOYEES: 'quickbooksOnlineImportEmployees',
                QBO_IMPORT_ACCOUNTS: 'quickbooksOnlineImportAccounts',
                QBO_IMPORT_CLASSES: 'quickbooksOnlineImportClasses',
                QBO_IMPORT_LOCATIONS: 'quickbooksOnlineImportLocations',
                QBO_IMPORT_PROCESSING: 'quickbooksOnlineImportProcessing',
                QBO_SYNC_PAYMENTS: 'quickbooksOnlineSyncBillPayments',
                QBO_IMPORT_TAX_CODES: 'quickbooksOnlineSyncTaxCodes',
                QBO_CHECK_CONNECTION: 'quickbooksOnlineCheckConnection',
                QBO_SYNC_TITLE: 'quickbooksOnlineSyncTitle',
                QBO_SYNC_LOAD_DATA: 'quickbooksOnlineSyncLoadData',
                QBO_SYNC_APPLY_CATEGORIES: 'quickbooksOnlineSyncApplyCategories',
                QBO_SYNC_APPLY_CUSTOMERS: 'quickbooksOnlineSyncApplyCustomers',
                QBO_SYNC_APPLY_PEOPLE: 'quickbooksOnlineSyncApplyEmployees',
                QBO_SYNC_APPLY_CLASSES_LOCATIONS: 'quickbooksOnlineSyncApplyClassesLocations',
                QBD_IMPORT_TITLE: 'quickbooksDesktopImportTitle',
                QBD_IMPORT_ACCOUNTS: 'quickbooksDesktopImportAccounts',
                QBD_IMPORT_APPROVE_CERTIFICATE: 'quickbooksDesktopImportApproveCertificate',
                QBD_IMPORT_DIMENSIONS: 'quickbooksDesktopImportDimensions',
                QBD_IMPORT_CLASSES: 'quickbooksDesktopImportClasses',
                QBD_IMPORT_CUSTOMERS: 'quickbooksDesktopImportCustomers',
                QBD_IMPORT_VENDORS: 'quickbooksDesktopImportVendors',
                QBD_IMPORT_EMPLOYEES: 'quickbooksDesktopImportEmployees',
                QBD_IMPORT_MORE: 'quickbooksDesktopImportMore',
                QBD_IMPORT_GENERIC: 'quickbooksDesktopImportSavePolicy',
                QBD_WEB_CONNECTOR_REMINDER: 'quickbooksDesktopWebConnectorReminder',
                JOB_DONE: 'jobDone',
                XERO_SYNC_STEP: 'xeroSyncStep',
                XERO_SYNC_XERO_REIMBURSED_REPORTS: 'xeroSyncXeroReimbursedReports',
                XERO_SYNC_EXPENSIFY_REIMBURSED_REPORTS: 'xeroSyncExpensifyReimbursedReports',
                XERO_SYNC_IMPORT_CHART_OF_ACCOUNTS: 'xeroSyncImportChartOfAccounts',
                XERO_SYNC_IMPORT_CATEGORIES: 'xeroSyncImportCategories',
                XERO_SYNC_IMPORT_TRACKING_CATEGORIES: 'xeroSyncImportTrackingCategories',
                XERO_SYNC_IMPORT_CUSTOMERS: 'xeroSyncImportCustomers',
                XERO_SYNC_IMPORT_BANK_ACCOUNTS: 'xeroSyncImportBankAccounts',
                XERO_SYNC_IMPORT_TAX_RATES: 'xeroSyncImportTaxRates',
                XERO_CHECK_CONNECTION: 'xeroCheckConnection',
                XERO_SYNC_TITLE: 'xeroSyncTitle',
                NETSUITE_SYNC_CONNECTION: 'netSuiteSyncConnection',
                NETSUITE_SYNC_CUSTOMERS: 'netSuiteSyncCustomers',
                NETSUITE_SYNC_INIT_DATA: 'netSuiteSyncInitData',
                NETSUITE_SYNC_IMPORT_TAXES: 'netSuiteSyncImportTaxes',
                NETSUITE_SYNC_IMPORT_ITEMS: 'netSuiteSyncImportItems',
                NETSUITE_SYNC_DATA: 'netSuiteSyncData',
                NETSUITE_SYNC_ACCOUNTS: 'netSuiteSyncAccounts',
                NETSUITE_SYNC_CURRENCIES: 'netSuiteSyncCurrencies',
                NETSUITE_SYNC_CATEGORIES: 'netSuiteSyncCategories',
                NETSUITE_SYNC_IMPORT_CUSTOM_LISTS: 'netSuiteSyncImportCustomLists',
                NETSUITE_SYNC_IMPORT_EMPLOYEES: 'netSuiteSyncImportEmployees',
                NETSUITE_SYNC_IMPORT_SUBSIDIARIES: 'netSuiteSyncImportSubsidiaries',
                NETSUITE_SYNC_IMPORT_VENDORS: 'netSuiteSyncImportVendors',
                NETSUITE_SYNC_REPORT_FIELDS: 'netSuiteSyncReportFields',
                NETSUITE_SYNC_TAGS: 'netSuiteSyncTags',
                NETSUITE_SYNC_UPDATE_DATA: 'netSuiteSyncUpdateConnectionData',
                NETSUITE_SYNC_NETSUITE_REIMBURSED_REPORTS: 'netSuiteSyncNetSuiteReimbursedReports',
                NETSUITE_SYNC_EXPENSIFY_REIMBURSED_REPORTS: 'netSuiteSyncExpensifyReimbursedReports',
                NETSUITE_SYNC_IMPORT_VENDORS_TITLE: 'netSuiteImportVendorsTitle',
                NETSUITE_SYNC_IMPORT_CUSTOM_LISTS_TITLE: 'netSuiteImportCustomListsTitle',
                SAGE_INTACCT_SYNC_CHECK_CONNECTION: 'intacctCheckConnection',
                SAGE_INTACCT_SYNC_IMPORT_TITLE: 'intacctImportTitle',
                SAGE_INTACCT_SYNC_IMPORT_DATA: 'intacctImportData',
                SAGE_INTACCT_SYNC_IMPORT_EMPLOYEES: 'intacctImportEmployees',
                SAGE_INTACCT_SYNC_IMPORT_DIMENSIONS: 'intacctImportDimensions',
                SAGE_INTACCT_SYNC_IMPORT_SYNC_REIMBURSED_REPORTS: 'intacctImportSyncBillPayments',
            },
            SYNC_STAGE_TIMEOUT_MINUTES: 20,
        },
        ACCESS_VARIANTS: {
            PAID: 'paid',
            ADMIN: 'admin',
            CONTROL: 'control',
        },
        DEFAULT_MAX_EXPENSE_AGE: 90,
        DEFAULT_MAX_EXPENSE_AMOUNT: 200000,
        DEFAULT_MAX_AMOUNT_NO_RECEIPT: 2500,
        REQUIRE_RECEIPTS_OVER_OPTIONS: {
            DEFAULT: 'default',
            NEVER: 'never',
            ALWAYS: 'always',
        },
        EXPENSE_LIMIT_TYPES: {
            EXPENSE: 'expense',
            DAILY: 'daily',
        },
    },

    CUSTOM_UNITS: {
        NAME_DISTANCE: 'Distance',
        NAME_PER_DIEM_INTERNATIONAL: 'Per Diem International',
        DISTANCE_UNIT_MILES: 'mi',
        DISTANCE_UNIT_KILOMETERS: 'km',
        MILEAGE_IRS_RATE: 0.67,
        DEFAULT_RATE: 'Default Rate',
        RATE_DECIMALS: 3,
        FAKE_P2P_ID: '_FAKE_P2P_ID_',
        MILES_TO_KILOMETERS: 1.609344,
        KILOMETERS_TO_MILES: 0.621371,
    },

    TERMS: {
        CFPB_PREPAID: 'cfpb.gov/prepaid',
        CFPB_COMPLAINT: 'cfpb.gov/complaint',
        FDIC_PREPAID: 'fdic.gov/deposit/deposits/prepaid.html',
        USE_EXPENSIFY_FEES: 'use.expensify.com/fees',
    },

    LAYOUT_WIDTH: {
        WIDE: 'wide',
        NARROW: 'narrow',
        NONE: 'none',
    },

    ICON_TYPE_ICON: 'icon',
    ICON_TYPE_AVATAR: 'avatar',
    ICON_TYPE_WORKSPACE: 'workspace',

    ACTIVITY_INDICATOR_SIZE: {
        LARGE: 'large',
    },

    AVATAR_SIZE: {
        XLARGE: 'xlarge',
        LARGE: 'large',
        MEDIUM: 'medium',
        DEFAULT: 'default',
        SMALL: 'small',
        SMALLER: 'smaller',
        SUBSCRIPT: 'subscript',
        SMALL_SUBSCRIPT: 'small-subscript',
        MID_SUBSCRIPT: 'mid-subscript',
        LARGE_BORDERED: 'large-bordered',
        HEADER: 'header',
        MENTION_ICON: 'mention-icon',
        SMALL_NORMAL: 'small-normal',
    },
    COMPANY_CARD: {
        FEED_BANK_NAME: {
            MASTER_CARD: 'cdf',
            VISA: 'vcf',
            AMEX: 'gl1025',
            STRIPE: 'stripe',
            CITIBANK: 'oauth.citibank.com',
            CAPITAL_ONE: 'oauth.capitalone.com',
            BANK_OF_AMERICA: 'oauth.bankofamerica.com',
            CHASE: 'oauth.chase.com',
            BREX: 'oauth.brex.com',
            WELLS_FARGO: 'oauth.wellsfargo.com',
            AMEX_DIRECT: 'oauth.americanexpressfdx.com',
        },
        STEP_NAMES: ['1', '2', '3', '4'],
        STEP: {
            ASSIGNEE: 'Assignee',
            CARD: 'Card',
            CARD_NAME: 'CardName',
            TRANSACTION_START_DATE: 'TransactionStartDate',
            CONFIRMATION: 'Confirmation',
        },
        TRANSACTION_START_DATE_OPTIONS: {
            FROM_BEGINNING: 'fromBeginning',
            CUSTOM: 'custom',
        },
    },
    EXPENSIFY_CARD: {
        NAME: 'expensifyCard',
        BANK: 'Expensify Card',
        FRAUD_TYPES: {
            DOMAIN: 'domain',
            INDIVIDUAL: 'individual',
            NONE: 'none',
        },
        VERIFICATION_STATE: {
            LOADING: 'loading',
            VERIFIED: 'verified',
            ON_WAITLIST: 'onWaitlist',
        },
        STATE: {
            STATE_NOT_ISSUED: 2,
            OPEN: 3,
            NOT_ACTIVATED: 4,
            STATE_DEACTIVATED: 5,
            CLOSED: 6,
            STATE_SUSPENDED: 7,
        },
        ACTIVE_STATES: cardActiveStates,
        LIMIT_TYPES: {
            SMART: 'smart',
            MONTHLY: 'monthly',
            FIXED: 'fixed',
        },
        LIMIT_VALUE: 21474836,
        STEP_NAMES: ['1', '2', '3', '4', '5', '6'],
        STEP: {
            ASSIGNEE: 'Assignee',
            CARD_TYPE: 'CardType',
            LIMIT_TYPE: 'LimitType',
            LIMIT: 'Limit',
            CARD_NAME: 'CardName',
            CONFIRMATION: 'Confirmation',
        },
        CARD_TYPE: {
            PHYSICAL: 'physical',
            VIRTUAL: 'virtual',
        },
        FREQUENCY_SETTING: {
            DAILY: 'daily',
            MONTHLY: 'monthly',
        },
        MANAGE_EXPENSIFY_CARDS_ARTICLE_LINK: 'https://help.expensify.com/articles/new-expensify/expensify-card/Manage-Expensify-Cards',
    },
    COMPANY_CARDS: {
        CONNECTION_ERROR: 'connectionError',
        STEP: {
            SELECT_BANK: 'SelectBank',
            SELECT_FEED_TYPE: 'SelectFeedType',
            CARD_TYPE: 'CardType',
            CARD_INSTRUCTIONS: 'CardInstructions',
            CARD_NAME: 'CardName',
            CARD_DETAILS: 'CardDetails',
            BANK_CONNECTION: 'BankConnection',
            AMEX_CUSTOM_FEED: 'AmexCustomFeed',
        },
        CARD_TYPE: {
            AMEX: 'amex',
            VISA: 'visa',
            MASTERCARD: 'mastercard',
            STRIPE: 'stripe',
        },
        FEED_TYPE: {
            CUSTOM: 'customFeed',
            DIRECT: 'directFeed',
        },
        BANKS: {
            AMEX: 'American Express',
            BANK_OF_AMERICA: 'Bank of America',
            BREX: 'Brex',
            CAPITAL_ONE: 'Capital One',
            CHASE: 'Chase',
            CITI_BANK: 'Citibank',
            STRIPE: 'Stripe',
            WELLS_FARGO: 'Wells Fargo',
            OTHER: 'Other',
        },
        BANK_CONNECTIONS: {
            WELLS_FARGO: 'wellsfargo',
            BANK_OF_AMERICA: 'bankofamerica',
            CHASE: 'chase',
            BREX: 'brex',
            CAPITAL_ONE: 'capitalone',
            CITI_BANK: 'citibank',
            AMEX: 'americanexpressfdx',
        },
        AMEX_CUSTOM_FEED: {
            CORPORATE: 'American Express Corporate Cards',
            BUSINESS: 'American Express Business Cards',
            PERSONAL: 'American Express Personal Cards',
        },
        DELETE_TRANSACTIONS: {
            RESTRICT: 'corporate',
            ALLOW: 'personal',
        },
        CARD_LIST_THRESHOLD: 8,
        DEFAULT_EXPORT_TYPE: 'default',
        EXPORT_CARD_TYPES: {
            /**
             * Name of Card NVP for QBO custom export accounts
             */
            NVP_QUICKBOOKS_ONLINE_EXPORT_ACCOUNT: 'quickbooks_online_export_account',
            NVP_QUICKBOOKS_ONLINE_EXPORT_ACCOUNT_DEBIT: 'quickbooks_online_export_account_debit',

            /**
             * Name of Card NVP for NetSuite custom export accounts
             */
            NVP_NETSUITE_EXPORT_ACCOUNT: 'netsuite_export_payable_account',

            /**
             * Name of Card NVP for NetSuite custom vendors
             */
            NVP_NETSUITE_EXPORT_VENDOR: 'netsuite_export_vendor',

            /**
             * Name of Card NVP for Xero custom export accounts
             */
            NVP_XERO_EXPORT_BANK_ACCOUNT: 'xero_export_bank_account',

            /**
             * Name of Card NVP for Intacct custom export accounts
             */
            NVP_INTACCT_EXPORT_CHARGE_CARD: 'intacct_export_charge_card',

            /**
             * Name of card NVP for Intacct custom vendors
             */
            NVP_INTACCT_EXPORT_VENDOR: 'intacct_export_vendor',

            /**
             * Name of Card NVP for QuickBooks Desktop custom export accounts
             */
            NVP_QUICKBOOKS_DESKTOP_EXPORT_ACCOUNT_CREDIT: 'quickbooks_desktop_export_account_credit',

            /**
             * Name of Card NVP for QuickBooks Desktop custom export accounts
             */
            NVP_FINANCIALFORCE_EXPORT_VENDOR: 'financialforce_export_vendor',
        },
        EXPORT_CARD_POLICY_TYPES: {
            /**
             * Name of Card NVP for QBO custom export accounts
             */
            NVP_QUICKBOOKS_ONLINE_EXPORT_ACCOUNT_POLICY_ID: 'quickbooks_online_export_account_policy_id',
            NVP_QUICKBOOKS_ONLINE_EXPORT_ACCOUNT_DEBIT_POLICY_ID: 'quickbooks_online_export_account_debit_policy_id',

            /**
             * Name of Card NVP for NetSuite custom export accounts
             */
            NVP_NETSUITE_EXPORT_ACCOUNT_POLICY_ID: 'netsuite_export_payable_account_policy_id',

            /**
             * Name of Card NVP for NetSuite custom vendors
             */
            NVP_NETSUITE_EXPORT_VENDOR_POLICY_ID: 'netsuite_export_vendor_policy_id',

            /**
             * Name of Card NVP for Xero custom export accounts
             */
            NVP_XERO_EXPORT_BANK_ACCOUNT_POLICY_ID: 'xero_export_bank_account_policy_id',

            /**
             * Name of Card NVP for Intacct custom export accounts
             */
            NVP_INTACCT_EXPORT_CHARGE_CARD_POLICY_ID: 'intacct_export_charge_card_policy_id',

            /**
             * Name of card NVP for Intacct custom vendors
             */
            NVP_INTACCT_EXPORT_VENDOR_POLICY_ID: 'intacct_export_vendor_policy_id',

            /**
             * Name of Card NVP for QuickBooks Desktop custom export accounts
             */
            NVP_QUICKBOOKS_DESKTOP_EXPORT_ACCOUNT_CREDIT_POLICY_ID: 'quickbooks_desktop_export_account_credit_policy_id',

            /**
             * Name of Card NVP for QuickBooks Desktop custom export accounts
             */
            NVP_FINANCIALFORCE_EXPORT_VENDOR_POLICY_ID: 'financialforce_export_vendor_policy_id',
        },
    },
    AVATAR_ROW_SIZE: {
        DEFAULT: 4,
        LARGE_SCREEN: 8,
    },
    OPTION_MODE: {
        COMPACT: 'compact',
        DEFAULT: 'default',
    },
    SUBSCRIPTION: {
        TYPE: {
            ANNUAL: 'yearly2018',
            PAYPERUSE: 'monthly2018',
        },
    },
    get SUBSCRIPTION_PRICES() {
        return {
            [this.PAYMENT_CARD_CURRENCY.USD]: {
                [this.POLICY.TYPE.CORPORATE]: {
                    [this.SUBSCRIPTION.TYPE.ANNUAL]: 900,
                    [this.SUBSCRIPTION.TYPE.PAYPERUSE]: 1800,
                },
                [this.POLICY.TYPE.TEAM]: {
                    [this.SUBSCRIPTION.TYPE.ANNUAL]: 500,
                    [this.SUBSCRIPTION.TYPE.PAYPERUSE]: 1000,
                },
            },
            [this.PAYMENT_CARD_CURRENCY.AUD]: {
                [this.POLICY.TYPE.CORPORATE]: {
                    [this.SUBSCRIPTION.TYPE.ANNUAL]: 1500,
                    [this.SUBSCRIPTION.TYPE.PAYPERUSE]: 3000,
                },
                [this.POLICY.TYPE.TEAM]: {
                    [this.SUBSCRIPTION.TYPE.ANNUAL]: 700,
                    [this.SUBSCRIPTION.TYPE.PAYPERUSE]: 1400,
                },
            },
            [this.PAYMENT_CARD_CURRENCY.GBP]: {
                [this.POLICY.TYPE.CORPORATE]: {
                    [this.SUBSCRIPTION.TYPE.ANNUAL]: 700,
                    [this.SUBSCRIPTION.TYPE.PAYPERUSE]: 1400,
                },
                [this.POLICY.TYPE.TEAM]: {
                    [this.SUBSCRIPTION.TYPE.ANNUAL]: 400,
                    [this.SUBSCRIPTION.TYPE.PAYPERUSE]: 800,
                },
            },
            [this.PAYMENT_CARD_CURRENCY.NZD]: {
                [this.POLICY.TYPE.CORPORATE]: {
                    [this.SUBSCRIPTION.TYPE.ANNUAL]: 1600,
                    [this.SUBSCRIPTION.TYPE.PAYPERUSE]: 3200,
                },
                [this.POLICY.TYPE.TEAM]: {
                    [this.SUBSCRIPTION.TYPE.ANNUAL]: 800,
                    [this.SUBSCRIPTION.TYPE.PAYPERUSE]: 1600,
                },
            },
        };
    },
    REGEX: {
        SPECIAL_CHARS_WITHOUT_NEWLINE: /((?!\n)[()-\s\t])/g,
        DIGITS_AND_PLUS: /^\+?[0-9]*$/,
        ALPHABETIC_AND_LATIN_CHARS: /^[\p{Script=Latin} ]*$/u,
        NON_ALPHABETIC_AND_NON_LATIN_CHARS: /[^\p{Script=Latin}]/gu,
        POSITIVE_INTEGER: /^\d+$/,
        PO_BOX: /\b[P|p]?(OST|ost)?\.?\s*[O|o|0]?(ffice|FFICE)?\.?\s*[B|b][O|o|0]?[X|x]?\.?\s+[#]?(\d+)\b/,
        ANY_VALUE: /^.+$/,
        ZIP_CODE: /^[0-9]{5}(?:[- ][0-9]{4})?$/,
        INDUSTRY_CODE: /^[0-9]{6}$/,
        SSN_LAST_FOUR: /^(?!0000)[0-9]{4}$/,
        SSN_FULL_NINE: /^(?!0000)[0-9]{9}$/,
        NUMBER: /^[0-9]+$/,
        CARD_NUMBER: /^[0-9]{15,16}$/,
        CARD_SECURITY_CODE: /^[0-9]{3,4}$/,
        CARD_EXPIRATION_DATE: /^(0[1-9]|1[0-2])([^0-9])?([0-9]{4}|([0-9]{2}))$/,
        ROOM_NAME: /^#[\p{Ll}0-9-]{1,100}$/u,
        DOMAIN_BASE: '^(?:https?:\\/\\/)?(?:www\\.)?([^\\/]+)',

        // eslint-disable-next-line max-len, no-misleading-character-class
        EMOJI: /[\p{Extended_Pictographic}\u200d\u{1f1e6}-\u{1f1ff}\u{1f3fb}-\u{1f3ff}\u{e0020}-\u{e007f}\u20E3\uFE0F]|[#*0-9]\uFE0F?\u20E3/gu,
        // eslint-disable-next-line max-len, no-misleading-character-class, no-empty-character-class
        EMOJIS: /[\p{Extended_Pictographic}](\u200D[\p{Extended_Pictographic}]|[\u{1F3FB}-\u{1F3FF}]|[\u{E0020}-\u{E007F}]|\uFE0F|\u20E3)*|[\u{1F1E6}-\u{1F1FF}]{2}|[#*0-9]\uFE0F?\u20E3/du,
        // eslint-disable-next-line max-len, no-misleading-character-class
        EMOJI_SKIN_TONES: /[\u{1f3fb}-\u{1f3ff}]/gu,

        TAX_ID: /^\d{9}$/,
        NON_NUMERIC: /\D/g,
        ANY_SPACE: /\s/g,

        // Extract attachment's source from the data's html string
        ATTACHMENT_DATA: /(data-expensify-source|data-name)="([^"]+)"/g,

        EMOJI_NAME: /:[\p{L}0-9_+-]+:/gu,
        EMOJI_SUGGESTIONS: /:[\p{L}0-9_+-]{1,40}$/u,
        AFTER_FIRST_LINE_BREAK: /\n.*/g,
        LINE_BREAK: /\r\n|\r|\n/g,
        CODE_2FA: /^\d{6}$/,
        ATTACHMENT_ID: /chat-attachments\/(\d+)/,
        HAS_COLON_ONLY_AT_THE_BEGINNING: /^:[^:]+$/,
        HAS_AT_MOST_TWO_AT_SIGNS: /^@[^@]*@?[^@]*$/,
        EMPTY_COMMENT: /^(\s)*$/,
        SPECIAL_CHAR: /[,/?"{}[\]()&^%;`$=#<>!*]/g,
        FIRST_SPACE: /.+?(?=\s)/,

        get SPECIAL_CHAR_OR_EMOJI() {
            return new RegExp(`[~\\n\\s]|(_\\b(?!$))|${this.SPECIAL_CHAR.source}|${this.EMOJI.source}`, 'gu');
        },

        get SPACE_OR_EMOJI() {
            return new RegExp(`(\\s+|(?:${this.EMOJI.source})+)`, 'gu');
        },

        // Define the regular expression pattern to find a potential end of a mention suggestion:
        // It might be a space, a newline character, an emoji, or a special character (excluding underscores & tildes, which might be used in usernames)
        get MENTION_BREAKER() {
            return new RegExp(`[\\n\\s]|${this.SPECIAL_CHAR.source}|${this.EMOJI.source}`, 'gu');
        },

        get ALL_EMOJIS() {
            return new RegExp(this.EMOJIS, this.EMOJIS.flags.concat('g'));
        },

        MERGED_ACCOUNT_PREFIX: /^(MERGED_\d+@)/,
        ROUTES: {
            VALIDATE_LOGIN: /\/v($|(\/\/*))/,
            UNLINK_LOGIN: /\/u($|(\/\/*))/,
            REDUNDANT_SLASHES: /(\/{2,})|(\/$)/g,
        },
        TIME_STARTS_01: /^01:\d{2} [AP]M$/,
        TIME_FORMAT: /^\d{2}:\d{2} [AP]M$/,
        DATE_TIME_FORMAT: /^\d{2}-\d{2} \d{2}:\d{2} [AP]M$/,
        ILLEGAL_FILENAME_CHARACTERS: /\/|<|>|\*|"|:|\?|\\|\|/g,
        ENCODE_PERCENT_CHARACTER: /%(25)+/g,
        INVISIBLE_CHARACTERS_GROUPS: /[\p{C}\p{Z}]/gu,
        OTHER_INVISIBLE_CHARACTERS: /[\u3164]/g,
        REPORT_FIELD_TITLE: /{report:([a-zA-Z]+)}/g,
        PATH_WITHOUT_POLICY_ID: /\/w\/[a-zA-Z0-9]+(\/|$)/,
        POLICY_ID_FROM_PATH: /\/w\/([a-zA-Z0-9]+)(\/|$)/,
        SHORT_MENTION: new RegExp(`@[\\w\\-\\+\\'#@]+(?:\\.[\\w\\-\\'\\+]+)*(?![^\`]*\`)`, 'gim'),
        REPORT_ID_FROM_PATH: /\/r\/(\d+)/,
        DISTANCE_MERCHANT: /^[0-9.]+ \w+ @ (-|-\()?[^0-9.\s]{1,3} ?[0-9.]+\)? \/ \w+$/,
        WHITESPACE: /\s+/g,

        get EXPENSIFY_POLICY_DOMAIN_NAME() {
            return new RegExp(`${EXPENSIFY_POLICY_DOMAIN}([a-zA-Z0-9]+)\\${EXPENSIFY_POLICY_DOMAIN_EXTENSION}`);
        },

        /**
         * Matching task rule by group
         * Group 1: Start task rule with []
         * Group 2: Optional email group between \s+....\s* start rule with @+valid email or short mention
         * Group 3: Title is remaining characters
         */
        TASK_TITLE_WITH_OPTONAL_SHORT_MENTION: `^\\[\\]\\s+(?:@(?:${EMAIL_WITH_OPTIONAL_DOMAIN}))?\\s*([\\s\\S]*)`,
    },

    PRONOUNS: {
        PREFIX: '__predefined_',
        SELF_SELECT: '__predefined_selfSelect',
    },
    GUIDES_CALL_TASK_IDS: {
        CONCIERGE_DM: 'NewExpensifyConciergeDM',
        WORKSPACE_INITIAL: 'WorkspaceHome',
        WORKSPACE_PROFILE: 'WorkspaceProfile',
        WORKSPACE_INVOICES: 'WorkspaceSendInvoices',
        WORKSPACE_MEMBERS: 'WorkspaceManageMembers',
        WORKSPACE_EXPENSIFY_CARD: 'WorkspaceExpensifyCard',
        WORKSPACE_WORKFLOWS: 'WorkspaceWorkflows',
        WORKSPACE_COMPANY_CARDS: 'WorkspaceCompanyCards',
        WORKSPACE_BANK_ACCOUNT: 'WorkspaceBankAccount',
        WORKSPACE_SETTINGS: 'WorkspaceSettings',
        WORKSPACE_FEATURES: 'WorkspaceFeatures',
        WORKSPACE_RULES: 'WorkspaceRules',
    },
    get EXPENSIFY_EMAILS() {
        return [
            this.EMAIL.ACCOUNTING,
            this.EMAIL.ACCOUNTS_PAYABLE,
            this.EMAIL.ADMIN,
            this.EMAIL.BILLS,
            this.EMAIL.CHRONOS,
            this.EMAIL.CONCIERGE,
            this.EMAIL.CONTRIBUTORS,
            this.EMAIL.FIRST_RESPONDER,
            this.EMAIL.HELP,
            this.EMAIL.INTEGRATION_TESTING_CREDS,
            this.EMAIL.NOTIFICATIONS,
            this.EMAIL.PAYROLL,
            this.EMAIL.QA,
            this.EMAIL.QA_TRAVIS,
            this.EMAIL.RECEIPTS,
            this.EMAIL.STUDENT_AMBASSADOR,
            this.EMAIL.SVFG,
        ];
    },
    get EXPENSIFY_ACCOUNT_IDS() {
        return [
            this.ACCOUNT_ID.ACCOUNTING,
            this.ACCOUNT_ID.ACCOUNTS_PAYABLE,
            this.ACCOUNT_ID.ADMIN,
            this.ACCOUNT_ID.BILLS,
            this.ACCOUNT_ID.CHRONOS,
            this.ACCOUNT_ID.CONCIERGE,
            this.ACCOUNT_ID.CONTRIBUTORS,
            this.ACCOUNT_ID.FIRST_RESPONDER,
            this.ACCOUNT_ID.HELP,
            this.ACCOUNT_ID.INTEGRATION_TESTING_CREDS,
            this.ACCOUNT_ID.PAYROLL,
            this.ACCOUNT_ID.QA,
            this.ACCOUNT_ID.QA_TRAVIS,
            this.ACCOUNT_ID.RECEIPTS,
            this.ACCOUNT_ID.REWARDS,
            this.ACCOUNT_ID.STUDENT_AMBASSADOR,
            this.ACCOUNT_ID.SVFG,
        ].filter((id) => id !== -1);
    },

    // Emails that profile view is prohibited
    get RESTRICTED_EMAILS(): readonly string[] {
        return [this.EMAIL.NOTIFICATIONS];
    },
    // Account IDs that profile view is prohibited
    get RESTRICTED_ACCOUNT_IDS() {
        return [this.ACCOUNT_ID.NOTIFICATIONS];
    },

    // Auth limit is 60k for the column but we store edits and other metadata along the html so let's use a lower limit to accommodate for it.
    MAX_COMMENT_LENGTH: 10000,

    // Use the same value as MAX_COMMENT_LENGTH to ensure the entire comment is parsed. Note that applying markup is very resource-consuming.
    MAX_MARKUP_LENGTH: 10000,

    MAX_THREAD_REPLIES_PREVIEW: 99,

    // Character Limits
    FORM_CHARACTER_LIMIT: 50,
    STANDARD_LENGTH_LIMIT: 100,
    STANDARD_LIST_ITEM_LIMIT: 8,
    LEGAL_NAMES_CHARACTER_LIMIT: 150,
    LOGIN_CHARACTER_LIMIT: 254,
    CATEGORY_NAME_LIMIT: 256,
    TAG_NAME_LIMIT: 256,
    WORKSPACE_REPORT_FIELD_POLICY_MAX_LENGTH: 256,
    REPORT_NAME_LIMIT: 100,
    TITLE_CHARACTER_LIMIT: 100,
    DESCRIPTION_LIMIT: 1000,
    WORKSPACE_NAME_CHARACTER_LIMIT: 80,
    STATE_CHARACTER_LIMIT: 32,

    AVATAR_CROP_MODAL: {
        // The next two constants control what is min and max value of the image crop scale.
        // Values define in how many times the image can be bigger than its container.
        // Notice: that values less than 1 mean that the image won't cover the container fully.
        MAX_SCALE: 3, // 3x scale is used commonly in different apps.
        MIN_SCALE: 1, // 1x min scale means that the image covers the container completely

        // This const defines the initial container size, before layout measurement.
        // Since size cant be null, we have to define some initial value.
        INITIAL_SIZE: 1, // 1 was chosen because there is a very low probability that initialized component will have such size.
    },
    MICROSECONDS_PER_MS: 1000,
    RED_BRICK_ROAD_PENDING_ACTION: {
        ADD: 'add',
        DELETE: 'delete',
        UPDATE: 'update',
    },
    BRICK_ROAD_INDICATOR_STATUS: {
        ERROR: 'error',
        INFO: 'info',
    },
    REPORT_DETAILS_MENU_ITEM: {
        MEMBERS: 'member',
        INVITE: 'invite',
        SETTINGS: 'settings',
        LEAVE_ROOM: 'leaveRoom',
        PRIVATE_NOTES: 'privateNotes',
        DOWNLOAD: 'download',
        EXPORT: 'export',
        DELETE: 'delete',
        MARK_AS_INCOMPLETE: 'markAsIncomplete',
        CANCEL_PAYMENT: 'cancelPayment',
        UNAPPROVE: 'unapprove',
        DEBUG: 'debug',
    },
    EDIT_REQUEST_FIELD: {
        AMOUNT: 'amount',
        CURRENCY: 'currency',
        DATE: 'date',
        DESCRIPTION: 'description',
        MERCHANT: 'merchant',
        CATEGORY: 'category',
        RECEIPT: 'receipt',
        DISTANCE: 'distance',
        DISTANCE_RATE: 'distanceRate',
        TAG: 'tag',
        TAX_RATE: 'taxRate',
        TAX_AMOUNT: 'taxAmount',
    },
    FOOTER: {
        EXPENSE_MANAGEMENT_URL: `${USE_EXPENSIFY_URL}/expense-management`,
        SPEND_MANAGEMENT_URL: `${USE_EXPENSIFY_URL}/spend-management`,
        EXPENSE_REPORTS_URL: `${USE_EXPENSIFY_URL}/expense-reports`,
        COMPANY_CARD_URL: `${USE_EXPENSIFY_URL}/company-credit-card`,
        RECIEPT_SCANNING_URL: `${USE_EXPENSIFY_URL}/receipt-scanning-app`,
        BILL_PAY_URL: `${USE_EXPENSIFY_URL}/bills`,
        INVOICES_URL: `${USE_EXPENSIFY_URL}/invoices`,
        PAYROLL_URL: `${USE_EXPENSIFY_URL}/payroll`,
        TRAVEL_URL: `${USE_EXPENSIFY_URL}/travel`,
        EXPENSIFY_APPROVED_URL: `${USE_EXPENSIFY_URL}/accountants`,
        PRESS_KIT_URL: 'https://we.are.expensify.com/press-kit',
        SUPPORT_URL: `${USE_EXPENSIFY_URL}/support`,
        TERMS_URL: `${EXPENSIFY_URL}/terms`,
        PRIVACY_URL: `${EXPENSIFY_URL}/privacy`,
        ABOUT_URL: 'https://we.are.expensify.com/how-we-got-here',
        BLOG_URL: 'https://blog.expensify.com/',
        JOBS_URL: 'https://we.are.expensify.com/apply',
        ORG_URL: 'https://expensify.org/',
        INVESTOR_RELATIONS_URL: 'https://ir.expensify.com/',
    },

    SOCIALS: {
        PODCAST: 'https://we.are.expensify.com/podcast',
        TWITTER: 'https://www.twitter.com/expensify',
        INSTAGRAM: 'https://www.instagram.com/expensify',
        FACEBOOK: 'https://www.facebook.com/expensify',
        LINKEDIN: 'https://www.linkedin.com/company/expensify',
    },

    // These split the maximum decimal value of a signed 64-bit number (9,223,372,036,854,775,807) into parts where none of them are too big to fit into a 32-bit number, so that we can
    // generate them each with a random number generator with only 32-bits of precision.
    MAX_64BIT_LEFT_PART: 92233,
    MAX_64BIT_MIDDLE_PART: 7203685,
    MAX_64BIT_RIGHT_PART: 4775807,
    INVALID_CATEGORY_NAME: '###',

    // When generating a random value to fit in 7 digits (for the `middle` or `right` parts above), this is the maximum value to multiply by Math.random().
    MAX_INT_FOR_RANDOM_7_DIGIT_VALUE: 10000000,
    IOS_KEYBOARD_SPACE_OFFSET: -30,

    API_REQUEST_TYPE: {
        READ: 'read',
        WRITE: 'write',
        MAKE_REQUEST_WITH_SIDE_EFFECTS: 'makeRequestWithSideEffects',
    },

    ERECEIPT_COLORS: {
        YELLOW: 'Yellow',
        ICE: 'Ice',
        BLUE: 'Blue',
        GREEN: 'Green',
        TANGERINE: 'Tangerine',
        PINK: 'Pink',
    },

    MAP_MARKER_SIZE: 20,

    QUICK_REACTIONS: [
        {
            name: '+1',
            code: '👍',
            types: ['👍🏿', '👍🏾', '👍🏽', '👍🏼', '👍🏻'],
        },
        {
            name: 'heart',
            code: '❤️',
        },
        {
            name: 'joy',
            code: '😂',
        },
        {
            name: 'fire',
            code: '🔥',
        },
    ],

    TFA_CODE_LENGTH: 6,
    CHAT_ATTACHMENT_TOKEN_KEY: 'X-Chat-Attachment-Token',

    SPACE_LENGTH: 1,

    ALL_COUNTRIES: {
        AF: 'Afghanistan',
        AX: 'Åland Islands',
        AL: 'Albania',
        DZ: 'Algeria',
        AS: 'American Samoa',
        AD: 'Andorra',
        AO: 'Angola',
        AI: 'Anguilla',
        AQ: 'Antarctica',
        AG: 'Antigua & Barbuda',
        AR: 'Argentina',
        AM: 'Armenia',
        AW: 'Aruba',
        AC: 'Ascension Island',
        AU: 'Australia',
        AT: 'Austria',
        AZ: 'Azerbaijan',
        BS: 'Bahamas',
        BH: 'Bahrain',
        BD: 'Bangladesh',
        BB: 'Barbados',
        BY: 'Belarus',
        BE: 'Belgium',
        BZ: 'Belize',
        BJ: 'Benin',
        BM: 'Bermuda',
        BT: 'Bhutan',
        BO: 'Bolivia',
        BA: 'Bosnia & Herzegovina',
        BW: 'Botswana',
        BR: 'Brazil',
        IO: 'British Indian Ocean Territory',
        VG: 'British Virgin Islands',
        BN: 'Brunei',
        BG: 'Bulgaria',
        BF: 'Burkina Faso',
        BI: 'Burundi',
        KH: 'Cambodia',
        CM: 'Cameroon',
        CA: 'Canada',
        CV: 'Cape Verde',
        BQ: 'Caribbean Netherlands',
        KY: 'Cayman Islands',
        CF: 'Central African Republic',
        TD: 'Chad',
        CL: 'Chile',
        CN: 'China',
        CX: 'Christmas Island',
        CC: 'Cocos (Keeling) Islands',
        CO: 'Colombia',
        KM: 'Comoros',
        CG: 'Congo - Brazzaville',
        CD: 'Congo - Kinshasa',
        CK: 'Cook Islands',
        CR: 'Costa Rica',
        CI: "Côte d'Ivoire",
        HR: 'Croatia',
        CU: 'Cuba',
        CW: 'Curaçao',
        CY: 'Cyprus',
        CZ: 'Czech Republic',
        DK: 'Denmark',
        DJ: 'Djibouti',
        DM: 'Dominica',
        DO: 'Dominican Republic',
        EC: 'Ecuador',
        EG: 'Egypt',
        SV: 'El Salvador',
        GQ: 'Equatorial Guinea',
        ER: 'Eritrea',
        EE: 'Estonia',
        ET: 'Ethiopia',
        FK: 'Falkland Islands',
        FO: 'Faroe Islands',
        FJ: 'Fiji',
        FI: 'Finland',
        FR: 'France',
        GF: 'French Guiana',
        PF: 'French Polynesia',
        TF: 'French Southern Territories',
        GA: 'Gabon',
        GM: 'Gambia',
        GE: 'Georgia',
        DE: 'Germany',
        GH: 'Ghana',
        GI: 'Gibraltar',
        GR: 'Greece',
        GL: 'Greenland',
        GD: 'Grenada',
        GP: 'Guadeloupe',
        GU: 'Guam',
        GT: 'Guatemala',
        GG: 'Guernsey',
        GN: 'Guinea',
        GW: 'Guinea-Bissau',
        GY: 'Guyana',
        HT: 'Haiti',
        HN: 'Honduras',
        HK: 'Hong Kong',
        HU: 'Hungary',
        IS: 'Iceland',
        IN: 'India',
        ID: 'Indonesia',
        IR: 'Iran',
        IQ: 'Iraq',
        IE: 'Ireland',
        IM: 'Isle of Man',
        IL: 'Israel',
        IT: 'Italy',
        JM: 'Jamaica',
        JP: 'Japan',
        JE: 'Jersey',
        JO: 'Jordan',
        KZ: 'Kazakhstan',
        KE: 'Kenya',
        KI: 'Kiribati',
        XK: 'Kosovo',
        KW: 'Kuwait',
        KG: 'Kyrgyzstan',
        LA: 'Laos',
        LV: 'Latvia',
        LB: 'Lebanon',
        LS: 'Lesotho',
        LR: 'Liberia',
        LY: 'Libya',
        LI: 'Liechtenstein',
        LT: 'Lithuania',
        LU: 'Luxembourg',
        MO: 'Macau',
        MK: 'Macedonia',
        MG: 'Madagascar',
        MW: 'Malawi',
        MY: 'Malaysia',
        MV: 'Maldives',
        ML: 'Mali',
        MT: 'Malta',
        MH: 'Marshall Islands',
        MQ: 'Martinique',
        MR: 'Mauritania',
        MU: 'Mauritius',
        YT: 'Mayotte',
        MX: 'Mexico',
        FM: 'Micronesia',
        MD: 'Moldova',
        MC: 'Monaco',
        MN: 'Mongolia',
        ME: 'Montenegro',
        MS: 'Montserrat',
        MA: 'Morocco',
        MZ: 'Mozambique',
        MM: 'Myanmar (Burma)',
        NA: 'Namibia',
        NR: 'Nauru',
        NP: 'Nepal',
        NL: 'Netherlands',
        NC: 'New Caledonia',
        NZ: 'New Zealand',
        NI: 'Nicaragua',
        NE: 'Niger',
        NG: 'Nigeria',
        NU: 'Niue',
        NF: 'Norfolk Island',
        KP: 'North Korea',
        MP: 'Northern Mariana Islands',
        NO: 'Norway',
        OM: 'Oman',
        PK: 'Pakistan',
        PW: 'Palau',
        PS: 'Palestinian Territories',
        PA: 'Panama',
        PG: 'Papua New Guinea',
        PY: 'Paraguay',
        PE: 'Peru',
        PH: 'Philippines',
        PN: 'Pitcairn Islands',
        PL: 'Poland',
        PT: 'Portugal',
        PR: 'Puerto Rico',
        QA: 'Qatar',
        RE: 'Réunion',
        RO: 'Romania',
        RU: 'Russia',
        RW: 'Rwanda',
        BL: 'Saint Barthélemy',
        WS: 'Samoa',
        SM: 'San Marino',
        ST: 'São Tomé & Príncipe',
        SA: 'Saudi Arabia',
        SN: 'Senegal',
        RS: 'Serbia',
        SC: 'Seychelles',
        SL: 'Sierra Leone',
        SG: 'Singapore',
        SX: 'Sint Maarten',
        SK: 'Slovakia',
        SI: 'Slovenia',
        SB: 'Solomon Islands',
        SO: 'Somalia',
        ZA: 'South Africa',
        GS: 'South Georgia & South Sandwich Islands',
        KR: 'South Korea',
        SS: 'South Sudan',
        ES: 'Spain',
        LK: 'Sri Lanka',
        SH: 'St. Helena',
        KN: 'St. Kitts & Nevis',
        LC: 'St. Lucia',
        MF: 'St. Martin',
        PM: 'St. Pierre & Miquelon',
        VC: 'St. Vincent & Grenadines',
        SD: 'Sudan',
        SR: 'Suriname',
        SJ: 'Svalbard & Jan Mayen',
        SZ: 'Swaziland',
        SE: 'Sweden',
        CH: 'Switzerland',
        SY: 'Syria',
        TW: 'Taiwan',
        TJ: 'Tajikistan',
        TZ: 'Tanzania',
        TH: 'Thailand',
        TL: 'Timor-Leste',
        TG: 'Togo',
        TK: 'Tokelau',
        TO: 'Tonga',
        TT: 'Trinidad & Tobago',
        TA: 'Tristan da Cunha',
        TN: 'Tunisia',
        TR: 'Turkey',
        TM: 'Turkmenistan',
        TC: 'Turks & Caicos Islands',
        TV: 'Tuvalu',
        UM: 'U.S. Outlying Islands',
        VI: 'U.S. Virgin Islands',
        UG: 'Uganda',
        UA: 'Ukraine',
        AE: 'United Arab Emirates',
        GB: 'United Kingdom',
        US: 'United States',
        UY: 'Uruguay',
        UZ: 'Uzbekistan',
        VU: 'Vanuatu',
        VA: 'Vatican City',
        VE: 'Venezuela',
        VN: 'Vietnam',
        WF: 'Wallis & Futuna',
        EH: 'Western Sahara',
        YE: 'Yemen',
        ZM: 'Zambia',
        ZW: 'Zimbabwe',
    },

    ALL_EUROPEAN_COUNTRIES: {
        AL: 'Albania',
        AD: 'Andorra',
        AT: 'Austria',
        BY: 'Belarus',
        BE: 'Belgium',
        BA: 'Bosnia & Herzegovina',
        BG: 'Bulgaria',
        HR: 'Croatia',
        CY: 'Cyprus',
        CZ: 'Czech Republic',
        DK: 'Denmark',
        EE: 'Estonia',
        FO: 'Faroe Islands',
        FI: 'Finland',
        FR: 'France',
        GE: 'Georgia',
        DE: 'Germany',
        GI: 'Gibraltar',
        GR: 'Greece',
        GL: 'Greenland',
        HU: 'Hungary',
        IS: 'Iceland',
        IE: 'Ireland',
        IM: 'Isle of Man',
        IT: 'Italy',
        JE: 'Jersey',
        XK: 'Kosovo',
        LV: 'Latvia',
        LI: 'Liechtenstein',
        LT: 'Lithuania',
        LU: 'Luxembourg',
        MT: 'Malta',
        MD: 'Moldova',
        MC: 'Monaco',
        ME: 'Montenegro',
        NL: 'Netherlands',
        MK: 'North Macedonia',
        NO: 'Norway',
        PL: 'Poland',
        PT: 'Portugal',
        RO: 'Romania',
        RU: 'Russia',
        SM: 'San Marino',
        RS: 'Serbia',
        SK: 'Slovakia',
        SI: 'Slovenia',
        ES: 'Spain',
        SJ: 'Svalbard & Jan Mayen',
        SE: 'Sweden',
        CH: 'Switzerland',
        TR: 'Turkey',
        UA: 'Ukraine',
        GB: 'United Kingdom',
        VA: 'Vatican City',
    },

    // Sources: https://github.com/Expensify/App/issues/14958#issuecomment-1442138427
    // https://github.com/Expensify/App/issues/14958#issuecomment-1456026810
    COUNTRY_ZIP_REGEX_DATA: {
        AC: {
            regex: /^ASCN 1ZZ$/,
            samples: 'ASCN 1ZZ',
        },
        AD: {
            regex: /^AD[1-7]0\d$/,
            samples: 'AD206, AD403, AD106, AD406',
        },

        // We have kept the empty object for the countries which do not have any zip code validation
        // to ensure consistency so that the amount of countries displayed and in this object are same
        AE: {},
        AF: {
            regex: /^\d{4}$/,
            samples: '9536, 1476, 3842, 7975',
        },
        AG: {},
        AI: {
            regex: /^AI-2640$/,
            samples: 'AI-2640',
        },
        AL: {
            regex: /^\d{4}$/,
            samples: '1631, 9721, 2360, 5574',
        },
        AM: {
            regex: /^\d{4}$/,
            samples: '5581, 7585, 8434, 2492',
        },
        AO: {},
        AQ: {},
        AR: {
            regex: /^((?:[A-HJ-NP-Z])?\d{4})([A-Z]{3})?$/,
            samples: 'Q7040GFQ, K2178ZHR, P6240EJG, J6070IAE',
        },
        AS: {
            regex: /^96799$/,
            samples: '96799',
        },
        AT: {
            regex: /^\d{4}$/,
            samples: '4223, 2052, 3544, 5488',
        },
        AU: {
            regex: /^\d{4}$/,
            samples: '7181, 7735, 9169, 8780',
        },
        AW: {},
        AX: {
            regex: /^22\d{3}$/,
            samples: '22270, 22889, 22906, 22284',
        },
        AZ: {
            regex: /^(AZ) (\d{4})$/,
            samples: 'AZ 6704, AZ 5332, AZ 3907, AZ 6892',
        },
        BA: {
            regex: /^\d{5}$/,
            samples: '62722, 80420, 44595, 74614',
        },
        BB: {
            regex: /^BB\d{5}$/,
            samples: 'BB64089, BB17494, BB73163, BB25752',
        },
        BD: {
            regex: /^\d{4}$/,
            samples: '8585, 8175, 7381, 0154',
        },
        BE: {
            regex: /^\d{4}$/,
            samples: '7944, 5303, 6746, 7921',
        },
        BF: {},
        BG: {
            regex: /^\d{4}$/,
            samples: '6409, 7657, 1206, 7908',
        },
        BH: {
            regex: /^\d{3}\d?$/,
            samples: '047, 1116, 490, 631',
        },
        BI: {},
        BJ: {},
        BL: {
            regex: /^97133$/,
            samples: '97133',
        },
        BM: {
            regex: /^[A-Z]{2} ?[A-Z0-9]{2}$/,
            samples: 'QV9P, OSJ1, PZ 3D, GR YK',
        },
        BN: {
            regex: /^[A-Z]{2} ?\d{4}$/,
            samples: 'PF 9925, TH1970, SC 4619, NF0781',
        },
        BO: {},
        BQ: {},
        BR: {
            regex: /^\d{5}-?\d{3}$/,
            samples: '18816-403, 95177-465, 43447-782, 39403-136',
        },
        BS: {},
        BT: {
            regex: /^\d{5}$/,
            samples: '28256, 52484, 30608, 93524',
        },
        BW: {},
        BY: {
            regex: /^\d{6}$/,
            samples: '504154, 360246, 741167, 895047',
        },
        BZ: {},
        CA: {
            regex: /^[ABCEGHJKLMNPRSTVXY]\d[ABCEGHJ-NPRSTV-Z] ?\d[ABCEGHJ-NPRSTV-Z]\d$/,
            samples: 'S1A7K8, Y5H 4G6, H9V0P2, H1A1B5',
        },
        CC: {
            regex: /^6799$/,
            samples: '6799',
        },
        CD: {},
        CF: {},
        CG: {},
        CH: {
            regex: /^\d{4}$/,
            samples: '6370, 5271, 7873, 8220',
        },
        CI: {},
        CK: {},
        CL: {
            regex: /^\d{7}$/,
            samples: '7565829, 8702008, 3161669, 1607703',
        },
        CM: {},
        CN: {
            regex: /^\d{6}$/,
            samples: '240543, 870138, 295528, 861683',
        },
        CO: {
            regex: /^\d{6}$/,
            samples: '678978, 775145, 823943, 913970',
        },
        CR: {
            regex: /^\d{5}$/,
            samples: '28256, 52484, 30608, 93524',
        },
        CU: {
            regex: /^(?:CP)?(\d{5})$/,
            samples: '28256, 52484, 30608, 93524',
        },
        CV: {
            regex: /^\d{4}$/,
            samples: '9056, 8085, 0491, 4627',
        },
        CW: {},
        CX: {
            regex: /^6798$/,
            samples: '6798',
        },
        CY: {
            regex: /^\d{4}$/,
            samples: '9301, 2478, 1981, 6162',
        },
        CZ: {
            regex: /^\d{3} ?\d{2}$/,
            samples: '150 56, 50694, 229 08, 82811',
        },
        DE: {
            regex: /^\d{5}$/,
            samples: '33185, 37198, 81711, 44262',
        },
        DJ: {},
        DK: {
            regex: /^\d{4}$/,
            samples: '1429, 2457, 0637, 5764',
        },
        DM: {},
        DO: {
            regex: /^\d{5}$/,
            samples: '11877, 95773, 93875, 98032',
        },
        DZ: {
            regex: /^\d{5}$/,
            samples: '26581, 64621, 57550, 72201',
        },
        EC: {
            regex: /^\d{6}$/,
            samples: '541124, 873848, 011495, 334509',
        },
        EE: {
            regex: /^\d{5}$/,
            samples: '87173, 01127, 73214, 52381',
        },
        EG: {
            regex: /^\d{5}$/,
            samples: '98394, 05129, 91463, 77359',
        },
        EH: {
            regex: /^\d{5}$/,
            samples: '30577, 60264, 16487, 38593',
        },
        ER: {},
        ES: {
            regex: /^\d{5}$/,
            samples: '03315, 00413, 23179, 89324',
        },
        ET: {
            regex: /^\d{4}$/,
            samples: '6269, 8498, 4514, 7820',
        },
        FI: {
            regex: /^\d{5}$/,
            samples: '21859, 72086, 22422, 03774',
        },
        FJ: {},
        FK: {
            regex: /^FIQQ 1ZZ$/,
            samples: 'FIQQ 1ZZ',
        },
        FM: {
            regex: /^(9694[1-4])(?:[ -](\d{4}))?$/,
            samples: '96942-9352, 96944-4935, 96941 9065, 96943-5369',
        },
        FO: {
            regex: /^\d{3}$/,
            samples: '334, 068, 741, 787',
        },
        FR: {
            regex: /^\d{2} ?\d{3}$/,
            samples: '25822, 53 637, 55354, 82522',
        },
        GA: {},
        GB: {
            regex: /^[A-Z]{1,2}[0-9R][0-9A-Z]?\s*([0-9][ABD-HJLNP-UW-Z]{2})?$/,
            samples: 'LA102UX, BL2F8FX, BD1S9LU, WR4G 6LH, W1U',
        },
        GD: {},
        GE: {
            regex: /^\d{4}$/,
            samples: '1232, 9831, 4717, 9428',
        },
        GF: {
            regex: /^9[78]3\d{2}$/,
            samples: '98380, 97335, 98344, 97300',
        },
        GG: {
            regex: /^GY\d[\dA-Z]? ?\d[ABD-HJLN-UW-Z]{2}$/,
            samples: 'GY757LD, GY6D 6XL, GY3Y2BU, GY85 1YO',
        },
        GH: {},
        GI: {
            regex: /^GX11 1AA$/,
            samples: 'GX11 1AA',
        },
        GL: {
            regex: /^39\d{2}$/,
            samples: '3964, 3915, 3963, 3956',
        },
        GM: {},
        GN: {
            regex: /^\d{3}$/,
            samples: '465, 994, 333, 078',
        },
        GP: {
            regex: /^9[78][01]\d{2}$/,
            samples: '98069, 97007, 97147, 97106',
        },
        GQ: {},
        GR: {
            regex: /^\d{3} ?\d{2}$/,
            samples: '98654, 319 78, 127 09, 590 52',
        },
        GS: {
            regex: /^SIQQ 1ZZ$/,
            samples: 'SIQQ 1ZZ',
        },
        GT: {
            regex: /^\d{5}$/,
            samples: '30553, 69925, 09376, 83719',
        },
        GU: {
            regex: /^((969)[1-3][0-2])$/,
            samples: '96922, 96932, 96921, 96911',
        },
        GW: {
            regex: /^\d{4}$/,
            samples: '1742, 7941, 4437, 7728',
        },
        GY: {},
        HK: {
            regex: /^999077$|^$/,
            samples: '999077',
        },
        HN: {
            regex: /^\d{5}$/,
            samples: '86238, 78999, 03594, 30406',
        },
        HR: {
            regex: /^\d{5}$/,
            samples: '85240, 80710, 78235, 98766',
        },
        HT: {
            regex: /^(?:HT)?(\d{4})$/,
            samples: '5101, HT6991, HT3871, 1126',
        },
        HU: {
            regex: /^\d{4}$/,
            samples: '0360, 2604, 3362, 4775',
        },
        ID: {
            regex: /^\d{5}$/,
            samples: '60993, 52656, 16521, 34931',
        },
        IE: {},
        IL: {
            regex: /^\d{5}(?:\d{2})?$/,
            samples: '74213, 6978354, 2441689, 4971551',
        },
        IM: {
            regex: /^IM\d[\dA-Z]? ?\d[ABD-HJLN-UW-Z]{2}$/,
            samples: 'IM2X1JP, IM4V 9JU, IM3B1UP, IM8E 5XF',
        },
        IN: {
            regex: /^\d{6}$/,
            samples: '946956, 143659, 243258, 938385',
        },
        IO: {
            regex: /^BBND 1ZZ$/,
            samples: 'BBND 1ZZ',
        },
        IQ: {
            regex: /^\d{5}$/,
            samples: '63282, 87817, 38580, 47725',
        },
        IR: {
            regex: /^\d{5}-?\d{5}$/,
            samples: '0666174250, 6052682188, 02360-81920, 25102-08646',
        },
        IS: {
            regex: /^\d{3}$/,
            samples: '408, 013, 001, 936',
        },
        IT: {
            regex: /^\d{5}$/,
            samples: '31701, 61341, 92781, 45609',
        },
        JE: {
            regex: /^JE\d[\dA-Z]? ?\d[ABD-HJLN-UW-Z]{2}$/,
            samples: 'JE0D 2EX, JE59 2OF, JE1X1ZW, JE0V 1SO',
        },
        JM: {},
        JO: {
            regex: /^\d{5}$/,
            samples: '20789, 02128, 52170, 40284',
        },
        JP: {
            regex: /^\d{3}-?\d{4}$/,
            samples: '5429642, 046-1544, 6463599, 368-5362',
        },
        KE: {
            regex: /^\d{5}$/,
            samples: '33043, 98830, 59324, 42876',
        },
        KG: {
            regex: /^\d{6}$/,
            samples: '500371, 176592, 184133, 225279',
        },
        KH: {
            regex: /^\d{5,6}$/,
            samples: '220281, 18824, 35379, 09570',
        },
        KI: {
            regex: /^KI\d{4}$/,
            samples: 'KI0104, KI0109, KI0112, KI0306',
        },
        KM: {},
        KN: {
            regex: /^KN\d{4}(-\d{4})?$/,
            samples: 'KN2522, KN2560-3032, KN3507, KN4440',
        },
        KP: {},
        KR: {
            regex: /^\d{5}$/,
            samples: '67417, 66648, 08359, 93750',
        },
        KW: {
            regex: /^\d{5}$/,
            samples: '74840, 53309, 71276, 59262',
        },
        KY: {
            regex: /^KY\d-\d{4}$/,
            samples: 'KY0-3078, KY1-7812, KY8-3729, KY3-4664',
        },
        KZ: {
            regex: /^\d{6}$/,
            samples: '129113, 976562, 226811, 933781',
        },
        LA: {
            regex: /^\d{5}$/,
            samples: '08875, 50779, 87756, 75932',
        },
        LB: {
            regex: /^(?:\d{4})(?: ?(?:\d{4}))?$/,
            samples: '5436 1302, 9830 7470, 76911911, 9453 1306',
        },
        LC: {
            regex: /^(LC)?\d{2} ?\d{3}$/,
            samples: '21080, LC99127, LC24 258, 51 740',
        },
        LI: {
            regex: /^\d{4}$/,
            samples: '6644, 2852, 4630, 4541',
        },
        LK: {
            regex: /^\d{5}$/,
            samples: '44605, 27721, 90695, 65514',
        },
        LR: {
            regex: /^\d{4}$/,
            samples: '6644, 2852, 4630, 4541',
        },
        LS: {
            regex: /^\d{3}$/,
            samples: '779, 803, 104, 897',
        },
        LT: {
            regex: /^((LT)[-])?(\d{5})$/,
            samples: 'LT-22248, LT-12796, 69822, 37280',
        },
        LU: {
            regex: /^((L)[-])?(\d{4})$/,
            samples: '5469, L-4476, 6304, 9739',
        },
        LV: {
            regex: /^((LV)[-])?\d{4}$/,
            samples: '9344, LV-5030, LV-0132, 8097',
        },
        LY: {},
        MA: {
            regex: /^\d{5}$/,
            samples: '50219, 95871, 80907, 79804',
        },
        MC: {
            regex: /^980\d{2}$/,
            samples: '98084, 98041, 98070, 98062',
        },
        MD: {
            regex: /^(MD[-]?)?(\d{4})$/,
            samples: '6250, MD-9681, MD3282, MD-0652',
        },
        ME: {
            regex: /^\d{5}$/,
            samples: '87622, 92688, 23129, 59566',
        },
        MF: {
            regex: /^9[78][01]\d{2}$/,
            samples: '97169, 98180, 98067, 98043',
        },
        MG: {
            regex: /^\d{3}$/,
            samples: '854, 084, 524, 064',
        },
        MH: {
            regex: /^((969)[6-7][0-9])(-\d{4})?/,
            samples: '96962, 96969, 96970-8530, 96960-3226',
        },
        MK: {
            regex: /^\d{4}$/,
            samples: '8299, 6904, 6144, 9753',
        },
        ML: {},
        MM: {
            regex: /^\d{5}$/,
            samples: '59188, 93943, 40829, 69981',
        },
        MN: {
            regex: /^\d{5}$/,
            samples: '94129, 29906, 53374, 80141',
        },
        MO: {},
        MP: {
            regex: /^(9695[012])(?:[ -](\d{4}))?$/,
            samples: '96952 3162, 96950 1567, 96951 2994, 96950 8745',
        },
        MQ: {
            regex: /^9[78]2\d{2}$/,
            samples: '98297, 97273, 97261, 98282',
        },
        MR: {},
        MS: {
            regex: /^[Mm][Ss][Rr]\s{0,1}\d{4}$/,
            samples: 'MSR1110, MSR1230, MSR1250, MSR1330',
        },
        MT: {
            regex: /^[A-Z]{3} [0-9]{4}|[A-Z]{2}[0-9]{2}|[A-Z]{2} [0-9]{2}|[A-Z]{3}[0-9]{4}|[A-Z]{3}[0-9]{2}|[A-Z]{3} [0-9]{2}$/,
            samples: 'DKV 8196, KSU9264, QII0259, HKH 1020',
        },
        MU: {
            regex: /^([0-9A-R]\d{4})$/,
            samples: 'H8310, 52591, M9826, F5810',
        },
        MV: {
            regex: /^\d{5}$/,
            samples: '16354, 20857, 50991, 72527',
        },
        MW: {},
        MX: {
            regex: /^\d{5}$/,
            samples: '71530, 76424, 73811, 50503',
        },
        MY: {
            regex: /^\d{5}$/,
            samples: '75958, 15826, 86715, 37081',
        },
        MZ: {
            regex: /^\d{4}$/,
            samples: '0902, 6258, 7826, 7150',
        },
        NA: {
            regex: /^\d{5}$/,
            samples: '68338, 63392, 21820, 61211',
        },
        NC: {
            regex: /^988\d{2}$/,
            samples: '98865, 98813, 98820, 98855',
        },
        NE: {
            regex: /^\d{4}$/,
            samples: '9790, 3270, 2239, 0400',
        },
        NF: {
            regex: /^2899$/,
            samples: '2899',
        },
        NG: {
            regex: /^\d{6}$/,
            samples: '289096, 223817, 199970, 840648',
        },
        NI: {
            regex: /^\d{5}$/,
            samples: '86308, 60956, 49945, 15470',
        },
        NL: {
            regex: /^\d{4} ?[A-Z]{2}$/,
            samples: '6998 VY, 5390 CK, 2476 PS, 8873OX',
        },
        NO: {
            regex: /^\d{4}$/,
            samples: '0711, 4104, 2683, 5015',
        },
        NP: {
            regex: /^\d{5}$/,
            samples: '42438, 73964, 66400, 33976',
        },
        NR: {
            regex: /^(NRU68)$/,
            samples: 'NRU68',
        },
        NU: {
            regex: /^(9974)$/,
            samples: '9974',
        },
        NZ: {
            regex: /^\d{4}$/,
            samples: '7015, 0780, 4109, 1422',
        },
        OM: {
            regex: /^(?:PC )?\d{3}$/,
            samples: 'PC 851, PC 362, PC 598, PC 499',
        },
        PA: {
            regex: /^\d{4}$/,
            samples: '0711, 4104, 2683, 5015',
        },
        PE: {
            regex: /^\d{5}$/,
            samples: '10013, 12081, 14833, 24615',
        },
        PF: {
            regex: /^987\d{2}$/,
            samples: '98755, 98710, 98748, 98791',
        },
        PG: {
            regex: /^\d{3}$/,
            samples: '193, 166, 880, 553',
        },
        PH: {
            regex: /^\d{4}$/,
            samples: '0137, 8216, 2876, 0876',
        },
        PK: {
            regex: /^\d{5}$/,
            samples: '78219, 84497, 62102, 12564',
        },
        PL: {
            regex: /^\d{2}-\d{3}$/,
            samples: '63-825, 26-714, 05-505, 15-200',
        },
        PM: {
            regex: /^(97500)$/,
            samples: '97500',
        },
        PN: {
            regex: /^PCRN 1ZZ$/,
            samples: 'PCRN 1ZZ',
        },
        PR: {
            regex: /^(00[679]\d{2})(?:[ -](\d{4}))?$/,
            samples: '00989 3603, 00639 0720, 00707-9803, 00610 7362',
        },
        PS: {
            regex: /^(00[679]\d{2})(?:[ -](\d{4}))?$/,
            samples: '00748, 00663, 00779-4433, 00934 1559',
        },
        PT: {
            regex: /^\d{4}-\d{3}$/,
            samples: '0060-917, 4391-979, 5551-657, 9961-093',
        },
        PW: {
            regex: /^(969(?:39|40))(?:[ -](\d{4}))?$/,
            samples: '96940, 96939, 96939 6004, 96940-1871',
        },
        PY: {
            regex: /^\d{4}$/,
            samples: '7895, 5835, 8783, 5887',
        },
        QA: {},
        RE: {
            regex: /^9[78]4\d{2}$/,
            samples: '98445, 97404, 98421, 98434',
        },
        RO: {
            regex: /^\d{6}$/,
            samples: '935929, 407608, 637434, 174574',
        },
        RS: {
            regex: /^\d{5,6}$/,
            samples: '929863, 259131, 687739, 07011',
        },
        RU: {
            regex: /^\d{6}$/,
            samples: '138294, 617323, 307906, 981238',
        },
        RW: {},
        SA: {
            regex: /^\d{5}(-{1}\d{4})?$/,
            samples: '86020-1256, 72375, 70280, 96328',
        },
        SB: {},
        SC: {},
        SD: {
            regex: /^\d{5}$/,
            samples: '78219, 84497, 62102, 12564',
        },
        SE: {
            regex: /^\d{3} ?\d{2}$/,
            samples: '095 39, 41052, 84687, 563 66',
        },
        SG: {
            regex: /^\d{6}$/,
            samples: '606542, 233985, 036755, 265255',
        },
        SH: {
            regex: /^(?:ASCN|TDCU|STHL) 1ZZ$/,
            samples: 'STHL 1ZZ, ASCN 1ZZ, TDCU 1ZZ',
        },
        SI: {
            regex: /^\d{4}$/,
            samples: '6898, 3413, 2031, 5732',
        },
        SJ: {
            regex: /^\d{4}$/,
            samples: '7616, 3163, 5769, 0237',
        },
        SK: {
            regex: /^\d{3} ?\d{2}$/,
            samples: '594 52, 813 34, 867 67, 41814',
        },
        SL: {},
        SM: {
            regex: /^4789\d$/,
            samples: '47894, 47895, 47893, 47899',
        },
        SN: {
            regex: /^[1-8]\d{4}$/,
            samples: '48336, 23224, 33261, 82430',
        },
        SO: {},
        SR: {},
        SS: {
            regex: /^[A-Z]{2} ?\d{5}$/,
            samples: 'JQ 80186, CU 46474, DE33738, MS 59107',
        },
        ST: {},
        SV: {},
        SX: {},
        SY: {},
        SZ: {
            regex: /^[HLMS]\d{3}$/,
            samples: 'H458, L986, M477, S916',
        },
        TA: {
            regex: /^TDCU 1ZZ$/,
            samples: 'TDCU 1ZZ',
        },
        TC: {
            regex: /^TKCA 1ZZ$/,
            samples: 'TKCA 1ZZ',
        },
        TD: {},
        TF: {},
        TG: {},
        TH: {
            regex: /^\d{5}$/,
            samples: '30706, 18695, 21044, 42496',
        },
        TJ: {
            regex: /^\d{6}$/,
            samples: '381098, 961344, 519925, 667883',
        },
        TK: {},
        TL: {},
        TM: {
            regex: /^\d{6}$/,
            samples: '544985, 164362, 425224, 374603',
        },
        TN: {
            regex: /^\d{4}$/,
            samples: '6075, 7340, 2574, 8988',
        },
        TO: {},
        TR: {
            regex: /^\d{5}$/,
            samples: '42524, 81057, 50859, 42677',
        },
        TT: {
            regex: /^\d{6}$/,
            samples: '041238, 033990, 763476, 981118',
        },
        TV: {},
        TW: {
            regex: /^\d{3}(?:\d{2})?$/,
            samples: '21577, 76068, 68698, 08912',
        },
        TZ: {},
        UA: {
            regex: /^\d{5}$/,
            samples: '10629, 81138, 15668, 30055',
        },
        UG: {},
        UM: {},
        US: {
            regex: /^[0-9]{5}(?:[- ][0-9]{4})?$/,
            samples: '12345, 12345-1234, 12345 1234',
        },
        UY: {
            regex: /^\d{5}$/,
            samples: '40073, 30136, 06583, 00021',
        },
        UZ: {
            regex: /^\d{6}$/,
            samples: '205122, 219713, 441699, 287471',
        },
        VA: {
            regex: /^(00120)$/,
            samples: '00120',
        },
        VC: {
            regex: /^VC\d{4}$/,
            samples: 'VC0600, VC0176, VC0616, VC4094',
        },
        VE: {
            regex: /^\d{4}$/,
            samples: '9692, 1953, 6680, 8302',
        },
        VG: {
            regex: /^VG\d{4}$/,
            samples: 'VG1204, VG7387, VG3431, VG6021',
        },
        VI: {
            regex: /^(008(?:(?:[0-4]\d)|(?:5[01])))(?:[ -](\d{4}))?$/,
            samples: '00820, 00804 2036, 00825 3344, 00811-5900',
        },
        VN: {
            regex: /^\d{6}$/,
            samples: '133836, 748243, 894060, 020597',
        },
        VU: {},
        WF: {
            regex: /^986\d{2}$/,
            samples: '98692, 98697, 98698, 98671',
        },
        WS: {
            regex: /^WS[1-2]\d{3}$/,
            samples: 'WS1349, WS2798, WS1751, WS2090',
        },
        XK: {
            regex: /^[1-7]\d{4}$/,
            samples: '56509, 15863, 46644, 21896',
        },
        YE: {},
        YT: {
            regex: /^976\d{2}$/,
            samples: '97698, 97697, 97632, 97609',
        },
        ZA: {
            regex: /^\d{4}$/,
            samples: '6855, 5179, 6956, 7147',
        },
        ZM: {
            regex: /^\d{5}$/,
            samples: '77603, 97367, 80454, 94484',
        },
        ZW: {},
    },

    GENERIC_ZIP_CODE_REGEX: /^(?:(?![\s-])[\w -]{0,9}[\w])?$/,

    // Values for checking if polyfill is required on a platform
    POLYFILL_TEST: {
        STYLE: 'currency',
        CURRENCY: 'XAF',
        FORMAT: 'symbol',
        SAMPLE_INPUT: '123456.789',
        EXPECTED_OUTPUT: 'FCFA 123,457',
    },

    PATHS_TO_TREAT_AS_EXTERNAL: ['NewExpensify.dmg', 'docs/index.html'],

    // Test tool menu parameters
    TEST_TOOL: {
        // Number of concurrent taps to open then the Test modal menu
        NUMBER_OF_TAPS: 4,
    },

    MENU_HELP_URLS: {
        LEARN_MORE: 'https://www.expensify.com',
        DOCUMENTATION: 'https://github.com/Expensify/App/blob/main/README.md',
        COMMUNITY_DISCUSSIONS: 'https://expensify.slack.com/archives/C01GTK53T8Q',
        SEARCH_ISSUES: 'https://github.com/Expensify/App/issues',
    },

    BOOK_TRAVEL_DEMO_URL: 'https://calendly.com/d/ck2z-xsh-q97/expensify-travel-demo-travel-page',
    TRAVEL_DOT_URL: 'https://travel.expensify.com',
    STAGING_TRAVEL_DOT_URL: 'https://staging.travel.expensify.com',
    TRIP_ID_PATH: (tripID?: string) => (tripID ? `trips/${tripID}` : undefined),
    SPOTNANA_TMC_ID: '8e8e7258-1cf3-48c0-9cd1-fe78a6e31eed',
    STAGING_SPOTNANA_TMC_ID: '7a290c6e-5328-4107-aff6-e48765845b81',
    SCREEN_READER_STATES: {
        ALL: 'all',
        ACTIVE: 'active',
        DISABLED: 'disabled',
    },
    SPACE_CHARACTER_WIDTH: 4,

    // The attribute used in the SelectionScraper.js helper to query all the DOM elements
    // that should be removed from the copied contents in the getHTMLOfSelection() method
    SELECTION_SCRAPER_HIDDEN_ELEMENT: 'selection-scrapper-hidden-element',
    INNER_BOX_SHADOW_ELEMENT: 'inner-box-shadow-element',
    MODERATION: {
        MODERATOR_DECISION_PENDING: 'pending',
        MODERATOR_DECISION_PENDING_HIDE: 'pendingHide',
        MODERATOR_DECISION_PENDING_REMOVE: 'pendingRemove',
        MODERATOR_DECISION_APPROVED: 'approved',
        MODERATOR_DECISION_HIDDEN: 'hidden',
        FLAG_SEVERITY_SPAM: 'spam',
        FLAG_SEVERITY_INCONSIDERATE: 'inconsiderate',
        FLAG_SEVERITY_INTIMIDATION: 'intimidation',
        FLAG_SEVERITY_BULLYING: 'bullying',
        FLAG_SEVERITY_HARASSMENT: 'harassment',
        FLAG_SEVERITY_ASSAULT: 'assault',
    },
    EMOJI_PICKER_TEXT_INPUT_SIZES: 152,
    QR: {
        DEFAULT_LOGO_SIZE_RATIO: 0.25,
        DEFAULT_LOGO_MARGIN_RATIO: 0.02,
        EXPENSIFY_LOGO_SIZE_RATIO: 0.22,
        EXPENSIFY_LOGO_MARGIN_RATIO: 0.03,
    },

    /**
     * Acceptable values for the `role` attribute on react native components.
     *
     * **IMPORTANT:** Not for use with the `accessibilityRole` prop, as it accepts different values, and new components
     * should use the `role` prop instead.
     */
    ROLE: {
        /** Use for elements with important, time-sensitive information. */
        ALERT: 'alert',
        /** Use for elements that act as buttons. */
        BUTTON: 'button',
        /** Use for elements representing checkboxes. */
        CHECKBOX: 'checkbox',
        /** Use for elements that allow a choice from multiple options. */
        COMBOBOX: 'combobox',
        /** Use with scrollable lists to represent a grid layout. */
        GRID: 'grid',
        /** Use for section headers or titles. */
        HEADING: 'heading',
        /** Use for image elements. */
        IMG: 'img',
        /** Use for elements that navigate to other pages or content. */
        LINK: 'link',
        /** Use to identify a list of items. */
        LIST: 'list',
        /** Use for a list of choices or options. */
        MENU: 'menu',
        /** Use for a container of multiple menus. */
        MENUBAR: 'menubar',
        /** Use for items within a menu. */
        MENUITEM: 'menuitem',
        /** Use when no specific role is needed. */
        NONE: 'none',
        /** Use for elements that don't require a specific role. */
        PRESENTATION: 'presentation',
        /** Use for elements showing progress of a task. */
        PROGRESSBAR: 'progressbar',
        /** Use for radio buttons. */
        RADIO: 'radio',
        /** Use for groups of radio buttons. */
        RADIOGROUP: 'radiogroup',
        /** Use for scrollbar elements. */
        SCROLLBAR: 'scrollbar',
        /** Use for text fields that are used for searching. */
        SEARCHBOX: 'searchbox',
        /** Use for adjustable elements like sliders. */
        SLIDER: 'slider',
        /** Use for a button that opens a list of choices. */
        SPINBUTTON: 'spinbutton',
        /** Use for elements providing a summary of app conditions. */
        SUMMARY: 'summary',
        /** Use for on/off switch elements. */
        SWITCH: 'switch',
        /** Use for tab elements in a tab list. */
        TAB: 'tab',
        /** Use for a list of tabs. */
        TABLIST: 'tablist',
        /** Use for timer elements. */
        TIMER: 'timer',
        /** Use for toolbars containing action buttons or components. */
        TOOLBAR: 'toolbar',
        /** Use for navigation elements */
        NAVIGATION: 'navigation',
    },
    TRANSLATION_KEYS: {
        ATTACHMENT: 'common.attachment',
    },
    TEACHERS_UNITE: {
        PROD_PUBLIC_ROOM_ID: '7470147100835202',
        PROD_POLICY_ID: 'B795B6319125BDF2',
        TEST_PUBLIC_ROOM_ID: '207591744844000',
        TEST_POLICY_ID: 'ABD1345ED7293535',
        POLICY_NAME: 'Expensify.org / Teachers Unite!',
        PUBLIC_ROOM_NAME: '#teachers-unite',
    },
    CUSTOM_STATUS_TYPES: {
        NEVER: 'never',
        THIRTY_MINUTES: 'thirtyMinutes',
        ONE_HOUR: 'oneHour',
        AFTER_TODAY: 'afterToday',
        AFTER_WEEK: 'afterWeek',
        CUSTOM: 'custom',
    },
    TWO_FACTOR_AUTH_STEPS: {
        CODES: 'CODES',
        VERIFY: 'VERIFY',
        SUCCESS: 'SUCCESS',
        ENABLED: 'ENABLED',
        DISABLED: 'DISABLED',
        GETCODE: 'GETCODE',
    },
    DELEGATE_ROLE: {
        ALL: 'all',
        SUBMITTER: 'submitter',
    },
    DELEGATE: {
        DENIED_ACCESS_VARIANTS: {
            DELEGATE: 'delegate',
            SUBMITTER: 'submitter',
        },
    },
    DELEGATE_ROLE_HELPDOT_ARTICLE_LINK: 'https://help.expensify.com/expensify-classic/hubs/copilots-and-delegates/',
    STRIPE_GBP_AUTH_STATUSES: {
        SUCCEEDED: 'succeeded',
        CARD_AUTHENTICATION_REQUIRED: 'authentication_required',
    },
    TAB: {
        DEBUG_TAB_ID: 'DebugTab',
        NEW_CHAT_TAB_ID: 'NewChatTab',
        NEW_CHAT: 'chat',
        NEW_ROOM: 'room',
        RECEIPT_TAB_ID: 'ReceiptTab',
        IOU_REQUEST_TYPE: 'iouRequestType',
    },
    TAB_REQUEST: {
        MANUAL: 'manual',
        SCAN: 'scan',
        DISTANCE: 'distance',
        PER_DIEM: 'per-diem',
    },

    STATUS_TEXT_MAX_LENGTH: 100,

    DROPDOWN_BUTTON_SIZE: {
        LARGE: 'large',
        MEDIUM: 'medium',
        SMALL: 'small',
    },

    SF_COORDINATES: [-122.4194, 37.7749],

    NAVIGATION: {
        TYPE: {
            UP: 'UP',
        },
        ACTION_TYPE: {
            REPLACE: 'REPLACE',
            PUSH: 'PUSH',
            NAVIGATE: 'NAVIGATE',
        },
    },
    TIME_PERIOD: {
        AM: 'AM',
        PM: 'PM',
    },
    INDENTS: '    ',
    PARENT_CHILD_SEPARATOR: ': ',
    COLON: ':',
    MAPBOX: {
        PADDING: 32,
        DEFAULT_ZOOM: 15,
        SINGLE_MARKER_ZOOM: 15,
        DEFAULT_COORDINATE: [-122.4021, 37.7911] as [number, number],
        STYLE_URL: 'mapbox://styles/expensify/cllcoiqds00cs01r80kp34tmq',
        ANIMATION_DURATION_ON_CENTER_ME: 1000,
        CENTER_BUTTON_FADE_DURATION: 300,
    },
    ONYX_UPDATE_TYPES: {
        HTTPS: 'https',
        PUSHER: 'pusher',
        AIRSHIP: 'airship',
    },
    EVENTS: {
        SCROLLING: 'scrolling',
    },

    CHAT_HEADER_LOADER_HEIGHT: 36,

    HORIZONTAL_SPACER: {
        DEFAULT_BORDER_BOTTOM_WIDTH: 1,
        DEFAULT_MARGIN_VERTICAL: 8,
        HIDDEN_MARGIN_VERTICAL: 4,
        HIDDEN_BORDER_BOTTOM_WIDTH: 0,
    },

    LIST_COMPONENTS: {
        HEADER: 'header',
        FOOTER: 'footer',
    },

    MISSING_TRANSLATION: 'MISSING TRANSLATION',
    SEARCH_MAX_LENGTH: 500,

    /**
     * The count of characters we'll allow the user to type after reaching SEARCH_MAX_LENGTH in an input.
     */
    ADDITIONAL_ALLOWED_CHARACTERS: 20,

    VALIDATION_REIMBURSEMENT_INPUT_LIMIT: 20,

    REFERRAL_PROGRAM: {
        CONTENT_TYPES: {
            SUBMIT_EXPENSE: 'submitExpense',
            START_CHAT: 'startChat',
            PAY_SOMEONE: 'paySomeone',
            REFER_FRIEND: 'referralFriend',
            SHARE_CODE: 'shareCode',
        },
        REVENUE: 250,
        LEARN_MORE_LINK: 'https://help.expensify.com/articles/new-expensify/expenses/Referral-Program',
        LINK: 'https://join.my.expensify.com',
    },

    FEATURE_TRAINING: {
        CONTENT_TYPES: {
            TRACK_EXPENSE: 'track-expenses',
        },
        'track-expenses': {
            VIDEO_URL: `${CLOUDFRONT_URL}/videos/guided-setup-track-business-v2.mp4`,
            LEARN_MORE_LINK: `${USE_EXPENSIFY_URL}/track-expenses`,
        },
    },

    /**
     * native IDs for close buttons in Overlay component
     */
    OVERLAY: {
        TOP_BUTTON_NATIVE_ID: 'overLayTopButton',
        BOTTOM_BUTTON_NATIVE_ID: 'overLayBottomButton',
    },

    BACK_BUTTON_NATIVE_ID: 'backButton',
    EMOJI_PICKER_BUTTON_NATIVE_ID: 'emojiPickerButton',

    /**
     * The maximum count of items per page for SelectionList.
     * When paginate, it multiplies by page number.
     */
    MAX_SELECTION_LIST_PAGE_LENGTH: 500,

    /**
     * Bank account names
     */
    BANK_NAMES: {
        EXPENSIFY: 'expensify',
        AMERICAN_EXPRESS: 'americanexpress',
        BANK_OF_AMERICA: 'bank of america',
        BB_T: 'bbt',
        CAPITAL_ONE: 'capital one',
        CHASE: 'chase',
        CHARLES_SCHWAB: 'charles schwab',
        CITIBANK: 'citibank',
        CITIZENS_BANK: 'citizens bank',
        DISCOVER: 'discover',
        FIDELITY: 'fidelity',
        GENERIC_BANK: 'generic bank',
        HUNTINGTON_BANK: 'huntington bank',
        HUNTINGTON_NATIONAL: 'huntington national',
        NAVY_FEDERAL_CREDIT_UNION: 'navy federal credit union',
        PNC: 'pnc',
        REGIONS_BANK: 'regions bank',
        SUNTRUST: 'suntrust',
        TD_BANK: 'td bank',
        US_BANK: 'us bank',
        USAA: 'usaa',
    },

    /**
     * Constants for maxToRenderPerBatch parameter that is used for FlatList or SectionList. This controls the amount of items rendered per batch, which is the next chunk of items
     * rendered on every scroll.
     */
    MAX_TO_RENDER_PER_BATCH: {
        DEFAULT: 5,
        CAROUSEL: 3,
    },

    /**
     * Constants for types of violation.
     */
    VIOLATION_TYPES: {
        VIOLATION: 'violation',
        NOTICE: 'notice',
        WARNING: 'warning',
    },

    /**
     * Constants with different types for the modifiedAmount violation
     */
    MODIFIED_AMOUNT_VIOLATION_DATA: {
        DISTANCE: 'distance',
        CARD: 'card',
        SMARTSCAN: 'smartscan',
    },

    /**
     * Constants for types of violation names.
     * Defined here because they need to be referenced by the type system to generate the
     * ViolationNames type.
     */
    VIOLATIONS: {
        ALL_TAG_LEVELS_REQUIRED: 'allTagLevelsRequired',
        AUTO_REPORTED_REJECTED_EXPENSE: 'autoReportedRejectedExpense',
        BILLABLE_EXPENSE: 'billableExpense',
        CASH_EXPENSE_WITH_NO_RECEIPT: 'cashExpenseWithNoReceipt',
        CATEGORY_OUT_OF_POLICY: 'categoryOutOfPolicy',
        CONVERSION_SURCHARGE: 'conversionSurcharge',
        CUSTOM_UNIT_OUT_OF_POLICY: 'customUnitOutOfPolicy',
        DUPLICATED_TRANSACTION: 'duplicatedTransaction',
        FIELD_REQUIRED: 'fieldRequired',
        FUTURE_DATE: 'futureDate',
        INVOICE_MARKUP: 'invoiceMarkup',
        MAX_AGE: 'maxAge',
        MISSING_CATEGORY: 'missingCategory',
        MISSING_COMMENT: 'missingComment',
        MISSING_TAG: 'missingTag',
        MODIFIED_AMOUNT: 'modifiedAmount',
        MODIFIED_DATE: 'modifiedDate',
        NON_EXPENSIWORKS_EXPENSE: 'nonExpensiworksExpense',
        OVER_AUTO_APPROVAL_LIMIT: 'overAutoApprovalLimit',
        OVER_CATEGORY_LIMIT: 'overCategoryLimit',
        OVER_LIMIT: 'overLimit',
        OVER_LIMIT_ATTENDEE: 'overLimitAttendee',
        PER_DAY_LIMIT: 'perDayLimit',
        RECEIPT_NOT_SMART_SCANNED: 'receiptNotSmartScanned',
        RECEIPT_REQUIRED: 'receiptRequired',
        RTER: 'rter',
        SMARTSCAN_FAILED: 'smartscanFailed',
        SOME_TAG_LEVELS_REQUIRED: 'someTagLevelsRequired',
        TAG_OUT_OF_POLICY: 'tagOutOfPolicy',
        TAX_AMOUNT_CHANGED: 'taxAmountChanged',
        TAX_OUT_OF_POLICY: 'taxOutOfPolicy',
        TAX_RATE_CHANGED: 'taxRateChanged',
        TAX_REQUIRED: 'taxRequired',
        HOLD: 'hold',
    },
    RTER_VIOLATION_TYPES: {
        BROKEN_CARD_CONNECTION: 'brokenCardConnection',
        BROKEN_CARD_CONNECTION_530: 'brokenCardConnection530',
        SEVEN_DAY_HOLD: 'sevenDayHold',
    },
    REVIEW_DUPLICATES_ORDER: ['merchant', 'category', 'tag', 'description', 'taxCode', 'billable', 'reimbursable'],

    REPORT_VIOLATIONS: {
        FIELD_REQUIRED: 'fieldRequired',
    },

    REPORT_VIOLATIONS_EXCLUDED_FIELDS: {
        TEXT_TITLE: 'text_title',
    },

    /** Context menu types */
    CONTEXT_MENU_TYPES: {
        LINK: 'LINK',
        REPORT_ACTION: 'REPORT_ACTION',
        EMAIL: 'EMAIL',
        REPORT: 'REPORT',
    },

    PROMOTED_ACTIONS: {
        PIN: 'pin',
        SHARE: 'share',
        JOIN: 'join',
        MESSAGE: 'message',
        HOLD: 'hold',
    },

    THUMBNAIL_IMAGE: {
        SMALL_SCREEN: {
            SIZE: 250,
        },
        WIDE_SCREEN: {
            SIZE: 350,
        },
        NAN_ASPECT_RATIO: 1.5,
    },

    VIDEO_PLAYER: {
        POPOVER_Y_OFFSET: -30,
        PLAYBACK_SPEEDS: [0.25, 0.5, 0.75, 1, 1.25, 1.5, 1.75, 2],
        HIDE_TIME_TEXT_WIDTH: 250,
        MIN_WIDTH: 170,
        MIN_HEIGHT: 120,
        CONTROLS_STATUS: {
            SHOW: 'show',
            HIDE: 'hide',
            VOLUME_ONLY: 'volumeOnly',
        },
        CONTROLS_POSITION: {
            NATIVE: 32,
            NORMAL: 8,
        },
        DEFAULT_VIDEO_DIMENSIONS: {width: 1900, height: 1400},
    },

    INTRO_CHOICES: {
        SUBMIT: 'newDotSubmit',
        MANAGE_TEAM: 'newDotManageTeam',
        CHAT_SPLIT: 'newDotSplitChat',
    },

    MANAGE_TEAMS_CHOICE: {
        MULTI_LEVEL: 'multiLevelApproval',
        CUSTOM_EXPENSE: 'customExpenseCoding',
        CARD_TRACKING: 'companyCardTracking',
        ACCOUNTING: 'accountingIntegrations',
        RULE: 'ruleEnforcement',
    },

    MINI_CONTEXT_MENU_MAX_ITEMS: 4,

    WORKSPACE_SWITCHER: {
        NAME: 'Expensify',
        SUBSCRIPT_ICON_SIZE: 8,
    },

    WELCOME_VIDEO_URL: `${CLOUDFRONT_URL}/videos/intro-1280.mp4`,

    ONBOARDING_CHOICES: {...onboardingChoices},
    SELECTABLE_ONBOARDING_CHOICES: {...selectableOnboardingChoices},
    COMBINED_TRACK_SUBMIT_ONBOARDING_CHOICES: {...combinedTrackSubmitOnboardingChoices},
    ONBOARDING_SIGNUP_QUALIFIERS: {...signupQualifiers},
    ONBOARDING_INVITE_TYPES: {...onboardingInviteTypes},
    ONBOARDING_COMPANY_SIZE: {...onboardingCompanySize},
    ACTIONABLE_TRACK_EXPENSE_WHISPER_MESSAGE: 'What would you like to do with this expense?',
    ONBOARDING_CONCIERGE: {
        [onboardingChoices.EMPLOYER]:
            '# Expensify is the fastest way to get paid back!\n' +
            '\n' +
            'To submit expenses for reimbursement:\n' +
            '1. From the home screen, click the green + button > *Request money*.\n' +
            "2. Enter an amount or scan a receipt, then input your boss's email.\n" +
            '\n' +
            "That'll send a request to get you paid back. Let me know if you have any questions!",
        [onboardingChoices.MANAGE_TEAM]:
            "# Let's start managing your team's expenses!\n" +
            '\n' +
            "To manage your team's expenses, create a workspace to keep everything in one place. Here's how:\n" +
            '1. From the home screen, click the green + button > *New Workspace*\n' +
            '2. Give your workspace a name (e.g. "Sales team expenses").\n' +
            '\n' +
            'Then, invite your team to your workspace via the Members pane and [connect a business bank account](https://help.expensify.com/articles/new-expensify/bank-accounts/Connect-a-Bank-Account) to reimburse them. Let me know if you have any questions!',
        [onboardingChoices.PERSONAL_SPEND]:
            "# Let's start tracking your expenses! \n" +
            '\n' +
            "To track your expenses, create a workspace to keep everything in one place. Here's how:\n" +
            '1. From the home screen, click the green + button > *New Workspace*\n' +
            '2. Give your workspace a name (e.g. "My expenses").\n' +
            '\n' +
            'Then, add expenses to your workspace:\n' +
            '1. Find your workspace using the search field.\n' +
            '2. Click the gray + button next to the message field.\n' +
            '3. Click Request money, then add your expense type.\n' +
            '\n' +
            "We'll store all expenses in your new workspace for easy access. Let me know if you have any questions!",
        [onboardingChoices.CHAT_SPLIT]:
            '# Splitting the bill is as easy as a conversation!\n' +
            '\n' +
            'To split an expense:\n' +
            '1. From the home screen, click the green + button > *Request money*.\n' +
            '2. Enter an amount or scan a receipt, then choose who you want to split it with.\n' +
            '\n' +
            "We'll send a request to each person so they can pay you back. Let me know if you have any questions!",
    },
    ONBOARDING_ACCOUNTING_MAPPING: {
        quickbooksOnline: 'QuickBooks Online',
        xero: 'Xero',
        netsuite: 'NetSuite',
        intacct: 'Sage Intacct',
        quickbooksDesktop: 'QuickBooks Desktop',
    },
    ONBOARDING_MESSAGES: {
        [onboardingChoices.EMPLOYER]: onboardingEmployerOrSubmitMessage,
        [onboardingChoices.SUBMIT]: onboardingEmployerOrSubmitMessage,
        [onboardingChoices.MANAGE_TEAM]: {
            message: 'Here are some important tasks to help get your team’s expenses under control.',
            video: {
                url: `${CLOUDFRONT_URL}/videos/guided-setup-manage-team-v2.mp4`,
                thumbnailUrl: `${CLOUDFRONT_URL}/images/guided-setup-manage-team.jpg`,
                duration: 55,
                width: 1280,
                height: 960,
            },
            tasks: [
                {
                    type: 'createWorkspace',
                    autoCompleted: true,
                    title: 'Create a workspace',
                    description:
                        '*Create a workspace* to track expenses, scan receipts, chat, and more.\n' +
                        '\n' +
                        'Here’s how to create a workspace:\n' +
                        '\n' +
                        '1. Click the settings tab.\n' +
                        '2. Click *Workspaces* > *New workspace*.\n' +
                        '\n' +
                        '*Your new workspace is ready! It’ll keep all of your spend (and chats) in one place.*',
                },
                selfGuidedTourTask,
                {
                    type: 'meetGuide',
                    autoCompleted: false,
                    title: 'Meet your setup specialist',
                    description: ({adminsRoomLink}) =>
                        `Meet your setup specialist, who can answer any questions as you get started with Expensify. Yes, a real human!\n` +
                        '\n' +
                        `Chat with the specialist in your [#admins room](${adminsRoomLink}).`,
                },
                {
                    type: 'setupCategoriesAndTags',
                    autoCompleted: false,
                    title: 'Set up categories and tags',
                    description: ({workspaceSettingsLink, workspaceAccountingLink}) =>
                        '*Set up categories and tags* so your team can code expenses for easy reporting.\n' +
                        '\n' +
                        `Import them automatically by [connecting your accounting software](${workspaceAccountingLink}), or set them up manually in your [workspace settings](${workspaceSettingsLink}).`,
                },
                {
                    type: 'setupCategories',
                    autoCompleted: false,
                    title: 'Set up categories',
                    description: ({workspaceCategoriesLink}) =>
                        '*Set up categories* so your team can code expenses for easy reporting.\n' +
                        '\n' +
                        'Here’s how to set up categories:\n' +
                        '\n' +
                        '1. Click the settings tab.\n' +
                        '2. Go to *Workspaces*.\n' +
                        '3. Select your workspace.\n' +
                        '4. Click *Categories*.\n' +
                        "5. Disable any categories you don't need.\n" +
                        '6. Add your own categories in the top right.\n' +
                        '\n' +
                        `[Take me to workspace category settings](${workspaceCategoriesLink}).`,
                },
                {
                    type: 'setupTags',
                    autoCompleted: false,
                    title: 'Set up tags',
                    description: ({workspaceMoreFeaturesLink}) =>
                        'Tags can be used if you want more details with every expense. Use tags for projects, clients, locations, departments, and more. If you need multiple levels of tags you can upgrade to a control plan.\n' +
                        '\n' +
                        '*Here’s how to set up tags:*\n' +
                        '\n' +
                        '1. Click the settings tab.\n' +
                        '2. Go to Workspaces.\n' +
                        '3. Select your workspace.\n' +
                        '4. Click More features.\n' +
                        '5. Enable tags.\n' +
                        '6. Navigate to Tags in the workspace editor.\n' +
                        '7. In Tags, click + Add tag to make your own.\n' +
                        '\n' +
                        `*[Take me to more features](${workspaceMoreFeaturesLink})*`,
                },
                {
                    type: 'addExpenseApprovals',
                    autoCompleted: false,
                    title: 'Add expense approvals',
                    description: ({workspaceMoreFeaturesLink}) =>
                        '*Add expense approvals* to review your team’s spend and keep it under control.\n' +
                        '\n' +
                        'Here’s how to add expense approvals:\n' +
                        '\n' +
                        '1. Click the settings tab.\n' +
                        '2. Go to Workspaces.\n' +
                        '3. Select your workspace.\n' +
                        '4. Click *More features*.\n' +
                        '5. Enable *Workflows*.\n' +
                        '6. In *Workflows*, enable *Add approvals*.\n' +
                        '7. You’ll be set as the expense approver. You can change this to any admin once you invite your team.\n' +
                        '\n' +
                        `[Take me to enable more features](${workspaceMoreFeaturesLink}).`,
                },
                {
                    type: 'inviteTeam',
                    autoCompleted: false,
                    title: 'Invite your team',
                    description: ({workspaceMembersLink}) =>
                        '*Invite your team* to Expensify so they can start tracking expenses today.\n' +
                        '\n' +
                        'Here’s how to invite your team:\n' +
                        '\n' +
                        '1. Click the settings tab.\n' +
                        '2. Go to Workspaces.\n' +
                        '3. Select your workspace.\n' +
                        '4. Click *Members* > *Invite member*.\n' +
                        '5. Enter emails or phone numbers. \n' +
                        '6. Add an invite message if you want.\n' +
                        '\n' +
                        `[Take me to workspace members](${workspaceMembersLink}). That’s it, happy expensing! :)`,
                },
                {
                    type: 'addAccountingIntegration',
                    autoCompleted: false,
                    title: ({integrationName}) => `Connect to ${integrationName}`,
                    description: ({integrationName, workspaceAccountingLink}) =>
                        `Connect to ${integrationName} for automatic expense coding and syncing that makes month-end close a breeze.\n` +
                        '\n' +
                        `Here’s how to connect to ${integrationName}:\n` +
                        '\n' +
                        '1. Click the settings tab.\n' +
                        '2. Go to Workspaces.\n' +
                        '3. Select your workspace.\n' +
                        '4. Click Accounting.\n' +
                        `5. Find ${integrationName}.\n` +
                        '6. Click Connect.\n' +
                        '\n' +
                        `[Take me to Accounting!](${workspaceAccountingLink})`,
                },
            ],
        },
        [onboardingChoices.PERSONAL_SPEND]: onboardingPersonalSpendMessage,
        [onboardingChoices.CHAT_SPLIT]: {
            message: 'Splitting bills with friends is as easy as sending a message. Here’s how.',
            video: {
                url: `${CLOUDFRONT_URL}/videos/guided-setup-chat-split-bills-v2.mp4`,
                thumbnailUrl: `${CLOUDFRONT_URL}/images/guided-setup-chat-split-bills.jpg`,
                duration: 55,
                width: 1280,
                height: 960,
            },
            tasks: [
                selfGuidedTourTask,
                {
                    type: 'startChat',
                    autoCompleted: false,
                    title: 'Start a chat',
                    description:
                        '*Start a chat* with a friend or group using their email or phone number.\n' +
                        '\n' +
                        'Here’s how to start a chat:\n' +
                        '\n' +
                        '1. Click the green *+* button.\n' +
                        '2. Choose *Start chat*.\n' +
                        '3. Enter emails or phone numbers.\n' +
                        '\n' +
                        'If any of your friends aren’t using Expensify already, they’ll be invited automatically.\n' +
                        '\n' +
                        'Every chat will also turn into an email or text that they can respond to directly.',
                },
                {
                    type: 'splitExpense',
                    autoCompleted: false,
                    title: 'Split an expense',
                    description:
                        '*Split an expense* right in your chat with one or more friends.\n' +
                        '\n' +
                        'Here’s how to request money:\n' +
                        '\n' +
                        '1. Hit the green *+* button.\n' +
                        '2. Choose *Start chat*.\n' +
                        '3. Enter any email, SMS, or name of who you want to split with.\n' +
                        '4. From within the chat, hit the *+* button on the message bar, and hit *Split expense*.\n' +
                        '5. Create the expense by selecting Manual, Scan or Distance.\n' +
                        '\n' +
                        'Feel free to add more details if you want, or just send it off. Let’s get you paid back!',
                },
                {
                    type: 'addBankAccount',
                    autoCompleted: false,
                    title: 'Add personal bank account',
                    description:
                        'You’ll need to add your personal bank account to get paid back. Don’t worry, it’s easy!\n' +
                        '\n' +
                        'Here’s how to set up your bank account:\n' +
                        '\n' +
                        '1. Click the settings tab.\n' +
                        '2. Click *Wallet* > *Bank accounts* > *+ Add bank account*.\n' +
                        '3. Connect your bank account.\n' +
                        '\n' +
                        'Once that’s done, you can request money from anyone and get paid back right into your personal bank account.',
                },
            ],
        },
        [onboardingChoices.ADMIN]: {
            message: "As an admin, learn how to manage your team's workspace and submit expenses yourself.",
            video: {
                url: `${CLOUDFRONT_URL}/videos/guided-setup-manage-team-v2.mp4`,
                thumbnailUrl: `${CLOUDFRONT_URL}/images/guided-setup-manage-team.jpg`,
                duration: 55,
                width: 1280,
                height: 960,
            },
            tasks: [
                {
                    type: 'meetSetupSpecialist',
                    autoCompleted: false,
                    title: 'Meet your setup specialist',
                    description:
                        '*Meet your setup specialist* who can answer any questions as you get started with Expensify. Yes, a real human!' +
                        '\n' +
                        'Chat with them in your #admins room or schedule a call today.',
                },
                {
                    type: 'reviewWorkspaceSettings',
                    autoCompleted: false,
                    title: 'Review your workspace settings',
                    description:
                        "Here's how to review and update your workspace settings:" +
                        '\n' +
                        '1. Click the settings tab.' +
                        '2. Click *Workspaces* > [Your workspace].' +
                        '\n' +
                        "Make any changes there and we'll track them in the #admins room.",
                },
                {
                    type: 'submitExpense',
                    autoCompleted: false,
                    title: 'Submit an expense',
                    description:
                        '*Submit an expense* by entering an amount or scanning a receipt.\n' +
                        '\n' +
                        'Here’s how to submit an expense:\n' +
                        '\n' +
                        '1. Click the green *+* button.\n' +
                        '2. Choose *Submit expense*.\n' +
                        '3. Enter an amount or scan a receipt.\n' +
                        '4. Add your reimburser to the request.\n' +
                        '\n' +
                        'Then, send your request and wait for that sweet “Cha-ching!” when it’s complete.',
                },
            ],
        },
        [onboardingChoices.LOOKING_AROUND]: {
            message:
                "Expensify is best known for expense and corporate card management, but we do a lot more than that. Let me know what you're interested in and I'll help get you started.",
            tasks: [],
        },
    } satisfies Record<OnboardingPurpose, OnboardingMessage>,

    COMBINED_TRACK_SUBMIT_ONBOARDING_MESSAGES: {
        [combinedTrackSubmitOnboardingChoices.PERSONAL_SPEND]: combinedTrackSubmitOnboardingPersonalSpendMessage,
        [combinedTrackSubmitOnboardingChoices.EMPLOYER]: combinedTrackSubmitOnboardingEmployerOrSubmitMessage,
        [combinedTrackSubmitOnboardingChoices.SUBMIT]: combinedTrackSubmitOnboardingEmployerOrSubmitMessage,
    } satisfies Record<ValueOf<typeof combinedTrackSubmitOnboardingChoices>, OnboardingMessage>,

    REPORT_FIELD_TITLE_FIELD_ID: 'text_title',

    MOBILE_PAGINATION_SIZE: 15,
    WEB_PAGINATION_SIZE: 30,

    /** Dimensions for illustration shown in Confirmation Modal */
    CONFIRM_CONTENT_SVG_SIZE: {
        HEIGHT: 220,
        WIDTH: 130,
    },

    DEBUG_CONSOLE: {
        LEVELS: {
            INFO: 'INFO',
            ERROR: 'ERROR',
            RESULT: 'RESULT',
            DEBUG: 'DEBUG',
        },
    },
    REIMBURSEMENT_ACCOUNT: {
        DEFAULT_DATA: {
            achData: {
                state: BankAccount.STATE.SETUP,
            },
            isLoading: false,
            errorFields: {},
            errors: {},
            maxAttemptsReached: false,
            shouldShowResetModal: false,
        },
        SUBSTEP_INDEX: {
            BANK_ACCOUNT: {
                ACCOUNT_NUMBERS: 0,
            },
            PERSONAL_INFO: {
                LEGAL_NAME: 0,
                DATE_OF_BIRTH: 1,
                SSN: 2,
                ADDRESS: 3,
            },
            BUSINESS_INFO: {
                BUSINESS_NAME: 0,
                TAX_ID_NUMBER: 1,
                COMPANY_WEBSITE: 2,
                PHONE_NUMBER: 3,
                COMPANY_ADDRESS: 4,
                COMPANY_TYPE: 5,
                INCORPORATION_DATE: 6,
                INCORPORATION_STATE: 7,
            },
            UBO: {
                LEGAL_NAME: 0,
                DATE_OF_BIRTH: 1,
                SSN: 2,
                ADDRESS: 3,
            },
        },
    },
    CURRENCY_TO_DEFAULT_MILEAGE_RATE: JSON.parse(`{
        "AED": {
            "rate": 396,
            "unit": "km"
        },
        "AFN": {
            "rate": 8369,
            "unit": "km"
        },
        "ALL": {
            "rate": 11104,
            "unit": "km"
        },
        "AMD": {
            "rate": 56842,
            "unit": "km"
        },
        "ANG": {
            "rate": 193,
            "unit": "km"
        },
        "AOA": {
            "rate": 67518,
            "unit": "km"
        },
        "ARS": {
            "rate": 9873,
            "unit": "km"
        },
        "AUD": {
            "rate": 85,
            "unit": "km"
        },
        "AWG": {
            "rate": 195,
            "unit": "km"
        },
        "AZN": {
            "rate": 183,
            "unit": "km"
        },
        "BAM": {
            "rate": 177,
            "unit": "km"
        },
        "BBD": {
            "rate": 216,
            "unit": "km"
        },
        "BDT": {
            "rate": 9130,
            "unit": "km"
        },
        "BGN": {
            "rate": 177,
            "unit": "km"
        },
        "BHD": {
            "rate": 40,
            "unit": "km"
        },
        "BIF": {
            "rate": 210824,
            "unit": "km"
        },
        "BMD": {
            "rate": 108,
            "unit": "km"
        },
        "BND": {
            "rate": 145,
            "unit": "km"
        },
        "BOB": {
            "rate": 745,
            "unit": "km"
        },
        "BRL": {
            "rate": 594,
            "unit": "km"
        },
        "BSD": {
            "rate": 108,
            "unit": "km"
        },
        "BTN": {
            "rate": 7796,
            "unit": "km"
        },
        "BWP": {
            "rate": 1180,
            "unit": "km"
        },
        "BYN": {
            "rate": 280,
            "unit": "km"
        },
        "BYR": {
            "rate": 2159418,
            "unit": "km"
        },
        "BZD": {
            "rate": 217,
            "unit": "km"
        },
        "CAD": {
            "rate": 70,
            "unit": "km"
        },
        "CDF": {
            "rate": 213674,
            "unit": "km"
        },
        "CHF": {
            "rate": 70,
            "unit": "km"
        },
        "CLP": {
            "rate": 77249,
            "unit": "km"
        },
        "CNY": {
            "rate": 702,
            "unit": "km"
        },
        "COP": {
            "rate": 383668,
            "unit": "km"
        },
        "CRC": {
            "rate": 65899,
            "unit": "km"
        },
        "CUC": {
            "rate": 108,
            "unit": "km"
        },
        "CUP": {
            "rate": 2776,
            "unit": "km"
        },
        "CVE": {
            "rate": 6112,
            "unit": "km"
        },
        "CZK": {
            "rate": 2356,
            "unit": "km"
        },
        "DJF": {
            "rate": 19151,
            "unit": "km"
        },
        "DKK": {
            "rate": 379,
            "unit": "km"
        },
        "DOP": {
            "rate": 6144,
            "unit": "km"
        },
        "DZD": {
            "rate": 14375,
            "unit": "km"
        },
        "EEK": {
            "rate": 1576,
            "unit": "km"
        },
        "EGP": {
            "rate": 1696,
            "unit": "km"
        },
        "ERN": {
            "rate": 1617,
            "unit": "km"
        },
        "ETB": {
            "rate": 4382,
            "unit": "km"
        },
        "EUR": {
            "rate": 30,
            "unit": "km"
        },
        "FJD": {
            "rate": 220,
            "unit": "km"
        },
        "FKP": {
            "rate": 77,
            "unit": "km"
        },
        "GBP": {
            "rate": 45,
            "unit": "mi"
        },
        "GEL": {
            "rate": 359,
            "unit": "km"
        },
        "GHS": {
            "rate": 620,
            "unit": "km"
        },
        "GIP": {
            "rate": 77,
            "unit": "km"
        },
        "GMD": {
            "rate": 5526,
            "unit": "km"
        },
        "GNF": {
            "rate": 1081319,
            "unit": "km"
        },
        "GTQ": {
            "rate": 832,
            "unit": "km"
        },
        "GYD": {
            "rate": 22537,
            "unit": "km"
        },
        "HKD": {
            "rate": 837,
            "unit": "km"
        },
        "HNL": {
            "rate": 2606,
            "unit": "km"
        },
        "HRK": {
            "rate": 684,
            "unit": "km"
        },
        "HTG": {
            "rate": 8563,
            "unit": "km"
        },
        "HUF": {
            "rate": 33091,
            "unit": "km"
        },
        "IDR": {
            "rate": 1555279,
            "unit": "km"
        },
        "ILS": {
            "rate": 540,
            "unit": "km"
        },
        "INR": {
            "rate": 7805,
            "unit": "km"
        },
        "IQD": {
            "rate": 157394,
            "unit": "km"
        },
        "IRR": {
            "rate": 4539961,
            "unit": "km"
        },
        "ISK": {
            "rate": 13518,
            "unit": "km"
        },
        "JMD": {
            "rate": 15794,
            "unit": "km"
        },
        "JOD": {
            "rate": 77,
            "unit": "km"
        },
        "JPY": {
            "rate": 11748,
            "unit": "km"
        },
        "KES": {
            "rate": 11845,
            "unit": "km"
        },
        "KGS": {
            "rate": 9144,
            "unit": "km"
        },
        "KHR": {
            "rate": 437658,
            "unit": "km"
        },
        "KMF": {
            "rate": 44418,
            "unit": "km"
        },
        "KPW": {
            "rate": 97043,
            "unit": "km"
        },
        "KRW": {
            "rate": 121345,
            "unit": "km"
        },
        "KWD": {
            "rate": 32,
            "unit": "km"
        },
        "KYD": {
            "rate": 90,
            "unit": "km"
        },
        "KZT": {
            "rate": 45396,
            "unit": "km"
        },
        "LAK": {
            "rate": 1010829,
            "unit": "km"
        },
        "LBP": {
            "rate": 164153,
            "unit": "km"
        },
        "LKR": {
            "rate": 21377,
            "unit": "km"
        },
        "LRD": {
            "rate": 18709,
            "unit": "km"
        },
        "LSL": {
            "rate": 1587,
            "unit": "km"
        },
        "LTL": {
            "rate": 348,
            "unit": "km"
        },
        "LVL": {
            "rate": 71,
            "unit": "km"
        },
        "LYD": {
            "rate": 486,
            "unit": "km"
        },
        "MAD": {
            "rate": 967,
            "unit": "km"
        },
        "MDL": {
            "rate": 1910,
            "unit": "km"
        },
        "MGA": {
            "rate": 406520,
            "unit": "km"
        },
        "MKD": {
            "rate": 5570,
            "unit": "km"
        },
        "MMK": {
            "rate": 152083,
            "unit": "km"
        },
        "MNT": {
            "rate": 306788,
            "unit": "km"
        },
        "MOP": {
            "rate": 863,
            "unit": "km"
        },
        "MRO": {
            "rate": 38463,
            "unit": "km"
        },
        "MRU": {
            "rate": 3862,
            "unit": "km"
        },
        "MUR": {
            "rate": 4340,
            "unit": "km"
        },
        "MVR": {
            "rate": 1667,
            "unit": "km"
        },
        "MWK": {
            "rate": 84643,
            "unit": "km"
        },
        "MXN": {
            "rate": 93,
            "unit": "km"
        },
        "MYR": {
            "rate": 444,
            "unit": "km"
        },
        "MZN": {
            "rate": 7772,
            "unit": "km"
        },
        "NAD": {
            "rate": 1587,
            "unit": "km"
        },
        "NGN": {
            "rate": 42688,
            "unit": "km"
        },
        "NIO": {
            "rate": 3772,
            "unit": "km"
        },
        "NOK": {
            "rate": 350,
            "unit": "km"
        },
        "NPR": {
            "rate": 12474,
            "unit": "km"
        },
        "NZD": {
            "rate": 95,
            "unit": "km"
        },
        "OMR": {
            "rate": 42,
            "unit": "km"
        },
        "PAB": {
            "rate": 108,
            "unit": "km"
        },
        "PEN": {
            "rate": 401,
            "unit": "km"
        },
        "PGK": {
            "rate": 380,
            "unit": "km"
        },
        "PHP": {
            "rate": 5234,
            "unit": "km"
        },
        "PKR": {
            "rate": 16785,
            "unit": "km"
        },
        "PLN": {
            "rate": 89,
            "unit": "km"
        },
        "PYG": {
            "rate": 704732,
            "unit": "km"
        },
        "QAR": {
            "rate": 393,
            "unit": "km"
        },
        "RON": {
            "rate": 443,
            "unit": "km"
        },
        "RSD": {
            "rate": 10630,
            "unit": "km"
        },
        "RUB": {
            "rate": 8074,
            "unit": "km"
        },
        "RWF": {
            "rate": 107182,
            "unit": "km"
        },
        "SAR": {
            "rate": 404,
            "unit": "km"
        },
        "SBD": {
            "rate": 859,
            "unit": "km"
        },
        "SCR": {
            "rate": 2287,
            "unit": "km"
        },
        "SDG": {
            "rate": 41029,
            "unit": "km"
        },
        "SEK": {
            "rate": 250,
            "unit": "km"
        },
        "SGD": {
            "rate": 145,
            "unit": "km"
        },
        "SHP": {
            "rate": 77,
            "unit": "km"
        },
        "SLL": {
            "rate": 1102723,
            "unit": "km"
        },
        "SOS": {
            "rate": 62604,
            "unit": "km"
        },
        "SRD": {
            "rate": 1526,
            "unit": "km"
        },
        "STD": {
            "rate": 2223309,
            "unit": "km"
        },
        "STN": {
            "rate": 2232,
            "unit": "km"
        },
        "SVC": {
            "rate": 943,
            "unit": "km"
        },
        "SYP": {
            "rate": 82077,
            "unit": "km"
        },
        "SZL": {
            "rate": 1585,
            "unit": "km"
        },
        "THB": {
            "rate": 3328,
            "unit": "km"
        },
        "TJS": {
            "rate": 1230,
            "unit": "km"
        },
        "TMT": {
            "rate": 378,
            "unit": "km"
        },
        "TND": {
            "rate": 295,
            "unit": "km"
        },
        "TOP": {
            "rate": 245,
            "unit": "km"
        },
        "TRY": {
            "rate": 845,
            "unit": "km"
        },
        "TTD": {
            "rate": 732,
            "unit": "km"
        },
        "TWD": {
            "rate": 3055,
            "unit": "km"
        },
        "TZS": {
            "rate": 250116,
            "unit": "km"
        },
        "UAH": {
            "rate": 2985,
            "unit": "km"
        },
        "UGX": {
            "rate": 395255,
            "unit": "km"
        },
        "USD": {
            "rate": 67,
            "unit": "mi"
        },
        "UYU": {
            "rate": 4777,
            "unit": "km"
        },
        "UZS": {
            "rate": 1131331,
            "unit": "km"
        },
        "VEB": {
            "rate": 679346,
            "unit": "km"
        },
        "VEF": {
            "rate": 26793449,
            "unit": "km"
        },
        "VES": {
            "rate": 194381905,
            "unit": "km"
        },
        "VND": {
            "rate": 2487242,
            "unit": "km"
        },
        "VUV": {
            "rate": 11748,
            "unit": "km"
        },
        "WST": {
            "rate": 272,
            "unit": "km"
        },
        "XAF": {
            "rate": 59224,
            "unit": "km"
        },
        "XCD": {
            "rate": 291,
            "unit": "km"
        },
        "XOF": {
            "rate": 59224,
            "unit": "km"
        },
        "XPF": {
            "rate": 10783,
            "unit": "km"
        },
        "YER": {
            "rate": 27037,
            "unit": "km"
        },
        "ZAR": {
            "rate": 464,
            "unit": "km"
        },
        "ZMK": {
            "rate": 566489,
            "unit": "km"
        },
        "ZMW": {
            "rate": 2377,
            "unit": "km"
        }
    }`) as Record<string, MileageRate>,

    EXIT_SURVEY: {
        REASONS: {
            FEATURE_NOT_AVAILABLE: 'featureNotAvailable',
            DONT_UNDERSTAND: 'dontUnderstand',
            PREFER_CLASSIC: 'preferClassic',
        },
        BENEFIT: {
            CHATTING_DIRECTLY: 'chattingDirectly',
            EVERYTHING_MOBILE: 'everythingMobile',
            TRAVEL_EXPENSE: 'travelExpense',
        },
        BOOK_MEETING_LINK: 'https://calendly.com/d/cqsm-2gm-fxr/expensify-product-team',
    },

    SESSION_STORAGE_KEYS: {
        INITIAL_URL: 'INITIAL_URL',
        ACTIVE_WORKSPACE_ID: 'ACTIVE_WORKSPACE_ID',
        RETRY_LAZY_REFRESHED: 'RETRY_LAZY_REFRESHED',
        LAST_REFRESH_TIMESTAMP: 'LAST_REFRESH_TIMESTAMP',
    },

    RESERVATION_TYPE: {
        CAR: 'car',
        HOTEL: 'hotel',
        FLIGHT: 'flight',
        TRAIN: 'train',
    },

    DOT_SEPARATOR: '•',

    DEFAULT_TAX: {
        defaultExternalID: 'id_TAX_EXEMPT',
        defaultValue: '0%',
        foreignTaxDefault: 'id_TAX_EXEMPT',
        name: 'Tax',
        taxes: {
            id_TAX_EXEMPT: {
                name: 'Tax exempt',
                value: '0%',
            },
            id_TAX_RATE_1: {
                name: 'Tax Rate 1',
                value: '5%',
            },
        },
    },

    MAX_TAX_RATE_INTEGER_PLACES: 4,
    MAX_TAX_RATE_DECIMAL_PLACES: 4,
    MIN_TAX_RATE_DECIMAL_PLACES: 2,

    DOWNLOADS_PATH: '/Downloads',
    DOWNLOADS_TIMEOUT: 5000,
    NEW_EXPENSIFY_PATH: '/New Expensify',
    RECEIPTS_UPLOAD_PATH: '/Receipts-Upload',

    ENVIRONMENT_SUFFIX: {
        DEV: ' Dev',
        ADHOC: ' AdHoc',
    },

    SEARCH: {
        RESULTS_PAGE_SIZE: 50,
        DATA_TYPES: {
            EXPENSE: 'expense',
            INVOICE: 'invoice',
            TRIP: 'trip',
            CHAT: 'chat',
        },
        ACTION_TYPES: {
            VIEW: 'view',
            REVIEW: 'review',
            SUBMIT: 'submit',
            APPROVE: 'approve',
            PAY: 'pay',
            DONE: 'done',
            PAID: 'paid',
        },
        BULK_ACTION_TYPES: {
            EXPORT: 'export',
            APPROVE: 'approve',
            PAY: 'pay',
            HOLD: 'hold',
            UNHOLD: 'unhold',
            DELETE: 'delete',
        },
        TRANSACTION_TYPE: {
            CASH: 'cash',
            CARD: 'card',
            DISTANCE: 'distance',
        },
        SORT_ORDER: {
            ASC: 'asc',
            DESC: 'desc',
        },
        STATUS: {
            EXPENSE: {
                ALL: 'all',
                DRAFTS: 'drafts',
                OUTSTANDING: 'outstanding',
                APPROVED: 'approved',
                PAID: 'paid',
            },
            INVOICE: {
                ALL: 'all',
                OUTSTANDING: 'outstanding',
                PAID: 'paid',
            },
            TRIP: {
                ALL: 'all',
                CURRENT: 'current',
                PAST: 'past',
            },
            CHAT: {
                ALL: 'all',
                UNREAD: 'unread',
                SENT: 'sent',
                ATTACHMENTS: 'attachments',
                LINKS: 'links',
                PINNED: 'pinned',
            },
        },
        TABLE_COLUMNS: {
            RECEIPT: 'receipt',
            DATE: 'date',
            MERCHANT: 'merchant',
            DESCRIPTION: 'description',
            FROM: 'from',
            TO: 'to',
            CATEGORY: 'category',
            TAG: 'tag',
            TOTAL_AMOUNT: 'amount',
            TYPE: 'type',
            ACTION: 'action',
            TAX_AMOUNT: 'taxAmount',
        },
        SYNTAX_OPERATORS: {
            AND: 'and',
            OR: 'or',
            EQUAL_TO: 'eq',
            NOT_EQUAL_TO: 'neq',
            GREATER_THAN: 'gt',
            GREATER_THAN_OR_EQUAL_TO: 'gte',
            LOWER_THAN: 'lt',
            LOWER_THAN_OR_EQUAL_TO: 'lte',
        },
        SYNTAX_ROOT_KEYS: {
            TYPE: 'type',
            STATUS: 'status',
            SORT_BY: 'sortBy',
            SORT_ORDER: 'sortOrder',
            POLICY_ID: 'policyID',
        },
        SYNTAX_FILTER_KEYS: {
            DATE: 'date',
            AMOUNT: 'amount',
            EXPENSE_TYPE: 'expenseType',
            CURRENCY: 'currency',
            MERCHANT: 'merchant',
            DESCRIPTION: 'description',
            FROM: 'from',
            TO: 'to',
            CATEGORY: 'category',
            TAG: 'tag',
            TAX_RATE: 'taxRate',
            CARD_ID: 'cardID',
            REPORT_ID: 'reportID',
            KEYWORD: 'keyword',
            IN: 'in',
            SUBMITTED: 'submitted',
            APPROVED: 'approved',
            PAID: 'paid',
            EXPORTED: 'exported',
            POSTED: 'posted',
        },
        EMPTY_VALUE: 'none',
        SEARCH_ROUTER_ITEM_TYPE: {
            CONTEXTUAL_SUGGESTION: 'contextualSuggestion',
            AUTOCOMPLETE_SUGGESTION: 'autocompleteSuggestion',
            SEARCH: 'searchItem',
        },
        SEARCH_USER_FRIENDLY_KEYS: {
            TYPE: 'type',
            STATUS: 'status',
            SORT_BY: 'sort-by',
            SORT_ORDER: 'sort-order',
            POLICY_ID: 'workspace',
            DATE: 'date',
            AMOUNT: 'amount',
            EXPENSE_TYPE: 'expense-type',
            CURRENCY: 'currency',
            MERCHANT: 'merchant',
            DESCRIPTION: 'description',
            FROM: 'from',
            TO: 'to',
            CATEGORY: 'category',
            TAG: 'tag',
            TAX_RATE: 'tax-rate',
            CARD_ID: 'card',
            REPORT_ID: 'reportid',
            KEYWORD: 'keyword',
            IN: 'in',
            SUBMITTED: 'submitted',
            APPROVED: 'approved',
            PAID: 'paid',
            EXPORTED: 'exported',
            POSTED: 'posted',
        },
        DATE_MODIFIERS: {
            BEFORE: 'Before',
            AFTER: 'After',
        },
    },

    REFERRER: {
        NOTIFICATION: 'notification',
    },

    SUBSCRIPTION_SIZE_LIMIT: 20000,

    PAGINATION_START_ID: '-1',
    PAGINATION_END_ID: '-2',

    PAYMENT_CARD_CURRENCY: {
        USD: 'USD',
        AUD: 'AUD',
        GBP: 'GBP',
        NZD: 'NZD',
    },
    GBP_AUTHENTICATION_COMPLETE: '3DS-authentication-complete',

    SUBSCRIPTION_PRICE_FACTOR: 2,
    FEEDBACK_SURVEY_OPTIONS: {
        TOO_LIMITED: {
            ID: 'tooLimited',
            TRANSLATION_KEY: 'feedbackSurvey.tooLimited',
        },
        TOO_EXPENSIVE: {
            ID: 'tooExpensive',
            TRANSLATION_KEY: 'feedbackSurvey.tooExpensive',
        },
        INADEQUATE_SUPPORT: {
            ID: 'inadequateSupport',
            TRANSLATION_KEY: 'feedbackSurvey.inadequateSupport',
        },
        BUSINESS_CLOSING: {
            ID: 'businessClosing',
            TRANSLATION_KEY: 'feedbackSurvey.businessClosing',
        },
    },

    MAX_LENGTH_256: 256,
    WORKSPACE_CARDS_LIST_LABEL_TYPE: {
        CURRENT_BALANCE: 'currentBalance',
        REMAINING_LIMIT: 'remainingLimit',
        CASH_BACK: 'earnedCashback',
    },

    EXCLUDE_FROM_LAST_VISITED_PATH: [SCREENS.NOT_FOUND, SCREENS.SAML_SIGN_IN, SCREENS.VALIDATE_LOGIN] as string[],

    CANCELLATION_TYPE: {
        MANUAL: 'manual',
        AUTOMATIC: 'automatic',
        NONE: 'none',
    },
    EMPTY_STATE_MEDIA: {
        ANIMATION: 'animation',
        ILLUSTRATION: 'illustration',
        VIDEO: 'video',
    },
    REPORT_FIELDS_FEATURE: {
        qbo: {
            classes: 'report-fields-qbo-classes',
            customers: 'report-fields-qbo-customers',
            locations: 'report-fields-qbo-locations',
        },
        xero: {
            mapping: 'report-fields-mapping',
        },
    },
    get UPGRADE_FEATURE_INTRO_MAPPING() {
        return {
            reportFields: {
                id: 'reportFields' as const,
                alias: 'report-fields',
                name: 'Report Fields',
                title: 'workspace.upgrade.reportFields.title' as const,
                description: 'workspace.upgrade.reportFields.description' as const,
                icon: 'Pencil',
            },
            categories: {
                id: 'categories' as const,
                alias: 'categories',
                name: 'Categories',
                title: 'workspace.upgrade.categories.title' as const,
                description: 'workspace.upgrade.categories.description' as const,
                icon: 'FolderOpen',
            },
            [this.POLICY.CONNECTIONS.NAME.NETSUITE]: {
                id: this.POLICY.CONNECTIONS.NAME.NETSUITE,
                alias: 'netsuite',
                name: this.POLICY.CONNECTIONS.NAME_USER_FRIENDLY.netsuite,
                title: `workspace.upgrade.${this.POLICY.CONNECTIONS.NAME.NETSUITE}.title` as const,
                description: `workspace.upgrade.${this.POLICY.CONNECTIONS.NAME.NETSUITE}.description` as const,
                icon: 'NetSuiteSquare',
            },
            [this.POLICY.CONNECTIONS.NAME.SAGE_INTACCT]: {
                id: this.POLICY.CONNECTIONS.NAME.SAGE_INTACCT,
                alias: 'sage-intacct',
                name: this.POLICY.CONNECTIONS.NAME_USER_FRIENDLY.intacct,
                title: `workspace.upgrade.${this.POLICY.CONNECTIONS.NAME.SAGE_INTACCT}.title` as const,
                description: `workspace.upgrade.${this.POLICY.CONNECTIONS.NAME.SAGE_INTACCT}.description` as const,
                icon: 'IntacctSquare',
            },
            [this.POLICY.CONNECTIONS.NAME.QBD]: {
                id: this.POLICY.CONNECTIONS.NAME.QBD,
                alias: 'qbd',
                name: this.POLICY.CONNECTIONS.NAME_USER_FRIENDLY.quickbooksDesktop,
                title: `workspace.upgrade.${this.POLICY.CONNECTIONS.NAME.QBD}.title` as const,
                description: `workspace.upgrade.${this.POLICY.CONNECTIONS.NAME.QBD}.description` as const,
                icon: 'QBDSquare',
            },
            approvals: {
                id: 'approvals' as const,
                alias: 'approvals' as const,
                name: 'Advanced Approvals' as const,
                title: `workspace.upgrade.approvals.title` as const,
                description: `workspace.upgrade.approvals.description` as const,
                icon: 'AdvancedApprovalsSquare',
            },
            glCodes: {
                id: 'glCodes' as const,
                alias: 'gl-codes',
                name: 'GL codes',
                title: 'workspace.upgrade.glCodes.title' as const,
                description: 'workspace.upgrade.glCodes.description' as const,
                icon: 'Tag',
            },
            glAndPayrollCodes: {
                id: 'glAndPayrollCodes' as const,
                alias: 'gl-and-payroll-codes',
                name: 'GL & Payroll codes',
                title: 'workspace.upgrade.glAndPayrollCodes.title' as const,
                description: 'workspace.upgrade.glAndPayrollCodes.description' as const,
                icon: 'FolderOpen',
            },
            taxCodes: {
                id: 'taxCodes' as const,
                alias: 'tax-codes',
                name: 'Tax codes',
                title: 'workspace.upgrade.taxCodes.title' as const,
                description: 'workspace.upgrade.taxCodes.description' as const,
                icon: 'Coins',
            },
            companyCards: {
                id: 'companyCards' as const,
                alias: 'company-cards',
                name: 'Company Cards',
                title: 'workspace.upgrade.companyCards.title' as const,
                description: 'workspace.upgrade.companyCards.description' as const,
                icon: 'CompanyCard',
            },
            rules: {
                id: 'rules' as const,
                alias: 'rules',
                name: 'Rules',
                title: 'workspace.upgrade.rules.title' as const,
                description: 'workspace.upgrade.rules.description' as const,
                icon: 'Rules',
            },
            perDiem: {
                id: 'perDiem' as const,
                alias: 'per-diem',
                name: 'Per diem',
                title: 'workspace.upgrade.perDiem.title' as const,
                description: 'workspace.upgrade.perDiem.description' as const,
                icon: 'PerDiem',
            },
        };
    },
    REPORT_FIELD_TYPES: {
        TEXT: 'text',
        DATE: 'date',
        LIST: 'dropdown',
    },

    NAVIGATION_ACTIONS: {
        RESET: 'RESET',
    },

    APPROVAL_WORKFLOW: {
        ACTION: {
            CREATE: 'create',
            EDIT: 'edit',
        },
        TYPE: {
            CREATE: 'create',
            UPDATE: 'update',
            REMOVE: 'remove',
        },
    },

    BOOT_SPLASH_STATE: {
        VISIBLE: 'visible',
        READY_TO_BE_HIDDEN: 'readyToBeHidden',
        HIDDEN: `hidden`,
    },

    CSV_IMPORT_COLUMNS: {
        EMAIL: 'email',
        NAME: 'name',
        GL_CODE: 'glCode',
        SUBMIT_TO: 'submitTo',
        APPROVE_TO: 'approveTo',
        CUSTOM_FIELD_1: 'customField1',
        CUSTOM_FIELD_2: 'customField2',
        ROLE: 'role',
        REPORT_THRESHHOLD: 'reportThreshold',
        APPROVE_TO_ALTERNATE: 'approveToAlternate',
        SUBRATE: 'subRate',
        AMOUNT: 'amount',
        CURRENCY: 'currency',
        RATE_ID: 'rateID',
        ENABLED: 'enabled',
        IGNORE: 'ignore',
        DESTINATION: 'destination',
    },

    IMPORT_SPREADSHEET: {
        ICON_WIDTH: 180,
        ICON_HEIGHT: 160,

        CATEGORIES_ARTICLE_LINK: 'https://help.expensify.com/articles/expensify-classic/workspaces/Create-categories#import-custom-categories',
        MEMBERS_ARTICLE_LINK: 'https://help.expensify.com/articles/expensify-classic/workspaces/Invite-members-and-assign-roles#import-a-group-of-members',
        TAGS_ARTICLE_LINK: 'https://help.expensify.com/articles/expensify-classic/workspaces/Create-tags#import-a-spreadsheet-1',
    },

    // The timeout duration (1 minute) (in milliseconds) before the window reloads due to an error.
    ERROR_WINDOW_RELOAD_TIMEOUT: 60000,

    INDICATOR_STATUS: {
        HAS_USER_WALLET_ERRORS: 'hasUserWalletErrors',
        HAS_PAYMENT_METHOD_ERROR: 'hasPaymentMethodError',
        HAS_POLICY_ERRORS: 'hasPolicyError',
        HAS_CUSTOM_UNITS_ERROR: 'hasCustomUnitsError',
        HAS_EMPLOYEE_LIST_ERROR: 'hasEmployeeListError',
        HAS_SYNC_ERRORS: 'hasSyncError',
        HAS_SUBSCRIPTION_ERRORS: 'hasSubscriptionError',
        HAS_REIMBURSEMENT_ACCOUNT_ERRORS: 'hasReimbursementAccountErrors',
        HAS_LOGIN_LIST_ERROR: 'hasLoginListError',
        HAS_WALLET_TERMS_ERRORS: 'hasWalletTermsErrors',
        HAS_LOGIN_LIST_INFO: 'hasLoginListInfo',
        HAS_SUBSCRIPTION_INFO: 'hasSubscriptionInfo',
        HAS_PHONE_NUMBER_ERROR: 'hasPhoneNumberError',
    },

    DEBUG: {
        FORMS: {
            REPORT: 'report',
            REPORT_ACTION: 'reportAction',
            TRANSACTION: 'transaction',
            TRANSACTION_VIOLATION: 'transactionViolation',
        },
        DETAILS: 'details',
        JSON: 'json',
        REPORT_ACTIONS: 'actions',
        REPORT_ACTION_PREVIEW: 'preview',
        TRANSACTION_VIOLATIONS: 'violations',
    },

    REPORT_IN_LHN_REASONS: {
        HAS_DRAFT_COMMENT: 'hasDraftComment',
        HAS_GBR: 'hasGBR',
        PINNED_BY_USER: 'pinnedByUser',
        HAS_IOU_VIOLATIONS: 'hasIOUViolations',
        HAS_ADD_WORKSPACE_ROOM_ERRORS: 'hasAddWorkspaceRoomErrors',
        IS_UNREAD: 'isUnread',
        IS_ARCHIVED: 'isArchived',
        IS_SELF_DM: 'isSelfDM',
        IS_FOCUSED: 'isFocused',
        DEFAULT: 'default',
    },

    REQUIRES_ATTENTION_REASONS: {
        HAS_JOIN_REQUEST: 'hasJoinRequest',
        IS_UNREAD_WITH_MENTION: 'isUnreadWithMention',
        IS_WAITING_FOR_ASSIGNEE_TO_COMPLETE_ACTION: 'isWaitingForAssigneeToCompleteAction',
        HAS_CHILD_REPORT_AWAITING_ACTION: 'hasChildReportAwaitingAction',
        HAS_MISSING_INVOICE_BANK_ACCOUNT: 'hasMissingInvoiceBankAccount',
    },

    RBR_REASONS: {
        HAS_ERRORS: 'hasErrors',
        HAS_VIOLATIONS: 'hasViolations',
        HAS_TRANSACTION_THREAD_VIOLATIONS: 'hasTransactionThreadViolations',
    },

    ANALYTICS: {
        EVENT: {
            SIGN_UP: 'sign_up',
            WORKSPACE_CREATED: 'workspace_created',
            PAID_ADOPTION: 'paid_adoption',
        },
    },

    HYBRID_APP: {
        REORDERING_REACT_NATIVE_ACTIVITY_TO_FRONT: 'reorderingReactNativeActivityToFront',
    },

    MIGRATED_USER_WELCOME_MODAL: 'migratedUserWelcomeModal',

    PRODUCT_TRAINING_TOOLTIP_NAMES: {
        CONCEIRGE_LHN_GBR: 'conciergeLHNGBR',
        RENAME_SAVED_SEARCH: 'renameSavedSearch',
        QUICK_ACTION_BUTTON: 'quickActionButton',
        WORKSAPCE_CHAT_CREATE: 'workspaceChatCreate',
        SEARCH_FILTER_BUTTON_TOOLTIP: 'filterButtonTooltip',
        BOTTOM_NAV_INBOX_TOOLTIP: 'bottomNavInboxTooltip',
        LHN_WORKSPACE_CHAT_TOOLTIP: 'workspaceChatLHNTooltip',
        GLOBAL_CREATE_TOOLTIP: 'globalCreateTooltip',
    },
    SMART_BANNER_HEIGHT: 152,
} as const;

type Country = keyof typeof CONST.ALL_COUNTRIES;

type IOUType = ValueOf<typeof CONST.IOU.TYPE>;
type IOUAction = ValueOf<typeof CONST.IOU.ACTION>;
type IOURequestType = ValueOf<typeof CONST.IOU.REQUEST_TYPE>;
type FeedbackSurveyOptionID = ValueOf<Pick<ValueOf<typeof CONST.FEEDBACK_SURVEY_OPTIONS>, 'ID'>>;

type SubscriptionType = ValueOf<typeof CONST.SUBSCRIPTION.TYPE>;
type CancellationType = ValueOf<typeof CONST.CANCELLATION_TYPE>;

export type {
    Country,
    IOUAction,
    IOUType,
    OnboardingPurpose,
    OnboardingCompanySize,
    IOURequestType,
    SubscriptionType,
    FeedbackSurveyOptionID,
    CancellationType,
    OnboardingInvite,
    OnboardingAccounting,
};

export default CONST;<|MERGE_RESOLUTION|>--- conflicted
+++ resolved
@@ -687,11 +687,6 @@
         COMBINED_TRACK_SUBMIT: 'combinedTrackSubmit',
         CATEGORY_AND_TAG_APPROVERS: 'categoryAndTagApprovers',
         PER_DIEM: 'newDotPerDiem',
-<<<<<<< HEAD
-=======
-        PRODUCT_TRAINING: 'productTraining',
-        NEWDOT_MERGE_ACCOUNTS: 'newDotMergeAccounts',
->>>>>>> 43d5e498
     },
     BUTTON_STATES: {
         DEFAULT: 'default',
