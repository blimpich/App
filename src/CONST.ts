/* eslint-disable @typescript-eslint/naming-convention */
import {add as dateAdd} from 'date-fns';
import {sub as dateSubtract} from 'date-fns/sub';
import Config from 'react-native-config';
import * as KeyCommand from 'react-native-key-command';
import type {ValueOf} from 'type-fest';
import type ResponsiveLayoutResult from './hooks/useResponsiveLayout/types';
import type {Video} from './libs/actions/Report';
import type {MileageRate} from './libs/DistanceRequestUtils';
import BankAccount from './libs/models/BankAccount';
import {addTrailingForwardSlash} from './libs/Url';
import ONYXKEYS from './ONYXKEYS';
import SCREENS from './SCREENS';
import type PlaidBankAccount from './types/onyx/PlaidBankAccount';

// Creating a default array and object this way because objects ({}) and arrays ([]) are not stable types.
// Freezing the array ensures that it cannot be unintentionally modified.
const EMPTY_ARRAY = Object.freeze([]);
const EMPTY_OBJECT = Object.freeze({});

const DEFAULT_NUMBER_ID = 0;
const CLOUDFRONT_DOMAIN = 'cloudfront.net';
const CLOUDFRONT_URL = `https://d2k5nsl2zxldvw.${CLOUDFRONT_DOMAIN}`;
const ACTIVE_EXPENSIFY_URL = addTrailingForwardSlash(Config?.NEW_EXPENSIFY_URL ?? 'https://new.expensify.com');
const USE_EXPENSIFY_URL = 'https://use.expensify.com';
const EXPENSIFY_URL = 'https://www.expensify.com';
const PLATFORM_OS_MACOS = 'Mac OS';
const PLATFORM_IOS = 'iOS';
const ANDROID_PACKAGE_NAME = 'org.me.mobiexpensifyg';
const CURRENT_YEAR = new Date().getFullYear();
const PULL_REQUEST_NUMBER = Config?.PULL_REQUEST_NUMBER ?? '';
const MAX_DATE = dateAdd(new Date(), {years: 1});
const MIN_DATE = dateSubtract(new Date(), {years: 20});
const EXPENSIFY_POLICY_DOMAIN = 'expensify-policy';
const EXPENSIFY_POLICY_DOMAIN_EXTENSION = '.exfy';

const keyModifierControl = KeyCommand?.constants?.keyModifierControl ?? 'keyModifierControl';
const keyModifierCommand = KeyCommand?.constants?.keyModifierCommand ?? 'keyModifierCommand';
const keyModifierShiftControl = KeyCommand?.constants?.keyModifierShiftControl ?? 'keyModifierShiftControl';
const keyModifierShiftCommand = KeyCommand?.constants?.keyModifierShiftCommand ?? 'keyModifierShiftCommand';
const keyInputEscape = KeyCommand?.constants?.keyInputEscape ?? 'keyInputEscape';
const keyInputEnter = KeyCommand?.constants?.keyInputEnter ?? 'keyInputEnter';
const keyInputUpArrow = KeyCommand?.constants?.keyInputUpArrow ?? 'keyInputUpArrow';
const keyInputDownArrow = KeyCommand?.constants?.keyInputDownArrow ?? 'keyInputDownArrow';
const keyInputLeftArrow = KeyCommand?.constants?.keyInputLeftArrow ?? 'keyInputLeftArrow';
const keyInputRightArrow = KeyCommand?.constants?.keyInputRightArrow ?? 'keyInputRightArrow';
const keyInputSpace = ' ';

// describes if a shortcut key can cause navigation
const KEYBOARD_SHORTCUT_NAVIGATION_TYPE = 'NAVIGATION_SHORTCUT';

const chatTypes = {
    POLICY_ANNOUNCE: 'policyAnnounce',
    POLICY_ADMINS: 'policyAdmins',
    TRIP_ROOM: 'tripRoom',
    GROUP: 'group',
    DOMAIN_ALL: 'domainAll',
    POLICY_ROOM: 'policyRoom',
    POLICY_EXPENSE_CHAT: 'policyExpenseChat',
    SELF_DM: 'selfDM',
    INVOICE: 'invoice',
    SYSTEM: 'system',
} as const;

const ONBOARDING_ACCOUNTING_MAPPING = {
    quickbooksOnline: 'QuickBooks Online',
    xero: 'Xero',
    netsuite: 'NetSuite',
    intacct: 'Sage Intacct',
    quickbooksDesktop: 'QuickBooks Desktop',
};

const connectionsVideoPaths = {
    [ONBOARDING_ACCOUNTING_MAPPING.quickbooksOnline]: 'videos/walkthrough-connect_to_qbo-v2.mp4',
    [ONBOARDING_ACCOUNTING_MAPPING.xero]: 'videos/walkthrough-connect_to_xero-v2.mp4',
    [ONBOARDING_ACCOUNTING_MAPPING.netsuite]: 'videos/walkthrough-connect_to_netsuite-v2.mp4',
};

// Explicit type annotation is required
const cardActiveStates: number[] = [2, 3, 4, 7];

// Hide not issued or not activated cards (states 2, 4) from card filter options in search, as no transactions can be made on cards in these states
const cardHiddenFromSearchStates: number[] = [2, 4];

const selectableOnboardingChoices = {
    PERSONAL_SPEND: 'newDotPersonalSpend',
    MANAGE_TEAM: 'newDotManageTeam',
    EMPLOYER: 'newDotEmployer',
    CHAT_SPLIT: 'newDotSplitChat',
    LOOKING_AROUND: 'newDotLookingAround',
} as const;

const backendOnboardingChoices = {
    ADMIN: 'newDotAdmin',
    SUBMIT: 'newDotSubmit',
    TRACK_WORKSPACE: 'newDotTrackWorkspace',
} as const;

const onboardingChoices = {
    ...selectableOnboardingChoices,
    ...backendOnboardingChoices,
} as const;

const createExpenseOnboardingChoices = {
    PERSONAL_SPEND: selectableOnboardingChoices.PERSONAL_SPEND,
    EMPLOYER: selectableOnboardingChoices.EMPLOYER,
    SUBMIT: backendOnboardingChoices.SUBMIT,
} as const;

const signupQualifiers = {
    INDIVIDUAL: 'individual',
    VSB: 'vsb',
    SMB: 'smb',
} as const;

const selfGuidedTourTask: OnboardingTask = {
    type: 'viewTour',
    autoCompleted: false,
    mediaAttributes: {},
    title: ({navatticURL}) => `Take a [2-minute tour](${navatticURL})`,
    description: ({navatticURL}) => `[Take a self-guided product tour](${navatticURL}) and learn about everything Expensify has to offer.`,
};

const getTestDriveTaskName = (testDriveURL?: string) => (testDriveURL ? `Take a [test drive](${testDriveURL})` : 'Take a test drive');
const testDriveTask: OnboardingTask = {
    type: 'viewTour',
    autoCompleted: false,
    mediaAttributes: {},
    title: ({testDriveURL}) => getTestDriveTaskName(testDriveURL),
    description: ({testDriveURL}) => `[Take a quick product tour](${testDriveURL}) to see why Expensify is the fastest way to do your expenses.`,
};

const createWorkspaceTask: OnboardingTask = {
    type: 'createWorkspace',
    autoCompleted: true,
    mediaAttributes: {},
    title: ({workspaceSettingsLink}) => `Create a [workspace](${workspaceSettingsLink})`,
    description: ({workspaceSettingsLink}) =>
        '*Create a workspace* to track expenses, scan receipts, chat, and more.\n' +
        '\n' +
        'Here’s how to create a workspace:\n' +
        '\n' +
        '1. Click *Settings*.\n' +
        '2. Click *Workspaces* > *New workspace*.\n' +
        '\n' +
        `*Your new workspace is ready!* [Check it out](${workspaceSettingsLink}).`,
};

const setupCategoriesTask: OnboardingTask = {
    type: 'setupCategories',
    autoCompleted: false,
    mediaAttributes: {
        [`${CLOUDFRONT_URL}/videos/walkthrough-categories-v2.mp4`]: `data-expensify-thumbnail-url="${CLOUDFRONT_URL}/images/walkthrough-categories.png" data-expensify-width="1920" data-expensify-height="1080"`,
    },
    title: ({workspaceCategoriesLink}) => `Set up [categories](${workspaceCategoriesLink})`,
    description: ({workspaceCategoriesLink}) =>
        '*Set up categories* so your team can code expenses for easy reporting.\n' +
        '\n' +
        'Here’s how to set up categories:\n' +
        '\n' +
        '1. Click *Settings*.\n' +
        '2. Go to *Workspaces*.\n' +
        '3. Select your workspace.\n' +
        '4. Click *Categories*.\n' +
        "5. Disable any categories you don't need.\n" +
        '6. Add your own categories in the top right.\n' +
        '\n' +
        `[Take me to workspace category settings](${workspaceCategoriesLink}).\n` +
        '\n' +
        `![Set up categories](${CLOUDFRONT_URL}/videos/walkthrough-categories-v2.mp4)`,
};

const onboardingEmployerOrSubmitMessage: OnboardingMessage = {
    message: 'Getting paid back is as easy as sending a message. Let’s go over the basics.',
    tasks: [
        selfGuidedTourTask,
        {
            type: 'submitExpense',
            autoCompleted: false,
            mediaAttributes: {},
            title: 'Submit an expense',
            description:
                '*Submit an expense* by entering an amount or scanning a receipt.\n' +
                '\n' +
                'Here’s how to submit an expense:\n' +
                '\n' +
                '1. Click the green *+* button.\n' +
                '2. Choose *Create expense*.\n' +
                '3. Enter an amount or scan a receipt.\n' +
                '4. Add your reimburser to the request.\n' +
                '\n' +
                'Then, send your request and wait for that sweet “Cha-ching!” when it’s complete.',
        },
    ],
};

const combinedTrackSubmitOnboardingEmployerOrSubmitMessage: OnboardingMessage = {
    ...onboardingEmployerOrSubmitMessage,
    tasks: [
        selfGuidedTourTask,
        {
            type: 'submitExpense',
            autoCompleted: false,
            mediaAttributes: {},
            title: 'Submit an expense',
            description:
                '*Submit an expense* by entering an amount or scanning a receipt.\n' +
                '\n' +
                'Here’s how to submit an expense:\n' +
                '\n' +
                '1. Click the green *+* button.\n' +
                '2. Choose *Create expense*.\n' +
                '3. Enter an amount or scan a receipt.\n' +
                '4. Add your reimburser to the request.\n' +
                '5. Click *Submit*.\n' +
                '\n' +
                'And you’re done! Now wait for that sweet “Cha-ching!” when it’s complete.',
        },
    ],
};

const onboardingPersonalSpendMessage: OnboardingMessage = {
    message: 'Here’s how to track your spend in a few clicks.',
    tasks: [
        selfGuidedTourTask,
        {
            type: 'trackExpense',
            autoCompleted: false,
            mediaAttributes: {},
            title: 'Track an expense',
            description:
                '*Track an expense* in any currency, whether you have a receipt or not.\n' +
                '\n' +
                'Here’s how to track an expense:\n' +
                '\n' +
                '1. Click the green *+* button.\n' +
                '2. Choose *Create expense*.\n' +
                '3. Enter an amount or scan a receipt.\n' +
                '4. Choose your *personal* space.\n' +
                '5. Click *Create*.\n' +
                '\n' +
                'And you’re done! Yep, it’s that easy.',
        },
    ],
};
const combinedTrackSubmitOnboardingPersonalSpendMessage: OnboardingMessage = {
    ...onboardingPersonalSpendMessage,
    tasks: [
        selfGuidedTourTask,
        {
            type: 'trackExpense',
            autoCompleted: false,
            mediaAttributes: {},
            title: 'Track an expense',
            description:
                '*Track an expense* in any currency, whether you have a receipt or not.\n' +
                '\n' +
                'Here’s how to track an expense:\n' +
                '\n' +
                '1. Click the green *+* button.\n' +
                '2. Choose *Create expense*.\n' +
                '3. Enter an amount or scan a receipt.\n' +
                '4. Choose your *personal* space.\n' +
                '5. Click *Create*.\n' +
                '\n' +
                'And you’re done! Yep, it’s that easy.',
        },
    ],
};

type OnboardingPurpose = ValueOf<typeof onboardingChoices>;

type OnboardingCompanySize = ValueOf<typeof onboardingCompanySize>;

type OnboardingAccounting = ValueOf<typeof CONST.POLICY.CONNECTIONS.NAME> | null;

const onboardingInviteTypes = {
    IOU: 'iou',
    INVOICE: 'invoice',
    CHAT: 'chat',
} as const;

const onboardingCompanySize = {
    MICRO: '1-10',
    SMALL: '11-50',
    MEDIUM_SMALL: '51-100',
    MEDIUM: '101-1000',
    LARGE: '1001+',
} as const;

type OnboardingInvite = ValueOf<typeof onboardingInviteTypes>;

type OnboardingTaskLinks = Partial<{
    onboardingCompanySize: OnboardingCompanySize;
    integrationName: string;
    workspaceSettingsLink: string;
    workspaceCategoriesLink: string;
    workspaceMoreFeaturesLink: string;
    workspaceMembersLink: string;
    workspaceAccountingLink: string;
    navatticURL: string;
    testDriveURL: string;
    corporateCardLink: string;
}>;

type OnboardingTask = {
    type: string;
    autoCompleted: boolean;
    mediaAttributes: Record<string, string>;
    title: string | ((params: OnboardingTaskLinks) => string);
    description: string | ((params: OnboardingTaskLinks) => string);
};

type OnboardingMessage = {
    /** Text message that will be displayed first */
    message: string | ((params: OnboardingTaskLinks) => string);

    /** Video object to be displayed after initial description message */
    video?: Video;

    /** List of tasks connected with the message, they will have a checkbox and a separate report for more information */
    tasks: OnboardingTask[];

    /** Type of task described in a string format */
    type?: string;
};

const EMAIL_WITH_OPTIONAL_DOMAIN =
    /(?=((?=[\w'#%+-]+(?:\.[\w'#%+-]+)*@?)[\w.'#%+-]{1,64}(?:@(?:(?=[a-z\d]+(?:-+[a-z\d]+)*\.)(?:[a-z\d-]{1,63}\.)+[a-z]{2,63}))?(?= |_|\b))(?<end>.*))\S{3,254}(?=\k<end>$)/;

const EMAIL = {
    ACCOUNTING: 'accounting@expensify.com',
    ACCOUNTS_PAYABLE: 'accountspayable@expensify.com',
    ADMIN: 'admin@expensify.com',
    BILLS: 'bills@expensify.com',
    CHRONOS: 'chronos@expensify.com',
    CONCIERGE: 'concierge@expensify.com',
    CONTRIBUTORS: 'contributors@expensify.com',
    FIRST_RESPONDER: 'firstresponders@expensify.com',
    GUIDES_DOMAIN: 'team.expensify.com',
    QA_DOMAIN: 'applause.expensifail.com',
    HELP: 'help@expensify.com',
    INTEGRATION_TESTING_CREDS: 'integrationtestingcreds@expensify.com',
    NOTIFICATIONS: 'notifications@expensify.com',
    PAYROLL: 'payroll@expensify.com',
    QA: 'qa@expensify.com',
    QA_TRAVIS: 'qa+travisreceipts@expensify.com',
    RECEIPTS: 'receipts@expensify.com',
    STUDENT_AMBASSADOR: 'studentambassadors@expensify.com',
    SVFG: 'svfg@expensify.com',
    EXPENSIFY_EMAIL_DOMAIN: '@expensify.com',
    EXPENSIFY_TEAM_EMAIL_DOMAIN: '@team.expensify.com',
    TEAM: 'team@expensify.com',
    MANAGER_MCTEST: 'manager_mctest@expensify.com',
};

const CONST = {
    HEIC_SIGNATURES: [
        '6674797068656963', // 'ftypheic' - Indicates standard HEIC file
        '6674797068656978', // 'ftypheix' - Indicates a variation of HEIC
        '6674797068657631', // 'ftyphevc' - Typically for HEVC encoded media (common in HEIF)
        '667479706d696631', // 'ftypmif1' - Multi-Image Format part of HEIF, broader usage
    ],
    RECENT_WAYPOINTS_NUMBER: 20,
    DEFAULT_DB_NAME: 'OnyxDB',
    DEFAULT_TABLE_NAME: 'keyvaluepairs',
    DEFAULT_ONYX_DUMP_FILE_NAME: 'onyx-state.txt',
    DEFAULT_POLICY_ROOM_CHAT_TYPES: [chatTypes.POLICY_ADMINS, chatTypes.POLICY_ANNOUNCE, chatTypes.DOMAIN_ALL],
    DEFAULT_IMAGE_FILE_NAME: 'image',
    DISABLED_MAX_EXPENSE_VALUE: 10000000000,
    POLICY_BILLABLE_MODES: {
        BILLABLE: 'billable',
        NON_BILLABLE: 'nonBillable',
    },
    TASK_TITLE_DISABLED_RULES: ['image'],
    // Note: Group and Self-DM excluded as these are not tied to a Workspace
    WORKSPACE_ROOM_TYPES: [chatTypes.POLICY_ADMINS, chatTypes.POLICY_ANNOUNCE, chatTypes.DOMAIN_ALL, chatTypes.POLICY_ROOM, chatTypes.POLICY_EXPENSE_CHAT, chatTypes.INVOICE],
    ANDROID_PACKAGE_NAME,
    WORKSPACE_ENABLE_FEATURE_REDIRECT_DELAY: 100,
    ANIMATED_HIGHLIGHT_ENTRY_DELAY: 50,
    ANIMATED_HIGHLIGHT_ENTRY_DURATION: 300,
    ANIMATED_HIGHLIGHT_START_DELAY: 10,
    ANIMATED_HIGHLIGHT_START_DURATION: 300,
    ANIMATED_HIGHLIGHT_END_DELAY: 800,
    ANIMATED_HIGHLIGHT_END_DURATION: 2000,
    ANIMATED_TRANSITION: 300,
    ANIMATED_TRANSITION_FROM_VALUE: 100,
    ANIMATED_PROGRESS_BAR_DELAY: 300,
    ANIMATED_PROGRESS_BAR_OPACITY_DURATION: 300,
    ANIMATED_PROGRESS_BAR_DURATION: 750,
    ANIMATION_IN_TIMING: 100,
    COMPOSER_FOCUS_DELAY: 150,
    ANIMATION_DIRECTION: {
        IN: 'in',
        OUT: 'out',
    },
    ELEMENT_NAME: {
        INPUT: 'INPUT',
        TEXTAREA: 'TEXTAREA',
    },
    POPOVER_ACCOUNT_SWITCHER_POSITION: {
        horizontal: 12,
        vertical: 80,
    },
    POPOVER_DATE_WIDTH: 338,
    POPOVER_DATE_MAX_HEIGHT: 366,
    POPOVER_DATE_MIN_HEIGHT: 322,
    // Multiplier for gyroscope animation in order to make it a bit more subtle
    ANIMATION_GYROSCOPE_VALUE: 0.4,
    ANIMATION_PAID_DURATION: 200,
    ANIMATION_PAID_CHECKMARK_DELAY: 300,
    ANIMATION_THUMBS_UP_DURATION: 250,
    ANIMATION_THUMBS_UP_DELAY: 200,
    ANIMATION_PAID_BUTTON_HIDE_DELAY: 300,
    BACKGROUND_IMAGE_TRANSITION_DURATION: 1000,
    SCREEN_TRANSITION_END_TIMEOUT: 1000,
    ARROW_HIDE_DELAY: 3000,
    MAX_IMAGE_CANVAS_AREA: 16777216,
    CHUNK_LOAD_ERROR: 'ChunkLoadError',

    API_ATTACHMENT_VALIDATIONS: {
        // 24 megabytes in bytes, this is limit set on servers, do not update without wider internal discussion
        MAX_SIZE: 25165824,

        // 10 megabytes in bytes, this is limit set on servers for receipt images, do not update without wider internal discussion
        RECEIPT_MAX_SIZE: 10485760,

        // An arbitrary size, but the same minimum as in the PHP layer
        MIN_SIZE: 240,

        // Allowed extensions for receipts
        ALLOWED_RECEIPT_EXTENSIONS: ['jpg', 'jpeg', 'gif', 'png', 'pdf', 'htm', 'html', 'text', 'rtf', 'doc', 'tif', 'tiff', 'msword', 'zip', 'xml', 'message'],
    },

    // Allowed extensions for spreadsheets import
    ALLOWED_SPREADSHEET_EXTENSIONS: ['xls', 'xlsx', 'csv', 'txt'],

    // This is limit set on servers, do not update without wider internal discussion
    API_TRANSACTION_CATEGORY_MAX_LENGTH: 255,

    API_TRANSACTION_TAG_MAX_LENGTH: 255,

    AUTO_AUTH_STATE: {
        NOT_STARTED: 'not-started',
        SIGNING_IN: 'signing-in',
        JUST_SIGNED_IN: 'just-signed-in',
        FAILED: 'failed',
    },

    AUTH_TOKEN_TYPES: {
        ANONYMOUS: 'anonymousAccount',
        SUPPORT: 'support',
    },

    AVATAR_MAX_ATTACHMENT_SIZE: 6291456,

    AVATAR_ALLOWED_EXTENSIONS: ['jpg', 'jpeg', 'png', 'gif', 'bmp', 'svg'],

    // Minimum width and height size in px for a selected image
    AVATAR_MIN_WIDTH_PX: 80,
    AVATAR_MIN_HEIGHT_PX: 80,

    // Maximum width and height size in px for a selected image
    AVATAR_MAX_WIDTH_PX: 4096,
    AVATAR_MAX_HEIGHT_PX: 4096,

    LOGO_MAX_SCALE: 1.5,

    MAX_IMAGE_DIMENSION: 2400,

    BREADCRUMB_TYPE: {
        ROOT: 'root',
        STRONG: 'strong',
        NORMAL: 'normal',
    },

    DEFAULT_GROUP_AVATAR_COUNT: 18,
    DEFAULT_AVATAR_COUNT: 24,
    OLD_DEFAULT_AVATAR_COUNT: 8,

    DISPLAY_NAME: {
        MAX_LENGTH: 50,
        RESERVED_NAMES: ['Expensify', 'Concierge'],
        EXPENSIFY_CONCIERGE: 'Expensify Concierge',
    },

    GPS: {
        // It's OK to get a cached location that is up to an hour old because the only accuracy needed is the country the user is in
        MAX_AGE: 3600000,

        // 15 seconds, don't wait too long because the server can always fall back to using the IP address
        TIMEOUT: 15000,
    },

    LEGAL_NAME: {
        MAX_LENGTH: 40,
    },

    REPORT_DESCRIPTION: {
        MAX_LENGTH: 1000,
    },

    PULL_REQUEST_NUMBER,

    // Regex to get link in href prop inside of <a/> component
    REGEX_LINK_IN_ANCHOR: /<a\s+(?:[^>]*?\s+)?href="([^"]*)"/gi,

    // Regex to read violation value from string given by backend
    VIOLATION_LIMIT_REGEX: /[^0-9]+/g,

    // Validates phone numbers with digits, '+', '-', '()', '.', and spaces
    ACCEPTED_PHONE_CHARACTER_REGEX: /^[0-9+\-().\s]+$/,

    // Prevents consecutive special characters or spaces like '--', '..', '((', '))', or '  '.
    REPEATED_SPECIAL_CHAR_PATTERN: /([-\s().])\1+/,

    MERCHANT_NAME_MAX_LENGTH: 255,

    MASKED_PAN_PREFIX: 'XXXXXXXXXXXX',

    REQUEST_PREVIEW: {
        MAX_LENGTH: 83,
    },

    REVERSED_TRANSACTION_ATTRIBUTE: 'is-reversed-transaction',
    HIDDEN_MESSAGE_ATTRIBUTE: 'is-hidden-message',

    CALENDAR_PICKER: {
        // Numbers were arbitrarily picked.
        MIN_YEAR: CURRENT_YEAR - 100,
        MAX_YEAR: CURRENT_YEAR + 100,
        MAX_DATE,
        MIN_DATE,
    },

    DATE_BIRTH: {
        MIN_AGE: 0,
        MIN_AGE_FOR_PAYMENT: 18,
        MAX_AGE: 150,
    },

    DESKTOP_SHORTCUT_ACCELERATOR: {
        PASTE_AND_MATCH_STYLE: 'Option+Shift+CmdOrCtrl+V',
        PASTE_AS_PLAIN_TEXT: 'CmdOrCtrl+Shift+V',
    },

    // This is used to enable a rotation/transform style to any component.
    DIRECTION: {
        LEFT: 'left',
        RIGHT: 'right',
    },

    // Sizes needed for report empty state background image handling
    EMPTY_STATE_BACKGROUND: {
        ASPECT_RATIO: 3.72,
        OVERLAP: 60,
        SMALL_SCREEN: {
            IMAGE_HEIGHT: 300,
        },
        WIDE_SCREEN: {
            IMAGE_HEIGHT: 450,
        },
    },

    NEW_EXPENSIFY_URL: ACTIVE_EXPENSIFY_URL,
    APP_DOWNLOAD_LINKS: {
        ANDROID: `https://play.google.com/store/apps/details?id=${ANDROID_PACKAGE_NAME}`,
        IOS: 'https://apps.apple.com/us/app/expensify-travel-expense/id471713959',
        DESKTOP: `${ACTIVE_EXPENSIFY_URL}NewExpensify.dmg`,
        OLD_DOT_ANDROID: 'https://play.google.com/store/apps/details?id=org.me.mobiexpensifyg&hl=en_US&pli=1',
        OLD_DOT_IOS: 'https://apps.apple.com/us/app/expensify-expense-tracker/id471713959',
    },
    COMPANY_WEBSITE_DEFAULT_SCHEME: 'http',
    DATE: {
        SQL_DATE_TIME: 'YYYY-MM-DD HH:mm:ss',
        FNS_FORMAT_STRING: 'yyyy-MM-dd',
        FNS_DATE_TIME_FORMAT_STRING: 'yyyy-MM-dd HH:mm:ss',
        LOCAL_TIME_FORMAT: 'h:mm a',
        YEAR_MONTH_FORMAT: 'yyyyMM',
        MONTH_FORMAT: 'MMMM',
        WEEKDAY_TIME_FORMAT: 'eeee',
        MONTH_DAY_ABBR_FORMAT: 'MMM d',
        SHORT_DATE_FORMAT: 'MM-dd',
        MONTH_DAY_YEAR_ABBR_FORMAT: 'MMM d, yyyy',
        MONTH_DAY_YEAR_FORMAT: 'MMMM d, yyyy',
        FNS_TIMEZONE_FORMAT_STRING: "yyyy-MM-dd'T'HH:mm:ssXXX",
        FNS_DB_FORMAT_STRING: 'yyyy-MM-dd HH:mm:ss.SSS',
        LONG_DATE_FORMAT_WITH_WEEKDAY: 'eeee, MMMM d, yyyy',
        UNIX_EPOCH: '1970-01-01 00:00:00.000',
        MAX_DATE: '9999-12-31',
        MIN_DATE: '0001-01-01',
        ORDINAL_DAY_OF_MONTH: 'do',
        MONTH_DAY_YEAR_ORDINAL_FORMAT: 'MMMM do, yyyy',
        SECONDS_PER_DAY: 24 * 60 * 60,
    },
    SMS: {
        DOMAIN: '@expensify.sms',
    },
    BANK_ACCOUNT: {
        BENEFICIAL_OWNER_INFO_STEP: {
            SUBSTEP: {
                IS_USER_UBO: 1,
                IS_ANYONE_ELSE_UBO: 2,
                UBO_DETAILS_FORM: 3,
                ARE_THERE_MORE_UBOS: 4,
                UBOS_LIST: 5,
            },
            BENEFICIAL_OWNER_DATA: {
                BENEFICIAL_OWNER_KEYS: 'beneficialOwnerKeys',
                PREFIX: 'beneficialOwner',
                FIRST_NAME: 'firstName',
                LAST_NAME: 'lastName',
                DOB: 'dob',
                SSN_LAST_4: 'ssnLast4',
                STREET: 'street',
                CITY: 'city',
                STATE: 'state',
                ZIP_CODE: 'zipCode',
            },
        },
        PLAID: {
            ALLOWED_THROTTLED_COUNT: 2,
            ERROR: {
                TOO_MANY_ATTEMPTS: 'Too many attempts',
            },
            EVENTS_NAME: {
                OPEN: 'OPEN',
                EXIT: 'EXIT',
            },
        },
        ERROR: {
            MISSING_ROUTING_NUMBER: '402 Missing routingNumber',
            MAX_ROUTING_NUMBER: '402 Maximum Size Exceeded routingNumber',
            MISSING_INCORPORATION_STATE: '402 Missing incorporationState in additionalData',
            MISSING_INCORPORATION_TYPE: '402 Missing incorporationType in additionalData',
        },
        STEP: {
            // In the order they appear in the VBA flow
            BANK_ACCOUNT: 'BankAccountStep',
            REQUESTOR: 'RequestorStep',
            COMPANY: 'CompanyStep',
            BENEFICIAL_OWNERS: 'BeneficialOwnersStep',
            ACH_CONTRACT: 'ACHContractStep',
            VALIDATION: 'ValidationStep',
            ENABLE: 'EnableStep',
        },
        STEP_NAMES: ['1', '2', '3', '4', '5'],
        STEPS_HEADER_HEIGHT: 40,
        SUBSTEP: {
            MANUAL: 'manual',
            PLAID: 'plaid',
        },
        VERIFICATIONS: {
            ERROR_MESSAGE: 'verifications.errorMessage',
            THROTTLED: 'verifications.throttled',
        },
        FIELDS_TYPE: {
            LOCAL: 'local',
        },
        ONFIDO_RESPONSE: {
            SDK_TOKEN: 'apiResult.sdkToken',
            PASS: 'pass',
        },
        QUESTIONS: {
            QUESTION: 'apiResult.questions.question',
            DIFFERENTIATOR_QUESTION: 'apiResult.differentiator-question',
        },
        SETUP_TYPE: {
            MANUAL: 'manual',
            PLAID: 'plaid',
        },
        REGEX: {
            US_ACCOUNT_NUMBER: /^[0-9]{4,17}$/,

            // The back-end is always returning account number with 4 last digits and mask the rest with X
            MASKED_US_ACCOUNT_NUMBER: /^[X]{0,13}[0-9]{4}$/,
            SWIFT_BIC: /^[A-Za-z0-9]{8,11}$/,
        },
        VERIFICATION_MAX_ATTEMPTS: 7,
        STATE: {
            VERIFYING: 'VERIFYING',
            VALIDATING: 'VALIDATING',
            SETUP: 'SETUP',
            PENDING: 'PENDING',
            OPEN: 'OPEN',
        },
        MAX_LENGTH: {
            FULL_SSN: 9,
            SSN: 4,
            ZIP_CODE: 10,
        },
        TYPE: {
            BUSINESS: 'BUSINESS',
            PERSONAL: 'PERSONAL',
        },
    },
    NON_USD_BANK_ACCOUNT: {
        ALLOWED_FILE_TYPES: ['pdf', 'jpg', 'jpeg', 'png'],
        FILE_LIMIT: 1,
        TOTAL_FILES_SIZE_LIMIT: 5242880,
        PURPOSE_OF_TRANSACTION_ID: 'Intercompany_Payment',
        CURRENT_USER_KEY: 'currentUser',
        STEP: {
            COUNTRY: 'CountryStep',
            BANK_INFO: 'BankInfoStep',
            BUSINESS_INFO: 'BusinessInfoStep',
            BENEFICIAL_OWNER_INFO: 'BeneficialOwnerInfoStep',
            SIGNER_INFO: 'SignerInfoStep',
            AGREEMENTS: 'AgreementsStep',
            FINISH: 'FinishStep',
        },
        BANK_INFO_STEP_ACH_DATA_INPUT_IDS: {
            ACCOUNT_HOLDER_NAME: 'addressName',
            ACCOUNT_HOLDER_REGION: 'addressState',
            ACCOUNT_HOLDER_CITY: 'addressCity',
            ACCOUNT_HOLDER_ADDRESS: 'addressStreet',
            ACCOUNT_HOLDER_POSTAL_CODE: 'addressZipCode',
            ROUTING_CODE: 'routingNumber',
        },
        BUSINESS_INFO_STEP: {
            PICKLIST: {
                ANNUAL_VOLUME_RANGE: 'AnnualVolumeRange',
                APPLICANT_TYPE: 'ApplicantType',
                NATURE_OF_BUSINESS: 'NatureOfBusiness',
                PURPOSE_OF_TRANSACTION: 'PurposeOfTransaction',
                TRADE_VOLUME_RANGE: 'TradeVolumeRange',
            },
        },
        BENEFICIAL_OWNER_INFO_STEP: {
            SUBSTEP: {
                IS_USER_BENEFICIAL_OWNER: 1,
                IS_ANYONE_ELSE_BENEFICIAL_OWNER: 2,
                BENEFICIAL_OWNER_DETAILS_FORM: 3,
                ARE_THERE_MORE_BENEFICIAL_OWNERS: 4,
                BENEFICIAL_OWNERS_LIST: 5,
            },
            BENEFICIAL_OWNER_DATA: {
                BENEFICIAL_OWNER_KEYS: 'beneficialOwnerKeys',
                PREFIX: 'beneficialOwner',
                FIRST_NAME: 'firstName',
                LAST_NAME: 'lastName',
                OWNERSHIP_PERCENTAGE: 'ownershipPercentage',
                DOB: 'dob',
                SSN_LAST_4: 'ssnLast4',
                STREET: 'street',
                CITY: 'city',
                STATE: 'state',
                ZIP_CODE: 'zipCode',
                COUNTRY: 'nationality',
                PROOF_OF_OWNERSHIP: 'proofOfBeneficialOwner',
                COPY_OF_ID: 'copyOfIDForBeneficialOwner',
                ADDRESS_PROOF: 'addressProofForBeneficialOwner',
                CODICE_FISCALE: 'codiceFisclaleTaxID',
                FULL_NAME: 'fullName',
                RESIDENTIAL_ADDRESS: 'residentialAddress',
            },
        },
        STEP_NAMES: ['1', '2', '3', '4', '5', '6'],
        STEP_HEADER_HEIGHT: 40,
        SIGNER_INFO_STEP: {
            SUBSTEP: {
                IS_DIRECTOR: 1,
                ENTER_EMAIL: 2,
                SIGNER_DETAILS_FORM: 3,
                DIRECTOR_DETAILS_FORM: 4,
                HANG_TIGHT: 5,
            },
            SIGNER_INFO_DATA: {
                SIGNER_PREFIX: 'signer',
                FULL_NAME: 'signerFullName',
                DATE_OF_BIRTH: 'signerDateOfBirth',
                JOB_TITLE: 'signerJobTitle',
                EMAIL: 'signerEmail',
                ADDRESS: 'signerCompleteResidentialAddress',
                STREET: 'signer_street',
                CITY: 'signer_city',
                STATE: 'signer_state',
                ZIP_CODE: 'signer_zipCode',
                COUNTRY: 'signer_nationality',
                PROOF_OF_DIRECTORS: 'proofOfDirectors',
                COPY_OF_ID: 'signerCopyOfID',
                ADDRESS_PROOF: 'signerAddressProof',
                CODICE_FISCALE: 'signerCodiceFiscale',
                DOWNLOADED_PDS_AND_FSG: 'downloadedPDSandFSG',
            },
        },
        BANK_INFO_STEP_ACCOUNT_HOLDER_KEY_PREFIX: 'accountHolder',
    },
    INCORPORATION_TYPES: {
        LLC: 'LLC',
        CORPORATION: 'Corp',
        PARTNERSHIP: 'Partnership',
        COOPERATIVE: 'Cooperative',
        SOLE_PROPRIETORSHIP: 'Sole Proprietorship',
        OTHER: 'Other',
    },
    BETAS: {
        ALL: 'all',
        DEFAULT_ROOMS: 'defaultRooms',
        P2P_DISTANCE_REQUESTS: 'p2pDistanceRequests',
        SPOTNANA_TRAVEL: 'spotnanaTravel',
        PREVENT_SPOTNANA_TRAVEL: 'preventSpotnanaTravel',
        REPORT_FIELDS_FEATURE: 'reportFieldsFeature',
        NETSUITE_USA_TAX: 'netsuiteUsaTax',
        PER_DIEM: 'newDotPerDiem',
        NEWDOT_MERGE_ACCOUNTS: 'newDotMergeAccounts',
        NEWDOT_MANAGER_MCTEST: 'newDotManagerMcTest',
        NEW_DOT_TALK_TO_AI_SALES: 'newDotTalkToAISales',
        CUSTOM_RULES: 'customRules',
        TABLE_REPORT_VIEW: 'tableReportView',
        RECEIPT_LINE_ITEMS: 'receiptLineItems',
        LEFT_HAND_BAR: 'leftHandBar',
        WALLET: 'newdotWallet',
        GLOBAL_REIMBURSEMENTS_ON_ND: 'globalReimbursementsOnND',
        PRIVATE_DOMAIN_ONBOARDING: 'privateDomainOnboarding',
        IS_TRAVEL_VERIFIED: 'isTravelVerified',
    },
    BUTTON_STATES: {
        DEFAULT: 'default',
        ACTIVE: 'active',
        PRESSED: 'pressed',
        COMPLETE: 'complete',
        DISABLED: 'disabled',
    },
    BANK_ACCOUNT_TYPES: {
        WALLET: 'WALLET',
    },
    COUNTRY: {
        US: 'US',
        MX: 'MX',
        AU: 'AU',
        CA: 'CA',
        GB: 'GB',
        IT: 'IT',
    },
    SWIPE_DIRECTION: {
        DOWN: 'down',
        LEFT: 'left',
        RIGHT: 'right',
        UP: 'up',
    },
    DESKTOP_DEEPLINK_APP_STATE: {
        CHECKING: 'checking',
        INSTALLED: 'installed',
        NOT_INSTALLED: 'not-installed',
    },
    TAX_RATES: {
        CUSTOM_NAME_MAX_LENGTH: 8,
        NAME_MAX_LENGTH: 50,
    },
    PLATFORM: {
        IOS: 'ios',
        ANDROID: 'android',
        WEB: 'web',
        DESKTOP: 'desktop',
        MOBILEWEB: 'mobileweb',
    },
    PLATFORM_SPECIFIC_KEYS: {
        CTRL: {
            DEFAULT: 'control',
            [PLATFORM_OS_MACOS]: 'meta',
            [PLATFORM_IOS]: 'meta',
        },
        SHIFT: {
            DEFAULT: 'shift',
        },
        ENTER: {
            DEFAULT: 'enter',
        },
    },
    KEYBOARD_SHORTCUTS: {
        SEARCH: {
            descriptionKey: 'search',
            shortcutKey: 'K',
            modifiers: ['CTRL'],
            trigger: {
                DEFAULT: {input: 'k', modifierFlags: keyModifierControl},
                [PLATFORM_OS_MACOS]: {input: 'k', modifierFlags: keyModifierCommand},
                [PLATFORM_IOS]: {input: 'k', modifierFlags: keyModifierCommand},
            },
            type: KEYBOARD_SHORTCUT_NAVIGATION_TYPE,
        },
        NEW_CHAT: {
            descriptionKey: 'newChat',
            shortcutKey: 'K',
            modifiers: ['CTRL', 'SHIFT'],
            trigger: {
                DEFAULT: {input: 'k', modifierFlags: keyModifierShiftControl},
                [PLATFORM_OS_MACOS]: {input: 'k', modifierFlags: keyModifierShiftCommand},
                [PLATFORM_IOS]: {input: 'k', modifierFlags: keyModifierShiftCommand},
            },
            type: KEYBOARD_SHORTCUT_NAVIGATION_TYPE,
        },
        SHORTCUTS: {
            descriptionKey: 'openShortcutDialog',
            shortcutKey: 'J',
            modifiers: ['CTRL'],
            trigger: {
                DEFAULT: {input: 'j', modifierFlags: keyModifierControl},
                [PLATFORM_OS_MACOS]: {input: 'j', modifierFlags: keyModifierCommand},
                [PLATFORM_IOS]: {input: 'j', modifierFlags: keyModifierCommand},
            },
        },
        ESCAPE: {
            descriptionKey: 'escape',
            shortcutKey: 'Escape',
            modifiers: [],
            trigger: {
                DEFAULT: {input: keyInputEscape},
                [PLATFORM_OS_MACOS]: {input: keyInputEscape},
                [PLATFORM_IOS]: {input: keyInputEscape},
            },
        },
        ENTER: {
            descriptionKey: null,
            shortcutKey: 'Enter',
            modifiers: [],
            trigger: {
                DEFAULT: {input: keyInputEnter},
                [PLATFORM_OS_MACOS]: {input: keyInputEnter},
                [PLATFORM_IOS]: {input: keyInputEnter},
            },
        },
        CTRL_ENTER: {
            descriptionKey: null,
            shortcutKey: 'Enter',
            modifiers: ['CTRL'],
            trigger: {
                DEFAULT: {input: keyInputEnter, modifierFlags: keyModifierControl},
                [PLATFORM_OS_MACOS]: {input: keyInputEnter, modifierFlags: keyModifierCommand},
                [PLATFORM_IOS]: {input: keyInputEnter, modifierFlags: keyModifierCommand},
            },
        },
        COPY: {
            descriptionKey: 'copy',
            shortcutKey: 'C',
            modifiers: ['CTRL'],
            trigger: {
                DEFAULT: {input: 'c', modifierFlags: keyModifierControl},
                [PLATFORM_OS_MACOS]: {input: 'c', modifierFlags: keyModifierCommand},
                [PLATFORM_IOS]: {input: 'c', modifierFlags: keyModifierCommand},
            },
        },
        ARROW_UP: {
            descriptionKey: null,
            shortcutKey: 'ArrowUp',
            modifiers: [],
            trigger: {
                DEFAULT: {input: keyInputUpArrow},
                [PLATFORM_OS_MACOS]: {input: keyInputUpArrow},
                [PLATFORM_IOS]: {input: keyInputUpArrow},
            },
        },
        ARROW_DOWN: {
            descriptionKey: null,
            shortcutKey: 'ArrowDown',
            modifiers: [],
            trigger: {
                DEFAULT: {input: keyInputDownArrow},
                [PLATFORM_OS_MACOS]: {input: keyInputDownArrow},
                [PLATFORM_IOS]: {input: keyInputDownArrow},
            },
        },
        ARROW_LEFT: {
            descriptionKey: null,
            shortcutKey: 'ArrowLeft',
            modifiers: [],
            trigger: {
                DEFAULT: {input: keyInputLeftArrow},
                [PLATFORM_OS_MACOS]: {input: keyInputLeftArrow},
                [PLATFORM_IOS]: {input: keyInputLeftArrow},
            },
        },
        ARROW_RIGHT: {
            descriptionKey: null,
            shortcutKey: 'ArrowRight',
            modifiers: [],
            trigger: {
                DEFAULT: {input: keyInputRightArrow},
                [PLATFORM_OS_MACOS]: {input: keyInputRightArrow},
                [PLATFORM_IOS]: {input: keyInputRightArrow},
            },
        },
        TAB: {
            descriptionKey: null,
            shortcutKey: 'Tab',
            modifiers: [],
        },
        DEBUG: {
            descriptionKey: 'openDebug',
            shortcutKey: 'D',
            modifiers: ['CTRL'],
            trigger: {
                DEFAULT: {input: 'd', modifierFlags: keyModifierControl},
                [PLATFORM_OS_MACOS]: {input: 'd', modifierFlags: keyModifierCommand},
                [PLATFORM_IOS]: {input: 'd', modifierFlags: keyModifierCommand},
            },
        },
        BACKSPACE: {
            descriptionKey: null,
            shortcutKey: 'Backspace',
            modifiers: [],
        },
        SPACE: {
            descriptionKey: null,
            shortcutKey: 'Space',
            modifiers: [],
            trigger: {
                DEFAULT: {input: keyInputSpace},
            },
        },
    },
    KEYBOARD_SHORTCUTS_TYPES: {
        NAVIGATION_SHORTCUT: KEYBOARD_SHORTCUT_NAVIGATION_TYPE,
    },
    KEYBOARD_SHORTCUT_KEY_DISPLAY_NAME: {
        CONTROL: 'CTRL',
        ESCAPE: 'ESC',
        META: 'CMD',
        SHIFT: 'Shift',
    },
    CURRENCY: {
        USD: 'USD',
        AUD: 'AUD',
        CAD: 'CAD',
        GBP: 'GBP',
        NZD: 'NZD',
        EUR: 'EUR',
    },
    get DIRECT_REIMBURSEMENT_CURRENCIES() {
        return [this.CURRENCY.USD, this.CURRENCY.AUD, this.CURRENCY.CAD, this.CURRENCY.GBP, this.CURRENCY.EUR];
    },
    TRIAL_DURATION_DAYS: 8,
    EXAMPLE_PHONE_NUMBER: '+15005550006',
    CONCIERGE_CHAT_NAME: 'Concierge',
    CLOUDFRONT_URL,
    EMPTY_ARRAY,
    EMPTY_OBJECT,
    DEFAULT_NUMBER_ID,
    USE_EXPENSIFY_URL,
    EXPENSIFY_URL,
    GOOGLE_MEET_URL_ANDROID: 'https://meet.google.com',
    GOOGLE_DOC_IMAGE_LINK_MATCH: 'googleusercontent.com',
    IMAGE_BASE64_MATCH: 'base64',
    DEEPLINK_BASE_URL: 'new-expensify://',
    PDF_VIEWER_URL: '/pdf/web/viewer.html',
    CLOUDFRONT_DOMAIN_REGEX: /^https:\/\/\w+\.cloudfront\.net/i,
    EXPENSIFY_ICON_URL: `${CLOUDFRONT_URL}/images/favicon-2019.png`,
    CONCIERGE_ICON_URL_2021: `${CLOUDFRONT_URL}/images/icons/concierge_2021.png`,
    CONCIERGE_ICON_URL: `${CLOUDFRONT_URL}/images/icons/concierge_2022.png`,
    UPWORK_URL: 'https://github.com/Expensify/App/issues?q=is%3Aopen+is%3Aissue+label%3A%22Help+Wanted%22',
    DEEP_DIVE_EXPENSIFY_CARD: 'https://community.expensify.com/discussion/4848/deep-dive-expensify-card-and-quickbooks-online-auto-reconciliation-how-it-works',
    DEEP_DIVE_ERECEIPTS: 'https://community.expensify.com/discussion/5542/deep-dive-what-are-ereceipts/',
    DEEP_DIVE_PER_DIEM: 'https://community.expensify.com/discussion/4772/how-to-add-a-single-rate-per-diem',
    SET_NOTIFICATION_LINK: 'https://community.expensify.com/discussion/5651/deep-dive-best-practices-when-youre-running-into-trouble-receiving-emails-from-expensify',
    GITHUB_URL: 'https://github.com/Expensify/App',
    HELP_LINK_URL: `${USE_EXPENSIFY_URL}/usa-patriot-act`,
    ELECTRONIC_DISCLOSURES_URL: `${USE_EXPENSIFY_URL}/esignagreement`,
    GITHUB_RELEASE_URL: 'https://api.github.com/repos/expensify/app/releases/latest',
    ADD_SECONDARY_LOGIN_URL: encodeURI('settings?param={"section":"account","openModal":"secondaryLogin"}'),
    MANAGE_CARDS_URL: 'domain_companycards',
    FEES_URL: `${EXPENSIFY_URL}/fees`,
    SAVE_WITH_EXPENSIFY_URL: `${USE_EXPENSIFY_URL}/savings-calculator`,
    CFPB_PREPAID_URL: 'https://cfpb.gov/prepaid',
    STAGING_NEW_EXPENSIFY_URL: 'https://staging.new.expensify.com',
    NEWHELP_URL: 'https://help.expensify.com',
    INTERNAL_DEV_EXPENSIFY_URL: 'https://www.expensify.com.dev',
    STAGING_EXPENSIFY_URL: 'https://staging.expensify.com',
    DENIED_CAMERA_ACCESS_INSTRUCTIONS_URL:
        'https://help.expensify.com/articles/new-expensify/expenses-&-payments/Create-an-expense#:~:text=How%20can%20I%20enable%20camera%20permission%20for%20a%20website%20on%20mobile%20browsers%3F',
    BANK_ACCOUNT_PERSONAL_DOCUMENTATION_INFO_URL:
        'https://community.expensify.com/discussion/6983/faq-why-do-i-need-to-provide-personal-documentation-when-setting-up-updating-my-bank-account',
    PERSONAL_DATA_PROTECTION_INFO_URL: 'https://community.expensify.com/discussion/5677/deep-dive-security-how-expensify-protects-your-information',
    ONFIDO_FACIAL_SCAN_POLICY_URL: 'https://onfido.com/facial-scan-policy-and-release/',
    ONFIDO_PRIVACY_POLICY_URL: 'https://onfido.com/privacy/',
    ONFIDO_TERMS_OF_SERVICE_URL: 'https://onfido.com/terms-of-service/',
    LIST_OF_RESTRICTED_BUSINESSES:
        'https://help.expensify.com/articles/expensify-classic/bank-accounts-and-payments/bank-accounts/Connect-US-Business-Bank-Account#are-there-certain-industries-or-businesses-for-which-expensify-cannot-process-automatic-in-app-payments',
    TRAVEL_TERMS_URL: `${EXPENSIFY_URL}/travelterms`,
    EXPENSIFY_PACKAGE_FOR_SAGE_INTACCT: 'https://www.expensify.com/tools/integrations/downloadPackage',
    EXPENSIFY_PACKAGE_FOR_SAGE_INTACCT_FILE_NAME: 'ExpensifyPackageForSageIntacct',
    SAGE_INTACCT_INSTRUCTIONS: 'https://help.expensify.com/articles/expensify-classic/integrations/accounting-integrations/Sage-Intacct',
    HOW_TO_CONNECT_TO_SAGE_INTACCT: 'https://help.expensify.com/articles/expensify-classic/integrations/accounting-integrations/Sage-Intacct#how-to-connect-to-sage-intacct',
    PRICING: `https://www.expensify.com/pricing`,
    COMPANY_CARDS_HELP: 'https://help.expensify.com/articles/expensify-classic/connect-credit-cards/company-cards/Commercial-Card-Feeds',
    COMPANY_CARDS_MASTERCARD_COMMERCIAL_CARDS:
        'https://help.expensify.com/articles/new-expensify/connect-credit-cards/company-cards/Commercial-feeds#how-to-set-up-a-mastercard-commercial-feed',
    COMPANY_CARDS_DELIVERY_FILE_HELP: {
        cdf: 'https://help.expensify.com/articles/new-expensify/connect-credit-cards/company-cards/Commercial-feeds#steps-to-add-a-mastercard-commercial-feed',
        vcf: 'https://help.expensify.com/articles/new-expensify/connect-credit-cards/company-cards/Commercial-feeds#steps-to-add-a-visa-commercial-feed',
        gl1025: 'https://help.expensify.com/articles/new-expensify/connect-credit-cards/company-cards/Commercial-feeds#steps-to-add-an-american-express-corporate-feed',
    },
    COMPANY_CARDS_VISA_COMMERICAL_CARD_HELP: 'https://help.expensify.com/articles/new-expensify/connect-credit-cards/company-cards/Commercial-feeds#how-to-set-up-a-visa-commercial-feed',
    COMPANY_CARDS_AMEX_COMMERICAL_CARD_HELP:
        'https://help.expensify.com/articles/new-expensify/connect-credit-cards/company-cards/Commercial-feeds#how-to-set-up-an-american-express-corporate-feed',
    COMPANY_CARDS_STRIPE_HELP: 'https://dashboard.stripe.com/login?redirect=%2Fexpenses%2Fsettings',
    COMPANY_CARDS_CONNECT_CREDIT_CARDS_HELP_URL: 'https://help.expensify.com/new-expensify/hubs/connect-credit-cards/',
    CUSTOM_REPORT_NAME_HELP_URL: 'https://help.expensify.com/articles/expensify-classic/spending-insights/Custom-Templates',
    CONFIGURE_REIMBURSEMENT_SETTINGS_HELP_URL: 'https://help.expensify.com/articles/expensify-classic/workspaces/Configure-Reimbursement-Settings',
    COPILOT_HELP_URL: 'https://help.expensify.com/articles/new-expensify/settings/Add-or-Act-As-a-Copilot',
    DELAYED_SUBMISSION_HELP_URL: 'https://help.expensify.com/articles/expensify-classic/reports/Automatically-submit-employee-reports',
    ENCRYPTION_AND_SECURITY_HELP_URL: 'https://help.expensify.com/articles/new-expensify/settings/Encryption-and-Data-Security',
    PLAN_TYPES_AND_PRICING_HELP_URL: 'https://help.expensify.com/articles/new-expensify/billing-and-subscriptions/Plan-types-and-pricing',
    MERGE_ACCOUNT_HELP_URL: 'https://help.expensify.com/articles/new-expensify/settings/Merge-Accounts',
    CONNECT_A_BUSINESS_BANK_ACCOUNT_HELP_URL: 'https://help.expensify.com/articles/new-expensify/expenses-&-payments/Connect-a-Business-Bank-Account',
    TEST_RECEIPT_URL: `${CLOUDFRONT_URL}/images/fake-receipt__tacotodds.png`,
    // Use Environment.getEnvironmentURL to get the complete URL with port number
    DEV_NEW_EXPENSIFY_URL: 'https://dev.new.expensify.com:',
    NAVATTIC: {
        ADMIN_TOUR_PRODUCTION: 'https://expensify.navattic.com/kh204a7',
        ADMIN_TOUR_STAGING: 'https://expensify.navattic.com/3i300k18',
        EMPLOYEE_TOUR_PRODUCTION: 'https://expensify.navattic.com/35609gb',
        EMPLOYEE_TOUR_STAGING: 'https://expensify.navattic.com/cf15002s',
        COMPLETED: 'completed',
    },
    STORYLANE: {
        ADMIN_TOUR_PRODUCTION: 'https://app.storylane.io/demo/0bhwdna0isb3?embed=inline',
        ADMIN_TOUR_MOBILE_PRODUCTION: 'https://app.storylane.io/demo/sfzzu3s6l3ov?embed=inline',
        ADMIN_TOUR_STAGING: 'https://app.storylane.io/demo/0bhwdna0isb3?embed=inline',
        ADMIN_TOUR_MOBILE_STAGING: 'https://app.storylane.io/demo/sfzzu3s6l3ov?embed=inline',
    },
    OLD_DOT_PUBLIC_URLS: {
        TERMS_URL: `${EXPENSIFY_URL}/terms`,
        PRIVACY_URL: `${EXPENSIFY_URL}/privacy`,
        LICENSES_URL: `${USE_EXPENSIFY_URL}/licenses`,
        ACH_TERMS_URL: `${EXPENSIFY_URL}/achterms`,
        WALLET_AGREEMENT_URL: `${EXPENSIFY_URL}/expensify-payments-wallet-terms-of-service`,
        BANCORP_WALLET_AGREEMENT_URL: `${EXPENSIFY_URL}/bancorp-bank-wallet-terms-of-service`,
        EXPENSIFY_APPROVED_PROGRAM_URL: `${USE_EXPENSIFY_URL}/accountants-program`,
    },
    OLDDOT_URLS: {
        ADMIN_POLICIES_URL: 'admin_policies',
        ADMIN_DOMAINS_URL: 'admin_domains',
        INBOX: 'inbox',
        POLICY_CONNECTIONS_URL: (policyID: string) => `policy?param={"policyID":"${policyID}"}#connections`,
        SIGN_OUT: 'signout',
    },

    EXPENSIFY_POLICY_DOMAIN,
    EXPENSIFY_POLICY_DOMAIN_EXTENSION,

    SIGN_IN_FORM_WIDTH: 300,

    REQUEST_CODE_DELAY: 30,

    DEEPLINK_PROMPT_DENYLIST: [SCREENS.HOME, SCREENS.SIGN_IN_WITH_APPLE_DESKTOP, SCREENS.SIGN_IN_WITH_GOOGLE_DESKTOP],

    SIGN_IN_METHOD: {
        APPLE: 'Apple',
        GOOGLE: 'Google',
    },

    OPTION_TYPE: {
        REPORT: 'report',
        PERSONAL_DETAIL: 'personalDetail',
    },

    QUICK_ACTIONS: {
        REQUEST_MANUAL: 'requestManual',
        REQUEST_SCAN: 'requestScan',
        REQUEST_DISTANCE: 'requestDistance',
        PER_DIEM: 'perDiem',
        SPLIT_MANUAL: 'splitManual',
        SPLIT_SCAN: 'splitScan',
        SPLIT_DISTANCE: 'splitDistance',
        TRACK_MANUAL: 'trackManual',
        TRACK_SCAN: 'trackScan',
        TRACK_DISTANCE: 'trackDistance',
        ASSIGN_TASK: 'assignTask',
        SEND_MONEY: 'sendMoney',
        CREATE_REPORT: 'createReport',
    },

    RECEIPT: {
        ICON_SIZE: 164,
        PERMISSION_GRANTED: 'granted',
        HAND_ICON_HEIGHT: 152,
        HAND_ICON_WIDTH: 200,
        SHUTTER_SIZE: 90,
        MAX_REPORT_PREVIEW_RECEIPTS: 3,
    },
    REPORT: {
        ROLE: {
            ADMIN: 'admin',
            MEMBER: 'member',
        },
        MAX_COUNT_BEFORE_FOCUS_UPDATE: 30,
        MIN_INITIAL_REPORT_ACTION_COUNT: 15,
        UNREPORTED_REPORT_ID: '0',
        SPLIT_REPORTID: '-2',
        SECONDARY_ACTIONS: {
            SUBMIT: 'submit',
            APPROVE: 'approve',
            UNAPPROVE: 'unapprove',
            CANCEL_PAYMENT: 'cancelPayment',
            EXPORT_TO_ACCOUNTING: 'exportToAccounting',
            MARK_AS_EXPORTED: 'markAsExported',
            HOLD: 'hold',
            DOWNLOAD: 'download',
            CHANGE_WORKSPACE: 'changeWorkspace',
            VIEW_DETAILS: 'viewDetails',
            DELETE: 'delete',
            ADD_EXPENSE: 'addExpense',
        },
        PRIMARY_ACTIONS: {
            SUBMIT: 'submit',
            APPROVE: 'approve',
            PAY: 'pay',
            EXPORT_TO_ACCOUNTING: 'exportToAccounting',
            REMOVE_HOLD: 'removeHold',
            REVIEW_DUPLICATES: 'reviewDuplicates',
            MARK_AS_CASH: 'markAsCash',
            ADD_EXPENSE: 'addExpense',
        },
        TRANSACTION_PRIMARY_ACTIONS: {
            REMOVE_HOLD: 'removeHold',
            REVIEW_DUPLICATES: 'reviewDuplicates',
            MARK_AS_CASH: 'markAsCash',
        },
        REPORT_PREVIEW_ACTIONS: {
            VIEW: 'view',
            REVIEW: 'review',
            SUBMIT: 'submit',
            APPROVE: 'approve',
            PAY: 'pay',
            EXPORT_TO_ACCOUNTING: 'exportToAccounting',
        },
        TRANSACTION_SECONDARY_ACTIONS: {
            HOLD: 'hold',
            VIEW_DETAILS: 'viewDetails',
            DELETE: 'delete',
        },
        ACTIONS: {
            LIMIT: 50,
            // OldDot Actions render getMessage from Web-Expensify/lib/Report/Action PHP files via getMessageOfOldDotReportAction in ReportActionsUtils.ts
            TYPE: {
                ACTIONABLE_ADD_PAYMENT_CARD: 'ACTIONABLEADDPAYMENTCARD',
                ACTIONABLE_JOIN_REQUEST: 'ACTIONABLEJOINREQUEST',
                ACTIONABLE_MENTION_WHISPER: 'ACTIONABLEMENTIONWHISPER',
                ACTIONABLE_REPORT_MENTION_WHISPER: 'ACTIONABLEREPORTMENTIONWHISPER',
                ACTIONABLE_TRACK_EXPENSE_WHISPER: 'ACTIONABLETRACKEXPENSEWHISPER',
                ADD_COMMENT: 'ADDCOMMENT',
                APPROVED: 'APPROVED',
                CARD_MISSING_ADDRESS: 'CARDMISSINGADDRESS',
                CARD_ISSUED: 'CARDISSUED',
                CARD_ISSUED_VIRTUAL: 'CARDISSUEDVIRTUAL',
                CARD_ASSIGNED: 'CARDASSIGNED',
                CHANGE_FIELD: 'CHANGEFIELD', // OldDot Action
                CHANGE_POLICY: 'CHANGEPOLICY',
                CHANGE_TYPE: 'CHANGETYPE', // OldDot Action
                CHRONOS_OOO_LIST: 'CHRONOSOOOLIST',
                CLOSED: 'CLOSED',
                CREATED: 'CREATED',
                DELEGATE_SUBMIT: 'DELEGATESUBMIT', // OldDot Action
                DELETED_ACCOUNT: 'DELETEDACCOUNT', // Deprecated OldDot Action
                DELETED_TRANSACTION: 'DELETEDTRANSACTION',
                DISMISSED_VIOLATION: 'DISMISSEDVIOLATION',
                DONATION: 'DONATION', // Deprecated OldDot Action
                EXPORTED_TO_CSV: 'EXPORTCSV', // OldDot Action
                EXPORTED_TO_INTEGRATION: 'EXPORTINTEGRATION', // OldDot Action
                EXPORTED_TO_QUICK_BOOKS: 'EXPORTED', // Deprecated OldDot Action
                FORWARDED: 'FORWARDED', // OldDot Action
                HOLD: 'HOLD',
                HOLD_COMMENT: 'HOLDCOMMENT',
                INTEGRATION_SYNC_FAILED: 'INTEGRATIONSYNCFAILED',
                IOU: 'IOU',
                INTEGRATIONS_MESSAGE: 'INTEGRATIONSMESSAGE', // OldDot Action
                MANAGER_ATTACH_RECEIPT: 'MANAGERATTACHRECEIPT', // OldDot Action
                MANAGER_DETACH_RECEIPT: 'MANAGERDETACHRECEIPT', // OldDot Action
                MARKED_REIMBURSED: 'MARKEDREIMBURSED', // OldDot Action
                MARK_REIMBURSED_FROM_INTEGRATION: 'MARKREIMBURSEDFROMINTEGRATION', // OldDot Action
                MERGED_WITH_CASH_TRANSACTION: 'MERGEDWITHCASHTRANSACTION',
                MODIFIED_EXPENSE: 'MODIFIEDEXPENSE',
                MOVED: 'MOVED',
                MOVED_TRANSACTION: 'MOVEDTRANSACTION',
                UNREPORTED_TRANSACTION: 'UNREPORTEDTRANSACTION',
                OUTDATED_BANK_ACCOUNT: 'OUTDATEDBANKACCOUNT', // OldDot Action
                REIMBURSED: 'REIMBURSED',
                REIMBURSEMENT_ACH_BOUNCE: 'REIMBURSEMENTACHBOUNCE', // OldDot Action
                REIMBURSEMENT_ACH_CANCELED: 'REIMBURSEMENTACHCANCELED', // OldDot Action
                REIMBURSEMENT_ACCOUNT_CHANGED: 'REIMBURSEMENTACCOUNTCHANGED', // OldDot Action
                REIMBURSEMENT_DELAYED: 'REIMBURSEMENTDELAYED', // OldDot Action
                REIMBURSEMENT_QUEUED: 'REIMBURSEMENTQUEUED',
                REIMBURSEMENT_DEQUEUED: 'REIMBURSEMENTDEQUEUED',
                REIMBURSEMENT_REQUESTED: 'REIMBURSEMENTREQUESTED', // Deprecated OldDot Action
                REIMBURSEMENT_SETUP: 'REIMBURSEMENTSETUP', // Deprecated OldDot Action
                REIMBURSEMENT_SETUP_REQUESTED: 'REIMBURSEMENTSETUPREQUESTED', // Deprecated OldDot Action
                REJECTED: 'REJECTED',
                REMOVED_FROM_APPROVAL_CHAIN: 'REMOVEDFROMAPPROVALCHAIN',
                DEMOTED_FROM_WORKSPACE: 'DEMOTEDFROMWORKSPACE',
                RENAMED: 'RENAMED',
                REPORT_PREVIEW: 'REPORTPREVIEW',
                SELECTED_FOR_RANDOM_AUDIT: 'SELECTEDFORRANDOMAUDIT', // OldDot Action
                SHARE: 'SHARE', // OldDot Action
                STRIPE_PAID: 'STRIPEPAID', // OldDot Action
                SUBMITTED: 'SUBMITTED',
                SUBMITTED_AND_CLOSED: 'SUBMITTEDCLOSED',
                TAKE_CONTROL: 'TAKECONTROL', // OldDot Action
                TASK_CANCELLED: 'TASKCANCELLED',
                TASK_COMPLETED: 'TASKCOMPLETED',
                TASK_EDITED: 'TASKEDITED',
                TASK_REOPENED: 'TASKREOPENED',
                TRIPPREVIEW: 'TRIPPREVIEW',
                UNAPPROVED: 'UNAPPROVED',
                UNHOLD: 'UNHOLD',
                UNSHARE: 'UNSHARE', // OldDot Action
                UPDATE_GROUP_CHAT_MEMBER_ROLE: 'UPDATEGROUPCHATMEMBERROLE',
                CONCIERGE_CATEGORY_OPTIONS: 'CONCIERGECATEGORYOPTIONS',
                POLICY_CHANGE_LOG: {
                    ADD_APPROVER_RULE: 'POLICYCHANGELOG_ADD_APPROVER_RULE',
                    ADD_BUDGET: 'POLICYCHANGELOG_ADD_BUDGET',
                    ADD_CATEGORY: 'POLICYCHANGELOG_ADD_CATEGORY',
                    ADD_CUSTOM_UNIT: 'POLICYCHANGELOG_ADD_CUSTOM_UNIT',
                    ADD_CUSTOM_UNIT_RATE: 'POLICYCHANGELOG_ADD_CUSTOM_UNIT_RATE',
                    ADD_EMPLOYEE: 'POLICYCHANGELOG_ADD_EMPLOYEE',
                    ADD_INTEGRATION: 'POLICYCHANGELOG_ADD_INTEGRATION',
                    ADD_REPORT_FIELD: 'POLICYCHANGELOG_ADD_REPORT_FIELD',
                    ADD_TAG: 'POLICYCHANGELOG_ADD_TAG',
                    DELETE_ALL_TAGS: 'POLICYCHANGELOG_DELETE_ALL_TAGS',
                    DELETE_APPROVER_RULE: 'POLICYCHANGELOG_DELETE_APPROVER_RULE',
                    DELETE_BUDGET: 'POLICYCHANGELOG_DELETE_BUDGET',
                    DELETE_CATEGORY: 'POLICYCHANGELOG_DELETE_CATEGORY',
                    DELETE_CUSTOM_UNIT: 'POLICYCHANGELOG_DELETE_CUSTOM_UNIT',
                    DELETE_CUSTOM_UNIT_RATE: 'POLICYCHANGELOG_DELETE_CUSTOM_UNIT_RATE',
                    DELETE_CUSTOM_UNIT_SUB_RATE: 'POLICYCHANGELOG_DELETE_CUSTOM_UNIT_SUB_RATE',
                    DELETE_EMPLOYEE: 'POLICYCHANGELOG_DELETE_EMPLOYEE',
                    DELETE_INTEGRATION: 'POLICYCHANGELOG_DELETE_INTEGRATION',
                    DELETE_REPORT_FIELD: 'POLICYCHANGELOG_DELETE_REPORT_FIELD',
                    DELETE_TAG: 'POLICYCHANGELOG_DELETE_TAG',
                    DELETE_MULTIPLE_TAGS: 'POLICYCHANGELOG_DELETE_MULTIPLE_TAGS',
                    IMPORT_CUSTOM_UNIT_RATES: 'POLICYCHANGELOG_IMPORT_CUSTOM_UNIT_RATES',
                    IMPORT_TAGS: 'POLICYCHANGELOG_IMPORT_TAGS',
                    INDIVIDUAL_BUDGET_NOTIFICATION: 'POLICYCHANGELOG_INDIVIDUAL_BUDGET_NOTIFICATION',
                    INVITE_TO_ROOM: 'POLICYCHANGELOG_INVITETOROOM',
                    REMOVE_FROM_ROOM: 'POLICYCHANGELOG_REMOVEFROMROOM',
                    LEAVE_ROOM: 'POLICYCHANGELOG_LEAVEROOM',
                    REPLACE_CATEGORIES: 'POLICYCHANGELOG_REPLACE_CATEGORIES',
                    SET_AUTO_REIMBURSEMENT: 'POLICYCHANGELOG_SET_AUTOREIMBURSEMENT',
                    SET_AUTO_JOIN: 'POLICYCHANGELOG_SET_AUTO_JOIN',
                    SET_CATEGORY_NAME: 'POLICYCHANGELOG_SET_CATEGORY_NAME',
                    SHARED_BUDGET_NOTIFICATION: 'POLICYCHANGELOG_SHARED_BUDGET_NOTIFICATION',
                    UPDATE_ACH_ACCOUNT: 'POLICYCHANGELOG_UPDATE_ACH_ACCOUNT',
                    UPDATE_APPROVER_RULE: 'POLICYCHANGELOG_UPDATE_APPROVER_RULE',
                    UPDATE_AUDIT_RATE: 'POLICYCHANGELOG_UPDATE_AUDIT_RATE',
                    UPDATE_AUTO_HARVESTING: 'POLICYCHANGELOG_UPDATE_AUTOHARVESTING',
                    UPDATE_AUTO_REIMBURSEMENT: 'POLICYCHANGELOG_UPDATE_AUTOREIMBURSEMENT',
                    UPDATE_AUTO_REPORTING_FREQUENCY: 'POLICYCHANGELOG_UPDATE_AUTOREPORTING_FREQUENCY',
                    UPDATE_BUDGET: 'POLICYCHANGELOG_UPDATE_BUDGET',
                    UPDATE_CATEGORY: 'POLICYCHANGELOG_UPDATE_CATEGORY',
                    UPDATE_CATEGORIES: 'POLICYCHANGELOG_UPDATE_CATEGORIES',
                    UPDATE_CURRENCY: 'POLICYCHANGELOG_UPDATE_CURRENCY',
                    UPDATE_CUSTOM_UNIT: 'POLICYCHANGELOG_UPDATE_CUSTOM_UNIT',
                    UPDATE_CUSTOM_UNIT_RATE: 'POLICYCHANGELOG_UPDATE_CUSTOM_UNIT_RATE',
                    UPDATE_CUSTOM_UNIT_SUB_RATE: 'POLICYCHANGELOG_UPDATE_CUSTOM_UNIT_SUB_RATE',
                    UPDATE_DEFAULT_BILLABLE: 'POLICYCHANGELOG_UPDATE_DEFAULT_BILLABLE',
                    UPDATE_DEFAULT_REIMBURSABLE: 'POLICYCHANGELOG_UPDATE_DEFAULT_REIMBURSABLE',
                    UPDATE_DEFAULT_TITLE: 'POLICYCHANGELOG_UPDATE_DEFAULT_TITLE',
                    UPDATE_DEFAULT_TITLE_ENFORCED: 'POLICYCHANGELOG_UPDATE_DEFAULT_TITLE_ENFORCED',
                    UPDATE_DISABLED_FIELDS: 'POLICYCHANGELOG_UPDATE_DISABLED_FIELDS',
                    UPDATE_EMPLOYEE: 'POLICYCHANGELOG_UPDATE_EMPLOYEE',
                    UPDATE_FIELD: 'POLICYCHANGELOG_UPDATE_FIELD',
                    UPDATE_MANUAL_APPROVAL_THRESHOLD: 'POLICYCHANGELOG_UPDATE_MANUAL_APPROVAL_THRESHOLD',
                    UPDATE_MAX_EXPENSE_AMOUNT: 'POLICYCHANGELOG_UPDATE_MAX_EXPENSE_AMOUNT',
                    UPDATE_MAX_EXPENSE_AMOUNT_NO_RECEIPT: 'POLICYCHANGELOG_UPDATE_MAX_EXPENSE_AMOUNT_NO_RECEIPT',
                    UPDATE_NAME: 'POLICYCHANGELOG_UPDATE_NAME',
                    UPDATE_DESCRIPTION: 'POLICYCHANGELOG_UPDATE_DESCRIPTION',
                    UPDATE_OWNERSHIP: 'POLICYCHANGELOG_UPDATE_OWNERSHIP',
                    UPDATE_REIMBURSEMENT_CHOICE: 'POLICYCHANGELOG_UPDATE_REIMBURSEMENT_CHOICE',
                    UPDATE_REPORT_FIELD: 'POLICYCHANGELOG_UPDATE_REPORT_FIELD',
                    UPDATE_TAG: 'POLICYCHANGELOG_UPDATE_TAG',
                    UPDATE_TAG_ENABLED: 'POLICYCHANGELOG_UPDATE_TAG_ENABLED',
                    UPDATE_TAG_LIST: 'POLICYCHANGELOG_UPDATE_TAG_LIST',
                    UPDATE_TAG_LIST_NAME: 'POLICYCHANGELOG_UPDATE_TAG_LIST_NAME',
                    UPDATE_TAG_NAME: 'POLICYCHANGELOG_UPDATE_TAG_NAME',
                    UPDATE_TIME_ENABLED: 'POLICYCHANGELOG_UPDATE_TIME_ENABLED',
                    UPDATE_TIME_RATE: 'POLICYCHANGELOG_UPDATE_TIME_RATE',
                    LEAVE_POLICY: 'POLICYCHANGELOG_LEAVE_POLICY',
                    CORPORATE_UPGRADE: 'POLICYCHANGELOG_CORPORATE_UPGRADE',
                    TEAM_DOWNGRADE: 'POLICYCHANGELOG_TEAM_DOWNGRADE',
                },
                RESOLVED_DUPLICATES: 'RESOLVEDDUPLICATES',
                ROOM_CHANGE_LOG: {
                    INVITE_TO_ROOM: 'INVITETOROOM',
                    REMOVE_FROM_ROOM: 'REMOVEFROMROOM',
                    LEAVE_ROOM: 'LEAVEROOM',
                    UPDATE_ROOM_DESCRIPTION: 'UPDATEROOMDESCRIPTION',
                },
            },
            THREAD_DISABLED: ['CREATED'],
            // Used when displaying reportActions list to handle unread messages icon/button
            SCROLL_VERTICAL_OFFSET_THRESHOLD: 200,
            ACTION_VISIBLE_THRESHOLD: 250,
        },
        TRANSACTION_LIST: {
            COLUMNS: {
                COMMENTS: 'comments',
            },
        },
        CANCEL_PAYMENT_REASONS: {
            ADMIN: 'CANCEL_REASON_ADMIN',
            USER: 'CANCEL_REASON_USER',
        },
        ACTIONABLE_MENTION_WHISPER_RESOLUTION: {
            INVITE: 'invited',
            NOTHING: 'nothing',
        },
        ACTIONABLE_TRACK_EXPENSE_WHISPER_RESOLUTION: {
            NOTHING: 'nothing',
        },
        ACTIONABLE_REPORT_MENTION_WHISPER_RESOLUTION: {
            CREATE: 'created',
            NOTHING: 'nothing',
        },
        ACTIONABLE_MENTION_JOIN_WORKSPACE_RESOLUTION: {
            ACCEPT: 'accept',
            DECLINE: 'decline',
        },
        ARCHIVE_REASON: {
            DEFAULT: 'default',
            ACCOUNT_CLOSED: 'accountClosed',
            ACCOUNT_MERGED: 'accountMerged',
            REMOVED_FROM_POLICY: 'removedFromPolicy',
            POLICY_DELETED: 'policyDeleted',
            INVOICE_RECEIVER_POLICY_DELETED: 'invoiceReceiverPolicyDeleted',
            BOOKING_END_DATE_HAS_PASSED: 'bookingEndDateHasPassed',
        },
        MESSAGE: {
            TYPE: {
                COMMENT: 'COMMENT',
                TEXT: 'TEXT',
            },
        },
        TYPE: {
            CHAT: 'chat',
            EXPENSE: 'expense',
            IOU: 'iou',
            TASK: 'task',
            INVOICE: 'invoice',
        },
        UNSUPPORTED_TYPE: {
            PAYCHECK: 'paycheck',
            BILL: 'bill',
        },
        CHAT_TYPE: chatTypes,
        HELP_TYPE: {
            ...chatTypes,
            CHAT_CONCIERGE: 'concierge',
            EXPENSE_REPORT: 'expenseReport',
            EXPENSE: 'expense',
            CHAT: 'chat',
            IOU: 'iou',
            TASK: 'task',
            INVOICE: 'invoice',
        },
        WORKSPACE_CHAT_ROOMS: {
            ANNOUNCE: '#announce',
            ADMINS: '#admins',
        },
        STATE_NUM: {
            OPEN: 0,
            SUBMITTED: 1,
            APPROVED: 2,
            BILLING: 3,
        },
        STATUS_NUM: {
            OPEN: 0,
            SUBMITTED: 1,
            CLOSED: 2,
            APPROVED: 3,
            REIMBURSED: 4,
        },
        NOTIFICATION_PREFERENCE: {
            MUTE: 'mute',
            DAILY: 'daily',
            ALWAYS: 'always',
            HIDDEN: 'hidden',
        },
        // Options for which room members can post
        WRITE_CAPABILITIES: {
            ALL: 'all',
            ADMINS: 'admins',
        },
        VISIBILITY: {
            PUBLIC: 'public',
            PUBLIC_ANNOUNCE: 'public_announce',
            PRIVATE: 'private',
            RESTRICTED: 'restricted',
        },
        RESERVED_ROOM_NAMES: ['#admins', '#announce'],
        MAX_PREVIEW_AVATARS: 4,
        MAX_ROOM_NAME_LENGTH: 99,
        LAST_MESSAGE_TEXT_MAX_LENGTH: 200,
        MIN_LENGTH_LAST_MESSAGE_WITH_ELLIPSIS: 20,
        OWNER_EMAIL_FAKE: '__FAKE__',
        OWNER_ACCOUNT_ID_FAKE: 0,
        DEFAULT_REPORT_NAME: 'Chat Report',
        PERMISSIONS: {
            READ: 'read',
            WRITE: 'write',
            SHARE: 'share',
            OWN: 'own',
            AUDITOR: 'auditor',
        },
        INVOICE_RECEIVER_TYPE: {
            INDIVIDUAL: 'individual',
            BUSINESS: 'policy',
        },
        EXPORT_OPTIONS: {
            EXPORT_TO_INTEGRATION: 'exportToIntegration',
            MARK_AS_EXPORTED: 'markAsExported',
        },
        ROOM_MEMBERS_BULK_ACTION_TYPES: {
            REMOVE: 'remove',
        },
    },
    NEXT_STEP: {
        ICONS: {
            HOURGLASS: 'hourglass',
            CHECKMARK: 'checkmark',
            STOPWATCH: 'stopwatch',
        },
    },
    COMPOSER: {
        NATIVE_ID: 'composer',
        MAX_LINES: 16,
        MAX_LINES_SMALL_SCREEN: 6,
        MAX_LINES_FULL: -1,
        // The minimum height needed to enable the full screen composer
        FULL_COMPOSER_MIN_HEIGHT: 60,
    },
    MODAL: {
        MODAL_TYPE: {
            CONFIRM: 'confirm',
            CENTERED: 'centered',
            CENTERED_SWIPEABLE_TO_RIGHT: 'centered_swipable_to_right',
            CENTERED_UNSWIPEABLE: 'centered_unswipeable',
            CENTERED_SMALL: 'centered_small',
            BOTTOM_DOCKED: 'bottom_docked',
            POPOVER: 'popover',
            RIGHT_DOCKED: 'right_docked',
            FULLSCREEN: 'fullscreen',
        },
        ANCHOR_ORIGIN_VERTICAL: {
            TOP: 'top',
            CENTER: 'center',
            BOTTOM: 'bottom',
        },
        ANCHOR_ORIGIN_HORIZONTAL: {
            LEFT: 'left',
            CENTER: 'center',
            RIGHT: 'right',
        },
        POPOVER_MENU_PADDING: 8,
        RESTORE_FOCUS_TYPE: {
            DEFAULT: 'default',
            DELETE: 'delete',
            PRESERVE: 'preserve',
        },
        ANIMATION_TIMING: {
            DEFAULT_IN: 300,
            DEFAULT_OUT: 200,
            FAB_IN: 350,
            FAB_OUT: 200,
        },
    },
    TIMING: {
        GET_ORDERED_REPORT_IDS: 'get_ordered_report_ids',
        CALCULATE_MOST_RECENT_LAST_MODIFIED_ACTION: 'calc_most_recent_last_modified_action',
        OPEN_SEARCH: 'open_search',
        OPEN_REPORT: 'open_report',
        OPEN_REPORT_FROM_PREVIEW: 'open_report_from_preview',
        OPEN_REPORT_THREAD: 'open_report_thread',
        SIDEBAR_LOADED: 'sidebar_loaded',
        LOAD_SEARCH_OPTIONS: 'load_search_options',
        SEND_MESSAGE: 'send_message',
        OPEN_CREATE_EXPENSE: 'open_create_expense',
        OPEN_CREATE_EXPENSE_CONTACT: 'open_create_expense_contact',
        OPEN_CREATE_EXPENSE_APPROVE: 'open_create_expense_approve',
        APPLY_AIRSHIP_UPDATES: 'apply_airship_updates',
        APPLY_PUSHER_UPDATES: 'apply_pusher_updates',
        APPLY_HTTPS_UPDATES: 'apply_https_updates',
        COLD: 'cold',
        WARM: 'warm',
        REPORT_ACTION_ITEM_LAYOUT_DEBOUNCE_TIME: 1500,
        SHOW_LOADING_SPINNER_DEBOUNCE_TIME: 250,
        TEST_TOOLS_MODAL_THROTTLE_TIME: 800,
        TOOLTIP_SENSE: 1000,
        TRIE_INITIALIZATION: 'trie_initialization',
        COMMENT_LENGTH_DEBOUNCE_TIME: 1500,
        SEARCH_OPTION_LIST_DEBOUNCE_TIME: 300,
        RESIZE_DEBOUNCE_TIME: 100,
        UNREAD_UPDATE_DEBOUNCE_TIME: 300,
        SEARCH_CONVERT_SEARCH_VALUES: 'search_convert_search_values',
        SEARCH_MAKE_TREE: 'search_make_tree',
        SEARCH_BUILD_TREE: 'search_build_tree',
        SEARCH_FILTER_OPTIONS: 'search_filter_options',
        USE_DEBOUNCED_STATE_DELAY: 300,
        LIST_SCROLLING_DEBOUNCE_TIME: 200,
        PUSHER_PING_PONG: 'pusher_ping_pong',
        LOCATION_UPDATE_INTERVAL: 5000,
        PLAY_SOUND_MESSAGE_DEBOUNCE_TIME: 500,
        SKELETON_ANIMATION_SPEED: 3,
    },
    PRIORITY_MODE: {
        GSD: 'gsd',
        DEFAULT: 'default',
    },
    THEME: {
        DEFAULT: 'system',
        FALLBACK: 'dark',
        DARK: 'dark',
        LIGHT: 'light',
        SYSTEM: 'system',
    },
    COLOR_SCHEME: {
        LIGHT: 'light',
        DARK: 'dark',
    },
    STATUS_BAR_STYLE: {
        LIGHT_CONTENT: 'light-content',
        DARK_CONTENT: 'dark-content',
    },
    NAVIGATION_BAR_BUTTONS_STYLE: {
        LIGHT: 'light',
        DARK: 'dark',
    },
    NAVIGATION_BAR_TYPE: {
        // We consider there to be no navigation bar in one of these cases:
        // 1. The device has physical navigation buttons
        // 2. The device uses gesture navigation without a gesture bar.
        // 3. The device uses hidden (auto-hiding) soft keys.
        NONE: 'none',
        SOFT_KEYS: 'soft-keys',
        GESTURE_BAR: 'gesture-bar',
    },
    // Currently, in Android there is no native API to detect the type of navigation bar (soft keys vs. gesture).
    // The navigation bar on (standard) Android devices is around 30-50dpi tall. (Samsung: 40dpi, Huawei: ~34dpi)
    // To leave room to detect soft-key navigation bars on non-standard Android devices,
    // we set this height threshold to 30dpi, since gesture bars will never be taller than that. (Samsung & Huawei: ~14-15dpi)
    NAVIGATION_BAR_ANDROID_SOFT_KEYS_MINIMUM_HEIGHT_THRESHOLD: 30,
    TRANSACTION: {
        DEFAULT_MERCHANT: 'Expense',
        UNKNOWN_MERCHANT: 'Unknown Merchant',
        PARTIAL_TRANSACTION_MERCHANT: '(none)',
        TYPE: {
            CUSTOM_UNIT: 'customUnit',
        },
        STATUS: {
            PENDING: 'Pending',
            POSTED: 'Posted',
        },
        STATE: {
            CURRENT: 'current',
            DRAFT: 'draft',
            BACKUP: 'backup',
        },
        LIABILITY_TYPE: {
            RESTRICT: 'corporate',
            ALLOW: 'personal',
        },
    },

    MCC_GROUPS: {
        AIRLINES: 'Airlines',
        COMMUTER: 'Commuter',
        GAS: 'Gas',
        GOODS: 'Goods',
        GROCERIES: 'Groceries',
        HOTEL: 'Hotel',
        MAIL: 'Mail',
        MEALS: 'Meals',
        RENTAL: 'Rental',
        SERVICES: 'Services',
        TAXI: 'Taxi',
        MISCELLANEOUS: 'Miscellaneous',
        UTILITIES: 'Utilities',
    },
    JSON_CODE: {
        SUCCESS: 200,
        BAD_REQUEST: 400,
        NOT_AUTHENTICATED: 407,
        EXP_ERROR: 666,
        UNABLE_TO_RETRY: 'unableToRetry',
        UPDATE_REQUIRED: 426,
        INCORRECT_MAGIC_CODE: 451,
    },
    HTTP_STATUS: {
        // When Cloudflare throttles
        TOO_MANY_REQUESTS: 429,
        INTERNAL_SERVER_ERROR: 500,
        BAD_GATEWAY: 502,
        GATEWAY_TIMEOUT: 504,
        UNKNOWN_ERROR: 520,
    },
    ERROR: {
        XHR_FAILED: 'xhrFailed',
        THROTTLED: 'throttled',
        UNKNOWN_ERROR: 'Unknown error',
        REQUEST_CANCELLED: 'AbortError',
        FAILED_TO_FETCH: 'Failed to fetch',
        ENSURE_BUGBOT: 'ENSURE_BUGBOT',
        PUSHER_ERROR: 'PusherError',
        WEB_SOCKET_ERROR: 'WebSocketError',
        NETWORK_REQUEST_FAILED: 'Network request failed',
        SAFARI_DOCUMENT_LOAD_ABORTED: 'cancelled',
        FIREFOX_DOCUMENT_LOAD_ABORTED: 'NetworkError when attempting to fetch resource.',
        IOS_NETWORK_CONNECTION_LOST: 'The network connection was lost.',
        IOS_NETWORK_CONNECTION_LOST_RUSSIAN: 'Сетевое соединение потеряно.',
        IOS_NETWORK_CONNECTION_LOST_SWEDISH: 'Nätverksanslutningen förlorades.',
        IOS_NETWORK_CONNECTION_LOST_SPANISH: 'La conexión a Internet parece estar desactivada.',
        IOS_LOAD_FAILED: 'Load failed',
        SAFARI_CANNOT_PARSE_RESPONSE: 'cannot parse response',
        GATEWAY_TIMEOUT: 'Gateway Timeout',
        EXPENSIFY_SERVICE_INTERRUPTED: 'Expensify service interrupted',
        DUPLICATE_RECORD: 'A record already exists with this ID',

        // The "Upgrade" is intentional as the 426 HTTP code means "Upgrade Required" and sent by the API. We use the "Update" language everywhere else in the front end when this gets returned.
        UPDATE_REQUIRED: 'Upgrade Required',
    },
    ERROR_TYPE: {
        SOCKET: 'Expensify\\Auth\\Error\\Socket',
    },
    ERROR_TITLE: {
        SOCKET: 'Issue connecting to database',
        DUPLICATE_RECORD: '400 Unique Constraints Violation',
    },
    NETWORK: {
        METHOD: {
            POST: 'post',
        },
        MIN_RETRY_WAIT_TIME_MS: 10,
        MAX_RANDOM_RETRY_WAIT_TIME_MS: 100,
        MAX_RETRY_WAIT_TIME_MS: 10 * 1000,
        PROCESS_REQUEST_DELAY_MS: 1000,
        MAX_PENDING_TIME_MS: 10 * 1000,
        RECHECK_INTERVAL_MS: 60 * 1000,
        MAX_REQUEST_RETRIES: 10,
        NETWORK_STATUS: {
            ONLINE: 'online',
            OFFLINE: 'offline',
            UNKNOWN: 'unknown',
        },
    },
    OPEN_AI_REALTIME_API: 'https://api.openai.com/v1/realtime',
    OPEN_AI_TOOL_NAMES: {
        END_CALL: 'EndCall',
        SEND_RECAP_IN_ADMINS_ROOM: 'SendRecapInAdminsRoom',
    },
    // The number of milliseconds for an idle session to expire
    SESSION_EXPIRATION_TIME_MS: 2 * 3600 * 1000, // 2 hours
    WEEK_STARTS_ON: 1, // Monday
    DEFAULT_TIME_ZONE: {automatic: true, selected: 'America/Los_Angeles'},
    DEFAULT_ACCOUNT_DATA: {errors: null, success: '', isLoading: false},
    DEFAULT_CLOSE_ACCOUNT_DATA: {errors: null, success: '', isLoading: false},
    DEFAULT_NETWORK_DATA: {isOffline: false},
    FORMS: {
        LOGIN_FORM: 'LoginForm',
        VALIDATE_CODE_FORM: 'ValidateCodeForm',
        VALIDATE_TFA_CODE_FORM: 'ValidateTfaCodeForm',
        RESEND_VALIDATION_FORM: 'ResendValidationForm',
        UNLINK_LOGIN_FORM: 'UnlinkLoginForm',
        RESEND_VALIDATE_CODE_FORM: 'ResendValidateCodeForm',
    },
    APP_STATE: {
        ACTIVE: 'active',
        BACKGROUND: 'background',
        INACTIVE: 'inactive',
    },

    // at least 8 characters, 1 capital letter, 1 lowercase number, 1 number
    PASSWORD_COMPLEXITY_REGEX_STRING: '^(?=.*[A-Z])(?=.*[0-9])(?=.*[a-z]).{8,}$',

    // We allow either 6 digits for validated users or 9-character base26 for unvalidated users
    VALIDATE_CODE_REGEX_STRING: /^\d{6}$|^[A-Z]{9}$/,

    // 8 alphanumeric characters
    RECOVERY_CODE_REGEX_STRING: /^[a-zA-Z0-9]{8}$/,

    // The server has a WAF (Web Application Firewall) which will strip out HTML/XML tags.
    VALIDATE_FOR_HTML_TAG_REGEX: /<\/?\w*((\s+\w+(\s*=\s*(?:"(.|\n)*?"|'(.|\n)*?'|[^'">\s]+))?)+\s*|\s*)\/?>/g,

    // The regex below is used to remove dots only from the local part of the user email (local-part@domain)
    // so when we are using search, we can match emails that have dots without explicitly writing the dots (e.g: fistlast@domain will match first.last@domain)
    // More info https://github.com/Expensify/App/issues/8007
    EMAIL_SEARCH_REGEX: /\.(?=[^\s@]*@)/g,

    VALIDATE_FOR_LEADING_SPACES_HTML_TAG_REGEX: /<([\s]+.+[\s]*)>/g,

    WHITELISTED_TAGS: [/<>/, /< >/, /<->/, /<-->/, /<br>/, /<br\/>/],

    PASSWORD_PAGE: {
        ERROR: {
            ALREADY_VALIDATED: 'Account already validated',
            VALIDATE_CODE_FAILED: 'Validate code failed',
        },
    },

    PUSHER: {
        PRIVATE_USER_CHANNEL_PREFIX: 'private-encrypted-user-accountID-',
        PRIVATE_REPORT_CHANNEL_PREFIX: 'private-report-reportID-',
        STATE: {
            CONNECTING: 'CONNECTING',
            CONNECTED: 'CONNECTED',
            DISCONNECTING: 'DISCONNECTING',
            DISCONNECTED: 'DISCONNECTED',
            RECONNECTING: 'RECONNECTING',
        },
        CHANNEL_STATUS: {
            SUBSCRIBING: 'SUBSCRIBING',
            SUBSCRIBED: 'SUBSCRIBED',
        },
    },

    EMOJI_SPACER: 'SPACER',

    // This is the number of columns in each row of the picker.
    // Because of how flatList implements these rows, each row is an index rather than each element
    // For this reason to make headers work, we need to have the header be the only rendered element in its row
    // If this number is changed, emojis.js will need to be updated to have the proper number of spacer elements
    // around each header.
    EMOJI_NUM_PER_ROW: 8,

    EMOJI_DEFAULT_SKIN_TONE: -1,
    DISPLAY_PARTICIPANTS_LIMIT: 5,

    // Amount of emojis to render ahead at the end of the update cycle
    EMOJI_DRAW_AMOUNT: 250,

    INVISIBLE_CODEPOINTS: ['fe0f', '200d', '2066'],

    UNICODE: {
        LTR: '\u2066',
    },

    TOOLTIP_MAX_LINES: 3,

    LOGIN_TYPE: {
        PHONE: 'phone',
        EMAIL: 'email',
    },

    MAGIC_CODE_LENGTH: 6,
    MAGIC_CODE_EMPTY_CHAR: ' ',

    KEYBOARD_TYPE: {
        VISIBLE_PASSWORD: 'visible-password',
        ASCII_CAPABLE: 'ascii-capable',
        NUMBER_PAD: 'number-pad',
        DECIMAL_PAD: 'decimal-pad',
    },

    INPUT_MODE: {
        NONE: 'none',
        TEXT: 'text',
        DECIMAL: 'decimal',
        NUMERIC: 'numeric',
        TEL: 'tel',
        SEARCH: 'search',
        EMAIL: 'email',
        URL: 'url',
    },

    INPUT_AUTOGROW_DIRECTION: {
        LEFT: 'left',
        RIGHT: 'right',
    },

    YOUR_LOCATION_TEXT: 'Your Location',

    ATTACHMENT_MESSAGE_TEXT: '[Attachment]',
    ATTACHMENT_REGEX: /<video |<img /,
    ATTACHMENT_SOURCE_ATTRIBUTE: 'data-expensify-source',
    ATTACHMENT_ID_ATTRIBUTE: 'data-attachment-id',
    ATTACHMENT_OPTIMISTIC_SOURCE_ATTRIBUTE: 'data-optimistic-src',
    ATTACHMENT_PREVIEW_ATTRIBUTE: 'src',
    ATTACHMENT_ORIGINAL_FILENAME_ATTRIBUTE: 'data-name',
    ATTACHMENT_LOCAL_URL_PREFIX: ['blob:', 'file:'],
    ATTACHMENT_OR_RECEIPT_LOCAL_URL: /^https:\/\/(www\.)?([a-z0-9_-]+\.)*expensify.com(:[0-9]+)?\/(chat-attachments|receipts)/,
    ATTACHMENT_THUMBNAIL_URL_ATTRIBUTE: 'data-expensify-thumbnail-url',
    ATTACHMENT_THUMBNAIL_WIDTH_ATTRIBUTE: 'data-expensify-width',
    ATTACHMENT_THUMBNAIL_HEIGHT_ATTRIBUTE: 'data-expensify-height',
    ATTACHMENT_DURATION_ATTRIBUTE: 'data-expensify-duration',

    ATTACHMENT_PICKER_TYPE: {
        FILE: 'file',
        IMAGE: 'image',
    },

    ATTACHMENT_FILE_TYPE: {
        FILE: 'file',
        IMAGE: 'image',
        VIDEO: 'video',
    },

    IMAGE_FILE_FORMAT: {
        PNG: 'image/png',
        WEBP: 'image/webp',
        JPEG: 'image/jpeg',
        JPG: 'image/jpg',
        GIF: 'image/gif',
        TIF: 'image/tif',
        TIFF: 'image/tiff',
    },

    RECEIPT_ALLOWED_FILE_TYPES: {
        PNG: 'image/png',
        WEBP: 'image/webp',
        JPEG: 'image/jpeg',
        JPG: 'image/jpg',
        GIF: 'image/gif',
        TIF: 'image/tif',
        TIFF: 'image/tiff',
        IMG: 'image/*',
        HTML: 'text/html',
        XML: 'text/xml',
        RTF: 'application/rtf',
        PDF: 'application/pdf',
        OFFICE: 'application/vnd.openxmlformats-officedocument.wordprocessingml.document',
        MSWORD: 'application/msword',
        ZIP: 'application/zip',
        RFC822: 'message/rfc822',
    },

    SHARE_FILE_MIMETYPE: {
        JPG: 'image/jpg',
        JPEG: 'image/jpeg',
        GIF: 'image/gif',
        PNG: 'image/png',
        WEBP: 'image/webp',
        TIF: 'image/tif',
        TIFF: 'image/tiff',
        IMG: 'image/*',
        PDF: 'application/pdf',
        MSWORD: 'application/msword',
        OFFICE: 'application/vnd.openxmlformats-officedocument.wordprocessingml.document',
        RTF: 'application/rtf',
        ZIP: 'application/zip',
        APP_TEXT: 'application/txt',
        RFC822: 'message/rfc822',
        TEXT: 'text/plain',
        HTML: 'text/html',
        XML: 'text/xml',
        MPEG: 'audio/mpeg',
        AAC: 'audio/aac',
        FLAC: 'audio/flac',
        WAV: 'audio/wav',
        XWAV: 'audio/x-wav',
        MP3: 'audio/mp3',
        VORBIS: 'audio/vorbis',
        XVORBIS: 'audio/x-vorbis',
        OPUS: 'audio/opus',
        MP4: 'video/mp4',
        MP2T: 'video/mp2t',
        WEBM: 'video/webm',
        VIDEO_MPEG: 'video/mpeg',
        AVC: 'video/avc',
        HEVC: 'video/hevc',
        XVND8: 'video/x-vnd.on2.vp8',
        XVND9: 'video/x-vnd.on2.vp9',
        AV01: 'video/av01',
        VIDEO: 'video/*',
        TXT: 'txt',
    },

    ATTACHMENT_TYPE: {
        REPORT: 'r',
        NOTE: 'n',
        SEARCH: 's',
        ONBOARDING: 'o',
    },

    IMAGE_HIGH_RESOLUTION_THRESHOLD: 7000,

    IMAGE_OBJECT_POSITION: {
        TOP: 'top',
        INITIAL: 'initial',
    },

    FILE_TYPE_REGEX: {
        // Image MimeTypes allowed by iOS photos app.
        IMAGE: /\.(jpg|jpeg|png|webp|gif|tiff|bmp|heic|heif)$/,
        // Video MimeTypes allowed by iOS photos app.
        VIDEO: /\.(mov|mp4)$/,
    },
    IOS_CAMERAROLL_ACCESS_ERROR: 'Access to photo library was denied',
    ADD_PAYMENT_MENU_POSITION_Y: 226,
    ADD_PAYMENT_MENU_POSITION_X: 356,
    EMOJI_PICKER_ITEM_TYPES: {
        HEADER: 'header',
        EMOJI: 'emoji',
        SPACER: 'spacer',
    },
    EMOJI_PICKER_SIZE: {
        WIDTH: 320,
        HEIGHT: 416,
    },
    DESKTOP_HEADER_PADDING: 12,
    CATEGORY_SHORTCUT_BAR_HEIGHT: 32,
    SMALL_EMOJI_PICKER_SIZE: {
        WIDTH: '100%',
    },
    MENU_POSITION_REPORT_ACTION_COMPOSE_BOTTOM: 83,
    NON_NATIVE_EMOJI_PICKER_LIST_HEIGHT: 300,
    NON_NATIVE_EMOJI_PICKER_LIST_HEIGHT_WEB: 200,
    EMOJI_PICKER_ITEM_HEIGHT: 32,
    EMOJI_PICKER_HEADER_HEIGHT: 32,
    RECIPIENT_LOCAL_TIME_HEIGHT: 25,
    AUTO_COMPLETE_SUGGESTER: {
        SUGGESTER_PADDING: 6,
        SUGGESTER_INNER_PADDING: 8,
        SUGGESTION_ROW_HEIGHT: 40,
        SMALL_CONTAINER_HEIGHT_FACTOR: 2.5,
        MAX_AMOUNT_OF_SUGGESTIONS: 20,
        MAX_AMOUNT_OF_VISIBLE_SUGGESTIONS_IN_CONTAINER: 5,
        HERE_TEXT: '@here',
        SUGGESTION_BOX_MAX_SAFE_DISTANCE: 10,
        BIG_SCREEN_SUGGESTION_WIDTH: 300,
    },
    COMPOSER_MAX_HEIGHT: 125,
    CHAT_FOOTER_SECONDARY_ROW_HEIGHT: 15,
    CHAT_FOOTER_SECONDARY_ROW_PADDING: 5,
    CHAT_FOOTER_MIN_HEIGHT: 65,
    CHAT_FOOTER_HORIZONTAL_PADDING: 40,
    CHAT_SKELETON_VIEW: {
        AVERAGE_ROW_HEIGHT: 80,
        HEIGHT_FOR_ROW_COUNT: {
            1: 60,
            2: 80,
            3: 100,
        },
    },
    CENTRAL_PANE_ANIMATION_HEIGHT: 200,
    LHN_SKELETON_VIEW_ITEM_HEIGHT: 64,
    LHN_VIEWPORT_ITEM_COUNT: 20,
    SEARCH_SKELETON_VIEW_ITEM_HEIGHT: 108,
    EXPENSIFY_PARTNER_NAME: 'expensify.com',
    EXPENSIFY_MERCHANT: 'Expensify, Inc.',
    EMAIL,

    FULL_STORY: {
        MASK: 'fs-mask',
        UNMASK: 'fs-unmask',
        CUSTOMER: 'customer',
        CONCIERGE: 'concierge',
        OTHER: 'other',
        WEB_PROP_ATTR: 'data-testid',
        SHUTDOWN: 'shutdown',
        RESTART: 'restart',
        SET_IDENTITY: 'setIdentity',
        OBSERVE: 'observe',
    },

    CONCIERGE_DISPLAY_NAME: 'Concierge',

    INTEGRATION_ENTITY_MAP_TYPES: {
        DEFAULT: 'DEFAULT',
        NONE: 'NONE',
        TAG: 'TAG',
        REPORT_FIELD: 'REPORT_FIELD',
        NOT_IMPORTED: 'NOT_IMPORTED',
        IMPORTED: 'IMPORTED',
        NETSUITE_DEFAULT: 'NETSUITE_DEFAULT',
    },
    QUICKBOOKS_ONLINE: 'quickbooksOnline',

    QUICKBOOKS_DESKTOP_CONFIG: {
        EXPORT_DATE: 'exportDate',
        EXPORTER: 'exporter',
        MARK_CHECKS_TO_BE_PRINTED: 'markChecksToBePrinted',
        REIMBURSABLE_ACCOUNT: 'reimbursableAccount',
        NON_REIMBURSABLE_ACCOUNT: 'nonReimbursableAccount',
        REIMBURSABLE: 'reimbursable',
        NON_REIMBURSABLE: 'nonReimbursable',
        SHOULD_AUTO_CREATE_VENDOR: 'shouldAutoCreateVendor',
        NON_REIMBURSABLE_BILL_DEFAULT_VENDOR: 'nonReimbursableBillDefaultVendor',
        AUTO_SYNC: 'autoSync',
        ENABLE_NEW_CATEGORIES: 'enableNewCategories',
        MAPPINGS: {
            CLASSES: 'classes',
            CUSTOMERS: 'customers',
        },
        IMPORT_ITEMS: 'importItems',
    },

    QUICKBOOKS_CONFIG: {
        ENABLE_NEW_CATEGORIES: 'enableNewCategories',
        SYNC_CLASSES: 'syncClasses',
        SYNC_CUSTOMERS: 'syncCustomers',
        SYNC_LOCATIONS: 'syncLocations',
        SYNC_TAX: 'syncTax',
        EXPORT: 'export',
        EXPORTER: 'exporter',
        EXPORT_DATE: 'exportDate',
        NON_REIMBURSABLE_EXPENSES_ACCOUNT: 'nonReimbursableExpensesAccount',
        NON_REIMBURSABLE_EXPENSES_EXPORT_DESTINATION: 'nonReimbursableExpensesExportDestination',
        REIMBURSABLE_EXPENSES_ACCOUNT: 'reimbursableExpensesAccount',
        REIMBURSABLE_EXPENSES_EXPORT_DESTINATION: 'reimbursableExpensesExportDestination',
        NON_REIMBURSABLE_BILL_DEFAULT_VENDOR: 'nonReimbursableBillDefaultVendor',
        NON_REIMBURSABLE_EXPENSE_EXPORT_DESTINATION: 'nonReimbursableExpensesExportDestination',
        NON_REIMBURSABLE_EXPENSE_ACCOUNT: 'nonReimbursableExpensesAccount',
        RECEIVABLE_ACCOUNT: 'receivableAccount',
        AUTO_SYNC: 'autoSync',
        ENABLED: 'enabled',
        SYNC_PEOPLE: 'syncPeople',
        AUTO_CREATE_VENDOR: 'autoCreateVendor',
        REIMBURSEMENT_ACCOUNT_ID: 'reimbursementAccountID',
        COLLECTION_ACCOUNT_ID: 'collectionAccountID',
        ACCOUNTING_METHOD: 'accountingMethod',
    },

    XERO_CONFIG: {
        AUTO_SYNC: 'autoSync',
        ENABLED: 'enabled',
        REIMBURSEMENT_ACCOUNT_ID: 'reimbursementAccountID',
        INVOICE_COLLECTIONS_ACCOUNT_ID: 'invoiceCollectionsAccountID',
        SYNC: 'sync',
        SYNC_REIMBURSED_REPORTS: 'syncReimbursedReports',
        ENABLE_NEW_CATEGORIES: 'enableNewCategories',
        EXPORT: 'export',
        EXPORTER: 'exporter',
        BILL_DATE: 'billDate',
        BILL_STATUS: 'billStatus',
        NON_REIMBURSABLE_ACCOUNT: 'nonReimbursableAccount',
        TENANT_ID: 'tenantID',
        IMPORT_CUSTOMERS: 'importCustomers',
        IMPORT_TAX_RATES: 'importTaxRates',
        INVOICE_STATUS: {
            DRAFT: 'DRAFT',
            AWAITING_APPROVAL: 'AWT_APPROVAL',
            AWAITING_PAYMENT: 'AWT_PAYMENT',
        },
        IMPORT_TRACKING_CATEGORIES: 'importTrackingCategories',
        MAPPINGS: 'mappings',
        TRACKING_CATEGORY_PREFIX: 'trackingCategory_',
        TRACKING_CATEGORY_FIELDS: {
            COST_CENTERS: 'cost centers',
            REGION: 'region',
        },
        TRACKING_CATEGORY_OPTIONS: {
            DEFAULT: 'DEFAULT',
            TAG: 'TAG',
            REPORT_FIELD: 'REPORT_FIELD',
        },
    },

    SAGE_INTACCT_MAPPING_VALUE: {
        NONE: 'NONE',
        DEFAULT: 'DEFAULT',
        TAG: 'TAG',
        REPORT_FIELD: 'REPORT_FIELD',
    },

    SAGE_INTACCT_CONFIG: {
        MAPPINGS: {
            DEPARTMENTS: 'departments',
            CLASSES: 'classes',
            LOCATIONS: 'locations',
            CUSTOMERS: 'customers',
            PROJECTS: 'projects',
        },
        SYNC_ITEMS: 'syncItems',
        TAX: 'tax',
        TAX_SOLUTION_ID: 'taxSolutionID',
        EXPORT: 'export',
        EXPORT_DATE: 'exportDate',
        NON_REIMBURSABLE_CREDIT_CARD_VENDOR: 'nonReimbursableCreditCardChargeDefaultVendor',
        NON_REIMBURSABLE_VENDOR: 'nonReimbursableVendor',
        REIMBURSABLE_VENDOR: 'reimbursableExpenseReportDefaultVendor',
        NON_REIMBURSABLE_ACCOUNT: 'nonReimbursableAccount',
        NON_REIMBURSABLE: 'nonReimbursable',
        EXPORTER: 'exporter',
        REIMBURSABLE: 'reimbursable',
        AUTO_SYNC: 'autoSync',
        AUTO_SYNC_ENABLED: 'enabled',
        IMPORT_EMPLOYEES: 'importEmployees',
        APPROVAL_MODE: 'approvalMode',
        SYNC: 'sync',
        SYNC_REIMBURSED_REPORTS: 'syncReimbursedReports',
        REIMBURSEMENT_ACCOUNT_ID: 'reimbursementAccountID',
        ENTITY: 'entity',
        DIMENSION_PREFIX: 'dimension_',
    },

    SAGE_INTACCT: {
        APPROVAL_MODE: {
            APPROVAL_MANUAL: 'APPROVAL_MANUAL',
        },
    },

    QUICKBOOKS_REIMBURSABLE_ACCOUNT_TYPE: {
        VENDOR_BILL: 'bill',
        CHECK: 'check',
        JOURNAL_ENTRY: 'journal_entry',
    },

    QUICKBOOKS_NON_REIMBURSABLE_ACCOUNT_TYPE: {
        CREDIT_CARD: 'credit_card',
        DEBIT_CARD: 'debit_card',
        VENDOR_BILL: 'bill',
    },

    QUICKBOOKS_DESKTOP_REIMBURSABLE_ACCOUNT_TYPE: {
        VENDOR_BILL: 'VENDOR_BILL',
        CHECK: 'CHECK',
        JOURNAL_ENTRY: 'JOURNAL_ENTRY',
    },

    SAGE_INTACCT_REIMBURSABLE_EXPENSE_TYPE: {
        EXPENSE_REPORT: 'EXPENSE_REPORT',
        VENDOR_BILL: 'VENDOR_BILL',
    },

    SAGE_INTACCT_NON_REIMBURSABLE_EXPENSE_TYPE: {
        CREDIT_CARD_CHARGE: 'CREDIT_CARD_CHARGE',
        VENDOR_BILL: 'VENDOR_BILL',
    },

    XERO_EXPORT_DATE: {
        LAST_EXPENSE: 'LAST_EXPENSE',
        REPORT_EXPORTED: 'REPORT_EXPORTED',
        REPORT_SUBMITTED: 'REPORT_SUBMITTED',
    },

    SAGE_INTACCT_EXPORT_DATE: {
        LAST_EXPENSE: 'LAST_EXPENSE',
        EXPORTED: 'EXPORTED',
        SUBMITTED: 'SUBMITTED',
    },

    NETSUITE_CONFIG: {
        SUBSIDIARY: 'subsidiary',
        EXPORTER: 'exporter',
        EXPORT_DATE: 'exportDate',
        REIMBURSABLE_EXPENSES_EXPORT_DESTINATION: 'reimbursableExpensesExportDestination',
        NON_REIMBURSABLE_EXPENSES_EXPORT_DESTINATION: 'nonreimbursableExpensesExportDestination',
        DEFAULT_VENDOR: 'defaultVendor',
        REIMBURSABLE_PAYABLE_ACCOUNT: 'reimbursablePayableAccount',
        PAYABLE_ACCT: 'payableAcct',
        JOURNAL_POSTING_PREFERENCE: 'journalPostingPreference',
        RECEIVABLE_ACCOUNT: 'receivableAccount',
        INVOICE_ITEM_PREFERENCE: 'invoiceItemPreference',
        INVOICE_ITEM: 'invoiceItem',
        TAX_POSTING_ACCOUNT: 'taxPostingAccount',
        PROVINCIAL_TAX_POSTING_ACCOUNT: 'provincialTaxPostingAccount',
        ALLOW_FOREIGN_CURRENCY: 'allowForeignCurrency',
        EXPORT_TO_NEXT_OPEN_PERIOD: 'exportToNextOpenPeriod',
        IMPORT_FIELDS: ['departments', 'classes', 'locations'],
        AUTO_SYNC: 'autoSync',
        ACCOUNTING_METHOD: 'accountingMethod',
        REIMBURSEMENT_ACCOUNT_ID: 'reimbursementAccountID',
        COLLECTION_ACCOUNT: 'collectionAccount',
        AUTO_CREATE_ENTITIES: 'autoCreateEntities',
        APPROVAL_ACCOUNT: 'approvalAccount',
        CUSTOM_FORM_ID_OPTIONS: 'customFormIDOptions',
        TOKEN_INPUT_STEP_NAMES: ['1', '2,', '3', '4', '5'],
        TOKEN_INPUT_STEP_KEYS: {
            0: 'installBundle',
            1: 'enableTokenAuthentication',
            2: 'enableSoapServices',
            3: 'createAccessToken',
            4: 'enterCredentials',
        },
        IMPORT_CUSTOM_FIELDS: {
            CUSTOM_SEGMENTS: 'customSegments',
            CUSTOM_LISTS: 'customLists',
        },
        CUSTOM_SEGMENT_FIELDS: ['segmentName', 'internalID', 'scriptID', 'mapping'],
        CUSTOM_LIST_FIELDS: ['listName', 'internalID', 'transactionFieldID', 'mapping'],
        CUSTOM_FORM_ID_ENABLED: 'enabled',
        CUSTOM_FORM_ID_TYPE: {
            REIMBURSABLE: 'reimbursable',
            NON_REIMBURSABLE: 'nonReimbursable',
        },
        SYNC_OPTIONS: {
            SYNC_REIMBURSED_REPORTS: 'syncReimbursedReports',
            SYNC_PEOPLE: 'syncPeople',
            ENABLE_NEW_CATEGORIES: 'enableNewCategories',
            EXPORT_REPORTS_TO: 'exportReportsTo',
            EXPORT_VENDOR_BILLS_TO: 'exportVendorBillsTo',
            EXPORT_JOURNALS_TO: 'exportJournalsTo',
            SYNC_TAX: 'syncTax',
            CROSS_SUBSIDIARY_CUSTOMERS: 'crossSubsidiaryCustomers',
            CUSTOMER_MAPPINGS: {
                CUSTOMERS: 'customers',
                JOBS: 'jobs',
            },
        },
        NETSUITE_ADD_CUSTOM_LIST_STEP_NAMES: ['1', '2,', '3', '4'],
        NETSUITE_ADD_CUSTOM_SEGMENT_STEP_NAMES: ['1', '2,', '3', '4', '5', '6,'],
    },

    NETSUITE_CUSTOM_FIELD_SUBSTEP_INDEXES: {
        CUSTOM_LISTS: {
            CUSTOM_LIST_PICKER: 0,
            TRANSACTION_FIELD_ID: 1,
            MAPPING: 2,
            CONFIRM: 3,
        },
        CUSTOM_SEGMENTS: {
            SEGMENT_TYPE: 0,
            SEGMENT_NAME: 1,
            INTERNAL_ID: 2,
            SCRIPT_ID: 3,
            MAPPING: 4,
            CONFIRM: 5,
        },
    },

    NETSUITE_CUSTOM_RECORD_TYPES: {
        CUSTOM_SEGMENT: 'customSegment',
        CUSTOM_RECORD: 'customRecord',
    },

    NETSUITE_FORM_STEPS_HEADER_HEIGHT: 40,

    NETSUITE_IMPORT: {
        HELP_LINKS: {
            CUSTOM_SEGMENTS: 'https://help.expensify.com/articles/expensify-classic/integrations/accounting-integrations/NetSuite#custom-segments',
            CUSTOM_LISTS: 'https://help.expensify.com/articles/expensify-classic/integrations/accounting-integrations/NetSuite#custom-lists',
        },
    },

    NETSUITE_EXPORT_DATE: {
        LAST_EXPENSE: 'LAST_EXPENSE',
        EXPORTED: 'EXPORTED',
        SUBMITTED: 'SUBMITTED',
    },

    NETSUITE_EXPORT_DESTINATION: {
        EXPENSE_REPORT: 'EXPENSE_REPORT',
        VENDOR_BILL: 'VENDOR_BILL',
        JOURNAL_ENTRY: 'JOURNAL_ENTRY',
    },

    NETSUITE_MAP_EXPORT_DESTINATION: {
        EXPENSE_REPORT: 'expenseReport',
        VENDOR_BILL: 'vendorBill',
        JOURNAL_ENTRY: 'journalEntry',
    },

    NETSUITE_INVOICE_ITEM_PREFERENCE: {
        CREATE: 'create',
        SELECT: 'select',
    },

    NETSUITE_JOURNAL_POSTING_PREFERENCE: {
        JOURNALS_POSTING_INDIVIDUAL_LINE: 'JOURNALS_POSTING_INDIVIDUAL_LINE',
        JOURNALS_POSTING_TOTAL_LINE: 'JOURNALS_POSTING_TOTAL_LINE',
    },

    NETSUITE_EXPENSE_TYPE: {
        REIMBURSABLE: 'reimbursable',
        NON_REIMBURSABLE: 'nonreimbursable',
    },

    NETSUITE_REPORTS_APPROVAL_LEVEL: {
        REPORTS_APPROVED_NONE: 'REPORTS_APPROVED_NONE',
        REPORTS_SUPERVISOR_APPROVED: 'REPORTS_SUPERVISOR_APPROVED',
        REPORTS_ACCOUNTING_APPROVED: 'REPORTS_ACCOUNTING_APPROVED',
        REPORTS_APPROVED_BOTH: 'REPORTS_APPROVED_BOTH',
    },

    NETSUITE_VENDOR_BILLS_APPROVAL_LEVEL: {
        VENDOR_BILLS_APPROVED_NONE: 'VENDOR_BILLS_APPROVED_NONE',
        VENDOR_BILLS_APPROVAL_PENDING: 'VENDOR_BILLS_APPROVAL_PENDING',
        VENDOR_BILLS_APPROVED: 'VENDOR_BILLS_APPROVED',
    },

    NETSUITE_JOURNALS_APPROVAL_LEVEL: {
        JOURNALS_APPROVED_NONE: 'JOURNALS_APPROVED_NONE',
        JOURNALS_APPROVAL_PENDING: 'JOURNALS_APPROVAL_PENDING',
        JOURNALS_APPROVED: 'JOURNALS_APPROVED',
    },

    NETSUITE_ACCOUNT_TYPE: {
        ACCOUNTS_PAYABLE: '_accountsPayable',
        ACCOUNTS_RECEIVABLE: '_accountsReceivable',
        OTHER_CURRENT_LIABILITY: '_otherCurrentLiability',
        CREDIT_CARD: '_creditCard',
        BANK: '_bank',
        OTHER_CURRENT_ASSET: '_otherCurrentAsset',
        LONG_TERM_LIABILITY: '_longTermLiability',
        EXPENSE: '_expense',
    },

    NETSUITE_APPROVAL_ACCOUNT_DEFAULT: 'APPROVAL_ACCOUNT_DEFAULT',

    NETSUITE_PAYABLE_ACCOUNT_DEFAULT_VALUE: '',

    /**
     * Countries where tax setting is permitted (Strings are in the format of Netsuite's Country type/enum)
     *
     * Should mirror the list on the OldDot.
     */
    NETSUITE_TAX_COUNTRIES: [
        '_argentina',
        '_australia',
        '_austria',
        '_azerbaijan',
        '_belgium',
        '_brazil',
        '_bulgaria',
        '_canada',
        '_chile',
        '_china',
        '_costaRica',
        '_croatia',
        '_croatiaHrvatska',
        '_cyprus',
        '_czechRepublic',
        '_denmark',
        '_egypt',
        '_estonia',
        '_finland',
        '_france',
        '_georgia',
        '_germany',
        '_ghana',
        '_greece',
        '_hongKong',
        '_hungary',
        '_india',
        '_indonesia',
        '_iranIslamicRepublicOf',
        '_ireland',
        '_israel',
        '_italy',
        '_japan',
        '_jordan',
        '_kenya',
        '_koreaRepublicOf',
        '_koreaTheRepublicOf',
        '_kuwait',
        '_latvia',
        '_lebanon',
        '_lithuania',
        '_luxembourg',
        '_malaysia',
        '_malta',
        '_mexico',
        '_morocco',
        '_myanmar',
        '_netherlands',
        '_newZealand',
        '_nigeria',
        '_norway',
        '_pakistan',
        '_philippines',
        '_poland',
        '_portugal',
        '_romania',
        '_saudiArabia',
        '_serbia',
        '_singapore',
        '_slovakRepublic',
        '_slovakia',
        '_slovenia',
        '_southAfrica',
        '_spain',
        '_sriLanka',
        '_sweden',
        '_switzerland',
        '_taiwan',
        '_thailand',
        '_turkey',
        '_turkiye',
        '_ukraine',
        '_unitedArabEmirates',
        '_unitedKingdom',
        '_unitedKingdomGB',
        '_vietnam',
        '_vietNam',
    ] as string[],

    QUICKBOOKS_EXPORT_DATE: {
        LAST_EXPENSE: 'LAST_EXPENSE',
        REPORT_EXPORTED: 'REPORT_EXPORTED',
        REPORT_SUBMITTED: 'REPORT_SUBMITTED',
    },

    QUICKBOOKS_NON_REIMBURSABLE_EXPORT_ACCOUNT_TYPE: {
        CREDIT_CARD: 'credit_card',
        DEBIT_CARD: 'debit_card',
        VENDOR_BILL: 'bill',
    },

    QUICKBOOKS_DESKTOP_NON_REIMBURSABLE_EXPORT_ACCOUNT_TYPE: {
        CREDIT_CARD: 'CREDIT_CARD_CHARGE',
        CHECK: 'CHECK',
        VENDOR_BILL: 'VENDOR_BILL',
    },

    MISSING_PERSONAL_DETAILS_INDEXES: {
        MAPPING: {
            LEGAL_NAME: 0,
            DATE_OF_BIRTH: 1,
            ADDRESS: 2,
            PHONE_NUMBER: 3,
            CONFIRM: 4,
        },
        INDEX_LIST: ['1', '2', '3', '4'],
    },

    ACCOUNT_ID: {
        ACCOUNTING: Number(Config?.EXPENSIFY_ACCOUNT_ID_ACCOUNTING ?? 9645353),
        ACCOUNTS_PAYABLE: Number(Config?.EXPENSIFY_ACCOUNT_ID_ACCOUNTS_PAYABLE ?? 10903701),
        ADMIN: Number(Config?.EXPENSIFY_ACCOUNT_ID_ADMIN ?? -1),
        BILLS: Number(Config?.EXPENSIFY_ACCOUNT_ID_BILLS ?? 1371),
        CHRONOS: Number(Config?.EXPENSIFY_ACCOUNT_ID_CHRONOS ?? 10027416),
        CONCIERGE: Number(Config?.EXPENSIFY_ACCOUNT_ID_CONCIERGE ?? 8392101),
        CONTRIBUTORS: Number(Config?.EXPENSIFY_ACCOUNT_ID_CONTRIBUTORS ?? 9675014),
        FIRST_RESPONDER: Number(Config?.EXPENSIFY_ACCOUNT_ID_FIRST_RESPONDER ?? 9375152),
        HELP: Number(Config?.EXPENSIFY_ACCOUNT_ID_HELP ?? -1),
        INTEGRATION_TESTING_CREDS: Number(Config?.EXPENSIFY_ACCOUNT_ID_INTEGRATION_TESTING_CREDS ?? -1),
        NOTIFICATIONS: Number(Config?.EXPENSIFY_ACCOUNT_ID_NOTIFICATIONS ?? 11665625),
        PAYROLL: Number(Config?.EXPENSIFY_ACCOUNT_ID_PAYROLL ?? 9679724),
        QA: Number(Config?.EXPENSIFY_ACCOUNT_ID_QA ?? 3126513),
        QA_TRAVIS: Number(Config?.EXPENSIFY_ACCOUNT_ID_QA_TRAVIS ?? 8595733),
        RECEIPTS: Number(Config?.EXPENSIFY_ACCOUNT_ID_RECEIPTS ?? -1),
        REWARDS: Number(Config?.EXPENSIFY_ACCOUNT_ID_REWARDS ?? 11023767), // rewards@expensify.com
        STUDENT_AMBASSADOR: Number(Config?.EXPENSIFY_ACCOUNT_ID_STUDENT_AMBASSADOR ?? 10476956),
        SVFG: Number(Config?.EXPENSIFY_ACCOUNT_ID_SVFG ?? 2012843),
        MANAGER_MCTEST: Number(Config?.EXPENSIFY_ACCOUNT_ID_MANAGER_MCTEST ?? 18964612),
    },

    ENVIRONMENT: {
        DEV: 'development',
        STAGING: 'staging',
        PRODUCTION: 'production',
        ADHOC: 'adhoc',
    },

    // Used to delay the initial fetching of reportActions when the app first inits or reconnects (e.g. returning
    // from backgound). The times are based on how long it generally seems to take for the app to become interactive
    // in each scenario.
    FETCH_ACTIONS_DELAY: {
        STARTUP: 8000,
        RECONNECT: 1000,
    },

    WALLET: {
        TRANSFER_METHOD_TYPE: {
            INSTANT: 'instant',
            ACH: 'ach',
        },
        TRANSFER_METHOD_TYPE_FEE: {
            INSTANT: {
                RATE: 1.5,
                MINIMUM_FEE: 25,
            },
            ACH: {
                RATE: 0,
                MINIMUM_FEE: 0,
            },
        },
        ERROR: {
            // If these get updated, we need to update the codes on the Web side too
            SSN: 'ssnError',
            KBA: 'kbaNeeded',
            KYC: 'kycFailed',
            FULL_SSN_NOT_FOUND: 'Full SSN not found',
            MISSING_FIELD: 'Missing required additional details fields',
            WRONG_ANSWERS: 'Wrong answers',
            ONFIDO_FIXABLE_ERROR: 'Onfido returned a fixable error',
            ONFIDO_USER_CONSENT_DENIED: 'user_consent_denied',

            // KBA stands for Knowledge Based Answers (requiring us to show Idology questions)
            KBA_NEEDED: 'KBA needed',
            NO_ACCOUNT_TO_LINK: '405 No account to link to wallet',
            INVALID_WALLET: '405 Invalid wallet account',
            NOT_OWNER_OF_BANK_ACCOUNT: '401 Wallet owner does not own linked bank account',
            INVALID_BANK_ACCOUNT: '405 Attempting to link an invalid bank account to a wallet',
            NOT_OWNER_OF_FUND: '401 Wallet owner does not own linked fund',
            INVALID_FUND: '405 Attempting to link an invalid fund to a wallet',
        },
        STEP: {
            // In the order they appear in the Wallet flow
            ADD_BANK_ACCOUNT: 'AddBankAccountStep',
            ADDITIONAL_DETAILS: 'AdditionalDetailsStep',
            ADDITIONAL_DETAILS_KBA: 'AdditionalDetailsKBAStep',
            ONFIDO: 'OnfidoStep',
            TERMS: 'TermsStep',
            ACTIVATE: 'ActivateStep',
        },
        STEP_REFACTOR: {
            ADD_BANK_ACCOUNT: 'AddBankAccountStep',
            ADDITIONAL_DETAILS: 'AdditionalDetailsStep',
            VERIFY_IDENTITY: 'VerifyIdentityStep',
            TERMS_AND_FEES: 'TermsAndFeesStep',
        },
        STEP_NAMES: ['1', '2', '3', '4'],
        SUBSTEP_INDEXES: {
            BANK_ACCOUNT: {
                ACCOUNT_NUMBERS: 0,
            },
            PERSONAL_INFO: {
                LEGAL_NAME: 0,
                DATE_OF_BIRTH: 1,
                ADDRESS: 2,
                PHONE_NUMBER: 3,
                SSN: 4,
            },
        },
        TIER_NAME: {
            PLATINUM: 'PLATINUM',
            GOLD: 'GOLD',
            SILVER: 'SILVER',
            BRONZE: 'BRONZE',
        },
        WEB_MESSAGE_TYPE: {
            STATEMENT: 'STATEMENT_NAVIGATE',
            CONCIERGE: 'CONCIERGE_NAVIGATE',
        },
        MTL_WALLET_PROGRAM_ID: '760',
        BANCORP_WALLET_PROGRAM_ID: '660',
        PROGRAM_ISSUERS: {
            EXPENSIFY_PAYMENTS: 'Expensify Payments LLC',
            BANCORP_BANK: 'The Bancorp Bank, N.A.',
        },
    },

    PLAID: {
        EVENT: {
            ERROR: 'ERROR',
            EXIT: 'EXIT',
        },
        DEFAULT_DATA: {
            bankName: '',
            plaidAccessToken: '',
            bankAccounts: [] as PlaidBankAccount[],
            isLoading: false,
            errors: {},
        },
    },

    ONFIDO: {
        CONTAINER_ID: 'onfido-mount',
        TYPE: {
            DOCUMENT: 'document',
            FACE: 'face',
        },
        VARIANT: {
            VIDEO: 'video',
        },
        SMS_NUMBER_COUNTRY_CODE: 'US',
        ERROR: {
            USER_CANCELLED: 'User canceled flow.',
            USER_TAPPED_BACK: 'User exited by clicking the back button.',
            USER_EXITED: 'User exited by manual action.',
        },
    },

    KYC_WALL_SOURCE: {
        REPORT: 'REPORT', // The user attempted to pay an expense
        ENABLE_WALLET: 'ENABLE_WALLET', // The user clicked on the `Enable wallet` button on the Wallet page
        TRANSFER_BALANCE: 'TRANSFER_BALANCE', // The user attempted to transfer their wallet balance to their bank account or debit card
    },

    OS: {
        WINDOWS: 'Windows',
        MAC_OS: PLATFORM_OS_MACOS,
        ANDROID: 'Android',
        IOS: PLATFORM_IOS,
        LINUX: 'Linux',
        NATIVE: 'Native',
    },

    BROWSER: {
        CHROME: 'chrome',
        FIREFOX: 'firefox',
        IE: 'ie',
        EDGE: 'edge',
        Opera: 'opera',
        SAFARI: 'safari',
        OTHER: 'other',
    },

    PAYMENT_METHODS: {
        DEBIT_CARD: 'debitCard',
        PERSONAL_BANK_ACCOUNT: 'bankAccount',
        BUSINESS_BANK_ACCOUNT: 'businessBankAccount',
    },

    PAYMENT_SELECTED: {
        BBA: 'BBA',
        PBA: 'PBA',
    },

    PAYMENT_METHOD_ID_KEYS: {
        DEBIT_CARD: 'fundID',
        BANK_ACCOUNT: 'bankAccountID',
    },

    IOU: {
        MAX_RECENT_REPORTS_TO_SHOW: 5,
        // This will guranatee that the quantity input will not exceed 9,007,199,254,740,991 (Number.MAX_SAFE_INTEGER).
        QUANTITY_MAX_LENGTH: 12,
        // This is the transactionID used when going through the create expense flow so that it mimics a real transaction (like the edit flow)
        OPTIMISTIC_TRANSACTION_ID: '1',
        // Note: These payment types are used when building IOU reportAction message values in the server and should
        // not be changed.
        LOCATION_PERMISSION_PROMPT_THRESHOLD_DAYS: 7,
        PAYMENT_TYPE: {
            ELSEWHERE: 'Elsewhere',
            EXPENSIFY: 'Expensify',
            VBBA: 'ACH',
        },
        ACTION: {
            EDIT: 'edit',
            CREATE: 'create',
            SUBMIT: 'submit',
            CATEGORIZE: 'categorize',
            SHARE: 'share',
        },
        DEFAULT_AMOUNT: 0,
        TYPE: {
            SEND: 'send',
            PAY: 'pay',
            SPLIT: 'split',
            REQUEST: 'request',
            INVOICE: 'invoice',
            SUBMIT: 'submit',
            TRACK: 'track',
            CREATE: 'create',
        },
        REQUEST_TYPE: {
            DISTANCE: 'distance',
            MANUAL: 'manual',
            SCAN: 'scan',
            PER_DIEM: 'per-diem',
        },
        EXPENSE_TYPE: {
            DISTANCE: 'distance',
            MANUAL: 'manual',
            SCAN: 'scan',
            PER_DIEM: 'per-diem',
            EXPENSIFY_CARD: 'expensifyCard',
            PENDING_EXPENSIFY_CARD: 'pendingExpensifyCard',
        },
        REPORT_ACTION_TYPE: {
            PAY: 'pay',
            CREATE: 'create',
            SPLIT: 'split',
            DECLINE: 'decline',
            CANCEL: 'cancel',
            DELETE: 'delete',
            APPROVE: 'approve',
            TRACK: 'track',
        },
        AMOUNT_MAX_LENGTH: 8,
        DISTANCE_REQUEST_AMOUNT_MAX_LENGTH: 14,
        RECEIPT_STATE: {
            SCANREADY: 'SCANREADY',
            OPEN: 'OPEN',
            SCANNING: 'SCANNING',
            SCANCOMPLETE: 'SCANCOMPLETE',
            SCANFAILED: 'SCANFAILED',
        },
        FILE_TYPES: {
            HTML: 'html',
            DOC: 'doc',
            DOCX: 'docx',
            SVG: 'svg',
        },
        RECEIPT_ERROR: 'receiptError',
        CANCEL_REASON: {
            PAYMENT_EXPIRED: 'CANCEL_REASON_PAYMENT_EXPIRED',
        },
        SHARE: {
            ROLE: {
                ACCOUNTANT: 'accountant',
            },
        },
        ACCESS_VARIANTS: {
            CREATE: 'create',
        },
        PAGE_INDEX: {
            CONFIRM: 'confirm',
        },
        PAYMENT_SELECTED: {
            BBA: 'BBA',
            PBA: 'PBA',
        },
        ACTION_PARAMS: {
            START_SPLIT_BILL: 'startSplitBill',
            TRACK_EXPENSE: 'trackExpense',
            MONEY_REQUEST: 'moneyRequest',
            REPLACE_RECEIPT: 'replaceReceipt',
        },
    },

    GROWL: {
        SUCCESS: 'success',
        ERROR: 'error',
        WARNING: 'warning',
        DURATION: 2000,
        DURATION_LONG: 3500,
    },

    LOCALES: {
        EN: 'en',
        ES: 'es',
        ES_ES: 'es-ES',
        ES_ES_ONFIDO: 'es_ES',

        DEFAULT: 'en',
    },

    LANGUAGES: ['en', 'es'],

    PRONOUNS_LIST: [
        'coCos',
        'eEyEmEir',
        'heHimHis',
        'heHimHisTheyThemTheirs',
        'sheHerHers',
        'sheHerHersTheyThemTheirs',
        'merMers',
        'neNirNirs',
        'neeNerNers',
        'perPers',
        'theyThemTheirs',
        'thonThons',
        'veVerVis',
        'viVir',
        'xeXemXyr',
        'zeZieZirHir',
        'zeHirHirs',
        'callMeByMyName',
    ],

    // Map updated pronouns key to deprecated pronouns
    DEPRECATED_PRONOUNS_LIST: {
        heHimHis: 'He/him',
        sheHerHers: 'She/her',
        theyThemTheirs: 'They/them',
        zeHirHirs: 'Ze/hir',
        callMeByMyName: 'Call me by my name',
    },

    POLICY: {
        TYPE: {
            PERSONAL: 'personal',

            // Often referred to as "control" workspaces
            CORPORATE: 'corporate',

            // Often referred to as "collect" workspaces
            TEAM: 'team',
        },
        RULE_CONDITIONS: {
            MATCHES: 'matches',
        },
        FIELDS: {
            TAG: 'tag',
            CATEGORY: 'category',
            FIELD_LIST_TITLE: 'text_title',
            TAX: 'tax',
        },
        DEFAULT_REPORT_NAME_PATTERN: '{report:type} {report:startdate}',
        ROLE: {
            ADMIN: 'admin',
            AUDITOR: 'auditor',
            USER: 'user',
        },
        AUTO_REIMBURSEMENT_MAX_LIMIT_CENTS: 2000000,
        AUTO_REIMBURSEMENT_DEFAULT_LIMIT_CENTS: 10000,
        AUTO_APPROVE_REPORTS_UNDER_DEFAULT_CENTS: 10000,
        RANDOM_AUDIT_DEFAULT_PERCENTAGE: 0.05,

        AUTO_REPORTING_FREQUENCIES: {
            INSTANT: 'instant',
            IMMEDIATE: 'immediate',
            WEEKLY: 'weekly',
            SEMI_MONTHLY: 'semimonthly',
            MONTHLY: 'monthly',
            TRIP: 'trip',
            MANUAL: 'manual',
        },
        AUTO_REPORTING_OFFSET: {
            LAST_BUSINESS_DAY_OF_MONTH: 'lastBusinessDayOfMonth',
            LAST_DAY_OF_MONTH: 'lastDayOfMonth',
        },
        APPROVAL_MODE: {
            OPTIONAL: 'OPTIONAL',
            BASIC: 'BASIC',
            ADVANCED: 'ADVANCED',
            DYNAMICEXTERNAL: 'DYNAMIC_EXTERNAL',
            SMARTREPORT: 'SMARTREPORT',
            BILLCOM: 'BILLCOM',
        },
        APPROVAL_MODE_TRANSLATION_KEYS: {
            OPTIONAL: 'submitAndClose',
            BASIC: 'submitAndApprove',
            ADVANCED: 'advanced',
            DYNAMICEXTERNAL: 'dynamictExternal',
            SMARTREPORT: 'smartReport',
            BILLCOM: 'billcom',
        },
        ROOM_PREFIX: '#',
        CUSTOM_UNIT_RATE_BASE_OFFSET: 100,
        OWNER_EMAIL_FAKE: '_FAKE_',
        OWNER_ACCOUNT_ID_FAKE: 0,
        REIMBURSEMENT_CHOICES: {
            REIMBURSEMENT_YES: 'reimburseYes', // Direct
            REIMBURSEMENT_NO: 'reimburseNo', // None
            REIMBURSEMENT_MANUAL: 'reimburseManual', // Indirect
        },
        ID_FAKE: '_FAKE_',
        EMPTY: 'EMPTY',
        MEMBERS_BULK_ACTION_TYPES: {
            REMOVE: 'remove',
            MAKE_MEMBER: 'makeMember',
            MAKE_ADMIN: 'makeAdmin',
            MAKE_AUDITOR: 'makeAuditor',
        },
        BULK_ACTION_TYPES: {
            DELETE: 'delete',
            DISABLE: 'disable',
            ENABLE: 'enable',
        },
        MORE_FEATURES: {
            ARE_CATEGORIES_ENABLED: 'areCategoriesEnabled',
            ARE_TAGS_ENABLED: 'areTagsEnabled',
            ARE_DISTANCE_RATES_ENABLED: 'areDistanceRatesEnabled',
            ARE_WORKFLOWS_ENABLED: 'areWorkflowsEnabled',
            ARE_REPORT_FIELDS_ENABLED: 'areReportFieldsEnabled',
            ARE_CONNECTIONS_ENABLED: 'areConnectionsEnabled',
            ARE_COMPANY_CARDS_ENABLED: 'areCompanyCardsEnabled',
            ARE_EXPENSIFY_CARDS_ENABLED: 'areExpensifyCardsEnabled',
            ARE_INVOICES_ENABLED: 'areInvoicesEnabled',
            ARE_TAXES_ENABLED: 'tax',
            ARE_RULES_ENABLED: 'areRulesEnabled',
            ARE_PER_DIEM_RATES_ENABLED: 'arePerDiemRatesEnabled',
        },
        DEFAULT_CATEGORIES: {
            ADVERTISING: 'Advertising',
            BENEFITS: 'Benefits',
            CAR: 'Car',
            EQUIPMENT: 'Equipment',
            FEES: 'Fees',
            HOME_OFFICE: 'Home Office',
            INSURANCE: 'Insurance',
            INTEREST: 'Interest',
            LABOR: 'Labor',
            MAINTENANCE: 'Maintenance',
            MATERIALS: 'Materials',
            MEALS_AND_ENTERTAINMENT: 'Meals and Entertainment',
            OFFICE_SUPPLIES: 'Office Supplies',
            OTHER: 'Other',
            PROFESSIONAL_SERVICES: 'Professional Services',
            RENT: 'Rent',
            TAXES: 'Taxes',
            TRAVEL: 'Travel',
            UTILITIES: 'Utilities',
        },
        OWNERSHIP_ERRORS: {
            NO_BILLING_CARD: 'noBillingCard',
            AMOUNT_OWED: 'amountOwed',
            HAS_FAILED_SETTLEMENTS: 'hasFailedSettlements',
            OWNER_OWES_AMOUNT: 'ownerOwesAmount',
            SUBSCRIPTION: 'subscription',
            DUPLICATE_SUBSCRIPTION: 'duplicateSubscription',
            FAILED_TO_CLEAR_BALANCE: 'failedToClearBalance',
        },
        COLLECTION_KEYS: {
            DESCRIPTION: 'description',
            REIMBURSER: 'reimburser',
            REIMBURSEMENT_CHOICE: 'reimbursementChoice',
            APPROVAL_MODE: 'approvalMode',
            AUTOREPORTING: 'autoReporting',
            AUTOREPORTING_FREQUENCY: 'autoReportingFrequency',
            AUTOREPORTING_OFFSET: 'autoReportingOffset',
            GENERAL_SETTINGS: 'generalSettings',
        },
        EXPENSE_REPORT_RULES: {
            PREVENT_SELF_APPROVAL: 'preventSelfApproval',
            MAX_EXPENSE_AGE: 'maxExpenseAge',
        },
        CONNECTIONS: {
            NAME: {
                // Here we will add other connections names when we add support for them
                QBO: 'quickbooksOnline',
                QBD: 'quickbooksDesktop',
                XERO: 'xero',
                NETSUITE: 'netsuite',
                SAGE_INTACCT: 'intacct',
            },
            ROUTE: {
                QBO: 'quickbooks-online',
                XERO: 'xero',
                NETSUITE: 'netsuite',
                SAGE_INTACCT: 'sage-intacct',
                QBD: 'quickbooks-desktop',
            },
            NAME_USER_FRIENDLY: {
                netsuite: 'NetSuite',
                quickbooksOnline: 'QuickBooks Online',
                quickbooksDesktop: 'QuickBooks Desktop',
                xero: 'Xero',
                intacct: 'Sage Intacct',
                financialForce: 'FinancialForce',
                billCom: 'Bill.com',
                zenefits: 'Zenefits',
            },
            AUTH_HELP_LINKS: {
                intacct:
                    "https://help.expensify.com/articles/expensify-classic/connections/sage-intacct/Sage-Intacct-Troubleshooting#:~:text=First%20make%20sure%20that%20you,your%20company's%20Web%20Services%20authorizations.",
                netsuite:
                    'https://help.expensify.com/articles/expensify-classic/connections/netsuite/Netsuite-Troubleshooting#expensierror-ns0109-failed-to-login-to-netsuite-please-verify-your-credentials',
            },
            SYNC_STAGE_NAME: {
                STARTING_IMPORT_QBO: 'startingImportQBO',
                STARTING_IMPORT_XERO: 'startingImportXero',
                STARTING_IMPORT_QBD: 'startingImportQBD',
                QBO_IMPORT_MAIN: 'quickbooksOnlineImportMain',
                QBO_IMPORT_CUSTOMERS: 'quickbooksOnlineImportCustomers',
                QBO_IMPORT_EMPLOYEES: 'quickbooksOnlineImportEmployees',
                QBO_IMPORT_ACCOUNTS: 'quickbooksOnlineImportAccounts',
                QBO_IMPORT_CLASSES: 'quickbooksOnlineImportClasses',
                QBO_IMPORT_LOCATIONS: 'quickbooksOnlineImportLocations',
                QBO_IMPORT_PROCESSING: 'quickbooksOnlineImportProcessing',
                QBO_SYNC_PAYMENTS: 'quickbooksOnlineSyncBillPayments',
                QBO_IMPORT_TAX_CODES: 'quickbooksOnlineSyncTaxCodes',
                QBO_CHECK_CONNECTION: 'quickbooksOnlineCheckConnection',
                QBO_SYNC_TITLE: 'quickbooksOnlineSyncTitle',
                QBO_SYNC_LOAD_DATA: 'quickbooksOnlineSyncLoadData',
                QBO_SYNC_APPLY_CATEGORIES: 'quickbooksOnlineSyncApplyCategories',
                QBO_SYNC_APPLY_CUSTOMERS: 'quickbooksOnlineSyncApplyCustomers',
                QBO_SYNC_APPLY_PEOPLE: 'quickbooksOnlineSyncApplyEmployees',
                QBO_SYNC_APPLY_CLASSES_LOCATIONS: 'quickbooksOnlineSyncApplyClassesLocations',
                QBD_IMPORT_TITLE: 'quickbooksDesktopImportTitle',
                QBD_IMPORT_ACCOUNTS: 'quickbooksDesktopImportAccounts',
                QBD_IMPORT_APPROVE_CERTIFICATE: 'quickbooksDesktopImportApproveCertificate',
                QBD_IMPORT_DIMENSIONS: 'quickbooksDesktopImportDimensions',
                QBD_IMPORT_CLASSES: 'quickbooksDesktopImportClasses',
                QBD_IMPORT_CUSTOMERS: 'quickbooksDesktopImportCustomers',
                QBD_IMPORT_VENDORS: 'quickbooksDesktopImportVendors',
                QBD_IMPORT_EMPLOYEES: 'quickbooksDesktopImportEmployees',
                QBD_IMPORT_MORE: 'quickbooksDesktopImportMore',
                QBD_IMPORT_GENERIC: 'quickbooksDesktopImportSavePolicy',
                QBD_WEB_CONNECTOR_REMINDER: 'quickbooksDesktopWebConnectorReminder',
                JOB_DONE: 'jobDone',
                XERO_SYNC_STEP: 'xeroSyncStep',
                XERO_SYNC_XERO_REIMBURSED_REPORTS: 'xeroSyncXeroReimbursedReports',
                XERO_SYNC_EXPENSIFY_REIMBURSED_REPORTS: 'xeroSyncExpensifyReimbursedReports',
                XERO_SYNC_IMPORT_CHART_OF_ACCOUNTS: 'xeroSyncImportChartOfAccounts',
                XERO_SYNC_IMPORT_CATEGORIES: 'xeroSyncImportCategories',
                XERO_SYNC_IMPORT_TRACKING_CATEGORIES: 'xeroSyncImportTrackingCategories',
                XERO_SYNC_IMPORT_CUSTOMERS: 'xeroSyncImportCustomers',
                XERO_SYNC_IMPORT_BANK_ACCOUNTS: 'xeroSyncImportBankAccounts',
                XERO_SYNC_IMPORT_TAX_RATES: 'xeroSyncImportTaxRates',
                XERO_CHECK_CONNECTION: 'xeroCheckConnection',
                XERO_SYNC_TITLE: 'xeroSyncTitle',
                NETSUITE_SYNC_CONNECTION: 'netSuiteSyncConnection',
                NETSUITE_SYNC_CUSTOMERS: 'netSuiteSyncCustomers',
                NETSUITE_SYNC_INIT_DATA: 'netSuiteSyncInitData',
                NETSUITE_SYNC_IMPORT_TAXES: 'netSuiteSyncImportTaxes',
                NETSUITE_SYNC_IMPORT_ITEMS: 'netSuiteSyncImportItems',
                NETSUITE_SYNC_DATA: 'netSuiteSyncData',
                NETSUITE_SYNC_ACCOUNTS: 'netSuiteSyncAccounts',
                NETSUITE_SYNC_CURRENCIES: 'netSuiteSyncCurrencies',
                NETSUITE_SYNC_CATEGORIES: 'netSuiteSyncCategories',
                NETSUITE_SYNC_IMPORT_CUSTOM_LISTS: 'netSuiteSyncImportCustomLists',
                NETSUITE_SYNC_IMPORT_EMPLOYEES: 'netSuiteSyncImportEmployees',
                NETSUITE_SYNC_IMPORT_SUBSIDIARIES: 'netSuiteSyncImportSubsidiaries',
                NETSUITE_SYNC_IMPORT_VENDORS: 'netSuiteSyncImportVendors',
                NETSUITE_SYNC_REPORT_FIELDS: 'netSuiteSyncReportFields',
                NETSUITE_SYNC_TAGS: 'netSuiteSyncTags',
                NETSUITE_SYNC_UPDATE_DATA: 'netSuiteSyncUpdateConnectionData',
                NETSUITE_SYNC_NETSUITE_REIMBURSED_REPORTS: 'netSuiteSyncNetSuiteReimbursedReports',
                NETSUITE_SYNC_EXPENSIFY_REIMBURSED_REPORTS: 'netSuiteSyncExpensifyReimbursedReports',
                NETSUITE_SYNC_IMPORT_VENDORS_TITLE: 'netSuiteImportVendorsTitle',
                NETSUITE_SYNC_IMPORT_CUSTOM_LISTS_TITLE: 'netSuiteImportCustomListsTitle',
                SAGE_INTACCT_SYNC_CHECK_CONNECTION: 'intacctCheckConnection',
                SAGE_INTACCT_SYNC_IMPORT_TITLE: 'intacctImportTitle',
                SAGE_INTACCT_SYNC_IMPORT_DATA: 'intacctImportData',
                SAGE_INTACCT_SYNC_IMPORT_EMPLOYEES: 'intacctImportEmployees',
                SAGE_INTACCT_SYNC_IMPORT_DIMENSIONS: 'intacctImportDimensions',
                SAGE_INTACCT_SYNC_IMPORT_SYNC_REIMBURSED_REPORTS: 'intacctImportSyncBillPayments',
            },
            SYNC_STAGE_TIMEOUT_MINUTES: 20,
        },
        ACCESS_VARIANTS: {
            PAID: 'paid',
            ADMIN: 'admin',
            CONTROL: 'control',
        },
        DEFAULT_MAX_EXPENSE_AGE: 90,
        DEFAULT_MAX_EXPENSE_AMOUNT: 200000,
        DEFAULT_MAX_AMOUNT_NO_RECEIPT: 2500,
        REQUIRE_RECEIPTS_OVER_OPTIONS: {
            DEFAULT: 'default',
            NEVER: 'never',
            ALWAYS: 'always',
        },
        EXPENSE_LIMIT_TYPES: {
            EXPENSE: 'expense',
            DAILY: 'daily',
        },
    },

    HELP_DOC_LINKS: {
        'QuickBooks Online': 'https://help.expensify.com/articles/new-expensify/connections/quickbooks-online/Configure-Quickbooks-Online',
        'QuickBooks Desktop': '',
        quickbooks: 'https://help.expensify.com/articles/new-expensify/connections/quickbooks-online/Configure-Quickbooks-Online',
        NetSuite: 'https://help.expensify.com/articles/new-expensify/connections/netsuite/Configure-Netsuite',
        Xero: 'https://help.expensify.com/articles/new-expensify/connections/xero/Configure-Xero',
        Intacct: 'https://help.expensify.com/articles/new-expensify/connections/sage-intacct/Configure-Sage-Intacct',
        FinancialForce: 'https://help.expensify.com/articles/expensify-classic/connections/certinia/Connect-To-Certinia',
        'Sage Intacct': 'https://help.expensify.com/articles/new-expensify/connections/sage-intacct/Configure-Sage-Intacct',
        Certinia: 'https://help.expensify.com/articles/expensify-classic/connections/certinia/Connect-To-Certinia',
    },

    CUSTOM_UNITS: {
        NAME_DISTANCE: 'Distance',
        NAME_PER_DIEM_INTERNATIONAL: 'Per Diem International',
        DISTANCE_UNIT_MILES: 'mi',
        DISTANCE_UNIT_KILOMETERS: 'km',
        MILEAGE_IRS_RATE: 0.7,
        DEFAULT_RATE: 'Default Rate',
        RATE_DECIMALS: 3,
        FAKE_P2P_ID: '_FAKE_P2P_ID_',
        MILES_TO_KILOMETERS: 1.609344,
        KILOMETERS_TO_MILES: 0.621371,
    },

    TERMS: {
        CFPB_PREPAID: 'cfpb.gov/prepaid',
        CFPB_COMPLAINT: 'cfpb.gov/complaint',
        FDIC_PREPAID: 'fdic.gov/deposit/deposits/prepaid.html',
        USE_EXPENSIFY_FEES: 'use.expensify.com/fees',
    },

    LAYOUT_WIDTH: {
        WIDE: 'wide',
        NARROW: 'narrow',
        NONE: 'none',
    },

    ICON_TYPE_ICON: 'icon',
    ICON_TYPE_AVATAR: 'avatar',
    ICON_TYPE_WORKSPACE: 'workspace',

    ACTIVITY_INDICATOR_SIZE: {
        LARGE: 'large',
    },

    AVATAR_SIZE: {
        X_LARGE: 'xlarge',
        LARGE: 'large',
        MEDIUM: 'medium',
        DEFAULT: 'default',
        SMALL: 'small',
        SMALLER: 'smaller',
        SUBSCRIPT: 'subscript',
        SMALL_SUBSCRIPT: 'small-subscript',
        MID_SUBSCRIPT: 'mid-subscript',
        LARGE_BORDERED: 'large-bordered',
        HEADER: 'header',
        MENTION_ICON: 'mention-icon',
        SMALL_NORMAL: 'small-normal',
    },
    COMPANY_CARD: {
        FEED_BANK_NAME: {
            MASTER_CARD: 'cdf',
            VISA: 'vcf',
            AMEX: 'gl1025',
            STRIPE: 'stripe',
            CITIBANK: 'oauth.citibank.com',
            CAPITAL_ONE: 'oauth.capitalone.com',
            BANK_OF_AMERICA: 'oauth.bankofamerica.com',
            CHASE: 'oauth.chase.com',
            BREX: 'oauth.brex.com',
            WELLS_FARGO: 'oauth.wellsfargo.com',
            AMEX_DIRECT: 'oauth.americanexpressfdx.com',
            CSV: '_ccupload',
        },
        STEP_NAMES: ['1', '2', '3', '4'],
        STEP: {
            BANK_CONNECTION: 'BankConnection',
            ASSIGNEE: 'Assignee',
            CARD: 'Card',
            CARD_NAME: 'CardName',
            TRANSACTION_START_DATE: 'TransactionStartDate',
            CONFIRMATION: 'Confirmation',
        },
        TRANSACTION_START_DATE_OPTIONS: {
            FROM_BEGINNING: 'fromBeginning',
            CUSTOM: 'custom',
        },
    },
    EXPENSIFY_CARD: {
        NAME: 'expensifyCard',
        BANK: 'Expensify Card',
        FRAUD_TYPES: {
            DOMAIN: 'domain',
            INDIVIDUAL: 'individual',
            NONE: 'none',
        },
        VERIFICATION_STATE: {
            LOADING: 'loading',
            VERIFIED: 'verified',
            ON_WAITLIST: 'onWaitlist',
        },
        STATE: {
            STATE_NOT_ISSUED: 2,
            OPEN: 3,
            NOT_ACTIVATED: 4,
            STATE_DEACTIVATED: 5,
            CLOSED: 6,
            STATE_SUSPENDED: 7,
        },
        ACTIVE_STATES: cardActiveStates,
        HIDDEN_FROM_SEARCH_STATES: cardHiddenFromSearchStates,
        LIMIT_TYPES: {
            SMART: 'smart',
            MONTHLY: 'monthly',
            FIXED: 'fixed',
        },
        LIMIT_VALUE: 21474836,
        STEP_NAMES: ['1', '2', '3', '4', '5', '6'],
        STEP: {
            ASSIGNEE: 'Assignee',
            CARD_TYPE: 'CardType',
            LIMIT_TYPE: 'LimitType',
            LIMIT: 'Limit',
            CARD_NAME: 'CardName',
            CONFIRMATION: 'Confirmation',
        },
        CARD_TYPE: {
            PHYSICAL: 'physical',
            VIRTUAL: 'virtual',
        },
        FREQUENCY_SETTING: {
            DAILY: 'daily',
            MONTHLY: 'monthly',
        },
        MANAGE_EXPENSIFY_CARDS_ARTICLE_LINK: 'https://help.expensify.com/articles/new-expensify/expensify-card/Manage-Expensify-Cards',
    },
    COMPANY_CARDS: {
        CONNECTION_ERROR: 'connectionError',
        STEP: {
            SELECT_BANK: 'SelectBank',
            SELECT_FEED_TYPE: 'SelectFeedType',
            CARD_TYPE: 'CardType',
            CARD_INSTRUCTIONS: 'CardInstructions',
            CARD_NAME: 'CardName',
            CARD_DETAILS: 'CardDetails',
            BANK_CONNECTION: 'BankConnection',
            AMEX_CUSTOM_FEED: 'AmexCustomFeed',
        },
        CARD_TYPE: {
            AMEX: 'amex',
            VISA: 'visa',
            MASTERCARD: 'mastercard',
            STRIPE: 'stripe',
            CSV: 'CSV',
        },
        FEED_TYPE: {
            CUSTOM: 'customFeed',
            DIRECT: 'directFeed',
        },
        BANKS: {
            AMEX: 'American Express',
            BANK_OF_AMERICA: 'Bank of America',
            BREX: 'Brex',
            CAPITAL_ONE: 'Capital One',
            CHASE: 'Chase',
            CITI_BANK: 'Citibank',
            STRIPE: 'Stripe',
            WELLS_FARGO: 'Wells Fargo',
            OTHER: 'Other',
        },
        BANK_CONNECTIONS: {
            WELLS_FARGO: 'wellsfargo',
            BANK_OF_AMERICA: 'bankofamerica',
            CHASE: 'chase',
            BREX: 'brex',
            CAPITAL_ONE: 'capitalone',
            CITI_BANK: 'citibank',
            AMEX: 'americanexpressfdx',
        },
        AMEX_CUSTOM_FEED: {
            CORPORATE: 'American Express Corporate Cards',
            BUSINESS: 'American Express Business Cards',
            PERSONAL: 'American Express Personal Cards',
        },
        DELETE_TRANSACTIONS: {
            RESTRICT: 'corporate',
            ALLOW: 'personal',
        },
        CARD_LIST_THRESHOLD: 8,
        DEFAULT_EXPORT_TYPE: 'default',
        EXPORT_CARD_TYPES: {
            /**
             * Name of Card NVP for QBO custom export accounts
             */
            NVP_QUICKBOOKS_ONLINE_EXPORT_ACCOUNT: 'quickbooks_online_export_account',
            NVP_QUICKBOOKS_ONLINE_EXPORT_ACCOUNT_DEBIT: 'quickbooks_online_export_account_debit',

            /**
             * Name of Card NVP for NetSuite custom export accounts
             */
            NVP_NETSUITE_EXPORT_ACCOUNT: 'netsuite_export_payable_account',

            /**
             * Name of Card NVP for NetSuite custom vendors
             */
            NVP_NETSUITE_EXPORT_VENDOR: 'netsuite_export_vendor',

            /**
             * Name of Card NVP for Xero custom export accounts
             */
            NVP_XERO_EXPORT_BANK_ACCOUNT: 'xero_export_bank_account',

            /**
             * Name of Card NVP for Intacct custom export accounts
             */
            NVP_INTACCT_EXPORT_CHARGE_CARD: 'intacct_export_charge_card',

            /**
             * Name of card NVP for Intacct custom vendors
             */
            NVP_INTACCT_EXPORT_VENDOR: 'intacct_export_vendor',

            /**
             * Name of Card NVP for QuickBooks Desktop custom export accounts
             */
            NVP_QUICKBOOKS_DESKTOP_EXPORT_ACCOUNT_CREDIT: 'quickbooks_desktop_export_account_credit',

            /**
             * Name of Card NVP for QuickBooks Desktop custom export accounts
             */
            NVP_FINANCIALFORCE_EXPORT_VENDOR: 'financialforce_export_vendor',
        },
        EXPORT_CARD_POLICY_TYPES: {
            /**
             * Name of Card NVP for QBO custom export accounts
             */
            NVP_QUICKBOOKS_ONLINE_EXPORT_ACCOUNT_POLICY_ID: 'quickbooks_online_export_account_policy_id',
            NVP_QUICKBOOKS_ONLINE_EXPORT_ACCOUNT_DEBIT_POLICY_ID: 'quickbooks_online_export_account_debit_policy_id',

            /**
             * Name of Card NVP for NetSuite custom export accounts
             */
            NVP_NETSUITE_EXPORT_ACCOUNT_POLICY_ID: 'netsuite_export_payable_account_policy_id',

            /**
             * Name of Card NVP for NetSuite custom vendors
             */
            NVP_NETSUITE_EXPORT_VENDOR_POLICY_ID: 'netsuite_export_vendor_policy_id',

            /**
             * Name of Card NVP for Xero custom export accounts
             */
            NVP_XERO_EXPORT_BANK_ACCOUNT_POLICY_ID: 'xero_export_bank_account_policy_id',

            /**
             * Name of Card NVP for Intacct custom export accounts
             */
            NVP_INTACCT_EXPORT_CHARGE_CARD_POLICY_ID: 'intacct_export_charge_card_policy_id',

            /**
             * Name of card NVP for Intacct custom vendors
             */
            NVP_INTACCT_EXPORT_VENDOR_POLICY_ID: 'intacct_export_vendor_policy_id',

            /**
             * Name of Card NVP for QuickBooks Desktop custom export accounts
             */
            NVP_QUICKBOOKS_DESKTOP_EXPORT_ACCOUNT_CREDIT_POLICY_ID: 'quickbooks_desktop_export_account_credit_policy_id',

            /**
             * Name of Card NVP for QuickBooks Desktop custom export accounts
             */
            NVP_FINANCIALFORCE_EXPORT_VENDOR_POLICY_ID: 'financialforce_export_vendor_policy_id',
        },
    },
    AVATAR_ROW_SIZE: {
        DEFAULT: 4,
        LARGE_SCREEN: 8,
    },
    OPTION_MODE: {
        COMPACT: 'compact',
        DEFAULT: 'default',
    },
    SUBSCRIPTION: {
        TEAM_2025_PRICING_START_DATE: new Date(2025, 3, 1),
        PRICING_TYPE_2025: 'team2025Pricing',
        TYPE: {
            ANNUAL: 'yearly2018',
            PAYPERUSE: 'monthly2018',
        },
    },
    get SUBSCRIPTION_PRICES() {
        return {
            [this.PAYMENT_CARD_CURRENCY.USD]: {
                [this.POLICY.TYPE.CORPORATE]: {
                    [this.SUBSCRIPTION.TYPE.ANNUAL]: 900,
                    [this.SUBSCRIPTION.TYPE.PAYPERUSE]: 1800,
                },
                [this.POLICY.TYPE.TEAM]: {
                    [this.SUBSCRIPTION.TYPE.ANNUAL]: 500,
                    [this.SUBSCRIPTION.TYPE.PAYPERUSE]: 1000,
                    [this.SUBSCRIPTION.PRICING_TYPE_2025]: 500,
                },
            },
            [this.PAYMENT_CARD_CURRENCY.AUD]: {
                [this.POLICY.TYPE.CORPORATE]: {
                    [this.SUBSCRIPTION.TYPE.ANNUAL]: 1500,
                    [this.SUBSCRIPTION.TYPE.PAYPERUSE]: 3000,
                },
                [this.POLICY.TYPE.TEAM]: {
                    [this.SUBSCRIPTION.TYPE.ANNUAL]: 700,
                    [this.SUBSCRIPTION.TYPE.PAYPERUSE]: 1400,
                    [this.SUBSCRIPTION.PRICING_TYPE_2025]: 800,
                },
            },
            [this.PAYMENT_CARD_CURRENCY.GBP]: {
                [this.POLICY.TYPE.CORPORATE]: {
                    [this.SUBSCRIPTION.TYPE.ANNUAL]: 700,
                    [this.SUBSCRIPTION.TYPE.PAYPERUSE]: 1400,
                },
                [this.POLICY.TYPE.TEAM]: {
                    [this.SUBSCRIPTION.TYPE.ANNUAL]: 400,
                    [this.SUBSCRIPTION.TYPE.PAYPERUSE]: 800,
                    [this.SUBSCRIPTION.PRICING_TYPE_2025]: 500,
                },
            },
            [this.PAYMENT_CARD_CURRENCY.NZD]: {
                [this.POLICY.TYPE.CORPORATE]: {
                    [this.SUBSCRIPTION.TYPE.ANNUAL]: 1600,
                    [this.SUBSCRIPTION.TYPE.PAYPERUSE]: 3200,
                },
                [this.POLICY.TYPE.TEAM]: {
                    [this.SUBSCRIPTION.TYPE.ANNUAL]: 800,
                    [this.SUBSCRIPTION.TYPE.PAYPERUSE]: 1600,
                    [this.SUBSCRIPTION.PRICING_TYPE_2025]: 900,
                },
            },
        };
    },
    REGEX: {
        SPECIAL_CHARS_WITHOUT_NEWLINE: /((?!\n)[()-\s\t])/g,
        DIGITS_AND_PLUS: /^\+?[0-9]*$/,
        ALPHABETIC_AND_LATIN_CHARS: /^[\p{Script=Latin} ]*$/u,
        NON_ALPHABETIC_AND_NON_LATIN_CHARS: /[^\p{Script=Latin}]/gu,
        POSITIVE_INTEGER: /^\d+$/,
        PO_BOX: /\b[P|p]?(OST|ost)?\.?\s*[O|o|0]?(ffice|FFICE)?\.?\s*[B|b][O|o|0]?[X|x]?\.?\s+[#]?(\d+)\b/,
        ANY_VALUE: /^.+$/,
        ZIP_CODE: /^[0-9]{5}(?:[- ][0-9]{4})?$/,
        INDUSTRY_CODE: /^[0-9]{6}$/,
        SSN_LAST_FOUR: /^(?!0000)[0-9]{4}$/,
        SSN_FULL_NINE: /^(?!0000)[0-9]{9}$/,
        NUMBER: /^[0-9]+$/,
        PHONE_NUMBER: /^\+?[0-9]{4,17}$/,
        CARD_NUMBER: /^[0-9]{15,16}$/,
        CARD_SECURITY_CODE: /^[0-9]{3,4}$/,
        CARD_EXPIRATION_DATE: /^(0[1-9]|1[0-2])([^0-9])?([0-9]{4}|([0-9]{2}))$/,
        ROOM_NAME: /^#[\p{Ll}0-9-]{1,100}$/u,
        ROOM_NAME_WITHOUT_LIMIT: /^#[\p{Ll}0-9-]+$/u,
        DOMAIN_BASE: '^(?:https?:\\/\\/)?(?:www\\.)?([^\\/]+)',
        ALPHANUMERIC_WITH_SPACE_AND_HYPHEN: /^[A-Za-z0-9 -]+$/,

        // eslint-disable-next-line max-len, no-misleading-character-class
        EMOJI: /[\p{Extended_Pictographic}\u200d\u{1f1e6}-\u{1f1ff}\u{1f3fb}-\u{1f3ff}\u{e0020}-\u{e007f}\u20E3\uFE0F]|[#*0-9]\uFE0F?\u20E3/gu,
        // eslint-disable-next-line max-len, no-misleading-character-class, no-empty-character-class
        EMOJIS: /[\p{Extended_Pictographic}](\u200D[\p{Extended_Pictographic}]|[\u{1F3FB}-\u{1F3FF}]|[\u{E0020}-\u{E007F}]|\uFE0F|\u20E3)*|[\u{1F1E6}-\u{1F1FF}]{2}|[#*0-9]\uFE0F?\u20E3/du,
        // eslint-disable-next-line max-len, no-misleading-character-class
        EMOJI_SKIN_TONES: /[\u{1f3fb}-\u{1f3ff}]/gu,

        TAX_ID: /^\d{9}$/,
        NON_NUMERIC: /\D/g,
        ANY_SPACE: /\s/g,

        // Extract attachment's source from the data's html string
        ATTACHMENT_DATA: /(data-expensify-source|data-name)="([^"]+)"/g,

        EMOJI_NAME: /:[\p{L}0-9_+-]+:/gu,
        EMOJI_SUGGESTIONS: /:[\p{L}0-9_+-]{1,40}$/u,
        AFTER_FIRST_LINE_BREAK: /\n.*/g,
        LINE_BREAK: /\r\n|\r|\n|\u2028/g,
        CODE_2FA: /^\d{6}$/,
        ATTACHMENT_ID: /chat-attachments\/(\d+)/,
        HAS_COLON_ONLY_AT_THE_BEGINNING: /^:[^:]+$/,
        HAS_AT_MOST_TWO_AT_SIGNS: /^@[^@]*@?[^@]*$/,
        EMPTY_COMMENT: /^(\s)*$/,
        SPECIAL_CHAR: /[,/?"{}[\]()&^%;`$=#<>!*]/g,
        FIRST_SPACE: /.+?(?=\s)/,

        get SPECIAL_CHAR_OR_EMOJI() {
            return new RegExp(`[~\\n\\s]|(_\\b(?!$))|${this.SPECIAL_CHAR.source}|${this.EMOJI.source}`, 'gu');
        },

        get SPACE_OR_EMOJI() {
            return new RegExp(`(\\s+|(?:${this.EMOJI.source})+)`, 'gu');
        },

        // Define the regular expression pattern to find a potential end of a mention suggestion:
        // It might be a space, a newline character, an emoji, or a special character (excluding underscores & tildes, which might be used in usernames)
        get MENTION_BREAKER() {
            return new RegExp(`[\\n\\s]|${this.SPECIAL_CHAR.source}|${this.EMOJI.source}`, 'gu');
        },

        get ALL_EMOJIS() {
            return new RegExp(this.EMOJIS, this.EMOJIS.flags.concat('g'));
        },

        MERGED_ACCOUNT_PREFIX: /^(MERGED_\d+@)/,
        ROUTES: {
            VALIDATE_LOGIN: /\/v($|(\/\/*))/,
            UNLINK_LOGIN: /\/u($|(\/\/*))/,
            REDUNDANT_SLASHES: /(\/{2,})|(\/$)/g,
        },
        TIME_STARTS_01: /^01:\d{2} [AP]M$/,
        TIME_FORMAT: /^\d{2}:\d{2} [AP]M$/,
        DATE_TIME_FORMAT: /^\d{2}-\d{2} \d{2}:\d{2} [AP]M$/,
        ILLEGAL_FILENAME_CHARACTERS: /\/|<|>|\*|"|:|#|\?|\\|\|/g,
        ENCODE_PERCENT_CHARACTER: /%(25)+/g,
        INVISIBLE_CHARACTERS_GROUPS: /[\p{C}\p{Z}]/gu,
        OTHER_INVISIBLE_CHARACTERS: /[\u3164]/g,
        REPORT_FIELD_TITLE: /{report:([a-zA-Z]+)}/g,
        PATH_WITHOUT_POLICY_ID: /\/w\/[a-zA-Z0-9]+(\/|$)/,
        POLICY_ID_FROM_PATH: /\/w\/([a-zA-Z0-9]+)(\/|$)/,
        SHORT_MENTION: new RegExp(
            // We are ensuring that the short mention is not inside a code block. So we check that the short mention
            // is either not preceded by an open code block or not followed by a backtick on the same line.
            `(?<!^[^\`\n]*(?:\`[^\`\n]*\`[^\`\n]*)*\`[^\`\n]*)@[\\w\\-\\+\\'#@]+(?:\\.[\\w\\-\\'\\+]+)*|@[\\w\\-\\+\\'#@]+(?:\\.[\\w\\-\\'\\+]+)*(?![^\n]*\`)`,
            'gim',
        ),
        REPORT_ID_FROM_PATH: /(?<!\/search)\/r\/(\d+)/,
        DISTANCE_MERCHANT: /^[0-9.]+ \w+ @ (-|-\()?[^0-9.\s]{1,3} ?[0-9.]+\)? \/ \w+$/,
        WHITESPACE: /\s+/g,

        get EXPENSIFY_POLICY_DOMAIN_NAME() {
            return new RegExp(`${EXPENSIFY_POLICY_DOMAIN}([a-zA-Z0-9]+)\\${EXPENSIFY_POLICY_DOMAIN_EXTENSION}`);
        },

        /**
         * Matching task rule by group
         * Group 1: Start task rule with []
         * Group 2: Optional email group between \s+....\s* start rule with @+valid email or short mention
         * Group 3: Title is remaining characters
         */
        TASK_TITLE_WITH_OPTONAL_SHORT_MENTION: `^\\[\\]\\s+(?:@(?:${EMAIL_WITH_OPTIONAL_DOMAIN.source}))?\\s*([\\s\\S]*)`,
    },

    PRONOUNS: {
        PREFIX: '__predefined_',
        SELF_SELECT: '__predefined_selfSelect',
    },

    EXPENSIFY_EMAILS_OBJECT: Object.entries(EMAIL).reduce((prev, [, email]) => {
        // eslint-disable-next-line no-param-reassign
        prev[email] = true;
        return prev;
    }, {} as Record<string, boolean>),
    EXPENSIFY_EMAILS: [
        EMAIL.ACCOUNTING,
        EMAIL.ACCOUNTS_PAYABLE,
        EMAIL.ADMIN,
        EMAIL.BILLS,
        EMAIL.CHRONOS,
        EMAIL.CONCIERGE,
        EMAIL.CONTRIBUTORS,
        EMAIL.FIRST_RESPONDER,
        EMAIL.HELP,
        EMAIL.INTEGRATION_TESTING_CREDS,
        EMAIL.NOTIFICATIONS,
        EMAIL.PAYROLL,
        EMAIL.QA,
        EMAIL.QA_TRAVIS,
        EMAIL.RECEIPTS,
        EMAIL.STUDENT_AMBASSADOR,
        EMAIL.SVFG,
        EMAIL.TEAM,
        EMAIL.MANAGER_MCTEST,
    ] as string[],
    get EXPENSIFY_ACCOUNT_IDS() {
        return [
            this.ACCOUNT_ID.ACCOUNTING,
            this.ACCOUNT_ID.ACCOUNTS_PAYABLE,
            this.ACCOUNT_ID.ADMIN,
            this.ACCOUNT_ID.BILLS,
            this.ACCOUNT_ID.CHRONOS,
            this.ACCOUNT_ID.CONCIERGE,
            this.ACCOUNT_ID.CONTRIBUTORS,
            this.ACCOUNT_ID.FIRST_RESPONDER,
            this.ACCOUNT_ID.HELP,
            this.ACCOUNT_ID.INTEGRATION_TESTING_CREDS,
            this.ACCOUNT_ID.PAYROLL,
            this.ACCOUNT_ID.QA,
            this.ACCOUNT_ID.QA_TRAVIS,
            this.ACCOUNT_ID.RECEIPTS,
            this.ACCOUNT_ID.REWARDS,
            this.ACCOUNT_ID.STUDENT_AMBASSADOR,
            this.ACCOUNT_ID.SVFG,
            this.ACCOUNT_ID.MANAGER_MCTEST,
        ].filter((id) => id !== -1);
    },

    // Emails that profile view is prohibited
    get RESTRICTED_EMAILS(): readonly string[] {
        return [this.EMAIL.NOTIFICATIONS];
    },
    // Account IDs that profile view is prohibited
    get RESTRICTED_ACCOUNT_IDS() {
        return [this.ACCOUNT_ID.NOTIFICATIONS];
    },

    // Auth limit is 60k for the column but we store edits and other metadata along the html so let's use a lower limit to accommodate for it.
    MAX_COMMENT_LENGTH: 10000,

    // Use the same value as MAX_COMMENT_LENGTH to ensure the entire comment is parsed. Note that applying markup is very resource-consuming.
    MAX_MARKUP_LENGTH: 10000,

    MAX_THREAD_REPLIES_PREVIEW: 99,

    // Character Limits
    FORM_CHARACTER_LIMIT: 50,
    STANDARD_LENGTH_LIMIT: 100,
    STANDARD_LIST_ITEM_LIMIT: 8,
    LEGAL_NAMES_CHARACTER_LIMIT: 150,
    LOGIN_CHARACTER_LIMIT: 254,
    CATEGORY_NAME_LIMIT: 256,
    WORKSPACE_REPORT_FIELD_POLICY_MAX_LENGTH: 256,
    REPORT_NAME_LIMIT: 100,
    TITLE_CHARACTER_LIMIT: 100,
    TASK_TITLE_CHARACTER_LIMIT: 10000,
    DESCRIPTION_LIMIT: 1000,
    SEARCH_QUERY_LIMIT: 1000,
    WORKSPACE_NAME_CHARACTER_LIMIT: 80,
    STATE_CHARACTER_LIMIT: 32,

    // Test receipt data
    TEST_RECEIPT: {
        AMOUNT: 1800,
        CURRENCY: 'USD',
        MERCHANT: "Taco Todd's",
        FILENAME: 'test_receipt',
        FILE_TYPE: 'image/png',
    },

    AVATAR_CROP_MODAL: {
        // The next two constants control what is min and max value of the image crop scale.
        // Values define in how many times the image can be bigger than its container.
        // Notice: that values less than 1 mean that the image won't cover the container fully.
        MAX_SCALE: 3, // 3x scale is used commonly in different apps.
        MIN_SCALE: 1, // 1x min scale means that the image covers the container completely

        // This const defines the initial container size, before layout measurement.
        // Since size cant be null, we have to define some initial value.
        INITIAL_SIZE: 1, // 1 was chosen because there is a very low probability that initialized component will have such size.
    },
    MICROSECONDS_PER_MS: 1000,
    RED_BRICK_ROAD_PENDING_ACTION: {
        ADD: 'add',
        DELETE: 'delete',
        UPDATE: 'update',
    },
    BRICK_ROAD_INDICATOR_STATUS: {
        ERROR: 'error',
        INFO: 'info',
    },
    REPORT_DETAILS_MENU_ITEM: {
        MEMBERS: 'member',
        INVITE: 'invite',
        SETTINGS: 'settings',
        LEAVE_ROOM: 'leaveRoom',
        PRIVATE_NOTES: 'privateNotes',
        DOWNLOAD_CSV: 'downloadCSV',
        DOWNLOAD_PDF: 'downloadPDF',
        EXPORT: 'export',
        DELETE: 'delete',
        MARK_AS_INCOMPLETE: 'markAsIncomplete',
        CANCEL_PAYMENT: 'cancelPayment',
        UNAPPROVE: 'unapprove',
        DEBUG: 'debug',
        GO_TO_WORKSPACE: 'goToWorkspace',
        ERROR: 'error',
        TRACK: {
            SUBMIT: 'submit',
            CATEGORIZE: 'categorize',
            SHARE: 'share',
        },
    },
    EDIT_REQUEST_FIELD: {
        AMOUNT: 'amount',
        CURRENCY: 'currency',
        DATE: 'date',
        DESCRIPTION: 'description',
        MERCHANT: 'merchant',
        CATEGORY: 'category',
        RECEIPT: 'receipt',
        DISTANCE: 'distance',
        DISTANCE_RATE: 'distanceRate',
        TAG: 'tag',
        TAX_RATE: 'taxRate',
        TAX_AMOUNT: 'taxAmount',
        REPORT: 'report',
    },
    FOOTER: {
        EXPENSE_MANAGEMENT_URL: `${USE_EXPENSIFY_URL}/expense-management`,
        SPEND_MANAGEMENT_URL: `${USE_EXPENSIFY_URL}/spend-management`,
        EXPENSE_REPORTS_URL: `${USE_EXPENSIFY_URL}/expense-reports`,
        COMPANY_CARD_URL: `${USE_EXPENSIFY_URL}/company-credit-card`,
        RECIEPT_SCANNING_URL: `${USE_EXPENSIFY_URL}/receipt-scanning-app`,
        BILL_PAY_URL: `${USE_EXPENSIFY_URL}/bills`,
        INVOICES_URL: `${USE_EXPENSIFY_URL}/invoices`,
        PAYROLL_URL: `${USE_EXPENSIFY_URL}/payroll`,
        TRAVEL_URL: `${USE_EXPENSIFY_URL}/travel`,
        EXPENSIFY_APPROVED_URL: `${USE_EXPENSIFY_URL}/accountants`,
        PRESS_KIT_URL: 'https://we.are.expensify.com/press-kit',
        SUPPORT_URL: `${USE_EXPENSIFY_URL}/support`,
        TERMS_URL: `${EXPENSIFY_URL}/terms`,
        PRIVACY_URL: `${EXPENSIFY_URL}/privacy`,
        ABOUT_URL: 'https://we.are.expensify.com/how-we-got-here',
        BLOG_URL: 'https://blog.expensify.com/',
        JOBS_URL: 'https://we.are.expensify.com/apply',
        ORG_URL: 'https://expensify.org/',
        INVESTOR_RELATIONS_URL: 'https://ir.expensify.com/',
    },

    SOCIALS: {
        PODCAST: 'https://we.are.expensify.com/podcast',
        TWITTER: 'https://www.twitter.com/expensify',
        INSTAGRAM: 'https://www.instagram.com/expensify',
        FACEBOOK: 'https://www.facebook.com/expensify',
        LINKEDIN: 'https://www.linkedin.com/company/expensify',
    },

    // These split the maximum decimal value of a signed 64-bit number (9,223,372,036,854,775,807) into parts where none of them are too big to fit into a 32-bit number, so that we can
    // generate them each with a random number generator with only 32-bits of precision.
    MAX_64BIT_LEFT_PART: 92233,
    MAX_64BIT_MIDDLE_PART: 7203685,
    MAX_64BIT_RIGHT_PART: 4775807,
    INVALID_CATEGORY_NAME: '###',

    // When generating a random value to fit in 7 digits (for the `middle` or `right` parts above), this is the maximum value to multiply by Math.random().
    MAX_INT_FOR_RANDOM_7_DIGIT_VALUE: 10000000,
    IOS_KEYBOARD_SPACE_OFFSET: -30,

    API_REQUEST_TYPE: {
        READ: 'read',
        WRITE: 'write',
        MAKE_REQUEST_WITH_SIDE_EFFECTS: 'makeRequestWithSideEffects',
    },

    ERECEIPT_COLORS: {
        YELLOW: 'Yellow',
        ICE: 'Ice',
        BLUE: 'Blue',
        GREEN: 'Green',
        TANGERINE: 'Tangerine',
        PINK: 'Pink',
    },

    MAP_MARKER_SIZE: 20,

    QUICK_REACTIONS: [
        {
            name: '+1',
            code: '👍',
            types: ['👍🏿', '👍🏾', '👍🏽', '👍🏼', '👍🏻'],
        },
        {
            name: 'heart',
            code: '❤️',
        },
        {
            name: 'joy',
            code: '😂',
        },
        {
            name: 'fire',
            code: '🔥',
        },
    ],

    TFA_CODE_LENGTH: 6,
    CHAT_ATTACHMENT_TOKEN_KEY: 'X-Chat-Attachment-Token',

    SPACE_LENGTH: 1,

    ALL_COUNTRIES: {
        AF: 'Afghanistan',
        AX: 'Åland Islands',
        AL: 'Albania',
        DZ: 'Algeria',
        AS: 'American Samoa',
        AD: 'Andorra',
        AO: 'Angola',
        AI: 'Anguilla',
        AQ: 'Antarctica',
        AG: 'Antigua & Barbuda',
        AR: 'Argentina',
        AM: 'Armenia',
        AW: 'Aruba',
        AC: 'Ascension Island',
        AU: 'Australia',
        AT: 'Austria',
        AZ: 'Azerbaijan',
        BS: 'Bahamas',
        BH: 'Bahrain',
        BD: 'Bangladesh',
        BB: 'Barbados',
        BY: 'Belarus',
        BE: 'Belgium',
        BZ: 'Belize',
        BJ: 'Benin',
        BM: 'Bermuda',
        BT: 'Bhutan',
        BO: 'Bolivia',
        BA: 'Bosnia & Herzegovina',
        BW: 'Botswana',
        BR: 'Brazil',
        IO: 'British Indian Ocean Territory',
        VG: 'British Virgin Islands',
        BN: 'Brunei',
        BG: 'Bulgaria',
        BF: 'Burkina Faso',
        BI: 'Burundi',
        KH: 'Cambodia',
        CM: 'Cameroon',
        CA: 'Canada',
        CV: 'Cape Verde',
        BQ: 'Caribbean Netherlands',
        KY: 'Cayman Islands',
        CF: 'Central African Republic',
        TD: 'Chad',
        CL: 'Chile',
        CN: 'China',
        CX: 'Christmas Island',
        CC: 'Cocos (Keeling) Islands',
        CO: 'Colombia',
        KM: 'Comoros',
        CG: 'Congo - Brazzaville',
        CD: 'Congo - Kinshasa',
        CK: 'Cook Islands',
        CR: 'Costa Rica',
        CI: "Côte d'Ivoire",
        HR: 'Croatia',
        CU: 'Cuba',
        CW: 'Curaçao',
        CY: 'Cyprus',
        CZ: 'Czech Republic',
        DK: 'Denmark',
        DJ: 'Djibouti',
        DM: 'Dominica',
        DO: 'Dominican Republic',
        EC: 'Ecuador',
        EG: 'Egypt',
        SV: 'El Salvador',
        GQ: 'Equatorial Guinea',
        ER: 'Eritrea',
        EE: 'Estonia',
        ET: 'Ethiopia',
        FK: 'Falkland Islands',
        FO: 'Faroe Islands',
        FJ: 'Fiji',
        FI: 'Finland',
        FR: 'France',
        GF: 'French Guiana',
        PF: 'French Polynesia',
        TF: 'French Southern Territories',
        GA: 'Gabon',
        GM: 'Gambia',
        GE: 'Georgia',
        DE: 'Germany',
        GH: 'Ghana',
        GI: 'Gibraltar',
        GR: 'Greece',
        GL: 'Greenland',
        GD: 'Grenada',
        GP: 'Guadeloupe',
        GU: 'Guam',
        GT: 'Guatemala',
        GG: 'Guernsey',
        GN: 'Guinea',
        GW: 'Guinea-Bissau',
        GY: 'Guyana',
        HT: 'Haiti',
        HN: 'Honduras',
        HK: 'Hong Kong',
        HU: 'Hungary',
        IS: 'Iceland',
        IN: 'India',
        ID: 'Indonesia',
        IR: 'Iran',
        IQ: 'Iraq',
        IE: 'Ireland',
        IM: 'Isle of Man',
        IL: 'Israel',
        IT: 'Italy',
        JM: 'Jamaica',
        JP: 'Japan',
        JE: 'Jersey',
        JO: 'Jordan',
        KZ: 'Kazakhstan',
        KE: 'Kenya',
        KI: 'Kiribati',
        XK: 'Kosovo',
        KW: 'Kuwait',
        KG: 'Kyrgyzstan',
        LA: 'Laos',
        LV: 'Latvia',
        LB: 'Lebanon',
        LS: 'Lesotho',
        LR: 'Liberia',
        LY: 'Libya',
        LI: 'Liechtenstein',
        LT: 'Lithuania',
        LU: 'Luxembourg',
        MO: 'Macau',
        MK: 'Macedonia',
        MG: 'Madagascar',
        MW: 'Malawi',
        MY: 'Malaysia',
        MV: 'Maldives',
        ML: 'Mali',
        MT: 'Malta',
        MH: 'Marshall Islands',
        MQ: 'Martinique',
        MR: 'Mauritania',
        MU: 'Mauritius',
        YT: 'Mayotte',
        MX: 'Mexico',
        FM: 'Micronesia',
        MD: 'Moldova',
        MC: 'Monaco',
        MN: 'Mongolia',
        ME: 'Montenegro',
        MS: 'Montserrat',
        MA: 'Morocco',
        MZ: 'Mozambique',
        MM: 'Myanmar (Burma)',
        NA: 'Namibia',
        NR: 'Nauru',
        NP: 'Nepal',
        NL: 'Netherlands',
        NC: 'New Caledonia',
        NZ: 'New Zealand',
        NI: 'Nicaragua',
        NE: 'Niger',
        NG: 'Nigeria',
        NU: 'Niue',
        NF: 'Norfolk Island',
        KP: 'North Korea',
        MP: 'Northern Mariana Islands',
        NO: 'Norway',
        OM: 'Oman',
        PK: 'Pakistan',
        PW: 'Palau',
        PS: 'Palestinian Territories',
        PA: 'Panama',
        PG: 'Papua New Guinea',
        PY: 'Paraguay',
        PE: 'Peru',
        PH: 'Philippines',
        PN: 'Pitcairn Islands',
        PL: 'Poland',
        PT: 'Portugal',
        PR: 'Puerto Rico',
        QA: 'Qatar',
        RE: 'Réunion',
        RO: 'Romania',
        RU: 'Russia',
        RW: 'Rwanda',
        BL: 'Saint Barthélemy',
        WS: 'Samoa',
        SM: 'San Marino',
        ST: 'São Tomé & Príncipe',
        SA: 'Saudi Arabia',
        SN: 'Senegal',
        RS: 'Serbia',
        SC: 'Seychelles',
        SL: 'Sierra Leone',
        SG: 'Singapore',
        SX: 'Sint Maarten',
        SK: 'Slovakia',
        SI: 'Slovenia',
        SB: 'Solomon Islands',
        SO: 'Somalia',
        ZA: 'South Africa',
        GS: 'South Georgia & South Sandwich Islands',
        KR: 'South Korea',
        SS: 'South Sudan',
        ES: 'Spain',
        LK: 'Sri Lanka',
        SH: 'St. Helena',
        KN: 'St. Kitts & Nevis',
        LC: 'St. Lucia',
        MF: 'St. Martin',
        PM: 'St. Pierre & Miquelon',
        VC: 'St. Vincent & Grenadines',
        SD: 'Sudan',
        SR: 'Suriname',
        SJ: 'Svalbard & Jan Mayen',
        SZ: 'Swaziland',
        SE: 'Sweden',
        CH: 'Switzerland',
        SY: 'Syria',
        TW: 'Taiwan',
        TJ: 'Tajikistan',
        TZ: 'Tanzania',
        TH: 'Thailand',
        TL: 'Timor-Leste',
        TG: 'Togo',
        TK: 'Tokelau',
        TO: 'Tonga',
        TT: 'Trinidad & Tobago',
        TA: 'Tristan da Cunha',
        TN: 'Tunisia',
        TR: 'Turkey',
        TM: 'Turkmenistan',
        TC: 'Turks & Caicos Islands',
        TV: 'Tuvalu',
        UM: 'U.S. Outlying Islands',
        VI: 'U.S. Virgin Islands',
        UG: 'Uganda',
        UA: 'Ukraine',
        AE: 'United Arab Emirates',
        GB: 'United Kingdom',
        US: 'United States',
        UY: 'Uruguay',
        UZ: 'Uzbekistan',
        VU: 'Vanuatu',
        VA: 'Vatican City',
        VE: 'Venezuela',
        VN: 'Vietnam',
        WF: 'Wallis & Futuna',
        EH: 'Western Sahara',
        YE: 'Yemen',
        ZM: 'Zambia',
        ZW: 'Zimbabwe',
    },

    ALL_EUROPEAN_UNION_COUNTRIES: {
        AT: 'Austria',
        BE: 'Belgium',
        BG: 'Bulgaria',
        HR: 'Croatia',
        CY: 'Cyprus',
        CZ: 'Czech Republic',
        DK: 'Denmark',
        EE: 'Estonia',
        FI: 'Finland',
        FR: 'France',
        DE: 'Germany',
        GR: 'Greece',
        HU: 'Hungary',
        IE: 'Ireland',
        IT: 'Italy',
        LT: 'Lithuania',
        LU: 'Luxembourg',
        LV: 'Latvia',
        MT: 'Malta',
        NL: 'Netherlands',
        PL: 'Poland',
        PT: 'Portugal',
        RO: 'Romania',
        SK: 'Slovakia',
        SI: 'Slovenia',
        ES: 'Spain',
        SE: 'Sweden',
    },

    // Sources: https://github.com/Expensify/App/issues/14958#issuecomment-1442138427
    // https://github.com/Expensify/App/issues/14958#issuecomment-1456026810
    COUNTRY_ZIP_REGEX_DATA: {
        AC: {
            regex: /^ASCN 1ZZ$/,
            samples: 'ASCN 1ZZ',
        },
        AD: {
            regex: /^AD[1-7]0\d$/,
            samples: 'AD206, AD403, AD106, AD406',
        },

        // We have kept the empty object for the countries which do not have any zip code validation
        // to ensure consistency so that the amount of countries displayed and in this object are same
        AE: {},
        AF: {
            regex: /^\d{4}$/,
            samples: '9536, 1476, 3842, 7975',
        },
        AG: {},
        AI: {
            regex: /^AI-2640$/,
            samples: 'AI-2640',
        },
        AL: {
            regex: /^\d{4}$/,
            samples: '1631, 9721, 2360, 5574',
        },
        AM: {
            regex: /^\d{4}$/,
            samples: '5581, 7585, 8434, 2492',
        },
        AO: {},
        AQ: {},
        AR: {
            regex: /^((?:[A-HJ-NP-Z])?\d{4})([A-Z]{3})?$/,
            samples: 'Q7040GFQ, K2178ZHR, P6240EJG, J6070IAE',
        },
        AS: {
            regex: /^96799$/,
            samples: '96799',
        },
        AT: {
            regex: /^\d{4}$/,
            samples: '4223, 2052, 3544, 5488',
        },
        AU: {
            regex: /^\d{4}$/,
            samples: '7181, 7735, 9169, 8780',
        },
        AW: {},
        AX: {
            regex: /^22\d{3}$/,
            samples: '22270, 22889, 22906, 22284',
        },
        AZ: {
            regex: /^(AZ) (\d{4})$/,
            samples: 'AZ 6704, AZ 5332, AZ 3907, AZ 6892',
        },
        BA: {
            regex: /^\d{5}$/,
            samples: '62722, 80420, 44595, 74614',
        },
        BB: {
            regex: /^BB\d{5}$/,
            samples: 'BB64089, BB17494, BB73163, BB25752',
        },
        BD: {
            regex: /^\d{4}$/,
            samples: '8585, 8175, 7381, 0154',
        },
        BE: {
            regex: /^\d{4}$/,
            samples: '7944, 5303, 6746, 7921',
        },
        BF: {},
        BG: {
            regex: /^\d{4}$/,
            samples: '6409, 7657, 1206, 7908',
        },
        BH: {
            regex: /^\d{3}\d?$/,
            samples: '047, 1116, 490, 631',
        },
        BI: {},
        BJ: {},
        BL: {
            regex: /^97133$/,
            samples: '97133',
        },
        BM: {
            regex: /^[A-Z]{2} ?[A-Z0-9]{2}$/,
            samples: 'QV9P, OSJ1, PZ 3D, GR YK',
        },
        BN: {
            regex: /^[A-Z]{2} ?\d{4}$/,
            samples: 'PF 9925, TH1970, SC 4619, NF0781',
        },
        BO: {},
        BQ: {},
        BR: {
            regex: /^\d{5}-?\d{3}$/,
            samples: '18816-403, 95177-465, 43447-782, 39403-136',
        },
        BS: {},
        BT: {
            regex: /^\d{5}$/,
            samples: '28256, 52484, 30608, 93524',
        },
        BW: {},
        BY: {
            regex: /^\d{6}$/,
            samples: '504154, 360246, 741167, 895047',
        },
        BZ: {},
        CA: {
            regex: /^[ABCEGHJKLMNPRSTVXY]\d[ABCEGHJ-NPRSTV-Z] ?\d[ABCEGHJ-NPRSTV-Z]\d$/,
            samples: 'S1A7K8, Y5H 4G6, H9V0P2, H1A1B5',
        },
        CC: {
            regex: /^6799$/,
            samples: '6799',
        },
        CD: {},
        CF: {},
        CG: {},
        CH: {
            regex: /^\d{4}$/,
            samples: '6370, 5271, 7873, 8220',
        },
        CI: {},
        CK: {},
        CL: {
            regex: /^\d{7}$/,
            samples: '7565829, 8702008, 3161669, 1607703',
        },
        CM: {},
        CN: {
            regex: /^\d{6}$/,
            samples: '240543, 870138, 295528, 861683',
        },
        CO: {
            regex: /^\d{6}$/,
            samples: '678978, 775145, 823943, 913970',
        },
        CR: {
            regex: /^\d{5}$/,
            samples: '28256, 52484, 30608, 93524',
        },
        CU: {
            regex: /^(?:CP)?(\d{5})$/,
            samples: '28256, 52484, 30608, 93524',
        },
        CV: {
            regex: /^\d{4}$/,
            samples: '9056, 8085, 0491, 4627',
        },
        CW: {},
        CX: {
            regex: /^6798$/,
            samples: '6798',
        },
        CY: {
            regex: /^\d{4}$/,
            samples: '9301, 2478, 1981, 6162',
        },
        CZ: {
            regex: /^\d{3} ?\d{2}$/,
            samples: '150 56, 50694, 229 08, 82811',
        },
        DE: {
            regex: /^\d{5}$/,
            samples: '33185, 37198, 81711, 44262',
        },
        DJ: {},
        DK: {
            regex: /^\d{4}$/,
            samples: '1429, 2457, 0637, 5764',
        },
        DM: {},
        DO: {
            regex: /^\d{5}$/,
            samples: '11877, 95773, 93875, 98032',
        },
        DZ: {
            regex: /^\d{5}$/,
            samples: '26581, 64621, 57550, 72201',
        },
        EC: {
            regex: /^\d{6}$/,
            samples: '541124, 873848, 011495, 334509',
        },
        EE: {
            regex: /^\d{5}$/,
            samples: '87173, 01127, 73214, 52381',
        },
        EG: {
            regex: /^\d{5}$/,
            samples: '98394, 05129, 91463, 77359',
        },
        EH: {
            regex: /^\d{5}$/,
            samples: '30577, 60264, 16487, 38593',
        },
        ER: {},
        ES: {
            regex: /^\d{5}$/,
            samples: '03315, 00413, 23179, 89324',
        },
        ET: {
            regex: /^\d{4}$/,
            samples: '6269, 8498, 4514, 7820',
        },
        FI: {
            regex: /^\d{5}$/,
            samples: '21859, 72086, 22422, 03774',
        },
        FJ: {},
        FK: {
            regex: /^FIQQ 1ZZ$/,
            samples: 'FIQQ 1ZZ',
        },
        FM: {
            regex: /^(9694[1-4])(?:[ -](\d{4}))?$/,
            samples: '96942-9352, 96944-4935, 96941 9065, 96943-5369',
        },
        FO: {
            regex: /^\d{3}$/,
            samples: '334, 068, 741, 787',
        },
        FR: {
            regex: /^\d{2} ?\d{3}$/,
            samples: '25822, 53 637, 55354, 82522',
        },
        GA: {},
        GB: {
            regex: /^[A-Z]{1,2}[0-9R][0-9A-Z]?\s*([0-9][ABD-HJLNP-UW-Z]{2})?$/,
            samples: 'LA102UX, BL2F8FX, BD1S9LU, WR4G 6LH, W1U',
        },
        GD: {},
        GE: {
            regex: /^\d{4}$/,
            samples: '1232, 9831, 4717, 9428',
        },
        GF: {
            regex: /^9[78]3\d{2}$/,
            samples: '98380, 97335, 98344, 97300',
        },
        GG: {
            regex: /^GY\d[\dA-Z]? ?\d[ABD-HJLN-UW-Z]{2}$/,
            samples: 'GY757LD, GY6D 6XL, GY3Y2BU, GY85 1YO',
        },
        GH: {},
        GI: {
            regex: /^GX11 1AA$/,
            samples: 'GX11 1AA',
        },
        GL: {
            regex: /^39\d{2}$/,
            samples: '3964, 3915, 3963, 3956',
        },
        GM: {},
        GN: {
            regex: /^\d{3}$/,
            samples: '465, 994, 333, 078',
        },
        GP: {
            regex: /^9[78][01]\d{2}$/,
            samples: '98069, 97007, 97147, 97106',
        },
        GQ: {},
        GR: {
            regex: /^\d{3} ?\d{2}$/,
            samples: '98654, 319 78, 127 09, 590 52',
        },
        GS: {
            regex: /^SIQQ 1ZZ$/,
            samples: 'SIQQ 1ZZ',
        },
        GT: {
            regex: /^\d{5}$/,
            samples: '30553, 69925, 09376, 83719',
        },
        GU: {
            regex: /^((969)[1-3][0-2])$/,
            samples: '96922, 96932, 96921, 96911',
        },
        GW: {
            regex: /^\d{4}$/,
            samples: '1742, 7941, 4437, 7728',
        },
        GY: {},
        HK: {
            regex: /^999077$|^$/,
            samples: '999077',
        },
        HN: {
            regex: /^\d{5}$/,
            samples: '86238, 78999, 03594, 30406',
        },
        HR: {
            regex: /^\d{5}$/,
            samples: '85240, 80710, 78235, 98766',
        },
        HT: {
            regex: /^(?:HT)?(\d{4})$/,
            samples: '5101, HT6991, HT3871, 1126',
        },
        HU: {
            regex: /^\d{4}$/,
            samples: '0360, 2604, 3362, 4775',
        },
        ID: {
            regex: /^\d{5}$/,
            samples: '60993, 52656, 16521, 34931',
        },
        IE: {},
        IL: {
            regex: /^\d{5}(?:\d{2})?$/,
            samples: '74213, 6978354, 2441689, 4971551',
        },
        IM: {
            regex: /^IM\d[\dA-Z]? ?\d[ABD-HJLN-UW-Z]{2}$/,
            samples: 'IM2X1JP, IM4V 9JU, IM3B1UP, IM8E 5XF',
        },
        IN: {
            regex: /^\d{6}$/,
            samples: '946956, 143659, 243258, 938385',
        },
        IO: {
            regex: /^BBND 1ZZ$/,
            samples: 'BBND 1ZZ',
        },
        IQ: {
            regex: /^\d{5}$/,
            samples: '63282, 87817, 38580, 47725',
        },
        IR: {
            regex: /^\d{5}-?\d{5}$/,
            samples: '0666174250, 6052682188, 02360-81920, 25102-08646',
        },
        IS: {
            regex: /^\d{3}$/,
            samples: '408, 013, 001, 936',
        },
        IT: {
            regex: /^\d{5}$/,
            samples: '31701, 61341, 92781, 45609',
        },
        JE: {
            regex: /^JE\d[\dA-Z]? ?\d[ABD-HJLN-UW-Z]{2}$/,
            samples: 'JE0D 2EX, JE59 2OF, JE1X1ZW, JE0V 1SO',
        },
        JM: {},
        JO: {
            regex: /^\d{5}$/,
            samples: '20789, 02128, 52170, 40284',
        },
        JP: {
            regex: /^\d{3}-?\d{4}$/,
            samples: '5429642, 046-1544, 6463599, 368-5362',
        },
        KE: {
            regex: /^\d{5}$/,
            samples: '33043, 98830, 59324, 42876',
        },
        KG: {
            regex: /^\d{6}$/,
            samples: '500371, 176592, 184133, 225279',
        },
        KH: {
            regex: /^\d{5,6}$/,
            samples: '220281, 18824, 35379, 09570',
        },
        KI: {
            regex: /^KI\d{4}$/,
            samples: 'KI0104, KI0109, KI0112, KI0306',
        },
        KM: {},
        KN: {
            regex: /^KN\d{4}(-\d{4})?$/,
            samples: 'KN2522, KN2560-3032, KN3507, KN4440',
        },
        KP: {},
        KR: {
            regex: /^\d{5}$/,
            samples: '67417, 66648, 08359, 93750',
        },
        KW: {
            regex: /^\d{5}$/,
            samples: '74840, 53309, 71276, 59262',
        },
        KY: {
            regex: /^KY\d-\d{4}$/,
            samples: 'KY0-3078, KY1-7812, KY8-3729, KY3-4664',
        },
        KZ: {
            regex: /^\d{6}$/,
            samples: '129113, 976562, 226811, 933781',
        },
        LA: {
            regex: /^\d{5}$/,
            samples: '08875, 50779, 87756, 75932',
        },
        LB: {
            regex: /^(?:\d{4})(?: ?(?:\d{4}))?$/,
            samples: '5436 1302, 9830 7470, 76911911, 9453 1306',
        },
        LC: {
            regex: /^(LC)?\d{2} ?\d{3}$/,
            samples: '21080, LC99127, LC24 258, 51 740',
        },
        LI: {
            regex: /^\d{4}$/,
            samples: '6644, 2852, 4630, 4541',
        },
        LK: {
            regex: /^\d{5}$/,
            samples: '44605, 27721, 90695, 65514',
        },
        LR: {
            regex: /^\d{4}$/,
            samples: '6644, 2852, 4630, 4541',
        },
        LS: {
            regex: /^\d{3}$/,
            samples: '779, 803, 104, 897',
        },
        LT: {
            regex: /^((LT)[-])?(\d{5})$/,
            samples: 'LT-22248, LT-12796, 69822, 37280',
        },
        LU: {
            regex: /^((L)[-])?(\d{4})$/,
            samples: '5469, L-4476, 6304, 9739',
        },
        LV: {
            regex: /^((LV)[-])?\d{4}$/,
            samples: '9344, LV-5030, LV-0132, 8097',
        },
        LY: {},
        MA: {
            regex: /^\d{5}$/,
            samples: '50219, 95871, 80907, 79804',
        },
        MC: {
            regex: /^980\d{2}$/,
            samples: '98084, 98041, 98070, 98062',
        },
        MD: {
            regex: /^(MD[-]?)?(\d{4})$/,
            samples: '6250, MD-9681, MD3282, MD-0652',
        },
        ME: {
            regex: /^\d{5}$/,
            samples: '87622, 92688, 23129, 59566',
        },
        MF: {
            regex: /^9[78][01]\d{2}$/,
            samples: '97169, 98180, 98067, 98043',
        },
        MG: {
            regex: /^\d{3}$/,
            samples: '854, 084, 524, 064',
        },
        MH: {
            regex: /^((969)[6-7][0-9])(-\d{4})?/,
            samples: '96962, 96969, 96970-8530, 96960-3226',
        },
        MK: {
            regex: /^\d{4}$/,
            samples: '8299, 6904, 6144, 9753',
        },
        ML: {},
        MM: {
            regex: /^\d{5}$/,
            samples: '59188, 93943, 40829, 69981',
        },
        MN: {
            regex: /^\d{5}$/,
            samples: '94129, 29906, 53374, 80141',
        },
        MO: {},
        MP: {
            regex: /^(9695[012])(?:[ -](\d{4}))?$/,
            samples: '96952 3162, 96950 1567, 96951 2994, 96950 8745',
        },
        MQ: {
            regex: /^9[78]2\d{2}$/,
            samples: '98297, 97273, 97261, 98282',
        },
        MR: {},
        MS: {
            regex: /^[Mm][Ss][Rr]\s{0,1}\d{4}$/,
            samples: 'MSR1110, MSR1230, MSR1250, MSR1330',
        },
        MT: {
            regex: /^[A-Z]{3} [0-9]{4}|[A-Z]{2}[0-9]{2}|[A-Z]{2} [0-9]{2}|[A-Z]{3}[0-9]{4}|[A-Z]{3}[0-9]{2}|[A-Z]{3} [0-9]{2}$/,
            samples: 'DKV 8196, KSU9264, QII0259, HKH 1020',
        },
        MU: {
            regex: /^([0-9A-R]\d{4})$/,
            samples: 'H8310, 52591, M9826, F5810',
        },
        MV: {
            regex: /^\d{5}$/,
            samples: '16354, 20857, 50991, 72527',
        },
        MW: {},
        MX: {
            regex: /^\d{5}$/,
            samples: '71530, 76424, 73811, 50503',
        },
        MY: {
            regex: /^\d{5}$/,
            samples: '75958, 15826, 86715, 37081',
        },
        MZ: {
            regex: /^\d{4}$/,
            samples: '0902, 6258, 7826, 7150',
        },
        NA: {
            regex: /^\d{5}$/,
            samples: '68338, 63392, 21820, 61211',
        },
        NC: {
            regex: /^988\d{2}$/,
            samples: '98865, 98813, 98820, 98855',
        },
        NE: {
            regex: /^\d{4}$/,
            samples: '9790, 3270, 2239, 0400',
        },
        NF: {
            regex: /^2899$/,
            samples: '2899',
        },
        NG: {
            regex: /^\d{6}$/,
            samples: '289096, 223817, 199970, 840648',
        },
        NI: {
            regex: /^\d{5}$/,
            samples: '86308, 60956, 49945, 15470',
        },
        NL: {
            regex: /^\d{4} ?[A-Z]{2}$/,
            samples: '6998 VY, 5390 CK, 2476 PS, 8873OX',
        },
        NO: {
            regex: /^\d{4}$/,
            samples: '0711, 4104, 2683, 5015',
        },
        NP: {
            regex: /^\d{5}$/,
            samples: '42438, 73964, 66400, 33976',
        },
        NR: {
            regex: /^(NRU68)$/,
            samples: 'NRU68',
        },
        NU: {
            regex: /^(9974)$/,
            samples: '9974',
        },
        NZ: {
            regex: /^\d{4}$/,
            samples: '7015, 0780, 4109, 1422',
        },
        OM: {
            regex: /^(?:PC )?\d{3}$/,
            samples: 'PC 851, PC 362, PC 598, PC 499',
        },
        PA: {
            regex: /^\d{4}$/,
            samples: '0711, 4104, 2683, 5015',
        },
        PE: {
            regex: /^\d{5}$/,
            samples: '10013, 12081, 14833, 24615',
        },
        PF: {
            regex: /^987\d{2}$/,
            samples: '98755, 98710, 98748, 98791',
        },
        PG: {
            regex: /^\d{3}$/,
            samples: '193, 166, 880, 553',
        },
        PH: {
            regex: /^\d{4}$/,
            samples: '0137, 8216, 2876, 0876',
        },
        PK: {
            regex: /^\d{5}$/,
            samples: '78219, 84497, 62102, 12564',
        },
        PL: {
            regex: /^\d{2}-\d{3}$/,
            samples: '63-825, 26-714, 05-505, 15-200',
        },
        PM: {
            regex: /^(97500)$/,
            samples: '97500',
        },
        PN: {
            regex: /^PCRN 1ZZ$/,
            samples: 'PCRN 1ZZ',
        },
        PR: {
            regex: /^(00[679]\d{2})(?:[ -](\d{4}))?$/,
            samples: '00989 3603, 00639 0720, 00707-9803, 00610 7362',
        },
        PS: {
            regex: /^(00[679]\d{2})(?:[ -](\d{4}))?$/,
            samples: '00748, 00663, 00779-4433, 00934 1559',
        },
        PT: {
            regex: /^\d{4}-\d{3}$/,
            samples: '0060-917, 4391-979, 5551-657, 9961-093',
        },
        PW: {
            regex: /^(969(?:39|40))(?:[ -](\d{4}))?$/,
            samples: '96940, 96939, 96939 6004, 96940-1871',
        },
        PY: {
            regex: /^\d{4}$/,
            samples: '7895, 5835, 8783, 5887',
        },
        QA: {},
        RE: {
            regex: /^9[78]4\d{2}$/,
            samples: '98445, 97404, 98421, 98434',
        },
        RO: {
            regex: /^\d{6}$/,
            samples: '935929, 407608, 637434, 174574',
        },
        RS: {
            regex: /^\d{5,6}$/,
            samples: '929863, 259131, 687739, 07011',
        },
        RU: {
            regex: /^\d{6}$/,
            samples: '138294, 617323, 307906, 981238',
        },
        RW: {},
        SA: {
            regex: /^\d{5}(-{1}\d{4})?$/,
            samples: '86020-1256, 72375, 70280, 96328',
        },
        SB: {},
        SC: {},
        SD: {
            regex: /^\d{5}$/,
            samples: '78219, 84497, 62102, 12564',
        },
        SE: {
            regex: /^\d{3} ?\d{2}$/,
            samples: '095 39, 41052, 84687, 563 66',
        },
        SG: {
            regex: /^\d{6}$/,
            samples: '606542, 233985, 036755, 265255',
        },
        SH: {
            regex: /^(?:ASCN|TDCU|STHL) 1ZZ$/,
            samples: 'STHL 1ZZ, ASCN 1ZZ, TDCU 1ZZ',
        },
        SI: {
            regex: /^\d{4}$/,
            samples: '6898, 3413, 2031, 5732',
        },
        SJ: {
            regex: /^\d{4}$/,
            samples: '7616, 3163, 5769, 0237',
        },
        SK: {
            regex: /^\d{3} ?\d{2}$/,
            samples: '594 52, 813 34, 867 67, 41814',
        },
        SL: {},
        SM: {
            regex: /^4789\d$/,
            samples: '47894, 47895, 47893, 47899',
        },
        SN: {
            regex: /^[1-8]\d{4}$/,
            samples: '48336, 23224, 33261, 82430',
        },
        SO: {},
        SR: {},
        SS: {
            regex: /^[A-Z]{2} ?\d{5}$/,
            samples: 'JQ 80186, CU 46474, DE33738, MS 59107',
        },
        ST: {},
        SV: {},
        SX: {},
        SY: {},
        SZ: {
            regex: /^[HLMS]\d{3}$/,
            samples: 'H458, L986, M477, S916',
        },
        TA: {
            regex: /^TDCU 1ZZ$/,
            samples: 'TDCU 1ZZ',
        },
        TC: {
            regex: /^TKCA 1ZZ$/,
            samples: 'TKCA 1ZZ',
        },
        TD: {},
        TF: {},
        TG: {},
        TH: {
            regex: /^\d{5}$/,
            samples: '30706, 18695, 21044, 42496',
        },
        TJ: {
            regex: /^\d{6}$/,
            samples: '381098, 961344, 519925, 667883',
        },
        TK: {},
        TL: {},
        TM: {
            regex: /^\d{6}$/,
            samples: '544985, 164362, 425224, 374603',
        },
        TN: {
            regex: /^\d{4}$/,
            samples: '6075, 7340, 2574, 8988',
        },
        TO: {},
        TR: {
            regex: /^\d{5}$/,
            samples: '42524, 81057, 50859, 42677',
        },
        TT: {
            regex: /^\d{6}$/,
            samples: '041238, 033990, 763476, 981118',
        },
        TV: {},
        TW: {
            regex: /^\d{3}(?:\d{2})?$/,
            samples: '21577, 76068, 68698, 08912',
        },
        TZ: {},
        UA: {
            regex: /^\d{5}$/,
            samples: '10629, 81138, 15668, 30055',
        },
        UG: {},
        UM: {},
        US: {
            regex: /^[0-9]{5}(?:[- ][0-9]{4})?$/,
            samples: '12345, 12345-1234, 12345 1234',
        },
        UY: {
            regex: /^\d{5}$/,
            samples: '40073, 30136, 06583, 00021',
        },
        UZ: {
            regex: /^\d{6}$/,
            samples: '205122, 219713, 441699, 287471',
        },
        VA: {
            regex: /^(00120)$/,
            samples: '00120',
        },
        VC: {
            regex: /^VC\d{4}$/,
            samples: 'VC0600, VC0176, VC0616, VC4094',
        },
        VE: {
            regex: /^\d{4}$/,
            samples: '9692, 1953, 6680, 8302',
        },
        VG: {
            regex: /^VG\d{4}$/,
            samples: 'VG1204, VG7387, VG3431, VG6021',
        },
        VI: {
            regex: /^(008(?:(?:[0-4]\d)|(?:5[01])))(?:[ -](\d{4}))?$/,
            samples: '00820, 00804 2036, 00825 3344, 00811-5900',
        },
        VN: {
            regex: /^\d{6}$/,
            samples: '133836, 748243, 894060, 020597',
        },
        VU: {},
        WF: {
            regex: /^986\d{2}$/,
            samples: '98692, 98697, 98698, 98671',
        },
        WS: {
            regex: /^WS[1-2]\d{3}$/,
            samples: 'WS1349, WS2798, WS1751, WS2090',
        },
        XK: {
            regex: /^[1-7]\d{4}$/,
            samples: '56509, 15863, 46644, 21896',
        },
        YE: {},
        YT: {
            regex: /^976\d{2}$/,
            samples: '97698, 97697, 97632, 97609',
        },
        ZA: {
            regex: /^\d{4}$/,
            samples: '6855, 5179, 6956, 7147',
        },
        ZM: {
            regex: /^\d{5}$/,
            samples: '77603, 97367, 80454, 94484',
        },
        ZW: {},
    },

    GENERIC_ZIP_CODE_REGEX: /^(?:(?![\s-])[\w -]{0,9}[\w])?$/,

    // Values for checking if polyfill is required on a platform
    POLYFILL_TEST: {
        STYLE: 'currency',
        CURRENCY: 'XAF',
        FORMAT: 'symbol',
        SAMPLE_INPUT: '123456.789',
        EXPECTED_OUTPUT: 'FCFA 123,457',
    },

    PATHS_TO_TREAT_AS_EXTERNAL: ['NewExpensify.dmg', 'docs/index.html'],

    // Test tool menu parameters
    TEST_TOOL: {
        // Number of concurrent taps to open then the Test modal menu
        NUMBER_OF_TAPS: 4,
    },

    MENU_HELP_URLS: {
        LEARN_MORE: 'https://www.expensify.com',
        DOCUMENTATION: 'https://github.com/Expensify/App/blob/main/README.md',
        COMMUNITY_DISCUSSIONS: 'https://expensify.slack.com/archives/C01GTK53T8Q',
        SEARCH_ISSUES: 'https://github.com/Expensify/App/issues',
    },

    BOOK_TRAVEL_DEMO_URL: 'https://calendly.com/d/ck2z-xsh-q97/expensify-travel-demo-travel-page',
    TRAVEL_DOT_URL: 'https://travel.expensify.com',
    STAGING_TRAVEL_DOT_URL: 'https://staging.travel.expensify.com',
    TRIP_ID_PATH: (tripID?: string) => (tripID ? `trips/${tripID}` : undefined),
    TRIP_SUPPORT: '/support',
    SPOTNANA_TMC_ID: '8e8e7258-1cf3-48c0-9cd1-fe78a6e31eed',
    STAGING_SPOTNANA_TMC_ID: '7a290c6e-5328-4107-aff6-e48765845b81',
    SCREEN_READER_STATES: {
        ALL: 'all',
        ACTIVE: 'active',
        DISABLED: 'disabled',
    },
    SPACE_CHARACTER_WIDTH: 4,

    // The attribute used in the SelectionScraper.js helper to query all the DOM elements
    // that should be removed from the copied contents in the getHTMLOfSelection() method
    SELECTION_SCRAPER_HIDDEN_ELEMENT: 'selection-scrapper-hidden-element',
    INNER_BOX_SHADOW_ELEMENT: 'inner-box-shadow-element',
    MODERATION: {
        MODERATOR_DECISION_PENDING: 'pending',
        MODERATOR_DECISION_PENDING_HIDE: 'pendingHide',
        MODERATOR_DECISION_PENDING_REMOVE: 'pendingRemove',
        MODERATOR_DECISION_APPROVED: 'approved',
        MODERATOR_DECISION_HIDDEN: 'hidden',
        FLAG_SEVERITY_SPAM: 'spam',
        FLAG_SEVERITY_INCONSIDERATE: 'inconsiderate',
        FLAG_SEVERITY_INTIMIDATION: 'intimidation',
        FLAG_SEVERITY_BULLYING: 'bullying',
        FLAG_SEVERITY_HARASSMENT: 'harassment',
        FLAG_SEVERITY_ASSAULT: 'assault',
    },
    EMOJI_PICKER_TEXT_INPUT_SIZES: 152,
    QR: {
        DEFAULT_LOGO_SIZE_RATIO: 0.25,
        DEFAULT_LOGO_MARGIN_RATIO: 0.02,
        EXPENSIFY_LOGO_SIZE_RATIO: 0.22,
        EXPENSIFY_LOGO_MARGIN_RATIO: 0.03,
    },

    /**
     * Acceptable values for the `role` attribute on react native components.
     *
     * **IMPORTANT:** Not for use with the `accessibilityRole` prop, as it accepts different values, and new components
     * should use the `role` prop instead.
     */
    ROLE: {
        /** Use for elements with important, time-sensitive information. */
        ALERT: 'alert',
        /** Use for elements that act as buttons. */
        BUTTON: 'button',
        /** Use for elements representing checkboxes. */
        CHECKBOX: 'checkbox',
        /** Use for elements that allow a choice from multiple options. */
        COMBOBOX: 'combobox',
        /** Use with scrollable lists to represent a grid layout. */
        GRID: 'grid',
        /** Use for section headers or titles. */
        HEADING: 'heading',
        /** Use for image elements. */
        IMG: 'img',
        /** Use for elements that navigate to other pages or content. */
        LINK: 'link',
        /** Use to identify a list of items. */
        LIST: 'list',
        /** Use for a list of choices or options. */
        MENU: 'menu',
        /** Use for a container of multiple menus. */
        MENUBAR: 'menubar',
        /** Use for items within a menu. */
        MENUITEM: 'menuitem',
        /** Use when no specific role is needed. */
        NONE: 'none',
        /** Use for elements that don't require a specific role. */
        PRESENTATION: 'presentation',
        /** Use for elements showing progress of a task. */
        PROGRESSBAR: 'progressbar',
        /** Use for radio buttons. */
        RADIO: 'radio',
        /** Use for groups of radio buttons. */
        RADIOGROUP: 'radiogroup',
        /** Use for scrollbar elements. */
        SCROLLBAR: 'scrollbar',
        /** Use for text fields that are used for searching. */
        SEARCHBOX: 'searchbox',
        /** Use for adjustable elements like sliders. */
        SLIDER: 'slider',
        /** Use for a button that opens a list of choices. */
        SPINBUTTON: 'spinbutton',
        /** Use for elements providing a summary of app conditions. */
        SUMMARY: 'summary',
        /** Use for on/off switch elements. */
        SWITCH: 'switch',
        /** Use for tab elements in a tab list. */
        TAB: 'tab',
        /** Use for a list of tabs. */
        TABLIST: 'tablist',
        /** Use for timer elements. */
        TIMER: 'timer',
        /** Use for toolbars containing action buttons or components. */
        TOOLBAR: 'toolbar',
        /** Use for navigation elements */
        NAVIGATION: 'navigation',
        /** Use for Tooltips */
        TOOLTIP: 'tooltip',
    },
    TRANSLATION_KEYS: {
        ATTACHMENT: 'common.attachment',
    },
    TEACHERS_UNITE: {
        PROD_PUBLIC_ROOM_ID: '7470147100835202',
        PROD_POLICY_ID: 'B795B6319125BDF2',
        TEST_PUBLIC_ROOM_ID: '207591744844000',
        TEST_POLICY_ID: 'ABD1345ED7293535',
        POLICY_NAME: 'Expensify.org / Teachers Unite!',
        PUBLIC_ROOM_NAME: '#teachers-unite',
    },
    CUSTOM_STATUS_TYPES: {
        NEVER: 'never',
        THIRTY_MINUTES: 'thirtyMinutes',
        ONE_HOUR: 'oneHour',
        AFTER_TODAY: 'afterToday',
        AFTER_WEEK: 'afterWeek',
        CUSTOM: 'custom',
    },
    TWO_FACTOR_AUTH_STEPS: {
        COPY_CODES: 'COPY_CODES',
        VERIFY: 'VERIFY',
        SUCCESS: 'SUCCESS',
        ENABLED: 'ENABLED',
        DISABLED: 'DISABLED',
        DISABLE: 'DISABLE',
    },
    MERGE_ACCOUNT_RESULTS: {
        SUCCESS: 'success',
        ERR_2FA: 'err_2fa',
        ERR_NO_EXIST: 'err_no_exist',
        ERR_SMART_SCANNER: 'err_smart_scanner',
        ERR_INVOICING: 'err_invoicing',
        ERR_SAML_PRIMARY_LOGIN: 'err_saml_primary_login',
        ERR_SAML_DOMAIN_CONTROL: 'err_saml_domain_control',
        ERR_SAML_NOT_SUPPORTED: 'err_saml_not_supported',
        ERR_ACCOUNT_LOCKED: 'err_account_locked',
        TOO_MANY_ATTEMPTS: 'too_many_attempts',
        ACCOUNT_UNVALIDATED: 'account_unvalidated',
    },
    DELEGATE_ROLE: {
        ALL: 'all',
        SUBMITTER: 'submitter',
    },
    DELEGATE: {
        DENIED_ACCESS_VARIANTS: {
            DELEGATE: 'delegate',
            SUBMITTER: 'submitter',
        },
    },
    DELEGATE_ROLE_HELP_DOT_ARTICLE_LINK: 'https://help.expensify.com/expensify-classic/hubs/copilots-and-delegates/',
    STRIPE_GBP_AUTH_STATUSES: {
        SUCCEEDED: 'succeeded',
        CARD_AUTHENTICATION_REQUIRED: 'authentication_required',
    },
    TAB: {
        DEBUG_TAB_ID: 'DebugTab',
        NEW_CHAT_TAB_ID: 'NewChatTab',
        NEW_CHAT: 'chat',
        NEW_ROOM: 'room',
        RECEIPT_TAB_ID: 'ReceiptTab',
        IOU_REQUEST_TYPE: 'iouRequestType',
        SHARE: {
            NAVIGATOR_ID: 'ShareNavigatorID',
            SHARE: 'ShareTab',
            SUBMIT: 'SubmitTab',
        },
    },
    TAB_REQUEST: {
        MANUAL: 'manual',
        SCAN: 'scan',
        DISTANCE: 'distance',
        PER_DIEM: 'per-diem',
    },

    STATUS_TEXT_MAX_LENGTH: 100,

    DROPDOWN_BUTTON_SIZE: {
        LARGE: 'large',
        MEDIUM: 'medium',
        SMALL: 'small',
    },

    SF_COORDINATES: [-122.4194, 37.7749],

    NAVIGATION: {
        ACTION_TYPE: {
            REPLACE: 'REPLACE',
            PUSH: 'PUSH',
            NAVIGATE: 'NAVIGATE',

            /** These action types are custom for RootNavigator */
            SWITCH_POLICY_ID: 'SWITCH_POLICY_ID',
            DISMISS_MODAL: 'DISMISS_MODAL',
            OPEN_WORKSPACE_SPLIT: 'OPEN_WORKSPACE_SPLIT',
        },
    },
    TIME_PERIOD: {
        AM: 'AM',
        PM: 'PM',
    },
    INDENTS: '    ',
    PARENT_CHILD_SEPARATOR: ': ',
    COLON: ':',
    MAPBOX: {
        PADDING: 32,
        DEFAULT_ZOOM: 15,
        SINGLE_MARKER_ZOOM: 15,
        DEFAULT_COORDINATE: [-122.4021, 37.7911] as [number, number],
        STYLE_URL: 'mapbox://styles/expensify/cllcoiqds00cs01r80kp34tmq',
        ANIMATION_DURATION_ON_CENTER_ME: 1000,
        CENTER_BUTTON_FADE_DURATION: 300,
    },
    ONYX_UPDATE_TYPES: {
        HTTPS: 'https',
        PUSHER: 'pusher',
        AIRSHIP: 'airship',
    },
    EVENTS: {
        SCROLLING: 'scrolling',
    },
    SELECTION_LIST_WITH_MODAL_TEST_ID: 'selectionListWithModalMenuItem',

    IMAGE_TEST_ID: 'Image',
    IMAGE_SVG_TEST_ID: 'ImageSVG',
    VIDEO_PLAYER_TEST_ID: 'VideoPlayer',
    LOTTIE_VIEW_TEST_ID: 'LottieView',

    CHAT_HEADER_LOADER_HEIGHT: 36,

    HORIZONTAL_SPACER: {
        DEFAULT_BORDER_BOTTOM_WIDTH: 1,
        DEFAULT_MARGIN_VERTICAL: 8,
        HIDDEN_MARGIN_VERTICAL: 4,
        HIDDEN_BORDER_BOTTOM_WIDTH: 0,
    },

    LIST_COMPONENTS: {
        HEADER: 'header',
        FOOTER: 'footer',
    },

    MISSING_TRANSLATION: 'MISSING TRANSLATION',
    SEARCH_MAX_LENGTH: 500,

    /**
     * The count of characters we'll allow the user to type after reaching SEARCH_MAX_LENGTH in an input.
     */
    ADDITIONAL_ALLOWED_CHARACTERS: 20,

    VALIDATION_REIMBURSEMENT_INPUT_LIMIT: 20,

    REFERRAL_PROGRAM: {
        CONTENT_TYPES: {
            SUBMIT_EXPENSE: 'submitExpense',
            START_CHAT: 'startChat',
            REFER_FRIEND: 'referralFriend',
            SHARE_CODE: 'shareCode',
        },
        LEARN_MORE_LINK: 'https://help.expensify.com/articles/new-expensify/expenses/Referral-Program',
        LINK: 'https://join.my.expensify.com',
    },

    FEATURE_TRAINING: {
        CONTENT_TYPES: {
            TRACK_EXPENSE: 'track-expenses',
        },
        'track-expenses': {
            VIDEO_URL: `${CLOUDFRONT_URL}/videos/guided-setup-track-business-v2.mp4`,
            LEARN_MORE_LINK: `${USE_EXPENSIFY_URL}/track-expenses`,
        },
        TEST_DRIVE_COVER_ASPECT_RATIO: 500 / 300,
    },

    /**
     * native IDs for close buttons in Overlay component
     */
    OVERLAY: {
        TOP_BUTTON_NATIVE_ID: 'overLayTopButton',
        BOTTOM_BUTTON_NATIVE_ID: 'overLayBottomButton',
    },

    BACK_BUTTON_NATIVE_ID: 'backButton',
    EMOJI_PICKER_BUTTON_NATIVE_ID: 'emojiPickerButton',

    /**
     * The maximum count of items per page for SelectionList.
     * When paginate, it multiplies by page number.
     */
    MAX_SELECTION_LIST_PAGE_LENGTH: 500,

    /**
     * Bank account names
     */
    BANK_NAMES: {
        EXPENSIFY: 'expensify',
        AMERICAN_EXPRESS: 'americanexpress',
        BANK_OF_AMERICA: 'bank of america',
        BB_T: 'bbt',
        CAPITAL_ONE: 'capital one',
        CHASE: 'chase',
        CHARLES_SCHWAB: 'charles schwab',
        CITIBANK: 'citibank',
        CITIZENS_BANK: 'citizens bank',
        DISCOVER: 'discover',
        FIDELITY: 'fidelity',
        GENERIC_BANK: 'generic bank',
        HUNTINGTON_BANK: 'huntington bank',
        HUNTINGTON_NATIONAL: 'huntington national',
        NAVY_FEDERAL_CREDIT_UNION: 'navy federal credit union',
        PNC: 'pnc',
        REGIONS_BANK: 'regions bank',
        SUNTRUST: 'suntrust',
        TD_BANK: 'td bank',
        US_BANK: 'us bank',
        USAA: 'usaa',
    },

    /**
     * Constants for maxToRenderPerBatch parameter that is used for FlatList or SectionList. This controls the amount of items rendered per batch, which is the next chunk of items
     * rendered on every scroll.
     */
    MAX_TO_RENDER_PER_BATCH: {
        DEFAULT: 5,
        CAROUSEL: 3,
    },

    /**
     * Constants for types of violation.
     */
    VIOLATION_TYPES: {
        VIOLATION: 'violation',
        NOTICE: 'notice',
        WARNING: 'warning',
    },

    /**
     * Constants with different types for the modifiedAmount violation
     */
    MODIFIED_AMOUNT_VIOLATION_DATA: {
        DISTANCE: 'distance',
        CARD: 'card',
        SMARTSCAN: 'smartscan',
    },

    /**
     * Constants for types of violation names.
     * Defined here because they need to be referenced by the type system to generate the
     * ViolationNames type.
     */
    VIOLATIONS: {
        ALL_TAG_LEVELS_REQUIRED: 'allTagLevelsRequired',
        AUTO_REPORTED_REJECTED_EXPENSE: 'autoReportedRejectedExpense',
        BILLABLE_EXPENSE: 'billableExpense',
        CASH_EXPENSE_WITH_NO_RECEIPT: 'cashExpenseWithNoReceipt',
        CATEGORY_OUT_OF_POLICY: 'categoryOutOfPolicy',
        CONVERSION_SURCHARGE: 'conversionSurcharge',
        CUSTOM_UNIT_OUT_OF_POLICY: 'customUnitOutOfPolicy',
        DUPLICATED_TRANSACTION: 'duplicatedTransaction',
        FIELD_REQUIRED: 'fieldRequired',
        FUTURE_DATE: 'futureDate',
        INVOICE_MARKUP: 'invoiceMarkup',
        MAX_AGE: 'maxAge',
        MISSING_CATEGORY: 'missingCategory',
        MISSING_COMMENT: 'missingComment',
        MISSING_TAG: 'missingTag',
        MODIFIED_AMOUNT: 'modifiedAmount',
        MODIFIED_DATE: 'modifiedDate',
        PROHIBITED_EXPENSE: 'prohibitedExpense',
        NON_EXPENSIWORKS_EXPENSE: 'nonExpensiworksExpense',
        OVER_AUTO_APPROVAL_LIMIT: 'overAutoApprovalLimit',
        OVER_CATEGORY_LIMIT: 'overCategoryLimit',
        OVER_LIMIT: 'overLimit',
        OVER_LIMIT_ATTENDEE: 'overLimitAttendee',
        PER_DAY_LIMIT: 'perDayLimit',
        RECEIPT_NOT_SMART_SCANNED: 'receiptNotSmartScanned',
        RECEIPT_REQUIRED: 'receiptRequired',
        CUSTOM_RULES: 'customRules',
        RTER: 'rter',
        SMARTSCAN_FAILED: 'smartscanFailed',
        SOME_TAG_LEVELS_REQUIRED: 'someTagLevelsRequired',
        TAG_OUT_OF_POLICY: 'tagOutOfPolicy',
        TAX_AMOUNT_CHANGED: 'taxAmountChanged',
        TAX_OUT_OF_POLICY: 'taxOutOfPolicy',
        TAX_RATE_CHANGED: 'taxRateChanged',
        TAX_REQUIRED: 'taxRequired',
        HOLD: 'hold',
        RECEIPT_GENERATED_WITH_AI: 'receiptGeneratedWithAI',
        OVER_TRIP_LIMIT: 'overTripLimit',
    },
    RTER_VIOLATION_TYPES: {
        BROKEN_CARD_CONNECTION: 'brokenCardConnection',
        BROKEN_CARD_CONNECTION_530: 'brokenCardConnection530',
        SEVEN_DAY_HOLD: 'sevenDayHold',
    },
    REVIEW_DUPLICATES_ORDER: ['merchant', 'category', 'tag', 'description', 'taxCode', 'billable', 'reimbursable'],

    REPORT_VIOLATIONS: {
        FIELD_REQUIRED: 'fieldRequired',
        RBR_MESSAGE_MAX_CHARACTERS_FOR_PREVIEW: 40,
    },

    REPORT_VIOLATIONS_EXCLUDED_FIELDS: {
        TEXT_TITLE: 'text_title',
    },

    /** Context menu types */
    CONTEXT_MENU_TYPES: {
        LINK: 'LINK',
        REPORT_ACTION: 'REPORT_ACTION',
        EMAIL: 'EMAIL',
        REPORT: 'REPORT',
        TEXT: 'TEXT',
    },

    PROMOTED_ACTIONS: {
        PIN: 'pin',
        SHARE: 'share',
        JOIN: 'join',
        MESSAGE: 'message',
        HOLD: 'hold',
    },

    THUMBNAIL_IMAGE: {
        SMALL_SCREEN: {
            SIZE: 250,
        },
        WIDE_SCREEN: {
            SIZE: 350,
        },
        NAN_ASPECT_RATIO: 1.5,
    },

    VIDEO_PLAYER: {
        POPOVER_Y_OFFSET: -30,
        PLAYBACK_SPEEDS: [0.25, 0.5, 0.75, 1, 1.25, 1.5, 1.75, 2],
        HIDE_TIME_TEXT_WIDTH: 250,
        MIN_WIDTH: 170,
        MIN_HEIGHT: 120,
        CONTROLS_STATUS: {
            SHOW: 'show',
            HIDE: 'hide',
            VOLUME_ONLY: 'volumeOnly',
        },
        CONTROLS_POSITION: {
            NATIVE: 32,
            NORMAL: 8,
        },
        DEFAULT_VIDEO_DIMENSIONS: {width: 1900, height: 1400},
    },

    INTRO_CHOICES: {
        SUBMIT: 'newDotSubmit',
        MANAGE_TEAM: 'newDotManageTeam',
        CHAT_SPLIT: 'newDotSplitChat',
    },

    MANAGE_TEAMS_CHOICE: {
        MULTI_LEVEL: 'multiLevelApproval',
        CUSTOM_EXPENSE: 'customExpenseCoding',
        CARD_TRACKING: 'companyCardTracking',
        ACCOUNTING: 'accountingIntegrations',
        RULE: 'ruleEnforcement',
    },

    MINI_CONTEXT_MENU_MAX_ITEMS: 4,

    WORKSPACE_SWITCHER: {
        NAME: 'Expensify',
        SUBSCRIPT_ICON_SIZE: 8,
    },

    WELCOME_VIDEO_URL: `${CLOUDFRONT_URL}/videos/intro-1280.mp4`,

    ONBOARDING_CHOICES: {...onboardingChoices},
    SELECTABLE_ONBOARDING_CHOICES: {...selectableOnboardingChoices},
    CREATE_EXPENSE_ONBOARDING_CHOICES: {...createExpenseOnboardingChoices},
    ONBOARDING_SIGNUP_QUALIFIERS: {...signupQualifiers},
    ONBOARDING_INVITE_TYPES: {...onboardingInviteTypes},
    ONBOARDING_COMPANY_SIZE: {...onboardingCompanySize},
    NEW_DOT_SUPPORTED_COMPANY_SIZES: [onboardingCompanySize.MICRO, onboardingCompanySize.SMALL] as string[],
    ACTIONABLE_TRACK_EXPENSE_WHISPER_MESSAGE: 'What would you like to do with this expense?',
    ONBOARDING_ACCOUNTING_MAPPING,
    ONBOARDING_MESSAGES: {
        [onboardingChoices.EMPLOYER]: onboardingEmployerOrSubmitMessage,
        [onboardingChoices.SUBMIT]: onboardingEmployerOrSubmitMessage,
        [onboardingChoices.MANAGE_TEAM]: {
            message: ({onboardingCompanySize: companySize}) => `Here is a task list I’d recommend for a company of your size with ${companySize} submitters:`,
            tasks: [
                createWorkspaceTask,
                testDriveTask,
                {
                    type: 'addAccountingIntegration',
                    autoCompleted: false,
                    mediaAttributes: {
                        [`${CLOUDFRONT_URL}/${
                            connectionsVideoPaths[ONBOARDING_ACCOUNTING_MAPPING.netsuite]
                        }`]: `data-expensify-thumbnail-url="${CLOUDFRONT_URL}/images/walkthrough-connect_to_netsuite.png" data-expensify-width="1920" data-expensify-height="1080"`,
                        [`${CLOUDFRONT_URL}/${
                            connectionsVideoPaths[ONBOARDING_ACCOUNTING_MAPPING.quickbooksOnline]
                        }`]: `data-expensify-thumbnail-url="${CLOUDFRONT_URL}/images/walkthrough-connect_to_qbo.png" data-expensify-width="1920" data-expensify-height="1080"`,
                        [`${CLOUDFRONT_URL}/${
                            connectionsVideoPaths[ONBOARDING_ACCOUNTING_MAPPING.xero]
                        }`]: `data-expensify-thumbnail-url="${CLOUDFRONT_URL}/images/walkthrough-connect_to_xero.png" data-expensify-width="1920" data-expensify-height="1080"`,
                    },
                    title: ({integrationName, workspaceAccountingLink}) => `Connect to [${integrationName}](${workspaceAccountingLink})`,
                    description: ({integrationName, workspaceAccountingLink}) =>
                        `Connect to ${integrationName} for automatic expense coding and syncing that makes month-end close a breeze.\n` +
                        '\n' +
                        `Here’s how to connect to ${integrationName}:\n` +
                        '\n' +
                        '1. Click *Settings*.\n' +
                        '2. Go to *Workspaces*.\n' +
                        '3. Select your workspace.\n' +
                        '4. Click *Accounting*.\n' +
                        `5. Find ${integrationName}.\n` +
                        '6. Click *Connect*.\n' +
                        '\n' +
                        `${
                            integrationName && connectionsVideoPaths[integrationName]
                                ? `[Take me to accounting](${workspaceAccountingLink}).\n\n![Connect to ${integrationName}](${CLOUDFRONT_URL}/${connectionsVideoPaths[integrationName]})`
                                : `[Take me to accounting](${workspaceAccountingLink}).`
                        }`,
                },
                {
                    type: 'connectCorporateCard',
                    title: ({corporateCardLink}) => `Connect [your corporate card](${corporateCardLink})`,
                    description: ({corporateCardLink}) =>
                        `Connect your corporate card to automatically import and code expenses.\n` +
                        '\n' +
                        'Here’s how to invite your team:\n' +
                        '\n' +
                        '1. Click *Workspaces*.\n' +
                        '2. Select your workspace.\n' +
                        '3. Click *Corporate cards*.\n' +
                        '4. Follow the prompts to connect your card.\n' +
                        '\n' +
                        `[Take me to connect my corporate card](${corporateCardLink}).`,
                    autoCompleted: false,
                    mediaAttributes: {},
                },
                {
                    type: 'inviteTeam',
                    autoCompleted: false,
                    mediaAttributes: {
                        [`${CLOUDFRONT_URL}/videos/walkthrough-invite_members-v2.mp4`]: `data-expensify-thumbnail-url="${CLOUDFRONT_URL}/images/walkthrough-invite_members.png" data-expensify-width="1920" data-expensify-height="1080"`,
                    },
                    title: ({workspaceMembersLink}) => `Invite [your team](${workspaceMembersLink})`,
                    description: ({workspaceMembersLink}) =>
                        '*Invite your team* to Expensify so they can start tracking expenses today.\n' +
                        '\n' +
                        'Here’s how to invite your team:\n' +
                        '\n' +
                        '1. Click *Settings*.\n' +
                        '2. Go to *Workspaces*.\n' +
                        '3. Select your workspace.\n' +
                        '4. Click *Members* > *Invite member*.\n' +
                        '5. Enter emails or phone numbers. \n' +
                        '6. Add a custom invite message if you’d like!\n' +
                        '\n' +
                        `[Take me to workspace members](${workspaceMembersLink}).\n` +
                        '\n' +
                        `![Invite your team](${CLOUDFRONT_URL}/videos/walkthrough-invite_members-v2.mp4)`,
                },
                {
                    type: 'setupCategoriesAndTags',
                    autoCompleted: false,
                    mediaAttributes: {},
                    title: ({workspaceCategoriesLink, workspaceMoreFeaturesLink}) => `Set up [categories](${workspaceCategoriesLink}) and [tags](${workspaceMoreFeaturesLink})`,
                    description: ({workspaceCategoriesLink, workspaceAccountingLink}) =>
                        '*Set up categories and tags* so your team can code expenses for easy reporting.\n' +
                        '\n' +
                        `Import them automatically by [connecting your accounting software](${workspaceAccountingLink}), or set them up manually in your [workspace settings](${workspaceCategoriesLink}).`,
                },
                setupCategoriesTask,
                {
                    type: 'setupTags',
                    autoCompleted: false,
                    title: ({workspaceMoreFeaturesLink}) => `Set up [tags](${workspaceMoreFeaturesLink})`,
                    mediaAttributes: {
                        [`${CLOUDFRONT_URL}/videos/walkthrough-tags-v2.mp4`]: `data-expensify-thumbnail-url="${CLOUDFRONT_URL}/images/walkthrough-tags.png" data-expensify-width="1920" data-expensify-height="1080"`,
                    },
                    description: ({workspaceMoreFeaturesLink}) =>
                        'Tags can be used if you want more details with every expense. Use tags for projects, clients, locations, departments, and more. If you need multiple levels of tags, you can upgrade to the Control plan.\n' +
                        '\n' +
                        '*Here’s how to set up tags:*\n' +
                        '\n' +
                        '1. Click *Settings*.\n' +
                        '2. Go to *Workspaces*.\n' +
                        '3. Select your workspace.\n' +
                        '4. Click *More features*.\n' +
                        '5. Enable *Tags*.\n' +
                        '6. Navigate to *Tags* in the workspace editor.\n' +
                        '7. Click *+ Add tag* to make your own.\n' +
                        '\n' +
                        `[Take me to more features](${workspaceMoreFeaturesLink}).\n` +
                        '\n' +
                        `![Set up tags](${CLOUDFRONT_URL}/videos/walkthrough-tags-v2.mp4)`,
                },
            ],
        },
        [onboardingChoices.TRACK_WORKSPACE]: {
            message: 'Here are some important tasks to help get your workspace set up.',
            video: {
                url: `${CLOUDFRONT_URL}/videos/guided-setup-manage-team-v2.mp4`,
                thumbnailUrl: `${CLOUDFRONT_URL}/images/guided-setup-manage-team.jpg`,
                duration: 55,
                width: 1280,
                height: 960,
            },
            tasks: [
                createWorkspaceTask,
                setupCategoriesTask,
                {
                    type: 'inviteAccountant',
                    autoCompleted: false,
                    mediaAttributes: {},
                    title: ({workspaceMembersLink}) => `Invite your [accountant](${workspaceMembersLink})`,
                    description: ({workspaceMembersLink}) =>
                        '*Invite your accountant* to Expensify and share your expenses with them to make tax time easier.\n' +
                        '\n' +
                        'Here’s how to invite your accountant:\n' +
                        '\n' +
                        '1. Click your profile picture.\n' +
                        '2. Go to *Workspaces*.\n' +
                        '3. Select your workspace.\n' +
                        '4. Click *Members* > Invite member.\n' +
                        '5. Enter their email or phone number.\n' +
                        '6. Add an invite message if you’d like.\n' +
                        '7. You’ll be set as the expense approver. You can change this to any admin once you invite your team.\n' +
                        '\n' +
                        'That’s it, happy expensing! 😄\n' +
                        '\n' +
                        `[View your workspace members](${workspaceMembersLink}).`,
                },
            ],
        },
        [onboardingChoices.PERSONAL_SPEND]: onboardingPersonalSpendMessage,
        [onboardingChoices.CHAT_SPLIT]: {
            message: 'Splitting bills with friends is as easy as sending a message. Here’s how.',
            tasks: [
                selfGuidedTourTask,
                {
                    type: 'startChat',
                    autoCompleted: false,
                    mediaAttributes: {},
                    title: 'Start a chat',
                    description:
                        '*Start a chat* with a friend or group using their email or phone number.\n' +
                        '\n' +
                        'Here’s how to start a chat:\n' +
                        '\n' +
                        '1. Click the green *+* button.\n' +
                        '2. Choose *Start chat*.\n' +
                        '3. Enter emails or phone numbers.\n' +
                        '\n' +
                        'If any of your friends aren’t using Expensify already, they’ll be invited automatically.\n' +
                        '\n' +
                        'Every chat will also turn into an email or text that they can respond to directly.',
                },
                {
                    type: 'splitExpense',
                    autoCompleted: false,
                    mediaAttributes: {},
                    title: 'Split an expense',
                    description:
                        '*Split an expense* right in your chat with one or more friends.\n' +
                        '\n' +
                        'Here’s how to request money:\n' +
                        '\n' +
                        '1. Click the green *+* button.\n' +
                        '2. Choose *Start chat*.\n' +
                        '3. Enter any email, SMS, or name of who you want to split with.\n' +
                        '4. From within the chat, click the *+* button on the message bar, and click *Split expense*.\n' +
                        '5. Create the expense by selecting *Manual*, *Scan* or *Distance*.\n' +
                        '\n' +
                        'Feel free to add more details if you want, or just send it off. Let’s get you paid back!',
                },
            ],
        },
        [onboardingChoices.ADMIN]: {
            message: "As an admin, learn how to manage your team's workspace and submit expenses yourself.",
            tasks: [
                {
                    type: 'reviewWorkspaceSettings',
                    autoCompleted: false,
                    mediaAttributes: {},
                    title: 'Review your workspace settings',
                    description:
                        "Here's how to review and update your workspace settings:" +
                        '\n' +
                        '1. Click *Settings*.' +
                        '2. Go to *Workspaces* > [Your workspace].' +
                        '\n' +
                        "Make any changes there and we'll track them in the #admins room.",
                },
                {
                    type: 'submitExpense',
                    autoCompleted: false,
                    mediaAttributes: {},
                    title: 'Submit an expense',
                    description:
                        '*Submit an expense* by entering an amount or scanning a receipt.\n' +
                        '\n' +
                        'Here’s how to submit an expense:\n' +
                        '\n' +
                        '1. Click the green *+* button.\n' +
                        '2. Choose *Create expense*.\n' +
                        '3. Enter an amount or scan a receipt.\n' +
                        '4. Add your reimburser to the request.\n' +
                        '\n' +
                        'Then, send your request and wait for that sweet “Cha-ching!” when it’s complete.',
                },
            ],
        },
        [onboardingChoices.LOOKING_AROUND]: {
            message:
                "Expensify is best known for expense and corporate card management, but we do a lot more than that. Let me know what you're interested in and I'll help get you started.",
            tasks: [],
        },
    } satisfies Record<OnboardingPurpose, OnboardingMessage>,

    CREATE_EXPENSE_ONBOARDING_MESSAGES: {
        [createExpenseOnboardingChoices.PERSONAL_SPEND]: combinedTrackSubmitOnboardingPersonalSpendMessage,
        [createExpenseOnboardingChoices.EMPLOYER]: combinedTrackSubmitOnboardingEmployerOrSubmitMessage,
        [createExpenseOnboardingChoices.SUBMIT]: combinedTrackSubmitOnboardingEmployerOrSubmitMessage,
    } satisfies Record<ValueOf<typeof createExpenseOnboardingChoices>, OnboardingMessage>,

    REPORT_FIELD_TITLE_FIELD_ID: 'text_title',

    MOBILE_PAGINATION_SIZE: 15,
    WEB_PAGINATION_SIZE: 30,

    /** Dimensions for illustration shown in Confirmation Modal */
    CONFIRM_CONTENT_SVG_SIZE: {
        HEIGHT: 220,
        WIDTH: 130,
    },

    DEBUG_CONSOLE: {
        LEVELS: {
            INFO: 'INFO',
            ERROR: 'ERROR',
            RESULT: 'RESULT',
            DEBUG: 'DEBUG',
        },
    },

    // We need to store this server side error in order to not show the blocking screen when the error is for invalid code
    MERGE_ACCOUNT_INVALID_CODE_ERROR: '401 Not authorized - Invalid validateCode',
    REIMBURSEMENT_ACCOUNT: {
        DEFAULT_DATA: {
            achData: {
                state: BankAccount.STATE.SETUP,
            },
            isLoading: false,
            errorFields: {},
            errors: {},
            maxAttemptsReached: false,
            shouldShowResetModal: false,
        },
        SUBSTEP_INDEX: {
            BANK_ACCOUNT: {
                ACCOUNT_NUMBERS: 0,
            },
            PERSONAL_INFO: {
                LEGAL_NAME: 0,
                DATE_OF_BIRTH: 1,
                SSN: 2,
                ADDRESS: 3,
            },
            BUSINESS_INFO: {
                BUSINESS_NAME: 0,
                TAX_ID_NUMBER: 1,
                COMPANY_WEBSITE: 2,
                PHONE_NUMBER: 3,
                COMPANY_ADDRESS: 4,
                COMPANY_TYPE: 5,
                INCORPORATION_DATE: 6,
                INCORPORATION_STATE: 7,
                INCORPORATION_CODE: 8,
            },
            UBO: {
                LEGAL_NAME: 0,
                DATE_OF_BIRTH: 1,
                SSN: 2,
                ADDRESS: 3,
            },
        },
    },
    CURRENCY_TO_DEFAULT_MILEAGE_RATE: JSON.parse(`{
        "AED": {
            "rate": 414,
            "unit": "km"
        },
        "AFN": {
            "rate": 8851,
            "unit": "km"
        },
        "ALL": {
            "rate": 10783,
            "unit": "km"
        },
        "AMD": {
            "rate": 45116,
            "unit": "km"
        },
        "ANG": {
            "rate": 203,
            "unit": "km"
        },
        "AOA": {
            "rate": 102929,
            "unit": "km"
        },
        "ARS": {
            "rate": 118428,
            "unit": "km"
        },
        "AUD": {
            "rate": 88,
            "unit": "km"
        },
        "AWG": {
            "rate": 203,
            "unit": "km"
        },
        "AZN": {
            "rate": 192,
            "unit": "km"
        },
        "BAM": {
            "rate": 212,
            "unit": "km"
        },
        "BBD": {
            "rate": 225,
            "unit": "km"
        },
        "BDT": {
            "rate": 13697,
            "unit": "km"
        },
        "BGN": {
            "rate": 211,
            "unit": "km"
        },
        "BHD": {
            "rate": 42,
            "unit": "km"
        },
        "BIF": {
            "rate": 331847,
            "unit": "km"
        },
        "BMD": {
            "rate": 113,
            "unit": "km"
        },
        "BND": {
            "rate": 153,
            "unit": "km"
        },
        "BOB": {
            "rate": 779,
            "unit": "km"
        },
        "BRL": {
            "rate": 660,
            "unit": "km"
        },
        "BSD": {
            "rate": 113,
            "unit": "km"
        },
        "BTN": {
            "rate": 9761,
            "unit": "km"
        },
        "BWP": {
            "rate": 1569,
            "unit": "km"
        },
        "BYN": {
            "rate": 369,
            "unit": "km"
        },
        "BYR": {
            "rate": 2255979,
            "unit": "km"
        },
        "BZD": {
            "rate": 227,
            "unit": "km"
        },
        "CAD": {
            "rate": 72,
            "unit": "km"
        },
        "CDF": {
            "rate": 321167,
            "unit": "km"
        },
        "CHF": {
            "rate": 76,
            "unit": "km"
        },
        "CLP": {
            "rate": 111689,
            "unit": "km"
        },
        "CNY": {
            "rate": 808,
            "unit": "km"
        },
        "COP": {
            "rate": 473791,
            "unit": "km"
        },
        "CRC": {
            "rate": 57190,
            "unit": "km"
        },
        "CUC": {
            "rate": 113,
            "unit": "km"
        },
        "CUP": {
            "rate": 2902,
            "unit": "km"
        },
        "CVE": {
            "rate": 11961,
            "unit": "km"
        },
        "CZK": {
            "rate": 2715,
            "unit": "km"
        },
        "DJF": {
            "rate": 19956,
            "unit": "km"
        },
        "DKK": {
            "rate": 381,
            "unit": "km"
        },
        "DOP": {
            "rate": 6948,
            "unit": "km"
        },
        "DZD": {
            "rate": 15226,
            "unit": "km"
        },
        "EEK": {
            "rate": 1646,
            "unit": "km"
        },
        "EGP": {
            "rate": 5657,
            "unit": "km"
        },
        "ERN": {
            "rate": 1690,
            "unit": "km"
        },
        "ETB": {
            "rate": 14326,
            "unit": "km"
        },
        "EUR": {
            "rate": 30,
            "unit": "km"
        },
        "FJD": {
            "rate": 264,
            "unit": "km"
        },
        "FKP": {
            "rate": 90,
            "unit": "km"
        },
        "GBP": {
            "rate": 45,
            "unit": "mi"
        },
        "GEL": {
            "rate": 323,
            "unit": "km"
        },
        "GHS": {
            "rate": 1724,
            "unit": "km"
        },
        "GIP": {
            "rate": 90,
            "unit": "km"
        },
        "GMD": {
            "rate": 8111,
            "unit": "km"
        },
        "GNF": {
            "rate": 974619,
            "unit": "km"
        },
        "GTQ": {
            "rate": 872,
            "unit": "km"
        },
        "GYD": {
            "rate": 23585,
            "unit": "km"
        },
        "HKD": {
            "rate": 877,
            "unit": "km"
        },
        "HNL": {
            "rate": 2881,
            "unit": "km"
        },
        "HRK": {
            "rate": 814,
            "unit": "km"
        },
        "HTG": {
            "rate": 14734,
            "unit": "km"
        },
        "HUF": {
            "rate": 44127,
            "unit": "km"
        },
        "IDR": {
            "rate": 1830066,
            "unit": "km"
        },
        "ILS": {
            "rate": 540,
            "unit": "km"
        },
        "INR": {
            "rate": 9761,
            "unit": "km"
        },
        "IQD": {
            "rate": 147577,
            "unit": "km"
        },
        "IRR": {
            "rate": 4741290,
            "unit": "km"
        },
        "ISK": {
            "rate": 15772,
            "unit": "km"
        },
        "JMD": {
            "rate": 17738,
            "unit": "km"
        },
        "JOD": {
            "rate": 80,
            "unit": "km"
        },
        "JPY": {
            "rate": 17542,
            "unit": "km"
        },
        "KES": {
            "rate": 14589,
            "unit": "km"
        },
        "KGS": {
            "rate": 9852,
            "unit": "km"
        },
        "KHR": {
            "rate": 453066,
            "unit": "km"
        },
        "KMF": {
            "rate": 53269,
            "unit": "km"
        },
        "KPW": {
            "rate": 101389,
            "unit": "km"
        },
        "KRW": {
            "rate": 162705,
            "unit": "km"
        },
        "KWD": {
            "rate": 35,
            "unit": "km"
        },
        "KYD": {
            "rate": 93,
            "unit": "km"
        },
        "KZT": {
            "rate": 58319,
            "unit": "km"
        },
        "LAK": {
            "rate": 2452802,
            "unit": "km"
        },
        "LBP": {
            "rate": 10093809,
            "unit": "km"
        },
        "LKR": {
            "rate": 33423,
            "unit": "km"
        },
        "LRD": {
            "rate": 22185,
            "unit": "km"
        },
        "LSL": {
            "rate": 2099,
            "unit": "km"
        },
        "LTL": {
            "rate": 364,
            "unit": "km"
        },
        "LVL": {
            "rate": 74,
            "unit": "km"
        },
        "LYD": {
            "rate": 554,
            "unit": "km"
        },
        "MAD": {
            "rate": 1127,
            "unit": "km"
        },
        "MDL": {
            "rate": 2084,
            "unit": "km"
        },
        "MGA": {
            "rate": 529635,
            "unit": "km"
        },
        "MKD": {
            "rate": 6650,
            "unit": "km"
        },
        "MMK": {
            "rate": 236413,
            "unit": "km"
        },
        "MNT": {
            "rate": 382799,
            "unit": "km"
        },
        "MOP": {
            "rate": 904,
            "unit": "km"
        },
        "MRO": {
            "rate": 40234,
            "unit": "km"
        },
        "MRU": {
            "rate": 4506,
            "unit": "km"
        },
        "MUR": {
            "rate": 5226,
            "unit": "km"
        },
        "MVR": {
            "rate": 1735,
            "unit": "km"
        },
        "MWK": {
            "rate": 195485,
            "unit": "km"
        },
        "MXN": {
            "rate": 93,
            "unit": "km"
        },
        "MYR": {
            "rate": 494,
            "unit": "km"
        },
        "MZN": {
            "rate": 7199,
            "unit": "km"
        },
        "NAD": {
            "rate": 2099,
            "unit": "km"
        },
        "NGN": {
            "rate": 174979,
            "unit": "km"
        },
        "NIO": {
            "rate": 4147,
            "unit": "km"
        },
        "NOK": {
            "rate": 350,
            "unit": "km"
        },
        "NPR": {
            "rate": 15617,
            "unit": "km"
        },
        "NZD": {
            "rate": 104,
            "unit": "km"
        },
        "OMR": {
            "rate": 43,
            "unit": "km"
        },
        "PAB": {
            "rate": 113,
            "unit": "km"
        },
        "PEN": {
            "rate": 420,
            "unit": "km"
        },
        "PGK": {
            "rate": 455,
            "unit": "km"
        },
        "PHP": {
            "rate": 6582,
            "unit": "km"
        },
        "PKR": {
            "rate": 31411,
            "unit": "km"
        },
        "PLN": {
            "rate": 89,
            "unit": "km"
        },
        "PYG": {
            "rate": 890772,
            "unit": "km"
        },
        "QAR": {
            "rate": 410,
            "unit": "km"
        },
        "RON": {
            "rate": 538,
            "unit": "km"
        },
        "RSD": {
            "rate": 12656,
            "unit": "km"
        },
        "RUB": {
            "rate": 11182,
            "unit": "km"
        },
        "RWF": {
            "rate": 156589,
            "unit": "km"
        },
        "SAR": {
            "rate": 423,
            "unit": "km"
        },
        "SBD": {
            "rate": 951,
            "unit": "km"
        },
        "SCR": {
            "rate": 1611,
            "unit": "km"
        },
        "SDG": {
            "rate": 67705,
            "unit": "km"
        },
        "SEK": {
            "rate": 250,
            "unit": "km"
        },
        "SGD": {
            "rate": 151,
            "unit": "km"
        },
        "SHP": {
            "rate": 90,
            "unit": "km"
        },
        "SLL": {
            "rate": 2362357,
            "unit": "km"
        },
        "SLE": {
            "rate": 2363,
            "unit": "km"
        },
        "SOS": {
            "rate": 64374,
            "unit": "km"
        },
        "SRD": {
            "rate": 3954,
            "unit": "km"
        },
        "STD": {
            "rate": 2510095,
            "unit": "km"
        },
        "STN": {
            "rate": 2683,
            "unit": "km"
        },
        "SVC": {
            "rate": 987,
            "unit": "km"
        },
        "SYP": {
            "rate": 1464664,
            "unit": "km"
        },
        "SZL": {
            "rate": 2099,
            "unit": "km"
        },
        "THB": {
            "rate": 3801,
            "unit": "km"
        },
        "TJS": {
            "rate": 1228,
            "unit": "km"
        },
        "TMT": {
            "rate": 394,
            "unit": "km"
        },
        "TND": {
            "rate": 360,
            "unit": "km"
        },
        "TOP": {
            "rate": 274,
            "unit": "km"
        },
        "TRY": {
            "rate": 4035,
            "unit": "km"
        },
        "TTD": {
            "rate": 763,
            "unit": "km"
        },
        "TWD": {
            "rate": 3703,
            "unit": "km"
        },
        "TZS": {
            "rate": 286235,
            "unit": "km"
        },
        "UAH": {
            "rate": 4725,
            "unit": "km"
        },
        "UGX": {
            "rate": 416016,
            "unit": "km"
        },
        "USD": {
            "rate": 70,
            "unit": "mi"
        },
        "UYU": {
            "rate": 4888,
            "unit": "km"
        },
        "UZS": {
            "rate": 1462038,
            "unit": "km"
        },
        "VEB": {
            "rate": 709737,
            "unit": "km"
        },
        "VEF": {
            "rate": 27993155,
            "unit": "km"
        },
        "VES": {
            "rate": 6457,
            "unit": "km"
        },
        "VND": {
            "rate": 2825526,
            "unit": "km"
        },
        "VUV": {
            "rate": 13358,
            "unit": "km"
        },
        "WST": {
            "rate": 315,
            "unit": "km"
        },
        "XAF": {
            "rate": 70811,
            "unit": "km"
        },
        "XCD": {
            "rate": 304,
            "unit": "km"
        },
        "XOF": {
            "rate": 70811,
            "unit": "km"
        },
        "XPF": {
            "rate": 12875,
            "unit": "km"
        },
        "YER": {
            "rate": 28003,
            "unit": "km"
        },
        "ZAR": {
            "rate": 484,
            "unit": "km"
        },
        "ZMK": {
            "rate": 591756,
            "unit": "km"
        },
        "ZMW": {
            "rate": 3148,
            "unit": "km"
        }
    }`) as Record<string, MileageRate>,

    EXIT_SURVEY: {
        REASONS: {
            FEATURE_NOT_AVAILABLE: 'featureNotAvailable',
            DONT_UNDERSTAND: 'dontUnderstand',
            PREFER_CLASSIC: 'preferClassic',
        },
        BENEFIT: {
            CHATTING_DIRECTLY: 'chattingDirectly',
            EVERYTHING_MOBILE: 'everythingMobile',
            TRAVEL_EXPENSE: 'travelExpense',
        },
        BOOK_MEETING_LINK: 'https://calendly.com/d/cqsm-2gm-fxr/expensify-product-team',
    },

    SESSION_STORAGE_KEYS: {
        INITIAL_URL: 'INITIAL_URL',
        ACTIVE_WORKSPACE_ID: 'ACTIVE_WORKSPACE_ID',
        RETRY_LAZY_REFRESHED: 'RETRY_LAZY_REFRESHED',
        LAST_REFRESH_TIMESTAMP: 'LAST_REFRESH_TIMESTAMP',
        LAST_VISITED_SETTINGS_TAB_PATH: 'LAST_VISITED_SETTINGS_TAB_PATH',
    },

    RESERVATION_TYPE: {
        CAR: 'car',
        HOTEL: 'hotel',
        FLIGHT: 'flight',
        TRAIN: 'train',
    },

    RESERVATION_ADDRESS_TEST_ID: 'ReservationAddress',

    CANCELLATION_POLICY: {
        UNKNOWN: 'UNKNOWN',
        NON_REFUNDABLE: 'NON_REFUNDABLE',
        FREE_CANCELLATION_UNTIL: 'FREE_CANCELLATION_UNTIL',
        PARTIALLY_REFUNDABLE: 'PARTIALLY_REFUNDABLE',
    },

    DOT_SEPARATOR: '•',
    BULLET: '●',

    DEFAULT_TAX: {
        defaultExternalID: 'id_TAX_EXEMPT',
        defaultValue: '0%',
        foreignTaxDefault: 'id_TAX_EXEMPT',
        name: 'Tax',
        taxes: {
            id_TAX_EXEMPT: {
                name: 'Tax exempt',
                value: '0%',
            },
            id_TAX_RATE_1: {
                name: 'Tax Rate 1',
                value: '5%',
            },
        },
    },

    MAX_TAX_RATE_INTEGER_PLACES: 4,
    MAX_TAX_RATE_DECIMAL_PLACES: 4,
    MIN_TAX_RATE_DECIMAL_PLACES: 2,

    DOWNLOADS_PATH: '/Downloads',
    DOWNLOADS_TIMEOUT: 5000,
    NEW_EXPENSIFY_PATH: '/New Expensify',
    RECEIPTS_UPLOAD_PATH: '/Receipts-Upload',

    ENVIRONMENT_SUFFIX: {
        DEV: ' Dev',
        ADHOC: ' AdHoc',
    },

    SEARCH: {
        RESULTS_PAGE_SIZE: 50,
        DATA_TYPES: {
            EXPENSE: 'expense',
            INVOICE: 'invoice',
            TRIP: 'trip',
            CHAT: 'chat',
        },
        ACTION_TYPES: {
            VIEW: 'view',
            REVIEW: 'review',
            SUBMIT: 'submit',
            APPROVE: 'approve',
            PAY: 'pay',
            DONE: 'done',
            PAID: 'paid',
        },
        BULK_ACTION_TYPES: {
            EXPORT: 'export',
            APPROVE: 'approve',
            PAY: 'pay',
            HOLD: 'hold',
            UNHOLD: 'unhold',
            DELETE: 'delete',
        },
        TRANSACTION_TYPE: {
            CASH: 'cash',
            CARD: 'card',
            DISTANCE: 'distance',
        },
        SORT_ORDER: {
            ASC: 'asc',
            DESC: 'desc',
        },
        GROUP_BY: {
            REPORTS: 'reports',
        },
        BOOLEAN: {
            YES: 'yes',
            NO: 'no',
        },
        TABLE_COLUMN_SIZES: {
            NORMAL: 'normal',
            WIDE: 'wide',
        },
        STATUS: {
            EXPENSE: {
                ALL: 'all',
                UNREPORTED: 'unreported',
                DRAFTS: 'drafts',
                OUTSTANDING: 'outstanding',
                APPROVED: 'approved',
                DONE: 'done',
                PAID: 'paid',
            },
            INVOICE: {
                ALL: 'all',
                OUTSTANDING: 'outstanding',
                PAID: 'paid',
            },
            TRIP: {
                ALL: 'all',
                CURRENT: 'current',
                PAST: 'past',
            },
            CHAT: {
                ALL: 'all',
                UNREAD: 'unread',
                SENT: 'sent',
                ATTACHMENTS: 'attachments',
                LINKS: 'links',
                PINNED: 'pinned',
            },
        },
        TABLE_COLUMNS: {
            RECEIPT: 'receipt',
            DATE: 'date',
            MERCHANT: 'merchant',
            DESCRIPTION: 'description',
            FROM: 'from',
            TO: 'to',
            CATEGORY: 'category',
            TAG: 'tag',
            TOTAL_AMOUNT: 'amount',
            TYPE: 'type',
            ACTION: 'action',
            TAX_AMOUNT: 'taxAmount',
        },
        SYNTAX_OPERATORS: {
            AND: 'and',
            OR: 'or',
            EQUAL_TO: 'eq',
            NOT_EQUAL_TO: 'neq',
            GREATER_THAN: 'gt',
            GREATER_THAN_OR_EQUAL_TO: 'gte',
            LOWER_THAN: 'lt',
            LOWER_THAN_OR_EQUAL_TO: 'lte',
        },
        SYNTAX_ROOT_KEYS: {
            TYPE: 'type',
            STATUS: 'status',
            SORT_BY: 'sortBy',
            SORT_ORDER: 'sortOrder',
            GROUP_BY: 'groupBy',
        },
        SYNTAX_FILTER_KEYS: {
            DATE: 'date',
            AMOUNT: 'amount',
            EXPENSE_TYPE: 'expenseType',
            CURRENCY: 'currency',
            MERCHANT: 'merchant',
            DESCRIPTION: 'description',
            FROM: 'from',
            TO: 'to',
            CATEGORY: 'category',
            TAG: 'tag',
            TAX_RATE: 'taxRate',
            CARD_ID: 'cardID',
            FEED: 'feed',
            REPORT_ID: 'reportID',
            KEYWORD: 'keyword',
            IN: 'in',
            SUBMITTED: 'submitted',
            APPROVED: 'approved',
            PAID: 'paid',
            EXPORTED: 'exported',
            POSTED: 'posted',
            REIMBURSABLE: 'reimbursable',
            BILLABLE: 'billable',
            POLICY_ID: 'policyID',
        },
        EMPTY_VALUE: 'none',
        SEARCH_ROUTER_ITEM_TYPE: {
            CONTEXTUAL_SUGGESTION: 'contextualSuggestion',
            AUTOCOMPLETE_SUGGESTION: 'autocompleteSuggestion',
            SEARCH: 'searchItem',
        },
        SEARCH_USER_FRIENDLY_KEYS: {
            TYPE: 'type',
            STATUS: 'status',
            SORT_BY: 'sort-by',
            SORT_ORDER: 'sort-order',
            POLICY_ID: 'workspace',
            GROUP_BY: 'group-by',
            DATE: 'date',
            AMOUNT: 'amount',
            EXPENSE_TYPE: 'expense-type',
            CURRENCY: 'currency',
            MERCHANT: 'merchant',
            DESCRIPTION: 'description',
            FROM: 'from',
            TO: 'to',
            CATEGORY: 'category',
            TAG: 'tag',
            TAX_RATE: 'tax-rate',
            CARD_ID: 'card',
            FEED: 'feed',
            REPORT_ID: 'reportid',
            KEYWORD: 'keyword',
            IN: 'in',
            SUBMITTED: 'submitted',
            APPROVED: 'approved',
            PAID: 'paid',
            EXPORTED: 'exported',
            POSTED: 'posted',
            REIMBURSABLE: 'reimbursable',
            BILLABLE: 'billable',
        },
        DATE_MODIFIERS: {
            BEFORE: 'Before',
            AFTER: 'After',
        },
        SNAPSHOT_ONYX_KEYS: [
            ONYXKEYS.COLLECTION.REPORT,
            ONYXKEYS.COLLECTION.POLICY,
            ONYXKEYS.COLLECTION.TRANSACTION,
            ONYXKEYS.COLLECTION.TRANSACTION_VIOLATIONS,
            ONYXKEYS.COLLECTION.REPORT_ACTIONS,
            ONYXKEYS.PERSONAL_DETAILS_LIST,
            ONYXKEYS.COLLECTION.REPORT_NAME_VALUE_PAIRS,
        ],
    },

    EXPENSE: {
        TYPE: {
            CASH_CARD_NAME: 'Cash Expense',
        },
    },

    REFERRER: {
        NOTIFICATION: 'notification',
    },

    SUBSCRIPTION_SIZE_LIMIT: 20000,

    PAGINATION_START_ID: '-1',
    PAGINATION_END_ID: '-2',

    PAYMENT_CARD_CURRENCY: {
        USD: 'USD',
        AUD: 'AUD',
        GBP: 'GBP',
        NZD: 'NZD',
    },
    GBP_AUTHENTICATION_COMPLETE: '3DS-authentication-complete',

    SUBSCRIPTION_PRICE_FACTOR: 2,
    FEEDBACK_SURVEY_OPTIONS: {
        TOO_LIMITED: {
            ID: 'tooLimited',
            TRANSLATION_KEY: 'feedbackSurvey.tooLimited',
        },
        TOO_EXPENSIVE: {
            ID: 'tooExpensive',
            TRANSLATION_KEY: 'feedbackSurvey.tooExpensive',
        },
        INADEQUATE_SUPPORT: {
            ID: 'inadequateSupport',
            TRANSLATION_KEY: 'feedbackSurvey.inadequateSupport',
        },
        BUSINESS_CLOSING: {
            ID: 'businessClosing',
            TRANSLATION_KEY: 'feedbackSurvey.businessClosing',
        },
    },

    MAX_LENGTH_256: 256,
    WORKSPACE_CARDS_LIST_LABEL_TYPE: {
        CURRENT_BALANCE: 'currentBalance',
        REMAINING_LIMIT: 'remainingLimit',
        CASH_BACK: 'earnedCashback',
    },

    EXCLUDE_FROM_LAST_VISITED_PATH: [SCREENS.NOT_FOUND, SCREENS.SAML_SIGN_IN, SCREENS.VALIDATE_LOGIN, SCREENS.MIGRATED_USER_WELCOME_MODAL.ROOT] as string[],

    CANCELLATION_TYPE: {
        MANUAL: 'manual',
        AUTOMATIC: 'automatic',
        NONE: 'none',
    },
    EMPTY_STATE_MEDIA: {
        ANIMATION: 'animation',
        ILLUSTRATION: 'illustration',
        VIDEO: 'video',
    },
    REPORT_FIELDS_FEATURE: {
        qbo: {
            classes: 'report-fields-qbo-classes',
            customers: 'report-fields-qbo-customers',
            locations: 'report-fields-qbo-locations',
        },
        xero: {
            mapping: 'report-fields-mapping',
        },
    },
    get UPGRADE_FEATURE_INTRO_MAPPING() {
        return {
            reportFields: {
                id: 'reportFields' as const,
                alias: 'report-fields',
                name: 'Report Fields',
                title: 'workspace.upgrade.reportFields.title' as const,
                description: 'workspace.upgrade.reportFields.description' as const,
                icon: 'Pencil',
            },
            categories: {
                id: 'categories' as const,
                alias: 'categories',
                name: 'Categories',
                title: 'workspace.upgrade.categories.title' as const,
                description: 'workspace.upgrade.categories.description' as const,
                icon: 'FolderOpen',
            },
            [this.POLICY.CONNECTIONS.NAME.NETSUITE]: {
                id: this.POLICY.CONNECTIONS.NAME.NETSUITE,
                alias: 'netsuite',
                name: this.POLICY.CONNECTIONS.NAME_USER_FRIENDLY.netsuite,
                title: `workspace.upgrade.${this.POLICY.CONNECTIONS.NAME.NETSUITE}.title` as const,
                description: `workspace.upgrade.${this.POLICY.CONNECTIONS.NAME.NETSUITE}.description` as const,
                icon: 'NetSuiteSquare',
            },
            [this.POLICY.CONNECTIONS.NAME.SAGE_INTACCT]: {
                id: this.POLICY.CONNECTIONS.NAME.SAGE_INTACCT,
                alias: 'sage-intacct',
                name: this.POLICY.CONNECTIONS.NAME_USER_FRIENDLY.intacct,
                title: `workspace.upgrade.${this.POLICY.CONNECTIONS.NAME.SAGE_INTACCT}.title` as const,
                description: `workspace.upgrade.${this.POLICY.CONNECTIONS.NAME.SAGE_INTACCT}.description` as const,
                icon: 'IntacctSquare',
            },
            [this.POLICY.CONNECTIONS.NAME.QBD]: {
                id: this.POLICY.CONNECTIONS.NAME.QBD,
                alias: 'qbd',
                name: this.POLICY.CONNECTIONS.NAME_USER_FRIENDLY.quickbooksDesktop,
                title: `workspace.upgrade.${this.POLICY.CONNECTIONS.NAME.QBD}.title` as const,
                description: `workspace.upgrade.${this.POLICY.CONNECTIONS.NAME.QBD}.description` as const,
                icon: 'QBDSquare',
            },
            approvals: {
                id: 'approvals' as const,
                alias: 'approvals' as const,
                name: 'Advanced Approvals' as const,
                title: `workspace.upgrade.approvals.title` as const,
                description: `workspace.upgrade.approvals.description` as const,
                icon: 'AdvancedApprovalsSquare',
            },
            glCodes: {
                id: 'glCodes' as const,
                alias: 'gl-codes',
                name: 'GL codes',
                title: 'workspace.upgrade.glCodes.title' as const,
                description: 'workspace.upgrade.glCodes.description' as const,
                icon: 'Tag',
            },
            glAndPayrollCodes: {
                id: 'glAndPayrollCodes' as const,
                alias: 'gl-and-payroll-codes',
                name: 'GL & Payroll codes',
                title: 'workspace.upgrade.glAndPayrollCodes.title' as const,
                description: 'workspace.upgrade.glAndPayrollCodes.description' as const,
                icon: 'FolderOpen',
            },
            taxCodes: {
                id: 'taxCodes' as const,
                alias: 'tax-codes',
                name: 'Tax codes',
                title: 'workspace.upgrade.taxCodes.title' as const,
                description: 'workspace.upgrade.taxCodes.description' as const,
                icon: 'Coins',
            },
            companyCards: {
                id: 'companyCards' as const,
                alias: 'company-cards',
                name: 'Company Cards',
                title: 'workspace.upgrade.companyCards.title' as const,
                description: 'workspace.upgrade.companyCards.description' as const,
                icon: 'CompanyCard',
            },
            rules: {
                id: 'rules' as const,
                alias: 'rules',
                name: 'Rules',
                title: 'workspace.upgrade.rules.title' as const,
                description: 'workspace.upgrade.rules.description' as const,
                icon: 'Rules',
            },
            perDiem: {
                id: 'perDiem' as const,
                alias: 'per-diem',
                name: 'Per diem',
                title: 'workspace.upgrade.perDiem.title' as const,
                description: 'workspace.upgrade.perDiem.description' as const,
                icon: 'PerDiem',
            },
            travel: {
                id: 'travel' as const,
                alias: 'travel',
                name: 'Travel',
                title: 'workspace.upgrade.travel.title' as const,
                description: 'workspace.upgrade.travel.description' as const,
                icon: 'Luggage',
            },
        };
    },
    REPORT_FIELD_TYPES: {
        TEXT: 'text',
        DATE: 'date',
        LIST: 'dropdown',
    },

    NAVIGATION_ACTIONS: {
        RESET: 'RESET',
    },

    APPROVAL_WORKFLOW: {
        ACTION: {
            CREATE: 'create',
            EDIT: 'edit',
        },
        TYPE: {
            CREATE: 'create',
            UPDATE: 'update',
            REMOVE: 'remove',
        },
    },

    BOOT_SPLASH_STATE: {
        VISIBLE: 'visible',
        READY_TO_BE_HIDDEN: 'readyToBeHidden',
        HIDDEN: `hidden`,
    },

    CSV_IMPORT_COLUMNS: {
        EMAIL: 'email',
        NAME: 'name',
        GL_CODE: 'glCode',
        SUBMIT_TO: 'submitTo',
        APPROVE_TO: 'approveTo',
        CUSTOM_FIELD_1: 'customField1',
        CUSTOM_FIELD_2: 'customField2',
        ROLE: 'role',
        REPORT_THRESHHOLD: 'reportThreshold',
        APPROVE_TO_ALTERNATE: 'approveToAlternate',
        SUBRATE: 'subRate',
        AMOUNT: 'amount',
        CURRENCY: 'currency',
        RATE_ID: 'rateID',
        ENABLED: 'enabled',
        IGNORE: 'ignore',
        DESTINATION: 'destination',
    },

    IMPORT_SPREADSHEET: {
        ICON_WIDTH: 180,
        ICON_HEIGHT: 160,

        CATEGORIES_ARTICLE_LINK: 'https://help.expensify.com/articles/expensify-classic/workspaces/Create-categories#import-custom-categories',
        MEMBERS_ARTICLE_LINK: 'https://help.expensify.com/articles/expensify-classic/workspaces/Invite-members-and-assign-roles#import-a-group-of-members',
        TAGS_ARTICLE_LINK: 'https://help.expensify.com/articles/expensify-classic/workspaces/Create-tags#import-a-spreadsheet-1',
    },

    // The timeout duration (1 minute) (in milliseconds) before the window reloads due to an error.
    ERROR_WINDOW_RELOAD_TIMEOUT: 60000,

    INDICATOR_STATUS: {
        HAS_USER_WALLET_ERRORS: 'hasUserWalletErrors',
        HAS_PAYMENT_METHOD_ERROR: 'hasPaymentMethodError',
        HAS_POLICY_ERRORS: 'hasPolicyError',
        HAS_CUSTOM_UNITS_ERROR: 'hasCustomUnitsError',
        HAS_EMPLOYEE_LIST_ERROR: 'hasEmployeeListError',
        HAS_QBO_EXPORT_ERROR: 'hasQBOExportError',
        HAS_SYNC_ERRORS: 'hasSyncError',
        HAS_SUBSCRIPTION_ERRORS: 'hasSubscriptionError',
        HAS_REIMBURSEMENT_ACCOUNT_ERRORS: 'hasReimbursementAccountErrors',
        HAS_LOGIN_LIST_ERROR: 'hasLoginListError',
        HAS_WALLET_TERMS_ERRORS: 'hasWalletTermsErrors',
        HAS_LOGIN_LIST_INFO: 'hasLoginListInfo',
        HAS_SUBSCRIPTION_INFO: 'hasSubscriptionInfo',
        HAS_PHONE_NUMBER_ERROR: 'hasPhoneNumberError',
        HAS_CARD_CONNECTION_ERROR: 'hasCardConnectionError',
    },

    DEBUG: {
        FORMS: {
            REPORT: 'report',
            REPORT_ACTION: 'reportAction',
            TRANSACTION: 'transaction',
            TRANSACTION_VIOLATION: 'transactionViolation',
        },
        DETAILS: 'details',
        JSON: 'json',
        REPORT_ACTIONS: 'actions',
        REPORT_ACTION_PREVIEW: 'preview',
        TRANSACTION_VIOLATIONS: 'violations',
    },

    REPORT_IN_LHN_REASONS: {
        HAS_DRAFT_COMMENT: 'hasDraftComment',
        HAS_GBR: 'hasGBR',
        PINNED_BY_USER: 'pinnedByUser',
        HAS_IOU_VIOLATIONS: 'hasIOUViolations',
        HAS_ADD_WORKSPACE_ROOM_ERRORS: 'hasAddWorkspaceRoomErrors',
        IS_UNREAD: 'isUnread',
        IS_ARCHIVED: 'isArchived',
        IS_SELF_DM: 'isSelfDM',
        IS_FOCUSED: 'isFocused',
        DEFAULT: 'default',
    },

    REQUIRES_ATTENTION_REASONS: {
        HAS_JOIN_REQUEST: 'hasJoinRequest',
        IS_UNREAD_WITH_MENTION: 'isUnreadWithMention',
        IS_WAITING_FOR_ASSIGNEE_TO_COMPLETE_ACTION: 'isWaitingForAssigneeToCompleteAction',
        HAS_CHILD_REPORT_AWAITING_ACTION: 'hasChildReportAwaitingAction',
        HAS_MISSING_INVOICE_BANK_ACCOUNT: 'hasMissingInvoiceBankAccount',
    },

    RBR_REASONS: {
        HAS_ERRORS: 'hasErrors',
        HAS_VIOLATIONS: 'hasViolations',
        HAS_TRANSACTION_THREAD_VIOLATIONS: 'hasTransactionThreadViolations',
    },

    ANALYTICS: {
        EVENT: {
            SIGN_UP: 'sign_up',
            WORKSPACE_CREATED: 'workspace_created',
            PAID_ADOPTION: 'paid_adoption',
        },
    },

    CORPAY_FIELDS: {
        EXCLUDED_COUNTRIES: ['IR', 'CU', 'SY', 'UA', 'KP', 'RU'] as string[],
        EXCLUDED_CURRENCIES: ['IRR', 'CUP', 'SYP', 'UAH', 'KPW', 'RUB'] as string[],
        BANK_ACCOUNT_DETAILS_FIELDS: ['accountNumber', 'localAccountNumber', 'routingCode', 'localRoutingCode', 'swiftBicCode'] as string[],
        ACCOUNT_TYPE_KEY: 'BeneficiaryAccountType',
        ACCOUNT_HOLDER_COUNTRY_KEY: 'accountHolderCountry',
        BANK_INFORMATION_FIELDS: ['bankName', 'bankAddressLine1', 'bankAddressLine2', 'bankCity', 'bankRegion', 'bankPostal', 'BeneficiaryBankBranchName'] as string[],
        ACCOUNT_HOLDER_FIELDS: [
            'accountHolderName',
            'accountHolderAddress1',
            'accountHolderAddress2',
            'accountHolderCity',
            'accountHolderRegion',
            'accountHolderCountry',
            'accountHolderPostal',
            'accountHolderPhoneNumber',
            'accountHolderEmail',
            'ContactName',
            'BeneficiaryCPF',
            'BeneficiaryRUT',
            'BeneficiaryCedulaID',
            'BeneficiaryTaxID',
        ] as string[],
        SPECIAL_LIST_REGION_KEYS: ['bankRegion', 'accountHolderRegion'] as string[],
        SPECIAL_LIST_ADDRESS_KEYS: ['bankAddressLine1', 'accountHolderAddress1'] as string[],
        STEPS_NAME: {
            COUNTRY_SELECTOR: 'CountrySelector',
            BANK_ACCOUNT_DETAILS: 'BankAccountDetails',
            ACCOUNT_TYPE: 'AccountType',
            BANK_INFORMATION: 'BankInformation',
            ACCOUNT_HOLDER_INFORMATION: 'AccountHolderInformation',
            CONFIRMATION: 'Confirmation',
            SUCCESS: 'Success',
        },
        INDEXES: {
            MAPPING: {
                COUNTRY_SELECTOR: 0,
                BANK_ACCOUNT_DETAILS: 1,
                ACCOUNT_TYPE: 2,
                BANK_INFORMATION: 3,
                ACCOUNT_HOLDER_INFORMATION: 4,
                CONFIRMATION: 5,
                SUCCESS: 6,
            },
        },
    },

    MIGRATED_USER_WELCOME_MODAL: 'migratedUserWelcomeModal',

    BASE_LIST_ITEM_TEST_ID: 'base-list-item-',
    PRODUCT_TRAINING_TOOLTIP_NAMES: {
        // TODO: CONCIERGE_LHN_GBR tooltip will be replaced by a tooltip in the #admins room
        // https://github.com/Expensify/App/issues/57045#issuecomment-2701455668
        CONCIERGE_LHN_GBR: 'conciergeLHNGBR',
        RENAME_SAVED_SEARCH: 'renameSavedSearch',
        BOTTOM_NAV_INBOX_TOOLTIP: 'bottomNavInboxTooltip',
        LHN_WORKSPACE_CHAT_TOOLTIP: 'workspaceChatLHNTooltip',
        GLOBAL_CREATE_TOOLTIP: 'globalCreateTooltip',
        SCAN_TEST_TOOLTIP: 'scanTestTooltip',
        SCAN_TEST_TOOLTIP_MANAGER: 'scanTestTooltipManager',
        SCAN_TEST_CONFIRMATION: 'scanTestConfirmation',
<<<<<<< HEAD
        OUTSANDING_FILTER: 'outstandingFilter',
        SETTINGS_TAB: 'settingsTab',
        WORKSPACES_SETTINGS: 'workspacesSettings',
=======
        GBR_RBR_CHAT: 'chatGBRRBR',
        ACCOUNT_SWITCHER: 'accountSwitcher',
>>>>>>> d34cd6b1
        EXPENSE_REPORTS_FILTER: 'expenseReportsFilter',
    },
    CHANGE_POLICY_TRAINING_MODAL: 'changePolicyModal',
    SMART_BANNER_HEIGHT: 152,

    NAVIGATION_TESTS: {
        DEFAULT_PARENT_ROUTE: {key: 'parentRouteKey', name: 'ParentNavigator'},
        DEFAULT_USE_RESPONSIVE_LAYOUT_VALUE: {
            shouldUseNarrowLayout: true,
            isSmallScreenWidth: true,
            isInNarrowPaneModal: false,
            isExtraSmallScreenHeight: false,
            isMediumScreenWidth: false,
            isLargeScreenWidth: false,
            isExtraSmallScreenWidth: false,
            isSmallScreen: false,
            onboardingIsMediumOrLargerScreenWidth: false,
        } as ResponsiveLayoutResult,
    },

    TRAVEL: {
        DEFAULT_DOMAIN: 'domain',
        PROVISIONING: {
            ERROR_PERMISSION_DENIED: 'permissionDenied',
        },
    },
    LAST_PAYMENT_METHOD: {
        LAST_USED: 'lastUsed',
        IOU: 'Iou',
        EXPENSE: 'Expense',
        INVOICE: 'Invoice',
    },
    SKIPPABLE_COLLECTION_MEMBER_IDS: [String(DEFAULT_NUMBER_ID), '-1', 'undefined', 'null', 'NaN'] as string[],
    SETUP_SPECIALIST_LOGIN: 'Setup Specialist',

    CALENDAR_PICKER_DAY_HEIGHT: 45,
    MAX_CALENDAR_PICKER_ROWS: 6,

    ILLUSTRATION_ASPECT_RATIO: 39 / 22,

    OFFLINE_INDICATOR_HEIGHT: 25,

    BILLING: {
        TYPE_FAILED_2018: 'failed_2018',
    },

    TEST_DRIVE: {
        ONBOARDING_TASK_NAME: getTestDriveTaskName(),
        EMBEDDED_DEMO_WHITELIST: ['http://', 'https://', 'about:'] as string[],
        EMBEDDED_DEMO_IFRAME_TITLE: 'Test Drive',
    },
} as const;

type Country = keyof typeof CONST.ALL_COUNTRIES;

type IOUType = ValueOf<typeof CONST.IOU.TYPE>;
type IOUAction = ValueOf<typeof CONST.IOU.ACTION>;
type IOURequestType = ValueOf<typeof CONST.IOU.REQUEST_TYPE>;
type FeedbackSurveyOptionID = ValueOf<Pick<ValueOf<typeof CONST.FEEDBACK_SURVEY_OPTIONS>, 'ID'>>;
type IOUActionParams = ValueOf<typeof CONST.IOU.ACTION_PARAMS>;

type SubscriptionType = ValueOf<typeof CONST.SUBSCRIPTION.TYPE>;
type CancellationType = ValueOf<typeof CONST.CANCELLATION_TYPE>;

export type {
    Country,
    IOUAction,
    IOUType,
    OnboardingPurpose,
    OnboardingCompanySize,
    OnboardingTaskLinks,
    IOURequestType,
    SubscriptionType,
    FeedbackSurveyOptionID,
    CancellationType,
    OnboardingInvite,
    OnboardingAccounting,
    IOUActionParams,
};

export {getTestDriveTaskName};

export default CONST;<|MERGE_RESOLUTION|>--- conflicted
+++ resolved
@@ -6992,14 +6992,11 @@
         SCAN_TEST_TOOLTIP: 'scanTestTooltip',
         SCAN_TEST_TOOLTIP_MANAGER: 'scanTestTooltipManager',
         SCAN_TEST_CONFIRMATION: 'scanTestConfirmation',
-<<<<<<< HEAD
         OUTSANDING_FILTER: 'outstandingFilter',
         SETTINGS_TAB: 'settingsTab',
         WORKSPACES_SETTINGS: 'workspacesSettings',
-=======
         GBR_RBR_CHAT: 'chatGBRRBR',
         ACCOUNT_SWITCHER: 'accountSwitcher',
->>>>>>> d34cd6b1
         EXPENSE_REPORTS_FILTER: 'expenseReportsFilter',
     },
     CHANGE_POLICY_TRAINING_MODAL: 'changePolicyModal',
