--- conflicted
+++ resolved
@@ -1155,13 +1155,10 @@
             DOCX: 'docx',
             SVG: 'svg',
         },
-<<<<<<< HEAD
+        RECEIPT_ERROR: 'receiptError',
         CANCEL_REASON: {
             PAYMENT_EXPIRED: 'CANCEL_REASON_PAYMENT_EXPIRED',
         },
-=======
-        RECEIPT_ERROR: 'receiptError',
->>>>>>> 6bfef02a
     },
 
     GROWL: {
