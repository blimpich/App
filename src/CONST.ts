--- conflicted
+++ resolved
@@ -815,11 +815,8 @@
         GLOBAL_REIMBURSEMENTS_ON_ND: 'globalReimbursementsOnND',
         PRIVATE_DOMAIN_ONBOARDING: 'privateDomainOnboarding',
         IS_TRAVEL_VERIFIED: 'isTravelVerified',
-<<<<<<< HEAD
         MULTI_LEVEL_TAGS: 'multiLevelTags',
-=======
         NEWDOT_MULTI_FILES_DRAG_AND_DROP: 'newDotMultiFilesDragAndDrop',
->>>>>>> b62feab5
     },
     BUTTON_STATES: {
         DEFAULT: 'default',
