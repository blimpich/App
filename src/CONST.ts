--- conflicted
+++ resolved
@@ -1373,8 +1373,6 @@
         ALLOW_FOREIGN_CURRENCY: 'allowForeignCurrency',
         EXPORT_TO_NEXT_OPEN_PERIOD: 'exportToNextOpenPeriod',
         IMPORT_FIELDS: ['departments', 'classes', 'locations'],
-<<<<<<< HEAD
-=======
         AUTO_SYNC: 'autoSync',
         REIMBURSEMENT_ACCOUNT_ID: 'reimbursementAccountID',
         COLLECTION_ACCOUNT: 'collectionAccount',
@@ -1389,7 +1387,6 @@
             3: 'createAccessToken',
             4: 'enterCredentials',
         },
->>>>>>> 226b0da6
         IMPORT_CUSTOM_FIELDS: ['customSegments', 'customLists'],
         CUSTOM_SEGMENT_FIELDS: ['segmentName', 'internalID', 'scriptID', 'mapping'],
         CUSTOM_LIST_FIELDS: ['listName', 'internalID', 'transactionFieldID', 'mapping'],
@@ -1406,7 +1403,6 @@
                 CUSTOMERS: 'customers',
                 JOBS: 'jobs',
             },
-<<<<<<< HEAD
         },
     },
 
@@ -1414,8 +1410,6 @@
         HELP_LINKS: {
             CUSTOM_SEGMENTS: 'https://help.expensify.com/articles/expensify-classic/integrations/accounting-integrations/NetSuite#custom-segments',
             CUSTOM_LISTS: 'https://help.expensify.com/articles/expensify-classic/integrations/accounting-integrations/NetSuite#custom-lists',
-=======
->>>>>>> 226b0da6
         },
     },
 
