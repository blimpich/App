/* eslint-disable @typescript-eslint/naming-convention */
import {add as dateAdd} from 'date-fns';
import {sub as dateSubtract} from 'date-fns/sub';
import Config from 'react-native-config';
import * as KeyCommand from 'react-native-key-command';
import type {ValueOf} from 'type-fest';
import type {Video} from './libs/actions/Report';
import type {MileageRate} from './libs/DistanceRequestUtils';
import BankAccount from './libs/models/BankAccount';
import * as Url from './libs/Url';
import SCREENS from './SCREENS';
import type PlaidBankAccount from './types/onyx/PlaidBankAccount';

// Creating a default array and object this way because objects ({}) and arrays ([]) are not stable types.
// Freezing the array ensures that it cannot be unintentionally modified.
const EMPTY_ARRAY = Object.freeze([]);
const EMPTY_OBJECT = Object.freeze({});

const CLOUDFRONT_DOMAIN = 'cloudfront.net';
const CLOUDFRONT_URL = `https://d2k5nsl2zxldvw.${CLOUDFRONT_DOMAIN}`;
const ACTIVE_EXPENSIFY_URL = Url.addTrailingForwardSlash(Config?.NEW_EXPENSIFY_URL ?? 'https://new.expensify.com');
const USE_EXPENSIFY_URL = 'https://use.expensify.com';
const PLATFORM_OS_MACOS = 'Mac OS';
const PLATFORM_IOS = 'iOS';
const ANDROID_PACKAGE_NAME = 'com.expensify.chat';
const CURRENT_YEAR = new Date().getFullYear();
const PULL_REQUEST_NUMBER = Config?.PULL_REQUEST_NUMBER ?? '';
const MAX_DATE = dateAdd(new Date(), {years: 1});
const MIN_DATE = dateSubtract(new Date(), {years: 20});
const EXPENSIFY_POLICY_DOMAIN = 'expensify-policy';
const EXPENSIFY_POLICY_DOMAIN_EXTENSION = '.exfy';

const keyModifierControl = KeyCommand?.constants?.keyModifierControl ?? 'keyModifierControl';
const keyModifierCommand = KeyCommand?.constants?.keyModifierCommand ?? 'keyModifierCommand';
const keyModifierShiftControl = KeyCommand?.constants?.keyModifierShiftControl ?? 'keyModifierShiftControl';
const keyModifierShiftCommand = KeyCommand?.constants?.keyModifierShiftCommand ?? 'keyModifierShiftCommand';
const keyInputEscape = KeyCommand?.constants?.keyInputEscape ?? 'keyInputEscape';
const keyInputEnter = KeyCommand?.constants?.keyInputEnter ?? 'keyInputEnter';
const keyInputUpArrow = KeyCommand?.constants?.keyInputUpArrow ?? 'keyInputUpArrow';
const keyInputDownArrow = KeyCommand?.constants?.keyInputDownArrow ?? 'keyInputDownArrow';
const keyInputLeftArrow = KeyCommand?.constants?.keyInputLeftArrow ?? 'keyInputLeftArrow';
const keyInputRightArrow = KeyCommand?.constants?.keyInputRightArrow ?? 'keyInputRightArrow';

// describes if a shortcut key can cause navigation
const KEYBOARD_SHORTCUT_NAVIGATION_TYPE = 'NAVIGATION_SHORTCUT';

const chatTypes = {
    POLICY_ANNOUNCE: 'policyAnnounce',
    POLICY_ADMINS: 'policyAdmins',
    TRIP_ROOM: 'tripRoom',
    GROUP: 'group',
    DOMAIN_ALL: 'domainAll',
    POLICY_ROOM: 'policyRoom',
    POLICY_EXPENSE_CHAT: 'policyExpenseChat',
    SELF_DM: 'selfDM',
    INVOICE: 'invoice',
    SYSTEM: 'system',
} as const;

// Explicit type annotation is required
const cardActiveStates: number[] = [2, 3, 4, 7];

const selectableOnboardingChoices = {
    PERSONAL_SPEND: 'newDotPersonalSpend',
    MANAGE_TEAM: 'newDotManageTeam',
    EMPLOYER: 'newDotEmployer',
    CHAT_SPLIT: 'newDotSplitChat',
    LOOKING_AROUND: 'newDotLookingAround',
} as const;

const backendOnboardingChoices = {
    SUBMIT: 'newDotSubmit',
} as const;

const onboardingChoices = {
    ...selectableOnboardingChoices,
    ...backendOnboardingChoices,
} as const;

const signupQualifiers = {
    INDIVIDUAL: 'individual',
    VSB: 'vsb',
    SMB: 'smb',
} as const;

const onboardingEmployerOrSubmitMessage: OnboardingMessageType = {
    message: 'Getting paid back is as easy as sending a message. Let’s go over the basics.',
    video: {
        url: `${CLOUDFRONT_URL}/videos/guided-setup-get-paid-back-v2.mp4`,
        thumbnailUrl: `${CLOUDFRONT_URL}/images/guided-setup-get-paid-back.jpg`,
        duration: 55,
        width: 1280,
        height: 960,
    },
    tasks: [
        {
            type: 'submitExpense',
            autoCompleted: false,
            title: 'Submit an expense',
            description:
                '*Submit an expense* by entering an amount or scanning a receipt.\n' +
                '\n' +
                'Here’s how to submit an expense:\n' +
                '\n' +
                '1. Click the green *+* button.\n' +
                '2. Choose *Submit expense*.\n' +
                '3. Enter an amount or scan a receipt.\n' +
                '4. Add your reimburser to the request.\n' +
                '\n' +
                'Then, send your request and wait for that sweet “Cha-ching!” when it’s complete.',
        },
        {
            type: 'addBankAccount',
            autoCompleted: false,
            title: 'Add personal bank account',
            description:
                'You’ll need to add your personal bank account to get paid back. Don’t worry, it’s easy!\n' +
                '\n' +
                'Here’s how to set up your bank account:\n' +
                '\n' +
                '1. Click your profile picture.\n' +
                '2. Click *Wallet* > *Bank accounts* > *+ Add bank account*.\n' +
                '3. Connect your bank account.\n' +
                '\n' +
                'Once that’s done, you can request money from anyone and get paid back right into your personal bank account.',
        },
    ],
};

type OnboardingPurposeType = ValueOf<typeof onboardingChoices>;

type OnboardingCompanySizeType = ValueOf<typeof onboardingCompanySize>;

type OnboardingAccountingType = ValueOf<typeof CONST.POLICY.CONNECTIONS.NAME> | null;

const onboardingInviteTypes = {
    IOU: 'iou',
    INVOICE: 'invoice',
    CHAT: 'chat',
} as const;

const onboardingCompanySize = {
    MICRO: '1-10',
    SMALL: '11-50',
    MEDIUM_SMALL: '51-100',
    MEDIUM: '101-1000',
    LARGE: '1001+',
} as const;

type OnboardingInviteType = ValueOf<typeof onboardingInviteTypes>;

type OnboardingTaskType = {
    type: string;
    autoCompleted: boolean;
    title: string;
    description: string | ((params: Partial<{adminsRoomLink: string; workspaceCategoriesLink: string; workspaceMoreFeaturesLink: string; workspaceMembersLink: string}>) => string);
};

type OnboardingMessageType = {
    message: string;
    video?: Video;
    tasks: OnboardingTaskType[];
    type?: string;
};

const CONST = {
    HEIC_SIGNATURES: [
        '6674797068656963', // 'ftypheic' - Indicates standard HEIC file
        '6674797068656978', // 'ftypheix' - Indicates a variation of HEIC
        '6674797068657631', // 'ftyphevc' - Typically for HEVC encoded media (common in HEIF)
        '667479706d696631', // 'ftypmif1' - Multi-Image Format part of HEIF, broader usage
    ],
    RECENT_WAYPOINTS_NUMBER: 20,
    DEFAULT_DB_NAME: 'OnyxDB',
    DEFAULT_TABLE_NAME: 'keyvaluepairs',
    DEFAULT_ONYX_DUMP_FILE_NAME: 'onyx-state.txt',
    DEFAULT_POLICY_ROOM_CHAT_TYPES: [chatTypes.POLICY_ADMINS, chatTypes.POLICY_ANNOUNCE, chatTypes.DOMAIN_ALL],
    DISABLED_MAX_EXPENSE_VALUE: 10000000000,
    POLICY_BILLABLE_MODES: {
        BILLABLE: 'billable',
        NON_BILLABLE: 'nonBillable',
    },

    // Note: Group and Self-DM excluded as these are not tied to a Workspace
    WORKSPACE_ROOM_TYPES: [chatTypes.POLICY_ADMINS, chatTypes.POLICY_ANNOUNCE, chatTypes.DOMAIN_ALL, chatTypes.POLICY_ROOM, chatTypes.POLICY_EXPENSE_CHAT, chatTypes.INVOICE],
    ANDROID_PACKAGE_NAME,
    WORKSPACE_ENABLE_FEATURE_REDIRECT_DELAY: 100,
    ANIMATED_HIGHLIGHT_ENTRY_DELAY: 50,
    ANIMATED_HIGHLIGHT_ENTRY_DURATION: 300,
    ANIMATED_HIGHLIGHT_START_DELAY: 10,
    ANIMATED_HIGHLIGHT_START_DURATION: 300,
    ANIMATED_HIGHLIGHT_END_DELAY: 800,
    ANIMATED_HIGHLIGHT_END_DURATION: 2000,
    ANIMATED_TRANSITION: 300,
    ANIMATED_TRANSITION_FROM_VALUE: 100,
    ANIMATION_IN_TIMING: 100,
    ANIMATION_DIRECTION: {
        IN: 'in',
        OUT: 'out',
    },
    POPOVER_ACCOUNT_SWITCHER_POSITION: {
        horizontal: 12,
        vertical: 80,
    },
    // Multiplier for gyroscope animation in order to make it a bit more subtle
    ANIMATION_GYROSCOPE_VALUE: 0.4,
    ANIMATION_PAID_DURATION: 200,
    ANIMATION_PAID_CHECKMARK_DELAY: 300,
    ANIMATION_PAID_BUTTON_HIDE_DELAY: 1000,
    BACKGROUND_IMAGE_TRANSITION_DURATION: 1000,
    SCREEN_TRANSITION_END_TIMEOUT: 1000,
    ARROW_HIDE_DELAY: 3000,
    MAX_IMAGE_CANVAS_AREA: 16777216,

    API_ATTACHMENT_VALIDATIONS: {
        // 24 megabytes in bytes, this is limit set on servers, do not update without wider internal discussion
        MAX_SIZE: 25165824,

        // 10 megabytes in bytes, this is limit set on servers for receipt images, do not update without wider internal discussion
        RECEIPT_MAX_SIZE: 10485760,

        // An arbitrary size, but the same minimum as in the PHP layer
        MIN_SIZE: 240,

        // Allowed extensions for receipts
        ALLOWED_RECEIPT_EXTENSIONS: ['jpg', 'jpeg', 'gif', 'png', 'pdf', 'htm', 'html', 'text', 'rtf', 'doc', 'tif', 'tiff', 'msword', 'zip', 'xml', 'message'],
    },

    // Allowed extensions for spreadsheets import
    ALLOWED_SPREADSHEET_EXTENSIONS: ['xls', 'xlsx', 'csv', 'txt'],

    // This is limit set on servers, do not update without wider internal discussion
    API_TRANSACTION_CATEGORY_MAX_LENGTH: 255,

    AUTO_AUTH_STATE: {
        NOT_STARTED: 'not-started',
        SIGNING_IN: 'signing-in',
        JUST_SIGNED_IN: 'just-signed-in',
        FAILED: 'failed',
    },

    AUTH_TOKEN_TYPES: {
        ANONYMOUS: 'anonymousAccount',
        SUPPORT: 'support',
    },

    AVATAR_MAX_ATTACHMENT_SIZE: 6291456,

    AVATAR_ALLOWED_EXTENSIONS: ['jpg', 'jpeg', 'png', 'gif', 'bmp', 'svg'],

    // Minimum width and height size in px for a selected image
    AVATAR_MIN_WIDTH_PX: 80,
    AVATAR_MIN_HEIGHT_PX: 80,

    // Maximum width and height size in px for a selected image
    AVATAR_MAX_WIDTH_PX: 4096,
    AVATAR_MAX_HEIGHT_PX: 4096,

    LOGO_MAX_SCALE: 1.5,

    MAX_IMAGE_DIMENSION: 2400,

    BREADCRUMB_TYPE: {
        ROOT: 'root',
        STRONG: 'strong',
        NORMAL: 'normal',
    },

    DEFAULT_GROUP_AVATAR_COUNT: 18,
    DEFAULT_AVATAR_COUNT: 24,
    OLD_DEFAULT_AVATAR_COUNT: 8,

    DISPLAY_NAME: {
        MAX_LENGTH: 50,
        RESERVED_NAMES: ['Expensify', 'Concierge'],
        EXPENSIFY_CONCIERGE: 'Expensify Concierge',
    },

    GPS: {
        // It's OK to get a cached location that is up to an hour old because the only accuracy needed is the country the user is in
        MAX_AGE: 3600000,

        // 15 seconds, don't wait too long because the server can always fall back to using the IP address
        TIMEOUT: 15000,
    },

    LEGAL_NAME: {
        MAX_LENGTH: 40,
    },

    REPORT_DESCRIPTION: {
        MAX_LENGTH: 1000,
    },

    PULL_REQUEST_NUMBER,

    // Regex to get link in href prop inside of <a/> component
    REGEX_LINK_IN_ANCHOR: /<a\s+(?:[^>]*?\s+)?href="([^"]*)"/gi,

    MERCHANT_NAME_MAX_LENGTH: 255,

    MASKED_PAN_PREFIX: 'XXXXXXXXXXXX',

    REQUEST_PREVIEW: {
        MAX_LENGTH: 83,
    },

    CALENDAR_PICKER: {
        // Numbers were arbitrarily picked.
        MIN_YEAR: CURRENT_YEAR - 100,
        MAX_YEAR: CURRENT_YEAR + 100,
        MAX_DATE,
        MIN_DATE,
    },

    DATE_BIRTH: {
        MIN_AGE: 0,
        MIN_AGE_FOR_PAYMENT: 18,
        MAX_AGE: 150,
    },

    DESKTOP_SHORTCUT_ACCELERATOR: {
        PASTE_AND_MATCH_STYLE: 'Option+Shift+CmdOrCtrl+V',
        PASTE_AS_PLAIN_TEXT: 'CmdOrCtrl+Shift+V',
    },

    // This is used to enable a rotation/transform style to any component.
    DIRECTION: {
        LEFT: 'left',
        RIGHT: 'right',
    },

    // Sizes needed for report empty state background image handling
    EMPTY_STATE_BACKGROUND: {
        ASPECT_RATIO: 3.72,
        OVERLAP: 60,
        SMALL_SCREEN: {
            IMAGE_HEIGHT: 300,
        },
        WIDE_SCREEN: {
            IMAGE_HEIGHT: 450,
        },
    },

    NEW_EXPENSIFY_URL: ACTIVE_EXPENSIFY_URL,
    APP_DOWNLOAD_LINKS: {
        ANDROID: `https://play.google.com/store/apps/details?id=${ANDROID_PACKAGE_NAME}`,
        IOS: 'https://apps.apple.com/us/app/expensify-cash/id1530278510',
        DESKTOP: `${ACTIVE_EXPENSIFY_URL}NewExpensify.dmg`,
        OLD_DOT_ANDROID: 'https://play.google.com/store/apps/details?id=org.me.mobiexpensifyg&hl=en_US&pli=1',
        OLD_DOT_IOS: 'https://apps.apple.com/us/app/expensify-expense-tracker/id471713959',
    },
    DATE: {
        SQL_DATE_TIME: 'YYYY-MM-DD HH:mm:ss',
        FNS_FORMAT_STRING: 'yyyy-MM-dd',
        FNS_DATE_TIME_FORMAT_STRING: 'yyyy-MM-dd HH:mm:ss',
        LOCAL_TIME_FORMAT: 'h:mm a',
        YEAR_MONTH_FORMAT: 'yyyyMM',
        MONTH_FORMAT: 'MMMM',
        WEEKDAY_TIME_FORMAT: 'eeee',
        MONTH_DAY_ABBR_FORMAT: 'MMM d',
        SHORT_DATE_FORMAT: 'MM-dd',
        MONTH_DAY_YEAR_ABBR_FORMAT: 'MMM d, yyyy',
        MONTH_DAY_YEAR_FORMAT: 'MMMM d, yyyy',
        FNS_TIMEZONE_FORMAT_STRING: "yyyy-MM-dd'T'HH:mm:ssXXX",
        FNS_DB_FORMAT_STRING: 'yyyy-MM-dd HH:mm:ss.SSS',
        LONG_DATE_FORMAT_WITH_WEEKDAY: 'eeee, MMMM d, yyyy',
        UNIX_EPOCH: '1970-01-01 00:00:00.000',
        MAX_DATE: '9999-12-31',
        MIN_DATE: '0001-01-01',
        ORDINAL_DAY_OF_MONTH: 'do',
    },
    SMS: {
        DOMAIN: '@expensify.sms',
    },
    BANK_ACCOUNT: {
        BENEFICIAL_OWNER_INFO_STEP: {
            SUBSTEP: {
                IS_USER_UBO: 1,
                IS_ANYONE_ELSE_UBO: 2,
                UBO_DETAILS_FORM: 3,
                ARE_THERE_MORE_UBOS: 4,
                UBOS_LIST: 5,
            },
            BENEFICIAL_OWNER_DATA: {
                BENEFICIAL_OWNER_KEYS: 'beneficialOwnerKeys',
                PREFIX: 'beneficialOwner',
                FIRST_NAME: 'firstName',
                LAST_NAME: 'lastName',
                DOB: 'dob',
                SSN_LAST_4: 'ssnLast4',
                STREET: 'street',
                CITY: 'city',
                STATE: 'state',
                ZIP_CODE: 'zipCode',
            },
        },
        PLAID: {
            ALLOWED_THROTTLED_COUNT: 2,
            ERROR: {
                TOO_MANY_ATTEMPTS: 'Too many attempts',
            },
            EVENTS_NAME: {
                OPEN: 'OPEN',
                EXIT: 'EXIT',
            },
        },
        ERROR: {
            MISSING_ROUTING_NUMBER: '402 Missing routingNumber',
            MAX_ROUTING_NUMBER: '402 Maximum Size Exceeded routingNumber',
            MISSING_INCORPORATION_STATE: '402 Missing incorporationState in additionalData',
            MISSING_INCORPORATION_TYPE: '402 Missing incorporationType in additionalData',
        },
        STEP: {
            // In the order they appear in the VBA flow
            BANK_ACCOUNT: 'BankAccountStep',
            REQUESTOR: 'RequestorStep',
            COMPANY: 'CompanyStep',
            BENEFICIAL_OWNERS: 'BeneficialOwnersStep',
            ACH_CONTRACT: 'ACHContractStep',
            VALIDATION: 'ValidationStep',
            ENABLE: 'EnableStep',
        },
        STEP_NAMES: ['1', '2', '3', '4', '5'],
        STEPS_HEADER_HEIGHT: 40,
        SUBSTEP: {
            MANUAL: 'manual',
            PLAID: 'plaid',
        },
        VERIFICATIONS: {
            ERROR_MESSAGE: 'verifications.errorMessage',
            THROTTLED: 'verifications.throttled',
        },
        FIELDS_TYPE: {
            LOCAL: 'local',
        },
        ONFIDO_RESPONSE: {
            SDK_TOKEN: 'apiResult.sdkToken',
            PASS: 'pass',
        },
        QUESTIONS: {
            QUESTION: 'apiResult.questions.question',
            DIFFERENTIATOR_QUESTION: 'apiResult.differentiator-question',
        },
        SETUP_TYPE: {
            MANUAL: 'manual',
            PLAID: 'plaid',
        },
        REGEX: {
            US_ACCOUNT_NUMBER: /^[0-9]{4,17}$/,

            // The back-end is always returning account number with 4 last digits and mask the rest with X
            MASKED_US_ACCOUNT_NUMBER: /^[X]{0,13}[0-9]{4}$/,
            SWIFT_BIC: /^[A-Za-z0-9]{8,11}$/,
        },
        VERIFICATION_MAX_ATTEMPTS: 7,
        STATE: {
            VERIFYING: 'VERIFYING',
            VALIDATING: 'VALIDATING',
            SETUP: 'SETUP',
            PENDING: 'PENDING',
            OPEN: 'OPEN',
        },
        MAX_LENGTH: {
            FULL_SSN: 9,
            SSN: 4,
            ZIP_CODE: 10,
        },
        TYPE: {
            BUSINESS: 'BUSINESS',
            PERSONAL: 'PERSONAL',
        },
    },
    NON_USD_BANK_ACCOUNT: {
<<<<<<< HEAD
        ALLOWED_FILE_TYPES: ['pdf', 'jpg', 'jpeg', 'png'],
        FILE_LIMIT: 10,
        TOTAL_FILES_SIZE_LIMIT_IN_MB: 5,
=======
        STEP: {
            COUNTRY: 'CountryStep',
            BANK_INFO: 'BankInfoStep',
            BUSINESS_INFO: 'BusinessInfoStep',
            BENEFICIAL_OWNER_INFO: 'BeneficialOwnerInfoStep',
            SIGNER_INFO: 'SignerInfoStep',
            AGREEMENTS: 'AgreementsStep',
            FINISH: 'FinishStep',
        },
        STEP_NAMES: ['1', '2', '3', '4', '5', '6'],
        STEP_HEADER_HEIGHT: 40,
>>>>>>> df3e1e43
    },
    INCORPORATION_TYPES: {
        LLC: 'LLC',
        CORPORATION: 'Corp',
        PARTNERSHIP: 'Partnership',
        COOPERATIVE: 'Cooperative',
        SOLE_PROPRIETORSHIP: 'Sole Proprietorship',
        OTHER: 'Other',
    },
    BETAS: {
        ALL: 'all',
        DEFAULT_ROOMS: 'defaultRooms',
        DUPE_DETECTION: 'dupeDetection',
        P2P_DISTANCE_REQUESTS: 'p2pDistanceRequests',
        SPOTNANA_TRAVEL: 'spotnanaTravel',
        REPORT_FIELDS_FEATURE: 'reportFieldsFeature',
        COMPANY_CARD_FEEDS: 'companyCardFeeds',
        DIRECT_FEEDS: 'directFeeds',
        NETSUITE_USA_TAX: 'netsuiteUsaTax',
        NEW_DOT_COPILOT: 'newDotCopilot',
        WORKSPACE_RULES: 'workspaceRules',
        COMBINED_TRACK_SUBMIT: 'combinedTrackSubmit',
        CATEGORY_AND_TAG_APPROVERS: 'categoryAndTagApprovers',
        NEW_DOT_QBD: 'quickbooksDesktopOnNewDot',
    },
    BUTTON_STATES: {
        DEFAULT: 'default',
        ACTIVE: 'active',
        PRESSED: 'pressed',
        COMPLETE: 'complete',
        DISABLED: 'disabled',
    },
    BANK_ACCOUNT_TYPES: {
        WALLET: 'WALLET',
    },
    COUNTRY: {
        US: 'US',
        MX: 'MX',
        AU: 'AU',
        CA: 'CA',
        GB: 'GB',
    },
    DESKTOP_DEEPLINK_APP_STATE: {
        CHECKING: 'checking',
        INSTALLED: 'installed',
        NOT_INSTALLED: 'not-installed',
    },
    TAX_RATES: {
        CUSTOM_NAME_MAX_LENGTH: 8,
        NAME_MAX_LENGTH: 50,
    },
    PLATFORM: {
        IOS: 'ios',
        ANDROID: 'android',
        WEB: 'web',
        DESKTOP: 'desktop',
    },
    PLATFORM_SPECIFIC_KEYS: {
        CTRL: {
            DEFAULT: 'control',
            [PLATFORM_OS_MACOS]: 'meta',
            [PLATFORM_IOS]: 'meta',
        },
        SHIFT: {
            DEFAULT: 'shift',
        },
    },
    KEYBOARD_SHORTCUTS: {
        SEARCH: {
            descriptionKey: 'search',
            shortcutKey: 'K',
            modifiers: ['CTRL'],
            trigger: {
                DEFAULT: {input: 'k', modifierFlags: keyModifierControl},
                [PLATFORM_OS_MACOS]: {input: 'k', modifierFlags: keyModifierCommand},
                [PLATFORM_IOS]: {input: 'k', modifierFlags: keyModifierCommand},
            },
            type: KEYBOARD_SHORTCUT_NAVIGATION_TYPE,
        },
        NEW_CHAT: {
            descriptionKey: 'newChat',
            shortcutKey: 'K',
            modifiers: ['CTRL', 'SHIFT'],
            trigger: {
                DEFAULT: {input: 'k', modifierFlags: keyModifierShiftControl},
                [PLATFORM_OS_MACOS]: {input: 'k', modifierFlags: keyModifierShiftCommand},
                [PLATFORM_IOS]: {input: 'k', modifierFlags: keyModifierShiftCommand},
            },
            type: KEYBOARD_SHORTCUT_NAVIGATION_TYPE,
        },
        SHORTCUTS: {
            descriptionKey: 'openShortcutDialog',
            shortcutKey: 'J',
            modifiers: ['CTRL'],
            trigger: {
                DEFAULT: {input: 'j', modifierFlags: keyModifierControl},
                [PLATFORM_OS_MACOS]: {input: 'j', modifierFlags: keyModifierCommand},
                [PLATFORM_IOS]: {input: 'j', modifierFlags: keyModifierCommand},
            },
        },
        ESCAPE: {
            descriptionKey: 'escape',
            shortcutKey: 'Escape',
            modifiers: [],
            trigger: {
                DEFAULT: {input: keyInputEscape},
                [PLATFORM_OS_MACOS]: {input: keyInputEscape},
                [PLATFORM_IOS]: {input: keyInputEscape},
            },
        },
        ENTER: {
            descriptionKey: null,
            shortcutKey: 'Enter',
            modifiers: [],
            trigger: {
                DEFAULT: {input: keyInputEnter},
                [PLATFORM_OS_MACOS]: {input: keyInputEnter},
                [PLATFORM_IOS]: {input: keyInputEnter},
            },
        },
        CTRL_ENTER: {
            descriptionKey: null,
            shortcutKey: 'Enter',
            modifiers: ['CTRL'],
            trigger: {
                DEFAULT: {input: keyInputEnter, modifierFlags: keyModifierControl},
                [PLATFORM_OS_MACOS]: {input: keyInputEnter, modifierFlags: keyModifierCommand},
                [PLATFORM_IOS]: {input: keyInputEnter, modifierFlags: keyModifierCommand},
            },
        },
        COPY: {
            descriptionKey: 'copy',
            shortcutKey: 'C',
            modifiers: ['CTRL'],
            trigger: {
                DEFAULT: {input: 'c', modifierFlags: keyModifierControl},
                [PLATFORM_OS_MACOS]: {input: 'c', modifierFlags: keyModifierCommand},
                [PLATFORM_IOS]: {input: 'c', modifierFlags: keyModifierCommand},
            },
        },
        ARROW_UP: {
            descriptionKey: null,
            shortcutKey: 'ArrowUp',
            modifiers: [],
            trigger: {
                DEFAULT: {input: keyInputUpArrow},
                [PLATFORM_OS_MACOS]: {input: keyInputUpArrow},
                [PLATFORM_IOS]: {input: keyInputUpArrow},
            },
        },
        ARROW_DOWN: {
            descriptionKey: null,
            shortcutKey: 'ArrowDown',
            modifiers: [],
            trigger: {
                DEFAULT: {input: keyInputDownArrow},
                [PLATFORM_OS_MACOS]: {input: keyInputDownArrow},
                [PLATFORM_IOS]: {input: keyInputDownArrow},
            },
        },
        ARROW_LEFT: {
            descriptionKey: null,
            shortcutKey: 'ArrowLeft',
            modifiers: [],
            trigger: {
                DEFAULT: {input: keyInputLeftArrow},
                [PLATFORM_OS_MACOS]: {input: keyInputLeftArrow},
                [PLATFORM_IOS]: {input: keyInputLeftArrow},
            },
        },
        ARROW_RIGHT: {
            descriptionKey: null,
            shortcutKey: 'ArrowRight',
            modifiers: [],
            trigger: {
                DEFAULT: {input: keyInputRightArrow},
                [PLATFORM_OS_MACOS]: {input: keyInputRightArrow},
                [PLATFORM_IOS]: {input: keyInputRightArrow},
            },
        },
        TAB: {
            descriptionKey: null,
            shortcutKey: 'Tab',
            modifiers: [],
        },
        DEBUG: {
            descriptionKey: 'openDebug',
            shortcutKey: 'D',
            modifiers: ['CTRL'],
            trigger: {
                DEFAULT: {input: 'd', modifierFlags: keyModifierControl},
                [PLATFORM_OS_MACOS]: {input: 'd', modifierFlags: keyModifierCommand},
                [PLATFORM_IOS]: {input: 'd', modifierFlags: keyModifierCommand},
            },
        },
    },
    KEYBOARD_SHORTCUTS_TYPES: {
        NAVIGATION_SHORTCUT: KEYBOARD_SHORTCUT_NAVIGATION_TYPE,
    },
    KEYBOARD_SHORTCUT_KEY_DISPLAY_NAME: {
        CONTROL: 'CTRL',
        ESCAPE: 'ESC',
        META: 'CMD',
        SHIFT: 'Shift',
    },
    CURRENCY: {
        USD: 'USD',
        AUD: 'AUD',
        CAD: 'CAD',
        GBP: 'GBP',
        NZD: 'NZD',
        EUR: 'EUR',
    },
    get DIRECT_REIMBURSEMENT_CURRENCIES() {
        return [this.CURRENCY.USD, this.CURRENCY.AUD, this.CURRENCY.CAD, this.CURRENCY.GBP, this.CURRENCY.EUR];
    },
    EXAMPLE_PHONE_NUMBER: '+15005550006',
    CONCIERGE_CHAT_NAME: 'Concierge',
    CLOUDFRONT_URL,
    EMPTY_ARRAY,
    EMPTY_OBJECT,
    USE_EXPENSIFY_URL,
    GOOGLE_MEET_URL_ANDROID: 'https://meet.google.com',
    GOOGLE_DOC_IMAGE_LINK_MATCH: 'googleusercontent.com',
    IMAGE_BASE64_MATCH: 'base64',
    DEEPLINK_BASE_URL: 'new-expensify://',
    PDF_VIEWER_URL: '/pdf/web/viewer.html',
    CLOUDFRONT_DOMAIN_REGEX: /^https:\/\/\w+\.cloudfront\.net/i,
    EXPENSIFY_ICON_URL: `${CLOUDFRONT_URL}/images/favicon-2019.png`,
    CONCIERGE_ICON_URL_2021: `${CLOUDFRONT_URL}/images/icons/concierge_2021.png`,
    CONCIERGE_ICON_URL: `${CLOUDFRONT_URL}/images/icons/concierge_2022.png`,
    UPWORK_URL: 'https://github.com/Expensify/App/issues?q=is%3Aopen+is%3Aissue+label%3A%22Help+Wanted%22',
    DEEP_DIVE_EXPENSIFY_CARD: 'https://community.expensify.com/discussion/4848/deep-dive-expensify-card-and-quickbooks-online-auto-reconciliation-how-it-works',
    DEEP_DIVE_ERECEIPTS: 'https://community.expensify.com/discussion/5542/deep-dive-what-are-ereceipts/',
    GITHUB_URL: 'https://github.com/Expensify/App',
    TERMS_URL: `${USE_EXPENSIFY_URL}/terms`,
    PRIVACY_URL: `${USE_EXPENSIFY_URL}/privacy`,
    LICENSES_URL: `${USE_EXPENSIFY_URL}/licenses`,
    ACH_TERMS_URL: `${USE_EXPENSIFY_URL}/achterms`,
    WALLET_AGREEMENT_URL: `${USE_EXPENSIFY_URL}/walletagreement`,
    BANCORP_WALLET_AGREEMENT_URL: `${USE_EXPENSIFY_URL}/bancorp-bank-wallet-terms-of-service`,
    HELP_LINK_URL: `${USE_EXPENSIFY_URL}/usa-patriot-act`,
    ELECTRONIC_DISCLOSURES_URL: `${USE_EXPENSIFY_URL}/esignagreement`,
    GITHUB_RELEASE_URL: 'https://api.github.com/repos/expensify/app/releases/latest',
    ADD_SECONDARY_LOGIN_URL: encodeURI('settings?param={"section":"account","openModal":"secondaryLogin"}'),
    MANAGE_CARDS_URL: 'domain_companycards',
    FEES_URL: `${USE_EXPENSIFY_URL}/fees`,
    SAVE_WITH_EXPENSIFY_URL: `${USE_EXPENSIFY_URL}/savings-calculator`,
    CFPB_PREPAID_URL: 'https://cfpb.gov/prepaid',
    STAGING_NEW_EXPENSIFY_URL: 'https://staging.new.expensify.com',
    NEWHELP_URL: 'https://help.expensify.com',
    INTERNAL_DEV_EXPENSIFY_URL: 'https://www.expensify.com.dev',
    STAGING_EXPENSIFY_URL: 'https://staging.expensify.com',
    EXPENSIFY_URL: 'https://www.expensify.com',
    BANK_ACCOUNT_PERSONAL_DOCUMENTATION_INFO_URL:
        'https://community.expensify.com/discussion/6983/faq-why-do-i-need-to-provide-personal-documentation-when-setting-up-updating-my-bank-account',
    PERSONAL_DATA_PROTECTION_INFO_URL: 'https://community.expensify.com/discussion/5677/deep-dive-security-how-expensify-protects-your-information',
    ONFIDO_FACIAL_SCAN_POLICY_URL: 'https://onfido.com/facial-scan-policy-and-release/',
    ONFIDO_PRIVACY_POLICY_URL: 'https://onfido.com/privacy/',
    ONFIDO_TERMS_OF_SERVICE_URL: 'https://onfido.com/terms-of-service/',
    LIST_OF_RESTRICTED_BUSINESSES: 'https://community.expensify.com/discussion/6191/list-of-restricted-businesses',
    TRAVEL_TERMS_URL: `${USE_EXPENSIFY_URL}/travelterms`,
    EXPENSIFY_PACKAGE_FOR_SAGE_INTACCT: 'https://www.expensify.com/tools/integrations/downloadPackage',
    EXPENSIFY_PACKAGE_FOR_SAGE_INTACCT_FILE_NAME: 'ExpensifyPackageForSageIntacct',
    SAGE_INTACCT_INSTRUCTIONS: 'https://help.expensify.com/articles/expensify-classic/integrations/accounting-integrations/Sage-Intacct',
    HOW_TO_CONNECT_TO_SAGE_INTACCT: 'https://help.expensify.com/articles/expensify-classic/integrations/accounting-integrations/Sage-Intacct#how-to-connect-to-sage-intacct',
    PRICING: `https://www.expensify.com/pricing`,
    COMPANY_CARDS_HELP: 'https://help.expensify.com/articles/expensify-classic/connect-credit-cards/company-cards/Commercial-Card-Feeds',
    COMPANY_CARDS_STRIPE_HELP: 'https://dashboard.stripe.com/login?redirect=%2Fexpenses%2Fsettings',
    COMPANY_CARDS_CONNECT_CREDIT_CARDS_HELP_URL:
        'https://help.expensify.com/articles/expensify-classic/connect-credit-cards/company-cards/Commercial-Card-Feeds#what-is-the-difference-between-commercial-card-feeds-and-your-direct-bank-connections',
    CUSTOM_REPORT_NAME_HELP_URL: 'https://help.expensify.com/articles/expensify-classic/spending-insights/Custom-Templates',
    CONFIGURE_REIMBURSEMENT_SETTINGS_HELP_URL: 'https://help.expensify.com/articles/expensify-classic/workspaces/Configure-Reimbursement-Settings',
    COPILOT_HELP_URL: 'https://help.expensify.com/articles/expensify-classic/copilots-and-delegates/Assign-or-remove-a-Copilot',
    DELAYED_SUBMISSION_HELP_URL: 'https://help.expensify.com/articles/expensify-classic/reports/Automatically-submit-employee-reports',
    // Use Environment.getEnvironmentURL to get the complete URL with port number
    DEV_NEW_EXPENSIFY_URL: 'https://dev.new.expensify.com:',
    NAVATTIC: {
        ADMIN_TOUR: 'https://expensify.navattic.com/kh204a7',
        EMPLOYEE_TOUR: 'https://expensify.navattic.com/35609gb',
    },

    OLDDOT_URLS: {
        ADMIN_POLICIES_URL: 'admin_policies',
        ADMIN_DOMAINS_URL: 'admin_domains',
        INBOX: 'inbox',
        POLICY_CONNECTIONS_URL: (policyID: string) => `policy?param={"policyID":"${policyID}"}#connections`,
    },

    EXPENSIFY_POLICY_DOMAIN,
    EXPENSIFY_POLICY_DOMAIN_EXTENSION,

    SIGN_IN_FORM_WIDTH: 300,

    REQUEST_CODE_DELAY: 30,

    DEEPLINK_PROMPT_DENYLIST: [SCREENS.HOME, SCREENS.SIGN_IN_WITH_APPLE_DESKTOP, SCREENS.SIGN_IN_WITH_GOOGLE_DESKTOP],

    SIGN_IN_METHOD: {
        APPLE: 'Apple',
        GOOGLE: 'Google',
    },

    OPTION_TYPE: {
        REPORT: 'report',
        PERSONAL_DETAIL: 'personalDetail',
    },

    QUICK_ACTIONS: {
        REQUEST_MANUAL: 'requestManual',
        REQUEST_SCAN: 'requestScan',
        REQUEST_DISTANCE: 'requestDistance',
        SPLIT_MANUAL: 'splitManual',
        SPLIT_SCAN: 'splitScan',
        SPLIT_DISTANCE: 'splitDistance',
        TRACK_MANUAL: 'trackManual',
        TRACK_SCAN: 'trackScan',
        TRACK_DISTANCE: 'trackDistance',
        ASSIGN_TASK: 'assignTask',
        SEND_MONEY: 'sendMoney',
    },

    RECEIPT: {
        ICON_SIZE: 164,
        PERMISSION_GRANTED: 'granted',
        HAND_ICON_HEIGHT: 152,
        HAND_ICON_WIDTH: 200,
        SHUTTER_SIZE: 90,
        MAX_REPORT_PREVIEW_RECEIPTS: 3,
    },
    REPORT: {
        ROLE: {
            ADMIN: 'admin',
            MEMBER: 'member',
        },
        MAX_COUNT_BEFORE_FOCUS_UPDATE: 30,
        MIN_INITIAL_REPORT_ACTION_COUNT: 15,
        UNREPORTED_REPORTID: '0',
        SPLIT_REPORTID: '-2',
        ACTIONS: {
            LIMIT: 50,
            // OldDot Actions render getMessage from Web-Expensify/lib/Report/Action PHP files via getMessageOfOldDotReportAction in ReportActionsUtils.ts
            TYPE: {
                ACTIONABLE_ADD_PAYMENT_CARD: 'ACTIONABLEADDPAYMENTCARD',
                ACTIONABLE_JOIN_REQUEST: 'ACTIONABLEJOINREQUEST',
                ACTIONABLE_MENTION_WHISPER: 'ACTIONABLEMENTIONWHISPER',
                ACTIONABLE_REPORT_MENTION_WHISPER: 'ACTIONABLEREPORTMENTIONWHISPER',
                ACTIONABLE_TRACK_EXPENSE_WHISPER: 'ACTIONABLETRACKEXPENSEWHISPER',
                ADD_COMMENT: 'ADDCOMMENT',
                APPROVED: 'APPROVED',
                CARD_MISSING_ADDRESS: 'CARDMISSINGADDRESS',
                CARD_ISSUED: 'CARDISSUED',
                CARD_ISSUED_VIRTUAL: 'CARDISSUEDVIRTUAL',
                CARD_ASSIGNED: 'CARDASSIGNED',
                CHANGE_FIELD: 'CHANGEFIELD', // OldDot Action
                CHANGE_POLICY: 'CHANGEPOLICY', // OldDot Action
                CHANGE_TYPE: 'CHANGETYPE', // OldDot Action
                CHRONOS_OOO_LIST: 'CHRONOSOOOLIST',
                CLOSED: 'CLOSED',
                CREATED: 'CREATED',
                DELEGATE_SUBMIT: 'DELEGATESUBMIT', // OldDot Action
                DELETED_ACCOUNT: 'DELETEDACCOUNT', // Deprecated OldDot Action
                DISMISSED_VIOLATION: 'DISMISSEDVIOLATION',
                DONATION: 'DONATION', // Deprecated OldDot Action
                EXPORTED_TO_CSV: 'EXPORTCSV', // OldDot Action
                EXPORTED_TO_INTEGRATION: 'EXPORTINTEGRATION', // OldDot Action
                EXPORTED_TO_QUICK_BOOKS: 'EXPORTED', // Deprecated OldDot Action
                FORWARDED: 'FORWARDED', // OldDot Action
                HOLD: 'HOLD',
                HOLD_COMMENT: 'HOLDCOMMENT',
                INTEGRATION_SYNC_FAILED: 'INTEGRATIONSYNCFAILED',
                IOU: 'IOU',
                INTEGRATIONS_MESSAGE: 'INTEGRATIONSMESSAGE', // OldDot Action
                MANAGER_ATTACH_RECEIPT: 'MANAGERATTACHRECEIPT', // OldDot Action
                MANAGER_DETACH_RECEIPT: 'MANAGERDETACHRECEIPT', // OldDot Action
                MARKED_REIMBURSED: 'MARKEDREIMBURSED', // OldDot Action
                MARK_REIMBURSED_FROM_INTEGRATION: 'MARKREIMBURSEDFROMINTEGRATION', // OldDot Action
                MERGED_WITH_CASH_TRANSACTION: 'MERGEDWITHCASHTRANSACTION',
                MODIFIED_EXPENSE: 'MODIFIEDEXPENSE',
                MOVED: 'MOVED',
                OUTDATED_BANK_ACCOUNT: 'OUTDATEDBANKACCOUNT', // OldDot Action
                REIMBURSEMENT_ACH_BOUNCE: 'REIMBURSEMENTACHBOUNCE', // OldDot Action
                REIMBURSEMENT_ACH_CANCELLED: 'REIMBURSEMENTACHCANCELLED', // OldDot Action
                REIMBURSEMENT_ACCOUNT_CHANGED: 'REIMBURSEMENTACCOUNTCHANGED', // OldDot Action
                REIMBURSEMENT_DELAYED: 'REIMBURSEMENTDELAYED', // OldDot Action
                REIMBURSEMENT_QUEUED: 'REIMBURSEMENTQUEUED',
                REIMBURSEMENT_DEQUEUED: 'REIMBURSEMENTDEQUEUED',
                REIMBURSEMENT_REQUESTED: 'REIMBURSEMENTREQUESTED', // Deprecated OldDot Action
                REIMBURSEMENT_SETUP: 'REIMBURSEMENTSETUP', // Deprecated OldDot Action
                REIMBURSEMENT_SETUP_REQUESTED: 'REIMBURSEMENTSETUPREQUESTED', // Deprecated OldDot Action
                REJECTED: 'REJECTED',
                REMOVED_FROM_APPROVAL_CHAIN: 'REMOVEDFROMAPPROVALCHAIN',
                RENAMED: 'RENAMED',
                REPORT_PREVIEW: 'REPORTPREVIEW',
                SELECTED_FOR_RANDOM_AUDIT: 'SELECTEDFORRANDOMAUDIT', // OldDot Action
                SHARE: 'SHARE', // OldDot Action
                STRIPE_PAID: 'STRIPEPAID', // OldDot Action
                SUBMITTED: 'SUBMITTED',
                SUBMITTED_AND_CLOSED: 'SUBMITTEDCLOSED',
                TAKE_CONTROL: 'TAKECONTROL', // OldDot Action
                TASK_CANCELLED: 'TASKCANCELLED',
                TASK_COMPLETED: 'TASKCOMPLETED',
                TASK_EDITED: 'TASKEDITED',
                TASK_REOPENED: 'TASKREOPENED',
                TRIPPREVIEW: 'TRIPPREVIEW',
                UNAPPROVED: 'UNAPPROVED',
                UNHOLD: 'UNHOLD',
                UNSHARE: 'UNSHARE', // OldDot Action
                UPDATE_GROUP_CHAT_MEMBER_ROLE: 'UPDATEGROUPCHATMEMBERROLE',
                POLICY_CHANGE_LOG: {
                    ADD_APPROVER_RULE: 'POLICYCHANGELOG_ADD_APPROVER_RULE',
                    ADD_BUDGET: 'POLICYCHANGELOG_ADD_BUDGET',
                    ADD_CATEGORY: 'POLICYCHANGELOG_ADD_CATEGORY',
                    ADD_CUSTOM_UNIT: 'POLICYCHANGELOG_ADD_CUSTOM_UNIT',
                    ADD_CUSTOM_UNIT_RATE: 'POLICYCHANGELOG_ADD_CUSTOM_UNIT_RATE',
                    ADD_EMPLOYEE: 'POLICYCHANGELOG_ADD_EMPLOYEE',
                    ADD_INTEGRATION: 'POLICYCHANGELOG_ADD_INTEGRATION',
                    ADD_REPORT_FIELD: 'POLICYCHANGELOG_ADD_REPORT_FIELD',
                    ADD_TAG: 'POLICYCHANGELOG_ADD_TAG',
                    DELETE_ALL_TAGS: 'POLICYCHANGELOG_DELETE_ALL_TAGS',
                    DELETE_APPROVER_RULE: 'POLICYCHANGELOG_DELETE_APPROVER_RULE',
                    DELETE_BUDGET: 'POLICYCHANGELOG_DELETE_BUDGET',
                    DELETE_CATEGORY: 'POLICYCHANGELOG_DELETE_CATEGORY',
                    DELETE_CUSTOM_UNIT: 'POLICYCHANGELOG_DELETE_CUSTOM_UNIT',
                    DELETE_CUSTOM_UNIT_RATE: 'POLICYCHANGELOG_DELETE_CUSTOM_UNIT_RATE',
                    DELETE_CUSTOM_UNIT_SUB_RATE: 'POLICYCHANGELOG_DELETE_CUSTOM_UNIT_SUB_RATE',
                    DELETE_EMPLOYEE: 'POLICYCHANGELOG_DELETE_EMPLOYEE',
                    DELETE_INTEGRATION: 'POLICYCHANGELOG_DELETE_INTEGRATION',
                    DELETE_REPORT_FIELD: 'POLICYCHANGELOG_DELETE_REPORT_FIELD',
                    DELETE_TAG: 'POLICYCHANGELOG_DELETE_TAG',
                    IMPORT_CUSTOM_UNIT_RATES: 'POLICYCHANGELOG_IMPORT_CUSTOM_UNIT_RATES',
                    IMPORT_TAGS: 'POLICYCHANGELOG_IMPORT_TAGS',
                    INDIVIDUAL_BUDGET_NOTIFICATION: 'POLICYCHANGELOG_INDIVIDUAL_BUDGET_NOTIFICATION',
                    INVITE_TO_ROOM: 'POLICYCHANGELOG_INVITETOROOM',
                    REMOVE_FROM_ROOM: 'POLICYCHANGELOG_REMOVEFROMROOM',
                    LEAVE_ROOM: 'POLICYCHANGELOG_LEAVEROOM',
                    REPLACE_CATEGORIES: 'POLICYCHANGELOG_REPLACE_CATEGORIES',
                    SET_AUTO_REIMBURSEMENT: 'POLICYCHANGELOG_SET_AUTOREIMBURSEMENT',
                    SET_AUTO_JOIN: 'POLICYCHANGELOG_SET_AUTO_JOIN',
                    SET_CATEGORY_NAME: 'POLICYCHANGELOG_SET_CATEGORY_NAME',
                    SHARED_BUDGET_NOTIFICATION: 'POLICYCHANGELOG_SHARED_BUDGET_NOTIFICATION',
                    UPDATE_ACH_ACCOUNT: 'POLICYCHANGELOG_UPDATE_ACH_ACCOUNT',
                    UPDATE_APPROVER_RULE: 'POLICYCHANGELOG_UPDATE_APPROVER_RULE',
                    UPDATE_AUDIT_RATE: 'POLICYCHANGELOG_UPDATE_AUDIT_RATE',
                    UPDATE_AUTO_HARVESTING: 'POLICYCHANGELOG_UPDATE_AUTOHARVESTING',
                    UPDATE_AUTO_REIMBURSEMENT: 'POLICYCHANGELOG_UPDATE_AUTOREIMBURSEMENT',
                    UPDATE_AUTO_REPORTING_FREQUENCY: 'POLICYCHANGELOG_UPDATE_AUTOREPORTING_FREQUENCY',
                    UPDATE_BUDGET: 'POLICYCHANGELOG_UPDATE_BUDGET',
                    UPDATE_CATEGORY: 'POLICYCHANGELOG_UPDATE_CATEGORY',
                    UPDATE_CATEGORIES: 'POLICYCHANGELOG_UPDATE_CATEGORIES',
                    UPDATE_CURRENCY: 'POLICYCHANGELOG_UPDATE_CURRENCY',
                    UPDATE_CUSTOM_UNIT: 'POLICYCHANGELOG_UPDATE_CUSTOM_UNIT',
                    UPDATE_CUSTOM_UNIT_RATE: 'POLICYCHANGELOG_UPDATE_CUSTOM_UNIT_RATE',
                    UPDATE_CUSTOM_UNIT_SUB_RATE: 'POLICYCHANGELOG_UPDATE_CUSTOM_UNIT_SUB_RATE',
                    UPDATE_DEFAULT_BILLABLE: 'POLICYCHANGELOG_UPDATE_DEFAULT_BILLABLE',
                    UPDATE_DEFAULT_REIMBURSABLE: 'POLICYCHANGELOG_UPDATE_DEFAULT_REIMBURSABLE',
                    UPDATE_DEFAULT_TITLE: 'POLICYCHANGELOG_UPDATE_DEFAULT_TITLE',
                    UPDATE_DEFAULT_TITLE_ENFORCED: 'POLICYCHANGELOG_UPDATE_DEFAULT_TITLE_ENFORCED',
                    UPDATE_DISABLED_FIELDS: 'POLICYCHANGELOG_UPDATE_DISABLED_FIELDS',
                    UPDATE_EMPLOYEE: 'POLICYCHANGELOG_UPDATE_EMPLOYEE',
                    UPDATE_FIELD: 'POLICYCHANGELOG_UPDATE_FIELD',
                    UPDATE_MANUAL_APPROVAL_THRESHOLD: 'POLICYCHANGELOG_UPDATE_MANUAL_APPROVAL_THRESHOLD',
                    UPDATE_MAX_EXPENSE_AMOUNT: 'POLICYCHANGELOG_UPDATE_MAX_EXPENSE_AMOUNT',
                    UPDATE_MAX_EXPENSE_AMOUNT_NO_RECEIPT: 'POLICYCHANGELOG_UPDATE_MAX_EXPENSE_AMOUNT_NO_RECEIPT',
                    UPDATE_NAME: 'POLICYCHANGELOG_UPDATE_NAME',
                    UPDATE_DESCRIPTION: 'POLICYCHANGELOG_UPDATE_DESCRIPTION',
                    UPDATE_OWNERSHIP: 'POLICYCHANGELOG_UPDATE_OWNERSHIP',
                    UPDATE_REIMBURSEMENT_CHOICE: 'POLICYCHANGELOG_UPDATE_REIMBURSEMENT_CHOICE',
                    UPDATE_REPORT_FIELD: 'POLICYCHANGELOG_UPDATE_REPORT_FIELD',
                    UPDATE_TAG: 'POLICYCHANGELOG_UPDATE_TAG',
                    UPDATE_TAG_ENABLED: 'POLICYCHANGELOG_UPDATE_TAG_ENABLED',
                    UPDATE_TAG_LIST: 'POLICYCHANGELOG_UPDATE_TAG_LIST',
                    UPDATE_TAG_LIST_NAME: 'POLICYCHANGELOG_UPDATE_TAG_LIST_NAME',
                    UPDATE_TAG_NAME: 'POLICYCHANGELOG_UPDATE_TAG_NAME',
                    UPDATE_TIME_ENABLED: 'POLICYCHANGELOG_UPDATE_TIME_ENABLED',
                    UPDATE_TIME_RATE: 'POLICYCHANGELOG_UPDATE_TIME_RATE',
                    LEAVE_POLICY: 'POLICYCHANGELOG_LEAVE_POLICY',
                    CORPORATE_UPGRADE: 'POLICYCHANGELOG_CORPORATE_UPGRADE',
                },
                ROOM_CHANGE_LOG: {
                    INVITE_TO_ROOM: 'INVITETOROOM',
                    REMOVE_FROM_ROOM: 'REMOVEFROMROOM',
                    LEAVE_ROOM: 'LEAVEROOM',
                    UPDATE_ROOM_DESCRIPTION: 'UPDATEROOMDESCRIPTION',
                },
            },
            THREAD_DISABLED: ['CREATED'],
        },
        CANCEL_PAYMENT_REASONS: {
            ADMIN: 'CANCEL_REASON_ADMIN',
        },
        ACTIONABLE_MENTION_WHISPER_RESOLUTION: {
            INVITE: 'invited',
            NOTHING: 'nothing',
        },
        ACTIONABLE_TRACK_EXPENSE_WHISPER_RESOLUTION: {
            NOTHING: 'nothing',
        },
        ACTIONABLE_REPORT_MENTION_WHISPER_RESOLUTION: {
            CREATE: 'created',
            NOTHING: 'nothing',
        },
        ACTIONABLE_MENTION_JOIN_WORKSPACE_RESOLUTION: {
            ACCEPT: 'accept',
            DECLINE: 'decline',
        },
        ARCHIVE_REASON: {
            DEFAULT: 'default',
            ACCOUNT_CLOSED: 'accountClosed',
            ACCOUNT_MERGED: 'accountMerged',
            REMOVED_FROM_POLICY: 'removedFromPolicy',
            POLICY_DELETED: 'policyDeleted',
            INVOICE_RECEIVER_POLICY_DELETED: 'invoiceReceiverPolicyDeleted',
            BOOKING_END_DATE_HAS_PASSED: 'bookingEndDateHasPassed',
        },
        MESSAGE: {
            TYPE: {
                COMMENT: 'COMMENT',
                TEXT: 'TEXT',
            },
        },
        TYPE: {
            CHAT: 'chat',
            EXPENSE: 'expense',
            IOU: 'iou',
            TASK: 'task',
            INVOICE: 'invoice',
        },
        UNSUPPORTED_TYPE: {
            PAYCHECK: 'paycheck',
            BILL: 'bill',
        },
        CHAT_TYPE: chatTypes,
        WORKSPACE_CHAT_ROOMS: {
            ANNOUNCE: '#announce',
            ADMINS: '#admins',
        },
        STATE_NUM: {
            OPEN: 0,
            SUBMITTED: 1,
            APPROVED: 2,
            BILLING: 3,
        },
        STATUS_NUM: {
            OPEN: 0,
            SUBMITTED: 1,
            CLOSED: 2,
            APPROVED: 3,
            REIMBURSED: 4,
        },
        NOTIFICATION_PREFERENCE: {
            MUTE: 'mute',
            DAILY: 'daily',
            ALWAYS: 'always',
            HIDDEN: 'hidden',
        },
        // Options for which room members can post
        WRITE_CAPABILITIES: {
            ALL: 'all',
            ADMINS: 'admins',
        },
        VISIBILITY: {
            PUBLIC: 'public',
            PUBLIC_ANNOUNCE: 'public_announce',
            PRIVATE: 'private',
            RESTRICTED: 'restricted',
        },
        RESERVED_ROOM_NAMES: ['#admins', '#announce'],
        MAX_PREVIEW_AVATARS: 4,
        MAX_ROOM_NAME_LENGTH: 99,
        LAST_MESSAGE_TEXT_MAX_LENGTH: 200,
        MIN_LENGTH_LAST_MESSAGE_WITH_ELLIPSIS: 20,
        OWNER_EMAIL_FAKE: '__FAKE__',
        OWNER_ACCOUNT_ID_FAKE: 0,
        DEFAULT_REPORT_NAME: 'Chat Report',
        PERMISSIONS: {
            READ: 'read',
            WRITE: 'write',
            SHARE: 'share',
            OWN: 'own',
            AUDITOR: 'auditor',
        },
        INVOICE_RECEIVER_TYPE: {
            INDIVIDUAL: 'individual',
            BUSINESS: 'policy',
        },
        EXPORT_OPTIONS: {
            EXPORT_TO_INTEGRATION: 'exportToIntegration',
            MARK_AS_EXPORTED: 'markAsExported',
        },
        ROOM_MEMBERS_BULK_ACTION_TYPES: {
            REMOVE: 'remove',
        },
    },
    NEXT_STEP: {
        ICONS: {
            HOURGLASS: 'hourglass',
            CHECKMARK: 'checkmark',
            STOPWATCH: 'stopwatch',
        },
    },
    COMPOSER: {
        NATIVE_ID: 'composer',
        MAX_LINES: 16,
        MAX_LINES_SMALL_SCREEN: 6,
        MAX_LINES_FULL: -1,
        // The minimum height needed to enable the full screen composer
        FULL_COMPOSER_MIN_HEIGHT: 60,
    },
    MODAL: {
        MODAL_TYPE: {
            CONFIRM: 'confirm',
            CENTERED: 'centered',
            CENTERED_UNSWIPEABLE: 'centered_unswipeable',
            CENTERED_SMALL: 'centered_small',
            BOTTOM_DOCKED: 'bottom_docked',
            POPOVER: 'popover',
            RIGHT_DOCKED: 'right_docked',
        },
        ANCHOR_ORIGIN_VERTICAL: {
            TOP: 'top',
            CENTER: 'center',
            BOTTOM: 'bottom',
        },
        ANCHOR_ORIGIN_HORIZONTAL: {
            LEFT: 'left',
            CENTER: 'center',
            RIGHT: 'right',
        },
        POPOVER_MENU_PADDING: 8,
        RESTORE_FOCUS_TYPE: {
            DEFAULT: 'default',
            DELETE: 'delete',
            PRESERVE: 'preserve',
        },
    },
    TIMING: {
        CALCULATE_MOST_RECENT_LAST_MODIFIED_ACTION: 'calc_most_recent_last_modified_action',
        SEARCH_ROUTER_RENDER: 'search_router_render',
        CHAT_RENDER: 'chat_render',
        OPEN_REPORT: 'open_report',
        HOMEPAGE_INITIAL_RENDER: 'homepage_initial_render',
        REPORT_INITIAL_RENDER: 'report_initial_render',
        SWITCH_REPORT: 'switch_report',
        OPEN_REPORT_FROM_PREVIEW: 'open_report_from_preview',
        OPEN_REPORT_THREAD: 'open_report_thread',
        SIDEBAR_LOADED: 'sidebar_loaded',
        LOAD_SEARCH_OPTIONS: 'load_search_options',
        MESSAGE_SENT: 'message_sent',
        COLD: 'cold',
        WARM: 'warm',
        REPORT_ACTION_ITEM_LAYOUT_DEBOUNCE_TIME: 1500,
        SHOW_LOADING_SPINNER_DEBOUNCE_TIME: 250,
        TEST_TOOLS_MODAL_THROTTLE_TIME: 800,
        TOOLTIP_SENSE: 1000,
        TRIE_INITIALIZATION: 'trie_initialization',
        COMMENT_LENGTH_DEBOUNCE_TIME: 500,
        SEARCH_OPTION_LIST_DEBOUNCE_TIME: 300,
        RESIZE_DEBOUNCE_TIME: 100,
        UNREAD_UPDATE_DEBOUNCE_TIME: 300,
        SEARCH_CONVERT_SEARCH_VALUES: 'search_convert_search_values',
        SEARCH_MAKE_TREE: 'search_make_tree',
        SEARCH_BUILD_TREE: 'search_build_tree',
        SEARCH_FILTER_OPTIONS: 'search_filter_options',
        USE_DEBOUNCED_STATE_DELAY: 300,
    },
    PRIORITY_MODE: {
        GSD: 'gsd',
        DEFAULT: 'default',
    },
    THEME: {
        DEFAULT: 'system',
        FALLBACK: 'dark',
        DARK: 'dark',
        LIGHT: 'light',
        SYSTEM: 'system',
    },
    COLOR_SCHEME: {
        LIGHT: 'light',
        DARK: 'dark',
    },
    STATUS_BAR_STYLE: {
        LIGHT_CONTENT: 'light-content',
        DARK_CONTENT: 'dark-content',
    },
    TRANSACTION: {
        DEFAULT_MERCHANT: 'Expense',
        UNKNOWN_MERCHANT: 'Unknown Merchant',
        PARTIAL_TRANSACTION_MERCHANT: '(none)',
        TYPE: {
            CUSTOM_UNIT: 'customUnit',
        },
        STATUS: {
            PENDING: 'Pending',
            POSTED: 'Posted',
        },
    },
    MCC_GROUPS: {
        AIRLINES: 'Airlines',
        COMMUTER: 'Commuter',
        GAS: 'Gas',
        GOODS: 'Goods',
        GROCERIES: 'Groceries',
        HOTEL: 'Hotel',
        MAIL: 'Mail',
        MEALS: 'Meals',
        RENTAL: 'Rental',
        SERVICES: 'Services',
        TAXI: 'Taxi',
        MISCELLANEOUS: 'Miscellaneous',
        UTILITIES: 'Utilities',
    },
    JSON_CODE: {
        SUCCESS: 200,
        BAD_REQUEST: 400,
        NOT_AUTHENTICATED: 407,
        EXP_ERROR: 666,
        UNABLE_TO_RETRY: 'unableToRetry',
        UPDATE_REQUIRED: 426,
        INCORRECT_MAGIC_CODE: 451,
    },
    HTTP_STATUS: {
        // When Cloudflare throttles
        TOO_MANY_REQUESTS: 429,
        INTERNAL_SERVER_ERROR: 500,
        BAD_GATEWAY: 502,
        GATEWAY_TIMEOUT: 504,
        UNKNOWN_ERROR: 520,
    },
    ERROR: {
        XHR_FAILED: 'xhrFailed',
        THROTTLED: 'throttled',
        UNKNOWN_ERROR: 'Unknown error',
        REQUEST_CANCELLED: 'AbortError',
        FAILED_TO_FETCH: 'Failed to fetch',
        ENSURE_BUGBOT: 'ENSURE_BUGBOT',
        PUSHER_ERROR: 'PusherError',
        WEB_SOCKET_ERROR: 'WebSocketError',
        NETWORK_REQUEST_FAILED: 'Network request failed',
        SAFARI_DOCUMENT_LOAD_ABORTED: 'cancelled',
        FIREFOX_DOCUMENT_LOAD_ABORTED: 'NetworkError when attempting to fetch resource.',
        IOS_NETWORK_CONNECTION_LOST: 'The network connection was lost.',
        IOS_NETWORK_CONNECTION_LOST_RUSSIAN: 'Сетевое соединение потеряно.',
        IOS_NETWORK_CONNECTION_LOST_SWEDISH: 'Nätverksanslutningen förlorades.',
        IOS_NETWORK_CONNECTION_LOST_SPANISH: 'La conexión a Internet parece estar desactivada.',
        IOS_LOAD_FAILED: 'Load failed',
        SAFARI_CANNOT_PARSE_RESPONSE: 'cannot parse response',
        GATEWAY_TIMEOUT: 'Gateway Timeout',
        EXPENSIFY_SERVICE_INTERRUPTED: 'Expensify service interrupted',
        DUPLICATE_RECORD: 'A record already exists with this ID',

        // The "Upgrade" is intentional as the 426 HTTP code means "Upgrade Required" and sent by the API. We use the "Update" language everywhere else in the front end when this gets returned.
        UPDATE_REQUIRED: 'Upgrade Required',
    },
    ERROR_TYPE: {
        SOCKET: 'Expensify\\Auth\\Error\\Socket',
    },
    ERROR_TITLE: {
        SOCKET: 'Issue connecting to database',
        DUPLICATE_RECORD: '400 Unique Constraints Violation',
    },
    NETWORK: {
        METHOD: {
            POST: 'post',
        },
        MIN_RETRY_WAIT_TIME_MS: 10,
        MAX_RANDOM_RETRY_WAIT_TIME_MS: 100,
        MAX_RETRY_WAIT_TIME_MS: 10 * 1000,
        PROCESS_REQUEST_DELAY_MS: 1000,
        MAX_PENDING_TIME_MS: 10 * 1000,
        RECHECK_INTERVAL_MS: 60 * 1000,
        MAX_REQUEST_RETRIES: 10,
        NETWORK_STATUS: {
            ONLINE: 'online',
            OFFLINE: 'offline',
            UNKNOWN: 'unknown',
        },
    },
    WEEK_STARTS_ON: 1, // Monday
    DEFAULT_TIME_ZONE: {automatic: true, selected: 'America/Los_Angeles'},
    DEFAULT_ACCOUNT_DATA: {errors: null, success: '', isLoading: false},
    DEFAULT_CLOSE_ACCOUNT_DATA: {errors: null, success: '', isLoading: false},
    DEFAULT_NETWORK_DATA: {isOffline: false},
    FORMS: {
        LOGIN_FORM: 'LoginForm',
        VALIDATE_CODE_FORM: 'ValidateCodeForm',
        VALIDATE_TFA_CODE_FORM: 'ValidateTfaCodeForm',
        RESEND_VALIDATION_FORM: 'ResendValidationForm',
        UNLINK_LOGIN_FORM: 'UnlinkLoginForm',
        RESEND_VALIDATE_CODE_FORM: 'ResendValidateCodeForm',
    },
    APP_STATE: {
        ACTIVE: 'active',
        BACKGROUND: 'background',
        INACTIVE: 'inactive',
    },

    // at least 8 characters, 1 capital letter, 1 lowercase number, 1 number
    PASSWORD_COMPLEXITY_REGEX_STRING: '^(?=.*[A-Z])(?=.*[0-9])(?=.*[a-z]).{8,}$',

    // 6 numeric digits
    VALIDATE_CODE_REGEX_STRING: /^\d{6}$/,

    // 8 alphanumeric characters
    RECOVERY_CODE_REGEX_STRING: /^[a-zA-Z0-9]{8}$/,

    // The server has a WAF (Web Application Firewall) which will strip out HTML/XML tags using this regex pattern.
    // It's copied here so that the same regex pattern can be used in form validations to be consistent with the server.
    VALIDATE_FOR_HTML_TAG_REGEX: /<([^>\s]+)(?:[^>]*?)>/g,

    // The regex below is used to remove dots only from the local part of the user email (local-part@domain)
    // so when we are using search, we can match emails that have dots without explicitly writing the dots (e.g: fistlast@domain will match first.last@domain)
    // More info https://github.com/Expensify/App/issues/8007
    EMAIL_SEARCH_REGEX: /\.(?=[^\s@]*@)/g,

    VALIDATE_FOR_LEADINGSPACES_HTML_TAG_REGEX: /<([\s]+.+[\s]*)>/g,

    WHITELISTED_TAGS: [/<>/, /< >/, /<->/, /<-->/, /<br>/, /<br\/>/],

    PASSWORD_PAGE: {
        ERROR: {
            ALREADY_VALIDATED: 'Account already validated',
            VALIDATE_CODE_FAILED: 'Validate code failed',
        },
    },

    PUSHER: {
        PRIVATE_USER_CHANNEL_PREFIX: 'private-encrypted-user-accountID-',
        PRIVATE_REPORT_CHANNEL_PREFIX: 'private-report-reportID-',
        PRESENCE_ACTIVE_GUIDES: 'presence-activeGuides',
    },

    EMOJI_SPACER: 'SPACER',

    // This is the number of columns in each row of the picker.
    // Because of how flatList implements these rows, each row is an index rather than each element
    // For this reason to make headers work, we need to have the header be the only rendered element in its row
    // If this number is changed, emojis.js will need to be updated to have the proper number of spacer elements
    // around each header.
    EMOJI_NUM_PER_ROW: 8,

    EMOJI_DEFAULT_SKIN_TONE: -1,

    // Amount of emojis to render ahead at the end of the update cycle
    EMOJI_DRAW_AMOUNT: 250,

    INVISIBLE_CODEPOINTS: ['fe0f', '200d', '2066'],

    UNICODE: {
        LTR: '\u2066',
    },

    TOOLTIP_MAX_LINES: 3,

    LOGIN_TYPE: {
        PHONE: 'phone',
        EMAIL: 'email',
    },

    MAGIC_CODE_LENGTH: 6,
    MAGIC_CODE_EMPTY_CHAR: ' ',

    KEYBOARD_TYPE: {
        VISIBLE_PASSWORD: 'visible-password',
        ASCII_CAPABLE: 'ascii-capable',
        NUMBER_PAD: 'number-pad',
        DECIMAL_PAD: 'decimal-pad',
    },

    INPUT_MODE: {
        NONE: 'none',
        TEXT: 'text',
        DECIMAL: 'decimal',
        NUMERIC: 'numeric',
        TEL: 'tel',
        SEARCH: 'search',
        EMAIL: 'email',
        URL: 'url',
    },

    INPUT_AUTOGROW_DIRECTION: {
        LEFT: 'left',
        RIGHT: 'right',
    },

    YOUR_LOCATION_TEXT: 'Your Location',

    ATTACHMENT_MESSAGE_TEXT: '[Attachment]',
    ATTACHMENT_SOURCE_ATTRIBUTE: 'data-expensify-source',
    ATTACHMENT_OPTIMISTIC_SOURCE_ATTRIBUTE: 'data-optimistic-src',
    ATTACHMENT_PREVIEW_ATTRIBUTE: 'src',
    ATTACHMENT_ORIGINAL_FILENAME_ATTRIBUTE: 'data-name',
    ATTACHMENT_LOCAL_URL_PREFIX: ['blob:', 'file:'],
    ATTACHMENT_THUMBNAIL_URL_ATTRIBUTE: 'data-expensify-thumbnail-url',
    ATTACHMENT_THUMBNAIL_WIDTH_ATTRIBUTE: 'data-expensify-width',
    ATTACHMENT_THUMBNAIL_HEIGHT_ATTRIBUTE: 'data-expensify-height',
    ATTACHMENT_DURATION_ATTRIBUTE: 'data-expensify-duration',

    ATTACHMENT_PICKER_TYPE: {
        FILE: 'file',
        IMAGE: 'image',
    },

    ATTACHMENT_FILE_TYPE: {
        FILE: 'file',
        IMAGE: 'image',
        VIDEO: 'video',
    },

    IMAGE_FILE_FORMAT: {
        PNG: 'image/png',
        WEBP: 'image/webp',
        JPEG: 'image/jpeg',
    },
    ATTACHMENT_TYPE: {
        REPORT: 'r',
        NOTE: 'n',
        SEARCH: 's',
    },

    IMAGE_HIGH_RESOLUTION_THRESHOLD: 7000,

    IMAGE_OBJECT_POSITION: {
        TOP: 'top',
        INITIAL: 'initial',
    },

    FILE_TYPE_REGEX: {
        // Image MimeTypes allowed by iOS photos app.
        IMAGE: /\.(jpg|jpeg|png|webp|gif|tiff|bmp|heic|heif)$/,
        // Video MimeTypes allowed by iOS photos app.
        VIDEO: /\.(mov|mp4)$/,
    },
    IOS_CAMERAROLL_ACCESS_ERROR: 'Access to photo library was denied',
    ADD_PAYMENT_MENU_POSITION_Y: 226,
    ADD_PAYMENT_MENU_POSITION_X: 356,
    EMOJI_PICKER_ITEM_TYPES: {
        HEADER: 'header',
        EMOJI: 'emoji',
        SPACER: 'spacer',
    },
    EMOJI_PICKER_SIZE: {
        WIDTH: 320,
        HEIGHT: 416,
    },
    DESKTOP_HEADER_PADDING: 12,
    CATEGORY_SHORTCUT_BAR_HEIGHT: 32,
    SMALL_EMOJI_PICKER_SIZE: {
        WIDTH: '100%',
    },
    MENU_POSITION_REPORT_ACTION_COMPOSE_BOTTOM: 83,
    NON_NATIVE_EMOJI_PICKER_LIST_HEIGHT: 300,
    NON_NATIVE_EMOJI_PICKER_LIST_HEIGHT_WEB: 200,
    EMOJI_PICKER_ITEM_HEIGHT: 32,
    EMOJI_PICKER_HEADER_HEIGHT: 32,
    RECIPIENT_LOCAL_TIME_HEIGHT: 25,
    AUTO_COMPLETE_SUGGESTER: {
        SUGGESTER_PADDING: 6,
        SUGGESTER_INNER_PADDING: 8,
        SUGGESTION_ROW_HEIGHT: 40,
        SMALL_CONTAINER_HEIGHT_FACTOR: 2.5,
        MAX_AMOUNT_OF_SUGGESTIONS: 20,
        MAX_AMOUNT_OF_VISIBLE_SUGGESTIONS_IN_CONTAINER: 5,
        HERE_TEXT: '@here',
        SUGGESTION_BOX_MAX_SAFE_DISTANCE: 10,
        BIG_SCREEN_SUGGESTION_WIDTH: 300,
    },
    COMPOSER_MAX_HEIGHT: 125,
    CHAT_FOOTER_SECONDARY_ROW_HEIGHT: 15,
    CHAT_FOOTER_SECONDARY_ROW_PADDING: 5,
    CHAT_FOOTER_MIN_HEIGHT: 65,
    CHAT_FOOTER_HORIZONTAL_PADDING: 40,
    CHAT_SKELETON_VIEW: {
        AVERAGE_ROW_HEIGHT: 80,
        HEIGHT_FOR_ROW_COUNT: {
            1: 60,
            2: 80,
            3: 100,
        },
    },
    CENTRAL_PANE_ANIMATION_HEIGHT: 200,
    LHN_SKELETON_VIEW_ITEM_HEIGHT: 64,
    SEARCH_SKELETON_VIEW_ITEM_HEIGHT: 108,
    EXPENSIFY_PARTNER_NAME: 'expensify.com',
    EXPENSIFY_MERCHANT: 'Expensify, Inc.',
    EMAIL: {
        ACCOUNTING: 'accounting@expensify.com',
        ADMIN: 'admin@expensify.com',
        BILLS: 'bills@expensify.com',
        CHRONOS: 'chronos@expensify.com',
        CONCIERGE: 'concierge@expensify.com',
        CONTRIBUTORS: 'contributors@expensify.com',
        FIRST_RESPONDER: 'firstresponders@expensify.com',
        GUIDES_DOMAIN: 'team.expensify.com',
        HELP: 'help@expensify.com',
        INTEGRATION_TESTING_CREDS: 'integrationtestingcreds@expensify.com',
        NOTIFICATIONS: 'notifications@expensify.com',
        PAYROLL: 'payroll@expensify.com',
        QA: 'qa@expensify.com',
        QA_TRAVIS: 'qa+travisreceipts@expensify.com',
        RECEIPTS: 'receipts@expensify.com',
        STUDENT_AMBASSADOR: 'studentambassadors@expensify.com',
        SVFG: 'svfg@expensify.com',
        EXPENSIFY_EMAIL_DOMAIN: '@expensify.com',
    },

    CONCIERGE_DISPLAY_NAME: 'Concierge',

    INTEGRATION_ENTITY_MAP_TYPES: {
        DEFAULT: 'DEFAULT',
        NONE: 'NONE',
        TAG: 'TAG',
        REPORT_FIELD: 'REPORT_FIELD',
        NOT_IMPORTED: 'NOT_IMPORTED',
        IMPORTED: 'IMPORTED',
        NETSUITE_DEFAULT: 'NETSUITE_DEFAULT',
    },
    QUICKBOOKS_ONLINE: 'quickbooksOnline',

    QUICKBOOKS_DESKTOP_CONFIG: {
        EXPORT_DATE: 'exportDate',
        EXPORTER: 'exporter',
        MARK_CHECKS_TO_BE_PRINTED: 'markChecksToBePrinted',
        REIMBURSABLE_ACCOUNT: 'reimbursableAccount',
        NON_REIMBURSABLE_ACCOUNT: 'nonReimbursableAccount',
        REIMBURSABLE: 'reimbursable',
        NON_REIMBURSABLE: 'nonReimbursable',
        SHOULD_AUTO_CREATE_VENDOR: 'shouldAutoCreateVendor',
        NON_REIMBURSABLE_BILL_DEFAULT_VENDOR: 'nonReimbursableBillDefaultVendor',
        AUTO_SYNC: 'autoSync',
        ENABLE_NEW_CATEGORIES: 'enableNewCategories',
        MAPPINGS: {
            CLASSES: 'classes',
            CUSTOMERS: 'customers',
        },
        IMPORT_ITEMS: 'importItems',
    },

    QUICKBOOKS_CONFIG: {
        ENABLE_NEW_CATEGORIES: 'enableNewCategories',
        SYNC_CLASSES: 'syncClasses',
        SYNC_CUSTOMERS: 'syncCustomers',
        SYNC_LOCATIONS: 'syncLocations',
        SYNC_TAX: 'syncTax',
        EXPORT: 'export',
        EXPORTER: 'exporter',
        EXPORT_DATE: 'exportDate',
        NON_REIMBURSABLE_EXPENSES_ACCOUNT: 'nonReimbursableExpensesAccount',
        NON_REIMBURSABLE_EXPENSES_EXPORT_DESTINATION: 'nonReimbursableExpensesExportDestination',
        REIMBURSABLE_EXPENSES_ACCOUNT: 'reimbursableExpensesAccount',
        REIMBURSABLE_EXPENSES_EXPORT_DESTINATION: 'reimbursableExpensesExportDestination',
        NON_REIMBURSABLE_BILL_DEFAULT_VENDOR: 'nonReimbursableBillDefaultVendor',
        NON_REIMBURSABLE_EXPENSE_EXPORT_DESTINATION: 'nonReimbursableExpensesExportDestination',
        NON_REIMBURSABLE_EXPENSE_ACCOUNT: 'nonReimbursableExpensesAccount',
        RECEIVABLE_ACCOUNT: 'receivableAccount',
        AUTO_SYNC: 'autoSync',
        ENABLED: 'enabled',
        SYNC_PEOPLE: 'syncPeople',
        AUTO_CREATE_VENDOR: 'autoCreateVendor',
        REIMBURSEMENT_ACCOUNT_ID: 'reimbursementAccountID',
        COLLECTION_ACCOUNT_ID: 'collectionAccountID',
    },

    XERO_CONFIG: {
        AUTO_SYNC: 'autoSync',
        ENABLED: 'enabled',
        REIMBURSEMENT_ACCOUNT_ID: 'reimbursementAccountID',
        INVOICE_COLLECTIONS_ACCOUNT_ID: 'invoiceCollectionsAccountID',
        SYNC: 'sync',
        SYNC_REIMBURSED_REPORTS: 'syncReimbursedReports',
        ENABLE_NEW_CATEGORIES: 'enableNewCategories',
        EXPORT: 'export',
        EXPORTER: 'exporter',
        BILL_DATE: 'billDate',
        BILL_STATUS: 'billStatus',
        NON_REIMBURSABLE_ACCOUNT: 'nonReimbursableAccount',
        TENANT_ID: 'tenantID',
        IMPORT_CUSTOMERS: 'importCustomers',
        IMPORT_TAX_RATES: 'importTaxRates',
        INVOICE_STATUS: {
            DRAFT: 'DRAFT',
            AWAITING_APPROVAL: 'AWT_APPROVAL',
            AWAITING_PAYMENT: 'AWT_PAYMENT',
        },
        IMPORT_TRACKING_CATEGORIES: 'importTrackingCategories',
        MAPPINGS: 'mappings',
        TRACKING_CATEGORY_PREFIX: 'trackingCategory_',
        TRACKING_CATEGORY_FIELDS: {
            COST_CENTERS: 'cost centers',
            REGION: 'region',
        },
        TRACKING_CATEGORY_OPTIONS: {
            DEFAULT: 'DEFAULT',
            TAG: 'TAG',
        },
    },

    SAGE_INTACCT_MAPPING_VALUE: {
        NONE: 'NONE',
        DEFAULT: 'DEFAULT',
        TAG: 'TAG',
        REPORT_FIELD: 'REPORT_FIELD',
    },

    SAGE_INTACCT_CONFIG: {
        MAPPINGS: {
            DEPARTMENTS: 'departments',
            CLASSES: 'classes',
            LOCATIONS: 'locations',
            CUSTOMERS: 'customers',
            PROJECTS: 'projects',
        },
        SYNC_ITEMS: 'syncItems',
        TAX: 'tax',
        EXPORT: 'export',
        EXPORT_DATE: 'exportDate',
        NON_REIMBURSABLE_CREDIT_CARD_VENDOR: 'nonReimbursableCreditCardChargeDefaultVendor',
        NON_REIMBURSABLE_VENDOR: 'nonReimbursableVendor',
        REIMBURSABLE_VENDOR: 'reimbursableExpenseReportDefaultVendor',
        NON_REIMBURSABLE_ACCOUNT: 'nonReimbursableAccount',
        NON_REIMBURSABLE: 'nonReimbursable',
        EXPORTER: 'exporter',
        REIMBURSABLE: 'reimbursable',
        AUTO_SYNC: 'autoSync',
        AUTO_SYNC_ENABLED: 'enabled',
        IMPORT_EMPLOYEES: 'importEmployees',
        APPROVAL_MODE: 'approvalMode',
        SYNC: 'sync',
        SYNC_REIMBURSED_REPORTS: 'syncReimbursedReports',
        REIMBURSEMENT_ACCOUNT_ID: 'reimbursementAccountID',
        ENTITY: 'entity',
        DIMENSION_PREFIX: 'dimension_',
    },

    SAGE_INTACCT: {
        APPROVAL_MODE: {
            APPROVAL_MANUAL: 'APPROVAL_MANUAL',
        },
    },

    QUICKBOOKS_REIMBURSABLE_ACCOUNT_TYPE: {
        VENDOR_BILL: 'bill',
        CHECK: 'check',
        JOURNAL_ENTRY: 'journal_entry',
    },

    QUICKBOOKS_DESKTOP_REIMBURSABLE_ACCOUNT_TYPE: {
        VENDOR_BILL: 'VENDOR_BILL',
        CHECK: 'CHECK',
        JOURNAL_ENTRY: 'JOURNAL_ENTRY',
    },

    SAGE_INTACCT_REIMBURSABLE_EXPENSE_TYPE: {
        EXPENSE_REPORT: 'EXPENSE_REPORT',
        VENDOR_BILL: 'VENDOR_BILL',
    },

    SAGE_INTACCT_NON_REIMBURSABLE_EXPENSE_TYPE: {
        CREDIT_CARD_CHARGE: 'CREDIT_CARD_CHARGE',
        VENDOR_BILL: 'VENDOR_BILL',
    },

    XERO_EXPORT_DATE: {
        LAST_EXPENSE: 'LAST_EXPENSE',
        REPORT_EXPORTED: 'REPORT_EXPORTED',
        REPORT_SUBMITTED: 'REPORT_SUBMITTED',
    },

    SAGE_INTACCT_EXPORT_DATE: {
        LAST_EXPENSE: 'LAST_EXPENSE',
        EXPORTED: 'EXPORTED',
        SUBMITTED: 'SUBMITTED',
    },

    NETSUITE_CONFIG: {
        SUBSIDIARY: 'subsidiary',
        EXPORTER: 'exporter',
        EXPORT_DATE: 'exportDate',
        REIMBURSABLE_EXPENSES_EXPORT_DESTINATION: 'reimbursableExpensesExportDestination',
        NON_REIMBURSABLE_EXPENSES_EXPORT_DESTINATION: 'nonreimbursableExpensesExportDestination',
        DEFAULT_VENDOR: 'defaultVendor',
        REIMBURSABLE_PAYABLE_ACCOUNT: 'reimbursablePayableAccount',
        PAYABLE_ACCT: 'payableAcct',
        JOURNAL_POSTING_PREFERENCE: 'journalPostingPreference',
        RECEIVABLE_ACCOUNT: 'receivableAccount',
        INVOICE_ITEM_PREFERENCE: 'invoiceItemPreference',
        INVOICE_ITEM: 'invoiceItem',
        TAX_POSTING_ACCOUNT: 'taxPostingAccount',
        PROVINCIAL_TAX_POSTING_ACCOUNT: 'provincialTaxPostingAccount',
        ALLOW_FOREIGN_CURRENCY: 'allowForeignCurrency',
        EXPORT_TO_NEXT_OPEN_PERIOD: 'exportToNextOpenPeriod',
        IMPORT_FIELDS: ['departments', 'classes', 'locations'],
        AUTO_SYNC: 'autoSync',
        REIMBURSEMENT_ACCOUNT_ID: 'reimbursementAccountID',
        COLLECTION_ACCOUNT: 'collectionAccount',
        AUTO_CREATE_ENTITIES: 'autoCreateEntities',
        APPROVAL_ACCOUNT: 'approvalAccount',
        CUSTOM_FORM_ID_OPTIONS: 'customFormIDOptions',
        TOKEN_INPUT_STEP_NAMES: ['1', '2,', '3', '4', '5'],
        TOKEN_INPUT_STEP_KEYS: {
            0: 'installBundle',
            1: 'enableTokenAuthentication',
            2: 'enableSoapServices',
            3: 'createAccessToken',
            4: 'enterCredentials',
        },
        IMPORT_CUSTOM_FIELDS: {
            CUSTOM_SEGMENTS: 'customSegments',
            CUSTOM_LISTS: 'customLists',
        },
        CUSTOM_SEGMENT_FIELDS: ['segmentName', 'internalID', 'scriptID', 'mapping'],
        CUSTOM_LIST_FIELDS: ['listName', 'internalID', 'transactionFieldID', 'mapping'],
        CUSTOM_FORM_ID_ENABLED: 'enabled',
        CUSTOM_FORM_ID_TYPE: {
            REIMBURSABLE: 'reimbursable',
            NON_REIMBURSABLE: 'nonReimbursable',
        },
        SYNC_OPTIONS: {
            SYNC_REIMBURSED_REPORTS: 'syncReimbursedReports',
            SYNC_PEOPLE: 'syncPeople',
            ENABLE_NEW_CATEGORIES: 'enableNewCategories',
            EXPORT_REPORTS_TO: 'exportReportsTo',
            EXPORT_VENDOR_BILLS_TO: 'exportVendorBillsTo',
            EXPORT_JOURNALS_TO: 'exportJournalsTo',
            SYNC_TAX: 'syncTax',
            CROSS_SUBSIDIARY_CUSTOMERS: 'crossSubsidiaryCustomers',
            CUSTOMER_MAPPINGS: {
                CUSTOMERS: 'customers',
                JOBS: 'jobs',
            },
        },
        NETSUITE_CUSTOM_LIST_LIMIT: 8,
        NETSUITE_ADD_CUSTOM_LIST_STEP_NAMES: ['1', '2,', '3', '4'],
        NETSUITE_ADD_CUSTOM_SEGMENT_STEP_NAMES: ['1', '2,', '3', '4', '5', '6,'],
    },

    NETSUITE_CUSTOM_FIELD_SUBSTEP_INDEXES: {
        CUSTOM_LISTS: {
            CUSTOM_LIST_PICKER: 0,
            TRANSACTION_FIELD_ID: 1,
            MAPPING: 2,
            CONFIRM: 3,
        },
        CUSTOM_SEGMENTS: {
            SEGMENT_TYPE: 0,
            SEGMENT_NAME: 1,
            INTERNAL_ID: 2,
            SCRIPT_ID: 3,
            MAPPING: 4,
            CONFIRM: 5,
        },
    },

    NETSUITE_CUSTOM_RECORD_TYPES: {
        CUSTOM_SEGMENT: 'customSegment',
        CUSTOM_RECORD: 'customRecord',
    },

    NETSUITE_FORM_STEPS_HEADER_HEIGHT: 40,

    NETSUITE_IMPORT: {
        HELP_LINKS: {
            CUSTOM_SEGMENTS: 'https://help.expensify.com/articles/expensify-classic/integrations/accounting-integrations/NetSuite#custom-segments',
            CUSTOM_LISTS: 'https://help.expensify.com/articles/expensify-classic/integrations/accounting-integrations/NetSuite#custom-lists',
        },
    },

    NETSUITE_EXPORT_DATE: {
        LAST_EXPENSE: 'LAST_EXPENSE',
        EXPORTED: 'EXPORTED',
        SUBMITTED: 'SUBMITTED',
    },

    NETSUITE_EXPORT_DESTINATION: {
        EXPENSE_REPORT: 'EXPENSE_REPORT',
        VENDOR_BILL: 'VENDOR_BILL',
        JOURNAL_ENTRY: 'JOURNAL_ENTRY',
    },

    NETSUITE_MAP_EXPORT_DESTINATION: {
        EXPENSE_REPORT: 'expenseReport',
        VENDOR_BILL: 'vendorBill',
        JOURNAL_ENTRY: 'journalEntry',
    },

    NETSUITE_INVOICE_ITEM_PREFERENCE: {
        CREATE: 'create',
        SELECT: 'select',
    },

    NETSUITE_JOURNAL_POSTING_PREFERENCE: {
        JOURNALS_POSTING_INDIVIDUAL_LINE: 'JOURNALS_POSTING_INDIVIDUAL_LINE',
        JOURNALS_POSTING_TOTAL_LINE: 'JOURNALS_POSTING_TOTAL_LINE',
    },

    NETSUITE_EXPENSE_TYPE: {
        REIMBURSABLE: 'reimbursable',
        NON_REIMBURSABLE: 'nonreimbursable',
    },

    NETSUITE_REPORTS_APPROVAL_LEVEL: {
        REPORTS_APPROVED_NONE: 'REPORTS_APPROVED_NONE',
        REPORTS_SUPERVISOR_APPROVED: 'REPORTS_SUPERVISOR_APPROVED',
        REPORTS_ACCOUNTING_APPROVED: 'REPORTS_ACCOUNTING_APPROVED',
        REPORTS_APPROVED_BOTH: 'REPORTS_APPROVED_BOTH',
    },

    NETSUITE_VENDOR_BILLS_APPROVAL_LEVEL: {
        VENDOR_BILLS_APPROVED_NONE: 'VENDOR_BILLS_APPROVED_NONE',
        VENDOR_BILLS_APPROVAL_PENDING: 'VENDOR_BILLS_APPROVAL_PENDING',
        VENDOR_BILLS_APPROVED: 'VENDOR_BILLS_APPROVED',
    },

    NETSUITE_JOURNALS_APPROVAL_LEVEL: {
        JOURNALS_APPROVED_NONE: 'JOURNALS_APPROVED_NONE',
        JOURNALS_APPROVAL_PENDING: 'JOURNALS_APPROVAL_PENDING',
        JOURNALS_APPROVED: 'JOURNALS_APPROVED',
    },

    NETSUITE_ACCOUNT_TYPE: {
        ACCOUNTS_PAYABLE: '_accountsPayable',
        ACCOUNTS_RECEIVABLE: '_accountsReceivable',
        OTHER_CURRENT_LIABILITY: '_otherCurrentLiability',
        CREDIT_CARD: '_creditCard',
        BANK: '_bank',
        OTHER_CURRENT_ASSET: '_otherCurrentAsset',
        LONG_TERM_LIABILITY: '_longTermLiability',
        EXPENSE: '_expense',
    },

    NETSUITE_APPROVAL_ACCOUNT_DEFAULT: 'APPROVAL_ACCOUNT_DEFAULT',

    /**
     * Countries where tax setting is permitted (Strings are in the format of Netsuite's Country type/enum)
     *
     * Should mirror the list on the OldDot.
     */
    NETSUITE_TAX_COUNTRIES: [
        '_canada',
        '_unitedKingdomGB',
        '_unitedKingdom',
        '_australia',
        '_southAfrica',
        '_india',
        '_france',
        '_netherlands',
        '_germany',
        '_singapore',
        '_spain',
        '_ireland',
        '_denmark',
        '_brazil',
        '_japan',
        '_philippines',
        '_china',
        '_argentina',
        '_newZealand',
        '_switzerland',
        '_sweden',
        '_portugal',
        '_mexico',
        '_israel',
        '_thailand',
        '_czechRepublic',
        '_egypt',
        '_ghana',
        '_indonesia',
        '_iranIslamicRepublicOf',
        '_jordan',
        '_kenya',
        '_kuwait',
        '_lebanon',
        '_malaysia',
        '_morocco',
        '_myanmar',
        '_nigeria',
        '_pakistan',
        '_saudiArabia',
        '_sriLanka',
        '_unitedArabEmirates',
        '_vietnam',
        '_austria',
        '_bulgaria',
        '_greece',
        '_cyprus',
        '_norway',
        '_romania',
        '_poland',
        '_hongKong',
        '_luxembourg',
        '_lithuania',
        '_malta',
        '_finland',
        '_koreaRepublicOf',
        '_italy',
        '_georgia',
        '_hungary',
        '_latvia',
        '_estonia',
        '_slovenia',
        '_serbia',
        '_croatiaHrvatska',
        '_belgium',
        '_turkey',
        '_taiwan',
        '_azerbaijan',
        '_slovakRepublic',
        '_costaRica',
    ] as string[],

    QUICKBOOKS_EXPORT_DATE: {
        LAST_EXPENSE: 'LAST_EXPENSE',
        REPORT_EXPORTED: 'REPORT_EXPORTED',
        REPORT_SUBMITTED: 'REPORT_SUBMITTED',
    },

    QUICKBOOKS_NON_REIMBURSABLE_EXPORT_ACCOUNT_TYPE: {
        CREDIT_CARD: 'credit_card',
        DEBIT_CARD: 'debit_card',
        VENDOR_BILL: 'bill',
    },

    QUICKBOOKS_DESKTOP_NON_REIMBURSABLE_EXPORT_ACCOUNT_TYPE: {
        CREDIT_CARD: 'CREDIT_CARD_CHARGE',
        CHECK: 'CHECK',
        VENDOR_BILL: 'VENDOR_BILL',
    },

    MISSING_PERSONAL_DETAILS_INDEXES: {
        MAPPING: {
            LEGAL_NAME: 0,
            DATE_OF_BIRTH: 1,
            ADDRESS: 2,
            PHONE_NUMBER: 3,
            CONFIRM: 4,
        },
        INDEX_LIST: ['1', '2', '3', '4'],
    },

    ACCOUNT_ID: {
        ACCOUNTING: Number(Config?.EXPENSIFY_ACCOUNT_ID_ACCOUNTING ?? 9645353),
        ADMIN: Number(Config?.EXPENSIFY_ACCOUNT_ID_ADMIN ?? -1),
        BILLS: Number(Config?.EXPENSIFY_ACCOUNT_ID_BILLS ?? 1371),
        CHRONOS: Number(Config?.EXPENSIFY_ACCOUNT_ID_CHRONOS ?? 10027416),
        CONCIERGE: Number(Config?.EXPENSIFY_ACCOUNT_ID_CONCIERGE ?? 8392101),
        CONTRIBUTORS: Number(Config?.EXPENSIFY_ACCOUNT_ID_CONTRIBUTORS ?? 9675014),
        FIRST_RESPONDER: Number(Config?.EXPENSIFY_ACCOUNT_ID_FIRST_RESPONDER ?? 9375152),
        HELP: Number(Config?.EXPENSIFY_ACCOUNT_ID_HELP ?? -1),
        INTEGRATION_TESTING_CREDS: Number(Config?.EXPENSIFY_ACCOUNT_ID_INTEGRATION_TESTING_CREDS ?? -1),
        NOTIFICATIONS: Number(Config?.EXPENSIFY_ACCOUNT_ID_NOTIFICATIONS ?? 11665625),
        PAYROLL: Number(Config?.EXPENSIFY_ACCOUNT_ID_PAYROLL ?? 9679724),
        QA: Number(Config?.EXPENSIFY_ACCOUNT_ID_QA ?? 3126513),
        QA_TRAVIS: Number(Config?.EXPENSIFY_ACCOUNT_ID_QA_TRAVIS ?? 8595733),
        RECEIPTS: Number(Config?.EXPENSIFY_ACCOUNT_ID_RECEIPTS ?? -1),
        REWARDS: Number(Config?.EXPENSIFY_ACCOUNT_ID_REWARDS ?? 11023767), // rewards@expensify.com
        STUDENT_AMBASSADOR: Number(Config?.EXPENSIFY_ACCOUNT_ID_STUDENT_AMBASSADOR ?? 10476956),
        SVFG: Number(Config?.EXPENSIFY_ACCOUNT_ID_SVFG ?? 2012843),
    },

    ENVIRONMENT: {
        DEV: 'development',
        STAGING: 'staging',
        PRODUCTION: 'production',
        ADHOC: 'adhoc',
    },

    // Used to delay the initial fetching of reportActions when the app first inits or reconnects (e.g. returning
    // from backgound). The times are based on how long it generally seems to take for the app to become interactive
    // in each scenario.
    FETCH_ACTIONS_DELAY: {
        STARTUP: 8000,
        RECONNECT: 1000,
    },

    WALLET: {
        TRANSFER_METHOD_TYPE: {
            INSTANT: 'instant',
            ACH: 'ach',
        },
        TRANSFER_METHOD_TYPE_FEE: {
            INSTANT: {
                RATE: 1.5,
                MINIMUM_FEE: 25,
            },
            ACH: {
                RATE: 0,
                MINIMUM_FEE: 0,
            },
        },
        ERROR: {
            // If these get updated, we need to update the codes on the Web side too
            SSN: 'ssnError',
            KBA: 'kbaNeeded',
            KYC: 'kycFailed',
            FULL_SSN_NOT_FOUND: 'Full SSN not found',
            MISSING_FIELD: 'Missing required additional details fields',
            WRONG_ANSWERS: 'Wrong answers',
            ONFIDO_FIXABLE_ERROR: 'Onfido returned a fixable error',
            ONFIDO_USER_CONSENT_DENIED: 'user_consent_denied',

            // KBA stands for Knowledge Based Answers (requiring us to show Idology questions)
            KBA_NEEDED: 'KBA needed',
            NO_ACCOUNT_TO_LINK: '405 No account to link to wallet',
            INVALID_WALLET: '405 Invalid wallet account',
            NOT_OWNER_OF_BANK_ACCOUNT: '401 Wallet owner does not own linked bank account',
            INVALID_BANK_ACCOUNT: '405 Attempting to link an invalid bank account to a wallet',
            NOT_OWNER_OF_FUND: '401 Wallet owner does not own linked fund',
            INVALID_FUND: '405 Attempting to link an invalid fund to a wallet',
        },
        STEP: {
            // In the order they appear in the Wallet flow
            ADD_BANK_ACCOUNT: 'AddBankAccountStep',
            ADDITIONAL_DETAILS: 'AdditionalDetailsStep',
            ADDITIONAL_DETAILS_KBA: 'AdditionalDetailsKBAStep',
            ONFIDO: 'OnfidoStep',
            TERMS: 'TermsStep',
            ACTIVATE: 'ActivateStep',
        },
        STEP_REFACTOR: {
            ADD_BANK_ACCOUNT: 'AddBankAccountStep',
            ADDITIONAL_DETAILS: 'AdditionalDetailsStep',
            VERIFY_IDENTITY: 'VerifyIdentityStep',
            TERMS_AND_FEES: 'TermsAndFeesStep',
        },
        STEP_NAMES: ['1', '2', '3', '4'],
        SUBSTEP_INDEXES: {
            BANK_ACCOUNT: {
                ACCOUNT_NUMBERS: 0,
            },
            PERSONAL_INFO: {
                LEGAL_NAME: 0,
                DATE_OF_BIRTH: 1,
                ADDRESS: 2,
                PHONE_NUMBER: 3,
                SSN: 4,
            },
        },
        TIER_NAME: {
            PLATINUM: 'PLATINUM',
            GOLD: 'GOLD',
            SILVER: 'SILVER',
            BRONZE: 'BRONZE',
        },
        WEB_MESSAGE_TYPE: {
            STATEMENT: 'STATEMENT_NAVIGATE',
            CONCIERGE: 'CONCIERGE_NAVIGATE',
        },
        MTL_WALLET_PROGRAM_ID: '760',
        BANCORP_WALLET_PROGRAM_ID: '660',
        PROGRAM_ISSUERS: {
            EXPENSIFY_PAYMENTS: 'Expensify Payments LLC',
            BANCORP_BANK: 'The Bancorp Bank',
        },
    },

    PLAID: {
        EVENT: {
            ERROR: 'ERROR',
            EXIT: 'EXIT',
        },
        DEFAULT_DATA: {
            bankName: '',
            plaidAccessToken: '',
            bankAccounts: [] as PlaidBankAccount[],
            isLoading: false,
            errors: {},
        },
    },

    ONFIDO: {
        CONTAINER_ID: 'onfido-mount',
        TYPE: {
            DOCUMENT: 'document',
            FACE: 'face',
        },
        VARIANT: {
            VIDEO: 'video',
        },
        SMS_NUMBER_COUNTRY_CODE: 'US',
        ERROR: {
            USER_CANCELLED: 'User canceled flow.',
            USER_TAPPED_BACK: 'User exited by clicking the back button.',
            USER_EXITED: 'User exited by manual action.',
        },
    },

    KYC_WALL_SOURCE: {
        REPORT: 'REPORT', // The user attempted to pay an expense
        ENABLE_WALLET: 'ENABLE_WALLET', // The user clicked on the `Enable wallet` button on the Wallet page
        TRANSFER_BALANCE: 'TRANSFER_BALANCE', // The user attempted to transfer their wallet balance to their bank account or debit card
    },

    OS: {
        WINDOWS: 'Windows',
        MAC_OS: PLATFORM_OS_MACOS,
        ANDROID: 'Android',
        IOS: PLATFORM_IOS,
        LINUX: 'Linux',
        NATIVE: 'Native',
    },

    BROWSER: {
        CHROME: 'chrome',
        FIREFOX: 'firefox',
        IE: 'ie',
        EDGE: 'edge',
        Opera: 'opera',
        SAFARI: 'safari',
        OTHER: 'other',
    },

    PAYMENT_METHODS: {
        DEBIT_CARD: 'debitCard',
        PERSONAL_BANK_ACCOUNT: 'bankAccount',
        BUSINESS_BANK_ACCOUNT: 'businessBankAccount',
    },

    PAYMENT_SELECTED: {
        BBA: 'BBA',
        PBA: 'PBA',
    },

    PAYMENT_METHOD_ID_KEYS: {
        DEBIT_CARD: 'fundID',
        BANK_ACCOUNT: 'bankAccountID',
    },

    IOU: {
        MAX_RECENT_REPORTS_TO_SHOW: 5,
        // This is the transactionID used when going through the create expense flow so that it mimics a real transaction (like the edit flow)
        OPTIMISTIC_TRANSACTION_ID: '1',
        // Note: These payment types are used when building IOU reportAction message values in the server and should
        // not be changed.
        LOCATION_PERMISSION_PROMPT_THRESHOLD_DAYS: 7,
        PAYMENT_TYPE: {
            ELSEWHERE: 'Elsewhere',
            EXPENSIFY: 'Expensify',
            VBBA: 'ACH',
        },
        ACTION: {
            EDIT: 'edit',
            CREATE: 'create',
            SUBMIT: 'submit',
            CATEGORIZE: 'categorize',
            SHARE: 'share',
        },
        DEFAULT_AMOUNT: 0,
        TYPE: {
            SEND: 'send',
            PAY: 'pay',
            SPLIT: 'split',
            REQUEST: 'request',
            INVOICE: 'invoice',
            SUBMIT: 'submit',
            TRACK: 'track',
            CREATE: 'create',
        },
        REQUEST_TYPE: {
            DISTANCE: 'distance',
            MANUAL: 'manual',
            SCAN: 'scan',
        },
        REPORT_ACTION_TYPE: {
            PAY: 'pay',
            CREATE: 'create',
            SPLIT: 'split',
            DECLINE: 'decline',
            CANCEL: 'cancel',
            DELETE: 'delete',
            APPROVE: 'approve',
            TRACK: 'track',
        },
        AMOUNT_MAX_LENGTH: 8,
        RECEIPT_STATE: {
            SCANREADY: 'SCANREADY',
            OPEN: 'OPEN',
            SCANNING: 'SCANNING',
            SCANCOMPLETE: 'SCANCOMPLETE',
            SCANFAILED: 'SCANFAILED',
        },
        FILE_TYPES: {
            HTML: 'html',
            DOC: 'doc',
            DOCX: 'docx',
            SVG: 'svg',
        },
        RECEIPT_ERROR: 'receiptError',
        CANCEL_REASON: {
            PAYMENT_EXPIRED: 'CANCEL_REASON_PAYMENT_EXPIRED',
        },
        SHARE: {
            ROLE: {
                ACCOUNTANT: 'accountant',
            },
        },
        ACCESS_VARIANTS: {
            CREATE: 'create',
        },
        PAGE_INDEX: {
            CONFIRM: 'confirm',
        },
        PAYMENT_SELECTED: {
            BBA: 'BBA',
            PBA: 'PBA',
        },
    },

    GROWL: {
        SUCCESS: 'success',
        ERROR: 'error',
        WARNING: 'warning',
        DURATION: 2000,
        DURATION_LONG: 3500,
    },

    LOCALES: {
        EN: 'en',
        ES: 'es',
        ES_ES: 'es-ES',
        ES_ES_ONFIDO: 'es_ES',

        DEFAULT: 'en',
    },

    LANGUAGES: ['en', 'es'],

    PRONOUNS_LIST: [
        'coCos',
        'eEyEmEir',
        'heHimHis',
        'heHimHisTheyThemTheirs',
        'sheHerHers',
        'sheHerHersTheyThemTheirs',
        'merMers',
        'neNirNirs',
        'neeNerNers',
        'perPers',
        'theyThemTheirs',
        'thonThons',
        'veVerVis',
        'viVir',
        'xeXemXyr',
        'zeZieZirHir',
        'zeHirHirs',
        'callMeByMyName',
    ],

    // Map updated pronouns key to deprecated pronouns
    DEPRECATED_PRONOUNS_LIST: {
        heHimHis: 'He/him',
        sheHerHers: 'She/her',
        theyThemTheirs: 'They/them',
        zeHirHirs: 'Ze/hir',
        callMeByMyName: 'Call me by my name',
    },

    POLICY: {
        TYPE: {
            PERSONAL: 'personal',

            // Often referred to as "control" workspaces
            CORPORATE: 'corporate',

            // Often referred to as "collect" workspaces
            TEAM: 'team',
        },
        RULE_CONDITIONS: {
            MATCHES: 'matches',
        },
        FIELDS: {
            TAG: 'tag',
            CATEGORY: 'category',
            FIELD_LIST_TITLE: 'text_title',
            TAX: 'tax',
        },
        DEFAULT_REPORT_NAME_PATTERN: '{report:type} {report:startdate}',
        ROLE: {
            ADMIN: 'admin',
            AUDITOR: 'auditor',
            USER: 'user',
        },
        AUTO_REIMBURSEMENT_MAX_LIMIT_CENTS: 2000000,
        AUTO_REIMBURSEMENT_DEFAULT_LIMIT_CENTS: 10000,
        AUTO_APPROVE_REPORTS_UNDER_DEFAULT_CENTS: 10000,
        RANDOM_AUDIT_DEFAULT_PERCENTAGE: 0.05,

        AUTO_REPORTING_FREQUENCIES: {
            INSTANT: 'instant',
            IMMEDIATE: 'immediate',
            WEEKLY: 'weekly',
            SEMI_MONTHLY: 'semimonthly',
            MONTHLY: 'monthly',
            TRIP: 'trip',
            MANUAL: 'manual',
        },
        AUTO_REPORTING_OFFSET: {
            LAST_BUSINESS_DAY_OF_MONTH: 'lastBusinessDayOfMonth',
            LAST_DAY_OF_MONTH: 'lastDayOfMonth',
        },
        APPROVAL_MODE: {
            OPTIONAL: 'OPTIONAL',
            BASIC: 'BASIC',
            ADVANCED: 'ADVANCED',
            DYNAMICEXTERNAL: 'DYNAMIC_EXTERNAL',
            SMARTREPORT: 'SMARTREPORT',
            BILLCOM: 'BILLCOM',
        },
        ROOM_PREFIX: '#',
        CUSTOM_UNIT_RATE_BASE_OFFSET: 100,
        OWNER_EMAIL_FAKE: '_FAKE_',
        OWNER_ACCOUNT_ID_FAKE: 0,
        REIMBURSEMENT_CHOICES: {
            REIMBURSEMENT_YES: 'reimburseYes', // Direct
            REIMBURSEMENT_NO: 'reimburseNo', // None
            REIMBURSEMENT_MANUAL: 'reimburseManual', // Indirect
        },
        ID_FAKE: '_FAKE_',
        EMPTY: 'EMPTY',
        MEMBERS_BULK_ACTION_TYPES: {
            REMOVE: 'remove',
            MAKE_MEMBER: 'makeMember',
            MAKE_ADMIN: 'makeAdmin',
            MAKE_AUDITOR: 'makeAuditor',
        },
        BULK_ACTION_TYPES: {
            DELETE: 'delete',
            DISABLE: 'disable',
            ENABLE: 'enable',
        },
        MORE_FEATURES: {
            ARE_CATEGORIES_ENABLED: 'areCategoriesEnabled',
            ARE_TAGS_ENABLED: 'areTagsEnabled',
            ARE_DISTANCE_RATES_ENABLED: 'areDistanceRatesEnabled',
            ARE_WORKFLOWS_ENABLED: 'areWorkflowsEnabled',
            ARE_REPORT_FIELDS_ENABLED: 'areReportFieldsEnabled',
            ARE_CONNECTIONS_ENABLED: 'areConnectionsEnabled',
            ARE_COMPANY_CARDS_ENABLED: 'areCompanyCardsEnabled',
            ARE_EXPENSIFY_CARDS_ENABLED: 'areExpensifyCardsEnabled',
            ARE_INVOICES_ENABLED: 'areInvoicesEnabled',
            ARE_TAXES_ENABLED: 'tax',
            ARE_RULES_ENABLED: 'areRulesEnabled',
        },
        DEFAULT_CATEGORIES: [
            'Advertising',
            'Benefits',
            'Car',
            'Equipment',
            'Fees',
            'Home Office',
            'Insurance',
            'Interest',
            'Labor',
            'Maintenance',
            'Materials',
            'Meals and Entertainment',
            'Office Supplies',
            'Other',
            'Professional Services',
            'Rent',
            'Taxes',
            'Travel',
            'Utilities',
        ],
        OWNERSHIP_ERRORS: {
            NO_BILLING_CARD: 'noBillingCard',
            AMOUNT_OWED: 'amountOwed',
            HAS_FAILED_SETTLEMENTS: 'hasFailedSettlements',
            OWNER_OWES_AMOUNT: 'ownerOwesAmount',
            SUBSCRIPTION: 'subscription',
            DUPLICATE_SUBSCRIPTION: 'duplicateSubscription',
            FAILED_TO_CLEAR_BALANCE: 'failedToClearBalance',
        },
        COLLECTION_KEYS: {
            DESCRIPTION: 'description',
            REIMBURSER: 'reimburser',
            REIMBURSEMENT_CHOICE: 'reimbursementChoice',
            APPROVAL_MODE: 'approvalMode',
            AUTOREPORTING: 'autoReporting',
            AUTOREPORTING_FREQUENCY: 'autoReportingFrequency',
            AUTOREPORTING_OFFSET: 'autoReportingOffset',
            GENERAL_SETTINGS: 'generalSettings',
        },
        CONNECTIONS: {
            NAME: {
                // Here we will add other connections names when we add support for them
                QBO: 'quickbooksOnline',
                QBD: 'quickbooksDesktop',
                XERO: 'xero',
                NETSUITE: 'netsuite',
                SAGE_INTACCT: 'intacct',
            },
            ROUTE: {
                QBO: 'quickbooks-online',
                XERO: 'xero',
                NETSUITE: 'netsuite',
                SAGE_INTACCT: 'sage-intacct',
                QBD: 'quickbooks-desktop',
            },
            NAME_USER_FRIENDLY: {
                netsuite: 'NetSuite',
                quickbooksOnline: 'Quickbooks Online',
                quickbooksDesktop: 'Quickbooks Desktop',
                xero: 'Xero',
                intacct: 'Sage Intacct',
                financialForce: 'FinancialForce',
                billCom: 'Bill.com',
                zenefits: 'Zenefits',
            },
            AUTH_HELP_LINKS: {
                intacct:
                    "https://help.expensify.com/articles/expensify-classic/connections/sage-intacct/Sage-Intacct-Troubleshooting#:~:text=First%20make%20sure%20that%20you,your%20company's%20Web%20Services%20authorizations.",
                netsuite:
                    'https://help.expensify.com/articles/expensify-classic/connections/netsuite/Netsuite-Troubleshooting#expensierror-ns0109-failed-to-login-to-netsuite-please-verify-your-credentials',
            },
            SYNC_STAGE_NAME: {
                STARTING_IMPORT_QBO: 'startingImportQBO',
                STARTING_IMPORT_XERO: 'startingImportXero',
                STARTING_IMPORT_QBD: 'startingImportQBD',
                QBO_IMPORT_MAIN: 'quickbooksOnlineImportMain',
                QBO_IMPORT_CUSTOMERS: 'quickbooksOnlineImportCustomers',
                QBO_IMPORT_EMPLOYEES: 'quickbooksOnlineImportEmployees',
                QBO_IMPORT_ACCOUNTS: 'quickbooksOnlineImportAccounts',
                QBO_IMPORT_CLASSES: 'quickbooksOnlineImportClasses',
                QBO_IMPORT_LOCATIONS: 'quickbooksOnlineImportLocations',
                QBO_IMPORT_PROCESSING: 'quickbooksOnlineImportProcessing',
                QBO_SYNC_PAYMENTS: 'quickbooksOnlineSyncBillPayments',
                QBO_IMPORT_TAX_CODES: 'quickbooksOnlineSyncTaxCodes',
                QBO_CHECK_CONNECTION: 'quickbooksOnlineCheckConnection',
                QBO_SYNC_TITLE: 'quickbooksOnlineSyncTitle',
                QBO_SYNC_LOAD_DATA: 'quickbooksOnlineSyncLoadData',
                QBO_SYNC_APPLY_CATEGORIES: 'quickbooksOnlineSyncApplyCategories',
                QBO_SYNC_APPLY_CUSTOMERS: 'quickbooksOnlineSyncApplyCustomers',
                QBO_SYNC_APPLY_PEOPLE: 'quickbooksOnlineSyncApplyEmployees',
                QBO_SYNC_APPLY_CLASSES_LOCATIONS: 'quickbooksOnlineSyncApplyClassesLocations',
                QBD_IMPORT_TITLE: 'quickbooksDesktopImportTitle',
                QBD_IMPORT_ACCOUNTS: 'quickbooksDesktopImportAccounts',
                QBD_IMPORT_APPROVE_CERTIFICATE: 'quickbooksDesktopImportApproveCertificate',
                QBD_IMPORT_DIMENSIONS: 'quickbooksDesktopImportDimensions',
                QBD_IMPORT_CLASSES: 'quickbooksDesktopImportClasses',
                QBD_IMPORT_CUSTOMERS: 'quickbooksDesktopImportCustomers',
                QBD_IMPORT_VENDORS: 'quickbooksDesktopImportVendors',
                QBD_IMPORT_EMPLOYEES: 'quickbooksDesktopImportEmployees',
                QBD_IMPORT_MORE: 'quickbooksDesktopImportMore',
                QBD_IMPORT_GENERIC: 'quickbooksDesktopImportSavePolicy',
                QBD_WEB_CONNECTOR_REMINDER: 'quickbooksDesktopWebConnectorReminder',
                JOB_DONE: 'jobDone',
                XERO_SYNC_STEP: 'xeroSyncStep',
                XERO_SYNC_XERO_REIMBURSED_REPORTS: 'xeroSyncXeroReimbursedReports',
                XERO_SYNC_EXPENSIFY_REIMBURSED_REPORTS: 'xeroSyncExpensifyReimbursedReports',
                XERO_SYNC_IMPORT_CHART_OF_ACCOUNTS: 'xeroSyncImportChartOfAccounts',
                XERO_SYNC_IMPORT_CATEGORIES: 'xeroSyncImportCategories',
                XERO_SYNC_IMPORT_TRACKING_CATEGORIES: 'xeroSyncImportTrackingCategories',
                XERO_SYNC_IMPORT_CUSTOMERS: 'xeroSyncImportCustomers',
                XERO_SYNC_IMPORT_BANK_ACCOUNTS: 'xeroSyncImportBankAccounts',
                XERO_SYNC_IMPORT_TAX_RATES: 'xeroSyncImportTaxRates',
                XERO_CHECK_CONNECTION: 'xeroCheckConnection',
                XERO_SYNC_TITLE: 'xeroSyncTitle',
                NETSUITE_SYNC_CONNECTION: 'netSuiteSyncConnection',
                NETSUITE_SYNC_CUSTOMERS: 'netSuiteSyncCustomers',
                NETSUITE_SYNC_INIT_DATA: 'netSuiteSyncInitData',
                NETSUITE_SYNC_IMPORT_TAXES: 'netSuiteSyncImportTaxes',
                NETSUITE_SYNC_IMPORT_ITEMS: 'netSuiteSyncImportItems',
                NETSUITE_SYNC_DATA: 'netSuiteSyncData',
                NETSUITE_SYNC_ACCOUNTS: 'netSuiteSyncAccounts',
                NETSUITE_SYNC_CURRENCIES: 'netSuiteSyncCurrencies',
                NETSUITE_SYNC_CATEGORIES: 'netSuiteSyncCategories',
                NETSUITE_SYNC_IMPORT_CUSTOM_LISTS: 'netSuiteSyncImportCustomLists',
                NETSUITE_SYNC_IMPORT_EMPLOYEES: 'netSuiteSyncImportEmployees',
                NETSUITE_SYNC_IMPORT_SUBSIDIARIES: 'netSuiteSyncImportSubsidiaries',
                NETSUITE_SYNC_IMPORT_VENDORS: 'netSuiteSyncImportVendors',
                NETSUITE_SYNC_REPORT_FIELDS: 'netSuiteSyncReportFields',
                NETSUITE_SYNC_TAGS: 'netSuiteSyncTags',
                NETSUITE_SYNC_UPDATE_DATA: 'netSuiteSyncUpdateConnectionData',
                NETSUITE_SYNC_NETSUITE_REIMBURSED_REPORTS: 'netSuiteSyncNetSuiteReimbursedReports',
                NETSUITE_SYNC_EXPENSIFY_REIMBURSED_REPORTS: 'netSuiteSyncExpensifyReimbursedReports',
                NETSUITE_SYNC_IMPORT_VENDORS_TITLE: 'netSuiteImportVendorsTitle',
                NETSUITE_SYNC_IMPORT_CUSTOM_LISTS_TITLE: 'netSuiteImportCustomListsTitle',
                SAGE_INTACCT_SYNC_CHECK_CONNECTION: 'intacctCheckConnection',
                SAGE_INTACCT_SYNC_IMPORT_TITLE: 'intacctImportTitle',
                SAGE_INTACCT_SYNC_IMPORT_DATA: 'intacctImportData',
                SAGE_INTACCT_SYNC_IMPORT_EMPLOYEES: 'intacctImportEmployees',
                SAGE_INTACCT_SYNC_IMPORT_DIMENSIONS: 'intacctImportDimensions',
                SAGE_INTACCT_SYNC_IMPORT_SYNC_REIMBURSED_REPORTS: 'intacctImportSyncBillPayments',
            },
            SYNC_STAGE_TIMEOUT_MINUTES: 20,
        },
        ACCESS_VARIANTS: {
            PAID: 'paid',
            ADMIN: 'admin',
            CONTROL: 'control',
        },
        DEFAULT_MAX_EXPENSE_AGE: 90,
        DEFAULT_MAX_EXPENSE_AMOUNT: 200000,
        DEFAULT_MAX_AMOUNT_NO_RECEIPT: 2500,
        REQUIRE_RECEIPTS_OVER_OPTIONS: {
            DEFAULT: 'default',
            NEVER: 'never',
            ALWAYS: 'always',
        },
        EXPENSE_LIMIT_TYPES: {
            EXPENSE: 'expense',
            DAILY: 'daily',
        },
    },

    CUSTOM_UNITS: {
        NAME_DISTANCE: 'Distance',
        DISTANCE_UNIT_MILES: 'mi',
        DISTANCE_UNIT_KILOMETERS: 'km',
        MILEAGE_IRS_RATE: 0.67,
        DEFAULT_RATE: 'Default Rate',
        RATE_DECIMALS: 3,
        FAKE_P2P_ID: '_FAKE_P2P_ID_',
        MILES_TO_KILOMETERS: 1.609344,
        KILOMETERS_TO_MILES: 0.621371,
    },

    TERMS: {
        CFPB_PREPAID: 'cfpb.gov/prepaid',
        CFPB_COMPLAINT: 'cfpb.gov/complaint',
        FDIC_PREPAID: 'fdic.gov/deposit/deposits/prepaid.html',
        USE_EXPENSIFY_FEES: 'use.expensify.com/fees',
    },

    LAYOUT_WIDTH: {
        WIDE: 'wide',
        NARROW: 'narrow',
        NONE: 'none',
    },

    ICON_TYPE_ICON: 'icon',
    ICON_TYPE_AVATAR: 'avatar',
    ICON_TYPE_WORKSPACE: 'workspace',

    ACTIVITY_INDICATOR_SIZE: {
        LARGE: 'large',
    },

    AVATAR_SIZE: {
        XLARGE: 'xlarge',
        LARGE: 'large',
        MEDIUM: 'medium',
        DEFAULT: 'default',
        SMALL: 'small',
        SMALLER: 'smaller',
        SUBSCRIPT: 'subscript',
        SMALL_SUBSCRIPT: 'small-subscript',
        MID_SUBSCRIPT: 'mid-subscript',
        LARGE_BORDERED: 'large-bordered',
        HEADER: 'header',
        MENTION_ICON: 'mention-icon',
        SMALL_NORMAL: 'small-normal',
    },
    COMPANY_CARD: {
        FEED_BANK_NAME: {
            MASTER_CARD: 'cdf',
            VISA: 'vcf',
            AMEX: 'gl1025',
            STRIPE: 'stripe',
            CITIBANK: 'oauth.citibank.com',
            CAPITAL_ONE: 'oauth.capitalone.com',
            BANK_OF_AMERICA: 'oauth.bankofamerica.com',
            CHASE: 'oauth.chase.com',
            BREX: 'oauth.brex.com',
            WELLS_FARGO: 'oauth.wellsfargo.com',
            AMEX_DIRECT: 'oauth.americanexpressfdx.com',
        },
        STEP_NAMES: ['1', '2', '3', '4'],
        STEP: {
            ASSIGNEE: 'Assignee',
            CARD: 'Card',
            TRANSACTION_START_DATE: 'TransactionStartDate',
            CONFIRMATION: 'Confirmation',
        },
        TRANSACTION_START_DATE_OPTIONS: {
            FROM_BEGINNING: 'fromBeginning',
            CUSTOM: 'custom',
        },
    },
    EXPENSIFY_CARD: {
        NAME: 'expensifyCard',
        BANK: 'Expensify Card',
        FRAUD_TYPES: {
            DOMAIN: 'domain',
            INDIVIDUAL: 'individual',
            NONE: 'none',
        },
        STATE: {
            STATE_NOT_ISSUED: 2,
            OPEN: 3,
            NOT_ACTIVATED: 4,
            STATE_DEACTIVATED: 5,
            CLOSED: 6,
            STATE_SUSPENDED: 7,
        },
        ACTIVE_STATES: cardActiveStates,
        LIMIT_TYPES: {
            SMART: 'smart',
            MONTHLY: 'monthly',
            FIXED: 'fixed',
        },
        STEP_NAMES: ['1', '2', '3', '4', '5', '6'],
        STEP: {
            ASSIGNEE: 'Assignee',
            CARD_TYPE: 'CardType',
            LIMIT_TYPE: 'LimitType',
            LIMIT: 'Limit',
            CARD_NAME: 'CardName',
            CONFIRMATION: 'Confirmation',
        },
        CARD_TYPE: {
            PHYSICAL: 'physical',
            VIRTUAL: 'virtual',
        },
        FREQUENCY_SETTING: {
            DAILY: 'daily',
            MONTHLY: 'monthly',
        },
        CARD_TITLE_INPUT_LIMIT: 255,
    },
    COMPANY_CARDS: {
        CONNECTION_ERROR: 'connectionError',
        STEP: {
            SELECT_BANK: 'SelectBank',
            SELECT_FEED_TYPE: 'SelectFeedType',
            CARD_TYPE: 'CardType',
            CARD_INSTRUCTIONS: 'CardInstructions',
            CARD_NAME: 'CardName',
            CARD_DETAILS: 'CardDetails',
            BANK_CONNECTION: 'BankConnection',
            AMEX_CUSTOM_FEED: 'AmexCustomFeed',
        },
        CARD_TYPE: {
            AMEX: 'amex',
            VISA: 'visa',
            MASTERCARD: 'mastercard',
            STRIPE: 'stripe',
        },
        FEED_TYPE: {
            CUSTOM: 'customFeed',
            DIRECT: 'directFeed',
        },
        BANKS: {
            AMEX: 'American Express',
            BANK_OF_AMERICA: 'Bank of America',
            BREX: 'Brex',
            CAPITAL_ONE: 'Capital One',
            CHASE: 'Chase',
            CITI_BANK: 'Citibank',
            STRIPE: 'Stripe',
            WELLS_FARGO: 'Wells Fargo',
            OTHER: 'Other',
        },
        BANK_CONNECTIONS: {
            WELLS_FARGO: 'wellsfargo',
            CHASE: 'chase',
            BREX: 'brex',
            CAPITAL_ONE: 'capitalone',
            CITI_BANK: 'citibank',
            AMEX: 'americanexpressfdx',
        },
        AMEX_CUSTOM_FEED: {
            CORPORATE: 'American Express Corporate Cards',
            BUSINESS: 'American Express Business Cards',
        },
        DELETE_TRANSACTIONS: {
            RESTRICT: 'corporate',
            ALLOW: 'personal',
        },
        EXPORT_CARD_TYPES: {
            /**
             * Name of Card NVP for QBO custom export accounts
             */
            NVP_QUICKBOOKS_ONLINE_EXPORT_ACCOUNT: 'quickbooks_online_export_account',
            NVP_QUICKBOOKS_ONLINE_EXPORT_ACCOUNT_DEBIT: 'quickbooks_online_export_account_debit',

            /**
             * Name of Card NVP for NetSuite custom export accounts
             */
            NVP_NETSUITE_EXPORT_ACCOUNT: 'netsuite_export_payable_account',

            /**
             * Name of Card NVP for NetSuite custom vendors
             */
            NVP_NETSUITE_EXPORT_VENDOR: 'netsuite_export_vendor',

            /**
             * Name of Card NVP for Xero custom export accounts
             */
            NVP_XERO_EXPORT_BANK_ACCOUNT: 'xero_export_bank_account',

            /**
             * Name of Card NVP for Intacct custom export accounts
             */
            NVP_INTACCT_EXPORT_CHARGE_CARD: 'intacct_export_charge_card',

            /**
             * Name of card NVP for Intacct custom vendors
             */
            NVP_INTACCT_EXPORT_VENDOR: 'intacct_export_vendor',

            /**
             * Name of Card NVP for QuickBooks Desktop custom export accounts
             */
            NVP_QUICKBOOKS_DESKTOP_EXPORT_ACCOUNT_CREDIT: 'quickbooks_desktop_export_account_credit',

            /**
             * Name of Card NVP for QuickBooks Desktop custom export accounts
             */
            NVP_FINANCIALFORCE_EXPORT_VENDOR: 'financialforce_export_vendor',
        },
        EXPORT_CARD_POLICY_TYPES: {
            /**
             * Name of Card NVP for QBO custom export accounts
             */
            NVP_QUICKBOOKS_ONLINE_EXPORT_ACCOUNT_POLICY_ID: 'quickbooks_online_export_account_policy_id',
            NVP_QUICKBOOKS_ONLINE_EXPORT_ACCOUNT_DEBIT_POLICY_ID: 'quickbooks_online_export_account_debit_policy_id',

            /**
             * Name of Card NVP for NetSuite custom export accounts
             */
            NVP_NETSUITE_EXPORT_ACCOUNT_POLICY_ID: 'netsuite_export_payable_account_policy_id',

            /**
             * Name of Card NVP for NetSuite custom vendors
             */
            NVP_NETSUITE_EXPORT_VENDOR_POLICY_ID: 'netsuite_export_vendor_policy_id',

            /**
             * Name of Card NVP for Xero custom export accounts
             */
            NVP_XERO_EXPORT_BANK_ACCOUNT_POLICY_ID: 'xero_export_bank_account_policy_id',

            /**
             * Name of Card NVP for Intacct custom export accounts
             */
            NVP_INTACCT_EXPORT_CHARGE_CARD_POLICY_ID: 'intacct_export_charge_card_policy_id',

            /**
             * Name of card NVP for Intacct custom vendors
             */
            NVP_INTACCT_EXPORT_VENDOR_POLICY_ID: 'intacct_export_vendor_policy_id',

            /**
             * Name of Card NVP for QuickBooks Desktop custom export accounts
             */
            NVP_QUICKBOOKS_DESKTOP_EXPORT_ACCOUNT_CREDIT_POLICY_ID: 'quickbooks_desktop_export_account_credit_policy_id',

            /**
             * Name of Card NVP for QuickBooks Desktop custom export accounts
             */
            NVP_FINANCIALFORCE_EXPORT_VENDOR_POLICY_ID: 'financialforce_export_vendor_policy_id',
        },
    },
    AVATAR_ROW_SIZE: {
        DEFAULT: 4,
        LARGE_SCREEN: 8,
    },
    OPTION_MODE: {
        COMPACT: 'compact',
        DEFAULT: 'default',
    },
    SUBSCRIPTION: {
        TYPE: {
            ANNUAL: 'yearly2018',
            PAYPERUSE: 'monthly2018',
        },
    },
    REGEX: {
        SPECIAL_CHARS_WITHOUT_NEWLINE: /((?!\n)[()-\s\t])/g,
        DIGITS_AND_PLUS: /^\+?[0-9]*$/,
        ALPHABETIC_AND_LATIN_CHARS: /^[\p{Script=Latin} ]*$/u,
        NON_ALPHABETIC_AND_NON_LATIN_CHARS: /[^\p{Script=Latin}]/gu,
        POSITIVE_INTEGER: /^\d+$/,
        PO_BOX: /\b[P|p]?(OST|ost)?\.?\s*[O|o|0]?(ffice|FFICE)?\.?\s*[B|b][O|o|0]?[X|x]?\.?\s+[#]?(\d+)\b/,
        ANY_VALUE: /^.+$/,
        ZIP_CODE: /^[0-9]{5}(?:[- ][0-9]{4})?$/,
        INDUSTRY_CODE: /^[0-9]{6}$/,
        SSN_LAST_FOUR: /^(?!0000)[0-9]{4}$/,
        SSN_FULL_NINE: /^(?!0000)[0-9]{9}$/,
        NUMBER: /^[0-9]+$/,
        CARD_NUMBER: /^[0-9]{15,16}$/,
        CARD_SECURITY_CODE: /^[0-9]{3,4}$/,
        CARD_EXPIRATION_DATE: /^(0[1-9]|1[0-2])([^0-9])?([0-9]{4}|([0-9]{2}))$/,
        ROOM_NAME: /^#[\p{Ll}0-9-]{1,100}$/u,
        DOMAIN_BASE: '^(?:https?:\\/\\/)?(?:www\\.)?([^\\/]+)',

        // eslint-disable-next-line max-len, no-misleading-character-class
        EMOJI: /[\p{Extended_Pictographic}\u200d\u{1f1e6}-\u{1f1ff}\u{1f3fb}-\u{1f3ff}\u{e0020}-\u{e007f}\u20E3\uFE0F]|[#*0-9]\uFE0F?\u20E3/gu,
        // eslint-disable-next-line max-len, no-misleading-character-class
        EMOJIS: /[\p{Extended_Pictographic}](\u200D[\p{Extended_Pictographic}]|[\u{1F3FB}-\u{1F3FF}]|[\u{E0020}-\u{E007F}]|\uFE0F|\u20E3)*|[\u{1F1E6}-\u{1F1FF}]{2}|[#*0-9]\uFE0F?\u20E3/gu,
        // eslint-disable-next-line max-len, no-misleading-character-class
        EMOJI_SKIN_TONES: /[\u{1f3fb}-\u{1f3ff}]/gu,

        TAX_ID: /^\d{9}$/,
        NON_NUMERIC: /\D/g,
        ANY_SPACE: /\s/g,

        // Extract attachment's source from the data's html string
        ATTACHMENT_DATA: /(data-expensify-source|data-name)="([^"]+)"/g,

        EMOJI_NAME: /:[\p{L}0-9_+-]+:/gu,
        EMOJI_SUGGESTIONS: /:[\p{L}0-9_+-]{1,40}$/u,
        AFTER_FIRST_LINE_BREAK: /\n.*/g,
        LINE_BREAK: /\r\n|\r|\n/g,
        CODE_2FA: /^\d{6}$/,
        ATTACHMENT_ID: /chat-attachments\/(\d+)/,
        HAS_COLON_ONLY_AT_THE_BEGINNING: /^:[^:]+$/,
        HAS_AT_MOST_TWO_AT_SIGNS: /^@[^@]*@?[^@]*$/,
        EMPTY_COMMENT: /^(\s)*$/,
        SPECIAL_CHAR: /[,/?"{}[\]()&^%;`$=#<>!*]/g,
        FIRST_SPACE: /.+?(?=\s)/,

        get SPECIAL_CHAR_OR_EMOJI() {
            return new RegExp(`[~\\n\\s]|(_\\b(?!$))|${this.SPECIAL_CHAR.source}|${this.EMOJI.source}`, 'gu');
        },

        get SPACE_OR_EMOJI() {
            return new RegExp(`(\\s+|(?:${this.EMOJI.source})+)`, 'gu');
        },

        // Define the regular expression pattern to find a potential end of a mention suggestion:
        // It might be a space, a newline character, an emoji, or a special character (excluding underscores & tildes, which might be used in usernames)
        get MENTION_BREAKER() {
            return new RegExp(`[\\n\\s]|${this.SPECIAL_CHAR.source}|${this.EMOJI.source}`, 'gu');
        },

        MERGED_ACCOUNT_PREFIX: /^(MERGED_\d+@)/,
        ROUTES: {
            VALIDATE_LOGIN: /\/v($|(\/\/*))/,
            UNLINK_LOGIN: /\/u($|(\/\/*))/,
            REDUNDANT_SLASHES: /(\/{2,})|(\/$)/g,
        },
        TIME_STARTS_01: /^01:\d{2} [AP]M$/,
        TIME_FORMAT: /^\d{2}:\d{2} [AP]M$/,
        DATE_TIME_FORMAT: /^\d{2}-\d{2} \d{2}:\d{2} [AP]M$/,
        ILLEGAL_FILENAME_CHARACTERS: /\/|<|>|\*|"|:|\?|\\|\|/g,
        ENCODE_PERCENT_CHARACTER: /%(25)+/g,
        INVISIBLE_CHARACTERS_GROUPS: /[\p{C}\p{Z}]/gu,
        OTHER_INVISIBLE_CHARACTERS: /[\u3164]/g,
        REPORT_FIELD_TITLE: /{report:([a-zA-Z]+)}/g,
        PATH_WITHOUT_POLICY_ID: /\/w\/[a-zA-Z0-9]+(\/|$)/,
        POLICY_ID_FROM_PATH: /\/w\/([a-zA-Z0-9]+)(\/|$)/,
        SHORT_MENTION: new RegExp(`@[\\w\\-\\+\\'#@]+(?:\\.[\\w\\-\\'\\+]+)*(?![^\`]*\`)`, 'gim'),
        REPORT_ID_FROM_PATH: /\/r\/(\d+)/,
        DISTANCE_MERCHANT: /^[0-9.]+ \w+ @ (-|-\()?[^0-9.\s]{1,3} ?[0-9.]+\)? \/ \w+$/,

        get EXPENSIFY_POLICY_DOMAIN_NAME() {
            return new RegExp(`${EXPENSIFY_POLICY_DOMAIN}([a-zA-Z0-9]+)\\${EXPENSIFY_POLICY_DOMAIN_EXTENSION}`);
        },
    },

    PRONOUNS: {
        PREFIX: '__predefined_',
        SELF_SELECT: '__predefined_selfSelect',
    },
    GUIDES_CALL_TASK_IDS: {
        CONCIERGE_DM: 'NewExpensifyConciergeDM',
        WORKSPACE_INITIAL: 'WorkspaceHome',
        WORKSPACE_PROFILE: 'WorkspaceProfile',
        WORKSPACE_INVOICES: 'WorkspaceSendInvoices',
        WORKSPACE_MEMBERS: 'WorkspaceManageMembers',
        WORKSPACE_EXPENSIFY_CARD: 'WorkspaceExpensifyCard',
        WORKSPACE_WORKFLOWS: 'WorkspaceWorkflows',
        WORKSPACE_COMPANY_CARDS: 'WorkspaceCompanyCards',
        WORKSPACE_BANK_ACCOUNT: 'WorkspaceBankAccount',
        WORKSPACE_SETTINGS: 'WorkspaceSettings',
        WORKSPACE_FEATURES: 'WorkspaceFeatures',
        WORKSPACE_RULES: 'WorkspaceRules',
    },
    get EXPENSIFY_EMAILS() {
        return [
            this.EMAIL.ACCOUNTING,
            this.EMAIL.ADMIN,
            this.EMAIL.BILLS,
            this.EMAIL.CHRONOS,
            this.EMAIL.CONCIERGE,
            this.EMAIL.CONTRIBUTORS,
            this.EMAIL.FIRST_RESPONDER,
            this.EMAIL.HELP,
            this.EMAIL.INTEGRATION_TESTING_CREDS,
            this.EMAIL.NOTIFICATIONS,
            this.EMAIL.PAYROLL,
            this.EMAIL.QA,
            this.EMAIL.QA_TRAVIS,
            this.EMAIL.RECEIPTS,
            this.EMAIL.STUDENT_AMBASSADOR,
            this.EMAIL.SVFG,
        ];
    },
    get EXPENSIFY_ACCOUNT_IDS() {
        return [
            this.ACCOUNT_ID.ACCOUNTING,
            this.ACCOUNT_ID.ADMIN,
            this.ACCOUNT_ID.BILLS,
            this.ACCOUNT_ID.CHRONOS,
            this.ACCOUNT_ID.CONCIERGE,
            this.ACCOUNT_ID.CONTRIBUTORS,
            this.ACCOUNT_ID.FIRST_RESPONDER,
            this.ACCOUNT_ID.HELP,
            this.ACCOUNT_ID.INTEGRATION_TESTING_CREDS,
            this.ACCOUNT_ID.PAYROLL,
            this.ACCOUNT_ID.QA,
            this.ACCOUNT_ID.QA_TRAVIS,
            this.ACCOUNT_ID.RECEIPTS,
            this.ACCOUNT_ID.REWARDS,
            this.ACCOUNT_ID.STUDENT_AMBASSADOR,
            this.ACCOUNT_ID.SVFG,
        ].filter((id) => id !== -1);
    },

    // Emails that profile view is prohibited
    get RESTRICTED_EMAILS(): readonly string[] {
        return [this.EMAIL.NOTIFICATIONS];
    },
    // Account IDs that profile view is prohibited
    get RESTRICTED_ACCOUNT_IDS() {
        return [this.ACCOUNT_ID.NOTIFICATIONS];
    },
    // Account IDs that can't be added as a group member
    get NON_ADDABLE_ACCOUNT_IDS() {
        return [this.ACCOUNT_ID.NOTIFICATIONS, this.ACCOUNT_ID.CHRONOS];
    },

    // Auth limit is 60k for the column but we store edits and other metadata along the html so let's use a lower limit to accommodate for it.
    MAX_COMMENT_LENGTH: 10000,

    // Use the same value as MAX_COMMENT_LENGTH to ensure the entire comment is parsed. Note that applying markup is very resource-consuming.
    MAX_MARKUP_LENGTH: 10000,

    MAX_THREAD_REPLIES_PREVIEW: 99,

    // Character Limits
    FORM_CHARACTER_LIMIT: 50,
    LEGAL_NAMES_CHARACTER_LIMIT: 150,
    LOGIN_CHARACTER_LIMIT: 254,
    CATEGORY_NAME_LIMIT: 256,
    TAG_NAME_LIMIT: 256,
    WORKSPACE_REPORT_FIELD_POLICY_MAX_LENGTH: 256,
    REPORT_NAME_LIMIT: 100,
    TITLE_CHARACTER_LIMIT: 100,
    DESCRIPTION_LIMIT: 1000,
    WORKSPACE_NAME_CHARACTER_LIMIT: 80,
    STATE_CHARACTER_LIMIT: 32,

    AVATAR_CROP_MODAL: {
        // The next two constants control what is min and max value of the image crop scale.
        // Values define in how many times the image can be bigger than its container.
        // Notice: that values less than 1 mean that the image won't cover the container fully.
        MAX_SCALE: 3, // 3x scale is used commonly in different apps.
        MIN_SCALE: 1, // 1x min scale means that the image covers the container completely

        // This const defines the initial container size, before layout measurement.
        // Since size cant be null, we have to define some initial value.
        INITIAL_SIZE: 1, // 1 was chosen because there is a very low probability that initialized component will have such size.
    },
    MICROSECONDS_PER_MS: 1000,
    RED_BRICK_ROAD_PENDING_ACTION: {
        ADD: 'add',
        DELETE: 'delete',
        UPDATE: 'update',
    },
    BRICK_ROAD_INDICATOR_STATUS: {
        ERROR: 'error',
        INFO: 'info',
    },
    REPORT_DETAILS_MENU_ITEM: {
        MEMBERS: 'member',
        INVITE: 'invite',
        SETTINGS: 'settings',
        LEAVE_ROOM: 'leaveRoom',
        PRIVATE_NOTES: 'privateNotes',
        DOWNLOAD: 'download',
        EXPORT: 'export',
        DELETE: 'delete',
        MARK_AS_INCOMPLETE: 'markAsIncomplete',
        CANCEL_PAYMENT: 'cancelPayment',
        UNAPPROVE: 'unapprove',
        DEBUG: 'debug',
    },
    EDIT_REQUEST_FIELD: {
        AMOUNT: 'amount',
        CURRENCY: 'currency',
        DATE: 'date',
        DESCRIPTION: 'description',
        MERCHANT: 'merchant',
        CATEGORY: 'category',
        RECEIPT: 'receipt',
        DISTANCE: 'distance',
        DISTANCE_RATE: 'distanceRate',
        TAG: 'tag',
        TAX_RATE: 'taxRate',
        TAX_AMOUNT: 'taxAmount',
    },
    FOOTER: {
        EXPENSE_MANAGEMENT_URL: `${USE_EXPENSIFY_URL}/expense-management`,
        SPEND_MANAGEMENT_URL: `${USE_EXPENSIFY_URL}/spend-management`,
        EXPENSE_REPORTS_URL: `${USE_EXPENSIFY_URL}/expense-reports`,
        COMPANY_CARD_URL: `${USE_EXPENSIFY_URL}/company-credit-card`,
        RECIEPT_SCANNING_URL: `${USE_EXPENSIFY_URL}/receipt-scanning-app`,
        BILL_PAY_URL: `${USE_EXPENSIFY_URL}/bills`,
        INVOICES_URL: `${USE_EXPENSIFY_URL}/invoices`,
        PAYROLL_URL: `${USE_EXPENSIFY_URL}/payroll`,
        TRAVEL_URL: `${USE_EXPENSIFY_URL}/travel`,
        EXPENSIFY_APPROVED_URL: `${USE_EXPENSIFY_URL}/accountants`,
        PRESS_KIT_URL: 'https://we.are.expensify.com/press-kit',
        SUPPORT_URL: `${USE_EXPENSIFY_URL}/support`,
        COMMUNITY_URL: 'https://community.expensify.com/',
        PRIVACY_URL: `${USE_EXPENSIFY_URL}/privacy`,
        ABOUT_URL: 'https://we.are.expensify.com/how-we-got-here',
        BLOG_URL: 'https://blog.expensify.com/',
        JOBS_URL: 'https://we.are.expensify.com/apply',
        ORG_URL: 'https://expensify.org/',
        INVESTOR_RELATIONS_URL: 'https://ir.expensify.com/',
    },

    SOCIALS: {
        PODCAST: 'https://we.are.expensify.com/podcast',
        TWITTER: 'https://www.twitter.com/expensify',
        INSTAGRAM: 'https://www.instagram.com/expensify',
        FACEBOOK: 'https://www.facebook.com/expensify',
        LINKEDIN: 'https://www.linkedin.com/company/expensify',
    },

    // These split the maximum decimal value of a signed 64-bit number (9,223,372,036,854,775,807) into parts where none of them are too big to fit into a 32-bit number, so that we can
    // generate them each with a random number generator with only 32-bits of precision.
    MAX_64BIT_LEFT_PART: 92233,
    MAX_64BIT_MIDDLE_PART: 7203685,
    MAX_64BIT_RIGHT_PART: 4775807,
    INVALID_CATEGORY_NAME: '###',

    // When generating a random value to fit in 7 digits (for the `middle` or `right` parts above), this is the maximum value to multiply by Math.random().
    MAX_INT_FOR_RANDOM_7_DIGIT_VALUE: 10000000,
    IOS_KEYBOARD_SPACE_OFFSET: -30,

    API_REQUEST_TYPE: {
        READ: 'read',
        WRITE: 'write',
        MAKE_REQUEST_WITH_SIDE_EFFECTS: 'makeRequestWithSideEffects',
    },

    ERECEIPT_COLORS: {
        YELLOW: 'Yellow',
        ICE: 'Ice',
        BLUE: 'Blue',
        GREEN: 'Green',
        TANGERINE: 'Tangerine',
        PINK: 'Pink',
    },

    MAP_MARKER_SIZE: 20,

    QUICK_REACTIONS: [
        {
            name: '+1',
            code: '👍',
            types: ['👍🏿', '👍🏾', '👍🏽', '👍🏼', '👍🏻'],
        },
        {
            name: 'heart',
            code: '❤️',
        },
        {
            name: 'joy',
            code: '😂',
        },
        {
            name: 'fire',
            code: '🔥',
        },
    ],

    TFA_CODE_LENGTH: 6,
    CHAT_ATTACHMENT_TOKEN_KEY: 'X-Chat-Attachment-Token',

    SPACE_LENGTH: 1,

    ALL_COUNTRIES: {
        AF: 'Afghanistan',
        AX: 'Åland Islands',
        AL: 'Albania',
        DZ: 'Algeria',
        AS: 'American Samoa',
        AD: 'Andorra',
        AO: 'Angola',
        AI: 'Anguilla',
        AQ: 'Antarctica',
        AG: 'Antigua & Barbuda',
        AR: 'Argentina',
        AM: 'Armenia',
        AW: 'Aruba',
        AC: 'Ascension Island',
        AU: 'Australia',
        AT: 'Austria',
        AZ: 'Azerbaijan',
        BS: 'Bahamas',
        BH: 'Bahrain',
        BD: 'Bangladesh',
        BB: 'Barbados',
        BY: 'Belarus',
        BE: 'Belgium',
        BZ: 'Belize',
        BJ: 'Benin',
        BM: 'Bermuda',
        BT: 'Bhutan',
        BO: 'Bolivia',
        BA: 'Bosnia & Herzegovina',
        BW: 'Botswana',
        BR: 'Brazil',
        IO: 'British Indian Ocean Territory',
        VG: 'British Virgin Islands',
        BN: 'Brunei',
        BG: 'Bulgaria',
        BF: 'Burkina Faso',
        BI: 'Burundi',
        KH: 'Cambodia',
        CM: 'Cameroon',
        CA: 'Canada',
        CV: 'Cape Verde',
        BQ: 'Caribbean Netherlands',
        KY: 'Cayman Islands',
        CF: 'Central African Republic',
        TD: 'Chad',
        CL: 'Chile',
        CN: 'China',
        CX: 'Christmas Island',
        CC: 'Cocos (Keeling) Islands',
        CO: 'Colombia',
        KM: 'Comoros',
        CG: 'Congo - Brazzaville',
        CD: 'Congo - Kinshasa',
        CK: 'Cook Islands',
        CR: 'Costa Rica',
        CI: "Côte d'Ivoire",
        HR: 'Croatia',
        CU: 'Cuba',
        CW: 'Curaçao',
        CY: 'Cyprus',
        CZ: 'Czech Republic',
        DK: 'Denmark',
        DJ: 'Djibouti',
        DM: 'Dominica',
        DO: 'Dominican Republic',
        EC: 'Ecuador',
        EG: 'Egypt',
        SV: 'El Salvador',
        GQ: 'Equatorial Guinea',
        ER: 'Eritrea',
        EE: 'Estonia',
        ET: 'Ethiopia',
        FK: 'Falkland Islands',
        FO: 'Faroe Islands',
        FJ: 'Fiji',
        FI: 'Finland',
        FR: 'France',
        GF: 'French Guiana',
        PF: 'French Polynesia',
        TF: 'French Southern Territories',
        GA: 'Gabon',
        GM: 'Gambia',
        GE: 'Georgia',
        DE: 'Germany',
        GH: 'Ghana',
        GI: 'Gibraltar',
        GR: 'Greece',
        GL: 'Greenland',
        GD: 'Grenada',
        GP: 'Guadeloupe',
        GU: 'Guam',
        GT: 'Guatemala',
        GG: 'Guernsey',
        GN: 'Guinea',
        GW: 'Guinea-Bissau',
        GY: 'Guyana',
        HT: 'Haiti',
        HN: 'Honduras',
        HK: 'Hong Kong',
        HU: 'Hungary',
        IS: 'Iceland',
        IN: 'India',
        ID: 'Indonesia',
        IR: 'Iran',
        IQ: 'Iraq',
        IE: 'Ireland',
        IM: 'Isle of Man',
        IL: 'Israel',
        IT: 'Italy',
        JM: 'Jamaica',
        JP: 'Japan',
        JE: 'Jersey',
        JO: 'Jordan',
        KZ: 'Kazakhstan',
        KE: 'Kenya',
        KI: 'Kiribati',
        XK: 'Kosovo',
        KW: 'Kuwait',
        KG: 'Kyrgyzstan',
        LA: 'Laos',
        LV: 'Latvia',
        LB: 'Lebanon',
        LS: 'Lesotho',
        LR: 'Liberia',
        LY: 'Libya',
        LI: 'Liechtenstein',
        LT: 'Lithuania',
        LU: 'Luxembourg',
        MO: 'Macau',
        MK: 'Macedonia',
        MG: 'Madagascar',
        MW: 'Malawi',
        MY: 'Malaysia',
        MV: 'Maldives',
        ML: 'Mali',
        MT: 'Malta',
        MH: 'Marshall Islands',
        MQ: 'Martinique',
        MR: 'Mauritania',
        MU: 'Mauritius',
        YT: 'Mayotte',
        MX: 'Mexico',
        FM: 'Micronesia',
        MD: 'Moldova',
        MC: 'Monaco',
        MN: 'Mongolia',
        ME: 'Montenegro',
        MS: 'Montserrat',
        MA: 'Morocco',
        MZ: 'Mozambique',
        MM: 'Myanmar (Burma)',
        NA: 'Namibia',
        NR: 'Nauru',
        NP: 'Nepal',
        NL: 'Netherlands',
        NC: 'New Caledonia',
        NZ: 'New Zealand',
        NI: 'Nicaragua',
        NE: 'Niger',
        NG: 'Nigeria',
        NU: 'Niue',
        NF: 'Norfolk Island',
        KP: 'North Korea',
        MP: 'Northern Mariana Islands',
        NO: 'Norway',
        OM: 'Oman',
        PK: 'Pakistan',
        PW: 'Palau',
        PS: 'Palestinian Territories',
        PA: 'Panama',
        PG: 'Papua New Guinea',
        PY: 'Paraguay',
        PE: 'Peru',
        PH: 'Philippines',
        PN: 'Pitcairn Islands',
        PL: 'Poland',
        PT: 'Portugal',
        PR: 'Puerto Rico',
        QA: 'Qatar',
        RE: 'Réunion',
        RO: 'Romania',
        RU: 'Russia',
        RW: 'Rwanda',
        BL: 'Saint Barthélemy',
        WS: 'Samoa',
        SM: 'San Marino',
        ST: 'São Tomé & Príncipe',
        SA: 'Saudi Arabia',
        SN: 'Senegal',
        RS: 'Serbia',
        SC: 'Seychelles',
        SL: 'Sierra Leone',
        SG: 'Singapore',
        SX: 'Sint Maarten',
        SK: 'Slovakia',
        SI: 'Slovenia',
        SB: 'Solomon Islands',
        SO: 'Somalia',
        ZA: 'South Africa',
        GS: 'South Georgia & South Sandwich Islands',
        KR: 'South Korea',
        SS: 'South Sudan',
        ES: 'Spain',
        LK: 'Sri Lanka',
        SH: 'St. Helena',
        KN: 'St. Kitts & Nevis',
        LC: 'St. Lucia',
        MF: 'St. Martin',
        PM: 'St. Pierre & Miquelon',
        VC: 'St. Vincent & Grenadines',
        SD: 'Sudan',
        SR: 'Suriname',
        SJ: 'Svalbard & Jan Mayen',
        SZ: 'Swaziland',
        SE: 'Sweden',
        CH: 'Switzerland',
        SY: 'Syria',
        TW: 'Taiwan',
        TJ: 'Tajikistan',
        TZ: 'Tanzania',
        TH: 'Thailand',
        TL: 'Timor-Leste',
        TG: 'Togo',
        TK: 'Tokelau',
        TO: 'Tonga',
        TT: 'Trinidad & Tobago',
        TA: 'Tristan da Cunha',
        TN: 'Tunisia',
        TR: 'Turkey',
        TM: 'Turkmenistan',
        TC: 'Turks & Caicos Islands',
        TV: 'Tuvalu',
        UM: 'U.S. Outlying Islands',
        VI: 'U.S. Virgin Islands',
        UG: 'Uganda',
        UA: 'Ukraine',
        AE: 'United Arab Emirates',
        GB: 'United Kingdom',
        US: 'United States',
        UY: 'Uruguay',
        UZ: 'Uzbekistan',
        VU: 'Vanuatu',
        VA: 'Vatican City',
        VE: 'Venezuela',
        VN: 'Vietnam',
        WF: 'Wallis & Futuna',
        EH: 'Western Sahara',
        YE: 'Yemen',
        ZM: 'Zambia',
        ZW: 'Zimbabwe',
    },

    // Sources: https://github.com/Expensify/App/issues/14958#issuecomment-1442138427
    // https://github.com/Expensify/App/issues/14958#issuecomment-1456026810
    COUNTRY_ZIP_REGEX_DATA: {
        AC: {
            regex: /^ASCN 1ZZ$/,
            samples: 'ASCN 1ZZ',
        },
        AD: {
            regex: /^AD[1-7]0\d$/,
            samples: 'AD206, AD403, AD106, AD406',
        },

        // We have kept the empty object for the countries which do not have any zip code validation
        // to ensure consistency so that the amount of countries displayed and in this object are same
        AE: {},
        AF: {
            regex: /^\d{4}$/,
            samples: '9536, 1476, 3842, 7975',
        },
        AG: {},
        AI: {
            regex: /^AI-2640$/,
            samples: 'AI-2640',
        },
        AL: {
            regex: /^\d{4}$/,
            samples: '1631, 9721, 2360, 5574',
        },
        AM: {
            regex: /^\d{4}$/,
            samples: '5581, 7585, 8434, 2492',
        },
        AO: {},
        AQ: {},
        AR: {
            regex: /^((?:[A-HJ-NP-Z])?\d{4})([A-Z]{3})?$/,
            samples: 'Q7040GFQ, K2178ZHR, P6240EJG, J6070IAE',
        },
        AS: {
            regex: /^96799$/,
            samples: '96799',
        },
        AT: {
            regex: /^\d{4}$/,
            samples: '4223, 2052, 3544, 5488',
        },
        AU: {
            regex: /^\d{4}$/,
            samples: '7181, 7735, 9169, 8780',
        },
        AW: {},
        AX: {
            regex: /^22\d{3}$/,
            samples: '22270, 22889, 22906, 22284',
        },
        AZ: {
            regex: /^(AZ) (\d{4})$/,
            samples: 'AZ 6704, AZ 5332, AZ 3907, AZ 6892',
        },
        BA: {
            regex: /^\d{5}$/,
            samples: '62722, 80420, 44595, 74614',
        },
        BB: {
            regex: /^BB\d{5}$/,
            samples: 'BB64089, BB17494, BB73163, BB25752',
        },
        BD: {
            regex: /^\d{4}$/,
            samples: '8585, 8175, 7381, 0154',
        },
        BE: {
            regex: /^\d{4}$/,
            samples: '7944, 5303, 6746, 7921',
        },
        BF: {},
        BG: {
            regex: /^\d{4}$/,
            samples: '6409, 7657, 1206, 7908',
        },
        BH: {
            regex: /^\d{3}\d?$/,
            samples: '047, 1116, 490, 631',
        },
        BI: {},
        BJ: {},
        BL: {
            regex: /^97133$/,
            samples: '97133',
        },
        BM: {
            regex: /^[A-Z]{2} ?[A-Z0-9]{2}$/,
            samples: 'QV9P, OSJ1, PZ 3D, GR YK',
        },
        BN: {
            regex: /^[A-Z]{2} ?\d{4}$/,
            samples: 'PF 9925, TH1970, SC 4619, NF0781',
        },
        BO: {},
        BQ: {},
        BR: {
            regex: /^\d{5}-?\d{3}$/,
            samples: '18816-403, 95177-465, 43447-782, 39403-136',
        },
        BS: {},
        BT: {
            regex: /^\d{5}$/,
            samples: '28256, 52484, 30608, 93524',
        },
        BW: {},
        BY: {
            regex: /^\d{6}$/,
            samples: '504154, 360246, 741167, 895047',
        },
        BZ: {},
        CA: {
            regex: /^[ABCEGHJKLMNPRSTVXY]\d[ABCEGHJ-NPRSTV-Z] ?\d[ABCEGHJ-NPRSTV-Z]\d$/,
            samples: 'S1A7K8, Y5H 4G6, H9V0P2, H1A1B5',
        },
        CC: {
            regex: /^6799$/,
            samples: '6799',
        },
        CD: {},
        CF: {},
        CG: {},
        CH: {
            regex: /^\d{4}$/,
            samples: '6370, 5271, 7873, 8220',
        },
        CI: {},
        CK: {},
        CL: {
            regex: /^\d{7}$/,
            samples: '7565829, 8702008, 3161669, 1607703',
        },
        CM: {},
        CN: {
            regex: /^\d{6}$/,
            samples: '240543, 870138, 295528, 861683',
        },
        CO: {
            regex: /^\d{6}$/,
            samples: '678978, 775145, 823943, 913970',
        },
        CR: {
            regex: /^\d{5}$/,
            samples: '28256, 52484, 30608, 93524',
        },
        CU: {
            regex: /^(?:CP)?(\d{5})$/,
            samples: '28256, 52484, 30608, 93524',
        },
        CV: {
            regex: /^\d{4}$/,
            samples: '9056, 8085, 0491, 4627',
        },
        CW: {},
        CX: {
            regex: /^6798$/,
            samples: '6798',
        },
        CY: {
            regex: /^\d{4}$/,
            samples: '9301, 2478, 1981, 6162',
        },
        CZ: {
            regex: /^\d{3} ?\d{2}$/,
            samples: '150 56, 50694, 229 08, 82811',
        },
        DE: {
            regex: /^\d{5}$/,
            samples: '33185, 37198, 81711, 44262',
        },
        DJ: {},
        DK: {
            regex: /^\d{4}$/,
            samples: '1429, 2457, 0637, 5764',
        },
        DM: {},
        DO: {
            regex: /^\d{5}$/,
            samples: '11877, 95773, 93875, 98032',
        },
        DZ: {
            regex: /^\d{5}$/,
            samples: '26581, 64621, 57550, 72201',
        },
        EC: {
            regex: /^\d{6}$/,
            samples: '541124, 873848, 011495, 334509',
        },
        EE: {
            regex: /^\d{5}$/,
            samples: '87173, 01127, 73214, 52381',
        },
        EG: {
            regex: /^\d{5}$/,
            samples: '98394, 05129, 91463, 77359',
        },
        EH: {
            regex: /^\d{5}$/,
            samples: '30577, 60264, 16487, 38593',
        },
        ER: {},
        ES: {
            regex: /^\d{5}$/,
            samples: '03315, 00413, 23179, 89324',
        },
        ET: {
            regex: /^\d{4}$/,
            samples: '6269, 8498, 4514, 7820',
        },
        FI: {
            regex: /^\d{5}$/,
            samples: '21859, 72086, 22422, 03774',
        },
        FJ: {},
        FK: {
            regex: /^FIQQ 1ZZ$/,
            samples: 'FIQQ 1ZZ',
        },
        FM: {
            regex: /^(9694[1-4])(?:[ -](\d{4}))?$/,
            samples: '96942-9352, 96944-4935, 96941 9065, 96943-5369',
        },
        FO: {
            regex: /^\d{3}$/,
            samples: '334, 068, 741, 787',
        },
        FR: {
            regex: /^\d{2} ?\d{3}$/,
            samples: '25822, 53 637, 55354, 82522',
        },
        GA: {},
        GB: {
            regex: /^[A-Z]{1,2}[0-9R][0-9A-Z]?\s*[0-9][A-Z-CIKMOV]{2}$/,
            samples: 'LA102UX, BL2F8FX, BD1S9LU, WR4G 6LH',
        },
        GD: {},
        GE: {
            regex: /^\d{4}$/,
            samples: '1232, 9831, 4717, 9428',
        },
        GF: {
            regex: /^9[78]3\d{2}$/,
            samples: '98380, 97335, 98344, 97300',
        },
        GG: {
            regex: /^GY\d[\dA-Z]? ?\d[ABD-HJLN-UW-Z]{2}$/,
            samples: 'GY757LD, GY6D 6XL, GY3Y2BU, GY85 1YO',
        },
        GH: {},
        GI: {
            regex: /^GX11 1AA$/,
            samples: 'GX11 1AA',
        },
        GL: {
            regex: /^39\d{2}$/,
            samples: '3964, 3915, 3963, 3956',
        },
        GM: {},
        GN: {
            regex: /^\d{3}$/,
            samples: '465, 994, 333, 078',
        },
        GP: {
            regex: /^9[78][01]\d{2}$/,
            samples: '98069, 97007, 97147, 97106',
        },
        GQ: {},
        GR: {
            regex: /^\d{3} ?\d{2}$/,
            samples: '98654, 319 78, 127 09, 590 52',
        },
        GS: {
            regex: /^SIQQ 1ZZ$/,
            samples: 'SIQQ 1ZZ',
        },
        GT: {
            regex: /^\d{5}$/,
            samples: '30553, 69925, 09376, 83719',
        },
        GU: {
            regex: /^((969)[1-3][0-2])$/,
            samples: '96922, 96932, 96921, 96911',
        },
        GW: {
            regex: /^\d{4}$/,
            samples: '1742, 7941, 4437, 7728',
        },
        GY: {},
        HK: {
            regex: /^999077$|^$/,
            samples: '999077',
        },
        HN: {
            regex: /^\d{5}$/,
            samples: '86238, 78999, 03594, 30406',
        },
        HR: {
            regex: /^\d{5}$/,
            samples: '85240, 80710, 78235, 98766',
        },
        HT: {
            regex: /^(?:HT)?(\d{4})$/,
            samples: '5101, HT6991, HT3871, 1126',
        },
        HU: {
            regex: /^\d{4}$/,
            samples: '0360, 2604, 3362, 4775',
        },
        ID: {
            regex: /^\d{5}$/,
            samples: '60993, 52656, 16521, 34931',
        },
        IE: {},
        IL: {
            regex: /^\d{5}(?:\d{2})?$/,
            samples: '74213, 6978354, 2441689, 4971551',
        },
        IM: {
            regex: /^IM\d[\dA-Z]? ?\d[ABD-HJLN-UW-Z]{2}$/,
            samples: 'IM2X1JP, IM4V 9JU, IM3B1UP, IM8E 5XF',
        },
        IN: {
            regex: /^\d{6}$/,
            samples: '946956, 143659, 243258, 938385',
        },
        IO: {
            regex: /^BBND 1ZZ$/,
            samples: 'BBND 1ZZ',
        },
        IQ: {
            regex: /^\d{5}$/,
            samples: '63282, 87817, 38580, 47725',
        },
        IR: {
            regex: /^\d{5}-?\d{5}$/,
            samples: '0666174250, 6052682188, 02360-81920, 25102-08646',
        },
        IS: {
            regex: /^\d{3}$/,
            samples: '408, 013, 001, 936',
        },
        IT: {
            regex: /^\d{5}$/,
            samples: '31701, 61341, 92781, 45609',
        },
        JE: {
            regex: /^JE\d[\dA-Z]? ?\d[ABD-HJLN-UW-Z]{2}$/,
            samples: 'JE0D 2EX, JE59 2OF, JE1X1ZW, JE0V 1SO',
        },
        JM: {},
        JO: {
            regex: /^\d{5}$/,
            samples: '20789, 02128, 52170, 40284',
        },
        JP: {
            regex: /^\d{3}-?\d{4}$/,
            samples: '5429642, 046-1544, 6463599, 368-5362',
        },
        KE: {
            regex: /^\d{5}$/,
            samples: '33043, 98830, 59324, 42876',
        },
        KG: {
            regex: /^\d{6}$/,
            samples: '500371, 176592, 184133, 225279',
        },
        KH: {
            regex: /^\d{5,6}$/,
            samples: '220281, 18824, 35379, 09570',
        },
        KI: {
            regex: /^KI\d{4}$/,
            samples: 'KI0104, KI0109, KI0112, KI0306',
        },
        KM: {},
        KN: {
            regex: /^KN\d{4}(-\d{4})?$/,
            samples: 'KN2522, KN2560-3032, KN3507, KN4440',
        },
        KP: {},
        KR: {
            regex: /^\d{5}$/,
            samples: '67417, 66648, 08359, 93750',
        },
        KW: {
            regex: /^\d{5}$/,
            samples: '74840, 53309, 71276, 59262',
        },
        KY: {
            regex: /^KY\d-\d{4}$/,
            samples: 'KY0-3078, KY1-7812, KY8-3729, KY3-4664',
        },
        KZ: {
            regex: /^\d{6}$/,
            samples: '129113, 976562, 226811, 933781',
        },
        LA: {
            regex: /^\d{5}$/,
            samples: '08875, 50779, 87756, 75932',
        },
        LB: {
            regex: /^(?:\d{4})(?: ?(?:\d{4}))?$/,
            samples: '5436 1302, 9830 7470, 76911911, 9453 1306',
        },
        LC: {
            regex: /^(LC)?\d{2} ?\d{3}$/,
            samples: '21080, LC99127, LC24 258, 51 740',
        },
        LI: {
            regex: /^\d{4}$/,
            samples: '6644, 2852, 4630, 4541',
        },
        LK: {
            regex: /^\d{5}$/,
            samples: '44605, 27721, 90695, 65514',
        },
        LR: {
            regex: /^\d{4}$/,
            samples: '6644, 2852, 4630, 4541',
        },
        LS: {
            regex: /^\d{3}$/,
            samples: '779, 803, 104, 897',
        },
        LT: {
            regex: /^((LT)[-])?(\d{5})$/,
            samples: 'LT-22248, LT-12796, 69822, 37280',
        },
        LU: {
            regex: /^((L)[-])?(\d{4})$/,
            samples: '5469, L-4476, 6304, 9739',
        },
        LV: {
            regex: /^((LV)[-])?\d{4}$/,
            samples: '9344, LV-5030, LV-0132, 8097',
        },
        LY: {},
        MA: {
            regex: /^\d{5}$/,
            samples: '50219, 95871, 80907, 79804',
        },
        MC: {
            regex: /^980\d{2}$/,
            samples: '98084, 98041, 98070, 98062',
        },
        MD: {
            regex: /^(MD[-]?)?(\d{4})$/,
            samples: '6250, MD-9681, MD3282, MD-0652',
        },
        ME: {
            regex: /^\d{5}$/,
            samples: '87622, 92688, 23129, 59566',
        },
        MF: {
            regex: /^9[78][01]\d{2}$/,
            samples: '97169, 98180, 98067, 98043',
        },
        MG: {
            regex: /^\d{3}$/,
            samples: '854, 084, 524, 064',
        },
        MH: {
            regex: /^((969)[6-7][0-9])(-\d{4})?/,
            samples: '96962, 96969, 96970-8530, 96960-3226',
        },
        MK: {
            regex: /^\d{4}$/,
            samples: '8299, 6904, 6144, 9753',
        },
        ML: {},
        MM: {
            regex: /^\d{5}$/,
            samples: '59188, 93943, 40829, 69981',
        },
        MN: {
            regex: /^\d{5}$/,
            samples: '94129, 29906, 53374, 80141',
        },
        MO: {},
        MP: {
            regex: /^(9695[012])(?:[ -](\d{4}))?$/,
            samples: '96952 3162, 96950 1567, 96951 2994, 96950 8745',
        },
        MQ: {
            regex: /^9[78]2\d{2}$/,
            samples: '98297, 97273, 97261, 98282',
        },
        MR: {},
        MS: {
            regex: /^[Mm][Ss][Rr]\s{0,1}\d{4}$/,
            samples: 'MSR1110, MSR1230, MSR1250, MSR1330',
        },
        MT: {
            regex: /^[A-Z]{3} [0-9]{4}|[A-Z]{2}[0-9]{2}|[A-Z]{2} [0-9]{2}|[A-Z]{3}[0-9]{4}|[A-Z]{3}[0-9]{2}|[A-Z]{3} [0-9]{2}$/,
            samples: 'DKV 8196, KSU9264, QII0259, HKH 1020',
        },
        MU: {
            regex: /^([0-9A-R]\d{4})$/,
            samples: 'H8310, 52591, M9826, F5810',
        },
        MV: {
            regex: /^\d{5}$/,
            samples: '16354, 20857, 50991, 72527',
        },
        MW: {},
        MX: {
            regex: /^\d{5}$/,
            samples: '71530, 76424, 73811, 50503',
        },
        MY: {
            regex: /^\d{5}$/,
            samples: '75958, 15826, 86715, 37081',
        },
        MZ: {
            regex: /^\d{4}$/,
            samples: '0902, 6258, 7826, 7150',
        },
        NA: {
            regex: /^\d{5}$/,
            samples: '68338, 63392, 21820, 61211',
        },
        NC: {
            regex: /^988\d{2}$/,
            samples: '98865, 98813, 98820, 98855',
        },
        NE: {
            regex: /^\d{4}$/,
            samples: '9790, 3270, 2239, 0400',
        },
        NF: {
            regex: /^2899$/,
            samples: '2899',
        },
        NG: {
            regex: /^\d{6}$/,
            samples: '289096, 223817, 199970, 840648',
        },
        NI: {
            regex: /^\d{5}$/,
            samples: '86308, 60956, 49945, 15470',
        },
        NL: {
            regex: /^\d{4} ?[A-Z]{2}$/,
            samples: '6998 VY, 5390 CK, 2476 PS, 8873OX',
        },
        NO: {
            regex: /^\d{4}$/,
            samples: '0711, 4104, 2683, 5015',
        },
        NP: {
            regex: /^\d{5}$/,
            samples: '42438, 73964, 66400, 33976',
        },
        NR: {
            regex: /^(NRU68)$/,
            samples: 'NRU68',
        },
        NU: {
            regex: /^(9974)$/,
            samples: '9974',
        },
        NZ: {
            regex: /^\d{4}$/,
            samples: '7015, 0780, 4109, 1422',
        },
        OM: {
            regex: /^(?:PC )?\d{3}$/,
            samples: 'PC 851, PC 362, PC 598, PC 499',
        },
        PA: {
            regex: /^\d{4}$/,
            samples: '0711, 4104, 2683, 5015',
        },
        PE: {
            regex: /^\d{5}$/,
            samples: '10013, 12081, 14833, 24615',
        },
        PF: {
            regex: /^987\d{2}$/,
            samples: '98755, 98710, 98748, 98791',
        },
        PG: {
            regex: /^\d{3}$/,
            samples: '193, 166, 880, 553',
        },
        PH: {
            regex: /^\d{4}$/,
            samples: '0137, 8216, 2876, 0876',
        },
        PK: {
            regex: /^\d{5}$/,
            samples: '78219, 84497, 62102, 12564',
        },
        PL: {
            regex: /^\d{2}-\d{3}$/,
            samples: '63-825, 26-714, 05-505, 15-200',
        },
        PM: {
            regex: /^(97500)$/,
            samples: '97500',
        },
        PN: {
            regex: /^PCRN 1ZZ$/,
            samples: 'PCRN 1ZZ',
        },
        PR: {
            regex: /^(00[679]\d{2})(?:[ -](\d{4}))?$/,
            samples: '00989 3603, 00639 0720, 00707-9803, 00610 7362',
        },
        PS: {
            regex: /^(00[679]\d{2})(?:[ -](\d{4}))?$/,
            samples: '00748, 00663, 00779-4433, 00934 1559',
        },
        PT: {
            regex: /^\d{4}-\d{3}$/,
            samples: '0060-917, 4391-979, 5551-657, 9961-093',
        },
        PW: {
            regex: /^(969(?:39|40))(?:[ -](\d{4}))?$/,
            samples: '96940, 96939, 96939 6004, 96940-1871',
        },
        PY: {
            regex: /^\d{4}$/,
            samples: '7895, 5835, 8783, 5887',
        },
        QA: {},
        RE: {
            regex: /^9[78]4\d{2}$/,
            samples: '98445, 97404, 98421, 98434',
        },
        RO: {
            regex: /^\d{6}$/,
            samples: '935929, 407608, 637434, 174574',
        },
        RS: {
            regex: /^\d{5,6}$/,
            samples: '929863, 259131, 687739, 07011',
        },
        RU: {
            regex: /^\d{6}$/,
            samples: '138294, 617323, 307906, 981238',
        },
        RW: {},
        SA: {
            regex: /^\d{5}(-{1}\d{4})?$/,
            samples: '86020-1256, 72375, 70280, 96328',
        },
        SB: {},
        SC: {},
        SD: {
            regex: /^\d{5}$/,
            samples: '78219, 84497, 62102, 12564',
        },
        SE: {
            regex: /^\d{3} ?\d{2}$/,
            samples: '095 39, 41052, 84687, 563 66',
        },
        SG: {
            regex: /^\d{6}$/,
            samples: '606542, 233985, 036755, 265255',
        },
        SH: {
            regex: /^(?:ASCN|TDCU|STHL) 1ZZ$/,
            samples: 'STHL 1ZZ, ASCN 1ZZ, TDCU 1ZZ',
        },
        SI: {
            regex: /^\d{4}$/,
            samples: '6898, 3413, 2031, 5732',
        },
        SJ: {
            regex: /^\d{4}$/,
            samples: '7616, 3163, 5769, 0237',
        },
        SK: {
            regex: /^\d{3} ?\d{2}$/,
            samples: '594 52, 813 34, 867 67, 41814',
        },
        SL: {},
        SM: {
            regex: /^4789\d$/,
            samples: '47894, 47895, 47893, 47899',
        },
        SN: {
            regex: /^[1-8]\d{4}$/,
            samples: '48336, 23224, 33261, 82430',
        },
        SO: {},
        SR: {},
        SS: {
            regex: /^[A-Z]{2} ?\d{5}$/,
            samples: 'JQ 80186, CU 46474, DE33738, MS 59107',
        },
        ST: {},
        SV: {},
        SX: {},
        SY: {},
        SZ: {
            regex: /^[HLMS]\d{3}$/,
            samples: 'H458, L986, M477, S916',
        },
        TA: {
            regex: /^TDCU 1ZZ$/,
            samples: 'TDCU 1ZZ',
        },
        TC: {
            regex: /^TKCA 1ZZ$/,
            samples: 'TKCA 1ZZ',
        },
        TD: {},
        TF: {},
        TG: {},
        TH: {
            regex: /^\d{5}$/,
            samples: '30706, 18695, 21044, 42496',
        },
        TJ: {
            regex: /^\d{6}$/,
            samples: '381098, 961344, 519925, 667883',
        },
        TK: {},
        TL: {},
        TM: {
            regex: /^\d{6}$/,
            samples: '544985, 164362, 425224, 374603',
        },
        TN: {
            regex: /^\d{4}$/,
            samples: '6075, 7340, 2574, 8988',
        },
        TO: {},
        TR: {
            regex: /^\d{5}$/,
            samples: '42524, 81057, 50859, 42677',
        },
        TT: {
            regex: /^\d{6}$/,
            samples: '041238, 033990, 763476, 981118',
        },
        TV: {},
        TW: {
            regex: /^\d{3}(?:\d{2})?$/,
            samples: '21577, 76068, 68698, 08912',
        },
        TZ: {},
        UA: {
            regex: /^\d{5}$/,
            samples: '10629, 81138, 15668, 30055',
        },
        UG: {},
        UM: {},
        US: {
            regex: /^[0-9]{5}(?:[- ][0-9]{4})?$/,
            samples: '12345, 12345-1234, 12345 1234',
        },
        UY: {
            regex: /^\d{5}$/,
            samples: '40073, 30136, 06583, 00021',
        },
        UZ: {
            regex: /^\d{6}$/,
            samples: '205122, 219713, 441699, 287471',
        },
        VA: {
            regex: /^(00120)$/,
            samples: '00120',
        },
        VC: {
            regex: /^VC\d{4}$/,
            samples: 'VC0600, VC0176, VC0616, VC4094',
        },
        VE: {
            regex: /^\d{4}$/,
            samples: '9692, 1953, 6680, 8302',
        },
        VG: {
            regex: /^VG\d{4}$/,
            samples: 'VG1204, VG7387, VG3431, VG6021',
        },
        VI: {
            regex: /^(008(?:(?:[0-4]\d)|(?:5[01])))(?:[ -](\d{4}))?$/,
            samples: '00820, 00804 2036, 00825 3344, 00811-5900',
        },
        VN: {
            regex: /^\d{6}$/,
            samples: '133836, 748243, 894060, 020597',
        },
        VU: {},
        WF: {
            regex: /^986\d{2}$/,
            samples: '98692, 98697, 98698, 98671',
        },
        WS: {
            regex: /^WS[1-2]\d{3}$/,
            samples: 'WS1349, WS2798, WS1751, WS2090',
        },
        XK: {
            regex: /^[1-7]\d{4}$/,
            samples: '56509, 15863, 46644, 21896',
        },
        YE: {},
        YT: {
            regex: /^976\d{2}$/,
            samples: '97698, 97697, 97632, 97609',
        },
        ZA: {
            regex: /^\d{4}$/,
            samples: '6855, 5179, 6956, 7147',
        },
        ZM: {
            regex: /^\d{5}$/,
            samples: '77603, 97367, 80454, 94484',
        },
        ZW: {},
    },

    GENERIC_ZIP_CODE_REGEX: /^(?:(?![\s-])[\w -]{0,9}[\w])?$/,

    // Values for checking if polyfill is required on a platform
    POLYFILL_TEST: {
        STYLE: 'currency',
        CURRENCY: 'XAF',
        FORMAT: 'symbol',
        SAMPLE_INPUT: '123456.789',
        EXPECTED_OUTPUT: 'FCFA 123,457',
    },

    PATHS_TO_TREAT_AS_EXTERNAL: ['NewExpensify.dmg', 'docs/index.html'],

    // Test tool menu parameters
    TEST_TOOL: {
        // Number of concurrent taps to open then the Test modal menu
        NUMBER_OF_TAPS: 4,
    },

    MENU_HELP_URLS: {
        LEARN_MORE: 'https://www.expensify.com',
        DOCUMENTATION: 'https://github.com/Expensify/App/blob/main/README.md',
        COMMUNITY_DISCUSSIONS: 'https://expensify.slack.com/archives/C01GTK53T8Q',
        SEARCH_ISSUES: 'https://github.com/Expensify/App/issues',
    },

    BOOK_TRAVEL_DEMO_URL: 'https://calendly.com/d/ck2z-xsh-q97/expensify-travel-demo-travel-page',
    TRAVEL_DOT_URL: 'https://travel.expensify.com',
    STAGING_TRAVEL_DOT_URL: 'https://staging.travel.expensify.com',
    TRIP_ID_PATH: (tripID: string) => `trips/${tripID}`,
    SPOTNANA_TMC_ID: '8e8e7258-1cf3-48c0-9cd1-fe78a6e31eed',
    STAGING_SPOTNANA_TMC_ID: '7a290c6e-5328-4107-aff6-e48765845b81',
    SCREEN_READER_STATES: {
        ALL: 'all',
        ACTIVE: 'active',
        DISABLED: 'disabled',
    },
    SPACE_CHARACTER_WIDTH: 4,

    // The attribute used in the SelectionScraper.js helper to query all the DOM elements
    // that should be removed from the copied contents in the getHTMLOfSelection() method
    SELECTION_SCRAPER_HIDDEN_ELEMENT: 'selection-scrapper-hidden-element',
    MODERATION: {
        MODERATOR_DECISION_PENDING: 'pending',
        MODERATOR_DECISION_PENDING_HIDE: 'pendingHide',
        MODERATOR_DECISION_PENDING_REMOVE: 'pendingRemove',
        MODERATOR_DECISION_APPROVED: 'approved',
        MODERATOR_DECISION_HIDDEN: 'hidden',
        FLAG_SEVERITY_SPAM: 'spam',
        FLAG_SEVERITY_INCONSIDERATE: 'inconsiderate',
        FLAG_SEVERITY_INTIMIDATION: 'intimidation',
        FLAG_SEVERITY_BULLYING: 'bullying',
        FLAG_SEVERITY_HARASSMENT: 'harassment',
        FLAG_SEVERITY_ASSAULT: 'assault',
    },
    EMOJI_PICKER_TEXT_INPUT_SIZES: 152,
    QR: {
        DEFAULT_LOGO_SIZE_RATIO: 0.25,
        DEFAULT_LOGO_MARGIN_RATIO: 0.02,
        EXPENSIFY_LOGO_SIZE_RATIO: 0.22,
        EXPENSIFY_LOGO_MARGIN_RATIO: 0.03,
    },

    /**
     * Acceptable values for the `role` attribute on react native components.
     *
     * **IMPORTANT:** Not for use with the `accessibilityRole` prop, as it accepts different values, and new components
     * should use the `role` prop instead.
     */
    ROLE: {
        /** Use for elements with important, time-sensitive information. */
        ALERT: 'alert',
        /** Use for elements that act as buttons. */
        BUTTON: 'button',
        /** Use for elements representing checkboxes. */
        CHECKBOX: 'checkbox',
        /** Use for elements that allow a choice from multiple options. */
        COMBOBOX: 'combobox',
        /** Use with scrollable lists to represent a grid layout. */
        GRID: 'grid',
        /** Use for section headers or titles. */
        HEADING: 'heading',
        /** Use for image elements. */
        IMG: 'img',
        /** Use for elements that navigate to other pages or content. */
        LINK: 'link',
        /** Use to identify a list of items. */
        LIST: 'list',
        /** Use for a list of choices or options. */
        MENU: 'menu',
        /** Use for a container of multiple menus. */
        MENUBAR: 'menubar',
        /** Use for items within a menu. */
        MENUITEM: 'menuitem',
        /** Use when no specific role is needed. */
        NONE: 'none',
        /** Use for elements that don't require a specific role. */
        PRESENTATION: 'presentation',
        /** Use for elements showing progress of a task. */
        PROGRESSBAR: 'progressbar',
        /** Use for radio buttons. */
        RADIO: 'radio',
        /** Use for groups of radio buttons. */
        RADIOGROUP: 'radiogroup',
        /** Use for scrollbar elements. */
        SCROLLBAR: 'scrollbar',
        /** Use for text fields that are used for searching. */
        SEARCHBOX: 'searchbox',
        /** Use for adjustable elements like sliders. */
        SLIDER: 'slider',
        /** Use for a button that opens a list of choices. */
        SPINBUTTON: 'spinbutton',
        /** Use for elements providing a summary of app conditions. */
        SUMMARY: 'summary',
        /** Use for on/off switch elements. */
        SWITCH: 'switch',
        /** Use for tab elements in a tab list. */
        TAB: 'tab',
        /** Use for a list of tabs. */
        TABLIST: 'tablist',
        /** Use for timer elements. */
        TIMER: 'timer',
        /** Use for toolbars containing action buttons or components. */
        TOOLBAR: 'toolbar',
        /** Use for navigation elements */
        NAVIGATION: 'navigation',
    },
    TRANSLATION_KEYS: {
        ATTACHMENT: 'common.attachment',
    },
    TEACHERS_UNITE: {
        PROD_PUBLIC_ROOM_ID: '7470147100835202',
        PROD_POLICY_ID: 'B795B6319125BDF2',
        TEST_PUBLIC_ROOM_ID: '207591744844000',
        TEST_POLICY_ID: 'ABD1345ED7293535',
        POLICY_NAME: 'Expensify.org / Teachers Unite!',
        PUBLIC_ROOM_NAME: '#teachers-unite',
    },
    CUSTOM_STATUS_TYPES: {
        NEVER: 'never',
        THIRTY_MINUTES: 'thirtyMinutes',
        ONE_HOUR: 'oneHour',
        AFTER_TODAY: 'afterToday',
        AFTER_WEEK: 'afterWeek',
        CUSTOM: 'custom',
    },
    TWO_FACTOR_AUTH_STEPS: {
        CODES: 'CODES',
        VERIFY: 'VERIFY',
        SUCCESS: 'SUCCESS',
        ENABLED: 'ENABLED',
        DISABLED: 'DISABLED',
        GETCODE: 'GETCODE',
    },
    DELEGATE_ROLE: {
        ALL: 'all',
        SUBMITTER: 'submitter',
    },
    DELEGATE_ROLE_HELPDOT_ARTICLE_LINK: 'https://help.expensify.com/expensify-classic/hubs/copilots-and-delegates/',
    STRIPE_GBP_AUTH_STATUSES: {
        SUCCEEDED: 'succeeded',
        CARD_AUTHENTICATION_REQUIRED: 'authentication_required',
    },
    TAB: {
        DEBUG_TAB_ID: 'DebugTab',
        NEW_CHAT_TAB_ID: 'NewChatTab',
        NEW_CHAT: 'chat',
        NEW_ROOM: 'room',
        RECEIPT_TAB_ID: 'ReceiptTab',
        IOU_REQUEST_TYPE: 'iouRequestType',
    },
    TAB_REQUEST: {
        MANUAL: 'manual',
        SCAN: 'scan',
        DISTANCE: 'distance',
    },

    STATUS_TEXT_MAX_LENGTH: 100,

    DROPDOWN_BUTTON_SIZE: {
        LARGE: 'large',
        MEDIUM: 'medium',
        SMALL: 'small',
    },

    SF_COORDINATES: [-122.4194, 37.7749],

    NAVIGATION: {
        TYPE: {
            UP: 'UP',
        },
        ACTION_TYPE: {
            REPLACE: 'REPLACE',
            PUSH: 'PUSH',
            NAVIGATE: 'NAVIGATE',
        },
    },
    TIME_PERIOD: {
        AM: 'AM',
        PM: 'PM',
    },
    INDENTS: '    ',
    PARENT_CHILD_SEPARATOR: ': ',
    CATEGORY_LIST_THRESHOLD: 8,
    TAG_LIST_THRESHOLD: 8,
    TAX_RATES_LIST_THRESHOLD: 8,
    COLON: ':',
    MAPBOX: {
        PADDING: 32,
        DEFAULT_ZOOM: 15,
        SINGLE_MARKER_ZOOM: 15,
        DEFAULT_COORDINATE: [-122.4021, 37.7911] as [number, number],
        STYLE_URL: 'mapbox://styles/expensify/cllcoiqds00cs01r80kp34tmq',
        ANIMATION_DURATION_ON_CENTER_ME: 1000,
        CENTER_BUTTON_FADE_DURATION: 300,
    },
    ONYX_UPDATE_TYPES: {
        HTTPS: 'https',
        PUSHER: 'pusher',
        AIRSHIP: 'airship',
    },
    EVENTS: {
        SCROLLING: 'scrolling',
    },

    CHAT_HEADER_LOADER_HEIGHT: 36,

    HORIZONTAL_SPACER: {
        DEFAULT_BORDER_BOTTOM_WIDTH: 1,
        DEFAULT_MARGIN_VERTICAL: 8,
        HIDDEN_MARGIN_VERTICAL: 4,
        HIDDEN_BORDER_BOTTOM_WIDTH: 0,
    },

    LIST_COMPONENTS: {
        HEADER: 'header',
        FOOTER: 'footer',
    },

    MISSING_TRANSLATION: 'MISSING TRANSLATION',
    SEARCH_MAX_LENGTH: 500,

    /**
     * The count of characters we'll allow the user to type after reaching SEARCH_MAX_LENGTH in an input.
     */
    ADDITIONAL_ALLOWED_CHARACTERS: 20,

    VALIDATION_REIMBURSEMENT_INPUT_LIMIT: 20,

    REFERRAL_PROGRAM: {
        CONTENT_TYPES: {
            SUBMIT_EXPENSE: 'submitExpense',
            START_CHAT: 'startChat',
            PAY_SOMEONE: 'paySomeone',
            REFER_FRIEND: 'referralFriend',
            SHARE_CODE: 'shareCode',
        },
        REVENUE: 250,
        LEARN_MORE_LINK: 'https://help.expensify.com/articles/new-expensify/expenses/Referral-Program',
        LINK: 'https://join.my.expensify.com',
    },

    FEATURE_TRAINING: {
        CONTENT_TYPES: {
            TRACK_EXPENSE: 'track-expenses',
        },
        'track-expenses': {
            VIDEO_URL: `${CLOUDFRONT_URL}/videos/guided-setup-track-business-v2.mp4`,
            LEARN_MORE_LINK: `${USE_EXPENSIFY_URL}/track-expenses`,
        },
    },

    /**
     * native IDs for close buttons in Overlay component
     */
    OVERLAY: {
        TOP_BUTTON_NATIVE_ID: 'overLayTopButton',
        BOTTOM_BUTTON_NATIVE_ID: 'overLayBottomButton',
    },

    BACK_BUTTON_NATIVE_ID: 'backButton',
    EMOJI_PICKER_BUTTON_NATIVE_ID: 'emojiPickerButton',

    /**
     * The maximum count of items per page for SelectionList.
     * When paginate, it multiplies by page number.
     */
    MAX_SELECTION_LIST_PAGE_LENGTH: 500,

    /**
     *  We only include the members search bar when we have 8 or more members
     */
    SHOULD_SHOW_MEMBERS_SEARCH_INPUT_BREAKPOINT: 8,

    /**
     * Bank account names
     */
    BANK_NAMES: {
        EXPENSIFY: 'expensify',
        AMERICAN_EXPRESS: 'americanexpress',
        BANK_OF_AMERICA: 'bank of america',
        BB_T: 'bbt',
        CAPITAL_ONE: 'capital one',
        CHASE: 'chase',
        CHARLES_SCHWAB: 'charles schwab',
        CITIBANK: 'citibank',
        CITIZENS_BANK: 'citizens bank',
        DISCOVER: 'discover',
        FIDELITY: 'fidelity',
        GENERIC_BANK: 'generic bank',
        HUNTINGTON_BANK: 'huntington bank',
        HUNTINGTON_NATIONAL: 'huntington national',
        NAVY_FEDERAL_CREDIT_UNION: 'navy federal credit union',
        PNC: 'pnc',
        REGIONS_BANK: 'regions bank',
        SUNTRUST: 'suntrust',
        TD_BANK: 'td bank',
        US_BANK: 'us bank',
        USAA: 'usaa',
    },

    /**
     * Constants for maxToRenderPerBatch parameter that is used for FlatList or SectionList. This controls the amount of items rendered per batch, which is the next chunk of items
     * rendered on every scroll.
     */
    MAX_TO_RENDER_PER_BATCH: {
        DEFAULT: 5,
        CAROUSEL: 3,
    },

    /**
     * Constants for types of violation.
     */
    VIOLATION_TYPES: {
        VIOLATION: 'violation',
        NOTICE: 'notice',
        WARNING: 'warning',
    },

    /**
     * Constants with different types for the modifiedAmount violation
     */
    MODIFIED_AMOUNT_VIOLATION_DATA: {
        DISTANCE: 'distance',
        CARD: 'card',
        SMARTSCAN: 'smartscan',
    },

    /**
     * Constants for types of violation names.
     * Defined here because they need to be referenced by the type system to generate the
     * ViolationNames type.
     */
    VIOLATIONS: {
        ALL_TAG_LEVELS_REQUIRED: 'allTagLevelsRequired',
        AUTO_REPORTED_REJECTED_EXPENSE: 'autoReportedRejectedExpense',
        BILLABLE_EXPENSE: 'billableExpense',
        CASH_EXPENSE_WITH_NO_RECEIPT: 'cashExpenseWithNoReceipt',
        CATEGORY_OUT_OF_POLICY: 'categoryOutOfPolicy',
        CONVERSION_SURCHARGE: 'conversionSurcharge',
        CUSTOM_UNIT_OUT_OF_POLICY: 'customUnitOutOfPolicy',
        DUPLICATED_TRANSACTION: 'duplicatedTransaction',
        FIELD_REQUIRED: 'fieldRequired',
        FUTURE_DATE: 'futureDate',
        INVOICE_MARKUP: 'invoiceMarkup',
        MAX_AGE: 'maxAge',
        MISSING_CATEGORY: 'missingCategory',
        MISSING_COMMENT: 'missingComment',
        MISSING_TAG: 'missingTag',
        MODIFIED_AMOUNT: 'modifiedAmount',
        MODIFIED_DATE: 'modifiedDate',
        NON_EXPENSIWORKS_EXPENSE: 'nonExpensiworksExpense',
        OVER_AUTO_APPROVAL_LIMIT: 'overAutoApprovalLimit',
        OVER_CATEGORY_LIMIT: 'overCategoryLimit',
        OVER_LIMIT: 'overLimit',
        OVER_LIMIT_ATTENDEE: 'overLimitAttendee',
        PER_DAY_LIMIT: 'perDayLimit',
        RECEIPT_NOT_SMART_SCANNED: 'receiptNotSmartScanned',
        RECEIPT_REQUIRED: 'receiptRequired',
        RTER: 'rter',
        SMARTSCAN_FAILED: 'smartscanFailed',
        SOME_TAG_LEVELS_REQUIRED: 'someTagLevelsRequired',
        TAG_OUT_OF_POLICY: 'tagOutOfPolicy',
        TAX_AMOUNT_CHANGED: 'taxAmountChanged',
        TAX_OUT_OF_POLICY: 'taxOutOfPolicy',
        TAX_RATE_CHANGED: 'taxRateChanged',
        TAX_REQUIRED: 'taxRequired',
        HOLD: 'hold',
    },
    RTER_VIOLATION_TYPES: {
        BROKEN_CARD_CONNECTION: 'brokenCardConnection',
        BROKEN_CARD_CONNECTION_530: 'brokenCardConnection530',
        SEVEN_DAY_HOLD: 'sevenDayHold',
    },
    REVIEW_DUPLICATES_ORDER: ['merchant', 'category', 'tag', 'description', 'taxCode', 'billable', 'reimbursable'],

    REPORT_VIOLATIONS: {
        FIELD_REQUIRED: 'fieldRequired',
    },

    REPORT_VIOLATIONS_EXCLUDED_FIELDS: {
        TEXT_TITLE: 'text_title',
    },

    /** Context menu types */
    CONTEXT_MENU_TYPES: {
        LINK: 'LINK',
        REPORT_ACTION: 'REPORT_ACTION',
        EMAIL: 'EMAIL',
        REPORT: 'REPORT',
    },

    PROMOTED_ACTIONS: {
        PIN: 'pin',
        SHARE: 'share',
        JOIN: 'join',
        MESSAGE: 'message',
        HOLD: 'hold',
    },

    THUMBNAIL_IMAGE: {
        SMALL_SCREEN: {
            SIZE: 250,
        },
        WIDE_SCREEN: {
            SIZE: 350,
        },
        NAN_ASPECT_RATIO: 1.5,
    },

    VIDEO_PLAYER: {
        POPOVER_Y_OFFSET: -30,
        PLAYBACK_SPEEDS: [0.25, 0.5, 0.75, 1, 1.25, 1.5, 1.75, 2],
        HIDE_TIME_TEXT_WIDTH: 250,
        MIN_WIDTH: 170,
        MIN_HEIGHT: 120,
        CONTROLS_STATUS: {
            SHOW: 'show',
            HIDE: 'hide',
            VOLUME_ONLY: 'volumeOnly',
        },
        CONTROLS_POSITION: {
            NATIVE: 32,
            NORMAL: 8,
        },
        DEFAULT_VIDEO_DIMENSIONS: {width: 1900, height: 1400},
    },

    INTRO_CHOICES: {
        SUBMIT: 'newDotSubmit',
        MANAGE_TEAM: 'newDotManageTeam',
        CHAT_SPLIT: 'newDotSplitChat',
    },

    MANAGE_TEAMS_CHOICE: {
        MULTI_LEVEL: 'multiLevelApproval',
        CUSTOM_EXPENSE: 'customExpenseCoding',
        CARD_TRACKING: 'companyCardTracking',
        ACCOUNTING: 'accountingIntegrations',
        RULE: 'ruleEnforcement',
    },

    MINI_CONTEXT_MENU_MAX_ITEMS: 4,

    WORKSPACE_SWITCHER: {
        NAME: 'Expensify',
        SUBSCRIPT_ICON_SIZE: 8,
        MINIMUM_WORKSPACES_TO_SHOW_SEARCH: 8,
    },

    WELCOME_VIDEO_URL: `${CLOUDFRONT_URL}/videos/intro-1280.mp4`,

    ONBOARDING_INTRODUCTION: 'Let’s get you set up 🔧',
    ONBOARDING_CHOICES: {...onboardingChoices},
    SELECTABLE_ONBOARDING_CHOICES: {...selectableOnboardingChoices},
    ONBOARDING_SIGNUP_QUALIFIERS: {...signupQualifiers},
    ONBOARDING_INVITE_TYPES: {...onboardingInviteTypes},
    ONBOARDING_COMPANY_SIZE: {...onboardingCompanySize},
    ACTIONABLE_TRACK_EXPENSE_WHISPER_MESSAGE: 'What would you like to do with this expense?',
    ONBOARDING_CONCIERGE: {
        [onboardingChoices.EMPLOYER]:
            '# Expensify is the fastest way to get paid back!\n' +
            '\n' +
            'To submit expenses for reimbursement:\n' +
            '1. From the home screen, click the green + button > *Request money*.\n' +
            "2. Enter an amount or scan a receipt, then input your boss's email.\n" +
            '\n' +
            "That'll send a request to get you paid back. Let me know if you have any questions!",
        [onboardingChoices.MANAGE_TEAM]:
            "# Let's start managing your team's expenses!\n" +
            '\n' +
            "To manage your team's expenses, create a workspace to keep everything in one place. Here's how:\n" +
            '1. From the home screen, click the green + button > *New Workspace*\n' +
            '2. Give your workspace a name (e.g. "Sales team expenses").\n' +
            '\n' +
            'Then, invite your team to your workspace via the Members pane and [connect a business bank account](https://help.expensify.com/articles/new-expensify/bank-accounts/Connect-a-Bank-Account) to reimburse them. Let me know if you have any questions!',
        [onboardingChoices.PERSONAL_SPEND]:
            "# Let's start tracking your expenses! \n" +
            '\n' +
            "To track your expenses, create a workspace to keep everything in one place. Here's how:\n" +
            '1. From the home screen, click the green + button > *New Workspace*\n' +
            '2. Give your workspace a name (e.g. "My expenses").\n' +
            '\n' +
            'Then, add expenses to your workspace:\n' +
            '1. Find your workspace using the search field.\n' +
            '2. Click the gray + button next to the message field.\n' +
            '3. Click Request money, then add your expense type.\n' +
            '\n' +
            "We'll store all expenses in your new workspace for easy access. Let me know if you have any questions!",
        [onboardingChoices.CHAT_SPLIT]:
            '# Splitting the bill is as easy as a conversation!\n' +
            '\n' +
            'To split an expense:\n' +
            '1. From the home screen, click the green + button > *Request money*.\n' +
            '2. Enter an amount or scan a receipt, then choose who you want to split it with.\n' +
            '\n' +
            "We'll send a request to each person so they can pay you back. Let me know if you have any questions!",
    },

    ONBOARDING_MESSAGES: {
        [onboardingChoices.EMPLOYER]: onboardingEmployerOrSubmitMessage,
        [onboardingChoices.SUBMIT]: onboardingEmployerOrSubmitMessage,
        [onboardingChoices.MANAGE_TEAM]: {
            message: 'Here are some important tasks to help get your team’s expenses under control.',
            video: {
                url: `${CLOUDFRONT_URL}/videos/guided-setup-manage-team-v2.mp4`,
                thumbnailUrl: `${CLOUDFRONT_URL}/images/guided-setup-manage-team.jpg`,
                duration: 55,
                width: 1280,
                height: 960,
            },
            tasks: [
                {
                    type: 'createWorkspace',
                    autoCompleted: true,
                    title: 'Create a workspace',
                    description:
                        '*Create a workspace* to track expenses, scan receipts, chat, and more.\n' +
                        '\n' +
                        'Here’s how to create a workspace:\n' +
                        '\n' +
                        '1. Click your profile picture.\n' +
                        '2. Click *Workspaces* > *New workspace*.\n' +
                        '\n' +
                        '*Your new workspace is ready! It’ll keep all of your spend (and chats) in one place.*',
                },
                {
                    type: 'meetGuide',
                    autoCompleted: false,
                    title: 'Meet your setup specialist',
                    description: ({adminsRoomLink}) =>
                        `Meet your setup specialist, who can answer any questions as you get started with Expensify. Yes, a real human!\n` +
                        '\n' +
                        `Chat with the specialist in your [#admins room](${adminsRoomLink}).`,
                },
                {
                    type: 'setupCategories',
                    autoCompleted: false,
                    title: 'Set up categories',
                    description: ({workspaceCategoriesLink}) =>
                        '*Set up categories* so your team can code expenses for easy reporting.\n' +
                        '\n' +
                        'Here’s how to set up categories:\n' +
                        '\n' +
                        '1. Click your profile picture.\n' +
                        '2. Go to *Workspaces*.\n' +
                        '3. Select your workspace.\n' +
                        '4. Click *Categories*.\n' +
                        '5. Add or import your own categories.\n' +
                        "6. Disable any default categories you don't need.\n" +
                        '7. Require a category for every expense in *Settings*.\n' +
                        '\n' +
                        `[Take me to workspace category settings](${workspaceCategoriesLink}).`,
                },
                {
                    type: 'setupTags',
                    autoCompleted: false,
                    title: 'Set up tags',
                    description: ({workspaceMoreFeaturesLink}) =>
                        'Tags can be used if you want more details with every expense. Use tags for projects, clients, locations, departments, and more. If you need multiple levels of tags you can upgrade to a control plan.\n' +
                        '\n' +
                        '*Here’s how to set up tags:*\n' +
                        '\n' +
                        '1. Click your profile picture.\n' +
                        '2. Go to Workspaces.\n' +
                        '3. Select your workspace.\n' +
                        '4. Click More features.\n' +
                        '5. Enable tags.\n' +
                        '6. Navigate to Tags in the workspace editor.\n' +
                        '7. In Tags, click + Add tag to make your own.\n' +
                        '\n' +
                        `*[Take me to more features](${workspaceMoreFeaturesLink})*`,
                },
                {
                    type: 'addExpenseApprovals',
                    autoCompleted: false,
                    title: 'Add expense approvals',
                    description: ({workspaceMoreFeaturesLink}) =>
                        '*Add expense approvals* to review your team’s spend and keep it under control.\n' +
                        '\n' +
                        'Here’s how to add expense approvals:\n' +
                        '\n' +
                        '1. Click your profile picture.\n' +
                        '2. Go to Workspaces.\n' +
                        '3. Select your workspace.\n' +
                        '4. Click *More features*.\n' +
                        '5. Enable *Workflows*.\n' +
                        '6. In *Workflows*, enable *Add approvals*.\n' +
                        '7. You’ll be set as the expense approver. You can change this to any admin once you invite your team.\n' +
                        '\n' +
                        `[Take me to enable more features](${workspaceMoreFeaturesLink}).`,
                },
                {
                    type: 'inviteTeam',
                    autoCompleted: false,
                    title: 'Invite your team',
                    description: ({workspaceMembersLink}) =>
                        '*Invite your team* to Expensify so they can start tracking expenses today.\n' +
                        '\n' +
                        'Here’s how to invite your team:\n' +
                        '\n' +
                        '1. Click your profile picture.\n' +
                        '2. Go to Workspaces.\n' +
                        '3. Select your workspace.\n' +
                        '4. Click *Members* > *Invite member*.\n' +
                        '5. Enter emails or phone numbers. \n' +
                        '6. Add an invite message if you want.\n' +
                        '\n' +
                        `[Take me to workspace members](${workspaceMembersLink}). That’s it, happy expensing! :)`,
                },
            ],
        },
        [onboardingChoices.PERSONAL_SPEND]: {
            message: 'Here’s how to track your spend in a few clicks.',
            video: {
                url: `${CLOUDFRONT_URL}/videos/guided-setup-track-personal-v2.mp4`,
                thumbnailUrl: `${CLOUDFRONT_URL}/images/guided-setup-track-personal.jpg`,
                duration: 55,
                width: 1280,
                height: 960,
            },
            tasks: [
                {
                    type: 'trackExpense',
                    autoCompleted: false,
                    title: 'Track an expense',
                    description:
                        '*Track an expense* in any currency, whether you have a receipt or not.\n' +
                        '\n' +
                        'Here’s how to track an expense:\n' +
                        '\n' +
                        '1. Click the green *+* button.\n' +
                        '2. Choose *Track expense*.\n' +
                        '3. Enter an amount or scan a receipt.\n' +
                        '4. Click *Track*.\n' +
                        '\n' +
                        'And you’re done! Yep, it’s that easy.',
                },
            ],
        },
        [onboardingChoices.CHAT_SPLIT]: {
            message: 'Splitting bills with friends is as easy as sending a message. Here’s how.',
            video: {
                url: `${CLOUDFRONT_URL}/videos/guided-setup-chat-split-bills-v2.mp4`,
                thumbnailUrl: `${CLOUDFRONT_URL}/images/guided-setup-chat-split-bills.jpg`,
                duration: 55,
                width: 1280,
                height: 960,
            },
            tasks: [
                {
                    type: 'startChat',
                    autoCompleted: false,
                    title: 'Start a chat',
                    description:
                        '*Start a chat* with a friend or group using their email or phone number.\n' +
                        '\n' +
                        'Here’s how to start a chat:\n' +
                        '\n' +
                        '1. Click the green *+* button.\n' +
                        '2. Choose *Start chat*.\n' +
                        '3. Enter emails or phone numbers.\n' +
                        '\n' +
                        'If any of your friends aren’t using Expensify already, they’ll be invited automatically.\n' +
                        '\n' +
                        'Every chat will also turn into an email or text that they can respond to directly.',
                },
                {
                    type: 'splitExpense',
                    autoCompleted: false,
                    title: 'Split an expense',
                    description:
                        '*Split an expense* right in your chat with one or more friends.\n' +
                        '\n' +
                        'Here’s how to request money:\n' +
                        '\n' +
                        '1. Click the green *+* button.\n' +
                        '2. Choose *Split expense*.\n' +
                        '3. Scan a receipt or enter an amount.\n' +
                        '4. Add your friend(s) to the request.\n' +
                        '\n' +
                        'Feel free to add more details if you want, or just send it off. Let’s get you paid back!',
                },
                {
                    type: 'addBankAccount',
                    autoCompleted: false,
                    title: 'Add personal bank account',
                    description:
                        'You’ll need to add your personal bank account to get paid back. Don’t worry, it’s easy!\n' +
                        '\n' +
                        'Here’s how to set up your bank account:\n' +
                        '\n' +
                        '1. Click your profile picture.\n' +
                        '2. Click *Wallet* > *Bank accounts* > *+ Add bank account*.\n' +
                        '3. Connect your bank account.\n' +
                        '\n' +
                        'Once that’s done, you can request money from anyone and get paid back right into your personal bank account.',
                },
            ],
        },
        [onboardingChoices.LOOKING_AROUND]: {
            message:
                "Expensify is best known for expense and corporate card management, but we do a lot more than that. Let me know what you're interested in and I'll help get you started.",
            tasks: [],
        },
    } satisfies Record<OnboardingPurposeType, OnboardingMessageType>,

    REPORT_FIELD_TITLE_FIELD_ID: 'text_title',

    MOBILE_PAGINATION_SIZE: 15,
    WEB_PAGINATION_SIZE: 30,

    /** Dimensions for illustration shown in Confirmation Modal */
    CONFIRM_CONTENT_SVG_SIZE: {
        HEIGHT: 220,
        WIDTH: 130,
    },

    DEBUG_CONSOLE: {
        LEVELS: {
            INFO: 'INFO',
            ERROR: 'ERROR',
            RESULT: 'RESULT',
            DEBUG: 'DEBUG',
        },
    },
    REIMBURSEMENT_ACCOUNT: {
        DEFAULT_DATA: {
            achData: {
                state: BankAccount.STATE.SETUP,
            },
            isLoading: false,
            errorFields: {},
            errors: {},
            maxAttemptsReached: false,
            shouldShowResetModal: false,
        },
        SUBSTEP_INDEX: {
            BANK_ACCOUNT: {
                ACCOUNT_NUMBERS: 0,
            },
            PERSONAL_INFO: {
                LEGAL_NAME: 0,
                DATE_OF_BIRTH: 1,
                SSN: 2,
                ADDRESS: 3,
            },
            BUSINESS_INFO: {
                BUSINESS_NAME: 0,
                TAX_ID_NUMBER: 1,
                COMPANY_WEBSITE: 2,
                PHONE_NUMBER: 3,
                COMPANY_ADDRESS: 4,
                COMPANY_TYPE: 5,
                INCORPORATION_DATE: 6,
                INCORPORATION_STATE: 7,
            },
            UBO: {
                LEGAL_NAME: 0,
                DATE_OF_BIRTH: 1,
                SSN: 2,
                ADDRESS: 3,
            },
        },
    },
    CURRENCY_TO_DEFAULT_MILEAGE_RATE: JSON.parse(`{
        "AED": {
            "rate": 396,
            "unit": "km"
        },
        "AFN": {
            "rate": 8369,
            "unit": "km"
        },
        "ALL": {
            "rate": 11104,
            "unit": "km"
        },
        "AMD": {
            "rate": 56842,
            "unit": "km"
        },
        "ANG": {
            "rate": 193,
            "unit": "km"
        },
        "AOA": {
            "rate": 67518,
            "unit": "km"
        },
        "ARS": {
            "rate": 9873,
            "unit": "km"
        },
        "AUD": {
            "rate": 85,
            "unit": "km"
        },
        "AWG": {
            "rate": 195,
            "unit": "km"
        },
        "AZN": {
            "rate": 183,
            "unit": "km"
        },
        "BAM": {
            "rate": 177,
            "unit": "km"
        },
        "BBD": {
            "rate": 216,
            "unit": "km"
        },
        "BDT": {
            "rate": 9130,
            "unit": "km"
        },
        "BGN": {
            "rate": 177,
            "unit": "km"
        },
        "BHD": {
            "rate": 40,
            "unit": "km"
        },
        "BIF": {
            "rate": 210824,
            "unit": "km"
        },
        "BMD": {
            "rate": 108,
            "unit": "km"
        },
        "BND": {
            "rate": 145,
            "unit": "km"
        },
        "BOB": {
            "rate": 745,
            "unit": "km"
        },
        "BRL": {
            "rate": 594,
            "unit": "km"
        },
        "BSD": {
            "rate": 108,
            "unit": "km"
        },
        "BTN": {
            "rate": 7796,
            "unit": "km"
        },
        "BWP": {
            "rate": 1180,
            "unit": "km"
        },
        "BYN": {
            "rate": 280,
            "unit": "km"
        },
        "BYR": {
            "rate": 2159418,
            "unit": "km"
        },
        "BZD": {
            "rate": 217,
            "unit": "km"
        },
        "CAD": {
            "rate": 70,
            "unit": "km"
        },
        "CDF": {
            "rate": 213674,
            "unit": "km"
        },
        "CHF": {
            "rate": 70,
            "unit": "km"
        },
        "CLP": {
            "rate": 77249,
            "unit": "km"
        },
        "CNY": {
            "rate": 702,
            "unit": "km"
        },
        "COP": {
            "rate": 383668,
            "unit": "km"
        },
        "CRC": {
            "rate": 65899,
            "unit": "km"
        },
        "CUC": {
            "rate": 108,
            "unit": "km"
        },
        "CUP": {
            "rate": 2776,
            "unit": "km"
        },
        "CVE": {
            "rate": 6112,
            "unit": "km"
        },
        "CZK": {
            "rate": 2356,
            "unit": "km"
        },
        "DJF": {
            "rate": 19151,
            "unit": "km"
        },
        "DKK": {
            "rate": 379,
            "unit": "km"
        },
        "DOP": {
            "rate": 6144,
            "unit": "km"
        },
        "DZD": {
            "rate": 14375,
            "unit": "km"
        },
        "EEK": {
            "rate": 1576,
            "unit": "km"
        },
        "EGP": {
            "rate": 1696,
            "unit": "km"
        },
        "ERN": {
            "rate": 1617,
            "unit": "km"
        },
        "ETB": {
            "rate": 4382,
            "unit": "km"
        },
        "EUR": {
            "rate": 30,
            "unit": "km"
        },
        "FJD": {
            "rate": 220,
            "unit": "km"
        },
        "FKP": {
            "rate": 77,
            "unit": "km"
        },
        "GBP": {
            "rate": 45,
            "unit": "mi"
        },
        "GEL": {
            "rate": 359,
            "unit": "km"
        },
        "GHS": {
            "rate": 620,
            "unit": "km"
        },
        "GIP": {
            "rate": 77,
            "unit": "km"
        },
        "GMD": {
            "rate": 5526,
            "unit": "km"
        },
        "GNF": {
            "rate": 1081319,
            "unit": "km"
        },
        "GTQ": {
            "rate": 832,
            "unit": "km"
        },
        "GYD": {
            "rate": 22537,
            "unit": "km"
        },
        "HKD": {
            "rate": 837,
            "unit": "km"
        },
        "HNL": {
            "rate": 2606,
            "unit": "km"
        },
        "HRK": {
            "rate": 684,
            "unit": "km"
        },
        "HTG": {
            "rate": 8563,
            "unit": "km"
        },
        "HUF": {
            "rate": 33091,
            "unit": "km"
        },
        "IDR": {
            "rate": 1555279,
            "unit": "km"
        },
        "ILS": {
            "rate": 540,
            "unit": "km"
        },
        "INR": {
            "rate": 7805,
            "unit": "km"
        },
        "IQD": {
            "rate": 157394,
            "unit": "km"
        },
        "IRR": {
            "rate": 4539961,
            "unit": "km"
        },
        "ISK": {
            "rate": 13518,
            "unit": "km"
        },
        "JMD": {
            "rate": 15794,
            "unit": "km"
        },
        "JOD": {
            "rate": 77,
            "unit": "km"
        },
        "JPY": {
            "rate": 11748,
            "unit": "km"
        },
        "KES": {
            "rate": 11845,
            "unit": "km"
        },
        "KGS": {
            "rate": 9144,
            "unit": "km"
        },
        "KHR": {
            "rate": 437658,
            "unit": "km"
        },
        "KMF": {
            "rate": 44418,
            "unit": "km"
        },
        "KPW": {
            "rate": 97043,
            "unit": "km"
        },
        "KRW": {
            "rate": 121345,
            "unit": "km"
        },
        "KWD": {
            "rate": 32,
            "unit": "km"
        },
        "KYD": {
            "rate": 90,
            "unit": "km"
        },
        "KZT": {
            "rate": 45396,
            "unit": "km"
        },
        "LAK": {
            "rate": 1010829,
            "unit": "km"
        },
        "LBP": {
            "rate": 164153,
            "unit": "km"
        },
        "LKR": {
            "rate": 21377,
            "unit": "km"
        },
        "LRD": {
            "rate": 18709,
            "unit": "km"
        },
        "LSL": {
            "rate": 1587,
            "unit": "km"
        },
        "LTL": {
            "rate": 348,
            "unit": "km"
        },
        "LVL": {
            "rate": 71,
            "unit": "km"
        },
        "LYD": {
            "rate": 486,
            "unit": "km"
        },
        "MAD": {
            "rate": 967,
            "unit": "km"
        },
        "MDL": {
            "rate": 1910,
            "unit": "km"
        },
        "MGA": {
            "rate": 406520,
            "unit": "km"
        },
        "MKD": {
            "rate": 5570,
            "unit": "km"
        },
        "MMK": {
            "rate": 152083,
            "unit": "km"
        },
        "MNT": {
            "rate": 306788,
            "unit": "km"
        },
        "MOP": {
            "rate": 863,
            "unit": "km"
        },
        "MRO": {
            "rate": 38463,
            "unit": "km"
        },
        "MRU": {
            "rate": 3862,
            "unit": "km"
        },
        "MUR": {
            "rate": 4340,
            "unit": "km"
        },
        "MVR": {
            "rate": 1667,
            "unit": "km"
        },
        "MWK": {
            "rate": 84643,
            "unit": "km"
        },
        "MXN": {
            "rate": 93,
            "unit": "km"
        },
        "MYR": {
            "rate": 444,
            "unit": "km"
        },
        "MZN": {
            "rate": 7772,
            "unit": "km"
        },
        "NAD": {
            "rate": 1587,
            "unit": "km"
        },
        "NGN": {
            "rate": 42688,
            "unit": "km"
        },
        "NIO": {
            "rate": 3772,
            "unit": "km"
        },
        "NOK": {
            "rate": 350,
            "unit": "km"
        },
        "NPR": {
            "rate": 12474,
            "unit": "km"
        },
        "NZD": {
            "rate": 95,
            "unit": "km"
        },
        "OMR": {
            "rate": 42,
            "unit": "km"
        },
        "PAB": {
            "rate": 108,
            "unit": "km"
        },
        "PEN": {
            "rate": 401,
            "unit": "km"
        },
        "PGK": {
            "rate": 380,
            "unit": "km"
        },
        "PHP": {
            "rate": 5234,
            "unit": "km"
        },
        "PKR": {
            "rate": 16785,
            "unit": "km"
        },
        "PLN": {
            "rate": 89,
            "unit": "km"
        },
        "PYG": {
            "rate": 704732,
            "unit": "km"
        },
        "QAR": {
            "rate": 393,
            "unit": "km"
        },
        "RON": {
            "rate": 443,
            "unit": "km"
        },
        "RSD": {
            "rate": 10630,
            "unit": "km"
        },
        "RUB": {
            "rate": 8074,
            "unit": "km"
        },
        "RWF": {
            "rate": 107182,
            "unit": "km"
        },
        "SAR": {
            "rate": 404,
            "unit": "km"
        },
        "SBD": {
            "rate": 859,
            "unit": "km"
        },
        "SCR": {
            "rate": 2287,
            "unit": "km"
        },
        "SDG": {
            "rate": 41029,
            "unit": "km"
        },
        "SEK": {
            "rate": 250,
            "unit": "km"
        },
        "SGD": {
            "rate": 145,
            "unit": "km"
        },
        "SHP": {
            "rate": 77,
            "unit": "km"
        },
        "SLL": {
            "rate": 1102723,
            "unit": "km"
        },
        "SOS": {
            "rate": 62604,
            "unit": "km"
        },
        "SRD": {
            "rate": 1526,
            "unit": "km"
        },
        "STD": {
            "rate": 2223309,
            "unit": "km"
        },
        "STN": {
            "rate": 2232,
            "unit": "km"
        },
        "SVC": {
            "rate": 943,
            "unit": "km"
        },
        "SYP": {
            "rate": 82077,
            "unit": "km"
        },
        "SZL": {
            "rate": 1585,
            "unit": "km"
        },
        "THB": {
            "rate": 3328,
            "unit": "km"
        },
        "TJS": {
            "rate": 1230,
            "unit": "km"
        },
        "TMT": {
            "rate": 378,
            "unit": "km"
        },
        "TND": {
            "rate": 295,
            "unit": "km"
        },
        "TOP": {
            "rate": 245,
            "unit": "km"
        },
        "TRY": {
            "rate": 845,
            "unit": "km"
        },
        "TTD": {
            "rate": 732,
            "unit": "km"
        },
        "TWD": {
            "rate": 3055,
            "unit": "km"
        },
        "TZS": {
            "rate": 250116,
            "unit": "km"
        },
        "UAH": {
            "rate": 2985,
            "unit": "km"
        },
        "UGX": {
            "rate": 395255,
            "unit": "km"
        },
        "USD": {
            "rate": 67,
            "unit": "mi"
        },
        "UYU": {
            "rate": 4777,
            "unit": "km"
        },
        "UZS": {
            "rate": 1131331,
            "unit": "km"
        },
        "VEB": {
            "rate": 679346,
            "unit": "km"
        },
        "VEF": {
            "rate": 26793449,
            "unit": "km"
        },
        "VES": {
            "rate": 194381905,
            "unit": "km"
        },
        "VND": {
            "rate": 2487242,
            "unit": "km"
        },
        "VUV": {
            "rate": 11748,
            "unit": "km"
        },
        "WST": {
            "rate": 272,
            "unit": "km"
        },
        "XAF": {
            "rate": 59224,
            "unit": "km"
        },
        "XCD": {
            "rate": 291,
            "unit": "km"
        },
        "XOF": {
            "rate": 59224,
            "unit": "km"
        },
        "XPF": {
            "rate": 10783,
            "unit": "km"
        },
        "YER": {
            "rate": 27037,
            "unit": "km"
        },
        "ZAR": {
            "rate": 464,
            "unit": "km"
        },
        "ZMK": {
            "rate": 566489,
            "unit": "km"
        },
        "ZMW": {
            "rate": 2377,
            "unit": "km"
        }
    }`) as Record<string, MileageRate>,

    EXIT_SURVEY: {
        REASONS: {
            FEATURE_NOT_AVAILABLE: 'featureNotAvailable',
            DONT_UNDERSTAND: 'dontUnderstand',
            PREFER_CLASSIC: 'preferClassic',
        },
    },

    SESSION_STORAGE_KEYS: {
        INITIAL_URL: 'INITIAL_URL',
        ACTIVE_WORKSPACE_ID: 'ACTIVE_WORKSPACE_ID',
        RETRY_LAZY_REFRESHED: 'RETRY_LAZY_REFRESHED',
        LAST_REFRESH_TIMESTAMP: 'LAST_REFRESH_TIMESTAMP',
    },

    RESERVATION_TYPE: {
        CAR: 'car',
        HOTEL: 'hotel',
        FLIGHT: 'flight',
    },

    DOT_SEPARATOR: '•',

    DEFAULT_TAX: {
        defaultExternalID: 'id_TAX_EXEMPT',
        defaultValue: '0%',
        foreignTaxDefault: 'id_TAX_EXEMPT',
        name: 'Tax',
        taxes: {
            id_TAX_EXEMPT: {
                name: 'Tax exempt',
                value: '0%',
            },
            id_TAX_RATE_1: {
                name: 'Tax Rate 1',
                value: '5%',
            },
        },
    },

    MAX_TAX_RATE_INTEGER_PLACES: 4,
    MAX_TAX_RATE_DECIMAL_PLACES: 4,

    DOWNLOADS_PATH: '/Downloads',
    DOWNLOADS_TIMEOUT: 5000,
    NEW_EXPENSIFY_PATH: '/New Expensify',

    ENVIRONMENT_SUFFIX: {
        DEV: ' Dev',
        ADHOC: ' AdHoc',
    },

    SEARCH: {
        RESULTS_PAGE_SIZE: 50,
        DATA_TYPES: {
            EXPENSE: 'expense',
            INVOICE: 'invoice',
            TRIP: 'trip',
            CHAT: 'chat',
        },
        ACTION_TYPES: {
            VIEW: 'view',
            REVIEW: 'review',
            DONE: 'done',
            PAID: 'paid',
        },
        BULK_ACTION_TYPES: {
            EXPORT: 'export',
            HOLD: 'hold',
            UNHOLD: 'unhold',
            DELETE: 'delete',
        },
        TRANSACTION_TYPE: {
            CASH: 'cash',
            CARD: 'card',
            DISTANCE: 'distance',
        },
        SORT_ORDER: {
            ASC: 'asc',
            DESC: 'desc',
        },
        STATUS: {
            EXPENSE: {
                ALL: 'all',
                DRAFTS: 'drafts',
                OUTSTANDING: 'outstanding',
                APPROVED: 'approved',
                PAID: 'paid',
            },
            INVOICE: {
                ALL: 'all',
                OUTSTANDING: 'outstanding',
                PAID: 'paid',
            },
            TRIP: {
                ALL: 'all',
                CURRENT: 'current',
                PAST: 'past',
            },
            CHAT: {
                ALL: 'all',
                UNREAD: 'unread',
                SENT: 'sent',
                ATTACHMENTS: 'attachments',
                LINKS: 'links',
                PINNED: 'pinned',
            },
        },
        TABLE_COLUMNS: {
            RECEIPT: 'receipt',
            DATE: 'date',
            MERCHANT: 'merchant',
            DESCRIPTION: 'description',
            FROM: 'from',
            TO: 'to',
            CATEGORY: 'category',
            TAG: 'tag',
            TOTAL_AMOUNT: 'amount',
            TYPE: 'type',
            ACTION: 'action',
            TAX_AMOUNT: 'taxAmount',
        },
        SYNTAX_OPERATORS: {
            AND: 'and',
            OR: 'or',
            EQUAL_TO: 'eq',
            NOT_EQUAL_TO: 'neq',
            GREATER_THAN: 'gt',
            GREATER_THAN_OR_EQUAL_TO: 'gte',
            LOWER_THAN: 'lt',
            LOWER_THAN_OR_EQUAL_TO: 'lte',
        },
        SYNTAX_ROOT_KEYS: {
            TYPE: 'type',
            STATUS: 'status',
            SORT_BY: 'sortBy',
            SORT_ORDER: 'sortOrder',
            POLICY_ID: 'policyID',
        },
        SYNTAX_FILTER_KEYS: {
            DATE: 'date',
            AMOUNT: 'amount',
            EXPENSE_TYPE: 'expenseType',
            CURRENCY: 'currency',
            MERCHANT: 'merchant',
            DESCRIPTION: 'description',
            FROM: 'from',
            TO: 'to',
            CATEGORY: 'category',
            TAG: 'tag',
            TAX_RATE: 'taxRate',
            CARD_ID: 'cardID',
            REPORT_ID: 'reportID',
            KEYWORD: 'keyword',
            IN: 'in',
        },
    },

    REFERRER: {
        NOTIFICATION: 'notification',
    },

    SUBSCRIPTION_SIZE_LIMIT: 20000,

    PAGINATION_START_ID: '-1',
    PAGINATION_END_ID: '-2',

    PAYMENT_CARD_CURRENCY: {
        USD: 'USD',
        AUD: 'AUD',
        GBP: 'GBP',
        NZD: 'NZD',
    },
    GBP_AUTHENTICATION_COMPLETE: '3DS-authentication-complete',

    SUBSCRIPTION_PRICE_FACTOR: 2,
    FEEDBACK_SURVEY_OPTIONS: {
        TOO_LIMITED: {
            ID: 'tooLimited',
            TRANSLATION_KEY: 'feedbackSurvey.tooLimited',
        },
        TOO_EXPENSIVE: {
            ID: 'tooExpensive',
            TRANSLATION_KEY: 'feedbackSurvey.tooExpensive',
        },
        INADEQUATE_SUPPORT: {
            ID: 'inadequateSupport',
            TRANSLATION_KEY: 'feedbackSurvey.inadequateSupport',
        },
        BUSINESS_CLOSING: {
            ID: 'businessClosing',
            TRANSLATION_KEY: 'feedbackSurvey.businessClosing',
        },
    },

    MAX_LENGTH_256: 256,
    WORKSPACE_CARDS_LIST_LABEL_TYPE: {
        CURRENT_BALANCE: 'currentBalance',
        REMAINING_LIMIT: 'remainingLimit',
        CASH_BACK: 'earnedCashback',
    },

    EXCLUDE_FROM_LAST_VISITED_PATH: [SCREENS.NOT_FOUND, SCREENS.SAML_SIGN_IN, SCREENS.VALIDATE_LOGIN] as string[],

    CANCELLATION_TYPE: {
        MANUAL: 'manual',
        AUTOMATIC: 'automatic',
        NONE: 'none',
    },
    EMPTY_STATE_MEDIA: {
        ANIMATION: 'animation',
        ILLUSTRATION: 'illustration',
        VIDEO: 'video',
    },
    get UPGRADE_FEATURE_INTRO_MAPPING() {
        return {
            reportFields: {
                id: 'reportFields' as const,
                alias: 'report-fields',
                name: 'Report Fields',
                title: 'workspace.upgrade.reportFields.title' as const,
                description: 'workspace.upgrade.reportFields.description' as const,
                icon: 'Pencil',
            },
            [this.POLICY.CONNECTIONS.NAME.NETSUITE]: {
                id: this.POLICY.CONNECTIONS.NAME.NETSUITE,
                alias: 'netsuite',
                name: this.POLICY.CONNECTIONS.NAME_USER_FRIENDLY.netsuite,
                title: `workspace.upgrade.${this.POLICY.CONNECTIONS.NAME.NETSUITE}.title` as const,
                description: `workspace.upgrade.${this.POLICY.CONNECTIONS.NAME.NETSUITE}.description` as const,
                icon: 'NetSuiteSquare',
            },
            [this.POLICY.CONNECTIONS.NAME.SAGE_INTACCT]: {
                id: this.POLICY.CONNECTIONS.NAME.SAGE_INTACCT,
                alias: 'sage-intacct',
                name: this.POLICY.CONNECTIONS.NAME_USER_FRIENDLY.intacct,
                title: `workspace.upgrade.${this.POLICY.CONNECTIONS.NAME.SAGE_INTACCT}.title` as const,
                description: `workspace.upgrade.${this.POLICY.CONNECTIONS.NAME.SAGE_INTACCT}.description` as const,
                icon: 'IntacctSquare',
            },
            [this.POLICY.CONNECTIONS.NAME.QBD]: {
                id: this.POLICY.CONNECTIONS.NAME.QBD,
                alias: 'qbd',
                name: this.POLICY.CONNECTIONS.NAME_USER_FRIENDLY.quickbooksDesktop,
                title: `workspace.upgrade.${this.POLICY.CONNECTIONS.NAME.QBD}.title` as const,
                description: `workspace.upgrade.${this.POLICY.CONNECTIONS.NAME.QBD}.description` as const,
                icon: 'QBDSquare',
            },
            approvals: {
                id: 'approvals' as const,
                alias: 'approvals' as const,
                name: 'Advanced Approvals' as const,
                title: `workspace.upgrade.approvals.title` as const,
                description: `workspace.upgrade.approvals.description` as const,
                icon: 'AdvancedApprovalsSquare',
            },
            glCodes: {
                id: 'glCodes' as const,
                alias: 'gl-codes',
                name: 'GL codes',
                title: 'workspace.upgrade.glCodes.title' as const,
                description: 'workspace.upgrade.glCodes.description' as const,
                icon: 'Tag',
            },
            glAndPayrollCodes: {
                id: 'glAndPayrollCodes' as const,
                alias: 'gl-and-payroll-codes',
                name: 'GL & Payroll codes',
                title: 'workspace.upgrade.glAndPayrollCodes.title' as const,
                description: 'workspace.upgrade.glAndPayrollCodes.description' as const,
                icon: 'FolderOpen',
            },
            taxCodes: {
                id: 'taxCodes' as const,
                alias: 'tax-codes',
                name: 'Tax codes',
                title: 'workspace.upgrade.taxCodes.title' as const,
                description: 'workspace.upgrade.taxCodes.description' as const,
                icon: 'Coins',
            },
            companyCards: {
                id: 'companyCards' as const,
                alias: 'company-cards',
                name: 'Company Cards',
                title: 'workspace.upgrade.companyCards.title' as const,
                description: 'workspace.upgrade.companyCards.description' as const,
                icon: 'CompanyCard',
            },
            rules: {
                id: 'rules' as const,
                alias: 'rules',
                name: 'Rules',
                title: 'workspace.upgrade.rules.title' as const,
                description: 'workspace.upgrade.rules.description' as const,
                icon: 'Rules',
            },
        };
    },
    REPORT_FIELD_TYPES: {
        TEXT: 'text',
        DATE: 'date',
        LIST: 'dropdown',
    },

    NAVIGATION_ACTIONS: {
        RESET: 'RESET',
    },

    APPROVAL_WORKFLOW: {
        ACTION: {
            CREATE: 'create',
            EDIT: 'edit',
        },
        TYPE: {
            CREATE: 'create',
            UPDATE: 'update',
            REMOVE: 'remove',
        },
    },

    BOOT_SPLASH_STATE: {
        VISIBLE: 'visible',
        READY_TO_BE_HIDDEN: 'readyToBeHidden',
        HIDDEN: `hidden`,
    },

    CSV_IMPORT_COLUMNS: {
        EMAIL: 'email',
        NAME: 'name',
        GL_CODE: 'glCode',
        SUBMIT_TO: 'submitTo',
        APPROVE_TO: 'approveTo',
        CUSTOM_FIELD_1: 'customField1',
        CUSTOM_FIELD_2: 'customField2',
        ROLE: 'role',
        REPORT_THRESHHOLD: 'reportThreshold',
        APPROVE_TO_ALTERNATE: 'approveToAlternate',
        SUBRATE: 'subRate',
        AMOUNT: 'amount',
        CURRENCY: 'currency',
        RATE_ID: 'rateID',
        ENABLED: 'enabled',
        IGNORE: 'ignore',
    },

    IMPORT_SPREADSHEET: {
        ICON_WIDTH: 180,
        ICON_HEIGHT: 160,

        CATEGORIES_ARTICLE_LINK: 'https://help.expensify.com/articles/expensify-classic/workspaces/Create-categories#import-custom-categories',
        MEMBERS_ARTICLE_LINK: 'https://help.expensify.com/articles/expensify-classic/workspaces/Invite-members-and-assign-roles#import-a-group-of-members',
        TAGS_ARTICLE_LINK: 'https://help.expensify.com/articles/expensify-classic/workspaces/Create-tags#import-a-spreadsheet-1',
    },

    // The timeout duration (1 minute) (in milliseconds) before the window reloads due to an error.
    ERROR_WINDOW_RELOAD_TIMEOUT: 60000,

    DEBUG: {
        DETAILS: 'details',
        JSON: 'json',
        REPORT_ACTIONS: 'actions',
        REPORT_ACTION_PREVIEW: 'preview',
    },

    REPORT_IN_LHN_REASONS: {
        HAS_DRAFT_COMMENT: 'hasDraftComment',
        HAS_GBR: 'hasGBR',
        PINNED_BY_USER: 'pinnedByUser',
        HAS_IOU_VIOLATIONS: 'hasIOUViolations',
        HAS_ADD_WORKSPACE_ROOM_ERRORS: 'hasAddWorkspaceRoomErrors',
        IS_UNREAD: 'isUnread',
        IS_ARCHIVED: 'isArchived',
        IS_SELF_DM: 'isSelfDM',
        IS_FOCUSED: 'isFocused',
        DEFAULT: 'default',
    },

    REQUIRES_ATTENTION_REASONS: {
        HAS_JOIN_REQUEST: 'hasJoinRequest',
        IS_UNREAD_WITH_MENTION: 'isUnreadWithMention',
        IS_WAITING_FOR_ASSIGNEE_TO_COMPLETE_ACTION: 'isWaitingForAssigneeToCompleteAction',
        HAS_CHILD_REPORT_AWAITING_ACTION: 'hasChildReportAwaitingAction',
        HAS_MISSING_INVOICE_BANK_ACCOUNT: 'hasMissingInvoiceBankAccount',
    },
} as const;

type Country = keyof typeof CONST.ALL_COUNTRIES;

type IOUType = ValueOf<typeof CONST.IOU.TYPE>;
type IOUAction = ValueOf<typeof CONST.IOU.ACTION>;
type IOURequestType = ValueOf<typeof CONST.IOU.REQUEST_TYPE>;
type FeedbackSurveyOptionID = ValueOf<Pick<ValueOf<typeof CONST.FEEDBACK_SURVEY_OPTIONS>, 'ID'>>;

type SubscriptionType = ValueOf<typeof CONST.SUBSCRIPTION.TYPE>;
type CancellationType = ValueOf<typeof CONST.CANCELLATION_TYPE>;

export type {
    Country,
    IOUAction,
    IOUType,
    OnboardingPurposeType,
    OnboardingCompanySizeType,
    IOURequestType,
    SubscriptionType,
    FeedbackSurveyOptionID,
    CancellationType,
    OnboardingInviteType,
    OnboardingAccountingType,
};

export default CONST;<|MERGE_RESOLUTION|>--- conflicted
+++ resolved
@@ -472,11 +472,9 @@
         },
     },
     NON_USD_BANK_ACCOUNT: {
-<<<<<<< HEAD
         ALLOWED_FILE_TYPES: ['pdf', 'jpg', 'jpeg', 'png'],
         FILE_LIMIT: 10,
         TOTAL_FILES_SIZE_LIMIT_IN_MB: 5,
-=======
         STEP: {
             COUNTRY: 'CountryStep',
             BANK_INFO: 'BankInfoStep',
@@ -488,7 +486,6 @@
         },
         STEP_NAMES: ['1', '2', '3', '4', '5', '6'],
         STEP_HEADER_HEIGHT: 40,
->>>>>>> df3e1e43
     },
     INCORPORATION_TYPES: {
         LLC: 'LLC',
