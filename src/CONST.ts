--- conflicted
+++ resolved
@@ -4135,7 +4135,6 @@
     SESSION_STORAGE_KEYS: {
         INITIAL_URL: 'INITIAL_URL',
     },
-<<<<<<< HEAD
 
     RESERVATION_TYPE: {
         CAR: 'car',
@@ -4143,7 +4142,7 @@
         FLIGHT: 'flight',
         RAIL: 'rail',
         MISC: 'misc',
-=======
+    },
     DEFAULT_TAX: {
         defaultExternalID: 'id_TAX_EXEMPT',
         defaultValue: '0%',
@@ -4159,7 +4158,6 @@
                 value: '5%',
             },
         },
->>>>>>> 18ec4fcb
     },
 } as const;
 
