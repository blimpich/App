--- conflicted
+++ resolved
@@ -2836,7 +2836,9 @@
         RUNS: 20,
     },
 
-<<<<<<< HEAD
+    /**
+     * Bank account names
+     */
     BANK_NAMES: {
         EXPENSIFY: 'expensify',
         AMERICAN_EXPRESS: 'americanexpress',
@@ -2858,14 +2860,14 @@
         TD_BANK: 'td bank',
         US_BANK: 'us bank',
         USAA: 'usaa',
-=======
+    },
+
     /**
      * Constants for maxToRenderPerBatch parameter that is used for FlatList or SectionList. This controls the amount of items rendered per batch, which is the next chunk of items rendered on every scroll.
      */
     MAX_TO_RENDER_PER_BATCH: {
         DEFAULT: 5,
         CAROUSEL: 3,
->>>>>>> 40544ebb
     },
 } as const;
 
