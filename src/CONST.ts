--- conflicted
+++ resolved
@@ -6437,22 +6437,8 @@
     },
 
     MIGRATED_USER_WELCOME_MODAL: 'migratedUserWelcomeModal',
-<<<<<<< HEAD
-
-    PRODUCT_TRAINING_TOOLTIP_NAMES: {
-        CONCEIRGE_LHN_GBR: 'conciergeLHNGBR',
-        RENAME_SAVED_SEARCH: 'renameSavedSearch',
-        QUICK_ACTION_BUTTON: 'quickActionButton',
-        WORKSAPCE_CHAT_CREATE: 'workspaceChatCreate',
-        SEARCH_FILTER_BUTTON_TOOLTIP: 'filterButtonTooltip',
-        BOTTOM_NAV_INBOX_TOOLTIP: 'bottomNavInboxTooltip',
-        LHN_WORKSPACE_CHAT_TOOLTIP: 'workspaceChatLHNTooltip',
-        GLOBAL_CREATE_TOOLTIP: 'globalCreateTooltip',
-    },
 
     DEFAULT_POLICY_ID: '-1',
-=======
->>>>>>> 1466c022
 } as const;
 
 type Country = keyof typeof CONST.ALL_COUNTRIES;
