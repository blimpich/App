/* eslint-disable @typescript-eslint/naming-convention */
import {add as dateAdd} from 'date-fns';
import {sub as dateSubtract} from 'date-fns/sub';
import Config from 'react-native-config';
import * as KeyCommand from 'react-native-key-command';
import type {ValueOf} from 'type-fest';
import type ResponsiveLayoutResult from './hooks/useResponsiveLayout/types';
import type {Video} from './libs/actions/Report';
import type {MileageRate} from './libs/DistanceRequestUtils';
import BankAccount from './libs/models/BankAccount';
import {addTrailingForwardSlash} from './libs/Url';
import ONYXKEYS from './ONYXKEYS';
import SCREENS from './SCREENS';
import variables from './styles/variables';
import type PlaidBankAccount from './types/onyx/PlaidBankAccount';

// Creating a default array and object this way because objects ({}) and arrays ([]) are not stable types.
// Freezing the array ensures that it cannot be unintentionally modified.
const EMPTY_ARRAY = Object.freeze([]);
const EMPTY_OBJECT = Object.freeze({});

const DEFAULT_NUMBER_ID = 0;
const CLOUDFRONT_DOMAIN = 'cloudfront.net';
const CLOUDFRONT_URL = `https://d2k5nsl2zxldvw.${CLOUDFRONT_DOMAIN}`;
const ACTIVE_EXPENSIFY_URL = addTrailingForwardSlash(Config?.NEW_EXPENSIFY_URL ?? 'https://new.expensify.com');
const USE_EXPENSIFY_URL = 'https://use.expensify.com';
const EXPENSIFY_URL = 'https://www.expensify.com';
const PLATFORM_OS_MACOS = 'Mac OS';
const PLATFORM_IOS = 'iOS';
const ANDROID_PACKAGE_NAME = 'org.me.mobiexpensifyg';
const CURRENT_YEAR = new Date().getFullYear();
const PULL_REQUEST_NUMBER = Config?.PULL_REQUEST_NUMBER ?? '';
const MAX_DATE = dateAdd(new Date(), {years: 1});
const MIN_DATE = dateSubtract(new Date(), {years: 20});
const EXPENSIFY_POLICY_DOMAIN = 'expensify-policy';
const EXPENSIFY_POLICY_DOMAIN_EXTENSION = '.exfy';

const keyModifierControl = KeyCommand?.constants?.keyModifierControl ?? 'keyModifierControl';
const keyModifierCommand = KeyCommand?.constants?.keyModifierCommand ?? 'keyModifierCommand';
const keyModifierShiftControl = KeyCommand?.constants?.keyModifierShiftControl ?? 'keyModifierShiftControl';
const keyModifierShiftCommand = KeyCommand?.constants?.keyModifierShiftCommand ?? 'keyModifierShiftCommand';
const keyInputEscape = KeyCommand?.constants?.keyInputEscape ?? 'keyInputEscape';
const keyInputEnter = KeyCommand?.constants?.keyInputEnter ?? 'keyInputEnter';
const keyInputUpArrow = KeyCommand?.constants?.keyInputUpArrow ?? 'keyInputUpArrow';
const keyInputDownArrow = KeyCommand?.constants?.keyInputDownArrow ?? 'keyInputDownArrow';
const keyInputLeftArrow = KeyCommand?.constants?.keyInputLeftArrow ?? 'keyInputLeftArrow';
const keyInputRightArrow = KeyCommand?.constants?.keyInputRightArrow ?? 'keyInputRightArrow';
const keyInputSpace = ' ';

// describes if a shortcut key can cause navigation
const KEYBOARD_SHORTCUT_NAVIGATION_TYPE = 'NAVIGATION_SHORTCUT';

const chatTypes = {
    POLICY_ANNOUNCE: 'policyAnnounce',
    POLICY_ADMINS: 'policyAdmins',
    TRIP_ROOM: 'tripRoom',
    GROUP: 'group',
    DOMAIN_ALL: 'domainAll',
    POLICY_ROOM: 'policyRoom',
    POLICY_EXPENSE_CHAT: 'policyExpenseChat',
    SELF_DM: 'selfDM',
    INVOICE: 'invoice',
    SYSTEM: 'system',
} as const;

const ONBOARDING_ACCOUNTING_MAPPING = {
    quickbooksOnline: 'QuickBooks Online',
    xero: 'Xero',
    netsuite: 'NetSuite',
    intacct: 'Sage Intacct',
    quickbooksDesktop: 'QuickBooks Desktop',
};

const connectionsVideoPaths = {
    [ONBOARDING_ACCOUNTING_MAPPING.quickbooksOnline]: 'videos/walkthrough-connect_to_qbo-v2.mp4',
    [ONBOARDING_ACCOUNTING_MAPPING.xero]: 'videos/walkthrough-connect_to_xero-v2.mp4',
    [ONBOARDING_ACCOUNTING_MAPPING.netsuite]: 'videos/walkthrough-connect_to_netsuite-v2.mp4',
};

// Explicit type annotation is required
const cardActiveStates: number[] = [2, 3, 4, 7];

// Hide not issued or not activated cards (states 2, 4) from card filter options in search, as no transactions can be made on cards in these states
const cardHiddenFromSearchStates: number[] = [2, 4];

const selectableOnboardingChoices = {
    PERSONAL_SPEND: 'newDotPersonalSpend',
    MANAGE_TEAM: 'newDotManageTeam',
    EMPLOYER: 'newDotEmployer',
    CHAT_SPLIT: 'newDotSplitChat',
    LOOKING_AROUND: 'newDotLookingAround',
} as const;

const backendOnboardingChoices = {
    ADMIN: 'newDotAdmin',
    SUBMIT: 'newDotSubmit',
    TRACK_WORKSPACE: 'newDotTrackWorkspace',
} as const;

const onboardingChoices = {
    ...selectableOnboardingChoices,
    ...backendOnboardingChoices,
} as const;

const createExpenseOnboardingChoices = {
    PERSONAL_SPEND: selectableOnboardingChoices.PERSONAL_SPEND,
    EMPLOYER: selectableOnboardingChoices.EMPLOYER,
    SUBMIT: backendOnboardingChoices.SUBMIT,
} as const;

const signupQualifiers = {
    INDIVIDUAL: 'individual',
    VSB: 'vsb',
    SMB: 'smb',
} as const;

const selfGuidedTourTask: OnboardingTask = {
    type: 'viewTour',
    autoCompleted: false,
    mediaAttributes: {},
    title: ({navatticURL}) => `Take a [2-minute tour](${navatticURL})`,
    description: ({navatticURL}) => `[Take a self-guided product tour](${navatticURL}) and learn about everything Expensify has to offer.`,
};

const getTestDriveTaskName = (testDriveURL?: string) => (testDriveURL ? `Take a [test drive](${testDriveURL})` : 'Take a test drive');
const testDriveTask: OnboardingTask = {
    type: 'viewTour',
    autoCompleted: false,
    mediaAttributes: {},
    title: ({testDriveURL}) => getTestDriveTaskName(testDriveURL),
    description: ({testDriveURL}) => `[Take a quick product tour](${testDriveURL}) to see why Expensify is the fastest way to do your expenses.`,
};

const createWorkspaceTask: OnboardingTask = {
    type: 'createWorkspace',
    autoCompleted: true,
    mediaAttributes: {},
    title: ({workspaceSettingsLink}) => `Create a [workspace](${workspaceSettingsLink})`,
    description: ({workspaceSettingsLink}) =>
        '*Create a workspace* to track expenses, scan receipts, chat, and more.\n' +
        '\n' +
        'Here’s how to create a workspace:\n' +
        '\n' +
        '1. Click *Settings*.\n' +
        '2. Click *Workspaces* > *New workspace*.\n' +
        '\n' +
        `*Your new workspace is ready!* [Check it out](${workspaceSettingsLink}).`,
};

const setupCategoriesTask: OnboardingTask = {
    type: 'setupCategories',
    autoCompleted: false,
    mediaAttributes: {
        [`${CLOUDFRONT_URL}/videos/walkthrough-categories-v2.mp4`]: `data-expensify-thumbnail-url="${CLOUDFRONT_URL}/images/walkthrough-categories.png" data-expensify-width="1920" data-expensify-height="1080"`,
    },
    title: ({workspaceCategoriesLink}) => `Set up [categories](${workspaceCategoriesLink})`,
    description: ({workspaceCategoriesLink}) =>
        '*Set up categories* so your team can code expenses for easy reporting.\n' +
        '\n' +
        'Here’s how to set up categories:\n' +
        '\n' +
        '1. Click *Settings*.\n' +
        '2. Go to *Workspaces*.\n' +
        '3. Select your workspace.\n' +
        '4. Click *Categories*.\n' +
        "5. Disable any categories you don't need.\n" +
        '6. Add your own categories in the top right.\n' +
        '\n' +
        `[Take me to workspace category settings](${workspaceCategoriesLink}).\n` +
        '\n' +
        `![Set up categories](${CLOUDFRONT_URL}/videos/walkthrough-categories-v2.mp4)`,
};

const onboardingEmployerOrSubmitMessage: OnboardingMessage = {
    message: 'Getting paid back is as easy as sending a message. Let’s go over the basics.',
    tasks: [
        selfGuidedTourTask,
        {
            type: 'submitExpense',
            autoCompleted: false,
            mediaAttributes: {},
            title: 'Submit an expense',
            description:
                '*Submit an expense* by entering an amount or scanning a receipt.\n' +
                '\n' +
                'Here’s how to submit an expense:\n' +
                '\n' +
                '1. Click the green *+* button.\n' +
                '2. Choose *Create expense*.\n' +
                '3. Enter an amount or scan a receipt.\n' +
                '4. Add your reimburser to the request.\n' +
                '\n' +
                'Then, send your request and wait for that sweet “Cha-ching!” when it’s complete.',
        },
    ],
};

const combinedTrackSubmitOnboardingEmployerOrSubmitMessage: OnboardingMessage = {
    ...onboardingEmployerOrSubmitMessage,
    tasks: [
        selfGuidedTourTask,
        {
            type: 'submitExpense',
            autoCompleted: false,
            mediaAttributes: {},
            title: 'Submit an expense',
            description:
                '*Submit an expense* by entering an amount or scanning a receipt.\n' +
                '\n' +
                'Here’s how to submit an expense:\n' +
                '\n' +
                '1. Click the green *+* button.\n' +
                '2. Choose *Create expense*.\n' +
                '3. Enter an amount or scan a receipt.\n' +
                '4. Add your reimburser to the request.\n' +
                '5. Click *Submit*.\n' +
                '\n' +
                'And you’re done! Now wait for that sweet “Cha-ching!” when it’s complete.',
        },
    ],
};

const onboardingPersonalSpendMessage: OnboardingMessage = {
    message: 'Here’s how to track your spend in a few clicks.',
    tasks: [
        selfGuidedTourTask,
        {
            type: 'trackExpense',
            autoCompleted: false,
            mediaAttributes: {},
            title: 'Track an expense',
            description:
                '*Track an expense* in any currency, whether you have a receipt or not.\n' +
                '\n' +
                'Here’s how to track an expense:\n' +
                '\n' +
                '1. Click the green *+* button.\n' +
                '2. Choose *Create expense*.\n' +
                '3. Enter an amount or scan a receipt.\n' +
                '4. Choose your *personal* space.\n' +
                '5. Click *Create*.\n' +
                '\n' +
                'And you’re done! Yep, it’s that easy.',
        },
    ],
};
const combinedTrackSubmitOnboardingPersonalSpendMessage: OnboardingMessage = {
    ...onboardingPersonalSpendMessage,
    tasks: [
        selfGuidedTourTask,
        {
            type: 'trackExpense',
            autoCompleted: false,
            mediaAttributes: {},
            title: 'Track an expense',
            description:
                '*Track an expense* in any currency, whether you have a receipt or not.\n' +
                '\n' +
                'Here’s how to track an expense:\n' +
                '\n' +
                '1. Click the green *+* button.\n' +
                '2. Choose *Create expense*.\n' +
                '3. Enter an amount or scan a receipt.\n' +
                '4. Choose your *personal* space.\n' +
                '5. Click *Create*.\n' +
                '\n' +
                'And you’re done! Yep, it’s that easy.',
        },
    ],
};

type OnboardingPurpose = ValueOf<typeof onboardingChoices>;

type OnboardingCompanySize = ValueOf<typeof onboardingCompanySize>;

type OnboardingAccounting = ValueOf<typeof CONST.POLICY.CONNECTIONS.NAME> | null;

const onboardingInviteTypes = {
    IOU: 'iou',
    INVOICE: 'invoice',
    CHAT: 'chat',
} as const;

const onboardingCompanySize = {
    MICRO: '1-10',
    SMALL: '11-50',
    MEDIUM_SMALL: '51-100',
    MEDIUM: '101-1000',
    LARGE: '1001+',
} as const;

type OnboardingInvite = ValueOf<typeof onboardingInviteTypes>;

type OnboardingTaskLinks = Partial<{
    onboardingCompanySize: OnboardingCompanySize;
    integrationName: string;
    workspaceSettingsLink: string;
    workspaceCategoriesLink: string;
    workspaceMoreFeaturesLink: string;
    workspaceMembersLink: string;
    workspaceAccountingLink: string;
    navatticURL: string;
    testDriveURL: string;
    corporateCardLink: string;
}>;

type OnboardingTask = {
    type: string;
    autoCompleted: boolean;
    mediaAttributes: Record<string, string>;
    title: string | ((params: OnboardingTaskLinks) => string);
    description: string | ((params: OnboardingTaskLinks) => string);
};

type OnboardingMessage = {
    /** Text message that will be displayed first */
    message: string | ((params: OnboardingTaskLinks) => string);

    /** Video object to be displayed after initial description message */
    video?: Video;

    /** List of tasks connected with the message, they will have a checkbox and a separate report for more information */
    tasks: OnboardingTask[];

    /** Type of task described in a string format */
    type?: string;
};

const EMAIL_WITH_OPTIONAL_DOMAIN =
    /(?=((?=[\w'#%+-]+(?:\.[\w'#%+-]+)*@?)[\w.'#%+-]{1,64}(?:@(?:(?=[a-z\d]+(?:-+[a-z\d]+)*\.)(?:[a-z\d-]{1,63}\.)+[a-z]{2,63}))?(?= |_|\b))(?<end>.*))\S{3,254}(?=\k<end>$)/;

const EMAIL = {
    ACCOUNTING: 'accounting@expensify.com',
    ACCOUNTS_PAYABLE: 'accountspayable@expensify.com',
    ADMIN: 'admin@expensify.com',
    BILLS: 'bills@expensify.com',
    CHRONOS: 'chronos@expensify.com',
    CONCIERGE: 'concierge@expensify.com',
    CONTRIBUTORS: 'contributors@expensify.com',
    FIRST_RESPONDER: 'firstresponders@expensify.com',
    GUIDES_DOMAIN: 'team.expensify.com',
    QA_DOMAIN: 'applause.expensifail.com',
    HELP: 'help@expensify.com',
    INTEGRATION_TESTING_CREDS: 'integrationtestingcreds@expensify.com',
    NOTIFICATIONS: 'notifications@expensify.com',
    PAYROLL: 'payroll@expensify.com',
    QA: 'qa@expensify.com',
    QA_TRAVIS: 'qa+travisreceipts@expensify.com',
    RECEIPTS: 'receipts@expensify.com',
    STUDENT_AMBASSADOR: 'studentambassadors@expensify.com',
    SVFG: 'svfg@expensify.com',
    EXPENSIFY_EMAIL_DOMAIN: '@expensify.com',
    EXPENSIFY_TEAM_EMAIL_DOMAIN: '@team.expensify.com',
    TEAM: 'team@expensify.com',
    MANAGER_MCTEST: 'manager_mctest@expensify.com',
};

const CONST = {
    HEIC_SIGNATURES: [
        '6674797068656963', // 'ftypheic' - Indicates standard HEIC file
        '6674797068656978', // 'ftypheix' - Indicates a variation of HEIC
        '6674797068657631', // 'ftyphevc' - Typically for HEVC encoded media (common in HEIF)
        '667479706d696631', // 'ftypmif1' - Multi-Image Format part of HEIF, broader usage
    ],
    RECENT_WAYPOINTS_NUMBER: 20,
    DEFAULT_DB_NAME: 'OnyxDB',
    DEFAULT_TABLE_NAME: 'keyvaluepairs',
    DEFAULT_ONYX_DUMP_FILE_NAME: 'onyx-state.txt',
    DEFAULT_POLICY_ROOM_CHAT_TYPES: [chatTypes.POLICY_ADMINS, chatTypes.POLICY_ANNOUNCE, chatTypes.DOMAIN_ALL],
    DEFAULT_IMAGE_FILE_NAME: 'image',
    DISABLED_MAX_EXPENSE_VALUE: 10000000000,
    POLICY_BILLABLE_MODES: {
        BILLABLE: 'billable',
        NON_BILLABLE: 'nonBillable',
    },
    TASK_TITLE_DISABLED_RULES: ['image'],
    // Note: Group and Self-DM excluded as these are not tied to a Workspace
    WORKSPACE_ROOM_TYPES: [chatTypes.POLICY_ADMINS, chatTypes.POLICY_ANNOUNCE, chatTypes.DOMAIN_ALL, chatTypes.POLICY_ROOM, chatTypes.POLICY_EXPENSE_CHAT, chatTypes.INVOICE],
    CUSTOM_FIELD_KEYS: {customField1: 'employeeUserID', customField2: 'employeePayrollID'},
    ANDROID_PACKAGE_NAME,
    WORKSPACE_ENABLE_FEATURE_REDIRECT_DELAY: 100,
    ANIMATED_HIGHLIGHT_ENTRY_DELAY: 50,
    ANIMATED_HIGHLIGHT_ENTRY_DURATION: 300,
    ANIMATED_HIGHLIGHT_START_DELAY: 10,
    ANIMATED_HIGHLIGHT_START_DURATION: 300,
    ANIMATED_HIGHLIGHT_END_DELAY: 800,
    ANIMATED_HIGHLIGHT_END_DURATION: 2000,
    ANIMATED_TRANSITION: 300,
    ANIMATED_TRANSITION_FROM_VALUE: 100,
    ANIMATED_PROGRESS_BAR_DELAY: 300,
    ANIMATED_PROGRESS_BAR_OPACITY_DURATION: 300,
    ANIMATED_PROGRESS_BAR_DURATION: 750,
    ANIMATION_IN_TIMING: 100,
    COMPOSER_FOCUS_DELAY: 150,
    ANIMATION_DIRECTION: {
        IN: 'in',
        OUT: 'out',
    },
    ELEMENT_NAME: {
        INPUT: 'INPUT',
        TEXTAREA: 'TEXTAREA',
    },
    POPOVER_ACCOUNT_SWITCHER_POSITION: {
        horizontal: 12 + variables.navigationTabBarSize,
        vertical: 72,
    },
    POPOVER_DATE_WIDTH: 338,
    POPOVER_DATE_MAX_HEIGHT: 366,
    POPOVER_DATE_MIN_HEIGHT: 322,
    // Multiplier for gyroscope animation in order to make it a bit more subtle
    ANIMATION_GYROSCOPE_VALUE: 0.4,
    ANIMATION_PAID_DURATION: 200,
    ANIMATION_PAID_CHECKMARK_DELAY: 300,
    ANIMATION_THUMBS_UP_DURATION: 250,
    ANIMATION_THUMBS_UP_DELAY: 200,
    ANIMATION_PAID_BUTTON_HIDE_DELAY: 300,
    BACKGROUND_IMAGE_TRANSITION_DURATION: 1000,
    SCREEN_TRANSITION_END_TIMEOUT: 1000,
    ARROW_HIDE_DELAY: 3000,
    MAX_IMAGE_CANVAS_AREA: 16777216,
    CHUNK_LOAD_ERROR: 'ChunkLoadError',

    API_ATTACHMENT_VALIDATIONS: {
        // 24 megabytes in bytes, this is limit set on servers, do not update without wider internal discussion
        MAX_SIZE: 25165824,

        // 10 megabytes in bytes, this is limit set on servers for receipt images, do not update without wider internal discussion
        RECEIPT_MAX_SIZE: 10485760,

        // An arbitrary size, but the same minimum as in the PHP layer
        MIN_SIZE: 240,

        // Allowed extensions for receipts
        ALLOWED_RECEIPT_EXTENSIONS: ['jpg', 'jpeg', 'gif', 'png', 'pdf', 'htm', 'html', 'text', 'rtf', 'doc', 'tif', 'tiff', 'msword', 'zip', 'xml', 'message'],
    },

    // Allowed extensions for spreadsheets import
    ALLOWED_SPREADSHEET_EXTENSIONS: ['xls', 'xlsx', 'csv', 'txt'],

    // This is limit set on servers, do not update without wider internal discussion
    API_TRANSACTION_CATEGORY_MAX_LENGTH: 255,

    API_TRANSACTION_TAG_MAX_LENGTH: 255,

    AUTO_AUTH_STATE: {
        NOT_STARTED: 'not-started',
        SIGNING_IN: 'signing-in',
        JUST_SIGNED_IN: 'just-signed-in',
        FAILED: 'failed',
    },

    AUTH_TOKEN_TYPES: {
        ANONYMOUS: 'anonymousAccount',
        SUPPORT: 'support',
    },

    AVATAR_MAX_ATTACHMENT_SIZE: 6291456,

    AVATAR_ALLOWED_EXTENSIONS: ['jpg', 'jpeg', 'png', 'gif', 'bmp', 'svg'],

    // Minimum width and height size in px for a selected image
    AVATAR_MIN_WIDTH_PX: 80,
    AVATAR_MIN_HEIGHT_PX: 80,

    // Maximum width and height size in px for a selected image
    AVATAR_MAX_WIDTH_PX: 4096,
    AVATAR_MAX_HEIGHT_PX: 4096,

    LOGO_MAX_SCALE: 1.5,

    MAX_IMAGE_DIMENSION: 2400,

    BREADCRUMB_TYPE: {
        ROOT: 'root',
        STRONG: 'strong',
        NORMAL: 'normal',
    },

    DEFAULT_GROUP_AVATAR_COUNT: 18,
    DEFAULT_AVATAR_COUNT: 24,
    OLD_DEFAULT_AVATAR_COUNT: 8,

    DISPLAY_NAME: {
        MAX_LENGTH: 50,
        RESERVED_NAMES: ['Expensify', 'Concierge'],
        EXPENSIFY_CONCIERGE: 'Expensify Concierge',
    },

    GPS: {
        // It's OK to get a cached location that is up to an hour old because the only accuracy needed is the country the user is in
        MAX_AGE: 3600000,

        // 15 seconds, don't wait too long because the server can always fall back to using the IP address
        TIMEOUT: 15000,
    },

    LEGAL_NAME: {
        MAX_LENGTH: 40,
    },

    REPORT_DESCRIPTION: {
        MAX_LENGTH: 1000,
    },

    PULL_REQUEST_NUMBER,

    // Regex to get link in href prop inside of <a/> component
    REGEX_LINK_IN_ANCHOR: /<a\s+(?:[^>]*?\s+)?href="([^"]*)"/gi,

    // Regex to read violation value from string given by backend
    VIOLATION_LIMIT_REGEX: /[^0-9]+/g,

    // Validates phone numbers with digits, '+', '-', '()', '.', and spaces
    ACCEPTED_PHONE_CHARACTER_REGEX: /^[0-9+\-().\s]+$/,

    // Prevents consecutive special characters or spaces like '--', '..', '((', '))', or '  '.
    REPEATED_SPECIAL_CHAR_PATTERN: /([-\s().])\1+/,

    MERCHANT_NAME_MAX_LENGTH: 255,

    MASKED_PAN_PREFIX: 'XXXXXXXXXXXX',

    REQUEST_PREVIEW: {
        MAX_LENGTH: 83,
    },

    REVERSED_TRANSACTION_ATTRIBUTE: 'is-reversed-transaction',
    HIDDEN_MESSAGE_ATTRIBUTE: 'is-hidden-message',

    CALENDAR_PICKER: {
        // Numbers were arbitrarily picked.
        MIN_YEAR: CURRENT_YEAR - 100,
        MAX_YEAR: CURRENT_YEAR + 100,
        MAX_DATE,
        MIN_DATE,
    },

    DATE_BIRTH: {
        MIN_AGE: 0,
        MIN_AGE_FOR_PAYMENT: 18,
        MAX_AGE: 150,
    },

    DESKTOP_SHORTCUT_ACCELERATOR: {
        PASTE_AND_MATCH_STYLE: 'Option+Shift+CmdOrCtrl+V',
        PASTE_AS_PLAIN_TEXT: 'CmdOrCtrl+Shift+V',
    },

    // This is used to enable a rotation/transform style to any component.
    DIRECTION: {
        LEFT: 'left',
        RIGHT: 'right',
    },

    // Sizes needed for report empty state background image handling
    EMPTY_STATE_BACKGROUND: {
        ASPECT_RATIO: 3.72,
        OVERLAP: 60,
        SMALL_SCREEN: {
            IMAGE_HEIGHT: 300,
        },
        WIDE_SCREEN: {
            IMAGE_HEIGHT: 450,
        },
    },

    NEW_EXPENSIFY_URL: ACTIVE_EXPENSIFY_URL,
    APP_DOWNLOAD_LINKS: {
        ANDROID: `https://play.google.com/store/apps/details?id=${ANDROID_PACKAGE_NAME}`,
        IOS: 'https://apps.apple.com/us/app/expensify-travel-expense/id471713959',
        DESKTOP: `${ACTIVE_EXPENSIFY_URL}NewExpensify.dmg`,
        OLD_DOT_ANDROID: 'https://play.google.com/store/apps/details?id=org.me.mobiexpensifyg&hl=en_US&pli=1',
        OLD_DOT_IOS: 'https://apps.apple.com/us/app/expensify-expense-tracker/id471713959',
    },
    COMPANY_WEBSITE_DEFAULT_SCHEME: 'http',
    DATE: {
        SQL_DATE_TIME: 'YYYY-MM-DD HH:mm:ss',
        FNS_FORMAT_STRING: 'yyyy-MM-dd',
        FNS_DATE_TIME_FORMAT_STRING: 'yyyy-MM-dd HH:mm:ss',
        LOCAL_TIME_FORMAT: 'h:mm a',
        YEAR_MONTH_FORMAT: 'yyyyMM',
        MONTH_FORMAT: 'MMMM',
        WEEKDAY_TIME_FORMAT: 'eeee',
        MONTH_DAY_ABBR_FORMAT: 'MMM d',
        SHORT_DATE_FORMAT: 'MM-dd',
        MONTH_DAY_YEAR_ABBR_FORMAT: 'MMM d, yyyy',
        MONTH_DAY_YEAR_FORMAT: 'MMMM d, yyyy',
        FNS_TIMEZONE_FORMAT_STRING: "yyyy-MM-dd'T'HH:mm:ssXXX",
        FNS_DB_FORMAT_STRING: 'yyyy-MM-dd HH:mm:ss.SSS',
        LONG_DATE_FORMAT_WITH_WEEKDAY: 'eeee, MMMM d, yyyy',
        UNIX_EPOCH: '1970-01-01 00:00:00.000',
        MAX_DATE: '9999-12-31',
        MIN_DATE: '0001-01-01',
        ORDINAL_DAY_OF_MONTH: 'do',
        MONTH_DAY_YEAR_ORDINAL_FORMAT: 'MMMM do, yyyy',
        SECONDS_PER_DAY: 24 * 60 * 60,
    },
    SMS: {
        DOMAIN: '@expensify.sms',
    },
    BANK_ACCOUNT: {
        BENEFICIAL_OWNER_INFO_STEP: {
            SUBSTEP: {
                IS_USER_UBO: 1,
                IS_ANYONE_ELSE_UBO: 2,
                UBO_DETAILS_FORM: 3,
                ARE_THERE_MORE_UBOS: 4,
                UBOS_LIST: 5,
            },
            BENEFICIAL_OWNER_DATA: {
                BENEFICIAL_OWNER_KEYS: 'beneficialOwnerKeys',
                PREFIX: 'beneficialOwner',
                FIRST_NAME: 'firstName',
                LAST_NAME: 'lastName',
                DOB: 'dob',
                SSN_LAST_4: 'ssnLast4',
                STREET: 'street',
                CITY: 'city',
                STATE: 'state',
                ZIP_CODE: 'zipCode',
            },
        },
        PLAID: {
            ALLOWED_THROTTLED_COUNT: 2,
            ERROR: {
                TOO_MANY_ATTEMPTS: 'Too many attempts',
            },
            EVENTS_NAME: {
                OPEN: 'OPEN',
                EXIT: 'EXIT',
            },
        },
        ERROR: {
            MISSING_ROUTING_NUMBER: '402 Missing routingNumber',
            MAX_ROUTING_NUMBER: '402 Maximum Size Exceeded routingNumber',
            MISSING_INCORPORATION_STATE: '402 Missing incorporationState in additionalData',
            MISSING_INCORPORATION_TYPE: '402 Missing incorporationType in additionalData',
        },
        STEP: {
            // In the order they appear in the VBA flow
            BANK_ACCOUNT: 'BankAccountStep',
            REQUESTOR: 'RequestorStep',
            COMPANY: 'CompanyStep',
            BENEFICIAL_OWNERS: 'BeneficialOwnersStep',
            ACH_CONTRACT: 'ACHContractStep',
            VALIDATION: 'ValidationStep',
            ENABLE: 'EnableStep',
        },
        STEP_NAMES: ['1', '2', '3', '4', '5'],
        STEPS_HEADER_HEIGHT: 40,
        SUBSTEP: {
            MANUAL: 'manual',
            PLAID: 'plaid',
        },
        VERIFICATIONS: {
            ERROR_MESSAGE: 'verifications.errorMessage',
            THROTTLED: 'verifications.throttled',
        },
        FIELDS_TYPE: {
            LOCAL: 'local',
        },
        ONFIDO_RESPONSE: {
            SDK_TOKEN: 'apiResult.sdkToken',
            PASS: 'pass',
        },
        QUESTIONS: {
            QUESTION: 'apiResult.questions.question',
            DIFFERENTIATOR_QUESTION: 'apiResult.differentiator-question',
        },
        SETUP_TYPE: {
            MANUAL: 'manual',
            PLAID: 'plaid',
        },
        REGEX: {
            US_ACCOUNT_NUMBER: /^[0-9]{4,17}$/,

            // The back-end is always returning account number with 4 last digits and mask the rest with X
            MASKED_US_ACCOUNT_NUMBER: /^[X]{0,13}[0-9]{4}$/,
            SWIFT_BIC: /^[A-Za-z0-9]{8,11}$/,
        },
        VERIFICATION_MAX_ATTEMPTS: 7,
        STATE: {
            VERIFYING: 'VERIFYING',
            VALIDATING: 'VALIDATING',
            SETUP: 'SETUP',
            PENDING: 'PENDING',
            OPEN: 'OPEN',
        },
        MAX_LENGTH: {
            FULL_SSN: 9,
            SSN: 4,
            ZIP_CODE: 10,
        },
        TYPE: {
            BUSINESS: 'BUSINESS',
            PERSONAL: 'PERSONAL',
        },
    },
    NON_USD_BANK_ACCOUNT: {
        ALLOWED_FILE_TYPES: ['pdf', 'jpg', 'jpeg', 'png'],
        FILE_LIMIT: 1,
        TOTAL_FILES_SIZE_LIMIT: 5242880,
        PURPOSE_OF_TRANSACTION_ID: 'Intercompany_Payment',
        CURRENT_USER_KEY: 'currentUser',
        STEP: {
            COUNTRY: 'CountryStep',
            BANK_INFO: 'BankInfoStep',
            BUSINESS_INFO: 'BusinessInfoStep',
            BENEFICIAL_OWNER_INFO: 'BeneficialOwnerInfoStep',
            SIGNER_INFO: 'SignerInfoStep',
            AGREEMENTS: 'AgreementsStep',
            FINISH: 'FinishStep',
        },
        BANK_INFO_STEP_ACH_DATA_INPUT_IDS: {
            ACCOUNT_HOLDER_NAME: 'addressName',
            ACCOUNT_HOLDER_REGION: 'addressState',
            ACCOUNT_HOLDER_CITY: 'addressCity',
            ACCOUNT_HOLDER_ADDRESS: 'addressStreet',
            ACCOUNT_HOLDER_POSTAL_CODE: 'addressZipCode',
            ROUTING_CODE: 'routingNumber',
        },
        BUSINESS_INFO_STEP: {
            PICKLIST: {
                ANNUAL_VOLUME_RANGE: 'AnnualVolumeRange',
                APPLICANT_TYPE: 'ApplicantType',
                NATURE_OF_BUSINESS: 'NatureOfBusiness',
                PURPOSE_OF_TRANSACTION: 'PurposeOfTransaction',
                TRADE_VOLUME_RANGE: 'TradeVolumeRange',
            },
        },
        BENEFICIAL_OWNER_INFO_STEP: {
            SUBSTEP: {
                IS_USER_BENEFICIAL_OWNER: 1,
                IS_ANYONE_ELSE_BENEFICIAL_OWNER: 2,
                BENEFICIAL_OWNER_DETAILS_FORM: 3,
                ARE_THERE_MORE_BENEFICIAL_OWNERS: 4,
                BENEFICIAL_OWNERS_LIST: 5,
            },
            BENEFICIAL_OWNER_DATA: {
                BENEFICIAL_OWNER_KEYS: 'beneficialOwnerKeys',
                PREFIX: 'beneficialOwner',
                FIRST_NAME: 'firstName',
                LAST_NAME: 'lastName',
                OWNERSHIP_PERCENTAGE: 'ownershipPercentage',
                DOB: 'dob',
                SSN_LAST_4: 'ssnLast4',
                STREET: 'street',
                CITY: 'city',
                STATE: 'state',
                ZIP_CODE: 'zipCode',
                COUNTRY: 'nationality',
                PROOF_OF_OWNERSHIP: 'proofOfBeneficialOwner',
                COPY_OF_ID: 'copyOfIDForBeneficialOwner',
                ADDRESS_PROOF: 'addressProofForBeneficialOwner',
                CODICE_FISCALE: 'codiceFisclaleTaxID',
                FULL_NAME: 'fullName',
                RESIDENTIAL_ADDRESS: 'residentialAddress',
            },
        },
        STEP_NAMES: ['1', '2', '3', '4', '5', '6'],
        STEP_HEADER_HEIGHT: 40,
        SIGNER_INFO_STEP: {
            SUBSTEP: {
                IS_DIRECTOR: 1,
                ENTER_EMAIL: 2,
                SIGNER_DETAILS_FORM: 3,
                DIRECTOR_DETAILS_FORM: 4,
                HANG_TIGHT: 5,
            },
            SIGNER_INFO_DATA: {
                SIGNER_PREFIX: 'signer',
                FULL_NAME: 'signerFullName',
                DATE_OF_BIRTH: 'signerDateOfBirth',
                JOB_TITLE: 'signerJobTitle',
                EMAIL: 'signerEmail',
                ADDRESS: 'signerCompleteResidentialAddress',
                STREET: 'signer_street',
                CITY: 'signer_city',
                STATE: 'signer_state',
                ZIP_CODE: 'signer_zipCode',
                COUNTRY: 'signer_nationality',
                PROOF_OF_DIRECTORS: 'proofOfDirectors',
                COPY_OF_ID: 'signerCopyOfID',
                ADDRESS_PROOF: 'signerAddressProof',
                CODICE_FISCALE: 'signerCodiceFiscale',
                DOWNLOADED_PDS_AND_FSG: 'downloadedPDSandFSG',
            },
        },
        BANK_INFO_STEP_ACCOUNT_HOLDER_KEY_PREFIX: 'accountHolder',
    },
    INCORPORATION_TYPES: {
        LLC: 'LLC',
        CORPORATION: 'Corp',
        PARTNERSHIP: 'Partnership',
        COOPERATIVE: 'Cooperative',
        SOLE_PROPRIETORSHIP: 'Sole Proprietorship',
        OTHER: 'Other',
    },
    BETAS: {
        ALL: 'all',
        DEFAULT_ROOMS: 'defaultRooms',
        P2P_DISTANCE_REQUESTS: 'p2pDistanceRequests',
        SPOTNANA_TRAVEL: 'spotnanaTravel',
        PREVENT_SPOTNANA_TRAVEL: 'preventSpotnanaTravel',
        REPORT_FIELDS_FEATURE: 'reportFieldsFeature',
        NETSUITE_USA_TAX: 'netsuiteUsaTax',
        PER_DIEM: 'newDotPerDiem',
        NEWDOT_MERGE_ACCOUNTS: 'newDotMergeAccounts',
        NEWDOT_MANAGER_MCTEST: 'newDotManagerMcTest',
        NEW_DOT_TALK_TO_AI_SALES: 'newDotTalkToAISales',
        CUSTOM_RULES: 'customRules',
        TABLE_REPORT_VIEW: 'tableReportView',
        RECEIPT_LINE_ITEMS: 'receiptLineItems',
        WALLET: 'newdotWallet',
        GLOBAL_REIMBURSEMENTS_ON_ND: 'globalReimbursementsOnND',
        RETRACT_NEWDOT: 'retractNewDot',
        PRIVATE_DOMAIN_ONBOARDING: 'privateDomainOnboarding',
        IS_TRAVEL_VERIFIED: 'isTravelVerified',
        NEWDOT_MULTI_FILES_DRAG_AND_DROP: 'newDotMultiFilesDragAndDrop',
    },
    BUTTON_STATES: {
        DEFAULT: 'default',
        ACTIVE: 'active',
        PRESSED: 'pressed',
        COMPLETE: 'complete',
        DISABLED: 'disabled',
    },
    BANK_ACCOUNT_TYPES: {
        WALLET: 'WALLET',
    },
    COUNTRY: {
        US: 'US',
        MX: 'MX',
        AU: 'AU',
        CA: 'CA',
        GB: 'GB',
        IT: 'IT',
    },
    SWIPE_DIRECTION: {
        DOWN: 'down',
        LEFT: 'left',
        RIGHT: 'right',
        UP: 'up',
    },
    DESKTOP_DEEPLINK_APP_STATE: {
        CHECKING: 'checking',
        INSTALLED: 'installed',
        NOT_INSTALLED: 'not-installed',
    },
    TAX_RATES: {
        CUSTOM_NAME_MAX_LENGTH: 8,
        NAME_MAX_LENGTH: 50,
    },
    PLATFORM: {
        IOS: 'ios',
        ANDROID: 'android',
        WEB: 'web',
        DESKTOP: 'desktop',
        MOBILEWEB: 'mobileweb',
    },
    PLATFORM_SPECIFIC_KEYS: {
        CTRL: {
            DEFAULT: 'control',
            [PLATFORM_OS_MACOS]: 'meta',
            [PLATFORM_IOS]: 'meta',
        },
        SHIFT: {
            DEFAULT: 'shift',
        },
        ENTER: {
            DEFAULT: 'enter',
        },
    },
    KEYBOARD_SHORTCUTS: {
        SEARCH: {
            descriptionKey: 'search',
            shortcutKey: 'K',
            modifiers: ['CTRL'],
            trigger: {
                DEFAULT: {input: 'k', modifierFlags: keyModifierControl},
                [PLATFORM_OS_MACOS]: {input: 'k', modifierFlags: keyModifierCommand},
                [PLATFORM_IOS]: {input: 'k', modifierFlags: keyModifierCommand},
            },
            type: KEYBOARD_SHORTCUT_NAVIGATION_TYPE,
        },
        NEW_CHAT: {
            descriptionKey: 'newChat',
            shortcutKey: 'K',
            modifiers: ['CTRL', 'SHIFT'],
            trigger: {
                DEFAULT: {input: 'k', modifierFlags: keyModifierShiftControl},
                [PLATFORM_OS_MACOS]: {input: 'k', modifierFlags: keyModifierShiftCommand},
                [PLATFORM_IOS]: {input: 'k', modifierFlags: keyModifierShiftCommand},
            },
            type: KEYBOARD_SHORTCUT_NAVIGATION_TYPE,
        },
        SHORTCUTS: {
            descriptionKey: 'openShortcutDialog',
            shortcutKey: 'J',
            modifiers: ['CTRL'],
            trigger: {
                DEFAULT: {input: 'j', modifierFlags: keyModifierControl},
                [PLATFORM_OS_MACOS]: {input: 'j', modifierFlags: keyModifierCommand},
                [PLATFORM_IOS]: {input: 'j', modifierFlags: keyModifierCommand},
            },
        },
        ESCAPE: {
            descriptionKey: 'escape',
            shortcutKey: 'Escape',
            modifiers: [],
            trigger: {
                DEFAULT: {input: keyInputEscape},
                [PLATFORM_OS_MACOS]: {input: keyInputEscape},
                [PLATFORM_IOS]: {input: keyInputEscape},
            },
        },
        ENTER: {
            descriptionKey: null,
            shortcutKey: 'Enter',
            modifiers: [],
            trigger: {
                DEFAULT: {input: keyInputEnter},
                [PLATFORM_OS_MACOS]: {input: keyInputEnter},
                [PLATFORM_IOS]: {input: keyInputEnter},
            },
        },
        CTRL_ENTER: {
            descriptionKey: null,
            shortcutKey: 'Enter',
            modifiers: ['CTRL'],
            trigger: {
                DEFAULT: {input: keyInputEnter, modifierFlags: keyModifierControl},
                [PLATFORM_OS_MACOS]: {input: keyInputEnter, modifierFlags: keyModifierCommand},
                [PLATFORM_IOS]: {input: keyInputEnter, modifierFlags: keyModifierCommand},
            },
        },
        COPY: {
            descriptionKey: 'copy',
            shortcutKey: 'C',
            modifiers: ['CTRL'],
            trigger: {
                DEFAULT: {input: 'c', modifierFlags: keyModifierControl},
                [PLATFORM_OS_MACOS]: {input: 'c', modifierFlags: keyModifierCommand},
                [PLATFORM_IOS]: {input: 'c', modifierFlags: keyModifierCommand},
            },
        },
        ARROW_UP: {
            descriptionKey: null,
            shortcutKey: 'ArrowUp',
            modifiers: [],
            trigger: {
                DEFAULT: {input: keyInputUpArrow},
                [PLATFORM_OS_MACOS]: {input: keyInputUpArrow},
                [PLATFORM_IOS]: {input: keyInputUpArrow},
            },
        },
        ARROW_DOWN: {
            descriptionKey: null,
            shortcutKey: 'ArrowDown',
            modifiers: [],
            trigger: {
                DEFAULT: {input: keyInputDownArrow},
                [PLATFORM_OS_MACOS]: {input: keyInputDownArrow},
                [PLATFORM_IOS]: {input: keyInputDownArrow},
            },
        },
        ARROW_LEFT: {
            descriptionKey: null,
            shortcutKey: 'ArrowLeft',
            modifiers: [],
            trigger: {
                DEFAULT: {input: keyInputLeftArrow},
                [PLATFORM_OS_MACOS]: {input: keyInputLeftArrow},
                [PLATFORM_IOS]: {input: keyInputLeftArrow},
            },
        },
        ARROW_RIGHT: {
            descriptionKey: null,
            shortcutKey: 'ArrowRight',
            modifiers: [],
            trigger: {
                DEFAULT: {input: keyInputRightArrow},
                [PLATFORM_OS_MACOS]: {input: keyInputRightArrow},
                [PLATFORM_IOS]: {input: keyInputRightArrow},
            },
        },
        TAB: {
            descriptionKey: null,
            shortcutKey: 'Tab',
            modifiers: [],
        },
        DEBUG: {
            descriptionKey: 'openDebug',
            shortcutKey: 'D',
            modifiers: ['CTRL'],
            trigger: {
                DEFAULT: {input: 'd', modifierFlags: keyModifierControl},
                [PLATFORM_OS_MACOS]: {input: 'd', modifierFlags: keyModifierCommand},
                [PLATFORM_IOS]: {input: 'd', modifierFlags: keyModifierCommand},
            },
        },
        BACKSPACE: {
            descriptionKey: null,
            shortcutKey: 'Backspace',
            modifiers: [],
        },
        SPACE: {
            descriptionKey: null,
            shortcutKey: 'Space',
            modifiers: [],
            trigger: {
                DEFAULT: {input: keyInputSpace},
            },
        },
    },
    KEYBOARD_SHORTCUTS_TYPES: {
        NAVIGATION_SHORTCUT: KEYBOARD_SHORTCUT_NAVIGATION_TYPE,
    },
    KEYBOARD_SHORTCUT_KEY_DISPLAY_NAME: {
        CONTROL: 'CTRL',
        ESCAPE: 'ESC',
        META: 'CMD',
        SHIFT: 'Shift',
    },
    CURRENCY: {
        USD: 'USD',
        AUD: 'AUD',
        CAD: 'CAD',
        GBP: 'GBP',
        NZD: 'NZD',
        EUR: 'EUR',
    },
    get DIRECT_REIMBURSEMENT_CURRENCIES() {
        return [this.CURRENCY.USD, this.CURRENCY.AUD, this.CURRENCY.CAD, this.CURRENCY.GBP, this.CURRENCY.EUR];
    },
    TRIAL_DURATION_DAYS: 8,
    EXAMPLE_PHONE_NUMBER: '+15005550006',
    CONCIERGE_CHAT_NAME: 'Concierge',
    CLOUDFRONT_URL,
    EMPTY_ARRAY,
    EMPTY_OBJECT,
    DEFAULT_NUMBER_ID,
    FAKE_REPORT_ID: 'FAKE_REPORT_ID',
    USE_EXPENSIFY_URL,
    EXPENSIFY_URL,
    GOOGLE_MEET_URL_ANDROID: 'https://meet.google.com',
    GOOGLE_DOC_IMAGE_LINK_MATCH: 'googleusercontent.com',
    IMAGE_BASE64_MATCH: 'base64',
    DEEPLINK_BASE_URL: 'new-expensify://',
    PDF_VIEWER_URL: '/pdf/web/viewer.html',
    CLOUDFRONT_DOMAIN_REGEX: /^https:\/\/\w+\.cloudfront\.net/i,
    EXPENSIFY_ICON_URL: `${CLOUDFRONT_URL}/images/favicon-2019.png`,
    CONCIERGE_ICON_URL_2021: `${CLOUDFRONT_URL}/images/icons/concierge_2021.png`,
    CONCIERGE_ICON_URL: `${CLOUDFRONT_URL}/images/icons/concierge_2022.png`,
    UPWORK_URL: 'https://github.com/Expensify/App/issues?q=is%3Aopen+is%3Aissue+label%3A%22Help+Wanted%22',
    DEEP_DIVE_EXPENSIFY_CARD: 'https://community.expensify.com/discussion/4848/deep-dive-expensify-card-and-quickbooks-online-auto-reconciliation-how-it-works',
    DEEP_DIVE_ERECEIPTS: 'https://community.expensify.com/discussion/5542/deep-dive-what-are-ereceipts/',
    DEEP_DIVE_PER_DIEM: 'https://community.expensify.com/discussion/4772/how-to-add-a-single-rate-per-diem',
    SET_NOTIFICATION_LINK: 'https://community.expensify.com/discussion/5651/deep-dive-best-practices-when-youre-running-into-trouble-receiving-emails-from-expensify',
    GITHUB_URL: 'https://github.com/Expensify/App',
    HELP_LINK_URL: `${USE_EXPENSIFY_URL}/usa-patriot-act`,
    ELECTRONIC_DISCLOSURES_URL: `${USE_EXPENSIFY_URL}/esignagreement`,
    GITHUB_RELEASE_URL: 'https://api.github.com/repos/expensify/app/releases/latest',
    ADD_SECONDARY_LOGIN_URL: encodeURI('settings?param={"section":"account","openModal":"secondaryLogin"}'),
    MANAGE_CARDS_URL: 'domain_companycards',
    FEES_URL: `${EXPENSIFY_URL}/fees`,
    SAVE_WITH_EXPENSIFY_URL: `${USE_EXPENSIFY_URL}/savings-calculator`,
    CFPB_PREPAID_URL: 'https://cfpb.gov/prepaid',
    STAGING_NEW_EXPENSIFY_URL: 'https://staging.new.expensify.com',
    NEWHELP_URL: 'https://help.expensify.com',
    INTERNAL_DEV_EXPENSIFY_URL: 'https://www.expensify.com.dev',
    STAGING_EXPENSIFY_URL: 'https://staging.expensify.com',
    DENIED_CAMERA_ACCESS_INSTRUCTIONS_URL:
        'https://help.expensify.com/articles/new-expensify/expenses-&-payments/Create-an-expense#:~:text=How%20can%20I%20enable%20camera%20permission%20for%20a%20website%20on%20mobile%20browsers%3F',
    BANK_ACCOUNT_PERSONAL_DOCUMENTATION_INFO_URL:
        'https://community.expensify.com/discussion/6983/faq-why-do-i-need-to-provide-personal-documentation-when-setting-up-updating-my-bank-account',
    PERSONAL_DATA_PROTECTION_INFO_URL: 'https://community.expensify.com/discussion/5677/deep-dive-security-how-expensify-protects-your-information',
    ONFIDO_FACIAL_SCAN_POLICY_URL: 'https://onfido.com/facial-scan-policy-and-release/',
    ONFIDO_PRIVACY_POLICY_URL: 'https://onfido.com/privacy/',
    ONFIDO_TERMS_OF_SERVICE_URL: 'https://onfido.com/terms-of-service/',
    LIST_OF_RESTRICTED_BUSINESSES:
        'https://help.expensify.com/articles/expensify-classic/bank-accounts-and-payments/bank-accounts/Connect-US-Business-Bank-Account#are-there-certain-industries-or-businesses-for-which-expensify-cannot-process-automatic-in-app-payments',
    TRAVEL_TERMS_URL: `${EXPENSIFY_URL}/travelterms`,
    EXPENSIFY_PACKAGE_FOR_SAGE_INTACCT: 'https://www.expensify.com/tools/integrations/downloadPackage',
    EXPENSIFY_PACKAGE_FOR_SAGE_INTACCT_FILE_NAME: 'ExpensifyPackageForSageIntacct',
    SAGE_INTACCT_INSTRUCTIONS: 'https://help.expensify.com/articles/expensify-classic/integrations/accounting-integrations/Sage-Intacct',
    HOW_TO_CONNECT_TO_SAGE_INTACCT: 'https://help.expensify.com/articles/expensify-classic/integrations/accounting-integrations/Sage-Intacct#how-to-connect-to-sage-intacct',
    PRICING: `https://www.expensify.com/pricing`,
    COMPANY_CARDS_HELP: 'https://help.expensify.com/articles/expensify-classic/connect-credit-cards/company-cards/Commercial-Card-Feeds',
    COMPANY_CARDS_MASTERCARD_COMMERCIAL_CARDS:
        'https://help.expensify.com/articles/new-expensify/connect-credit-cards/company-cards/Commercial-feeds#how-to-set-up-a-mastercard-commercial-feed',
    COMPANY_CARDS_DELIVERY_FILE_HELP: {
        cdf: 'https://help.expensify.com/articles/new-expensify/connect-credit-cards/company-cards/Commercial-feeds#steps-to-add-a-mastercard-commercial-feed',
        vcf: 'https://help.expensify.com/articles/new-expensify/connect-credit-cards/company-cards/Commercial-feeds#steps-to-add-a-visa-commercial-feed',
        gl1025: 'https://help.expensify.com/articles/new-expensify/connect-credit-cards/company-cards/Commercial-feeds#steps-to-add-an-american-express-corporate-feed',
    },
    COMPANY_CARDS_VISA_COMMERCIAL_CARD_HELP: 'https://help.expensify.com/articles/new-expensify/connect-credit-cards/company-cards/Commercial-feeds#how-to-set-up-a-visa-commercial-feed',
    COMPANY_CARDS_AMEX_COMMERCIAL_CARD_HELP:
        'https://help.expensify.com/articles/new-expensify/connect-credit-cards/company-cards/Commercial-feeds#how-to-set-up-an-american-express-corporate-feed',
    COMPANY_CARDS_STRIPE_HELP: 'https://dashboard.stripe.com/login?redirect=%2Fexpenses%2Fsettings',
    COMPANY_CARDS_CONNECT_CREDIT_CARDS_HELP_URL: 'https://help.expensify.com/new-expensify/hubs/connect-credit-cards/',
    CUSTOM_REPORT_NAME_HELP_URL: 'https://help.expensify.com/articles/expensify-classic/spending-insights/Export-Expenses-And-Reports#formulas',
    CONFIGURE_REIMBURSEMENT_SETTINGS_HELP_URL: 'https://help.expensify.com/articles/expensify-classic/workspaces/Configure-Reimbursement-Settings',
    COPILOT_HELP_URL: 'https://help.expensify.com/articles/new-expensify/settings/Add-or-Act-As-a-Copilot',
    DELAYED_SUBMISSION_HELP_URL: 'https://help.expensify.com/articles/expensify-classic/reports/Automatically-submit-employee-reports',
    ENCRYPTION_AND_SECURITY_HELP_URL: 'https://help.expensify.com/articles/new-expensify/settings/Encryption-and-Data-Security',
    PLAN_TYPES_AND_PRICING_HELP_URL: 'https://help.expensify.com/articles/new-expensify/billing-and-subscriptions/Plan-types-and-pricing',
    MERGE_ACCOUNT_HELP_URL: 'https://help.expensify.com/articles/new-expensify/settings/Merge-Accounts',
    CONNECT_A_BUSINESS_BANK_ACCOUNT_HELP_URL: 'https://help.expensify.com/articles/new-expensify/expenses-&-payments/Connect-a-Business-Bank-Account',
    TEST_RECEIPT_URL: `${CLOUDFRONT_URL}/images/fake-receipt__tacotodds.png`,
    // Use Environment.getEnvironmentURL to get the complete URL with port number
    DEV_NEW_EXPENSIFY_URL: 'https://dev.new.expensify.com:',
    NAVATTIC: {
        ADMIN_TOUR_PRODUCTION: 'https://expensify.navattic.com/kh204a7',
        ADMIN_TOUR_STAGING: 'https://expensify.navattic.com/3i300k18',
        EMPLOYEE_TOUR_PRODUCTION: 'https://expensify.navattic.com/35609gb',
        EMPLOYEE_TOUR_STAGING: 'https://expensify.navattic.com/cf15002s',
        COMPLETED: 'completed',
    },
    STORYLANE: {
        ADMIN_TOUR_PRODUCTION: 'https://app.storylane.io/demo/0bhwdna0isb3?embed=inline',
        ADMIN_TOUR_MOBILE_PRODUCTION: 'https://app.storylane.io/demo/sfzzu3s6l3ov?embed=inline',
        ADMIN_TOUR_STAGING: 'https://app.storylane.io/demo/0bhwdna0isb3?embed=inline',
        ADMIN_TOUR_MOBILE_STAGING: 'https://app.storylane.io/demo/sfzzu3s6l3ov?embed=inline',
    },
    OLD_DOT_PUBLIC_URLS: {
        TERMS_URL: `${EXPENSIFY_URL}/terms`,
        PRIVACY_URL: `${EXPENSIFY_URL}/privacy`,
        LICENSES_URL: `${USE_EXPENSIFY_URL}/licenses`,
        ACH_TERMS_URL: `${EXPENSIFY_URL}/achterms`,
        WALLET_AGREEMENT_URL: `${EXPENSIFY_URL}/expensify-payments-wallet-terms-of-service`,
        BANCORP_WALLET_AGREEMENT_URL: `${EXPENSIFY_URL}/bancorp-bank-wallet-terms-of-service`,
        EXPENSIFY_APPROVED_PROGRAM_URL: `${USE_EXPENSIFY_URL}/accountants-program`,
    },
    OLDDOT_URLS: {
        ADMIN_POLICIES_URL: 'admin_policies',
        ADMIN_DOMAINS_URL: 'admin_domains',
        INBOX: 'inbox',
        POLICY_CONNECTIONS_URL: (policyID: string) => `policy?param={"policyID":"${policyID}"}#connections`,
        SIGN_OUT: 'signout',
    },

    EXPENSIFY_POLICY_DOMAIN,
    EXPENSIFY_POLICY_DOMAIN_EXTENSION,

    SIGN_IN_FORM_WIDTH: 300,

    REQUEST_CODE_DELAY: 30,

    DEEPLINK_PROMPT_DENYLIST: [SCREENS.HOME, SCREENS.SIGN_IN_WITH_APPLE_DESKTOP, SCREENS.SIGN_IN_WITH_GOOGLE_DESKTOP],

    SIGN_IN_METHOD: {
        APPLE: 'Apple',
        GOOGLE: 'Google',
    },

    OPTION_TYPE: {
        REPORT: 'report',
        PERSONAL_DETAIL: 'personalDetail',
    },

    QUICK_ACTIONS: {
        REQUEST_MANUAL: 'requestManual',
        REQUEST_SCAN: 'requestScan',
        REQUEST_DISTANCE: 'requestDistance',
        PER_DIEM: 'perDiem',
        SPLIT_MANUAL: 'splitManual',
        SPLIT_SCAN: 'splitScan',
        SPLIT_DISTANCE: 'splitDistance',
        TRACK_MANUAL: 'trackManual',
        TRACK_SCAN: 'trackScan',
        TRACK_DISTANCE: 'trackDistance',
        ASSIGN_TASK: 'assignTask',
        SEND_MONEY: 'sendMoney',
        CREATE_REPORT: 'createReport',
    },

    RECEIPT: {
        ICON_SIZE: 164,
        PERMISSION_GRANTED: 'granted',
        HAND_ICON_HEIGHT: 152,
        HAND_ICON_WIDTH: 200,
        SHUTTER_SIZE: 90,
        MAX_REPORT_PREVIEW_RECEIPTS: 3,
    },
    REPORT: {
        ROLE: {
            ADMIN: 'admin',
            MEMBER: 'member',
        },
        MAX_COUNT_BEFORE_FOCUS_UPDATE: 30,
        MIN_INITIAL_REPORT_ACTION_COUNT: 15,
        UNREPORTED_REPORT_ID: '0',
        SPLIT_REPORTID: '-2',
        SECONDARY_ACTIONS: {
            SUBMIT: 'submit',
            APPROVE: 'approve',
            UNAPPROVE: 'unapprove',
            CANCEL_PAYMENT: 'cancelPayment',
            EXPORT_TO_ACCOUNTING: 'exportToAccounting',
            MARK_AS_EXPORTED: 'markAsExported',
            HOLD: 'hold',
            DOWNLOAD: 'download',
            CHANGE_WORKSPACE: 'changeWorkspace',
            VIEW_DETAILS: 'viewDetails',
            DELETE: 'delete',
            ADD_EXPENSE: 'addExpense',
<<<<<<< HEAD
            SPLIT: 'split',
=======
            REOPEN: 'reopen',
>>>>>>> 64ff87f8
        },
        PRIMARY_ACTIONS: {
            SUBMIT: 'submit',
            APPROVE: 'approve',
            PAY: 'pay',
            EXPORT_TO_ACCOUNTING: 'exportToAccounting',
            REMOVE_HOLD: 'removeHold',
            REVIEW_DUPLICATES: 'reviewDuplicates',
            MARK_AS_CASH: 'markAsCash',
            ADD_EXPENSE: 'addExpense',
        },
        TRANSACTION_PRIMARY_ACTIONS: {
            REMOVE_HOLD: 'removeHold',
            REVIEW_DUPLICATES: 'reviewDuplicates',
            MARK_AS_CASH: 'markAsCash',
        },
        REPORT_PREVIEW_ACTIONS: {
            VIEW: 'view',
            REVIEW: 'review',
            SUBMIT: 'submit',
            APPROVE: 'approve',
            PAY: 'pay',
            EXPORT_TO_ACCOUNTING: 'exportToAccounting',
        },
        TRANSACTION_SECONDARY_ACTIONS: {
            HOLD: 'hold',
            SPLIT: 'split',
            VIEW_DETAILS: 'viewDetails',
            DELETE: 'delete',
        },
        ACTIONS: {
            LIMIT: 50,
            // OldDot Actions render getMessage from Web-Expensify/lib/Report/Action PHP files via getMessageOfOldDotReportAction in ReportActionsUtils.ts
            TYPE: {
                ACTIONABLE_ADD_PAYMENT_CARD: 'ACTIONABLEADDPAYMENTCARD',
                ACTIONABLE_JOIN_REQUEST: 'ACTIONABLEJOINREQUEST',
                ACTIONABLE_MENTION_WHISPER: 'ACTIONABLEMENTIONWHISPER',
                ACTIONABLE_REPORT_MENTION_WHISPER: 'ACTIONABLEREPORTMENTIONWHISPER',
                ACTIONABLE_TRACK_EXPENSE_WHISPER: 'ACTIONABLETRACKEXPENSEWHISPER',
                ADD_COMMENT: 'ADDCOMMENT',
                APPROVED: 'APPROVED',
                CARD_MISSING_ADDRESS: 'CARDMISSINGADDRESS',
                CARD_ISSUED: 'CARDISSUED',
                CARD_ISSUED_VIRTUAL: 'CARDISSUEDVIRTUAL',
                CARD_ASSIGNED: 'CARDASSIGNED',
                CHANGE_FIELD: 'CHANGEFIELD', // OldDot Action
                CHANGE_POLICY: 'CHANGEPOLICY',
                CHANGE_TYPE: 'CHANGETYPE', // OldDot Action
                CHRONOS_OOO_LIST: 'CHRONOSOOOLIST',
                CLOSED: 'CLOSED',
                CREATED: 'CREATED',
                DELEGATE_SUBMIT: 'DELEGATESUBMIT', // OldDot Action
                DELETED_ACCOUNT: 'DELETEDACCOUNT', // Deprecated OldDot Action
                DELETED_TRANSACTION: 'DELETEDTRANSACTION',
                DISMISSED_VIOLATION: 'DISMISSEDVIOLATION',
                DONATION: 'DONATION', // Deprecated OldDot Action
                EXPORTED_TO_CSV: 'EXPORTCSV', // OldDot Action
                EXPORTED_TO_INTEGRATION: 'EXPORTINTEGRATION', // OldDot Action
                EXPORTED_TO_QUICK_BOOKS: 'EXPORTED', // Deprecated OldDot Action
                FORWARDED: 'FORWARDED', // OldDot Action
                HOLD: 'HOLD',
                HOLD_COMMENT: 'HOLDCOMMENT',
                INTEGRATION_SYNC_FAILED: 'INTEGRATIONSYNCFAILED',
                IOU: 'IOU',
                INTEGRATIONS_MESSAGE: 'INTEGRATIONSMESSAGE', // OldDot Action
                MANAGER_ATTACH_RECEIPT: 'MANAGERATTACHRECEIPT', // OldDot Action
                MANAGER_DETACH_RECEIPT: 'MANAGERDETACHRECEIPT', // OldDot Action
                MARKED_REIMBURSED: 'MARKEDREIMBURSED', // OldDot Action
                MARK_REIMBURSED_FROM_INTEGRATION: 'MARKREIMBURSEDFROMINTEGRATION', // OldDot Action
                MERGED_WITH_CASH_TRANSACTION: 'MERGEDWITHCASHTRANSACTION',
                MODIFIED_EXPENSE: 'MODIFIEDEXPENSE',
                MOVED: 'MOVED',
                MOVED_TRANSACTION: 'MOVEDTRANSACTION',
                UNREPORTED_TRANSACTION: 'UNREPORTEDTRANSACTION',
                OUTDATED_BANK_ACCOUNT: 'OUTDATEDBANKACCOUNT', // OldDot Action
                REIMBURSED: 'REIMBURSED',
                REIMBURSEMENT_ACH_BOUNCE: 'REIMBURSEMENTACHBOUNCE', // OldDot Action
                REIMBURSEMENT_ACH_CANCELED: 'REIMBURSEMENTACHCANCELED', // OldDot Action
                REIMBURSEMENT_ACCOUNT_CHANGED: 'REIMBURSEMENTACCOUNTCHANGED', // OldDot Action
                REIMBURSEMENT_DELAYED: 'REIMBURSEMENTDELAYED', // OldDot Action
                REIMBURSEMENT_QUEUED: 'REIMBURSEMENTQUEUED',
                REIMBURSEMENT_DEQUEUED: 'REIMBURSEMENTDEQUEUED',
                REIMBURSEMENT_REQUESTED: 'REIMBURSEMENTREQUESTED', // Deprecated OldDot Action
                REIMBURSEMENT_SETUP: 'REIMBURSEMENTSETUP', // Deprecated OldDot Action
                REIMBURSEMENT_SETUP_REQUESTED: 'REIMBURSEMENTSETUPREQUESTED', // Deprecated OldDot Action
                REJECTED: 'REJECTED',
                REMOVED_FROM_APPROVAL_CHAIN: 'REMOVEDFROMAPPROVALCHAIN',
                DEMOTED_FROM_WORKSPACE: 'DEMOTEDFROMWORKSPACE',
                RENAMED: 'RENAMED',
                REOPENED: 'REOPENED',
                REPORT_PREVIEW: 'REPORTPREVIEW',
                SELECTED_FOR_RANDOM_AUDIT: 'SELECTEDFORRANDOMAUDIT', // OldDot Action
                SHARE: 'SHARE', // OldDot Action
                STRIPE_PAID: 'STRIPEPAID', // OldDot Action
                SUBMITTED: 'SUBMITTED',
                SUBMITTED_AND_CLOSED: 'SUBMITTEDCLOSED',
                TAKE_CONTROL: 'TAKECONTROL', // OldDot Action
                TASK_CANCELLED: 'TASKCANCELLED',
                TASK_COMPLETED: 'TASKCOMPLETED',
                TASK_EDITED: 'TASKEDITED',
                TASK_REOPENED: 'TASKREOPENED',
                TRIP_PREVIEW: 'TRIPPREVIEW',
                UNAPPROVED: 'UNAPPROVED',
                UNHOLD: 'UNHOLD',
                UNSHARE: 'UNSHARE', // OldDot Action
                UPDATE_GROUP_CHAT_MEMBER_ROLE: 'UPDATEGROUPCHATMEMBERROLE',
                CONCIERGE_CATEGORY_OPTIONS: 'CONCIERGECATEGORYOPTIONS',
                POLICY_CHANGE_LOG: {
                    ADD_APPROVER_RULE: 'POLICYCHANGELOG_ADD_APPROVER_RULE',
                    ADD_BUDGET: 'POLICYCHANGELOG_ADD_BUDGET',
                    ADD_CATEGORY: 'POLICYCHANGELOG_ADD_CATEGORY',
                    ADD_CUSTOM_UNIT: 'POLICYCHANGELOG_ADD_CUSTOM_UNIT',
                    ADD_CUSTOM_UNIT_RATE: 'POLICYCHANGELOG_ADD_CUSTOM_UNIT_RATE',
                    ADD_EMPLOYEE: 'POLICYCHANGELOG_ADD_EMPLOYEE',
                    ADD_INTEGRATION: 'POLICYCHANGELOG_ADD_INTEGRATION',
                    ADD_REPORT_FIELD: 'POLICYCHANGELOG_ADD_REPORT_FIELD',
                    ADD_TAG: 'POLICYCHANGELOG_ADD_TAG',
                    DELETE_ALL_TAGS: 'POLICYCHANGELOG_DELETE_ALL_TAGS',
                    DELETE_APPROVER_RULE: 'POLICYCHANGELOG_DELETE_APPROVER_RULE',
                    DELETE_BUDGET: 'POLICYCHANGELOG_DELETE_BUDGET',
                    DELETE_CATEGORY: 'POLICYCHANGELOG_DELETE_CATEGORY',
                    DELETE_CUSTOM_UNIT: 'POLICYCHANGELOG_DELETE_CUSTOM_UNIT',
                    DELETE_CUSTOM_UNIT_RATE: 'POLICYCHANGELOG_DELETE_CUSTOM_UNIT_RATE',
                    DELETE_CUSTOM_UNIT_SUB_RATE: 'POLICYCHANGELOG_DELETE_CUSTOM_UNIT_SUB_RATE',
                    DELETE_EMPLOYEE: 'POLICYCHANGELOG_DELETE_EMPLOYEE',
                    DELETE_INTEGRATION: 'POLICYCHANGELOG_DELETE_INTEGRATION',
                    DELETE_REPORT_FIELD: 'POLICYCHANGELOG_DELETE_REPORT_FIELD',
                    DELETE_TAG: 'POLICYCHANGELOG_DELETE_TAG',
                    DELETE_MULTIPLE_TAGS: 'POLICYCHANGELOG_DELETE_MULTIPLE_TAGS',
                    IMPORT_CUSTOM_UNIT_RATES: 'POLICYCHANGELOG_IMPORT_CUSTOM_UNIT_RATES',
                    IMPORT_TAGS: 'POLICYCHANGELOG_IMPORT_TAGS',
                    INDIVIDUAL_BUDGET_NOTIFICATION: 'POLICYCHANGELOG_INDIVIDUAL_BUDGET_NOTIFICATION',
                    INVITE_TO_ROOM: 'POLICYCHANGELOG_INVITETOROOM',
                    REMOVE_FROM_ROOM: 'POLICYCHANGELOG_REMOVEFROMROOM',
                    LEAVE_ROOM: 'POLICYCHANGELOG_LEAVEROOM',
                    REPLACE_CATEGORIES: 'POLICYCHANGELOG_REPLACE_CATEGORIES',
                    SET_AUTO_REIMBURSEMENT: 'POLICYCHANGELOG_SET_AUTOREIMBURSEMENT',
                    SET_AUTO_JOIN: 'POLICYCHANGELOG_SET_AUTO_JOIN',
                    SET_CATEGORY_NAME: 'POLICYCHANGELOG_SET_CATEGORY_NAME',
                    SHARED_BUDGET_NOTIFICATION: 'POLICYCHANGELOG_SHARED_BUDGET_NOTIFICATION',
                    UPDATE_ACH_ACCOUNT: 'POLICYCHANGELOG_UPDATE_ACH_ACCOUNT',
                    UPDATE_APPROVER_RULE: 'POLICYCHANGELOG_UPDATE_APPROVER_RULE',
                    UPDATE_AUDIT_RATE: 'POLICYCHANGELOG_UPDATE_AUDIT_RATE',
                    UPDATE_AUTO_HARVESTING: 'POLICYCHANGELOG_UPDATE_AUTOHARVESTING',
                    UPDATE_AUTO_REIMBURSEMENT: 'POLICYCHANGELOG_UPDATE_AUTOREIMBURSEMENT',
                    UPDATE_AUTO_REPORTING_FREQUENCY: 'POLICYCHANGELOG_UPDATE_AUTOREPORTING_FREQUENCY',
                    UPDATE_BUDGET: 'POLICYCHANGELOG_UPDATE_BUDGET',
                    UPDATE_CATEGORY: 'POLICYCHANGELOG_UPDATE_CATEGORY',
                    UPDATE_CATEGORIES: 'POLICYCHANGELOG_UPDATE_CATEGORIES',
                    UPDATE_CURRENCY: 'POLICYCHANGELOG_UPDATE_CURRENCY',
                    UPDATE_CUSTOM_UNIT: 'POLICYCHANGELOG_UPDATE_CUSTOM_UNIT',
                    UPDATE_CUSTOM_UNIT_RATE: 'POLICYCHANGELOG_UPDATE_CUSTOM_UNIT_RATE',
                    UPDATE_CUSTOM_UNIT_SUB_RATE: 'POLICYCHANGELOG_UPDATE_CUSTOM_UNIT_SUB_RATE',
                    UPDATE_DEFAULT_BILLABLE: 'POLICYCHANGELOG_UPDATE_DEFAULT_BILLABLE',
                    UPDATE_DEFAULT_REIMBURSABLE: 'POLICYCHANGELOG_UPDATE_DEFAULT_REIMBURSABLE',
                    UPDATE_DEFAULT_TITLE: 'POLICYCHANGELOG_UPDATE_DEFAULT_TITLE',
                    UPDATE_DEFAULT_TITLE_ENFORCED: 'POLICYCHANGELOG_UPDATE_DEFAULT_TITLE_ENFORCED',
                    UPDATE_DISABLED_FIELDS: 'POLICYCHANGELOG_UPDATE_DISABLED_FIELDS',
                    UPDATE_EMPLOYEE: 'POLICYCHANGELOG_UPDATE_EMPLOYEE',
                    UPDATE_FIELD: 'POLICYCHANGELOG_UPDATE_FIELD',
                    UPDATE_MANUAL_APPROVAL_THRESHOLD: 'POLICYCHANGELOG_UPDATE_MANUAL_APPROVAL_THRESHOLD',
                    UPDATE_MAX_EXPENSE_AMOUNT: 'POLICYCHANGELOG_UPDATE_MAX_EXPENSE_AMOUNT',
                    UPDATE_MAX_EXPENSE_AMOUNT_NO_RECEIPT: 'POLICYCHANGELOG_UPDATE_MAX_EXPENSE_AMOUNT_NO_RECEIPT',
                    UPDATE_NAME: 'POLICYCHANGELOG_UPDATE_NAME',
                    UPDATE_DESCRIPTION: 'POLICYCHANGELOG_UPDATE_DESCRIPTION',
                    UPDATE_OWNERSHIP: 'POLICYCHANGELOG_UPDATE_OWNERSHIP',
                    UPDATE_PROHIBITED_EXPENSES: 'POLICYCHANGELOG_UPDATE_PROHIBITED_EXPENSES',
                    UPDATE_REIMBURSEMENT_CHOICE: 'POLICYCHANGELOG_UPDATE_REIMBURSEMENT_CHOICE',
                    UPDATE_REPORT_FIELD: 'POLICYCHANGELOG_UPDATE_REPORT_FIELD',
                    UPDATE_TAG: 'POLICYCHANGELOG_UPDATE_TAG',
                    UPDATE_TAG_ENABLED: 'POLICYCHANGELOG_UPDATE_TAG_ENABLED',
                    UPDATE_TAG_LIST: 'POLICYCHANGELOG_UPDATE_TAG_LIST',
                    UPDATE_TAG_LIST_NAME: 'POLICYCHANGELOG_UPDATE_TAG_LIST_NAME',
                    UPDATE_TAG_NAME: 'POLICYCHANGELOG_UPDATE_TAG_NAME',
                    UPDATE_TIME_ENABLED: 'POLICYCHANGELOG_UPDATE_TIME_ENABLED',
                    UPDATE_TIME_RATE: 'POLICYCHANGELOG_UPDATE_TIME_RATE',
                    LEAVE_POLICY: 'POLICYCHANGELOG_LEAVE_POLICY',
                    CORPORATE_UPGRADE: 'POLICYCHANGELOG_CORPORATE_UPGRADE',
                    TEAM_DOWNGRADE: 'POLICYCHANGELOG_TEAM_DOWNGRADE',
                },
                RESOLVED_DUPLICATES: 'RESOLVEDDUPLICATES',
                ROOM_CHANGE_LOG: {
                    INVITE_TO_ROOM: 'INVITETOROOM',
                    REMOVE_FROM_ROOM: 'REMOVEFROMROOM',
                    LEAVE_ROOM: 'LEAVEROOM',
                    UPDATE_ROOM_DESCRIPTION: 'UPDATEROOMDESCRIPTION',
                },
            },
            THREAD_DISABLED: ['CREATED'],
            // Used when displaying reportActions list to handle unread messages icon/button
            SCROLL_VERTICAL_OFFSET_THRESHOLD: 200,
            ACTION_VISIBLE_THRESHOLD: 250,
        },
        TRANSACTION_LIST: {
            COLUMNS: {
                COMMENTS: 'comments',
            },
        },
        CANCEL_PAYMENT_REASONS: {
            ADMIN: 'CANCEL_REASON_ADMIN',
            USER: 'CANCEL_REASON_USER',
        },
        ACTIONABLE_MENTION_WHISPER_RESOLUTION: {
            INVITE: 'invited',
            NOTHING: 'nothing',
        },
        ACTIONABLE_TRACK_EXPENSE_WHISPER_RESOLUTION: {
            NOTHING: 'nothing',
        },
        ACTIONABLE_REPORT_MENTION_WHISPER_RESOLUTION: {
            CREATE: 'created',
            NOTHING: 'nothing',
        },
        ACTIONABLE_MENTION_JOIN_WORKSPACE_RESOLUTION: {
            ACCEPT: 'accept',
            DECLINE: 'decline',
        },
        ARCHIVE_REASON: {
            DEFAULT: 'default',
            ACCOUNT_CLOSED: 'accountClosed',
            ACCOUNT_MERGED: 'accountMerged',
            REMOVED_FROM_POLICY: 'removedFromPolicy',
            POLICY_DELETED: 'policyDeleted',
            INVOICE_RECEIVER_POLICY_DELETED: 'invoiceReceiverPolicyDeleted',
            BOOKING_END_DATE_HAS_PASSED: 'bookingEndDateHasPassed',
        },
        MESSAGE: {
            TYPE: {
                COMMENT: 'COMMENT',
                TEXT: 'TEXT',
            },
        },
        TYPE: {
            CHAT: 'chat',
            EXPENSE: 'expense',
            IOU: 'iou',
            TASK: 'task',
            INVOICE: 'invoice',
        },
        UNSUPPORTED_TYPE: {
            PAYCHECK: 'paycheck',
            BILL: 'bill',
        },
        CHAT_TYPE: chatTypes,
        HELP_TYPE: {
            ...chatTypes,
            CHAT_CONCIERGE: 'concierge',
            EXPENSE_REPORT: 'expenseReport',
            EXPENSE: 'expense',
            CHAT: 'chat',
            IOU: 'iou',
            TASK: 'task',
            INVOICE: 'invoice',
        },
        WORKSPACE_CHAT_ROOMS: {
            ANNOUNCE: '#announce',
            ADMINS: '#admins',
        },
        STATE_NUM: {
            OPEN: 0,
            SUBMITTED: 1,
            APPROVED: 2,
            BILLING: 3,
        },
        STATUS_NUM: {
            OPEN: 0,
            SUBMITTED: 1,
            CLOSED: 2,
            APPROVED: 3,
            REIMBURSED: 4,
        },
        NOTIFICATION_PREFERENCE: {
            MUTE: 'mute',
            DAILY: 'daily',
            ALWAYS: 'always',
            HIDDEN: 'hidden',
        },
        // Options for which room members can post
        WRITE_CAPABILITIES: {
            ALL: 'all',
            ADMINS: 'admins',
        },
        VISIBILITY: {
            PUBLIC: 'public',
            PUBLIC_ANNOUNCE: 'public_announce',
            PRIVATE: 'private',
            RESTRICTED: 'restricted',
        },
        RESERVED_ROOM_NAMES: ['#admins', '#announce'],
        MAX_PREVIEW_AVATARS: 4,
        MAX_ROOM_NAME_LENGTH: 99,
        LAST_MESSAGE_TEXT_MAX_LENGTH: 200,
        MIN_LENGTH_LAST_MESSAGE_WITH_ELLIPSIS: 20,
        OWNER_EMAIL_FAKE: '__FAKE__',
        OWNER_ACCOUNT_ID_FAKE: 0,
        DEFAULT_REPORT_NAME: 'Chat Report',
        PERMISSIONS: {
            READ: 'read',
            WRITE: 'write',
            SHARE: 'share',
            OWN: 'own',
            AUDITOR: 'auditor',
        },
        INVOICE_RECEIVER_TYPE: {
            INDIVIDUAL: 'individual',
            BUSINESS: 'policy',
        },
        EXPORT_OPTIONS: {
            EXPORT_TO_INTEGRATION: 'exportToIntegration',
            MARK_AS_EXPORTED: 'markAsExported',
        },
        ROOM_MEMBERS_BULK_ACTION_TYPES: {
            REMOVE: 'remove',
        },
    },
    NEXT_STEP: {
        ICONS: {
            HOURGLASS: 'hourglass',
            CHECKMARK: 'checkmark',
            STOPWATCH: 'stopwatch',
        },
    },
    COMPOSER: {
        NATIVE_ID: 'composer',
        MAX_LINES: 16,
        MAX_LINES_SMALL_SCREEN: 6,
        MAX_LINES_FULL: -1,
        // The minimum height needed to enable the full screen composer
        FULL_COMPOSER_MIN_HEIGHT: 60,
    },
    MODAL: {
        MODAL_TYPE: {
            CONFIRM: 'confirm',
            CENTERED: 'centered',
            CENTERED_SWIPEABLE_TO_RIGHT: 'centered_swipable_to_right',
            CENTERED_UNSWIPEABLE: 'centered_unswipeable',
            CENTERED_SMALL: 'centered_small',
            BOTTOM_DOCKED: 'bottom_docked',
            POPOVER: 'popover',
            RIGHT_DOCKED: 'right_docked',
            FULLSCREEN: 'fullscreen',
        },
        ANCHOR_ORIGIN_VERTICAL: {
            TOP: 'top',
            CENTER: 'center',
            BOTTOM: 'bottom',
        },
        ANCHOR_ORIGIN_HORIZONTAL: {
            LEFT: 'left',
            CENTER: 'center',
            RIGHT: 'right',
        },
        POPOVER_MENU_PADDING: 8,
        RESTORE_FOCUS_TYPE: {
            DEFAULT: 'default',
            DELETE: 'delete',
            PRESERVE: 'preserve',
        },
        ANIMATION_TIMING: {
            DEFAULT_IN: 300,
            DEFAULT_OUT: 200,
            FAB_IN: 350,
            FAB_OUT: 200,
        },
    },
    TIMING: {
        GET_ORDERED_REPORT_IDS: 'get_ordered_report_ids',
        CALCULATE_MOST_RECENT_LAST_MODIFIED_ACTION: 'calc_most_recent_last_modified_action',
        OPEN_SEARCH: 'open_search',
        OPEN_REPORT: 'open_report',
        OPEN_REPORT_FROM_PREVIEW: 'open_report_from_preview',
        OPEN_REPORT_THREAD: 'open_report_thread',
        SIDEBAR_LOADED: 'sidebar_loaded',
        LOAD_SEARCH_OPTIONS: 'load_search_options',
        SEND_MESSAGE: 'send_message',
        OPEN_CREATE_EXPENSE: 'open_create_expense',
        OPEN_CREATE_EXPENSE_CONTACT: 'open_create_expense_contact',
        OPEN_CREATE_EXPENSE_APPROVE: 'open_create_expense_approve',
        APPLY_AIRSHIP_UPDATES: 'apply_airship_updates',
        APPLY_PUSHER_UPDATES: 'apply_pusher_updates',
        APPLY_HTTPS_UPDATES: 'apply_https_updates',
        COLD: 'cold',
        WARM: 'warm',
        REPORT_ACTION_ITEM_LAYOUT_DEBOUNCE_TIME: 1500,
        SHOW_LOADING_SPINNER_DEBOUNCE_TIME: 250,
        TEST_TOOLS_MODAL_THROTTLE_TIME: 800,
        TOOLTIP_SENSE: 1000,
        TRIE_INITIALIZATION: 'trie_initialization',
        COMMENT_LENGTH_DEBOUNCE_TIME: 1500,
        SEARCH_OPTION_LIST_DEBOUNCE_TIME: 300,
        RESIZE_DEBOUNCE_TIME: 100,
        UNREAD_UPDATE_DEBOUNCE_TIME: 300,
        SEARCH_CONVERT_SEARCH_VALUES: 'search_convert_search_values',
        SEARCH_MAKE_TREE: 'search_make_tree',
        SEARCH_BUILD_TREE: 'search_build_tree',
        SEARCH_FILTER_OPTIONS: 'search_filter_options',
        USE_DEBOUNCED_STATE_DELAY: 300,
        LIST_SCROLLING_DEBOUNCE_TIME: 200,
        PUSHER_PING_PONG: 'pusher_ping_pong',
        LOCATION_UPDATE_INTERVAL: 5000,
        PLAY_SOUND_MESSAGE_DEBOUNCE_TIME: 500,
        SKELETON_ANIMATION_SPEED: 3,
    },
    PRIORITY_MODE: {
        GSD: 'gsd',
        DEFAULT: 'default',
    },
    THEME: {
        DEFAULT: 'system',
        FALLBACK: 'dark',
        DARK: 'dark',
        LIGHT: 'light',
        SYSTEM: 'system',
    },
    COLOR_SCHEME: {
        LIGHT: 'light',
        DARK: 'dark',
    },
    STATUS_BAR_STYLE: {
        LIGHT_CONTENT: 'light-content',
        DARK_CONTENT: 'dark-content',
    },
    NAVIGATION_BAR_BUTTONS_STYLE: {
        LIGHT: 'light',
        DARK: 'dark',
    },
    NAVIGATION_BAR_TYPE: {
        // We consider there to be no navigation bar in one of these cases:
        // 1. The device has physical navigation buttons
        // 2. The device uses gesture navigation without a gesture bar.
        // 3. The device uses hidden (auto-hiding) soft keys.
        NONE: 'none',
        SOFT_KEYS: 'soft-keys',
        GESTURE_BAR: 'gesture-bar',
    },
    // Currently, in Android there is no native API to detect the type of navigation bar (soft keys vs. gesture).
    // The navigation bar on (standard) Android devices is around 30-50dpi tall. (Samsung: 40dpi, Huawei: ~34dpi)
    // To leave room to detect soft-key navigation bars on non-standard Android devices,
    // we set this height threshold to 30dpi, since gesture bars will never be taller than that. (Samsung & Huawei: ~14-15dpi)
    NAVIGATION_BAR_ANDROID_SOFT_KEYS_MINIMUM_HEIGHT_THRESHOLD: 30,
    TRANSACTION: {
        DEFAULT_MERCHANT: 'Expense',
        UNKNOWN_MERCHANT: 'Unknown Merchant',
        PARTIAL_TRANSACTION_MERCHANT: '(none)',
        TYPE: {
            CUSTOM_UNIT: 'customUnit',
        },
        STATUS: {
            PENDING: 'Pending',
            POSTED: 'Posted',
        },
        STATE: {
            CURRENT: 'current',
            DRAFT: 'draft',
            BACKUP: 'backup',
        },
        LIABILITY_TYPE: {
            RESTRICT: 'corporate',
            ALLOW: 'personal',
        },
    },

    MCC_GROUPS: {
        AIRLINES: 'Airlines',
        COMMUTER: 'Commuter',
        GAS: 'Gas',
        GOODS: 'Goods',
        GROCERIES: 'Groceries',
        HOTEL: 'Hotel',
        MAIL: 'Mail',
        MEALS: 'Meals',
        RENTAL: 'Rental',
        SERVICES: 'Services',
        TAXI: 'Taxi',
        MISCELLANEOUS: 'Miscellaneous',
        UTILITIES: 'Utilities',
    },
    JSON_CODE: {
        SUCCESS: 200,
        BAD_REQUEST: 400,
        NOT_AUTHENTICATED: 407,
        EXP_ERROR: 666,
        UNABLE_TO_RETRY: 'unableToRetry',
        UPDATE_REQUIRED: 426,
        INCORRECT_MAGIC_CODE: 451,
    },
    HTTP_STATUS: {
        // When Cloudflare throttles
        TOO_MANY_REQUESTS: 429,
        INTERNAL_SERVER_ERROR: 500,
        BAD_GATEWAY: 502,
        GATEWAY_TIMEOUT: 504,
        UNKNOWN_ERROR: 520,
    },
    ERROR: {
        XHR_FAILED: 'xhrFailed',
        THROTTLED: 'throttled',
        UNKNOWN_ERROR: 'Unknown error',
        REQUEST_CANCELLED: 'AbortError',
        FAILED_TO_FETCH: 'Failed to fetch',
        ENSURE_BUGBOT: 'ENSURE_BUGBOT',
        PUSHER_ERROR: 'PusherError',
        WEB_SOCKET_ERROR: 'WebSocketError',
        NETWORK_REQUEST_FAILED: 'Network request failed',
        SAFARI_DOCUMENT_LOAD_ABORTED: 'cancelled',
        FIREFOX_DOCUMENT_LOAD_ABORTED: 'NetworkError when attempting to fetch resource.',
        IOS_NETWORK_CONNECTION_LOST: 'The network connection was lost.',
        IOS_NETWORK_CONNECTION_LOST_RUSSIAN: 'Сетевое соединение потеряно.',
        IOS_NETWORK_CONNECTION_LOST_SWEDISH: 'Nätverksanslutningen förlorades.',
        IOS_NETWORK_CONNECTION_LOST_SPANISH: 'La conexión a Internet parece estar desactivada.',
        IOS_LOAD_FAILED: 'Load failed',
        SAFARI_CANNOT_PARSE_RESPONSE: 'cannot parse response',
        GATEWAY_TIMEOUT: 'Gateway Timeout',
        EXPENSIFY_SERVICE_INTERRUPTED: 'Expensify service interrupted',
        DUPLICATE_RECORD: 'A record already exists with this ID',

        // The "Upgrade" is intentional as the 426 HTTP code means "Upgrade Required" and sent by the API. We use the "Update" language everywhere else in the front end when this gets returned.
        UPDATE_REQUIRED: 'Upgrade Required',
    },
    ERROR_TYPE: {
        SOCKET: 'Expensify\\Auth\\Error\\Socket',
    },
    ERROR_TITLE: {
        SOCKET: 'Issue connecting to database',
        DUPLICATE_RECORD: '400 Unique Constraints Violation',
    },
    NETWORK: {
        METHOD: {
            POST: 'post',
        },
        MIN_RETRY_WAIT_TIME_MS: 10,
        MAX_RANDOM_RETRY_WAIT_TIME_MS: 100,
        MAX_RETRY_WAIT_TIME_MS: 10 * 1000,
        PROCESS_REQUEST_DELAY_MS: 1000,
        MAX_PENDING_TIME_MS: 10 * 1000,
        RECHECK_INTERVAL_MS: 60 * 1000,
        MAX_REQUEST_RETRIES: 10,
        NETWORK_STATUS: {
            ONLINE: 'online',
            OFFLINE: 'offline',
            UNKNOWN: 'unknown',
        },
    },
    OPEN_AI_REALTIME_API: 'https://api.openai.com/v1/realtime',
    OPEN_AI_TOOL_NAMES: {
        END_CALL: 'EndCall',
        SEND_RECAP_IN_ADMINS_ROOM: 'SendRecapInAdminsRoom',
    },
    // The number of milliseconds for an idle session to expire
    SESSION_EXPIRATION_TIME_MS: 2 * 3600 * 1000, // 2 hours
    WEEK_STARTS_ON: 1, // Monday
    DEFAULT_TIME_ZONE: {automatic: true, selected: 'America/Los_Angeles'},
    DEFAULT_ACCOUNT_DATA: {errors: null, success: '', isLoading: false},
    DEFAULT_CLOSE_ACCOUNT_DATA: {errors: null, success: '', isLoading: false},
    DEFAULT_NETWORK_DATA: {isOffline: false},
    FORMS: {
        LOGIN_FORM: 'LoginForm',
        VALIDATE_CODE_FORM: 'ValidateCodeForm',
        VALIDATE_TFA_CODE_FORM: 'ValidateTfaCodeForm',
        RESEND_VALIDATION_FORM: 'ResendValidationForm',
        UNLINK_LOGIN_FORM: 'UnlinkLoginForm',
        RESEND_VALIDATE_CODE_FORM: 'ResendValidateCodeForm',
    },
    APP_STATE: {
        ACTIVE: 'active',
        BACKGROUND: 'background',
        INACTIVE: 'inactive',
    },

    // at least 8 characters, 1 capital letter, 1 lowercase number, 1 number
    PASSWORD_COMPLEXITY_REGEX_STRING: '^(?=.*[A-Z])(?=.*[0-9])(?=.*[a-z]).{8,}$',

    // We allow either 6 digits for validated users or 9-character base26 for unvalidated users
    VALIDATE_CODE_REGEX_STRING: /^\d{6}$|^[A-Z]{9}$/,

    // 8 alphanumeric characters
    RECOVERY_CODE_REGEX_STRING: /^[a-zA-Z0-9]{8}$/,

    // The server has a WAF (Web Application Firewall) which will strip out HTML/XML tags.
    VALIDATE_FOR_HTML_TAG_REGEX: /<\/?\w*((\s+\w+(\s*=\s*(?:"(.|\n)*?"|'(.|\n)*?'|[^'">\s]+))?)+\s*|\s*)\/?>/g,

    // The regex below is used to remove dots only from the local part of the user email (local-part@domain)
    // so when we are using search, we can match emails that have dots without explicitly writing the dots (e.g: fistlast@domain will match first.last@domain)
    // More info https://github.com/Expensify/App/issues/8007
    EMAIL_SEARCH_REGEX: /\.(?=[^\s@]*@)/g,

    VALIDATE_FOR_LEADING_SPACES_HTML_TAG_REGEX: /<([\s]+.+[\s]*)>/g,

    WHITELISTED_TAGS: [/<>/, /< >/, /<->/, /<-->/, /<br>/, /<br\/>/],

    PASSWORD_PAGE: {
        ERROR: {
            ALREADY_VALIDATED: 'Account already validated',
            VALIDATE_CODE_FAILED: 'Validate code failed',
        },
    },

    PUSHER: {
        PRIVATE_USER_CHANNEL_PREFIX: 'private-encrypted-user-accountID-',
        PRIVATE_REPORT_CHANNEL_PREFIX: 'private-report-reportID-',
        STATE: {
            CONNECTING: 'CONNECTING',
            CONNECTED: 'CONNECTED',
            DISCONNECTING: 'DISCONNECTING',
            DISCONNECTED: 'DISCONNECTED',
            RECONNECTING: 'RECONNECTING',
        },
        CHANNEL_STATUS: {
            SUBSCRIBING: 'SUBSCRIBING',
            SUBSCRIBED: 'SUBSCRIBED',
        },
    },

    EMOJI_SPACER: 'SPACER',

    // This is the number of columns in each row of the picker.
    // Because of how flatList implements these rows, each row is an index rather than each element
    // For this reason to make headers work, we need to have the header be the only rendered element in its row
    // If this number is changed, emojis.js will need to be updated to have the proper number of spacer elements
    // around each header.
    EMOJI_NUM_PER_ROW: 8,

    EMOJI_DEFAULT_SKIN_TONE: -1,
    DISPLAY_PARTICIPANTS_LIMIT: 5,

    // Amount of emojis to render ahead at the end of the update cycle
    EMOJI_DRAW_AMOUNT: 250,

    INVISIBLE_CODEPOINTS: ['fe0f', '200d', '2066'],

    UNICODE: {
        LTR: '\u2066',
    },

    TOOLTIP_MAX_LINES: 3,

    LOGIN_TYPE: {
        PHONE: 'phone',
        EMAIL: 'email',
    },

    MAGIC_CODE_LENGTH: 6,
    MAGIC_CODE_EMPTY_CHAR: ' ',

    KEYBOARD_TYPE: {
        VISIBLE_PASSWORD: 'visible-password',
        ASCII_CAPABLE: 'ascii-capable',
        NUMBER_PAD: 'number-pad',
        DECIMAL_PAD: 'decimal-pad',
    },

    INPUT_MODE: {
        NONE: 'none',
        TEXT: 'text',
        DECIMAL: 'decimal',
        NUMERIC: 'numeric',
        TEL: 'tel',
        SEARCH: 'search',
        EMAIL: 'email',
        URL: 'url',
    },

    INPUT_AUTOGROW_DIRECTION: {
        LEFT: 'left',
        RIGHT: 'right',
    },

    YOUR_LOCATION_TEXT: 'Your Location',

    ATTACHMENT_MESSAGE_TEXT: '[Attachment]',
    ATTACHMENT_REGEX: /<video |<img /,
    ATTACHMENT_SOURCE_ATTRIBUTE: 'data-expensify-source',
    ATTACHMENT_ID_ATTRIBUTE: 'data-attachment-id',
    ATTACHMENT_OPTIMISTIC_SOURCE_ATTRIBUTE: 'data-optimistic-src',
    ATTACHMENT_PREVIEW_ATTRIBUTE: 'src',
    ATTACHMENT_ORIGINAL_FILENAME_ATTRIBUTE: 'data-name',
    ATTACHMENT_LOCAL_URL_PREFIX: ['blob:', 'file:'],
    ATTACHMENT_OR_RECEIPT_LOCAL_URL: /^https:\/\/(www\.)?([a-z0-9_-]+\.)*expensify.com(:[0-9]+)?\/(chat-attachments|receipts)/,
    ATTACHMENT_THUMBNAIL_URL_ATTRIBUTE: 'data-expensify-thumbnail-url',
    ATTACHMENT_THUMBNAIL_WIDTH_ATTRIBUTE: 'data-expensify-width',
    ATTACHMENT_THUMBNAIL_HEIGHT_ATTRIBUTE: 'data-expensify-height',
    ATTACHMENT_DURATION_ATTRIBUTE: 'data-expensify-duration',

    ATTACHMENT_PICKER_TYPE: {
        FILE: 'file',
        IMAGE: 'image',
    },

    ATTACHMENT_FILE_TYPE: {
        FILE: 'file',
        IMAGE: 'image',
        VIDEO: 'video',
    },

    IMAGE_FILE_FORMAT: {
        PNG: 'image/png',
        WEBP: 'image/webp',
        JPEG: 'image/jpeg',
        JPG: 'image/jpg',
        GIF: 'image/gif',
        TIF: 'image/tif',
        TIFF: 'image/tiff',
    },

    RECEIPT_ALLOWED_FILE_TYPES: {
        PNG: 'image/png',
        WEBP: 'image/webp',
        JPEG: 'image/jpeg',
        JPG: 'image/jpg',
        GIF: 'image/gif',
        TIF: 'image/tif',
        TIFF: 'image/tiff',
        IMG: 'image/*',
        HTML: 'text/html',
        XML: 'text/xml',
        RTF: 'application/rtf',
        PDF: 'application/pdf',
        OFFICE: 'application/vnd.openxmlformats-officedocument.wordprocessingml.document',
        MSWORD: 'application/msword',
        ZIP: 'application/zip',
        RFC822: 'message/rfc822',
    },

    SHARE_FILE_MIMETYPE: {
        JPG: 'image/jpg',
        JPEG: 'image/jpeg',
        GIF: 'image/gif',
        PNG: 'image/png',
        WEBP: 'image/webp',
        TIF: 'image/tif',
        TIFF: 'image/tiff',
        IMG: 'image/*',
        PDF: 'application/pdf',
        MSWORD: 'application/msword',
        OFFICE: 'application/vnd.openxmlformats-officedocument.wordprocessingml.document',
        RTF: 'application/rtf',
        ZIP: 'application/zip',
        APP_TEXT: 'application/txt',
        RFC822: 'message/rfc822',
        TEXT: 'text/plain',
        HTML: 'text/html',
        XML: 'text/xml',
        MPEG: 'audio/mpeg',
        AAC: 'audio/aac',
        FLAC: 'audio/flac',
        WAV: 'audio/wav',
        XWAV: 'audio/x-wav',
        MP3: 'audio/mp3',
        VORBIS: 'audio/vorbis',
        XVORBIS: 'audio/x-vorbis',
        OPUS: 'audio/opus',
        MP4: 'video/mp4',
        MP2T: 'video/mp2t',
        WEBM: 'video/webm',
        VIDEO_MPEG: 'video/mpeg',
        AVC: 'video/avc',
        HEVC: 'video/hevc',
        XVND8: 'video/x-vnd.on2.vp8',
        XVND9: 'video/x-vnd.on2.vp9',
        AV01: 'video/av01',
        VIDEO: 'video/*',
        TXT: 'txt',
    },

    ATTACHMENT_TYPE: {
        REPORT: 'r',
        NOTE: 'n',
        SEARCH: 's',
        ONBOARDING: 'o',
    },

    IMAGE_HIGH_RESOLUTION_THRESHOLD: 7000,

    IMAGE_OBJECT_POSITION: {
        TOP: 'top',
        INITIAL: 'initial',
    },

    FILE_TYPE_REGEX: {
        // Image MimeTypes allowed by iOS photos app.
        IMAGE: /\.(jpg|jpeg|png|webp|gif|tiff|bmp|heic|heif)$/,
        // Video MimeTypes allowed by iOS photos app.
        VIDEO: /\.(mov|mp4)$/,
    },
    IOS_CAMERAROLL_ACCESS_ERROR: 'Access to photo library was denied',
    ADD_PAYMENT_MENU_POSITION_Y: 226,
    ADD_PAYMENT_MENU_POSITION_X: 356,
    EMOJI_PICKER_ITEM_TYPES: {
        HEADER: 'header',
        EMOJI: 'emoji',
        SPACER: 'spacer',
    },
    EMOJI_PICKER_SIZE: {
        WIDTH: 320,
        HEIGHT: 416,
    },
    DESKTOP_HEADER_PADDING: 12,
    SEARCH_ITEM_LIMIT: 15,
    CATEGORY_SHORTCUT_BAR_HEIGHT: 32,
    SMALL_EMOJI_PICKER_SIZE: {
        WIDTH: '100%',
    },
    MENU_POSITION_REPORT_ACTION_COMPOSE_BOTTOM: 83,
    NON_NATIVE_EMOJI_PICKER_LIST_HEIGHT: 300,
    NON_NATIVE_EMOJI_PICKER_LIST_HEIGHT_WEB: 200,
    EMOJI_PICKER_ITEM_HEIGHT: 32,
    EMOJI_PICKER_HEADER_HEIGHT: 32,
    RECIPIENT_LOCAL_TIME_HEIGHT: 25,
    AUTO_COMPLETE_SUGGESTER: {
        SUGGESTER_PADDING: 6,
        SUGGESTER_INNER_PADDING: 8,
        SUGGESTION_ROW_HEIGHT: 40,
        SMALL_CONTAINER_HEIGHT_FACTOR: 2.5,
        MAX_AMOUNT_OF_SUGGESTIONS: 20,
        MAX_AMOUNT_OF_VISIBLE_SUGGESTIONS_IN_CONTAINER: 5,
        HERE_TEXT: '@here',
        SUGGESTION_BOX_MAX_SAFE_DISTANCE: 10,
        BIG_SCREEN_SUGGESTION_WIDTH: 300,
    },
    COMPOSER_MAX_HEIGHT: 125,
    CHAT_FOOTER_SECONDARY_ROW_HEIGHT: 15,
    CHAT_FOOTER_SECONDARY_ROW_PADDING: 5,
    CHAT_FOOTER_MIN_HEIGHT: 65,
    CHAT_FOOTER_HORIZONTAL_PADDING: 40,
    CHAT_SKELETON_VIEW: {
        AVERAGE_ROW_HEIGHT: 80,
        HEIGHT_FOR_ROW_COUNT: {
            1: 60,
            2: 80,
            3: 100,
        },
    },
    CENTRAL_PANE_ANIMATION_HEIGHT: 200,
    LHN_SKELETON_VIEW_ITEM_HEIGHT: 64,
    LHN_VIEWPORT_ITEM_COUNT: 20,
    SEARCH_SKELETON_VIEW_ITEM_HEIGHT: 108,
    EXPENSIFY_PARTNER_NAME: 'expensify.com',
    EXPENSIFY_MERCHANT: 'Expensify, Inc.',
    EMAIL,

    FULL_STORY: {
        MASK: 'fs-mask',
        UNMASK: 'fs-unmask',
        CUSTOMER: 'customer',
        CONCIERGE: 'concierge',
        OTHER: 'other',
        WEB_PROP_ATTR: 'data-testid',
        SHUTDOWN: 'shutdown',
        RESTART: 'restart',
        SET_IDENTITY: 'setIdentity',
        OBSERVE: 'observe',
    },

    CONCIERGE_DISPLAY_NAME: 'Concierge',

    INTEGRATION_ENTITY_MAP_TYPES: {
        DEFAULT: 'DEFAULT',
        NONE: 'NONE',
        TAG: 'TAG',
        REPORT_FIELD: 'REPORT_FIELD',
        NOT_IMPORTED: 'NOT_IMPORTED',
        IMPORTED: 'IMPORTED',
        NETSUITE_DEFAULT: 'NETSUITE_DEFAULT',
    },
    QUICKBOOKS_ONLINE: 'quickbooksOnline',

    QUICKBOOKS_DESKTOP_CONFIG: {
        EXPORT_DATE: 'exportDate',
        EXPORTER: 'exporter',
        MARK_CHECKS_TO_BE_PRINTED: 'markChecksToBePrinted',
        REIMBURSABLE_ACCOUNT: 'reimbursableAccount',
        NON_REIMBURSABLE_ACCOUNT: 'nonReimbursableAccount',
        REIMBURSABLE: 'reimbursable',
        NON_REIMBURSABLE: 'nonReimbursable',
        SHOULD_AUTO_CREATE_VENDOR: 'shouldAutoCreateVendor',
        NON_REIMBURSABLE_BILL_DEFAULT_VENDOR: 'nonReimbursableBillDefaultVendor',
        AUTO_SYNC: 'autoSync',
        ENABLE_NEW_CATEGORIES: 'enableNewCategories',
        MAPPINGS: {
            CLASSES: 'classes',
            CUSTOMERS: 'customers',
        },
        IMPORT_ITEMS: 'importItems',
    },

    QUICKBOOKS_CONFIG: {
        ENABLE_NEW_CATEGORIES: 'enableNewCategories',
        SYNC_CLASSES: 'syncClasses',
        SYNC_CUSTOMERS: 'syncCustomers',
        SYNC_LOCATIONS: 'syncLocations',
        SYNC_TAX: 'syncTax',
        EXPORT: 'export',
        EXPORTER: 'exporter',
        EXPORT_DATE: 'exportDate',
        NON_REIMBURSABLE_EXPENSES_ACCOUNT: 'nonReimbursableExpensesAccount',
        NON_REIMBURSABLE_EXPENSES_EXPORT_DESTINATION: 'nonReimbursableExpensesExportDestination',
        REIMBURSABLE_EXPENSES_ACCOUNT: 'reimbursableExpensesAccount',
        REIMBURSABLE_EXPENSES_EXPORT_DESTINATION: 'reimbursableExpensesExportDestination',
        NON_REIMBURSABLE_BILL_DEFAULT_VENDOR: 'nonReimbursableBillDefaultVendor',
        NON_REIMBURSABLE_EXPENSE_EXPORT_DESTINATION: 'nonReimbursableExpensesExportDestination',
        NON_REIMBURSABLE_EXPENSE_ACCOUNT: 'nonReimbursableExpensesAccount',
        RECEIVABLE_ACCOUNT: 'receivableAccount',
        AUTO_SYNC: 'autoSync',
        ENABLED: 'enabled',
        SYNC_PEOPLE: 'syncPeople',
        AUTO_CREATE_VENDOR: 'autoCreateVendor',
        REIMBURSEMENT_ACCOUNT_ID: 'reimbursementAccountID',
        COLLECTION_ACCOUNT_ID: 'collectionAccountID',
        ACCOUNTING_METHOD: 'accountingMethod',
    },

    XERO_CONFIG: {
        AUTO_SYNC: 'autoSync',
        ENABLED: 'enabled',
        REIMBURSEMENT_ACCOUNT_ID: 'reimbursementAccountID',
        INVOICE_COLLECTIONS_ACCOUNT_ID: 'invoiceCollectionsAccountID',
        SYNC: 'sync',
        SYNC_REIMBURSED_REPORTS: 'syncReimbursedReports',
        ENABLE_NEW_CATEGORIES: 'enableNewCategories',
        EXPORT: 'export',
        EXPORTER: 'exporter',
        BILL_DATE: 'billDate',
        BILL_STATUS: 'billStatus',
        NON_REIMBURSABLE_ACCOUNT: 'nonReimbursableAccount',
        TENANT_ID: 'tenantID',
        IMPORT_CUSTOMERS: 'importCustomers',
        IMPORT_TAX_RATES: 'importTaxRates',
        INVOICE_STATUS: {
            DRAFT: 'DRAFT',
            AWAITING_APPROVAL: 'AWT_APPROVAL',
            AWAITING_PAYMENT: 'AWT_PAYMENT',
        },
        IMPORT_TRACKING_CATEGORIES: 'importTrackingCategories',
        MAPPINGS: 'mappings',
        TRACKING_CATEGORY_PREFIX: 'trackingCategory_',
        TRACKING_CATEGORY_FIELDS: {
            COST_CENTERS: 'cost centers',
            REGION: 'region',
        },
        TRACKING_CATEGORY_OPTIONS: {
            DEFAULT: 'DEFAULT',
            TAG: 'TAG',
            REPORT_FIELD: 'REPORT_FIELD',
        },
    },

    SAGE_INTACCT_MAPPING_VALUE: {
        NONE: 'NONE',
        DEFAULT: 'DEFAULT',
        TAG: 'TAG',
        REPORT_FIELD: 'REPORT_FIELD',
    },

    SAGE_INTACCT_CONFIG: {
        MAPPINGS: {
            DEPARTMENTS: 'departments',
            CLASSES: 'classes',
            LOCATIONS: 'locations',
            CUSTOMERS: 'customers',
            PROJECTS: 'projects',
        },
        SYNC_ITEMS: 'syncItems',
        TAX: 'tax',
        TAX_SOLUTION_ID: 'taxSolutionID',
        EXPORT: 'export',
        EXPORT_DATE: 'exportDate',
        NON_REIMBURSABLE_CREDIT_CARD_VENDOR: 'nonReimbursableCreditCardChargeDefaultVendor',
        NON_REIMBURSABLE_VENDOR: 'nonReimbursableVendor',
        REIMBURSABLE_VENDOR: 'reimbursableExpenseReportDefaultVendor',
        NON_REIMBURSABLE_ACCOUNT: 'nonReimbursableAccount',
        NON_REIMBURSABLE: 'nonReimbursable',
        EXPORTER: 'exporter',
        REIMBURSABLE: 'reimbursable',
        AUTO_SYNC: 'autoSync',
        AUTO_SYNC_ENABLED: 'enabled',
        IMPORT_EMPLOYEES: 'importEmployees',
        APPROVAL_MODE: 'approvalMode',
        SYNC: 'sync',
        SYNC_REIMBURSED_REPORTS: 'syncReimbursedReports',
        REIMBURSEMENT_ACCOUNT_ID: 'reimbursementAccountID',
        ENTITY: 'entity',
        DIMENSION_PREFIX: 'dimension_',
    },

    SAGE_INTACCT: {
        APPROVAL_MODE: {
            APPROVAL_MANUAL: 'APPROVAL_MANUAL',
        },
    },

    QUICKBOOKS_REIMBURSABLE_ACCOUNT_TYPE: {
        VENDOR_BILL: 'bill',
        CHECK: 'check',
        JOURNAL_ENTRY: 'journal_entry',
    },

    QUICKBOOKS_NON_REIMBURSABLE_ACCOUNT_TYPE: {
        CREDIT_CARD: 'credit_card',
        DEBIT_CARD: 'debit_card',
        VENDOR_BILL: 'bill',
    },

    QUICKBOOKS_DESKTOP_REIMBURSABLE_ACCOUNT_TYPE: {
        VENDOR_BILL: 'VENDOR_BILL',
        CHECK: 'CHECK',
        JOURNAL_ENTRY: 'JOURNAL_ENTRY',
    },

    SAGE_INTACCT_REIMBURSABLE_EXPENSE_TYPE: {
        EXPENSE_REPORT: 'EXPENSE_REPORT',
        VENDOR_BILL: 'VENDOR_BILL',
    },

    SAGE_INTACCT_NON_REIMBURSABLE_EXPENSE_TYPE: {
        CREDIT_CARD_CHARGE: 'CREDIT_CARD_CHARGE',
        VENDOR_BILL: 'VENDOR_BILL',
    },

    XERO_EXPORT_DATE: {
        LAST_EXPENSE: 'LAST_EXPENSE',
        REPORT_EXPORTED: 'REPORT_EXPORTED',
        REPORT_SUBMITTED: 'REPORT_SUBMITTED',
    },

    SAGE_INTACCT_EXPORT_DATE: {
        LAST_EXPENSE: 'LAST_EXPENSE',
        EXPORTED: 'EXPORTED',
        SUBMITTED: 'SUBMITTED',
    },

    NETSUITE_CONFIG: {
        SUBSIDIARY: 'subsidiary',
        EXPORTER: 'exporter',
        EXPORT_DATE: 'exportDate',
        REIMBURSABLE_EXPENSES_EXPORT_DESTINATION: 'reimbursableExpensesExportDestination',
        NON_REIMBURSABLE_EXPENSES_EXPORT_DESTINATION: 'nonreimbursableExpensesExportDestination',
        DEFAULT_VENDOR: 'defaultVendor',
        REIMBURSABLE_PAYABLE_ACCOUNT: 'reimbursablePayableAccount',
        PAYABLE_ACCT: 'payableAcct',
        JOURNAL_POSTING_PREFERENCE: 'journalPostingPreference',
        RECEIVABLE_ACCOUNT: 'receivableAccount',
        INVOICE_ITEM_PREFERENCE: 'invoiceItemPreference',
        INVOICE_ITEM: 'invoiceItem',
        TAX_POSTING_ACCOUNT: 'taxPostingAccount',
        PROVINCIAL_TAX_POSTING_ACCOUNT: 'provincialTaxPostingAccount',
        ALLOW_FOREIGN_CURRENCY: 'allowForeignCurrency',
        EXPORT_TO_NEXT_OPEN_PERIOD: 'exportToNextOpenPeriod',
        IMPORT_FIELDS: ['departments', 'classes', 'locations'],
        AUTO_SYNC: 'autoSync',
        ACCOUNTING_METHOD: 'accountingMethod',
        REIMBURSEMENT_ACCOUNT_ID: 'reimbursementAccountID',
        COLLECTION_ACCOUNT: 'collectionAccount',
        AUTO_CREATE_ENTITIES: 'autoCreateEntities',
        APPROVAL_ACCOUNT: 'approvalAccount',
        CUSTOM_FORM_ID_OPTIONS: 'customFormIDOptions',
        TOKEN_INPUT_STEP_NAMES: ['1', '2,', '3', '4', '5'],
        TOKEN_INPUT_STEP_KEYS: {
            0: 'installBundle',
            1: 'enableTokenAuthentication',
            2: 'enableSoapServices',
            3: 'createAccessToken',
            4: 'enterCredentials',
        },
        IMPORT_CUSTOM_FIELDS: {
            CUSTOM_SEGMENTS: 'customSegments',
            CUSTOM_LISTS: 'customLists',
        },
        CUSTOM_SEGMENT_FIELDS: ['segmentName', 'internalID', 'scriptID', 'mapping'],
        CUSTOM_LIST_FIELDS: ['listName', 'internalID', 'transactionFieldID', 'mapping'],
        CUSTOM_FORM_ID_ENABLED: 'enabled',
        CUSTOM_FORM_ID_TYPE: {
            REIMBURSABLE: 'reimbursable',
            NON_REIMBURSABLE: 'nonReimbursable',
        },
        SYNC_OPTIONS: {
            SYNC_REIMBURSED_REPORTS: 'syncReimbursedReports',
            SYNC_PEOPLE: 'syncPeople',
            ENABLE_NEW_CATEGORIES: 'enableNewCategories',
            EXPORT_REPORTS_TO: 'exportReportsTo',
            EXPORT_VENDOR_BILLS_TO: 'exportVendorBillsTo',
            EXPORT_JOURNALS_TO: 'exportJournalsTo',
            SYNC_TAX: 'syncTax',
            CROSS_SUBSIDIARY_CUSTOMERS: 'crossSubsidiaryCustomers',
            CUSTOMER_MAPPINGS: {
                CUSTOMERS: 'customers',
                JOBS: 'jobs',
            },
        },
        NETSUITE_ADD_CUSTOM_LIST_STEP_NAMES: ['1', '2,', '3', '4'],
        NETSUITE_ADD_CUSTOM_SEGMENT_STEP_NAMES: ['1', '2,', '3', '4', '5', '6,'],
    },

    NETSUITE_CUSTOM_FIELD_SUBSTEP_INDEXES: {
        CUSTOM_LISTS: {
            CUSTOM_LIST_PICKER: 0,
            TRANSACTION_FIELD_ID: 1,
            MAPPING: 2,
            CONFIRM: 3,
        },
        CUSTOM_SEGMENTS: {
            SEGMENT_TYPE: 0,
            SEGMENT_NAME: 1,
            INTERNAL_ID: 2,
            SCRIPT_ID: 3,
            MAPPING: 4,
            CONFIRM: 5,
        },
    },

    NETSUITE_CUSTOM_RECORD_TYPES: {
        CUSTOM_SEGMENT: 'customSegment',
        CUSTOM_RECORD: 'customRecord',
    },

    NETSUITE_FORM_STEPS_HEADER_HEIGHT: 40,

    NETSUITE_IMPORT: {
        HELP_LINKS: {
            CUSTOM_SEGMENTS: 'https://help.expensify.com/articles/expensify-classic/integrations/accounting-integrations/NetSuite#custom-segments',
            CUSTOM_LISTS: 'https://help.expensify.com/articles/expensify-classic/integrations/accounting-integrations/NetSuite#custom-lists',
        },
    },

    NETSUITE_EXPORT_DATE: {
        LAST_EXPENSE: 'LAST_EXPENSE',
        EXPORTED: 'EXPORTED',
        SUBMITTED: 'SUBMITTED',
    },

    NETSUITE_EXPORT_DESTINATION: {
        EXPENSE_REPORT: 'EXPENSE_REPORT',
        VENDOR_BILL: 'VENDOR_BILL',
        JOURNAL_ENTRY: 'JOURNAL_ENTRY',
    },

    NETSUITE_MAP_EXPORT_DESTINATION: {
        EXPENSE_REPORT: 'expenseReport',
        VENDOR_BILL: 'vendorBill',
        JOURNAL_ENTRY: 'journalEntry',
    },

    NETSUITE_INVOICE_ITEM_PREFERENCE: {
        CREATE: 'create',
        SELECT: 'select',
    },

    NETSUITE_JOURNAL_POSTING_PREFERENCE: {
        JOURNALS_POSTING_INDIVIDUAL_LINE: 'JOURNALS_POSTING_INDIVIDUAL_LINE',
        JOURNALS_POSTING_TOTAL_LINE: 'JOURNALS_POSTING_TOTAL_LINE',
    },

    NETSUITE_EXPENSE_TYPE: {
        REIMBURSABLE: 'reimbursable',
        NON_REIMBURSABLE: 'nonreimbursable',
    },

    NETSUITE_REPORTS_APPROVAL_LEVEL: {
        REPORTS_APPROVED_NONE: 'REPORTS_APPROVED_NONE',
        REPORTS_SUPERVISOR_APPROVED: 'REPORTS_SUPERVISOR_APPROVED',
        REPORTS_ACCOUNTING_APPROVED: 'REPORTS_ACCOUNTING_APPROVED',
        REPORTS_APPROVED_BOTH: 'REPORTS_APPROVED_BOTH',
    },

    NETSUITE_VENDOR_BILLS_APPROVAL_LEVEL: {
        VENDOR_BILLS_APPROVED_NONE: 'VENDOR_BILLS_APPROVED_NONE',
        VENDOR_BILLS_APPROVAL_PENDING: 'VENDOR_BILLS_APPROVAL_PENDING',
        VENDOR_BILLS_APPROVED: 'VENDOR_BILLS_APPROVED',
    },

    NETSUITE_JOURNALS_APPROVAL_LEVEL: {
        JOURNALS_APPROVED_NONE: 'JOURNALS_APPROVED_NONE',
        JOURNALS_APPROVAL_PENDING: 'JOURNALS_APPROVAL_PENDING',
        JOURNALS_APPROVED: 'JOURNALS_APPROVED',
    },

    NETSUITE_ACCOUNT_TYPE: {
        ACCOUNTS_PAYABLE: '_accountsPayable',
        ACCOUNTS_RECEIVABLE: '_accountsReceivable',
        OTHER_CURRENT_LIABILITY: '_otherCurrentLiability',
        CREDIT_CARD: '_creditCard',
        BANK: '_bank',
        OTHER_CURRENT_ASSET: '_otherCurrentAsset',
        LONG_TERM_LIABILITY: '_longTermLiability',
        EXPENSE: '_expense',
    },

    NETSUITE_APPROVAL_ACCOUNT_DEFAULT: 'APPROVAL_ACCOUNT_DEFAULT',

    NETSUITE_PAYABLE_ACCOUNT_DEFAULT_VALUE: '',

    /**
     * Countries where tax setting is permitted (Strings are in the format of Netsuite's Country type/enum)
     *
     * Should mirror the list on the OldDot.
     */
    NETSUITE_TAX_COUNTRIES: [
        '_argentina',
        '_australia',
        '_austria',
        '_azerbaijan',
        '_belgium',
        '_brazil',
        '_bulgaria',
        '_canada',
        '_chile',
        '_china',
        '_costaRica',
        '_croatia',
        '_croatiaHrvatska',
        '_cyprus',
        '_czechRepublic',
        '_denmark',
        '_egypt',
        '_estonia',
        '_finland',
        '_france',
        '_georgia',
        '_germany',
        '_ghana',
        '_greece',
        '_hongKong',
        '_hungary',
        '_india',
        '_indonesia',
        '_iranIslamicRepublicOf',
        '_ireland',
        '_israel',
        '_italy',
        '_japan',
        '_jordan',
        '_kenya',
        '_koreaRepublicOf',
        '_koreaTheRepublicOf',
        '_kuwait',
        '_latvia',
        '_lebanon',
        '_lithuania',
        '_luxembourg',
        '_malaysia',
        '_malta',
        '_mexico',
        '_morocco',
        '_myanmar',
        '_netherlands',
        '_newZealand',
        '_nigeria',
        '_norway',
        '_pakistan',
        '_philippines',
        '_poland',
        '_portugal',
        '_romania',
        '_saudiArabia',
        '_serbia',
        '_singapore',
        '_slovakRepublic',
        '_slovakia',
        '_slovenia',
        '_southAfrica',
        '_spain',
        '_sriLanka',
        '_sweden',
        '_switzerland',
        '_taiwan',
        '_thailand',
        '_turkey',
        '_turkiye',
        '_ukraine',
        '_unitedArabEmirates',
        '_unitedKingdom',
        '_unitedKingdomGB',
        '_vietnam',
        '_vietNam',
    ] as string[],

    QUICKBOOKS_EXPORT_DATE: {
        LAST_EXPENSE: 'LAST_EXPENSE',
        REPORT_EXPORTED: 'REPORT_EXPORTED',
        REPORT_SUBMITTED: 'REPORT_SUBMITTED',
    },

    QUICKBOOKS_NON_REIMBURSABLE_EXPORT_ACCOUNT_TYPE: {
        CREDIT_CARD: 'credit_card',
        DEBIT_CARD: 'debit_card',
        VENDOR_BILL: 'bill',
    },

    QUICKBOOKS_DESKTOP_NON_REIMBURSABLE_EXPORT_ACCOUNT_TYPE: {
        CREDIT_CARD: 'CREDIT_CARD_CHARGE',
        CHECK: 'CHECK',
        VENDOR_BILL: 'VENDOR_BILL',
    },

    MISSING_PERSONAL_DETAILS_INDEXES: {
        MAPPING: {
            LEGAL_NAME: 0,
            DATE_OF_BIRTH: 1,
            ADDRESS: 2,
            PHONE_NUMBER: 3,
            CONFIRM: 4,
        },
        INDEX_LIST: ['1', '2', '3', '4'],
    },

    ACCOUNT_ID: {
        ACCOUNTING: Number(Config?.EXPENSIFY_ACCOUNT_ID_ACCOUNTING ?? 9645353),
        ACCOUNTS_PAYABLE: Number(Config?.EXPENSIFY_ACCOUNT_ID_ACCOUNTS_PAYABLE ?? 10903701),
        ADMIN: Number(Config?.EXPENSIFY_ACCOUNT_ID_ADMIN ?? -1),
        BILLS: Number(Config?.EXPENSIFY_ACCOUNT_ID_BILLS ?? 1371),
        CHRONOS: Number(Config?.EXPENSIFY_ACCOUNT_ID_CHRONOS ?? 10027416),
        CONCIERGE: Number(Config?.EXPENSIFY_ACCOUNT_ID_CONCIERGE ?? 8392101),
        CONTRIBUTORS: Number(Config?.EXPENSIFY_ACCOUNT_ID_CONTRIBUTORS ?? 9675014),
        FIRST_RESPONDER: Number(Config?.EXPENSIFY_ACCOUNT_ID_FIRST_RESPONDER ?? 9375152),
        HELP: Number(Config?.EXPENSIFY_ACCOUNT_ID_HELP ?? -1),
        INTEGRATION_TESTING_CREDS: Number(Config?.EXPENSIFY_ACCOUNT_ID_INTEGRATION_TESTING_CREDS ?? -1),
        NOTIFICATIONS: Number(Config?.EXPENSIFY_ACCOUNT_ID_NOTIFICATIONS ?? 11665625),
        PAYROLL: Number(Config?.EXPENSIFY_ACCOUNT_ID_PAYROLL ?? 9679724),
        QA: Number(Config?.EXPENSIFY_ACCOUNT_ID_QA ?? 3126513),
        QA_TRAVIS: Number(Config?.EXPENSIFY_ACCOUNT_ID_QA_TRAVIS ?? 8595733),
        RECEIPTS: Number(Config?.EXPENSIFY_ACCOUNT_ID_RECEIPTS ?? -1),
        REWARDS: Number(Config?.EXPENSIFY_ACCOUNT_ID_REWARDS ?? 11023767), // rewards@expensify.com
        STUDENT_AMBASSADOR: Number(Config?.EXPENSIFY_ACCOUNT_ID_STUDENT_AMBASSADOR ?? 10476956),
        SVFG: Number(Config?.EXPENSIFY_ACCOUNT_ID_SVFG ?? 2012843),
        MANAGER_MCTEST: Number(Config?.EXPENSIFY_ACCOUNT_ID_MANAGER_MCTEST ?? 18964612),
    },

    ENVIRONMENT: {
        DEV: 'development',
        STAGING: 'staging',
        PRODUCTION: 'production',
        ADHOC: 'adhoc',
    },

    // Used to delay the initial fetching of reportActions when the app first inits or reconnects (e.g. returning
    // from backgound). The times are based on how long it generally seems to take for the app to become interactive
    // in each scenario.
    FETCH_ACTIONS_DELAY: {
        STARTUP: 8000,
        RECONNECT: 1000,
    },

    WALLET: {
        TRANSFER_METHOD_TYPE: {
            INSTANT: 'instant',
            ACH: 'ach',
        },
        TRANSFER_METHOD_TYPE_FEE: {
            INSTANT: {
                RATE: 1.5,
                MINIMUM_FEE: 25,
            },
            ACH: {
                RATE: 0,
                MINIMUM_FEE: 0,
            },
        },
        ERROR: {
            // If these get updated, we need to update the codes on the Web side too
            SSN: 'ssnError',
            KBA: 'kbaNeeded',
            KYC: 'kycFailed',
            FULL_SSN_NOT_FOUND: 'Full SSN not found',
            MISSING_FIELD: 'Missing required additional details fields',
            WRONG_ANSWERS: 'Wrong answers',
            ONFIDO_FIXABLE_ERROR: 'Onfido returned a fixable error',
            ONFIDO_USER_CONSENT_DENIED: 'user_consent_denied',

            // KBA stands for Knowledge Based Answers (requiring us to show Idology questions)
            KBA_NEEDED: 'KBA needed',
            NO_ACCOUNT_TO_LINK: '405 No account to link to wallet',
            INVALID_WALLET: '405 Invalid wallet account',
            NOT_OWNER_OF_BANK_ACCOUNT: '401 Wallet owner does not own linked bank account',
            INVALID_BANK_ACCOUNT: '405 Attempting to link an invalid bank account to a wallet',
            NOT_OWNER_OF_FUND: '401 Wallet owner does not own linked fund',
            INVALID_FUND: '405 Attempting to link an invalid fund to a wallet',
        },
        STEP: {
            // In the order they appear in the Wallet flow
            ADD_BANK_ACCOUNT: 'AddBankAccountStep',
            ADDITIONAL_DETAILS: 'AdditionalDetailsStep',
            ADDITIONAL_DETAILS_KBA: 'AdditionalDetailsKBAStep',
            ONFIDO: 'OnfidoStep',
            TERMS: 'TermsStep',
            ACTIVATE: 'ActivateStep',
        },
        STEP_REFACTOR: {
            ADD_BANK_ACCOUNT: 'AddBankAccountStep',
            ADDITIONAL_DETAILS: 'AdditionalDetailsStep',
            VERIFY_IDENTITY: 'VerifyIdentityStep',
            TERMS_AND_FEES: 'TermsAndFeesStep',
        },
        STEP_NAMES: ['1', '2', '3', '4'],
        SUBSTEP_INDEXES: {
            BANK_ACCOUNT: {
                ACCOUNT_NUMBERS: 0,
            },
            PERSONAL_INFO: {
                LEGAL_NAME: 0,
                DATE_OF_BIRTH: 1,
                ADDRESS: 2,
                PHONE_NUMBER: 3,
                SSN: 4,
            },
        },
        TIER_NAME: {
            PLATINUM: 'PLATINUM',
            GOLD: 'GOLD',
            SILVER: 'SILVER',
            BRONZE: 'BRONZE',
        },
        WEB_MESSAGE_TYPE: {
            STATEMENT: 'STATEMENT_NAVIGATE',
            CONCIERGE: 'CONCIERGE_NAVIGATE',
        },
        MTL_WALLET_PROGRAM_ID: '760',
        BANCORP_WALLET_PROGRAM_ID: '660',
        PROGRAM_ISSUERS: {
            EXPENSIFY_PAYMENTS: 'Expensify Payments LLC',
            BANCORP_BANK: 'The Bancorp Bank, N.A.',
        },
    },

    PLAID: {
        EVENT: {
            ERROR: 'ERROR',
            EXIT: 'EXIT',
        },
        DEFAULT_DATA: {
            bankName: '',
            plaidAccessToken: '',
            bankAccounts: [] as PlaidBankAccount[],
            isLoading: false,
            errors: {},
        },
    },

    ONFIDO: {
        CONTAINER_ID: 'onfido-mount',
        TYPE: {
            DOCUMENT: 'document',
            FACE: 'face',
        },
        VARIANT: {
            VIDEO: 'video',
        },
        SMS_NUMBER_COUNTRY_CODE: 'US',
        ERROR: {
            USER_CANCELLED: 'User canceled flow.',
            USER_TAPPED_BACK: 'User exited by clicking the back button.',
            USER_EXITED: 'User exited by manual action.',
        },
    },

    KYC_WALL_SOURCE: {
        REPORT: 'REPORT', // The user attempted to pay an expense
        ENABLE_WALLET: 'ENABLE_WALLET', // The user clicked on the `Enable wallet` button on the Wallet page
        TRANSFER_BALANCE: 'TRANSFER_BALANCE', // The user attempted to transfer their wallet balance to their bank account or debit card
    },

    OS: {
        WINDOWS: 'Windows',
        MAC_OS: PLATFORM_OS_MACOS,
        ANDROID: 'Android',
        IOS: PLATFORM_IOS,
        LINUX: 'Linux',
        NATIVE: 'Native',
    },

    BROWSER: {
        CHROME: 'chrome',
        FIREFOX: 'firefox',
        IE: 'ie',
        EDGE: 'edge',
        Opera: 'opera',
        SAFARI: 'safari',
        OTHER: 'other',
    },

    PAYMENT_METHODS: {
        DEBIT_CARD: 'debitCard',
        PERSONAL_BANK_ACCOUNT: 'bankAccount',
        BUSINESS_BANK_ACCOUNT: 'businessBankAccount',
    },

    PAYMENT_SELECTED: {
        BBA: 'BBA',
        PBA: 'PBA',
    },

    PAYMENT_METHOD_ID_KEYS: {
        DEBIT_CARD: 'fundID',
        BANK_ACCOUNT: 'bankAccountID',
    },

    IOU: {
        MAX_RECENT_REPORTS_TO_SHOW: 5,
        // This will guranatee that the quantity input will not exceed 9,007,199,254,740,991 (Number.MAX_SAFE_INTEGER).
        QUANTITY_MAX_LENGTH: 12,
        // This is the transactionID used when going through the create expense flow so that it mimics a real transaction (like the edit flow)
        OPTIMISTIC_TRANSACTION_ID: '1',
        // Note: These payment types are used when building IOU reportAction message values in the server and should
        // not be changed.
        LOCATION_PERMISSION_PROMPT_THRESHOLD_DAYS: 7,
        PAYMENT_TYPE: {
            ELSEWHERE: 'Elsewhere',
            EXPENSIFY: 'Expensify',
            VBBA: 'ACH',
        },
        ACTION: {
            EDIT: 'edit',
            CREATE: 'create',
            SUBMIT: 'submit',
            CATEGORIZE: 'categorize',
            SHARE: 'share',
        },
        DEFAULT_AMOUNT: 0,
        TYPE: {
            SEND: 'send',
            PAY: 'pay',
            SPLIT: 'split',
            REQUEST: 'request',
            INVOICE: 'invoice',
            SUBMIT: 'submit',
            TRACK: 'track',
            CREATE: 'create',
        },
        REQUEST_TYPE: {
            DISTANCE: 'distance',
            MANUAL: 'manual',
            SCAN: 'scan',
            PER_DIEM: 'per-diem',
        },
        EXPENSE_TYPE: {
            DISTANCE: 'distance',
            MANUAL: 'manual',
            SCAN: 'scan',
            PER_DIEM: 'per-diem',
            EXPENSIFY_CARD: 'expensifyCard',
            PENDING_EXPENSIFY_CARD: 'pendingExpensifyCard',
        },
        REPORT_ACTION_TYPE: {
            PAY: 'pay',
            CREATE: 'create',
            SPLIT: 'split',
            DECLINE: 'decline',
            CANCEL: 'cancel',
            DELETE: 'delete',
            APPROVE: 'approve',
            TRACK: 'track',
        },
        AMOUNT_MAX_LENGTH: 8,
        DISTANCE_REQUEST_AMOUNT_MAX_LENGTH: 14,
        RECEIPT_STATE: {
            SCANREADY: 'SCANREADY',
            OPEN: 'OPEN',
            SCANNING: 'SCANNING',
            SCANCOMPLETE: 'SCANCOMPLETE',
            SCANFAILED: 'SCANFAILED',
        },
        FILE_TYPES: {
            HTML: 'html',
            DOC: 'doc',
            DOCX: 'docx',
            SVG: 'svg',
        },
        RECEIPT_ERROR: 'receiptError',
        CANCEL_REASON: {
            PAYMENT_EXPIRED: 'CANCEL_REASON_PAYMENT_EXPIRED',
        },
        SHARE: {
            ROLE: {
                ACCOUNTANT: 'accountant',
            },
        },
        ACCESS_VARIANTS: {
            CREATE: 'create',
        },
        PAGE_INDEX: {
            CONFIRM: 'confirm',
        },
        PAYMENT_SELECTED: {
            BBA: 'BBA',
            PBA: 'PBA',
        },
        ACTION_PARAMS: {
            START_SPLIT_BILL: 'startSplitBill',
            TRACK_EXPENSE: 'trackExpense',
            MONEY_REQUEST: 'moneyRequest',
            REPLACE_RECEIPT: 'replaceReceipt',
        },
    },

    GROWL: {
        SUCCESS: 'success',
        ERROR: 'error',
        WARNING: 'warning',
        DURATION: 2000,
        DURATION_LONG: 3500,
    },

    LOCALES: {
        EN: 'en',
        ES: 'es',
        ES_ES: 'es-ES',
        ES_ES_ONFIDO: 'es_ES',

        DEFAULT: 'en',
    },

    LANGUAGES: ['en', 'es'],

    PRONOUNS_LIST: [
        'coCos',
        'eEyEmEir',
        'heHimHis',
        'heHimHisTheyThemTheirs',
        'sheHerHers',
        'sheHerHersTheyThemTheirs',
        'merMers',
        'neNirNirs',
        'neeNerNers',
        'perPers',
        'theyThemTheirs',
        'thonThons',
        'veVerVis',
        'viVir',
        'xeXemXyr',
        'zeZieZirHir',
        'zeHirHirs',
        'callMeByMyName',
    ],

    // Map updated pronouns key to deprecated pronouns
    DEPRECATED_PRONOUNS_LIST: {
        heHimHis: 'He/him',
        sheHerHers: 'She/her',
        theyThemTheirs: 'They/them',
        zeHirHirs: 'Ze/hir',
        callMeByMyName: 'Call me by my name',
    },

    POLICY: {
        TYPE: {
            PERSONAL: 'personal',

            // Often referred to as "control" workspaces
            CORPORATE: 'corporate',

            // Often referred to as "collect" workspaces
            TEAM: 'team',
        },
        RULE_CONDITIONS: {
            MATCHES: 'matches',
        },
        FIELDS: {
            TAG: 'tag',
            CATEGORY: 'category',
            FIELD_LIST_TITLE: 'text_title',
            TAX: 'tax',
        },
        DEFAULT_REPORT_NAME_PATTERN: '{report:type} {report:startdate}',
        ROLE: {
            ADMIN: 'admin',
            AUDITOR: 'auditor',
            USER: 'user',
        },
        AUTO_REIMBURSEMENT_MAX_LIMIT_CENTS: 2000000,
        AUTO_REIMBURSEMENT_DEFAULT_LIMIT_CENTS: 10000,
        AUTO_APPROVE_REPORTS_UNDER_DEFAULT_CENTS: 10000,
        RANDOM_AUDIT_DEFAULT_PERCENTAGE: 0.05,

        AUTO_REPORTING_FREQUENCIES: {
            INSTANT: 'instant',
            IMMEDIATE: 'immediate',
            WEEKLY: 'weekly',
            SEMI_MONTHLY: 'semimonthly',
            MONTHLY: 'monthly',
            TRIP: 'trip',
            MANUAL: 'manual',
        },
        AUTO_REPORTING_OFFSET: {
            LAST_BUSINESS_DAY_OF_MONTH: 'lastBusinessDayOfMonth',
            LAST_DAY_OF_MONTH: 'lastDayOfMonth',
        },
        APPROVAL_MODE: {
            OPTIONAL: 'OPTIONAL',
            BASIC: 'BASIC',
            ADVANCED: 'ADVANCED',
            DYNAMICEXTERNAL: 'DYNAMIC_EXTERNAL',
            SMARTREPORT: 'SMARTREPORT',
            BILLCOM: 'BILLCOM',
        },
        APPROVAL_MODE_TRANSLATION_KEYS: {
            OPTIONAL: 'submitAndClose',
            BASIC: 'submitAndApprove',
            ADVANCED: 'advanced',
            DYNAMICEXTERNAL: 'dynamicExternal',
            SMARTREPORT: 'smartReport',
            BILLCOM: 'billcom',
        },
        ROOM_PREFIX: '#',
        CUSTOM_UNIT_RATE_BASE_OFFSET: 100,
        OWNER_EMAIL_FAKE: '_FAKE_',
        OWNER_ACCOUNT_ID_FAKE: 0,
        REIMBURSEMENT_CHOICES: {
            REIMBURSEMENT_YES: 'reimburseYes', // Direct
            REIMBURSEMENT_NO: 'reimburseNo', // None
            REIMBURSEMENT_MANUAL: 'reimburseManual', // Indirect
        },
        ID_FAKE: '_FAKE_',
        EMPTY: 'EMPTY',
        MEMBERS_BULK_ACTION_TYPES: {
            REMOVE: 'remove',
            MAKE_MEMBER: 'makeMember',
            MAKE_ADMIN: 'makeAdmin',
            MAKE_AUDITOR: 'makeAuditor',
        },
        BULK_ACTION_TYPES: {
            DELETE: 'delete',
            DISABLE: 'disable',
            ENABLE: 'enable',
        },
        MORE_FEATURES: {
            ARE_CATEGORIES_ENABLED: 'areCategoriesEnabled',
            ARE_TAGS_ENABLED: 'areTagsEnabled',
            ARE_DISTANCE_RATES_ENABLED: 'areDistanceRatesEnabled',
            ARE_WORKFLOWS_ENABLED: 'areWorkflowsEnabled',
            ARE_REPORT_FIELDS_ENABLED: 'areReportFieldsEnabled',
            ARE_CONNECTIONS_ENABLED: 'areConnectionsEnabled',
            ARE_COMPANY_CARDS_ENABLED: 'areCompanyCardsEnabled',
            ARE_EXPENSIFY_CARDS_ENABLED: 'areExpensifyCardsEnabled',
            ARE_INVOICES_ENABLED: 'areInvoicesEnabled',
            ARE_TAXES_ENABLED: 'tax',
            ARE_RULES_ENABLED: 'areRulesEnabled',
            ARE_PER_DIEM_RATES_ENABLED: 'arePerDiemRatesEnabled',
        },
        DEFAULT_CATEGORIES: {
            ADVERTISING: 'Advertising',
            BENEFITS: 'Benefits',
            CAR: 'Car',
            EQUIPMENT: 'Equipment',
            FEES: 'Fees',
            HOME_OFFICE: 'Home Office',
            INSURANCE: 'Insurance',
            INTEREST: 'Interest',
            LABOR: 'Labor',
            MAINTENANCE: 'Maintenance',
            MATERIALS: 'Materials',
            MEALS_AND_ENTERTAINMENT: 'Meals and Entertainment',
            OFFICE_SUPPLIES: 'Office Supplies',
            OTHER: 'Other',
            PROFESSIONAL_SERVICES: 'Professional Services',
            RENT: 'Rent',
            TAXES: 'Taxes',
            TRAVEL: 'Travel',
            UTILITIES: 'Utilities',
        },
        OWNERSHIP_ERRORS: {
            NO_BILLING_CARD: 'noBillingCard',
            AMOUNT_OWED: 'amountOwed',
            HAS_FAILED_SETTLEMENTS: 'hasFailedSettlements',
            OWNER_OWES_AMOUNT: 'ownerOwesAmount',
            SUBSCRIPTION: 'subscription',
            DUPLICATE_SUBSCRIPTION: 'duplicateSubscription',
            FAILED_TO_CLEAR_BALANCE: 'failedToClearBalance',
        },
        COLLECTION_KEYS: {
            DESCRIPTION: 'description',
            REIMBURSER: 'reimburser',
            REIMBURSEMENT_CHOICE: 'reimbursementChoice',
            APPROVAL_MODE: 'approvalMode',
            AUTOREPORTING: 'autoReporting',
            AUTOREPORTING_FREQUENCY: 'autoReportingFrequency',
            AUTOREPORTING_OFFSET: 'autoReportingOffset',
            GENERAL_SETTINGS: 'generalSettings',
        },
        EXPENSE_REPORT_RULES: {
            PREVENT_SELF_APPROVAL: 'preventSelfApproval',
            MAX_EXPENSE_AGE: 'maxExpenseAge',
        },
        CONNECTIONS: {
            NAME: {
                // Here we will add other connections names when we add support for them
                QBO: 'quickbooksOnline',
                QBD: 'quickbooksDesktop',
                XERO: 'xero',
                NETSUITE: 'netsuite',
                SAGE_INTACCT: 'intacct',
            },
            ROUTE: {
                QBO: 'quickbooks-online',
                XERO: 'xero',
                NETSUITE: 'netsuite',
                SAGE_INTACCT: 'sage-intacct',
                QBD: 'quickbooks-desktop',
            },
            NAME_USER_FRIENDLY: {
                netsuite: 'NetSuite',
                quickbooksOnline: 'QuickBooks Online',
                quickbooksDesktop: 'QuickBooks Desktop',
                xero: 'Xero',
                intacct: 'Sage Intacct',
                financialForce: 'FinancialForce',
                billCom: 'Bill.com',
                zenefits: 'Zenefits',
            },
            AUTH_HELP_LINKS: {
                intacct:
                    "https://help.expensify.com/articles/expensify-classic/connections/sage-intacct/Sage-Intacct-Troubleshooting#:~:text=First%20make%20sure%20that%20you,your%20company's%20Web%20Services%20authorizations.",
                netsuite:
                    'https://help.expensify.com/articles/expensify-classic/connections/netsuite/Netsuite-Troubleshooting#expensierror-ns0109-failed-to-login-to-netsuite-please-verify-your-credentials',
            },
            SYNC_STAGE_NAME: {
                STARTING_IMPORT_QBO: 'startingImportQBO',
                STARTING_IMPORT_XERO: 'startingImportXero',
                STARTING_IMPORT_QBD: 'startingImportQBD',
                QBO_IMPORT_MAIN: 'quickbooksOnlineImportMain',
                QBO_IMPORT_CUSTOMERS: 'quickbooksOnlineImportCustomers',
                QBO_IMPORT_EMPLOYEES: 'quickbooksOnlineImportEmployees',
                QBO_IMPORT_ACCOUNTS: 'quickbooksOnlineImportAccounts',
                QBO_IMPORT_CLASSES: 'quickbooksOnlineImportClasses',
                QBO_IMPORT_LOCATIONS: 'quickbooksOnlineImportLocations',
                QBO_IMPORT_PROCESSING: 'quickbooksOnlineImportProcessing',
                QBO_SYNC_PAYMENTS: 'quickbooksOnlineSyncBillPayments',
                QBO_IMPORT_TAX_CODES: 'quickbooksOnlineSyncTaxCodes',
                QBO_CHECK_CONNECTION: 'quickbooksOnlineCheckConnection',
                QBO_SYNC_TITLE: 'quickbooksOnlineSyncTitle',
                QBO_SYNC_LOAD_DATA: 'quickbooksOnlineSyncLoadData',
                QBO_SYNC_APPLY_CATEGORIES: 'quickbooksOnlineSyncApplyCategories',
                QBO_SYNC_APPLY_CUSTOMERS: 'quickbooksOnlineSyncApplyCustomers',
                QBO_SYNC_APPLY_PEOPLE: 'quickbooksOnlineSyncApplyEmployees',
                QBO_SYNC_APPLY_CLASSES_LOCATIONS: 'quickbooksOnlineSyncApplyClassesLocations',
                QBD_IMPORT_TITLE: 'quickbooksDesktopImportTitle',
                QBD_IMPORT_ACCOUNTS: 'quickbooksDesktopImportAccounts',
                QBD_IMPORT_APPROVE_CERTIFICATE: 'quickbooksDesktopImportApproveCertificate',
                QBD_IMPORT_DIMENSIONS: 'quickbooksDesktopImportDimensions',
                QBD_IMPORT_CLASSES: 'quickbooksDesktopImportClasses',
                QBD_IMPORT_CUSTOMERS: 'quickbooksDesktopImportCustomers',
                QBD_IMPORT_VENDORS: 'quickbooksDesktopImportVendors',
                QBD_IMPORT_EMPLOYEES: 'quickbooksDesktopImportEmployees',
                QBD_IMPORT_MORE: 'quickbooksDesktopImportMore',
                QBD_IMPORT_GENERIC: 'quickbooksDesktopImportSavePolicy',
                QBD_WEB_CONNECTOR_REMINDER: 'quickbooksDesktopWebConnectorReminder',
                JOB_DONE: 'jobDone',
                XERO_SYNC_STEP: 'xeroSyncStep',
                XERO_SYNC_XERO_REIMBURSED_REPORTS: 'xeroSyncXeroReimbursedReports',
                XERO_SYNC_EXPENSIFY_REIMBURSED_REPORTS: 'xeroSyncExpensifyReimbursedReports',
                XERO_SYNC_IMPORT_CHART_OF_ACCOUNTS: 'xeroSyncImportChartOfAccounts',
                XERO_SYNC_IMPORT_CATEGORIES: 'xeroSyncImportCategories',
                XERO_SYNC_IMPORT_TRACKING_CATEGORIES: 'xeroSyncImportTrackingCategories',
                XERO_SYNC_IMPORT_CUSTOMERS: 'xeroSyncImportCustomers',
                XERO_SYNC_IMPORT_BANK_ACCOUNTS: 'xeroSyncImportBankAccounts',
                XERO_SYNC_IMPORT_TAX_RATES: 'xeroSyncImportTaxRates',
                XERO_CHECK_CONNECTION: 'xeroCheckConnection',
                XERO_SYNC_TITLE: 'xeroSyncTitle',
                NETSUITE_SYNC_CONNECTION: 'netSuiteSyncConnection',
                NETSUITE_SYNC_CUSTOMERS: 'netSuiteSyncCustomers',
                NETSUITE_SYNC_INIT_DATA: 'netSuiteSyncInitData',
                NETSUITE_SYNC_IMPORT_TAXES: 'netSuiteSyncImportTaxes',
                NETSUITE_SYNC_IMPORT_ITEMS: 'netSuiteSyncImportItems',
                NETSUITE_SYNC_DATA: 'netSuiteSyncData',
                NETSUITE_SYNC_ACCOUNTS: 'netSuiteSyncAccounts',
                NETSUITE_SYNC_CURRENCIES: 'netSuiteSyncCurrencies',
                NETSUITE_SYNC_CATEGORIES: 'netSuiteSyncCategories',
                NETSUITE_SYNC_IMPORT_CUSTOM_LISTS: 'netSuiteSyncImportCustomLists',
                NETSUITE_SYNC_IMPORT_EMPLOYEES: 'netSuiteSyncImportEmployees',
                NETSUITE_SYNC_IMPORT_SUBSIDIARIES: 'netSuiteSyncImportSubsidiaries',
                NETSUITE_SYNC_IMPORT_VENDORS: 'netSuiteSyncImportVendors',
                NETSUITE_SYNC_REPORT_FIELDS: 'netSuiteSyncReportFields',
                NETSUITE_SYNC_TAGS: 'netSuiteSyncTags',
                NETSUITE_SYNC_UPDATE_DATA: 'netSuiteSyncUpdateConnectionData',
                NETSUITE_SYNC_NETSUITE_REIMBURSED_REPORTS: 'netSuiteSyncNetSuiteReimbursedReports',
                NETSUITE_SYNC_EXPENSIFY_REIMBURSED_REPORTS: 'netSuiteSyncExpensifyReimbursedReports',
                NETSUITE_SYNC_IMPORT_VENDORS_TITLE: 'netSuiteImportVendorsTitle',
                NETSUITE_SYNC_IMPORT_CUSTOM_LISTS_TITLE: 'netSuiteImportCustomListsTitle',
                SAGE_INTACCT_SYNC_CHECK_CONNECTION: 'intacctCheckConnection',
                SAGE_INTACCT_SYNC_IMPORT_TITLE: 'intacctImportTitle',
                SAGE_INTACCT_SYNC_IMPORT_DATA: 'intacctImportData',
                SAGE_INTACCT_SYNC_IMPORT_EMPLOYEES: 'intacctImportEmployees',
                SAGE_INTACCT_SYNC_IMPORT_DIMENSIONS: 'intacctImportDimensions',
                SAGE_INTACCT_SYNC_IMPORT_SYNC_REIMBURSED_REPORTS: 'intacctImportSyncBillPayments',
            },
            SYNC_STAGE_TIMEOUT_MINUTES: 20,
        },
        ACCESS_VARIANTS: {
            PAID: 'paid',
            ADMIN: 'admin',
            CONTROL: 'control',
        },
        DEFAULT_MAX_EXPENSE_AGE: 90,
        DEFAULT_MAX_EXPENSE_AMOUNT: 200000,
        DEFAULT_MAX_AMOUNT_NO_RECEIPT: 2500,
        REQUIRE_RECEIPTS_OVER_OPTIONS: {
            DEFAULT: 'default',
            NEVER: 'never',
            ALWAYS: 'always',
        },
        EXPENSE_LIMIT_TYPES: {
            EXPENSE: 'expense',
            DAILY: 'daily',
        },
    },

    HELP_DOC_LINKS: {
        'QuickBooks Online': 'https://help.expensify.com/articles/new-expensify/connections/quickbooks-online/Configure-Quickbooks-Online',
        'QuickBooks Desktop': '',
        quickbooks: 'https://help.expensify.com/articles/new-expensify/connections/quickbooks-online/Configure-Quickbooks-Online',
        NetSuite: 'https://help.expensify.com/articles/new-expensify/connections/netsuite/Configure-Netsuite',
        Xero: 'https://help.expensify.com/articles/new-expensify/connections/xero/Configure-Xero',
        Intacct: 'https://help.expensify.com/articles/new-expensify/connections/sage-intacct/Configure-Sage-Intacct',
        FinancialForce: 'https://help.expensify.com/articles/expensify-classic/connections/certinia/Connect-To-Certinia',
        'Sage Intacct': 'https://help.expensify.com/articles/new-expensify/connections/sage-intacct/Configure-Sage-Intacct',
        Certinia: 'https://help.expensify.com/articles/expensify-classic/connections/certinia/Connect-To-Certinia',
    },

    CUSTOM_UNITS: {
        NAME_DISTANCE: 'Distance',
        NAME_PER_DIEM_INTERNATIONAL: 'Per Diem International',
        DISTANCE_UNIT_MILES: 'mi',
        DISTANCE_UNIT_KILOMETERS: 'km',
        MILEAGE_IRS_RATE: 0.7,
        DEFAULT_RATE: 'Default Rate',
        RATE_DECIMALS: 3,
        FAKE_P2P_ID: '_FAKE_P2P_ID_',
        MILES_TO_KILOMETERS: 1.609344,
        KILOMETERS_TO_MILES: 0.621371,
    },

    TERMS: {
        CFPB_PREPAID: 'cfpb.gov/prepaid',
        CFPB_COMPLAINT: 'cfpb.gov/complaint',
        FDIC_PREPAID: 'fdic.gov/deposit/deposits/prepaid.html',
        USE_EXPENSIFY_FEES: 'use.expensify.com/fees',
    },

    LAYOUT_WIDTH: {
        WIDE: 'wide',
        NARROW: 'narrow',
        NONE: 'none',
    },

    ICON_TYPE_ICON: 'icon',
    ICON_TYPE_AVATAR: 'avatar',
    ICON_TYPE_WORKSPACE: 'workspace',

    ACTIVITY_INDICATOR_SIZE: {
        LARGE: 'large',
    },

    AVATAR_SIZE: {
        X_LARGE: 'xlarge',
        LARGE: 'large',
        MEDIUM: 'medium',
        DEFAULT: 'default',
        SMALL: 'small',
        SMALLER: 'smaller',
        SUBSCRIPT: 'subscript',
        SMALL_SUBSCRIPT: 'small-subscript',
        MID_SUBSCRIPT: 'mid-subscript',
        LARGE_BORDERED: 'large-bordered',
        HEADER: 'header',
        MENTION_ICON: 'mention-icon',
        SMALL_NORMAL: 'small-normal',
    },
    COMPANY_CARD: {
        FEED_BANK_NAME: {
            MASTER_CARD: 'cdf',
            VISA: 'vcf',
            AMEX: 'gl1025',
            STRIPE: 'stripe',
            CITIBANK: 'oauth.citibank.com',
            CAPITAL_ONE: 'oauth.capitalone.com',
            BANK_OF_AMERICA: 'oauth.bankofamerica.com',
            CHASE: 'oauth.chase.com',
            BREX: 'oauth.brex.com',
            WELLS_FARGO: 'oauth.wellsfargo.com',
            AMEX_DIRECT: 'oauth.americanexpressfdx.com',
            CSV: '_ccupload',
        },
        STEP_NAMES: ['1', '2', '3', '4'],
        STEP: {
            BANK_CONNECTION: 'BankConnection',
            ASSIGNEE: 'Assignee',
            CARD: 'Card',
            CARD_NAME: 'CardName',
            TRANSACTION_START_DATE: 'TransactionStartDate',
            CONFIRMATION: 'Confirmation',
        },
        TRANSACTION_START_DATE_OPTIONS: {
            FROM_BEGINNING: 'fromBeginning',
            CUSTOM: 'custom',
        },
    },
    EXPENSIFY_CARD: {
        NAME: 'expensifyCard',
        BANK: 'Expensify Card',
        FRAUD_TYPES: {
            DOMAIN: 'domain',
            INDIVIDUAL: 'individual',
            NONE: 'none',
        },
        VERIFICATION_STATE: {
            LOADING: 'loading',
            VERIFIED: 'verified',
            ON_WAITLIST: 'onWaitlist',
        },
        STATE: {
            STATE_NOT_ISSUED: 2,
            OPEN: 3,
            NOT_ACTIVATED: 4,
            STATE_DEACTIVATED: 5,
            CLOSED: 6,
            STATE_SUSPENDED: 7,
        },
        ACTIVE_STATES: cardActiveStates,
        HIDDEN_FROM_SEARCH_STATES: cardHiddenFromSearchStates,
        LIMIT_TYPES: {
            SMART: 'smart',
            MONTHLY: 'monthly',
            FIXED: 'fixed',
        },
        LIMIT_VALUE: 21474836,
        STEP_NAMES: ['1', '2', '3', '4', '5', '6'],
        STEP: {
            ASSIGNEE: 'Assignee',
            CARD_TYPE: 'CardType',
            LIMIT_TYPE: 'LimitType',
            LIMIT: 'Limit',
            CARD_NAME: 'CardName',
            CONFIRMATION: 'Confirmation',
        },
        CARD_TYPE: {
            PHYSICAL: 'physical',
            VIRTUAL: 'virtual',
        },
        FREQUENCY_SETTING: {
            DAILY: 'daily',
            MONTHLY: 'monthly',
        },
        MANAGE_EXPENSIFY_CARDS_ARTICLE_LINK: 'https://help.expensify.com/articles/new-expensify/expensify-card/Manage-Expensify-Cards',
    },
    COMPANY_CARDS: {
        CONNECTION_ERROR: 'connectionError',
        STEP: {
            SELECT_BANK: 'SelectBank',
            SELECT_FEED_TYPE: 'SelectFeedType',
            CARD_TYPE: 'CardType',
            CARD_INSTRUCTIONS: 'CardInstructions',
            CARD_NAME: 'CardName',
            CARD_DETAILS: 'CardDetails',
            BANK_CONNECTION: 'BankConnection',
            AMEX_CUSTOM_FEED: 'AmexCustomFeed',
        },
        CARD_TYPE: {
            AMEX: 'amex',
            VISA: 'visa',
            MASTERCARD: 'mastercard',
            STRIPE: 'stripe',
            CSV: 'CSV',
        },
        FEED_TYPE: {
            CUSTOM: 'customFeed',
            DIRECT: 'directFeed',
        },
        BANKS: {
            AMEX: 'American Express',
            BANK_OF_AMERICA: 'Bank of America',
            BREX: 'Brex',
            CAPITAL_ONE: 'Capital One',
            CHASE: 'Chase',
            CITI_BANK: 'Citibank',
            STRIPE: 'Stripe',
            WELLS_FARGO: 'Wells Fargo',
            OTHER: 'Other',
        },
        BANK_CONNECTIONS: {
            WELLS_FARGO: 'wellsfargo',
            BANK_OF_AMERICA: 'bankofamerica',
            CHASE: 'chase',
            BREX: 'brex',
            CAPITAL_ONE: 'capitalone',
            CITI_BANK: 'citibank',
            AMEX: 'americanexpressfdx',
        },
        AMEX_CUSTOM_FEED: {
            CORPORATE: 'American Express Corporate Cards',
            BUSINESS: 'American Express Business Cards',
            PERSONAL: 'American Express Personal Cards',
        },
        DELETE_TRANSACTIONS: {
            RESTRICT: 'corporate',
            ALLOW: 'personal',
        },
        CARD_LIST_THRESHOLD: 8,
        DEFAULT_EXPORT_TYPE: 'default',
        EXPORT_CARD_TYPES: {
            /**
             * Name of Card NVP for QBO custom export accounts
             */
            NVP_QUICKBOOKS_ONLINE_EXPORT_ACCOUNT: 'quickbooks_online_export_account',
            NVP_QUICKBOOKS_ONLINE_EXPORT_ACCOUNT_DEBIT: 'quickbooks_online_export_account_debit',

            /**
             * Name of Card NVP for NetSuite custom export accounts
             */
            NVP_NETSUITE_EXPORT_ACCOUNT: 'netsuite_export_payable_account',

            /**
             * Name of Card NVP for NetSuite custom vendors
             */
            NVP_NETSUITE_EXPORT_VENDOR: 'netsuite_export_vendor',

            /**
             * Name of Card NVP for Xero custom export accounts
             */
            NVP_XERO_EXPORT_BANK_ACCOUNT: 'xero_export_bank_account',

            /**
             * Name of Card NVP for Intacct custom export accounts
             */
            NVP_INTACCT_EXPORT_CHARGE_CARD: 'intacct_export_charge_card',

            /**
             * Name of card NVP for Intacct custom vendors
             */
            NVP_INTACCT_EXPORT_VENDOR: 'intacct_export_vendor',

            /**
             * Name of Card NVP for QuickBooks Desktop custom export accounts
             */
            NVP_QUICKBOOKS_DESKTOP_EXPORT_ACCOUNT_CREDIT: 'quickbooks_desktop_export_account_credit',

            /**
             * Name of Card NVP for QuickBooks Desktop custom export accounts
             */
            NVP_FINANCIALFORCE_EXPORT_VENDOR: 'financialforce_export_vendor',
        },
        EXPORT_CARD_POLICY_TYPES: {
            /**
             * Name of Card NVP for QBO custom export accounts
             */
            NVP_QUICKBOOKS_ONLINE_EXPORT_ACCOUNT_POLICY_ID: 'quickbooks_online_export_account_policy_id',
            NVP_QUICKBOOKS_ONLINE_EXPORT_ACCOUNT_DEBIT_POLICY_ID: 'quickbooks_online_export_account_debit_policy_id',

            /**
             * Name of Card NVP for NetSuite custom export accounts
             */
            NVP_NETSUITE_EXPORT_ACCOUNT_POLICY_ID: 'netsuite_export_payable_account_policy_id',

            /**
             * Name of Card NVP for NetSuite custom vendors
             */
            NVP_NETSUITE_EXPORT_VENDOR_POLICY_ID: 'netsuite_export_vendor_policy_id',

            /**
             * Name of Card NVP for Xero custom export accounts
             */
            NVP_XERO_EXPORT_BANK_ACCOUNT_POLICY_ID: 'xero_export_bank_account_policy_id',

            /**
             * Name of Card NVP for Intacct custom export accounts
             */
            NVP_INTACCT_EXPORT_CHARGE_CARD_POLICY_ID: 'intacct_export_charge_card_policy_id',

            /**
             * Name of card NVP for Intacct custom vendors
             */
            NVP_INTACCT_EXPORT_VENDOR_POLICY_ID: 'intacct_export_vendor_policy_id',

            /**
             * Name of Card NVP for QuickBooks Desktop custom export accounts
             */
            NVP_QUICKBOOKS_DESKTOP_EXPORT_ACCOUNT_CREDIT_POLICY_ID: 'quickbooks_desktop_export_account_credit_policy_id',

            /**
             * Name of Card NVP for QuickBooks Desktop custom export accounts
             */
            NVP_FINANCIALFORCE_EXPORT_VENDOR_POLICY_ID: 'financialforce_export_vendor_policy_id',
        },
    },
    AVATAR_ROW_SIZE: {
        DEFAULT: 4,
        LARGE_SCREEN: 8,
    },
    OPTION_MODE: {
        COMPACT: 'compact',
        DEFAULT: 'default',
    },
    SUBSCRIPTION: {
        TEAM_2025_PRICING_START_DATE: new Date(2025, 3, 1),
        PRICING_TYPE_2025: 'team2025Pricing',
        TYPE: {
            ANNUAL: 'yearly2018',
            PAYPERUSE: 'monthly2018',
        },
    },
    get SUBSCRIPTION_PRICES() {
        return {
            [this.PAYMENT_CARD_CURRENCY.USD]: {
                [this.POLICY.TYPE.CORPORATE]: {
                    [this.SUBSCRIPTION.TYPE.ANNUAL]: 900,
                    [this.SUBSCRIPTION.TYPE.PAYPERUSE]: 1800,
                },
                [this.POLICY.TYPE.TEAM]: {
                    [this.SUBSCRIPTION.TYPE.ANNUAL]: 500,
                    [this.SUBSCRIPTION.TYPE.PAYPERUSE]: 1000,
                    [this.SUBSCRIPTION.PRICING_TYPE_2025]: 500,
                },
            },
            [this.PAYMENT_CARD_CURRENCY.AUD]: {
                [this.POLICY.TYPE.CORPORATE]: {
                    [this.SUBSCRIPTION.TYPE.ANNUAL]: 1500,
                    [this.SUBSCRIPTION.TYPE.PAYPERUSE]: 3000,
                },
                [this.POLICY.TYPE.TEAM]: {
                    [this.SUBSCRIPTION.TYPE.ANNUAL]: 700,
                    [this.SUBSCRIPTION.TYPE.PAYPERUSE]: 1400,
                    [this.SUBSCRIPTION.PRICING_TYPE_2025]: 800,
                },
            },
            [this.PAYMENT_CARD_CURRENCY.GBP]: {
                [this.POLICY.TYPE.CORPORATE]: {
                    [this.SUBSCRIPTION.TYPE.ANNUAL]: 700,
                    [this.SUBSCRIPTION.TYPE.PAYPERUSE]: 1400,
                },
                [this.POLICY.TYPE.TEAM]: {
                    [this.SUBSCRIPTION.TYPE.ANNUAL]: 400,
                    [this.SUBSCRIPTION.TYPE.PAYPERUSE]: 800,
                    [this.SUBSCRIPTION.PRICING_TYPE_2025]: 500,
                },
            },
            [this.PAYMENT_CARD_CURRENCY.NZD]: {
                [this.POLICY.TYPE.CORPORATE]: {
                    [this.SUBSCRIPTION.TYPE.ANNUAL]: 1600,
                    [this.SUBSCRIPTION.TYPE.PAYPERUSE]: 3200,
                },
                [this.POLICY.TYPE.TEAM]: {
                    [this.SUBSCRIPTION.TYPE.ANNUAL]: 800,
                    [this.SUBSCRIPTION.TYPE.PAYPERUSE]: 1600,
                    [this.SUBSCRIPTION.PRICING_TYPE_2025]: 900,
                },
            },
        };
    },
    REGEX: {
        SPECIAL_CHARS_WITHOUT_NEWLINE: /((?!\n)[()-\s\t])/g,
        DIGITS_AND_PLUS: /^\+?[0-9]*$/,
        ALPHABETIC_AND_LATIN_CHARS: /^[\p{Script=Latin} ]*$/u,
        NON_ALPHABETIC_AND_NON_LATIN_CHARS: /[^\p{Script=Latin}]/gu,
        POSITIVE_INTEGER: /^\d+$/,
        PO_BOX: /\b[P|p]?(OST|ost)?\.?\s*[O|o|0]?(ffice|FFICE)?\.?\s*[B|b][O|o|0]?[X|x]?\.?\s+[#]?(\d+)\b/,
        ANY_VALUE: /^.+$/,
        ZIP_CODE: /^[0-9]{5}(?:[- ][0-9]{4})?$/,
        INDUSTRY_CODE: /^[0-9]{6}$/,
        SSN_LAST_FOUR: /^(?!0000)[0-9]{4}$/,
        SSN_FULL_NINE: /^(?!0000)[0-9]{9}$/,
        NUMBER: /^[0-9]+$/,
        PHONE_NUMBER: /^\+?[0-9]{4,17}$/,
        CARD_NUMBER: /^[0-9]{15,16}$/,
        CARD_SECURITY_CODE: /^[0-9]{3,4}$/,
        CARD_EXPIRATION_DATE: /^(0[1-9]|1[0-2])([^0-9])?([0-9]{4}|([0-9]{2}))$/,
        ROOM_NAME: /^#[\p{Ll}0-9-]{1,100}$/u,
        ROOM_NAME_WITHOUT_LIMIT: /^#[\p{Ll}0-9-]+$/u,
        DOMAIN_BASE: '^(?:https?:\\/\\/)?(?:www\\.)?([^\\/]+)',
        ALPHANUMERIC_WITH_SPACE_AND_HYPHEN: /^[A-Za-z0-9 -]+$/,

        // eslint-disable-next-line max-len, no-misleading-character-class
        EMOJI: /[\p{Extended_Pictographic}\u200d\u{1f1e6}-\u{1f1ff}\u{1f3fb}-\u{1f3ff}\u{e0020}-\u{e007f}\u20E3\uFE0F]|[#*0-9]\uFE0F?\u20E3/gu,
        // eslint-disable-next-line max-len, no-misleading-character-class, no-empty-character-class
        EMOJIS: /[\p{Extended_Pictographic}](\u200D[\p{Extended_Pictographic}]|[\u{1F3FB}-\u{1F3FF}]|[\u{E0020}-\u{E007F}]|\uFE0F|\u20E3)*|[\u{1F1E6}-\u{1F1FF}]{2}|[#*0-9]\uFE0F?\u20E3/du,
        // eslint-disable-next-line max-len, no-misleading-character-class
        EMOJI_SKIN_TONES: /[\u{1f3fb}-\u{1f3ff}]/gu,

        TAX_ID: /^\d{9}$/,
        NON_NUMERIC: /\D/g,
        ANY_SPACE: /\s/g,

        // Extract attachment's source from the data's html string
        ATTACHMENT_DATA: /(data-expensify-source|data-name)="([^"]+)"/g,

        EMOJI_NAME: /:[\p{L}0-9_+-]+:/gu,
        EMOJI_SUGGESTIONS: /:[\p{L}0-9_+-]{1,40}$/u,
        AFTER_FIRST_LINE_BREAK: /\n.*/g,
        LINE_BREAK: /\r\n|\r|\n|\u2028/g,
        CODE_2FA: /^\d{6}$/,
        ATTACHMENT_ID: /chat-attachments\/(\d+)/,
        HAS_COLON_ONLY_AT_THE_BEGINNING: /^:[^:]+$/,
        HAS_AT_MOST_TWO_AT_SIGNS: /^@[^@]*@?[^@]*$/,
        EMPTY_COMMENT: /^(\s)*$/,
        SPECIAL_CHAR: /[,/?"{}[\]()&^%;`$=#<>!*]/g,
        FIRST_SPACE: /.+?(?=\s)/,

        get SPECIAL_CHAR_OR_EMOJI() {
            return new RegExp(`[~\\n\\s]|(_\\b(?!$))|${this.SPECIAL_CHAR.source}|${this.EMOJI.source}`, 'gu');
        },

        get SPACE_OR_EMOJI() {
            return new RegExp(`(\\s+|(?:${this.EMOJI.source})+)`, 'gu');
        },

        // Define the regular expression pattern to find a potential end of a mention suggestion:
        // It might be a space, a newline character, an emoji, or a special character (excluding underscores & tildes, which might be used in usernames)
        get MENTION_BREAKER() {
            return new RegExp(`[\\n\\s]|${this.SPECIAL_CHAR.source}|${this.EMOJI.source}`, 'gu');
        },

        get ALL_EMOJIS() {
            return new RegExp(this.EMOJIS, this.EMOJIS.flags.concat('g'));
        },

        MERGED_ACCOUNT_PREFIX: /^(MERGED_\d+@)/,
        ROUTES: {
            VALIDATE_LOGIN: /\/v($|(\/\/*))/,
            UNLINK_LOGIN: /\/u($|(\/\/*))/,
            REDUNDANT_SLASHES: /(\/{2,})|(\/$)/g,
        },
        TIME_STARTS_01: /^01:\d{2} [AP]M$/,
        TIME_FORMAT: /^\d{2}:\d{2} [AP]M$/,
        DATE_TIME_FORMAT: /^\d{2}-\d{2} \d{2}:\d{2} [AP]M$/,
        ILLEGAL_FILENAME_CHARACTERS: /\/|<|>|\*|"|:|#|\?|\\|\|/g,
        ENCODE_PERCENT_CHARACTER: /%(25)+/g,
        INVISIBLE_CHARACTERS_GROUPS: /[\p{C}\p{Z}]/gu,
        OTHER_INVISIBLE_CHARACTERS: /[\u3164]/g,
        REPORT_FIELD_TITLE: /{report:([a-zA-Z]+)}/g,
        PATH_WITHOUT_POLICY_ID: /\/w\/[a-zA-Z0-9]+(\/|$)/,
        POLICY_ID_FROM_PATH: /\/w\/([a-zA-Z0-9]+)(\/|$)/,
        SHORT_MENTION: new RegExp(
            // We are ensuring that the short mention is not inside a code block. So we check that the short mention
            // is either not preceded by an open code block or not followed by a backtick on the same line.
            `(?<!^[^\`\n]*(?:\`[^\`\n]*\`[^\`\n]*)*\`[^\`\n]*)@[\\w\\-\\+\\'#@]+(?:\\.[\\w\\-\\'\\+]+)*|@[\\w\\-\\+\\'#@]+(?:\\.[\\w\\-\\'\\+]+)*(?![^\n]*\`)`,
            'gim',
        ),
        REPORT_ID_FROM_PATH: /(?<!\/search)\/r\/(\d+)/,
        DISTANCE_MERCHANT: /^[0-9.]+ \w+ @ (-|-\()?[^0-9.\s]{1,3} ?[0-9.]+\)? \/ \w+$/,
        WHITESPACE: /\s+/g,

        get EXPENSIFY_POLICY_DOMAIN_NAME() {
            return new RegExp(`${EXPENSIFY_POLICY_DOMAIN}([a-zA-Z0-9]+)\\${EXPENSIFY_POLICY_DOMAIN_EXTENSION}`);
        },

        /**
         * Matching task rule by group
         * Group 1: Start task rule with []
         * Group 2: Optional email group between \s+....\s* start rule with @+valid email or short mention
         * Group 3: Title is remaining characters
         */
        TASK_TITLE_WITH_OPTONAL_SHORT_MENTION: `^\\[\\]\\s+(?:@(?:${EMAIL_WITH_OPTIONAL_DOMAIN.source}))?\\s*([\\s\\S]*)`,
    },

    PRONOUNS: {
        PREFIX: '__predefined_',
        SELF_SELECT: '__predefined_selfSelect',
    },

    EXPENSIFY_EMAILS_OBJECT: Object.entries(EMAIL).reduce((prev, [, email]) => {
        // eslint-disable-next-line no-param-reassign
        prev[email] = true;
        return prev;
    }, {} as Record<string, boolean>),
    EXPENSIFY_EMAILS: [
        EMAIL.ACCOUNTING,
        EMAIL.ACCOUNTS_PAYABLE,
        EMAIL.ADMIN,
        EMAIL.BILLS,
        EMAIL.CHRONOS,
        EMAIL.CONCIERGE,
        EMAIL.CONTRIBUTORS,
        EMAIL.FIRST_RESPONDER,
        EMAIL.HELP,
        EMAIL.INTEGRATION_TESTING_CREDS,
        EMAIL.NOTIFICATIONS,
        EMAIL.PAYROLL,
        EMAIL.QA,
        EMAIL.QA_TRAVIS,
        EMAIL.RECEIPTS,
        EMAIL.STUDENT_AMBASSADOR,
        EMAIL.SVFG,
        EMAIL.TEAM,
        EMAIL.MANAGER_MCTEST,
    ] as string[],
    get EXPENSIFY_ACCOUNT_IDS() {
        return [
            this.ACCOUNT_ID.ACCOUNTING,
            this.ACCOUNT_ID.ACCOUNTS_PAYABLE,
            this.ACCOUNT_ID.ADMIN,
            this.ACCOUNT_ID.BILLS,
            this.ACCOUNT_ID.CHRONOS,
            this.ACCOUNT_ID.CONCIERGE,
            this.ACCOUNT_ID.CONTRIBUTORS,
            this.ACCOUNT_ID.FIRST_RESPONDER,
            this.ACCOUNT_ID.HELP,
            this.ACCOUNT_ID.INTEGRATION_TESTING_CREDS,
            this.ACCOUNT_ID.PAYROLL,
            this.ACCOUNT_ID.QA,
            this.ACCOUNT_ID.QA_TRAVIS,
            this.ACCOUNT_ID.RECEIPTS,
            this.ACCOUNT_ID.REWARDS,
            this.ACCOUNT_ID.STUDENT_AMBASSADOR,
            this.ACCOUNT_ID.SVFG,
            this.ACCOUNT_ID.MANAGER_MCTEST,
        ].filter((id) => id !== -1);
    },

    // Emails that profile view is prohibited
    get RESTRICTED_EMAILS(): readonly string[] {
        return [this.EMAIL.NOTIFICATIONS];
    },
    // Account IDs that profile view is prohibited
    get RESTRICTED_ACCOUNT_IDS() {
        return [this.ACCOUNT_ID.NOTIFICATIONS];
    },

    // Auth limit is 60k for the column but we store edits and other metadata along the html so let's use a lower limit to accommodate for it.
    MAX_COMMENT_LENGTH: 10000,

    // Use the same value as MAX_COMMENT_LENGTH to ensure the entire comment is parsed. Note that applying markup is very resource-consuming.
    MAX_MARKUP_LENGTH: 10000,

    MAX_THREAD_REPLIES_PREVIEW: 99,

    // Character Limits
    FORM_CHARACTER_LIMIT: 50,
    STANDARD_LENGTH_LIMIT: 100,
    STANDARD_LIST_ITEM_LIMIT: 8,
    LEGAL_NAMES_CHARACTER_LIMIT: 150,
    LOGIN_CHARACTER_LIMIT: 254,
    CATEGORY_NAME_LIMIT: 256,
    WORKSPACE_REPORT_FIELD_POLICY_MAX_LENGTH: 256,
    REPORT_NAME_LIMIT: 100,
    TITLE_CHARACTER_LIMIT: 100,
    TASK_TITLE_CHARACTER_LIMIT: 10000,
    DESCRIPTION_LIMIT: 1000,
    SEARCH_QUERY_LIMIT: 1000,
    WORKSPACE_NAME_CHARACTER_LIMIT: 80,
    STATE_CHARACTER_LIMIT: 32,

    // Test receipt data
    TEST_RECEIPT: {
        AMOUNT: 1800,
        CURRENCY: 'USD',
        MERCHANT: "Taco Todd's",
        FILENAME: 'test_receipt',
        FILE_TYPE: 'image/png',
    },

    AVATAR_CROP_MODAL: {
        // The next two constants control what is min and max value of the image crop scale.
        // Values define in how many times the image can be bigger than its container.
        // Notice: that values less than 1 mean that the image won't cover the container fully.
        MAX_SCALE: 3, // 3x scale is used commonly in different apps.
        MIN_SCALE: 1, // 1x min scale means that the image covers the container completely

        // This const defines the initial container size, before layout measurement.
        // Since size cant be null, we have to define some initial value.
        INITIAL_SIZE: 1, // 1 was chosen because there is a very low probability that initialized component will have such size.
    },
    MICROSECONDS_PER_MS: 1000,
    RED_BRICK_ROAD_PENDING_ACTION: {
        ADD: 'add',
        DELETE: 'delete',
        UPDATE: 'update',
    },
    BRICK_ROAD_INDICATOR_STATUS: {
        ERROR: 'error',
        INFO: 'info',
    },
    REPORT_DETAILS_MENU_ITEM: {
        MEMBERS: 'member',
        INVITE: 'invite',
        SETTINGS: 'settings',
        LEAVE_ROOM: 'leaveRoom',
        PRIVATE_NOTES: 'privateNotes',
        DOWNLOAD_CSV: 'downloadCSV',
        DOWNLOAD_PDF: 'downloadPDF',
        EXPORT: 'export',
        DELETE: 'delete',
        MARK_AS_INCOMPLETE: 'markAsIncomplete',
        CANCEL_PAYMENT: 'cancelPayment',
        UNAPPROVE: 'unapprove',
        DEBUG: 'debug',
        GO_TO_WORKSPACE: 'goToWorkspace',
        ERROR: 'error',
        TRACK: {
            SUBMIT: 'submit',
            CATEGORIZE: 'categorize',
            SHARE: 'share',
        },
    },
    EDIT_REQUEST_FIELD: {
        AMOUNT: 'amount',
        CURRENCY: 'currency',
        DATE: 'date',
        DESCRIPTION: 'description',
        MERCHANT: 'merchant',
        CATEGORY: 'category',
        RECEIPT: 'receipt',
        DISTANCE: 'distance',
        DISTANCE_RATE: 'distanceRate',
        TAG: 'tag',
        TAX_RATE: 'taxRate',
        TAX_AMOUNT: 'taxAmount',
        REPORT: 'report',
    },
    FOOTER: {
        EXPENSE_MANAGEMENT_URL: `${USE_EXPENSIFY_URL}/expense-management`,
        SPEND_MANAGEMENT_URL: `${USE_EXPENSIFY_URL}/spend-management`,
        EXPENSE_REPORTS_URL: `${USE_EXPENSIFY_URL}/expense-reports`,
        COMPANY_CARD_URL: `${USE_EXPENSIFY_URL}/company-credit-card`,
        RECIEPT_SCANNING_URL: `${USE_EXPENSIFY_URL}/receipt-scanning-app`,
        BILL_PAY_URL: `${USE_EXPENSIFY_URL}/bills`,
        INVOICES_URL: `${USE_EXPENSIFY_URL}/invoices`,
        PAYROLL_URL: `${USE_EXPENSIFY_URL}/payroll`,
        TRAVEL_URL: `${USE_EXPENSIFY_URL}/travel`,
        EXPENSIFY_APPROVED_URL: `${USE_EXPENSIFY_URL}/accountants`,
        PRESS_KIT_URL: 'https://we.are.expensify.com/press-kit',
        SUPPORT_URL: `${USE_EXPENSIFY_URL}/support`,
        TERMS_URL: `${EXPENSIFY_URL}/terms`,
        PRIVACY_URL: `${EXPENSIFY_URL}/privacy`,
        ABOUT_URL: 'https://we.are.expensify.com/how-we-got-here',
        BLOG_URL: 'https://blog.expensify.com/',
        JOBS_URL: 'https://we.are.expensify.com/apply',
        ORG_URL: 'https://expensify.org/',
        INVESTOR_RELATIONS_URL: 'https://ir.expensify.com/',
    },

    SOCIALS: {
        PODCAST: 'https://we.are.expensify.com/podcast',
        TWITTER: 'https://www.twitter.com/expensify',
        INSTAGRAM: 'https://www.instagram.com/expensify',
        FACEBOOK: 'https://www.facebook.com/expensify',
        LINKEDIN: 'https://www.linkedin.com/company/expensify',
    },

    // These split the maximum decimal value of a signed 64-bit number (9,223,372,036,854,775,807) into parts where none of them are too big to fit into a 32-bit number, so that we can
    // generate them each with a random number generator with only 32-bits of precision.
    MAX_64BIT_LEFT_PART: 92233,
    MAX_64BIT_MIDDLE_PART: 7203685,
    MAX_64BIT_RIGHT_PART: 4775807,
    INVALID_CATEGORY_NAME: '###',

    // When generating a random value to fit in 7 digits (for the `middle` or `right` parts above), this is the maximum value to multiply by Math.random().
    MAX_INT_FOR_RANDOM_7_DIGIT_VALUE: 10000000,
    IOS_KEYBOARD_SPACE_OFFSET: -30,

    API_REQUEST_TYPE: {
        READ: 'read',
        WRITE: 'write',
        MAKE_REQUEST_WITH_SIDE_EFFECTS: 'makeRequestWithSideEffects',
    },

    ERECEIPT_COLORS: {
        YELLOW: 'Yellow',
        ICE: 'Ice',
        BLUE: 'Blue',
        GREEN: 'Green',
        TANGERINE: 'Tangerine',
        PINK: 'Pink',
    },

    MAP_MARKER_SIZE: 20,

    QUICK_REACTIONS: [
        {
            name: '+1',
            code: '👍',
            types: ['👍🏿', '👍🏾', '👍🏽', '👍🏼', '👍🏻'],
        },
        {
            name: 'heart',
            code: '❤️',
        },
        {
            name: 'joy',
            code: '😂',
        },
        {
            name: 'fire',
            code: '🔥',
        },
    ],

    TFA_CODE_LENGTH: 6,
    CHAT_ATTACHMENT_TOKEN_KEY: 'X-Chat-Attachment-Token',

    SPACE_LENGTH: 1,

    ALL_COUNTRIES: {
        AF: 'Afghanistan',
        AX: 'Åland Islands',
        AL: 'Albania',
        DZ: 'Algeria',
        AS: 'American Samoa',
        AD: 'Andorra',
        AO: 'Angola',
        AI: 'Anguilla',
        AQ: 'Antarctica',
        AG: 'Antigua & Barbuda',
        AR: 'Argentina',
        AM: 'Armenia',
        AW: 'Aruba',
        AC: 'Ascension Island',
        AU: 'Australia',
        AT: 'Austria',
        AZ: 'Azerbaijan',
        BS: 'Bahamas',
        BH: 'Bahrain',
        BD: 'Bangladesh',
        BB: 'Barbados',
        BY: 'Belarus',
        BE: 'Belgium',
        BZ: 'Belize',
        BJ: 'Benin',
        BM: 'Bermuda',
        BT: 'Bhutan',
        BO: 'Bolivia',
        BA: 'Bosnia & Herzegovina',
        BW: 'Botswana',
        BR: 'Brazil',
        IO: 'British Indian Ocean Territory',
        VG: 'British Virgin Islands',
        BN: 'Brunei',
        BG: 'Bulgaria',
        BF: 'Burkina Faso',
        BI: 'Burundi',
        KH: 'Cambodia',
        CM: 'Cameroon',
        CA: 'Canada',
        CV: 'Cape Verde',
        BQ: 'Caribbean Netherlands',
        KY: 'Cayman Islands',
        CF: 'Central African Republic',
        TD: 'Chad',
        CL: 'Chile',
        CN: 'China',
        CX: 'Christmas Island',
        CC: 'Cocos (Keeling) Islands',
        CO: 'Colombia',
        KM: 'Comoros',
        CG: 'Congo - Brazzaville',
        CD: 'Congo - Kinshasa',
        CK: 'Cook Islands',
        CR: 'Costa Rica',
        CI: "Côte d'Ivoire",
        HR: 'Croatia',
        CU: 'Cuba',
        CW: 'Curaçao',
        CY: 'Cyprus',
        CZ: 'Czech Republic',
        DK: 'Denmark',
        DJ: 'Djibouti',
        DM: 'Dominica',
        DO: 'Dominican Republic',
        EC: 'Ecuador',
        EG: 'Egypt',
        SV: 'El Salvador',
        GQ: 'Equatorial Guinea',
        ER: 'Eritrea',
        EE: 'Estonia',
        ET: 'Ethiopia',
        FK: 'Falkland Islands',
        FO: 'Faroe Islands',
        FJ: 'Fiji',
        FI: 'Finland',
        FR: 'France',
        GF: 'French Guiana',
        PF: 'French Polynesia',
        TF: 'French Southern Territories',
        GA: 'Gabon',
        GM: 'Gambia',
        GE: 'Georgia',
        DE: 'Germany',
        GH: 'Ghana',
        GI: 'Gibraltar',
        GR: 'Greece',
        GL: 'Greenland',
        GD: 'Grenada',
        GP: 'Guadeloupe',
        GU: 'Guam',
        GT: 'Guatemala',
        GG: 'Guernsey',
        GN: 'Guinea',
        GW: 'Guinea-Bissau',
        GY: 'Guyana',
        HT: 'Haiti',
        HN: 'Honduras',
        HK: 'Hong Kong',
        HU: 'Hungary',
        IS: 'Iceland',
        IN: 'India',
        ID: 'Indonesia',
        IR: 'Iran',
        IQ: 'Iraq',
        IE: 'Ireland',
        IM: 'Isle of Man',
        IL: 'Israel',
        IT: 'Italy',
        JM: 'Jamaica',
        JP: 'Japan',
        JE: 'Jersey',
        JO: 'Jordan',
        KZ: 'Kazakhstan',
        KE: 'Kenya',
        KI: 'Kiribati',
        XK: 'Kosovo',
        KW: 'Kuwait',
        KG: 'Kyrgyzstan',
        LA: 'Laos',
        LV: 'Latvia',
        LB: 'Lebanon',
        LS: 'Lesotho',
        LR: 'Liberia',
        LY: 'Libya',
        LI: 'Liechtenstein',
        LT: 'Lithuania',
        LU: 'Luxembourg',
        MO: 'Macau',
        MK: 'Macedonia',
        MG: 'Madagascar',
        MW: 'Malawi',
        MY: 'Malaysia',
        MV: 'Maldives',
        ML: 'Mali',
        MT: 'Malta',
        MH: 'Marshall Islands',
        MQ: 'Martinique',
        MR: 'Mauritania',
        MU: 'Mauritius',
        YT: 'Mayotte',
        MX: 'Mexico',
        FM: 'Micronesia',
        MD: 'Moldova',
        MC: 'Monaco',
        MN: 'Mongolia',
        ME: 'Montenegro',
        MS: 'Montserrat',
        MA: 'Morocco',
        MZ: 'Mozambique',
        MM: 'Myanmar (Burma)',
        NA: 'Namibia',
        NR: 'Nauru',
        NP: 'Nepal',
        NL: 'Netherlands',
        NC: 'New Caledonia',
        NZ: 'New Zealand',
        NI: 'Nicaragua',
        NE: 'Niger',
        NG: 'Nigeria',
        NU: 'Niue',
        NF: 'Norfolk Island',
        KP: 'North Korea',
        MP: 'Northern Mariana Islands',
        NO: 'Norway',
        OM: 'Oman',
        PK: 'Pakistan',
        PW: 'Palau',
        PS: 'Palestinian Territories',
        PA: 'Panama',
        PG: 'Papua New Guinea',
        PY: 'Paraguay',
        PE: 'Peru',
        PH: 'Philippines',
        PN: 'Pitcairn Islands',
        PL: 'Poland',
        PT: 'Portugal',
        PR: 'Puerto Rico',
        QA: 'Qatar',
        RE: 'Réunion',
        RO: 'Romania',
        RU: 'Russia',
        RW: 'Rwanda',
        BL: 'Saint Barthélemy',
        WS: 'Samoa',
        SM: 'San Marino',
        ST: 'São Tomé & Príncipe',
        SA: 'Saudi Arabia',
        SN: 'Senegal',
        RS: 'Serbia',
        SC: 'Seychelles',
        SL: 'Sierra Leone',
        SG: 'Singapore',
        SX: 'Sint Maarten',
        SK: 'Slovakia',
        SI: 'Slovenia',
        SB: 'Solomon Islands',
        SO: 'Somalia',
        ZA: 'South Africa',
        GS: 'South Georgia & South Sandwich Islands',
        KR: 'South Korea',
        SS: 'South Sudan',
        ES: 'Spain',
        LK: 'Sri Lanka',
        SH: 'St. Helena',
        KN: 'St. Kitts & Nevis',
        LC: 'St. Lucia',
        MF: 'St. Martin',
        PM: 'St. Pierre & Miquelon',
        VC: 'St. Vincent & Grenadines',
        SD: 'Sudan',
        SR: 'Suriname',
        SJ: 'Svalbard & Jan Mayen',
        SZ: 'Swaziland',
        SE: 'Sweden',
        CH: 'Switzerland',
        SY: 'Syria',
        TW: 'Taiwan',
        TJ: 'Tajikistan',
        TZ: 'Tanzania',
        TH: 'Thailand',
        TL: 'Timor-Leste',
        TG: 'Togo',
        TK: 'Tokelau',
        TO: 'Tonga',
        TT: 'Trinidad & Tobago',
        TA: 'Tristan da Cunha',
        TN: 'Tunisia',
        TR: 'Turkey',
        TM: 'Turkmenistan',
        TC: 'Turks & Caicos Islands',
        TV: 'Tuvalu',
        UM: 'U.S. Outlying Islands',
        VI: 'U.S. Virgin Islands',
        UG: 'Uganda',
        UA: 'Ukraine',
        AE: 'United Arab Emirates',
        GB: 'United Kingdom',
        US: 'United States',
        UY: 'Uruguay',
        UZ: 'Uzbekistan',
        VU: 'Vanuatu',
        VA: 'Vatican City',
        VE: 'Venezuela',
        VN: 'Vietnam',
        WF: 'Wallis & Futuna',
        EH: 'Western Sahara',
        YE: 'Yemen',
        ZM: 'Zambia',
        ZW: 'Zimbabwe',
    },

    ALL_EUROPEAN_UNION_COUNTRIES: {
        AT: 'Austria',
        BE: 'Belgium',
        BG: 'Bulgaria',
        HR: 'Croatia',
        CY: 'Cyprus',
        CZ: 'Czech Republic',
        DK: 'Denmark',
        EE: 'Estonia',
        FI: 'Finland',
        FR: 'France',
        DE: 'Germany',
        GR: 'Greece',
        HU: 'Hungary',
        IE: 'Ireland',
        IT: 'Italy',
        LT: 'Lithuania',
        LU: 'Luxembourg',
        LV: 'Latvia',
        MT: 'Malta',
        NL: 'Netherlands',
        PL: 'Poland',
        PT: 'Portugal',
        RO: 'Romania',
        SK: 'Slovakia',
        SI: 'Slovenia',
        ES: 'Spain',
        SE: 'Sweden',
    },

    // Sources: https://github.com/Expensify/App/issues/14958#issuecomment-1442138427
    // https://github.com/Expensify/App/issues/14958#issuecomment-1456026810
    COUNTRY_ZIP_REGEX_DATA: {
        AC: {
            regex: /^ASCN 1ZZ$/,
            samples: 'ASCN 1ZZ',
        },
        AD: {
            regex: /^AD[1-7]0\d$/,
            samples: 'AD206, AD403, AD106, AD406',
        },

        // We have kept the empty object for the countries which do not have any zip code validation
        // to ensure consistency so that the amount of countries displayed and in this object are same
        AE: {},
        AF: {
            regex: /^\d{4}$/,
            samples: '9536, 1476, 3842, 7975',
        },
        AG: {},
        AI: {
            regex: /^AI-2640$/,
            samples: 'AI-2640',
        },
        AL: {
            regex: /^\d{4}$/,
            samples: '1631, 9721, 2360, 5574',
        },
        AM: {
            regex: /^\d{4}$/,
            samples: '5581, 7585, 8434, 2492',
        },
        AO: {},
        AQ: {},
        AR: {
            regex: /^((?:[A-HJ-NP-Z])?\d{4})([A-Z]{3})?$/,
            samples: 'Q7040GFQ, K2178ZHR, P6240EJG, J6070IAE',
        },
        AS: {
            regex: /^96799$/,
            samples: '96799',
        },
        AT: {
            regex: /^\d{4}$/,
            samples: '4223, 2052, 3544, 5488',
        },
        AU: {
            regex: /^\d{4}$/,
            samples: '7181, 7735, 9169, 8780',
        },
        AW: {},
        AX: {
            regex: /^22\d{3}$/,
            samples: '22270, 22889, 22906, 22284',
        },
        AZ: {
            regex: /^(AZ) (\d{4})$/,
            samples: 'AZ 6704, AZ 5332, AZ 3907, AZ 6892',
        },
        BA: {
            regex: /^\d{5}$/,
            samples: '62722, 80420, 44595, 74614',
        },
        BB: {
            regex: /^BB\d{5}$/,
            samples: 'BB64089, BB17494, BB73163, BB25752',
        },
        BD: {
            regex: /^\d{4}$/,
            samples: '8585, 8175, 7381, 0154',
        },
        BE: {
            regex: /^\d{4}$/,
            samples: '7944, 5303, 6746, 7921',
        },
        BF: {},
        BG: {
            regex: /^\d{4}$/,
            samples: '6409, 7657, 1206, 7908',
        },
        BH: {
            regex: /^\d{3}\d?$/,
            samples: '047, 1116, 490, 631',
        },
        BI: {},
        BJ: {},
        BL: {
            regex: /^97133$/,
            samples: '97133',
        },
        BM: {
            regex: /^[A-Z]{2} ?[A-Z0-9]{2}$/,
            samples: 'QV9P, OSJ1, PZ 3D, GR YK',
        },
        BN: {
            regex: /^[A-Z]{2} ?\d{4}$/,
            samples: 'PF 9925, TH1970, SC 4619, NF0781',
        },
        BO: {},
        BQ: {},
        BR: {
            regex: /^\d{5}-?\d{3}$/,
            samples: '18816-403, 95177-465, 43447-782, 39403-136',
        },
        BS: {},
        BT: {
            regex: /^\d{5}$/,
            samples: '28256, 52484, 30608, 93524',
        },
        BW: {},
        BY: {
            regex: /^\d{6}$/,
            samples: '504154, 360246, 741167, 895047',
        },
        BZ: {},
        CA: {
            regex: /^[ABCEGHJKLMNPRSTVXY]\d[ABCEGHJ-NPRSTV-Z] ?\d[ABCEGHJ-NPRSTV-Z]\d$/,
            samples: 'S1A7K8, Y5H 4G6, H9V0P2, H1A1B5',
        },
        CC: {
            regex: /^6799$/,
            samples: '6799',
        },
        CD: {},
        CF: {},
        CG: {},
        CH: {
            regex: /^\d{4}$/,
            samples: '6370, 5271, 7873, 8220',
        },
        CI: {},
        CK: {},
        CL: {
            regex: /^\d{7}$/,
            samples: '7565829, 8702008, 3161669, 1607703',
        },
        CM: {},
        CN: {
            regex: /^\d{6}$/,
            samples: '240543, 870138, 295528, 861683',
        },
        CO: {
            regex: /^\d{6}$/,
            samples: '678978, 775145, 823943, 913970',
        },
        CR: {
            regex: /^\d{5}$/,
            samples: '28256, 52484, 30608, 93524',
        },
        CU: {
            regex: /^(?:CP)?(\d{5})$/,
            samples: '28256, 52484, 30608, 93524',
        },
        CV: {
            regex: /^\d{4}$/,
            samples: '9056, 8085, 0491, 4627',
        },
        CW: {},
        CX: {
            regex: /^6798$/,
            samples: '6798',
        },
        CY: {
            regex: /^\d{4}$/,
            samples: '9301, 2478, 1981, 6162',
        },
        CZ: {
            regex: /^\d{3} ?\d{2}$/,
            samples: '150 56, 50694, 229 08, 82811',
        },
        DE: {
            regex: /^\d{5}$/,
            samples: '33185, 37198, 81711, 44262',
        },
        DJ: {},
        DK: {
            regex: /^\d{4}$/,
            samples: '1429, 2457, 0637, 5764',
        },
        DM: {},
        DO: {
            regex: /^\d{5}$/,
            samples: '11877, 95773, 93875, 98032',
        },
        DZ: {
            regex: /^\d{5}$/,
            samples: '26581, 64621, 57550, 72201',
        },
        EC: {
            regex: /^\d{6}$/,
            samples: '541124, 873848, 011495, 334509',
        },
        EE: {
            regex: /^\d{5}$/,
            samples: '87173, 01127, 73214, 52381',
        },
        EG: {
            regex: /^\d{5}$/,
            samples: '98394, 05129, 91463, 77359',
        },
        EH: {
            regex: /^\d{5}$/,
            samples: '30577, 60264, 16487, 38593',
        },
        ER: {},
        ES: {
            regex: /^\d{5}$/,
            samples: '03315, 00413, 23179, 89324',
        },
        ET: {
            regex: /^\d{4}$/,
            samples: '6269, 8498, 4514, 7820',
        },
        FI: {
            regex: /^\d{5}$/,
            samples: '21859, 72086, 22422, 03774',
        },
        FJ: {},
        FK: {
            regex: /^FIQQ 1ZZ$/,
            samples: 'FIQQ 1ZZ',
        },
        FM: {
            regex: /^(9694[1-4])(?:[ -](\d{4}))?$/,
            samples: '96942-9352, 96944-4935, 96941 9065, 96943-5369',
        },
        FO: {
            regex: /^\d{3}$/,
            samples: '334, 068, 741, 787',
        },
        FR: {
            regex: /^\d{2} ?\d{3}$/,
            samples: '25822, 53 637, 55354, 82522',
        },
        GA: {},
        GB: {
            regex: /^[A-Z]{1,2}[0-9R][0-9A-Z]?\s*([0-9][ABD-HJLNP-UW-Z]{2})?$/,
            samples: 'LA102UX, BL2F8FX, BD1S9LU, WR4G 6LH, W1U',
        },
        GD: {},
        GE: {
            regex: /^\d{4}$/,
            samples: '1232, 9831, 4717, 9428',
        },
        GF: {
            regex: /^9[78]3\d{2}$/,
            samples: '98380, 97335, 98344, 97300',
        },
        GG: {
            regex: /^GY\d[\dA-Z]? ?\d[ABD-HJLN-UW-Z]{2}$/,
            samples: 'GY757LD, GY6D 6XL, GY3Y2BU, GY85 1YO',
        },
        GH: {},
        GI: {
            regex: /^GX11 1AA$/,
            samples: 'GX11 1AA',
        },
        GL: {
            regex: /^39\d{2}$/,
            samples: '3964, 3915, 3963, 3956',
        },
        GM: {},
        GN: {
            regex: /^\d{3}$/,
            samples: '465, 994, 333, 078',
        },
        GP: {
            regex: /^9[78][01]\d{2}$/,
            samples: '98069, 97007, 97147, 97106',
        },
        GQ: {},
        GR: {
            regex: /^\d{3} ?\d{2}$/,
            samples: '98654, 319 78, 127 09, 590 52',
        },
        GS: {
            regex: /^SIQQ 1ZZ$/,
            samples: 'SIQQ 1ZZ',
        },
        GT: {
            regex: /^\d{5}$/,
            samples: '30553, 69925, 09376, 83719',
        },
        GU: {
            regex: /^((969)[1-3][0-2])$/,
            samples: '96922, 96932, 96921, 96911',
        },
        GW: {
            regex: /^\d{4}$/,
            samples: '1742, 7941, 4437, 7728',
        },
        GY: {},
        HK: {
            regex: /^999077$|^$/,
            samples: '999077',
        },
        HN: {
            regex: /^\d{5}$/,
            samples: '86238, 78999, 03594, 30406',
        },
        HR: {
            regex: /^\d{5}$/,
            samples: '85240, 80710, 78235, 98766',
        },
        HT: {
            regex: /^(?:HT)?(\d{4})$/,
            samples: '5101, HT6991, HT3871, 1126',
        },
        HU: {
            regex: /^\d{4}$/,
            samples: '0360, 2604, 3362, 4775',
        },
        ID: {
            regex: /^\d{5}$/,
            samples: '60993, 52656, 16521, 34931',
        },
        IE: {},
        IL: {
            regex: /^\d{5}(?:\d{2})?$/,
            samples: '74213, 6978354, 2441689, 4971551',
        },
        IM: {
            regex: /^IM\d[\dA-Z]? ?\d[ABD-HJLN-UW-Z]{2}$/,
            samples: 'IM2X1JP, IM4V 9JU, IM3B1UP, IM8E 5XF',
        },
        IN: {
            regex: /^\d{6}$/,
            samples: '946956, 143659, 243258, 938385',
        },
        IO: {
            regex: /^BBND 1ZZ$/,
            samples: 'BBND 1ZZ',
        },
        IQ: {
            regex: /^\d{5}$/,
            samples: '63282, 87817, 38580, 47725',
        },
        IR: {
            regex: /^\d{5}-?\d{5}$/,
            samples: '0666174250, 6052682188, 02360-81920, 25102-08646',
        },
        IS: {
            regex: /^\d{3}$/,
            samples: '408, 013, 001, 936',
        },
        IT: {
            regex: /^\d{5}$/,
            samples: '31701, 61341, 92781, 45609',
        },
        JE: {
            regex: /^JE\d[\dA-Z]? ?\d[ABD-HJLN-UW-Z]{2}$/,
            samples: 'JE0D 2EX, JE59 2OF, JE1X1ZW, JE0V 1SO',
        },
        JM: {},
        JO: {
            regex: /^\d{5}$/,
            samples: '20789, 02128, 52170, 40284',
        },
        JP: {
            regex: /^\d{3}-?\d{4}$/,
            samples: '5429642, 046-1544, 6463599, 368-5362',
        },
        KE: {
            regex: /^\d{5}$/,
            samples: '33043, 98830, 59324, 42876',
        },
        KG: {
            regex: /^\d{6}$/,
            samples: '500371, 176592, 184133, 225279',
        },
        KH: {
            regex: /^\d{5,6}$/,
            samples: '220281, 18824, 35379, 09570',
        },
        KI: {
            regex: /^KI\d{4}$/,
            samples: 'KI0104, KI0109, KI0112, KI0306',
        },
        KM: {},
        KN: {
            regex: /^KN\d{4}(-\d{4})?$/,
            samples: 'KN2522, KN2560-3032, KN3507, KN4440',
        },
        KP: {},
        KR: {
            regex: /^\d{5}$/,
            samples: '67417, 66648, 08359, 93750',
        },
        KW: {
            regex: /^\d{5}$/,
            samples: '74840, 53309, 71276, 59262',
        },
        KY: {
            regex: /^KY\d-\d{4}$/,
            samples: 'KY0-3078, KY1-7812, KY8-3729, KY3-4664',
        },
        KZ: {
            regex: /^\d{6}$/,
            samples: '129113, 976562, 226811, 933781',
        },
        LA: {
            regex: /^\d{5}$/,
            samples: '08875, 50779, 87756, 75932',
        },
        LB: {
            regex: /^(?:\d{4})(?: ?(?:\d{4}))?$/,
            samples: '5436 1302, 9830 7470, 76911911, 9453 1306',
        },
        LC: {
            regex: /^(LC)?\d{2} ?\d{3}$/,
            samples: '21080, LC99127, LC24 258, 51 740',
        },
        LI: {
            regex: /^\d{4}$/,
            samples: '6644, 2852, 4630, 4541',
        },
        LK: {
            regex: /^\d{5}$/,
            samples: '44605, 27721, 90695, 65514',
        },
        LR: {
            regex: /^\d{4}$/,
            samples: '6644, 2852, 4630, 4541',
        },
        LS: {
            regex: /^\d{3}$/,
            samples: '779, 803, 104, 897',
        },
        LT: {
            regex: /^((LT)[-])?(\d{5})$/,
            samples: 'LT-22248, LT-12796, 69822, 37280',
        },
        LU: {
            regex: /^((L)[-])?(\d{4})$/,
            samples: '5469, L-4476, 6304, 9739',
        },
        LV: {
            regex: /^((LV)[-])?\d{4}$/,
            samples: '9344, LV-5030, LV-0132, 8097',
        },
        LY: {},
        MA: {
            regex: /^\d{5}$/,
            samples: '50219, 95871, 80907, 79804',
        },
        MC: {
            regex: /^980\d{2}$/,
            samples: '98084, 98041, 98070, 98062',
        },
        MD: {
            regex: /^(MD[-]?)?(\d{4})$/,
            samples: '6250, MD-9681, MD3282, MD-0652',
        },
        ME: {
            regex: /^\d{5}$/,
            samples: '87622, 92688, 23129, 59566',
        },
        MF: {
            regex: /^9[78][01]\d{2}$/,
            samples: '97169, 98180, 98067, 98043',
        },
        MG: {
            regex: /^\d{3}$/,
            samples: '854, 084, 524, 064',
        },
        MH: {
            regex: /^((969)[6-7][0-9])(-\d{4})?/,
            samples: '96962, 96969, 96970-8530, 96960-3226',
        },
        MK: {
            regex: /^\d{4}$/,
            samples: '8299, 6904, 6144, 9753',
        },
        ML: {},
        MM: {
            regex: /^\d{5}$/,
            samples: '59188, 93943, 40829, 69981',
        },
        MN: {
            regex: /^\d{5}$/,
            samples: '94129, 29906, 53374, 80141',
        },
        MO: {},
        MP: {
            regex: /^(9695[012])(?:[ -](\d{4}))?$/,
            samples: '96952 3162, 96950 1567, 96951 2994, 96950 8745',
        },
        MQ: {
            regex: /^9[78]2\d{2}$/,
            samples: '98297, 97273, 97261, 98282',
        },
        MR: {},
        MS: {
            regex: /^[Mm][Ss][Rr]\s{0,1}\d{4}$/,
            samples: 'MSR1110, MSR1230, MSR1250, MSR1330',
        },
        MT: {
            regex: /^[A-Z]{3} [0-9]{4}|[A-Z]{2}[0-9]{2}|[A-Z]{2} [0-9]{2}|[A-Z]{3}[0-9]{4}|[A-Z]{3}[0-9]{2}|[A-Z]{3} [0-9]{2}$/,
            samples: 'DKV 8196, KSU9264, QII0259, HKH 1020',
        },
        MU: {
            regex: /^([0-9A-R]\d{4})$/,
            samples: 'H8310, 52591, M9826, F5810',
        },
        MV: {
            regex: /^\d{5}$/,
            samples: '16354, 20857, 50991, 72527',
        },
        MW: {},
        MX: {
            regex: /^\d{5}$/,
            samples: '71530, 76424, 73811, 50503',
        },
        MY: {
            regex: /^\d{5}$/,
            samples: '75958, 15826, 86715, 37081',
        },
        MZ: {
            regex: /^\d{4}$/,
            samples: '0902, 6258, 7826, 7150',
        },
        NA: {
            regex: /^\d{5}$/,
            samples: '68338, 63392, 21820, 61211',
        },
        NC: {
            regex: /^988\d{2}$/,
            samples: '98865, 98813, 98820, 98855',
        },
        NE: {
            regex: /^\d{4}$/,
            samples: '9790, 3270, 2239, 0400',
        },
        NF: {
            regex: /^2899$/,
            samples: '2899',
        },
        NG: {
            regex: /^\d{6}$/,
            samples: '289096, 223817, 199970, 840648',
        },
        NI: {
            regex: /^\d{5}$/,
            samples: '86308, 60956, 49945, 15470',
        },
        NL: {
            regex: /^\d{4} ?[A-Z]{2}$/,
            samples: '6998 VY, 5390 CK, 2476 PS, 8873OX',
        },
        NO: {
            regex: /^\d{4}$/,
            samples: '0711, 4104, 2683, 5015',
        },
        NP: {
            regex: /^\d{5}$/,
            samples: '42438, 73964, 66400, 33976',
        },
        NR: {
            regex: /^(NRU68)$/,
            samples: 'NRU68',
        },
        NU: {
            regex: /^(9974)$/,
            samples: '9974',
        },
        NZ: {
            regex: /^\d{4}$/,
            samples: '7015, 0780, 4109, 1422',
        },
        OM: {
            regex: /^(?:PC )?\d{3}$/,
            samples: 'PC 851, PC 362, PC 598, PC 499',
        },
        PA: {
            regex: /^\d{4}$/,
            samples: '0711, 4104, 2683, 5015',
        },
        PE: {
            regex: /^\d{5}$/,
            samples: '10013, 12081, 14833, 24615',
        },
        PF: {
            regex: /^987\d{2}$/,
            samples: '98755, 98710, 98748, 98791',
        },
        PG: {
            regex: /^\d{3}$/,
            samples: '193, 166, 880, 553',
        },
        PH: {
            regex: /^\d{4}$/,
            samples: '0137, 8216, 2876, 0876',
        },
        PK: {
            regex: /^\d{5}$/,
            samples: '78219, 84497, 62102, 12564',
        },
        PL: {
            regex: /^\d{2}-\d{3}$/,
            samples: '63-825, 26-714, 05-505, 15-200',
        },
        PM: {
            regex: /^(97500)$/,
            samples: '97500',
        },
        PN: {
            regex: /^PCRN 1ZZ$/,
            samples: 'PCRN 1ZZ',
        },
        PR: {
            regex: /^(00[679]\d{2})(?:[ -](\d{4}))?$/,
            samples: '00989 3603, 00639 0720, 00707-9803, 00610 7362',
        },
        PS: {
            regex: /^(00[679]\d{2})(?:[ -](\d{4}))?$/,
            samples: '00748, 00663, 00779-4433, 00934 1559',
        },
        PT: {
            regex: /^\d{4}-\d{3}$/,
            samples: '0060-917, 4391-979, 5551-657, 9961-093',
        },
        PW: {
            regex: /^(969(?:39|40))(?:[ -](\d{4}))?$/,
            samples: '96940, 96939, 96939 6004, 96940-1871',
        },
        PY: {
            regex: /^\d{4}$/,
            samples: '7895, 5835, 8783, 5887',
        },
        QA: {},
        RE: {
            regex: /^9[78]4\d{2}$/,
            samples: '98445, 97404, 98421, 98434',
        },
        RO: {
            regex: /^\d{6}$/,
            samples: '935929, 407608, 637434, 174574',
        },
        RS: {
            regex: /^\d{5,6}$/,
            samples: '929863, 259131, 687739, 07011',
        },
        RU: {
            regex: /^\d{6}$/,
            samples: '138294, 617323, 307906, 981238',
        },
        RW: {},
        SA: {
            regex: /^\d{5}(-{1}\d{4})?$/,
            samples: '86020-1256, 72375, 70280, 96328',
        },
        SB: {},
        SC: {},
        SD: {
            regex: /^\d{5}$/,
            samples: '78219, 84497, 62102, 12564',
        },
        SE: {
            regex: /^\d{3} ?\d{2}$/,
            samples: '095 39, 41052, 84687, 563 66',
        },
        SG: {
            regex: /^\d{6}$/,
            samples: '606542, 233985, 036755, 265255',
        },
        SH: {
            regex: /^(?:ASCN|TDCU|STHL) 1ZZ$/,
            samples: 'STHL 1ZZ, ASCN 1ZZ, TDCU 1ZZ',
        },
        SI: {
            regex: /^\d{4}$/,
            samples: '6898, 3413, 2031, 5732',
        },
        SJ: {
            regex: /^\d{4}$/,
            samples: '7616, 3163, 5769, 0237',
        },
        SK: {
            regex: /^\d{3} ?\d{2}$/,
            samples: '594 52, 813 34, 867 67, 41814',
        },
        SL: {},
        SM: {
            regex: /^4789\d$/,
            samples: '47894, 47895, 47893, 47899',
        },
        SN: {
            regex: /^[1-8]\d{4}$/,
            samples: '48336, 23224, 33261, 82430',
        },
        SO: {},
        SR: {},
        SS: {
            regex: /^[A-Z]{2} ?\d{5}$/,
            samples: 'JQ 80186, CU 46474, DE33738, MS 59107',
        },
        ST: {},
        SV: {},
        SX: {},
        SY: {},
        SZ: {
            regex: /^[HLMS]\d{3}$/,
            samples: 'H458, L986, M477, S916',
        },
        TA: {
            regex: /^TDCU 1ZZ$/,
            samples: 'TDCU 1ZZ',
        },
        TC: {
            regex: /^TKCA 1ZZ$/,
            samples: 'TKCA 1ZZ',
        },
        TD: {},
        TF: {},
        TG: {},
        TH: {
            regex: /^\d{5}$/,
            samples: '30706, 18695, 21044, 42496',
        },
        TJ: {
            regex: /^\d{6}$/,
            samples: '381098, 961344, 519925, 667883',
        },
        TK: {},
        TL: {},
        TM: {
            regex: /^\d{6}$/,
            samples: '544985, 164362, 425224, 374603',
        },
        TN: {
            regex: /^\d{4}$/,
            samples: '6075, 7340, 2574, 8988',
        },
        TO: {},
        TR: {
            regex: /^\d{5}$/,
            samples: '42524, 81057, 50859, 42677',
        },
        TT: {
            regex: /^\d{6}$/,
            samples: '041238, 033990, 763476, 981118',
        },
        TV: {},
        TW: {
            regex: /^\d{3}(?:\d{2})?$/,
            samples: '21577, 76068, 68698, 08912',
        },
        TZ: {},
        UA: {
            regex: /^\d{5}$/,
            samples: '10629, 81138, 15668, 30055',
        },
        UG: {},
        UM: {},
        US: {
            regex: /^[0-9]{5}(?:[- ][0-9]{4})?$/,
            samples: '12345, 12345-1234, 12345 1234',
        },
        UY: {
            regex: /^\d{5}$/,
            samples: '40073, 30136, 06583, 00021',
        },
        UZ: {
            regex: /^\d{6}$/,
            samples: '205122, 219713, 441699, 287471',
        },
        VA: {
            regex: /^(00120)$/,
            samples: '00120',
        },
        VC: {
            regex: /^VC\d{4}$/,
            samples: 'VC0600, VC0176, VC0616, VC4094',
        },
        VE: {
            regex: /^\d{4}$/,
            samples: '9692, 1953, 6680, 8302',
        },
        VG: {
            regex: /^VG\d{4}$/,
            samples: 'VG1204, VG7387, VG3431, VG6021',
        },
        VI: {
            regex: /^(008(?:(?:[0-4]\d)|(?:5[01])))(?:[ -](\d{4}))?$/,
            samples: '00820, 00804 2036, 00825 3344, 00811-5900',
        },
        VN: {
            regex: /^\d{6}$/,
            samples: '133836, 748243, 894060, 020597',
        },
        VU: {},
        WF: {
            regex: /^986\d{2}$/,
            samples: '98692, 98697, 98698, 98671',
        },
        WS: {
            regex: /^WS[1-2]\d{3}$/,
            samples: 'WS1349, WS2798, WS1751, WS2090',
        },
        XK: {
            regex: /^[1-7]\d{4}$/,
            samples: '56509, 15863, 46644, 21896',
        },
        YE: {},
        YT: {
            regex: /^976\d{2}$/,
            samples: '97698, 97697, 97632, 97609',
        },
        ZA: {
            regex: /^\d{4}$/,
            samples: '6855, 5179, 6956, 7147',
        },
        ZM: {
            regex: /^\d{5}$/,
            samples: '77603, 97367, 80454, 94484',
        },
        ZW: {},
    },

    GENERIC_ZIP_CODE_REGEX: /^(?:(?![\s-])[\w -]{0,9}[\w])?$/,

    // Values for checking if polyfill is required on a platform
    POLYFILL_TEST: {
        STYLE: 'currency',
        CURRENCY: 'XAF',
        FORMAT: 'symbol',
        SAMPLE_INPUT: '123456.789',
        EXPECTED_OUTPUT: 'FCFA 123,457',
    },

    PATHS_TO_TREAT_AS_EXTERNAL: ['NewExpensify.dmg', 'docs/index.html'],

    // Test tool menu parameters
    TEST_TOOL: {
        // Number of concurrent taps to open then the Test modal menu
        NUMBER_OF_TAPS: 4,
    },

    MENU_HELP_URLS: {
        LEARN_MORE: 'https://www.expensify.com',
        DOCUMENTATION: 'https://github.com/Expensify/App/blob/main/README.md',
        COMMUNITY_DISCUSSIONS: 'https://expensify.slack.com/archives/C01GTK53T8Q',
        SEARCH_ISSUES: 'https://github.com/Expensify/App/issues',
    },

    BOOK_TRAVEL_DEMO_URL: 'https://calendly.com/d/ck2z-xsh-q97/expensify-travel-demo-travel-page',
    TRAVEL_DOT_URL: 'https://travel.expensify.com',
    STAGING_TRAVEL_DOT_URL: 'https://staging.travel.expensify.com',
    TRIP_ID_PATH: (tripID?: string) => (tripID ? `trips/${tripID}` : undefined),
    TRIP_SUPPORT: '/support',
    SPOTNANA_TMC_ID: '8e8e7258-1cf3-48c0-9cd1-fe78a6e31eed',
    STAGING_SPOTNANA_TMC_ID: '7a290c6e-5328-4107-aff6-e48765845b81',
    SCREEN_READER_STATES: {
        ALL: 'all',
        ACTIVE: 'active',
        DISABLED: 'disabled',
    },
    SPACE_CHARACTER_WIDTH: 4,

    // The attribute used in the SelectionScraper.js helper to query all the DOM elements
    // that should be removed from the copied contents in the getHTMLOfSelection() method
    SELECTION_SCRAPER_HIDDEN_ELEMENT: 'selection-scrapper-hidden-element',
    INNER_BOX_SHADOW_ELEMENT: 'inner-box-shadow-element',
    MODERATION: {
        MODERATOR_DECISION_PENDING: 'pending',
        MODERATOR_DECISION_PENDING_HIDE: 'pendingHide',
        MODERATOR_DECISION_PENDING_REMOVE: 'pendingRemove',
        MODERATOR_DECISION_APPROVED: 'approved',
        MODERATOR_DECISION_HIDDEN: 'hidden',
        FLAG_SEVERITY_SPAM: 'spam',
        FLAG_SEVERITY_INCONSIDERATE: 'inconsiderate',
        FLAG_SEVERITY_INTIMIDATION: 'intimidation',
        FLAG_SEVERITY_BULLYING: 'bullying',
        FLAG_SEVERITY_HARASSMENT: 'harassment',
        FLAG_SEVERITY_ASSAULT: 'assault',
    },
    EMOJI_PICKER_TEXT_INPUT_SIZES: 152,
    QR: {
        DEFAULT_LOGO_SIZE_RATIO: 0.25,
        DEFAULT_LOGO_MARGIN_RATIO: 0.02,
        EXPENSIFY_LOGO_SIZE_RATIO: 0.22,
        EXPENSIFY_LOGO_MARGIN_RATIO: 0.03,
    },

    /**
     * Acceptable values for the `role` attribute on react native components.
     *
     * **IMPORTANT:** Not for use with the `accessibilityRole` prop, as it accepts different values, and new components
     * should use the `role` prop instead.
     */
    ROLE: {
        /** Use for elements with important, time-sensitive information. */
        ALERT: 'alert',
        /** Use for elements that act as buttons. */
        BUTTON: 'button',
        /** Use for elements representing checkboxes. */
        CHECKBOX: 'checkbox',
        /** Use for elements that allow a choice from multiple options. */
        COMBOBOX: 'combobox',
        /** Use with scrollable lists to represent a grid layout. */
        GRID: 'grid',
        /** Use for section headers or titles. */
        HEADING: 'heading',
        /** Use for image elements. */
        IMG: 'img',
        /** Use for elements that navigate to other pages or content. */
        LINK: 'link',
        /** Use to identify a list of items. */
        LIST: 'list',
        /** Use for a list of choices or options. */
        MENU: 'menu',
        /** Use for a container of multiple menus. */
        MENUBAR: 'menubar',
        /** Use for items within a menu. */
        MENUITEM: 'menuitem',
        /** Use when no specific role is needed. */
        NONE: 'none',
        /** Use for elements that don't require a specific role. */
        PRESENTATION: 'presentation',
        /** Use for elements showing progress of a task. */
        PROGRESSBAR: 'progressbar',
        /** Use for radio buttons. */
        RADIO: 'radio',
        /** Use for groups of radio buttons. */
        RADIOGROUP: 'radiogroup',
        /** Use for scrollbar elements. */
        SCROLLBAR: 'scrollbar',
        /** Use for text fields that are used for searching. */
        SEARCHBOX: 'searchbox',
        /** Use for adjustable elements like sliders. */
        SLIDER: 'slider',
        /** Use for a button that opens a list of choices. */
        SPINBUTTON: 'spinbutton',
        /** Use for elements providing a summary of app conditions. */
        SUMMARY: 'summary',
        /** Use for on/off switch elements. */
        SWITCH: 'switch',
        /** Use for tab elements in a tab list. */
        TAB: 'tab',
        /** Use for a list of tabs. */
        TABLIST: 'tablist',
        /** Use for timer elements. */
        TIMER: 'timer',
        /** Use for toolbars containing action buttons or components. */
        TOOLBAR: 'toolbar',
        /** Use for navigation elements */
        NAVIGATION: 'navigation',
        /** Use for Tooltips */
        TOOLTIP: 'tooltip',
    },
    TRANSLATION_KEYS: {
        ATTACHMENT: 'common.attachment',
    },
    TEACHERS_UNITE: {
        PROD_PUBLIC_ROOM_ID: '7470147100835202',
        PROD_POLICY_ID: 'B795B6319125BDF2',
        TEST_PUBLIC_ROOM_ID: '207591744844000',
        TEST_POLICY_ID: 'ABD1345ED7293535',
        POLICY_NAME: 'Expensify.org / Teachers Unite!',
        PUBLIC_ROOM_NAME: '#teachers-unite',
    },
    CUSTOM_STATUS_TYPES: {
        NEVER: 'never',
        THIRTY_MINUTES: 'thirtyMinutes',
        ONE_HOUR: 'oneHour',
        AFTER_TODAY: 'afterToday',
        AFTER_WEEK: 'afterWeek',
        CUSTOM: 'custom',
    },
    TWO_FACTOR_AUTH_STEPS: {
        COPY_CODES: 'COPY_CODES',
        VERIFY: 'VERIFY',
        SUCCESS: 'SUCCESS',
        ENABLED: 'ENABLED',
        DISABLED: 'DISABLED',
        DISABLE: 'DISABLE',
    },
    MERGE_ACCOUNT_RESULTS: {
        SUCCESS: 'success',
        ERR_2FA: 'err_2fa',
        ERR_NO_EXIST: 'err_no_exist',
        ERR_SMART_SCANNER: 'err_smart_scanner',
        ERR_INVOICING: 'err_invoicing',
        ERR_SAML_PRIMARY_LOGIN: 'err_saml_primary_login',
        ERR_SAML_DOMAIN_CONTROL: 'err_saml_domain_control',
        ERR_SAML_NOT_SUPPORTED: 'err_saml_not_supported',
        ERR_ACCOUNT_LOCKED: 'err_account_locked',
        TOO_MANY_ATTEMPTS: 'too_many_attempts',
        ACCOUNT_UNVALIDATED: 'account_unvalidated',
    },
    DELEGATE_ROLE: {
        ALL: 'all',
        SUBMITTER: 'submitter',
    },
    DELEGATE: {
        DENIED_ACCESS_VARIANTS: {
            DELEGATE: 'delegate',
            SUBMITTER: 'submitter',
        },
    },
    DELEGATE_ROLE_HELP_DOT_ARTICLE_LINK: 'https://help.expensify.com/expensify-classic/hubs/copilots-and-delegates/',
    STRIPE_GBP_AUTH_STATUSES: {
        SUCCEEDED: 'succeeded',
        CARD_AUTHENTICATION_REQUIRED: 'authentication_required',
    },
    TAB: {
        DEBUG_TAB_ID: 'DebugTab',
        NEW_CHAT_TAB_ID: 'NewChatTab',
        NEW_CHAT: 'chat',
        NEW_ROOM: 'room',
        RECEIPT_TAB_ID: 'ReceiptTab',
        IOU_REQUEST_TYPE: 'iouRequestType',
        SHARE: {
            NAVIGATOR_ID: 'ShareNavigatorID',
            SHARE: 'ShareTab',
            SUBMIT: 'SubmitTab',
        },
    },
    TAB_REQUEST: {
        MANUAL: 'manual',
        SCAN: 'scan',
        DISTANCE: 'distance',
        PER_DIEM: 'per-diem',
    },

    STATUS_TEXT_MAX_LENGTH: 100,

    DROPDOWN_BUTTON_SIZE: {
        LARGE: 'large',
        MEDIUM: 'medium',
        SMALL: 'small',
    },

    SF_COORDINATES: [-122.4194, 37.7749],

    NAVIGATION: {
        ACTION_TYPE: {
            REPLACE: 'REPLACE',
            PUSH: 'PUSH',
            NAVIGATE: 'NAVIGATE',

            /** These action types are custom for RootNavigator */
            SWITCH_POLICY_ID: 'SWITCH_POLICY_ID',
            DISMISS_MODAL: 'DISMISS_MODAL',
            OPEN_WORKSPACE_SPLIT: 'OPEN_WORKSPACE_SPLIT',
        },
    },
    TIME_PERIOD: {
        AM: 'AM',
        PM: 'PM',
    },
    INDENTS: '    ',
    PARENT_CHILD_SEPARATOR: ': ',
    COLON: ':',
    MAPBOX: {
        PADDING: 32,
        DEFAULT_ZOOM: 15,
        SINGLE_MARKER_ZOOM: 15,
        DEFAULT_COORDINATE: [-122.4021, 37.7911] as [number, number],
        STYLE_URL: 'mapbox://styles/expensify/cllcoiqds00cs01r80kp34tmq',
        ANIMATION_DURATION_ON_CENTER_ME: 1000,
        CENTER_BUTTON_FADE_DURATION: 300,
    },
    ONYX_UPDATE_TYPES: {
        HTTPS: 'https',
        PUSHER: 'pusher',
        AIRSHIP: 'airship',
    },
    EVENTS: {
        SCROLLING: 'scrolling',
    },
    SELECTION_LIST_WITH_MODAL_TEST_ID: 'selectionListWithModalMenuItem',

    IMAGE_TEST_ID: 'Image',
    IMAGE_SVG_TEST_ID: 'ImageSVG',
    VIDEO_PLAYER_TEST_ID: 'VideoPlayer',
    LOTTIE_VIEW_TEST_ID: 'LottieView',

    CHAT_HEADER_LOADER_HEIGHT: 36,

    HORIZONTAL_SPACER: {
        DEFAULT_BORDER_BOTTOM_WIDTH: 1,
        DEFAULT_MARGIN_VERTICAL: 8,
        HIDDEN_MARGIN_VERTICAL: 4,
        HIDDEN_BORDER_BOTTOM_WIDTH: 0,
    },

    LIST_COMPONENTS: {
        HEADER: 'header',
        FOOTER: 'footer',
    },

    MISSING_TRANSLATION: 'MISSING TRANSLATION',
    SEARCH_MAX_LENGTH: 500,

    /**
     * The count of characters we'll allow the user to type after reaching SEARCH_MAX_LENGTH in an input.
     */
    ADDITIONAL_ALLOWED_CHARACTERS: 20,

    VALIDATION_REIMBURSEMENT_INPUT_LIMIT: 20,

    REFERRAL_PROGRAM: {
        CONTENT_TYPES: {
            SUBMIT_EXPENSE: 'submitExpense',
            START_CHAT: 'startChat',
            REFER_FRIEND: 'referralFriend',
            SHARE_CODE: 'shareCode',
        },
        LEARN_MORE_LINK: 'https://help.expensify.com/articles/new-expensify/expenses/Referral-Program',
        LINK: 'https://join.my.expensify.com',
    },

    FEATURE_TRAINING: {
        CONTENT_TYPES: {
            TRACK_EXPENSE: 'track-expenses',
        },
        'track-expenses': {
            VIDEO_URL: `${CLOUDFRONT_URL}/videos/guided-setup-track-business-v2.mp4`,
            LEARN_MORE_LINK: `${USE_EXPENSIFY_URL}/track-expenses`,
        },
        TEST_DRIVE_COVER_ASPECT_RATIO: 500 / 300,
    },

    /**
     * native IDs for close buttons in Overlay component
     */
    OVERLAY: {
        TOP_BUTTON_NATIVE_ID: 'overLayTopButton',
        BOTTOM_BUTTON_NATIVE_ID: 'overLayBottomButton',
    },

    BACK_BUTTON_NATIVE_ID: 'backButton',
    EMOJI_PICKER_BUTTON_NATIVE_ID: 'emojiPickerButton',

    /**
     * The maximum count of items per page for SelectionList.
     * When paginate, it multiplies by page number.
     */
    MAX_SELECTION_LIST_PAGE_LENGTH: 500,

    /**
     * Bank account names
     */
    BANK_NAMES: {
        EXPENSIFY: 'expensify',
        AMERICAN_EXPRESS: 'americanexpress',
        BANK_OF_AMERICA: 'bank of america',
        BB_T: 'bbt',
        CAPITAL_ONE: 'capital one',
        CHASE: 'chase',
        CHARLES_SCHWAB: 'charles schwab',
        CITIBANK: 'citibank',
        CITIZENS_BANK: 'citizens bank',
        DISCOVER: 'discover',
        FIDELITY: 'fidelity',
        GENERIC_BANK: 'generic bank',
        HUNTINGTON_BANK: 'huntington bank',
        HUNTINGTON_NATIONAL: 'huntington national',
        NAVY_FEDERAL_CREDIT_UNION: 'navy federal credit union',
        PNC: 'pnc',
        REGIONS_BANK: 'regions bank',
        SUNTRUST: 'suntrust',
        TD_BANK: 'td bank',
        US_BANK: 'us bank',
        USAA: 'usaa',
    },

    /**
     * Constants for maxToRenderPerBatch parameter that is used for FlatList or SectionList. This controls the amount of items rendered per batch, which is the next chunk of items
     * rendered on every scroll.
     */
    MAX_TO_RENDER_PER_BATCH: {
        DEFAULT: 5,
        CAROUSEL: 3,
    },

    /**
     * Constants for types of violation.
     */
    VIOLATION_TYPES: {
        VIOLATION: 'violation',
        NOTICE: 'notice',
        WARNING: 'warning',
    },

    /**
     * Constants with different types for the modifiedAmount violation
     */
    MODIFIED_AMOUNT_VIOLATION_DATA: {
        DISTANCE: 'distance',
        CARD: 'card',
        SMARTSCAN: 'smartscan',
    },

    /**
     * Constants for types of violation names.
     * Defined here because they need to be referenced by the type system to generate the
     * ViolationNames type.
     */
    VIOLATIONS: {
        ALL_TAG_LEVELS_REQUIRED: 'allTagLevelsRequired',
        AUTO_REPORTED_REJECTED_EXPENSE: 'autoReportedRejectedExpense',
        BILLABLE_EXPENSE: 'billableExpense',
        CASH_EXPENSE_WITH_NO_RECEIPT: 'cashExpenseWithNoReceipt',
        CATEGORY_OUT_OF_POLICY: 'categoryOutOfPolicy',
        CONVERSION_SURCHARGE: 'conversionSurcharge',
        CUSTOM_UNIT_OUT_OF_POLICY: 'customUnitOutOfPolicy',
        DUPLICATED_TRANSACTION: 'duplicatedTransaction',
        FIELD_REQUIRED: 'fieldRequired',
        FUTURE_DATE: 'futureDate',
        INVOICE_MARKUP: 'invoiceMarkup',
        MAX_AGE: 'maxAge',
        MISSING_CATEGORY: 'missingCategory',
        MISSING_COMMENT: 'missingComment',
        MISSING_TAG: 'missingTag',
        MODIFIED_AMOUNT: 'modifiedAmount',
        MODIFIED_DATE: 'modifiedDate',
        PROHIBITED_EXPENSE: 'prohibitedExpense',
        NON_EXPENSIWORKS_EXPENSE: 'nonExpensiworksExpense',
        OVER_AUTO_APPROVAL_LIMIT: 'overAutoApprovalLimit',
        OVER_CATEGORY_LIMIT: 'overCategoryLimit',
        OVER_LIMIT: 'overLimit',
        OVER_LIMIT_ATTENDEE: 'overLimitAttendee',
        PER_DAY_LIMIT: 'perDayLimit',
        RECEIPT_NOT_SMART_SCANNED: 'receiptNotSmartScanned',
        RECEIPT_REQUIRED: 'receiptRequired',
        CUSTOM_RULES: 'customRules',
        RTER: 'rter',
        SMARTSCAN_FAILED: 'smartscanFailed',
        SOME_TAG_LEVELS_REQUIRED: 'someTagLevelsRequired',
        TAG_OUT_OF_POLICY: 'tagOutOfPolicy',
        TAX_AMOUNT_CHANGED: 'taxAmountChanged',
        TAX_OUT_OF_POLICY: 'taxOutOfPolicy',
        TAX_RATE_CHANGED: 'taxRateChanged',
        TAX_REQUIRED: 'taxRequired',
        HOLD: 'hold',
        RECEIPT_GENERATED_WITH_AI: 'receiptGeneratedWithAI',
    },
    RTER_VIOLATION_TYPES: {
        BROKEN_CARD_CONNECTION: 'brokenCardConnection',
        BROKEN_CARD_CONNECTION_530: 'brokenCardConnection530',
        SEVEN_DAY_HOLD: 'sevenDayHold',
    },
    REVIEW_DUPLICATES_ORDER: ['merchant', 'category', 'tag', 'description', 'taxCode', 'billable', 'reimbursable'],

    REPORT_VIOLATIONS: {
        FIELD_REQUIRED: 'fieldRequired',
        RBR_MESSAGE_MAX_CHARACTERS_FOR_PREVIEW: 40,
    },

    REPORT_VIOLATIONS_EXCLUDED_FIELDS: {
        TEXT_TITLE: 'text_title',
    },

    /** Context menu types */
    CONTEXT_MENU_TYPES: {
        LINK: 'LINK',
        REPORT_ACTION: 'REPORT_ACTION',
        EMAIL: 'EMAIL',
        REPORT: 'REPORT',
        TEXT: 'TEXT',
    },

    PROMOTED_ACTIONS: {
        PIN: 'pin',
        SHARE: 'share',
        JOIN: 'join',
        MESSAGE: 'message',
        HOLD: 'hold',
    },

    THUMBNAIL_IMAGE: {
        SMALL_SCREEN: {
            SIZE: 250,
        },
        WIDE_SCREEN: {
            SIZE: 350,
        },
        NAN_ASPECT_RATIO: 1.5,
    },

    VIDEO_PLAYER: {
        POPOVER_Y_OFFSET: -30,
        PLAYBACK_SPEEDS: [0.25, 0.5, 0.75, 1, 1.25, 1.5, 1.75, 2],
        HIDE_TIME_TEXT_WIDTH: 250,
        MIN_WIDTH: 170,
        MIN_HEIGHT: 120,
        CONTROLS_STATUS: {
            SHOW: 'show',
            HIDE: 'hide',
            VOLUME_ONLY: 'volumeOnly',
        },
        CONTROLS_POSITION: {
            NATIVE: 32,
            NORMAL: 8,
        },
        DEFAULT_VIDEO_DIMENSIONS: {width: 1900, height: 1400},
    },

    INTRO_CHOICES: {
        SUBMIT: 'newDotSubmit',
        MANAGE_TEAM: 'newDotManageTeam',
        CHAT_SPLIT: 'newDotSplitChat',
    },

    MANAGE_TEAMS_CHOICE: {
        MULTI_LEVEL: 'multiLevelApproval',
        CUSTOM_EXPENSE: 'customExpenseCoding',
        CARD_TRACKING: 'companyCardTracking',
        ACCOUNTING: 'accountingIntegrations',
        RULE: 'ruleEnforcement',
    },

    MINI_CONTEXT_MENU_MAX_ITEMS: 4,

    WORKSPACE_SWITCHER: {
        NAME: 'Expensify',
        SUBSCRIPT_ICON_SIZE: 8,
    },

    WELCOME_VIDEO_URL: `${CLOUDFRONT_URL}/videos/intro-1280.mp4`,

    ONBOARDING_CHOICES: {...onboardingChoices},
    SELECTABLE_ONBOARDING_CHOICES: {...selectableOnboardingChoices},
    CREATE_EXPENSE_ONBOARDING_CHOICES: {...createExpenseOnboardingChoices},
    ONBOARDING_SIGNUP_QUALIFIERS: {...signupQualifiers},
    ONBOARDING_INVITE_TYPES: {...onboardingInviteTypes},
    ONBOARDING_COMPANY_SIZE: {...onboardingCompanySize},
    ACTIONABLE_TRACK_EXPENSE_WHISPER_MESSAGE: 'What would you like to do with this expense?',
    ONBOARDING_ACCOUNTING_MAPPING,
    ONBOARDING_MESSAGES: {
        [onboardingChoices.EMPLOYER]: onboardingEmployerOrSubmitMessage,
        [onboardingChoices.SUBMIT]: onboardingEmployerOrSubmitMessage,
        [onboardingChoices.MANAGE_TEAM]: {
            message: ({onboardingCompanySize: companySize}) => `Here is a task list I’d recommend for a company of your size with ${companySize} submitters:`,
            tasks: [
                createWorkspaceTask,
                testDriveTask,
                {
                    type: 'addAccountingIntegration',
                    autoCompleted: false,
                    mediaAttributes: {
                        [`${CLOUDFRONT_URL}/${
                            connectionsVideoPaths[ONBOARDING_ACCOUNTING_MAPPING.netsuite]
                        }`]: `data-expensify-thumbnail-url="${CLOUDFRONT_URL}/images/walkthrough-connect_to_netsuite.png" data-expensify-width="1920" data-expensify-height="1080"`,
                        [`${CLOUDFRONT_URL}/${
                            connectionsVideoPaths[ONBOARDING_ACCOUNTING_MAPPING.quickbooksOnline]
                        }`]: `data-expensify-thumbnail-url="${CLOUDFRONT_URL}/images/walkthrough-connect_to_qbo.png" data-expensify-width="1920" data-expensify-height="1080"`,
                        [`${CLOUDFRONT_URL}/${
                            connectionsVideoPaths[ONBOARDING_ACCOUNTING_MAPPING.xero]
                        }`]: `data-expensify-thumbnail-url="${CLOUDFRONT_URL}/images/walkthrough-connect_to_xero.png" data-expensify-width="1920" data-expensify-height="1080"`,
                    },
                    title: ({integrationName, workspaceAccountingLink}) => `Connect to [${integrationName}](${workspaceAccountingLink})`,
                    description: ({integrationName, workspaceAccountingLink}) =>
                        `Connect to ${integrationName} for automatic expense coding and syncing that makes month-end close a breeze.\n` +
                        '\n' +
                        `Here’s how to connect to ${integrationName}:\n` +
                        '\n' +
                        '1. Click *Settings*.\n' +
                        '2. Go to *Workspaces*.\n' +
                        '3. Select your workspace.\n' +
                        '4. Click *Accounting*.\n' +
                        `5. Find ${integrationName}.\n` +
                        '6. Click *Connect*.\n' +
                        '\n' +
                        `${
                            integrationName && connectionsVideoPaths[integrationName]
                                ? `[Take me to accounting](${workspaceAccountingLink}).\n\n![Connect to ${integrationName}](${CLOUDFRONT_URL}/${connectionsVideoPaths[integrationName]})`
                                : `[Take me to accounting](${workspaceAccountingLink}).`
                        }`,
                },
                {
                    type: 'connectCorporateCard',
                    title: ({corporateCardLink}) => `Connect [your corporate card](${corporateCardLink})`,
                    description: ({corporateCardLink}) =>
                        `Connect your corporate card to automatically import and code expenses.\n` +
                        '\n' +
                        'Here’s how to invite your team:\n' +
                        '\n' +
                        '1. Click *Workspaces*.\n' +
                        '2. Select your workspace.\n' +
                        '3. Click *Corporate cards*.\n' +
                        '4. Follow the prompts to connect your card.\n' +
                        '\n' +
                        `[Take me to connect my corporate card](${corporateCardLink}).`,
                    autoCompleted: false,
                    mediaAttributes: {},
                },
                {
                    type: 'inviteTeam',
                    autoCompleted: false,
                    mediaAttributes: {
                        [`${CLOUDFRONT_URL}/videos/walkthrough-invite_members-v2.mp4`]: `data-expensify-thumbnail-url="${CLOUDFRONT_URL}/images/walkthrough-invite_members.png" data-expensify-width="1920" data-expensify-height="1080"`,
                    },
                    title: ({workspaceMembersLink}) => `Invite [your team](${workspaceMembersLink})`,
                    description: ({workspaceMembersLink}) =>
                        '*Invite your team* to Expensify so they can start tracking expenses today.\n' +
                        '\n' +
                        'Here’s how to invite your team:\n' +
                        '\n' +
                        '1. Click *Settings*.\n' +
                        '2. Go to *Workspaces*.\n' +
                        '3. Select your workspace.\n' +
                        '4. Click *Members* > *Invite member*.\n' +
                        '5. Enter emails or phone numbers. \n' +
                        '6. Add a custom invite message if you’d like!\n' +
                        '\n' +
                        `[Take me to workspace members](${workspaceMembersLink}).\n` +
                        '\n' +
                        `![Invite your team](${CLOUDFRONT_URL}/videos/walkthrough-invite_members-v2.mp4)`,
                },
                {
                    type: 'setupCategoriesAndTags',
                    autoCompleted: false,
                    mediaAttributes: {},
                    title: ({workspaceCategoriesLink, workspaceMoreFeaturesLink}) => `Set up [categories](${workspaceCategoriesLink}) and [tags](${workspaceMoreFeaturesLink})`,
                    description: ({workspaceCategoriesLink, workspaceAccountingLink}) =>
                        '*Set up categories and tags* so your team can code expenses for easy reporting.\n' +
                        '\n' +
                        `Import them automatically by [connecting your accounting software](${workspaceAccountingLink}), or set them up manually in your [workspace settings](${workspaceCategoriesLink}).`,
                },
                setupCategoriesTask,
                {
                    type: 'setupTags',
                    autoCompleted: false,
                    title: ({workspaceMoreFeaturesLink}) => `Set up [tags](${workspaceMoreFeaturesLink})`,
                    mediaAttributes: {
                        [`${CLOUDFRONT_URL}/videos/walkthrough-tags-v2.mp4`]: `data-expensify-thumbnail-url="${CLOUDFRONT_URL}/images/walkthrough-tags.png" data-expensify-width="1920" data-expensify-height="1080"`,
                    },
                    description: ({workspaceMoreFeaturesLink}) =>
                        'Tags can be used if you want more details with every expense. Use tags for projects, clients, locations, departments, and more. If you need multiple levels of tags, you can upgrade to the Control plan.\n' +
                        '\n' +
                        '*Here’s how to set up tags:*\n' +
                        '\n' +
                        '1. Click *Settings*.\n' +
                        '2. Go to *Workspaces*.\n' +
                        '3. Select your workspace.\n' +
                        '4. Click *More features*.\n' +
                        '5. Enable *Tags*.\n' +
                        '6. Navigate to *Tags* in the workspace editor.\n' +
                        '7. Click *+ Add tag* to make your own.\n' +
                        '\n' +
                        `[Take me to more features](${workspaceMoreFeaturesLink}).\n` +
                        '\n' +
                        `![Set up tags](${CLOUDFRONT_URL}/videos/walkthrough-tags-v2.mp4)`,
                },
            ],
        },
        [onboardingChoices.TRACK_WORKSPACE]: {
            message: 'Here are some important tasks to help get your workspace set up.',
            video: {
                url: `${CLOUDFRONT_URL}/videos/guided-setup-manage-team-v2.mp4`,
                thumbnailUrl: `${CLOUDFRONT_URL}/images/guided-setup-manage-team.jpg`,
                duration: 55,
                width: 1280,
                height: 960,
            },
            tasks: [
                createWorkspaceTask,
                setupCategoriesTask,
                {
                    type: 'inviteAccountant',
                    autoCompleted: false,
                    mediaAttributes: {},
                    title: ({workspaceMembersLink}) => `Invite your [accountant](${workspaceMembersLink})`,
                    description: ({workspaceMembersLink}) =>
                        '*Invite your accountant* to Expensify and share your expenses with them to make tax time easier.\n' +
                        '\n' +
                        'Here’s how to invite your accountant:\n' +
                        '\n' +
                        '1. Click your profile picture.\n' +
                        '2. Go to *Workspaces*.\n' +
                        '3. Select your workspace.\n' +
                        '4. Click *Members* > Invite member.\n' +
                        '5. Enter their email or phone number.\n' +
                        '6. Add an invite message if you’d like.\n' +
                        '7. You’ll be set as the expense approver. You can change this to any admin once you invite your team.\n' +
                        '\n' +
                        'That’s it, happy expensing! 😄\n' +
                        '\n' +
                        `[View your workspace members](${workspaceMembersLink}).`,
                },
            ],
        },
        [onboardingChoices.PERSONAL_SPEND]: onboardingPersonalSpendMessage,
        [onboardingChoices.CHAT_SPLIT]: {
            message: 'Splitting bills with friends is as easy as sending a message. Here’s how.',
            tasks: [
                selfGuidedTourTask,
                {
                    type: 'startChat',
                    autoCompleted: false,
                    mediaAttributes: {},
                    title: 'Start a chat',
                    description:
                        '*Start a chat* with a friend or group using their email or phone number.\n' +
                        '\n' +
                        'Here’s how to start a chat:\n' +
                        '\n' +
                        '1. Click the green *+* button.\n' +
                        '2. Choose *Start chat*.\n' +
                        '3. Enter emails or phone numbers.\n' +
                        '\n' +
                        'If any of your friends aren’t using Expensify already, they’ll be invited automatically.\n' +
                        '\n' +
                        'Every chat will also turn into an email or text that they can respond to directly.',
                },
                {
                    type: 'splitExpense',
                    autoCompleted: false,
                    mediaAttributes: {},
                    title: 'Split an expense',
                    description:
                        '*Split an expense* right in your chat with one or more friends.\n' +
                        '\n' +
                        'Here’s how to request money:\n' +
                        '\n' +
                        '1. Click the green *+* button.\n' +
                        '2. Choose *Start chat*.\n' +
                        '3. Enter any email, SMS, or name of who you want to split with.\n' +
                        '4. From within the chat, click the *+* button on the message bar, and click *Split expense*.\n' +
                        '5. Create the expense by selecting *Manual*, *Scan* or *Distance*.\n' +
                        '\n' +
                        'Feel free to add more details if you want, or just send it off. Let’s get you paid back!',
                },
            ],
        },
        [onboardingChoices.ADMIN]: {
            message: "As an admin, learn how to manage your team's workspace and submit expenses yourself.",
            tasks: [
                {
                    type: 'reviewWorkspaceSettings',
                    autoCompleted: false,
                    mediaAttributes: {},
                    title: ({workspaceSettingsLink}) => `Review your [workspace settings](${workspaceSettingsLink})`,
                    description: ({workspaceSettingsLink}) =>
                        "Here's how to review and update your workspace settings:\n" +
                        '1. Click the settings tab.\n' +
                        '2. Click *Workspaces* > [Your workspace].\n' +
                        `[Go to your workspace](${workspaceSettingsLink}). We'll track them in the #admins room.`,
                },
                {
                    type: 'submitExpense',
                    autoCompleted: false,
                    mediaAttributes: {},
                    title: 'Submit an expense',
                    description:
                        '*Submit an expense* by entering an amount or scanning a receipt.\n' +
                        '\n' +
                        'Here’s how to submit an expense:\n' +
                        '\n' +
                        '1. Click the green *+* button.\n' +
                        '2. Choose *Create expense*.\n' +
                        '3. Enter an amount or scan a receipt.\n' +
                        '4. Add your reimburser to the request.\n' +
                        '\n' +
                        'Then, send your request and wait for that sweet “Cha-ching!” when it’s complete.',
                },
            ],
        },
        [onboardingChoices.LOOKING_AROUND]: {
            message:
                "Expensify is best known for expense and corporate card management, but we do a lot more than that. Let me know what you're interested in and I'll help get you started.",
            tasks: [],
        },
    } satisfies Record<OnboardingPurpose, OnboardingMessage>,

    CREATE_EXPENSE_ONBOARDING_MESSAGES: {
        [createExpenseOnboardingChoices.PERSONAL_SPEND]: combinedTrackSubmitOnboardingPersonalSpendMessage,
        [createExpenseOnboardingChoices.EMPLOYER]: combinedTrackSubmitOnboardingEmployerOrSubmitMessage,
        [createExpenseOnboardingChoices.SUBMIT]: combinedTrackSubmitOnboardingEmployerOrSubmitMessage,
    } satisfies Record<ValueOf<typeof createExpenseOnboardingChoices>, OnboardingMessage>,

    REPORT_FIELD_TITLE_FIELD_ID: 'text_title',

    MOBILE_PAGINATION_SIZE: 15,
    WEB_PAGINATION_SIZE: 30,

    /** Dimensions for illustration shown in Confirmation Modal */
    CONFIRM_CONTENT_SVG_SIZE: {
        HEIGHT: 220,
        WIDTH: 130,
    },

    DEBUG_CONSOLE: {
        LEVELS: {
            INFO: 'INFO',
            ERROR: 'ERROR',
            RESULT: 'RESULT',
            DEBUG: 'DEBUG',
        },
    },

    // We need to store this server side error in order to not show the blocking screen when the error is for invalid code
    MERGE_ACCOUNT_INVALID_CODE_ERROR: '401 Not authorized - Invalid validateCode',
    REIMBURSEMENT_ACCOUNT: {
        DEFAULT_DATA: {
            achData: {
                state: BankAccount.STATE.SETUP,
            },
            isLoading: false,
            errorFields: {},
            errors: {},
            maxAttemptsReached: false,
            shouldShowResetModal: false,
        },
        SUBSTEP_INDEX: {
            BANK_ACCOUNT: {
                ACCOUNT_NUMBERS: 0,
            },
            PERSONAL_INFO: {
                LEGAL_NAME: 0,
                DATE_OF_BIRTH: 1,
                SSN: 2,
                ADDRESS: 3,
            },
            BUSINESS_INFO: {
                BUSINESS_NAME: 0,
                TAX_ID_NUMBER: 1,
                COMPANY_WEBSITE: 2,
                PHONE_NUMBER: 3,
                COMPANY_ADDRESS: 4,
                COMPANY_TYPE: 5,
                INCORPORATION_DATE: 6,
                INCORPORATION_STATE: 7,
                INCORPORATION_CODE: 8,
            },
            UBO: {
                LEGAL_NAME: 0,
                DATE_OF_BIRTH: 1,
                SSN: 2,
                ADDRESS: 3,
            },
        },
    },
    CURRENCY_TO_DEFAULT_MILEAGE_RATE: JSON.parse(`{
        "AED": {
            "rate": 414,
            "unit": "km"
        },
        "AFN": {
            "rate": 8851,
            "unit": "km"
        },
        "ALL": {
            "rate": 10783,
            "unit": "km"
        },
        "AMD": {
            "rate": 45116,
            "unit": "km"
        },
        "ANG": {
            "rate": 203,
            "unit": "km"
        },
        "AOA": {
            "rate": 102929,
            "unit": "km"
        },
        "ARS": {
            "rate": 118428,
            "unit": "km"
        },
        "AUD": {
            "rate": 88,
            "unit": "km"
        },
        "AWG": {
            "rate": 203,
            "unit": "km"
        },
        "AZN": {
            "rate": 192,
            "unit": "km"
        },
        "BAM": {
            "rate": 212,
            "unit": "km"
        },
        "BBD": {
            "rate": 225,
            "unit": "km"
        },
        "BDT": {
            "rate": 13697,
            "unit": "km"
        },
        "BGN": {
            "rate": 211,
            "unit": "km"
        },
        "BHD": {
            "rate": 42,
            "unit": "km"
        },
        "BIF": {
            "rate": 331847,
            "unit": "km"
        },
        "BMD": {
            "rate": 113,
            "unit": "km"
        },
        "BND": {
            "rate": 153,
            "unit": "km"
        },
        "BOB": {
            "rate": 779,
            "unit": "km"
        },
        "BRL": {
            "rate": 660,
            "unit": "km"
        },
        "BSD": {
            "rate": 113,
            "unit": "km"
        },
        "BTN": {
            "rate": 9761,
            "unit": "km"
        },
        "BWP": {
            "rate": 1569,
            "unit": "km"
        },
        "BYN": {
            "rate": 369,
            "unit": "km"
        },
        "BYR": {
            "rate": 2255979,
            "unit": "km"
        },
        "BZD": {
            "rate": 227,
            "unit": "km"
        },
        "CAD": {
            "rate": 72,
            "unit": "km"
        },
        "CDF": {
            "rate": 321167,
            "unit": "km"
        },
        "CHF": {
            "rate": 76,
            "unit": "km"
        },
        "CLP": {
            "rate": 111689,
            "unit": "km"
        },
        "CNY": {
            "rate": 808,
            "unit": "km"
        },
        "COP": {
            "rate": 473791,
            "unit": "km"
        },
        "CRC": {
            "rate": 57190,
            "unit": "km"
        },
        "CUC": {
            "rate": 113,
            "unit": "km"
        },
        "CUP": {
            "rate": 2902,
            "unit": "km"
        },
        "CVE": {
            "rate": 11961,
            "unit": "km"
        },
        "CZK": {
            "rate": 2715,
            "unit": "km"
        },
        "DJF": {
            "rate": 19956,
            "unit": "km"
        },
        "DKK": {
            "rate": 381,
            "unit": "km"
        },
        "DOP": {
            "rate": 6948,
            "unit": "km"
        },
        "DZD": {
            "rate": 15226,
            "unit": "km"
        },
        "EEK": {
            "rate": 1646,
            "unit": "km"
        },
        "EGP": {
            "rate": 5657,
            "unit": "km"
        },
        "ERN": {
            "rate": 1690,
            "unit": "km"
        },
        "ETB": {
            "rate": 14326,
            "unit": "km"
        },
        "EUR": {
            "rate": 30,
            "unit": "km"
        },
        "FJD": {
            "rate": 264,
            "unit": "km"
        },
        "FKP": {
            "rate": 90,
            "unit": "km"
        },
        "GBP": {
            "rate": 45,
            "unit": "mi"
        },
        "GEL": {
            "rate": 323,
            "unit": "km"
        },
        "GHS": {
            "rate": 1724,
            "unit": "km"
        },
        "GIP": {
            "rate": 90,
            "unit": "km"
        },
        "GMD": {
            "rate": 8111,
            "unit": "km"
        },
        "GNF": {
            "rate": 974619,
            "unit": "km"
        },
        "GTQ": {
            "rate": 872,
            "unit": "km"
        },
        "GYD": {
            "rate": 23585,
            "unit": "km"
        },
        "HKD": {
            "rate": 877,
            "unit": "km"
        },
        "HNL": {
            "rate": 2881,
            "unit": "km"
        },
        "HRK": {
            "rate": 814,
            "unit": "km"
        },
        "HTG": {
            "rate": 14734,
            "unit": "km"
        },
        "HUF": {
            "rate": 44127,
            "unit": "km"
        },
        "IDR": {
            "rate": 1830066,
            "unit": "km"
        },
        "ILS": {
            "rate": 540,
            "unit": "km"
        },
        "INR": {
            "rate": 9761,
            "unit": "km"
        },
        "IQD": {
            "rate": 147577,
            "unit": "km"
        },
        "IRR": {
            "rate": 4741290,
            "unit": "km"
        },
        "ISK": {
            "rate": 15772,
            "unit": "km"
        },
        "JMD": {
            "rate": 17738,
            "unit": "km"
        },
        "JOD": {
            "rate": 80,
            "unit": "km"
        },
        "JPY": {
            "rate": 17542,
            "unit": "km"
        },
        "KES": {
            "rate": 14589,
            "unit": "km"
        },
        "KGS": {
            "rate": 9852,
            "unit": "km"
        },
        "KHR": {
            "rate": 453066,
            "unit": "km"
        },
        "KMF": {
            "rate": 53269,
            "unit": "km"
        },
        "KPW": {
            "rate": 101389,
            "unit": "km"
        },
        "KRW": {
            "rate": 162705,
            "unit": "km"
        },
        "KWD": {
            "rate": 35,
            "unit": "km"
        },
        "KYD": {
            "rate": 93,
            "unit": "km"
        },
        "KZT": {
            "rate": 58319,
            "unit": "km"
        },
        "LAK": {
            "rate": 2452802,
            "unit": "km"
        },
        "LBP": {
            "rate": 10093809,
            "unit": "km"
        },
        "LKR": {
            "rate": 33423,
            "unit": "km"
        },
        "LRD": {
            "rate": 22185,
            "unit": "km"
        },
        "LSL": {
            "rate": 2099,
            "unit": "km"
        },
        "LTL": {
            "rate": 364,
            "unit": "km"
        },
        "LVL": {
            "rate": 74,
            "unit": "km"
        },
        "LYD": {
            "rate": 554,
            "unit": "km"
        },
        "MAD": {
            "rate": 1127,
            "unit": "km"
        },
        "MDL": {
            "rate": 2084,
            "unit": "km"
        },
        "MGA": {
            "rate": 529635,
            "unit": "km"
        },
        "MKD": {
            "rate": 6650,
            "unit": "km"
        },
        "MMK": {
            "rate": 236413,
            "unit": "km"
        },
        "MNT": {
            "rate": 382799,
            "unit": "km"
        },
        "MOP": {
            "rate": 904,
            "unit": "km"
        },
        "MRO": {
            "rate": 40234,
            "unit": "km"
        },
        "MRU": {
            "rate": 4506,
            "unit": "km"
        },
        "MUR": {
            "rate": 5226,
            "unit": "km"
        },
        "MVR": {
            "rate": 1735,
            "unit": "km"
        },
        "MWK": {
            "rate": 195485,
            "unit": "km"
        },
        "MXN": {
            "rate": 93,
            "unit": "km"
        },
        "MYR": {
            "rate": 494,
            "unit": "km"
        },
        "MZN": {
            "rate": 7199,
            "unit": "km"
        },
        "NAD": {
            "rate": 2099,
            "unit": "km"
        },
        "NGN": {
            "rate": 174979,
            "unit": "km"
        },
        "NIO": {
            "rate": 4147,
            "unit": "km"
        },
        "NOK": {
            "rate": 350,
            "unit": "km"
        },
        "NPR": {
            "rate": 15617,
            "unit": "km"
        },
        "NZD": {
            "rate": 104,
            "unit": "km"
        },
        "OMR": {
            "rate": 43,
            "unit": "km"
        },
        "PAB": {
            "rate": 113,
            "unit": "km"
        },
        "PEN": {
            "rate": 420,
            "unit": "km"
        },
        "PGK": {
            "rate": 455,
            "unit": "km"
        },
        "PHP": {
            "rate": 6582,
            "unit": "km"
        },
        "PKR": {
            "rate": 31411,
            "unit": "km"
        },
        "PLN": {
            "rate": 89,
            "unit": "km"
        },
        "PYG": {
            "rate": 890772,
            "unit": "km"
        },
        "QAR": {
            "rate": 410,
            "unit": "km"
        },
        "RON": {
            "rate": 538,
            "unit": "km"
        },
        "RSD": {
            "rate": 12656,
            "unit": "km"
        },
        "RUB": {
            "rate": 11182,
            "unit": "km"
        },
        "RWF": {
            "rate": 156589,
            "unit": "km"
        },
        "SAR": {
            "rate": 423,
            "unit": "km"
        },
        "SBD": {
            "rate": 951,
            "unit": "km"
        },
        "SCR": {
            "rate": 1611,
            "unit": "km"
        },
        "SDG": {
            "rate": 67705,
            "unit": "km"
        },
        "SEK": {
            "rate": 250,
            "unit": "km"
        },
        "SGD": {
            "rate": 151,
            "unit": "km"
        },
        "SHP": {
            "rate": 90,
            "unit": "km"
        },
        "SLL": {
            "rate": 2362357,
            "unit": "km"
        },
        "SLE": {
            "rate": 2363,
            "unit": "km"
        },
        "SOS": {
            "rate": 64374,
            "unit": "km"
        },
        "SRD": {
            "rate": 3954,
            "unit": "km"
        },
        "STD": {
            "rate": 2510095,
            "unit": "km"
        },
        "STN": {
            "rate": 2683,
            "unit": "km"
        },
        "SVC": {
            "rate": 987,
            "unit": "km"
        },
        "SYP": {
            "rate": 1464664,
            "unit": "km"
        },
        "SZL": {
            "rate": 2099,
            "unit": "km"
        },
        "THB": {
            "rate": 3801,
            "unit": "km"
        },
        "TJS": {
            "rate": 1228,
            "unit": "km"
        },
        "TMT": {
            "rate": 394,
            "unit": "km"
        },
        "TND": {
            "rate": 360,
            "unit": "km"
        },
        "TOP": {
            "rate": 274,
            "unit": "km"
        },
        "TRY": {
            "rate": 4035,
            "unit": "km"
        },
        "TTD": {
            "rate": 763,
            "unit": "km"
        },
        "TWD": {
            "rate": 3703,
            "unit": "km"
        },
        "TZS": {
            "rate": 286235,
            "unit": "km"
        },
        "UAH": {
            "rate": 4725,
            "unit": "km"
        },
        "UGX": {
            "rate": 416016,
            "unit": "km"
        },
        "USD": {
            "rate": 70,
            "unit": "mi"
        },
        "UYU": {
            "rate": 4888,
            "unit": "km"
        },
        "UZS": {
            "rate": 1462038,
            "unit": "km"
        },
        "VEB": {
            "rate": 709737,
            "unit": "km"
        },
        "VEF": {
            "rate": 27993155,
            "unit": "km"
        },
        "VES": {
            "rate": 6457,
            "unit": "km"
        },
        "VND": {
            "rate": 2825526,
            "unit": "km"
        },
        "VUV": {
            "rate": 13358,
            "unit": "km"
        },
        "WST": {
            "rate": 315,
            "unit": "km"
        },
        "XAF": {
            "rate": 70811,
            "unit": "km"
        },
        "XCD": {
            "rate": 304,
            "unit": "km"
        },
        "XOF": {
            "rate": 70811,
            "unit": "km"
        },
        "XPF": {
            "rate": 12875,
            "unit": "km"
        },
        "YER": {
            "rate": 28003,
            "unit": "km"
        },
        "ZAR": {
            "rate": 484,
            "unit": "km"
        },
        "ZMK": {
            "rate": 591756,
            "unit": "km"
        },
        "ZMW": {
            "rate": 3148,
            "unit": "km"
        }
    }`) as Record<string, MileageRate>,

    EXIT_SURVEY: {
        REASONS: {
            FEATURE_NOT_AVAILABLE: 'featureNotAvailable',
            DONT_UNDERSTAND: 'dontUnderstand',
            PREFER_CLASSIC: 'preferClassic',
        },
        BENEFIT: {
            CHATTING_DIRECTLY: 'chattingDirectly',
            EVERYTHING_MOBILE: 'everythingMobile',
            TRAVEL_EXPENSE: 'travelExpense',
        },
        BOOK_MEETING_LINK: 'https://calendly.com/d/cqsm-2gm-fxr/expensify-product-team',
    },

    SESSION_STORAGE_KEYS: {
        INITIAL_URL: 'INITIAL_URL',
        ACTIVE_WORKSPACE_ID: 'ACTIVE_WORKSPACE_ID',
        RETRY_LAZY_REFRESHED: 'RETRY_LAZY_REFRESHED',
        LAST_REFRESH_TIMESTAMP: 'LAST_REFRESH_TIMESTAMP',
        LAST_VISITED_SETTINGS_TAB_PATH: 'LAST_VISITED_SETTINGS_TAB_PATH',
    },

    RESERVATION_TYPE: {
        CAR: 'car',
        HOTEL: 'hotel',
        FLIGHT: 'flight',
        TRAIN: 'train',
    },

    RESERVATION_ADDRESS_TEST_ID: 'ReservationAddress',

    CANCELLATION_POLICY: {
        UNKNOWN: 'UNKNOWN',
        NON_REFUNDABLE: 'NON_REFUNDABLE',
        FREE_CANCELLATION_UNTIL: 'FREE_CANCELLATION_UNTIL',
        PARTIALLY_REFUNDABLE: 'PARTIALLY_REFUNDABLE',
    },

    DOT_SEPARATOR: '•',
    BULLET: '●',

    DEFAULT_TAX: {
        defaultExternalID: 'id_TAX_EXEMPT',
        defaultValue: '0%',
        foreignTaxDefault: 'id_TAX_EXEMPT',
        name: 'Tax',
        taxes: {
            id_TAX_EXEMPT: {
                name: 'Tax exempt',
                value: '0%',
            },
            id_TAX_RATE_1: {
                name: 'Tax Rate 1',
                value: '5%',
            },
        },
    },

    MAX_TAX_RATE_INTEGER_PLACES: 4,
    MAX_TAX_RATE_DECIMAL_PLACES: 4,
    MIN_TAX_RATE_DECIMAL_PLACES: 2,

    DOWNLOADS_PATH: '/Downloads',
    DOWNLOADS_TIMEOUT: 5000,
    NEW_EXPENSIFY_PATH: '/New Expensify',
    RECEIPTS_UPLOAD_PATH: '/Receipts-Upload',

    ENVIRONMENT_SUFFIX: {
        DEV: ' Dev',
        ADHOC: ' AdHoc',
    },

    SEARCH: {
        RESULTS_PAGE_SIZE: 50,
        DATA_TYPES: {
            EXPENSE: 'expense',
            INVOICE: 'invoice',
            TASK: 'task',
            TRIP: 'trip',
            CHAT: 'chat',
        },
        ACTION_TYPES: {
            VIEW: 'view',
            REVIEW: 'review',
            SUBMIT: 'submit',
            APPROVE: 'approve',
            PAY: 'pay',
            DONE: 'done',
            PAID: 'paid',
        },
        BULK_ACTION_TYPES: {
            EXPORT: 'export',
            APPROVE: 'approve',
            PAY: 'pay',
            HOLD: 'hold',
            UNHOLD: 'unhold',
            DELETE: 'delete',
        },
        TRANSACTION_TYPE: {
            CASH: 'cash',
            CARD: 'card',
            DISTANCE: 'distance',
        },
        SORT_ORDER: {
            ASC: 'asc',
            DESC: 'desc',
        },
        GROUP_BY: {
            REPORTS: 'reports',
        },
        BOOLEAN: {
            YES: 'yes',
            NO: 'no',
        },
        TABLE_COLUMN_SIZES: {
            NORMAL: 'normal',
            WIDE: 'wide',
        },
        STATUS: {
            EXPENSE: {
                ALL: 'all',
                UNREPORTED: 'unreported',
                DRAFTS: 'drafts',
                OUTSTANDING: 'outstanding',
                APPROVED: 'approved',
                DONE: 'done',
                PAID: 'paid',
            },
            INVOICE: {
                ALL: 'all',
                OUTSTANDING: 'outstanding',
                PAID: 'paid',
            },
            TRIP: {
                ALL: 'all',
                CURRENT: 'current',
                PAST: 'past',
            },
            CHAT: {
                ALL: 'all',
                UNREAD: 'unread',
                SENT: 'sent',
                ATTACHMENTS: 'attachments',
                LINKS: 'links',
                PINNED: 'pinned',
            },
            TASK: {
                ALL: 'all',
                OUTSTANDING: 'outstanding',
                COMPLETED: 'completed',
            },
        },
        TABLE_COLUMNS: {
            RECEIPT: 'receipt',
            DATE: 'date',
            MERCHANT: 'merchant',
            DESCRIPTION: 'description',
            FROM: 'from',
            TO: 'to',
            CATEGORY: 'category',
            TAG: 'tag',
            TOTAL_AMOUNT: 'amount',
            TYPE: 'type',
            ACTION: 'action',
            TAX_AMOUNT: 'taxAmount',
            TITLE: 'title',
            ASSIGNEE: 'assignee',
            CREATED_BY: 'createdBy',
            IN: 'in',
        },
        SYNTAX_OPERATORS: {
            AND: 'and',
            OR: 'or',
            EQUAL_TO: 'eq',
            NOT_EQUAL_TO: 'neq',
            GREATER_THAN: 'gt',
            GREATER_THAN_OR_EQUAL_TO: 'gte',
            LOWER_THAN: 'lt',
            LOWER_THAN_OR_EQUAL_TO: 'lte',
        },
        SYNTAX_ROOT_KEYS: {
            TYPE: 'type',
            STATUS: 'status',
            SORT_BY: 'sortBy',
            SORT_ORDER: 'sortOrder',
            GROUP_BY: 'groupBy',
        },
        SYNTAX_FILTER_KEYS: {
            DATE: 'date',
            AMOUNT: 'amount',
            EXPENSE_TYPE: 'expenseType',
            CURRENCY: 'currency',
            MERCHANT: 'merchant',
            DESCRIPTION: 'description',
            FROM: 'from',
            TO: 'to',
            CATEGORY: 'category',
            TAG: 'tag',
            TAX_RATE: 'taxRate',
            CARD_ID: 'cardID',
            FEED: 'feed',
            REPORT_ID: 'reportID',
            KEYWORD: 'keyword',
            IN: 'in',
            SUBMITTED: 'submitted',
            APPROVED: 'approved',
            PAID: 'paid',
            EXPORTED: 'exported',
            POSTED: 'posted',
            TITLE: 'title',
            ASSIGNEE: 'assignee',
            CREATED_BY: 'createdBy',
            REIMBURSABLE: 'reimbursable',
            BILLABLE: 'billable',
            POLICY_ID: 'policyID',
        },
        EMPTY_VALUE: 'none',
        SEARCH_ROUTER_ITEM_TYPE: {
            CONTEXTUAL_SUGGESTION: 'contextualSuggestion',
            AUTOCOMPLETE_SUGGESTION: 'autocompleteSuggestion',
            SEARCH: 'searchItem',
        },
        SEARCH_USER_FRIENDLY_KEYS: {
            TYPE: 'type',
            STATUS: 'status',
            SORT_BY: 'sort-by',
            SORT_ORDER: 'sort-order',
            POLICY_ID: 'workspace',
            GROUP_BY: 'group-by',
            DATE: 'date',
            AMOUNT: 'amount',
            EXPENSE_TYPE: 'expense-type',
            CURRENCY: 'currency',
            MERCHANT: 'merchant',
            DESCRIPTION: 'description',
            FROM: 'from',
            TO: 'to',
            CATEGORY: 'category',
            TAG: 'tag',
            TAX_RATE: 'tax-rate',
            CARD_ID: 'card',
            FEED: 'feed',
            REPORT_ID: 'reportid',
            KEYWORD: 'keyword',
            IN: 'in',
            SUBMITTED: 'submitted',
            APPROVED: 'approved',
            PAID: 'paid',
            EXPORTED: 'exported',
            POSTED: 'posted',
            TITLE: 'title',
            ASSIGNEE: 'assignee',
            CREATED_BY: 'created-by',
            REIMBURSABLE: 'reimbursable',
            BILLABLE: 'billable',
        },
        DATE_MODIFIERS: {
            BEFORE: 'Before',
            AFTER: 'After',
        },
        SNAPSHOT_ONYX_KEYS: [
            ONYXKEYS.COLLECTION.REPORT,
            ONYXKEYS.COLLECTION.POLICY,
            ONYXKEYS.COLLECTION.TRANSACTION,
            ONYXKEYS.COLLECTION.TRANSACTION_VIOLATIONS,
            ONYXKEYS.COLLECTION.REPORT_ACTIONS,
            ONYXKEYS.PERSONAL_DETAILS_LIST,
            ONYXKEYS.COLLECTION.REPORT_NAME_VALUE_PAIRS,
        ],
    },

    EXPENSE: {
        TYPE: {
            CASH_CARD_NAME: 'Cash Expense',
        },
    },

    REFERRER: {
        NOTIFICATION: 'notification',
    },

    SUBSCRIPTION_SIZE_LIMIT: 20000,

    PAGINATION_START_ID: '-1',
    PAGINATION_END_ID: '-2',

    PAYMENT_CARD_CURRENCY: {
        USD: 'USD',
        AUD: 'AUD',
        GBP: 'GBP',
        NZD: 'NZD',
    },
    GBP_AUTHENTICATION_COMPLETE: '3DS-authentication-complete',

    SUBSCRIPTION_PRICE_FACTOR: 2,
    FEEDBACK_SURVEY_OPTIONS: {
        TOO_LIMITED: {
            ID: 'tooLimited',
            TRANSLATION_KEY: 'feedbackSurvey.tooLimited',
        },
        TOO_EXPENSIVE: {
            ID: 'tooExpensive',
            TRANSLATION_KEY: 'feedbackSurvey.tooExpensive',
        },
        INADEQUATE_SUPPORT: {
            ID: 'inadequateSupport',
            TRANSLATION_KEY: 'feedbackSurvey.inadequateSupport',
        },
        BUSINESS_CLOSING: {
            ID: 'businessClosing',
            TRANSLATION_KEY: 'feedbackSurvey.businessClosing',
        },
    },

    MAX_LENGTH_256: 256,
    WORKSPACE_CARDS_LIST_LABEL_TYPE: {
        CURRENT_BALANCE: 'currentBalance',
        REMAINING_LIMIT: 'remainingLimit',
        CASH_BACK: 'earnedCashback',
    },

    EXCLUDE_FROM_LAST_VISITED_PATH: [SCREENS.NOT_FOUND, SCREENS.SAML_SIGN_IN, SCREENS.VALIDATE_LOGIN, SCREENS.MIGRATED_USER_WELCOME_MODAL.ROOT] as string[],

    CANCELLATION_TYPE: {
        MANUAL: 'manual',
        AUTOMATIC: 'automatic',
        NONE: 'none',
    },
    EMPTY_STATE_MEDIA: {
        ANIMATION: 'animation',
        ILLUSTRATION: 'illustration',
        VIDEO: 'video',
    },
    REPORT_FIELDS_FEATURE: {
        qbo: {
            classes: 'report-fields-qbo-classes',
            customers: 'report-fields-qbo-customers',
            locations: 'report-fields-qbo-locations',
        },
        xero: {
            mapping: 'report-fields-mapping',
        },
    },
    get UPGRADE_FEATURE_INTRO_MAPPING() {
        return {
            reportFields: {
                id: 'reportFields' as const,
                alias: 'report-fields',
                name: 'Report Fields',
                title: 'workspace.upgrade.reportFields.title' as const,
                description: 'workspace.upgrade.reportFields.description' as const,
                icon: 'Pencil',
            },
            policyPreventMemberChangingTitle: {
                id: 'policyPreventMemberChangingTitle' as const,
                alias: 'policy-prevent-member-changing-title',
                name: undefined,
            },
            categories: {
                id: 'categories' as const,
                alias: 'categories',
                name: 'Categories',
                title: 'workspace.upgrade.categories.title' as const,
                description: 'workspace.upgrade.categories.description' as const,
                icon: 'FolderOpen',
            },
            [this.POLICY.CONNECTIONS.NAME.NETSUITE]: {
                id: this.POLICY.CONNECTIONS.NAME.NETSUITE,
                alias: 'netsuite',
                name: this.POLICY.CONNECTIONS.NAME_USER_FRIENDLY.netsuite,
                title: `workspace.upgrade.${this.POLICY.CONNECTIONS.NAME.NETSUITE}.title` as const,
                description: `workspace.upgrade.${this.POLICY.CONNECTIONS.NAME.NETSUITE}.description` as const,
                icon: 'NetSuiteSquare',
            },
            [this.POLICY.CONNECTIONS.NAME.SAGE_INTACCT]: {
                id: this.POLICY.CONNECTIONS.NAME.SAGE_INTACCT,
                alias: 'sage-intacct',
                name: this.POLICY.CONNECTIONS.NAME_USER_FRIENDLY.intacct,
                title: `workspace.upgrade.${this.POLICY.CONNECTIONS.NAME.SAGE_INTACCT}.title` as const,
                description: `workspace.upgrade.${this.POLICY.CONNECTIONS.NAME.SAGE_INTACCT}.description` as const,
                icon: 'IntacctSquare',
            },
            [this.POLICY.CONNECTIONS.NAME.QBD]: {
                id: this.POLICY.CONNECTIONS.NAME.QBD,
                alias: 'qbd',
                name: this.POLICY.CONNECTIONS.NAME_USER_FRIENDLY.quickbooksDesktop,
                title: `workspace.upgrade.${this.POLICY.CONNECTIONS.NAME.QBD}.title` as const,
                description: `workspace.upgrade.${this.POLICY.CONNECTIONS.NAME.QBD}.description` as const,
                icon: 'QBDSquare',
            },
            approvals: {
                id: 'approvals' as const,
                alias: 'approvals' as const,
                name: 'Advanced Approvals' as const,
                title: `workspace.upgrade.approvals.title` as const,
                description: `workspace.upgrade.approvals.description` as const,
                icon: 'AdvancedApprovalsSquare',
            },
            glCodes: {
                id: 'glCodes' as const,
                alias: 'gl-codes',
                name: 'GL codes',
                title: 'workspace.upgrade.glCodes.title' as const,
                description: 'workspace.upgrade.glCodes.description' as const,
                icon: 'Tag',
            },
            glAndPayrollCodes: {
                id: 'glAndPayrollCodes' as const,
                alias: 'gl-and-payroll-codes',
                name: 'GL & Payroll codes',
                title: 'workspace.upgrade.glAndPayrollCodes.title' as const,
                description: 'workspace.upgrade.glAndPayrollCodes.description' as const,
                icon: 'FolderOpen',
            },
            taxCodes: {
                id: 'taxCodes' as const,
                alias: 'tax-codes',
                name: 'Tax codes',
                title: 'workspace.upgrade.taxCodes.title' as const,
                description: 'workspace.upgrade.taxCodes.description' as const,
                icon: 'Coins',
            },
            companyCards: {
                id: 'companyCards' as const,
                alias: 'company-cards',
                name: 'Company Cards',
                title: 'workspace.upgrade.companyCards.title' as const,
                description: 'workspace.upgrade.companyCards.description' as const,
                icon: 'CompanyCard',
            },
            rules: {
                id: 'rules' as const,
                alias: 'rules',
                name: 'Rules',
                title: 'workspace.upgrade.rules.title' as const,
                description: 'workspace.upgrade.rules.description' as const,
                icon: 'Rules',
            },
            perDiem: {
                id: 'perDiem' as const,
                alias: 'per-diem',
                name: 'Per diem',
                title: 'workspace.upgrade.perDiem.title' as const,
                description: 'workspace.upgrade.perDiem.description' as const,
                icon: 'PerDiem',
            },
            travel: {
                id: 'travel' as const,
                alias: 'travel',
                name: 'Travel',
                title: 'workspace.upgrade.travel.title' as const,
                description: 'workspace.upgrade.travel.description' as const,
                icon: 'Luggage',
            },
        };
    },
    REPORT_FIELD_TYPES: {
        TEXT: 'text',
        DATE: 'date',
        LIST: 'dropdown',
    },

    NAVIGATION_ACTIONS: {
        RESET: 'RESET',
    },

    APPROVAL_WORKFLOW: {
        ACTION: {
            CREATE: 'create',
            EDIT: 'edit',
        },
        TYPE: {
            CREATE: 'create',
            UPDATE: 'update',
            REMOVE: 'remove',
        },
    },

    BOOT_SPLASH_STATE: {
        VISIBLE: 'visible',
        READY_TO_BE_HIDDEN: 'readyToBeHidden',
        HIDDEN: `hidden`,
    },

    CSV_IMPORT_COLUMNS: {
        EMAIL: 'email',
        NAME: 'name',
        GL_CODE: 'glCode',
        SUBMIT_TO: 'submitTo',
        APPROVE_TO: 'approveTo',
        CUSTOM_FIELD_1: 'customField1',
        CUSTOM_FIELD_2: 'customField2',
        ROLE: 'role',
        REPORT_THRESHHOLD: 'reportThreshold',
        APPROVE_TO_ALTERNATE: 'approveToAlternate',
        SUBRATE: 'subRate',
        AMOUNT: 'amount',
        CURRENCY: 'currency',
        RATE_ID: 'rateID',
        ENABLED: 'enabled',
        IGNORE: 'ignore',
        DESTINATION: 'destination',
    },

    IMPORT_SPREADSHEET: {
        ICON_WIDTH: 180,
        ICON_HEIGHT: 160,

        CATEGORIES_ARTICLE_LINK: 'https://help.expensify.com/articles/expensify-classic/workspaces/Create-categories#import-custom-categories',
        MEMBERS_ARTICLE_LINK: 'https://help.expensify.com/articles/expensify-classic/workspaces/Invite-members-and-assign-roles#import-a-group-of-members',
        TAGS_ARTICLE_LINK: 'https://help.expensify.com/articles/expensify-classic/workspaces/Create-tags#import-a-spreadsheet-1',
    },

    // The timeout duration (1 minute) (in milliseconds) before the window reloads due to an error.
    ERROR_WINDOW_RELOAD_TIMEOUT: 60000,

    INDICATOR_STATUS: {
        HAS_USER_WALLET_ERRORS: 'hasUserWalletErrors',
        HAS_PAYMENT_METHOD_ERROR: 'hasPaymentMethodError',
        HAS_POLICY_ERRORS: 'hasPolicyError',
        HAS_CUSTOM_UNITS_ERROR: 'hasCustomUnitsError',
        HAS_EMPLOYEE_LIST_ERROR: 'hasEmployeeListError',
        HAS_QBO_EXPORT_ERROR: 'hasQBOExportError',
        HAS_SYNC_ERRORS: 'hasSyncError',
        HAS_SUBSCRIPTION_ERRORS: 'hasSubscriptionError',
        HAS_REIMBURSEMENT_ACCOUNT_ERRORS: 'hasReimbursementAccountErrors',
        HAS_LOGIN_LIST_ERROR: 'hasLoginListError',
        HAS_WALLET_TERMS_ERRORS: 'hasWalletTermsErrors',
        HAS_LOGIN_LIST_INFO: 'hasLoginListInfo',
        HAS_SUBSCRIPTION_INFO: 'hasSubscriptionInfo',
        HAS_PHONE_NUMBER_ERROR: 'hasPhoneNumberError',
        HAS_CARD_CONNECTION_ERROR: 'hasCardConnectionError',
    },

    DEBUG: {
        FORMS: {
            REPORT: 'report',
            REPORT_ACTION: 'reportAction',
            TRANSACTION: 'transaction',
            TRANSACTION_VIOLATION: 'transactionViolation',
        },
        DETAILS: 'details',
        JSON: 'json',
        REPORT_ACTIONS: 'actions',
        REPORT_ACTION_PREVIEW: 'preview',
        TRANSACTION_VIOLATIONS: 'violations',
    },

    REPORT_IN_LHN_REASONS: {
        HAS_DRAFT_COMMENT: 'hasDraftComment',
        HAS_GBR: 'hasGBR',
        PINNED_BY_USER: 'pinnedByUser',
        HAS_IOU_VIOLATIONS: 'hasIOUViolations',
        HAS_ADD_WORKSPACE_ROOM_ERRORS: 'hasAddWorkspaceRoomErrors',
        IS_UNREAD: 'isUnread',
        IS_ARCHIVED: 'isArchived',
        IS_SELF_DM: 'isSelfDM',
        IS_FOCUSED: 'isFocused',
        DEFAULT: 'default',
    },

    REQUIRES_ATTENTION_REASONS: {
        HAS_JOIN_REQUEST: 'hasJoinRequest',
        IS_UNREAD_WITH_MENTION: 'isUnreadWithMention',
        IS_WAITING_FOR_ASSIGNEE_TO_COMPLETE_ACTION: 'isWaitingForAssigneeToCompleteAction',
        HAS_CHILD_REPORT_AWAITING_ACTION: 'hasChildReportAwaitingAction',
        HAS_MISSING_INVOICE_BANK_ACCOUNT: 'hasMissingInvoiceBankAccount',
    },

    RBR_REASONS: {
        HAS_ERRORS: 'hasErrors',
        HAS_VIOLATIONS: 'hasViolations',
        HAS_TRANSACTION_THREAD_VIOLATIONS: 'hasTransactionThreadViolations',
    },

    ANALYTICS: {
        EVENT: {
            SIGN_UP: 'sign_up',
            WORKSPACE_CREATED: 'workspace_created',
            PAID_ADOPTION: 'paid_adoption',
        },
    },

    CORPAY_FIELDS: {
        EXCLUDED_COUNTRIES: ['IR', 'CU', 'SY', 'UA', 'KP', 'RU'] as string[],
        EXCLUDED_CURRENCIES: ['IRR', 'CUP', 'SYP', 'UAH', 'KPW', 'RUB'] as string[],
        BANK_ACCOUNT_DETAILS_FIELDS: ['accountNumber', 'localAccountNumber', 'routingCode', 'localRoutingCode', 'swiftBicCode'] as string[],
        ACCOUNT_TYPE_KEY: 'BeneficiaryAccountType',
        ACCOUNT_HOLDER_COUNTRY_KEY: 'accountHolderCountry',
        BANK_INFORMATION_FIELDS: ['bankName', 'bankAddressLine1', 'bankAddressLine2', 'bankCity', 'bankRegion', 'bankPostal', 'BeneficiaryBankBranchName'] as string[],
        ACCOUNT_HOLDER_FIELDS: [
            'accountHolderName',
            'accountHolderAddress1',
            'accountHolderAddress2',
            'accountHolderCity',
            'accountHolderRegion',
            'accountHolderCountry',
            'accountHolderPostal',
            'accountHolderPhoneNumber',
            'accountHolderEmail',
            'ContactName',
            'BeneficiaryCPF',
            'BeneficiaryRUT',
            'BeneficiaryCedulaID',
            'BeneficiaryTaxID',
        ] as string[],
        SPECIAL_LIST_REGION_KEYS: ['bankRegion', 'accountHolderRegion'] as string[],
        SPECIAL_LIST_ADDRESS_KEYS: ['bankAddressLine1', 'accountHolderAddress1'] as string[],
        STEPS_NAME: {
            COUNTRY_SELECTOR: 'CountrySelector',
            BANK_ACCOUNT_DETAILS: 'BankAccountDetails',
            ACCOUNT_TYPE: 'AccountType',
            BANK_INFORMATION: 'BankInformation',
            ACCOUNT_HOLDER_INFORMATION: 'AccountHolderInformation',
            CONFIRMATION: 'Confirmation',
            SUCCESS: 'Success',
        },
        INDEXES: {
            MAPPING: {
                COUNTRY_SELECTOR: 0,
                BANK_ACCOUNT_DETAILS: 1,
                ACCOUNT_TYPE: 2,
                BANK_INFORMATION: 3,
                ACCOUNT_HOLDER_INFORMATION: 4,
                CONFIRMATION: 5,
                SUCCESS: 6,
            },
        },
    },

    MIGRATED_USER_WELCOME_MODAL: 'migratedUserWelcomeModal',

    BASE_LIST_ITEM_TEST_ID: 'base-list-item-',
    PRODUCT_TRAINING_TOOLTIP_NAMES: {
        // TODO: CONCIERGE_LHN_GBR tooltip will be replaced by a tooltip in the #admins room
        // https://github.com/Expensify/App/issues/57045#issuecomment-2701455668
        CONCIERGE_LHN_GBR: 'conciergeLHNGBR',
        RENAME_SAVED_SEARCH: 'renameSavedSearch',
        BOTTOM_NAV_INBOX_TOOLTIP: 'bottomNavInboxTooltip',
        LHN_WORKSPACE_CHAT_TOOLTIP: 'workspaceChatLHNTooltip',
        GLOBAL_CREATE_TOOLTIP: 'globalCreateTooltip',
        SCAN_TEST_TOOLTIP: 'scanTestTooltip',
        SCAN_TEST_TOOLTIP_MANAGER: 'scanTestTooltipManager',
        SCAN_TEST_CONFIRMATION: 'scanTestConfirmation',
        OUTSANDING_FILTER: 'outstandingFilter',
        SETTINGS_TAB: 'settingsTab',
        WORKSPACES_SETTINGS: 'workspacesSettings',
        GBR_RBR_CHAT: 'chatGBRRBR',
        ACCOUNT_SWITCHER: 'accountSwitcher',
        EXPENSE_REPORTS_FILTER: 'expenseReportsFilter',
    },
    CHANGE_POLICY_TRAINING_MODAL: 'changePolicyModal',
    SMART_BANNER_HEIGHT: 152,

    NAVIGATION_TESTS: {
        DEFAULT_PARENT_ROUTE: {key: 'parentRouteKey', name: 'ParentNavigator'},
        DEFAULT_USE_RESPONSIVE_LAYOUT_VALUE: {
            shouldUseNarrowLayout: true,
            isSmallScreenWidth: true,
            isInNarrowPaneModal: false,
            isExtraSmallScreenHeight: false,
            isMediumScreenWidth: false,
            isLargeScreenWidth: false,
            isExtraSmallScreenWidth: false,
            isSmallScreen: false,
            onboardingIsMediumOrLargerScreenWidth: false,
        } as ResponsiveLayoutResult,
    },

    TRAVEL: {
        DEFAULT_DOMAIN: 'domain',
        PROVISIONING: {
            ERROR_PERMISSION_DENIED: 'permissionDenied',
        },
    },
    LAST_PAYMENT_METHOD: {
        LAST_USED: 'lastUsed',
        IOU: 'Iou',
        EXPENSE: 'Expense',
        INVOICE: 'Invoice',
    },
    SKIPPABLE_COLLECTION_MEMBER_IDS: [String(DEFAULT_NUMBER_ID), '-1', 'undefined', 'null', 'NaN'] as string[],
    SETUP_SPECIALIST_LOGIN: 'Setup Specialist',

    CALENDAR_PICKER_DAY_HEIGHT: 45,
    MAX_CALENDAR_PICKER_ROWS: 6,

    ILLUSTRATION_ASPECT_RATIO: 39 / 22,

    OFFLINE_INDICATOR_HEIGHT: 25,

    BILLING: {
        TYPE_FAILED_2018: 'failed_2018',
    },

    TEST_DRIVE: {
        ONBOARDING_TASK_NAME: getTestDriveTaskName(),
        EMBEDDED_DEMO_WHITELIST: ['http://', 'https://', 'about:'] as string[],
        EMBEDDED_DEMO_IFRAME_TITLE: 'Test Drive',
    },
} as const;

type Country = keyof typeof CONST.ALL_COUNTRIES;

type IOUType = ValueOf<typeof CONST.IOU.TYPE>;
type IOUAction = ValueOf<typeof CONST.IOU.ACTION>;
type IOURequestType = ValueOf<typeof CONST.IOU.REQUEST_TYPE>;
type FeedbackSurveyOptionID = ValueOf<Pick<ValueOf<typeof CONST.FEEDBACK_SURVEY_OPTIONS>, 'ID'>>;
type IOUActionParams = ValueOf<typeof CONST.IOU.ACTION_PARAMS>;

type SubscriptionType = ValueOf<typeof CONST.SUBSCRIPTION.TYPE>;
type CancellationType = ValueOf<typeof CONST.CANCELLATION_TYPE>;

export type {
    Country,
    IOUAction,
    IOUType,
    OnboardingPurpose,
    OnboardingCompanySize,
    OnboardingTaskLinks,
    IOURequestType,
    SubscriptionType,
    FeedbackSurveyOptionID,
    CancellationType,
    OnboardingInvite,
    OnboardingAccounting,
    IOUActionParams,
};

export {getTestDriveTaskName};

export default CONST;<|MERGE_RESOLUTION|>--- conflicted
+++ resolved
@@ -1205,11 +1205,8 @@
             VIEW_DETAILS: 'viewDetails',
             DELETE: 'delete',
             ADD_EXPENSE: 'addExpense',
-<<<<<<< HEAD
             SPLIT: 'split',
-=======
             REOPEN: 'reopen',
->>>>>>> 64ff87f8
         },
         PRIMARY_ACTIONS: {
             SUBMIT: 'submit',
