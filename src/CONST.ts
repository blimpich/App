--- conflicted
+++ resolved
@@ -319,11 +319,8 @@
         BETA_COMMENT_LINKING: 'commentLinking',
         VIOLATIONS: 'violations',
         REPORT_FIELDS: 'reportFields',
-<<<<<<< HEAD
         TRACK_EXPENSE: 'trackExpense',
-=======
         P2P_DISTANCE_REQUESTS: 'p2pDistanceRequests',
->>>>>>> ffa731a2
         WORKFLOWS_DELAYED_SUBMISSION: 'workflowsDelayedSubmission',
     },
     BUTTON_STATES: {
