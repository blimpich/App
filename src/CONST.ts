--- conflicted
+++ resolved
@@ -5254,9 +5254,6 @@
             FINISHED: 'finished',
         },
         TYPE: {
-<<<<<<< HEAD
-            EXPENSES: 'expenses',
-=======
             EXPENSE: 'expense',
         },
         TAB: {
@@ -5266,7 +5263,6 @@
                 DRAFTS: 'type:expense status:drafts',
                 FINISHED: 'type:expense status:finished',
             },
->>>>>>> df69c802
         },
         TABLE_COLUMNS: {
             RECEIPT: 'receipt',
