/* eslint-disable @typescript-eslint/naming-convention */
import dateAdd from 'date-fns/add';
import dateSubtract from 'date-fns/sub';
import Config from 'react-native-config';
import * as KeyCommand from 'react-native-key-command';
import type {ValueOf} from 'type-fest';
import BankAccount from './libs/models/BankAccount';
import * as Url from './libs/Url';
import SCREENS from './SCREENS';
import type PlaidBankAccount from './types/onyx/PlaidBankAccount';
import type {Unit} from './types/onyx/Policy';

type RateAndUnit = {
    unit: Unit;
    rate: number;
};
type CurrencyDefaultMileageRate = Record<string, RateAndUnit>;

// Creating a default array and object this way because objects ({}) and arrays ([]) are not stable types.
// Freezing the array ensures that it cannot be unintentionally modified.
const EMPTY_ARRAY = Object.freeze([]);
const EMPTY_OBJECT = Object.freeze({});

const CLOUDFRONT_DOMAIN = 'cloudfront.net';
const CLOUDFRONT_URL = `https://d2k5nsl2zxldvw.${CLOUDFRONT_DOMAIN}`;
const ACTIVE_EXPENSIFY_URL = Url.addTrailingForwardSlash(Config?.NEW_EXPENSIFY_URL ?? 'https://new.expensify.com');
const USE_EXPENSIFY_URL = 'https://use.expensify.com';
const PLATFORM_OS_MACOS = 'Mac OS';
const PLATFORM_IOS = 'iOS';
const ANDROID_PACKAGE_NAME = 'com.expensify.chat';
const CURRENT_YEAR = new Date().getFullYear();
const PULL_REQUEST_NUMBER = Config?.PULL_REQUEST_NUMBER ?? '';
const MAX_DATE = dateAdd(new Date(), {years: 1});
const MIN_DATE = dateSubtract(new Date(), {years: 20});

const keyModifierControl = KeyCommand?.constants?.keyModifierControl ?? 'keyModifierControl';
const keyModifierCommand = KeyCommand?.constants?.keyModifierCommand ?? 'keyModifierCommand';
const keyModifierShiftControl = KeyCommand?.constants?.keyModifierShiftControl ?? 'keyModifierShiftControl';
const keyModifierShiftCommand = KeyCommand?.constants?.keyModifierShiftCommand ?? 'keyModifierShiftCommand';
const keyInputEscape = KeyCommand?.constants?.keyInputEscape ?? 'keyInputEscape';
const keyInputEnter = KeyCommand?.constants?.keyInputEnter ?? 'keyInputEnter';
const keyInputUpArrow = KeyCommand?.constants?.keyInputUpArrow ?? 'keyInputUpArrow';
const keyInputDownArrow = KeyCommand?.constants?.keyInputDownArrow ?? 'keyInputDownArrow';
const keyInputLeftArrow = KeyCommand?.constants?.keyInputLeftArrow ?? 'keyInputLeftArrow';
const keyInputRightArrow = KeyCommand?.constants?.keyInputRightArrow ?? 'keyInputRightArrow';

// describes if a shortcut key can cause navigation
const KEYBOARD_SHORTCUT_NAVIGATION_TYPE = 'NAVIGATION_SHORTCUT';

const chatTypes = {
    POLICY_ANNOUNCE: 'policyAnnounce',
    POLICY_ADMINS: 'policyAdmins',
    GROUP: 'group',
    DOMAIN_ALL: 'domainAll',
    POLICY_ROOM: 'policyRoom',
    POLICY_EXPENSE_CHAT: 'policyExpenseChat',
    SELF_DM: 'selfDM',
    INVOICE: 'invoice',
} as const;

// Explicit type annotation is required
const cardActiveStates: number[] = [2, 3, 4, 7];

const onboardingChoices = {
    TRACK: 'newDotTrack',
    EMPLOYER: 'newDotEmployer',
    MANAGE_TEAM: 'newDotManageTeam',
    PERSONAL_SPEND: 'newDotPersonalSpend',
    CHAT_SPLIT: 'newDotSplitChat',
    LOOKING_AROUND: 'newDotLookingAround',
};

type OnboardingPurposeType = ValueOf<typeof onboardingChoices>;

const CONST = {
    MERGED_ACCOUNT_PREFIX: 'MERGED_',
    DEFAULT_POLICY_ROOM_CHAT_TYPES: [chatTypes.POLICY_ADMINS, chatTypes.POLICY_ANNOUNCE, chatTypes.DOMAIN_ALL],

    // Note: Group and Self-DM excluded as these are not tied to a Workspace
    WORKSPACE_ROOM_TYPES: [chatTypes.POLICY_ADMINS, chatTypes.POLICY_ANNOUNCE, chatTypes.DOMAIN_ALL, chatTypes.POLICY_ROOM, chatTypes.POLICY_EXPENSE_CHAT],
    ANDROID_PACKAGE_NAME,
    WORKSPACE_ENABLE_FEATURE_REDIRECT_DELAY: 100,
    ANIMATED_HIGHLIGHT_ENTRY_DELAY: 50,
    ANIMATED_HIGHLIGHT_ENTRY_DURATION: 300,
    ANIMATED_HIGHLIGHT_START_DELAY: 10,
    ANIMATED_HIGHLIGHT_START_DURATION: 300,
    ANIMATED_HIGHLIGHT_END_DELAY: 800,
    ANIMATED_HIGHLIGHT_END_DURATION: 2000,
    ANIMATED_TRANSITION: 300,
    ANIMATED_TRANSITION_FROM_VALUE: 100,
    ANIMATION_IN_TIMING: 100,
    ANIMATION_DIRECTION: {
        IN: 'in',
        OUT: 'out',
    },
    // Multiplier for gyroscope animation in order to make it a bit more subtle
    ANIMATION_GYROSCOPE_VALUE: 0.4,
    BACKGROUND_IMAGE_TRANSITION_DURATION: 1000,
    ARROW_HIDE_DELAY: 3000,

    API_ATTACHMENT_VALIDATIONS: {
        // 24 megabytes in bytes, this is limit set on servers, do not update without wider internal discussion
        MAX_SIZE: 25165824,

        // An arbitrary size, but the same minimum as in the PHP layer
        MIN_SIZE: 240,

        // Allowed extensions for receipts
        ALLOWED_RECEIPT_EXTENSIONS: ['jpg', 'jpeg', 'gif', 'png', 'pdf', 'htm', 'html', 'text', 'rtf', 'doc', 'tif', 'tiff', 'msword', 'zip', 'xml', 'message'],
    },

    // This is limit set on servers, do not update without wider internal discussion
    API_TRANSACTION_CATEGORY_MAX_LENGTH: 255,

    AUTO_AUTH_STATE: {
        NOT_STARTED: 'not-started',
        SIGNING_IN: 'signing-in',
        JUST_SIGNED_IN: 'just-signed-in',
        FAILED: 'failed',
    },

    AUTH_TOKEN_TYPES: {
        ANONYMOUS: 'anonymousAccount',
        SUPPORT: 'support',
    },

    AVATAR_MAX_ATTACHMENT_SIZE: 6291456,

    AVATAR_ALLOWED_EXTENSIONS: ['jpg', 'jpeg', 'png', 'gif', 'bmp', 'svg'],

    // Minimum width and height size in px for a selected image
    AVATAR_MIN_WIDTH_PX: 80,
    AVATAR_MIN_HEIGHT_PX: 80,

    // Maximum width and height size in px for a selected image
    AVATAR_MAX_WIDTH_PX: 4096,
    AVATAR_MAX_HEIGHT_PX: 4096,

    LOGO_MAX_SCALE: 1.5,

    BREADCRUMB_TYPE: {
        ROOT: 'root',
        STRONG: 'strong',
        NORMAL: 'normal',
    },

    DEFAULT_GROUP_AVATAR_COUNT: 18,
    DEFAULT_AVATAR_COUNT: 24,
    OLD_DEFAULT_AVATAR_COUNT: 8,

    DISPLAY_NAME: {
        MAX_LENGTH: 50,
        RESERVED_NAMES: ['Expensify', 'Concierge'],
    },

    LEGAL_NAME: {
        MAX_LENGTH: 40,
    },

    REPORT_DESCRIPTION: {
        MAX_LENGTH: 500,
    },

    PULL_REQUEST_NUMBER,

    MERCHANT_NAME_MAX_LENGTH: 255,

    REQUEST_PREVIEW: {
        MAX_LENGTH: 83,
    },

    CALENDAR_PICKER: {
        // Numbers were arbitrarily picked.
        MIN_YEAR: CURRENT_YEAR - 100,
        MAX_YEAR: CURRENT_YEAR + 100,
        MAX_DATE,
        MIN_DATE,
    },

    DATE_BIRTH: {
        MIN_AGE: 0,
        MIN_AGE_FOR_PAYMENT: 18,
        MAX_AGE: 150,
    },

    DESKTOP_SHORTCUT_ACCELERATOR: {
        PASTE_AND_MATCH_STYLE: 'Option+Shift+CmdOrCtrl+V',
        PASTE_AS_PLAIN_TEXT: 'CmdOrCtrl+Shift+V',
    },

    // This is used to enable a rotation/transform style to any component.
    DIRECTION: {
        LEFT: 'left',
        RIGHT: 'right',
    },

    // Sizes needed for report empty state background image handling
    EMPTY_STATE_BACKGROUND: {
        ASPECT_RATIO: 3.72,
        SMALL_SCREEN: {
            IMAGE_HEIGHT: 300,
            CONTAINER_MINHEIGHT: 200,
            VIEW_HEIGHT: 240,
        },
        WIDE_SCREEN: {
            IMAGE_HEIGHT: 450,
            CONTAINER_MINHEIGHT: 500,
            VIEW_HEIGHT: 390,
        },
        MONEY_OR_TASK_REPORT: {
            SMALL_SCREEN: {
                IMAGE_HEIGHT: 300,
                CONTAINER_MINHEIGHT: 280,
                VIEW_HEIGHT: 240,
            },
            WIDE_SCREEN: {
                IMAGE_HEIGHT: 450,
                CONTAINER_MINHEIGHT: 280,
                VIEW_HEIGHT: 390,
            },
        },
    },

    NEW_EXPENSIFY_URL: ACTIVE_EXPENSIFY_URL,
    APP_DOWNLOAD_LINKS: {
        ANDROID: `https://play.google.com/store/apps/details?id=${ANDROID_PACKAGE_NAME}`,
        IOS: 'https://apps.apple.com/us/app/expensify-cash/id1530278510',
        DESKTOP: `${ACTIVE_EXPENSIFY_URL}NewExpensify.dmg`,
    },
    DATE: {
        SQL_DATE_TIME: 'YYYY-MM-DD HH:mm:ss',
        FNS_FORMAT_STRING: 'yyyy-MM-dd',
        FNS_DATE_TIME_FORMAT_STRING: 'yyyy-MM-dd HH:mm:ss',
        LOCAL_TIME_FORMAT: 'h:mm a',
        YEAR_MONTH_FORMAT: 'yyyyMM',
        MONTH_FORMAT: 'MMMM',
        WEEKDAY_TIME_FORMAT: 'eeee',
        MONTH_DAY_ABBR_FORMAT: 'MMM d',
        SHORT_DATE_FORMAT: 'MM-dd',
        MONTH_DAY_YEAR_ABBR_FORMAT: 'MMM d, yyyy',
        MONTH_DAY_YEAR_FORMAT: 'MMMM d, yyyy',
        FNS_TIMEZONE_FORMAT_STRING: "yyyy-MM-dd'T'HH:mm:ssXXX",
        FNS_DB_FORMAT_STRING: 'yyyy-MM-dd HH:mm:ss.SSS',
        LONG_DATE_FORMAT_WITH_WEEKDAY: 'eeee, MMMM d, yyyy',
        UNIX_EPOCH: '1970-01-01 00:00:00.000',
        MAX_DATE: '9999-12-31',
        MIN_DATE: '0001-01-01',
        ORDINAL_DAY_OF_MONTH: 'do',
    },
    SMS: {
        DOMAIN: '@expensify.sms',
    },
    BANK_ACCOUNT: {
        BENEFICIAL_OWNER_INFO_STEP: {
            SUBSTEP: {
                IS_USER_UBO: 1,
                IS_ANYONE_ELSE_UBO: 2,
                UBO_DETAILS_FORM: 3,
                ARE_THERE_MORE_UBOS: 4,
                UBOS_LIST: 5,
            },
            BENEFICIAL_OWNER_DATA: {
                BENEFICIAL_OWNER_KEYS: 'beneficialOwnerKeys',
                PREFIX: 'beneficialOwner',
                FIRST_NAME: 'firstName',
                LAST_NAME: 'lastName',
                DOB: 'dob',
                SSN_LAST_4: 'ssnLast4',
                STREET: 'street',
                CITY: 'city',
                STATE: 'state',
                ZIP_CODE: 'zipCode',
            },
        },
        PLAID: {
            ALLOWED_THROTTLED_COUNT: 2,
            ERROR: {
                TOO_MANY_ATTEMPTS: 'Too many attempts',
            },
            EVENTS_NAME: {
                OPEN: 'OPEN',
                EXIT: 'EXIT',
            },
        },
        ERROR: {
            MISSING_ROUTING_NUMBER: '402 Missing routingNumber',
            MAX_ROUTING_NUMBER: '402 Maximum Size Exceeded routingNumber',
            MISSING_INCORPORATION_STATE: '402 Missing incorporationState in additionalData',
            MISSING_INCORPORATION_TYPE: '402 Missing incorporationType in additionalData',
        },
        STEP: {
            // In the order they appear in the VBA flow
            BANK_ACCOUNT: 'BankAccountStep',
            REQUESTOR: 'RequestorStep',
            COMPANY: 'CompanyStep',
            BENEFICIAL_OWNERS: 'BeneficialOwnersStep',
            ACH_CONTRACT: 'ACHContractStep',
            VALIDATION: 'ValidationStep',
            ENABLE: 'EnableStep',
        },
        STEP_NAMES: ['1', '2', '3', '4', '5'],
        STEPS_HEADER_HEIGHT: 40,
        SUBSTEP: {
            MANUAL: 'manual',
            PLAID: 'plaid',
        },
        VERIFICATIONS: {
            ERROR_MESSAGE: 'verifications.errorMessage',
            THROTTLED: 'verifications.throttled',
        },
        FIELDS_TYPE: {
            LOCAL: 'local',
        },
        ONFIDO_RESPONSE: {
            SDK_TOKEN: 'apiResult.sdkToken',
            PASS: 'pass',
        },
        QUESTIONS: {
            QUESTION: 'apiResult.questions.question',
            DIFFERENTIATOR_QUESTION: 'apiResult.differentiator-question',
        },
        SETUP_TYPE: {
            MANUAL: 'manual',
            PLAID: 'plaid',
        },
        REGEX: {
            US_ACCOUNT_NUMBER: /^[0-9]{4,17}$/,

            // The back-end is always returning account number with 4 last digits and mask the rest with X
            MASKED_US_ACCOUNT_NUMBER: /^[X]{0,13}[0-9]{4}$/,
            SWIFT_BIC: /^[A-Za-z0-9]{8,11}$/,
        },
        VERIFICATION_MAX_ATTEMPTS: 7,
        STATE: {
            VERIFYING: 'VERIFYING',
            PENDING: 'PENDING',
            OPEN: 'OPEN',
        },
        MAX_LENGTH: {
            SSN: 4,
            ZIP_CODE: 10,
        },
        TYPE: {
            BUSINESS: 'BUSINESS',
            PERSONAL: 'PERSONAL',
        },
    },
    INCORPORATION_TYPES: {
        LLC: 'LLC',
        CORPORATION: 'Corp',
        PARTNERSHIP: 'Partnership',
        COOPERATIVE: 'Cooperative',
        SOLE_PROPRIETORSHIP: 'Sole Proprietorship',
        OTHER: 'Other',
    },
    BETAS: {
        ALL: 'all',
        CHRONOS_IN_CASH: 'chronosInCash',
        DEFAULT_ROOMS: 'defaultRooms',
        VIOLATIONS: 'violations',
        REPORT_FIELDS: 'reportFields',
        TRACK_EXPENSE: 'trackExpense',
        P2P_DISTANCE_REQUESTS: 'p2pDistanceRequests',
        WORKFLOWS_DELAYED_SUBMISSION: 'workflowsDelayedSubmission',
        ACCOUNTING_ON_NEW_EXPENSIFY: 'accountingOnNewExpensify',
    },
    BUTTON_STATES: {
        DEFAULT: 'default',
        ACTIVE: 'active',
        PRESSED: 'pressed',
        COMPLETE: 'complete',
        DISABLED: 'disabled',
    },
    BANK_ACCOUNT_TYPES: {
        WALLET: 'WALLET',
    },
    COUNTRY: {
        US: 'US',
        MX: 'MX',
        AU: 'AU',
        CA: 'CA',
        GB: 'GB',
    },
    DESKTOP_DEEPLINK_APP_STATE: {
        CHECKING: 'checking',
        INSTALLED: 'installed',
        NOT_INSTALLED: 'not-installed',
    },
    TAX_RATES: {
        CUSTOM_NAME_MAX_LENGTH: 8,
        NAME_MAX_LENGTH: 50,
    },
    PLATFORM: {
        IOS: 'ios',
        ANDROID: 'android',
        WEB: 'web',
        DESKTOP: 'desktop',
    },
    PLATFORM_SPECIFIC_KEYS: {
        CTRL: {
            DEFAULT: 'control',
            [PLATFORM_OS_MACOS]: 'meta',
            [PLATFORM_IOS]: 'meta',
        },
        SHIFT: {
            DEFAULT: 'shift',
        },
    },
    KEYBOARD_SHORTCUTS: {
        SEARCH: {
            descriptionKey: 'search',
            shortcutKey: 'K',
            modifiers: ['CTRL'],
            trigger: {
                DEFAULT: {input: 'k', modifierFlags: keyModifierControl},
                [PLATFORM_OS_MACOS]: {input: 'k', modifierFlags: keyModifierCommand},
                [PLATFORM_IOS]: {input: 'k', modifierFlags: keyModifierCommand},
            },
            type: KEYBOARD_SHORTCUT_NAVIGATION_TYPE,
        },
        NEW_CHAT: {
            descriptionKey: 'newChat',
            shortcutKey: 'K',
            modifiers: ['CTRL', 'SHIFT'],
            trigger: {
                DEFAULT: {input: 'k', modifierFlags: keyModifierShiftControl},
                [PLATFORM_OS_MACOS]: {input: 'k', modifierFlags: keyModifierShiftCommand},
                [PLATFORM_IOS]: {input: 'k', modifierFlags: keyModifierShiftCommand},
            },
            type: KEYBOARD_SHORTCUT_NAVIGATION_TYPE,
        },
        SHORTCUTS: {
            descriptionKey: 'openShortcutDialog',
            shortcutKey: 'J',
            modifiers: ['CTRL'],
            trigger: {
                DEFAULT: {input: 'j', modifierFlags: keyModifierControl},
                [PLATFORM_OS_MACOS]: {input: 'j', modifierFlags: keyModifierCommand},
                [PLATFORM_IOS]: {input: 'j', modifierFlags: keyModifierCommand},
            },
        },
        ESCAPE: {
            descriptionKey: 'escape',
            shortcutKey: 'Escape',
            modifiers: [],
            trigger: {
                DEFAULT: {input: keyInputEscape},
                [PLATFORM_OS_MACOS]: {input: keyInputEscape},
                [PLATFORM_IOS]: {input: keyInputEscape},
            },
        },
        ENTER: {
            descriptionKey: null,
            shortcutKey: 'Enter',
            modifiers: [],
            trigger: {
                DEFAULT: {input: keyInputEnter},
                [PLATFORM_OS_MACOS]: {input: keyInputEnter},
                [PLATFORM_IOS]: {input: keyInputEnter},
            },
        },
        CTRL_ENTER: {
            descriptionKey: null,
            shortcutKey: 'Enter',
            modifiers: ['CTRL'],
            trigger: {
                DEFAULT: {input: keyInputEnter, modifierFlags: keyModifierControl},
                [PLATFORM_OS_MACOS]: {input: keyInputEnter, modifierFlags: keyModifierCommand},
                [PLATFORM_IOS]: {input: keyInputEnter, modifierFlags: keyModifierCommand},
            },
        },
        COPY: {
            descriptionKey: 'copy',
            shortcutKey: 'C',
            modifiers: ['CTRL'],
            trigger: {
                DEFAULT: {input: 'c', modifierFlags: keyModifierControl},
                [PLATFORM_OS_MACOS]: {input: 'c', modifierFlags: keyModifierCommand},
                [PLATFORM_IOS]: {input: 'c', modifierFlags: keyModifierCommand},
            },
        },
        ARROW_UP: {
            descriptionKey: null,
            shortcutKey: 'ArrowUp',
            modifiers: [],
            trigger: {
                DEFAULT: {input: keyInputUpArrow},
                [PLATFORM_OS_MACOS]: {input: keyInputUpArrow},
                [PLATFORM_IOS]: {input: keyInputUpArrow},
            },
        },
        ARROW_DOWN: {
            descriptionKey: null,
            shortcutKey: 'ArrowDown',
            modifiers: [],
            trigger: {
                DEFAULT: {input: keyInputDownArrow},
                [PLATFORM_OS_MACOS]: {input: keyInputDownArrow},
                [PLATFORM_IOS]: {input: keyInputDownArrow},
            },
        },
        ARROW_LEFT: {
            descriptionKey: null,
            shortcutKey: 'ArrowLeft',
            modifiers: [],
            trigger: {
                DEFAULT: {input: keyInputLeftArrow},
                [PLATFORM_OS_MACOS]: {input: keyInputLeftArrow},
                [PLATFORM_IOS]: {input: keyInputLeftArrow},
            },
        },
        ARROW_RIGHT: {
            descriptionKey: null,
            shortcutKey: 'ArrowRight',
            modifiers: [],
            trigger: {
                DEFAULT: {input: keyInputRightArrow},
                [PLATFORM_OS_MACOS]: {input: keyInputRightArrow},
                [PLATFORM_IOS]: {input: keyInputRightArrow},
            },
        },
        TAB: {
            descriptionKey: null,
            shortcutKey: 'Tab',
            modifiers: [],
        },
    },
    KEYBOARD_SHORTCUTS_TYPES: {
        NAVIGATION_SHORTCUT: KEYBOARD_SHORTCUT_NAVIGATION_TYPE,
    },
    KEYBOARD_SHORTCUT_KEY_DISPLAY_NAME: {
        CONTROL: 'CTRL',
        ESCAPE: 'ESC',
        META: 'CMD',
        SHIFT: 'Shift',
    },
    CURRENCY: {
        USD: 'USD',
        AUD: 'AUD',
        CAD: 'CAD',
        GBP: 'GBP',
        NZD: 'NZD',
        EUR: 'EUR',
    },
    get DIRECT_REIMBURSEMENT_CURRENCIES() {
        return [this.CURRENCY.USD, this.CURRENCY.AUD, this.CURRENCY.CAD, this.CURRENCY.GBP, this.CURRENCY.EUR];
    },
    EXAMPLE_PHONE_NUMBER: '+15005550006',
    CONCIERGE_CHAT_NAME: 'Concierge',
    CLOUDFRONT_URL,
    EMPTY_ARRAY,
    EMPTY_OBJECT,
    USE_EXPENSIFY_URL,
    GOOGLE_MEET_URL_ANDROID: 'https://meet.google.com',
    GOOGLE_DOC_IMAGE_LINK_MATCH: 'googleusercontent.com',
    IMAGE_BASE64_MATCH: 'base64',
    DEEPLINK_BASE_URL: 'new-expensify://',
    PDF_VIEWER_URL: '/pdf/web/viewer.html',
    CLOUDFRONT_DOMAIN_REGEX: /^https:\/\/\w+\.cloudfront\.net/i,
    EXPENSIFY_ICON_URL: `${CLOUDFRONT_URL}/images/favicon-2019.png`,
    CONCIERGE_ICON_URL_2021: `${CLOUDFRONT_URL}/images/icons/concierge_2021.png`,
    CONCIERGE_ICON_URL: `${CLOUDFRONT_URL}/images/icons/concierge_2022.png`,
    UPWORK_URL: 'https://github.com/Expensify/App/issues?q=is%3Aopen+is%3Aissue+label%3A%22Help+Wanted%22',
    DEEP_DIVE_EXPENSIFY_CARD: 'https://community.expensify.com/discussion/4848/deep-dive-expensify-card-and-quickbooks-online-auto-reconciliation-how-it-works',
    GITHUB_URL: 'https://github.com/Expensify/App',
    TERMS_URL: `${USE_EXPENSIFY_URL}/terms`,
    PRIVACY_URL: `${USE_EXPENSIFY_URL}/privacy`,
    LICENSES_URL: `${USE_EXPENSIFY_URL}/licenses`,
    ACH_TERMS_URL: `${USE_EXPENSIFY_URL}/achterms`,
    WALLET_AGREEMENT_URL: `${USE_EXPENSIFY_URL}/walletagreement`,
    HELP_LINK_URL: `${USE_EXPENSIFY_URL}/usa-patriot-act`,
    ELECTRONIC_DISCLOSURES_URL: `${USE_EXPENSIFY_URL}/esignagreement`,
    GITHUB_RELEASE_URL: 'https://api.github.com/repos/expensify/app/releases/latest',
    ADD_SECONDARY_LOGIN_URL: encodeURI('settings?param={"section":"account","openModal":"secondaryLogin"}'),
    MANAGE_CARDS_URL: 'domain_companycards',
    FEES_URL: `${USE_EXPENSIFY_URL}/fees`,
    CFPB_PREPAID_URL: 'https://cfpb.gov/prepaid',
    STAGING_NEW_EXPENSIFY_URL: 'https://staging.new.expensify.com',
    NEWHELP_URL: 'https://help.expensify.com',
    INTERNAL_DEV_EXPENSIFY_URL: 'https://www.expensify.com.dev',
    STAGING_EXPENSIFY_URL: 'https://staging.expensify.com',
    EXPENSIFY_URL: 'https://www.expensify.com',
    BANK_ACCOUNT_PERSONAL_DOCUMENTATION_INFO_URL:
        'https://community.expensify.com/discussion/6983/faq-why-do-i-need-to-provide-personal-documentation-when-setting-up-updating-my-bank-account',
    PERSONAL_DATA_PROTECTION_INFO_URL: 'https://community.expensify.com/discussion/5677/deep-dive-security-how-expensify-protects-your-information',
    ONFIDO_FACIAL_SCAN_POLICY_URL: 'https://onfido.com/facial-scan-policy-and-release/',
    ONFIDO_PRIVACY_POLICY_URL: 'https://onfido.com/privacy/',
    ONFIDO_TERMS_OF_SERVICE_URL: 'https://onfido.com/terms-of-service/',
    LIST_OF_RESTRICTED_BUSINESSES: 'https://community.expensify.com/discussion/6191/list-of-restricted-businesses',

    // Use Environment.getEnvironmentURL to get the complete URL with port number
    DEV_NEW_EXPENSIFY_URL: 'https://dev.new.expensify.com:',
    OLDDOT_URLS: {
        ADMIN_POLICIES_URL: 'admin_policies',
        ADMIN_DOMAINS_URL: 'admin_domains',
        INBOX: 'inbox',
        DISMMISSED_REASON: '?dismissedReason=missingFeatures',
    },

    SIGN_IN_FORM_WIDTH: 300,

    DEEPLINK_PROMPT_DENYLIST: [SCREENS.HOME, SCREENS.SIGN_IN_WITH_APPLE_DESKTOP, SCREENS.SIGN_IN_WITH_GOOGLE_DESKTOP],

    SIGN_IN_METHOD: {
        APPLE: 'Apple',
        GOOGLE: 'Google',
    },

    OPTION_TYPE: {
        REPORT: 'report',
        PERSONAL_DETAIL: 'personalDetail',
    },

    QUICK_ACTIONS: {
        REQUEST_MANUAL: 'requestManual',
        REQUEST_SCAN: 'requestScan',
        REQUEST_DISTANCE: 'requestDistance',
        SPLIT_MANUAL: 'splitManual',
        SPLIT_SCAN: 'splitScan',
        SPLIT_DISTANCE: 'splitDistance',
        TRACK_MANUAL: 'trackManual',
        TRACK_SCAN: 'trackScan',
        TRACK_DISTANCE: 'trackDistance',
        ASSIGN_TASK: 'assignTask',
        SEND_MONEY: 'sendMoney',
    },

    RECEIPT: {
        ICON_SIZE: 164,
        PERMISSION_GRANTED: 'granted',
        HAND_ICON_HEIGHT: 152,
        HAND_ICON_WIDTH: 200,
        SHUTTER_SIZE: 90,
        MAX_REPORT_PREVIEW_RECEIPTS: 3,
    },
    REPORT: {
        ROLE: {
            ADMIN: 'admin',
            MEMBER: 'member',
        },
        MAX_COUNT_BEFORE_FOCUS_UPDATE: 30,
        MAXIMUM_PARTICIPANTS: 8,
        SPLIT_REPORTID: '-2',
        ACTIONS: {
            LIMIT: 50,
            // OldDot Actions render getMessage from Web-Expensify/lib/Report/Action PHP files via getMessageOfOldDotReportAction in ReportActionsUtils.ts
            TYPE: {
                ACTIONABLE_JOIN_REQUEST: 'ACTIONABLEJOINREQUEST',
                ACTIONABLE_MENTION_WHISPER: 'ACTIONABLEMENTIONWHISPER',
                ACTIONABLE_TRACK_EXPENSE_WHISPER: 'ACTIONABLETRACKEXPENSEWHISPER',
                ADD_COMMENT: 'ADDCOMMENT',
                APPROVED: 'APPROVED',
                CHANGE_FIELD: 'CHANGEFIELD', // OldDot Action
                CHANGE_POLICY: 'CHANGEPOLICY', // OldDot Action
                CHANGE_TYPE: 'CHANGETYPE', // OldDot Action
                CHRONOS_OOO_LIST: 'CHRONOSOOOLIST',
                CLOSED: 'CLOSED',
                CREATED: 'CREATED',
                DELEGATE_SUBMIT: 'DELEGATESUBMIT', // OldDot Action
                DELETED_ACCOUNT: 'DELETEDACCOUNT', // OldDot Action
                DONATION: 'DONATION', // OldDot Action
                EXPORTED_TO_CSV: 'EXPORTEDTOCSV', // OldDot Action
                EXPORTED_TO_INTEGRATION: 'EXPORTEDTOINTEGRATION', // OldDot Action
                EXPORTED_TO_QUICK_BOOKS: 'EXPORTEDTOQUICKBOOKS', // OldDot Action
                FORWARDED: 'FORWARDED', // OldDot Action
                HOLD: 'HOLD',
                HOLD_COMMENT: 'HOLDCOMMENT',
                IOU: 'IOU',
                INTEGRATIONS_MESSAGE: 'INTEGRATIONSMESSAGE', // OldDot Action
                MANAGER_ATTACH_RECEIPT: 'MANAGERATTACHRECEIPT', // OldDot Action
                MANAGER_DETACH_RECEIPT: 'MANAGERDETACHRECEIPT', // OldDot Action
                MARKED_REIMBURSED: 'MARKEDREIMBURSED', // OldDot Action
                MARK_REIMBURSED_FROM_INTEGRATION: 'MARKREIMBURSEDFROMINTEGRATION', // OldDot Action
                MODIFIED_EXPENSE: 'MODIFIEDEXPENSE',
                MOVED: 'MOVED',
                OUTDATED_BANK_ACCOUNT: 'OUTDATEDBANKACCOUNT', // OldDot Action
                REIMBURSEMENT_ACH_BOUNCE: 'REIMBURSEMENTACHBOUNCE', // OldDot Action
                REIMBURSEMENT_ACH_CANCELLED: 'REIMBURSEMENTACHCANCELLED', // OldDot Action
                REIMBURSEMENT_ACCOUNT_CHANGED: 'REIMBURSEMENTACCOUNTCHANGED', // OldDot Action
                REIMBURSEMENT_DELAYED: 'REIMBURSEMENTDELAYED', // OldDot Action
                REIMBURSEMENT_QUEUED: 'REIMBURSEMENTQUEUED',
                REIMBURSEMENT_DEQUEUED: 'REIMBURSEMENTDEQUEUED',
                REIMBURSEMENT_REQUESTED: 'REIMBURSEMENTREQUESTED', // OldDot Action
                REIMBURSEMENT_SETUP: 'REIMBURSEMENTSETUP', // OldDot Action
                RENAMED: 'RENAMED',
                REPORT_PREVIEW: 'REPORTPREVIEW',
                SELECTED_FOR_RANDOM_AUDIT: 'SELECTEDFORRANDOMAUDIT', // OldDot Action
                SHARE: 'SHARE', // OldDot Action
                STRIPE_PAID: 'STRIPEPAID', // OldDot Action
                SUBMITTED: 'SUBMITTED',
                TAKE_CONTROL: 'TAKECONTROL', // OldDot Action
                TASK_CANCELLED: 'TASKCANCELLED',
                TASK_COMPLETED: 'TASKCOMPLETED',
                TASK_EDITED: 'TASKEDITED',
                TASK_REOPENED: 'TASKREOPENED',
                UNAPPROVED: 'UNAPPROVED', // OldDot Action
                UNHOLD: 'UNHOLD',
                UNSHARE: 'UNSHARE', // OldDot Action
                UPDATE_GROUP_CHAT_MEMBER_ROLE: 'UPDATEGROUPCHATMEMBERROLE',
                POLICY_CHANGE_LOG: {
                    ADD_APPROVER_RULE: 'POLICYCHANGELOG_ADD_APPROVER_RULE',
                    ADD_BUDGET: 'POLICYCHANGELOG_ADD_BUDGET',
                    ADD_CATEGORY: 'POLICYCHANGELOG_ADD_CATEGORY',
                    ADD_CUSTOM_UNIT: 'POLICYCHANGELOG_ADD_CUSTOM_UNIT',
                    ADD_CUSTOM_UNIT_RATE: 'POLICYCHANGELOG_ADD_CUSTOM_UNIT_RATE',
                    ADD_EMPLOYEE: 'POLICYCHANGELOG_ADD_EMPLOYEE',
                    ADD_INTEGRATION: 'POLICYCHANGELOG_ADD_INTEGRATION',
                    ADD_REPORT_FIELD: 'POLICYCHANGELOG_ADD_REPORT_FIELD',
                    ADD_TAG: 'POLICYCHANGELOG_ADD_TAG',
                    DELETE_ALL_TAGS: 'POLICYCHANGELOG_DELETE_ALL_TAGS',
                    DELETE_APPROVER_RULE: 'POLICYCHANGELOG_DELETE_APPROVER_RULE',
                    DELETE_BUDGET: 'POLICYCHANGELOG_DELETE_BUDGET',
                    DELETE_CATEGORY: 'POLICYCHANGELOG_DELETE_CATEGORY',
                    DELETE_CUSTOM_UNIT: 'POLICYCHANGELOG_DELETE_CUSTOM_UNIT',
                    DELETE_CUSTOM_UNIT_RATE: 'POLICYCHANGELOG_DELETE_CUSTOM_UNIT_RATE',
                    DELETE_CUSTOM_UNIT_SUB_RATE: 'POLICYCHANGELOG_DELETE_CUSTOM_UNIT_SUB_RATE',
                    DELETE_EMPLOYEE: 'POLICYCHANGELOG_DELETE_EMPLOYEE',
                    DELETE_INTEGRATION: 'POLICYCHANGELOG_DELETE_INTEGRATION',
                    DELETE_REPORT_FIELD: 'POLICYCHANGELOG_DELETE_REPORT_FIELD',
                    DELETE_TAG: 'POLICYCHANGELOG_DELETE_TAG',
                    IMPORT_CUSTOM_UNIT_RATES: 'POLICYCHANGELOG_IMPORT_CUSTOM_UNIT_RATES',
                    IMPORT_TAGS: 'POLICYCHANGELOG_IMPORT_TAGS',
                    INDIVIDUAL_BUDGET_NOTIFICATION: 'POLICYCHANGELOG_INDIVIDUAL_BUDGET_NOTIFICATION',
                    INVITE_TO_ROOM: 'POLICYCHANGELOG_INVITETOROOM',
                    REMOVE_FROM_ROOM: 'POLICYCHANGELOG_REMOVEFROMROOM',
                    LEAVE_ROOM: 'POLICYCHANGELOG_LEAVEROOM',
                    REPLACE_CATEGORIES: 'POLICYCHANGELOG_REPLACE_CATEGORIES',
                    SET_AUTO_REIMBURSEMENT: 'POLICYCHANGELOG_SET_AUTOREIMBURSEMENT',
                    SET_AUTO_JOIN: 'POLICYCHANGELOG_SET_AUTO_JOIN',
                    SET_CATEGORY_NAME: 'POLICYCHANGELOG_SET_CATEGORY_NAME',
                    SHARED_BUDGET_NOTIFICATION: 'POLICYCHANGELOG_SHARED_BUDGET_NOTIFICATION',
                    UPDATE_ACH_ACCOUNT: 'POLICYCHANGELOG_UPDATE_ACH_ACCOUNT',
                    UPDATE_APPROVER_RULE: 'POLICYCHANGELOG_UPDATE_APPROVER_RULE',
                    UPDATE_AUDIT_RATE: 'POLICYCHANGELOG_UPDATE_AUDIT_RATE',
                    UPDATE_AUTO_HARVESTING: 'POLICYCHANGELOG_UPDATE_AUTOHARVESTING',
                    UPDATE_AUTO_REIMBURSEMENT: 'POLICYCHANGELOG_UPDATE_AUTOREIMBURSEMENT',
                    UPDATE_AUTO_REPORTING_FREQUENCY: 'POLICYCHANGELOG_UPDATE_AUTOREPORTING_FREQUENCY',
                    UPDATE_BUDGET: 'POLICYCHANGELOG_UPDATE_BUDGET',
                    UPDATE_CATEGORY: 'POLICYCHANGELOG_UPDATE_CATEGORY',
                    UPDATE_CURRENCY: 'POLICYCHANGELOG_UPDATE_CURRENCY',
                    UPDATE_CUSTOM_UNIT: 'POLICYCHANGELOG_UPDATE_CUSTOM_UNIT',
                    UPDATE_CUSTOM_UNIT_RATE: 'POLICYCHANGELOG_UPDATE_CUSTOM_UNIT_RATE',
                    UPDATE_CUSTOM_UNIT_SUB_RATE: 'POLICYCHANGELOG_UPDATE_CUSTOM_UNIT_SUB_RATE',
                    UPDATE_DEFAULT_BILLABLE: 'POLICYCHANGELOG_UPDATE_DEFAULT_BILLABLE',
                    UPDATE_DEFAULT_REIMBURSABLE: 'POLICYCHANGELOG_UPDATE_DEFAULT_REIMBURSABLE',
                    UPDATE_DEFAULT_TITLE: 'POLICYCHANGELOG_UPDATE_DEFAULT_TITLE',
                    UPDATE_DEFAULT_TITLE_ENFORCED: 'POLICYCHANGELOG_UPDATE_DEFAULT_TITLE_ENFORCED',
                    UPDATE_DISABLED_FIELDS: 'POLICYCHANGELOG_UPDATE_DISABLED_FIELDS',
                    UPDATE_EMPLOYEE: 'POLICYCHANGELOG_UPDATE_EMPLOYEE',
                    UPDATE_FIELD: 'POLICYCHANGELOG_UPDATE_FIELD',
                    UPDATE_MANUAL_APPROVAL_THRESHOLD: 'POLICYCHANGELOG_UPDATE_MANUAL_APPROVAL_THRESHOLD',
                    UPDATE_MAX_EXPENSE_AMOUNT: 'POLICYCHANGELOG_UPDATE_MAX_EXPENSE_AMOUNT',
                    UPDATE_MAX_EXPENSE_AMOUNT_NO_RECEIPT: 'POLICYCHANGELOG_UPDATE_MAX_EXPENSE_AMOUNT_NO_RECEIPT',
                    UPDATE_NAME: 'POLICYCHANGELOG_UPDATE_NAME',
                    UPDATE_DESCRIPTION: 'POLICYCHANGELOG_UPDATE_DESCRIPTION',
                    UPDATE_OWNERSHIP: 'POLICYCHANGELOG_UPDATE_OWNERSHIP',
                    UPDATE_REIMBURSEMENT_CHOICE: 'POLICYCHANGELOG_UPDATE_REIMBURSEMENT_CHOICE',
                    UPDATE_REPORT_FIELD: 'POLICYCHANGELOG_UPDATE_REPORT_FIELD',
                    UPDATE_TAG: 'POLICYCHANGELOG_UPDATE_TAG',
                    UPDATE_TAG_ENABLED: 'POLICYCHANGELOG_UPDATE_TAG_ENABLED',
                    UPDATE_TAG_LIST: 'POLICYCHANGELOG_UPDATE_TAG_LIST',
                    UPDATE_TAG_LIST_NAME: 'POLICYCHANGELOG_UPDATE_TAG_LIST_NAME',
                    UPDATE_TAG_NAME: 'POLICYCHANGELOG_UPDATE_TAG_NAME',
                    UPDATE_TIME_ENABLED: 'POLICYCHANGELOG_UPDATE_TIME_ENABLED',
                    UPDATE_TIME_RATE: 'POLICYCHANGELOG_UPDATE_TIME_RATE',
                    LEAVE_POLICY: 'POLICYCHANGELOG_LEAVE_POLICY',
                },
                ROOM_CHANGE_LOG: {
                    INVITE_TO_ROOM: 'INVITETOROOM',
                    REMOVE_FROM_ROOM: 'REMOVEFROMROOM',
                    LEAVE_ROOM: 'LEAVEROOM',
                    UPDATE_ROOM_DESCRIPTION: 'UPDATEROOMDESCRIPTION',
                },
            },
            THREAD_DISABLED: ['CREATED'],
        },
        CANCEL_PAYMENT_REASONS: {
            ADMIN: 'CANCEL_REASON_ADMIN',
        },
        ACTIONABLE_MENTION_WHISPER_RESOLUTION: {
            INVITE: 'invited',
            NOTHING: 'nothing',
        },
        ACTIONABLE_TRACK_EXPENSE_WHISPER_RESOLUTION: {
            NOTHING: 'nothing',
        },
        ACTIONABLE_MENTION_JOIN_WORKSPACE_RESOLUTION: {
            ACCEPT: 'accept',
            DECLINE: 'decline',
        },
        ARCHIVE_REASON: {
            DEFAULT: 'default',
            ACCOUNT_CLOSED: 'accountClosed',
            ACCOUNT_MERGED: 'accountMerged',
            REMOVED_FROM_POLICY: 'removedFromPolicy',
            POLICY_DELETED: 'policyDeleted',
        },
        MESSAGE: {
            TYPE: {
                COMMENT: 'COMMENT',
                TEXT: 'TEXT',
            },
        },
        TYPE: {
            CHAT: 'chat',
            EXPENSE: 'expense',
            IOU: 'iou',
            TASK: 'task',
            INVOICE: 'invoice',
        },
        CHAT_TYPE: chatTypes,
        WORKSPACE_CHAT_ROOMS: {
            ANNOUNCE: '#announce',
            ADMINS: '#admins',
        },
        STATE_NUM: {
            OPEN: 0,
            SUBMITTED: 1,
            APPROVED: 2,
            BILLING: 3,
        },
        STATUS_NUM: {
            OPEN: 0,
            SUBMITTED: 1,
            CLOSED: 2,
            APPROVED: 3,
            REIMBURSED: 4,
        },
        NOTIFICATION_PREFERENCE: {
            MUTE: 'mute',
            DAILY: 'daily',
            ALWAYS: 'always',
            HIDDEN: 'hidden',
        },
        // Options for which room members can post
        WRITE_CAPABILITIES: {
            ALL: 'all',
            ADMINS: 'admins',
        },
        VISIBILITY: {
            PUBLIC: 'public',
            PUBLIC_ANNOUNCE: 'public_announce',
            PRIVATE: 'private',
            RESTRICTED: 'restricted',
        },
        RESERVED_ROOM_NAMES: ['#admins', '#announce'],
        MAX_PREVIEW_AVATARS: 4,
        MAX_ROOM_NAME_LENGTH: 79,
        LAST_MESSAGE_TEXT_MAX_LENGTH: 200,
        OWNER_EMAIL_FAKE: '__FAKE__',
        OWNER_ACCOUNT_ID_FAKE: 0,
        DEFAULT_REPORT_NAME: 'Chat Report',
<<<<<<< HEAD
        INVOICE_RECEIVER_TYPE: {
            INDIVIDUAL: 'individual',
            BUSINESS: 'policy',
=======
        PERMISSIONS: {
            READ: 'read',
            WRITE: 'write',
            SHARE: 'share',
            OWN: 'own',
>>>>>>> 10fc359d
        },
    },
    NEXT_STEP: {
        FINISHED: 'Finished!',
    },
    COMPOSER: {
        MAX_LINES: 16,
        MAX_LINES_SMALL_SCREEN: 6,
        MAX_LINES_FULL: -1,

        // The minimum number of typed lines needed to enable the full screen composer
        FULL_COMPOSER_MIN_LINES: 3,
    },
    MODAL: {
        MODAL_TYPE: {
            CONFIRM: 'confirm',
            CENTERED: 'centered',
            CENTERED_UNSWIPEABLE: 'centered_unswipeable',
            CENTERED_SMALL: 'centered_small',
            BOTTOM_DOCKED: 'bottom_docked',
            POPOVER: 'popover',
            RIGHT_DOCKED: 'right_docked',
            ONBOARDING: 'onboarding',
        },
        ANCHOR_ORIGIN_VERTICAL: {
            TOP: 'top',
            CENTER: 'center',
            BOTTOM: 'bottom',
        },
        ANCHOR_ORIGIN_HORIZONTAL: {
            LEFT: 'left',
            CENTER: 'center',
            RIGHT: 'right',
        },
        POPOVER_MENU_PADDING: 8,
        RESTORE_FOCUS_TYPE: {
            DEFAULT: 'default',
            DELETE: 'delete',
            PRESERVE: 'preserve',
        },
    },
    TIMING: {
        CALCULATE_MOST_RECENT_LAST_MODIFIED_ACTION: 'calc_most_recent_last_modified_action',
        CHAT_FINDER_RENDER: 'search_render',
        CHAT_RENDER: 'chat_render',
        OPEN_REPORT: 'open_report',
        HOMEPAGE_INITIAL_RENDER: 'homepage_initial_render',
        REPORT_INITIAL_RENDER: 'report_initial_render',
        SWITCH_REPORT: 'switch_report',
        SIDEBAR_LOADED: 'sidebar_loaded',
        LOAD_SEARCH_OPTIONS: 'load_search_options',
        COLD: 'cold',
        WARM: 'warm',
        REPORT_ACTION_ITEM_LAYOUT_DEBOUNCE_TIME: 1500,
        SHOW_LOADING_SPINNER_DEBOUNCE_TIME: 250,
        TEST_TOOLS_MODAL_THROTTLE_TIME: 800,
        TOOLTIP_SENSE: 1000,
        TRIE_INITIALIZATION: 'trie_initialization',
        COMMENT_LENGTH_DEBOUNCE_TIME: 500,
        SEARCH_OPTION_LIST_DEBOUNCE_TIME: 300,
        RESIZE_DEBOUNCE_TIME: 100,
    },
    PRIORITY_MODE: {
        GSD: 'gsd',
        DEFAULT: 'default',
    },
    THEME: {
        DEFAULT: 'system',
        FALLBACK: 'dark',
        DARK: 'dark',
        LIGHT: 'light',
        SYSTEM: 'system',
    },
    COLOR_SCHEME: {
        LIGHT: 'light',
        DARK: 'dark',
    },
    STATUS_BAR_STYLE: {
        LIGHT_CONTENT: 'light-content',
        DARK_CONTENT: 'dark-content',
    },
    TRANSACTION: {
        DEFAULT_MERCHANT: 'Request',
        UNKNOWN_MERCHANT: 'Unknown Merchant',
        PARTIAL_TRANSACTION_MERCHANT: '(none)',
        TYPE: {
            CUSTOM_UNIT: 'customUnit',
        },
        STATUS: {
            PENDING: 'Pending',
            POSTED: 'Posted',
        },
    },
    MCC_GROUPS: {
        AIRLINES: 'Airlines',
        COMMUTER: 'Commuter',
        GAS: 'Gas',
        GOODS: 'Goods',
        GROCERIES: 'Groceries',
        HOTEL: 'Hotel',
        MAIL: 'Mail',
        MEALS: 'Meals',
        RENTAL: 'Rental',
        SERVICES: 'Services',
        TAXI: 'Taxi',
        MISCELLANEOUS: 'Miscellaneous',
        UTILITIES: 'Utilities',
    },
    JSON_CODE: {
        SUCCESS: 200,
        BAD_REQUEST: 400,
        NOT_AUTHENTICATED: 407,
        EXP_ERROR: 666,
        MANY_WRITES_ERROR: 665,
        UNABLE_TO_RETRY: 'unableToRetry',
        UPDATE_REQUIRED: 426,
    },
    HTTP_STATUS: {
        // When Cloudflare throttles
        TOO_MANY_REQUESTS: 429,
        INTERNAL_SERVER_ERROR: 500,
        BAD_GATEWAY: 502,
        GATEWAY_TIMEOUT: 504,
        UNKNOWN_ERROR: 520,
    },
    ERROR: {
        XHR_FAILED: 'xhrFailed',
        THROTTLED: 'throttled',
        UNKNOWN_ERROR: 'Unknown error',
        REQUEST_CANCELLED: 'AbortError',
        FAILED_TO_FETCH: 'Failed to fetch',
        ENSURE_BUGBOT: 'ENSURE_BUGBOT',
        PUSHER_ERROR: 'PusherError',
        WEB_SOCKET_ERROR: 'WebSocketError',
        NETWORK_REQUEST_FAILED: 'Network request failed',
        SAFARI_DOCUMENT_LOAD_ABORTED: 'cancelled',
        FIREFOX_DOCUMENT_LOAD_ABORTED: 'NetworkError when attempting to fetch resource.',
        IOS_NETWORK_CONNECTION_LOST: 'The network connection was lost.',
        IOS_NETWORK_CONNECTION_LOST_RUSSIAN: 'Сетевое соединение потеряно.',
        IOS_NETWORK_CONNECTION_LOST_SWEDISH: 'Nätverksanslutningen förlorades.',
        IOS_NETWORK_CONNECTION_LOST_SPANISH: 'La conexión a Internet parece estar desactivada.',
        IOS_LOAD_FAILED: 'Load failed',
        SAFARI_CANNOT_PARSE_RESPONSE: 'cannot parse response',
        GATEWAY_TIMEOUT: 'Gateway Timeout',
        EXPENSIFY_SERVICE_INTERRUPTED: 'Expensify service interrupted',
        DUPLICATE_RECORD: 'A record already exists with this ID',

        // The "Upgrade" is intentional as the 426 HTTP code means "Upgrade Required" and sent by the API. We use the "Update" language everywhere else in the front end when this gets returned.
        UPDATE_REQUIRED: 'Upgrade Required',
    },
    ERROR_TYPE: {
        SOCKET: 'Expensify\\Auth\\Error\\Socket',
    },
    ERROR_TITLE: {
        SOCKET: 'Issue connecting to database',
        DUPLICATE_RECORD: '400 Unique Constraints Violation',
    },
    NETWORK: {
        METHOD: {
            POST: 'post',
        },
        MIN_RETRY_WAIT_TIME_MS: 10,
        MAX_RANDOM_RETRY_WAIT_TIME_MS: 100,
        MAX_RETRY_WAIT_TIME_MS: 10 * 1000,
        PROCESS_REQUEST_DELAY_MS: 1000,
        MAX_PENDING_TIME_MS: 10 * 1000,
        MAX_REQUEST_RETRIES: 10,
    },
    WEEK_STARTS_ON: 1, // Monday
    DEFAULT_TIME_ZONE: {automatic: true, selected: 'America/Los_Angeles'},
    DEFAULT_ACCOUNT_DATA: {errors: null, success: '', isLoading: false},
    DEFAULT_CLOSE_ACCOUNT_DATA: {errors: null, success: '', isLoading: false},
    DEFAULT_NETWORK_DATA: {isOffline: false},
    FORMS: {
        LOGIN_FORM: 'LoginForm',
        VALIDATE_CODE_FORM: 'ValidateCodeForm',
        VALIDATE_TFA_CODE_FORM: 'ValidateTfaCodeForm',
        RESEND_VALIDATION_FORM: 'ResendValidationForm',
        UNLINK_LOGIN_FORM: 'UnlinkLoginForm',
        RESEND_VALIDATE_CODE_FORM: 'ResendValidateCodeForm',
    },
    APP_STATE: {
        ACTIVE: 'active',
        BACKGROUND: 'background',
        INACTIVE: 'inactive',
    },

    // at least 8 characters, 1 capital letter, 1 lowercase number, 1 number
    PASSWORD_COMPLEXITY_REGEX_STRING: '^(?=.*[A-Z])(?=.*[0-9])(?=.*[a-z]).{8,}$',

    // 6 numeric digits
    VALIDATE_CODE_REGEX_STRING: /^\d{6}$/,

    // 8 alphanumeric characters
    RECOVERY_CODE_REGEX_STRING: /^[a-zA-Z0-9]{8}$/,

    // The server has a WAF (Web Application Firewall) which will strip out HTML/XML tags using this regex pattern.
    // It's copied here so that the same regex pattern can be used in form validations to be consistent with the server.
    VALIDATE_FOR_HTML_TAG_REGEX: /<([^>\s]+)(?:[^>]*?)>/g,

    VALIDATE_FOR_LEADINGSPACES_HTML_TAG_REGEX: /<([\s]+.+[\s]*)>/g,

    WHITELISTED_TAGS: [/<>/, /< >/, /<->/, /<-->/, /<br>/, /<br\/>/],

    PASSWORD_PAGE: {
        ERROR: {
            ALREADY_VALIDATED: 'Account already validated',
            VALIDATE_CODE_FAILED: 'Validate code failed',
        },
    },

    PUSHER: {
        PRIVATE_USER_CHANNEL_PREFIX: 'private-encrypted-user-accountID-',
        PRIVATE_REPORT_CHANNEL_PREFIX: 'private-report-reportID-',
    },

    EMOJI_SPACER: 'SPACER',

    // This is the number of columns in each row of the picker.
    // Because of how flatList implements these rows, each row is an index rather than each element
    // For this reason to make headers work, we need to have the header be the only rendered element in its row
    // If this number is changed, emojis.js will need to be updated to have the proper number of spacer elements
    // around each header.
    EMOJI_NUM_PER_ROW: 8,

    EMOJI_FREQUENT_ROW_COUNT: 3,

    EMOJI_DEFAULT_SKIN_TONE: -1,

    // Amount of emojis to render ahead at the end of the update cycle
    EMOJI_DRAW_AMOUNT: 250,

    INVISIBLE_CODEPOINTS: ['fe0f', '200d', '2066'],

    UNICODE: {
        LTR: '\u2066',
    },

    TOOLTIP_MAX_LINES: 3,

    LOGIN_TYPE: {
        PHONE: 'phone',
        EMAIL: 'email',
    },

    MAGIC_CODE_LENGTH: 6,
    MAGIC_CODE_EMPTY_CHAR: ' ',

    KEYBOARD_TYPE: {
        VISIBLE_PASSWORD: 'visible-password',
        ASCII_CAPABLE: 'ascii-capable',
        NUMBER_PAD: 'number-pad',
    },

    INPUT_MODE: {
        NONE: 'none',
        TEXT: 'text',
        DECIMAL: 'decimal',
        NUMERIC: 'numeric',
        TEL: 'tel',
        SEARCH: 'search',
        EMAIL: 'email',
        URL: 'url',
    },

    YOUR_LOCATION_TEXT: 'Your Location',

    ATTACHMENT_MESSAGE_TEXT: '[Attachment]',
    // This is a placeholder for attachment which is uploading
    ATTACHMENT_UPLOADING_MESSAGE_HTML: 'Uploading attachment...',
    ATTACHMENT_SOURCE_ATTRIBUTE: 'data-expensify-source',
    ATTACHMENT_PREVIEW_ATTRIBUTE: 'src',
    ATTACHMENT_ORIGINAL_FILENAME_ATTRIBUTE: 'data-name',
    ATTACHMENT_LOCAL_URL_PREFIX: ['blob:', 'file:'],
    ATTACHMENT_THUMBNAIL_URL_ATTRIBUTE: 'data-expensify-thumbnail-url',
    ATTACHMENT_THUMBNAIL_WIDTH_ATTRIBUTE: 'data-expensify-width',
    ATTACHMENT_THUMBNAIL_HEIGHT_ATTRIBUTE: 'data-expensify-height',
    ATTACHMENT_DURATION_ATTRIBUTE: 'data-expensify-duration',

    ATTACHMENT_PICKER_TYPE: {
        FILE: 'file',
        IMAGE: 'image',
    },

    ATTACHMENT_FILE_TYPE: {
        FILE: 'file',
        IMAGE: 'image',
        VIDEO: 'video',
    },

    IMAGE_FILE_FORMAT: {
        PNG: 'image/png',
        WEBP: 'image/webp',
        JPEG: 'image/jpeg',
    },

    IMAGE_OBJECT_POSITION: {
        TOP: 'top',
        INITIAL: 'initial',
    },

    FILE_TYPE_REGEX: {
        // Image MimeTypes allowed by iOS photos app.
        IMAGE: /\.(jpg|jpeg|png|webp|gif|tiff|bmp|heic|heif)$/,
        // Video MimeTypes allowed by iOS photos app.
        VIDEO: /\.(mov|mp4)$/,
    },
    IOS_CAMERAROLL_ACCESS_ERROR: 'Access to photo library was denied',
    ADD_PAYMENT_MENU_POSITION_Y: 226,
    ADD_PAYMENT_MENU_POSITION_X: 356,
    EMOJI_PICKER_ITEM_TYPES: {
        HEADER: 'header',
        EMOJI: 'emoji',
        SPACER: 'spacer',
    },
    EMOJI_PICKER_SIZE: {
        WIDTH: 320,
        HEIGHT: 416,
    },
    DESKTOP_HEADER_PADDING: 12,
    CATEGORY_SHORTCUT_BAR_HEIGHT: 32,
    SMALL_EMOJI_PICKER_SIZE: {
        WIDTH: '100%',
    },
    MENU_POSITION_REPORT_ACTION_COMPOSE_BOTTOM: 83,
    NON_NATIVE_EMOJI_PICKER_LIST_HEIGHT: 300,
    NON_NATIVE_EMOJI_PICKER_LIST_HEIGHT_WEB: 200,
    EMOJI_PICKER_ITEM_HEIGHT: 32,
    EMOJI_PICKER_HEADER_HEIGHT: 32,
    RECIPIENT_LOCAL_TIME_HEIGHT: 25,
    AUTO_COMPLETE_SUGGESTER: {
        SUGGESTER_PADDING: 6,
        SUGGESTER_INNER_PADDING: 8,
        SUGGESTION_ROW_HEIGHT: 40,
        SMALL_CONTAINER_HEIGHT_FACTOR: 2.5,
        MAX_AMOUNT_OF_SUGGESTIONS: 20,
        MAX_AMOUNT_OF_VISIBLE_SUGGESTIONS_IN_CONTAINER: 5,
        HERE_TEXT: '@here',
    },
    COMPOSER_MAX_HEIGHT: 125,
    CHAT_FOOTER_SECONDARY_ROW_HEIGHT: 15,
    CHAT_FOOTER_SECONDARY_ROW_PADDING: 5,
    CHAT_FOOTER_MIN_HEIGHT: 65,
    CHAT_FOOTER_HORIZONTAL_PADDING: 40,
    CHAT_SKELETON_VIEW: {
        AVERAGE_ROW_HEIGHT: 80,
        HEIGHT_FOR_ROW_COUNT: {
            1: 60,
            2: 80,
            3: 100,
        },
    },
    CENTRAL_PANE_ANIMATION_HEIGHT: 200,
    LHN_SKELETON_VIEW_ITEM_HEIGHT: 64,
    EXPENSIFY_PARTNER_NAME: 'expensify.com',
    EMAIL: {
        ACCOUNTING: 'accounting@expensify.com',
        ADMIN: 'admin@expensify.com',
        BILLS: 'bills@expensify.com',
        CHRONOS: 'chronos@expensify.com',
        CONCIERGE: 'concierge@expensify.com',
        CONTRIBUTORS: 'contributors@expensify.com',
        FIRST_RESPONDER: 'firstresponders@expensify.com',
        GUIDES_DOMAIN: 'team.expensify.com',
        HELP: 'help@expensify.com',
        INTEGRATION_TESTING_CREDS: 'integrationtestingcreds@expensify.com',
        NOTIFICATIONS: 'notifications@expensify.com',
        PAYROLL: 'payroll@expensify.com',
        QA: 'qa@expensify.com',
        QA_TRAVIS: 'qa+travisreceipts@expensify.com',
        RECEIPTS: 'receipts@expensify.com',
        STUDENT_AMBASSADOR: 'studentambassadors@expensify.com',
        SVFG: 'svfg@expensify.com',
        EXPENSIFY_EMAIL_DOMAIN: '@expensify.com',
    },

    INTEGRATION_ENTITY_MAP_TYPES: {
        DEFAULT: 'DEFAULT',
        NONE: 'NONE',
        TAG: 'TAG',
        REPORT_FIELD: 'REPORT_FIELD',
        NOT_IMPORTED: 'NOT_IMPORTED',
        IMPORTED: 'IMPORTED',
    },
    QUICKBOOKS_ONLINE: 'quickbooksOnline',

    QUICK_BOOKS_CONFIG: {
        SYNC_CLASSES: 'syncClasses',
        ENABLE_NEW_CATEGORIES: 'enableNewCategories',
        SYNC_CUSTOMERS: 'syncCustomers',
        SYNC_LOCATIONS: 'syncLocations',
        SYNC_TAXES: 'syncTaxes',
        PREFERRED_EXPORTER: 'exporter',
        EXPORT_DATE: 'exportDate',
        OUT_OF_POCKET_EXPENSES: 'outOfPocketExpenses',
        EXPORT_INVOICE: 'exportInvoice',
        EXPORT_ENTITY: 'exportEntity',
        EXPORT_ACCOUNT: 'exportAccount',
        EXPORT_ACCOUNT_PAYABLE: 'exportAccountPayable',
        EXPORT_COMPANY_CARD_ACCOUNT: 'exportCompanyCardAccount',
        EXPORT_COMPANY_CARD: 'exportCompanyCard',
        AUTO_SYNC: 'autoSync',
        SYNCE_PEOPLE: 'syncPeople',
        AUTO_CREATE_VENDOR: 'autoCreateVendor',
        REIMBURSEMENT_ACCOUNT_ID: 'reimbursementAccountID',
        COLLECTION_ACCOUNT_ID: 'collectionAccountID',
    },

    QUICKBOOKS_EXPORT_ENTITY: {
        VENDOR_BILL: 'vendorBill',
        CHECK: 'check',
        JOURNAL_ENTRY: 'journalEntry',
    },

    ACCOUNT_ID: {
        ACCOUNTING: Number(Config?.EXPENSIFY_ACCOUNT_ID_ACCOUNTING ?? 9645353),
        ADMIN: Number(Config?.EXPENSIFY_ACCOUNT_ID_ADMIN ?? -1),
        BILLS: Number(Config?.EXPENSIFY_ACCOUNT_ID_BILLS ?? 1371),
        CHRONOS: Number(Config?.EXPENSIFY_ACCOUNT_ID_CHRONOS ?? 10027416),
        CONCIERGE: Number(Config?.EXPENSIFY_ACCOUNT_ID_CONCIERGE ?? 8392101),
        CONTRIBUTORS: Number(Config?.EXPENSIFY_ACCOUNT_ID_CONTRIBUTORS ?? 9675014),
        FIRST_RESPONDER: Number(Config?.EXPENSIFY_ACCOUNT_ID_FIRST_RESPONDER ?? 9375152),
        HELP: Number(Config?.EXPENSIFY_ACCOUNT_ID_HELP ?? -1),
        INTEGRATION_TESTING_CREDS: Number(Config?.EXPENSIFY_ACCOUNT_ID_INTEGRATION_TESTING_CREDS ?? -1),
        NOTIFICATIONS: Number(Config?.EXPENSIFY_ACCOUNT_ID_NOTIFICATIONS ?? 11665625),
        PAYROLL: Number(Config?.EXPENSIFY_ACCOUNT_ID_PAYROLL ?? 9679724),
        QA: Number(Config?.EXPENSIFY_ACCOUNT_ID_QA ?? 3126513),
        QA_TRAVIS: Number(Config?.EXPENSIFY_ACCOUNT_ID_QA_TRAVIS ?? 8595733),
        RECEIPTS: Number(Config?.EXPENSIFY_ACCOUNT_ID_RECEIPTS ?? -1),
        REWARDS: Number(Config?.EXPENSIFY_ACCOUNT_ID_REWARDS ?? 11023767), // rewards@expensify.com
        STUDENT_AMBASSADOR: Number(Config?.EXPENSIFY_ACCOUNT_ID_STUDENT_AMBASSADOR ?? 10476956),
        SVFG: Number(Config?.EXPENSIFY_ACCOUNT_ID_SVFG ?? 2012843),
    },

    ENVIRONMENT: {
        DEV: 'development',
        STAGING: 'staging',
        PRODUCTION: 'production',
        ADHOC: 'adhoc',
    },

    // Used to delay the initial fetching of reportActions when the app first inits or reconnects (e.g. returning
    // from backgound). The times are based on how long it generally seems to take for the app to become interactive
    // in each scenario.
    FETCH_ACTIONS_DELAY: {
        STARTUP: 8000,
        RECONNECT: 1000,
    },

    WALLET: {
        TRANSFER_METHOD_TYPE: {
            INSTANT: 'instant',
            ACH: 'ach',
        },
        TRANSFER_METHOD_TYPE_FEE: {
            INSTANT: {
                RATE: 1.5,
                MINIMUM_FEE: 25,
            },
            ACH: {
                RATE: 0,
                MINIMUM_FEE: 0,
            },
        },
        ERROR: {
            // If these get updated, we need to update the codes on the Web side too
            SSN: 'ssnError',
            KBA: 'kbaNeeded',
            KYC: 'kycFailed',
            FULL_SSN_NOT_FOUND: 'Full SSN not found',
            MISSING_FIELD: 'Missing required additional details fields',
            WRONG_ANSWERS: 'Wrong answers',
            ONFIDO_FIXABLE_ERROR: 'Onfido returned a fixable error',
            ONFIDO_USER_CONSENT_DENIED: 'user_consent_denied',

            // KBA stands for Knowledge Based Answers (requiring us to show Idology questions)
            KBA_NEEDED: 'KBA needed',
            NO_ACCOUNT_TO_LINK: '405 No account to link to wallet',
            INVALID_WALLET: '405 Invalid wallet account',
            NOT_OWNER_OF_BANK_ACCOUNT: '401 Wallet owner does not own linked bank account',
            INVALID_BANK_ACCOUNT: '405 Attempting to link an invalid bank account to a wallet',
            NOT_OWNER_OF_FUND: '401 Wallet owner does not own linked fund',
            INVALID_FUND: '405 Attempting to link an invalid fund to a wallet',
        },
        STEP: {
            // In the order they appear in the Wallet flow
            ADDITIONAL_DETAILS: 'AdditionalDetailsStep',
            ADDITIONAL_DETAILS_KBA: 'AdditionalDetailsKBAStep',
            ONFIDO: 'OnfidoStep',
            TERMS: 'TermsStep',
            ACTIVATE: 'ActivateStep',
        },
        STEP_REFACTOR: {
            ADD_BANK_ACCOUNT: 'AddBankAccountStep',
            ADDITIONAL_DETAILS: 'AdditionalDetailsStep',
            VERIFY_IDENTITY: 'VerifyIdentityStep',
            TERMS_AND_FEES: 'TermsAndFeesStep',
        },
        STEP_NAMES: ['1', '2', '3', '4'],
        SUBSTEP_INDEXES: {
            BANK_ACCOUNT: {
                ACCOUNT_NUMBERS: 0,
            },
            PERSONAL_INFO: {
                LEGAL_NAME: 0,
                DATE_OF_BIRTH: 1,
                SSN: 2,
                ADDRESS: 3,
            },
        },
        TIER_NAME: {
            PLATINUM: 'PLATINUM',
            GOLD: 'GOLD',
            SILVER: 'SILVER',
            BRONZE: 'BRONZE',
        },
        WEB_MESSAGE_TYPE: {
            STATEMENT: 'STATEMENT_NAVIGATE',
            CONCIERGE: 'CONCIERGE_NAVIGATE',
        },
        MTL_WALLET_PROGRAM_ID: '760',
        PROGRAM_ISSUERS: {
            EXPENSIFY_PAYMENTS: 'Expensify Payments LLC',
            BANCORP_BANK: 'The Bancorp Bank',
        },
    },

    PLAID: {
        EVENT: {
            ERROR: 'ERROR',
            EXIT: 'EXIT',
        },
        DEFAULT_DATA: {
            bankName: '',
            plaidAccessToken: '',
            bankAccounts: [] as PlaidBankAccount[],
            isLoading: false,
            errors: {},
        },
    },

    ONFIDO: {
        CONTAINER_ID: 'onfido-mount',
        TYPE: {
            DOCUMENT: 'document',
            FACE: 'face',
        },
        VARIANT: {
            VIDEO: 'video',
        },
        SMS_NUMBER_COUNTRY_CODE: 'US',
        ERROR: {
            USER_CANCELLED: 'User canceled flow.',
            USER_TAPPED_BACK: 'User exited by clicking the back button.',
            USER_EXITED: 'User exited by manual action.',
        },
    },

    KYC_WALL_SOURCE: {
        REPORT: 'REPORT', // The user attempted to pay an expense
        ENABLE_WALLET: 'ENABLE_WALLET', // The user clicked on the `Enable wallet` button on the Wallet page
        TRANSFER_BALANCE: 'TRANSFER_BALANCE', // The user attempted to transfer their wallet balance to their bank account or debit card
    },

    OS: {
        WINDOWS: 'Windows',
        MAC_OS: PLATFORM_OS_MACOS,
        ANDROID: 'Android',
        IOS: PLATFORM_IOS,
        LINUX: 'Linux',
        NATIVE: 'Native',
    },

    BROWSER: {
        CHROME: 'chrome',
        FIREFOX: 'firefox',
        IE: 'ie',
        EDGE: 'edge',
        Opera: 'opera',
        SAFARI: 'safari',
        OTHER: 'other',
    },

    PAYMENT_METHODS: {
        DEBIT_CARD: 'debitCard',
        PERSONAL_BANK_ACCOUNT: 'bankAccount',
        BUSINESS_BANK_ACCOUNT: 'businessBankAccount',
    },

    PAYMENT_METHOD_ID_KEYS: {
        DEBIT_CARD: 'fundID',
        BANK_ACCOUNT: 'bankAccountID',
    },

    IOU: {
        // This is the transactionID used when going through the create expense flow so that it mimics a real transaction (like the edit flow)
        OPTIMISTIC_TRANSACTION_ID: '1',
        // Note: These payment types are used when building IOU reportAction message values in the server and should
        // not be changed.
        PAYMENT_TYPE: {
            ELSEWHERE: 'Elsewhere',
            EXPENSIFY: 'Expensify',
            VBBA: 'ACH',
        },
        ACTION: {
            EDIT: 'edit',
            CREATE: 'create',
            SUBMIT: 'submit',
            CATEGORIZE: 'categorize',
            SHARE: 'share',
        },
        DEFAULT_AMOUNT: 0,
        TYPE: {
            SEND: 'send',
            PAY: 'pay',
            SPLIT: 'split',
            REQUEST: 'request',
            INVOICE: 'invoice',
            SUBMIT: 'submit',
            TRACK: 'track',
        },
        REQUEST_TYPE: {
            DISTANCE: 'distance',
            MANUAL: 'manual',
            SCAN: 'scan',
        },
        REPORT_ACTION_TYPE: {
            PAY: 'pay',
            CREATE: 'create',
            SPLIT: 'split',
            DECLINE: 'decline',
            CANCEL: 'cancel',
            DELETE: 'delete',
            APPROVE: 'approve',
            TRACK: 'track',
        },
        AMOUNT_MAX_LENGTH: 10,
        RECEIPT_STATE: {
            SCANREADY: 'SCANREADY',
            OPEN: 'OPEN',
            SCANNING: 'SCANNING',
            SCANCOMPLETE: 'SCANCOMPLETE',
            SCANFAILED: 'SCANFAILED',
        },
        FILE_TYPES: {
            HTML: 'html',
            DOC: 'doc',
            DOCX: 'docx',
            SVG: 'svg',
        },
        RECEIPT_ERROR: 'receiptError',
        CANCEL_REASON: {
            PAYMENT_EXPIRED: 'CANCEL_REASON_PAYMENT_EXPIRED',
        },
        SHARE: {
            ROLE: {
                ACCOUNTANT: 'accountant',
            },
        },
    },

    GROWL: {
        SUCCESS: 'success',
        ERROR: 'error',
        WARNING: 'warning',
        DURATION: 2000,
        DURATION_LONG: 3500,
    },

    LOCALES: {
        EN: 'en',
        ES: 'es',
        ES_ES: 'es-ES',
        ES_ES_ONFIDO: 'es_ES',

        DEFAULT: 'en',
    },

    LANGUAGES: ['en', 'es'],

    PRONOUNS_LIST: [
        'coCos',
        'eEyEmEir',
        'heHimHis',
        'heHimHisTheyThemTheirs',
        'sheHerHers',
        'sheHerHersTheyThemTheirs',
        'merMers',
        'neNirNirs',
        'neeNerNers',
        'perPers',
        'theyThemTheirs',
        'thonThons',
        'veVerVis',
        'viVir',
        'xeXemXyr',
        'zeZieZirHir',
        'zeHirHirs',
        'callMeByMyName',
    ],

    // Map updated pronouns key to deprecated pronouns
    DEPRECATED_PRONOUNS_LIST: {
        heHimHis: 'He/him',
        sheHerHers: 'She/her',
        theyThemTheirs: 'They/them',
        zeHirHirs: 'Ze/hir',
        callMeByMyName: 'Call me by my name',
    },

    POLICY: {
        TYPE: {
            FREE: 'free',
            PERSONAL: 'personal',

            // Often referred to as "control" workspaces
            CORPORATE: 'corporate',

            // Often referred to as "collect" workspaces
            TEAM: 'team',
        },
        ROLE: {
            ADMIN: 'admin',
            AUDITOR: 'auditor',
            USER: 'user',
        },
        AUTO_REPORTING_FREQUENCIES: {
            INSTANT: 'instant',
            IMMEDIATE: 'immediate',
            WEEKLY: 'weekly',
            SEMI_MONTHLY: 'semimonthly',
            MONTHLY: 'monthly',
            TRIP: 'trip',
            MANUAL: 'manual',
        },
        AUTO_REPORTING_OFFSET: {
            LAST_BUSINESS_DAY_OF_MONTH: 'lastBusinessDayOfMonth',
            LAST_DAY_OF_MONTH: 'lastDayOfMonth',
        },
        APPROVAL_MODE: {
            OPTIONAL: 'OPTIONAL',
            BASIC: 'BASIC',
            ADVANCED: 'ADVANCED',
            DYNAMICEXTERNAL: 'DYNAMIC_EXTERNAL',
            SMARTREPORT: 'SMARTREPORT',
            BILLCOM: 'BILLCOM',
        },
        ROOM_PREFIX: '#',
        CUSTOM_UNIT_RATE_BASE_OFFSET: 100,
        OWNER_EMAIL_FAKE: '_FAKE_',
        OWNER_ACCOUNT_ID_FAKE: 0,
        REIMBURSEMENT_CHOICES: {
            REIMBURSEMENT_YES: 'reimburseYes', // Direct
            REIMBURSEMENT_NO: 'reimburseNo', // None
            REIMBURSEMENT_MANUAL: 'reimburseManual', // Indirect
        },
        ID_FAKE: '_FAKE_',
        EMPTY: 'EMPTY',
        MEMBERS_BULK_ACTION_TYPES: {
            REMOVE: 'remove',
            MAKE_MEMBER: 'makeMember',
            MAKE_ADMIN: 'makeAdmin',
        },
        MORE_FEATURES: {
            ARE_CATEGORIES_ENABLED: 'areCategoriesEnabled',
            ARE_TAGS_ENABLED: 'areTagsEnabled',
            ARE_DISTANCE_RATES_ENABLED: 'areDistanceRatesEnabled',
            ARE_WORKFLOWS_ENABLED: 'areWorkflowsEnabled',
            ARE_REPORTFIELDS_ENABLED: 'areReportFieldsEnabled',
            ARE_CONNECTIONS_ENABLED: 'areConnectionsEnabled',
            ARE_TAXES_ENABLED: 'tax',
        },
        CATEGORIES_BULK_ACTION_TYPES: {
            DELETE: 'delete',
            DISABLE: 'disable',
            ENABLE: 'enable',
        },
        TAGS_BULK_ACTION_TYPES: {
            DELETE: 'delete',
            DISABLE: 'disable',
            ENABLE: 'enable',
        },
        DISTANCE_RATES_BULK_ACTION_TYPES: {
            DELETE: 'delete',
            DISABLE: 'disable',
            ENABLE: 'enable',
        },
        DEFAULT_CATEGORIES: [
            'Advertising',
            'Benefits',
            'Car',
            'Equipment',
            'Fees',
            'Home Office',
            'Insurance',
            'Interest',
            'Labor',
            'Maintenance',
            'Materials',
            'Meals and Entertainment',
            'Office Supplies',
            'Other',
            'Professional Services',
            'Rent',
            'Taxes',
            'Travel',
            'Utilities',
        ],
        OWNERSHIP_ERRORS: {
            NO_BILLING_CARD: 'noBillingCard',
            AMOUNT_OWED: 'amountOwed',
            HAS_FAILED_SETTLEMENTS: 'hasFailedSettlements',
            OWNER_OWES_AMOUNT: 'ownerOwesAmount',
            SUBSCRIPTION: 'subscription',
            DUPLICATE_SUBSCRIPTION: 'duplicateSubscription',
            FAILED_TO_CLEAR_BALANCE: 'failedToClearBalance',
        },
        TAX_RATES_BULK_ACTION_TYPES: {
            DELETE: 'delete',
            DISABLE: 'disable',
            ENABLE: 'enable',
        },
        COLLECTION_KEYS: {
            DESCRIPTION: 'description',
            REIMBURSER: 'reimburser',
            REIMBURSEMENT_CHOICE: 'reimbursementChoice',
            APPROVAL_MODE: 'approvalMode',
            AUTOREPORTING: 'autoReporting',
            AUTOREPORTING_FREQUENCY: 'autoReportingFrequency',
            AUTOREPORTING_OFFSET: 'autoReportingOffset',
            GENERAL_SETTINGS: 'generalSettings',
        },
        CONNECTIONS: {
            NAME: {
                // Here we will add other connections names when we add support for them
                QBO: 'quickbooksOnline',
            },
            SYNC_STAGE_NAME: {
                STARTING_IMPORT: 'startingImport',
                QBO_IMPORT_MAIN: 'quickbooksOnlineImportMain',
                QBO_IMPORT_CUSTOMERS: 'quickbooksOnlineImportCustomers',
                QBO_IMPORT_EMPLOYEES: 'quickbooksOnlineImportEmployees',
                QBO_IMPORT_ACCOUNTS: 'quickbooksOnlineImportAccounts',
                QBO_IMPORT_CLASSES: 'quickbooksOnlineImportClasses',
                QBO_IMPORT_LOCATIONS: 'quickbooksOnlineImportLocations',
                QBO_IMPORT_PROCESSING: 'quickbooksOnlineImportProcessing',
                QBO_SYNC_PAYMENTS: 'quickbooksOnlineSyncBillPayments',
                QBO_IMPORT_TAX_CODES: 'quickbooksOnlineSyncTaxCodes',
                QBO_CHECK_CONNECTION: 'quickbooksOnlineCheckConnection',
                JOB_DONE: 'jobDone',
            },
        },
    },

    CUSTOM_UNITS: {
        NAME_DISTANCE: 'Distance',
        DISTANCE_UNIT_MILES: 'mi',
        DISTANCE_UNIT_KILOMETERS: 'km',
        MILEAGE_IRS_RATE: 0.655,
        DEFAULT_RATE: 'Default Rate',
        RATE_DECIMALS: 3,
        FAKE_P2P_ID: '_FAKE_P2P_ID_',
    },

    TERMS: {
        CFPB_PREPAID: 'cfpb.gov/prepaid',
        CFPB_COMPLAINT: 'cfpb.gov/complaint',
        FDIC_PREPAID: 'fdic.gov/deposit/deposits/prepaid.html',
        USE_EXPENSIFY_FEES: 'use.expensify.com/fees',
    },

    LAYOUT_WIDTH: {
        WIDE: 'wide',
        NARROW: 'narrow',
        NONE: 'none',
    },

    ICON_TYPE_ICON: 'icon',
    ICON_TYPE_AVATAR: 'avatar',
    ICON_TYPE_WORKSPACE: 'workspace',

    ACTIVITY_INDICATOR_SIZE: {
        LARGE: 'large',
    },

    AVATAR_SIZE: {
        XLARGE: 'xlarge',
        LARGE: 'large',
        MEDIUM: 'medium',
        DEFAULT: 'default',
        SMALL: 'small',
        SMALLER: 'smaller',
        SUBSCRIPT: 'subscript',
        SMALL_SUBSCRIPT: 'small-subscript',
        MID_SUBSCRIPT: 'mid-subscript',
        LARGE_BORDERED: 'large-bordered',
        HEADER: 'header',
        MENTION_ICON: 'mention-icon',
        SMALL_NORMAL: 'small-normal',
    },
    EXPENSIFY_CARD: {
        BANK: 'Expensify Card',
        FRAUD_TYPES: {
            DOMAIN: 'domain',
            INDIVIDUAL: 'individual',
            NONE: 'none',
        },
        STATE: {
            STATE_NOT_ISSUED: 2,
            OPEN: 3,
            NOT_ACTIVATED: 4,
            STATE_DEACTIVATED: 5,
            CLOSED: 6,
            STATE_SUSPENDED: 7,
        },
        ACTIVE_STATES: cardActiveStates,
        LIMIT_TYPES: {
            SMART: 'smart',
            MONTHLY: 'monthly',
            FIXED: 'fixed',
        },
    },
    AVATAR_ROW_SIZE: {
        DEFAULT: 4,
        LARGE_SCREEN: 8,
    },
    OPTION_MODE: {
        COMPACT: 'compact',
        DEFAULT: 'default',
    },
    REGEX: {
        SPECIAL_CHARS_WITHOUT_NEWLINE: /((?!\n)[()-\s\t])/g,
        DIGITS_AND_PLUS: /^\+?[0-9]*$/,
        ALPHABETIC_AND_LATIN_CHARS: /^[\p{Script=Latin} ]*$/u,
        NON_ALPHABETIC_AND_NON_LATIN_CHARS: /[^\p{Script=Latin}]/gu,
        ACCENT_LATIN_CHARS: /[\u00C0-\u017F]/g,
        POSITIVE_INTEGER: /^\d+$/,
        PO_BOX: /\b[P|p]?(OST|ost)?\.?\s*[O|o|0]?(ffice|FFICE)?\.?\s*[B|b][O|o|0]?[X|x]?\.?\s+[#]?(\d+)\b/,
        ANY_VALUE: /^.+$/,
        ZIP_CODE: /^[0-9]{5}(?:[- ][0-9]{4})?$/,
        INDUSTRY_CODE: /^[0-9]{6}$/,
        SSN_LAST_FOUR: /^(?!0000)[0-9]{4}$/,
        SSN_FULL_NINE: /^(?!0000)[0-9]{9}$/,
        NUMBER: /^[0-9]+$/,
        CARD_NUMBER: /^[0-9]{15,16}$/,
        CARD_SECURITY_CODE: /^[0-9]{3,4}$/,
        CARD_EXPIRATION_DATE: /^(0[1-9]|1[0-2])([^0-9])?([0-9]{4}|([0-9]{2}))$/,
        ROOM_NAME: /^#[\p{Ll}0-9-]{1,80}$/u,

        // eslint-disable-next-line max-len, no-misleading-character-class
        EMOJI: /[\p{Extended_Pictographic}\u200d\u{1f1e6}-\u{1f1ff}\u{1f3fb}-\u{1f3ff}\u{e0020}-\u{e007f}\u20E3\uFE0F]|[#*0-9]\uFE0F?\u20E3/gu,
        // eslint-disable-next-line max-len, no-misleading-character-class
        EMOJIS: /[\p{Extended_Pictographic}](\u200D[\p{Extended_Pictographic}]|[\u{1F3FB}-\u{1F3FF}]|[\u{E0020}-\u{E007F}]|\uFE0F|\u20E3)*|[\u{1F1E6}-\u{1F1FF}]{2}|[#*0-9]\uFE0F?\u20E3/gu,
        // eslint-disable-next-line max-len, no-misleading-character-class
        EMOJI_SKIN_TONES: /[\u{1f3fb}-\u{1f3ff}]/gu,

        TAX_ID: /^\d{9}$/,
        NON_NUMERIC: /\D/g,
        ANY_SPACE: /\s/g,

        // Extract attachment's source from the data's html string
        ATTACHMENT_DATA: /(data-expensify-source|data-name)="([^"]+)"/g,

        EMOJI_NAME: /:[\w+-]+:/g,
        EMOJI_SUGGESTIONS: /:[a-zA-Z0-9_+-]{1,40}$/,
        AFTER_FIRST_LINE_BREAK: /\n.*/g,
        LINE_BREAK: /\r|\n/g,
        CODE_2FA: /^\d{6}$/,
        ATTACHMENT_ID: /chat-attachments\/(\d+)/,
        HAS_COLON_ONLY_AT_THE_BEGINNING: /^:[^:]+$/,
        HAS_AT_MOST_TWO_AT_SIGNS: /^@[^@]*@?[^@]*$/,

        SPECIAL_CHAR: /[,/?"{}[\]()&^%;`$=#<>!*]/g,

        FIRST_SPACE: /.+?(?=\s)/,

        get SPECIAL_CHAR_OR_EMOJI() {
            return new RegExp(`[~\\n\\s]|(_\\b(?!$))|${this.SPECIAL_CHAR.source}|${this.EMOJI.source}`, 'gu');
        },

        get SPACE_OR_EMOJI() {
            return new RegExp(`(\\s+|(?:${this.EMOJI.source})+)`, 'gu');
        },

        // Define the regular expression pattern to find a potential end of a mention suggestion:
        // It might be a space, a newline character, an emoji, or a special character (excluding underscores & tildes, which might be used in usernames)
        get MENTION_BREAKER() {
            return new RegExp(`[\\n\\s]|${this.SPECIAL_CHAR.source}|${this.EMOJI.source}`, 'gu');
        },

        MERGED_ACCOUNT_PREFIX: /^(MERGED_\d+@)/,

        ROUTES: {
            VALIDATE_LOGIN: /\/v($|(\/\/*))/,
            UNLINK_LOGIN: /\/u($|(\/\/*))/,
            REDUNDANT_SLASHES: /(\/{2,})|(\/$)/g,
        },

        TIME_STARTS_01: /^01:\d{2} [AP]M$/,
        TIME_FORMAT: /^\d{2}:\d{2} [AP]M$/,
        DATE_TIME_FORMAT: /^\d{2}-\d{2} \d{2}:\d{2} [AP]M$/,
        ILLEGAL_FILENAME_CHARACTERS: /\/|<|>|\*|"|:|\?|\\|\|/g,

        ENCODE_PERCENT_CHARACTER: /%(25)+/g,

        INVISIBLE_CHARACTERS_GROUPS: /[\p{C}\p{Z}]/gu,

        OTHER_INVISIBLE_CHARACTERS: /[\u3164]/g,

        REPORT_FIELD_TITLE: /{report:([a-zA-Z]+)}/g,

        PATH_WITHOUT_POLICY_ID: /\/w\/[a-zA-Z0-9]+(\/|$)/,

        POLICY_ID_FROM_PATH: /\/w\/([a-zA-Z0-9]+)(\/|$)/,

        SHORT_MENTION: new RegExp(`@[\\w\\-\\+\\'#@]+(?:\\.[\\w\\-\\'\\+]+)*`, 'gim'),
    },

    PRONOUNS: {
        PREFIX: '__predefined_',
        SELF_SELECT: '__predefined_selfSelect',
    },
    GUIDES_CALL_TASK_IDS: {
        CONCIERGE_DM: 'NewExpensifyConciergeDM',
        WORKSPACE_INITIAL: 'WorkspaceHome',
        WORKSPACE_PROFILE: 'WorkspaceProfile',
        WORKSPACE_CARD: 'WorkspaceCorporateCards',
        WORKSPACE_REIMBURSE: 'WorkspaceReimburseReceipts',
        WORKSPACE_BILLS: 'WorkspacePayBills',
        WORKSPACE_INVOICES: 'WorkspaceSendInvoices',
        WORKSPACE_TRAVEL: 'WorkspaceBookTravel',
        WORKSPACE_MEMBERS: 'WorkspaceManageMembers',
        WORKSPACE_WORKFLOWS: 'WorkspaceWorkflows',
        WORKSPACE_BANK_ACCOUNT: 'WorkspaceBankAccount',
        WORKSPACE_SETTINGS: 'WorkspaceSettings',
    },
    get EXPENSIFY_EMAILS() {
        return [
            this.EMAIL.ACCOUNTING,
            this.EMAIL.ADMIN,
            this.EMAIL.BILLS,
            this.EMAIL.CHRONOS,
            this.EMAIL.CONCIERGE,
            this.EMAIL.CONTRIBUTORS,
            this.EMAIL.FIRST_RESPONDER,
            this.EMAIL.HELP,
            this.EMAIL.INTEGRATION_TESTING_CREDS,
            this.EMAIL.NOTIFICATIONS,
            this.EMAIL.PAYROLL,
            this.EMAIL.QA,
            this.EMAIL.QA_TRAVIS,
            this.EMAIL.RECEIPTS,
            this.EMAIL.STUDENT_AMBASSADOR,
            this.EMAIL.SVFG,
        ];
    },
    get EXPENSIFY_ACCOUNT_IDS() {
        return [
            this.ACCOUNT_ID.ACCOUNTING,
            this.ACCOUNT_ID.ADMIN,
            this.ACCOUNT_ID.BILLS,
            this.ACCOUNT_ID.CHRONOS,
            this.ACCOUNT_ID.CONCIERGE,
            this.ACCOUNT_ID.CONTRIBUTORS,
            this.ACCOUNT_ID.FIRST_RESPONDER,
            this.ACCOUNT_ID.HELP,
            this.ACCOUNT_ID.INTEGRATION_TESTING_CREDS,
            this.ACCOUNT_ID.PAYROLL,
            this.ACCOUNT_ID.QA,
            this.ACCOUNT_ID.QA_TRAVIS,
            this.ACCOUNT_ID.RECEIPTS,
            this.ACCOUNT_ID.REWARDS,
            this.ACCOUNT_ID.STUDENT_AMBASSADOR,
            this.ACCOUNT_ID.SVFG,
        ];
    },

    // Emails that profile view is prohibited
    get RESTRICTED_EMAILS(): readonly string[] {
        return [this.EMAIL.NOTIFICATIONS];
    },
    // Account IDs that profile view is prohibited
    get RESTRICTED_ACCOUNT_IDS() {
        return [this.ACCOUNT_ID.NOTIFICATIONS];
    },

    // Auth limit is 60k for the column but we store edits and other metadata along the html so let's use a lower limit to accommodate for it.
    MAX_COMMENT_LENGTH: 10000,

    // Use the same value as MAX_COMMENT_LENGTH to ensure the entire comment is parsed. Note that applying markup is very resource-consuming.
    MAX_MARKUP_LENGTH: 10000,

    MAX_THREAD_REPLIES_PREVIEW: 99,

    // Character Limits
    FORM_CHARACTER_LIMIT: 50,
    LEGAL_NAMES_CHARACTER_LIMIT: 150,
    LOGIN_CHARACTER_LIMIT: 254,
    CATEGORY_NAME_LIMIT: 256,
    TAG_NAME_LIMIT: 256,
    REPORT_NAME_LIMIT: 256,
    TITLE_CHARACTER_LIMIT: 100,
    DESCRIPTION_LIMIT: 500,
    WORKSPACE_NAME_CHARACTER_LIMIT: 80,

    AVATAR_CROP_MODAL: {
        // The next two constants control what is min and max value of the image crop scale.
        // Values define in how many times the image can be bigger than its container.
        // Notice: that values less than 1 mean that the image won't cover the container fully.
        MAX_SCALE: 3, // 3x scale is used commonly in different apps.
        MIN_SCALE: 1, // 1x min scale means that the image covers the container completely

        // This const defines the initial container size, before layout measurement.
        // Since size cant be null, we have to define some initial value.
        INITIAL_SIZE: 1, // 1 was chosen because there is a very low probability that initialized component will have such size.
    },
    MICROSECONDS_PER_MS: 1000,
    RED_BRICK_ROAD_PENDING_ACTION: {
        ADD: 'add',
        DELETE: 'delete',
        UPDATE: 'update',
    },
    BRICK_ROAD_INDICATOR_STATUS: {
        ERROR: 'error',
        INFO: 'info',
    },
    REPORT_DETAILS_MENU_ITEM: {
        SHARE_CODE: 'shareCode',
        MEMBERS: 'member',
        INVITE: 'invite',
        SETTINGS: 'settings',
        LEAVE_ROOM: 'leaveRoom',
        PRIVATE_NOTES: 'privateNotes',
    },
    EDIT_REQUEST_FIELD: {
        AMOUNT: 'amount',
        CURRENCY: 'currency',
        DATE: 'date',
        DESCRIPTION: 'description',
        MERCHANT: 'merchant',
        CATEGORY: 'category',
        RECEIPT: 'receipt',
        DISTANCE: 'distance',
        TAG: 'tag',
        TAX_RATE: 'taxRate',
        TAX_AMOUNT: 'taxAmount',
    },
    FOOTER: {
        EXPENSE_MANAGEMENT_URL: `${USE_EXPENSIFY_URL}/expense-management`,
        SPEND_MANAGEMENT_URL: `${USE_EXPENSIFY_URL}/spend-management`,
        EXPENSE_REPORTS_URL: `${USE_EXPENSIFY_URL}/expense-reports`,
        COMPANY_CARD_URL: `${USE_EXPENSIFY_URL}/company-credit-card`,
        RECIEPT_SCANNING_URL: `${USE_EXPENSIFY_URL}/receipt-scanning-app`,
        BILL_PAY_URL: `${USE_EXPENSIFY_URL}/bills`,
        INVOICES_URL: `${USE_EXPENSIFY_URL}/invoices`,
        PAYROLL_URL: `${USE_EXPENSIFY_URL}/payroll`,
        TRAVEL_URL: `${USE_EXPENSIFY_URL}/travel`,
        EXPENSIFY_APPROVED_URL: `${USE_EXPENSIFY_URL}/accountants`,
        PRESS_KIT_URL: 'https://we.are.expensify.com/press-kit',
        SUPPORT_URL: `${USE_EXPENSIFY_URL}/support`,
        COMMUNITY_URL: 'https://community.expensify.com/',
        PRIVACY_URL: `${USE_EXPENSIFY_URL}/privacy`,
        ABOUT_URL: 'https://we.are.expensify.com/how-we-got-here',
        BLOG_URL: 'https://blog.expensify.com/',
        JOBS_URL: 'https://we.are.expensify.com/apply',
        ORG_URL: 'https://expensify.org/',
        INVESTOR_RELATIONS_URL: 'https://ir.expensify.com/',
    },

    SOCIALS: {
        PODCAST: 'https://we.are.expensify.com/podcast',
        TWITTER: 'https://www.twitter.com/expensify',
        INSTAGRAM: 'https://www.instagram.com/expensify',
        FACEBOOK: 'https://www.facebook.com/expensify',
        LINKEDIN: 'https://www.linkedin.com/company/expensify',
    },

    // These split the maximum decimal value of a signed 64-bit number (9,223,372,036,854,775,807) into parts where none of them are too big to fit into a 32-bit number, so that we can
    // generate them each with a random number generator with only 32-bits of precision.
    MAX_64BIT_LEFT_PART: 92233,
    MAX_64BIT_MIDDLE_PART: 7203685,
    MAX_64BIT_RIGHT_PART: 4775807,
    INVALID_CATEGORY_NAME: '###',

    // When generating a random value to fit in 7 digits (for the `middle` or `right` parts above), this is the maximum value to multiply by Math.random().
    MAX_INT_FOR_RANDOM_7_DIGIT_VALUE: 10000000,
    IOS_KEYBOARD_SPACE_OFFSET: -30,

    API_REQUEST_TYPE: {
        READ: 'read',
        WRITE: 'write',
        MAKE_REQUEST_WITH_SIDE_EFFECTS: 'makeRequestWithSideEffects',
    },

    ERECEIPT_COLORS: {
        YELLOW: 'Yellow',
        ICE: 'Ice',
        BLUE: 'Blue',
        GREEN: 'Green',
        TANGERINE: 'Tangerine',
        PINK: 'Pink',
    },

    MAP_PADDING: 50,
    MAP_MARKER_SIZE: 20,

    QUICK_REACTIONS: [
        {
            name: '+1',
            code: '👍',
            types: ['👍🏿', '👍🏾', '👍🏽', '👍🏼', '👍🏻'],
        },
        {
            name: 'heart',
            code: '❤️',
        },
        {
            name: 'joy',
            code: '😂',
        },
        {
            name: 'fire',
            code: '🔥',
        },
    ],

    TFA_CODE_LENGTH: 6,
    CHAT_ATTACHMENT_TOKEN_KEY: 'X-Chat-Attachment-Token',

    SPACE_LENGTH: 1,

    ALL_COUNTRIES: {
        AF: 'Afghanistan',
        AX: 'Åland Islands',
        AL: 'Albania',
        DZ: 'Algeria',
        AS: 'American Samoa',
        AD: 'Andorra',
        AO: 'Angola',
        AI: 'Anguilla',
        AQ: 'Antarctica',
        AG: 'Antigua & Barbuda',
        AR: 'Argentina',
        AM: 'Armenia',
        AW: 'Aruba',
        AC: 'Ascension Island',
        AU: 'Australia',
        AT: 'Austria',
        AZ: 'Azerbaijan',
        BS: 'Bahamas',
        BH: 'Bahrain',
        BD: 'Bangladesh',
        BB: 'Barbados',
        BY: 'Belarus',
        BE: 'Belgium',
        BZ: 'Belize',
        BJ: 'Benin',
        BM: 'Bermuda',
        BT: 'Bhutan',
        BO: 'Bolivia',
        BA: 'Bosnia & Herzegovina',
        BW: 'Botswana',
        BR: 'Brazil',
        IO: 'British Indian Ocean Territory',
        VG: 'British Virgin Islands',
        BN: 'Brunei',
        BG: 'Bulgaria',
        BF: 'Burkina Faso',
        BI: 'Burundi',
        KH: 'Cambodia',
        CM: 'Cameroon',
        CA: 'Canada',
        CV: 'Cape Verde',
        BQ: 'Caribbean Netherlands',
        KY: 'Cayman Islands',
        CF: 'Central African Republic',
        TD: 'Chad',
        CL: 'Chile',
        CN: 'China',
        CX: 'Christmas Island',
        CC: 'Cocos (Keeling) Islands',
        CO: 'Colombia',
        KM: 'Comoros',
        CG: 'Congo - Brazzaville',
        CD: 'Congo - Kinshasa',
        CK: 'Cook Islands',
        CR: 'Costa Rica',
        CI: "Côte d'Ivoire",
        HR: 'Croatia',
        CU: 'Cuba',
        CW: 'Curaçao',
        CY: 'Cyprus',
        CZ: 'Czech Republic',
        DK: 'Denmark',
        DJ: 'Djibouti',
        DM: 'Dominica',
        DO: 'Dominican Republic',
        EC: 'Ecuador',
        EG: 'Egypt',
        SV: 'El Salvador',
        GQ: 'Equatorial Guinea',
        ER: 'Eritrea',
        EE: 'Estonia',
        ET: 'Ethiopia',
        FK: 'Falkland Islands',
        FO: 'Faroe Islands',
        FJ: 'Fiji',
        FI: 'Finland',
        FR: 'France',
        GF: 'French Guiana',
        PF: 'French Polynesia',
        TF: 'French Southern Territories',
        GA: 'Gabon',
        GM: 'Gambia',
        GE: 'Georgia',
        DE: 'Germany',
        GH: 'Ghana',
        GI: 'Gibraltar',
        GR: 'Greece',
        GL: 'Greenland',
        GD: 'Grenada',
        GP: 'Guadeloupe',
        GU: 'Guam',
        GT: 'Guatemala',
        GG: 'Guernsey',
        GN: 'Guinea',
        GW: 'Guinea-Bissau',
        GY: 'Guyana',
        HT: 'Haiti',
        HN: 'Honduras',
        HK: 'Hong Kong',
        HU: 'Hungary',
        IS: 'Iceland',
        IN: 'India',
        ID: 'Indonesia',
        IR: 'Iran',
        IQ: 'Iraq',
        IE: 'Ireland',
        IM: 'Isle of Man',
        IL: 'Israel',
        IT: 'Italy',
        JM: 'Jamaica',
        JP: 'Japan',
        JE: 'Jersey',
        JO: 'Jordan',
        KZ: 'Kazakhstan',
        KE: 'Kenya',
        KI: 'Kiribati',
        XK: 'Kosovo',
        KW: 'Kuwait',
        KG: 'Kyrgyzstan',
        LA: 'Laos',
        LV: 'Latvia',
        LB: 'Lebanon',
        LS: 'Lesotho',
        LR: 'Liberia',
        LY: 'Libya',
        LI: 'Liechtenstein',
        LT: 'Lithuania',
        LU: 'Luxembourg',
        MO: 'Macau',
        MK: 'Macedonia',
        MG: 'Madagascar',
        MW: 'Malawi',
        MY: 'Malaysia',
        MV: 'Maldives',
        ML: 'Mali',
        MT: 'Malta',
        MH: 'Marshall Islands',
        MQ: 'Martinique',
        MR: 'Mauritania',
        MU: 'Mauritius',
        YT: 'Mayotte',
        MX: 'Mexico',
        FM: 'Micronesia',
        MD: 'Moldova',
        MC: 'Monaco',
        MN: 'Mongolia',
        ME: 'Montenegro',
        MS: 'Montserrat',
        MA: 'Morocco',
        MZ: 'Mozambique',
        MM: 'Myanmar (Burma)',
        NA: 'Namibia',
        NR: 'Nauru',
        NP: 'Nepal',
        NL: 'Netherlands',
        NC: 'New Caledonia',
        NZ: 'New Zealand',
        NI: 'Nicaragua',
        NE: 'Niger',
        NG: 'Nigeria',
        NU: 'Niue',
        NF: 'Norfolk Island',
        KP: 'North Korea',
        MP: 'Northern Mariana Islands',
        NO: 'Norway',
        OM: 'Oman',
        PK: 'Pakistan',
        PW: 'Palau',
        PS: 'Palestinian Territories',
        PA: 'Panama',
        PG: 'Papua New Guinea',
        PY: 'Paraguay',
        PE: 'Peru',
        PH: 'Philippines',
        PN: 'Pitcairn Islands',
        PL: 'Poland',
        PT: 'Portugal',
        PR: 'Puerto Rico',
        QA: 'Qatar',
        RE: 'Réunion',
        RO: 'Romania',
        RU: 'Russia',
        RW: 'Rwanda',
        BL: 'Saint Barthélemy',
        WS: 'Samoa',
        SM: 'San Marino',
        ST: 'São Tomé & Príncipe',
        SA: 'Saudi Arabia',
        SN: 'Senegal',
        RS: 'Serbia',
        SC: 'Seychelles',
        SL: 'Sierra Leone',
        SG: 'Singapore',
        SX: 'Sint Maarten',
        SK: 'Slovakia',
        SI: 'Slovenia',
        SB: 'Solomon Islands',
        SO: 'Somalia',
        ZA: 'South Africa',
        GS: 'South Georgia & South Sandwich Islands',
        KR: 'South Korea',
        SS: 'South Sudan',
        ES: 'Spain',
        LK: 'Sri Lanka',
        SH: 'St. Helena',
        KN: 'St. Kitts & Nevis',
        LC: 'St. Lucia',
        MF: 'St. Martin',
        PM: 'St. Pierre & Miquelon',
        VC: 'St. Vincent & Grenadines',
        SD: 'Sudan',
        SR: 'Suriname',
        SJ: 'Svalbard & Jan Mayen',
        SZ: 'Swaziland',
        SE: 'Sweden',
        CH: 'Switzerland',
        SY: 'Syria',
        TW: 'Taiwan',
        TJ: 'Tajikistan',
        TZ: 'Tanzania',
        TH: 'Thailand',
        TL: 'Timor-Leste',
        TG: 'Togo',
        TK: 'Tokelau',
        TO: 'Tonga',
        TT: 'Trinidad & Tobago',
        TA: 'Tristan da Cunha',
        TN: 'Tunisia',
        TR: 'Turkey',
        TM: 'Turkmenistan',
        TC: 'Turks & Caicos Islands',
        TV: 'Tuvalu',
        UM: 'U.S. Outlying Islands',
        VI: 'U.S. Virgin Islands',
        UG: 'Uganda',
        UA: 'Ukraine',
        AE: 'United Arab Emirates',
        GB: 'United Kingdom',
        US: 'United States',
        UY: 'Uruguay',
        UZ: 'Uzbekistan',
        VU: 'Vanuatu',
        VA: 'Vatican City',
        VE: 'Venezuela',
        VN: 'Vietnam',
        WF: 'Wallis & Futuna',
        EH: 'Western Sahara',
        YE: 'Yemen',
        ZM: 'Zambia',
        ZW: 'Zimbabwe',
    },

    // Sources: https://github.com/Expensify/App/issues/14958#issuecomment-1442138427
    // https://github.com/Expensify/App/issues/14958#issuecomment-1456026810
    COUNTRY_ZIP_REGEX_DATA: {
        AC: {
            regex: /^ASCN 1ZZ$/,
            samples: 'ASCN 1ZZ',
        },
        AD: {
            regex: /^AD[1-7]0\d$/,
            samples: 'AD206, AD403, AD106, AD406',
        },

        // We have kept the empty object for the countries which do not have any zip code validation
        // to ensure consistency so that the amount of countries displayed and in this object are same
        AE: {},
        AF: {
            regex: /^\d{4}$/,
            samples: '9536, 1476, 3842, 7975',
        },
        AG: {},
        AI: {
            regex: /^AI-2640$/,
            samples: 'AI-2640',
        },
        AL: {
            regex: /^\d{4}$/,
            samples: '1631, 9721, 2360, 5574',
        },
        AM: {
            regex: /^\d{4}$/,
            samples: '5581, 7585, 8434, 2492',
        },
        AO: {},
        AQ: {},
        AR: {
            regex: /^((?:[A-HJ-NP-Z])?\d{4})([A-Z]{3})?$/,
            samples: 'Q7040GFQ, K2178ZHR, P6240EJG, J6070IAE',
        },
        AS: {
            regex: /^96799$/,
            samples: '96799',
        },
        AT: {
            regex: /^\d{4}$/,
            samples: '4223, 2052, 3544, 5488',
        },
        AU: {
            regex: /^\d{4}$/,
            samples: '7181, 7735, 9169, 8780',
        },
        AW: {},
        AX: {
            regex: /^22\d{3}$/,
            samples: '22270, 22889, 22906, 22284',
        },
        AZ: {
            regex: /^(AZ) (\d{4})$/,
            samples: 'AZ 6704, AZ 5332, AZ 3907, AZ 6892',
        },
        BA: {
            regex: /^\d{5}$/,
            samples: '62722, 80420, 44595, 74614',
        },
        BB: {
            regex: /^BB\d{5}$/,
            samples: 'BB64089, BB17494, BB73163, BB25752',
        },
        BD: {
            regex: /^\d{4}$/,
            samples: '8585, 8175, 7381, 0154',
        },
        BE: {
            regex: /^\d{4}$/,
            samples: '7944, 5303, 6746, 7921',
        },
        BF: {},
        BG: {
            regex: /^\d{4}$/,
            samples: '6409, 7657, 1206, 7908',
        },
        BH: {
            regex: /^\d{3}\d?$/,
            samples: '047, 1116, 490, 631',
        },
        BI: {},
        BJ: {},
        BL: {
            regex: /^97133$/,
            samples: '97133',
        },
        BM: {
            regex: /^[A-Z]{2} ?[A-Z0-9]{2}$/,
            samples: 'QV9P, OSJ1, PZ 3D, GR YK',
        },
        BN: {
            regex: /^[A-Z]{2} ?\d{4}$/,
            samples: 'PF 9925, TH1970, SC 4619, NF0781',
        },
        BO: {},
        BQ: {},
        BR: {
            regex: /^\d{5}-?\d{3}$/,
            samples: '18816-403, 95177-465, 43447-782, 39403-136',
        },
        BS: {},
        BT: {
            regex: /^\d{5}$/,
            samples: '28256, 52484, 30608, 93524',
        },
        BW: {},
        BY: {
            regex: /^\d{6}$/,
            samples: '504154, 360246, 741167, 895047',
        },
        BZ: {},
        CA: {
            regex: /^[ABCEGHJKLMNPRSTVXY]\d[ABCEGHJ-NPRSTV-Z] ?\d[ABCEGHJ-NPRSTV-Z]\d$/,
            samples: 'S1A7K8, Y5H 4G6, H9V0P2, H1A1B5',
        },
        CC: {
            regex: /^6799$/,
            samples: '6799',
        },
        CD: {},
        CF: {},
        CG: {},
        CH: {
            regex: /^\d{4}$/,
            samples: '6370, 5271, 7873, 8220',
        },
        CI: {},
        CK: {},
        CL: {
            regex: /^\d{7}$/,
            samples: '7565829, 8702008, 3161669, 1607703',
        },
        CM: {},
        CN: {
            regex: /^\d{6}$/,
            samples: '240543, 870138, 295528, 861683',
        },
        CO: {
            regex: /^\d{6}$/,
            samples: '678978, 775145, 823943, 913970',
        },
        CR: {
            regex: /^\d{5}$/,
            samples: '28256, 52484, 30608, 93524',
        },
        CU: {
            regex: /^(?:CP)?(\d{5})$/,
            samples: '28256, 52484, 30608, 93524',
        },
        CV: {
            regex: /^\d{4}$/,
            samples: '9056, 8085, 0491, 4627',
        },
        CW: {},
        CX: {
            regex: /^6798$/,
            samples: '6798',
        },
        CY: {
            regex: /^\d{4}$/,
            samples: '9301, 2478, 1981, 6162',
        },
        CZ: {
            regex: /^\d{3} ?\d{2}$/,
            samples: '150 56, 50694, 229 08, 82811',
        },
        DE: {
            regex: /^\d{5}$/,
            samples: '33185, 37198, 81711, 44262',
        },
        DJ: {},
        DK: {
            regex: /^\d{4}$/,
            samples: '1429, 2457, 0637, 5764',
        },
        DM: {},
        DO: {
            regex: /^\d{5}$/,
            samples: '11877, 95773, 93875, 98032',
        },
        DZ: {
            regex: /^\d{5}$/,
            samples: '26581, 64621, 57550, 72201',
        },
        EC: {
            regex: /^\d{6}$/,
            samples: '541124, 873848, 011495, 334509',
        },
        EE: {
            regex: /^\d{5}$/,
            samples: '87173, 01127, 73214, 52381',
        },
        EG: {
            regex: /^\d{5}$/,
            samples: '98394, 05129, 91463, 77359',
        },
        EH: {
            regex: /^\d{5}$/,
            samples: '30577, 60264, 16487, 38593',
        },
        ER: {},
        ES: {
            regex: /^\d{5}$/,
            samples: '03315, 00413, 23179, 89324',
        },
        ET: {
            regex: /^\d{4}$/,
            samples: '6269, 8498, 4514, 7820',
        },
        FI: {
            regex: /^\d{5}$/,
            samples: '21859, 72086, 22422, 03774',
        },
        FJ: {},
        FK: {
            regex: /^FIQQ 1ZZ$/,
            samples: 'FIQQ 1ZZ',
        },
        FM: {
            regex: /^(9694[1-4])(?:[ -](\d{4}))?$/,
            samples: '96942-9352, 96944-4935, 96941 9065, 96943-5369',
        },
        FO: {
            regex: /^\d{3}$/,
            samples: '334, 068, 741, 787',
        },
        FR: {
            regex: /^\d{2} ?\d{3}$/,
            samples: '25822, 53 637, 55354, 82522',
        },
        GA: {},
        GB: {
            regex: /^[A-Z]{1,2}[0-9R][0-9A-Z]?\s*[0-9][A-Z-CIKMOV]{2}$/,
            samples: 'LA102UX, BL2F8FX, BD1S9LU, WR4G 6LH',
        },
        GD: {},
        GE: {
            regex: /^\d{4}$/,
            samples: '1232, 9831, 4717, 9428',
        },
        GF: {
            regex: /^9[78]3\d{2}$/,
            samples: '98380, 97335, 98344, 97300',
        },
        GG: {
            regex: /^GY\d[\dA-Z]? ?\d[ABD-HJLN-UW-Z]{2}$/,
            samples: 'GY757LD, GY6D 6XL, GY3Y2BU, GY85 1YO',
        },
        GH: {},
        GI: {
            regex: /^GX11 1AA$/,
            samples: 'GX11 1AA',
        },
        GL: {
            regex: /^39\d{2}$/,
            samples: '3964, 3915, 3963, 3956',
        },
        GM: {},
        GN: {
            regex: /^\d{3}$/,
            samples: '465, 994, 333, 078',
        },
        GP: {
            regex: /^9[78][01]\d{2}$/,
            samples: '98069, 97007, 97147, 97106',
        },
        GQ: {},
        GR: {
            regex: /^\d{3} ?\d{2}$/,
            samples: '98654, 319 78, 127 09, 590 52',
        },
        GS: {
            regex: /^SIQQ 1ZZ$/,
            samples: 'SIQQ 1ZZ',
        },
        GT: {
            regex: /^\d{5}$/,
            samples: '30553, 69925, 09376, 83719',
        },
        GU: {
            regex: /^((969)[1-3][0-2])$/,
            samples: '96922, 96932, 96921, 96911',
        },
        GW: {
            regex: /^\d{4}$/,
            samples: '1742, 7941, 4437, 7728',
        },
        GY: {},
        HK: {
            regex: /^999077$|^$/,
            samples: '999077',
        },
        HN: {
            regex: /^\d{5}$/,
            samples: '86238, 78999, 03594, 30406',
        },
        HR: {
            regex: /^\d{5}$/,
            samples: '85240, 80710, 78235, 98766',
        },
        HT: {
            regex: /^(?:HT)?(\d{4})$/,
            samples: '5101, HT6991, HT3871, 1126',
        },
        HU: {
            regex: /^\d{4}$/,
            samples: '0360, 2604, 3362, 4775',
        },
        ID: {
            regex: /^\d{5}$/,
            samples: '60993, 52656, 16521, 34931',
        },
        IE: {},
        IL: {
            regex: /^\d{5}(?:\d{2})?$/,
            samples: '74213, 6978354, 2441689, 4971551',
        },
        IM: {
            regex: /^IM\d[\dA-Z]? ?\d[ABD-HJLN-UW-Z]{2}$/,
            samples: 'IM2X1JP, IM4V 9JU, IM3B1UP, IM8E 5XF',
        },
        IN: {
            regex: /^\d{6}$/,
            samples: '946956, 143659, 243258, 938385',
        },
        IO: {
            regex: /^BBND 1ZZ$/,
            samples: 'BBND 1ZZ',
        },
        IQ: {
            regex: /^\d{5}$/,
            samples: '63282, 87817, 38580, 47725',
        },
        IR: {
            regex: /^\d{5}-?\d{5}$/,
            samples: '0666174250, 6052682188, 02360-81920, 25102-08646',
        },
        IS: {
            regex: /^\d{3}$/,
            samples: '408, 013, 001, 936',
        },
        IT: {
            regex: /^\d{5}$/,
            samples: '31701, 61341, 92781, 45609',
        },
        JE: {
            regex: /^JE\d[\dA-Z]? ?\d[ABD-HJLN-UW-Z]{2}$/,
            samples: 'JE0D 2EX, JE59 2OF, JE1X1ZW, JE0V 1SO',
        },
        JM: {},
        JO: {
            regex: /^\d{5}$/,
            samples: '20789, 02128, 52170, 40284',
        },
        JP: {
            regex: /^\d{3}-?\d{4}$/,
            samples: '5429642, 046-1544, 6463599, 368-5362',
        },
        KE: {
            regex: /^\d{5}$/,
            samples: '33043, 98830, 59324, 42876',
        },
        KG: {
            regex: /^\d{6}$/,
            samples: '500371, 176592, 184133, 225279',
        },
        KH: {
            regex: /^\d{5,6}$/,
            samples: '220281, 18824, 35379, 09570',
        },
        KI: {
            regex: /^KI\d{4}$/,
            samples: 'KI0104, KI0109, KI0112, KI0306',
        },
        KM: {},
        KN: {
            regex: /^KN\d{4}(-\d{4})?$/,
            samples: 'KN2522, KN2560-3032, KN3507, KN4440',
        },
        KP: {},
        KR: {
            regex: /^\d{5}$/,
            samples: '67417, 66648, 08359, 93750',
        },
        KW: {
            regex: /^\d{5}$/,
            samples: '74840, 53309, 71276, 59262',
        },
        KY: {
            regex: /^KY\d-\d{4}$/,
            samples: 'KY0-3078, KY1-7812, KY8-3729, KY3-4664',
        },
        KZ: {
            regex: /^\d{6}$/,
            samples: '129113, 976562, 226811, 933781',
        },
        LA: {
            regex: /^\d{5}$/,
            samples: '08875, 50779, 87756, 75932',
        },
        LB: {
            regex: /^(?:\d{4})(?: ?(?:\d{4}))?$/,
            samples: '5436 1302, 9830 7470, 76911911, 9453 1306',
        },
        LC: {
            regex: /^(LC)?\d{2} ?\d{3}$/,
            samples: '21080, LC99127, LC24 258, 51 740',
        },
        LI: {
            regex: /^\d{4}$/,
            samples: '6644, 2852, 4630, 4541',
        },
        LK: {
            regex: /^\d{5}$/,
            samples: '44605, 27721, 90695, 65514',
        },
        LR: {
            regex: /^\d{4}$/,
            samples: '6644, 2852, 4630, 4541',
        },
        LS: {
            regex: /^\d{3}$/,
            samples: '779, 803, 104, 897',
        },
        LT: {
            regex: /^((LT)[-])?(\d{5})$/,
            samples: 'LT-22248, LT-12796, 69822, 37280',
        },
        LU: {
            regex: /^((L)[-])?(\d{4})$/,
            samples: '5469, L-4476, 6304, 9739',
        },
        LV: {
            regex: /^((LV)[-])?\d{4}$/,
            samples: '9344, LV-5030, LV-0132, 8097',
        },
        LY: {},
        MA: {
            regex: /^\d{5}$/,
            samples: '50219, 95871, 80907, 79804',
        },
        MC: {
            regex: /^980\d{2}$/,
            samples: '98084, 98041, 98070, 98062',
        },
        MD: {
            regex: /^(MD[-]?)?(\d{4})$/,
            samples: '6250, MD-9681, MD3282, MD-0652',
        },
        ME: {
            regex: /^\d{5}$/,
            samples: '87622, 92688, 23129, 59566',
        },
        MF: {
            regex: /^9[78][01]\d{2}$/,
            samples: '97169, 98180, 98067, 98043',
        },
        MG: {
            regex: /^\d{3}$/,
            samples: '854, 084, 524, 064',
        },
        MH: {
            regex: /^((969)[6-7][0-9])(-\d{4})?/,
            samples: '96962, 96969, 96970-8530, 96960-3226',
        },
        MK: {
            regex: /^\d{4}$/,
            samples: '8299, 6904, 6144, 9753',
        },
        ML: {},
        MM: {
            regex: /^\d{5}$/,
            samples: '59188, 93943, 40829, 69981',
        },
        MN: {
            regex: /^\d{5}$/,
            samples: '94129, 29906, 53374, 80141',
        },
        MO: {},
        MP: {
            regex: /^(9695[012])(?:[ -](\d{4}))?$/,
            samples: '96952 3162, 96950 1567, 96951 2994, 96950 8745',
        },
        MQ: {
            regex: /^9[78]2\d{2}$/,
            samples: '98297, 97273, 97261, 98282',
        },
        MR: {},
        MS: {
            regex: /^[Mm][Ss][Rr]\s{0,1}\d{4}$/,
            samples: 'MSR1110, MSR1230, MSR1250, MSR1330',
        },
        MT: {
            regex: /^[A-Z]{3} [0-9]{4}|[A-Z]{2}[0-9]{2}|[A-Z]{2} [0-9]{2}|[A-Z]{3}[0-9]{4}|[A-Z]{3}[0-9]{2}|[A-Z]{3} [0-9]{2}$/,
            samples: 'DKV 8196, KSU9264, QII0259, HKH 1020',
        },
        MU: {
            regex: /^([0-9A-R]\d{4})$/,
            samples: 'H8310, 52591, M9826, F5810',
        },
        MV: {
            regex: /^\d{5}$/,
            samples: '16354, 20857, 50991, 72527',
        },
        MW: {},
        MX: {
            regex: /^\d{5}$/,
            samples: '71530, 76424, 73811, 50503',
        },
        MY: {
            regex: /^\d{5}$/,
            samples: '75958, 15826, 86715, 37081',
        },
        MZ: {
            regex: /^\d{4}$/,
            samples: '0902, 6258, 7826, 7150',
        },
        NA: {
            regex: /^\d{5}$/,
            samples: '68338, 63392, 21820, 61211',
        },
        NC: {
            regex: /^988\d{2}$/,
            samples: '98865, 98813, 98820, 98855',
        },
        NE: {
            regex: /^\d{4}$/,
            samples: '9790, 3270, 2239, 0400',
        },
        NF: {
            regex: /^2899$/,
            samples: '2899',
        },
        NG: {
            regex: /^\d{6}$/,
            samples: '289096, 223817, 199970, 840648',
        },
        NI: {
            regex: /^\d{5}$/,
            samples: '86308, 60956, 49945, 15470',
        },
        NL: {
            regex: /^\d{4} ?[A-Z]{2}$/,
            samples: '6998 VY, 5390 CK, 2476 PS, 8873OX',
        },
        NO: {
            regex: /^\d{4}$/,
            samples: '0711, 4104, 2683, 5015',
        },
        NP: {
            regex: /^\d{5}$/,
            samples: '42438, 73964, 66400, 33976',
        },
        NR: {
            regex: /^(NRU68)$/,
            samples: 'NRU68',
        },
        NU: {
            regex: /^(9974)$/,
            samples: '9974',
        },
        NZ: {
            regex: /^\d{4}$/,
            samples: '7015, 0780, 4109, 1422',
        },
        OM: {
            regex: /^(?:PC )?\d{3}$/,
            samples: 'PC 851, PC 362, PC 598, PC 499',
        },
        PA: {
            regex: /^\d{4}$/,
            samples: '0711, 4104, 2683, 5015',
        },
        PE: {
            regex: /^\d{5}$/,
            samples: '10013, 12081, 14833, 24615',
        },
        PF: {
            regex: /^987\d{2}$/,
            samples: '98755, 98710, 98748, 98791',
        },
        PG: {
            regex: /^\d{3}$/,
            samples: '193, 166, 880, 553',
        },
        PH: {
            regex: /^\d{4}$/,
            samples: '0137, 8216, 2876, 0876',
        },
        PK: {
            regex: /^\d{5}$/,
            samples: '78219, 84497, 62102, 12564',
        },
        PL: {
            regex: /^\d{2}-\d{3}$/,
            samples: '63-825, 26-714, 05-505, 15-200',
        },
        PM: {
            regex: /^(97500)$/,
            samples: '97500',
        },
        PN: {
            regex: /^PCRN 1ZZ$/,
            samples: 'PCRN 1ZZ',
        },
        PR: {
            regex: /^(00[679]\d{2})(?:[ -](\d{4}))?$/,
            samples: '00989 3603, 00639 0720, 00707-9803, 00610 7362',
        },
        PS: {
            regex: /^(00[679]\d{2})(?:[ -](\d{4}))?$/,
            samples: '00748, 00663, 00779-4433, 00934 1559',
        },
        PT: {
            regex: /^\d{4}-\d{3}$/,
            samples: '0060-917, 4391-979, 5551-657, 9961-093',
        },
        PW: {
            regex: /^(969(?:39|40))(?:[ -](\d{4}))?$/,
            samples: '96940, 96939, 96939 6004, 96940-1871',
        },
        PY: {
            regex: /^\d{4}$/,
            samples: '7895, 5835, 8783, 5887',
        },
        QA: {},
        RE: {
            regex: /^9[78]4\d{2}$/,
            samples: '98445, 97404, 98421, 98434',
        },
        RO: {
            regex: /^\d{6}$/,
            samples: '935929, 407608, 637434, 174574',
        },
        RS: {
            regex: /^\d{5,6}$/,
            samples: '929863, 259131, 687739, 07011',
        },
        RU: {
            regex: /^\d{6}$/,
            samples: '138294, 617323, 307906, 981238',
        },
        RW: {},
        SA: {
            regex: /^\d{5}(-{1}\d{4})?$/,
            samples: '86020-1256, 72375, 70280, 96328',
        },
        SB: {},
        SC: {},
        SD: {
            regex: /^\d{5}$/,
            samples: '78219, 84497, 62102, 12564',
        },
        SE: {
            regex: /^\d{3} ?\d{2}$/,
            samples: '095 39, 41052, 84687, 563 66',
        },
        SG: {
            regex: /^\d{6}$/,
            samples: '606542, 233985, 036755, 265255',
        },
        SH: {
            regex: /^(?:ASCN|TDCU|STHL) 1ZZ$/,
            samples: 'STHL 1ZZ, ASCN 1ZZ, TDCU 1ZZ',
        },
        SI: {
            regex: /^\d{4}$/,
            samples: '6898, 3413, 2031, 5732',
        },
        SJ: {
            regex: /^\d{4}$/,
            samples: '7616, 3163, 5769, 0237',
        },
        SK: {
            regex: /^\d{3} ?\d{2}$/,
            samples: '594 52, 813 34, 867 67, 41814',
        },
        SL: {},
        SM: {
            regex: /^4789\d$/,
            samples: '47894, 47895, 47893, 47899',
        },
        SN: {
            regex: /^[1-8]\d{4}$/,
            samples: '48336, 23224, 33261, 82430',
        },
        SO: {},
        SR: {},
        SS: {
            regex: /^[A-Z]{2} ?\d{5}$/,
            samples: 'JQ 80186, CU 46474, DE33738, MS 59107',
        },
        ST: {},
        SV: {},
        SX: {},
        SY: {},
        SZ: {
            regex: /^[HLMS]\d{3}$/,
            samples: 'H458, L986, M477, S916',
        },
        TA: {
            regex: /^TDCU 1ZZ$/,
            samples: 'TDCU 1ZZ',
        },
        TC: {
            regex: /^TKCA 1ZZ$/,
            samples: 'TKCA 1ZZ',
        },
        TD: {},
        TF: {},
        TG: {},
        TH: {
            regex: /^\d{5}$/,
            samples: '30706, 18695, 21044, 42496',
        },
        TJ: {
            regex: /^\d{6}$/,
            samples: '381098, 961344, 519925, 667883',
        },
        TK: {},
        TL: {},
        TM: {
            regex: /^\d{6}$/,
            samples: '544985, 164362, 425224, 374603',
        },
        TN: {
            regex: /^\d{4}$/,
            samples: '6075, 7340, 2574, 8988',
        },
        TO: {},
        TR: {
            regex: /^\d{5}$/,
            samples: '42524, 81057, 50859, 42677',
        },
        TT: {
            regex: /^\d{6}$/,
            samples: '041238, 033990, 763476, 981118',
        },
        TV: {},
        TW: {
            regex: /^\d{3}(?:\d{2})?$/,
            samples: '21577, 76068, 68698, 08912',
        },
        TZ: {},
        UA: {
            regex: /^\d{5}$/,
            samples: '10629, 81138, 15668, 30055',
        },
        UG: {},
        UM: {},
        US: {
            regex: /^[0-9]{5}(?:[- ][0-9]{4})?$/,
            samples: '12345, 12345-1234, 12345 1234',
        },
        UY: {
            regex: /^\d{5}$/,
            samples: '40073, 30136, 06583, 00021',
        },
        UZ: {
            regex: /^\d{6}$/,
            samples: '205122, 219713, 441699, 287471',
        },
        VA: {
            regex: /^(00120)$/,
            samples: '00120',
        },
        VC: {
            regex: /^VC\d{4}$/,
            samples: 'VC0600, VC0176, VC0616, VC4094',
        },
        VE: {
            regex: /^\d{4}$/,
            samples: '9692, 1953, 6680, 8302',
        },
        VG: {
            regex: /^VG\d{4}$/,
            samples: 'VG1204, VG7387, VG3431, VG6021',
        },
        VI: {
            regex: /^(008(?:(?:[0-4]\d)|(?:5[01])))(?:[ -](\d{4}))?$/,
            samples: '00820, 00804 2036, 00825 3344, 00811-5900',
        },
        VN: {
            regex: /^\d{6}$/,
            samples: '133836, 748243, 894060, 020597',
        },
        VU: {},
        WF: {
            regex: /^986\d{2}$/,
            samples: '98692, 98697, 98698, 98671',
        },
        WS: {
            regex: /^WS[1-2]\d{3}$/,
            samples: 'WS1349, WS2798, WS1751, WS2090',
        },
        XK: {
            regex: /^[1-7]\d{4}$/,
            samples: '56509, 15863, 46644, 21896',
        },
        YE: {},
        YT: {
            regex: /^976\d{2}$/,
            samples: '97698, 97697, 97632, 97609',
        },
        ZA: {
            regex: /^\d{4}$/,
            samples: '6855, 5179, 6956, 7147',
        },
        ZM: {
            regex: /^\d{5}$/,
            samples: '77603, 97367, 80454, 94484',
        },
        ZW: {},
    },

    GENERIC_ZIP_CODE_REGEX: /^(?:(?![\s-])[\w -]{0,9}[\w])?$/,

    // Values for checking if polyfill is required on a platform
    POLYFILL_TEST: {
        STYLE: 'currency',
        CURRENCY: 'XAF',
        FORMAT: 'symbol',
        SAMPLE_INPUT: '123456.789',
        EXPECTED_OUTPUT: 'FCFA 123,457',
    },

    PATHS_TO_TREAT_AS_EXTERNAL: ['NewExpensify.dmg', 'docs/index.html'],

    // Test tool menu parameters
    TEST_TOOL: {
        // Number of concurrent taps to open then the Test modal menu
        NUMBER_OF_TAPS: 4,
    },

    MENU_HELP_URLS: {
        LEARN_MORE: 'https://www.expensify.com',
        DOCUMENTATION: 'https://github.com/Expensify/App/blob/main/README.md',
        COMMUNITY_DISCUSSIONS: 'https://expensify.slack.com/archives/C01GTK53T8Q',
        SEARCH_ISSUES: 'https://github.com/Expensify/App/issues',
    },

    CONCIERGE_TRAVEL_URL: 'https://community.expensify.com/discussion/7066/introducing-concierge-travel',
    SCREEN_READER_STATES: {
        ALL: 'all',
        ACTIVE: 'active',
        DISABLED: 'disabled',
    },
    SPACE_CHARACTER_WIDTH: 4,

    // The attribute used in the SelectionScraper.js helper to query all the DOM elements
    // that should be removed from the copied contents in the getHTMLOfSelection() method
    SELECTION_SCRAPER_HIDDEN_ELEMENT: 'selection-scrapper-hidden-element',
    MODERATION: {
        MODERATOR_DECISION_PENDING: 'pending',
        MODERATOR_DECISION_PENDING_HIDE: 'pendingHide',
        MODERATOR_DECISION_PENDING_REMOVE: 'pendingRemove',
        MODERATOR_DECISION_APPROVED: 'approved',
        MODERATOR_DECISION_HIDDEN: 'hidden',
        FLAG_SEVERITY_SPAM: 'spam',
        FLAG_SEVERITY_INCONSIDERATE: 'inconsiderate',
        FLAG_SEVERITY_INTIMIDATION: 'intimidation',
        FLAG_SEVERITY_BULLYING: 'bullying',
        FLAG_SEVERITY_HARASSMENT: 'harassment',
        FLAG_SEVERITY_ASSAULT: 'assault',
    },
    EMOJI_PICKER_TEXT_INPUT_SIZES: 152,
    QR: {
        DEFAULT_LOGO_SIZE_RATIO: 0.25,
        DEFAULT_LOGO_MARGIN_RATIO: 0.02,
        EXPENSIFY_LOGO_SIZE_RATIO: 0.22,
        EXPENSIFY_LOGO_MARGIN_RATIO: 0.03,
    },
    /**
     * Acceptable values for the `accessibilityRole` prop on react native components.
     *
     * **IMPORTANT:** Do not use with the `role` prop as it can cause errors.
     *
     * @deprecated ACCESSIBILITY_ROLE is deprecated. Please use CONST.ROLE instead.
     */
    ACCESSIBILITY_ROLE: {
        /**
         * @deprecated Please stop using the accessibilityRole prop and use the role prop instead.
         */
        BUTTON: 'button',

        /**
         * @deprecated Please stop using the accessibilityRole prop and use the role prop instead.
         */
        LINK: 'link',

        /**
         * @deprecated Please stop using the accessibilityRole prop and use the role prop instead.
         */
        MENUITEM: 'menuitem',

        /**
         * @deprecated Please stop using the accessibilityRole prop and use the role prop instead.
         */
        TEXT: 'text',

        /**
         * @deprecated Please stop using the accessibilityRole prop and use the role prop instead.
         */
        RADIO: 'radio',

        /**
         * @deprecated Please stop using the accessibilityRole prop and use the role prop instead.
         */
        IMAGEBUTTON: 'imagebutton',

        /**
         * @deprecated Please stop using the accessibilityRole prop and use the role prop instead.
         */
        CHECKBOX: 'checkbox',

        /**
         * @deprecated Please stop using the accessibilityRole prop and use the role prop instead.
         */
        SWITCH: 'switch',

        /**
         * @deprecated Please stop using the accessibilityRole prop and use the role prop instead.
         */
        ADJUSTABLE: 'adjustable',

        /**
         * @deprecated Please stop using the accessibilityRole prop and use the role prop instead.
         */
        IMAGE: 'image',
    },
    /**
     * Acceptable values for the `role` attribute on react native components.
     *
     * **IMPORTANT:** Not for use with the `accessibilityRole` prop, as it accepts different values, and new components
     * should use the `role` prop instead.
     */
    ROLE: {
        /** Use for elements with important, time-sensitive information. */
        ALERT: 'alert',
        /** Use for elements that act as buttons. */
        BUTTON: 'button',
        /** Use for elements representing checkboxes. */
        CHECKBOX: 'checkbox',
        /** Use for elements that allow a choice from multiple options. */
        COMBOBOX: 'combobox',
        /** Use with scrollable lists to represent a grid layout. */
        GRID: 'grid',
        /** Use for section headers or titles. */
        HEADING: 'heading',
        /** Use for image elements. */
        IMG: 'img',
        /** Use for elements that navigate to other pages or content. */
        LINK: 'link',
        /** Use to identify a list of items. */
        LIST: 'list',
        /** Use for a list of choices or options. */
        MENU: 'menu',
        /** Use for a container of multiple menus. */
        MENUBAR: 'menubar',
        /** Use for items within a menu. */
        MENUITEM: 'menuitem',
        /** Use when no specific role is needed. */
        NONE: 'none',
        /** Use for elements that don't require a specific role. */
        PRESENTATION: 'presentation',
        /** Use for elements showing progress of a task. */
        PROGRESSBAR: 'progressbar',
        /** Use for radio buttons. */
        RADIO: 'radio',
        /** Use for groups of radio buttons. */
        RADIOGROUP: 'radiogroup',
        /** Use for scrollbar elements. */
        SCROLLBAR: 'scrollbar',
        /** Use for text fields that are used for searching. */
        SEARCHBOX: 'searchbox',
        /** Use for adjustable elements like sliders. */
        SLIDER: 'slider',
        /** Use for a button that opens a list of choices. */
        SPINBUTTON: 'spinbutton',
        /** Use for elements providing a summary of app conditions. */
        SUMMARY: 'summary',
        /** Use for on/off switch elements. */
        SWITCH: 'switch',
        /** Use for tab elements in a tab list. */
        TAB: 'tab',
        /** Use for a list of tabs. */
        TABLIST: 'tablist',
        /** Use for timer elements. */
        TIMER: 'timer',
        /** Use for toolbars containing action buttons or components. */
        TOOLBAR: 'toolbar',
    },
    TRANSLATION_KEYS: {
        ATTACHMENT: 'common.attachment',
    },
    TEACHERS_UNITE: {
        PROD_PUBLIC_ROOM_ID: '7470147100835202',
        PROD_POLICY_ID: 'B795B6319125BDF2',
        TEST_PUBLIC_ROOM_ID: '207591744844000',
        TEST_POLICY_ID: 'ABD1345ED7293535',
        POLICY_NAME: 'Expensify.org / Teachers Unite!',
        PUBLIC_ROOM_NAME: '#teachers-unite',
    },
    CUSTOM_STATUS_TYPES: {
        NEVER: 'never',
        THIRTY_MINUTES: 'thirtyMinutes',
        ONE_HOUR: 'oneHour',
        AFTER_TODAY: 'afterToday',
        AFTER_WEEK: 'afterWeek',
        CUSTOM: 'custom',
    },
    TWO_FACTOR_AUTH_STEPS: {
        CODES: 'CODES',
        VERIFY: 'VERIFY',
        SUCCESS: 'SUCCESS',
        ENABLED: 'ENABLED',
        DISABLED: 'DISABLED',
    },
    TAB: {
        NEW_CHAT_TAB_ID: 'NewChatTab',
        NEW_CHAT: 'chat',
        NEW_ROOM: 'room',
        RECEIPT_TAB_ID: 'ReceiptTab',
        IOU_REQUEST_TYPE: 'iouRequestType',
    },
    TAB_REQUEST: {
        MANUAL: 'manual',
        SCAN: 'scan',
        DISTANCE: 'distance',
    },
    TAB_SEARCH: {
        ALL: 'all',
        SHARED: 'shared',
        DRAFTS: 'drafts',
        WAITING_ON_YOU: 'waitingOnYou',
        FINISHED: 'finished',
    },
    STATUS_TEXT_MAX_LENGTH: 100,

    DROPDOWN_BUTTON_SIZE: {
        LARGE: 'large',
        MEDIUM: 'medium',
    },

    SF_COORDINATES: [-122.4194, 37.7749],

    NAVIGATION: {
        TYPE: {
            FORCED_UP: 'FORCED_UP',
            UP: 'UP',
        },
        ACTION_TYPE: {
            REPLACE: 'REPLACE',
            PUSH: 'PUSH',
            NAVIGATE: 'NAVIGATE',
        },
    },
    TIME_PERIOD: {
        AM: 'AM',
        PM: 'PM',
    },
    INDENTS: '    ',
    PARENT_CHILD_SEPARATOR: ': ',
    CATEGORY_LIST_THRESHOLD: 8,
    TAG_LIST_THRESHOLD: 8,
    TAX_RATES_LIST_THRESHOLD: 8,
    COLON: ':',
    MAPBOX: {
        PADDING: 50,
        DEFAULT_ZOOM: 10,
        SINGLE_MARKER_ZOOM: 15,
        DEFAULT_COORDINATE: [-122.4021, 37.7911],
        STYLE_URL: 'mapbox://styles/expensify/cllcoiqds00cs01r80kp34tmq',
    },
    ONYX_UPDATE_TYPES: {
        HTTPS: 'https',
        PUSHER: 'pusher',
        AIRSHIP: 'airship',
    },
    EVENTS: {
        SCROLLING: 'scrolling',
    },

    CHAT_HEADER_LOADER_HEIGHT: 36,

    HORIZONTAL_SPACER: {
        DEFAULT_BORDER_BOTTOM_WIDTH: 1,
        DEFAULT_MARGIN_VERTICAL: 8,
        HIDDEN_MARGIN_VERTICAL: 4,
        HIDDEN_BORDER_BOTTOM_WIDTH: 0,
    },

    LIST_COMPONENTS: {
        HEADER: 'header',
        FOOTER: 'footer',
    },

    MISSING_TRANSLATION: 'MISSING TRANSLATION',
    SEARCH_MAX_LENGTH: 500,

    /**
     * The count of characters we'll allow the user to type after reaching SEARCH_MAX_LENGTH in an input.
     */
    ADDITIONAL_ALLOWED_CHARACTERS: 20,

    VALIDATION_REIMBURSEMENT_INPUT_LIMIT: 20,

    REFERRAL_PROGRAM: {
        CONTENT_TYPES: {
            SUBMIT_EXPENSE: 'submitExpense',
            START_CHAT: 'startChat',
            PAY_SOMEONE: 'paySomeone',
            REFER_FRIEND: 'referralFriend',
            SHARE_CODE: 'shareCode',
        },
        REVENUE: 250,
        LEARN_MORE_LINK: 'https://help.expensify.com/articles/new-expensify/expenses/Referral-Program',
        LINK: 'https://join.my.expensify.com',
    },

    FEATURE_TRAINING: {
        CONTENT_TYPES: {
            TRACK_EXPENSE: 'track-expenses',
        },
        'track-expenses': {
            VIDEO_URL: `${CLOUDFRONT_URL}/videos/guided-setup-track-business.mp4`,
            LEARN_MORE_LINK: `${USE_EXPENSIFY_URL}/track-expenses`,
        },
    },

    /**
     * native IDs for close buttons in Overlay component
     */
    OVERLAY: {
        TOP_BUTTON_NATIVE_ID: 'overLayTopButton',
        BOTTOM_BUTTON_NATIVE_ID: 'overLayBottomButton',
    },

    BACK_BUTTON_NATIVE_ID: 'backButton',

    /**
     * The maximum count of items per page for OptionsSelector.
     * When paginate, it multiplies by page number.
     */
    MAX_OPTIONS_SELECTOR_PAGE_LENGTH: 500,

    /**
     * Bank account names
     */
    BANK_NAMES: {
        EXPENSIFY: 'expensify',
        AMERICAN_EXPRESS: 'americanexpress',
        BANK_OF_AMERICA: 'bank of america',
        BB_T: 'bbt',
        CAPITAL_ONE: 'capital one',
        CHASE: 'chase',
        CHARLES_SCHWAB: 'charles schwab',
        CITIBANK: 'citibank',
        CITIZENS_BANK: 'citizens bank',
        DISCOVER: 'discover',
        FIDELITY: 'fidelity',
        GENERIC_BANK: 'generic bank',
        HUNTINGTON_BANK: 'huntington bank',
        HUNTINGTON_NATIONAL: 'huntington national',
        NAVY_FEDERAL_CREDIT_UNION: 'navy federal credit union',
        PNC: 'pnc',
        REGIONS_BANK: 'regions bank',
        SUNTRUST: 'suntrust',
        TD_BANK: 'td bank',
        US_BANK: 'us bank',
        USAA: 'usaa',
    },

    /**
     * Constants for maxToRenderPerBatch parameter that is used for FlatList or SectionList. This controls the amount of items rendered per batch, which is the next chunk of items
     * rendered on every scroll.
     */
    MAX_TO_RENDER_PER_BATCH: {
        DEFAULT: 5,
        CAROUSEL: 3,
    },

    /**
     * Constants for types of violation.
     */
    VIOLATION_TYPES: {
        VIOLATION: 'violation',
        NOTICE: 'notice',
        WARNING: 'warning',
    },

    /**
     * Constants for types of violation names.
     * Defined here because they need to be referenced by the type system to generate the
     * ViolationNames type.
     */
    VIOLATIONS: {
        ALL_TAG_LEVELS_REQUIRED: 'allTagLevelsRequired',
        AUTO_REPORTED_REJECTED_EXPENSE: 'autoReportedRejectedExpense',
        BILLABLE_EXPENSE: 'billableExpense',
        CASH_EXPENSE_WITH_NO_RECEIPT: 'cashExpenseWithNoReceipt',
        CATEGORY_OUT_OF_POLICY: 'categoryOutOfPolicy',
        CONVERSION_SURCHARGE: 'conversionSurcharge',
        CUSTOM_UNIT_OUT_OF_POLICY: 'customUnitOutOfPolicy',
        DUPLICATED_TRANSACTION: 'duplicatedTransaction',
        FIELD_REQUIRED: 'fieldRequired',
        FUTURE_DATE: 'futureDate',
        INVOICE_MARKUP: 'invoiceMarkup',
        MAX_AGE: 'maxAge',
        MISSING_CATEGORY: 'missingCategory',
        MISSING_COMMENT: 'missingComment',
        MISSING_TAG: 'missingTag',
        MODIFIED_AMOUNT: 'modifiedAmount',
        MODIFIED_DATE: 'modifiedDate',
        NON_EXPENSIWORKS_EXPENSE: 'nonExpensiworksExpense',
        OVER_AUTO_APPROVAL_LIMIT: 'overAutoApprovalLimit',
        OVER_CATEGORY_LIMIT: 'overCategoryLimit',
        OVER_LIMIT: 'overLimit',
        OVER_LIMIT_ATTENDEE: 'overLimitAttendee',
        PER_DAY_LIMIT: 'perDayLimit',
        RECEIPT_NOT_SMART_SCANNED: 'receiptNotSmartScanned',
        RECEIPT_REQUIRED: 'receiptRequired',
        RTER: 'rter',
        SMARTSCAN_FAILED: 'smartscanFailed',
        SOME_TAG_LEVELS_REQUIRED: 'someTagLevelsRequired',
        TAG_OUT_OF_POLICY: 'tagOutOfPolicy',
        TAX_AMOUNT_CHANGED: 'taxAmountChanged',
        TAX_OUT_OF_POLICY: 'taxOutOfPolicy',
        TAX_RATE_CHANGED: 'taxRateChanged',
        TAX_REQUIRED: 'taxRequired',
    },

    /** Context menu types */
    CONTEXT_MENU_TYPES: {
        LINK: 'LINK',
        REPORT_ACTION: 'REPORT_ACTION',
        EMAIL: 'EMAIL',
        REPORT: 'REPORT',
    },

    THUMBNAIL_IMAGE: {
        SMALL_SCREEN: {
            SIZE: 250,
        },
        WIDE_SCREEN: {
            SIZE: 350,
        },
        NAN_ASPECT_RATIO: 1.5,
    },

    VIDEO_PLAYER: {
        POPOVER_Y_OFFSET: -30,
        PLAYBACK_SPEEDS: [0.25, 0.5, 1, 1.5, 2],
        HIDE_TIME_TEXT_WIDTH: 250,
        MIN_WIDTH: 170,
        MIN_HEIGHT: 120,
        CONTROLS_STATUS: {
            SHOW: 'show',
            HIDE: 'hide',
            VOLUME_ONLY: 'volumeOnly',
        },
        CONTROLS_POSITION: {
            NATIVE: 32,
            NORMAL: 8,
        },
        DEFAULT_VIDEO_DIMENSIONS: {width: 1900, height: 1400},
    },

    INTRO_CHOICES: {
        TRACK: 'newDotTrack',
        SUBMIT: 'newDotSubmit',
        MANAGE_TEAM: 'newDotManageTeam',
        CHAT_SPLIT: 'newDotSplitChat',
    },

    MANAGE_TEAMS_CHOICE: {
        MULTI_LEVEL: 'multiLevelApproval',
        CUSTOM_EXPENSE: 'customExpenseCoding',
        CARD_TRACKING: 'companyCardTracking',
        ACCOUNTING: 'accountingIntegrations',
        RULE: 'ruleEnforcement',
    },

    MINI_CONTEXT_MENU_MAX_ITEMS: 4,

    WORKSPACE_SWITCHER: {
        NAME: 'Expensify',
        SUBSCRIPT_ICON_SIZE: 8,
        MINIMUM_WORKSPACES_TO_SHOW_SEARCH: 8,
    },

    WELCOME_VIDEO_URL: `${CLOUDFRONT_URL}/videos/intro-1280.mp4`,

    ONBOARDING_CHOICES: {...onboardingChoices},

    ONBOARDING_CONCIERGE: {
        [onboardingChoices.TRACK]:
            "# Let's start tracking your expenses!\n" +
            '\n' +
            "To track your expenses, create a workspace to keep everything in one place. Here's how:\n" +
            '1. From the home screen, click the green + button > *New Workspace*\n' +
            '2. Give your workspace a name (e.g. "My business expenses").\n' +
            '\n' +
            'Then, add expenses to your workspace:\n' +
            '1. Find your workspace using the search field.\n' +
            '2. Click the gray + button next to the message field.\n' +
            '3. Click Request money, then add your expense type.\n' +
            '\n' +
            "We'll store all expenses in your new workspace for easy access. Let me know if you have any questions!",
        [onboardingChoices.EMPLOYER]:
            '# Expensify is the fastest way to get paid back!\n' +
            '\n' +
            'To submit expenses for reimbursement:\n' +
            '1. From the home screen, click the green + button > *Request money*.\n' +
            "2. Enter an amount or scan a receipt, then input your boss's email.\n" +
            '\n' +
            "That'll send a request to get you paid back. Let me know if you have any questions!",
        [onboardingChoices.MANAGE_TEAM]:
            "# Let's start managing your team's expenses!\n" +
            '\n' +
            "To manage your team's expenses, create a workspace to keep everything in one place. Here's how:\n" +
            '1. From the home screen, click the green + button > *New Workspace*\n' +
            '2. Give your workspace a name (e.g. "Sales team expenses").\n' +
            '\n' +
            'Then, invite your team to your workspace via the Members pane and [connect a business bank account](https://help.expensify.com/articles/new-expensify/bank-accounts/Connect-a-Bank-Account) to reimburse them. Let me know if you have any questions!',
        [onboardingChoices.PERSONAL_SPEND]:
            "# Let's start tracking your expenses! \n" +
            '\n' +
            "To track your expenses, create a workspace to keep everything in one place. Here's how:\n" +
            '1. From the home screen, click the green + button > *New Workspace*\n' +
            '2. Give your workspace a name (e.g. "My expenses").\n' +
            '\n' +
            'Then, add expenses to your workspace:\n' +
            '1. Find your workspace using the search field.\n' +
            '2. Click the gray + button next to the message field.\n' +
            '3. Click Request money, then add your expense type.\n' +
            '\n' +
            "We'll store all expenses in your new workspace for easy access. Let me know if you have any questions!",
        [onboardingChoices.CHAT_SPLIT]:
            '# Splitting the bill is as easy as a conversation!\n' +
            '\n' +
            'To split an expense:\n' +
            '1. From the home screen, click the green + button > *Request money*.\n' +
            '2. Enter an amount or scan a receipt, then choose who you want to split it with.\n' +
            '\n' +
            "We'll send a request to each person so they can pay you back. Let me know if you have any questions!",
    },

    ONBOARDING_MESSAGES: {
        [onboardingChoices.TRACK]: {
            message: 'Here are some essential tasks to keep your business spend in shape for tax season.',
            video: {
                url: `${CLOUDFRONT_URL}/videos/guided-setup-track-business.mp4`,
                thumbnailUrl: `${CLOUDFRONT_URL}/images/guided-setup-track-business.jpg`,
                duration: 55,
                width: 1280,
                height: 960,
            },
            tasks: [
                {
                    type: 'createWorkspace',
                    autoCompleted: true,
                    title: 'Create a workspace',
                    subtitle: '<strong>Create a workspace</strong> to track expenses, scan receipts, chat, and more.',
                    message:
                        'Here’s how to create a workspace:\n' +
                        '\n' +
                        '1. Click your profile picture.\n' +
                        '2. Click <strong>Workspaces</strong> > <strong>New workspace</strong>.\n' +
                        '\n' +
                        '<strong>Your new workspace is ready! It’ll keep all of your spend (and chats) in one place.</strong>',
                },
                {
                    type: 'trackExpense',
                    autoCompleted: false,
                    title: 'Track an expense',
                    subtitle: '<strong>Track an expense</strong> in any currency, in just a few clicks.',
                    message:
                        'Here’s how to track an expense:\n' +
                        '\n' +
                        '1. Click the green <strong>+</strong> button.\n' +
                        '2. Choose <strong>Track expense</strong>.\n' +
                        '3. Enter an amount or scan a receipt.\n' +
                        '4. Click <strong>Track</strong>.\n' +
                        '\n' +
                        'And you’re done! Yep, it’s that easy.',
                },
            ],
        },
        [onboardingChoices.EMPLOYER]: {
            message: 'Getting paid back is as easy as sending a message. Let’s go over the basics.',
            video: {
                url: `${CLOUDFRONT_URL}/videos/guided-setup-get-paid-back.mp4`,
                thumbnailUrl: `${CLOUDFRONT_URL}/images/guided-setup-get-paid-back.jpg`,
                duration: 55,
                width: 1280,
                height: 960,
            },
            tasks: [
                {
                    type: 'submitExpense',
                    autoCompleted: false,
                    title: 'Submit an expense',
                    subtitle: '<strong>Submit an expense</strong> by entering an amount or scanning a receipt.',
                    message:
                        'Here’s how to submit an expense:\n' +
                        '\n' +
                        '1. Click the green <strong>+</strong> button.\n' +
                        '2. Choose <strong>Submit expense</strong>.\n' +
                        '3. Enter an amount or scan a receipt.\n' +
                        '4. Add your reimburser to the request.\n' +
                        '\n' +
                        'Then, send your request and wait for that sweet “Cha-ching!” when it’s complete.',
                },
                {
                    type: 'enableWallet',
                    autoCompleted: false,
                    title: 'Enable your wallet',
                    subtitle: 'You’ll need to <strong>enable your Expensify Wallet</strong> to get paid back. Don’t worry, it’s easy!',
                    message:
                        'Here’s how to set up your wallet:\n' +
                        '\n' +
                        '1. Click your profile picture.\n' +
                        '2. Click <strong>Wallet</strong> > <strong>Enable wallet</strong>.\n' +
                        '3. Connect your bank account.\n' +
                        '\n' +
                        'Once that’s done, you can request money from anyone and get paid back right into your personal bank account.',
                },
            ],
        },
        [onboardingChoices.MANAGE_TEAM]: {
            message: 'Here are some important tasks to help get your team’s expenses under control.',
            video: {
                url: `${CLOUDFRONT_URL}/videos/guided-setup-manage-team.mp4`,
                thumbnailUrl: `${CLOUDFRONT_URL}/images/guided-setup-manage-team.jpg`,
                duration: 55,
                width: 1280,
                height: 960,
            },
            tasks: [
                {
                    type: 'createWorkspace',
                    autoCompleted: true,
                    title: 'Create a workspace',
                    subtitle: '<strong>Create a workspace</strong> to track expenses, scan receipts, chat, and more.',
                    message:
                        'Here’s how to create a workspace:\n' +
                        '\n' +
                        '1. Click your profile picture.\n' +
                        '2. Click <strong>Workspaces<strong> > <strong>New workspace<strong>.\n' +
                        '\n' +
                        '<strong>Your new workspace is ready! It’ll keep all of your spend (and chats) in one place.</strong>',
                },
                {
                    type: 'meetGuide',
                    autoCompleted: false,
                    title: 'Meet your setup specialist',
                    subtitle: '',
                    message: ({adminsRoomLink, guideCalendarLink}: {adminsRoomLink: string; guideCalendarLink: string}) =>
                        `Meet your setup specialist, who can answer any questions as you get started with Expensify. Yes, a real human!\n` +
                        '\n' +
                        `Chat with the specialist in your [#admins room](${adminsRoomLink}) or [schedule a call](${guideCalendarLink}) today.`,
                },
                {
                    type: 'setupCategories',
                    autoCompleted: false,
                    title: 'Set up categories',
                    subtitle: '<strong>Set up categories</strong> so your team can code expenses for easy reporting.',
                    message:
                        'Here’s how to set up categories:\n' +
                        '\n' +
                        '1. Click your profile picture.\n' +
                        '2. Go to <strong>Workspaces</strong> > [your workspace].\n' +
                        '3. Click <strong>Categories</strong>.\n' +
                        '4. Enable and disable default categories.\n' +
                        '5. Click <strong>Add categories</strong> to make your own.\n' +
                        '\n' +
                        'For more controls like requiring a category for every expense, click <strong>Settings</strong>.',
                },
                {
                    type: 'addExpenseApprovals',
                    autoCompleted: false,
                    title: 'Add expense approvals',
                    subtitle: '<strong>Add expense approvals</strong> to review your team’s spend and keep it under control.',
                    message:
                        'Here’s how to add expense approvals:\n' +
                        '\n' +
                        '1. Click your profile picture.\n' +
                        '2. Go to <strong>Workspaces</strong> > [your workspace].\n' +
                        '3. Click <strong>More features</strong>.\n' +
                        '4. Enable <strong>Workflows</strong>.\n' +
                        '5. In <strong>Workflows</strong>, enable <strong>Add approvals</strong>.\n' +
                        '\n' +
                        'You’ll be set as the expense approver. You can change this to any admin once you invite your team.',
                },
                {
                    type: 'inviteTeam',
                    autoCompleted: false,
                    title: 'Invite your team',
                    subtitle: '<strong>Invite your team</strong> to Expensify so they can start tracking expenses today.',
                    message:
                        'Here’s how to invite your team:\n' +
                        '\n' +
                        '1. Click your profile picture.\n' +
                        '2. Go to <strong>Workspaces</strong> > [your workspace].\n' +
                        '3. Click <strong>Members</strong> > <strong>Invite member</strong>.\n' +
                        '4. Enter emails or phone numbers. \n' +
                        '5. Add an invite message if you want.\n' +
                        '\n' +
                        'That’s it! Happy expensing :)',
                },
            ],
        },
        [onboardingChoices.PERSONAL_SPEND]: {
            message: 'Here’s how to track your spend in a few clicks.',
            video: {
                url: `${CLOUDFRONT_URL}/videos/guided-setup-track-personal.mp4`,
                thumbnailUrl: `${CLOUDFRONT_URL}/images/guided-setup-track-personal.jpg`,
                duration: 55,
                width: 1280,
                height: 960,
            },
            tasks: [
                {
                    type: 'trackExpense',
                    autoCompleted: false,
                    title: 'Track an expense',
                    subtitle: '<strong>Track an expense</strong> in any currency, whether you have a receipt or not.',
                    message:
                        'Here’s how to track an expense:\n' +
                        '\n' +
                        '1. Click the green <strong>+</strong> button.\n' +
                        '2. Choose <strong>Track expense</strong>.\n' +
                        '3. Enter an amount or scan a receipt.\n' +
                        '4. Click <strong>Track</strong>.\n' +
                        '\n' +
                        'And you’re done! Yep, it’s that easy.',
                },
            ],
        },
        [onboardingChoices.CHAT_SPLIT]: {
            message: 'Splitting bills with friends is as easy as sending a message. Here’s how.',
            video: {
                url: `${CLOUDFRONT_URL}/videos/guided-setup-chat-split-bills.mp4`,
                thumbnailUrl: `${CLOUDFRONT_URL}/images/guided-setup-chat-split-bills.jpg`,
                duration: 55,
                width: 1280,
                height: 960,
            },
            tasks: [
                {
                    type: 'startChat',
                    autoCompleted: false,
                    title: 'Start a chat',
                    subtitle: '<strong>Start a chat</strong> with a friend or group using their email or phone number.',
                    message:
                        'Here’s how to start a chat:\n' +
                        '\n' +
                        '1. Click the green <strong>+</strong> button.\n' +
                        '2. Choose <strong>Start chat</strong>.\n' +
                        '3. Enter emails or phone numbers.\n' +
                        '\n' +
                        'If any of your friends aren’t using Expensify already, they’ll be invited automatically.\n' +
                        '\n' +
                        'Every chat will also turn into an email or text that they can respond to directly.',
                },
                {
                    type: 'splitExpense',
                    autoCompleted: false,
                    title: 'Split an expense',
                    subtitle: '<strong>Split an expense</strong> right in your chat with one or more friends.',
                    message:
                        'Here’s how to request money:\n' +
                        '\n' +
                        '1. Click the green <strong>+</strong> button.\n' +
                        '2. Choose <strong>Split expense</strong>.\n' +
                        '3. Scan a receipt or enter an amount.\n' +
                        '4. Add your friend(s) to the request.\n' +
                        '\n' +
                        'Feel free to add more details if you want, or just send it off. Let’s get you paid back!',
                },
                {
                    type: 'enableWallet',
                    autoCompleted: false,
                    title: 'Enable your wallet',
                    subtitle: 'You’ll need to <strong>enable your Expensify Wallet</strong> to get paid back. Don’t worry, it’s easy!',
                    message:
                        'Here’s how to enable your wallet:\n' +
                        '\n' +
                        '1. Click your profile picture.\n' +
                        '2. <strong>Click Wallet</strong> > <strong>Enable wallet</strong>.\n' +
                        '3. Add your bank account.\n' +
                        '\n' +
                        'Once that’s done, you can request money from anyone and get paid right into your personal bank account.',
                },
            ],
        },
        [onboardingChoices.LOOKING_AROUND]: {
            message:
                "Expensify is best known for expense and corporate card management, but we do a lot more than that. Let me know what you're interested in and I'll help get you started.",
            tasks: [],
        },
    },

    REPORT_FIELD_TITLE_FIELD_ID: 'text_title',

    MOBILE_PAGINATION_SIZE: 15,
    WEB_PAGINATION_SIZE: 50,

    /** Dimensions for illustration shown in Confirmation Modal */
    CONFIRM_CONTENT_SVG_SIZE: {
        HEIGHT: 220,
        WIDTH: 130,
    },

    DEBUG_CONSOLE: {
        LEVELS: {
            INFO: 'INFO',
            ERROR: 'ERROR',
            RESULT: 'RESULT',
            DEBUG: 'DEBUG',
        },
    },
    REIMBURSEMENT_ACCOUNT: {
        DEFAULT_DATA: {
            achData: {
                state: BankAccount.STATE.SETUP,
            },
            isLoading: false,
            errorFields: {},
            errors: {},
            maxAttemptsReached: false,
            shouldShowResetModal: false,
        },
        SUBSTEP_INDEX: {
            BANK_ACCOUNT: {
                ACCOUNT_NUMBERS: 0,
            },
            PERSONAL_INFO: {
                LEGAL_NAME: 0,
                DATE_OF_BIRTH: 1,
                SSN: 2,
                ADDRESS: 3,
            },
            BUSINESS_INFO: {
                BUSINESS_NAME: 0,
                TAX_ID_NUMBER: 1,
                COMPANY_WEBSITE: 2,
                PHONE_NUMBER: 3,
                COMPANY_ADDRESS: 4,
                COMPANY_TYPE: 5,
                INCORPORATION_DATE: 6,
                INCORPORATION_STATE: 7,
            },
            UBO: {
                LEGAL_NAME: 0,
                DATE_OF_BIRTH: 1,
                SSN: 2,
                ADDRESS: 3,
            },
        },
    },
    CURRENCY_TO_DEFAULT_MILEAGE_RATE: JSON.parse(`{
        "AED": {
            "rate": 396,
            "unit": "km"
        },
        "AFN": {
            "rate": 8369,
            "unit": "km"
        },
        "ALL": {
            "rate": 11104,
            "unit": "km"
        },
        "AMD": {
            "rate": 56842,
            "unit": "km"
        },
        "ANG": {
            "rate": 193,
            "unit": "km"
        },
        "AOA": {
            "rate": 67518,
            "unit": "km"
        },
        "ARS": {
            "rate": 9873,
            "unit": "km"
        },
        "AUD": {
            "rate": 85,
            "unit": "km"
        },
        "AWG": {
            "rate": 195,
            "unit": "km"
        },
        "AZN": {
            "rate": 183,
            "unit": "km"
        },
        "BAM": {
            "rate": 177,
            "unit": "km"
        },
        "BBD": {
            "rate": 216,
            "unit": "km"
        },
        "BDT": {
            "rate": 9130,
            "unit": "km"
        },
        "BGN": {
            "rate": 177,
            "unit": "km"
        },
        "BHD": {
            "rate": 40,
            "unit": "km"
        },
        "BIF": {
            "rate": 210824,
            "unit": "km"
        },
        "BMD": {
            "rate": 108,
            "unit": "km"
        },
        "BND": {
            "rate": 145,
            "unit": "km"
        },
        "BOB": {
            "rate": 745,
            "unit": "km"
        },
        "BRL": {
            "rate": 594,
            "unit": "km"
        },
        "BSD": {
            "rate": 108,
            "unit": "km"
        },
        "BTN": {
            "rate": 7796,
            "unit": "km"
        },
        "BWP": {
            "rate": 1180,
            "unit": "km"
        },
        "BYN": {
            "rate": 280,
            "unit": "km"
        },
        "BYR": {
            "rate": 2159418,
            "unit": "km"
        },
        "BZD": {
            "rate": 217,
            "unit": "km"
        },
        "CAD": {
            "rate": 70,
            "unit": "km"
        },
        "CDF": {
            "rate": 213674,
            "unit": "km"
        },
        "CHF": {
            "rate": 100,
            "unit": "km"
        },
        "CLP": {
            "rate": 77249,
            "unit": "km"
        },
        "CNY": {
            "rate": 702,
            "unit": "km"
        },
        "COP": {
            "rate": 383668,
            "unit": "km"
        },
        "CRC": {
            "rate": 65899,
            "unit": "km"
        },
        "CUC": {
            "rate": 108,
            "unit": "km"
        },
        "CUP": {
            "rate": 2776,
            "unit": "km"
        },
        "CVE": {
            "rate": 6112,
            "unit": "km"
        },
        "CZK": {
            "rate": 2356,
            "unit": "km"
        },
        "DJF": {
            "rate": 19151,
            "unit": "km"
        },
        "DKK": {
            "rate": 673,
            "unit": "km"
        },
        "DOP": {
            "rate": 6144,
            "unit": "km"
        },
        "DZD": {
            "rate": 14375,
            "unit": "km"
        },
        "EEK": {
            "rate": 1576,
            "unit": "km"
        },
        "EGP": {
            "rate": 1696,
            "unit": "km"
        },
        "ERN": {
            "rate": 1617,
            "unit": "km"
        },
        "ETB": {
            "rate": 4382,
            "unit": "km"
        },
        "EUR": {
            "rate": 3,
            "unit": "km"
        },
        "FJD": {
            "rate": 220,
            "unit": "km"
        },
        "FKP": {
            "rate": 77,
            "unit": "km"
        },
        "GBP": {
            "rate": 45,
            "unit": "mi"
        },
        "GEL": {
            "rate": 359,
            "unit": "km"
        },
        "GHS": {
            "rate": 620,
            "unit": "km"
        },
        "GIP": {
            "rate": 77,
            "unit": "km"
        },
        "GMD": {
            "rate": 5526,
            "unit": "km"
        },
        "GNF": {
            "rate": 1081319,
            "unit": "km"
        },
        "GTQ": {
            "rate": 832,
            "unit": "km"
        },
        "GYD": {
            "rate": 22537,
            "unit": "km"
        },
        "HKD": {
            "rate": 837,
            "unit": "km"
        },
        "HNL": {
            "rate": 2606,
            "unit": "km"
        },
        "HRK": {
            "rate": 684,
            "unit": "km"
        },
        "HTG": {
            "rate": 8563,
            "unit": "km"
        },
        "HUF": {
            "rate": 33091,
            "unit": "km"
        },
        "IDR": {
            "rate": 1555279,
            "unit": "km"
        },
        "ILS": {
            "rate": 356,
            "unit": "km"
        },
        "INR": {
            "rate": 7805,
            "unit": "km"
        },
        "IQD": {
            "rate": 157394,
            "unit": "km"
        },
        "IRR": {
            "rate": 4539961,
            "unit": "km"
        },
        "ISK": {
            "rate": 13518,
            "unit": "km"
        },
        "JMD": {
            "rate": 15794,
            "unit": "km"
        },
        "JOD": {
            "rate": 77,
            "unit": "km"
        },
        "JPY": {
            "rate": 11748,
            "unit": "km"
        },
        "KES": {
            "rate": 11845,
            "unit": "km"
        },
        "KGS": {
            "rate": 9144,
            "unit": "km"
        },
        "KHR": {
            "rate": 437658,
            "unit": "km"
        },
        "KMF": {
            "rate": 44418,
            "unit": "km"
        },
        "KPW": {
            "rate": 97043,
            "unit": "km"
        },
        "KRW": {
            "rate": 121345,
            "unit": "km"
        },
        "KWD": {
            "rate": 32,
            "unit": "km"
        },
        "KYD": {
            "rate": 90,
            "unit": "km"
        },
        "KZT": {
            "rate": 45396,
            "unit": "km"
        },
        "LAK": {
            "rate": 1010829,
            "unit": "km"
        },
        "LBP": {
            "rate": 164153,
            "unit": "km"
        },
        "LKR": {
            "rate": 21377,
            "unit": "km"
        },
        "LRD": {
            "rate": 18709,
            "unit": "km"
        },
        "LSL": {
            "rate": 1587,
            "unit": "km"
        },
        "LTL": {
            "rate": 348,
            "unit": "km"
        },
        "LVL": {
            "rate": 71,
            "unit": "km"
        },
        "LYD": {
            "rate": 486,
            "unit": "km"
        },
        "MAD": {
            "rate": 967,
            "unit": "km"
        },
        "MDL": {
            "rate": 1910,
            "unit": "km"
        },
        "MGA": {
            "rate": 406520,
            "unit": "km"
        },
        "MKD": {
            "rate": 5570,
            "unit": "km"
        },
        "MMK": {
            "rate": 152083,
            "unit": "km"
        },
        "MNT": {
            "rate": 306788,
            "unit": "km"
        },
        "MOP": {
            "rate": 863,
            "unit": "km"
        },
        "MRO": {
            "rate": 38463,
            "unit": "km"
        },
        "MRU": {
            "rate": 3862,
            "unit": "km"
        },
        "MUR": {
            "rate": 4340,
            "unit": "km"
        },
        "MVR": {
            "rate": 1667,
            "unit": "km"
        },
        "MWK": {
            "rate": 84643,
            "unit": "km"
        },
        "MXN": {
            "rate": 2219,
            "unit": "km"
        },
        "MYR": {
            "rate": 444,
            "unit": "km"
        },
        "MZN": {
            "rate": 7772,
            "unit": "km"
        },
        "NAD": {
            "rate": 1587,
            "unit": "km"
        },
        "NGN": {
            "rate": 42688,
            "unit": "km"
        },
        "NIO": {
            "rate": 3772,
            "unit": "km"
        },
        "NOK": {
            "rate": 917,
            "unit": "km"
        },
        "NPR": {
            "rate": 12474,
            "unit": "km"
        },
        "NZD": {
            "rate": 151,
            "unit": "km"
        },
        "OMR": {
            "rate": 42,
            "unit": "km"
        },
        "PAB": {
            "rate": 108,
            "unit": "km"
        },
        "PEN": {
            "rate": 401,
            "unit": "km"
        },
        "PGK": {
            "rate": 380,
            "unit": "km"
        },
        "PHP": {
            "rate": 5234,
            "unit": "km"
        },
        "PKR": {
            "rate": 16785,
            "unit": "km"
        },
        "PLN": {
            "rate": 415,
            "unit": "km"
        },
        "PYG": {
            "rate": 704732,
            "unit": "km"
        },
        "QAR": {
            "rate": 393,
            "unit": "km"
        },
        "RON": {
            "rate": 443,
            "unit": "km"
        },
        "RSD": {
            "rate": 10630,
            "unit": "km"
        },
        "RUB": {
            "rate": 8074,
            "unit": "km"
        },
        "RWF": {
            "rate": 107182,
            "unit": "km"
        },
        "SAR": {
            "rate": 404,
            "unit": "km"
        },
        "SBD": {
            "rate": 859,
            "unit": "km"
        },
        "SCR": {
            "rate": 2287,
            "unit": "km"
        },
        "SDG": {
            "rate": 41029,
            "unit": "km"
        },
        "SEK": {
            "rate": 917,
            "unit": "km"
        },
        "SGD": {
            "rate": 145,
            "unit": "km"
        },
        "SHP": {
            "rate": 77,
            "unit": "km"
        },
        "SLL": {
            "rate": 1102723,
            "unit": "km"
        },
        "SOS": {
            "rate": 62604,
            "unit": "km"
        },
        "SRD": {
            "rate": 1526,
            "unit": "km"
        },
        "STD": {
            "rate": 2223309,
            "unit": "km"
        },
        "STN": {
            "rate": 2232,
            "unit": "km"
        },
        "SVC": {
            "rate": 943,
            "unit": "km"
        },
        "SYP": {
            "rate": 82077,
            "unit": "km"
        },
        "SZL": {
            "rate": 1585,
            "unit": "km"
        },
        "THB": {
            "rate": 3328,
            "unit": "km"
        },
        "TJS": {
            "rate": 1230,
            "unit": "km"
        },
        "TMT": {
            "rate": 378,
            "unit": "km"
        },
        "TND": {
            "rate": 295,
            "unit": "km"
        },
        "TOP": {
            "rate": 245,
            "unit": "km"
        },
        "TRY": {
            "rate": 845,
            "unit": "km"
        },
        "TTD": {
            "rate": 732,
            "unit": "km"
        },
        "TWD": {
            "rate": 3055,
            "unit": "km"
        },
        "TZS": {
            "rate": 250116,
            "unit": "km"
        },
        "UAH": {
            "rate": 2985,
            "unit": "km"
        },
        "UGX": {
            "rate": 395255,
            "unit": "km"
        },
        "USD": {
            "rate": 67,
            "unit": "mi"
        },
        "UYU": {
            "rate": 4777,
            "unit": "km"
        },
        "UZS": {
            "rate": 1131331,
            "unit": "km"
        },
        "VEB": {
            "rate": 679346,
            "unit": "km"
        },
        "VEF": {
            "rate": 26793449,
            "unit": "km"
        },
        "VES": {
            "rate": 194381905,
            "unit": "km"
        },
        "VND": {
            "rate": 2487242,
            "unit": "km"
        },
        "VUV": {
            "rate": 11748,
            "unit": "km"
        },
        "WST": {
            "rate": 272,
            "unit": "km"
        },
        "XAF": {
            "rate": 59224,
            "unit": "km"
        },
        "XCD": {
            "rate": 291,
            "unit": "km"
        },
        "XOF": {
            "rate": 59224,
            "unit": "km"
        },
        "XPF": {
            "rate": 10783,
            "unit": "km"
        },
        "YER": {
            "rate": 27037,
            "unit": "km"
        },
        "ZAR": {
            "rate": 1588,
            "unit": "km"
        },
        "ZMK": {
            "rate": 566489,
            "unit": "km"
        },
        "ZMW": {
            "rate": 2377,
            "unit": "km"
        }
    }`) as CurrencyDefaultMileageRate,

    EXIT_SURVEY: {
        REASONS: {
            FEATURE_NOT_AVAILABLE: 'featureNotAvailable',
            DONT_UNDERSTAND: 'dontUnderstand',
            PREFER_CLASSIC: 'preferClassic',
        },
    },

    QUICKBOOKS_EXPORT_DATE: {
        LAST_EXPENSE: 'lastExpense',
        EXPORTED_DATE: 'exportedDate',
        SUBMITTED_DATA: 'submittedData',
    },

    QUICKBOOKS_EXPORT_COMPANY_CARD: {
        CREDIT_CARD: 'creditCard',
        DEBIT_CARD: 'debitCard',
        VENDOR_BILL: 'vendorBill',
    },

    SESSION_STORAGE_KEYS: {
        INITIAL_URL: 'INITIAL_URL',
    },

    DOT_SEPARATOR: '•',

    DEFAULT_TAX: {
        defaultExternalID: 'id_TAX_EXEMPT',
        defaultValue: '0%',
        foreignTaxDefault: 'id_TAX_EXEMPT',
        name: 'Tax',
        taxes: {
            id_TAX_EXEMPT: {
                name: 'Tax exempt',
                value: '0%',
            },
            id_TAX_RATE_1: {
                name: 'Tax Rate 1',
                value: '5%',
            },
        },
    },

    MAX_TAX_RATE_INTEGER_PLACES: 4,
    MAX_TAX_RATE_DECIMAL_PLACES: 4,
} as const;

type Country = keyof typeof CONST.ALL_COUNTRIES;

type IOUType = ValueOf<typeof CONST.IOU.TYPE>;
type IOUAction = ValueOf<typeof CONST.IOU.ACTION>;

export type {Country, IOUAction, IOUType, RateAndUnit, OnboardingPurposeType};

export default CONST;<|MERGE_RESOLUTION|>--- conflicted
+++ resolved
@@ -850,17 +850,15 @@
         OWNER_EMAIL_FAKE: '__FAKE__',
         OWNER_ACCOUNT_ID_FAKE: 0,
         DEFAULT_REPORT_NAME: 'Chat Report',
-<<<<<<< HEAD
-        INVOICE_RECEIVER_TYPE: {
-            INDIVIDUAL: 'individual',
-            BUSINESS: 'policy',
-=======
         PERMISSIONS: {
             READ: 'read',
             WRITE: 'write',
             SHARE: 'share',
             OWN: 'own',
->>>>>>> 10fc359d
+        },
+        INVOICE_RECEIVER_TYPE: {
+            INDIVIDUAL: 'individual',
+            BUSINESS: 'policy',
         },
     },
     NEXT_STEP: {
