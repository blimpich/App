/* eslint-disable @typescript-eslint/naming-convention */
import dateAdd from 'date-fns/add';
import dateSubtract from 'date-fns/sub';
import Config from 'react-native-config';
import * as KeyCommand from 'react-native-key-command';
import type {ValueOf} from 'type-fest';
import BankAccount from './libs/models/BankAccount';
import * as Url from './libs/Url';
import SCREENS from './SCREENS';
import type PlaidBankAccount from './types/onyx/PlaidBankAccount';
import type {Unit} from './types/onyx/Policy';

type RateAndUnit = {
    unit: Unit;
    rate: number;
};
type CurrencyDefaultMileageRate = Record<string, RateAndUnit>;

// Creating a default array and object this way because objects ({}) and arrays ([]) are not stable types.
// Freezing the array ensures that it cannot be unintentionally modified.
const EMPTY_ARRAY = Object.freeze([]);
const EMPTY_OBJECT = Object.freeze({});

const CLOUDFRONT_DOMAIN = 'cloudfront.net';
const CLOUDFRONT_URL = `https://d2k5nsl2zxldvw.${CLOUDFRONT_DOMAIN}`;
const ACTIVE_EXPENSIFY_URL = Url.addTrailingForwardSlash(Config?.NEW_EXPENSIFY_URL ?? 'https://new.expensify.com');
const USE_EXPENSIFY_URL = 'https://use.expensify.com';
const PLATFORM_OS_MACOS = 'Mac OS';
const PLATFORM_IOS = 'iOS';
const ANDROID_PACKAGE_NAME = 'com.expensify.chat';
const CURRENT_YEAR = new Date().getFullYear();
const PULL_REQUEST_NUMBER = Config?.PULL_REQUEST_NUMBER ?? '';
const MAX_DATE = dateAdd(new Date(), {years: 1});
const MIN_DATE = dateSubtract(new Date(), {years: 20});

const keyModifierControl = KeyCommand?.constants?.keyModifierControl ?? 'keyModifierControl';
const keyModifierCommand = KeyCommand?.constants?.keyModifierCommand ?? 'keyModifierCommand';
const keyModifierShiftControl = KeyCommand?.constants?.keyModifierShiftControl ?? 'keyModifierShiftControl';
const keyModifierShiftCommand = KeyCommand?.constants?.keyModifierShiftCommand ?? 'keyModifierShiftCommand';
const keyInputEscape = KeyCommand?.constants?.keyInputEscape ?? 'keyInputEscape';
const keyInputEnter = KeyCommand?.constants?.keyInputEnter ?? 'keyInputEnter';
const keyInputUpArrow = KeyCommand?.constants?.keyInputUpArrow ?? 'keyInputUpArrow';
const keyInputDownArrow = KeyCommand?.constants?.keyInputDownArrow ?? 'keyInputDownArrow';
const keyInputLeftArrow = KeyCommand?.constants?.keyInputLeftArrow ?? 'keyInputLeftArrow';
const keyInputRightArrow = KeyCommand?.constants?.keyInputRightArrow ?? 'keyInputRightArrow';

// describes if a shortcut key can cause navigation
const KEYBOARD_SHORTCUT_NAVIGATION_TYPE = 'NAVIGATION_SHORTCUT';

const chatTypes = {
    POLICY_ANNOUNCE: 'policyAnnounce',
    POLICY_ADMINS: 'policyAdmins',
    TRIP_ROOM: 'tripRoom',
    GROUP: 'group',
    DOMAIN_ALL: 'domainAll',
    POLICY_ROOM: 'policyRoom',
    POLICY_EXPENSE_CHAT: 'policyExpenseChat',
    SELF_DM: 'selfDM',
    INVOICE: 'invoice',
    SYSTEM: 'system',
} as const;

// Explicit type annotation is required
const cardActiveStates: number[] = [2, 3, 4, 7];

const onboardingChoices = {
    PERSONAL_SPEND: 'newDotPersonalSpend',
    MANAGE_TEAM: 'newDotManageTeam',
    EMPLOYER: 'newDotEmployer',
    CHAT_SPLIT: 'newDotSplitChat',
    LOOKING_AROUND: 'newDotLookingAround',
};

type OnboardingPurposeType = ValueOf<typeof onboardingChoices>;

const CONST = {
    DEFAULT_POLICY_ROOM_CHAT_TYPES: [chatTypes.POLICY_ADMINS, chatTypes.POLICY_ANNOUNCE, chatTypes.DOMAIN_ALL],

    // Note: Group and Self-DM excluded as these are not tied to a Workspace
    WORKSPACE_ROOM_TYPES: [chatTypes.POLICY_ADMINS, chatTypes.POLICY_ANNOUNCE, chatTypes.DOMAIN_ALL, chatTypes.POLICY_ROOM, chatTypes.POLICY_EXPENSE_CHAT],
    ANDROID_PACKAGE_NAME,
    WORKSPACE_ENABLE_FEATURE_REDIRECT_DELAY: 100,
    ANIMATED_HIGHLIGHT_ENTRY_DELAY: 50,
    ANIMATED_HIGHLIGHT_ENTRY_DURATION: 300,
    ANIMATED_HIGHLIGHT_START_DELAY: 10,
    ANIMATED_HIGHLIGHT_START_DURATION: 300,
    ANIMATED_HIGHLIGHT_END_DELAY: 800,
    ANIMATED_HIGHLIGHT_END_DURATION: 2000,
    ANIMATED_TRANSITION: 300,
    ANIMATED_TRANSITION_FROM_VALUE: 100,
    ANIMATION_IN_TIMING: 100,
    ANIMATION_DIRECTION: {
        IN: 'in',
        OUT: 'out',
    },
    // Multiplier for gyroscope animation in order to make it a bit more subtle
    ANIMATION_GYROSCOPE_VALUE: 0.4,
    BACKGROUND_IMAGE_TRANSITION_DURATION: 1000,
    SCREEN_TRANSITION_END_TIMEOUT: 1000,
    ARROW_HIDE_DELAY: 3000,

    API_ATTACHMENT_VALIDATIONS: {
        // 24 megabytes in bytes, this is limit set on servers, do not update without wider internal discussion
        MAX_SIZE: 25165824,

        // An arbitrary size, but the same minimum as in the PHP layer
        MIN_SIZE: 240,

        // Allowed extensions for receipts
        ALLOWED_RECEIPT_EXTENSIONS: ['jpg', 'jpeg', 'gif', 'png', 'pdf', 'htm', 'html', 'text', 'rtf', 'doc', 'tif', 'tiff', 'msword', 'zip', 'xml', 'message'],
    },

    // This is limit set on servers, do not update without wider internal discussion
    API_TRANSACTION_CATEGORY_MAX_LENGTH: 255,

    AUTO_AUTH_STATE: {
        NOT_STARTED: 'not-started',
        SIGNING_IN: 'signing-in',
        JUST_SIGNED_IN: 'just-signed-in',
        FAILED: 'failed',
    },

    AUTH_TOKEN_TYPES: {
        ANONYMOUS: 'anonymousAccount',
        SUPPORT: 'support',
    },

    AVATAR_MAX_ATTACHMENT_SIZE: 6291456,

    AVATAR_ALLOWED_EXTENSIONS: ['jpg', 'jpeg', 'png', 'gif', 'bmp', 'svg'],

    // Minimum width and height size in px for a selected image
    AVATAR_MIN_WIDTH_PX: 80,
    AVATAR_MIN_HEIGHT_PX: 80,

    // Maximum width and height size in px for a selected image
    AVATAR_MAX_WIDTH_PX: 4096,
    AVATAR_MAX_HEIGHT_PX: 4096,

    LOGO_MAX_SCALE: 1.5,

    BREADCRUMB_TYPE: {
        ROOT: 'root',
        STRONG: 'strong',
        NORMAL: 'normal',
    },

    DEFAULT_GROUP_AVATAR_COUNT: 18,
    DEFAULT_AVATAR_COUNT: 24,
    OLD_DEFAULT_AVATAR_COUNT: 8,

    DISPLAY_NAME: {
        MAX_LENGTH: 50,
        RESERVED_NAMES: ['Expensify', 'Concierge'],
        EXPENSIFY_CONCIERGE: 'Expensify Concierge',
    },

    GPS: {
        // It's OK to get a cached location that is up to an hour old because the only accuracy needed is the country the user is in
        MAX_AGE: 3600000,

        // 15 seconds, don't wait too long because the server can always fall back to using the IP address
        TIMEOUT: 15000,
    },

    LEGAL_NAME: {
        MAX_LENGTH: 40,
    },

    REPORT_DESCRIPTION: {
        MAX_LENGTH: 500,
    },

    PULL_REQUEST_NUMBER,

    // Regex to get link in href prop inside of <a/> component
    REGEX_LINK_IN_ANCHOR: /<a\s+(?:[^>]*?\s+)?href="([^"]*)"/gi,

    MERCHANT_NAME_MAX_LENGTH: 255,

    REQUEST_PREVIEW: {
        MAX_LENGTH: 83,
    },

    CALENDAR_PICKER: {
        // Numbers were arbitrarily picked.
        MIN_YEAR: CURRENT_YEAR - 100,
        MAX_YEAR: CURRENT_YEAR + 100,
        MAX_DATE,
        MIN_DATE,
    },

    DATE_BIRTH: {
        MIN_AGE: 0,
        MIN_AGE_FOR_PAYMENT: 18,
        MAX_AGE: 150,
    },

    DESKTOP_SHORTCUT_ACCELERATOR: {
        PASTE_AND_MATCH_STYLE: 'Option+Shift+CmdOrCtrl+V',
        PASTE_AS_PLAIN_TEXT: 'CmdOrCtrl+Shift+V',
    },

    // This is used to enable a rotation/transform style to any component.
    DIRECTION: {
        LEFT: 'left',
        RIGHT: 'right',
    },

    // Sizes needed for report empty state background image handling
    EMPTY_STATE_BACKGROUND: {
        ASPECT_RATIO: 3.72,
        OVERLAP: 60,
        SMALL_SCREEN: {
            IMAGE_HEIGHT: 300,
        },
        WIDE_SCREEN: {
            IMAGE_HEIGHT: 450,
        },
    },

    NEW_EXPENSIFY_URL: ACTIVE_EXPENSIFY_URL,
    APP_DOWNLOAD_LINKS: {
        ANDROID: `https://play.google.com/store/apps/details?id=${ANDROID_PACKAGE_NAME}`,
        IOS: 'https://apps.apple.com/us/app/expensify-cash/id1530278510',
        DESKTOP: `${ACTIVE_EXPENSIFY_URL}NewExpensify.dmg`,
    },
    DATE: {
        SQL_DATE_TIME: 'YYYY-MM-DD HH:mm:ss',
        FNS_FORMAT_STRING: 'yyyy-MM-dd',
        FNS_DATE_TIME_FORMAT_STRING: 'yyyy-MM-dd HH:mm:ss',
        LOCAL_TIME_FORMAT: 'h:mm a',
        YEAR_MONTH_FORMAT: 'yyyyMM',
        MONTH_FORMAT: 'MMMM',
        WEEKDAY_TIME_FORMAT: 'eeee',
        MONTH_DAY_ABBR_FORMAT: 'MMM d',
        SHORT_DATE_FORMAT: 'MM-dd',
        MONTH_DAY_YEAR_ABBR_FORMAT: 'MMM d, yyyy',
        MONTH_DAY_YEAR_FORMAT: 'MMMM d, yyyy',
        FNS_TIMEZONE_FORMAT_STRING: "yyyy-MM-dd'T'HH:mm:ssXXX",
        FNS_DB_FORMAT_STRING: 'yyyy-MM-dd HH:mm:ss.SSS',
        LONG_DATE_FORMAT_WITH_WEEKDAY: 'eeee, MMMM d, yyyy',
        UNIX_EPOCH: '1970-01-01 00:00:00.000',
        MAX_DATE: '9999-12-31',
        MIN_DATE: '0001-01-01',
        ORDINAL_DAY_OF_MONTH: 'do',
    },
    SMS: {
        DOMAIN: '@expensify.sms',
    },
    BANK_ACCOUNT: {
        BENEFICIAL_OWNER_INFO_STEP: {
            SUBSTEP: {
                IS_USER_UBO: 1,
                IS_ANYONE_ELSE_UBO: 2,
                UBO_DETAILS_FORM: 3,
                ARE_THERE_MORE_UBOS: 4,
                UBOS_LIST: 5,
            },
            BENEFICIAL_OWNER_DATA: {
                BENEFICIAL_OWNER_KEYS: 'beneficialOwnerKeys',
                PREFIX: 'beneficialOwner',
                FIRST_NAME: 'firstName',
                LAST_NAME: 'lastName',
                DOB: 'dob',
                SSN_LAST_4: 'ssnLast4',
                STREET: 'street',
                CITY: 'city',
                STATE: 'state',
                ZIP_CODE: 'zipCode',
            },
        },
        PLAID: {
            ALLOWED_THROTTLED_COUNT: 2,
            ERROR: {
                TOO_MANY_ATTEMPTS: 'Too many attempts',
            },
            EVENTS_NAME: {
                OPEN: 'OPEN',
                EXIT: 'EXIT',
            },
        },
        ERROR: {
            MISSING_ROUTING_NUMBER: '402 Missing routingNumber',
            MAX_ROUTING_NUMBER: '402 Maximum Size Exceeded routingNumber',
            MISSING_INCORPORATION_STATE: '402 Missing incorporationState in additionalData',
            MISSING_INCORPORATION_TYPE: '402 Missing incorporationType in additionalData',
        },
        STEP: {
            // In the order they appear in the VBA flow
            BANK_ACCOUNT: 'BankAccountStep',
            REQUESTOR: 'RequestorStep',
            COMPANY: 'CompanyStep',
            BENEFICIAL_OWNERS: 'BeneficialOwnersStep',
            ACH_CONTRACT: 'ACHContractStep',
            VALIDATION: 'ValidationStep',
            ENABLE: 'EnableStep',
        },
        STEP_NAMES: ['1', '2', '3', '4', '5'],
        STEPS_HEADER_HEIGHT: 40,
        SUBSTEP: {
            MANUAL: 'manual',
            PLAID: 'plaid',
        },
        VERIFICATIONS: {
            ERROR_MESSAGE: 'verifications.errorMessage',
            THROTTLED: 'verifications.throttled',
        },
        FIELDS_TYPE: {
            LOCAL: 'local',
        },
        ONFIDO_RESPONSE: {
            SDK_TOKEN: 'apiResult.sdkToken',
            PASS: 'pass',
        },
        QUESTIONS: {
            QUESTION: 'apiResult.questions.question',
            DIFFERENTIATOR_QUESTION: 'apiResult.differentiator-question',
        },
        SETUP_TYPE: {
            MANUAL: 'manual',
            PLAID: 'plaid',
        },
        REGEX: {
            US_ACCOUNT_NUMBER: /^[0-9]{4,17}$/,

            // The back-end is always returning account number with 4 last digits and mask the rest with X
            MASKED_US_ACCOUNT_NUMBER: /^[X]{0,13}[0-9]{4}$/,
            SWIFT_BIC: /^[A-Za-z0-9]{8,11}$/,
        },
        VERIFICATION_MAX_ATTEMPTS: 7,
        STATE: {
            VERIFYING: 'VERIFYING',
            PENDING: 'PENDING',
            OPEN: 'OPEN',
        },
        MAX_LENGTH: {
            SSN: 4,
            ZIP_CODE: 10,
        },
        TYPE: {
            BUSINESS: 'BUSINESS',
            PERSONAL: 'PERSONAL',
        },
    },
    INCORPORATION_TYPES: {
        LLC: 'LLC',
        CORPORATION: 'Corp',
        PARTNERSHIP: 'Partnership',
        COOPERATIVE: 'Cooperative',
        SOLE_PROPRIETORSHIP: 'Sole Proprietorship',
        OTHER: 'Other',
    },
    BETAS: {
        ALL: 'all',
        CHRONOS_IN_CASH: 'chronosInCash',
        DEFAULT_ROOMS: 'defaultRooms',
        VIOLATIONS: 'violations',
        REPORT_FIELDS: 'reportFields',
        P2P_DISTANCE_REQUESTS: 'p2pDistanceRequests',
        WORKFLOWS_DELAYED_SUBMISSION: 'workflowsDelayedSubmission',
        SPOTNANA_TRAVEL: 'spotnanaTravel',
        ACCOUNTING_ON_NEW_EXPENSIFY: 'accountingOnNewExpensify',
        XERO_ON_NEW_EXPENSIFY: 'xeroOnNewExpensify',
    },
    BUTTON_STATES: {
        DEFAULT: 'default',
        ACTIVE: 'active',
        PRESSED: 'pressed',
        COMPLETE: 'complete',
        DISABLED: 'disabled',
    },
    BANK_ACCOUNT_TYPES: {
        WALLET: 'WALLET',
    },
    COUNTRY: {
        US: 'US',
        MX: 'MX',
        AU: 'AU',
        CA: 'CA',
        GB: 'GB',
    },
    DESKTOP_DEEPLINK_APP_STATE: {
        CHECKING: 'checking',
        INSTALLED: 'installed',
        NOT_INSTALLED: 'not-installed',
    },
    TAX_RATES: {
        CUSTOM_NAME_MAX_LENGTH: 8,
        NAME_MAX_LENGTH: 50,
    },
    PLATFORM: {
        IOS: 'ios',
        ANDROID: 'android',
        WEB: 'web',
        DESKTOP: 'desktop',
    },
    PLATFORM_SPECIFIC_KEYS: {
        CTRL: {
            DEFAULT: 'control',
            [PLATFORM_OS_MACOS]: 'meta',
            [PLATFORM_IOS]: 'meta',
        },
        SHIFT: {
            DEFAULT: 'shift',
        },
    },
    KEYBOARD_SHORTCUTS: {
        SEARCH: {
            descriptionKey: 'search',
            shortcutKey: 'K',
            modifiers: ['CTRL'],
            trigger: {
                DEFAULT: {input: 'k', modifierFlags: keyModifierControl},
                [PLATFORM_OS_MACOS]: {input: 'k', modifierFlags: keyModifierCommand},
                [PLATFORM_IOS]: {input: 'k', modifierFlags: keyModifierCommand},
            },
            type: KEYBOARD_SHORTCUT_NAVIGATION_TYPE,
        },
        NEW_CHAT: {
            descriptionKey: 'newChat',
            shortcutKey: 'K',
            modifiers: ['CTRL', 'SHIFT'],
            trigger: {
                DEFAULT: {input: 'k', modifierFlags: keyModifierShiftControl},
                [PLATFORM_OS_MACOS]: {input: 'k', modifierFlags: keyModifierShiftCommand},
                [PLATFORM_IOS]: {input: 'k', modifierFlags: keyModifierShiftCommand},
            },
            type: KEYBOARD_SHORTCUT_NAVIGATION_TYPE,
        },
        SHORTCUTS: {
            descriptionKey: 'openShortcutDialog',
            shortcutKey: 'J',
            modifiers: ['CTRL'],
            trigger: {
                DEFAULT: {input: 'j', modifierFlags: keyModifierControl},
                [PLATFORM_OS_MACOS]: {input: 'j', modifierFlags: keyModifierCommand},
                [PLATFORM_IOS]: {input: 'j', modifierFlags: keyModifierCommand},
            },
        },
        ESCAPE: {
            descriptionKey: 'escape',
            shortcutKey: 'Escape',
            modifiers: [],
            trigger: {
                DEFAULT: {input: keyInputEscape},
                [PLATFORM_OS_MACOS]: {input: keyInputEscape},
                [PLATFORM_IOS]: {input: keyInputEscape},
            },
        },
        ENTER: {
            descriptionKey: null,
            shortcutKey: 'Enter',
            modifiers: [],
            trigger: {
                DEFAULT: {input: keyInputEnter},
                [PLATFORM_OS_MACOS]: {input: keyInputEnter},
                [PLATFORM_IOS]: {input: keyInputEnter},
            },
        },
        CTRL_ENTER: {
            descriptionKey: null,
            shortcutKey: 'Enter',
            modifiers: ['CTRL'],
            trigger: {
                DEFAULT: {input: keyInputEnter, modifierFlags: keyModifierControl},
                [PLATFORM_OS_MACOS]: {input: keyInputEnter, modifierFlags: keyModifierCommand},
                [PLATFORM_IOS]: {input: keyInputEnter, modifierFlags: keyModifierCommand},
            },
        },
        COPY: {
            descriptionKey: 'copy',
            shortcutKey: 'C',
            modifiers: ['CTRL'],
            trigger: {
                DEFAULT: {input: 'c', modifierFlags: keyModifierControl},
                [PLATFORM_OS_MACOS]: {input: 'c', modifierFlags: keyModifierCommand},
                [PLATFORM_IOS]: {input: 'c', modifierFlags: keyModifierCommand},
            },
        },
        ARROW_UP: {
            descriptionKey: null,
            shortcutKey: 'ArrowUp',
            modifiers: [],
            trigger: {
                DEFAULT: {input: keyInputUpArrow},
                [PLATFORM_OS_MACOS]: {input: keyInputUpArrow},
                [PLATFORM_IOS]: {input: keyInputUpArrow},
            },
        },
        ARROW_DOWN: {
            descriptionKey: null,
            shortcutKey: 'ArrowDown',
            modifiers: [],
            trigger: {
                DEFAULT: {input: keyInputDownArrow},
                [PLATFORM_OS_MACOS]: {input: keyInputDownArrow},
                [PLATFORM_IOS]: {input: keyInputDownArrow},
            },
        },
        ARROW_LEFT: {
            descriptionKey: null,
            shortcutKey: 'ArrowLeft',
            modifiers: [],
            trigger: {
                DEFAULT: {input: keyInputLeftArrow},
                [PLATFORM_OS_MACOS]: {input: keyInputLeftArrow},
                [PLATFORM_IOS]: {input: keyInputLeftArrow},
            },
        },
        ARROW_RIGHT: {
            descriptionKey: null,
            shortcutKey: 'ArrowRight',
            modifiers: [],
            trigger: {
                DEFAULT: {input: keyInputRightArrow},
                [PLATFORM_OS_MACOS]: {input: keyInputRightArrow},
                [PLATFORM_IOS]: {input: keyInputRightArrow},
            },
        },
        TAB: {
            descriptionKey: null,
            shortcutKey: 'Tab',
            modifiers: [],
        },
    },
    KEYBOARD_SHORTCUTS_TYPES: {
        NAVIGATION_SHORTCUT: KEYBOARD_SHORTCUT_NAVIGATION_TYPE,
    },
    KEYBOARD_SHORTCUT_KEY_DISPLAY_NAME: {
        CONTROL: 'CTRL',
        ESCAPE: 'ESC',
        META: 'CMD',
        SHIFT: 'Shift',
    },
    CURRENCY: {
        USD: 'USD',
        AUD: 'AUD',
        CAD: 'CAD',
        GBP: 'GBP',
        NZD: 'NZD',
        EUR: 'EUR',
    },
    get DIRECT_REIMBURSEMENT_CURRENCIES() {
        return [this.CURRENCY.USD, this.CURRENCY.AUD, this.CURRENCY.CAD, this.CURRENCY.GBP, this.CURRENCY.EUR];
    },
    EXAMPLE_PHONE_NUMBER: '+15005550006',
    CONCIERGE_CHAT_NAME: 'Concierge',
    CLOUDFRONT_URL,
    EMPTY_ARRAY,
    EMPTY_OBJECT,
    USE_EXPENSIFY_URL,
    STATUS_EXPENSIFY_URL: 'https://status.expensify.com',
    GOOGLE_MEET_URL_ANDROID: 'https://meet.google.com',
    GOOGLE_DOC_IMAGE_LINK_MATCH: 'googleusercontent.com',
    GOOGLE_CLOUD_URL: 'https://clients3.google.com/generate_204',
    IMAGE_BASE64_MATCH: 'base64',
    DEEPLINK_BASE_URL: 'new-expensify://',
    PDF_VIEWER_URL: '/pdf/web/viewer.html',
    CLOUDFRONT_DOMAIN_REGEX: /^https:\/\/\w+\.cloudfront\.net/i,
    EXPENSIFY_ICON_URL: `${CLOUDFRONT_URL}/images/favicon-2019.png`,
    CONCIERGE_ICON_URL_2021: `${CLOUDFRONT_URL}/images/icons/concierge_2021.png`,
    CONCIERGE_ICON_URL: `${CLOUDFRONT_URL}/images/icons/concierge_2022.png`,
    UPWORK_URL: 'https://github.com/Expensify/App/issues?q=is%3Aopen+is%3Aissue+label%3A%22Help+Wanted%22',
    DEEP_DIVE_EXPENSIFY_CARD: 'https://community.expensify.com/discussion/4848/deep-dive-expensify-card-and-quickbooks-online-auto-reconciliation-how-it-works',
    GITHUB_URL: 'https://github.com/Expensify/App',
    TERMS_URL: `${USE_EXPENSIFY_URL}/terms`,
    PRIVACY_URL: `${USE_EXPENSIFY_URL}/privacy`,
    LICENSES_URL: `${USE_EXPENSIFY_URL}/licenses`,
    ACH_TERMS_URL: `${USE_EXPENSIFY_URL}/achterms`,
    WALLET_AGREEMENT_URL: `${USE_EXPENSIFY_URL}/walletagreement`,
    HELP_LINK_URL: `${USE_EXPENSIFY_URL}/usa-patriot-act`,
    ELECTRONIC_DISCLOSURES_URL: `${USE_EXPENSIFY_URL}/esignagreement`,
    GITHUB_RELEASE_URL: 'https://api.github.com/repos/expensify/app/releases/latest',
    ADD_SECONDARY_LOGIN_URL: encodeURI('settings?param={"section":"account","openModal":"secondaryLogin"}'),
    MANAGE_CARDS_URL: 'domain_companycards',
    FEES_URL: `${USE_EXPENSIFY_URL}/fees`,
    SAVE_WITH_EXPENSIFY_URL: `${USE_EXPENSIFY_URL}/savings-calculator`,
    CFPB_PREPAID_URL: 'https://cfpb.gov/prepaid',
    STAGING_NEW_EXPENSIFY_URL: 'https://staging.new.expensify.com',
    NEWHELP_URL: 'https://help.expensify.com',
    INTERNAL_DEV_EXPENSIFY_URL: 'https://www.expensify.com.dev',
    STAGING_EXPENSIFY_URL: 'https://staging.expensify.com',
    EXPENSIFY_URL: 'https://www.expensify.com',
    BANK_ACCOUNT_PERSONAL_DOCUMENTATION_INFO_URL:
        'https://community.expensify.com/discussion/6983/faq-why-do-i-need-to-provide-personal-documentation-when-setting-up-updating-my-bank-account',
    PERSONAL_DATA_PROTECTION_INFO_URL: 'https://community.expensify.com/discussion/5677/deep-dive-security-how-expensify-protects-your-information',
    ONFIDO_FACIAL_SCAN_POLICY_URL: 'https://onfido.com/facial-scan-policy-and-release/',
    ONFIDO_PRIVACY_POLICY_URL: 'https://onfido.com/privacy/',
    ONFIDO_TERMS_OF_SERVICE_URL: 'https://onfido.com/terms-of-service/',
    LIST_OF_RESTRICTED_BUSINESSES: 'https://community.expensify.com/discussion/6191/list-of-restricted-businesses',
    TRAVEL_TERMS_URL: `${USE_EXPENSIFY_URL}/travelterms`,

    // Use Environment.getEnvironmentURL to get the complete URL with port number
    DEV_NEW_EXPENSIFY_URL: 'https://dev.new.expensify.com:',
    OLDDOT_URLS: {
        ADMIN_POLICIES_URL: 'admin_policies',
        ADMIN_DOMAINS_URL: 'admin_domains',
        INBOX: 'inbox',
        DISMMISSED_REASON: '?dismissedReason=missingFeatures',
    },

    SIGN_IN_FORM_WIDTH: 300,

    DEEPLINK_PROMPT_DENYLIST: [SCREENS.HOME, SCREENS.SIGN_IN_WITH_APPLE_DESKTOP, SCREENS.SIGN_IN_WITH_GOOGLE_DESKTOP],

    SIGN_IN_METHOD: {
        APPLE: 'Apple',
        GOOGLE: 'Google',
    },

    OPTION_TYPE: {
        REPORT: 'report',
        PERSONAL_DETAIL: 'personalDetail',
    },

    QUICK_ACTIONS: {
        REQUEST_MANUAL: 'requestManual',
        REQUEST_SCAN: 'requestScan',
        REQUEST_DISTANCE: 'requestDistance',
        SPLIT_MANUAL: 'splitManual',
        SPLIT_SCAN: 'splitScan',
        SPLIT_DISTANCE: 'splitDistance',
        TRACK_MANUAL: 'trackManual',
        TRACK_SCAN: 'trackScan',
        TRACK_DISTANCE: 'trackDistance',
        ASSIGN_TASK: 'assignTask',
        SEND_MONEY: 'sendMoney',
    },

    RECEIPT: {
        ICON_SIZE: 164,
        PERMISSION_GRANTED: 'granted',
        HAND_ICON_HEIGHT: 152,
        HAND_ICON_WIDTH: 200,
        SHUTTER_SIZE: 90,
        MAX_REPORT_PREVIEW_RECEIPTS: 3,
    },
    REPORT: {
        ROLE: {
            ADMIN: 'admin',
            MEMBER: 'member',
        },
        MAX_COUNT_BEFORE_FOCUS_UPDATE: 30,
        SPLIT_REPORTID: '-2',
        ACTIONS: {
            LIMIT: 50,
            // OldDot Actions render getMessage from Web-Expensify/lib/Report/Action PHP files via getMessageOfOldDotReportAction in ReportActionsUtils.ts
            TYPE: {
                ACTIONABLE_JOIN_REQUEST: 'ACTIONABLEJOINREQUEST',
                ACTIONABLE_MENTION_WHISPER: 'ACTIONABLEMENTIONWHISPER',
                ACTIONABLE_REPORT_MENTION_WHISPER: 'ACTIONABLEREPORTMENTIONWHISPER',
                ACTIONABLE_TRACK_EXPENSE_WHISPER: 'ACTIONABLETRACKEXPENSEWHISPER',
                ADD_COMMENT: 'ADDCOMMENT',
                APPROVED: 'APPROVED',
                CHANGE_FIELD: 'CHANGEFIELD', // OldDot Action
                CHANGE_POLICY: 'CHANGEPOLICY', // OldDot Action
                CHANGE_TYPE: 'CHANGETYPE', // OldDot Action
                CHRONOS_OOO_LIST: 'CHRONOSOOOLIST',
                CLOSED: 'CLOSED',
                CREATED: 'CREATED',
                DELEGATE_SUBMIT: 'DELEGATESUBMIT', // OldDot Action
                DELETED_ACCOUNT: 'DELETEDACCOUNT', // OldDot Action
                DISMISSED_VIOLATION: 'DISMISSEDVIOLATION',
                DONATION: 'DONATION', // OldDot Action
                EXPORTED_TO_CSV: 'EXPORTCSV', // OldDot Action
                EXPORTED_TO_INTEGRATION: 'EXPORTINTEGRATION', // OldDot Action
                EXPORTED_TO_QUICK_BOOKS: 'EXPORTED', // OldDot Action
                FORWARDED: 'FORWARDED', // OldDot Action
                HOLD: 'HOLD',
                HOLD_COMMENT: 'HOLDCOMMENT',
                IOU: 'IOU',
                INTEGRATIONS_MESSAGE: 'INTEGRATIONSMESSAGE', // OldDot Action
                MANAGER_ATTACH_RECEIPT: 'MANAGERATTACHRECEIPT', // OldDot Action
                MANAGER_DETACH_RECEIPT: 'MANAGERDETACHRECEIPT', // OldDot Action
                MARKED_REIMBURSED: 'MARKEDREIMBURSED', // OldDot Action
                MARK_REIMBURSED_FROM_INTEGRATION: 'MARKREIMBURSEDFROMINTEGRATION', // OldDot Action
                MERGED_WITH_CASH_TRANSACTION: 'MERGEDWITHCASHTRANSACTION',
                MODIFIED_EXPENSE: 'MODIFIEDEXPENSE',
                MOVED: 'MOVED',
                OUTDATED_BANK_ACCOUNT: 'OUTDATEDBANKACCOUNT', // OldDot Action
                REIMBURSEMENT_ACH_BOUNCE: 'REIMBURSEMENTACHBOUNCE', // OldDot Action
                REIMBURSEMENT_ACH_CANCELLED: 'REIMBURSEMENTACHCANCELLED', // OldDot Action
                REIMBURSEMENT_ACCOUNT_CHANGED: 'REIMBURSEMENTACCOUNTCHANGED', // OldDot Action
                REIMBURSEMENT_DELAYED: 'REIMBURSEMENTDELAYED', // OldDot Action
                REIMBURSEMENT_QUEUED: 'REIMBURSEMENTQUEUED',
                REIMBURSEMENT_DEQUEUED: 'REIMBURSEMENTDEQUEUED',
                REIMBURSEMENT_REQUESTED: 'REIMBURSEMENTREQUESTED', // OldDot Action
                REIMBURSEMENT_SETUP: 'REIMBURSEMENTSETUP', // OldDot Action
                REIMBURSEMENT_SETUP_REQUESTED: 'REIMBURSEMENTSETUPREQUESTED', // OldDot Action
                RENAMED: 'RENAMED',
                REPORT_PREVIEW: 'REPORTPREVIEW',
                SELECTED_FOR_RANDOM_AUDIT: 'SELECTEDFORRANDOMAUDIT', // OldDot Action
                SHARE: 'SHARE', // OldDot Action
                STRIPE_PAID: 'STRIPEPAID', // OldDot Action
                SUBMITTED: 'SUBMITTED',
                TAKE_CONTROL: 'TAKECONTROL', // OldDot Action
                TASK_CANCELLED: 'TASKCANCELLED',
                TASK_COMPLETED: 'TASKCOMPLETED',
                TASK_EDITED: 'TASKEDITED',
                TASK_REOPENED: 'TASKREOPENED',
                TRIPPREVIEW: 'TRIPPREVIEW',
                UNAPPROVED: 'UNAPPROVED', // OldDot Action
                UNHOLD: 'UNHOLD',
                UNSHARE: 'UNSHARE', // OldDot Action
                UPDATE_GROUP_CHAT_MEMBER_ROLE: 'UPDATEGROUPCHATMEMBERROLE',
                POLICY_CHANGE_LOG: {
                    ADD_APPROVER_RULE: 'POLICYCHANGELOG_ADD_APPROVER_RULE',
                    ADD_BUDGET: 'POLICYCHANGELOG_ADD_BUDGET',
                    ADD_CATEGORY: 'POLICYCHANGELOG_ADD_CATEGORY',
                    ADD_CUSTOM_UNIT: 'POLICYCHANGELOG_ADD_CUSTOM_UNIT',
                    ADD_CUSTOM_UNIT_RATE: 'POLICYCHANGELOG_ADD_CUSTOM_UNIT_RATE',
                    ADD_EMPLOYEE: 'POLICYCHANGELOG_ADD_EMPLOYEE',
                    ADD_INTEGRATION: 'POLICYCHANGELOG_ADD_INTEGRATION',
                    ADD_REPORT_FIELD: 'POLICYCHANGELOG_ADD_REPORT_FIELD',
                    ADD_TAG: 'POLICYCHANGELOG_ADD_TAG',
                    DELETE_ALL_TAGS: 'POLICYCHANGELOG_DELETE_ALL_TAGS',
                    DELETE_APPROVER_RULE: 'POLICYCHANGELOG_DELETE_APPROVER_RULE',
                    DELETE_BUDGET: 'POLICYCHANGELOG_DELETE_BUDGET',
                    DELETE_CATEGORY: 'POLICYCHANGELOG_DELETE_CATEGORY',
                    DELETE_CUSTOM_UNIT: 'POLICYCHANGELOG_DELETE_CUSTOM_UNIT',
                    DELETE_CUSTOM_UNIT_RATE: 'POLICYCHANGELOG_DELETE_CUSTOM_UNIT_RATE',
                    DELETE_CUSTOM_UNIT_SUB_RATE: 'POLICYCHANGELOG_DELETE_CUSTOM_UNIT_SUB_RATE',
                    DELETE_EMPLOYEE: 'POLICYCHANGELOG_DELETE_EMPLOYEE',
                    DELETE_INTEGRATION: 'POLICYCHANGELOG_DELETE_INTEGRATION',
                    DELETE_REPORT_FIELD: 'POLICYCHANGELOG_DELETE_REPORT_FIELD',
                    DELETE_TAG: 'POLICYCHANGELOG_DELETE_TAG',
                    IMPORT_CUSTOM_UNIT_RATES: 'POLICYCHANGELOG_IMPORT_CUSTOM_UNIT_RATES',
                    IMPORT_TAGS: 'POLICYCHANGELOG_IMPORT_TAGS',
                    INDIVIDUAL_BUDGET_NOTIFICATION: 'POLICYCHANGELOG_INDIVIDUAL_BUDGET_NOTIFICATION',
                    INVITE_TO_ROOM: 'POLICYCHANGELOG_INVITETOROOM',
                    REMOVE_FROM_ROOM: 'POLICYCHANGELOG_REMOVEFROMROOM',
                    LEAVE_ROOM: 'POLICYCHANGELOG_LEAVEROOM',
                    REPLACE_CATEGORIES: 'POLICYCHANGELOG_REPLACE_CATEGORIES',
                    SET_AUTO_REIMBURSEMENT: 'POLICYCHANGELOG_SET_AUTOREIMBURSEMENT',
                    SET_AUTO_JOIN: 'POLICYCHANGELOG_SET_AUTO_JOIN',
                    SET_CATEGORY_NAME: 'POLICYCHANGELOG_SET_CATEGORY_NAME',
                    SHARED_BUDGET_NOTIFICATION: 'POLICYCHANGELOG_SHARED_BUDGET_NOTIFICATION',
                    UPDATE_ACH_ACCOUNT: 'POLICYCHANGELOG_UPDATE_ACH_ACCOUNT',
                    UPDATE_APPROVER_RULE: 'POLICYCHANGELOG_UPDATE_APPROVER_RULE',
                    UPDATE_AUDIT_RATE: 'POLICYCHANGELOG_UPDATE_AUDIT_RATE',
                    UPDATE_AUTO_HARVESTING: 'POLICYCHANGELOG_UPDATE_AUTOHARVESTING',
                    UPDATE_AUTO_REIMBURSEMENT: 'POLICYCHANGELOG_UPDATE_AUTOREIMBURSEMENT',
                    UPDATE_AUTO_REPORTING_FREQUENCY: 'POLICYCHANGELOG_UPDATE_AUTOREPORTING_FREQUENCY',
                    UPDATE_BUDGET: 'POLICYCHANGELOG_UPDATE_BUDGET',
                    UPDATE_CATEGORY: 'POLICYCHANGELOG_UPDATE_CATEGORY',
                    UPDATE_CURRENCY: 'POLICYCHANGELOG_UPDATE_CURRENCY',
                    UPDATE_CUSTOM_UNIT: 'POLICYCHANGELOG_UPDATE_CUSTOM_UNIT',
                    UPDATE_CUSTOM_UNIT_RATE: 'POLICYCHANGELOG_UPDATE_CUSTOM_UNIT_RATE',
                    UPDATE_CUSTOM_UNIT_SUB_RATE: 'POLICYCHANGELOG_UPDATE_CUSTOM_UNIT_SUB_RATE',
                    UPDATE_DEFAULT_BILLABLE: 'POLICYCHANGELOG_UPDATE_DEFAULT_BILLABLE',
                    UPDATE_DEFAULT_REIMBURSABLE: 'POLICYCHANGELOG_UPDATE_DEFAULT_REIMBURSABLE',
                    UPDATE_DEFAULT_TITLE: 'POLICYCHANGELOG_UPDATE_DEFAULT_TITLE',
                    UPDATE_DEFAULT_TITLE_ENFORCED: 'POLICYCHANGELOG_UPDATE_DEFAULT_TITLE_ENFORCED',
                    UPDATE_DISABLED_FIELDS: 'POLICYCHANGELOG_UPDATE_DISABLED_FIELDS',
                    UPDATE_EMPLOYEE: 'POLICYCHANGELOG_UPDATE_EMPLOYEE',
                    UPDATE_FIELD: 'POLICYCHANGELOG_UPDATE_FIELD',
                    UPDATE_MANUAL_APPROVAL_THRESHOLD: 'POLICYCHANGELOG_UPDATE_MANUAL_APPROVAL_THRESHOLD',
                    UPDATE_MAX_EXPENSE_AMOUNT: 'POLICYCHANGELOG_UPDATE_MAX_EXPENSE_AMOUNT',
                    UPDATE_MAX_EXPENSE_AMOUNT_NO_RECEIPT: 'POLICYCHANGELOG_UPDATE_MAX_EXPENSE_AMOUNT_NO_RECEIPT',
                    UPDATE_NAME: 'POLICYCHANGELOG_UPDATE_NAME',
                    UPDATE_DESCRIPTION: 'POLICYCHANGELOG_UPDATE_DESCRIPTION',
                    UPDATE_OWNERSHIP: 'POLICYCHANGELOG_UPDATE_OWNERSHIP',
                    UPDATE_REIMBURSEMENT_CHOICE: 'POLICYCHANGELOG_UPDATE_REIMBURSEMENT_CHOICE',
                    UPDATE_REPORT_FIELD: 'POLICYCHANGELOG_UPDATE_REPORT_FIELD',
                    UPDATE_TAG: 'POLICYCHANGELOG_UPDATE_TAG',
                    UPDATE_TAG_ENABLED: 'POLICYCHANGELOG_UPDATE_TAG_ENABLED',
                    UPDATE_TAG_LIST: 'POLICYCHANGELOG_UPDATE_TAG_LIST',
                    UPDATE_TAG_LIST_NAME: 'POLICYCHANGELOG_UPDATE_TAG_LIST_NAME',
                    UPDATE_TAG_NAME: 'POLICYCHANGELOG_UPDATE_TAG_NAME',
                    UPDATE_TIME_ENABLED: 'POLICYCHANGELOG_UPDATE_TIME_ENABLED',
                    UPDATE_TIME_RATE: 'POLICYCHANGELOG_UPDATE_TIME_RATE',
                    LEAVE_POLICY: 'POLICYCHANGELOG_LEAVE_POLICY',
                },
                ROOM_CHANGE_LOG: {
                    INVITE_TO_ROOM: 'INVITETOROOM',
                    REMOVE_FROM_ROOM: 'REMOVEFROMROOM',
                    LEAVE_ROOM: 'LEAVEROOM',
                    UPDATE_ROOM_DESCRIPTION: 'UPDATEROOMDESCRIPTION',
                },
            },
            THREAD_DISABLED: ['CREATED'],
        },
        CANCEL_PAYMENT_REASONS: {
            ADMIN: 'CANCEL_REASON_ADMIN',
        },
        ACTIONABLE_MENTION_WHISPER_RESOLUTION: {
            INVITE: 'invited',
            NOTHING: 'nothing',
        },
        ACTIONABLE_TRACK_EXPENSE_WHISPER_RESOLUTION: {
            NOTHING: 'nothing',
        },
        ACTIONABLE_REPORT_MENTION_WHISPER_RESOLUTION: {
            CREATE: 'created',
            NOTHING: 'nothing',
        },
        ACTIONABLE_MENTION_JOIN_WORKSPACE_RESOLUTION: {
            ACCEPT: 'accept',
            DECLINE: 'decline',
        },
        ARCHIVE_REASON: {
            DEFAULT: 'default',
            ACCOUNT_CLOSED: 'accountClosed',
            ACCOUNT_MERGED: 'accountMerged',
            REMOVED_FROM_POLICY: 'removedFromPolicy',
            POLICY_DELETED: 'policyDeleted',
        },
        MESSAGE: {
            TYPE: {
                COMMENT: 'COMMENT',
                TEXT: 'TEXT',
            },
        },
        TYPE: {
            CHAT: 'chat',
            EXPENSE: 'expense',
            IOU: 'iou',
            TASK: 'task',
            INVOICE: 'invoice',
        },
        CHAT_TYPE: chatTypes,
        WORKSPACE_CHAT_ROOMS: {
            ANNOUNCE: '#announce',
            ADMINS: '#admins',
        },
        STATE_NUM: {
            OPEN: 0,
            SUBMITTED: 1,
            APPROVED: 2,
            BILLING: 3,
        },
        STATUS_NUM: {
            OPEN: 0,
            SUBMITTED: 1,
            CLOSED: 2,
            APPROVED: 3,
            REIMBURSED: 4,
        },
        NOTIFICATION_PREFERENCE: {
            MUTE: 'mute',
            DAILY: 'daily',
            ALWAYS: 'always',
            HIDDEN: 'hidden',
        },
        // Options for which room members can post
        WRITE_CAPABILITIES: {
            ALL: 'all',
            ADMINS: 'admins',
        },
        VISIBILITY: {
            PUBLIC: 'public',
            PUBLIC_ANNOUNCE: 'public_announce',
            PRIVATE: 'private',
            RESTRICTED: 'restricted',
        },
        RESERVED_ROOM_NAMES: ['#admins', '#announce'],
        MAX_PREVIEW_AVATARS: 4,
        MAX_ROOM_NAME_LENGTH: 99,
        LAST_MESSAGE_TEXT_MAX_LENGTH: 200,
        OWNER_EMAIL_FAKE: '__FAKE__',
        OWNER_ACCOUNT_ID_FAKE: 0,
        DEFAULT_REPORT_NAME: 'Chat Report',
        PERMISSIONS: {
            READ: 'read',
            WRITE: 'write',
            SHARE: 'share',
            OWN: 'own',
        },
        INVOICE_RECEIVER_TYPE: {
            INDIVIDUAL: 'individual',
            BUSINESS: 'policy',
        },
    },
    NEXT_STEP: {
        FINISHED: 'Finished!',
    },
    COMPOSER: {
        MAX_LINES: 16,
        MAX_LINES_SMALL_SCREEN: 6,
        MAX_LINES_FULL: -1,
        // The minimum height needed to enable the full screen composer
        FULL_COMPOSER_MIN_HEIGHT: 60,
    },
    MODAL: {
        MODAL_TYPE: {
            CONFIRM: 'confirm',
            CENTERED: 'centered',
            CENTERED_UNSWIPEABLE: 'centered_unswipeable',
            CENTERED_SMALL: 'centered_small',
            BOTTOM_DOCKED: 'bottom_docked',
            POPOVER: 'popover',
            RIGHT_DOCKED: 'right_docked',
            ONBOARDING: 'onboarding',
        },
        ANCHOR_ORIGIN_VERTICAL: {
            TOP: 'top',
            CENTER: 'center',
            BOTTOM: 'bottom',
        },
        ANCHOR_ORIGIN_HORIZONTAL: {
            LEFT: 'left',
            CENTER: 'center',
            RIGHT: 'right',
        },
        POPOVER_MENU_PADDING: 8,
        RESTORE_FOCUS_TYPE: {
            DEFAULT: 'default',
            DELETE: 'delete',
            PRESERVE: 'preserve',
        },
    },
    TIMING: {
        CALCULATE_MOST_RECENT_LAST_MODIFIED_ACTION: 'calc_most_recent_last_modified_action',
        CHAT_FINDER_RENDER: 'search_render',
        CHAT_RENDER: 'chat_render',
        OPEN_REPORT: 'open_report',
        HOMEPAGE_INITIAL_RENDER: 'homepage_initial_render',
        REPORT_INITIAL_RENDER: 'report_initial_render',
        SWITCH_REPORT: 'switch_report',
        SIDEBAR_LOADED: 'sidebar_loaded',
        LOAD_SEARCH_OPTIONS: 'load_search_options',
        COLD: 'cold',
        WARM: 'warm',
        REPORT_ACTION_ITEM_LAYOUT_DEBOUNCE_TIME: 1500,
        SHOW_LOADING_SPINNER_DEBOUNCE_TIME: 250,
        TEST_TOOLS_MODAL_THROTTLE_TIME: 800,
        TOOLTIP_SENSE: 1000,
        TRIE_INITIALIZATION: 'trie_initialization',
        COMMENT_LENGTH_DEBOUNCE_TIME: 500,
        SEARCH_OPTION_LIST_DEBOUNCE_TIME: 300,
        RESIZE_DEBOUNCE_TIME: 100,
    },
    SEARCH_TABLE_COLUMNS: {
        RECEIPT: 'receipt',
        DATE: 'date',
        MERCHANT: 'merchant',
        DESCRIPTION: 'description',
        FROM: 'from',
        TO: 'to',
        CATEGORY: 'category',
        TAG: 'tag',
        TOTAL_AMOUNT: 'amount',
        TYPE: 'type',
        ACTION: 'action',
        TAX_AMOUNT: 'taxAmount',
    },
    PRIORITY_MODE: {
        GSD: 'gsd',
        DEFAULT: 'default',
    },
    THEME: {
        DEFAULT: 'system',
        FALLBACK: 'dark',
        DARK: 'dark',
        LIGHT: 'light',
        SYSTEM: 'system',
    },
    COLOR_SCHEME: {
        LIGHT: 'light',
        DARK: 'dark',
    },
    STATUS_BAR_STYLE: {
        LIGHT_CONTENT: 'light-content',
        DARK_CONTENT: 'dark-content',
    },
    TRANSACTION: {
        DEFAULT_MERCHANT: 'Expense',
        UNKNOWN_MERCHANT: 'Unknown Merchant',
        PARTIAL_TRANSACTION_MERCHANT: '(none)',
        TYPE: {
            CUSTOM_UNIT: 'customUnit',
        },
        STATUS: {
            PENDING: 'Pending',
            POSTED: 'Posted',
        },
    },
    MCC_GROUPS: {
        AIRLINES: 'Airlines',
        COMMUTER: 'Commuter',
        GAS: 'Gas',
        GOODS: 'Goods',
        GROCERIES: 'Groceries',
        HOTEL: 'Hotel',
        MAIL: 'Mail',
        MEALS: 'Meals',
        RENTAL: 'Rental',
        SERVICES: 'Services',
        TAXI: 'Taxi',
        MISCELLANEOUS: 'Miscellaneous',
        UTILITIES: 'Utilities',
    },
    JSON_CODE: {
        SUCCESS: 200,
        BAD_REQUEST: 400,
        NOT_AUTHENTICATED: 407,
        EXP_ERROR: 666,
        MANY_WRITES_ERROR: 665,
        UNABLE_TO_RETRY: 'unableToRetry',
        UPDATE_REQUIRED: 426,
    },
    HTTP_STATUS: {
        // When Cloudflare throttles
        TOO_MANY_REQUESTS: 429,
        INTERNAL_SERVER_ERROR: 500,
        BAD_GATEWAY: 502,
        GATEWAY_TIMEOUT: 504,
        UNKNOWN_ERROR: 520,
    },
    ERROR: {
        XHR_FAILED: 'xhrFailed',
        THROTTLED: 'throttled',
        UNKNOWN_ERROR: 'Unknown error',
        REQUEST_CANCELLED: 'AbortError',
        FAILED_TO_FETCH: 'Failed to fetch',
        ENSURE_BUGBOT: 'ENSURE_BUGBOT',
        PUSHER_ERROR: 'PusherError',
        WEB_SOCKET_ERROR: 'WebSocketError',
        NETWORK_REQUEST_FAILED: 'Network request failed',
        SAFARI_DOCUMENT_LOAD_ABORTED: 'cancelled',
        FIREFOX_DOCUMENT_LOAD_ABORTED: 'NetworkError when attempting to fetch resource.',
        IOS_NETWORK_CONNECTION_LOST: 'The network connection was lost.',
        IOS_NETWORK_CONNECTION_LOST_RUSSIAN: 'Сетевое соединение потеряно.',
        IOS_NETWORK_CONNECTION_LOST_SWEDISH: 'Nätverksanslutningen förlorades.',
        IOS_NETWORK_CONNECTION_LOST_SPANISH: 'La conexión a Internet parece estar desactivada.',
        IOS_LOAD_FAILED: 'Load failed',
        SAFARI_CANNOT_PARSE_RESPONSE: 'cannot parse response',
        GATEWAY_TIMEOUT: 'Gateway Timeout',
        EXPENSIFY_SERVICE_INTERRUPTED: 'Expensify service interrupted',
        DUPLICATE_RECORD: 'A record already exists with this ID',

        // The "Upgrade" is intentional as the 426 HTTP code means "Upgrade Required" and sent by the API. We use the "Update" language everywhere else in the front end when this gets returned.
        UPDATE_REQUIRED: 'Upgrade Required',
    },
    ERROR_TYPE: {
        SOCKET: 'Expensify\\Auth\\Error\\Socket',
    },
    ERROR_TITLE: {
        SOCKET: 'Issue connecting to database',
        DUPLICATE_RECORD: '400 Unique Constraints Violation',
    },
    NETWORK: {
        METHOD: {
            POST: 'post',
        },
        MIN_RETRY_WAIT_TIME_MS: 10,
        MAX_RANDOM_RETRY_WAIT_TIME_MS: 100,
        MAX_RETRY_WAIT_TIME_MS: 10 * 1000,
        PROCESS_REQUEST_DELAY_MS: 1000,
        MAX_PENDING_TIME_MS: 10 * 1000,
        BACKEND_CHECK_INTERVAL_MS: 60 * 1000,
        MAX_REQUEST_RETRIES: 10,
        NETWORK_STATUS: {
            ONLINE: 'online',
            OFFLINE: 'offline',
            UNKNOWN: 'unknown',
        },
    },
    WEEK_STARTS_ON: 1, // Monday
    DEFAULT_TIME_ZONE: {automatic: true, selected: 'America/Los_Angeles'},
    DEFAULT_ACCOUNT_DATA: {errors: null, success: '', isLoading: false},
    DEFAULT_CLOSE_ACCOUNT_DATA: {errors: null, success: '', isLoading: false},
    DEFAULT_NETWORK_DATA: {isOffline: false, isBackendReachable: true},
    FORMS: {
        LOGIN_FORM: 'LoginForm',
        VALIDATE_CODE_FORM: 'ValidateCodeForm',
        VALIDATE_TFA_CODE_FORM: 'ValidateTfaCodeForm',
        RESEND_VALIDATION_FORM: 'ResendValidationForm',
        UNLINK_LOGIN_FORM: 'UnlinkLoginForm',
        RESEND_VALIDATE_CODE_FORM: 'ResendValidateCodeForm',
    },
    APP_STATE: {
        ACTIVE: 'active',
        BACKGROUND: 'background',
        INACTIVE: 'inactive',
    },

    // at least 8 characters, 1 capital letter, 1 lowercase number, 1 number
    PASSWORD_COMPLEXITY_REGEX_STRING: '^(?=.*[A-Z])(?=.*[0-9])(?=.*[a-z]).{8,}$',

    // 6 numeric digits
    VALIDATE_CODE_REGEX_STRING: /^\d{6}$/,

    // 8 alphanumeric characters
    RECOVERY_CODE_REGEX_STRING: /^[a-zA-Z0-9]{8}$/,

    // The server has a WAF (Web Application Firewall) which will strip out HTML/XML tags using this regex pattern.
    // It's copied here so that the same regex pattern can be used in form validations to be consistent with the server.
    VALIDATE_FOR_HTML_TAG_REGEX: /<([^>\s]+)(?:[^>]*?)>/g,

    VALIDATE_FOR_LEADINGSPACES_HTML_TAG_REGEX: /<([\s]+.+[\s]*)>/g,

    WHITELISTED_TAGS: [/<>/, /< >/, /<->/, /<-->/, /<br>/, /<br\/>/],

    PASSWORD_PAGE: {
        ERROR: {
            ALREADY_VALIDATED: 'Account already validated',
            VALIDATE_CODE_FAILED: 'Validate code failed',
        },
    },

    PUSHER: {
        PRIVATE_USER_CHANNEL_PREFIX: 'private-encrypted-user-accountID-',
        PRIVATE_REPORT_CHANNEL_PREFIX: 'private-report-reportID-',
    },

    EMOJI_SPACER: 'SPACER',

    // This is the number of columns in each row of the picker.
    // Because of how flatList implements these rows, each row is an index rather than each element
    // For this reason to make headers work, we need to have the header be the only rendered element in its row
    // If this number is changed, emojis.js will need to be updated to have the proper number of spacer elements
    // around each header.
    EMOJI_NUM_PER_ROW: 8,

    EMOJI_FREQUENT_ROW_COUNT: 3,

    EMOJI_DEFAULT_SKIN_TONE: -1,

    // Amount of emojis to render ahead at the end of the update cycle
    EMOJI_DRAW_AMOUNT: 250,

    INVISIBLE_CODEPOINTS: ['fe0f', '200d', '2066'],

    UNICODE: {
        LTR: '\u2066',
    },

    TOOLTIP_MAX_LINES: 3,

    LOGIN_TYPE: {
        PHONE: 'phone',
        EMAIL: 'email',
    },

    MAGIC_CODE_LENGTH: 6,
    MAGIC_CODE_EMPTY_CHAR: ' ',

    KEYBOARD_TYPE: {
        VISIBLE_PASSWORD: 'visible-password',
        ASCII_CAPABLE: 'ascii-capable',
        NUMBER_PAD: 'number-pad',
    },

    INPUT_MODE: {
        NONE: 'none',
        TEXT: 'text',
        DECIMAL: 'decimal',
        NUMERIC: 'numeric',
        TEL: 'tel',
        SEARCH: 'search',
        EMAIL: 'email',
        URL: 'url',
    },

    INPUT_AUTOGROW_DIRECTION: {
        LEFT: 'left',
        RIGHT: 'right',
    },

    YOUR_LOCATION_TEXT: 'Your Location',

    ATTACHMENT_MESSAGE_TEXT: '[Attachment]',
    // This is a placeholder for attachment which is uploading
    ATTACHMENT_UPLOADING_MESSAGE_HTML: 'Uploading attachment...',
    ATTACHMENT_SOURCE_ATTRIBUTE: 'data-expensify-source',
    ATTACHMENT_PREVIEW_ATTRIBUTE: 'src',
    ATTACHMENT_ORIGINAL_FILENAME_ATTRIBUTE: 'data-name',
    ATTACHMENT_LOCAL_URL_PREFIX: ['blob:', 'file:'],
    ATTACHMENT_THUMBNAIL_URL_ATTRIBUTE: 'data-expensify-thumbnail-url',
    ATTACHMENT_THUMBNAIL_WIDTH_ATTRIBUTE: 'data-expensify-width',
    ATTACHMENT_THUMBNAIL_HEIGHT_ATTRIBUTE: 'data-expensify-height',
    ATTACHMENT_DURATION_ATTRIBUTE: 'data-expensify-duration',

    ATTACHMENT_PICKER_TYPE: {
        FILE: 'file',
        IMAGE: 'image',
    },

    ATTACHMENT_FILE_TYPE: {
        FILE: 'file',
        IMAGE: 'image',
        VIDEO: 'video',
    },

    IMAGE_FILE_FORMAT: {
        PNG: 'image/png',
        WEBP: 'image/webp',
        JPEG: 'image/jpeg',
    },
    ATTACHMENT_TYPE: {
        REPORT: 'r',
        NOTE: 'n',
    },

    IMAGE_OBJECT_POSITION: {
        TOP: 'top',
        INITIAL: 'initial',
    },

    FILE_TYPE_REGEX: {
        // Image MimeTypes allowed by iOS photos app.
        IMAGE: /\.(jpg|jpeg|png|webp|gif|tiff|bmp|heic|heif)$/,
        // Video MimeTypes allowed by iOS photos app.
        VIDEO: /\.(mov|mp4)$/,
    },
    IOS_CAMERAROLL_ACCESS_ERROR: 'Access to photo library was denied',
    ADD_PAYMENT_MENU_POSITION_Y: 226,
    ADD_PAYMENT_MENU_POSITION_X: 356,
    EMOJI_PICKER_ITEM_TYPES: {
        HEADER: 'header',
        EMOJI: 'emoji',
        SPACER: 'spacer',
    },
    EMOJI_PICKER_SIZE: {
        WIDTH: 320,
        HEIGHT: 416,
    },
    DESKTOP_HEADER_PADDING: 12,
    CATEGORY_SHORTCUT_BAR_HEIGHT: 32,
    SMALL_EMOJI_PICKER_SIZE: {
        WIDTH: '100%',
    },
    MENU_POSITION_REPORT_ACTION_COMPOSE_BOTTOM: 83,
    NON_NATIVE_EMOJI_PICKER_LIST_HEIGHT: 300,
    NON_NATIVE_EMOJI_PICKER_LIST_HEIGHT_WEB: 200,
    EMOJI_PICKER_ITEM_HEIGHT: 32,
    EMOJI_PICKER_HEADER_HEIGHT: 32,
    RECIPIENT_LOCAL_TIME_HEIGHT: 25,
    AUTO_COMPLETE_SUGGESTER: {
        SUGGESTER_PADDING: 6,
        SUGGESTER_INNER_PADDING: 8,
        SUGGESTION_ROW_HEIGHT: 40,
        SMALL_CONTAINER_HEIGHT_FACTOR: 2.5,
        MAX_AMOUNT_OF_SUGGESTIONS: 20,
        MAX_AMOUNT_OF_VISIBLE_SUGGESTIONS_IN_CONTAINER: 5,
        HERE_TEXT: '@here',
    },
    COMPOSER_MAX_HEIGHT: 125,
    CHAT_FOOTER_SECONDARY_ROW_HEIGHT: 15,
    CHAT_FOOTER_SECONDARY_ROW_PADDING: 5,
    CHAT_FOOTER_MIN_HEIGHT: 65,
    CHAT_FOOTER_HORIZONTAL_PADDING: 40,
    CHAT_SKELETON_VIEW: {
        AVERAGE_ROW_HEIGHT: 80,
        HEIGHT_FOR_ROW_COUNT: {
            1: 60,
            2: 80,
            3: 100,
        },
    },
    CENTRAL_PANE_ANIMATION_HEIGHT: 200,
    LHN_SKELETON_VIEW_ITEM_HEIGHT: 64,
    EXPENSIFY_PARTNER_NAME: 'expensify.com',
    EMAIL: {
        ACCOUNTING: 'accounting@expensify.com',
        ADMIN: 'admin@expensify.com',
        BILLS: 'bills@expensify.com',
        CHRONOS: 'chronos@expensify.com',
        CONCIERGE: 'concierge@expensify.com',
        CONTRIBUTORS: 'contributors@expensify.com',
        FIRST_RESPONDER: 'firstresponders@expensify.com',
        GUIDES_DOMAIN: 'team.expensify.com',
        HELP: 'help@expensify.com',
        INTEGRATION_TESTING_CREDS: 'integrationtestingcreds@expensify.com',
        NOTIFICATIONS: 'notifications@expensify.com',
        PAYROLL: 'payroll@expensify.com',
        QA: 'qa@expensify.com',
        QA_TRAVIS: 'qa+travisreceipts@expensify.com',
        RECEIPTS: 'receipts@expensify.com',
        STUDENT_AMBASSADOR: 'studentambassadors@expensify.com',
        SVFG: 'svfg@expensify.com',
        EXPENSIFY_EMAIL_DOMAIN: '@expensify.com',
    },

    CONCIERGE_DISPLAY_NAME: 'Concierge',

    INTEGRATION_ENTITY_MAP_TYPES: {
        DEFAULT: 'DEFAULT',
        NONE: 'NONE',
        TAG: 'TAG',
        REPORT_FIELD: 'REPORT_FIELD',
        NOT_IMPORTED: 'NOT_IMPORTED',
        IMPORTED: 'IMPORTED',
    },
    QUICKBOOKS_ONLINE: 'quickbooksOnline',

    QUICK_BOOKS_CONFIG: {
        SYNC_CLASSES: 'syncClasses',
        ENABLE_NEW_CATEGORIES: 'enableNewCategories',
        SYNC_CUSTOMERS: 'syncCustomers',
        SYNC_LOCATIONS: 'syncLocations',
        SYNC_TAX: 'syncTax',
        EXPORT: 'export',
        EXPORT_DATE: 'exportDate',
        NON_REIMBURSABLE_EXPENSES_ACCOUNT: 'nonReimbursableExpensesAccount',
        NON_REIMBURSABLE_EXPENSES_EXPORT_DESTINATION: 'nonReimbursableExpensesExportDestination',
        REIMBURSABLE_EXPENSES_ACCOUNT: 'reimbursableExpensesAccount',
        REIMBURSABLE_EXPENSES_EXPORT_DESTINATION: 'reimbursableExpensesExportDestination',
        NON_REIMBURSABLE_BILL_DEFAULT_VENDOR: 'nonReimbursableBillDefaultVendor',
        RECEIVABLE_ACCOUNT: 'receivableAccount',
        AUTO_SYNC: 'autoSync',
        SYNC_PEOPLE: 'syncPeople',
        AUTO_CREATE_VENDOR: 'autoCreateVendor',
        REIMBURSEMENT_ACCOUNT_ID: 'reimbursementAccountID',
        COLLECTION_ACCOUNT_ID: 'collectionAccountID',
    },

    XERO_CONFIG: {
        AUTO_SYNC: 'autoSync',
        SYNC: 'sync',
        ENABLE_NEW_CATEGORIES: 'enableNewCategories',
        EXPORT: 'export',
        TENANT_ID: 'tenantID',
        IMPORT_CUSTOMERS: 'importCustomers',
        IMPORT_TAX_RATES: 'importTaxRates',
        INVOICE_STATUS: {
            DRAFT: 'DRAFT',
            AWAITING_APPROVAL: 'AWT_APPROVAL',
            AWAITING_PAYMENT: 'AWT_PAYMENT',
        },
        IMPORT_TRACKING_CATEGORIES: 'importTrackingCategories',
        MAPPINGS: 'mappings',
        TRACKING_CATEGORY_PREFIX: 'trackingCategory_',
        TRACKING_CATEGORY_FIELDS: {
            COST_CENTERS: 'cost centers',
            REGION: 'region',
        },
        TRACKING_CATEGORY_OPTIONS: {
            DEFAULT: 'DEFAULT',
            TAG: 'TAG',
        },
    },

    QUICKBOOKS_REIMBURSABLE_ACCOUNT_TYPE: {
        VENDOR_BILL: 'bill',
        CHECK: 'check',
        JOURNAL_ENTRY: 'journal_entry',
    },

    XERO_EXPORT_DATE: {
        LAST_EXPENSE: 'LAST_EXPENSE',
        REPORT_EXPORTED: 'REPORT_EXPORTED',
        REPORT_SUBMITTED: 'REPORT_SUBMITTED',
    },

    QUICKBOOKS_EXPORT_DATE: {
        LAST_EXPENSE: 'LAST_EXPENSE',
        REPORT_EXPORTED: 'REPORT_EXPORTED',
        REPORT_SUBMITTED: 'REPORT_SUBMITTED',
    },

    QUICKBOOKS_NON_REIMBURSABLE_EXPORT_ACCOUNT_TYPE: {
        CREDIT_CARD: 'credit_card',
        DEBIT_CARD: 'debit_card',
        VENDOR_BILL: 'bill',
    },

    ACCOUNT_ID: {
        ACCOUNTING: Number(Config?.EXPENSIFY_ACCOUNT_ID_ACCOUNTING ?? 9645353),
        ADMIN: Number(Config?.EXPENSIFY_ACCOUNT_ID_ADMIN ?? -1),
        BILLS: Number(Config?.EXPENSIFY_ACCOUNT_ID_BILLS ?? 1371),
        CHRONOS: Number(Config?.EXPENSIFY_ACCOUNT_ID_CHRONOS ?? 10027416),
        CONCIERGE: Number(Config?.EXPENSIFY_ACCOUNT_ID_CONCIERGE ?? 8392101),
        CONTRIBUTORS: Number(Config?.EXPENSIFY_ACCOUNT_ID_CONTRIBUTORS ?? 9675014),
        FIRST_RESPONDER: Number(Config?.EXPENSIFY_ACCOUNT_ID_FIRST_RESPONDER ?? 9375152),
        HELP: Number(Config?.EXPENSIFY_ACCOUNT_ID_HELP ?? -1),
        INTEGRATION_TESTING_CREDS: Number(Config?.EXPENSIFY_ACCOUNT_ID_INTEGRATION_TESTING_CREDS ?? -1),
        NOTIFICATIONS: Number(Config?.EXPENSIFY_ACCOUNT_ID_NOTIFICATIONS ?? 11665625),
        PAYROLL: Number(Config?.EXPENSIFY_ACCOUNT_ID_PAYROLL ?? 9679724),
        QA: Number(Config?.EXPENSIFY_ACCOUNT_ID_QA ?? 3126513),
        QA_TRAVIS: Number(Config?.EXPENSIFY_ACCOUNT_ID_QA_TRAVIS ?? 8595733),
        RECEIPTS: Number(Config?.EXPENSIFY_ACCOUNT_ID_RECEIPTS ?? -1),
        REWARDS: Number(Config?.EXPENSIFY_ACCOUNT_ID_REWARDS ?? 11023767), // rewards@expensify.com
        STUDENT_AMBASSADOR: Number(Config?.EXPENSIFY_ACCOUNT_ID_STUDENT_AMBASSADOR ?? 10476956),
        SVFG: Number(Config?.EXPENSIFY_ACCOUNT_ID_SVFG ?? 2012843),
    },

    ENVIRONMENT: {
        DEV: 'development',
        STAGING: 'staging',
        PRODUCTION: 'production',
        ADHOC: 'adhoc',
    },

    // Used to delay the initial fetching of reportActions when the app first inits or reconnects (e.g. returning
    // from backgound). The times are based on how long it generally seems to take for the app to become interactive
    // in each scenario.
    FETCH_ACTIONS_DELAY: {
        STARTUP: 8000,
        RECONNECT: 1000,
    },

    WALLET: {
        TRANSFER_METHOD_TYPE: {
            INSTANT: 'instant',
            ACH: 'ach',
        },
        TRANSFER_METHOD_TYPE_FEE: {
            INSTANT: {
                RATE: 1.5,
                MINIMUM_FEE: 25,
            },
            ACH: {
                RATE: 0,
                MINIMUM_FEE: 0,
            },
        },
        ERROR: {
            // If these get updated, we need to update the codes on the Web side too
            SSN: 'ssnError',
            KBA: 'kbaNeeded',
            KYC: 'kycFailed',
            FULL_SSN_NOT_FOUND: 'Full SSN not found',
            MISSING_FIELD: 'Missing required additional details fields',
            WRONG_ANSWERS: 'Wrong answers',
            ONFIDO_FIXABLE_ERROR: 'Onfido returned a fixable error',
            ONFIDO_USER_CONSENT_DENIED: 'user_consent_denied',

            // KBA stands for Knowledge Based Answers (requiring us to show Idology questions)
            KBA_NEEDED: 'KBA needed',
            NO_ACCOUNT_TO_LINK: '405 No account to link to wallet',
            INVALID_WALLET: '405 Invalid wallet account',
            NOT_OWNER_OF_BANK_ACCOUNT: '401 Wallet owner does not own linked bank account',
            INVALID_BANK_ACCOUNT: '405 Attempting to link an invalid bank account to a wallet',
            NOT_OWNER_OF_FUND: '401 Wallet owner does not own linked fund',
            INVALID_FUND: '405 Attempting to link an invalid fund to a wallet',
        },
        STEP: {
            // In the order they appear in the Wallet flow
            ADDITIONAL_DETAILS: 'AdditionalDetailsStep',
            ADDITIONAL_DETAILS_KBA: 'AdditionalDetailsKBAStep',
            ONFIDO: 'OnfidoStep',
            TERMS: 'TermsStep',
            ACTIVATE: 'ActivateStep',
        },
        STEP_REFACTOR: {
            ADD_BANK_ACCOUNT: 'AddBankAccountStep',
            ADDITIONAL_DETAILS: 'AdditionalDetailsStep',
            VERIFY_IDENTITY: 'VerifyIdentityStep',
            TERMS_AND_FEES: 'TermsAndFeesStep',
        },
        STEP_NAMES: ['1', '2', '3', '4'],
        SUBSTEP_INDEXES: {
            BANK_ACCOUNT: {
                ACCOUNT_NUMBERS: 0,
            },
            PERSONAL_INFO: {
                LEGAL_NAME: 0,
                DATE_OF_BIRTH: 1,
                ADDRESS: 2,
                PHONE_NUMBER: 3,
                SSN: 4,
            },
        },
        TIER_NAME: {
            PLATINUM: 'PLATINUM',
            GOLD: 'GOLD',
            SILVER: 'SILVER',
            BRONZE: 'BRONZE',
        },
        WEB_MESSAGE_TYPE: {
            STATEMENT: 'STATEMENT_NAVIGATE',
            CONCIERGE: 'CONCIERGE_NAVIGATE',
        },
        MTL_WALLET_PROGRAM_ID: '760',
        PROGRAM_ISSUERS: {
            EXPENSIFY_PAYMENTS: 'Expensify Payments LLC',
            BANCORP_BANK: 'The Bancorp Bank',
        },
    },

    PLAID: {
        EVENT: {
            ERROR: 'ERROR',
            EXIT: 'EXIT',
        },
        DEFAULT_DATA: {
            bankName: '',
            plaidAccessToken: '',
            bankAccounts: [] as PlaidBankAccount[],
            isLoading: false,
            errors: {},
        },
    },

    ONFIDO: {
        CONTAINER_ID: 'onfido-mount',
        TYPE: {
            DOCUMENT: 'document',
            FACE: 'face',
        },
        VARIANT: {
            VIDEO: 'video',
        },
        SMS_NUMBER_COUNTRY_CODE: 'US',
        ERROR: {
            USER_CANCELLED: 'User canceled flow.',
            USER_TAPPED_BACK: 'User exited by clicking the back button.',
            USER_EXITED: 'User exited by manual action.',
        },
    },

    KYC_WALL_SOURCE: {
        REPORT: 'REPORT', // The user attempted to pay an expense
        ENABLE_WALLET: 'ENABLE_WALLET', // The user clicked on the `Enable wallet` button on the Wallet page
        TRANSFER_BALANCE: 'TRANSFER_BALANCE', // The user attempted to transfer their wallet balance to their bank account or debit card
    },

    OS: {
        WINDOWS: 'Windows',
        MAC_OS: PLATFORM_OS_MACOS,
        ANDROID: 'Android',
        IOS: PLATFORM_IOS,
        LINUX: 'Linux',
        NATIVE: 'Native',
    },

    BROWSER: {
        CHROME: 'chrome',
        FIREFOX: 'firefox',
        IE: 'ie',
        EDGE: 'edge',
        Opera: 'opera',
        SAFARI: 'safari',
        OTHER: 'other',
    },

    PAYMENT_METHODS: {
        DEBIT_CARD: 'debitCard',
        PERSONAL_BANK_ACCOUNT: 'bankAccount',
        BUSINESS_BANK_ACCOUNT: 'businessBankAccount',
    },

    PAYMENT_METHOD_ID_KEYS: {
        DEBIT_CARD: 'fundID',
        BANK_ACCOUNT: 'bankAccountID',
    },

    IOU: {
        // This is the transactionID used when going through the create expense flow so that it mimics a real transaction (like the edit flow)
        OPTIMISTIC_TRANSACTION_ID: '1',
        // Note: These payment types are used when building IOU reportAction message values in the server and should
        // not be changed.
        PAYMENT_TYPE: {
            ELSEWHERE: 'Elsewhere',
            EXPENSIFY: 'Expensify',
            VBBA: 'ACH',
        },
        ACTION: {
            EDIT: 'edit',
            CREATE: 'create',
            SUBMIT: 'submit',
            CATEGORIZE: 'categorize',
            SHARE: 'share',
        },
        DEFAULT_AMOUNT: 0,
        TYPE: {
            SEND: 'send',
            PAY: 'pay',
            SPLIT: 'split',
            REQUEST: 'request',
            INVOICE: 'invoice',
            SUBMIT: 'submit',
            TRACK: 'track',
        },
        REQUEST_TYPE: {
            DISTANCE: 'distance',
            MANUAL: 'manual',
            SCAN: 'scan',
        },
        REPORT_ACTION_TYPE: {
            PAY: 'pay',
            CREATE: 'create',
            SPLIT: 'split',
            DECLINE: 'decline',
            CANCEL: 'cancel',
            DELETE: 'delete',
            APPROVE: 'approve',
            TRACK: 'track',
        },
        AMOUNT_MAX_LENGTH: 10,
        RECEIPT_STATE: {
            SCANREADY: 'SCANREADY',
            OPEN: 'OPEN',
            SCANNING: 'SCANNING',
            SCANCOMPLETE: 'SCANCOMPLETE',
            SCANFAILED: 'SCANFAILED',
        },
        FILE_TYPES: {
            HTML: 'html',
            DOC: 'doc',
            DOCX: 'docx',
            SVG: 'svg',
        },
        RECEIPT_ERROR: 'receiptError',
        CANCEL_REASON: {
            PAYMENT_EXPIRED: 'CANCEL_REASON_PAYMENT_EXPIRED',
        },
        SHARE: {
            ROLE: {
                ACCOUNTANT: 'accountant',
            },
        },
        ACCESS_VARIANTS: {
            CREATE: 'create',
        },
    },

    GROWL: {
        SUCCESS: 'success',
        ERROR: 'error',
        WARNING: 'warning',
        DURATION: 2000,
        DURATION_LONG: 3500,
    },

    LOCALES: {
        EN: 'en',
        ES: 'es',
        ES_ES: 'es-ES',
        ES_ES_ONFIDO: 'es_ES',

        DEFAULT: 'en',
    },

    LANGUAGES: ['en', 'es'],

    PRONOUNS_LIST: [
        'coCos',
        'eEyEmEir',
        'heHimHis',
        'heHimHisTheyThemTheirs',
        'sheHerHers',
        'sheHerHersTheyThemTheirs',
        'merMers',
        'neNirNirs',
        'neeNerNers',
        'perPers',
        'theyThemTheirs',
        'thonThons',
        'veVerVis',
        'viVir',
        'xeXemXyr',
        'zeZieZirHir',
        'zeHirHirs',
        'callMeByMyName',
    ],

    // Map updated pronouns key to deprecated pronouns
    DEPRECATED_PRONOUNS_LIST: {
        heHimHis: 'He/him',
        sheHerHers: 'She/her',
        theyThemTheirs: 'They/them',
        zeHirHirs: 'Ze/hir',
        callMeByMyName: 'Call me by my name',
    },

    POLICY: {
        TYPE: {
            FREE: 'free',
            PERSONAL: 'personal',

            // Often referred to as "control" workspaces
            CORPORATE: 'corporate',

            // Often referred to as "collect" workspaces
            TEAM: 'team',
        },
        ROLE: {
            ADMIN: 'admin',
            AUDITOR: 'auditor',
            USER: 'user',
        },
        AUTO_REPORTING_FREQUENCIES: {
            INSTANT: 'instant',
            IMMEDIATE: 'immediate',
            WEEKLY: 'weekly',
            SEMI_MONTHLY: 'semimonthly',
            MONTHLY: 'monthly',
            TRIP: 'trip',
            MANUAL: 'manual',
        },
        AUTO_REPORTING_OFFSET: {
            LAST_BUSINESS_DAY_OF_MONTH: 'lastBusinessDayOfMonth',
            LAST_DAY_OF_MONTH: 'lastDayOfMonth',
        },
        APPROVAL_MODE: {
            OPTIONAL: 'OPTIONAL',
            BASIC: 'BASIC',
            ADVANCED: 'ADVANCED',
            DYNAMICEXTERNAL: 'DYNAMIC_EXTERNAL',
            SMARTREPORT: 'SMARTREPORT',
            BILLCOM: 'BILLCOM',
        },
        ROOM_PREFIX: '#',
        CUSTOM_UNIT_RATE_BASE_OFFSET: 100,
        OWNER_EMAIL_FAKE: '_FAKE_',
        OWNER_ACCOUNT_ID_FAKE: 0,
        REIMBURSEMENT_CHOICES: {
            REIMBURSEMENT_YES: 'reimburseYes', // Direct
            REIMBURSEMENT_NO: 'reimburseNo', // None
            REIMBURSEMENT_MANUAL: 'reimburseManual', // Indirect
        },
        ID_FAKE: '_FAKE_',
        EMPTY: 'EMPTY',
        MEMBERS_BULK_ACTION_TYPES: {
            REMOVE: 'remove',
            MAKE_MEMBER: 'makeMember',
            MAKE_ADMIN: 'makeAdmin',
        },
        MORE_FEATURES: {
            ARE_CATEGORIES_ENABLED: 'areCategoriesEnabled',
            ARE_TAGS_ENABLED: 'areTagsEnabled',
            ARE_DISTANCE_RATES_ENABLED: 'areDistanceRatesEnabled',
            ARE_WORKFLOWS_ENABLED: 'areWorkflowsEnabled',
            ARE_REPORTFIELDS_ENABLED: 'areReportFieldsEnabled',
            ARE_CONNECTIONS_ENABLED: 'areConnectionsEnabled',
            ARE_TAXES_ENABLED: 'tax',
        },
        CATEGORIES_BULK_ACTION_TYPES: {
            DELETE: 'delete',
            DISABLE: 'disable',
            ENABLE: 'enable',
        },
        TAGS_BULK_ACTION_TYPES: {
            DELETE: 'delete',
            DISABLE: 'disable',
            ENABLE: 'enable',
        },
        DISTANCE_RATES_BULK_ACTION_TYPES: {
            DELETE: 'delete',
            DISABLE: 'disable',
            ENABLE: 'enable',
        },
        DEFAULT_CATEGORIES: [
            'Advertising',
            'Benefits',
            'Car',
            'Equipment',
            'Fees',
            'Home Office',
            'Insurance',
            'Interest',
            'Labor',
            'Maintenance',
            'Materials',
            'Meals and Entertainment',
            'Office Supplies',
            'Other',
            'Professional Services',
            'Rent',
            'Taxes',
            'Travel',
            'Utilities',
        ],
        OWNERSHIP_ERRORS: {
            NO_BILLING_CARD: 'noBillingCard',
            AMOUNT_OWED: 'amountOwed',
            HAS_FAILED_SETTLEMENTS: 'hasFailedSettlements',
            OWNER_OWES_AMOUNT: 'ownerOwesAmount',
            SUBSCRIPTION: 'subscription',
            DUPLICATE_SUBSCRIPTION: 'duplicateSubscription',
            FAILED_TO_CLEAR_BALANCE: 'failedToClearBalance',
        },
        TAX_RATES_BULK_ACTION_TYPES: {
            DELETE: 'delete',
            DISABLE: 'disable',
            ENABLE: 'enable',
        },
        COLLECTION_KEYS: {
            DESCRIPTION: 'description',
            REIMBURSER: 'reimburser',
            REIMBURSEMENT_CHOICE: 'reimbursementChoice',
            APPROVAL_MODE: 'approvalMode',
            AUTOREPORTING: 'autoReporting',
            AUTOREPORTING_FREQUENCY: 'autoReportingFrequency',
            AUTOREPORTING_OFFSET: 'autoReportingOffset',
            GENERAL_SETTINGS: 'generalSettings',
        },
        CONNECTIONS: {
            NAME: {
                // Here we will add other connections names when we add support for them
                QBO: 'quickbooksOnline',
                XERO: 'xero',
            },
            SYNC_STAGE_NAME: {
                STARTING_IMPORT_QBO: 'startingImportQBO',
                STARTING_IMPORT_XERO: 'startingImportXero',
                QBO_IMPORT_MAIN: 'quickbooksOnlineImportMain',
                QBO_IMPORT_CUSTOMERS: 'quickbooksOnlineImportCustomers',
                QBO_IMPORT_EMPLOYEES: 'quickbooksOnlineImportEmployees',
                QBO_IMPORT_ACCOUNTS: 'quickbooksOnlineImportAccounts',
                QBO_IMPORT_CLASSES: 'quickbooksOnlineImportClasses',
                QBO_IMPORT_LOCATIONS: 'quickbooksOnlineImportLocations',
                QBO_IMPORT_PROCESSING: 'quickbooksOnlineImportProcessing',
                QBO_SYNC_PAYMENTS: 'quickbooksOnlineSyncBillPayments',
                QBO_IMPORT_TAX_CODES: 'quickbooksOnlineSyncTaxCodes',
                QBO_CHECK_CONNECTION: 'quickbooksOnlineCheckConnection',
                QBO_SYNC_TITLE: 'quickbooksOnlineSyncTitle',
                QBO_SYNC_LOAD_DATA: 'quickbooksOnlineSyncLoadData',
                QBO_SYNC_APPLY_CATEGORIES: 'quickbooksOnlineSyncApplyCategories',
                QBO_SYNC_APPLY_CUSTOMERS: 'quickbooksOnlineSyncApplyCustomers',
                QBO_SYNC_APPLY_PEOPLE: 'quickbooksOnlineSyncApplyEmployees',
                QBO_SYNC_APPLY_CLASSES_LOCATIONS: 'quickbooksOnlineSyncApplyClassesLocations',
                JOB_DONE: 'jobDone',
                XERO_SYNC_STEP: 'xeroSyncStep',
                XERO_SYNC_XERO_REIMBURSED_REPORTS: 'xeroSyncXeroReimbursedReports',
                XERO_SYNC_EXPENSIFY_REIMBURSED_REPORTS: 'xeroSyncExpensifyReimbursedReports',
                XERO_SYNC_IMPORT_CHART_OF_ACCOUNTS: 'xeroSyncImportChartOfAccounts',
                XERO_SYNC_IMPORT_CATEGORIES: 'xeroSyncImportCategories',
                XERO_SYNC_IMPORT_TRACKING_CATEGORIES: 'xeroSyncImportTrackingCategories',
                XERO_SYNC_IMPORT_CUSTOMERS: 'xeroSyncImportCustomers',
                XERO_SYNC_IMPORT_BANK_ACCOUNTS: 'xeroSyncImportBankAccounts',
                XERO_SYNC_IMPORT_TAX_RATES: 'xeroSyncImportTaxRates',
                XERO_CHECK_CONNECTION: 'xeroCheckConnection',
                XERO_SYNC_TITLE: 'xeroSyncTitle',
            },
            SYNC_STAGE_TIMEOUT_MINUTES: 20,
        },
        ACCESS_VARIANTS: {
            PAID: 'paid',
            ADMIN: 'admin',
        },
    },

    CUSTOM_UNITS: {
        NAME_DISTANCE: 'Distance',
        DISTANCE_UNIT_MILES: 'mi',
        DISTANCE_UNIT_KILOMETERS: 'km',
        MILEAGE_IRS_RATE: 0.655,
        DEFAULT_RATE: 'Default Rate',
        RATE_DECIMALS: 3,
        FAKE_P2P_ID: '_FAKE_P2P_ID_',
    },

    TERMS: {
        CFPB_PREPAID: 'cfpb.gov/prepaid',
        CFPB_COMPLAINT: 'cfpb.gov/complaint',
        FDIC_PREPAID: 'fdic.gov/deposit/deposits/prepaid.html',
        USE_EXPENSIFY_FEES: 'use.expensify.com/fees',
    },

    LAYOUT_WIDTH: {
        WIDE: 'wide',
        NARROW: 'narrow',
        NONE: 'none',
    },

    ICON_TYPE_ICON: 'icon',
    ICON_TYPE_AVATAR: 'avatar',
    ICON_TYPE_WORKSPACE: 'workspace',

    ACTIVITY_INDICATOR_SIZE: {
        LARGE: 'large',
    },

    AVATAR_SIZE: {
        XLARGE: 'xlarge',
        LARGE: 'large',
        MEDIUM: 'medium',
        DEFAULT: 'default',
        SMALL: 'small',
        SMALLER: 'smaller',
        SUBSCRIPT: 'subscript',
        SMALL_SUBSCRIPT: 'small-subscript',
        MID_SUBSCRIPT: 'mid-subscript',
        LARGE_BORDERED: 'large-bordered',
        HEADER: 'header',
        MENTION_ICON: 'mention-icon',
        SMALL_NORMAL: 'small-normal',
    },
    EXPENSIFY_CARD: {
        BANK: 'Expensify Card',
        FRAUD_TYPES: {
            DOMAIN: 'domain',
            INDIVIDUAL: 'individual',
            NONE: 'none',
        },
        STATE: {
            STATE_NOT_ISSUED: 2,
            OPEN: 3,
            NOT_ACTIVATED: 4,
            STATE_DEACTIVATED: 5,
            CLOSED: 6,
            STATE_SUSPENDED: 7,
        },
        ACTIVE_STATES: cardActiveStates,
        LIMIT_TYPES: {
            SMART: 'smart',
            MONTHLY: 'monthly',
            FIXED: 'fixed',
        },
    },
    AVATAR_ROW_SIZE: {
        DEFAULT: 4,
        LARGE_SCREEN: 8,
    },
    OPTION_MODE: {
        COMPACT: 'compact',
        DEFAULT: 'default',
    },
    SUBSCRIPTION: {
        TYPE: {
            ANNUAL: 'yearly2018',
            PAYPERUSE: 'monthly2018',
        },
    },
    REGEX: {
        SPECIAL_CHARS_WITHOUT_NEWLINE: /((?!\n)[()-\s\t])/g,
        DIGITS_AND_PLUS: /^\+?[0-9]*$/,
        ALPHABETIC_AND_LATIN_CHARS: /^[\p{Script=Latin} ]*$/u,
        NON_ALPHABETIC_AND_NON_LATIN_CHARS: /[^\p{Script=Latin}]/gu,
        ACCENT_LATIN_CHARS: /[\u00C0-\u017F]/g,
        POSITIVE_INTEGER: /^\d+$/,
        PO_BOX: /\b[P|p]?(OST|ost)?\.?\s*[O|o|0]?(ffice|FFICE)?\.?\s*[B|b][O|o|0]?[X|x]?\.?\s+[#]?(\d+)\b/,
        ANY_VALUE: /^.+$/,
        ZIP_CODE: /^[0-9]{5}(?:[- ][0-9]{4})?$/,
        INDUSTRY_CODE: /^[0-9]{6}$/,
        SSN_LAST_FOUR: /^(?!0000)[0-9]{4}$/,
        SSN_FULL_NINE: /^(?!0000)[0-9]{9}$/,
        NUMBER: /^[0-9]+$/,
        CARD_NUMBER: /^[0-9]{15,16}$/,
        CARD_SECURITY_CODE: /^[0-9]{3,4}$/,
        CARD_EXPIRATION_DATE: /^(0[1-9]|1[0-2])([^0-9])?([0-9]{4}|([0-9]{2}))$/,
        ROOM_NAME: /^#[\p{Ll}0-9-]{1,100}$/u,

        // eslint-disable-next-line max-len, no-misleading-character-class
        EMOJI: /[\p{Extended_Pictographic}\u200d\u{1f1e6}-\u{1f1ff}\u{1f3fb}-\u{1f3ff}\u{e0020}-\u{e007f}\u20E3\uFE0F]|[#*0-9]\uFE0F?\u20E3/gu,
        // eslint-disable-next-line max-len, no-misleading-character-class
        EMOJIS: /[\p{Extended_Pictographic}](\u200D[\p{Extended_Pictographic}]|[\u{1F3FB}-\u{1F3FF}]|[\u{E0020}-\u{E007F}]|\uFE0F|\u20E3)*|[\u{1F1E6}-\u{1F1FF}]{2}|[#*0-9]\uFE0F?\u20E3/gu,
        // eslint-disable-next-line max-len, no-misleading-character-class
        EMOJI_SKIN_TONES: /[\u{1f3fb}-\u{1f3ff}]/gu,

        TAX_ID: /^\d{9}$/,
        NON_NUMERIC: /\D/g,
        ANY_SPACE: /\s/g,

        // Extract attachment's source from the data's html string
        ATTACHMENT_DATA: /(data-expensify-source|data-name)="([^"]+)"/g,

        EMOJI_NAME: /:[\p{L}0-9_+-]+:/gu,
        EMOJI_SUGGESTIONS: /:[\p{L}0-9_+-]{1,40}$/u,
        AFTER_FIRST_LINE_BREAK: /\n.*/g,
        LINE_BREAK: /\r\n|\r|\n/g,
        CODE_2FA: /^\d{6}$/,
        ATTACHMENT_ID: /chat-attachments\/(\d+)/,
        HAS_COLON_ONLY_AT_THE_BEGINNING: /^:[^:]+$/,
        HAS_AT_MOST_TWO_AT_SIGNS: /^@[^@]*@?[^@]*$/,

        SPECIAL_CHAR: /[,/?"{}[\]()&^%;`$=#<>!*]/g,

        FIRST_SPACE: /.+?(?=\s)/,

        get SPECIAL_CHAR_OR_EMOJI() {
            return new RegExp(`[~\\n\\s]|(_\\b(?!$))|${this.SPECIAL_CHAR.source}|${this.EMOJI.source}`, 'gu');
        },

        get SPACE_OR_EMOJI() {
            return new RegExp(`(\\s+|(?:${this.EMOJI.source})+)`, 'gu');
        },

        // Define the regular expression pattern to find a potential end of a mention suggestion:
        // It might be a space, a newline character, an emoji, or a special character (excluding underscores & tildes, which might be used in usernames)
        get MENTION_BREAKER() {
            return new RegExp(`[\\n\\s]|${this.SPECIAL_CHAR.source}|${this.EMOJI.source}`, 'gu');
        },

        MERGED_ACCOUNT_PREFIX: /^(MERGED_\d+@)/,

        ROUTES: {
            VALIDATE_LOGIN: /\/v($|(\/\/*))/,
            UNLINK_LOGIN: /\/u($|(\/\/*))/,
            REDUNDANT_SLASHES: /(\/{2,})|(\/$)/g,
        },

        TIME_STARTS_01: /^01:\d{2} [AP]M$/,
        TIME_FORMAT: /^\d{2}:\d{2} [AP]M$/,
        DATE_TIME_FORMAT: /^\d{2}-\d{2} \d{2}:\d{2} [AP]M$/,
        ILLEGAL_FILENAME_CHARACTERS: /\/|<|>|\*|"|:|\?|\\|\|/g,

        ENCODE_PERCENT_CHARACTER: /%(25)+/g,

        INVISIBLE_CHARACTERS_GROUPS: /[\p{C}\p{Z}]/gu,

        OTHER_INVISIBLE_CHARACTERS: /[\u3164]/g,

        REPORT_FIELD_TITLE: /{report:([a-zA-Z]+)}/g,

        PATH_WITHOUT_POLICY_ID: /\/w\/[a-zA-Z0-9]+(\/|$)/,

        POLICY_ID_FROM_PATH: /\/w\/([a-zA-Z0-9]+)(\/|$)/,

        SHORT_MENTION: new RegExp(`@[\\w\\-\\+\\'#@]+(?:\\.[\\w\\-\\'\\+]+)*(?![^\`]*\`)`, 'gim'),
    },

    PRONOUNS: {
        PREFIX: '__predefined_',
        SELF_SELECT: '__predefined_selfSelect',
    },
    GUIDES_CALL_TASK_IDS: {
        CONCIERGE_DM: 'NewExpensifyConciergeDM',
        WORKSPACE_INITIAL: 'WorkspaceHome',
        WORKSPACE_PROFILE: 'WorkspaceProfile',
        WORKSPACE_CARD: 'WorkspaceCorporateCards',
        WORKSPACE_REIMBURSE: 'WorkspaceReimburseReceipts',
        WORKSPACE_BILLS: 'WorkspacePayBills',
        WORKSPACE_INVOICES: 'WorkspaceSendInvoices',
        WORKSPACE_TRAVEL: 'WorkspaceBookTravel',
        WORKSPACE_MEMBERS: 'WorkspaceManageMembers',
        WORKSPACE_WORKFLOWS: 'WorkspaceWorkflows',
        WORKSPACE_BANK_ACCOUNT: 'WorkspaceBankAccount',
        WORKSPACE_SETTINGS: 'WorkspaceSettings',
    },
    get EXPENSIFY_EMAILS() {
        return [
            this.EMAIL.ACCOUNTING,
            this.EMAIL.ADMIN,
            this.EMAIL.BILLS,
            this.EMAIL.CHRONOS,
            this.EMAIL.CONCIERGE,
            this.EMAIL.CONTRIBUTORS,
            this.EMAIL.FIRST_RESPONDER,
            this.EMAIL.HELP,
            this.EMAIL.INTEGRATION_TESTING_CREDS,
            this.EMAIL.NOTIFICATIONS,
            this.EMAIL.PAYROLL,
            this.EMAIL.QA,
            this.EMAIL.QA_TRAVIS,
            this.EMAIL.RECEIPTS,
            this.EMAIL.STUDENT_AMBASSADOR,
            this.EMAIL.SVFG,
        ];
    },
    get EXPENSIFY_ACCOUNT_IDS() {
        return [
            this.ACCOUNT_ID.ACCOUNTING,
            this.ACCOUNT_ID.ADMIN,
            this.ACCOUNT_ID.BILLS,
            this.ACCOUNT_ID.CHRONOS,
            this.ACCOUNT_ID.CONCIERGE,
            this.ACCOUNT_ID.CONTRIBUTORS,
            this.ACCOUNT_ID.FIRST_RESPONDER,
            this.ACCOUNT_ID.HELP,
            this.ACCOUNT_ID.INTEGRATION_TESTING_CREDS,
            this.ACCOUNT_ID.PAYROLL,
            this.ACCOUNT_ID.QA,
            this.ACCOUNT_ID.QA_TRAVIS,
            this.ACCOUNT_ID.RECEIPTS,
            this.ACCOUNT_ID.REWARDS,
            this.ACCOUNT_ID.STUDENT_AMBASSADOR,
            this.ACCOUNT_ID.SVFG,
        ];
    },

    // Emails that profile view is prohibited
    get RESTRICTED_EMAILS(): readonly string[] {
        return [this.EMAIL.NOTIFICATIONS];
    },
    // Account IDs that profile view is prohibited
    get RESTRICTED_ACCOUNT_IDS() {
        return [this.ACCOUNT_ID.NOTIFICATIONS];
    },

    // Auth limit is 60k for the column but we store edits and other metadata along the html so let's use a lower limit to accommodate for it.
    MAX_COMMENT_LENGTH: 10000,

    // Use the same value as MAX_COMMENT_LENGTH to ensure the entire comment is parsed. Note that applying markup is very resource-consuming.
    MAX_MARKUP_LENGTH: 10000,

    MAX_THREAD_REPLIES_PREVIEW: 99,

    // Character Limits
    FORM_CHARACTER_LIMIT: 50,
    LEGAL_NAMES_CHARACTER_LIMIT: 150,
    LOGIN_CHARACTER_LIMIT: 254,
    CATEGORY_NAME_LIMIT: 256,
    TAG_NAME_LIMIT: 256,
    REPORT_NAME_LIMIT: 100,
    TITLE_CHARACTER_LIMIT: 100,
    DESCRIPTION_LIMIT: 500,
    WORKSPACE_NAME_CHARACTER_LIMIT: 80,

    AVATAR_CROP_MODAL: {
        // The next two constants control what is min and max value of the image crop scale.
        // Values define in how many times the image can be bigger than its container.
        // Notice: that values less than 1 mean that the image won't cover the container fully.
        MAX_SCALE: 3, // 3x scale is used commonly in different apps.
        MIN_SCALE: 1, // 1x min scale means that the image covers the container completely

        // This const defines the initial container size, before layout measurement.
        // Since size cant be null, we have to define some initial value.
        INITIAL_SIZE: 1, // 1 was chosen because there is a very low probability that initialized component will have such size.
    },
    MICROSECONDS_PER_MS: 1000,
    RED_BRICK_ROAD_PENDING_ACTION: {
        ADD: 'add',
        DELETE: 'delete',
        UPDATE: 'update',
    },
    BRICK_ROAD_INDICATOR_STATUS: {
        ERROR: 'error',
        INFO: 'info',
    },
    REPORT_DETAILS_MENU_ITEM: {
        MEMBERS: 'member',
        INVITE: 'invite',
        SETTINGS: 'settings',
        LEAVE_ROOM: 'leaveRoom',
        PRIVATE_NOTES: 'privateNotes',
    },
    EDIT_REQUEST_FIELD: {
        AMOUNT: 'amount',
        CURRENCY: 'currency',
        DATE: 'date',
        DESCRIPTION: 'description',
        MERCHANT: 'merchant',
        CATEGORY: 'category',
        RECEIPT: 'receipt',
        DISTANCE: 'distance',
        TAG: 'tag',
        TAX_RATE: 'taxRate',
        TAX_AMOUNT: 'taxAmount',
    },
    FOOTER: {
        EXPENSE_MANAGEMENT_URL: `${USE_EXPENSIFY_URL}/expense-management`,
        SPEND_MANAGEMENT_URL: `${USE_EXPENSIFY_URL}/spend-management`,
        EXPENSE_REPORTS_URL: `${USE_EXPENSIFY_URL}/expense-reports`,
        COMPANY_CARD_URL: `${USE_EXPENSIFY_URL}/company-credit-card`,
        RECIEPT_SCANNING_URL: `${USE_EXPENSIFY_URL}/receipt-scanning-app`,
        BILL_PAY_URL: `${USE_EXPENSIFY_URL}/bills`,
        INVOICES_URL: `${USE_EXPENSIFY_URL}/invoices`,
        PAYROLL_URL: `${USE_EXPENSIFY_URL}/payroll`,
        TRAVEL_URL: `${USE_EXPENSIFY_URL}/travel`,
        EXPENSIFY_APPROVED_URL: `${USE_EXPENSIFY_URL}/accountants`,
        PRESS_KIT_URL: 'https://we.are.expensify.com/press-kit',
        SUPPORT_URL: `${USE_EXPENSIFY_URL}/support`,
        COMMUNITY_URL: 'https://community.expensify.com/',
        PRIVACY_URL: `${USE_EXPENSIFY_URL}/privacy`,
        ABOUT_URL: 'https://we.are.expensify.com/how-we-got-here',
        BLOG_URL: 'https://blog.expensify.com/',
        JOBS_URL: 'https://we.are.expensify.com/apply',
        ORG_URL: 'https://expensify.org/',
        INVESTOR_RELATIONS_URL: 'https://ir.expensify.com/',
    },

    SOCIALS: {
        PODCAST: 'https://we.are.expensify.com/podcast',
        TWITTER: 'https://www.twitter.com/expensify',
        INSTAGRAM: 'https://www.instagram.com/expensify',
        FACEBOOK: 'https://www.facebook.com/expensify',
        LINKEDIN: 'https://www.linkedin.com/company/expensify',
    },

    // These split the maximum decimal value of a signed 64-bit number (9,223,372,036,854,775,807) into parts where none of them are too big to fit into a 32-bit number, so that we can
    // generate them each with a random number generator with only 32-bits of precision.
    MAX_64BIT_LEFT_PART: 92233,
    MAX_64BIT_MIDDLE_PART: 7203685,
    MAX_64BIT_RIGHT_PART: 4775807,
    INVALID_CATEGORY_NAME: '###',

    // When generating a random value to fit in 7 digits (for the `middle` or `right` parts above), this is the maximum value to multiply by Math.random().
    MAX_INT_FOR_RANDOM_7_DIGIT_VALUE: 10000000,
    IOS_KEYBOARD_SPACE_OFFSET: -30,

    API_REQUEST_TYPE: {
        READ: 'read',
        WRITE: 'write',
        MAKE_REQUEST_WITH_SIDE_EFFECTS: 'makeRequestWithSideEffects',
    },

    ERECEIPT_COLORS: {
        YELLOW: 'Yellow',
        ICE: 'Ice',
        BLUE: 'Blue',
        GREEN: 'Green',
        TANGERINE: 'Tangerine',
        PINK: 'Pink',
    },

    MAP_PADDING: 50,
    MAP_MARKER_SIZE: 20,

    QUICK_REACTIONS: [
        {
            name: '+1',
            code: '👍',
            types: ['👍🏿', '👍🏾', '👍🏽', '👍🏼', '👍🏻'],
        },
        {
            name: 'heart',
            code: '❤️',
        },
        {
            name: 'joy',
            code: '😂',
        },
        {
            name: 'fire',
            code: '🔥',
        },
    ],

    TFA_CODE_LENGTH: 6,
    CHAT_ATTACHMENT_TOKEN_KEY: 'X-Chat-Attachment-Token',

    SPACE_LENGTH: 1,

    ALL_COUNTRIES: {
        AF: 'Afghanistan',
        AX: 'Åland Islands',
        AL: 'Albania',
        DZ: 'Algeria',
        AS: 'American Samoa',
        AD: 'Andorra',
        AO: 'Angola',
        AI: 'Anguilla',
        AQ: 'Antarctica',
        AG: 'Antigua & Barbuda',
        AR: 'Argentina',
        AM: 'Armenia',
        AW: 'Aruba',
        AC: 'Ascension Island',
        AU: 'Australia',
        AT: 'Austria',
        AZ: 'Azerbaijan',
        BS: 'Bahamas',
        BH: 'Bahrain',
        BD: 'Bangladesh',
        BB: 'Barbados',
        BY: 'Belarus',
        BE: 'Belgium',
        BZ: 'Belize',
        BJ: 'Benin',
        BM: 'Bermuda',
        BT: 'Bhutan',
        BO: 'Bolivia',
        BA: 'Bosnia & Herzegovina',
        BW: 'Botswana',
        BR: 'Brazil',
        IO: 'British Indian Ocean Territory',
        VG: 'British Virgin Islands',
        BN: 'Brunei',
        BG: 'Bulgaria',
        BF: 'Burkina Faso',
        BI: 'Burundi',
        KH: 'Cambodia',
        CM: 'Cameroon',
        CA: 'Canada',
        CV: 'Cape Verde',
        BQ: 'Caribbean Netherlands',
        KY: 'Cayman Islands',
        CF: 'Central African Republic',
        TD: 'Chad',
        CL: 'Chile',
        CN: 'China',
        CX: 'Christmas Island',
        CC: 'Cocos (Keeling) Islands',
        CO: 'Colombia',
        KM: 'Comoros',
        CG: 'Congo - Brazzaville',
        CD: 'Congo - Kinshasa',
        CK: 'Cook Islands',
        CR: 'Costa Rica',
        CI: "Côte d'Ivoire",
        HR: 'Croatia',
        CU: 'Cuba',
        CW: 'Curaçao',
        CY: 'Cyprus',
        CZ: 'Czech Republic',
        DK: 'Denmark',
        DJ: 'Djibouti',
        DM: 'Dominica',
        DO: 'Dominican Republic',
        EC: 'Ecuador',
        EG: 'Egypt',
        SV: 'El Salvador',
        GQ: 'Equatorial Guinea',
        ER: 'Eritrea',
        EE: 'Estonia',
        ET: 'Ethiopia',
        FK: 'Falkland Islands',
        FO: 'Faroe Islands',
        FJ: 'Fiji',
        FI: 'Finland',
        FR: 'France',
        GF: 'French Guiana',
        PF: 'French Polynesia',
        TF: 'French Southern Territories',
        GA: 'Gabon',
        GM: 'Gambia',
        GE: 'Georgia',
        DE: 'Germany',
        GH: 'Ghana',
        GI: 'Gibraltar',
        GR: 'Greece',
        GL: 'Greenland',
        GD: 'Grenada',
        GP: 'Guadeloupe',
        GU: 'Guam',
        GT: 'Guatemala',
        GG: 'Guernsey',
        GN: 'Guinea',
        GW: 'Guinea-Bissau',
        GY: 'Guyana',
        HT: 'Haiti',
        HN: 'Honduras',
        HK: 'Hong Kong',
        HU: 'Hungary',
        IS: 'Iceland',
        IN: 'India',
        ID: 'Indonesia',
        IR: 'Iran',
        IQ: 'Iraq',
        IE: 'Ireland',
        IM: 'Isle of Man',
        IL: 'Israel',
        IT: 'Italy',
        JM: 'Jamaica',
        JP: 'Japan',
        JE: 'Jersey',
        JO: 'Jordan',
        KZ: 'Kazakhstan',
        KE: 'Kenya',
        KI: 'Kiribati',
        XK: 'Kosovo',
        KW: 'Kuwait',
        KG: 'Kyrgyzstan',
        LA: 'Laos',
        LV: 'Latvia',
        LB: 'Lebanon',
        LS: 'Lesotho',
        LR: 'Liberia',
        LY: 'Libya',
        LI: 'Liechtenstein',
        LT: 'Lithuania',
        LU: 'Luxembourg',
        MO: 'Macau',
        MK: 'Macedonia',
        MG: 'Madagascar',
        MW: 'Malawi',
        MY: 'Malaysia',
        MV: 'Maldives',
        ML: 'Mali',
        MT: 'Malta',
        MH: 'Marshall Islands',
        MQ: 'Martinique',
        MR: 'Mauritania',
        MU: 'Mauritius',
        YT: 'Mayotte',
        MX: 'Mexico',
        FM: 'Micronesia',
        MD: 'Moldova',
        MC: 'Monaco',
        MN: 'Mongolia',
        ME: 'Montenegro',
        MS: 'Montserrat',
        MA: 'Morocco',
        MZ: 'Mozambique',
        MM: 'Myanmar (Burma)',
        NA: 'Namibia',
        NR: 'Nauru',
        NP: 'Nepal',
        NL: 'Netherlands',
        NC: 'New Caledonia',
        NZ: 'New Zealand',
        NI: 'Nicaragua',
        NE: 'Niger',
        NG: 'Nigeria',
        NU: 'Niue',
        NF: 'Norfolk Island',
        KP: 'North Korea',
        MP: 'Northern Mariana Islands',
        NO: 'Norway',
        OM: 'Oman',
        PK: 'Pakistan',
        PW: 'Palau',
        PS: 'Palestinian Territories',
        PA: 'Panama',
        PG: 'Papua New Guinea',
        PY: 'Paraguay',
        PE: 'Peru',
        PH: 'Philippines',
        PN: 'Pitcairn Islands',
        PL: 'Poland',
        PT: 'Portugal',
        PR: 'Puerto Rico',
        QA: 'Qatar',
        RE: 'Réunion',
        RO: 'Romania',
        RU: 'Russia',
        RW: 'Rwanda',
        BL: 'Saint Barthélemy',
        WS: 'Samoa',
        SM: 'San Marino',
        ST: 'São Tomé & Príncipe',
        SA: 'Saudi Arabia',
        SN: 'Senegal',
        RS: 'Serbia',
        SC: 'Seychelles',
        SL: 'Sierra Leone',
        SG: 'Singapore',
        SX: 'Sint Maarten',
        SK: 'Slovakia',
        SI: 'Slovenia',
        SB: 'Solomon Islands',
        SO: 'Somalia',
        ZA: 'South Africa',
        GS: 'South Georgia & South Sandwich Islands',
        KR: 'South Korea',
        SS: 'South Sudan',
        ES: 'Spain',
        LK: 'Sri Lanka',
        SH: 'St. Helena',
        KN: 'St. Kitts & Nevis',
        LC: 'St. Lucia',
        MF: 'St. Martin',
        PM: 'St. Pierre & Miquelon',
        VC: 'St. Vincent & Grenadines',
        SD: 'Sudan',
        SR: 'Suriname',
        SJ: 'Svalbard & Jan Mayen',
        SZ: 'Swaziland',
        SE: 'Sweden',
        CH: 'Switzerland',
        SY: 'Syria',
        TW: 'Taiwan',
        TJ: 'Tajikistan',
        TZ: 'Tanzania',
        TH: 'Thailand',
        TL: 'Timor-Leste',
        TG: 'Togo',
        TK: 'Tokelau',
        TO: 'Tonga',
        TT: 'Trinidad & Tobago',
        TA: 'Tristan da Cunha',
        TN: 'Tunisia',
        TR: 'Turkey',
        TM: 'Turkmenistan',
        TC: 'Turks & Caicos Islands',
        TV: 'Tuvalu',
        UM: 'U.S. Outlying Islands',
        VI: 'U.S. Virgin Islands',
        UG: 'Uganda',
        UA: 'Ukraine',
        AE: 'United Arab Emirates',
        GB: 'United Kingdom',
        US: 'United States',
        UY: 'Uruguay',
        UZ: 'Uzbekistan',
        VU: 'Vanuatu',
        VA: 'Vatican City',
        VE: 'Venezuela',
        VN: 'Vietnam',
        WF: 'Wallis & Futuna',
        EH: 'Western Sahara',
        YE: 'Yemen',
        ZM: 'Zambia',
        ZW: 'Zimbabwe',
    },

    // Sources: https://github.com/Expensify/App/issues/14958#issuecomment-1442138427
    // https://github.com/Expensify/App/issues/14958#issuecomment-1456026810
    COUNTRY_ZIP_REGEX_DATA: {
        AC: {
            regex: /^ASCN 1ZZ$/,
            samples: 'ASCN 1ZZ',
        },
        AD: {
            regex: /^AD[1-7]0\d$/,
            samples: 'AD206, AD403, AD106, AD406',
        },

        // We have kept the empty object for the countries which do not have any zip code validation
        // to ensure consistency so that the amount of countries displayed and in this object are same
        AE: {},
        AF: {
            regex: /^\d{4}$/,
            samples: '9536, 1476, 3842, 7975',
        },
        AG: {},
        AI: {
            regex: /^AI-2640$/,
            samples: 'AI-2640',
        },
        AL: {
            regex: /^\d{4}$/,
            samples: '1631, 9721, 2360, 5574',
        },
        AM: {
            regex: /^\d{4}$/,
            samples: '5581, 7585, 8434, 2492',
        },
        AO: {},
        AQ: {},
        AR: {
            regex: /^((?:[A-HJ-NP-Z])?\d{4})([A-Z]{3})?$/,
            samples: 'Q7040GFQ, K2178ZHR, P6240EJG, J6070IAE',
        },
        AS: {
            regex: /^96799$/,
            samples: '96799',
        },
        AT: {
            regex: /^\d{4}$/,
            samples: '4223, 2052, 3544, 5488',
        },
        AU: {
            regex: /^\d{4}$/,
            samples: '7181, 7735, 9169, 8780',
        },
        AW: {},
        AX: {
            regex: /^22\d{3}$/,
            samples: '22270, 22889, 22906, 22284',
        },
        AZ: {
            regex: /^(AZ) (\d{4})$/,
            samples: 'AZ 6704, AZ 5332, AZ 3907, AZ 6892',
        },
        BA: {
            regex: /^\d{5}$/,
            samples: '62722, 80420, 44595, 74614',
        },
        BB: {
            regex: /^BB\d{5}$/,
            samples: 'BB64089, BB17494, BB73163, BB25752',
        },
        BD: {
            regex: /^\d{4}$/,
            samples: '8585, 8175, 7381, 0154',
        },
        BE: {
            regex: /^\d{4}$/,
            samples: '7944, 5303, 6746, 7921',
        },
        BF: {},
        BG: {
            regex: /^\d{4}$/,
            samples: '6409, 7657, 1206, 7908',
        },
        BH: {
            regex: /^\d{3}\d?$/,
            samples: '047, 1116, 490, 631',
        },
        BI: {},
        BJ: {},
        BL: {
            regex: /^97133$/,
            samples: '97133',
        },
        BM: {
            regex: /^[A-Z]{2} ?[A-Z0-9]{2}$/,
            samples: 'QV9P, OSJ1, PZ 3D, GR YK',
        },
        BN: {
            regex: /^[A-Z]{2} ?\d{4}$/,
            samples: 'PF 9925, TH1970, SC 4619, NF0781',
        },
        BO: {},
        BQ: {},
        BR: {
            regex: /^\d{5}-?\d{3}$/,
            samples: '18816-403, 95177-465, 43447-782, 39403-136',
        },
        BS: {},
        BT: {
            regex: /^\d{5}$/,
            samples: '28256, 52484, 30608, 93524',
        },
        BW: {},
        BY: {
            regex: /^\d{6}$/,
            samples: '504154, 360246, 741167, 895047',
        },
        BZ: {},
        CA: {
            regex: /^[ABCEGHJKLMNPRSTVXY]\d[ABCEGHJ-NPRSTV-Z] ?\d[ABCEGHJ-NPRSTV-Z]\d$/,
            samples: 'S1A7K8, Y5H 4G6, H9V0P2, H1A1B5',
        },
        CC: {
            regex: /^6799$/,
            samples: '6799',
        },
        CD: {},
        CF: {},
        CG: {},
        CH: {
            regex: /^\d{4}$/,
            samples: '6370, 5271, 7873, 8220',
        },
        CI: {},
        CK: {},
        CL: {
            regex: /^\d{7}$/,
            samples: '7565829, 8702008, 3161669, 1607703',
        },
        CM: {},
        CN: {
            regex: /^\d{6}$/,
            samples: '240543, 870138, 295528, 861683',
        },
        CO: {
            regex: /^\d{6}$/,
            samples: '678978, 775145, 823943, 913970',
        },
        CR: {
            regex: /^\d{5}$/,
            samples: '28256, 52484, 30608, 93524',
        },
        CU: {
            regex: /^(?:CP)?(\d{5})$/,
            samples: '28256, 52484, 30608, 93524',
        },
        CV: {
            regex: /^\d{4}$/,
            samples: '9056, 8085, 0491, 4627',
        },
        CW: {},
        CX: {
            regex: /^6798$/,
            samples: '6798',
        },
        CY: {
            regex: /^\d{4}$/,
            samples: '9301, 2478, 1981, 6162',
        },
        CZ: {
            regex: /^\d{3} ?\d{2}$/,
            samples: '150 56, 50694, 229 08, 82811',
        },
        DE: {
            regex: /^\d{5}$/,
            samples: '33185, 37198, 81711, 44262',
        },
        DJ: {},
        DK: {
            regex: /^\d{4}$/,
            samples: '1429, 2457, 0637, 5764',
        },
        DM: {},
        DO: {
            regex: /^\d{5}$/,
            samples: '11877, 95773, 93875, 98032',
        },
        DZ: {
            regex: /^\d{5}$/,
            samples: '26581, 64621, 57550, 72201',
        },
        EC: {
            regex: /^\d{6}$/,
            samples: '541124, 873848, 011495, 334509',
        },
        EE: {
            regex: /^\d{5}$/,
            samples: '87173, 01127, 73214, 52381',
        },
        EG: {
            regex: /^\d{5}$/,
            samples: '98394, 05129, 91463, 77359',
        },
        EH: {
            regex: /^\d{5}$/,
            samples: '30577, 60264, 16487, 38593',
        },
        ER: {},
        ES: {
            regex: /^\d{5}$/,
            samples: '03315, 00413, 23179, 89324',
        },
        ET: {
            regex: /^\d{4}$/,
            samples: '6269, 8498, 4514, 7820',
        },
        FI: {
            regex: /^\d{5}$/,
            samples: '21859, 72086, 22422, 03774',
        },
        FJ: {},
        FK: {
            regex: /^FIQQ 1ZZ$/,
            samples: 'FIQQ 1ZZ',
        },
        FM: {
            regex: /^(9694[1-4])(?:[ -](\d{4}))?$/,
            samples: '96942-9352, 96944-4935, 96941 9065, 96943-5369',
        },
        FO: {
            regex: /^\d{3}$/,
            samples: '334, 068, 741, 787',
        },
        FR: {
            regex: /^\d{2} ?\d{3}$/,
            samples: '25822, 53 637, 55354, 82522',
        },
        GA: {},
        GB: {
            regex: /^[A-Z]{1,2}[0-9R][0-9A-Z]?\s*[0-9][A-Z-CIKMOV]{2}$/,
            samples: 'LA102UX, BL2F8FX, BD1S9LU, WR4G 6LH',
        },
        GD: {},
        GE: {
            regex: /^\d{4}$/,
            samples: '1232, 9831, 4717, 9428',
        },
        GF: {
            regex: /^9[78]3\d{2}$/,
            samples: '98380, 97335, 98344, 97300',
        },
        GG: {
            regex: /^GY\d[\dA-Z]? ?\d[ABD-HJLN-UW-Z]{2}$/,
            samples: 'GY757LD, GY6D 6XL, GY3Y2BU, GY85 1YO',
        },
        GH: {},
        GI: {
            regex: /^GX11 1AA$/,
            samples: 'GX11 1AA',
        },
        GL: {
            regex: /^39\d{2}$/,
            samples: '3964, 3915, 3963, 3956',
        },
        GM: {},
        GN: {
            regex: /^\d{3}$/,
            samples: '465, 994, 333, 078',
        },
        GP: {
            regex: /^9[78][01]\d{2}$/,
            samples: '98069, 97007, 97147, 97106',
        },
        GQ: {},
        GR: {
            regex: /^\d{3} ?\d{2}$/,
            samples: '98654, 319 78, 127 09, 590 52',
        },
        GS: {
            regex: /^SIQQ 1ZZ$/,
            samples: 'SIQQ 1ZZ',
        },
        GT: {
            regex: /^\d{5}$/,
            samples: '30553, 69925, 09376, 83719',
        },
        GU: {
            regex: /^((969)[1-3][0-2])$/,
            samples: '96922, 96932, 96921, 96911',
        },
        GW: {
            regex: /^\d{4}$/,
            samples: '1742, 7941, 4437, 7728',
        },
        GY: {},
        HK: {
            regex: /^999077$|^$/,
            samples: '999077',
        },
        HN: {
            regex: /^\d{5}$/,
            samples: '86238, 78999, 03594, 30406',
        },
        HR: {
            regex: /^\d{5}$/,
            samples: '85240, 80710, 78235, 98766',
        },
        HT: {
            regex: /^(?:HT)?(\d{4})$/,
            samples: '5101, HT6991, HT3871, 1126',
        },
        HU: {
            regex: /^\d{4}$/,
            samples: '0360, 2604, 3362, 4775',
        },
        ID: {
            regex: /^\d{5}$/,
            samples: '60993, 52656, 16521, 34931',
        },
        IE: {},
        IL: {
            regex: /^\d{5}(?:\d{2})?$/,
            samples: '74213, 6978354, 2441689, 4971551',
        },
        IM: {
            regex: /^IM\d[\dA-Z]? ?\d[ABD-HJLN-UW-Z]{2}$/,
            samples: 'IM2X1JP, IM4V 9JU, IM3B1UP, IM8E 5XF',
        },
        IN: {
            regex: /^\d{6}$/,
            samples: '946956, 143659, 243258, 938385',
        },
        IO: {
            regex: /^BBND 1ZZ$/,
            samples: 'BBND 1ZZ',
        },
        IQ: {
            regex: /^\d{5}$/,
            samples: '63282, 87817, 38580, 47725',
        },
        IR: {
            regex: /^\d{5}-?\d{5}$/,
            samples: '0666174250, 6052682188, 02360-81920, 25102-08646',
        },
        IS: {
            regex: /^\d{3}$/,
            samples: '408, 013, 001, 936',
        },
        IT: {
            regex: /^\d{5}$/,
            samples: '31701, 61341, 92781, 45609',
        },
        JE: {
            regex: /^JE\d[\dA-Z]? ?\d[ABD-HJLN-UW-Z]{2}$/,
            samples: 'JE0D 2EX, JE59 2OF, JE1X1ZW, JE0V 1SO',
        },
        JM: {},
        JO: {
            regex: /^\d{5}$/,
            samples: '20789, 02128, 52170, 40284',
        },
        JP: {
            regex: /^\d{3}-?\d{4}$/,
            samples: '5429642, 046-1544, 6463599, 368-5362',
        },
        KE: {
            regex: /^\d{5}$/,
            samples: '33043, 98830, 59324, 42876',
        },
        KG: {
            regex: /^\d{6}$/,
            samples: '500371, 176592, 184133, 225279',
        },
        KH: {
            regex: /^\d{5,6}$/,
            samples: '220281, 18824, 35379, 09570',
        },
        KI: {
            regex: /^KI\d{4}$/,
            samples: 'KI0104, KI0109, KI0112, KI0306',
        },
        KM: {},
        KN: {
            regex: /^KN\d{4}(-\d{4})?$/,
            samples: 'KN2522, KN2560-3032, KN3507, KN4440',
        },
        KP: {},
        KR: {
            regex: /^\d{5}$/,
            samples: '67417, 66648, 08359, 93750',
        },
        KW: {
            regex: /^\d{5}$/,
            samples: '74840, 53309, 71276, 59262',
        },
        KY: {
            regex: /^KY\d-\d{4}$/,
            samples: 'KY0-3078, KY1-7812, KY8-3729, KY3-4664',
        },
        KZ: {
            regex: /^\d{6}$/,
            samples: '129113, 976562, 226811, 933781',
        },
        LA: {
            regex: /^\d{5}$/,
            samples: '08875, 50779, 87756, 75932',
        },
        LB: {
            regex: /^(?:\d{4})(?: ?(?:\d{4}))?$/,
            samples: '5436 1302, 9830 7470, 76911911, 9453 1306',
        },
        LC: {
            regex: /^(LC)?\d{2} ?\d{3}$/,
            samples: '21080, LC99127, LC24 258, 51 740',
        },
        LI: {
            regex: /^\d{4}$/,
            samples: '6644, 2852, 4630, 4541',
        },
        LK: {
            regex: /^\d{5}$/,
            samples: '44605, 27721, 90695, 65514',
        },
        LR: {
            regex: /^\d{4}$/,
            samples: '6644, 2852, 4630, 4541',
        },
        LS: {
            regex: /^\d{3}$/,
            samples: '779, 803, 104, 897',
        },
        LT: {
            regex: /^((LT)[-])?(\d{5})$/,
            samples: 'LT-22248, LT-12796, 69822, 37280',
        },
        LU: {
            regex: /^((L)[-])?(\d{4})$/,
            samples: '5469, L-4476, 6304, 9739',
        },
        LV: {
            regex: /^((LV)[-])?\d{4}$/,
            samples: '9344, LV-5030, LV-0132, 8097',
        },
        LY: {},
        MA: {
            regex: /^\d{5}$/,
            samples: '50219, 95871, 80907, 79804',
        },
        MC: {
            regex: /^980\d{2}$/,
            samples: '98084, 98041, 98070, 98062',
        },
        MD: {
            regex: /^(MD[-]?)?(\d{4})$/,
            samples: '6250, MD-9681, MD3282, MD-0652',
        },
        ME: {
            regex: /^\d{5}$/,
            samples: '87622, 92688, 23129, 59566',
        },
        MF: {
            regex: /^9[78][01]\d{2}$/,
            samples: '97169, 98180, 98067, 98043',
        },
        MG: {
            regex: /^\d{3}$/,
            samples: '854, 084, 524, 064',
        },
        MH: {
            regex: /^((969)[6-7][0-9])(-\d{4})?/,
            samples: '96962, 96969, 96970-8530, 96960-3226',
        },
        MK: {
            regex: /^\d{4}$/,
            samples: '8299, 6904, 6144, 9753',
        },
        ML: {},
        MM: {
            regex: /^\d{5}$/,
            samples: '59188, 93943, 40829, 69981',
        },
        MN: {
            regex: /^\d{5}$/,
            samples: '94129, 29906, 53374, 80141',
        },
        MO: {},
        MP: {
            regex: /^(9695[012])(?:[ -](\d{4}))?$/,
            samples: '96952 3162, 96950 1567, 96951 2994, 96950 8745',
        },
        MQ: {
            regex: /^9[78]2\d{2}$/,
            samples: '98297, 97273, 97261, 98282',
        },
        MR: {},
        MS: {
            regex: /^[Mm][Ss][Rr]\s{0,1}\d{4}$/,
            samples: 'MSR1110, MSR1230, MSR1250, MSR1330',
        },
        MT: {
            regex: /^[A-Z]{3} [0-9]{4}|[A-Z]{2}[0-9]{2}|[A-Z]{2} [0-9]{2}|[A-Z]{3}[0-9]{4}|[A-Z]{3}[0-9]{2}|[A-Z]{3} [0-9]{2}$/,
            samples: 'DKV 8196, KSU9264, QII0259, HKH 1020',
        },
        MU: {
            regex: /^([0-9A-R]\d{4})$/,
            samples: 'H8310, 52591, M9826, F5810',
        },
        MV: {
            regex: /^\d{5}$/,
            samples: '16354, 20857, 50991, 72527',
        },
        MW: {},
        MX: {
            regex: /^\d{5}$/,
            samples: '71530, 76424, 73811, 50503',
        },
        MY: {
            regex: /^\d{5}$/,
            samples: '75958, 15826, 86715, 37081',
        },
        MZ: {
            regex: /^\d{4}$/,
            samples: '0902, 6258, 7826, 7150',
        },
        NA: {
            regex: /^\d{5}$/,
            samples: '68338, 63392, 21820, 61211',
        },
        NC: {
            regex: /^988\d{2}$/,
            samples: '98865, 98813, 98820, 98855',
        },
        NE: {
            regex: /^\d{4}$/,
            samples: '9790, 3270, 2239, 0400',
        },
        NF: {
            regex: /^2899$/,
            samples: '2899',
        },
        NG: {
            regex: /^\d{6}$/,
            samples: '289096, 223817, 199970, 840648',
        },
        NI: {
            regex: /^\d{5}$/,
            samples: '86308, 60956, 49945, 15470',
        },
        NL: {
            regex: /^\d{4} ?[A-Z]{2}$/,
            samples: '6998 VY, 5390 CK, 2476 PS, 8873OX',
        },
        NO: {
            regex: /^\d{4}$/,
            samples: '0711, 4104, 2683, 5015',
        },
        NP: {
            regex: /^\d{5}$/,
            samples: '42438, 73964, 66400, 33976',
        },
        NR: {
            regex: /^(NRU68)$/,
            samples: 'NRU68',
        },
        NU: {
            regex: /^(9974)$/,
            samples: '9974',
        },
        NZ: {
            regex: /^\d{4}$/,
            samples: '7015, 0780, 4109, 1422',
        },
        OM: {
            regex: /^(?:PC )?\d{3}$/,
            samples: 'PC 851, PC 362, PC 598, PC 499',
        },
        PA: {
            regex: /^\d{4}$/,
            samples: '0711, 4104, 2683, 5015',
        },
        PE: {
            regex: /^\d{5}$/,
            samples: '10013, 12081, 14833, 24615',
        },
        PF: {
            regex: /^987\d{2}$/,
            samples: '98755, 98710, 98748, 98791',
        },
        PG: {
            regex: /^\d{3}$/,
            samples: '193, 166, 880, 553',
        },
        PH: {
            regex: /^\d{4}$/,
            samples: '0137, 8216, 2876, 0876',
        },
        PK: {
            regex: /^\d{5}$/,
            samples: '78219, 84497, 62102, 12564',
        },
        PL: {
            regex: /^\d{2}-\d{3}$/,
            samples: '63-825, 26-714, 05-505, 15-200',
        },
        PM: {
            regex: /^(97500)$/,
            samples: '97500',
        },
        PN: {
            regex: /^PCRN 1ZZ$/,
            samples: 'PCRN 1ZZ',
        },
        PR: {
            regex: /^(00[679]\d{2})(?:[ -](\d{4}))?$/,
            samples: '00989 3603, 00639 0720, 00707-9803, 00610 7362',
        },
        PS: {
            regex: /^(00[679]\d{2})(?:[ -](\d{4}))?$/,
            samples: '00748, 00663, 00779-4433, 00934 1559',
        },
        PT: {
            regex: /^\d{4}-\d{3}$/,
            samples: '0060-917, 4391-979, 5551-657, 9961-093',
        },
        PW: {
            regex: /^(969(?:39|40))(?:[ -](\d{4}))?$/,
            samples: '96940, 96939, 96939 6004, 96940-1871',
        },
        PY: {
            regex: /^\d{4}$/,
            samples: '7895, 5835, 8783, 5887',
        },
        QA: {},
        RE: {
            regex: /^9[78]4\d{2}$/,
            samples: '98445, 97404, 98421, 98434',
        },
        RO: {
            regex: /^\d{6}$/,
            samples: '935929, 407608, 637434, 174574',
        },
        RS: {
            regex: /^\d{5,6}$/,
            samples: '929863, 259131, 687739, 07011',
        },
        RU: {
            regex: /^\d{6}$/,
            samples: '138294, 617323, 307906, 981238',
        },
        RW: {},
        SA: {
            regex: /^\d{5}(-{1}\d{4})?$/,
            samples: '86020-1256, 72375, 70280, 96328',
        },
        SB: {},
        SC: {},
        SD: {
            regex: /^\d{5}$/,
            samples: '78219, 84497, 62102, 12564',
        },
        SE: {
            regex: /^\d{3} ?\d{2}$/,
            samples: '095 39, 41052, 84687, 563 66',
        },
        SG: {
            regex: /^\d{6}$/,
            samples: '606542, 233985, 036755, 265255',
        },
        SH: {
            regex: /^(?:ASCN|TDCU|STHL) 1ZZ$/,
            samples: 'STHL 1ZZ, ASCN 1ZZ, TDCU 1ZZ',
        },
        SI: {
            regex: /^\d{4}$/,
            samples: '6898, 3413, 2031, 5732',
        },
        SJ: {
            regex: /^\d{4}$/,
            samples: '7616, 3163, 5769, 0237',
        },
        SK: {
            regex: /^\d{3} ?\d{2}$/,
            samples: '594 52, 813 34, 867 67, 41814',
        },
        SL: {},
        SM: {
            regex: /^4789\d$/,
            samples: '47894, 47895, 47893, 47899',
        },
        SN: {
            regex: /^[1-8]\d{4}$/,
            samples: '48336, 23224, 33261, 82430',
        },
        SO: {},
        SR: {},
        SS: {
            regex: /^[A-Z]{2} ?\d{5}$/,
            samples: 'JQ 80186, CU 46474, DE33738, MS 59107',
        },
        ST: {},
        SV: {},
        SX: {},
        SY: {},
        SZ: {
            regex: /^[HLMS]\d{3}$/,
            samples: 'H458, L986, M477, S916',
        },
        TA: {
            regex: /^TDCU 1ZZ$/,
            samples: 'TDCU 1ZZ',
        },
        TC: {
            regex: /^TKCA 1ZZ$/,
            samples: 'TKCA 1ZZ',
        },
        TD: {},
        TF: {},
        TG: {},
        TH: {
            regex: /^\d{5}$/,
            samples: '30706, 18695, 21044, 42496',
        },
        TJ: {
            regex: /^\d{6}$/,
            samples: '381098, 961344, 519925, 667883',
        },
        TK: {},
        TL: {},
        TM: {
            regex: /^\d{6}$/,
            samples: '544985, 164362, 425224, 374603',
        },
        TN: {
            regex: /^\d{4}$/,
            samples: '6075, 7340, 2574, 8988',
        },
        TO: {},
        TR: {
            regex: /^\d{5}$/,
            samples: '42524, 81057, 50859, 42677',
        },
        TT: {
            regex: /^\d{6}$/,
            samples: '041238, 033990, 763476, 981118',
        },
        TV: {},
        TW: {
            regex: /^\d{3}(?:\d{2})?$/,
            samples: '21577, 76068, 68698, 08912',
        },
        TZ: {},
        UA: {
            regex: /^\d{5}$/,
            samples: '10629, 81138, 15668, 30055',
        },
        UG: {},
        UM: {},
        US: {
            regex: /^[0-9]{5}(?:[- ][0-9]{4})?$/,
            samples: '12345, 12345-1234, 12345 1234',
        },
        UY: {
            regex: /^\d{5}$/,
            samples: '40073, 30136, 06583, 00021',
        },
        UZ: {
            regex: /^\d{6}$/,
            samples: '205122, 219713, 441699, 287471',
        },
        VA: {
            regex: /^(00120)$/,
            samples: '00120',
        },
        VC: {
            regex: /^VC\d{4}$/,
            samples: 'VC0600, VC0176, VC0616, VC4094',
        },
        VE: {
            regex: /^\d{4}$/,
            samples: '9692, 1953, 6680, 8302',
        },
        VG: {
            regex: /^VG\d{4}$/,
            samples: 'VG1204, VG7387, VG3431, VG6021',
        },
        VI: {
            regex: /^(008(?:(?:[0-4]\d)|(?:5[01])))(?:[ -](\d{4}))?$/,
            samples: '00820, 00804 2036, 00825 3344, 00811-5900',
        },
        VN: {
            regex: /^\d{6}$/,
            samples: '133836, 748243, 894060, 020597',
        },
        VU: {},
        WF: {
            regex: /^986\d{2}$/,
            samples: '98692, 98697, 98698, 98671',
        },
        WS: {
            regex: /^WS[1-2]\d{3}$/,
            samples: 'WS1349, WS2798, WS1751, WS2090',
        },
        XK: {
            regex: /^[1-7]\d{4}$/,
            samples: '56509, 15863, 46644, 21896',
        },
        YE: {},
        YT: {
            regex: /^976\d{2}$/,
            samples: '97698, 97697, 97632, 97609',
        },
        ZA: {
            regex: /^\d{4}$/,
            samples: '6855, 5179, 6956, 7147',
        },
        ZM: {
            regex: /^\d{5}$/,
            samples: '77603, 97367, 80454, 94484',
        },
        ZW: {},
    },

    GENERIC_ZIP_CODE_REGEX: /^(?:(?![\s-])[\w -]{0,9}[\w])?$/,

    // Values for checking if polyfill is required on a platform
    POLYFILL_TEST: {
        STYLE: 'currency',
        CURRENCY: 'XAF',
        FORMAT: 'symbol',
        SAMPLE_INPUT: '123456.789',
        EXPECTED_OUTPUT: 'FCFA 123,457',
    },

    PATHS_TO_TREAT_AS_EXTERNAL: ['NewExpensify.dmg', 'docs/index.html'],

    // Test tool menu parameters
    TEST_TOOL: {
        // Number of concurrent taps to open then the Test modal menu
        NUMBER_OF_TAPS: 4,
    },

    MENU_HELP_URLS: {
        LEARN_MORE: 'https://www.expensify.com',
        DOCUMENTATION: 'https://github.com/Expensify/App/blob/main/README.md',
        COMMUNITY_DISCUSSIONS: 'https://expensify.slack.com/archives/C01GTK53T8Q',
        SEARCH_ISSUES: 'https://github.com/Expensify/App/issues',
    },

    CONCIERGE_TRAVEL_URL: 'https://community.expensify.com/discussion/7066/introducing-concierge-travel',
    BOOK_TRAVEL_DEMO_URL: 'https://calendly.com/d/ck2z-xsh-q97/expensify-travel-demo-travel-page',
    SCREEN_READER_STATES: {
        ALL: 'all',
        ACTIVE: 'active',
        DISABLED: 'disabled',
    },
    SPACE_CHARACTER_WIDTH: 4,

    // The attribute used in the SelectionScraper.js helper to query all the DOM elements
    // that should be removed from the copied contents in the getHTMLOfSelection() method
    SELECTION_SCRAPER_HIDDEN_ELEMENT: 'selection-scrapper-hidden-element',
    MODERATION: {
        MODERATOR_DECISION_PENDING: 'pending',
        MODERATOR_DECISION_PENDING_HIDE: 'pendingHide',
        MODERATOR_DECISION_PENDING_REMOVE: 'pendingRemove',
        MODERATOR_DECISION_APPROVED: 'approved',
        MODERATOR_DECISION_HIDDEN: 'hidden',
        FLAG_SEVERITY_SPAM: 'spam',
        FLAG_SEVERITY_INCONSIDERATE: 'inconsiderate',
        FLAG_SEVERITY_INTIMIDATION: 'intimidation',
        FLAG_SEVERITY_BULLYING: 'bullying',
        FLAG_SEVERITY_HARASSMENT: 'harassment',
        FLAG_SEVERITY_ASSAULT: 'assault',
    },
    EMOJI_PICKER_TEXT_INPUT_SIZES: 152,
    QR: {
        DEFAULT_LOGO_SIZE_RATIO: 0.25,
        DEFAULT_LOGO_MARGIN_RATIO: 0.02,
        EXPENSIFY_LOGO_SIZE_RATIO: 0.22,
        EXPENSIFY_LOGO_MARGIN_RATIO: 0.03,
    },
    /**
     * Acceptable values for the `accessibilityRole` prop on react native components.
     *
     * **IMPORTANT:** Do not use with the `role` prop as it can cause errors.
     *
     * @deprecated ACCESSIBILITY_ROLE is deprecated. Please use CONST.ROLE instead.
     */
    ACCESSIBILITY_ROLE: {
        /**
         * @deprecated Please stop using the accessibilityRole prop and use the role prop instead.
         */
        BUTTON: 'button',

        /**
         * @deprecated Please stop using the accessibilityRole prop and use the role prop instead.
         */
        LINK: 'link',

        /**
         * @deprecated Please stop using the accessibilityRole prop and use the role prop instead.
         */
        MENUITEM: 'menuitem',

        /**
         * @deprecated Please stop using the accessibilityRole prop and use the role prop instead.
         */
        TEXT: 'text',

        /**
         * @deprecated Please stop using the accessibilityRole prop and use the role prop instead.
         */
        RADIO: 'radio',

        /**
         * @deprecated Please stop using the accessibilityRole prop and use the role prop instead.
         */
        IMAGEBUTTON: 'imagebutton',

        /**
         * @deprecated Please stop using the accessibilityRole prop and use the role prop instead.
         */
        CHECKBOX: 'checkbox',

        /**
         * @deprecated Please stop using the accessibilityRole prop and use the role prop instead.
         */
        SWITCH: 'switch',

        /**
         * @deprecated Please stop using the accessibilityRole prop and use the role prop instead.
         */
        ADJUSTABLE: 'adjustable',

        /**
         * @deprecated Please stop using the accessibilityRole prop and use the role prop instead.
         */
        IMAGE: 'image',
    },
    /**
     * Acceptable values for the `role` attribute on react native components.
     *
     * **IMPORTANT:** Not for use with the `accessibilityRole` prop, as it accepts different values, and new components
     * should use the `role` prop instead.
     */
    ROLE: {
        /** Use for elements with important, time-sensitive information. */
        ALERT: 'alert',
        /** Use for elements that act as buttons. */
        BUTTON: 'button',
        /** Use for elements representing checkboxes. */
        CHECKBOX: 'checkbox',
        /** Use for elements that allow a choice from multiple options. */
        COMBOBOX: 'combobox',
        /** Use with scrollable lists to represent a grid layout. */
        GRID: 'grid',
        /** Use for section headers or titles. */
        HEADING: 'heading',
        /** Use for image elements. */
        IMG: 'img',
        /** Use for elements that navigate to other pages or content. */
        LINK: 'link',
        /** Use to identify a list of items. */
        LIST: 'list',
        /** Use for a list of choices or options. */
        MENU: 'menu',
        /** Use for a container of multiple menus. */
        MENUBAR: 'menubar',
        /** Use for items within a menu. */
        MENUITEM: 'menuitem',
        /** Use when no specific role is needed. */
        NONE: 'none',
        /** Use for elements that don't require a specific role. */
        PRESENTATION: 'presentation',
        /** Use for elements showing progress of a task. */
        PROGRESSBAR: 'progressbar',
        /** Use for radio buttons. */
        RADIO: 'radio',
        /** Use for groups of radio buttons. */
        RADIOGROUP: 'radiogroup',
        /** Use for scrollbar elements. */
        SCROLLBAR: 'scrollbar',
        /** Use for text fields that are used for searching. */
        SEARCHBOX: 'searchbox',
        /** Use for adjustable elements like sliders. */
        SLIDER: 'slider',
        /** Use for a button that opens a list of choices. */
        SPINBUTTON: 'spinbutton',
        /** Use for elements providing a summary of app conditions. */
        SUMMARY: 'summary',
        /** Use for on/off switch elements. */
        SWITCH: 'switch',
        /** Use for tab elements in a tab list. */
        TAB: 'tab',
        /** Use for a list of tabs. */
        TABLIST: 'tablist',
        /** Use for timer elements. */
        TIMER: 'timer',
        /** Use for toolbars containing action buttons or components. */
        TOOLBAR: 'toolbar',
    },
    TRANSLATION_KEYS: {
        ATTACHMENT: 'common.attachment',
    },
    TEACHERS_UNITE: {
        PROD_PUBLIC_ROOM_ID: '7470147100835202',
        PROD_POLICY_ID: 'B795B6319125BDF2',
        TEST_PUBLIC_ROOM_ID: '207591744844000',
        TEST_POLICY_ID: 'ABD1345ED7293535',
        POLICY_NAME: 'Expensify.org / Teachers Unite!',
        PUBLIC_ROOM_NAME: '#teachers-unite',
    },
    CUSTOM_STATUS_TYPES: {
        NEVER: 'never',
        THIRTY_MINUTES: 'thirtyMinutes',
        ONE_HOUR: 'oneHour',
        AFTER_TODAY: 'afterToday',
        AFTER_WEEK: 'afterWeek',
        CUSTOM: 'custom',
    },
    TWO_FACTOR_AUTH_STEPS: {
        CODES: 'CODES',
        VERIFY: 'VERIFY',
        SUCCESS: 'SUCCESS',
        ENABLED: 'ENABLED',
        DISABLED: 'DISABLED',
    },
    TAB: {
        NEW_CHAT_TAB_ID: 'NewChatTab',
        NEW_CHAT: 'chat',
        NEW_ROOM: 'room',
        RECEIPT_TAB_ID: 'ReceiptTab',
        IOU_REQUEST_TYPE: 'iouRequestType',
    },
    TAB_REQUEST: {
        MANUAL: 'manual',
        SCAN: 'scan',
        DISTANCE: 'distance',
    },
    TAB_SEARCH: {
        ALL: 'all',
        SHARED: 'shared',
        DRAFTS: 'drafts',
        FINISHED: 'finished',
    },
    STATUS_TEXT_MAX_LENGTH: 100,

    DROPDOWN_BUTTON_SIZE: {
        LARGE: 'large',
        MEDIUM: 'medium',
    },

    SF_COORDINATES: [-122.4194, 37.7749],

    NAVIGATION: {
        TYPE: {
            UP: 'UP',
        },
        ACTION_TYPE: {
            REPLACE: 'REPLACE',
            PUSH: 'PUSH',
            NAVIGATE: 'NAVIGATE',
        },
    },
    TIME_PERIOD: {
        AM: 'AM',
        PM: 'PM',
    },
    INDENTS: '    ',
    PARENT_CHILD_SEPARATOR: ': ',
    CATEGORY_LIST_THRESHOLD: 8,
    TAG_LIST_THRESHOLD: 8,
    TAX_RATES_LIST_THRESHOLD: 8,
    COLON: ':',
    MAPBOX: {
        PADDING: 50,
        DEFAULT_ZOOM: 15,
        SINGLE_MARKER_ZOOM: 15,
        DEFAULT_COORDINATE: [-122.4021, 37.7911],
        STYLE_URL: 'mapbox://styles/expensify/cllcoiqds00cs01r80kp34tmq',
        ANIMATION_DURATION_ON_CENTER_ME: 1000,
        CENTER_BUTTON_FADE_DURATION: 300,
    },
    ONYX_UPDATE_TYPES: {
        HTTPS: 'https',
        PUSHER: 'pusher',
        AIRSHIP: 'airship',
    },
    EVENTS: {
        SCROLLING: 'scrolling',
    },

    CHAT_HEADER_LOADER_HEIGHT: 36,

    HORIZONTAL_SPACER: {
        DEFAULT_BORDER_BOTTOM_WIDTH: 1,
        DEFAULT_MARGIN_VERTICAL: 8,
        HIDDEN_MARGIN_VERTICAL: 4,
        HIDDEN_BORDER_BOTTOM_WIDTH: 0,
    },

    LIST_COMPONENTS: {
        HEADER: 'header',
        FOOTER: 'footer',
    },

    MISSING_TRANSLATION: 'MISSING TRANSLATION',
    SEARCH_MAX_LENGTH: 500,

    /**
     * The count of characters we'll allow the user to type after reaching SEARCH_MAX_LENGTH in an input.
     */
    ADDITIONAL_ALLOWED_CHARACTERS: 20,

    VALIDATION_REIMBURSEMENT_INPUT_LIMIT: 20,

    REFERRAL_PROGRAM: {
        CONTENT_TYPES: {
            SUBMIT_EXPENSE: 'submitExpense',
            START_CHAT: 'startChat',
            PAY_SOMEONE: 'paySomeone',
            REFER_FRIEND: 'referralFriend',
            SHARE_CODE: 'shareCode',
        },
        REVENUE: 250,
        LEARN_MORE_LINK: 'https://help.expensify.com/articles/new-expensify/expenses/Referral-Program',
        LINK: 'https://join.my.expensify.com',
    },

    FEATURE_TRAINING: {
        CONTENT_TYPES: {
            TRACK_EXPENSE: 'track-expenses',
        },
        'track-expenses': {
            VIDEO_URL: `${CLOUDFRONT_URL}/videos/guided-setup-track-business-v2.mp4`,
            LEARN_MORE_LINK: `${USE_EXPENSIFY_URL}/track-expenses`,
        },
    },

    /**
     * native IDs for close buttons in Overlay component
     */
    OVERLAY: {
        TOP_BUTTON_NATIVE_ID: 'overLayTopButton',
        BOTTOM_BUTTON_NATIVE_ID: 'overLayBottomButton',
    },

    BACK_BUTTON_NATIVE_ID: 'backButton',

    /**
     * The maximum count of items per page for SelectionList.
     * When paginate, it multiplies by page number.
     */
    MAX_SELECTION_LIST_PAGE_LENGTH: 500,

    /**
     * Bank account names
     */
    BANK_NAMES: {
        EXPENSIFY: 'expensify',
        AMERICAN_EXPRESS: 'americanexpress',
        BANK_OF_AMERICA: 'bank of america',
        BB_T: 'bbt',
        CAPITAL_ONE: 'capital one',
        CHASE: 'chase',
        CHARLES_SCHWAB: 'charles schwab',
        CITIBANK: 'citibank',
        CITIZENS_BANK: 'citizens bank',
        DISCOVER: 'discover',
        FIDELITY: 'fidelity',
        GENERIC_BANK: 'generic bank',
        HUNTINGTON_BANK: 'huntington bank',
        HUNTINGTON_NATIONAL: 'huntington national',
        NAVY_FEDERAL_CREDIT_UNION: 'navy federal credit union',
        PNC: 'pnc',
        REGIONS_BANK: 'regions bank',
        SUNTRUST: 'suntrust',
        TD_BANK: 'td bank',
        US_BANK: 'us bank',
        USAA: 'usaa',
    },

    /**
     * Constants for maxToRenderPerBatch parameter that is used for FlatList or SectionList. This controls the amount of items rendered per batch, which is the next chunk of items
     * rendered on every scroll.
     */
    MAX_TO_RENDER_PER_BATCH: {
        DEFAULT: 5,
        CAROUSEL: 3,
    },

    /**
     * Constants for types of violation.
     */
    VIOLATION_TYPES: {
        VIOLATION: 'violation',
        NOTICE: 'notice',
        WARNING: 'warning',
    },

    /**
     * Constants for types of violation names.
     * Defined here because they need to be referenced by the type system to generate the
     * ViolationNames type.
     */
    VIOLATIONS: {
        ALL_TAG_LEVELS_REQUIRED: 'allTagLevelsRequired',
        AUTO_REPORTED_REJECTED_EXPENSE: 'autoReportedRejectedExpense',
        BILLABLE_EXPENSE: 'billableExpense',
        CASH_EXPENSE_WITH_NO_RECEIPT: 'cashExpenseWithNoReceipt',
        CATEGORY_OUT_OF_POLICY: 'categoryOutOfPolicy',
        CONVERSION_SURCHARGE: 'conversionSurcharge',
        CUSTOM_UNIT_OUT_OF_POLICY: 'customUnitOutOfPolicy',
        DUPLICATED_TRANSACTION: 'duplicatedTransaction',
        FIELD_REQUIRED: 'fieldRequired',
        FUTURE_DATE: 'futureDate',
        INVOICE_MARKUP: 'invoiceMarkup',
        MAX_AGE: 'maxAge',
        MISSING_CATEGORY: 'missingCategory',
        MISSING_COMMENT: 'missingComment',
        MISSING_TAG: 'missingTag',
        MODIFIED_AMOUNT: 'modifiedAmount',
        MODIFIED_DATE: 'modifiedDate',
        NON_EXPENSIWORKS_EXPENSE: 'nonExpensiworksExpense',
        OVER_AUTO_APPROVAL_LIMIT: 'overAutoApprovalLimit',
        OVER_CATEGORY_LIMIT: 'overCategoryLimit',
        OVER_LIMIT: 'overLimit',
        OVER_LIMIT_ATTENDEE: 'overLimitAttendee',
        PER_DAY_LIMIT: 'perDayLimit',
        RECEIPT_NOT_SMART_SCANNED: 'receiptNotSmartScanned',
        RECEIPT_REQUIRED: 'receiptRequired',
        RTER: 'rter',
        SMARTSCAN_FAILED: 'smartscanFailed',
        SOME_TAG_LEVELS_REQUIRED: 'someTagLevelsRequired',
        TAG_OUT_OF_POLICY: 'tagOutOfPolicy',
        TAX_AMOUNT_CHANGED: 'taxAmountChanged',
        TAX_OUT_OF_POLICY: 'taxOutOfPolicy',
        TAX_RATE_CHANGED: 'taxRateChanged',
        TAX_REQUIRED: 'taxRequired',
        HOLD: 'hold',
    },

    /** Context menu types */
    CONTEXT_MENU_TYPES: {
        LINK: 'LINK',
        REPORT_ACTION: 'REPORT_ACTION',
        EMAIL: 'EMAIL',
        REPORT: 'REPORT',
    },

    THUMBNAIL_IMAGE: {
        SMALL_SCREEN: {
            SIZE: 250,
        },
        WIDE_SCREEN: {
            SIZE: 350,
        },
        NAN_ASPECT_RATIO: 1.5,
    },

    VIDEO_PLAYER: {
        POPOVER_Y_OFFSET: -30,
        PLAYBACK_SPEEDS: [0.25, 0.5, 1, 1.5, 2],
        HIDE_TIME_TEXT_WIDTH: 250,
        MIN_WIDTH: 170,
        MIN_HEIGHT: 120,
        CONTROLS_STATUS: {
            SHOW: 'show',
            HIDE: 'hide',
            VOLUME_ONLY: 'volumeOnly',
        },
        CONTROLS_POSITION: {
            NATIVE: 32,
            NORMAL: 8,
        },
        DEFAULT_VIDEO_DIMENSIONS: {width: 1900, height: 1400},
    },

    INTRO_CHOICES: {
        SUBMIT: 'newDotSubmit',
        MANAGE_TEAM: 'newDotManageTeam',
        CHAT_SPLIT: 'newDotSplitChat',
    },

    MANAGE_TEAMS_CHOICE: {
        MULTI_LEVEL: 'multiLevelApproval',
        CUSTOM_EXPENSE: 'customExpenseCoding',
        CARD_TRACKING: 'companyCardTracking',
        ACCOUNTING: 'accountingIntegrations',
        RULE: 'ruleEnforcement',
    },

    MINI_CONTEXT_MENU_MAX_ITEMS: 4,

    WORKSPACE_SWITCHER: {
        NAME: 'Expensify',
        SUBSCRIPT_ICON_SIZE: 8,
        MINIMUM_WORKSPACES_TO_SHOW_SEARCH: 8,
    },

    WELCOME_VIDEO_URL: `${CLOUDFRONT_URL}/videos/intro-1280.mp4`,

    ONBOARDING_INTRODUCTION: 'Let’s get you set up 🔧',
    ONBOARDING_CHOICES: {...onboardingChoices},
    ACTIONABLE_TRACK_EXPENSE_WHISPER_MESSAGE: 'What would you like to do with this expense?',
    ONBOARDING_CONCIERGE: {
        [onboardingChoices.EMPLOYER]:
            '# Expensify is the fastest way to get paid back!\n' +
            '\n' +
            'To submit expenses for reimbursement:\n' +
            '1. From the home screen, click the green + button > *Request money*.\n' +
            "2. Enter an amount or scan a receipt, then input your boss's email.\n" +
            '\n' +
            "That'll send a request to get you paid back. Let me know if you have any questions!",
        [onboardingChoices.MANAGE_TEAM]:
            "# Let's start managing your team's expenses!\n" +
            '\n' +
            "To manage your team's expenses, create a workspace to keep everything in one place. Here's how:\n" +
            '1. From the home screen, click the green + button > *New Workspace*\n' +
            '2. Give your workspace a name (e.g. "Sales team expenses").\n' +
            '\n' +
            'Then, invite your team to your workspace via the Members pane and [connect a business bank account](https://help.expensify.com/articles/new-expensify/bank-accounts/Connect-a-Bank-Account) to reimburse them. Let me know if you have any questions!',
        [onboardingChoices.PERSONAL_SPEND]:
            "# Let's start tracking your expenses! \n" +
            '\n' +
            "To track your expenses, create a workspace to keep everything in one place. Here's how:\n" +
            '1. From the home screen, click the green + button > *New Workspace*\n' +
            '2. Give your workspace a name (e.g. "My expenses").\n' +
            '\n' +
            'Then, add expenses to your workspace:\n' +
            '1. Find your workspace using the search field.\n' +
            '2. Click the gray + button next to the message field.\n' +
            '3. Click Request money, then add your expense type.\n' +
            '\n' +
            "We'll store all expenses in your new workspace for easy access. Let me know if you have any questions!",
        [onboardingChoices.CHAT_SPLIT]:
            '# Splitting the bill is as easy as a conversation!\n' +
            '\n' +
            'To split an expense:\n' +
            '1. From the home screen, click the green + button > *Request money*.\n' +
            '2. Enter an amount or scan a receipt, then choose who you want to split it with.\n' +
            '\n' +
            "We'll send a request to each person so they can pay you back. Let me know if you have any questions!",
    },

    ONBOARDING_MESSAGES: {
        [onboardingChoices.EMPLOYER]: {
            message: 'Getting paid back is as easy as sending a message. Let’s go over the basics.',
            video: {
                url: `${CLOUDFRONT_URL}/videos/guided-setup-get-paid-back-v2.mp4`,
                thumbnailUrl: `${CLOUDFRONT_URL}/images/guided-setup-get-paid-back.jpg`,
                duration: 55,
                width: 1280,
                height: 960,
            },
            tasks: [
                {
                    type: 'submitExpense',
                    autoCompleted: false,
                    title: 'Submit an expense',
                    description:
                        '*Submit an expense* by entering an amount or scanning a receipt.\n' +
                        '\n' +
                        'Here’s how to submit an expense:\n' +
                        '\n' +
                        '1. Click the green *+* button.\n' +
                        '2. Choose *Submit expense*.\n' +
                        '3. Enter an amount or scan a receipt.\n' +
                        '4. Add your reimburser to the request.\n' +
                        '\n' +
                        'Then, send your request and wait for that sweet “Cha-ching!” when it’s complete.',
                },
                {
                    type: 'enableWallet',
                    autoCompleted: false,
                    title: 'Enable your wallet',
                    description:
                        'You’ll need to *enable your Expensify Wallet* to get paid back. Don’t worry, it’s easy!\n' +
                        '\n' +
                        'Here’s how to set up your wallet:\n' +
                        '\n' +
                        '1. Click your profile picture.\n' +
                        '2. Click *Wallet* > *Enable wallet*.\n' +
                        '3. Connect your bank account.\n' +
                        '\n' +
                        'Once that’s done, you can request money from anyone and get paid back right into your personal bank account.',
                },
            ],
        },
        [onboardingChoices.MANAGE_TEAM]: {
            message: 'Here are some important tasks to help get your team’s expenses under control.',
            video: {
                url: `${CLOUDFRONT_URL}/videos/guided-setup-manage-team-v2.mp4`,
                thumbnailUrl: `${CLOUDFRONT_URL}/images/guided-setup-manage-team.jpg`,
                duration: 55,
                width: 1280,
                height: 960,
            },
            tasks: [
                {
                    type: 'createWorkspace',
                    autoCompleted: true,
                    title: 'Create a workspace',
                    description:
                        '*Create a workspace* to track expenses, scan receipts, chat, and more.\n' +
                        '\n' +
                        'Here’s how to create a workspace:\n' +
                        '\n' +
                        '1. Click your profile picture.\n' +
                        '2. Click *Workspaces* > *New workspace*.\n' +
                        '\n' +
                        '*Your new workspace is ready! It’ll keep all of your spend (and chats) in one place.*',
                },
                {
                    type: 'meetGuide',
                    autoCompleted: false,
                    title: 'Meet your setup specialist',
                    description: ({adminsRoomLink, guideCalendarLink}: {adminsRoomLink: string; guideCalendarLink: string}) =>
                        `Meet your setup specialist, who can answer any questions as you get started with Expensify. Yes, a real human!\n` +
                        '\n' +
                        `Chat with the specialist in your [#admins room](${adminsRoomLink}) or [schedule a call](${guideCalendarLink}) today.`,
                },
                {
                    type: 'setupCategories',
                    autoCompleted: false,
                    title: 'Set up categories',
                    description:
                        '*Set up categories* so your team can code expenses for easy reporting.\n' +
                        '\n' +
                        'Here’s how to set up categories:\n' +
                        '\n' +
                        '1. Click your profile picture.\n' +
                        '2. Go to *Workspaces* > [your workspace].\n' +
                        '3. Click *Categories*.\n' +
                        '4. Enable and disable default categories.\n' +
                        '5. Click *Add categories* to make your own.\n' +
                        '\n' +
                        'For more controls like requiring a category for every expense, click *Settings*.',
                },
                {
                    type: 'addExpenseApprovals',
                    autoCompleted: false,
                    title: 'Add expense approvals',
                    description:
                        '*Add expense approvals* to review your team’s spend and keep it under control.\n' +
                        '\n' +
                        'Here’s how to add expense approvals:\n' +
                        '\n' +
                        '1. Click your profile picture.\n' +
                        '2. Go to *Workspaces* > [your workspace].\n' +
                        '3. Click *More features*.\n' +
                        '4. Enable *Workflows*.\n' +
                        '5. In *Workflows*, enable *Add approvals*.\n' +
                        '\n' +
                        'You’ll be set as the expense approver. You can change this to any admin once you invite your team.',
                },
                {
                    type: 'inviteTeam',
                    autoCompleted: false,
                    title: 'Invite your team',
                    description:
                        '*Invite your team* to Expensify so they can start tracking expenses today.\n' +
                        '\n' +
                        'Here’s how to invite your team:\n' +
                        '\n' +
                        '1. Click your profile picture.\n' +
                        '2. Go to *Workspaces* > [your workspace].\n' +
                        '3. Click *Members* > *Invite member*.\n' +
                        '4. Enter emails or phone numbers. \n' +
                        '5. Add an invite message if you want.\n' +
                        '\n' +
                        'That’s it! Happy expensing :)',
                },
            ],
        },
        [onboardingChoices.PERSONAL_SPEND]: {
            message: 'Here’s how to track your spend in a few clicks.',
            video: {
                url: `${CLOUDFRONT_URL}/videos/guided-setup-track-personal-v2.mp4`,
                thumbnailUrl: `${CLOUDFRONT_URL}/images/guided-setup-track-personal.jpg`,
                duration: 55,
                width: 1280,
                height: 960,
            },
            tasks: [
                {
                    type: 'trackExpense',
                    autoCompleted: false,
                    title: 'Track an expense',
                    description:
                        '*Track an expense* in any currency, whether you have a receipt or not.\n' +
                        '\n' +
                        'Here’s how to track an expense:\n' +
                        '\n' +
                        '1. Click the green *+* button.\n' +
                        '2. Choose *Track expense*.\n' +
                        '3. Enter an amount or scan a receipt.\n' +
                        '4. Click *Track*.\n' +
                        '\n' +
                        'And you’re done! Yep, it’s that easy.',
                },
            ],
        },
        [onboardingChoices.CHAT_SPLIT]: {
            message: 'Splitting bills with friends is as easy as sending a message. Here’s how.',
            video: {
                url: `${CLOUDFRONT_URL}/videos/guided-setup-chat-split-bills-v2.mp4`,
                thumbnailUrl: `${CLOUDFRONT_URL}/images/guided-setup-chat-split-bills.jpg`,
                duration: 55,
                width: 1280,
                height: 960,
            },
            tasks: [
                {
                    type: 'startChat',
                    autoCompleted: false,
                    title: 'Start a chat',
                    description:
                        '*Start a chat* with a friend or group using their email or phone number.\n' +
                        '\n' +
                        'Here’s how to start a chat:\n' +
                        '\n' +
                        '1. Click the green *+* button.\n' +
                        '2. Choose *Start chat*.\n' +
                        '3. Enter emails or phone numbers.\n' +
                        '\n' +
                        'If any of your friends aren’t using Expensify already, they’ll be invited automatically.\n' +
                        '\n' +
                        'Every chat will also turn into an email or text that they can respond to directly.',
                },
                {
                    type: 'splitExpense',
                    autoCompleted: false,
                    title: 'Split an expense',
                    description:
                        '*Split an expense* right in your chat with one or more friends.\n' +
                        '\n' +
                        'Here’s how to request money:\n' +
                        '\n' +
                        '1. Click the green *+* button.\n' +
                        '2. Choose *Split expense*.\n' +
                        '3. Scan a receipt or enter an amount.\n' +
                        '4. Add your friend(s) to the request.\n' +
                        '\n' +
                        'Feel free to add more details if you want, or just send it off. Let’s get you paid back!',
                },
                {
                    type: 'enableWallet',
                    autoCompleted: false,
                    title: 'Enable your wallet',
                    description:
                        'You’ll need to *enable your Expensify Wallet* to get paid back. Don’t worry, it’s easy!\n' +
                        '\n' +
                        'Here’s how to enable your wallet:\n' +
                        '\n' +
                        '1. Click your profile picture.\n' +
                        '2. *Click Wallet* > *Enable wallet*.\n' +
                        '3. Add your bank account.\n' +
                        '\n' +
                        'Once that’s done, you can request money from anyone and get paid right into your personal bank account.',
                },
            ],
        },
        [onboardingChoices.LOOKING_AROUND]: {
            message:
                "Expensify is best known for expense and corporate card management, but we do a lot more than that. Let me know what you're interested in and I'll help get you started.",
            tasks: [],
        },
    },

    REPORT_FIELD_TITLE_FIELD_ID: 'text_title',

    MOBILE_PAGINATION_SIZE: 15,
    WEB_PAGINATION_SIZE: 50,

    /** Dimensions for illustration shown in Confirmation Modal */
    CONFIRM_CONTENT_SVG_SIZE: {
        HEIGHT: 220,
        WIDTH: 130,
    },

    DEBUG_CONSOLE: {
        LEVELS: {
            INFO: 'INFO',
            ERROR: 'ERROR',
            RESULT: 'RESULT',
            DEBUG: 'DEBUG',
        },
    },
    REIMBURSEMENT_ACCOUNT: {
        DEFAULT_DATA: {
            achData: {
                state: BankAccount.STATE.SETUP,
            },
            isLoading: false,
            errorFields: {},
            errors: {},
            maxAttemptsReached: false,
            shouldShowResetModal: false,
        },
        SUBSTEP_INDEX: {
            BANK_ACCOUNT: {
                ACCOUNT_NUMBERS: 0,
            },
            PERSONAL_INFO: {
                LEGAL_NAME: 0,
                DATE_OF_BIRTH: 1,
                SSN: 2,
                ADDRESS: 3,
            },
            BUSINESS_INFO: {
                BUSINESS_NAME: 0,
                TAX_ID_NUMBER: 1,
                COMPANY_WEBSITE: 2,
                PHONE_NUMBER: 3,
                COMPANY_ADDRESS: 4,
                COMPANY_TYPE: 5,
                INCORPORATION_DATE: 6,
                INCORPORATION_STATE: 7,
            },
            UBO: {
                LEGAL_NAME: 0,
                DATE_OF_BIRTH: 1,
                SSN: 2,
                ADDRESS: 3,
            },
        },
    },
    CURRENCY_TO_DEFAULT_MILEAGE_RATE: JSON.parse(`{
        "AED": {
            "rate": 396,
            "unit": "km"
        },
        "AFN": {
            "rate": 8369,
            "unit": "km"
        },
        "ALL": {
            "rate": 11104,
            "unit": "km"
        },
        "AMD": {
            "rate": 56842,
            "unit": "km"
        },
        "ANG": {
            "rate": 193,
            "unit": "km"
        },
        "AOA": {
            "rate": 67518,
            "unit": "km"
        },
        "ARS": {
            "rate": 9873,
            "unit": "km"
        },
        "AUD": {
            "rate": 85,
            "unit": "km"
        },
        "AWG": {
            "rate": 195,
            "unit": "km"
        },
        "AZN": {
            "rate": 183,
            "unit": "km"
        },
        "BAM": {
            "rate": 177,
            "unit": "km"
        },
        "BBD": {
            "rate": 216,
            "unit": "km"
        },
        "BDT": {
            "rate": 9130,
            "unit": "km"
        },
        "BGN": {
            "rate": 177,
            "unit": "km"
        },
        "BHD": {
            "rate": 40,
            "unit": "km"
        },
        "BIF": {
            "rate": 210824,
            "unit": "km"
        },
        "BMD": {
            "rate": 108,
            "unit": "km"
        },
        "BND": {
            "rate": 145,
            "unit": "km"
        },
        "BOB": {
            "rate": 745,
            "unit": "km"
        },
        "BRL": {
            "rate": 594,
            "unit": "km"
        },
        "BSD": {
            "rate": 108,
            "unit": "km"
        },
        "BTN": {
            "rate": 7796,
            "unit": "km"
        },
        "BWP": {
            "rate": 1180,
            "unit": "km"
        },
        "BYN": {
            "rate": 280,
            "unit": "km"
        },
        "BYR": {
            "rate": 2159418,
            "unit": "km"
        },
        "BZD": {
            "rate": 217,
            "unit": "km"
        },
        "CAD": {
            "rate": 70,
            "unit": "km"
        },
        "CDF": {
            "rate": 213674,
            "unit": "km"
        },
        "CHF": {
            "rate": 70,
            "unit": "km"
        },
        "CLP": {
            "rate": 77249,
            "unit": "km"
        },
        "CNY": {
            "rate": 702,
            "unit": "km"
        },
        "COP": {
            "rate": 383668,
            "unit": "km"
        },
        "CRC": {
            "rate": 65899,
            "unit": "km"
        },
        "CUC": {
            "rate": 108,
            "unit": "km"
        },
        "CUP": {
            "rate": 2776,
            "unit": "km"
        },
        "CVE": {
            "rate": 6112,
            "unit": "km"
        },
        "CZK": {
            "rate": 2356,
            "unit": "km"
        },
        "DJF": {
            "rate": 19151,
            "unit": "km"
        },
        "DKK": {
            "rate": 379,
            "unit": "km"
        },
        "DOP": {
            "rate": 6144,
            "unit": "km"
        },
        "DZD": {
            "rate": 14375,
            "unit": "km"
        },
        "EEK": {
            "rate": 1576,
            "unit": "km"
        },
        "EGP": {
            "rate": 1696,
            "unit": "km"
        },
        "ERN": {
            "rate": 1617,
            "unit": "km"
        },
        "ETB": {
            "rate": 4382,
            "unit": "km"
        },
        "EUR": {
            "rate": 30,
            "unit": "km"
        },
        "FJD": {
            "rate": 220,
            "unit": "km"
        },
        "FKP": {
            "rate": 77,
            "unit": "km"
        },
        "GBP": {
            "rate": 45,
            "unit": "mi"
        },
        "GEL": {
            "rate": 359,
            "unit": "km"
        },
        "GHS": {
            "rate": 620,
            "unit": "km"
        },
        "GIP": {
            "rate": 77,
            "unit": "km"
        },
        "GMD": {
            "rate": 5526,
            "unit": "km"
        },
        "GNF": {
            "rate": 1081319,
            "unit": "km"
        },
        "GTQ": {
            "rate": 832,
            "unit": "km"
        },
        "GYD": {
            "rate": 22537,
            "unit": "km"
        },
        "HKD": {
            "rate": 837,
            "unit": "km"
        },
        "HNL": {
            "rate": 2606,
            "unit": "km"
        },
        "HRK": {
            "rate": 684,
            "unit": "km"
        },
        "HTG": {
            "rate": 8563,
            "unit": "km"
        },
        "HUF": {
            "rate": 33091,
            "unit": "km"
        },
        "IDR": {
            "rate": 1555279,
            "unit": "km"
        },
        "ILS": {
            "rate": 540,
            "unit": "km"
        },
        "INR": {
            "rate": 7805,
            "unit": "km"
        },
        "IQD": {
            "rate": 157394,
            "unit": "km"
        },
        "IRR": {
            "rate": 4539961,
            "unit": "km"
        },
        "ISK": {
            "rate": 13518,
            "unit": "km"
        },
        "JMD": {
            "rate": 15794,
            "unit": "km"
        },
        "JOD": {
            "rate": 77,
            "unit": "km"
        },
        "JPY": {
            "rate": 11748,
            "unit": "km"
        },
        "KES": {
            "rate": 11845,
            "unit": "km"
        },
        "KGS": {
            "rate": 9144,
            "unit": "km"
        },
        "KHR": {
            "rate": 437658,
            "unit": "km"
        },
        "KMF": {
            "rate": 44418,
            "unit": "km"
        },
        "KPW": {
            "rate": 97043,
            "unit": "km"
        },
        "KRW": {
            "rate": 121345,
            "unit": "km"
        },
        "KWD": {
            "rate": 32,
            "unit": "km"
        },
        "KYD": {
            "rate": 90,
            "unit": "km"
        },
        "KZT": {
            "rate": 45396,
            "unit": "km"
        },
        "LAK": {
            "rate": 1010829,
            "unit": "km"
        },
        "LBP": {
            "rate": 164153,
            "unit": "km"
        },
        "LKR": {
            "rate": 21377,
            "unit": "km"
        },
        "LRD": {
            "rate": 18709,
            "unit": "km"
        },
        "LSL": {
            "rate": 1587,
            "unit": "km"
        },
        "LTL": {
            "rate": 348,
            "unit": "km"
        },
        "LVL": {
            "rate": 71,
            "unit": "km"
        },
        "LYD": {
            "rate": 486,
            "unit": "km"
        },
        "MAD": {
            "rate": 967,
            "unit": "km"
        },
        "MDL": {
            "rate": 1910,
            "unit": "km"
        },
        "MGA": {
            "rate": 406520,
            "unit": "km"
        },
        "MKD": {
            "rate": 5570,
            "unit": "km"
        },
        "MMK": {
            "rate": 152083,
            "unit": "km"
        },
        "MNT": {
            "rate": 306788,
            "unit": "km"
        },
        "MOP": {
            "rate": 863,
            "unit": "km"
        },
        "MRO": {
            "rate": 38463,
            "unit": "km"
        },
        "MRU": {
            "rate": 3862,
            "unit": "km"
        },
        "MUR": {
            "rate": 4340,
            "unit": "km"
        },
        "MVR": {
            "rate": 1667,
            "unit": "km"
        },
        "MWK": {
            "rate": 84643,
            "unit": "km"
        },
        "MXN": {
            "rate": 93,
            "unit": "km"
        },
        "MYR": {
            "rate": 444,
            "unit": "km"
        },
        "MZN": {
            "rate": 7772,
            "unit": "km"
        },
        "NAD": {
            "rate": 1587,
            "unit": "km"
        },
        "NGN": {
            "rate": 42688,
            "unit": "km"
        },
        "NIO": {
            "rate": 3772,
            "unit": "km"
        },
        "NOK": {
            "rate": 350,
            "unit": "km"
        },
        "NPR": {
            "rate": 12474,
            "unit": "km"
        },
        "NZD": {
            "rate": 95,
            "unit": "km"
        },
        "OMR": {
            "rate": 42,
            "unit": "km"
        },
        "PAB": {
            "rate": 108,
            "unit": "km"
        },
        "PEN": {
            "rate": 401,
            "unit": "km"
        },
        "PGK": {
            "rate": 380,
            "unit": "km"
        },
        "PHP": {
            "rate": 5234,
            "unit": "km"
        },
        "PKR": {
            "rate": 16785,
            "unit": "km"
        },
        "PLN": {
            "rate": 89,
            "unit": "km"
        },
        "PYG": {
            "rate": 704732,
            "unit": "km"
        },
        "QAR": {
            "rate": 393,
            "unit": "km"
        },
        "RON": {
            "rate": 443,
            "unit": "km"
        },
        "RSD": {
            "rate": 10630,
            "unit": "km"
        },
        "RUB": {
            "rate": 8074,
            "unit": "km"
        },
        "RWF": {
            "rate": 107182,
            "unit": "km"
        },
        "SAR": {
            "rate": 404,
            "unit": "km"
        },
        "SBD": {
            "rate": 859,
            "unit": "km"
        },
        "SCR": {
            "rate": 2287,
            "unit": "km"
        },
        "SDG": {
            "rate": 41029,
            "unit": "km"
        },
        "SEK": {
            "rate": 250,
            "unit": "km"
        },
        "SGD": {
            "rate": 145,
            "unit": "km"
        },
        "SHP": {
            "rate": 77,
            "unit": "km"
        },
        "SLL": {
            "rate": 1102723,
            "unit": "km"
        },
        "SOS": {
            "rate": 62604,
            "unit": "km"
        },
        "SRD": {
            "rate": 1526,
            "unit": "km"
        },
        "STD": {
            "rate": 2223309,
            "unit": "km"
        },
        "STN": {
            "rate": 2232,
            "unit": "km"
        },
        "SVC": {
            "rate": 943,
            "unit": "km"
        },
        "SYP": {
            "rate": 82077,
            "unit": "km"
        },
        "SZL": {
            "rate": 1585,
            "unit": "km"
        },
        "THB": {
            "rate": 3328,
            "unit": "km"
        },
        "TJS": {
            "rate": 1230,
            "unit": "km"
        },
        "TMT": {
            "rate": 378,
            "unit": "km"
        },
        "TND": {
            "rate": 295,
            "unit": "km"
        },
        "TOP": {
            "rate": 245,
            "unit": "km"
        },
        "TRY": {
            "rate": 845,
            "unit": "km"
        },
        "TTD": {
            "rate": 732,
            "unit": "km"
        },
        "TWD": {
            "rate": 3055,
            "unit": "km"
        },
        "TZS": {
            "rate": 250116,
            "unit": "km"
        },
        "UAH": {
            "rate": 2985,
            "unit": "km"
        },
        "UGX": {
            "rate": 395255,
            "unit": "km"
        },
        "USD": {
            "rate": 67,
            "unit": "mi"
        },
        "UYU": {
            "rate": 4777,
            "unit": "km"
        },
        "UZS": {
            "rate": 1131331,
            "unit": "km"
        },
        "VEB": {
            "rate": 679346,
            "unit": "km"
        },
        "VEF": {
            "rate": 26793449,
            "unit": "km"
        },
        "VES": {
            "rate": 194381905,
            "unit": "km"
        },
        "VND": {
            "rate": 2487242,
            "unit": "km"
        },
        "VUV": {
            "rate": 11748,
            "unit": "km"
        },
        "WST": {
            "rate": 272,
            "unit": "km"
        },
        "XAF": {
            "rate": 59224,
            "unit": "km"
        },
        "XCD": {
            "rate": 291,
            "unit": "km"
        },
        "XOF": {
            "rate": 59224,
            "unit": "km"
        },
        "XPF": {
            "rate": 10783,
            "unit": "km"
        },
        "YER": {
            "rate": 27037,
            "unit": "km"
        },
        "ZAR": {
            "rate": 464,
            "unit": "km"
        },
        "ZMK": {
            "rate": 566489,
            "unit": "km"
        },
        "ZMW": {
            "rate": 2377,
            "unit": "km"
        }
    }`) as CurrencyDefaultMileageRate,

    EXIT_SURVEY: {
        REASONS: {
            FEATURE_NOT_AVAILABLE: 'featureNotAvailable',
            DONT_UNDERSTAND: 'dontUnderstand',
            PREFER_CLASSIC: 'preferClassic',
        },
    },

    SESSION_STORAGE_KEYS: {
        INITIAL_URL: 'INITIAL_URL',
    },

    RESERVATION_TYPE: {
        CAR: 'car',
        HOTEL: 'hotel',
        FLIGHT: 'flight',
    },

    DOT_SEPARATOR: '•',

    DEFAULT_TAX: {
        defaultExternalID: 'id_TAX_EXEMPT',
        defaultValue: '0%',
        foreignTaxDefault: 'id_TAX_EXEMPT',
        name: 'Tax',
        taxes: {
            id_TAX_EXEMPT: {
                name: 'Tax exempt',
                value: '0%',
            },
            id_TAX_RATE_1: {
                name: 'Tax Rate 1',
                value: '5%',
            },
        },
    },

    MAX_TAX_RATE_INTEGER_PLACES: 4,
    MAX_TAX_RATE_DECIMAL_PLACES: 4,

    DOWNLOADS_PATH: '/Downloads',
    DOWNLOADS_TIMEOUT: 5000,
    NEW_EXPENSIFY_PATH: '/New Expensify',

    ENVIRONMENT_SUFFIX: {
        DEV: ' Dev',
        ADHOC: ' AdHoc',
    },

    SEARCH_TRANSACTION_TYPE: {
        CASH: 'cash',
        CARD: 'card',
        DISTANCE: 'distance',
    },

    SEARCH_RESULTS_PAGE_SIZE: 50,

    SEARCH_DATA_TYPES: {
        TRANSACTION: 'transaction',
        REPORT: 'report',
    },

    REFERRER: {
        NOTIFICATION: 'notification',
    },

    SORT_ORDER: {
        ASC: 'asc',
        DESC: 'desc',
    },

    SUBSCRIPTION_SIZE_LIMIT: 20000,
<<<<<<< HEAD

    EXCLUDE_FROM_LAST_VISITED_PATH: [SCREENS.NOT_FOUND, SCREENS.SAML_SIGN_IN, SCREENS.VALIDATE_LOGIN] as string[],
=======
    SUBSCRIPTION_POSSIBLE_COST_SAVINGS: {
        COLLECT_PLAN: 10,
        CONTROL_PLAN: 18,
    },
    FEEDBACK_SURVEY_OPTIONS: {
        TOO_LIMITED: {
            ID: 'tooLimited',
            TRANSLATION_KEY: 'feedbackSurvey.tooLimited',
        },
        TOO_EXPENSIVE: {
            ID: 'tooExpensive',
            TRANSLATION_KEY: 'feedbackSurvey.tooExpensive',
        },
        INADEQUATE_SUPPORT: {
            ID: 'inadequateSupport',
            TRANSLATION_KEY: 'feedbackSurvey.inadequateSupport',
        },
        BUSINESS_CLOSING: {
            ID: 'businessClosing',
            TRANSLATION_KEY: 'feedbackSurvey.businessClosing',
        },
    },
>>>>>>> eff0783a
} as const;

type Country = keyof typeof CONST.ALL_COUNTRIES;

type IOUType = ValueOf<typeof CONST.IOU.TYPE>;
type IOUAction = ValueOf<typeof CONST.IOU.ACTION>;
type IOURequestType = ValueOf<typeof CONST.IOU.REQUEST_TYPE>;

export type {Country, IOUAction, IOUType, RateAndUnit, OnboardingPurposeType, IOURequestType};

export default CONST;<|MERGE_RESOLUTION|>--- conflicted
+++ resolved
@@ -4815,10 +4815,7 @@
     },
 
     SUBSCRIPTION_SIZE_LIMIT: 20000,
-<<<<<<< HEAD
-
-    EXCLUDE_FROM_LAST_VISITED_PATH: [SCREENS.NOT_FOUND, SCREENS.SAML_SIGN_IN, SCREENS.VALIDATE_LOGIN] as string[],
-=======
+
     SUBSCRIPTION_POSSIBLE_COST_SAVINGS: {
         COLLECT_PLAN: 10,
         CONTROL_PLAN: 18,
@@ -4841,7 +4838,8 @@
             TRANSLATION_KEY: 'feedbackSurvey.businessClosing',
         },
     },
->>>>>>> eff0783a
+
+    EXCLUDE_FROM_LAST_VISITED_PATH: [SCREENS.NOT_FOUND, SCREENS.SAML_SIGN_IN, SCREENS.VALIDATE_LOGIN] as string[],
 } as const;
 
 type Country = keyof typeof CONST.ALL_COUNTRIES;
