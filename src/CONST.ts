--- conflicted
+++ resolved
@@ -111,7 +111,7 @@
         '\n' +
         'Here’s how to create a workspace:\n' +
         '\n' +
-        '1. Click the settings tab.\n' +
+        '1. Click *Settings*.\n' +
         '2. Click *Workspaces* > *New workspace*.\n' +
         '\n' +
         `*Your new workspace is ready!* [Check it out](${workspaceSettingsLink}).`,
@@ -136,7 +136,7 @@
         '\n' +
         'Here’s how to set up categories:\n' +
         '\n' +
-        '1. Click the settings tab.\n' +
+        '1. Click *Settings*.\n' +
         '2. Go to *Workspaces*.\n' +
         '3. Select your workspace.\n' +
         '4. Click *Categories*.\n' +
@@ -5026,24 +5026,7 @@
                 height: 960,
             },
             tasks: [
-<<<<<<< HEAD
                 createWorkspaceTask,
-=======
-                {
-                    type: 'createWorkspace',
-                    autoCompleted: true,
-                    title: 'Create a workspace',
-                    description: ({workspaceSettingsLink}) =>
-                        '*Create a workspace* to track expenses, scan receipts, chat, and more.\n' +
-                        '\n' +
-                        'Here’s how to create a workspace:\n' +
-                        '\n' +
-                        '1. Click *Settings*.\n' +
-                        '2. Click *Workspaces* > *New workspace*.\n' +
-                        '\n' +
-                        `*Your new workspace is ready!* [Check it out](${workspaceSettingsLink}).`,
-                },
->>>>>>> 46b9e893
                 selfGuidedTourTask,
                 meetGuideTask,
                 {
@@ -5055,28 +5038,7 @@
                         '\n' +
                         `Import them automatically by [connecting your accounting software](${workspaceAccountingLink}), or set them up manually in your [workspace settings](${workspaceSettingsLink}).`,
                 },
-<<<<<<< HEAD
                 setupCategoriesTask,
-=======
-                {
-                    type: 'setupCategories',
-                    autoCompleted: false,
-                    title: 'Set up categories',
-                    description: ({workspaceCategoriesLink}) =>
-                        '*Set up categories* so your team can code expenses for easy reporting.\n' +
-                        '\n' +
-                        'Here’s how to set up categories:\n' +
-                        '\n' +
-                        '1. Click *Settings*.\n' +
-                        '2. Go to *Workspaces*.\n' +
-                        '3. Select your workspace.\n' +
-                        '4. Click *Categories*.\n' +
-                        "5. Disable any categories you don't need.\n" +
-                        '6. Add your own categories in the top right.\n' +
-                        '\n' +
-                        `[Take me to workspace category settings](${workspaceCategoriesLink}).`,
-                },
->>>>>>> 46b9e893
                 {
                     type: 'setupTags',
                     autoCompleted: false,
