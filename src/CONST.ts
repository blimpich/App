--- conflicted
+++ resolved
@@ -3639,13 +3639,8 @@
         [onboardingChoices.TRACK]: {
             message: 'Here are some essential tasks to keep your business spend in shape for tax season.',
             video: {
-<<<<<<< HEAD
                 url: `${CLOUDFRONT_URL}/videos/guided-setup-track-business.mp4`,
-                thumbnailUrl: `${CLOUDFRONT_URL}/images/expensify__favicon.png`,
-=======
-                url: `${CLOUDFRONT_URL}/videos/intro-1280.mp4`,
                 thumbnailUrl: `${CLOUDFRONT_URL}/images/guided-setup-track-business.jpg`,
->>>>>>> d8e69901
                 duration: 55,
                 width: 1280,
                 height: 960,
@@ -3684,13 +3679,8 @@
         [onboardingChoices.EMPLOYER]: {
             message: 'Getting paid back is as easy as sending a message. Let’s go over the basics.',
             video: {
-<<<<<<< HEAD
                 url: `${CLOUDFRONT_URL}/videos/guided-setup-get-paid-back.mp4`,
-                thumbnailUrl: `${CLOUDFRONT_URL}/images/expensify__favicon.png`,
-=======
-                url: `${CLOUDFRONT_URL}/videos/intro-1280.mp4`,
                 thumbnailUrl: `${CLOUDFRONT_URL}/images/guided-setup-get-paid-back.jpg`,
->>>>>>> d8e69901
                 duration: 55,
                 width: 1280,
                 height: 960,
@@ -3730,13 +3720,8 @@
         [onboardingChoices.MANAGE_TEAM]: {
             message: 'Here are some important tasks to help get your team’s expenses under control.',
             video: {
-<<<<<<< HEAD
                 url: `${CLOUDFRONT_URL}/videos/guided-setup-manage-team.mp4`,
-                thumbnailUrl: `${CLOUDFRONT_URL}/images/expensify__favicon.png`,
-=======
-                url: `${CLOUDFRONT_URL}/videos/intro-1280.mp4`,
                 thumbnailUrl: `${CLOUDFRONT_URL}/images/guided-setup-manage-team.jpg`,
->>>>>>> d8e69901
                 duration: 55,
                 width: 1280,
                 height: 960,
@@ -3818,13 +3803,8 @@
         [onboardingChoices.PERSONAL_SPEND]: {
             message: 'Here’s how to track your spend in a few clicks.',
             video: {
-<<<<<<< HEAD
                 url: `${CLOUDFRONT_URL}/videos/guided-setup-track-personal.mp4`,
-                thumbnailUrl: `${CLOUDFRONT_URL}/images/expensify__favicon.png`,
-=======
-                url: `${CLOUDFRONT_URL}/videos/intro-1280.mp4`,
                 thumbnailUrl: `${CLOUDFRONT_URL}/images/guided-setup-track-personal.jpg`,
->>>>>>> d8e69901
                 duration: 55,
                 width: 1280,
                 height: 960,
@@ -3850,13 +3830,8 @@
         [onboardingChoices.CHAT_SPLIT]: {
             message: 'Splitting bills with friends is as easy as sending a message. Here’s how.',
             video: {
-<<<<<<< HEAD
                 url: `${CLOUDFRONT_URL}/videos/guided-setup-chat-split-bills.mp4`,
-                thumbnailUrl: `${CLOUDFRONT_URL}/images/expensify__favicon.png`,
-=======
-                url: `${CLOUDFRONT_URL}/videos/intro-1280.mp4`,
                 thumbnailUrl: `${CLOUDFRONT_URL}/images/guided-setup-chat-split-bills.jpg`,
->>>>>>> d8e69901
                 duration: 55,
                 width: 1280,
                 height: 960,
