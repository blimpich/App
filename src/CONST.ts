/* eslint-disable @typescript-eslint/naming-convention */
import Config from 'react-native-config';
import * as KeyCommand from 'react-native-key-command';
import * as Url from './libs/Url';
import SCREENS from './SCREENS';

// Creating a default array and object this way because objects ({}) and arrays ([]) are not stable types.
// Freezing the array ensures that it cannot be unintentionally modified.
const EMPTY_ARRAY = Object.freeze([]);
const EMPTY_OBJECT = Object.freeze({});

const CLOUDFRONT_DOMAIN = 'cloudfront.net';
const CLOUDFRONT_URL = `https://d2k5nsl2zxldvw.${CLOUDFRONT_DOMAIN}`;
const ACTIVE_EXPENSIFY_URL = Url.addTrailingForwardSlash(Config?.NEW_EXPENSIFY_URL ?? 'https://new.expensify.com');
const USE_EXPENSIFY_URL = 'https://use.expensify.com';
const PLATFORM_OS_MACOS = 'Mac OS';
const PLATFORM_IOS = 'iOS';
const ANDROID_PACKAGE_NAME = 'com.expensify.chat';
const CURRENT_YEAR = new Date().getFullYear();
const PULL_REQUEST_NUMBER = Config?.PULL_REQUEST_NUMBER ?? '';

const keyModifierControl = KeyCommand?.constants?.keyModifierControl ?? 'keyModifierControl';
const keyModifierCommand = KeyCommand?.constants?.keyModifierCommand ?? 'keyModifierCommand';
const keyModifierShiftControl = KeyCommand?.constants?.keyModifierShiftControl ?? 'keyModifierShiftControl';
const keyModifierShiftCommand = KeyCommand?.constants?.keyModifierShiftCommand ?? 'keyModifierShiftCommand';
const keyInputEscape = KeyCommand?.constants?.keyInputEscape ?? 'keyInputEscape';
const keyInputEnter = KeyCommand?.constants?.keyInputEnter ?? 'keyInputEnter';
const keyInputUpArrow = KeyCommand?.constants?.keyInputUpArrow ?? 'keyInputUpArrow';
const keyInputDownArrow = KeyCommand?.constants?.keyInputDownArrow ?? 'keyInputDownArrow';
const keyInputLeftArrow = KeyCommand?.constants?.keyInputLeftArrow ?? 'keyInputLeftArrow';
const keyInputRightArrow = KeyCommand?.constants?.keyInputRightArrow ?? 'keyInputRightArrow';

// describes if a shortcut key can cause navigation
const KEYBOARD_SHORTCUT_NAVIGATION_TYPE = 'NAVIGATION_SHORTCUT';

const CONST = {
    ANDROID_PACKAGE_NAME,
    ANIMATED_TRANSITION: 300,
    ANIMATED_TRANSITION_FROM_VALUE: 100,
    ANIMATION_IN_TIMING: 100,
    ANIMATION_DIRECTION: {
        IN: 'in',
        OUT: 'out',
    },
    ARROW_HIDE_DELAY: 3000,

    API_ATTACHMENT_VALIDATIONS: {
        // 24 megabytes in bytes, this is limit set on servers, do not update without wider internal discussion
        MAX_SIZE: 25165824,

        // An arbitrary size, but the same minimum as in the PHP layer
        MIN_SIZE: 240,

        // Allowed extensions for receipts
        ALLOWED_RECEIPT_EXTENSIONS: ['jpg', 'jpeg', 'gif', 'png', 'pdf', 'htm', 'html', 'text', 'rtf', 'doc', 'tif', 'tiff', 'msword', 'zip', 'xml', 'message'],
    },

    AUTO_AUTH_STATE: {
        NOT_STARTED: 'not-started',
        SIGNING_IN: 'signing-in',
        JUST_SIGNED_IN: 'just-signed-in',
        FAILED: 'failed',
    },

    AVATAR_MAX_ATTACHMENT_SIZE: 6291456,

    AVATAR_ALLOWED_EXTENSIONS: ['jpg', 'jpeg', 'png', 'gif', 'bmp', 'svg'],

    // Minimum width and height size in px for a selected image
    AVATAR_MIN_WIDTH_PX: 80,
    AVATAR_MIN_HEIGHT_PX: 80,

    // Maximum width and height size in px for a selected image
    AVATAR_MAX_WIDTH_PX: 4096,
    AVATAR_MAX_HEIGHT_PX: 4096,

    DEFAULT_AVATAR_COUNT: 24,
    OLD_DEFAULT_AVATAR_COUNT: 8,

    DISPLAY_NAME: {
        MAX_LENGTH: 50,
        RESERVED_FIRST_NAMES: ['Expensify', 'Concierge'],
    },

    LEGAL_NAME: {
        MAX_LENGTH: 40,
    },

    PULL_REQUEST_NUMBER,

    MERCHANT_NAME_MAX_LENGTH: 255,

    CALENDAR_PICKER: {
        // Numbers were arbitrarily picked.
        MIN_YEAR: CURRENT_YEAR - 100,
        MAX_YEAR: CURRENT_YEAR + 100,
    },

    DATE_BIRTH: {
        MIN_AGE: 5,
        MIN_AGE_FOR_PAYMENT: 18,
        MAX_AGE: 150,
    },

    DESKTOP_SHORTCUT_ACCELERATOR: {
        PASTE_AND_MATCH_STYLE: 'Option+Shift+CmdOrCtrl+V',
        PASTE_AS_PLAIN_TEXT: 'CmdOrCtrl+Shift+V',
    },

    // This is used to enable a rotation/transform style to any component.
    DIRECTION: {
        LEFT: 'left',
        RIGHT: 'right',
    },

    // Sizes needed for report empty state background image handling
    EMPTY_STATE_BACKGROUND: {
        ASPECT_RATIO: 3.72,
        SMALL_SCREEN: {
            IMAGE_HEIGHT: 300,
            CONTAINER_MINHEIGHT: 200,
            VIEW_HEIGHT: 185,
        },
        WIDE_SCREEN: {
            IMAGE_HEIGHT: 450,
            CONTAINER_MINHEIGHT: 500,
            VIEW_HEIGHT: 275,
        },
        MONEY_REPORT: {
            SMALL_SCREEN: {
                IMAGE_HEIGHT: 300,
                CONTAINER_MINHEIGHT: 280,
                VIEW_HEIGHT: 220,
            },
            WIDE_SCREEN: {
                IMAGE_HEIGHT: 450,
                CONTAINER_MINHEIGHT: 280,
                VIEW_HEIGHT: 275,
            },
        },
    },

    NEW_EXPENSIFY_URL: ACTIVE_EXPENSIFY_URL,
    APP_DOWNLOAD_LINKS: {
        ANDROID: `https://play.google.com/store/apps/details?id=${ANDROID_PACKAGE_NAME}`,
        IOS: 'https://apps.apple.com/us/app/expensify-cash/id1530278510',
        DESKTOP: `${ACTIVE_EXPENSIFY_URL}NewExpensify.dmg`,
    },
    DATE: {
        SQL_DATE_TIME: 'YYYY-MM-DD HH:mm:ss',
        FNS_FORMAT_STRING: 'yyyy-MM-dd',
        LOCAL_TIME_FORMAT: 'h:mm a',
        YEAR_MONTH_FORMAT: 'yyyyMM',
        MONTH_FORMAT: 'MMMM',
        WEEKDAY_TIME_FORMAT: 'eeee',
        MONTH_DAY_ABBR_FORMAT: 'MMM d',
        SHORT_DATE_FORMAT: 'MM-dd',
        MONTH_DAY_YEAR_ABBR_FORMAT: 'MMM d, yyyy',
        MONTH_DAY_YEAR_FORMAT: 'MMMM d, yyyy',
        FNS_TIMEZONE_FORMAT_STRING: "yyyy-MM-dd'T'HH:mm:ssXXX",
        FNS_DB_FORMAT_STRING: 'yyyy-MM-dd HH:mm:ss.SSS',
        LONG_DATE_FORMAT_WITH_WEEKDAY: 'eeee, MMMM d, yyyy',
        UNIX_EPOCH: '1970-01-01 00:00:00.000',
        MAX_DATE: '9999-12-31',
        MIN_DATE: '0001-01-01',
    },
    SMS: {
        DOMAIN: '@expensify.sms',
    },
    BANK_ACCOUNT: {
        PLAID: {
            ALLOWED_THROTTLED_COUNT: 2,
            ERROR: {
                TOO_MANY_ATTEMPTS: 'Too many attempts',
            },
            EVENTS_NAME: {
                OPEN: 'OPEN',
                EXIT: 'EXIT',
            },
        },
        ERROR: {
            MISSING_ROUTING_NUMBER: '402 Missing routingNumber',
            MAX_ROUTING_NUMBER: '402 Maximum Size Exceeded routingNumber',
            MISSING_INCORPORATION_STATE: '402 Missing incorporationState in additionalData',
            MISSING_INCORPORATION_TYPE: '402 Missing incorporationType in additionalData',
        },
        STEP: {
            // In the order they appear in the VBA flow
            BANK_ACCOUNT: 'BankAccountStep',
            COMPANY: 'CompanyStep',
            REQUESTOR: 'RequestorStep',
            ACH_CONTRACT: 'ACHContractStep',
            VALIDATION: 'ValidationStep',
            ENABLE: 'EnableStep',
        },
        SUBSTEP: {
            MANUAL: 'manual',
        },
        VERIFICATIONS: {
            ERROR_MESSAGE: 'verifications.errorMessage',
            THROTTLED: 'verifications.throttled',
        },
        FIELDS_TYPE: {
            LOCAL: 'local',
        },
        ONFIDO_RESPONSE: {
            SDK_TOKEN: 'apiResult.sdkToken',
            PASS: 'pass',
        },
        QUESTIONS: {
            QUESTION: 'apiResult.questions.question',
            DIFFERENTIATOR_QUESTION: 'apiResult.differentiator-question',
        },
        SETUP_TYPE: {
            MANUAL: 'manual',
            PLAID: 'plaid',
        },
        REGEX: {
            US_ACCOUNT_NUMBER: /^[0-9]{4,17}$/,

            // If the account number length is from 4 to 13 digits, we show the last 4 digits and hide the rest with X
            // If the length is longer than 13 digits, we show the first 6 and last 4 digits, hiding the rest with X
            MASKED_US_ACCOUNT_NUMBER: /^[X]{0,9}[0-9]{4}$|^[0-9]{6}[X]{4,7}[0-9]{4}$/,
            SWIFT_BIC: /^[A-Za-z0-9]{8,11}$/,
        },
        VERIFICATION_MAX_ATTEMPTS: 7,
        STATE: {
            VERIFYING: 'VERIFYING',
            PENDING: 'PENDING',
            OPEN: 'OPEN',
        },
        MAX_LENGTH: {
            SSN: 4,
            ZIP_CODE: 10,
        },
        TYPE: {
            BUSINESS: 'BUSINESS',
            PERSONAL: 'PERSONAL',
        },
    },
    INCORPORATION_TYPES: {
        LLC: 'LLC',
        CORPORATION: 'Corp',
        PARTNERSHIP: 'Partnership',
        COOPERATIVE: 'Cooperative',
        SOLE_PROPRIETORSHIP: 'Sole Proprietorship',
        OTHER: 'Other',
    },
    BETAS: {
        ALL: 'all',
        CHRONOS_IN_CASH: 'chronosInCash',
        PAY_WITH_EXPENSIFY: 'payWithExpensify',
        FREE_PLAN: 'freePlan',
        DEFAULT_ROOMS: 'defaultRooms',
        BETA_EXPENSIFY_WALLET: 'expensifyWallet',
        BETA_COMMENT_LINKING: 'commentLinking',
        INTERNATIONALIZATION: 'internationalization',
        POLICY_ROOMS: 'policyRooms',
        PASSWORDLESS: 'passwordless',
        TASKS: 'tasks',
        THREADS: 'threads',
        CUSTOM_STATUS: 'customStatus',
        NEW_DOT_SAML: 'newDotSAML',
        PDF_META_STORE: 'pdfMetaStore',
        REPORT_ACTION_CONTEXT_MENU: 'reportActionContextMenu',
        SUBMIT_POLICY: 'submitPolicy',
        ATTENDEES: 'attendees',
        AUTO_EXPORT: 'autoExport',
        AUTO_EXPORT_INTACCT: 'autoExportIntacct',
        AUTO_EXPORT_QBO: 'autoExportQbo',
        AUTO_EXPORT_XERO: 'autoExportXero',
        AUTO_JOIN_POLICY: 'autoJoinPolicy',
        AUTOMATED_TAX_EXEMPTION: 'automatedTaxExemption',
        BILL_PAY: 'billPay',
        CATEGORY_DEFAULT_TAX: 'categoryDefaultTax',
        COLLECTABLE_DEPOSIT_ACCOUNTS: 'collectableDepositAccounts',
        CONCIERGE_TRAVEL: 'conciergeTravel',
        CONNECTED_CARDS: 'connectedCards',
        DISCREPANCY: 'discrepancy',
        DOMAIN_CONTACT_BILLING: 'domainContactBilling',
        DOMAIN_TWO_FACTOR_AUTH: 'domainTwoFactorAuth',
        DUPLICATE_DETECTION: 'duplicateDetection',
        EMAIL_SUPPRESSION_BETA: 'emailSuppressionBeta',
        EXPENSES_V2: 'expensesV2',
        EXPENSIFY_CARD: 'expensifyCard',
        EXPENSIFY_CARD_INTACCT_RECONCILIATION: 'expensifyCardIntacctReconciliation',
        EXPENSIFY_CARD_NETSUITE_RECONCILIATION: 'expensifyCardNetSuiteReconciliation',
        EXPENSIFY_CARD_QBO_RECONCILIATION: 'expensifyCardQBOReconciliation',
        EXPENSIFY_CARD_RAPID_INCREASE_FRAUD: 'expensifyCardRapidIncreaseFraud',
        EXPENSIFY_CARD_XERO_RECONCILIATION: 'expensifyCardXeroReconciliation',
        EXPENSIFY_ORG: 'expensifyOrg',
        FIX_VIOLATION_PUSH_NOTIFICATION: 'fixViolationPushNotification',
        FREE_PLAN_FULL_LAUNCH: 'freePlanFullLaunch',
        FREE_PLAN_SOFT_LAUNCH: 'freePlanSoftLaunch',
        GUSTO: 'gusto',
        INBOX_CACHE: 'inboxCache',
        INBOX_HIDDEN_TASKS: 'inboxHiddenTasks',
        INDIRECT_INTEGRATION_SETUP: 'indirectIntegrationSetup',
        IOU: 'IOU',
        JOIN_POLICY: 'joinPolicy',
        LOAD_POLICY_ASYNC: 'loadPolicyAsync',
        MAP_RECEIPT: 'mapReceipt',
        MERGE_API: 'mergeAPI',
        MOBILE_REALTIME_REPORT_COMMENTS: 'mobileRealtimeReportComments',
        MOBILE_SECURE_RECEIPTS: 'mobileSecureReceipts',
        MONTHLY_SETTLEMENT: 'monthlySettlement',
        NAMES_AND_AVATARS: 'namesAndAvatars',
        NATIVE_CHAT: 'nativeChat',
        NEW_PRICING: 'newPricing',
        NEWSLETTER_THREE: 'newsletterThree',
        NEXT_STEPS: 'nextSteps',
        OPEN_FACE_HAMBURGER: 'openFaceHamburger',
        PER_DIEM: 'perDiem',
        PER_DIEM_INTERNATIONAL: 'perDiemInternational',
        PRICING_COPY_CHANGES: 'pricingCopyChanges',
        QBO_INVOICES: 'qboInvoices',
        QUICKBOOKS_DESKTOP_V2: 'quickbooksDesktopV2',
        REALTIME_REPORT_COMMENTS: 'realtimeReportComments',
        S2W_ANNOUNCEMENT: 's2wAnnouncement',
        SCHEDULED_AUTO_REPORTING: 'scheduledAutoReporting',
        SECURE_RECEIPTS: 'secureReceipts',
        SECURE_RECEIPTS_REPORTS: 'secureReceiptsReports',
        SELF_SERVICE_HARD_LAUNCH: 'selfServiceHardLaunch',
        SEND_MONEY: 'sendMoney',
        SMART_SCAN_USER_DISPUTES: 'smartScanUserDisputes',
        SMS_SIGN_UP: 'smsSignUp',
        STRIPE_CONNECT: 'stripeConnect',
        SUMMARY_EMAIL: 'summaryEmail',
        SWIPE_TO_WIN: 'swipeToWin',
        TAX_FOR_MILEAGE: 'taxForMileage',
        TWO_FACTOR_AUTH: 'twoFactorAuth',
        VENMO_INTEGRATION: 'venmoIntegration',
        ZENEFITS_INTEGRATION: 'zenefitsIntegration',
        VIOLATIONS: 'violations',
    },
    BUTTON_STATES: {
        DEFAULT: 'default',
        ACTIVE: 'active',
        PRESSED: 'pressed',
        COMPLETE: 'complete',
        DISABLED: 'disabled',
    },
    BANK_ACCOUNT_TYPES: {
        WALLET: 'WALLET',
    },
    COUNTRY: {
        US: 'US',
        MX: 'MX',
        AU: 'AU',
        CA: 'CA',
        GB: 'GB',
    },
    DESKTOP_DEEPLINK_APP_STATE: {
        CHECKING: 'checking',
        INSTALLED: 'installed',
        NOT_INSTALLED: 'not-installed',
    },
    PLATFORM: {
        IOS: 'ios',
        ANDROID: 'android',
        WEB: 'web',
        DESKTOP: 'desktop',
    },
    PLATFORM_SPECIFIC_KEYS: {
        CTRL: {
            DEFAULT: 'control',
            [PLATFORM_OS_MACOS]: 'meta',
            [PLATFORM_IOS]: 'meta',
        },
        SHIFT: {
            DEFAULT: 'shift',
        },
    },
    KEYBOARD_SHORTCUTS: {
        SEARCH: {
            descriptionKey: 'search',
            shortcutKey: 'K',
            modifiers: ['CTRL'],
            trigger: {
                DEFAULT: {input: 'k', modifierFlags: keyModifierControl},
                [PLATFORM_OS_MACOS]: {input: 'k', modifierFlags: keyModifierCommand},
                [PLATFORM_IOS]: {input: 'k', modifierFlags: keyModifierCommand},
            },
            type: KEYBOARD_SHORTCUT_NAVIGATION_TYPE,
        },
        NEW_CHAT: {
            descriptionKey: 'newChat',
            shortcutKey: 'K',
            modifiers: ['CTRL', 'SHIFT'],
            trigger: {
                DEFAULT: {input: 'k', modifierFlags: keyModifierShiftControl},
                [PLATFORM_OS_MACOS]: {input: 'k', modifierFlags: keyModifierShiftCommand},
                [PLATFORM_IOS]: {input: 'k', modifierFlags: keyModifierShiftCommand},
            },
            type: KEYBOARD_SHORTCUT_NAVIGATION_TYPE,
        },
        SHORTCUTS: {
            descriptionKey: 'openShortcutDialog',
            shortcutKey: 'J',
            modifiers: ['CTRL'],
            trigger: {
                DEFAULT: {input: 'j', modifierFlags: keyModifierControl},
                [PLATFORM_OS_MACOS]: {input: 'j', modifierFlags: keyModifierCommand},
                [PLATFORM_IOS]: {input: 'j', modifierFlags: keyModifierCommand},
            },
        },
        ESCAPE: {
            descriptionKey: 'escape',
            shortcutKey: 'Escape',
            modifiers: [],
            trigger: {
                DEFAULT: {input: keyInputEscape},
                [PLATFORM_OS_MACOS]: {input: keyInputEscape},
                [PLATFORM_IOS]: {input: keyInputEscape},
            },
        },
        ENTER: {
            descriptionKey: null,
            shortcutKey: 'Enter',
            modifiers: [],
            trigger: {
                DEFAULT: {input: keyInputEnter},
                [PLATFORM_OS_MACOS]: {input: keyInputEnter},
                [PLATFORM_IOS]: {input: keyInputEnter},
            },
        },
        CTRL_ENTER: {
            descriptionKey: null,
            shortcutKey: 'Enter',
            modifiers: ['CTRL'],
            trigger: {
                DEFAULT: {input: keyInputEnter, modifierFlags: keyModifierControl},
                [PLATFORM_OS_MACOS]: {input: keyInputEnter, modifierFlags: keyModifierCommand},
                [PLATFORM_IOS]: {input: keyInputEnter, modifierFlags: keyModifierCommand},
            },
        },
        COPY: {
            descriptionKey: 'copy',
            shortcutKey: 'C',
            modifiers: ['CTRL'],
            trigger: {
                DEFAULT: {input: 'c', modifierFlags: keyModifierControl},
                [PLATFORM_OS_MACOS]: {input: 'c', modifierFlags: keyModifierCommand},
                [PLATFORM_IOS]: {input: 'c', modifierFlags: keyModifierCommand},
            },
        },
        ARROW_UP: {
            descriptionKey: null,
            shortcutKey: 'ArrowUp',
            modifiers: [],
            trigger: {
                DEFAULT: {input: keyInputUpArrow},
                [PLATFORM_OS_MACOS]: {input: keyInputUpArrow},
                [PLATFORM_IOS]: {input: keyInputUpArrow},
            },
        },
        ARROW_DOWN: {
            descriptionKey: null,
            shortcutKey: 'ArrowDown',
            modifiers: [],
            trigger: {
                DEFAULT: {input: keyInputDownArrow},
                [PLATFORM_OS_MACOS]: {input: keyInputDownArrow},
                [PLATFORM_IOS]: {input: keyInputDownArrow},
            },
        },
        ARROW_LEFT: {
            descriptionKey: null,
            shortcutKey: 'ArrowLeft',
            modifiers: [],
            trigger: {
                DEFAULT: {input: keyInputLeftArrow},
                [PLATFORM_OS_MACOS]: {input: keyInputLeftArrow},
                [PLATFORM_IOS]: {input: keyInputLeftArrow},
            },
        },
        ARROW_RIGHT: {
            descriptionKey: null,
            shortcutKey: 'ArrowRight',
            modifiers: [],
            trigger: {
                DEFAULT: {input: keyInputRightArrow},
                [PLATFORM_OS_MACOS]: {input: keyInputRightArrow},
                [PLATFORM_IOS]: {input: keyInputRightArrow},
            },
        },
        TAB: {
            descriptionKey: null,
            shortcutKey: 'Tab',
            modifiers: [],
        },
    },
    KEYBOARD_SHORTCUTS_TYPES: {
        NAVIGATION_SHORTCUT: KEYBOARD_SHORTCUT_NAVIGATION_TYPE,
    },
    KEYBOARD_SHORTCUT_KEY_DISPLAY_NAME: {
        CONTROL: 'CTRL',
        ESCAPE: 'ESC',
        META: 'CMD',
        SHIFT: 'Shift',
    },
    CURRENCY: {
        USD: 'USD',
    },
    EXAMPLE_PHONE_NUMBER: '+15005550006',
    CONCIERGE_CHAT_NAME: 'Concierge',
    CLOUDFRONT_URL,
    EMPTY_ARRAY,
    EMPTY_OBJECT,
    USE_EXPENSIFY_URL,
    NEW_ZOOM_MEETING_URL: 'https://zoom.us/start/videomeeting',
    NEW_GOOGLE_MEET_MEETING_URL: 'https://meet.google.com/new',
    GOOGLE_MEET_URL_ANDROID: 'https://meet.google.com',
    DEEPLINK_BASE_URL: 'new-expensify://',
    PDF_VIEWER_URL: '/pdf/web/viewer.html',
    CLOUDFRONT_DOMAIN_REGEX: /^https:\/\/\w+\.cloudfront\.net/i,
    EXPENSIFY_ICON_URL: `${CLOUDFRONT_URL}/images/favicon-2019.png`,
    CONCIERGE_ICON_URL_2021: `${CLOUDFRONT_URL}/images/icons/concierge_2021.png`,
    CONCIERGE_ICON_URL: `${CLOUDFRONT_URL}/images/icons/concierge_2022.png`,
    UPWORK_URL: 'https://github.com/Expensify/App/issues?q=is%3Aopen+is%3Aissue+label%3A%22Help+Wanted%22',
    GITHUB_URL: 'https://github.com/Expensify/App',
    TERMS_URL: `${USE_EXPENSIFY_URL}/terms`,
    PRIVACY_URL: `${USE_EXPENSIFY_URL}/privacy`,
    LICENSES_URL: `${USE_EXPENSIFY_URL}/licenses`,
    GITHUB_RELEASE_URL: 'https://api.github.com/repos/expensify/app/releases/latest',
    ADD_SECONDARY_LOGIN_URL: encodeURI('settings?param={"section":"account","openModal":"secondaryLogin"}'),
    MANAGE_CARDS_URL: 'domain_companycards',
    FEES_URL: `${USE_EXPENSIFY_URL}/fees`,
    CFPB_PREPAID_URL: 'https://cfpb.gov/prepaid',
    STAGING_NEW_EXPENSIFY_URL: 'https://staging.new.expensify.com',
    NEWHELP_URL: 'https://help.expensify.com',
    INTERNAL_DEV_EXPENSIFY_URL: 'https://www.expensify.com.dev',
    STAGING_EXPENSIFY_URL: 'https://staging.expensify.com',
    EXPENSIFY_URL: 'https://www.expensify.com',
    BANK_ACCOUNT_PERSONAL_DOCUMENTATION_INFO_URL:
        'https://community.expensify.com/discussion/6983/faq-why-do-i-need-to-provide-personal-documentation-when-setting-up-updating-my-bank-account',
    PERSONAL_DATA_PROTECTION_INFO_URL: 'https://community.expensify.com/discussion/5677/deep-dive-security-how-expensify-protects-your-information',
    ONFIDO_FACIAL_SCAN_POLICY_URL: 'https://onfido.com/facial-scan-policy-and-release/',
    ONFIDO_PRIVACY_POLICY_URL: 'https://onfido.com/privacy/',
    ONFIDO_TERMS_OF_SERVICE_URL: 'https://onfido.com/terms-of-service/',
    // Use Environment.getEnvironmentURL to get the complete URL with port number
    DEV_NEW_EXPENSIFY_URL: 'https://dev.new.expensify.com:',

    SIGN_IN_FORM_WIDTH: 300,

    DEEPLINK_PROMPT_DENYLIST: [SCREENS.HOME, SCREENS.SIGN_IN_WITH_APPLE_DESKTOP, SCREENS.SIGN_IN_WITH_GOOGLE_DESKTOP],

    SIGN_IN_METHOD: {
        APPLE: 'Apple',
        GOOGLE: 'Google',
    },

    OPTION_TYPE: {
        REPORT: 'report',
        PERSONAL_DETAIL: 'personalDetail',
    },
    RECEIPT: {
        ICON_SIZE: 164,
        PERMISSION_GRANTED: 'granted',
        HAND_ICON_HEIGHT: 152,
        HAND_ICON_WIDTH: 200,
        SHUTTER_SIZE: 90,
        MAX_REPORT_PREVIEW_RECEIPTS: 3,
    },
    REPORT: {
        MAXIMUM_PARTICIPANTS: 8,
        SPLIT_REPORTID: '-2',
        ACTIONS: {
            LIMIT: 50,
            TYPE: {
                ADDCOMMENT: 'ADDCOMMENT',
                APPROVED: 'APPROVED',
                CHRONOSOOOLIST: 'CHRONOSOOOLIST',
                CLOSED: 'CLOSED',
                CREATED: 'CREATED',
                IOU: 'IOU',
                MODIFIEDEXPENSE: 'MODIFIEDEXPENSE',
                REIMBURSEMENTQUEUED: 'REIMBURSEMENTQUEUED',
                RENAMED: 'RENAMED',
                REPORTPREVIEW: 'REPORTPREVIEW',
                SUBMITTED: 'SUBMITTED',
                TASKCANCELLED: 'TASKCANCELLED',
                TASKCOMPLETED: 'TASKCOMPLETED',
                TASKEDITED: 'TASKEDITED',
                TASKREOPENED: 'TASKREOPENED',
                POLICYCHANGELOG: {
                    ADD_APPROVER_RULE: 'POLICYCHANGELOG_ADD_APPROVER_RULE',
                    ADD_CATEGORY: 'POLICYCHANGELOG_ADD_CATEGORY',
                    ADD_CUSTOM_UNIT: 'POLICYCHANGELOG_ADD_CUSTOM_UNIT',
                    ADD_CUSTOM_UNIT_RATE: 'POLICYCHANGELOG_ADD_CUSTOM_UNIT_RATE',
                    ADD_EMPLOYEE: 'POLICYCHANGELOG_ADD_EMPLOYEE',
                    ADD_INTEGRATION: 'POLICYCHANGELOG_ADD_INTEGRATION',
                    ADD_REPORT_FIELD: 'POLICYCHANGELOG_ADD_REPORT_FIELD',
                    ADD_TAG: 'POLICYCHANGELOG_ADD_TAG',
                    DELETE_ALL_TAGS: 'POLICYCHANGELOG_DELETE_ALL_TAGS',
                    DELETE_APPROVER_RULE: 'POLICYCHANGELOG_DELETE_APPROVER_RULE',
                    DELETE_CATEGORY: 'POLICYCHANGELOG_DELETE_CATEGORY',
                    DELETE_CUSTOM_UNIT: 'POLICYCHANGELOG_DELETE_CUSTOM_UNIT',
                    DELETE_CUSTOM_UNIT_RATE: 'POLICYCHANGELOG_DELETE_CUSTOM_UNIT_RATE',
                    DELETE_CUSTOM_UNIT_SUB_RATE: 'POLICYCHANGELOG_DELETE_CUSTOM_UNIT_SUB_RATE',
                    DELETE_EMPLOYEE: 'POLICYCHANGELOG_DELETE_EMPLOYEE',
                    DELETE_INTEGRATION: 'POLICYCHANGELOG_DELETE_INTEGRATION',
                    DELETE_REPORT_FIELD: 'POLICYCHANGELOG_DELETE_REPORT_FIELD',
                    DELETE_TAG: 'POLICYCHANGELOG_DELETE_TAG',
                    IMPORT_CUSTOM_UNIT_RATES: 'POLICYCHANGELOG_IMPORT_CUSTOM_UNIT_RATES',
                    IMPORT_TAGS: 'POLICYCHANGELOG_IMPORT_TAGS',
                    INVITE_TO_ROOM: 'POLICYCHANGELOG_INVITETOROOM',
                    REMOVE_FROM_ROOM: 'POLICYCHANGELOG_REMOVEFROMROOM',
                    SET_AUTOREIMBURSEMENT: 'POLICYCHANGELOG_SET_AUTOREIMBURSEMENT',
                    SET_AUTO_JOIN: 'POLICYCHANGELOG_SET_AUTO_JOIN',
                    SET_CATEGORY_NAME: 'POLICYCHANGELOG_SET_CATEGORY_NAME',
                    UPDATE_ACH_ACCOUNT: 'POLICYCHANGELOG_UPDATE_ACH_ACCOUNT',
                    UPDATE_APPROVER_RULE: 'POLICYCHANGELOG_UPDATE_APPROVER_RULE',
                    UPDATE_AUDIT_RATE: 'POLICYCHANGELOG_UPDATE_AUDIT_RATE',
                    UPDATE_AUTOHARVESTING: 'POLICYCHANGELOG_UPDATE_AUTOHARVESTING',
                    UPDATE_AUTOREIMBURSEMENT: 'POLICYCHANGELOG_UPDATE_AUTOREIMBURSEMENT',
                    UPDATE_AUTOREPORTING_FREQUENCY: 'POLICYCHANGELOG_UPDATE_AUTOREPORTING_FREQUENCY',
                    UPDATE_CATEGORY: 'POLICYCHANGELOG_UPDATE_CATEGORY',
                    UPDATE_CURRENCY: 'POLICYCHANGELOG_UPDATE_CURRENCY',
                    UPDATE_CUSTOM_UNIT: 'POLICYCHANGELOG_UPDATE_CUSTOM_UNIT',
                    UPDATE_CUSTOM_UNIT_RATE: 'POLICYCHANGELOG_UPDATE_CUSTOM_UNIT_RATE',
                    UPDATE_CUSTOM_UNIT_SUB_RATE: 'POLICYCHANGELOG_UPDATE_CUSTOM_UNIT_SUB_RATE',
                    UPDATE_DEFAULT_BILLABLE: 'POLICYCHANGELOG_UPDATE_DEFAULT_BILLABLE',
                    UPDATE_DEFAULT_REIMBURSABLE: 'POLICYCHANGELOG_UPDATE_DEFAULT_REIMBURSABLE',
                    UPDATE_DEFAULT_TITLE: 'POLICYCHANGELOG_UPDATE_DEFAULT_TITLE',
                    UPDATE_DEFAULT_TITLE_ENFORCED: 'POLICYCHANGELOG_UPDATE_DEFAULT_TITLE_ENFORCED',
                    UPDATE_DISABLED_FIELDS: 'POLICYCHANGELOG_UPDATE_DISABLED_FIELDS',
                    UPDATE_EMPLOYEE: 'POLICYCHANGELOG_UPDATE_EMPLOYEE',
                    UPDATE_FIELD: 'POLICYCHANGELOG_UPDATE_FIELD',
                    UPDATE_MANUAL_APPROVAL_THRESHOLD: 'POLICYCHANGELOG_UPDATE_MANUAL_APPROVAL_THRESHOLD',
                    UPDATE_MAX_EXPENSE_AMOUNT: 'POLICYCHANGELOG_UPDATE_MAX_EXPENSE_AMOUNT',
                    UPDATE_MAX_EXPENSE_AMOUNT_NO_RECEIPT: 'POLICYCHANGELOG_UPDATE_MAX_EXPENSE_AMOUNT_NO_RECEIPT',
                    UPDATE_NAME: 'POLICYCHANGELOG_UPDATE_NAME',
                    UPDATE_OWNERSHIP: 'POLICYCHANGELOG_UPDATE_OWNERSHIP',
                    UPDATE_REIMBURSEMENT_CHOICE: 'POLICYCHANGELOG_UPDATE_REIMBURSEMENT_CHOICE',
                    UPDATE_REPORT_FIELD: 'POLICYCHANGELOG_UPDATE_REPORT_FIELD',
                    UPDATE_TAG: 'POLICYCHANGELOG_UPDATE_TAG',
                    UPDATE_TAG_LIST_NAME: 'POLICYCHANGELOG_UPDATE_TAG_LIST_NAME',
                    UPDATE_TAG_NAME: 'POLICYCHANGELOG_UPDATE_TAG_NAME',
                    UPDATE_TIME_ENABLED: 'POLICYCHANGELOG_UPDATE_TIME_ENABLED',
                    UPDATE_TIME_RATE: 'POLICYCHANGELOG_UPDATE_TIME_RATE',
                },
                ROOMCHANGELOG: {
                    INVITE_TO_ROOM: 'INVITETOROOM',
                    REMOVE_FROM_ROOM: 'REMOVEFROMROOM',
                    JOIN_ROOM: 'JOINROOM',
                },
            },
        },
        ARCHIVE_REASON: {
            DEFAULT: 'default',
            ACCOUNT_CLOSED: 'accountClosed',
            ACCOUNT_MERGED: 'accountMerged',
            REMOVED_FROM_POLICY: 'removedFromPolicy',
            POLICY_DELETED: 'policyDeleted',
        },
        MESSAGE: {
            TYPE: {
                COMMENT: 'COMMENT',
                TEXT: 'TEXT',
            },
        },
        TYPE: {
            CHAT: 'chat',
            EXPENSE: 'expense',
            IOU: 'iou',
            TASK: 'task',
        },
        CHAT_TYPE: {
            POLICY_ANNOUNCE: 'policyAnnounce',
            POLICY_ADMINS: 'policyAdmins',
            DOMAIN_ALL: 'domainAll',
            POLICY_ROOM: 'policyRoom',
            POLICY_EXPENSE_CHAT: 'policyExpenseChat',
        },
        WORKSPACE_CHAT_ROOMS: {
            ANNOUNCE: '#announce',
            ADMINS: '#admins',
        },
        STATE: {
            SUBMITTED: 'SUBMITTED',
            PROCESSING: 'PROCESSING',
        },
        STATE_NUM: {
            OPEN: 0,
            PROCESSING: 1,
            SUBMITTED: 2,
            BILLING: 3,
        },
        STATUS: {
            OPEN: 0,
            SUBMITTED: 1,
            CLOSED: 2,
            APPROVED: 3,
            REIMBURSED: 4,
        },
        NOTIFICATION_PREFERENCE: {
            MUTE: 'mute',
            DAILY: 'daily',
            ALWAYS: 'always',
            HIDDEN: 'hidden',
        },
        // Options for which room members can post
        WRITE_CAPABILITIES: {
            ALL: 'all',
            ADMINS: 'admins',
        },
        VISIBILITY: {
            PUBLIC: 'public',
            PUBLIC_ANNOUNCE: 'public_announce',
            PRIVATE: 'private',
            RESTRICTED: 'restricted',
        },
        RESERVED_ROOM_NAMES: ['#admins', '#announce'],
        MAX_PREVIEW_AVATARS: 4,
        MAX_ROOM_NAME_LENGTH: 79,
        LAST_MESSAGE_TEXT_MAX_LENGTH: 200,
        OWNER_EMAIL_FAKE: '__FAKE__',
        OWNER_ACCOUNT_ID_FAKE: 0,
        DEFAULT_REPORT_NAME: 'Chat Report',
    },
    COMPOSER: {
        MAX_LINES: 16,
        MAX_LINES_SMALL_SCREEN: 6,
        MAX_LINES_FULL: -1,

        // The minimum number of typed lines needed to enable the full screen composer
        FULL_COMPOSER_MIN_LINES: 3,
    },
    MODAL: {
        MODAL_TYPE: {
            CONFIRM: 'confirm',
            CENTERED: 'centered',
            CENTERED_UNSWIPEABLE: 'centered_unswipeable',
            CENTERED_SMALL: 'centered_small',
            BOTTOM_DOCKED: 'bottom_docked',
            POPOVER: 'popover',
            RIGHT_DOCKED: 'right_docked',
        },
        ANCHOR_ORIGIN_VERTICAL: {
            TOP: 'top',
            CENTER: 'center',
            BOTTOM: 'bottom',
        },
        ANCHOR_ORIGIN_HORIZONTAL: {
            LEFT: 'left',
            CENTER: 'center',
            RIGHT: 'right',
        },
        POPOVER_MENU_PADDING: 8,
    },
    TIMING: {
        CALCULATE_MOST_RECENT_LAST_MODIFIED_ACTION: 'calc_most_recent_last_modified_action',
        SEARCH_RENDER: 'search_render',
        HOMEPAGE_INITIAL_RENDER: 'homepage_initial_render',
        REPORT_INITIAL_RENDER: 'report_initial_render',
        SWITCH_REPORT: 'switch_report',
        SIDEBAR_LOADED: 'sidebar_loaded',
        COLD: 'cold',
        WARM: 'warm',
        REPORT_ACTION_ITEM_LAYOUT_DEBOUNCE_TIME: 1500,
        SHOW_LOADING_SPINNER_DEBOUNCE_TIME: 250,
        TEST_TOOLS_MODAL_THROTTLE_TIME: 800,
        TOOLTIP_SENSE: 1000,
        TRIE_INITIALIZATION: 'trie_initialization',
        COMMENT_LENGTH_DEBOUNCE_TIME: 500,
        SEARCH_FOR_REPORTS_DEBOUNCE_TIME: 300,
    },
    PRIORITY_MODE: {
        GSD: 'gsd',
        DEFAULT: 'default',
    },
    THEME: {
        DEFAULT: 'dark',
        LIGHT: 'light',
        DARK: 'dark',
        SYSTEM: 'system',
    },
    TRANSACTION: {
        DEFAULT_MERCHANT: 'Request',
        UNKNOWN_MERCHANT: 'Unknown Merchant',
        PARTIAL_TRANSACTION_MERCHANT: '(none)',
        TYPE: {
            CUSTOM_UNIT: 'customUnit',
        },
        STATUS: {
            PENDING: 'Pending',
            POSTED: 'Posted',
        },
    },
    MCC_GROUPS: {
        AIRLINES: 'Airlines',
        COMMUTER: 'Commuter',
        GAS: 'Gas',
        GOODS: 'Goods',
        GROCERIES: 'Groceries',
        HOTEL: 'Hotel',
        MAIL: 'Mail',
        MEALS: 'Meals',
        RENTAL: 'Rental',
        SERVICES: 'Services',
        TAXI: 'Taxi',
        MISCELLANEOUS: 'Miscellaneous',
        UTILITIES: 'Utilities',
    },
    JSON_CODE: {
        SUCCESS: 200,
        BAD_REQUEST: 400,
        NOT_AUTHENTICATED: 407,
        EXP_ERROR: 666,
        MANY_WRITES_ERROR: 665,
        UNABLE_TO_RETRY: 'unableToRetry',
    },
    HTTP_STATUS: {
        // When Cloudflare throttles
        TOO_MANY_REQUESTS: 429,
        INTERNAL_SERVER_ERROR: 500,
        BAD_GATEWAY: 502,
        GATEWAY_TIMEOUT: 504,
        UNKNOWN_ERROR: 520,
    },
    ERROR: {
        XHR_FAILED: 'xhrFailed',
        THROTTLED: 'throttled',
        UNKNOWN_ERROR: 'Unknown error',
        REQUEST_CANCELLED: 'AbortError',
        FAILED_TO_FETCH: 'Failed to fetch',
        ENSURE_BUGBOT: 'ENSURE_BUGBOT',
        PUSHER_ERROR: 'PusherError',
        WEB_SOCKET_ERROR: 'WebSocketError',
        NETWORK_REQUEST_FAILED: 'Network request failed',
        SAFARI_DOCUMENT_LOAD_ABORTED: 'cancelled',
        FIREFOX_DOCUMENT_LOAD_ABORTED: 'NetworkError when attempting to fetch resource.',
        IOS_NETWORK_CONNECTION_LOST: 'The network connection was lost.',
        IOS_NETWORK_CONNECTION_LOST_RUSSIAN: 'Сетевое соединение потеряно.',
        IOS_NETWORK_CONNECTION_LOST_SWEDISH: 'Nätverksanslutningen förlorades.',
        IOS_NETWORK_CONNECTION_LOST_SPANISH: 'La conexión a Internet parece estar desactivada.',
        IOS_LOAD_FAILED: 'Load failed',
        SAFARI_CANNOT_PARSE_RESPONSE: 'cannot parse response',
        GATEWAY_TIMEOUT: 'Gateway Timeout',
        EXPENSIFY_SERVICE_INTERRUPTED: 'Expensify service interrupted',
        DUPLICATE_RECORD: 'A record already exists with this ID',
    },
    ERROR_TYPE: {
        SOCKET: 'Expensify\\Auth\\Error\\Socket',
    },
    ERROR_TITLE: {
        SOCKET: 'Issue connecting to database',
        DUPLICATE_RECORD: '400 Unique Constraints Violation',
    },
    NETWORK: {
        METHOD: {
            POST: 'post',
        },
        MIN_RETRY_WAIT_TIME_MS: 10,
        MAX_RANDOM_RETRY_WAIT_TIME_MS: 100,
        MAX_RETRY_WAIT_TIME_MS: 10 * 1000,
        PROCESS_REQUEST_DELAY_MS: 1000,
        MAX_PENDING_TIME_MS: 10 * 1000,
        MAX_REQUEST_RETRIES: 10,
    },
    DEFAULT_TIME_ZONE: {automatic: true, selected: 'America/Los_Angeles'},
    DEFAULT_ACCOUNT_DATA: {errors: null, success: '', isLoading: false},
    DEFAULT_CLOSE_ACCOUNT_DATA: {errors: null, success: '', isLoading: false},
    FORMS: {
        LOGIN_FORM: 'LoginForm',
        VALIDATE_CODE_FORM: 'ValidateCodeForm',
        VALIDATE_TFA_CODE_FORM: 'ValidateTfaCodeForm',
        RESEND_VALIDATION_FORM: 'ResendValidationForm',
        UNLINK_LOGIN_FORM: 'UnlinkLoginForm',
        RESEND_VALIDATE_CODE_FORM: 'ResendValidateCodeForm',
    },
    APP_STATE: {
        ACTIVE: 'active',
        BACKGROUND: 'background',
        INACTIVE: 'inactive',
    },

    // at least 8 characters, 1 capital letter, 1 lowercase number, 1 number
    PASSWORD_COMPLEXITY_REGEX_STRING: '^(?=.*[A-Z])(?=.*[0-9])(?=.*[a-z]).{8,}$',

    // 6 numeric digits
    VALIDATE_CODE_REGEX_STRING: /^\d{6}$/,

    // 8 alphanumeric characters
    RECOVERY_CODE_REGEX_STRING: /^[a-zA-Z0-9]{8}$/,

    // The server has a WAF (Web Application Firewall) which will strip out HTML/XML tags using this regex pattern.
    // It's copied here so that the same regex pattern can be used in form validations to be consistent with the server.
    VALIDATE_FOR_HTML_TAG_REGEX: /<([^>\s]+)(?:[^>]*?)>/g,

    VALIDATE_FOR_LEADINGSPACES_HTML_TAG_REGEX: /<([\s]+[\s\w~!@#$%^&*(){}[\];':"`|?.,/\\+\-=<]+.*[\s]*)>/g,

    WHITELISTED_TAGS: [/<>/, /< >/, /<->/, /<-->/, /<br>/, /<br\/>/],

    PASSWORD_PAGE: {
        ERROR: {
            ALREADY_VALIDATED: 'Account already validated',
            VALIDATE_CODE_FAILED: 'Validate code failed',
        },
    },

    PUSHER: {
        PRIVATE_USER_CHANNEL_PREFIX: 'private-encrypted-user-accountID-',
        PRIVATE_REPORT_CHANNEL_PREFIX: 'private-report-reportID-',
    },

    EMOJI_SPACER: 'SPACER',

    // This is the number of columns in each row of the picker.
    // Because of how flatList implements these rows, each row is an index rather than each element
    // For this reason to make headers work, we need to have the header be the only rendered element in its row
    // If this number is changed, emojis.js will need to be updated to have the proper number of spacer elements
    // around each header.
    EMOJI_NUM_PER_ROW: 8,

    EMOJI_FREQUENT_ROW_COUNT: 3,

    EMOJI_DEFAULT_SKIN_TONE: -1,

    INVISIBLE_CODEPOINTS: ['fe0f', '200d', '2066'],

    UNICODE: {
        LTR: '\u2066',
    },

    TOOLTIP_MAX_LINES: 3,

    LOGIN_TYPE: {
        PHONE: 'phone',
        EMAIL: 'email',
    },

    MAGIC_CODE_LENGTH: 6,
    MAGIC_CODE_EMPTY_CHAR: ' ',

    RECOVERY_CODE_LENGTH: 8,

    KEYBOARD_TYPE: {
        VISIBLE_PASSWORD: 'visible-password',
        ASCII_CAPABLE: 'ascii-capable',
    },

    INPUT_MODE: {
        NONE: 'none',
        TEXT: 'text',
        DECIMAL: 'decimal',
        NUMERIC: 'numeric',
        TEL: 'tel',
        SEARCH: 'search',
        EMAIL: 'email',
        URL: 'url',
    },

    YOUR_LOCATION_TEXT: 'Your Location',

    ATTACHMENT_MESSAGE_TEXT: '[Attachment]',
    // This is a placeholder for attachment which is uploading
    ATTACHMENT_UPLOADING_MESSAGE_HTML: 'Uploading attachment...',
    ATTACHMENT_SOURCE_ATTRIBUTE: 'data-expensify-source',
    ATTACHMENT_PREVIEW_ATTRIBUTE: 'src',
    ATTACHMENT_ORIGINAL_FILENAME_ATTRIBUTE: 'data-name',
    ATTACHMENT_LOCAL_URL_PREFIX: ['blob:', 'file:'],

    ATTACHMENT_PICKER_TYPE: {
        FILE: 'file',
        IMAGE: 'image',
    },

    ATTACHMENT_FILE_TYPE: {
        FILE: 'file',
        IMAGE: 'image',
        VIDEO: 'video',
    },

    FILE_TYPE_REGEX: {
        // Image MimeTypes allowed by iOS photos app.
        IMAGE: /\.(jpg|jpeg|png|webp|gif|tiff|bmp|heic|heif)$/,
        // Video MimeTypes allowed by iOS photos app.
        VIDEO: /\.(mov|mp4)$/,
    },
    IOS_CAMERAROLL_ACCESS_ERROR: 'Access to photo library was denied',
    ADD_PAYMENT_MENU_POSITION_Y: 226,
    ADD_PAYMENT_MENU_POSITION_X: 356,
    EMOJI_PICKER_SIZE: {
        WIDTH: 320,
        HEIGHT: 416,
    },
    DESKTOP_HEADER_PADDING: 12,
    CATEGORY_SHORTCUT_BAR_HEIGHT: 32,
    SMALL_EMOJI_PICKER_SIZE: {
        WIDTH: '100%',
    },
    NON_NATIVE_EMOJI_PICKER_LIST_HEIGHT: 300,
    NON_NATIVE_EMOJI_PICKER_LIST_HEIGHT_WEB: 200,
    EMOJI_PICKER_ITEM_HEIGHT: 32,
    EMOJI_PICKER_HEADER_HEIGHT: 32,
    RECIPIENT_LOCAL_TIME_HEIGHT: 25,
    AUTO_COMPLETE_SUGGESTER: {
        SUGGESTER_PADDING: 6,
        SUGGESTER_INNER_PADDING: 8,
        SUGGESTION_ROW_HEIGHT: 40,
        SMALL_CONTAINER_HEIGHT_FACTOR: 2.5,
        MIN_AMOUNT_OF_SUGGESTIONS: 3,
        MAX_AMOUNT_OF_SUGGESTIONS: 20,
        MAX_AMOUNT_OF_VISIBLE_SUGGESTIONS_IN_CONTAINER: 5,
        HERE_TEXT: '@here',
    },
    COMPOSER_MAX_HEIGHT: 125,
    CHAT_FOOTER_SECONDARY_ROW_HEIGHT: 15,
    CHAT_FOOTER_SECONDARY_ROW_PADDING: 5,
    CHAT_FOOTER_MIN_HEIGHT: 65,
    CHAT_SKELETON_VIEW: {
        AVERAGE_ROW_HEIGHT: 80,
        HEIGHT_FOR_ROW_COUNT: {
            1: 60,
            2: 80,
            3: 100,
        },
    },
    LHN_SKELETON_VIEW_ITEM_HEIGHT: 64,
    EXPENSIFY_PARTNER_NAME: 'expensify.com',
    EMAIL: {
        ACCOUNTING: 'accounting@expensify.com',
        ADMIN: 'admin@expensify.com',
        BILLS: 'bills@expensify.com',
        CHRONOS: 'chronos@expensify.com',
        CONCIERGE: 'concierge@expensify.com',
        CONTRIBUTORS: 'contributors@expensify.com',
        FIRST_RESPONDER: 'firstresponders@expensify.com',
        GUIDES_DOMAIN: 'team.expensify.com',
        HELP: 'help@expensify.com',
        INTEGRATION_TESTING_CREDS: 'integrationtestingcreds@expensify.com',
        PAYROLL: 'payroll@expensify.com',
        QA: 'qa@expensify.com',
        QA_TRAVIS: 'qa+travisreceipts@expensify.com',
        RECEIPTS: 'receipts@expensify.com',
        STUDENT_AMBASSADOR: 'studentambassadors@expensify.com',
        SVFG: 'svfg@expensify.com',
        EXPENSIFY_EMAIL_DOMAIN: '@expensify.com',
    },

    ACCOUNT_ID: {
        ACCOUNTING: Number(Config?.EXPENSIFY_ACCOUNT_ID_ACCOUNTING ?? 9645353),
        ADMIN: Number(Config?.EXPENSIFY_ACCOUNT_ID_ADMIN ?? -1),
        BILLS: Number(Config?.EXPENSIFY_ACCOUNT_ID_BILLS ?? 1371),
        CHRONOS: Number(Config?.EXPENSIFY_ACCOUNT_ID_CHRONOS ?? 10027416),
        CONCIERGE: Number(Config?.EXPENSIFY_ACCOUNT_ID_CONCIERGE ?? 8392101),
        CONTRIBUTORS: Number(Config?.EXPENSIFY_ACCOUNT_ID_CONTRIBUTORS ?? 9675014),
        FIRST_RESPONDER: Number(Config?.EXPENSIFY_ACCOUNT_ID_FIRST_RESPONDER ?? 9375152),
        HELP: Number(Config?.EXPENSIFY_ACCOUNT_ID_HELP ?? -1),
        INTEGRATION_TESTING_CREDS: Number(Config?.EXPENSIFY_ACCOUNT_ID_INTEGRATION_TESTING_CREDS ?? -1),
        PAYROLL: Number(Config?.EXPENSIFY_ACCOUNT_ID_PAYROLL ?? 9679724),
        QA: Number(Config?.EXPENSIFY_ACCOUNT_ID_QA ?? 3126513),
        QA_TRAVIS: Number(Config?.EXPENSIFY_ACCOUNT_ID_QA_TRAVIS ?? 8595733),
        RECEIPTS: Number(Config?.EXPENSIFY_ACCOUNT_ID_RECEIPTS ?? -1),
        REWARDS: Number(Config?.EXPENSIFY_ACCOUNT_ID_REWARDS ?? 11023767), // rewards@expensify.com
        STUDENT_AMBASSADOR: Number(Config?.EXPENSIFY_ACCOUNT_ID_STUDENT_AMBASSADOR ?? 10476956),
        SVFG: Number(Config?.EXPENSIFY_ACCOUNT_ID_SVFG ?? 2012843),
    },

    ENVIRONMENT: {
        DEV: 'development',
        STAGING: 'staging',
        PRODUCTION: 'production',
        ADHOC: 'adhoc',
    },

    // Used to delay the initial fetching of reportActions when the app first inits or reconnects (e.g. returning
    // from backgound). The times are based on how long it generally seems to take for the app to become interactive
    // in each scenario.
    FETCH_ACTIONS_DELAY: {
        STARTUP: 8000,
        RECONNECT: 1000,
    },

    WALLET: {
        TRANSFER_METHOD_TYPE: {
            INSTANT: 'instant',
            ACH: 'ach',
        },
        TRANSFER_METHOD_TYPE_FEE: {
            INSTANT: {
                RATE: 1.5,
                MINIMUM_FEE: 25,
            },
            ACH: {
                RATE: 0,
                MINIMUM_FEE: 0,
            },
        },
        ERROR: {
            // If these get updated, we need to update the codes on the Web side too
            SSN: 'ssnError',
            KBA: 'kbaNeeded',
            KYC: 'kycFailed',
            FULL_SSN_NOT_FOUND: 'Full SSN not found',
            MISSING_FIELD: 'Missing required additional details fields',
            WRONG_ANSWERS: 'Wrong answers',
            ONFIDO_FIXABLE_ERROR: 'Onfido returned a fixable error',

            // KBA stands for Knowledge Based Answers (requiring us to show Idology questions)
            KBA_NEEDED: 'KBA needed',
            NO_ACCOUNT_TO_LINK: '405 No account to link to wallet',
            INVALID_WALLET: '405 Invalid wallet account',
            NOT_OWNER_OF_BANK_ACCOUNT: '401 Wallet owner does not own linked bank account',
            INVALID_BANK_ACCOUNT: '405 Attempting to link an invalid bank account to a wallet',
            NOT_OWNER_OF_FUND: '401 Wallet owner does not own linked fund',
            INVALID_FUND: '405 Attempting to link an invalid fund to a wallet',
        },
        STEP: {
            // In the order they appear in the Wallet flow
            ADDITIONAL_DETAILS: 'AdditionalDetailsStep',
            ADDITIONAL_DETAILS_KBA: 'AdditionalDetailsKBAStep',
            ONFIDO: 'OnfidoStep',
            TERMS: 'TermsStep',
            ACTIVATE: 'ActivateStep',
        },
        TIER_NAME: {
            PLATINUM: 'PLATINUM',
            GOLD: 'GOLD',
            SILVER: 'SILVER',
            BRONZE: 'BRONZE',
        },
        WEB_MESSAGE_TYPE: {
            STATEMENT: 'STATEMENT_NAVIGATE',
            CONCIERGE: 'CONCIERGE_NAVIGATE',
        },
        MTL_WALLET_PROGRAM_ID: '760',
        PROGRAM_ISSUERS: {
            EXPENSIFY_PAYMENTS: 'Expensify Payments LLC',
            BANCORP_BANK: 'The Bancorp Bank',
        },
    },

    PLAID: {
        EVENT: {
            ERROR: 'ERROR',
            EXIT: 'EXIT',
        },
    },

    ONFIDO: {
        CONTAINER_ID: 'onfido-mount',
        TYPE: {
            DOCUMENT: 'document',
            FACE: 'face',
        },
        VARIANT: {
            VIDEO: 'video',
        },
        SMS_NUMBER_COUNTRY_CODE: 'US',
        ERROR: {
            USER_CANCELLED: 'User canceled flow.',
            USER_TAPPED_BACK: 'User exited by clicking the back button.',
            USER_EXITED: 'User exited by manual action.',
            USER_CAMERA_DENINED: 'Onfido.OnfidoFlowError',
            USER_CAMERA_PERMISSION: 'Encountered an error: cameraPermission',
            // eslint-disable-next-line max-len
            USER_CAMERA_CONSENT_DENIED:
                'Unexpected result Intent. It might be a result of incorrect integration, make sure you only pass Onfido intent to handleActivityResult. It might be due to unpredictable crash or error. Please report the problem to android-sdk@onfido.com. Intent: null \n resultCode: 0',
        },
    },

    KYC_WALL_SOURCE: {
        REPORT: 'REPORT', // The user attempted to pay a money request
        ENABLE_WALLET: 'ENABLE_WALLET', // The user clicked on the `Enable wallet` button on the Wallet page
        TRANSFER_BALANCE: 'TRANSFER_BALANCE', // The user attempted to transfer their wallet balance to their bank account or debit card
    },

    OS: {
        WINDOWS: 'Windows',
        MAC_OS: PLATFORM_OS_MACOS,
        ANDROID: 'Android',
        IOS: PLATFORM_IOS,
        LINUX: 'Linux',
        NATIVE: 'Native',
    },

    BROWSER: {
        CHROME: 'chrome',
        FIREFOX: 'firefox',
        IE: 'ie',
        EDGE: 'edge',
        Opera: 'opera',
        SAFARI: 'safari',
        OTHER: 'other',
    },

    PAYMENT_METHODS: {
        DEBIT_CARD: 'debitCard',
        BANK_ACCOUNT: 'bankAccount',
    },

    PAYMENT_METHOD_ID_KEYS: {
        DEBIT_CARD: 'fundID',
        BANK_ACCOUNT: 'bankAccountID',
    },

    IOU: {
        // Note: These payment types are used when building IOU reportAction message values in the server and should
        // not be changed.
        PAYMENT_TYPE: {
            ELSEWHERE: 'Elsewhere',
            EXPENSIFY: 'Expensify',
            VBBA: 'ACH',
        },
        TYPE: {
            SEND: 'send',
            SPLIT: 'split',
            REQUEST: 'request',
        },
        REPORT_ACTION_TYPE: {
            PAY: 'pay',
            CREATE: 'create',
            SPLIT: 'split',
            DECLINE: 'decline',
            CANCEL: 'cancel',
            DELETE: 'delete',
        },
        AMOUNT_MAX_LENGTH: 10,
        RECEIPT_STATE: {
            SCANREADY: 'SCANREADY',
            OPEN: 'OPEN',
            SCANNING: 'SCANNING',
            SCANCOMPLETE: 'SCANCOMPLETE',
            SCANFAILED: 'SCANFAILED',
        },
        FILE_TYPES: {
            HTML: 'html',
            DOC: 'doc',
            DOCX: 'docx',
            SVG: 'svg',
        },
    },

    GROWL: {
        SUCCESS: 'success',
        ERROR: 'error',
        WARNING: 'warning',
        DURATION: 2000,
        DURATION_LONG: 3500,
    },

    LOCALES: {
        EN: 'en',
        ES: 'es',
        ES_ES: 'es-ES',
        ES_ES_ONFIDO: 'es_ES',

        DEFAULT: 'en',
    },

    LANGUAGES: ['en', 'es'],

    PRONOUNS_LIST: [
        'coCos',
        'eEyEmEir',
        'heHimHis',
        'heHimHisTheyThemTheirs',
        'sheHerHers',
        'sheHerHersTheyThemTheirs',
        'merMers',
        'neNirNirs',
        'neeNerNers',
        'perPers',
        'theyThemTheirs',
        'thonThons',
        'veVerVis',
        'viVir',
        'xeXemXyr',
        'zeZieZirHir',
        'zeHirHirs',
        'callMeByMyName',
    ],

    POLICY: {
        TYPE: {
            FREE: 'free',
            PERSONAL: 'personal',
            CORPORATE: 'corporate',
            TEAM: 'team',
        },
        ROLE: {
            ADMIN: 'admin',
            AUDITOR: 'auditor',
            USER: 'user',
        },
        AUTO_REPORTING_FREQUENCIES: {
            IMMEDIATE: 'immediate',
            WEEKLY: 'weekly',
            SEMI_MONTHLY: 'semimonthly',
            MONTHLY: 'monthly',
            TRIP: 'trip',
            MANUAL: 'manual',
        },
        ROOM_PREFIX: '#',
        CUSTOM_UNIT_RATE_BASE_OFFSET: 100,
        OWNER_EMAIL_FAKE: '_FAKE_',
        OWNER_ACCOUNT_ID_FAKE: 0,
    },

    CUSTOM_UNITS: {
        NAME_DISTANCE: 'Distance',
        DISTANCE_UNIT_MILES: 'mi',
        DISTANCE_UNIT_KILOMETERS: 'km',
        MILEAGE_IRS_RATE: 0.655,
        DEFAULT_RATE: 'Default Rate',
        RATE_DECIMALS: 3,
    },

    TERMS: {
        CFPB_PREPAID: 'cfpb.gov/prepaid',
        CFPB_COMPLAINT: 'cfpb.gov/complaint',
        FDIC_PREPAID: 'fdic.gov/deposit/deposits/prepaid.html',
        USE_EXPENSIFY_FEES: 'use.expensify.com/fees',
    },

    ICON_TYPE_ICON: 'icon',
    ICON_TYPE_AVATAR: 'avatar',
    ICON_TYPE_WORKSPACE: 'workspace',

    ACTIVITY_INDICATOR_SIZE: {
        LARGE: 'large',
    },

    AVATAR_SIZE: {
        XLARGE: 'xlarge',
        LARGE: 'large',
        MEDIUM: 'medium',
        DEFAULT: 'default',
        SMALL: 'small',
        SMALLER: 'smaller',
        SUBSCRIPT: 'subscript',
        SMALL_SUBSCRIPT: 'small-subscript',
        MID_SUBSCRIPT: 'mid-subscript',
        LARGE_BORDERED: 'large-bordered',
        HEADER: 'header',
        MENTION_ICON: 'mention-icon',
        SMALL_NORMAL: 'small-normal',
    },
    EXPENSIFY_CARD: {
        BANK: 'Expensify Card',
        FRAUD_TYPES: {
            DOMAIN: 'domain',
            INDIVIDUAL: 'individual',
            NONE: 'none',
        },
        STATE: {
            STATE_NOT_ISSUED: 2,
            OPEN: 3,
            NOT_ACTIVATED: 4,
            STATE_DEACTIVATED: 5,
            CLOSED: 6,
            STATE_SUSPENDED: 7,
        },
        ACTIVE_STATES: [2, 3, 4, 7],
    },
    AVATAR_ROW_SIZE: {
        DEFAULT: 4,
        LARGE_SCREEN: 8,
    },
    OPTION_MODE: {
        COMPACT: 'compact',
        DEFAULT: 'default',
    },
    REGEX: {
        SPECIAL_CHARS_WITHOUT_NEWLINE: /((?!\n)[()-\s\t])/g,
        DIGITS_AND_PLUS: /^\+?[0-9]*$/,
        ALPHABETIC_AND_LATIN_CHARS: /^[\p{Script=Latin} ]*$/u,
        NON_ALPHABETIC_AND_NON_LATIN_CHARS: /[^\p{Script=Latin}]/gu,
        POSITIVE_INTEGER: /^\d+$/,
        PO_BOX: /\b[P|p]?(OST|ost)?\.?\s*[O|o|0]?(ffice|FFICE)?\.?\s*[B|b][O|o|0]?[X|x]?\.?\s+[#]?(\d+)\b/,
        ANY_VALUE: /^.+$/,
        ZIP_CODE: /^[0-9]{5}(?:[- ][0-9]{4})?$/,
        INDUSTRY_CODE: /^[0-9]{6}$/,
        SSN_LAST_FOUR: /^(?!0000)[0-9]{4}$/,
        SSN_FULL_NINE: /^(?!0000)[0-9]{9}$/,
        NUMBER: /^[0-9]+$/,
        CARD_NUMBER: /^[0-9]{15,16}$/,
        CARD_SECURITY_CODE: /^[0-9]{3,4}$/,
        CARD_EXPIRATION_DATE: /^(0[1-9]|1[0-2])([^0-9])?([0-9]{4}|([0-9]{2}))$/,
        ROOM_NAME: /^#[\p{Ll}0-9-]{1,80}$/u,

        // eslint-disable-next-line max-len, no-misleading-character-class
        EMOJI: /[\p{Extended_Pictographic}\u200d\u{1f1e6}-\u{1f1ff}\u{1f3fb}-\u{1f3ff}\u{e0020}-\u{e007f}\u20E3\uFE0F]|[#*0-9]\uFE0F?\u20E3/gu,
        // eslint-disable-next-line max-len, no-misleading-character-class
        EMOJIS: /[\p{Extended_Pictographic}](\u200D[\p{Extended_Pictographic}]|[\u{1F3FB}-\u{1F3FF}]|[\u{E0020}-\u{E007F}]|\uFE0F|\u20E3)*|[\u{1F1E6}-\u{1F1FF}]{2}|[#*0-9]\uFE0F?\u20E3/gu,

        TAX_ID: /^\d{9}$/,
        NON_NUMERIC: /\D/g,
        ANY_SPACE: /\s/g,

        // Extract attachment's source from the data's html string
        ATTACHMENT_DATA: /(data-expensify-source|data-name)="([^"]+)"/g,

        EMOJI_NAME: /:[\w+-]+:/g,
        EMOJI_SUGGESTIONS: /:[a-zA-Z0-9_+-]{1,40}$/,
        AFTER_FIRST_LINE_BREAK: /\n.*/g,
        LINE_BREAK: /\n/g,
        CODE_2FA: /^\d{6}$/,
        ATTACHMENT_ID: /chat-attachments\/(\d+)/,
        HAS_COLON_ONLY_AT_THE_BEGINNING: /^:[^:]+$/,
        HAS_AT_MOST_TWO_AT_SIGNS: /^@[^@]*@?[^@]*$/,

        SPECIAL_CHAR: /[,/?"{}[\]()&^%;`$=#<>!*]/g,

        FIRST_SPACE: /.+?(?=\s)/,

        get SPECIAL_CHAR_OR_EMOJI() {
            return new RegExp(`[~\\n\\s]|(_\\b(?!$))|${this.SPECIAL_CHAR.source}|${this.EMOJI.source}`, 'gu');
        },

        get SPACE_OR_EMOJI() {
            return new RegExp(`(\\s+|(?:${this.EMOJI.source})+)`, 'gu');
        },

        // Define the regular expression pattern to find a potential end of a mention suggestion:
        // It might be a space, a newline character, an emoji, or a special character (excluding underscores & tildes, which might be used in usernames)
        get MENTION_BREAKER() {
            return new RegExp(`[\\n\\s]|${this.SPECIAL_CHAR.source}|${this.EMOJI.source}`, 'gu');
        },

        MERGED_ACCOUNT_PREFIX: /^(MERGED_\d+@)/,

        ROUTES: {
            VALIDATE_LOGIN: /\/v($|(\/\/*))/,
            UNLINK_LOGIN: /\/u($|(\/\/*))/,
        },

        TIME_STARTS_01: /^01:\d{2} [AP]M$/,
        TIME_FORMAT: /^\d{2}:\d{2} [AP]M$/,
        DATE_TIME_FORMAT: /^\d{2}-\d{2} \d{2}:\d{2} [AP]M$/,
        ATTACHMENT_ROUTE: /\/r\/(\d*)\/attachment/,
        ILLEGAL_FILENAME_CHARACTERS: /\/|<|>|\*|"|:|\?|\\|\|/g,

        ENCODE_PERCENT_CHARACTER: /%(25)+/g,

        INVISIBLE_CHARACTERS_GROUPS: /[\p{C}\p{Z}]/gu,

        OTHER_INVISIBLE_CHARACTERS: /[\u3164]/g,
    },

    PRONOUNS: {
        PREFIX: '__predefined_',
        SELF_SELECT: '__predefined_selfSelect',
    },
    GUIDES_CALL_TASK_IDS: {
        CONCIERGE_DM: 'NewExpensifyConciergeDM',
        WORKSPACE_INITIAL: 'WorkspaceHome',
        WORKSPACE_SETTINGS: 'WorkspaceGeneralSettings',
        WORKSPACE_CARD: 'WorkspaceCorporateCards',
        WORKSPACE_REIMBURSE: 'WorkspaceReimburseReceipts',
        WORKSPACE_BILLS: 'WorkspacePayBills',
        WORKSPACE_INVOICES: 'WorkspaceSendInvoices',
        WORKSPACE_TRAVEL: 'WorkspaceBookTravel',
        WORKSPACE_MEMBERS: 'WorkspaceManageMembers',
        WORKSPACE_BANK_ACCOUNT: 'WorkspaceBankAccount',
    },
    get EXPENSIFY_EMAILS() {
        return [
            this.EMAIL.ACCOUNTING,
            this.EMAIL.ADMIN,
            this.EMAIL.BILLS,
            this.EMAIL.CHRONOS,
            this.EMAIL.CONCIERGE,
            this.EMAIL.CONTRIBUTORS,
            this.EMAIL.FIRST_RESPONDER,
            this.EMAIL.HELP,
            this.EMAIL.INTEGRATION_TESTING_CREDS,
            this.EMAIL.PAYROLL,
            this.EMAIL.QA,
            this.EMAIL.QA_TRAVIS,
            this.EMAIL.RECEIPTS,
            this.EMAIL.STUDENT_AMBASSADOR,
            this.EMAIL.SVFG,
        ];
    },
    get EXPENSIFY_ACCOUNT_IDS() {
        return [
            this.ACCOUNT_ID.ACCOUNTING,
            this.ACCOUNT_ID.ADMIN,
            this.ACCOUNT_ID.BILLS,
            this.ACCOUNT_ID.CHRONOS,
            this.ACCOUNT_ID.CONCIERGE,
            this.ACCOUNT_ID.CONTRIBUTORS,
            this.ACCOUNT_ID.FIRST_RESPONDER,
            this.ACCOUNT_ID.HELP,
            this.ACCOUNT_ID.INTEGRATION_TESTING_CREDS,
            this.ACCOUNT_ID.PAYROLL,
            this.ACCOUNT_ID.QA,
            this.ACCOUNT_ID.QA_TRAVIS,
            this.ACCOUNT_ID.RECEIPTS,
            this.ACCOUNT_ID.REWARDS,
            this.ACCOUNT_ID.STUDENT_AMBASSADOR,
            this.ACCOUNT_ID.SVFG,
        ];
    },

    // Auth limit is 60k for the column but we store edits and other metadata along the html so let's use a lower limit to accommodate for it.
    MAX_COMMENT_LENGTH: 10000,

    // Use the same value as MAX_COMMENT_LENGTH to ensure the entire comment is parsed. Note that applying markup is very resource-consuming.
    MAX_MARKUP_LENGTH: 10000,

    MAX_THREAD_REPLIES_PREVIEW: 99,

    FORM_CHARACTER_LIMIT: 50,
    LEGAL_NAMES_CHARACTER_LIMIT: 150,
    LOGIN_CHARACTER_LIMIT: 254,
    WORKSPACE_NAME_CHARACTER_LIMIT: 80,
    AVATAR_CROP_MODAL: {
        // The next two constants control what is min and max value of the image crop scale.
        // Values define in how many times the image can be bigger than its container.
        // Notice: that values less than 1 mean that the image won't cover the container fully.
        MAX_SCALE: 3, // 3x scale is used commonly in different apps.
        MIN_SCALE: 1, // 1x min scale means that the image covers the container completely

        // This const defines the initial container size, before layout measurement.
        // Since size cant be null, we have to define some initial value.
        INITIAL_SIZE: 1, // 1 was chosen because there is a very low probability that initialized component will have such size.
    },
    MICROSECONDS_PER_MS: 1000,
    RED_BRICK_ROAD_PENDING_ACTION: {
        ADD: 'add',
        DELETE: 'delete',
        UPDATE: 'update',
    },
    BRICK_ROAD_INDICATOR_STATUS: {
        ERROR: 'error',
        INFO: 'info',
    },
    REPORT_DETAILS_MENU_ITEM: {
        SHARE_CODE: 'shareCode',
        MEMBERS: 'member',
        INVITE: 'invite',
        SETTINGS: 'settings',
        LEAVE_ROOM: 'leaveRoom',
        WELCOME_MESSAGE: 'welcomeMessage',
        PRIVATE_NOTES: 'privateNotes',
    },
    EDIT_REQUEST_FIELD: {
        AMOUNT: 'amount',
        CURRENCY: 'currency',
        DATE: 'date',
        DESCRIPTION: 'description',
        MERCHANT: 'merchant',
        CATEGORY: 'category',
        RECEIPT: 'receipt',
        DISTANCE: 'distance',
        TAG: 'tag',
    },
    FOOTER: {
        EXPENSE_MANAGEMENT_URL: `${USE_EXPENSIFY_URL}/expense-management`,
        SPEND_MANAGEMENT_URL: `${USE_EXPENSIFY_URL}/spend-management`,
        EXPENSE_REPORTS_URL: `${USE_EXPENSIFY_URL}/expense-reports`,
        COMPANY_CARD_URL: `${USE_EXPENSIFY_URL}/company-credit-card`,
        RECIEPT_SCANNING_URL: `${USE_EXPENSIFY_URL}/receipt-scanning-app`,
        BILL_PAY_URL: `${USE_EXPENSIFY_URL}/bills`,
        INVOICES_URL: `${USE_EXPENSIFY_URL}/invoices`,
        PAYROLL_URL: `${USE_EXPENSIFY_URL}/payroll`,
        TRAVEL_URL: `${USE_EXPENSIFY_URL}/travel`,
        EXPENSIFY_APPROVED_URL: `${USE_EXPENSIFY_URL}/accountants`,
        PRESS_KIT_URL: 'https://we.are.expensify.com/press-kit',
        SUPPORT_URL: `${USE_EXPENSIFY_URL}/support`,
        COMMUNITY_URL: 'https://community.expensify.com/',
        PRIVACY_URL: `${USE_EXPENSIFY_URL}/privacy`,
        ABOUT_URL: 'https://we.are.expensify.com/how-we-got-here',
        BLOG_URL: 'https://blog.expensify.com/',
        JOBS_URL: 'https://we.are.expensify.com/apply',
        ORG_URL: 'https://expensify.org/',
        INVESTOR_RELATIONS_URL: 'https://ir.expensify.com/',
    },

    SOCIALS: {
        PODCAST: 'https://we.are.expensify.com/podcast',
        TWITTER: 'https://www.twitter.com/expensify',
        INSTAGRAM: 'https://www.instagram.com/expensify',
        FACEBOOK: 'https://www.facebook.com/expensify',
        LINKEDIN: 'https://www.linkedin.com/company/expensify',
    },

    // These split the maximum decimal value of a signed 64-bit number (9,223,372,036,854,775,807) into parts where none of them are too big to fit into a 32-bit number, so that we can
    // generate them each with a random number generator with only 32-bits of precision.
    MAX_64BIT_LEFT_PART: 92233,
    MAX_64BIT_MIDDLE_PART: 7203685,
    MAX_64BIT_RIGHT_PART: 4775807,

    // When generating a random value to fit in 7 digits (for the `middle` or `right` parts above), this is the maximum value to multiply by Math.random().
    MAX_INT_FOR_RANDOM_7_DIGIT_VALUE: 10000000,
    IOS_KEYBOARD_SPACE_OFFSET: -30,

    PDF_PASSWORD_FORM: {
        // Constants for password-related error responses received from react-pdf.
        REACT_PDF_PASSWORD_RESPONSES: {
            NEED_PASSWORD: 1,
            INCORRECT_PASSWORD: 2,
        },
    },
    API_REQUEST_TYPE: {
        READ: 'read',
        WRITE: 'write',
        MAKE_REQUEST_WITH_SIDE_EFFECTS: 'makeRequestWithSideEffects',
    },

    ERECEIPT_COLORS: {
        YELLOW: 'Yellow',
        ICE: 'Ice',
        BLUE: 'Blue',
        GREEN: 'Green',
        TANGERINE: 'Tangerine',
        PINK: 'Pink',
    },

    MAP_PADDING: 50,
    MAP_MARKER_SIZE: 20,

    QUICK_REACTIONS: [
        {
            name: '+1',
            code: '👍',
            types: ['👍🏿', '👍🏾', '👍🏽', '👍🏼', '👍🏻'],
        },
        {
            name: 'heart',
            code: '❤️',
        },
        {
            name: 'joy',
            code: '😂',
        },
        {
            name: 'fire',
            code: '🔥',
        },
    ],

    TFA_CODE_LENGTH: 6,
    CHAT_ATTACHMENT_TOKEN_KEY: 'X-Chat-Attachment-Token',

    SPACE_LENGTH: 1,

    ALL_COUNTRIES: {
        AF: 'Afghanistan',
        AX: 'Åland Islands',
        AL: 'Albania',
        DZ: 'Algeria',
        AS: 'American Samoa',
        AD: 'Andorra',
        AO: 'Angola',
        AI: 'Anguilla',
        AQ: 'Antarctica',
        AG: 'Antigua & Barbuda',
        AR: 'Argentina',
        AM: 'Armenia',
        AW: 'Aruba',
        AC: 'Ascension Island',
        AU: 'Australia',
        AT: 'Austria',
        AZ: 'Azerbaijan',
        BS: 'Bahamas',
        BH: 'Bahrain',
        BD: 'Bangladesh',
        BB: 'Barbados',
        BY: 'Belarus',
        BE: 'Belgium',
        BZ: 'Belize',
        BJ: 'Benin',
        BM: 'Bermuda',
        BT: 'Bhutan',
        BO: 'Bolivia',
        BA: 'Bosnia & Herzegovina',
        BW: 'Botswana',
        BR: 'Brazil',
        IO: 'British Indian Ocean Territory',
        VG: 'British Virgin Islands',
        BN: 'Brunei',
        BG: 'Bulgaria',
        BF: 'Burkina Faso',
        BI: 'Burundi',
        KH: 'Cambodia',
        CM: 'Cameroon',
        CA: 'Canada',
        CV: 'Cape Verde',
        BQ: 'Caribbean Netherlands',
        KY: 'Cayman Islands',
        CF: 'Central African Republic',
        TD: 'Chad',
        CL: 'Chile',
        CN: 'China',
        CX: 'Christmas Island',
        CC: 'Cocos (Keeling) Islands',
        CO: 'Colombia',
        KM: 'Comoros',
        CG: 'Congo - Brazzaville',
        CD: 'Congo - Kinshasa',
        CK: 'Cook Islands',
        CR: 'Costa Rica',
        CI: "Côte d'Ivoire",
        HR: 'Croatia',
        CU: 'Cuba',
        CW: 'Curaçao',
        CY: 'Cyprus',
        CZ: 'Czech Republic',
        DK: 'Denmark',
        DJ: 'Djibouti',
        DM: 'Dominica',
        DO: 'Dominican Republic',
        EC: 'Ecuador',
        EG: 'Egypt',
        SV: 'El Salvador',
        GQ: 'Equatorial Guinea',
        ER: 'Eritrea',
        EE: 'Estonia',
        ET: 'Ethiopia',
        FK: 'Falkland Islands',
        FO: 'Faroe Islands',
        FJ: 'Fiji',
        FI: 'Finland',
        FR: 'France',
        GF: 'French Guiana',
        PF: 'French Polynesia',
        TF: 'French Southern Territories',
        GA: 'Gabon',
        GM: 'Gambia',
        GE: 'Georgia',
        DE: 'Germany',
        GH: 'Ghana',
        GI: 'Gibraltar',
        GR: 'Greece',
        GL: 'Greenland',
        GD: 'Grenada',
        GP: 'Guadeloupe',
        GU: 'Guam',
        GT: 'Guatemala',
        GG: 'Guernsey',
        GN: 'Guinea',
        GW: 'Guinea-Bissau',
        GY: 'Guyana',
        HT: 'Haiti',
        HN: 'Honduras',
        HK: 'Hong Kong',
        HU: 'Hungary',
        IS: 'Iceland',
        IN: 'India',
        ID: 'Indonesia',
        IR: 'Iran',
        IQ: 'Iraq',
        IE: 'Ireland',
        IM: 'Isle of Man',
        IL: 'Israel',
        IT: 'Italy',
        JM: 'Jamaica',
        JP: 'Japan',
        JE: 'Jersey',
        JO: 'Jordan',
        KZ: 'Kazakhstan',
        KE: 'Kenya',
        KI: 'Kiribati',
        XK: 'Kosovo',
        KW: 'Kuwait',
        KG: 'Kyrgyzstan',
        LA: 'Laos',
        LV: 'Latvia',
        LB: 'Lebanon',
        LS: 'Lesotho',
        LR: 'Liberia',
        LY: 'Libya',
        LI: 'Liechtenstein',
        LT: 'Lithuania',
        LU: 'Luxembourg',
        MO: 'Macau',
        MK: 'Macedonia',
        MG: 'Madagascar',
        MW: 'Malawi',
        MY: 'Malaysia',
        MV: 'Maldives',
        ML: 'Mali',
        MT: 'Malta',
        MH: 'Marshall Islands',
        MQ: 'Martinique',
        MR: 'Mauritania',
        MU: 'Mauritius',
        YT: 'Mayotte',
        MX: 'Mexico',
        FM: 'Micronesia',
        MD: 'Moldova',
        MC: 'Monaco',
        MN: 'Mongolia',
        ME: 'Montenegro',
        MS: 'Montserrat',
        MA: 'Morocco',
        MZ: 'Mozambique',
        MM: 'Myanmar (Burma)',
        NA: 'Namibia',
        NR: 'Nauru',
        NP: 'Nepal',
        NL: 'Netherlands',
        NC: 'New Caledonia',
        NZ: 'New Zealand',
        NI: 'Nicaragua',
        NE: 'Niger',
        NG: 'Nigeria',
        NU: 'Niue',
        NF: 'Norfolk Island',
        KP: 'North Korea',
        MP: 'Northern Mariana Islands',
        NO: 'Norway',
        OM: 'Oman',
        PK: 'Pakistan',
        PW: 'Palau',
        PS: 'Palestinian Territories',
        PA: 'Panama',
        PG: 'Papua New Guinea',
        PY: 'Paraguay',
        PE: 'Peru',
        PH: 'Philippines',
        PN: 'Pitcairn Islands',
        PL: 'Poland',
        PT: 'Portugal',
        PR: 'Puerto Rico',
        QA: 'Qatar',
        RE: 'Réunion',
        RO: 'Romania',
        RU: 'Russia',
        RW: 'Rwanda',
        BL: 'Saint Barthélemy',
        WS: 'Samoa',
        SM: 'San Marino',
        ST: 'São Tomé & Príncipe',
        SA: 'Saudi Arabia',
        SN: 'Senegal',
        RS: 'Serbia',
        SC: 'Seychelles',
        SL: 'Sierra Leone',
        SG: 'Singapore',
        SX: 'Sint Maarten',
        SK: 'Slovakia',
        SI: 'Slovenia',
        SB: 'Solomon Islands',
        SO: 'Somalia',
        ZA: 'South Africa',
        GS: 'South Georgia & South Sandwich Islands',
        KR: 'South Korea',
        SS: 'South Sudan',
        ES: 'Spain',
        LK: 'Sri Lanka',
        SH: 'St. Helena',
        KN: 'St. Kitts & Nevis',
        LC: 'St. Lucia',
        MF: 'St. Martin',
        PM: 'St. Pierre & Miquelon',
        VC: 'St. Vincent & Grenadines',
        SD: 'Sudan',
        SR: 'Suriname',
        SJ: 'Svalbard & Jan Mayen',
        SZ: 'Swaziland',
        SE: 'Sweden',
        CH: 'Switzerland',
        SY: 'Syria',
        TW: 'Taiwan',
        TJ: 'Tajikistan',
        TZ: 'Tanzania',
        TH: 'Thailand',
        TL: 'Timor-Leste',
        TG: 'Togo',
        TK: 'Tokelau',
        TO: 'Tonga',
        TT: 'Trinidad & Tobago',
        TA: 'Tristan da Cunha',
        TN: 'Tunisia',
        TR: 'Turkey',
        TM: 'Turkmenistan',
        TC: 'Turks & Caicos Islands',
        TV: 'Tuvalu',
        UM: 'U.S. Outlying Islands',
        VI: 'U.S. Virgin Islands',
        UG: 'Uganda',
        UA: 'Ukraine',
        AE: 'United Arab Emirates',
        GB: 'United Kingdom',
        US: 'United States',
        UY: 'Uruguay',
        UZ: 'Uzbekistan',
        VU: 'Vanuatu',
        VA: 'Vatican City',
        VE: 'Venezuela',
        VN: 'Vietnam',
        WF: 'Wallis & Futuna',
        EH: 'Western Sahara',
        YE: 'Yemen',
        ZM: 'Zambia',
        ZW: 'Zimbabwe',
    },

    // Sources: https://github.com/Expensify/App/issues/14958#issuecomment-1442138427
    // https://github.com/Expensify/App/issues/14958#issuecomment-1456026810
    COUNTRY_ZIP_REGEX_DATA: {
        AC: {
            regex: /^ASCN 1ZZ$/,
            samples: 'ASCN 1ZZ',
        },
        AD: {
            regex: /^AD[1-7]0\d$/,
            samples: 'AD206, AD403, AD106, AD406',
        },

        // We have kept the empty object for the countries which do not have any zip code validation
        // to ensure consistency so that the amount of countries displayed and in this object are same
        AE: {},
        AF: {
            regex: /^\d{4}$/,
            samples: '9536, 1476, 3842, 7975',
        },
        AG: {},
        AI: {
            regex: /^AI-2640$/,
            samples: 'AI-2640',
        },
        AL: {
            regex: /^\d{4}$/,
            samples: '1631, 9721, 2360, 5574',
        },
        AM: {
            regex: /^\d{4}$/,
            samples: '5581, 7585, 8434, 2492',
        },
        AO: {},
        AQ: {},
        AR: {
            regex: /^((?:[A-HJ-NP-Z])?\d{4})([A-Z]{3})?$/,
            samples: 'Q7040GFQ, K2178ZHR, P6240EJG, J6070IAE',
        },
        AS: {
            regex: /^96799$/,
            samples: '96799',
        },
        AT: {
            regex: /^\d{4}$/,
            samples: '4223, 2052, 3544, 5488',
        },
        AU: {
            regex: /^\d{4}$/,
            samples: '7181, 7735, 9169, 8780',
        },
        AW: {},
        AX: {
            regex: /^22\d{3}$/,
            samples: '22270, 22889, 22906, 22284',
        },
        AZ: {
            regex: /^(AZ) (\d{4})$/,
            samples: 'AZ 6704, AZ 5332, AZ 3907, AZ 6892',
        },
        BA: {
            regex: /^\d{5}$/,
            samples: '62722, 80420, 44595, 74614',
        },
        BB: {
            regex: /^BB\d{5}$/,
            samples: 'BB64089, BB17494, BB73163, BB25752',
        },
        BD: {
            regex: /^\d{4}$/,
            samples: '8585, 8175, 7381, 0154',
        },
        BE: {
            regex: /^\d{4}$/,
            samples: '7944, 5303, 6746, 7921',
        },
        BF: {},
        BG: {
            regex: /^\d{4}$/,
            samples: '6409, 7657, 1206, 7908',
        },
        BH: {
            regex: /^\d{3}\d?$/,
            samples: '047, 1116, 490, 631',
        },
        BI: {},
        BJ: {},
        BL: {
            regex: /^97133$/,
            samples: '97133',
        },
        BM: {
            regex: /^[A-Z]{2} ?[A-Z0-9]{2}$/,
            samples: 'QV9P, OSJ1, PZ 3D, GR YK',
        },
        BN: {
            regex: /^[A-Z]{2} ?\d{4}$/,
            samples: 'PF 9925, TH1970, SC 4619, NF0781',
        },
        BO: {},
        BQ: {},
        BR: {
            regex: /^\d{5}-?\d{3}$/,
            samples: '18816-403, 95177-465, 43447-782, 39403-136',
        },
        BS: {},
        BT: {
            regex: /^\d{5}$/,
            samples: '28256, 52484, 30608, 93524',
        },
        BW: {},
        BY: {
            regex: /^\d{6}$/,
            samples: '504154, 360246, 741167, 895047',
        },
        BZ: {},
        CA: {
            regex: /^[ABCEGHJKLMNPRSTVXY]\d[ABCEGHJ-NPRSTV-Z] ?\d[ABCEGHJ-NPRSTV-Z]\d$/,
            samples: 'S1A7K8, Y5H 4G6, H9V0P2, H1A1B5',
        },
        CC: {
            regex: /^6799$/,
            samples: '6799',
        },
        CD: {},
        CF: {},
        CG: {},
        CH: {
            regex: /^\d{4}$/,
            samples: '6370, 5271, 7873, 8220',
        },
        CI: {},
        CK: {},
        CL: {
            regex: /^\d{7}$/,
            samples: '7565829, 8702008, 3161669, 1607703',
        },
        CM: {},
        CN: {
            regex: /^\d{6}$/,
            samples: '240543, 870138, 295528, 861683',
        },
        CO: {
            regex: /^\d{6}$/,
            samples: '678978, 775145, 823943, 913970',
        },
        CR: {
            regex: /^\d{5}$/,
            samples: '28256, 52484, 30608, 93524',
        },
        CU: {
            regex: /^(?:CP)?(\d{5})$/,
            samples: '28256, 52484, 30608, 93524',
        },
        CV: {
            regex: /^\d{4}$/,
            samples: '9056, 8085, 0491, 4627',
        },
        CW: {},
        CX: {
            regex: /^6798$/,
            samples: '6798',
        },
        CY: {
            regex: /^\d{4}$/,
            samples: '9301, 2478, 1981, 6162',
        },
        CZ: {
            regex: /^\d{3} ?\d{2}$/,
            samples: '150 56, 50694, 229 08, 82811',
        },
        DE: {
            regex: /^\d{5}$/,
            samples: '33185, 37198, 81711, 44262',
        },
        DJ: {},
        DK: {
            regex: /^\d{4}$/,
            samples: '1429, 2457, 0637, 5764',
        },
        DM: {},
        DO: {
            regex: /^\d{5}$/,
            samples: '11877, 95773, 93875, 98032',
        },
        DZ: {
            regex: /^\d{5}$/,
            samples: '26581, 64621, 57550, 72201',
        },
        EC: {
            regex: /^\d{6}$/,
            samples: '541124, 873848, 011495, 334509',
        },
        EE: {
            regex: /^\d{5}$/,
            samples: '87173, 01127, 73214, 52381',
        },
        EG: {
            regex: /^\d{5}$/,
            samples: '98394, 05129, 91463, 77359',
        },
        EH: {
            regex: /^\d{5}$/,
            samples: '30577, 60264, 16487, 38593',
        },
        ER: {},
        ES: {
            regex: /^\d{5}$/,
            samples: '03315, 00413, 23179, 89324',
        },
        ET: {
            regex: /^\d{4}$/,
            samples: '6269, 8498, 4514, 7820',
        },
        FI: {
            regex: /^\d{5}$/,
            samples: '21859, 72086, 22422, 03774',
        },
        FJ: {},
        FK: {
            regex: /^FIQQ 1ZZ$/,
            samples: 'FIQQ 1ZZ',
        },
        FM: {
            regex: /^(9694[1-4])(?:[ -](\d{4}))?$/,
            samples: '96942-9352, 96944-4935, 96941 9065, 96943-5369',
        },
        FO: {
            regex: /^\d{3}$/,
            samples: '334, 068, 741, 787',
        },
        FR: {
            regex: /^\d{2} ?\d{3}$/,
            samples: '25822, 53 637, 55354, 82522',
        },
        GA: {},
        GB: {
            regex: /^[A-Z]{1,2}[0-9R][0-9A-Z]?\s*[0-9][A-Z-CIKMOV]{2}$/,
            samples: 'LA102UX, BL2F8FX, BD1S9LU, WR4G 6LH',
        },
        GD: {},
        GE: {
            regex: /^\d{4}$/,
            samples: '1232, 9831, 4717, 9428',
        },
        GF: {
            regex: /^9[78]3\d{2}$/,
            samples: '98380, 97335, 98344, 97300',
        },
        GG: {
            regex: /^GY\d[\dA-Z]? ?\d[ABD-HJLN-UW-Z]{2}$/,
            samples: 'GY757LD, GY6D 6XL, GY3Y2BU, GY85 1YO',
        },
        GH: {},
        GI: {
            regex: /^GX11 1AA$/,
            samples: 'GX11 1AA',
        },
        GL: {
            regex: /^39\d{2}$/,
            samples: '3964, 3915, 3963, 3956',
        },
        GM: {},
        GN: {
            regex: /^\d{3}$/,
            samples: '465, 994, 333, 078',
        },
        GP: {
            regex: /^9[78][01]\d{2}$/,
            samples: '98069, 97007, 97147, 97106',
        },
        GQ: {},
        GR: {
            regex: /^\d{3} ?\d{2}$/,
            samples: '98654, 319 78, 127 09, 590 52',
        },
        GS: {
            regex: /^SIQQ 1ZZ$/,
            samples: 'SIQQ 1ZZ',
        },
        GT: {
            regex: /^\d{5}$/,
            samples: '30553, 69925, 09376, 83719',
        },
        GU: {
            regex: /^((969)[1-3][0-2])$/,
            samples: '96922, 96932, 96921, 96911',
        },
        GW: {
            regex: /^\d{4}$/,
            samples: '1742, 7941, 4437, 7728',
        },
        GY: {},
        HK: {
            regex: /^999077$|^$/,
            samples: '999077',
        },
        HN: {
            regex: /^\d{5}$/,
            samples: '86238, 78999, 03594, 30406',
        },
        HR: {
            regex: /^\d{5}$/,
            samples: '85240, 80710, 78235, 98766',
        },
        HT: {
            regex: /^(?:HT)?(\d{4})$/,
            samples: '5101, HT6991, HT3871, 1126',
        },
        HU: {
            regex: /^\d{4}$/,
            samples: '0360, 2604, 3362, 4775',
        },
        ID: {
            regex: /^\d{5}$/,
            samples: '60993, 52656, 16521, 34931',
        },
        IE: {},
        IL: {
            regex: /^\d{5}(?:\d{2})?$/,
            samples: '74213, 6978354, 2441689, 4971551',
        },
        IM: {
            regex: /^IM\d[\dA-Z]? ?\d[ABD-HJLN-UW-Z]{2}$/,
            samples: 'IM2X1JP, IM4V 9JU, IM3B1UP, IM8E 5XF',
        },
        IN: {
            regex: /^\d{6}$/,
            samples: '946956, 143659, 243258, 938385',
        },
        IO: {
            regex: /^BBND 1ZZ$/,
            samples: 'BBND 1ZZ',
        },
        IQ: {
            regex: /^\d{5}$/,
            samples: '63282, 87817, 38580, 47725',
        },
        IR: {
            regex: /^\d{5}-?\d{5}$/,
            samples: '0666174250, 6052682188, 02360-81920, 25102-08646',
        },
        IS: {
            regex: /^\d{3}$/,
            samples: '408, 013, 001, 936',
        },
        IT: {
            regex: /^\d{5}$/,
            samples: '31701, 61341, 92781, 45609',
        },
        JE: {
            regex: /^JE\d[\dA-Z]? ?\d[ABD-HJLN-UW-Z]{2}$/,
            samples: 'JE0D 2EX, JE59 2OF, JE1X1ZW, JE0V 1SO',
        },
        JM: {},
        JO: {
            regex: /^\d{5}$/,
            samples: '20789, 02128, 52170, 40284',
        },
        JP: {
            regex: /^\d{3}-?\d{4}$/,
            samples: '5429642, 046-1544, 6463599, 368-5362',
        },
        KE: {
            regex: /^\d{5}$/,
            samples: '33043, 98830, 59324, 42876',
        },
        KG: {
            regex: /^\d{6}$/,
            samples: '500371, 176592, 184133, 225279',
        },
        KH: {
            regex: /^\d{5,6}$/,
            samples: '220281, 18824, 35379, 09570',
        },
        KI: {
            regex: /^KI\d{4}$/,
            samples: 'KI0104, KI0109, KI0112, KI0306',
        },
        KM: {},
        KN: {
            regex: /^KN\d{4}(-\d{4})?$/,
            samples: 'KN2522, KN2560-3032, KN3507, KN4440',
        },
        KP: {},
        KR: {
            regex: /^\d{5}$/,
            samples: '67417, 66648, 08359, 93750',
        },
        KW: {
            regex: /^\d{5}$/,
            samples: '74840, 53309, 71276, 59262',
        },
        KY: {
            regex: /^KY\d-\d{4}$/,
            samples: 'KY0-3078, KY1-7812, KY8-3729, KY3-4664',
        },
        KZ: {
            regex: /^\d{6}$/,
            samples: '129113, 976562, 226811, 933781',
        },
        LA: {
            regex: /^\d{5}$/,
            samples: '08875, 50779, 87756, 75932',
        },
        LB: {
            regex: /^(?:\d{4})(?: ?(?:\d{4}))?$/,
            samples: '5436 1302, 9830 7470, 76911911, 9453 1306',
        },
        LC: {
            regex: /^(LC)?\d{2} ?\d{3}$/,
            samples: '21080, LC99127, LC24 258, 51 740',
        },
        LI: {
            regex: /^\d{4}$/,
            samples: '6644, 2852, 4630, 4541',
        },
        LK: {
            regex: /^\d{5}$/,
            samples: '44605, 27721, 90695, 65514',
        },
        LR: {
            regex: /^\d{4}$/,
            samples: '6644, 2852, 4630, 4541',
        },
        LS: {
            regex: /^\d{3}$/,
            samples: '779, 803, 104, 897',
        },
        LT: {
            regex: /^((LT)[-])?(\d{5})$/,
            samples: 'LT-22248, LT-12796, 69822, 37280',
        },
        LU: {
            regex: /^((L)[-])?(\d{4})$/,
            samples: '5469, L-4476, 6304, 9739',
        },
        LV: {
            regex: /^((LV)[-])?\d{4}$/,
            samples: '9344, LV-5030, LV-0132, 8097',
        },
        LY: {},
        MA: {
            regex: /^\d{5}$/,
            samples: '50219, 95871, 80907, 79804',
        },
        MC: {
            regex: /^980\d{2}$/,
            samples: '98084, 98041, 98070, 98062',
        },
        MD: {
            regex: /^(MD[-]?)?(\d{4})$/,
            samples: '6250, MD-9681, MD3282, MD-0652',
        },
        ME: {
            regex: /^\d{5}$/,
            samples: '87622, 92688, 23129, 59566',
        },
        MF: {
            regex: /^9[78][01]\d{2}$/,
            samples: '97169, 98180, 98067, 98043',
        },
        MG: {
            regex: /^\d{3}$/,
            samples: '854, 084, 524, 064',
        },
        MH: {
            regex: /^((969)[6-7][0-9])(-\d{4})?/,
            samples: '96962, 96969, 96970-8530, 96960-3226',
        },
        MK: {
            regex: /^\d{4}$/,
            samples: '8299, 6904, 6144, 9753',
        },
        ML: {},
        MM: {
            regex: /^\d{5}$/,
            samples: '59188, 93943, 40829, 69981',
        },
        MN: {
            regex: /^\d{5}$/,
            samples: '94129, 29906, 53374, 80141',
        },
        MO: {},
        MP: {
            regex: /^(9695[012])(?:[ -](\d{4}))?$/,
            samples: '96952 3162, 96950 1567, 96951 2994, 96950 8745',
        },
        MQ: {
            regex: /^9[78]2\d{2}$/,
            samples: '98297, 97273, 97261, 98282',
        },
        MR: {},
        MS: {
            regex: /^[Mm][Ss][Rr]\s{0,1}\d{4}$/,
            samples: 'MSR1110, MSR1230, MSR1250, MSR1330',
        },
        MT: {
            regex: /^[A-Z]{3} [0-9]{4}|[A-Z]{2}[0-9]{2}|[A-Z]{2} [0-9]{2}|[A-Z]{3}[0-9]{4}|[A-Z]{3}[0-9]{2}|[A-Z]{3} [0-9]{2}$/,
            samples: 'DKV 8196, KSU9264, QII0259, HKH 1020',
        },
        MU: {
            regex: /^([0-9A-R]\d{4})$/,
            samples: 'H8310, 52591, M9826, F5810',
        },
        MV: {
            regex: /^\d{5}$/,
            samples: '16354, 20857, 50991, 72527',
        },
        MW: {},
        MX: {
            regex: /^\d{5}$/,
            samples: '71530, 76424, 73811, 50503',
        },
        MY: {
            regex: /^\d{5}$/,
            samples: '75958, 15826, 86715, 37081',
        },
        MZ: {
            regex: /^\d{4}$/,
            samples: '0902, 6258, 7826, 7150',
        },
        NA: {
            regex: /^\d{5}$/,
            samples: '68338, 63392, 21820, 61211',
        },
        NC: {
            regex: /^988\d{2}$/,
            samples: '98865, 98813, 98820, 98855',
        },
        NE: {
            regex: /^\d{4}$/,
            samples: '9790, 3270, 2239, 0400',
        },
        NF: {
            regex: /^2899$/,
            samples: '2899',
        },
        NG: {
            regex: /^\d{6}$/,
            samples: '289096, 223817, 199970, 840648',
        },
        NI: {
            regex: /^\d{5}$/,
            samples: '86308, 60956, 49945, 15470',
        },
        NL: {
            regex: /^\d{4} ?[A-Z]{2}$/,
            samples: '6998 VY, 5390 CK, 2476 PS, 8873OX',
        },
        NO: {
            regex: /^\d{4}$/,
            samples: '0711, 4104, 2683, 5015',
        },
        NP: {
            regex: /^\d{5}$/,
            samples: '42438, 73964, 66400, 33976',
        },
        NR: {
            regex: /^(NRU68)$/,
            samples: 'NRU68',
        },
        NU: {
            regex: /^(9974)$/,
            samples: '9974',
        },
        NZ: {
            regex: /^\d{4}$/,
            samples: '7015, 0780, 4109, 1422',
        },
        OM: {
            regex: /^(?:PC )?\d{3}$/,
            samples: 'PC 851, PC 362, PC 598, PC 499',
        },
        PA: {
            regex: /^\d{4}$/,
            samples: '0711, 4104, 2683, 5015',
        },
        PE: {
            regex: /^\d{5}$/,
            samples: '10013, 12081, 14833, 24615',
        },
        PF: {
            regex: /^987\d{2}$/,
            samples: '98755, 98710, 98748, 98791',
        },
        PG: {
            regex: /^\d{3}$/,
            samples: '193, 166, 880, 553',
        },
        PH: {
            regex: /^\d{4}$/,
            samples: '0137, 8216, 2876, 0876',
        },
        PK: {
            regex: /^\d{5}$/,
            samples: '78219, 84497, 62102, 12564',
        },
        PL: {
            regex: /^\d{2}-\d{3}$/,
            samples: '63-825, 26-714, 05-505, 15-200',
        },
        PM: {
            regex: /^(97500)$/,
            samples: '97500',
        },
        PN: {
            regex: /^PCRN 1ZZ$/,
            samples: 'PCRN 1ZZ',
        },
        PR: {
            regex: /^(00[679]\d{2})(?:[ -](\d{4}))?$/,
            samples: '00989 3603, 00639 0720, 00707-9803, 00610 7362',
        },
        PS: {
            regex: /^(00[679]\d{2})(?:[ -](\d{4}))?$/,
            samples: '00748, 00663, 00779-4433, 00934 1559',
        },
        PT: {
            regex: /^\d{4}-\d{3}$/,
            samples: '0060-917, 4391-979, 5551-657, 9961-093',
        },
        PW: {
            regex: /^(969(?:39|40))(?:[ -](\d{4}))?$/,
            samples: '96940, 96939, 96939 6004, 96940-1871',
        },
        PY: {
            regex: /^\d{4}$/,
            samples: '7895, 5835, 8783, 5887',
        },
        QA: {},
        RE: {
            regex: /^9[78]4\d{2}$/,
            samples: '98445, 97404, 98421, 98434',
        },
        RO: {
            regex: /^\d{6}$/,
            samples: '935929, 407608, 637434, 174574',
        },
        RS: {
            regex: /^\d{5,6}$/,
            samples: '929863, 259131, 687739, 07011',
        },
        RU: {
            regex: /^\d{6}$/,
            samples: '138294, 617323, 307906, 981238',
        },
        RW: {},
        SA: {
            regex: /^\d{5}(-{1}\d{4})?$/,
            samples: '86020-1256, 72375, 70280, 96328',
        },
        SB: {},
        SC: {},
        SD: {
            regex: /^\d{5}$/,
            samples: '78219, 84497, 62102, 12564',
        },
        SE: {
            regex: /^\d{3} ?\d{2}$/,
            samples: '095 39, 41052, 84687, 563 66',
        },
        SG: {
            regex: /^\d{6}$/,
            samples: '606542, 233985, 036755, 265255',
        },
        SH: {
            regex: /^(?:ASCN|TDCU|STHL) 1ZZ$/,
            samples: 'STHL 1ZZ, ASCN 1ZZ, TDCU 1ZZ',
        },
        SI: {
            regex: /^\d{4}$/,
            samples: '6898, 3413, 2031, 5732',
        },
        SJ: {
            regex: /^\d{4}$/,
            samples: '7616, 3163, 5769, 0237',
        },
        SK: {
            regex: /^\d{3} ?\d{2}$/,
            samples: '594 52, 813 34, 867 67, 41814',
        },
        SL: {},
        SM: {
            regex: /^4789\d$/,
            samples: '47894, 47895, 47893, 47899',
        },
        SN: {
            regex: /^[1-8]\d{4}$/,
            samples: '48336, 23224, 33261, 82430',
        },
        SO: {},
        SR: {},
        SS: {
            regex: /^[A-Z]{2} ?\d{5}$/,
            samples: 'JQ 80186, CU 46474, DE33738, MS 59107',
        },
        ST: {},
        SV: {},
        SX: {},
        SY: {},
        SZ: {
            regex: /^[HLMS]\d{3}$/,
            samples: 'H458, L986, M477, S916',
        },
        TA: {
            regex: /^TDCU 1ZZ$/,
            samples: 'TDCU 1ZZ',
        },
        TC: {
            regex: /^TKCA 1ZZ$/,
            samples: 'TKCA 1ZZ',
        },
        TD: {},
        TF: {},
        TG: {},
        TH: {
            regex: /^\d{5}$/,
            samples: '30706, 18695, 21044, 42496',
        },
        TJ: {
            regex: /^\d{6}$/,
            samples: '381098, 961344, 519925, 667883',
        },
        TK: {},
        TL: {},
        TM: {
            regex: /^\d{6}$/,
            samples: '544985, 164362, 425224, 374603',
        },
        TN: {
            regex: /^\d{4}$/,
            samples: '6075, 7340, 2574, 8988',
        },
        TO: {},
        TR: {
            regex: /^\d{5}$/,
            samples: '42524, 81057, 50859, 42677',
        },
        TT: {
            regex: /^\d{6}$/,
            samples: '041238, 033990, 763476, 981118',
        },
        TV: {},
        TW: {
            regex: /^\d{3}(?:\d{2})?$/,
            samples: '21577, 76068, 68698, 08912',
        },
        TZ: {},
        UA: {
            regex: /^\d{5}$/,
            samples: '10629, 81138, 15668, 30055',
        },
        UG: {},
        UM: {},
        US: {
            regex: /^[0-9]{5}(?:[- ][0-9]{4})?$/,
            samples: '12345, 12345-1234, 12345 1234',
        },
        UY: {
            regex: /^\d{5}$/,
            samples: '40073, 30136, 06583, 00021',
        },
        UZ: {
            regex: /^\d{6}$/,
            samples: '205122, 219713, 441699, 287471',
        },
        VA: {
            regex: /^(00120)$/,
            samples: '00120',
        },
        VC: {
            regex: /^VC\d{4}$/,
            samples: 'VC0600, VC0176, VC0616, VC4094',
        },
        VE: {
            regex: /^\d{4}$/,
            samples: '9692, 1953, 6680, 8302',
        },
        VG: {
            regex: /^VG\d{4}$/,
            samples: 'VG1204, VG7387, VG3431, VG6021',
        },
        VI: {
            regex: /^(008(?:(?:[0-4]\d)|(?:5[01])))(?:[ -](\d{4}))?$/,
            samples: '00820, 00804 2036, 00825 3344, 00811-5900',
        },
        VN: {
            regex: /^\d{6}$/,
            samples: '133836, 748243, 894060, 020597',
        },
        VU: {},
        WF: {
            regex: /^986\d{2}$/,
            samples: '98692, 98697, 98698, 98671',
        },
        WS: {
            regex: /^WS[1-2]\d{3}$/,
            samples: 'WS1349, WS2798, WS1751, WS2090',
        },
        XK: {
            regex: /^[1-7]\d{4}$/,
            samples: '56509, 15863, 46644, 21896',
        },
        YE: {},
        YT: {
            regex: /^976\d{2}$/,
            samples: '97698, 97697, 97632, 97609',
        },
        ZA: {
            regex: /^\d{4}$/,
            samples: '6855, 5179, 6956, 7147',
        },
        ZM: {
            regex: /^\d{5}$/,
            samples: '77603, 97367, 80454, 94484',
        },
        ZW: {},
    },

    GENERIC_ZIP_CODE_REGEX: /^(?:(?![\s-])[\w -]{0,9}[\w])?$/,

    // Values for checking if polyfill is required on a platform
    POLYFILL_TEST: {
        STYLE: 'currency',
        CURRENCY: 'XAF',
        FORMAT: 'symbol',
        SAMPLE_INPUT: '123456.789',
        EXPECTED_OUTPUT: 'FCFA 123,457',
    },

    PATHS_TO_TREAT_AS_EXTERNAL: ['NewExpensify.dmg'],

    // Test tool menu parameters
    TEST_TOOL: {
        // Number of concurrent taps to open then the Test modal menu
        NUMBER_OF_TAPS: 4,
    },

    MENU_HELP_URLS: {
        LEARN_MORE: 'https://www.expensify.com',
        DOCUMENTATION: 'https://github.com/Expensify/App/blob/main/README.md',
        COMMUNITY_DISCUSSIONS: 'https://expensify.slack.com/archives/C01GTK53T8Q',
        SEARCH_ISSUES: 'https://github.com/Expensify/App/issues',
    },

    CONCIERGE_TRAVEL_URL: 'https://community.expensify.com/discussion/7066/introducing-concierge-travel',
    SCREEN_READER_STATES: {
        ALL: 'all',
        ACTIVE: 'active',
        DISABLED: 'disabled',
    },
    SPACE_CHARACTER_WIDTH: 4,

    // The attribute used in the SelectionScraper.js helper to query all the DOM elements
    // that should be removed from the copied contents in the getHTMLOfSelection() method
    SELECTION_SCRAPER_HIDDEN_ELEMENT: 'selection-scrapper-hidden-element',
    MODERATION: {
        MODERATOR_DECISION_PENDING: 'pending',
        MODERATOR_DECISION_PENDING_HIDE: 'pendingHide',
        MODERATOR_DECISION_PENDING_REMOVE: 'pendingRemove',
        MODERATOR_DECISION_APPROVED: 'approved',
        MODERATOR_DECISION_HIDDEN: 'hidden',
        FLAG_SEVERITY_SPAM: 'spam',
        FLAG_SEVERITY_INCONSIDERATE: 'inconsiderate',
        FLAG_SEVERITY_INTIMIDATION: 'intimidation',
        FLAG_SEVERITY_BULLYING: 'bullying',
        FLAG_SEVERITY_HARASSMENT: 'harassment',
        FLAG_SEVERITY_ASSAULT: 'assault',
    },
    EMOJI_PICKER_TEXT_INPUT_SIZES: 152,
    QR: {
        DEFAULT_LOGO_SIZE_RATIO: 0.25,
        DEFAULT_LOGO_MARGIN_RATIO: 0.02,
        EXPENSIFY_LOGO_SIZE_RATIO: 0.22,
        EXPENSIFY_LOGO_MARGIN_RATIO: 0.03,
    },
    ACCESSIBILITY_ROLE: {
        BUTTON: 'button',
        LINK: 'link',
        MENUITEM: 'menuitem',
        TEXT: 'presentation',
        RADIO: 'radio',
        IMAGEBUTTON: 'img button',
        CHECKBOX: 'checkbox',
        SWITCH: 'switch',
        ADJUSTABLE: 'slider',
        IMAGE: 'img',
    },
    TRANSLATION_KEYS: {
        ATTACHMENT: 'common.attachment',
    },
    TEACHERS_UNITE: {
        PUBLIC_ROOM_ID: '7470147100835202',
        POLICY_ID: 'B795B6319125BDF2',
        POLICY_NAME: 'Expensify.org / Teachers Unite!',
        PUBLIC_ROOM_NAME: '#teachers-unite',
    },
    CUSTOM_STATUS_TYPES: {
        NEVER: 'never',
        THIRTY_MINUTES: 'thirtyMinutes',
        ONE_HOUR: 'oneHour',
        AFTER_TODAY: 'afterToday',
        AFTER_WEEK: 'afterWeek',
        CUSTOM: 'custom',
    },
    TWO_FACTOR_AUTH_STEPS: {
        CODES: 'CODES',
        VERIFY: 'VERIFY',
        SUCCESS: 'SUCCESS',
        ENABLED: 'ENABLED',
        DISABLED: 'DISABLED',
    },
    TAB: {
        NEW_CHAT_TAB_ID: 'NewChatTab',
        NEW_CHAT: 'chat',
        NEW_ROOM: 'room',
        RECEIPT_TAB_ID: 'ReceiptTab',
        MANUAL: 'manual',
        SCAN: 'scan',
        DISTANCE: 'distance',
    },
    STATUS_TEXT_MAX_LENGTH: 100,

    DROPDOWN_BUTTON_SIZE: {
        LARGE: 'large',
        MEDIUM: 'medium',
    },

    SF_COORDINATES: [-122.4194, 37.7749],

    NAVIGATION: {
        TYPE: {
            FORCED_UP: 'FORCED_UP',
            UP: 'UP',
        },
        ACTION_TYPE: {
            REPLACE: 'REPLACE',
            PUSH: 'PUSH',
            NAVIGATE: 'NAVIGATE',
        },
    },
    INDENTS: '    ',
    PARENT_CHILD_SEPARATOR: ': ',
    CATEGORY_LIST_THRESHOLD: 8,
    TAG_LIST_THRESHOLD: 8,
    DEMO_PAGES: {
        SAASTR: 'SaaStrDemoSetup',
        SBE: 'SbeDemoSetup',
        MONEY2020: 'Money2020DemoSetup',
    },

    MAPBOX: {
        PADDING: 50,
        DEFAULT_ZOOM: 10,
        DEFAULT_COORDINATE: [-122.4021, 37.7911],
        STYLE_URL: 'mapbox://styles/expensify/cllcoiqds00cs01r80kp34tmq',
    },
    ONYX_UPDATE_TYPES: {
        HTTPS: 'https',
        PUSHER: 'pusher',
    },
    EVENTS: {
        SCROLLING: 'scrolling',
    },

    CHAT_HEADER_LOADER_HEIGHT: 36,

    HORIZONTAL_SPACER: {
        DEFAULT_BORDER_BOTTOM_WIDTH: 1,
        DEFAULT_MARGIN_VERTICAL: 8,
        HIDDEN_MARGIN_VERTICAL: 0,
        HIDDEN_BORDER_BOTTOM_WIDTH: 0,
    },

    LIST_COMPONENTS: {
        HEADER: 'header',
        FOOTER: 'footer',
    },

    MISSING_TRANSLATION: 'MISSING TRANSLATION',
    SEARCH_MAX_LENGTH: 500,

    /**
     * The count of characters we'll allow the user to type after reaching SEARCH_MAX_LENGTH in an input.
     */
    ADDITIONAL_ALLOWED_CHARACTERS: 20,

<<<<<<< HEAD
    /** <input /> types that will show a virtual keyboard in a mobile browser */
    INPUT_TYPES_WITH_KEYBOARD: ['text', 'search', 'tel', 'url', 'email', 'password'],
=======
    /**
     * native IDs for close buttons in Overlay component
     */
    OVERLAY: {
        TOP_BUTTON_NATIVE_ID: 'overLayTopButton',
        BOTTOM_BUTTON_NATIVE_ID: 'overLayBottomButton',
    },

    BACK_BUTTON_NATIVE_ID: 'backButton',
>>>>>>> 9cfe1821
    REFERRAL_PROGRAM: {
        CONTENT_TYPES: {
            MONEY_REQUEST: 'request',
            START_CHAT: 'startChat',
            SEND_MONEY: 'sendMoney',
            REFER_FRIEND: 'referralFriend',
        },
        REVENUE: 250,
        LEARN_MORE_LINK: 'https://help.expensify.com/articles/new-expensify/getting-started/Referral-Program',
        LINK: 'https://join.my.expensify.com',
    },
} as const;

export default CONST;<|MERGE_RESOLUTION|>--- conflicted
+++ resolved
@@ -2880,10 +2880,8 @@
      */
     ADDITIONAL_ALLOWED_CHARACTERS: 20,
 
-<<<<<<< HEAD
     /** <input /> types that will show a virtual keyboard in a mobile browser */
     INPUT_TYPES_WITH_KEYBOARD: ['text', 'search', 'tel', 'url', 'email', 'password'],
-=======
     /**
      * native IDs for close buttons in Overlay component
      */
@@ -2893,7 +2891,6 @@
     },
 
     BACK_BUTTON_NATIVE_ID: 'backButton',
->>>>>>> 9cfe1821
     REFERRAL_PROGRAM: {
         CONTENT_TYPES: {
             MONEY_REQUEST: 'request',
