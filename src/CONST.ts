/* eslint-disable @typescript-eslint/naming-convention */
import {add as dateAdd} from 'date-fns';
import {sub as dateSubtract} from 'date-fns/sub';
import Config from 'react-native-config';
import * as KeyCommand from 'react-native-key-command';
import type {ValueOf} from 'type-fest';
import type {Video} from './libs/actions/Report';
import type {MileageRate} from './libs/DistanceRequestUtils';
import BankAccount from './libs/models/BankAccount';
import * as Url from './libs/Url';
import SCREENS from './SCREENS';
import type PlaidBankAccount from './types/onyx/PlaidBankAccount';

// Creating a default array and object this way because objects ({}) and arrays ([]) are not stable types.
// Freezing the array ensures that it cannot be unintentionally modified.
const EMPTY_ARRAY = Object.freeze([]);
const EMPTY_OBJECT = Object.freeze({});

const CLOUDFRONT_DOMAIN = 'cloudfront.net';
const CLOUDFRONT_URL = `https://d2k5nsl2zxldvw.${CLOUDFRONT_DOMAIN}`;
const ACTIVE_EXPENSIFY_URL = Url.addTrailingForwardSlash(Config?.NEW_EXPENSIFY_URL ?? 'https://new.expensify.com');
const USE_EXPENSIFY_URL = 'https://use.expensify.com';
const EXPENSIFY_URL = 'https://www.expensify.com';
const PLATFORM_OS_MACOS = 'Mac OS';
const PLATFORM_IOS = 'iOS';
const ANDROID_PACKAGE_NAME = 'com.expensify.chat';
const CURRENT_YEAR = new Date().getFullYear();
const PULL_REQUEST_NUMBER = Config?.PULL_REQUEST_NUMBER ?? '';
const MAX_DATE = dateAdd(new Date(), {years: 1});
const MIN_DATE = dateSubtract(new Date(), {years: 20});
const EXPENSIFY_POLICY_DOMAIN = 'expensify-policy';
const EXPENSIFY_POLICY_DOMAIN_EXTENSION = '.exfy';

const keyModifierControl = KeyCommand?.constants?.keyModifierControl ?? 'keyModifierControl';
const keyModifierCommand = KeyCommand?.constants?.keyModifierCommand ?? 'keyModifierCommand';
const keyModifierShiftControl = KeyCommand?.constants?.keyModifierShiftControl ?? 'keyModifierShiftControl';
const keyModifierShiftCommand = KeyCommand?.constants?.keyModifierShiftCommand ?? 'keyModifierShiftCommand';
const keyInputEscape = KeyCommand?.constants?.keyInputEscape ?? 'keyInputEscape';
const keyInputEnter = KeyCommand?.constants?.keyInputEnter ?? 'keyInputEnter';
const keyInputUpArrow = KeyCommand?.constants?.keyInputUpArrow ?? 'keyInputUpArrow';
const keyInputDownArrow = KeyCommand?.constants?.keyInputDownArrow ?? 'keyInputDownArrow';
const keyInputLeftArrow = KeyCommand?.constants?.keyInputLeftArrow ?? 'keyInputLeftArrow';
const keyInputRightArrow = KeyCommand?.constants?.keyInputRightArrow ?? 'keyInputRightArrow';

// describes if a shortcut key can cause navigation
const KEYBOARD_SHORTCUT_NAVIGATION_TYPE = 'NAVIGATION_SHORTCUT';

const chatTypes = {
    POLICY_ANNOUNCE: 'policyAnnounce',
    POLICY_ADMINS: 'policyAdmins',
    TRIP_ROOM: 'tripRoom',
    GROUP: 'group',
    DOMAIN_ALL: 'domainAll',
    POLICY_ROOM: 'policyRoom',
    POLICY_EXPENSE_CHAT: 'policyExpenseChat',
    SELF_DM: 'selfDM',
    INVOICE: 'invoice',
    SYSTEM: 'system',
} as const;

// Explicit type annotation is required
const cardActiveStates: number[] = [2, 3, 4, 7];

const selectableOnboardingChoices = {
    PERSONAL_SPEND: 'newDotPersonalSpend',
    MANAGE_TEAM: 'newDotManageTeam',
    EMPLOYER: 'newDotEmployer',
    CHAT_SPLIT: 'newDotSplitChat',
    LOOKING_AROUND: 'newDotLookingAround',
} as const;

const backendOnboardingChoices = {
    ADMIN: 'newDotAdmin',
    SUBMIT: 'newDotSubmit',
} as const;

const onboardingChoices = {
    ...selectableOnboardingChoices,
    ...backendOnboardingChoices,
} as const;

const combinedTrackSubmitOnboardingChoices = {
    PERSONAL_SPEND: selectableOnboardingChoices.PERSONAL_SPEND,
    EMPLOYER: selectableOnboardingChoices.EMPLOYER,
    SUBMIT: backendOnboardingChoices.SUBMIT,
} as const;

const signupQualifiers = {
    INDIVIDUAL: 'individual',
    VSB: 'vsb',
    SMB: 'smb',
} as const;

const selfGuidedTourTask: OnboardingTask = {
    type: 'viewTour',
    autoCompleted: false,
    title: 'Take a 2-minute tour',
    description: ({navatticURL}) => `[Take a self-guided product tour](${navatticURL}) and learn about everything Expensify has to offer.`,
};

const onboardingEmployerOrSubmitMessage: OnboardingMessage = {
    message: 'Getting paid back is as easy as sending a message. Let’s go over the basics.',
    video: {
        url: `${CLOUDFRONT_URL}/videos/guided-setup-get-paid-back-v3.mp4`,
        thumbnailUrl: `${CLOUDFRONT_URL}/images/guided-setup-get-paid-back.jpg`,
        duration: 26,
        width: 1280,
        height: 960,
    },
    tasks: [
        selfGuidedTourTask,
        {
            type: 'submitExpense',
            autoCompleted: false,
            title: 'Submit an expense',
            description:
                '*Submit an expense* by entering an amount or scanning a receipt.\n' +
                '\n' +
                'Here’s how to submit an expense:\n' +
                '\n' +
                '1. Click the green *+* button.\n' +
                '2. Choose *Submit expense*.\n' +
                '3. Enter an amount or scan a receipt.\n' +
                '4. Add your reimburser to the request.\n' +
                '\n' +
                'Then, send your request and wait for that sweet “Cha-ching!” when it’s complete.',
        },
        {
            type: 'addBankAccount',
            autoCompleted: false,
            title: 'Add personal bank account',
            description:
                'You’ll need to add your personal bank account to get paid back. Don’t worry, it’s easy!\n' +
                '\n' +
                'Here’s how to set up your bank account:\n' +
                '\n' +
                '1. Click the settings tab.\n' +
                '2. Click *Wallet* > *Bank accounts* > *+ Add bank account*.\n' +
                '3. Connect your bank account.\n' +
                '\n' +
                'Once that’s done, you can request money from anyone and get paid back right into your personal bank account.',
        },
    ],
};

const combinedTrackSubmitOnboardingEmployerOrSubmitMessage: OnboardingMessage = {
    ...onboardingEmployerOrSubmitMessage,
    tasks: [
        selfGuidedTourTask,
        {
            type: 'submitExpense',
            autoCompleted: false,
            title: 'Submit an expense',
            description:
                '*Submit an expense* by entering an amount or scanning a receipt.\n' +
                '\n' +
                'Here’s how to submit an expense:\n' +
                '\n' +
                '1. Click the green *+* button.\n' +
                '2. Choose *Create expense*.\n' +
                '3. Enter an amount or scan a receipt.\n' +
                '4. Add your reimburser to the request.\n' +
                '5. Click *Submit*.\n' +
                '\n' +
                'And you’re done! Now wait for that sweet “Cha-ching!” when it’s complete.',
        },
        {
            type: 'addBankAccount',
            autoCompleted: false,
            title: 'Add personal bank account',
            description:
                'You’ll need to add your personal bank account to get paid back. Don’t worry, it’s easy!\n' +
                '\n' +
                'Here’s how to set up your bank account:\n' +
                '\n' +
                '1. Click the settings tab.\n' +
                '2. Click *Wallet* > *Bank accounts* > *+ Add bank account*.\n' +
                '3. Connect your bank account.\n' +
                '\n' +
                'Once that’s done, you can request money from anyone and get paid back right into your personal bank account.',
        },
    ],
};

const onboardingPersonalSpendMessage: OnboardingMessage = {
    message: 'Here’s how to track your spend in a few clicks.',
    video: {
        url: `${CLOUDFRONT_URL}/videos/guided-setup-track-personal-v2.mp4`,
        thumbnailUrl: `${CLOUDFRONT_URL}/images/guided-setup-track-personal.jpg`,
        duration: 55,
        width: 1280,
        height: 960,
    },
    tasks: [
        selfGuidedTourTask,
        {
            type: 'trackExpense',
            autoCompleted: false,
            title: 'Track an expense',
            description:
                '*Track an expense* in any currency, whether you have a receipt or not.\n' +
                '\n' +
                'Here’s how to track an expense:\n' +
                '\n' +
                '1. Click the green *+* button.\n' +
                '2. Choose *Track expense*.\n' +
                '3. Enter an amount or scan a receipt.\n' +
                '4. Click *Track*.\n' +
                '\n' +
                'And you’re done! Yep, it’s that easy.',
        },
    ],
};
const combinedTrackSubmitOnboardingPersonalSpendMessage: OnboardingMessage = {
    ...onboardingPersonalSpendMessage,
    tasks: [
        selfGuidedTourTask,
        {
            type: 'trackExpense',
            autoCompleted: false,
            title: 'Track an expense',
            description:
                '*Track an expense* in any currency, whether you have a receipt or not.\n' +
                '\n' +
                'Here’s how to track an expense:\n' +
                '\n' +
                '1. Click the green *+* button.\n' +
                '2. Choose *Create expense*.\n' +
                '3. Enter an amount or scan a receipt.\n' +
                '4. Click "Just track it (don\'t submit it)".\n' +
                '5. Click *Track*.\n' +
                '\n' +
                'And you’re done! Yep, it’s that easy.',
        },
    ],
};

type OnboardingPurpose = ValueOf<typeof onboardingChoices>;

type OnboardingCompanySize = ValueOf<typeof onboardingCompanySize>;

type OnboardingAccounting = ValueOf<typeof CONST.POLICY.CONNECTIONS.NAME> | null;

const onboardingInviteTypes = {
    IOU: 'iou',
    INVOICE: 'invoice',
    CHAT: 'chat',
} as const;

const onboardingCompanySize = {
    MICRO: '1-10',
    SMALL: '11-50',
    MEDIUM_SMALL: '51-100',
    MEDIUM: '101-1000',
    LARGE: '1001+',
} as const;

type OnboardingInvite = ValueOf<typeof onboardingInviteTypes>;

type OnboardingTask = {
    type: string;
    autoCompleted: boolean;
    title:
        | string
        | ((
              params: Partial<{
                  integrationName: string;
              }>,
          ) => string);
    description:
        | string
        | ((
              params: Partial<{
                  adminsRoomLink: string;
                  workspaceCategoriesLink: string;
                  workspaceMoreFeaturesLink: string;
                  workspaceMembersLink: string;
                  integrationName: string;
                  workspaceAccountingLink: string;
                  workspaceSettingsLink: string;
                  navatticURL: string;
              }>,
          ) => string);
};

type OnboardingMessage = {
    /** Text message that will be displayed first */
    message: string;

    /** Video object to be displayed after initial description message */
    video?: Video;

    /** List of tasks connected with the message, they will have a checkbox and a separate report for more information */
    tasks: OnboardingTask[];

    /** Type of task described in a string format */
    type?: string;
};

const EMAIL_WITH_OPTIONAL_DOMAIN =
    /(?=((?=[\w'#%+-]+(?:\.[\w'#%+-]+)*@?)[\w.'#%+-]{1,64}(?:@(?:(?=[a-z\d]+(?:-+[a-z\d]+)*\.)(?:[a-z\d-]{1,63}\.)+[a-z]{2,63}))?(?= |_|\b))(?<end>.*))\S{3,254}(?=\k<end>$)/;

const CONST = {
    HEIC_SIGNATURES: [
        '6674797068656963', // 'ftypheic' - Indicates standard HEIC file
        '6674797068656978', // 'ftypheix' - Indicates a variation of HEIC
        '6674797068657631', // 'ftyphevc' - Typically for HEVC encoded media (common in HEIF)
        '667479706d696631', // 'ftypmif1' - Multi-Image Format part of HEIF, broader usage
    ],
    RECENT_WAYPOINTS_NUMBER: 20,
    DEFAULT_DB_NAME: 'OnyxDB',
    DEFAULT_TABLE_NAME: 'keyvaluepairs',
    DEFAULT_ONYX_DUMP_FILE_NAME: 'onyx-state.txt',
    DEFAULT_POLICY_ROOM_CHAT_TYPES: [chatTypes.POLICY_ADMINS, chatTypes.POLICY_ANNOUNCE, chatTypes.DOMAIN_ALL],
    DEFAULT_IMAGE_FILE_NAME: 'image',
    DISABLED_MAX_EXPENSE_VALUE: 10000000000,
    POLICY_BILLABLE_MODES: {
        BILLABLE: 'billable',
        NON_BILLABLE: 'nonBillable',
    },

    // Note: Group and Self-DM excluded as these are not tied to a Workspace
    WORKSPACE_ROOM_TYPES: [chatTypes.POLICY_ADMINS, chatTypes.POLICY_ANNOUNCE, chatTypes.DOMAIN_ALL, chatTypes.POLICY_ROOM, chatTypes.POLICY_EXPENSE_CHAT, chatTypes.INVOICE],
    ANDROID_PACKAGE_NAME,
    WORKSPACE_ENABLE_FEATURE_REDIRECT_DELAY: 100,
    ANIMATED_HIGHLIGHT_ENTRY_DELAY: 50,
    ANIMATED_HIGHLIGHT_ENTRY_DURATION: 300,
    ANIMATED_HIGHLIGHT_START_DELAY: 10,
    ANIMATED_HIGHLIGHT_START_DURATION: 300,
    ANIMATED_HIGHLIGHT_END_DELAY: 800,
    ANIMATED_HIGHLIGHT_END_DURATION: 2000,
    ANIMATED_TRANSITION: 300,
    ANIMATED_TRANSITION_FROM_VALUE: 100,
    ANIMATION_IN_TIMING: 100,
    ANIMATION_DIRECTION: {
        IN: 'in',
        OUT: 'out',
    },
    POPOVER_ACCOUNT_SWITCHER_POSITION: {
        horizontal: 12,
        vertical: 80,
    },
    // Multiplier for gyroscope animation in order to make it a bit more subtle
    ANIMATION_GYROSCOPE_VALUE: 0.4,
    ANIMATION_PAID_DURATION: 200,
    ANIMATION_PAID_CHECKMARK_DELAY: 300,
    ANIMATION_THUMBSUP_DURATION: 250,
    ANIMATION_THUMBSUP_DELAY: 200,
    ANIMATION_PAID_BUTTON_HIDE_DELAY: 1000,
    BACKGROUND_IMAGE_TRANSITION_DURATION: 1000,
    SCREEN_TRANSITION_END_TIMEOUT: 1000,
    ARROW_HIDE_DELAY: 3000,
    MAX_IMAGE_CANVAS_AREA: 16777216,
    CHUNK_LOAD_ERROR: 'ChunkLoadError',

    API_ATTACHMENT_VALIDATIONS: {
        // 24 megabytes in bytes, this is limit set on servers, do not update without wider internal discussion
        MAX_SIZE: 25165824,

        // 10 megabytes in bytes, this is limit set on servers for receipt images, do not update without wider internal discussion
        RECEIPT_MAX_SIZE: 10485760,

        // An arbitrary size, but the same minimum as in the PHP layer
        MIN_SIZE: 240,

        // Allowed extensions for receipts
        ALLOWED_RECEIPT_EXTENSIONS: ['jpg', 'jpeg', 'gif', 'png', 'pdf', 'htm', 'html', 'text', 'rtf', 'doc', 'tif', 'tiff', 'msword', 'zip', 'xml', 'message'],
    },

    // Allowed extensions for spreadsheets import
    ALLOWED_SPREADSHEET_EXTENSIONS: ['xls', 'xlsx', 'csv', 'txt'],

    // This is limit set on servers, do not update without wider internal discussion
    API_TRANSACTION_CATEGORY_MAX_LENGTH: 255,

    AUTO_AUTH_STATE: {
        NOT_STARTED: 'not-started',
        SIGNING_IN: 'signing-in',
        JUST_SIGNED_IN: 'just-signed-in',
        FAILED: 'failed',
    },

    AUTH_TOKEN_TYPES: {
        ANONYMOUS: 'anonymousAccount',
        SUPPORT: 'support',
    },

    AVATAR_MAX_ATTACHMENT_SIZE: 6291456,

    AVATAR_ALLOWED_EXTENSIONS: ['jpg', 'jpeg', 'png', 'gif', 'bmp', 'svg'],

    // Minimum width and height size in px for a selected image
    AVATAR_MIN_WIDTH_PX: 80,
    AVATAR_MIN_HEIGHT_PX: 80,

    // Maximum width and height size in px for a selected image
    AVATAR_MAX_WIDTH_PX: 4096,
    AVATAR_MAX_HEIGHT_PX: 4096,

    LOGO_MAX_SCALE: 1.5,

    MAX_IMAGE_DIMENSION: 2400,

    BREADCRUMB_TYPE: {
        ROOT: 'root',
        STRONG: 'strong',
        NORMAL: 'normal',
    },

    DEFAULT_GROUP_AVATAR_COUNT: 18,
    DEFAULT_AVATAR_COUNT: 24,
    OLD_DEFAULT_AVATAR_COUNT: 8,

    DISPLAY_NAME: {
        MAX_LENGTH: 50,
        RESERVED_NAMES: ['Expensify', 'Concierge'],
        EXPENSIFY_CONCIERGE: 'Expensify Concierge',
    },

    GPS: {
        // It's OK to get a cached location that is up to an hour old because the only accuracy needed is the country the user is in
        MAX_AGE: 3600000,

        // 15 seconds, don't wait too long because the server can always fall back to using the IP address
        TIMEOUT: 15000,
    },

    LEGAL_NAME: {
        MAX_LENGTH: 40,
    },

    REPORT_DESCRIPTION: {
        MAX_LENGTH: 1000,
    },

    PULL_REQUEST_NUMBER,

    // Regex to get link in href prop inside of <a/> component
    REGEX_LINK_IN_ANCHOR: /<a\s+(?:[^>]*?\s+)?href="([^"]*)"/gi,

    // Regex to read violation value from string given by backend
    VIOLATION_LIMIT_REGEX: /[^0-9]+/g,

    MERCHANT_NAME_MAX_LENGTH: 255,

    MASKED_PAN_PREFIX: 'XXXXXXXXXXXX',

    REQUEST_PREVIEW: {
        MAX_LENGTH: 83,
    },

    CALENDAR_PICKER: {
        // Numbers were arbitrarily picked.
        MIN_YEAR: CURRENT_YEAR - 100,
        MAX_YEAR: CURRENT_YEAR + 100,
        MAX_DATE,
        MIN_DATE,
    },

    DATE_BIRTH: {
        MIN_AGE: 0,
        MIN_AGE_FOR_PAYMENT: 18,
        MAX_AGE: 150,
    },

    DESKTOP_SHORTCUT_ACCELERATOR: {
        PASTE_AND_MATCH_STYLE: 'Option+Shift+CmdOrCtrl+V',
        PASTE_AS_PLAIN_TEXT: 'CmdOrCtrl+Shift+V',
    },

    // This is used to enable a rotation/transform style to any component.
    DIRECTION: {
        LEFT: 'left',
        RIGHT: 'right',
    },

    // Sizes needed for report empty state background image handling
    EMPTY_STATE_BACKGROUND: {
        ASPECT_RATIO: 3.72,
        OVERLAP: 60,
        SMALL_SCREEN: {
            IMAGE_HEIGHT: 300,
        },
        WIDE_SCREEN: {
            IMAGE_HEIGHT: 450,
        },
    },

    NEW_EXPENSIFY_URL: ACTIVE_EXPENSIFY_URL,
    APP_DOWNLOAD_LINKS: {
        ANDROID: `https://play.google.com/store/apps/details?id=${ANDROID_PACKAGE_NAME}`,
        IOS: 'https://apps.apple.com/us/app/expensify-cash/id1530278510',
        DESKTOP: `${ACTIVE_EXPENSIFY_URL}NewExpensify.dmg`,
        OLD_DOT_ANDROID: 'https://play.google.com/store/apps/details?id=org.me.mobiexpensifyg&hl=en_US&pli=1',
        OLD_DOT_IOS: 'https://apps.apple.com/us/app/expensify-expense-tracker/id471713959',
    },
    COMPANY_WEBSITE_DEFAULT_SCHEME: 'http',
    DATE: {
        SQL_DATE_TIME: 'YYYY-MM-DD HH:mm:ss',
        FNS_FORMAT_STRING: 'yyyy-MM-dd',
        FNS_DATE_TIME_FORMAT_STRING: 'yyyy-MM-dd HH:mm:ss',
        LOCAL_TIME_FORMAT: 'h:mm a',
        YEAR_MONTH_FORMAT: 'yyyyMM',
        MONTH_FORMAT: 'MMMM',
        WEEKDAY_TIME_FORMAT: 'eeee',
        MONTH_DAY_ABBR_FORMAT: 'MMM d',
        SHORT_DATE_FORMAT: 'MM-dd',
        MONTH_DAY_YEAR_ABBR_FORMAT: 'MMM d, yyyy',
        MONTH_DAY_YEAR_FORMAT: 'MMMM d, yyyy',
        FNS_TIMEZONE_FORMAT_STRING: "yyyy-MM-dd'T'HH:mm:ssXXX",
        FNS_DB_FORMAT_STRING: 'yyyy-MM-dd HH:mm:ss.SSS',
        LONG_DATE_FORMAT_WITH_WEEKDAY: 'eeee, MMMM d, yyyy',
        UNIX_EPOCH: '1970-01-01 00:00:00.000',
        MAX_DATE: '9999-12-31',
        MIN_DATE: '0001-01-01',
        ORDINAL_DAY_OF_MONTH: 'do',
    },
    SMS: {
        DOMAIN: '@expensify.sms',
    },
    BANK_ACCOUNT: {
        BENEFICIAL_OWNER_INFO_STEP: {
            SUBSTEP: {
                IS_USER_UBO: 1,
                IS_ANYONE_ELSE_UBO: 2,
                UBO_DETAILS_FORM: 3,
                ARE_THERE_MORE_UBOS: 4,
                UBOS_LIST: 5,
            },
            BENEFICIAL_OWNER_DATA: {
                BENEFICIAL_OWNER_KEYS: 'beneficialOwnerKeys',
                PREFIX: 'beneficialOwner',
                FIRST_NAME: 'firstName',
                LAST_NAME: 'lastName',
                DOB: 'dob',
                SSN_LAST_4: 'ssnLast4',
                STREET: 'street',
                CITY: 'city',
                STATE: 'state',
                ZIP_CODE: 'zipCode',
            },
        },
        PLAID: {
            ALLOWED_THROTTLED_COUNT: 2,
            ERROR: {
                TOO_MANY_ATTEMPTS: 'Too many attempts',
            },
            EVENTS_NAME: {
                OPEN: 'OPEN',
                EXIT: 'EXIT',
            },
        },
        ERROR: {
            MISSING_ROUTING_NUMBER: '402 Missing routingNumber',
            MAX_ROUTING_NUMBER: '402 Maximum Size Exceeded routingNumber',
            MISSING_INCORPORATION_STATE: '402 Missing incorporationState in additionalData',
            MISSING_INCORPORATION_TYPE: '402 Missing incorporationType in additionalData',
        },
        STEP: {
            // In the order they appear in the VBA flow
            BANK_ACCOUNT: 'BankAccountStep',
            REQUESTOR: 'RequestorStep',
            COMPANY: 'CompanyStep',
            BENEFICIAL_OWNERS: 'BeneficialOwnersStep',
            ACH_CONTRACT: 'ACHContractStep',
            VALIDATION: 'ValidationStep',
            ENABLE: 'EnableStep',
        },
        STEP_NAMES: ['1', '2', '3', '4', '5'],
        STEPS_HEADER_HEIGHT: 40,
        SUBSTEP: {
            MANUAL: 'manual',
            PLAID: 'plaid',
        },
        VERIFICATIONS: {
            ERROR_MESSAGE: 'verifications.errorMessage',
            THROTTLED: 'verifications.throttled',
        },
        FIELDS_TYPE: {
            LOCAL: 'local',
        },
        ONFIDO_RESPONSE: {
            SDK_TOKEN: 'apiResult.sdkToken',
            PASS: 'pass',
        },
        QUESTIONS: {
            QUESTION: 'apiResult.questions.question',
            DIFFERENTIATOR_QUESTION: 'apiResult.differentiator-question',
        },
        SETUP_TYPE: {
            MANUAL: 'manual',
            PLAID: 'plaid',
        },
        REGEX: {
            US_ACCOUNT_NUMBER: /^[0-9]{4,17}$/,

            // The back-end is always returning account number with 4 last digits and mask the rest with X
            MASKED_US_ACCOUNT_NUMBER: /^[X]{0,13}[0-9]{4}$/,
            SWIFT_BIC: /^[A-Za-z0-9]{8,11}$/,
        },
        VERIFICATION_MAX_ATTEMPTS: 7,
        STATE: {
            VERIFYING: 'VERIFYING',
            VALIDATING: 'VALIDATING',
            SETUP: 'SETUP',
            PENDING: 'PENDING',
            OPEN: 'OPEN',
        },
        MAX_LENGTH: {
            FULL_SSN: 9,
            SSN: 4,
            ZIP_CODE: 10,
        },
        TYPE: {
            BUSINESS: 'BUSINESS',
            PERSONAL: 'PERSONAL',
        },
    },
    NON_USD_BANK_ACCOUNT: {
        ALLOWED_FILE_TYPES: ['pdf', 'jpg', 'jpeg', 'png'],
        FILE_LIMIT: 10,
        TOTAL_FILES_SIZE_LIMIT: 5242880,
        STEP: {
            COUNTRY: 'CountryStep',
            BANK_INFO: 'BankInfoStep',
            BUSINESS_INFO: 'BusinessInfoStep',
            BENEFICIAL_OWNER_INFO: 'BeneficialOwnerInfoStep',
            SIGNER_INFO: 'SignerInfoStep',
            AGREEMENTS: 'AgreementsStep',
            FINISH: 'FinishStep',
        },
        BENEFICIAL_OWNER_INFO_STEP: {
            SUBSTEP: {
                IS_USER_BENEFICIAL_OWNER: 1,
                IS_ANYONE_ELSE_BENEFICIAL_OWNER: 2,
                BENEFICIAL_OWNER_DETAILS_FORM: 3,
                ARE_THERE_MORE_BENEFICIAL_OWNERS: 4,
                OWNERSHIP_CHART: 5,
                BENEFICIAL_OWNERS_LIST: 6,
            },
            BENEFICIAL_OWNER_DATA: {
                BENEFICIAL_OWNER_KEYS: 'beneficialOwnerKeys',
                PREFIX: 'beneficialOwner',
                FIRST_NAME: 'firstName',
                LAST_NAME: 'lastName',
                OWNERSHIP_PERCENTAGE: 'ownershipPercentage',
                DOB: 'dob',
                SSN_LAST_4: 'ssnLast4',
                STREET: 'street',
                CITY: 'city',
                STATE: 'state',
                ZIP_CODE: 'zipCode',
                COUNTRY: 'country',
            },
            CURRENT_USER_KEY: 'currentUser',
        },
        STEP_NAMES: ['1', '2', '3', '4', '5', '6'],
        STEP_HEADER_HEIGHT: 40,
        SIGNER_INFO_STEP: {
            SUBSTEP: {
                IS_DIRECTOR: 1,
                ENTER_EMAIL: 2,
                SIGNER_DETAILS_FORM: 3,
                HANG_TIGHT: 4,
            },
        },
    },
    INCORPORATION_TYPES: {
        LLC: 'LLC',
        CORPORATION: 'Corp',
        PARTNERSHIP: 'Partnership',
        COOPERATIVE: 'Cooperative',
        SOLE_PROPRIETORSHIP: 'Sole Proprietorship',
        OTHER: 'Other',
    },
    BETAS: {
        ALL: 'all',
        DEFAULT_ROOMS: 'defaultRooms',
        P2P_DISTANCE_REQUESTS: 'p2pDistanceRequests',
        SPOTNANA_TRAVEL: 'spotnanaTravel',
        REPORT_FIELDS_FEATURE: 'reportFieldsFeature',
        COMPANY_CARD_FEEDS: 'companyCardFeeds',
        DIRECT_FEEDS: 'directFeeds',
        NETSUITE_USA_TAX: 'netsuiteUsaTax',
        COMBINED_TRACK_SUBMIT: 'combinedTrackSubmit',
        CATEGORY_AND_TAG_APPROVERS: 'categoryAndTagApprovers',
        PER_DIEM: 'newDotPerDiem',
        PRODUCT_TRAINING: 'productTraining',
    },
    BUTTON_STATES: {
        DEFAULT: 'default',
        ACTIVE: 'active',
        PRESSED: 'pressed',
        COMPLETE: 'complete',
        DISABLED: 'disabled',
    },
    BANK_ACCOUNT_TYPES: {
        WALLET: 'WALLET',
    },
    COUNTRY: {
        US: 'US',
        MX: 'MX',
        AU: 'AU',
        CA: 'CA',
        GB: 'GB',
    },
    DESKTOP_DEEPLINK_APP_STATE: {
        CHECKING: 'checking',
        INSTALLED: 'installed',
        NOT_INSTALLED: 'not-installed',
    },
    TAX_RATES: {
        CUSTOM_NAME_MAX_LENGTH: 8,
        NAME_MAX_LENGTH: 50,
    },
    PLATFORM: {
        IOS: 'ios',
        ANDROID: 'android',
        WEB: 'web',
        DESKTOP: 'desktop',
        MOBILEWEB: 'mobileweb',
    },
    PLATFORM_SPECIFIC_KEYS: {
        CTRL: {
            DEFAULT: 'control',
            [PLATFORM_OS_MACOS]: 'meta',
            [PLATFORM_IOS]: 'meta',
        },
        SHIFT: {
            DEFAULT: 'shift',
        },
    },
    KEYBOARD_SHORTCUTS: {
        SEARCH: {
            descriptionKey: 'search',
            shortcutKey: 'K',
            modifiers: ['CTRL'],
            trigger: {
                DEFAULT: {input: 'k', modifierFlags: keyModifierControl},
                [PLATFORM_OS_MACOS]: {input: 'k', modifierFlags: keyModifierCommand},
                [PLATFORM_IOS]: {input: 'k', modifierFlags: keyModifierCommand},
            },
            type: KEYBOARD_SHORTCUT_NAVIGATION_TYPE,
        },
        NEW_CHAT: {
            descriptionKey: 'newChat',
            shortcutKey: 'K',
            modifiers: ['CTRL', 'SHIFT'],
            trigger: {
                DEFAULT: {input: 'k', modifierFlags: keyModifierShiftControl},
                [PLATFORM_OS_MACOS]: {input: 'k', modifierFlags: keyModifierShiftCommand},
                [PLATFORM_IOS]: {input: 'k', modifierFlags: keyModifierShiftCommand},
            },
            type: KEYBOARD_SHORTCUT_NAVIGATION_TYPE,
        },
        SHORTCUTS: {
            descriptionKey: 'openShortcutDialog',
            shortcutKey: 'J',
            modifiers: ['CTRL'],
            trigger: {
                DEFAULT: {input: 'j', modifierFlags: keyModifierControl},
                [PLATFORM_OS_MACOS]: {input: 'j', modifierFlags: keyModifierCommand},
                [PLATFORM_IOS]: {input: 'j', modifierFlags: keyModifierCommand},
            },
        },
        ESCAPE: {
            descriptionKey: 'escape',
            shortcutKey: 'Escape',
            modifiers: [],
            trigger: {
                DEFAULT: {input: keyInputEscape},
                [PLATFORM_OS_MACOS]: {input: keyInputEscape},
                [PLATFORM_IOS]: {input: keyInputEscape},
            },
        },
        ENTER: {
            descriptionKey: null,
            shortcutKey: 'Enter',
            modifiers: [],
            trigger: {
                DEFAULT: {input: keyInputEnter},
                [PLATFORM_OS_MACOS]: {input: keyInputEnter},
                [PLATFORM_IOS]: {input: keyInputEnter},
            },
        },
        CTRL_ENTER: {
            descriptionKey: null,
            shortcutKey: 'Enter',
            modifiers: ['CTRL'],
            trigger: {
                DEFAULT: {input: keyInputEnter, modifierFlags: keyModifierControl},
                [PLATFORM_OS_MACOS]: {input: keyInputEnter, modifierFlags: keyModifierCommand},
                [PLATFORM_IOS]: {input: keyInputEnter, modifierFlags: keyModifierCommand},
            },
        },
        COPY: {
            descriptionKey: 'copy',
            shortcutKey: 'C',
            modifiers: ['CTRL'],
            trigger: {
                DEFAULT: {input: 'c', modifierFlags: keyModifierControl},
                [PLATFORM_OS_MACOS]: {input: 'c', modifierFlags: keyModifierCommand},
                [PLATFORM_IOS]: {input: 'c', modifierFlags: keyModifierCommand},
            },
        },
        ARROW_UP: {
            descriptionKey: null,
            shortcutKey: 'ArrowUp',
            modifiers: [],
            trigger: {
                DEFAULT: {input: keyInputUpArrow},
                [PLATFORM_OS_MACOS]: {input: keyInputUpArrow},
                [PLATFORM_IOS]: {input: keyInputUpArrow},
            },
        },
        ARROW_DOWN: {
            descriptionKey: null,
            shortcutKey: 'ArrowDown',
            modifiers: [],
            trigger: {
                DEFAULT: {input: keyInputDownArrow},
                [PLATFORM_OS_MACOS]: {input: keyInputDownArrow},
                [PLATFORM_IOS]: {input: keyInputDownArrow},
            },
        },
        ARROW_LEFT: {
            descriptionKey: null,
            shortcutKey: 'ArrowLeft',
            modifiers: [],
            trigger: {
                DEFAULT: {input: keyInputLeftArrow},
                [PLATFORM_OS_MACOS]: {input: keyInputLeftArrow},
                [PLATFORM_IOS]: {input: keyInputLeftArrow},
            },
        },
        ARROW_RIGHT: {
            descriptionKey: null,
            shortcutKey: 'ArrowRight',
            modifiers: [],
            trigger: {
                DEFAULT: {input: keyInputRightArrow},
                [PLATFORM_OS_MACOS]: {input: keyInputRightArrow},
                [PLATFORM_IOS]: {input: keyInputRightArrow},
            },
        },
        TAB: {
            descriptionKey: null,
            shortcutKey: 'Tab',
            modifiers: [],
        },
        DEBUG: {
            descriptionKey: 'openDebug',
            shortcutKey: 'D',
            modifiers: ['CTRL'],
            trigger: {
                DEFAULT: {input: 'd', modifierFlags: keyModifierControl},
                [PLATFORM_OS_MACOS]: {input: 'd', modifierFlags: keyModifierCommand},
                [PLATFORM_IOS]: {input: 'd', modifierFlags: keyModifierCommand},
            },
        },
    },
    KEYBOARD_SHORTCUTS_TYPES: {
        NAVIGATION_SHORTCUT: KEYBOARD_SHORTCUT_NAVIGATION_TYPE,
    },
    KEYBOARD_SHORTCUT_KEY_DISPLAY_NAME: {
        CONTROL: 'CTRL',
        ESCAPE: 'ESC',
        META: 'CMD',
        SHIFT: 'Shift',
    },
    CURRENCY: {
        USD: 'USD',
        AUD: 'AUD',
        CAD: 'CAD',
        GBP: 'GBP',
        NZD: 'NZD',
        EUR: 'EUR',
    },
    get DIRECT_REIMBURSEMENT_CURRENCIES() {
        return [this.CURRENCY.USD, this.CURRENCY.AUD, this.CURRENCY.CAD, this.CURRENCY.GBP, this.CURRENCY.EUR];
    },
    EXAMPLE_PHONE_NUMBER: '+15005550006',
    CONCIERGE_CHAT_NAME: 'Concierge',
    CLOUDFRONT_URL,
    EMPTY_ARRAY,
    EMPTY_OBJECT,
    DEFAULT_NUMBER_ID: 0,
    USE_EXPENSIFY_URL,
    EXPENSIFY_URL,
    GOOGLE_MEET_URL_ANDROID: 'https://meet.google.com',
    GOOGLE_DOC_IMAGE_LINK_MATCH: 'googleusercontent.com',
    IMAGE_BASE64_MATCH: 'base64',
    DEEPLINK_BASE_URL: 'new-expensify://',
    PDF_VIEWER_URL: '/pdf/web/viewer.html',
    CLOUDFRONT_DOMAIN_REGEX: /^https:\/\/\w+\.cloudfront\.net/i,
    EXPENSIFY_ICON_URL: `${CLOUDFRONT_URL}/images/favicon-2019.png`,
    CONCIERGE_ICON_URL_2021: `${CLOUDFRONT_URL}/images/icons/concierge_2021.png`,
    CONCIERGE_ICON_URL: `${CLOUDFRONT_URL}/images/icons/concierge_2022.png`,
    UPWORK_URL: 'https://github.com/Expensify/App/issues?q=is%3Aopen+is%3Aissue+label%3A%22Help+Wanted%22',
    DEEP_DIVE_EXPENSIFY_CARD: 'https://community.expensify.com/discussion/4848/deep-dive-expensify-card-and-quickbooks-online-auto-reconciliation-how-it-works',
    DEEP_DIVE_ERECEIPTS: 'https://community.expensify.com/discussion/5542/deep-dive-what-are-ereceipts/',
    DEEP_DIVE_PER_DIEM: 'https://community.expensify.com/discussion/4772/how-to-add-a-single-rate-per-diem',
    GITHUB_URL: 'https://github.com/Expensify/App',
    TERMS_URL: `${EXPENSIFY_URL}/terms`,
    PRIVACY_URL: `${EXPENSIFY_URL}/privacy`,
    LICENSES_URL: `${USE_EXPENSIFY_URL}/licenses`,
    ACH_TERMS_URL: `${EXPENSIFY_URL}/achterms`,
    WALLET_AGREEMENT_URL: `${EXPENSIFY_URL}/expensify-payments-wallet-terms-of-service`,
    BANCORP_WALLET_AGREEMENT_URL: `${EXPENSIFY_URL}/bancorp-bank-wallet-terms-of-service`,
    HELP_LINK_URL: `${USE_EXPENSIFY_URL}/usa-patriot-act`,
    ELECTRONIC_DISCLOSURES_URL: `${USE_EXPENSIFY_URL}/esignagreement`,
    GITHUB_RELEASE_URL: 'https://api.github.com/repos/expensify/app/releases/latest',
    ADD_SECONDARY_LOGIN_URL: encodeURI('settings?param={"section":"account","openModal":"secondaryLogin"}'),
    MANAGE_CARDS_URL: 'domain_companycards',
    FEES_URL: `${USE_EXPENSIFY_URL}/fees`,
    SAVE_WITH_EXPENSIFY_URL: `${USE_EXPENSIFY_URL}/savings-calculator`,
    CFPB_PREPAID_URL: 'https://cfpb.gov/prepaid',
    STAGING_NEW_EXPENSIFY_URL: 'https://staging.new.expensify.com',
    NEWHELP_URL: 'https://help.expensify.com',
    INTERNAL_DEV_EXPENSIFY_URL: 'https://www.expensify.com.dev',
    STAGING_EXPENSIFY_URL: 'https://staging.expensify.com',
    DENIED_CAMERA_ACCESS_INSTRUCTIONS_URL:
        'https://help.expensify.com/articles/new-expensify/expenses-&-payments/Create-an-expense#:~:text=How%20can%20I%20enable%20camera%20permission%20for%20a%20website%20on%20mobile%20browsers%3F',
    BANK_ACCOUNT_PERSONAL_DOCUMENTATION_INFO_URL:
        'https://community.expensify.com/discussion/6983/faq-why-do-i-need-to-provide-personal-documentation-when-setting-up-updating-my-bank-account',
    PERSONAL_DATA_PROTECTION_INFO_URL: 'https://community.expensify.com/discussion/5677/deep-dive-security-how-expensify-protects-your-information',
    ONFIDO_FACIAL_SCAN_POLICY_URL: 'https://onfido.com/facial-scan-policy-and-release/',
    ONFIDO_PRIVACY_POLICY_URL: 'https://onfido.com/privacy/',
    ONFIDO_TERMS_OF_SERVICE_URL: 'https://onfido.com/terms-of-service/',
    LIST_OF_RESTRICTED_BUSINESSES: 'https://community.expensify.com/discussion/6191/list-of-restricted-businesses',
    TRAVEL_TERMS_URL: `${EXPENSIFY_URL}/travelterms`,
    EXPENSIFY_PACKAGE_FOR_SAGE_INTACCT: 'https://www.expensify.com/tools/integrations/downloadPackage',
    EXPENSIFY_PACKAGE_FOR_SAGE_INTACCT_FILE_NAME: 'ExpensifyPackageForSageIntacct',
    SAGE_INTACCT_INSTRUCTIONS: 'https://help.expensify.com/articles/expensify-classic/integrations/accounting-integrations/Sage-Intacct',
    HOW_TO_CONNECT_TO_SAGE_INTACCT: 'https://help.expensify.com/articles/expensify-classic/integrations/accounting-integrations/Sage-Intacct#how-to-connect-to-sage-intacct',
    PRICING: `https://www.expensify.com/pricing`,
    COMPANY_CARDS_HELP: 'https://help.expensify.com/articles/expensify-classic/connect-credit-cards/company-cards/Commercial-Card-Feeds',
    COMPANY_CARDS_STRIPE_HELP: 'https://dashboard.stripe.com/login?redirect=%2Fexpenses%2Fsettings',
    COMPANY_CARDS_CONNECT_CREDIT_CARDS_HELP_URL:
        'https://help.expensify.com/articles/expensify-classic/connect-credit-cards/company-cards/Commercial-Card-Feeds#what-is-the-difference-between-commercial-card-feeds-and-your-direct-bank-connections',
    CUSTOM_REPORT_NAME_HELP_URL: 'https://help.expensify.com/articles/expensify-classic/spending-insights/Custom-Templates',
    CONFIGURE_REIMBURSEMENT_SETTINGS_HELP_URL: 'https://help.expensify.com/articles/expensify-classic/workspaces/Configure-Reimbursement-Settings',
    COPILOT_HELP_URL: 'https://help.expensify.com/articles/expensify-classic/copilots-and-delegates/Assign-or-remove-a-Copilot',
    DELAYED_SUBMISSION_HELP_URL: 'https://help.expensify.com/articles/expensify-classic/reports/Automatically-submit-employee-reports',
    PLAN_TYPES_AND_PRICING_HELP_URL: 'https://help.expensify.com/articles/new-expensify/billing-and-subscriptions/Plan-types-and-pricing',
    // Use Environment.getEnvironmentURL to get the complete URL with port number
    DEV_NEW_EXPENSIFY_URL: 'https://dev.new.expensify.com:',
    NAVATTIC: {
        ADMIN_TOUR_PRODUCTION: 'https://expensify.navattic.com/kh204a7',
        ADMIN_TOUR_STAGING: 'https://expensify.navattic.com/3i300k18',
        EMPLOYEE_TOUR_PRODUCTION: 'https://expensify.navattic.com/35609gb',
        EMPLOYEE_TOUR_STAGING: 'https://expensify.navattic.com/cf15002s',
    },

    OLDDOT_URLS: {
        ADMIN_POLICIES_URL: 'admin_policies',
        ADMIN_DOMAINS_URL: 'admin_domains',
        INBOX: 'inbox',
        POLICY_CONNECTIONS_URL: (policyID: string) => `policy?param={"policyID":"${policyID}"}#connections`,
    },

    EXPENSIFY_POLICY_DOMAIN,
    EXPENSIFY_POLICY_DOMAIN_EXTENSION,

    SIGN_IN_FORM_WIDTH: 300,

    REQUEST_CODE_DELAY: 30,

    DEEPLINK_PROMPT_DENYLIST: [SCREENS.HOME, SCREENS.SIGN_IN_WITH_APPLE_DESKTOP, SCREENS.SIGN_IN_WITH_GOOGLE_DESKTOP],

    SIGN_IN_METHOD: {
        APPLE: 'Apple',
        GOOGLE: 'Google',
    },

    OPTION_TYPE: {
        REPORT: 'report',
        PERSONAL_DETAIL: 'personalDetail',
    },

    QUICK_ACTIONS: {
        REQUEST_MANUAL: 'requestManual',
        REQUEST_SCAN: 'requestScan',
        REQUEST_DISTANCE: 'requestDistance',
        SPLIT_MANUAL: 'splitManual',
        SPLIT_SCAN: 'splitScan',
        SPLIT_DISTANCE: 'splitDistance',
        TRACK_MANUAL: 'trackManual',
        TRACK_SCAN: 'trackScan',
        TRACK_DISTANCE: 'trackDistance',
        ASSIGN_TASK: 'assignTask',
        SEND_MONEY: 'sendMoney',
    },

    RECEIPT: {
        ICON_SIZE: 164,
        PERMISSION_GRANTED: 'granted',
        HAND_ICON_HEIGHT: 152,
        HAND_ICON_WIDTH: 200,
        SHUTTER_SIZE: 90,
        MAX_REPORT_PREVIEW_RECEIPTS: 3,
    },
    REPORT: {
        ROLE: {
            ADMIN: 'admin',
            MEMBER: 'member',
        },
        MAX_COUNT_BEFORE_FOCUS_UPDATE: 30,
        MIN_INITIAL_REPORT_ACTION_COUNT: 15,
        UNREPORTED_REPORTID: '0',
        SPLIT_REPORTID: '-2',
        ACTIONS: {
            LIMIT: 50,
            // OldDot Actions render getMessage from Web-Expensify/lib/Report/Action PHP files via getMessageOfOldDotReportAction in ReportActionsUtils.ts
            TYPE: {
                ACTIONABLE_ADD_PAYMENT_CARD: 'ACTIONABLEADDPAYMENTCARD',
                ACTIONABLE_JOIN_REQUEST: 'ACTIONABLEJOINREQUEST',
                ACTIONABLE_MENTION_WHISPER: 'ACTIONABLEMENTIONWHISPER',
                ACTIONABLE_REPORT_MENTION_WHISPER: 'ACTIONABLEREPORTMENTIONWHISPER',
                ACTIONABLE_TRACK_EXPENSE_WHISPER: 'ACTIONABLETRACKEXPENSEWHISPER',
                ADD_COMMENT: 'ADDCOMMENT',
                APPROVED: 'APPROVED',
                CARD_MISSING_ADDRESS: 'CARDMISSINGADDRESS',
                CARD_ISSUED: 'CARDISSUED',
                CARD_ISSUED_VIRTUAL: 'CARDISSUEDVIRTUAL',
                CARD_ASSIGNED: 'CARDASSIGNED',
                CHANGE_FIELD: 'CHANGEFIELD', // OldDot Action
                CHANGE_POLICY: 'CHANGEPOLICY', // OldDot Action
                CHANGE_TYPE: 'CHANGETYPE', // OldDot Action
                CHRONOS_OOO_LIST: 'CHRONOSOOOLIST',
                CLOSED: 'CLOSED',
                CREATED: 'CREATED',
                DELEGATE_SUBMIT: 'DELEGATESUBMIT', // OldDot Action
                DELETED_ACCOUNT: 'DELETEDACCOUNT', // Deprecated OldDot Action
                DISMISSED_VIOLATION: 'DISMISSEDVIOLATION',
                DONATION: 'DONATION', // Deprecated OldDot Action
                EXPORTED_TO_CSV: 'EXPORTCSV', // OldDot Action
                EXPORTED_TO_INTEGRATION: 'EXPORTINTEGRATION', // OldDot Action
                EXPORTED_TO_QUICK_BOOKS: 'EXPORTED', // Deprecated OldDot Action
                FORWARDED: 'FORWARDED', // OldDot Action
                HOLD: 'HOLD',
                HOLD_COMMENT: 'HOLDCOMMENT',
                INTEGRATION_SYNC_FAILED: 'INTEGRATIONSYNCFAILED',
                IOU: 'IOU',
                INTEGRATIONS_MESSAGE: 'INTEGRATIONSMESSAGE', // OldDot Action
                MANAGER_ATTACH_RECEIPT: 'MANAGERATTACHRECEIPT', // OldDot Action
                MANAGER_DETACH_RECEIPT: 'MANAGERDETACHRECEIPT', // OldDot Action
                MARKED_REIMBURSED: 'MARKEDREIMBURSED', // OldDot Action
                MARK_REIMBURSED_FROM_INTEGRATION: 'MARKREIMBURSEDFROMINTEGRATION', // OldDot Action
                MERGED_WITH_CASH_TRANSACTION: 'MERGEDWITHCASHTRANSACTION',
                MODIFIED_EXPENSE: 'MODIFIEDEXPENSE',
                MOVED: 'MOVED',
                OUTDATED_BANK_ACCOUNT: 'OUTDATEDBANKACCOUNT', // OldDot Action
                REIMBURSED: 'REIMBURSED',
                REIMBURSEMENT_ACH_BOUNCE: 'REIMBURSEMENTACHBOUNCE', // OldDot Action
                REIMBURSEMENT_ACH_CANCELLED: 'REIMBURSEMENTACHCANCELLED', // OldDot Action
                REIMBURSEMENT_ACCOUNT_CHANGED: 'REIMBURSEMENTACCOUNTCHANGED', // OldDot Action
                REIMBURSEMENT_DELAYED: 'REIMBURSEMENTDELAYED', // OldDot Action
                REIMBURSEMENT_QUEUED: 'REIMBURSEMENTQUEUED',
                REIMBURSEMENT_DEQUEUED: 'REIMBURSEMENTDEQUEUED',
                REIMBURSEMENT_REQUESTED: 'REIMBURSEMENTREQUESTED', // Deprecated OldDot Action
                REIMBURSEMENT_SETUP: 'REIMBURSEMENTSETUP', // Deprecated OldDot Action
                REIMBURSEMENT_SETUP_REQUESTED: 'REIMBURSEMENTSETUPREQUESTED', // Deprecated OldDot Action
                REJECTED: 'REJECTED',
                REMOVED_FROM_APPROVAL_CHAIN: 'REMOVEDFROMAPPROVALCHAIN',
                RENAMED: 'RENAMED',
                REPORT_PREVIEW: 'REPORTPREVIEW',
                SELECTED_FOR_RANDOM_AUDIT: 'SELECTEDFORRANDOMAUDIT', // OldDot Action
                SHARE: 'SHARE', // OldDot Action
                STRIPE_PAID: 'STRIPEPAID', // OldDot Action
                SUBMITTED: 'SUBMITTED',
                SUBMITTED_AND_CLOSED: 'SUBMITTEDCLOSED',
                TAKE_CONTROL: 'TAKECONTROL', // OldDot Action
                TASK_CANCELLED: 'TASKCANCELLED',
                TASK_COMPLETED: 'TASKCOMPLETED',
                TASK_EDITED: 'TASKEDITED',
                TASK_REOPENED: 'TASKREOPENED',
                TRIPPREVIEW: 'TRIPPREVIEW',
                UNAPPROVED: 'UNAPPROVED',
                UNHOLD: 'UNHOLD',
                UNSHARE: 'UNSHARE', // OldDot Action
                UPDATE_GROUP_CHAT_MEMBER_ROLE: 'UPDATEGROUPCHATMEMBERROLE',
                POLICY_CHANGE_LOG: {
                    ADD_APPROVER_RULE: 'POLICYCHANGELOG_ADD_APPROVER_RULE',
                    ADD_BUDGET: 'POLICYCHANGELOG_ADD_BUDGET',
                    ADD_CATEGORY: 'POLICYCHANGELOG_ADD_CATEGORY',
                    ADD_CUSTOM_UNIT: 'POLICYCHANGELOG_ADD_CUSTOM_UNIT',
                    ADD_CUSTOM_UNIT_RATE: 'POLICYCHANGELOG_ADD_CUSTOM_UNIT_RATE',
                    ADD_EMPLOYEE: 'POLICYCHANGELOG_ADD_EMPLOYEE',
                    ADD_INTEGRATION: 'POLICYCHANGELOG_ADD_INTEGRATION',
                    ADD_REPORT_FIELD: 'POLICYCHANGELOG_ADD_REPORT_FIELD',
                    ADD_TAG: 'POLICYCHANGELOG_ADD_TAG',
                    DELETE_ALL_TAGS: 'POLICYCHANGELOG_DELETE_ALL_TAGS',
                    DELETE_APPROVER_RULE: 'POLICYCHANGELOG_DELETE_APPROVER_RULE',
                    DELETE_BUDGET: 'POLICYCHANGELOG_DELETE_BUDGET',
                    DELETE_CATEGORY: 'POLICYCHANGELOG_DELETE_CATEGORY',
                    DELETE_CUSTOM_UNIT: 'POLICYCHANGELOG_DELETE_CUSTOM_UNIT',
                    DELETE_CUSTOM_UNIT_RATE: 'POLICYCHANGELOG_DELETE_CUSTOM_UNIT_RATE',
                    DELETE_CUSTOM_UNIT_SUB_RATE: 'POLICYCHANGELOG_DELETE_CUSTOM_UNIT_SUB_RATE',
                    DELETE_EMPLOYEE: 'POLICYCHANGELOG_DELETE_EMPLOYEE',
                    DELETE_INTEGRATION: 'POLICYCHANGELOG_DELETE_INTEGRATION',
                    DELETE_REPORT_FIELD: 'POLICYCHANGELOG_DELETE_REPORT_FIELD',
                    DELETE_TAG: 'POLICYCHANGELOG_DELETE_TAG',
                    IMPORT_CUSTOM_UNIT_RATES: 'POLICYCHANGELOG_IMPORT_CUSTOM_UNIT_RATES',
                    IMPORT_TAGS: 'POLICYCHANGELOG_IMPORT_TAGS',
                    INDIVIDUAL_BUDGET_NOTIFICATION: 'POLICYCHANGELOG_INDIVIDUAL_BUDGET_NOTIFICATION',
                    INVITE_TO_ROOM: 'POLICYCHANGELOG_INVITETOROOM',
                    REMOVE_FROM_ROOM: 'POLICYCHANGELOG_REMOVEFROMROOM',
                    LEAVE_ROOM: 'POLICYCHANGELOG_LEAVEROOM',
                    REPLACE_CATEGORIES: 'POLICYCHANGELOG_REPLACE_CATEGORIES',
                    SET_AUTO_REIMBURSEMENT: 'POLICYCHANGELOG_SET_AUTOREIMBURSEMENT',
                    SET_AUTO_JOIN: 'POLICYCHANGELOG_SET_AUTO_JOIN',
                    SET_CATEGORY_NAME: 'POLICYCHANGELOG_SET_CATEGORY_NAME',
                    SHARED_BUDGET_NOTIFICATION: 'POLICYCHANGELOG_SHARED_BUDGET_NOTIFICATION',
                    UPDATE_ACH_ACCOUNT: 'POLICYCHANGELOG_UPDATE_ACH_ACCOUNT',
                    UPDATE_APPROVER_RULE: 'POLICYCHANGELOG_UPDATE_APPROVER_RULE',
                    UPDATE_AUDIT_RATE: 'POLICYCHANGELOG_UPDATE_AUDIT_RATE',
                    UPDATE_AUTO_HARVESTING: 'POLICYCHANGELOG_UPDATE_AUTOHARVESTING',
                    UPDATE_AUTO_REIMBURSEMENT: 'POLICYCHANGELOG_UPDATE_AUTOREIMBURSEMENT',
                    UPDATE_AUTO_REPORTING_FREQUENCY: 'POLICYCHANGELOG_UPDATE_AUTOREPORTING_FREQUENCY',
                    UPDATE_BUDGET: 'POLICYCHANGELOG_UPDATE_BUDGET',
                    UPDATE_CATEGORY: 'POLICYCHANGELOG_UPDATE_CATEGORY',
                    UPDATE_CATEGORIES: 'POLICYCHANGELOG_UPDATE_CATEGORIES',
                    UPDATE_CURRENCY: 'POLICYCHANGELOG_UPDATE_CURRENCY',
                    UPDATE_CUSTOM_UNIT: 'POLICYCHANGELOG_UPDATE_CUSTOM_UNIT',
                    UPDATE_CUSTOM_UNIT_RATE: 'POLICYCHANGELOG_UPDATE_CUSTOM_UNIT_RATE',
                    UPDATE_CUSTOM_UNIT_SUB_RATE: 'POLICYCHANGELOG_UPDATE_CUSTOM_UNIT_SUB_RATE',
                    UPDATE_DEFAULT_BILLABLE: 'POLICYCHANGELOG_UPDATE_DEFAULT_BILLABLE',
                    UPDATE_DEFAULT_REIMBURSABLE: 'POLICYCHANGELOG_UPDATE_DEFAULT_REIMBURSABLE',
                    UPDATE_DEFAULT_TITLE: 'POLICYCHANGELOG_UPDATE_DEFAULT_TITLE',
                    UPDATE_DEFAULT_TITLE_ENFORCED: 'POLICYCHANGELOG_UPDATE_DEFAULT_TITLE_ENFORCED',
                    UPDATE_DISABLED_FIELDS: 'POLICYCHANGELOG_UPDATE_DISABLED_FIELDS',
                    UPDATE_EMPLOYEE: 'POLICYCHANGELOG_UPDATE_EMPLOYEE',
                    UPDATE_FIELD: 'POLICYCHANGELOG_UPDATE_FIELD',
                    UPDATE_MANUAL_APPROVAL_THRESHOLD: 'POLICYCHANGELOG_UPDATE_MANUAL_APPROVAL_THRESHOLD',
                    UPDATE_MAX_EXPENSE_AMOUNT: 'POLICYCHANGELOG_UPDATE_MAX_EXPENSE_AMOUNT',
                    UPDATE_MAX_EXPENSE_AMOUNT_NO_RECEIPT: 'POLICYCHANGELOG_UPDATE_MAX_EXPENSE_AMOUNT_NO_RECEIPT',
                    UPDATE_NAME: 'POLICYCHANGELOG_UPDATE_NAME',
                    UPDATE_DESCRIPTION: 'POLICYCHANGELOG_UPDATE_DESCRIPTION',
                    UPDATE_OWNERSHIP: 'POLICYCHANGELOG_UPDATE_OWNERSHIP',
                    UPDATE_REIMBURSEMENT_CHOICE: 'POLICYCHANGELOG_UPDATE_REIMBURSEMENT_CHOICE',
                    UPDATE_REPORT_FIELD: 'POLICYCHANGELOG_UPDATE_REPORT_FIELD',
                    UPDATE_TAG: 'POLICYCHANGELOG_UPDATE_TAG',
                    UPDATE_TAG_ENABLED: 'POLICYCHANGELOG_UPDATE_TAG_ENABLED',
                    UPDATE_TAG_LIST: 'POLICYCHANGELOG_UPDATE_TAG_LIST',
                    UPDATE_TAG_LIST_NAME: 'POLICYCHANGELOG_UPDATE_TAG_LIST_NAME',
                    UPDATE_TAG_NAME: 'POLICYCHANGELOG_UPDATE_TAG_NAME',
                    UPDATE_TIME_ENABLED: 'POLICYCHANGELOG_UPDATE_TIME_ENABLED',
                    UPDATE_TIME_RATE: 'POLICYCHANGELOG_UPDATE_TIME_RATE',
                    LEAVE_POLICY: 'POLICYCHANGELOG_LEAVE_POLICY',
                    CORPORATE_UPGRADE: 'POLICYCHANGELOG_CORPORATE_UPGRADE',
                },
                ROOM_CHANGE_LOG: {
                    INVITE_TO_ROOM: 'INVITETOROOM',
                    REMOVE_FROM_ROOM: 'REMOVEFROMROOM',
                    LEAVE_ROOM: 'LEAVEROOM',
                    UPDATE_ROOM_DESCRIPTION: 'UPDATEROOMDESCRIPTION',
                },
            },
            THREAD_DISABLED: ['CREATED'],
        },
        CANCEL_PAYMENT_REASONS: {
            ADMIN: 'CANCEL_REASON_ADMIN',
        },
        ACTIONABLE_MENTION_WHISPER_RESOLUTION: {
            INVITE: 'invited',
            NOTHING: 'nothing',
        },
        ACTIONABLE_TRACK_EXPENSE_WHISPER_RESOLUTION: {
            NOTHING: 'nothing',
        },
        ACTIONABLE_REPORT_MENTION_WHISPER_RESOLUTION: {
            CREATE: 'created',
            NOTHING: 'nothing',
        },
        ACTIONABLE_MENTION_JOIN_WORKSPACE_RESOLUTION: {
            ACCEPT: 'accept',
            DECLINE: 'decline',
        },
        ARCHIVE_REASON: {
            DEFAULT: 'default',
            ACCOUNT_CLOSED: 'accountClosed',
            ACCOUNT_MERGED: 'accountMerged',
            REMOVED_FROM_POLICY: 'removedFromPolicy',
            POLICY_DELETED: 'policyDeleted',
            INVOICE_RECEIVER_POLICY_DELETED: 'invoiceReceiverPolicyDeleted',
            BOOKING_END_DATE_HAS_PASSED: 'bookingEndDateHasPassed',
        },
        MESSAGE: {
            TYPE: {
                COMMENT: 'COMMENT',
                TEXT: 'TEXT',
            },
        },
        TYPE: {
            CHAT: 'chat',
            EXPENSE: 'expense',
            IOU: 'iou',
            TASK: 'task',
            INVOICE: 'invoice',
        },
        UNSUPPORTED_TYPE: {
            PAYCHECK: 'paycheck',
            BILL: 'bill',
        },
        CHAT_TYPE: chatTypes,
        WORKSPACE_CHAT_ROOMS: {
            ANNOUNCE: '#announce',
            ADMINS: '#admins',
        },
        STATE_NUM: {
            OPEN: 0,
            SUBMITTED: 1,
            APPROVED: 2,
            BILLING: 3,
        },
        STATUS_NUM: {
            OPEN: 0,
            SUBMITTED: 1,
            CLOSED: 2,
            APPROVED: 3,
            REIMBURSED: 4,
        },
        NOTIFICATION_PREFERENCE: {
            MUTE: 'mute',
            DAILY: 'daily',
            ALWAYS: 'always',
            HIDDEN: 'hidden',
        },
        // Options for which room members can post
        WRITE_CAPABILITIES: {
            ALL: 'all',
            ADMINS: 'admins',
        },
        VISIBILITY: {
            PUBLIC: 'public',
            PUBLIC_ANNOUNCE: 'public_announce',
            PRIVATE: 'private',
            RESTRICTED: 'restricted',
        },
        RESERVED_ROOM_NAMES: ['#admins', '#announce'],
        MAX_PREVIEW_AVATARS: 4,
        MAX_ROOM_NAME_LENGTH: 99,
        LAST_MESSAGE_TEXT_MAX_LENGTH: 200,
        MIN_LENGTH_LAST_MESSAGE_WITH_ELLIPSIS: 20,
        OWNER_EMAIL_FAKE: '__FAKE__',
        OWNER_ACCOUNT_ID_FAKE: 0,
        DEFAULT_REPORT_NAME: 'Chat Report',
        PERMISSIONS: {
            READ: 'read',
            WRITE: 'write',
            SHARE: 'share',
            OWN: 'own',
            AUDITOR: 'auditor',
        },
        INVOICE_RECEIVER_TYPE: {
            INDIVIDUAL: 'individual',
            BUSINESS: 'policy',
        },
        EXPORT_OPTIONS: {
            EXPORT_TO_INTEGRATION: 'exportToIntegration',
            MARK_AS_EXPORTED: 'markAsExported',
        },
        ROOM_MEMBERS_BULK_ACTION_TYPES: {
            REMOVE: 'remove',
        },
    },
    NEXT_STEP: {
        ICONS: {
            HOURGLASS: 'hourglass',
            CHECKMARK: 'checkmark',
            STOPWATCH: 'stopwatch',
        },
    },
    COMPOSER: {
        NATIVE_ID: 'composer',
        MAX_LINES: 16,
        MAX_LINES_SMALL_SCREEN: 6,
        MAX_LINES_FULL: -1,
        // The minimum height needed to enable the full screen composer
        FULL_COMPOSER_MIN_HEIGHT: 60,
    },
    MODAL: {
        MODAL_TYPE: {
            CONFIRM: 'confirm',
            CENTERED: 'centered',
            CENTERED_SWIPABLE_TO_RIGHT: 'centered_swipable_to_right',
            CENTERED_UNSWIPEABLE: 'centered_unswipeable',
            CENTERED_SMALL: 'centered_small',
            BOTTOM_DOCKED: 'bottom_docked',
            POPOVER: 'popover',
            RIGHT_DOCKED: 'right_docked',
        },
        ANCHOR_ORIGIN_VERTICAL: {
            TOP: 'top',
            CENTER: 'center',
            BOTTOM: 'bottom',
        },
        ANCHOR_ORIGIN_HORIZONTAL: {
            LEFT: 'left',
            CENTER: 'center',
            RIGHT: 'right',
        },
        POPOVER_MENU_PADDING: 8,
        RESTORE_FOCUS_TYPE: {
            DEFAULT: 'default',
            DELETE: 'delete',
            PRESERVE: 'preserve',
        },
    },
    TIMING: {
        GET_ORDERED_REPORT_IDS: 'get_ordered_report_ids',
        CALCULATE_MOST_RECENT_LAST_MODIFIED_ACTION: 'calc_most_recent_last_modified_action',
        OPEN_SEARCH: 'open_search',
        OPEN_REPORT: 'open_report',
        OPEN_REPORT_FROM_PREVIEW: 'open_report_from_preview',
        OPEN_REPORT_THREAD: 'open_report_thread',
        SIDEBAR_LOADED: 'sidebar_loaded',
        LOAD_SEARCH_OPTIONS: 'load_search_options',
        SEND_MESSAGE: 'send_message',
<<<<<<< HEAD
        OPEN_SUBMIT_EXPENSE: 'open_submit_expense',
        OPEN_SUBMIT_EXPENSE_CONTACT: 'open_submit_expense_contact',
        OPEN_SUBMIT_EXPENSE_APPROVE: 'open_submit_expense_approve',
=======
        APPLY_AIRSHIP_UPDATES: 'apply_airship_updates',
        APPLY_PUSHER_UPDATES: 'apply_pusher_updates',
        APPLY_HTTPS_UPDATES: 'apply_https_updates',
>>>>>>> f69d05b3
        COLD: 'cold',
        WARM: 'warm',
        REPORT_ACTION_ITEM_LAYOUT_DEBOUNCE_TIME: 1500,
        SHOW_LOADING_SPINNER_DEBOUNCE_TIME: 250,
        TEST_TOOLS_MODAL_THROTTLE_TIME: 800,
        TOOLTIP_SENSE: 1000,
        TRIE_INITIALIZATION: 'trie_initialization',
        COMMENT_LENGTH_DEBOUNCE_TIME: 1500,
        SEARCH_OPTION_LIST_DEBOUNCE_TIME: 300,
        RESIZE_DEBOUNCE_TIME: 100,
        UNREAD_UPDATE_DEBOUNCE_TIME: 300,
        SEARCH_FILTER_OPTIONS: 'search_filter_options',
        USE_DEBOUNCED_STATE_DELAY: 300,
        LIST_SCROLLING_DEBOUNCE_TIME: 200,
    },
    PRIORITY_MODE: {
        GSD: 'gsd',
        DEFAULT: 'default',
    },
    THEME: {
        DEFAULT: 'system',
        FALLBACK: 'dark',
        DARK: 'dark',
        LIGHT: 'light',
        SYSTEM: 'system',
    },
    COLOR_SCHEME: {
        LIGHT: 'light',
        DARK: 'dark',
    },
    STATUS_BAR_STYLE: {
        LIGHT_CONTENT: 'light-content',
        DARK_CONTENT: 'dark-content',
    },
    NAVIGATION_BAR_BUTTONS_STYLE: {
        LIGHT: 'light',
        DARK: 'dark',
    },
    TRANSACTION: {
        DEFAULT_MERCHANT: 'Expense',
        UNKNOWN_MERCHANT: 'Unknown Merchant',
        PARTIAL_TRANSACTION_MERCHANT: '(none)',
        TYPE: {
            CUSTOM_UNIT: 'customUnit',
        },
        STATUS: {
            PENDING: 'Pending',
            POSTED: 'Posted',
        },
        STATE: {
            CURRENT: 'current',
            DRAFT: 'draft',
            BACKUP: 'backup',
        },
    },

    MCC_GROUPS: {
        AIRLINES: 'Airlines',
        COMMUTER: 'Commuter',
        GAS: 'Gas',
        GOODS: 'Goods',
        GROCERIES: 'Groceries',
        HOTEL: 'Hotel',
        MAIL: 'Mail',
        MEALS: 'Meals',
        RENTAL: 'Rental',
        SERVICES: 'Services',
        TAXI: 'Taxi',
        MISCELLANEOUS: 'Miscellaneous',
        UTILITIES: 'Utilities',
    },
    JSON_CODE: {
        SUCCESS: 200,
        BAD_REQUEST: 400,
        NOT_AUTHENTICATED: 407,
        EXP_ERROR: 666,
        UNABLE_TO_RETRY: 'unableToRetry',
        UPDATE_REQUIRED: 426,
        INCORRECT_MAGIC_CODE: 451,
    },
    HTTP_STATUS: {
        // When Cloudflare throttles
        TOO_MANY_REQUESTS: 429,
        INTERNAL_SERVER_ERROR: 500,
        BAD_GATEWAY: 502,
        GATEWAY_TIMEOUT: 504,
        UNKNOWN_ERROR: 520,
    },
    ERROR: {
        XHR_FAILED: 'xhrFailed',
        THROTTLED: 'throttled',
        UNKNOWN_ERROR: 'Unknown error',
        REQUEST_CANCELLED: 'AbortError',
        FAILED_TO_FETCH: 'Failed to fetch',
        ENSURE_BUGBOT: 'ENSURE_BUGBOT',
        PUSHER_ERROR: 'PusherError',
        WEB_SOCKET_ERROR: 'WebSocketError',
        NETWORK_REQUEST_FAILED: 'Network request failed',
        SAFARI_DOCUMENT_LOAD_ABORTED: 'cancelled',
        FIREFOX_DOCUMENT_LOAD_ABORTED: 'NetworkError when attempting to fetch resource.',
        IOS_NETWORK_CONNECTION_LOST: 'The network connection was lost.',
        IOS_NETWORK_CONNECTION_LOST_RUSSIAN: 'Сетевое соединение потеряно.',
        IOS_NETWORK_CONNECTION_LOST_SWEDISH: 'Nätverksanslutningen förlorades.',
        IOS_NETWORK_CONNECTION_LOST_SPANISH: 'La conexión a Internet parece estar desactivada.',
        IOS_LOAD_FAILED: 'Load failed',
        SAFARI_CANNOT_PARSE_RESPONSE: 'cannot parse response',
        GATEWAY_TIMEOUT: 'Gateway Timeout',
        EXPENSIFY_SERVICE_INTERRUPTED: 'Expensify service interrupted',
        DUPLICATE_RECORD: 'A record already exists with this ID',

        // The "Upgrade" is intentional as the 426 HTTP code means "Upgrade Required" and sent by the API. We use the "Update" language everywhere else in the front end when this gets returned.
        UPDATE_REQUIRED: 'Upgrade Required',
    },
    ERROR_TYPE: {
        SOCKET: 'Expensify\\Auth\\Error\\Socket',
    },
    ERROR_TITLE: {
        SOCKET: 'Issue connecting to database',
        DUPLICATE_RECORD: '400 Unique Constraints Violation',
    },
    NETWORK: {
        METHOD: {
            POST: 'post',
        },
        MIN_RETRY_WAIT_TIME_MS: 10,
        MAX_RANDOM_RETRY_WAIT_TIME_MS: 100,
        MAX_RETRY_WAIT_TIME_MS: 10 * 1000,
        PROCESS_REQUEST_DELAY_MS: 1000,
        MAX_PENDING_TIME_MS: 10 * 1000,
        RECHECK_INTERVAL_MS: 60 * 1000,
        MAX_REQUEST_RETRIES: 10,
        NETWORK_STATUS: {
            ONLINE: 'online',
            OFFLINE: 'offline',
            UNKNOWN: 'unknown',
        },
    },
    WEEK_STARTS_ON: 1, // Monday
    DEFAULT_TIME_ZONE: {automatic: true, selected: 'America/Los_Angeles'},
    DEFAULT_ACCOUNT_DATA: {errors: null, success: '', isLoading: false},
    DEFAULT_CLOSE_ACCOUNT_DATA: {errors: null, success: '', isLoading: false},
    DEFAULT_NETWORK_DATA: {isOffline: false},
    FORMS: {
        LOGIN_FORM: 'LoginForm',
        VALIDATE_CODE_FORM: 'ValidateCodeForm',
        VALIDATE_TFA_CODE_FORM: 'ValidateTfaCodeForm',
        RESEND_VALIDATION_FORM: 'ResendValidationForm',
        UNLINK_LOGIN_FORM: 'UnlinkLoginForm',
        RESEND_VALIDATE_CODE_FORM: 'ResendValidateCodeForm',
    },
    APP_STATE: {
        ACTIVE: 'active',
        BACKGROUND: 'background',
        INACTIVE: 'inactive',
    },

    // at least 8 characters, 1 capital letter, 1 lowercase number, 1 number
    PASSWORD_COMPLEXITY_REGEX_STRING: '^(?=.*[A-Z])(?=.*[0-9])(?=.*[a-z]).{8,}$',

    // 6 numeric digits
    VALIDATE_CODE_REGEX_STRING: /^\d{6}$/,

    // 8 alphanumeric characters
    RECOVERY_CODE_REGEX_STRING: /^[a-zA-Z0-9]{8}$/,

    // The server has a WAF (Web Application Firewall) which will strip out HTML/XML tags using this regex pattern.
    // It's copied here so that the same regex pattern can be used in form validations to be consistent with the server.
    VALIDATE_FOR_HTML_TAG_REGEX: /<([^>\s]+)(?:[^>]*?)>/g,

    // The regex below is used to remove dots only from the local part of the user email (local-part@domain)
    // so when we are using search, we can match emails that have dots without explicitly writing the dots (e.g: fistlast@domain will match first.last@domain)
    // More info https://github.com/Expensify/App/issues/8007
    EMAIL_SEARCH_REGEX: /\.(?=[^\s@]*@)/g,

    VALIDATE_FOR_LEADINGSPACES_HTML_TAG_REGEX: /<([\s]+.+[\s]*)>/g,

    WHITELISTED_TAGS: [/<>/, /< >/, /<->/, /<-->/, /<br>/, /<br\/>/],

    PASSWORD_PAGE: {
        ERROR: {
            ALREADY_VALIDATED: 'Account already validated',
            VALIDATE_CODE_FAILED: 'Validate code failed',
        },
    },

    PUSHER: {
        PRIVATE_USER_CHANNEL_PREFIX: 'private-encrypted-user-accountID-',
        PRIVATE_REPORT_CHANNEL_PREFIX: 'private-report-reportID-',
        PRESENCE_ACTIVE_GUIDES: 'presence-activeGuides',
    },

    EMOJI_SPACER: 'SPACER',

    // This is the number of columns in each row of the picker.
    // Because of how flatList implements these rows, each row is an index rather than each element
    // For this reason to make headers work, we need to have the header be the only rendered element in its row
    // If this number is changed, emojis.js will need to be updated to have the proper number of spacer elements
    // around each header.
    EMOJI_NUM_PER_ROW: 8,

    EMOJI_DEFAULT_SKIN_TONE: -1,

    // Amount of emojis to render ahead at the end of the update cycle
    EMOJI_DRAW_AMOUNT: 250,

    INVISIBLE_CODEPOINTS: ['fe0f', '200d', '2066'],

    UNICODE: {
        LTR: '\u2066',
    },

    TOOLTIP_MAX_LINES: 3,

    LOGIN_TYPE: {
        PHONE: 'phone',
        EMAIL: 'email',
    },

    MAGIC_CODE_LENGTH: 6,
    MAGIC_CODE_EMPTY_CHAR: ' ',

    KEYBOARD_TYPE: {
        VISIBLE_PASSWORD: 'visible-password',
        ASCII_CAPABLE: 'ascii-capable',
        NUMBER_PAD: 'number-pad',
        DECIMAL_PAD: 'decimal-pad',
    },

    INPUT_MODE: {
        NONE: 'none',
        TEXT: 'text',
        DECIMAL: 'decimal',
        NUMERIC: 'numeric',
        TEL: 'tel',
        SEARCH: 'search',
        EMAIL: 'email',
        URL: 'url',
    },

    INPUT_AUTOGROW_DIRECTION: {
        LEFT: 'left',
        RIGHT: 'right',
    },

    YOUR_LOCATION_TEXT: 'Your Location',

    ATTACHMENT_MESSAGE_TEXT: '[Attachment]',
    ATTACHMENT_SOURCE_ATTRIBUTE: 'data-expensify-source',
    ATTACHMENT_OPTIMISTIC_SOURCE_ATTRIBUTE: 'data-optimistic-src',
    ATTACHMENT_PREVIEW_ATTRIBUTE: 'src',
    ATTACHMENT_ORIGINAL_FILENAME_ATTRIBUTE: 'data-name',
    ATTACHMENT_LOCAL_URL_PREFIX: ['blob:', 'file:'],
    ATTACHMENT_THUMBNAIL_URL_ATTRIBUTE: 'data-expensify-thumbnail-url',
    ATTACHMENT_THUMBNAIL_WIDTH_ATTRIBUTE: 'data-expensify-width',
    ATTACHMENT_THUMBNAIL_HEIGHT_ATTRIBUTE: 'data-expensify-height',
    ATTACHMENT_DURATION_ATTRIBUTE: 'data-expensify-duration',

    ATTACHMENT_PICKER_TYPE: {
        FILE: 'file',
        IMAGE: 'image',
    },

    ATTACHMENT_FILE_TYPE: {
        FILE: 'file',
        IMAGE: 'image',
        VIDEO: 'video',
    },

    IMAGE_FILE_FORMAT: {
        PNG: 'image/png',
        WEBP: 'image/webp',
        JPEG: 'image/jpeg',
    },
    ATTACHMENT_TYPE: {
        REPORT: 'r',
        NOTE: 'n',
        SEARCH: 's',
    },

    IMAGE_HIGH_RESOLUTION_THRESHOLD: 7000,

    IMAGE_OBJECT_POSITION: {
        TOP: 'top',
        INITIAL: 'initial',
    },

    FILE_TYPE_REGEX: {
        // Image MimeTypes allowed by iOS photos app.
        IMAGE: /\.(jpg|jpeg|png|webp|gif|tiff|bmp|heic|heif)$/,
        // Video MimeTypes allowed by iOS photos app.
        VIDEO: /\.(mov|mp4)$/,
    },
    IOS_CAMERAROLL_ACCESS_ERROR: 'Access to photo library was denied',
    ADD_PAYMENT_MENU_POSITION_Y: 226,
    ADD_PAYMENT_MENU_POSITION_X: 356,
    EMOJI_PICKER_ITEM_TYPES: {
        HEADER: 'header',
        EMOJI: 'emoji',
        SPACER: 'spacer',
    },
    EMOJI_PICKER_SIZE: {
        WIDTH: 320,
        HEIGHT: 416,
    },
    DESKTOP_HEADER_PADDING: 12,
    CATEGORY_SHORTCUT_BAR_HEIGHT: 32,
    SMALL_EMOJI_PICKER_SIZE: {
        WIDTH: '100%',
    },
    MENU_POSITION_REPORT_ACTION_COMPOSE_BOTTOM: 83,
    NON_NATIVE_EMOJI_PICKER_LIST_HEIGHT: 300,
    NON_NATIVE_EMOJI_PICKER_LIST_HEIGHT_WEB: 200,
    EMOJI_PICKER_ITEM_HEIGHT: 32,
    EMOJI_PICKER_HEADER_HEIGHT: 32,
    RECIPIENT_LOCAL_TIME_HEIGHT: 25,
    AUTO_COMPLETE_SUGGESTER: {
        SUGGESTER_PADDING: 6,
        SUGGESTER_INNER_PADDING: 8,
        SUGGESTION_ROW_HEIGHT: 40,
        SMALL_CONTAINER_HEIGHT_FACTOR: 2.5,
        MAX_AMOUNT_OF_SUGGESTIONS: 20,
        MAX_AMOUNT_OF_VISIBLE_SUGGESTIONS_IN_CONTAINER: 5,
        HERE_TEXT: '@here',
        SUGGESTION_BOX_MAX_SAFE_DISTANCE: 10,
        BIG_SCREEN_SUGGESTION_WIDTH: 300,
    },
    COMPOSER_MAX_HEIGHT: 125,
    CHAT_FOOTER_SECONDARY_ROW_HEIGHT: 15,
    CHAT_FOOTER_SECONDARY_ROW_PADDING: 5,
    CHAT_FOOTER_MIN_HEIGHT: 65,
    CHAT_FOOTER_HORIZONTAL_PADDING: 40,
    CHAT_SKELETON_VIEW: {
        AVERAGE_ROW_HEIGHT: 80,
        HEIGHT_FOR_ROW_COUNT: {
            1: 60,
            2: 80,
            3: 100,
        },
    },
    CENTRAL_PANE_ANIMATION_HEIGHT: 200,
    LHN_SKELETON_VIEW_ITEM_HEIGHT: 64,
    SEARCH_SKELETON_VIEW_ITEM_HEIGHT: 108,
    EXPENSIFY_PARTNER_NAME: 'expensify.com',
    EXPENSIFY_MERCHANT: 'Expensify, Inc.',
    EMAIL: {
        ACCOUNTING: 'accounting@expensify.com',
        ACCOUNTS_PAYABLE: 'accountspayable@expensify.com',
        ADMIN: 'admin@expensify.com',
        BILLS: 'bills@expensify.com',
        CHRONOS: 'chronos@expensify.com',
        CONCIERGE: 'concierge@expensify.com',
        CONTRIBUTORS: 'contributors@expensify.com',
        FIRST_RESPONDER: 'firstresponders@expensify.com',
        GUIDES_DOMAIN: 'team.expensify.com',
        QA_DOMAIN: 'applause.expensifail.com',
        HELP: 'help@expensify.com',
        INTEGRATION_TESTING_CREDS: 'integrationtestingcreds@expensify.com',
        NOTIFICATIONS: 'notifications@expensify.com',
        PAYROLL: 'payroll@expensify.com',
        QA: 'qa@expensify.com',
        QA_TRAVIS: 'qa+travisreceipts@expensify.com',
        RECEIPTS: 'receipts@expensify.com',
        STUDENT_AMBASSADOR: 'studentambassadors@expensify.com',
        SVFG: 'svfg@expensify.com',
        EXPENSIFY_EMAIL_DOMAIN: '@expensify.com',
    },

    CONCIERGE_DISPLAY_NAME: 'Concierge',

    INTEGRATION_ENTITY_MAP_TYPES: {
        DEFAULT: 'DEFAULT',
        NONE: 'NONE',
        TAG: 'TAG',
        REPORT_FIELD: 'REPORT_FIELD',
        NOT_IMPORTED: 'NOT_IMPORTED',
        IMPORTED: 'IMPORTED',
        NETSUITE_DEFAULT: 'NETSUITE_DEFAULT',
    },
    QUICKBOOKS_ONLINE: 'quickbooksOnline',

    QUICKBOOKS_DESKTOP_CONFIG: {
        EXPORT_DATE: 'exportDate',
        EXPORTER: 'exporter',
        MARK_CHECKS_TO_BE_PRINTED: 'markChecksToBePrinted',
        REIMBURSABLE_ACCOUNT: 'reimbursableAccount',
        NON_REIMBURSABLE_ACCOUNT: 'nonReimbursableAccount',
        REIMBURSABLE: 'reimbursable',
        NON_REIMBURSABLE: 'nonReimbursable',
        SHOULD_AUTO_CREATE_VENDOR: 'shouldAutoCreateVendor',
        NON_REIMBURSABLE_BILL_DEFAULT_VENDOR: 'nonReimbursableBillDefaultVendor',
        AUTO_SYNC: 'autoSync',
        ENABLE_NEW_CATEGORIES: 'enableNewCategories',
        MAPPINGS: {
            CLASSES: 'classes',
            CUSTOMERS: 'customers',
        },
        IMPORT_ITEMS: 'importItems',
    },

    QUICKBOOKS_CONFIG: {
        ENABLE_NEW_CATEGORIES: 'enableNewCategories',
        SYNC_CLASSES: 'syncClasses',
        SYNC_CUSTOMERS: 'syncCustomers',
        SYNC_LOCATIONS: 'syncLocations',
        SYNC_TAX: 'syncTax',
        EXPORT: 'export',
        EXPORTER: 'exporter',
        EXPORT_DATE: 'exportDate',
        NON_REIMBURSABLE_EXPENSES_ACCOUNT: 'nonReimbursableExpensesAccount',
        NON_REIMBURSABLE_EXPENSES_EXPORT_DESTINATION: 'nonReimbursableExpensesExportDestination',
        REIMBURSABLE_EXPENSES_ACCOUNT: 'reimbursableExpensesAccount',
        REIMBURSABLE_EXPENSES_EXPORT_DESTINATION: 'reimbursableExpensesExportDestination',
        NON_REIMBURSABLE_BILL_DEFAULT_VENDOR: 'nonReimbursableBillDefaultVendor',
        NON_REIMBURSABLE_EXPENSE_EXPORT_DESTINATION: 'nonReimbursableExpensesExportDestination',
        NON_REIMBURSABLE_EXPENSE_ACCOUNT: 'nonReimbursableExpensesAccount',
        RECEIVABLE_ACCOUNT: 'receivableAccount',
        AUTO_SYNC: 'autoSync',
        ENABLED: 'enabled',
        SYNC_PEOPLE: 'syncPeople',
        AUTO_CREATE_VENDOR: 'autoCreateVendor',
        REIMBURSEMENT_ACCOUNT_ID: 'reimbursementAccountID',
        COLLECTION_ACCOUNT_ID: 'collectionAccountID',
    },

    XERO_CONFIG: {
        AUTO_SYNC: 'autoSync',
        ENABLED: 'enabled',
        REIMBURSEMENT_ACCOUNT_ID: 'reimbursementAccountID',
        INVOICE_COLLECTIONS_ACCOUNT_ID: 'invoiceCollectionsAccountID',
        SYNC: 'sync',
        SYNC_REIMBURSED_REPORTS: 'syncReimbursedReports',
        ENABLE_NEW_CATEGORIES: 'enableNewCategories',
        EXPORT: 'export',
        EXPORTER: 'exporter',
        BILL_DATE: 'billDate',
        BILL_STATUS: 'billStatus',
        NON_REIMBURSABLE_ACCOUNT: 'nonReimbursableAccount',
        TENANT_ID: 'tenantID',
        IMPORT_CUSTOMERS: 'importCustomers',
        IMPORT_TAX_RATES: 'importTaxRates',
        INVOICE_STATUS: {
            DRAFT: 'DRAFT',
            AWAITING_APPROVAL: 'AWT_APPROVAL',
            AWAITING_PAYMENT: 'AWT_PAYMENT',
        },
        IMPORT_TRACKING_CATEGORIES: 'importTrackingCategories',
        MAPPINGS: 'mappings',
        TRACKING_CATEGORY_PREFIX: 'trackingCategory_',
        TRACKING_CATEGORY_FIELDS: {
            COST_CENTERS: 'cost centers',
            REGION: 'region',
        },
        TRACKING_CATEGORY_OPTIONS: {
            DEFAULT: 'DEFAULT',
            TAG: 'TAG',
            REPORT_FIELD: 'REPORT_FIELD',
        },
    },

    SAGE_INTACCT_MAPPING_VALUE: {
        NONE: 'NONE',
        DEFAULT: 'DEFAULT',
        TAG: 'TAG',
        REPORT_FIELD: 'REPORT_FIELD',
    },

    SAGE_INTACCT_CONFIG: {
        MAPPINGS: {
            DEPARTMENTS: 'departments',
            CLASSES: 'classes',
            LOCATIONS: 'locations',
            CUSTOMERS: 'customers',
            PROJECTS: 'projects',
        },
        SYNC_ITEMS: 'syncItems',
        TAX: 'tax',
        EXPORT: 'export',
        EXPORT_DATE: 'exportDate',
        NON_REIMBURSABLE_CREDIT_CARD_VENDOR: 'nonReimbursableCreditCardChargeDefaultVendor',
        NON_REIMBURSABLE_VENDOR: 'nonReimbursableVendor',
        REIMBURSABLE_VENDOR: 'reimbursableExpenseReportDefaultVendor',
        NON_REIMBURSABLE_ACCOUNT: 'nonReimbursableAccount',
        NON_REIMBURSABLE: 'nonReimbursable',
        EXPORTER: 'exporter',
        REIMBURSABLE: 'reimbursable',
        AUTO_SYNC: 'autoSync',
        AUTO_SYNC_ENABLED: 'enabled',
        IMPORT_EMPLOYEES: 'importEmployees',
        APPROVAL_MODE: 'approvalMode',
        SYNC: 'sync',
        SYNC_REIMBURSED_REPORTS: 'syncReimbursedReports',
        REIMBURSEMENT_ACCOUNT_ID: 'reimbursementAccountID',
        ENTITY: 'entity',
        DIMENSION_PREFIX: 'dimension_',
    },

    SAGE_INTACCT: {
        APPROVAL_MODE: {
            APPROVAL_MANUAL: 'APPROVAL_MANUAL',
        },
    },

    QUICKBOOKS_REIMBURSABLE_ACCOUNT_TYPE: {
        VENDOR_BILL: 'bill',
        CHECK: 'check',
        JOURNAL_ENTRY: 'journal_entry',
    },

    QUICKBOOKS_NON_REIMBURSABLE_ACCOUNT_TYPE: {
        CREDIT_CARD: 'credit_card',
        DEBIT_CARD: 'debit_card',
        VENDOR_BILL: 'bill',
    },

    QUICKBOOKS_DESKTOP_REIMBURSABLE_ACCOUNT_TYPE: {
        VENDOR_BILL: 'VENDOR_BILL',
        CHECK: 'CHECK',
        JOURNAL_ENTRY: 'JOURNAL_ENTRY',
    },

    SAGE_INTACCT_REIMBURSABLE_EXPENSE_TYPE: {
        EXPENSE_REPORT: 'EXPENSE_REPORT',
        VENDOR_BILL: 'VENDOR_BILL',
    },

    SAGE_INTACCT_NON_REIMBURSABLE_EXPENSE_TYPE: {
        CREDIT_CARD_CHARGE: 'CREDIT_CARD_CHARGE',
        VENDOR_BILL: 'VENDOR_BILL',
    },

    XERO_EXPORT_DATE: {
        LAST_EXPENSE: 'LAST_EXPENSE',
        REPORT_EXPORTED: 'REPORT_EXPORTED',
        REPORT_SUBMITTED: 'REPORT_SUBMITTED',
    },

    SAGE_INTACCT_EXPORT_DATE: {
        LAST_EXPENSE: 'LAST_EXPENSE',
        EXPORTED: 'EXPORTED',
        SUBMITTED: 'SUBMITTED',
    },

    NETSUITE_CONFIG: {
        SUBSIDIARY: 'subsidiary',
        EXPORTER: 'exporter',
        EXPORT_DATE: 'exportDate',
        REIMBURSABLE_EXPENSES_EXPORT_DESTINATION: 'reimbursableExpensesExportDestination',
        NON_REIMBURSABLE_EXPENSES_EXPORT_DESTINATION: 'nonreimbursableExpensesExportDestination',
        DEFAULT_VENDOR: 'defaultVendor',
        REIMBURSABLE_PAYABLE_ACCOUNT: 'reimbursablePayableAccount',
        PAYABLE_ACCT: 'payableAcct',
        JOURNAL_POSTING_PREFERENCE: 'journalPostingPreference',
        RECEIVABLE_ACCOUNT: 'receivableAccount',
        INVOICE_ITEM_PREFERENCE: 'invoiceItemPreference',
        INVOICE_ITEM: 'invoiceItem',
        TAX_POSTING_ACCOUNT: 'taxPostingAccount',
        PROVINCIAL_TAX_POSTING_ACCOUNT: 'provincialTaxPostingAccount',
        ALLOW_FOREIGN_CURRENCY: 'allowForeignCurrency',
        EXPORT_TO_NEXT_OPEN_PERIOD: 'exportToNextOpenPeriod',
        IMPORT_FIELDS: ['departments', 'classes', 'locations'],
        AUTO_SYNC: 'autoSync',
        ACCOUNTING_METHOD: 'accountingMethod',
        REIMBURSEMENT_ACCOUNT_ID: 'reimbursementAccountID',
        COLLECTION_ACCOUNT: 'collectionAccount',
        AUTO_CREATE_ENTITIES: 'autoCreateEntities',
        APPROVAL_ACCOUNT: 'approvalAccount',
        CUSTOM_FORM_ID_OPTIONS: 'customFormIDOptions',
        TOKEN_INPUT_STEP_NAMES: ['1', '2,', '3', '4', '5'],
        TOKEN_INPUT_STEP_KEYS: {
            0: 'installBundle',
            1: 'enableTokenAuthentication',
            2: 'enableSoapServices',
            3: 'createAccessToken',
            4: 'enterCredentials',
        },
        IMPORT_CUSTOM_FIELDS: {
            CUSTOM_SEGMENTS: 'customSegments',
            CUSTOM_LISTS: 'customLists',
        },
        CUSTOM_SEGMENT_FIELDS: ['segmentName', 'internalID', 'scriptID', 'mapping'],
        CUSTOM_LIST_FIELDS: ['listName', 'internalID', 'transactionFieldID', 'mapping'],
        CUSTOM_FORM_ID_ENABLED: 'enabled',
        CUSTOM_FORM_ID_TYPE: {
            REIMBURSABLE: 'reimbursable',
            NON_REIMBURSABLE: 'nonReimbursable',
        },
        SYNC_OPTIONS: {
            SYNC_REIMBURSED_REPORTS: 'syncReimbursedReports',
            SYNC_PEOPLE: 'syncPeople',
            ENABLE_NEW_CATEGORIES: 'enableNewCategories',
            EXPORT_REPORTS_TO: 'exportReportsTo',
            EXPORT_VENDOR_BILLS_TO: 'exportVendorBillsTo',
            EXPORT_JOURNALS_TO: 'exportJournalsTo',
            SYNC_TAX: 'syncTax',
            CROSS_SUBSIDIARY_CUSTOMERS: 'crossSubsidiaryCustomers',
            CUSTOMER_MAPPINGS: {
                CUSTOMERS: 'customers',
                JOBS: 'jobs',
            },
        },
        NETSUITE_ADD_CUSTOM_LIST_STEP_NAMES: ['1', '2,', '3', '4'],
        NETSUITE_ADD_CUSTOM_SEGMENT_STEP_NAMES: ['1', '2,', '3', '4', '5', '6,'],
    },

    NETSUITE_CUSTOM_FIELD_SUBSTEP_INDEXES: {
        CUSTOM_LISTS: {
            CUSTOM_LIST_PICKER: 0,
            TRANSACTION_FIELD_ID: 1,
            MAPPING: 2,
            CONFIRM: 3,
        },
        CUSTOM_SEGMENTS: {
            SEGMENT_TYPE: 0,
            SEGMENT_NAME: 1,
            INTERNAL_ID: 2,
            SCRIPT_ID: 3,
            MAPPING: 4,
            CONFIRM: 5,
        },
    },

    NETSUITE_CUSTOM_RECORD_TYPES: {
        CUSTOM_SEGMENT: 'customSegment',
        CUSTOM_RECORD: 'customRecord',
    },

    NETSUITE_FORM_STEPS_HEADER_HEIGHT: 40,

    NETSUITE_IMPORT: {
        HELP_LINKS: {
            CUSTOM_SEGMENTS: 'https://help.expensify.com/articles/expensify-classic/integrations/accounting-integrations/NetSuite#custom-segments',
            CUSTOM_LISTS: 'https://help.expensify.com/articles/expensify-classic/integrations/accounting-integrations/NetSuite#custom-lists',
        },
    },

    NETSUITE_EXPORT_DATE: {
        LAST_EXPENSE: 'LAST_EXPENSE',
        EXPORTED: 'EXPORTED',
        SUBMITTED: 'SUBMITTED',
    },

    NETSUITE_EXPORT_DESTINATION: {
        EXPENSE_REPORT: 'EXPENSE_REPORT',
        VENDOR_BILL: 'VENDOR_BILL',
        JOURNAL_ENTRY: 'JOURNAL_ENTRY',
    },

    NETSUITE_MAP_EXPORT_DESTINATION: {
        EXPENSE_REPORT: 'expenseReport',
        VENDOR_BILL: 'vendorBill',
        JOURNAL_ENTRY: 'journalEntry',
    },

    NETSUITE_INVOICE_ITEM_PREFERENCE: {
        CREATE: 'create',
        SELECT: 'select',
    },

    NETSUITE_JOURNAL_POSTING_PREFERENCE: {
        JOURNALS_POSTING_INDIVIDUAL_LINE: 'JOURNALS_POSTING_INDIVIDUAL_LINE',
        JOURNALS_POSTING_TOTAL_LINE: 'JOURNALS_POSTING_TOTAL_LINE',
    },

    NETSUITE_EXPENSE_TYPE: {
        REIMBURSABLE: 'reimbursable',
        NON_REIMBURSABLE: 'nonreimbursable',
    },

    NETSUITE_REPORTS_APPROVAL_LEVEL: {
        REPORTS_APPROVED_NONE: 'REPORTS_APPROVED_NONE',
        REPORTS_SUPERVISOR_APPROVED: 'REPORTS_SUPERVISOR_APPROVED',
        REPORTS_ACCOUNTING_APPROVED: 'REPORTS_ACCOUNTING_APPROVED',
        REPORTS_APPROVED_BOTH: 'REPORTS_APPROVED_BOTH',
    },

    NETSUITE_VENDOR_BILLS_APPROVAL_LEVEL: {
        VENDOR_BILLS_APPROVED_NONE: 'VENDOR_BILLS_APPROVED_NONE',
        VENDOR_BILLS_APPROVAL_PENDING: 'VENDOR_BILLS_APPROVAL_PENDING',
        VENDOR_BILLS_APPROVED: 'VENDOR_BILLS_APPROVED',
    },

    NETSUITE_JOURNALS_APPROVAL_LEVEL: {
        JOURNALS_APPROVED_NONE: 'JOURNALS_APPROVED_NONE',
        JOURNALS_APPROVAL_PENDING: 'JOURNALS_APPROVAL_PENDING',
        JOURNALS_APPROVED: 'JOURNALS_APPROVED',
    },

    NETSUITE_ACCOUNT_TYPE: {
        ACCOUNTS_PAYABLE: '_accountsPayable',
        ACCOUNTS_RECEIVABLE: '_accountsReceivable',
        OTHER_CURRENT_LIABILITY: '_otherCurrentLiability',
        CREDIT_CARD: '_creditCard',
        BANK: '_bank',
        OTHER_CURRENT_ASSET: '_otherCurrentAsset',
        LONG_TERM_LIABILITY: '_longTermLiability',
        EXPENSE: '_expense',
    },

    NETSUITE_APPROVAL_ACCOUNT_DEFAULT: 'APPROVAL_ACCOUNT_DEFAULT',

    /**
     * Countries where tax setting is permitted (Strings are in the format of Netsuite's Country type/enum)
     *
     * Should mirror the list on the OldDot.
     */
    NETSUITE_TAX_COUNTRIES: [
        '_canada',
        '_unitedKingdomGB',
        '_unitedKingdom',
        '_australia',
        '_southAfrica',
        '_india',
        '_france',
        '_netherlands',
        '_germany',
        '_singapore',
        '_spain',
        '_ireland',
        '_denmark',
        '_brazil',
        '_japan',
        '_philippines',
        '_china',
        '_argentina',
        '_newZealand',
        '_switzerland',
        '_sweden',
        '_portugal',
        '_mexico',
        '_israel',
        '_thailand',
        '_czechRepublic',
        '_egypt',
        '_ghana',
        '_indonesia',
        '_iranIslamicRepublicOf',
        '_jordan',
        '_kenya',
        '_kuwait',
        '_lebanon',
        '_malaysia',
        '_morocco',
        '_myanmar',
        '_nigeria',
        '_pakistan',
        '_saudiArabia',
        '_sriLanka',
        '_unitedArabEmirates',
        '_vietnam',
        '_austria',
        '_bulgaria',
        '_greece',
        '_cyprus',
        '_norway',
        '_romania',
        '_poland',
        '_hongKong',
        '_luxembourg',
        '_lithuania',
        '_malta',
        '_finland',
        '_koreaRepublicOf',
        '_italy',
        '_georgia',
        '_hungary',
        '_latvia',
        '_estonia',
        '_slovenia',
        '_serbia',
        '_croatiaHrvatska',
        '_belgium',
        '_turkey',
        '_taiwan',
        '_azerbaijan',
        '_slovakRepublic',
        '_costaRica',
    ] as string[],

    QUICKBOOKS_EXPORT_DATE: {
        LAST_EXPENSE: 'LAST_EXPENSE',
        REPORT_EXPORTED: 'REPORT_EXPORTED',
        REPORT_SUBMITTED: 'REPORT_SUBMITTED',
    },

    QUICKBOOKS_NON_REIMBURSABLE_EXPORT_ACCOUNT_TYPE: {
        CREDIT_CARD: 'credit_card',
        DEBIT_CARD: 'debit_card',
        VENDOR_BILL: 'bill',
    },

    QUICKBOOKS_DESKTOP_NON_REIMBURSABLE_EXPORT_ACCOUNT_TYPE: {
        CREDIT_CARD: 'CREDIT_CARD_CHARGE',
        CHECK: 'CHECK',
        VENDOR_BILL: 'VENDOR_BILL',
    },

    MISSING_PERSONAL_DETAILS_INDEXES: {
        MAPPING: {
            LEGAL_NAME: 0,
            DATE_OF_BIRTH: 1,
            ADDRESS: 2,
            PHONE_NUMBER: 3,
            CONFIRM: 4,
        },
        INDEX_LIST: ['1', '2', '3', '4'],
    },

    ACCOUNT_ID: {
        ACCOUNTING: Number(Config?.EXPENSIFY_ACCOUNT_ID_ACCOUNTING ?? 9645353),
        ACCOUNTS_PAYABLE: Number(Config?.EXPENSIFY_ACCOUNT_ID_ACCOUNTS_PAYABLE ?? 10903701),
        ADMIN: Number(Config?.EXPENSIFY_ACCOUNT_ID_ADMIN ?? -1),
        BILLS: Number(Config?.EXPENSIFY_ACCOUNT_ID_BILLS ?? 1371),
        CHRONOS: Number(Config?.EXPENSIFY_ACCOUNT_ID_CHRONOS ?? 10027416),
        CONCIERGE: Number(Config?.EXPENSIFY_ACCOUNT_ID_CONCIERGE ?? 8392101),
        CONTRIBUTORS: Number(Config?.EXPENSIFY_ACCOUNT_ID_CONTRIBUTORS ?? 9675014),
        FIRST_RESPONDER: Number(Config?.EXPENSIFY_ACCOUNT_ID_FIRST_RESPONDER ?? 9375152),
        HELP: Number(Config?.EXPENSIFY_ACCOUNT_ID_HELP ?? -1),
        INTEGRATION_TESTING_CREDS: Number(Config?.EXPENSIFY_ACCOUNT_ID_INTEGRATION_TESTING_CREDS ?? -1),
        NOTIFICATIONS: Number(Config?.EXPENSIFY_ACCOUNT_ID_NOTIFICATIONS ?? 11665625),
        PAYROLL: Number(Config?.EXPENSIFY_ACCOUNT_ID_PAYROLL ?? 9679724),
        QA: Number(Config?.EXPENSIFY_ACCOUNT_ID_QA ?? 3126513),
        QA_TRAVIS: Number(Config?.EXPENSIFY_ACCOUNT_ID_QA_TRAVIS ?? 8595733),
        RECEIPTS: Number(Config?.EXPENSIFY_ACCOUNT_ID_RECEIPTS ?? -1),
        REWARDS: Number(Config?.EXPENSIFY_ACCOUNT_ID_REWARDS ?? 11023767), // rewards@expensify.com
        STUDENT_AMBASSADOR: Number(Config?.EXPENSIFY_ACCOUNT_ID_STUDENT_AMBASSADOR ?? 10476956),
        SVFG: Number(Config?.EXPENSIFY_ACCOUNT_ID_SVFG ?? 2012843),
    },

    ENVIRONMENT: {
        DEV: 'development',
        STAGING: 'staging',
        PRODUCTION: 'production',
        ADHOC: 'adhoc',
    },

    // Used to delay the initial fetching of reportActions when the app first inits or reconnects (e.g. returning
    // from backgound). The times are based on how long it generally seems to take for the app to become interactive
    // in each scenario.
    FETCH_ACTIONS_DELAY: {
        STARTUP: 8000,
        RECONNECT: 1000,
    },

    WALLET: {
        TRANSFER_METHOD_TYPE: {
            INSTANT: 'instant',
            ACH: 'ach',
        },
        TRANSFER_METHOD_TYPE_FEE: {
            INSTANT: {
                RATE: 1.5,
                MINIMUM_FEE: 25,
            },
            ACH: {
                RATE: 0,
                MINIMUM_FEE: 0,
            },
        },
        ERROR: {
            // If these get updated, we need to update the codes on the Web side too
            SSN: 'ssnError',
            KBA: 'kbaNeeded',
            KYC: 'kycFailed',
            FULL_SSN_NOT_FOUND: 'Full SSN not found',
            MISSING_FIELD: 'Missing required additional details fields',
            WRONG_ANSWERS: 'Wrong answers',
            ONFIDO_FIXABLE_ERROR: 'Onfido returned a fixable error',
            ONFIDO_USER_CONSENT_DENIED: 'user_consent_denied',

            // KBA stands for Knowledge Based Answers (requiring us to show Idology questions)
            KBA_NEEDED: 'KBA needed',
            NO_ACCOUNT_TO_LINK: '405 No account to link to wallet',
            INVALID_WALLET: '405 Invalid wallet account',
            NOT_OWNER_OF_BANK_ACCOUNT: '401 Wallet owner does not own linked bank account',
            INVALID_BANK_ACCOUNT: '405 Attempting to link an invalid bank account to a wallet',
            NOT_OWNER_OF_FUND: '401 Wallet owner does not own linked fund',
            INVALID_FUND: '405 Attempting to link an invalid fund to a wallet',
        },
        STEP: {
            // In the order they appear in the Wallet flow
            ADD_BANK_ACCOUNT: 'AddBankAccountStep',
            ADDITIONAL_DETAILS: 'AdditionalDetailsStep',
            ADDITIONAL_DETAILS_KBA: 'AdditionalDetailsKBAStep',
            ONFIDO: 'OnfidoStep',
            TERMS: 'TermsStep',
            ACTIVATE: 'ActivateStep',
        },
        STEP_REFACTOR: {
            ADD_BANK_ACCOUNT: 'AddBankAccountStep',
            ADDITIONAL_DETAILS: 'AdditionalDetailsStep',
            VERIFY_IDENTITY: 'VerifyIdentityStep',
            TERMS_AND_FEES: 'TermsAndFeesStep',
        },
        STEP_NAMES: ['1', '2', '3', '4'],
        SUBSTEP_INDEXES: {
            BANK_ACCOUNT: {
                ACCOUNT_NUMBERS: 0,
            },
            PERSONAL_INFO: {
                LEGAL_NAME: 0,
                DATE_OF_BIRTH: 1,
                ADDRESS: 2,
                PHONE_NUMBER: 3,
                SSN: 4,
            },
        },
        TIER_NAME: {
            PLATINUM: 'PLATINUM',
            GOLD: 'GOLD',
            SILVER: 'SILVER',
            BRONZE: 'BRONZE',
        },
        WEB_MESSAGE_TYPE: {
            STATEMENT: 'STATEMENT_NAVIGATE',
            CONCIERGE: 'CONCIERGE_NAVIGATE',
        },
        MTL_WALLET_PROGRAM_ID: '760',
        BANCORP_WALLET_PROGRAM_ID: '660',
        PROGRAM_ISSUERS: {
            EXPENSIFY_PAYMENTS: 'Expensify Payments LLC',
            BANCORP_BANK: 'The Bancorp Bank',
        },
    },

    PLAID: {
        EVENT: {
            ERROR: 'ERROR',
            EXIT: 'EXIT',
        },
        DEFAULT_DATA: {
            bankName: '',
            plaidAccessToken: '',
            bankAccounts: [] as PlaidBankAccount[],
            isLoading: false,
            errors: {},
        },
    },

    ONFIDO: {
        CONTAINER_ID: 'onfido-mount',
        TYPE: {
            DOCUMENT: 'document',
            FACE: 'face',
        },
        VARIANT: {
            VIDEO: 'video',
        },
        SMS_NUMBER_COUNTRY_CODE: 'US',
        ERROR: {
            USER_CANCELLED: 'User canceled flow.',
            USER_TAPPED_BACK: 'User exited by clicking the back button.',
            USER_EXITED: 'User exited by manual action.',
        },
    },

    KYC_WALL_SOURCE: {
        REPORT: 'REPORT', // The user attempted to pay an expense
        ENABLE_WALLET: 'ENABLE_WALLET', // The user clicked on the `Enable wallet` button on the Wallet page
        TRANSFER_BALANCE: 'TRANSFER_BALANCE', // The user attempted to transfer their wallet balance to their bank account or debit card
    },

    OS: {
        WINDOWS: 'Windows',
        MAC_OS: PLATFORM_OS_MACOS,
        ANDROID: 'Android',
        IOS: PLATFORM_IOS,
        LINUX: 'Linux',
        NATIVE: 'Native',
    },

    BROWSER: {
        CHROME: 'chrome',
        FIREFOX: 'firefox',
        IE: 'ie',
        EDGE: 'edge',
        Opera: 'opera',
        SAFARI: 'safari',
        OTHER: 'other',
    },

    PAYMENT_METHODS: {
        DEBIT_CARD: 'debitCard',
        PERSONAL_BANK_ACCOUNT: 'bankAccount',
        BUSINESS_BANK_ACCOUNT: 'businessBankAccount',
    },

    PAYMENT_SELECTED: {
        BBA: 'BBA',
        PBA: 'PBA',
    },

    PAYMENT_METHOD_ID_KEYS: {
        DEBIT_CARD: 'fundID',
        BANK_ACCOUNT: 'bankAccountID',
    },

    IOU: {
        MAX_RECENT_REPORTS_TO_SHOW: 5,
        // This is the transactionID used when going through the create expense flow so that it mimics a real transaction (like the edit flow)
        OPTIMISTIC_TRANSACTION_ID: '1',
        // Note: These payment types are used when building IOU reportAction message values in the server and should
        // not be changed.
        LOCATION_PERMISSION_PROMPT_THRESHOLD_DAYS: 7,
        PAYMENT_TYPE: {
            ELSEWHERE: 'Elsewhere',
            EXPENSIFY: 'Expensify',
            VBBA: 'ACH',
        },
        ACTION: {
            EDIT: 'edit',
            CREATE: 'create',
            SUBMIT: 'submit',
            CATEGORIZE: 'categorize',
            SHARE: 'share',
        },
        DEFAULT_AMOUNT: 0,
        TYPE: {
            SEND: 'send',
            PAY: 'pay',
            SPLIT: 'split',
            REQUEST: 'request',
            INVOICE: 'invoice',
            SUBMIT: 'submit',
            TRACK: 'track',
            CREATE: 'create',
        },
        REQUEST_TYPE: {
            DISTANCE: 'distance',
            MANUAL: 'manual',
            SCAN: 'scan',
        },
        REPORT_ACTION_TYPE: {
            PAY: 'pay',
            CREATE: 'create',
            SPLIT: 'split',
            DECLINE: 'decline',
            CANCEL: 'cancel',
            DELETE: 'delete',
            APPROVE: 'approve',
            TRACK: 'track',
        },
        AMOUNT_MAX_LENGTH: 8,
        RECEIPT_STATE: {
            SCANREADY: 'SCANREADY',
            OPEN: 'OPEN',
            SCANNING: 'SCANNING',
            SCANCOMPLETE: 'SCANCOMPLETE',
            SCANFAILED: 'SCANFAILED',
        },
        FILE_TYPES: {
            HTML: 'html',
            DOC: 'doc',
            DOCX: 'docx',
            SVG: 'svg',
        },
        RECEIPT_ERROR: 'receiptError',
        CANCEL_REASON: {
            PAYMENT_EXPIRED: 'CANCEL_REASON_PAYMENT_EXPIRED',
        },
        SHARE: {
            ROLE: {
                ACCOUNTANT: 'accountant',
            },
        },
        ACCESS_VARIANTS: {
            CREATE: 'create',
        },
        PAGE_INDEX: {
            CONFIRM: 'confirm',
        },
        PAYMENT_SELECTED: {
            BBA: 'BBA',
            PBA: 'PBA',
        },
    },

    GROWL: {
        SUCCESS: 'success',
        ERROR: 'error',
        WARNING: 'warning',
        DURATION: 2000,
        DURATION_LONG: 3500,
    },

    LOCALES: {
        EN: 'en',
        ES: 'es',
        ES_ES: 'es-ES',
        ES_ES_ONFIDO: 'es_ES',

        DEFAULT: 'en',
    },

    LANGUAGES: ['en', 'es'],

    PRONOUNS_LIST: [
        'coCos',
        'eEyEmEir',
        'heHimHis',
        'heHimHisTheyThemTheirs',
        'sheHerHers',
        'sheHerHersTheyThemTheirs',
        'merMers',
        'neNirNirs',
        'neeNerNers',
        'perPers',
        'theyThemTheirs',
        'thonThons',
        'veVerVis',
        'viVir',
        'xeXemXyr',
        'zeZieZirHir',
        'zeHirHirs',
        'callMeByMyName',
    ],

    // Map updated pronouns key to deprecated pronouns
    DEPRECATED_PRONOUNS_LIST: {
        heHimHis: 'He/him',
        sheHerHers: 'She/her',
        theyThemTheirs: 'They/them',
        zeHirHirs: 'Ze/hir',
        callMeByMyName: 'Call me by my name',
    },

    POLICY: {
        TYPE: {
            PERSONAL: 'personal',

            // Often referred to as "control" workspaces
            CORPORATE: 'corporate',

            // Often referred to as "collect" workspaces
            TEAM: 'team',
        },
        RULE_CONDITIONS: {
            MATCHES: 'matches',
        },
        FIELDS: {
            TAG: 'tag',
            CATEGORY: 'category',
            FIELD_LIST_TITLE: 'text_title',
            TAX: 'tax',
        },
        DEFAULT_REPORT_NAME_PATTERN: '{report:type} {report:startdate}',
        ROLE: {
            ADMIN: 'admin',
            AUDITOR: 'auditor',
            USER: 'user',
        },
        AUTO_REIMBURSEMENT_MAX_LIMIT_CENTS: 2000000,
        AUTO_REIMBURSEMENT_DEFAULT_LIMIT_CENTS: 10000,
        AUTO_APPROVE_REPORTS_UNDER_DEFAULT_CENTS: 10000,
        RANDOM_AUDIT_DEFAULT_PERCENTAGE: 0.05,

        AUTO_REPORTING_FREQUENCIES: {
            INSTANT: 'instant',
            IMMEDIATE: 'immediate',
            WEEKLY: 'weekly',
            SEMI_MONTHLY: 'semimonthly',
            MONTHLY: 'monthly',
            TRIP: 'trip',
            MANUAL: 'manual',
        },
        AUTO_REPORTING_OFFSET: {
            LAST_BUSINESS_DAY_OF_MONTH: 'lastBusinessDayOfMonth',
            LAST_DAY_OF_MONTH: 'lastDayOfMonth',
        },
        APPROVAL_MODE: {
            OPTIONAL: 'OPTIONAL',
            BASIC: 'BASIC',
            ADVANCED: 'ADVANCED',
            DYNAMICEXTERNAL: 'DYNAMIC_EXTERNAL',
            SMARTREPORT: 'SMARTREPORT',
            BILLCOM: 'BILLCOM',
        },
        ROOM_PREFIX: '#',
        CUSTOM_UNIT_RATE_BASE_OFFSET: 100,
        OWNER_EMAIL_FAKE: '_FAKE_',
        OWNER_ACCOUNT_ID_FAKE: 0,
        REIMBURSEMENT_CHOICES: {
            REIMBURSEMENT_YES: 'reimburseYes', // Direct
            REIMBURSEMENT_NO: 'reimburseNo', // None
            REIMBURSEMENT_MANUAL: 'reimburseManual', // Indirect
        },
        ID_FAKE: '_FAKE_',
        EMPTY: 'EMPTY',
        MEMBERS_BULK_ACTION_TYPES: {
            REMOVE: 'remove',
            MAKE_MEMBER: 'makeMember',
            MAKE_ADMIN: 'makeAdmin',
            MAKE_AUDITOR: 'makeAuditor',
        },
        BULK_ACTION_TYPES: {
            DELETE: 'delete',
            DISABLE: 'disable',
            ENABLE: 'enable',
        },
        MORE_FEATURES: {
            ARE_CATEGORIES_ENABLED: 'areCategoriesEnabled',
            ARE_TAGS_ENABLED: 'areTagsEnabled',
            ARE_DISTANCE_RATES_ENABLED: 'areDistanceRatesEnabled',
            ARE_WORKFLOWS_ENABLED: 'areWorkflowsEnabled',
            ARE_REPORT_FIELDS_ENABLED: 'areReportFieldsEnabled',
            ARE_CONNECTIONS_ENABLED: 'areConnectionsEnabled',
            ARE_COMPANY_CARDS_ENABLED: 'areCompanyCardsEnabled',
            ARE_EXPENSIFY_CARDS_ENABLED: 'areExpensifyCardsEnabled',
            ARE_INVOICES_ENABLED: 'areInvoicesEnabled',
            ARE_TAXES_ENABLED: 'tax',
            ARE_RULES_ENABLED: 'areRulesEnabled',
            ARE_PER_DIEM_RATES_ENABLED: 'arePerDiemRatesEnabled',
        },
        DEFAULT_CATEGORIES: [
            'Advertising',
            'Benefits',
            'Car',
            'Equipment',
            'Fees',
            'Home Office',
            'Insurance',
            'Interest',
            'Labor',
            'Maintenance',
            'Materials',
            'Meals and Entertainment',
            'Office Supplies',
            'Other',
            'Professional Services',
            'Rent',
            'Taxes',
            'Travel',
            'Utilities',
        ],
        OWNERSHIP_ERRORS: {
            NO_BILLING_CARD: 'noBillingCard',
            AMOUNT_OWED: 'amountOwed',
            HAS_FAILED_SETTLEMENTS: 'hasFailedSettlements',
            OWNER_OWES_AMOUNT: 'ownerOwesAmount',
            SUBSCRIPTION: 'subscription',
            DUPLICATE_SUBSCRIPTION: 'duplicateSubscription',
            FAILED_TO_CLEAR_BALANCE: 'failedToClearBalance',
        },
        COLLECTION_KEYS: {
            DESCRIPTION: 'description',
            REIMBURSER: 'reimburser',
            REIMBURSEMENT_CHOICE: 'reimbursementChoice',
            APPROVAL_MODE: 'approvalMode',
            AUTOREPORTING: 'autoReporting',
            AUTOREPORTING_FREQUENCY: 'autoReportingFrequency',
            AUTOREPORTING_OFFSET: 'autoReportingOffset',
            GENERAL_SETTINGS: 'generalSettings',
        },
        CONNECTIONS: {
            NAME: {
                // Here we will add other connections names when we add support for them
                QBO: 'quickbooksOnline',
                QBD: 'quickbooksDesktop',
                XERO: 'xero',
                NETSUITE: 'netsuite',
                SAGE_INTACCT: 'intacct',
            },
            ROUTE: {
                QBO: 'quickbooks-online',
                XERO: 'xero',
                NETSUITE: 'netsuite',
                SAGE_INTACCT: 'sage-intacct',
                QBD: 'quickbooks-desktop',
            },
            NAME_USER_FRIENDLY: {
                netsuite: 'NetSuite',
                quickbooksOnline: 'QuickBooks Online',
                quickbooksDesktop: 'QuickBooks Desktop',
                xero: 'Xero',
                intacct: 'Sage Intacct',
                financialForce: 'FinancialForce',
                billCom: 'Bill.com',
                zenefits: 'Zenefits',
            },
            AUTH_HELP_LINKS: {
                intacct:
                    "https://help.expensify.com/articles/expensify-classic/connections/sage-intacct/Sage-Intacct-Troubleshooting#:~:text=First%20make%20sure%20that%20you,your%20company's%20Web%20Services%20authorizations.",
                netsuite:
                    'https://help.expensify.com/articles/expensify-classic/connections/netsuite/Netsuite-Troubleshooting#expensierror-ns0109-failed-to-login-to-netsuite-please-verify-your-credentials',
            },
            SYNC_STAGE_NAME: {
                STARTING_IMPORT_QBO: 'startingImportQBO',
                STARTING_IMPORT_XERO: 'startingImportXero',
                STARTING_IMPORT_QBD: 'startingImportQBD',
                QBO_IMPORT_MAIN: 'quickbooksOnlineImportMain',
                QBO_IMPORT_CUSTOMERS: 'quickbooksOnlineImportCustomers',
                QBO_IMPORT_EMPLOYEES: 'quickbooksOnlineImportEmployees',
                QBO_IMPORT_ACCOUNTS: 'quickbooksOnlineImportAccounts',
                QBO_IMPORT_CLASSES: 'quickbooksOnlineImportClasses',
                QBO_IMPORT_LOCATIONS: 'quickbooksOnlineImportLocations',
                QBO_IMPORT_PROCESSING: 'quickbooksOnlineImportProcessing',
                QBO_SYNC_PAYMENTS: 'quickbooksOnlineSyncBillPayments',
                QBO_IMPORT_TAX_CODES: 'quickbooksOnlineSyncTaxCodes',
                QBO_CHECK_CONNECTION: 'quickbooksOnlineCheckConnection',
                QBO_SYNC_TITLE: 'quickbooksOnlineSyncTitle',
                QBO_SYNC_LOAD_DATA: 'quickbooksOnlineSyncLoadData',
                QBO_SYNC_APPLY_CATEGORIES: 'quickbooksOnlineSyncApplyCategories',
                QBO_SYNC_APPLY_CUSTOMERS: 'quickbooksOnlineSyncApplyCustomers',
                QBO_SYNC_APPLY_PEOPLE: 'quickbooksOnlineSyncApplyEmployees',
                QBO_SYNC_APPLY_CLASSES_LOCATIONS: 'quickbooksOnlineSyncApplyClassesLocations',
                QBD_IMPORT_TITLE: 'quickbooksDesktopImportTitle',
                QBD_IMPORT_ACCOUNTS: 'quickbooksDesktopImportAccounts',
                QBD_IMPORT_APPROVE_CERTIFICATE: 'quickbooksDesktopImportApproveCertificate',
                QBD_IMPORT_DIMENSIONS: 'quickbooksDesktopImportDimensions',
                QBD_IMPORT_CLASSES: 'quickbooksDesktopImportClasses',
                QBD_IMPORT_CUSTOMERS: 'quickbooksDesktopImportCustomers',
                QBD_IMPORT_VENDORS: 'quickbooksDesktopImportVendors',
                QBD_IMPORT_EMPLOYEES: 'quickbooksDesktopImportEmployees',
                QBD_IMPORT_MORE: 'quickbooksDesktopImportMore',
                QBD_IMPORT_GENERIC: 'quickbooksDesktopImportSavePolicy',
                QBD_WEB_CONNECTOR_REMINDER: 'quickbooksDesktopWebConnectorReminder',
                JOB_DONE: 'jobDone',
                XERO_SYNC_STEP: 'xeroSyncStep',
                XERO_SYNC_XERO_REIMBURSED_REPORTS: 'xeroSyncXeroReimbursedReports',
                XERO_SYNC_EXPENSIFY_REIMBURSED_REPORTS: 'xeroSyncExpensifyReimbursedReports',
                XERO_SYNC_IMPORT_CHART_OF_ACCOUNTS: 'xeroSyncImportChartOfAccounts',
                XERO_SYNC_IMPORT_CATEGORIES: 'xeroSyncImportCategories',
                XERO_SYNC_IMPORT_TRACKING_CATEGORIES: 'xeroSyncImportTrackingCategories',
                XERO_SYNC_IMPORT_CUSTOMERS: 'xeroSyncImportCustomers',
                XERO_SYNC_IMPORT_BANK_ACCOUNTS: 'xeroSyncImportBankAccounts',
                XERO_SYNC_IMPORT_TAX_RATES: 'xeroSyncImportTaxRates',
                XERO_CHECK_CONNECTION: 'xeroCheckConnection',
                XERO_SYNC_TITLE: 'xeroSyncTitle',
                NETSUITE_SYNC_CONNECTION: 'netSuiteSyncConnection',
                NETSUITE_SYNC_CUSTOMERS: 'netSuiteSyncCustomers',
                NETSUITE_SYNC_INIT_DATA: 'netSuiteSyncInitData',
                NETSUITE_SYNC_IMPORT_TAXES: 'netSuiteSyncImportTaxes',
                NETSUITE_SYNC_IMPORT_ITEMS: 'netSuiteSyncImportItems',
                NETSUITE_SYNC_DATA: 'netSuiteSyncData',
                NETSUITE_SYNC_ACCOUNTS: 'netSuiteSyncAccounts',
                NETSUITE_SYNC_CURRENCIES: 'netSuiteSyncCurrencies',
                NETSUITE_SYNC_CATEGORIES: 'netSuiteSyncCategories',
                NETSUITE_SYNC_IMPORT_CUSTOM_LISTS: 'netSuiteSyncImportCustomLists',
                NETSUITE_SYNC_IMPORT_EMPLOYEES: 'netSuiteSyncImportEmployees',
                NETSUITE_SYNC_IMPORT_SUBSIDIARIES: 'netSuiteSyncImportSubsidiaries',
                NETSUITE_SYNC_IMPORT_VENDORS: 'netSuiteSyncImportVendors',
                NETSUITE_SYNC_REPORT_FIELDS: 'netSuiteSyncReportFields',
                NETSUITE_SYNC_TAGS: 'netSuiteSyncTags',
                NETSUITE_SYNC_UPDATE_DATA: 'netSuiteSyncUpdateConnectionData',
                NETSUITE_SYNC_NETSUITE_REIMBURSED_REPORTS: 'netSuiteSyncNetSuiteReimbursedReports',
                NETSUITE_SYNC_EXPENSIFY_REIMBURSED_REPORTS: 'netSuiteSyncExpensifyReimbursedReports',
                NETSUITE_SYNC_IMPORT_VENDORS_TITLE: 'netSuiteImportVendorsTitle',
                NETSUITE_SYNC_IMPORT_CUSTOM_LISTS_TITLE: 'netSuiteImportCustomListsTitle',
                SAGE_INTACCT_SYNC_CHECK_CONNECTION: 'intacctCheckConnection',
                SAGE_INTACCT_SYNC_IMPORT_TITLE: 'intacctImportTitle',
                SAGE_INTACCT_SYNC_IMPORT_DATA: 'intacctImportData',
                SAGE_INTACCT_SYNC_IMPORT_EMPLOYEES: 'intacctImportEmployees',
                SAGE_INTACCT_SYNC_IMPORT_DIMENSIONS: 'intacctImportDimensions',
                SAGE_INTACCT_SYNC_IMPORT_SYNC_REIMBURSED_REPORTS: 'intacctImportSyncBillPayments',
            },
            SYNC_STAGE_TIMEOUT_MINUTES: 20,
        },
        ACCESS_VARIANTS: {
            PAID: 'paid',
            ADMIN: 'admin',
            CONTROL: 'control',
        },
        DEFAULT_MAX_EXPENSE_AGE: 90,
        DEFAULT_MAX_EXPENSE_AMOUNT: 200000,
        DEFAULT_MAX_AMOUNT_NO_RECEIPT: 2500,
        REQUIRE_RECEIPTS_OVER_OPTIONS: {
            DEFAULT: 'default',
            NEVER: 'never',
            ALWAYS: 'always',
        },
        EXPENSE_LIMIT_TYPES: {
            EXPENSE: 'expense',
            DAILY: 'daily',
        },
    },

    CUSTOM_UNITS: {
        NAME_DISTANCE: 'Distance',
        NAME_PER_DIEM_INTERNATIONAL: 'Per Diem International',
        DISTANCE_UNIT_MILES: 'mi',
        DISTANCE_UNIT_KILOMETERS: 'km',
        MILEAGE_IRS_RATE: 0.67,
        DEFAULT_RATE: 'Default Rate',
        RATE_DECIMALS: 3,
        FAKE_P2P_ID: '_FAKE_P2P_ID_',
        MILES_TO_KILOMETERS: 1.609344,
        KILOMETERS_TO_MILES: 0.621371,
    },

    TERMS: {
        CFPB_PREPAID: 'cfpb.gov/prepaid',
        CFPB_COMPLAINT: 'cfpb.gov/complaint',
        FDIC_PREPAID: 'fdic.gov/deposit/deposits/prepaid.html',
        USE_EXPENSIFY_FEES: 'use.expensify.com/fees',
    },

    LAYOUT_WIDTH: {
        WIDE: 'wide',
        NARROW: 'narrow',
        NONE: 'none',
    },

    ICON_TYPE_ICON: 'icon',
    ICON_TYPE_AVATAR: 'avatar',
    ICON_TYPE_WORKSPACE: 'workspace',

    ACTIVITY_INDICATOR_SIZE: {
        LARGE: 'large',
    },

    AVATAR_SIZE: {
        XLARGE: 'xlarge',
        LARGE: 'large',
        MEDIUM: 'medium',
        DEFAULT: 'default',
        SMALL: 'small',
        SMALLER: 'smaller',
        SUBSCRIPT: 'subscript',
        SMALL_SUBSCRIPT: 'small-subscript',
        MID_SUBSCRIPT: 'mid-subscript',
        LARGE_BORDERED: 'large-bordered',
        HEADER: 'header',
        MENTION_ICON: 'mention-icon',
        SMALL_NORMAL: 'small-normal',
    },
    COMPANY_CARD: {
        FEED_BANK_NAME: {
            MASTER_CARD: 'cdf',
            VISA: 'vcf',
            AMEX: 'gl1025',
            STRIPE: 'stripe',
            CITIBANK: 'oauth.citibank.com',
            CAPITAL_ONE: 'oauth.capitalone.com',
            BANK_OF_AMERICA: 'oauth.bankofamerica.com',
            CHASE: 'oauth.chase.com',
            BREX: 'oauth.brex.com',
            WELLS_FARGO: 'oauth.wellsfargo.com',
            AMEX_DIRECT: 'oauth.americanexpressfdx.com',
        },
        STEP_NAMES: ['1', '2', '3', '4'],
        STEP: {
            ASSIGNEE: 'Assignee',
            CARD: 'Card',
            CARD_NAME: 'CardName',
            TRANSACTION_START_DATE: 'TransactionStartDate',
            CONFIRMATION: 'Confirmation',
        },
        TRANSACTION_START_DATE_OPTIONS: {
            FROM_BEGINNING: 'fromBeginning',
            CUSTOM: 'custom',
        },
    },
    EXPENSIFY_CARD: {
        NAME: 'expensifyCard',
        BANK: 'Expensify Card',
        FRAUD_TYPES: {
            DOMAIN: 'domain',
            INDIVIDUAL: 'individual',
            NONE: 'none',
        },
        VERIFICATION_STATE: {
            LOADING: 'loading',
            VERIFIED: 'verified',
            ON_WAITLIST: 'onWaitlist',
        },
        STATE: {
            STATE_NOT_ISSUED: 2,
            OPEN: 3,
            NOT_ACTIVATED: 4,
            STATE_DEACTIVATED: 5,
            CLOSED: 6,
            STATE_SUSPENDED: 7,
        },
        ACTIVE_STATES: cardActiveStates,
        LIMIT_TYPES: {
            SMART: 'smart',
            MONTHLY: 'monthly',
            FIXED: 'fixed',
        },
        LIMIT_VALUE: 21474836,
        STEP_NAMES: ['1', '2', '3', '4', '5', '6'],
        STEP: {
            ASSIGNEE: 'Assignee',
            CARD_TYPE: 'CardType',
            LIMIT_TYPE: 'LimitType',
            LIMIT: 'Limit',
            CARD_NAME: 'CardName',
            CONFIRMATION: 'Confirmation',
        },
        CARD_TYPE: {
            PHYSICAL: 'physical',
            VIRTUAL: 'virtual',
        },
        FREQUENCY_SETTING: {
            DAILY: 'daily',
            MONTHLY: 'monthly',
        },
        MANAGE_EXPENSIFY_CARDS_ARTICLE_LINK: 'https://help.expensify.com/articles/new-expensify/expensify-card/Manage-Expensify-Cards',
    },
    COMPANY_CARDS: {
        CONNECTION_ERROR: 'connectionError',
        STEP: {
            SELECT_BANK: 'SelectBank',
            SELECT_FEED_TYPE: 'SelectFeedType',
            CARD_TYPE: 'CardType',
            CARD_INSTRUCTIONS: 'CardInstructions',
            CARD_NAME: 'CardName',
            CARD_DETAILS: 'CardDetails',
            BANK_CONNECTION: 'BankConnection',
            AMEX_CUSTOM_FEED: 'AmexCustomFeed',
        },
        CARD_TYPE: {
            AMEX: 'amex',
            VISA: 'visa',
            MASTERCARD: 'mastercard',
            STRIPE: 'stripe',
        },
        FEED_TYPE: {
            CUSTOM: 'customFeed',
            DIRECT: 'directFeed',
        },
        BANKS: {
            AMEX: 'American Express',
            BANK_OF_AMERICA: 'Bank of America',
            BREX: 'Brex',
            CAPITAL_ONE: 'Capital One',
            CHASE: 'Chase',
            CITI_BANK: 'Citibank',
            STRIPE: 'Stripe',
            WELLS_FARGO: 'Wells Fargo',
            OTHER: 'Other',
        },
        BANK_CONNECTIONS: {
            WELLS_FARGO: 'wellsfargo',
            BANK_OF_AMERICA: 'bankofamerica',
            CHASE: 'chase',
            BREX: 'brex',
            CAPITAL_ONE: 'capitalone',
            CITI_BANK: 'citibank',
            AMEX: 'americanexpressfdx',
        },
        AMEX_CUSTOM_FEED: {
            CORPORATE: 'American Express Corporate Cards',
            BUSINESS: 'American Express Business Cards',
            PERSONAL: 'American Express Personal Cards',
        },
        DELETE_TRANSACTIONS: {
            RESTRICT: 'corporate',
            ALLOW: 'personal',
        },
        CARD_LIST_THRESHOLD: 8,
        DEFAULT_EXPORT_TYPE: 'default',
        EXPORT_CARD_TYPES: {
            /**
             * Name of Card NVP for QBO custom export accounts
             */
            NVP_QUICKBOOKS_ONLINE_EXPORT_ACCOUNT: 'quickbooks_online_export_account',
            NVP_QUICKBOOKS_ONLINE_EXPORT_ACCOUNT_DEBIT: 'quickbooks_online_export_account_debit',

            /**
             * Name of Card NVP for NetSuite custom export accounts
             */
            NVP_NETSUITE_EXPORT_ACCOUNT: 'netsuite_export_payable_account',

            /**
             * Name of Card NVP for NetSuite custom vendors
             */
            NVP_NETSUITE_EXPORT_VENDOR: 'netsuite_export_vendor',

            /**
             * Name of Card NVP for Xero custom export accounts
             */
            NVP_XERO_EXPORT_BANK_ACCOUNT: 'xero_export_bank_account',

            /**
             * Name of Card NVP for Intacct custom export accounts
             */
            NVP_INTACCT_EXPORT_CHARGE_CARD: 'intacct_export_charge_card',

            /**
             * Name of card NVP for Intacct custom vendors
             */
            NVP_INTACCT_EXPORT_VENDOR: 'intacct_export_vendor',

            /**
             * Name of Card NVP for QuickBooks Desktop custom export accounts
             */
            NVP_QUICKBOOKS_DESKTOP_EXPORT_ACCOUNT_CREDIT: 'quickbooks_desktop_export_account_credit',

            /**
             * Name of Card NVP for QuickBooks Desktop custom export accounts
             */
            NVP_FINANCIALFORCE_EXPORT_VENDOR: 'financialforce_export_vendor',
        },
        EXPORT_CARD_POLICY_TYPES: {
            /**
             * Name of Card NVP for QBO custom export accounts
             */
            NVP_QUICKBOOKS_ONLINE_EXPORT_ACCOUNT_POLICY_ID: 'quickbooks_online_export_account_policy_id',
            NVP_QUICKBOOKS_ONLINE_EXPORT_ACCOUNT_DEBIT_POLICY_ID: 'quickbooks_online_export_account_debit_policy_id',

            /**
             * Name of Card NVP for NetSuite custom export accounts
             */
            NVP_NETSUITE_EXPORT_ACCOUNT_POLICY_ID: 'netsuite_export_payable_account_policy_id',

            /**
             * Name of Card NVP for NetSuite custom vendors
             */
            NVP_NETSUITE_EXPORT_VENDOR_POLICY_ID: 'netsuite_export_vendor_policy_id',

            /**
             * Name of Card NVP for Xero custom export accounts
             */
            NVP_XERO_EXPORT_BANK_ACCOUNT_POLICY_ID: 'xero_export_bank_account_policy_id',

            /**
             * Name of Card NVP for Intacct custom export accounts
             */
            NVP_INTACCT_EXPORT_CHARGE_CARD_POLICY_ID: 'intacct_export_charge_card_policy_id',

            /**
             * Name of card NVP for Intacct custom vendors
             */
            NVP_INTACCT_EXPORT_VENDOR_POLICY_ID: 'intacct_export_vendor_policy_id',

            /**
             * Name of Card NVP for QuickBooks Desktop custom export accounts
             */
            NVP_QUICKBOOKS_DESKTOP_EXPORT_ACCOUNT_CREDIT_POLICY_ID: 'quickbooks_desktop_export_account_credit_policy_id',

            /**
             * Name of Card NVP for QuickBooks Desktop custom export accounts
             */
            NVP_FINANCIALFORCE_EXPORT_VENDOR_POLICY_ID: 'financialforce_export_vendor_policy_id',
        },
    },
    AVATAR_ROW_SIZE: {
        DEFAULT: 4,
        LARGE_SCREEN: 8,
    },
    OPTION_MODE: {
        COMPACT: 'compact',
        DEFAULT: 'default',
    },
    SUBSCRIPTION: {
        TYPE: {
            ANNUAL: 'yearly2018',
            PAYPERUSE: 'monthly2018',
        },
    },
    REGEX: {
        SPECIAL_CHARS_WITHOUT_NEWLINE: /((?!\n)[()-\s\t])/g,
        DIGITS_AND_PLUS: /^\+?[0-9]*$/,
        ALPHABETIC_AND_LATIN_CHARS: /^[\p{Script=Latin} ]*$/u,
        NON_ALPHABETIC_AND_NON_LATIN_CHARS: /[^\p{Script=Latin}]/gu,
        POSITIVE_INTEGER: /^\d+$/,
        PO_BOX: /\b[P|p]?(OST|ost)?\.?\s*[O|o|0]?(ffice|FFICE)?\.?\s*[B|b][O|o|0]?[X|x]?\.?\s+[#]?(\d+)\b/,
        ANY_VALUE: /^.+$/,
        ZIP_CODE: /^[0-9]{5}(?:[- ][0-9]{4})?$/,
        INDUSTRY_CODE: /^[0-9]{6}$/,
        SSN_LAST_FOUR: /^(?!0000)[0-9]{4}$/,
        SSN_FULL_NINE: /^(?!0000)[0-9]{9}$/,
        NUMBER: /^[0-9]+$/,
        CARD_NUMBER: /^[0-9]{15,16}$/,
        CARD_SECURITY_CODE: /^[0-9]{3,4}$/,
        CARD_EXPIRATION_DATE: /^(0[1-9]|1[0-2])([^0-9])?([0-9]{4}|([0-9]{2}))$/,
        ROOM_NAME: /^#[\p{Ll}0-9-]{1,100}$/u,
        DOMAIN_BASE: '^(?:https?:\\/\\/)?(?:www\\.)?([^\\/]+)',

        // eslint-disable-next-line max-len, no-misleading-character-class
        EMOJI: /[\p{Extended_Pictographic}\u200d\u{1f1e6}-\u{1f1ff}\u{1f3fb}-\u{1f3ff}\u{e0020}-\u{e007f}\u20E3\uFE0F]|[#*0-9]\uFE0F?\u20E3/gu,
        // eslint-disable-next-line max-len, no-misleading-character-class, no-empty-character-class
        EMOJIS: /[\p{Extended_Pictographic}](\u200D[\p{Extended_Pictographic}]|[\u{1F3FB}-\u{1F3FF}]|[\u{E0020}-\u{E007F}]|\uFE0F|\u20E3)*|[\u{1F1E6}-\u{1F1FF}]{2}|[#*0-9]\uFE0F?\u20E3/du,
        // eslint-disable-next-line max-len, no-misleading-character-class
        EMOJI_SKIN_TONES: /[\u{1f3fb}-\u{1f3ff}]/gu,

        TAX_ID: /^\d{9}$/,
        NON_NUMERIC: /\D/g,
        ANY_SPACE: /\s/g,

        // Extract attachment's source from the data's html string
        ATTACHMENT_DATA: /(data-expensify-source|data-name)="([^"]+)"/g,

        EMOJI_NAME: /:[\p{L}0-9_+-]+:/gu,
        EMOJI_SUGGESTIONS: /:[\p{L}0-9_+-]{1,40}$/u,
        AFTER_FIRST_LINE_BREAK: /\n.*/g,
        LINE_BREAK: /\r\n|\r|\n/g,
        CODE_2FA: /^\d{6}$/,
        ATTACHMENT_ID: /chat-attachments\/(\d+)/,
        HAS_COLON_ONLY_AT_THE_BEGINNING: /^:[^:]+$/,
        HAS_AT_MOST_TWO_AT_SIGNS: /^@[^@]*@?[^@]*$/,
        EMPTY_COMMENT: /^(\s)*$/,
        SPECIAL_CHAR: /[,/?"{}[\]()&^%;`$=#<>!*]/g,
        FIRST_SPACE: /.+?(?=\s)/,

        get SPECIAL_CHAR_OR_EMOJI() {
            return new RegExp(`[~\\n\\s]|(_\\b(?!$))|${this.SPECIAL_CHAR.source}|${this.EMOJI.source}`, 'gu');
        },

        get SPACE_OR_EMOJI() {
            return new RegExp(`(\\s+|(?:${this.EMOJI.source})+)`, 'gu');
        },

        // Define the regular expression pattern to find a potential end of a mention suggestion:
        // It might be a space, a newline character, an emoji, or a special character (excluding underscores & tildes, which might be used in usernames)
        get MENTION_BREAKER() {
            return new RegExp(`[\\n\\s]|${this.SPECIAL_CHAR.source}|${this.EMOJI.source}`, 'gu');
        },

        get ALL_EMOJIS() {
            return new RegExp(this.EMOJIS, this.EMOJIS.flags.concat('g'));
        },

        MERGED_ACCOUNT_PREFIX: /^(MERGED_\d+@)/,
        ROUTES: {
            VALIDATE_LOGIN: /\/v($|(\/\/*))/,
            UNLINK_LOGIN: /\/u($|(\/\/*))/,
            REDUNDANT_SLASHES: /(\/{2,})|(\/$)/g,
        },
        TIME_STARTS_01: /^01:\d{2} [AP]M$/,
        TIME_FORMAT: /^\d{2}:\d{2} [AP]M$/,
        DATE_TIME_FORMAT: /^\d{2}-\d{2} \d{2}:\d{2} [AP]M$/,
        ILLEGAL_FILENAME_CHARACTERS: /\/|<|>|\*|"|:|\?|\\|\|/g,
        ENCODE_PERCENT_CHARACTER: /%(25)+/g,
        INVISIBLE_CHARACTERS_GROUPS: /[\p{C}\p{Z}]/gu,
        OTHER_INVISIBLE_CHARACTERS: /[\u3164]/g,
        REPORT_FIELD_TITLE: /{report:([a-zA-Z]+)}/g,
        PATH_WITHOUT_POLICY_ID: /\/w\/[a-zA-Z0-9]+(\/|$)/,
        POLICY_ID_FROM_PATH: /\/w\/([a-zA-Z0-9]+)(\/|$)/,
        SHORT_MENTION: new RegExp(`@[\\w\\-\\+\\'#@]+(?:\\.[\\w\\-\\'\\+]+)*(?![^\`]*\`)`, 'gim'),
        REPORT_ID_FROM_PATH: /\/r\/(\d+)/,
        DISTANCE_MERCHANT: /^[0-9.]+ \w+ @ (-|-\()?[^0-9.\s]{1,3} ?[0-9.]+\)? \/ \w+$/,
        WHITESPACE: /\s+/g,

        get EXPENSIFY_POLICY_DOMAIN_NAME() {
            return new RegExp(`${EXPENSIFY_POLICY_DOMAIN}([a-zA-Z0-9]+)\\${EXPENSIFY_POLICY_DOMAIN_EXTENSION}`);
        },

        /**
         * Matching task rule by group
         * Group 1: Start task rule with []
         * Group 2: Optional email group between \s+....\s* start rule with @+valid email or short mention
         * Group 3: Title is remaining characters
         */
        TASK_TITLE_WITH_OPTONAL_SHORT_MENTION: `^\\[\\]\\s+(?:@(?:${EMAIL_WITH_OPTIONAL_DOMAIN}))?\\s*([\\s\\S]*)`,
    },

    PRONOUNS: {
        PREFIX: '__predefined_',
        SELF_SELECT: '__predefined_selfSelect',
    },
    GUIDES_CALL_TASK_IDS: {
        CONCIERGE_DM: 'NewExpensifyConciergeDM',
        WORKSPACE_INITIAL: 'WorkspaceHome',
        WORKSPACE_PROFILE: 'WorkspaceProfile',
        WORKSPACE_INVOICES: 'WorkspaceSendInvoices',
        WORKSPACE_MEMBERS: 'WorkspaceManageMembers',
        WORKSPACE_EXPENSIFY_CARD: 'WorkspaceExpensifyCard',
        WORKSPACE_WORKFLOWS: 'WorkspaceWorkflows',
        WORKSPACE_COMPANY_CARDS: 'WorkspaceCompanyCards',
        WORKSPACE_BANK_ACCOUNT: 'WorkspaceBankAccount',
        WORKSPACE_SETTINGS: 'WorkspaceSettings',
        WORKSPACE_FEATURES: 'WorkspaceFeatures',
        WORKSPACE_RULES: 'WorkspaceRules',
    },
    get EXPENSIFY_EMAILS() {
        return [
            this.EMAIL.ACCOUNTING,
            this.EMAIL.ACCOUNTS_PAYABLE,
            this.EMAIL.ADMIN,
            this.EMAIL.BILLS,
            this.EMAIL.CHRONOS,
            this.EMAIL.CONCIERGE,
            this.EMAIL.CONTRIBUTORS,
            this.EMAIL.FIRST_RESPONDER,
            this.EMAIL.HELP,
            this.EMAIL.INTEGRATION_TESTING_CREDS,
            this.EMAIL.NOTIFICATIONS,
            this.EMAIL.PAYROLL,
            this.EMAIL.QA,
            this.EMAIL.QA_TRAVIS,
            this.EMAIL.RECEIPTS,
            this.EMAIL.STUDENT_AMBASSADOR,
            this.EMAIL.SVFG,
        ];
    },
    get EXPENSIFY_ACCOUNT_IDS() {
        return [
            this.ACCOUNT_ID.ACCOUNTING,
            this.ACCOUNT_ID.ACCOUNTS_PAYABLE,
            this.ACCOUNT_ID.ADMIN,
            this.ACCOUNT_ID.BILLS,
            this.ACCOUNT_ID.CHRONOS,
            this.ACCOUNT_ID.CONCIERGE,
            this.ACCOUNT_ID.CONTRIBUTORS,
            this.ACCOUNT_ID.FIRST_RESPONDER,
            this.ACCOUNT_ID.HELP,
            this.ACCOUNT_ID.INTEGRATION_TESTING_CREDS,
            this.ACCOUNT_ID.PAYROLL,
            this.ACCOUNT_ID.QA,
            this.ACCOUNT_ID.QA_TRAVIS,
            this.ACCOUNT_ID.RECEIPTS,
            this.ACCOUNT_ID.REWARDS,
            this.ACCOUNT_ID.STUDENT_AMBASSADOR,
            this.ACCOUNT_ID.SVFG,
        ].filter((id) => id !== -1);
    },

    // Emails that profile view is prohibited
    get RESTRICTED_EMAILS(): readonly string[] {
        return [this.EMAIL.NOTIFICATIONS];
    },
    // Account IDs that profile view is prohibited
    get RESTRICTED_ACCOUNT_IDS() {
        return [this.ACCOUNT_ID.NOTIFICATIONS];
    },

    // Auth limit is 60k for the column but we store edits and other metadata along the html so let's use a lower limit to accommodate for it.
    MAX_COMMENT_LENGTH: 10000,

    // Use the same value as MAX_COMMENT_LENGTH to ensure the entire comment is parsed. Note that applying markup is very resource-consuming.
    MAX_MARKUP_LENGTH: 10000,

    MAX_THREAD_REPLIES_PREVIEW: 99,

    // Character Limits
    FORM_CHARACTER_LIMIT: 50,
    STANDARD_LENGTH_LIMIT: 100,
    STANDARD_LIST_ITEM_LIMIT: 8,
    LEGAL_NAMES_CHARACTER_LIMIT: 150,
    LOGIN_CHARACTER_LIMIT: 254,
    CATEGORY_NAME_LIMIT: 256,
    TAG_NAME_LIMIT: 256,
    WORKSPACE_REPORT_FIELD_POLICY_MAX_LENGTH: 256,
    REPORT_NAME_LIMIT: 100,
    TITLE_CHARACTER_LIMIT: 100,
    DESCRIPTION_LIMIT: 1000,
    WORKSPACE_NAME_CHARACTER_LIMIT: 80,
    STATE_CHARACTER_LIMIT: 32,

    AVATAR_CROP_MODAL: {
        // The next two constants control what is min and max value of the image crop scale.
        // Values define in how many times the image can be bigger than its container.
        // Notice: that values less than 1 mean that the image won't cover the container fully.
        MAX_SCALE: 3, // 3x scale is used commonly in different apps.
        MIN_SCALE: 1, // 1x min scale means that the image covers the container completely

        // This const defines the initial container size, before layout measurement.
        // Since size cant be null, we have to define some initial value.
        INITIAL_SIZE: 1, // 1 was chosen because there is a very low probability that initialized component will have such size.
    },
    MICROSECONDS_PER_MS: 1000,
    RED_BRICK_ROAD_PENDING_ACTION: {
        ADD: 'add',
        DELETE: 'delete',
        UPDATE: 'update',
    },
    BRICK_ROAD_INDICATOR_STATUS: {
        ERROR: 'error',
        INFO: 'info',
    },
    REPORT_DETAILS_MENU_ITEM: {
        MEMBERS: 'member',
        INVITE: 'invite',
        SETTINGS: 'settings',
        LEAVE_ROOM: 'leaveRoom',
        PRIVATE_NOTES: 'privateNotes',
        DOWNLOAD: 'download',
        EXPORT: 'export',
        DELETE: 'delete',
        MARK_AS_INCOMPLETE: 'markAsIncomplete',
        CANCEL_PAYMENT: 'cancelPayment',
        UNAPPROVE: 'unapprove',
        DEBUG: 'debug',
    },
    EDIT_REQUEST_FIELD: {
        AMOUNT: 'amount',
        CURRENCY: 'currency',
        DATE: 'date',
        DESCRIPTION: 'description',
        MERCHANT: 'merchant',
        CATEGORY: 'category',
        RECEIPT: 'receipt',
        DISTANCE: 'distance',
        DISTANCE_RATE: 'distanceRate',
        TAG: 'tag',
        TAX_RATE: 'taxRate',
        TAX_AMOUNT: 'taxAmount',
    },
    FOOTER: {
        EXPENSE_MANAGEMENT_URL: `${USE_EXPENSIFY_URL}/expense-management`,
        SPEND_MANAGEMENT_URL: `${USE_EXPENSIFY_URL}/spend-management`,
        EXPENSE_REPORTS_URL: `${USE_EXPENSIFY_URL}/expense-reports`,
        COMPANY_CARD_URL: `${USE_EXPENSIFY_URL}/company-credit-card`,
        RECIEPT_SCANNING_URL: `${USE_EXPENSIFY_URL}/receipt-scanning-app`,
        BILL_PAY_URL: `${USE_EXPENSIFY_URL}/bills`,
        INVOICES_URL: `${USE_EXPENSIFY_URL}/invoices`,
        PAYROLL_URL: `${USE_EXPENSIFY_URL}/payroll`,
        TRAVEL_URL: `${USE_EXPENSIFY_URL}/travel`,
        EXPENSIFY_APPROVED_URL: `${USE_EXPENSIFY_URL}/accountants`,
        PRESS_KIT_URL: 'https://we.are.expensify.com/press-kit',
        SUPPORT_URL: `${USE_EXPENSIFY_URL}/support`,
        TERMS_URL: `${EXPENSIFY_URL}/terms`,
        PRIVACY_URL: `${EXPENSIFY_URL}/privacy`,
        ABOUT_URL: 'https://we.are.expensify.com/how-we-got-here',
        BLOG_URL: 'https://blog.expensify.com/',
        JOBS_URL: 'https://we.are.expensify.com/apply',
        ORG_URL: 'https://expensify.org/',
        INVESTOR_RELATIONS_URL: 'https://ir.expensify.com/',
    },

    SOCIALS: {
        PODCAST: 'https://we.are.expensify.com/podcast',
        TWITTER: 'https://www.twitter.com/expensify',
        INSTAGRAM: 'https://www.instagram.com/expensify',
        FACEBOOK: 'https://www.facebook.com/expensify',
        LINKEDIN: 'https://www.linkedin.com/company/expensify',
    },

    // These split the maximum decimal value of a signed 64-bit number (9,223,372,036,854,775,807) into parts where none of them are too big to fit into a 32-bit number, so that we can
    // generate them each with a random number generator with only 32-bits of precision.
    MAX_64BIT_LEFT_PART: 92233,
    MAX_64BIT_MIDDLE_PART: 7203685,
    MAX_64BIT_RIGHT_PART: 4775807,
    INVALID_CATEGORY_NAME: '###',

    // When generating a random value to fit in 7 digits (for the `middle` or `right` parts above), this is the maximum value to multiply by Math.random().
    MAX_INT_FOR_RANDOM_7_DIGIT_VALUE: 10000000,
    IOS_KEYBOARD_SPACE_OFFSET: -30,

    API_REQUEST_TYPE: {
        READ: 'read',
        WRITE: 'write',
        MAKE_REQUEST_WITH_SIDE_EFFECTS: 'makeRequestWithSideEffects',
    },

    ERECEIPT_COLORS: {
        YELLOW: 'Yellow',
        ICE: 'Ice',
        BLUE: 'Blue',
        GREEN: 'Green',
        TANGERINE: 'Tangerine',
        PINK: 'Pink',
    },

    MAP_MARKER_SIZE: 20,

    QUICK_REACTIONS: [
        {
            name: '+1',
            code: '👍',
            types: ['👍🏿', '👍🏾', '👍🏽', '👍🏼', '👍🏻'],
        },
        {
            name: 'heart',
            code: '❤️',
        },
        {
            name: 'joy',
            code: '😂',
        },
        {
            name: 'fire',
            code: '🔥',
        },
    ],

    TFA_CODE_LENGTH: 6,
    CHAT_ATTACHMENT_TOKEN_KEY: 'X-Chat-Attachment-Token',

    SPACE_LENGTH: 1,

    ALL_COUNTRIES: {
        AF: 'Afghanistan',
        AX: 'Åland Islands',
        AL: 'Albania',
        DZ: 'Algeria',
        AS: 'American Samoa',
        AD: 'Andorra',
        AO: 'Angola',
        AI: 'Anguilla',
        AQ: 'Antarctica',
        AG: 'Antigua & Barbuda',
        AR: 'Argentina',
        AM: 'Armenia',
        AW: 'Aruba',
        AC: 'Ascension Island',
        AU: 'Australia',
        AT: 'Austria',
        AZ: 'Azerbaijan',
        BS: 'Bahamas',
        BH: 'Bahrain',
        BD: 'Bangladesh',
        BB: 'Barbados',
        BY: 'Belarus',
        BE: 'Belgium',
        BZ: 'Belize',
        BJ: 'Benin',
        BM: 'Bermuda',
        BT: 'Bhutan',
        BO: 'Bolivia',
        BA: 'Bosnia & Herzegovina',
        BW: 'Botswana',
        BR: 'Brazil',
        IO: 'British Indian Ocean Territory',
        VG: 'British Virgin Islands',
        BN: 'Brunei',
        BG: 'Bulgaria',
        BF: 'Burkina Faso',
        BI: 'Burundi',
        KH: 'Cambodia',
        CM: 'Cameroon',
        CA: 'Canada',
        CV: 'Cape Verde',
        BQ: 'Caribbean Netherlands',
        KY: 'Cayman Islands',
        CF: 'Central African Republic',
        TD: 'Chad',
        CL: 'Chile',
        CN: 'China',
        CX: 'Christmas Island',
        CC: 'Cocos (Keeling) Islands',
        CO: 'Colombia',
        KM: 'Comoros',
        CG: 'Congo - Brazzaville',
        CD: 'Congo - Kinshasa',
        CK: 'Cook Islands',
        CR: 'Costa Rica',
        CI: "Côte d'Ivoire",
        HR: 'Croatia',
        CU: 'Cuba',
        CW: 'Curaçao',
        CY: 'Cyprus',
        CZ: 'Czech Republic',
        DK: 'Denmark',
        DJ: 'Djibouti',
        DM: 'Dominica',
        DO: 'Dominican Republic',
        EC: 'Ecuador',
        EG: 'Egypt',
        SV: 'El Salvador',
        GQ: 'Equatorial Guinea',
        ER: 'Eritrea',
        EE: 'Estonia',
        ET: 'Ethiopia',
        FK: 'Falkland Islands',
        FO: 'Faroe Islands',
        FJ: 'Fiji',
        FI: 'Finland',
        FR: 'France',
        GF: 'French Guiana',
        PF: 'French Polynesia',
        TF: 'French Southern Territories',
        GA: 'Gabon',
        GM: 'Gambia',
        GE: 'Georgia',
        DE: 'Germany',
        GH: 'Ghana',
        GI: 'Gibraltar',
        GR: 'Greece',
        GL: 'Greenland',
        GD: 'Grenada',
        GP: 'Guadeloupe',
        GU: 'Guam',
        GT: 'Guatemala',
        GG: 'Guernsey',
        GN: 'Guinea',
        GW: 'Guinea-Bissau',
        GY: 'Guyana',
        HT: 'Haiti',
        HN: 'Honduras',
        HK: 'Hong Kong',
        HU: 'Hungary',
        IS: 'Iceland',
        IN: 'India',
        ID: 'Indonesia',
        IR: 'Iran',
        IQ: 'Iraq',
        IE: 'Ireland',
        IM: 'Isle of Man',
        IL: 'Israel',
        IT: 'Italy',
        JM: 'Jamaica',
        JP: 'Japan',
        JE: 'Jersey',
        JO: 'Jordan',
        KZ: 'Kazakhstan',
        KE: 'Kenya',
        KI: 'Kiribati',
        XK: 'Kosovo',
        KW: 'Kuwait',
        KG: 'Kyrgyzstan',
        LA: 'Laos',
        LV: 'Latvia',
        LB: 'Lebanon',
        LS: 'Lesotho',
        LR: 'Liberia',
        LY: 'Libya',
        LI: 'Liechtenstein',
        LT: 'Lithuania',
        LU: 'Luxembourg',
        MO: 'Macau',
        MK: 'Macedonia',
        MG: 'Madagascar',
        MW: 'Malawi',
        MY: 'Malaysia',
        MV: 'Maldives',
        ML: 'Mali',
        MT: 'Malta',
        MH: 'Marshall Islands',
        MQ: 'Martinique',
        MR: 'Mauritania',
        MU: 'Mauritius',
        YT: 'Mayotte',
        MX: 'Mexico',
        FM: 'Micronesia',
        MD: 'Moldova',
        MC: 'Monaco',
        MN: 'Mongolia',
        ME: 'Montenegro',
        MS: 'Montserrat',
        MA: 'Morocco',
        MZ: 'Mozambique',
        MM: 'Myanmar (Burma)',
        NA: 'Namibia',
        NR: 'Nauru',
        NP: 'Nepal',
        NL: 'Netherlands',
        NC: 'New Caledonia',
        NZ: 'New Zealand',
        NI: 'Nicaragua',
        NE: 'Niger',
        NG: 'Nigeria',
        NU: 'Niue',
        NF: 'Norfolk Island',
        KP: 'North Korea',
        MP: 'Northern Mariana Islands',
        NO: 'Norway',
        OM: 'Oman',
        PK: 'Pakistan',
        PW: 'Palau',
        PS: 'Palestinian Territories',
        PA: 'Panama',
        PG: 'Papua New Guinea',
        PY: 'Paraguay',
        PE: 'Peru',
        PH: 'Philippines',
        PN: 'Pitcairn Islands',
        PL: 'Poland',
        PT: 'Portugal',
        PR: 'Puerto Rico',
        QA: 'Qatar',
        RE: 'Réunion',
        RO: 'Romania',
        RU: 'Russia',
        RW: 'Rwanda',
        BL: 'Saint Barthélemy',
        WS: 'Samoa',
        SM: 'San Marino',
        ST: 'São Tomé & Príncipe',
        SA: 'Saudi Arabia',
        SN: 'Senegal',
        RS: 'Serbia',
        SC: 'Seychelles',
        SL: 'Sierra Leone',
        SG: 'Singapore',
        SX: 'Sint Maarten',
        SK: 'Slovakia',
        SI: 'Slovenia',
        SB: 'Solomon Islands',
        SO: 'Somalia',
        ZA: 'South Africa',
        GS: 'South Georgia & South Sandwich Islands',
        KR: 'South Korea',
        SS: 'South Sudan',
        ES: 'Spain',
        LK: 'Sri Lanka',
        SH: 'St. Helena',
        KN: 'St. Kitts & Nevis',
        LC: 'St. Lucia',
        MF: 'St. Martin',
        PM: 'St. Pierre & Miquelon',
        VC: 'St. Vincent & Grenadines',
        SD: 'Sudan',
        SR: 'Suriname',
        SJ: 'Svalbard & Jan Mayen',
        SZ: 'Swaziland',
        SE: 'Sweden',
        CH: 'Switzerland',
        SY: 'Syria',
        TW: 'Taiwan',
        TJ: 'Tajikistan',
        TZ: 'Tanzania',
        TH: 'Thailand',
        TL: 'Timor-Leste',
        TG: 'Togo',
        TK: 'Tokelau',
        TO: 'Tonga',
        TT: 'Trinidad & Tobago',
        TA: 'Tristan da Cunha',
        TN: 'Tunisia',
        TR: 'Turkey',
        TM: 'Turkmenistan',
        TC: 'Turks & Caicos Islands',
        TV: 'Tuvalu',
        UM: 'U.S. Outlying Islands',
        VI: 'U.S. Virgin Islands',
        UG: 'Uganda',
        UA: 'Ukraine',
        AE: 'United Arab Emirates',
        GB: 'United Kingdom',
        US: 'United States',
        UY: 'Uruguay',
        UZ: 'Uzbekistan',
        VU: 'Vanuatu',
        VA: 'Vatican City',
        VE: 'Venezuela',
        VN: 'Vietnam',
        WF: 'Wallis & Futuna',
        EH: 'Western Sahara',
        YE: 'Yemen',
        ZM: 'Zambia',
        ZW: 'Zimbabwe',
    },

    ALL_EUROPEAN_COUNTRIES: {
        AL: 'Albania',
        AD: 'Andorra',
        AT: 'Austria',
        BY: 'Belarus',
        BE: 'Belgium',
        BA: 'Bosnia & Herzegovina',
        BG: 'Bulgaria',
        HR: 'Croatia',
        CY: 'Cyprus',
        CZ: 'Czech Republic',
        DK: 'Denmark',
        EE: 'Estonia',
        FO: 'Faroe Islands',
        FI: 'Finland',
        FR: 'France',
        GE: 'Georgia',
        DE: 'Germany',
        GI: 'Gibraltar',
        GR: 'Greece',
        GL: 'Greenland',
        HU: 'Hungary',
        IS: 'Iceland',
        IE: 'Ireland',
        IM: 'Isle of Man',
        IT: 'Italy',
        JE: 'Jersey',
        XK: 'Kosovo',
        LV: 'Latvia',
        LI: 'Liechtenstein',
        LT: 'Lithuania',
        LU: 'Luxembourg',
        MT: 'Malta',
        MD: 'Moldova',
        MC: 'Monaco',
        ME: 'Montenegro',
        NL: 'Netherlands',
        MK: 'North Macedonia',
        NO: 'Norway',
        PL: 'Poland',
        PT: 'Portugal',
        RO: 'Romania',
        RU: 'Russia',
        SM: 'San Marino',
        RS: 'Serbia',
        SK: 'Slovakia',
        SI: 'Slovenia',
        ES: 'Spain',
        SJ: 'Svalbard & Jan Mayen',
        SE: 'Sweden',
        CH: 'Switzerland',
        TR: 'Turkey',
        UA: 'Ukraine',
        GB: 'United Kingdom',
        VA: 'Vatican City',
    },

    // Sources: https://github.com/Expensify/App/issues/14958#issuecomment-1442138427
    // https://github.com/Expensify/App/issues/14958#issuecomment-1456026810
    COUNTRY_ZIP_REGEX_DATA: {
        AC: {
            regex: /^ASCN 1ZZ$/,
            samples: 'ASCN 1ZZ',
        },
        AD: {
            regex: /^AD[1-7]0\d$/,
            samples: 'AD206, AD403, AD106, AD406',
        },

        // We have kept the empty object for the countries which do not have any zip code validation
        // to ensure consistency so that the amount of countries displayed and in this object are same
        AE: {},
        AF: {
            regex: /^\d{4}$/,
            samples: '9536, 1476, 3842, 7975',
        },
        AG: {},
        AI: {
            regex: /^AI-2640$/,
            samples: 'AI-2640',
        },
        AL: {
            regex: /^\d{4}$/,
            samples: '1631, 9721, 2360, 5574',
        },
        AM: {
            regex: /^\d{4}$/,
            samples: '5581, 7585, 8434, 2492',
        },
        AO: {},
        AQ: {},
        AR: {
            regex: /^((?:[A-HJ-NP-Z])?\d{4})([A-Z]{3})?$/,
            samples: 'Q7040GFQ, K2178ZHR, P6240EJG, J6070IAE',
        },
        AS: {
            regex: /^96799$/,
            samples: '96799',
        },
        AT: {
            regex: /^\d{4}$/,
            samples: '4223, 2052, 3544, 5488',
        },
        AU: {
            regex: /^\d{4}$/,
            samples: '7181, 7735, 9169, 8780',
        },
        AW: {},
        AX: {
            regex: /^22\d{3}$/,
            samples: '22270, 22889, 22906, 22284',
        },
        AZ: {
            regex: /^(AZ) (\d{4})$/,
            samples: 'AZ 6704, AZ 5332, AZ 3907, AZ 6892',
        },
        BA: {
            regex: /^\d{5}$/,
            samples: '62722, 80420, 44595, 74614',
        },
        BB: {
            regex: /^BB\d{5}$/,
            samples: 'BB64089, BB17494, BB73163, BB25752',
        },
        BD: {
            regex: /^\d{4}$/,
            samples: '8585, 8175, 7381, 0154',
        },
        BE: {
            regex: /^\d{4}$/,
            samples: '7944, 5303, 6746, 7921',
        },
        BF: {},
        BG: {
            regex: /^\d{4}$/,
            samples: '6409, 7657, 1206, 7908',
        },
        BH: {
            regex: /^\d{3}\d?$/,
            samples: '047, 1116, 490, 631',
        },
        BI: {},
        BJ: {},
        BL: {
            regex: /^97133$/,
            samples: '97133',
        },
        BM: {
            regex: /^[A-Z]{2} ?[A-Z0-9]{2}$/,
            samples: 'QV9P, OSJ1, PZ 3D, GR YK',
        },
        BN: {
            regex: /^[A-Z]{2} ?\d{4}$/,
            samples: 'PF 9925, TH1970, SC 4619, NF0781',
        },
        BO: {},
        BQ: {},
        BR: {
            regex: /^\d{5}-?\d{3}$/,
            samples: '18816-403, 95177-465, 43447-782, 39403-136',
        },
        BS: {},
        BT: {
            regex: /^\d{5}$/,
            samples: '28256, 52484, 30608, 93524',
        },
        BW: {},
        BY: {
            regex: /^\d{6}$/,
            samples: '504154, 360246, 741167, 895047',
        },
        BZ: {},
        CA: {
            regex: /^[ABCEGHJKLMNPRSTVXY]\d[ABCEGHJ-NPRSTV-Z] ?\d[ABCEGHJ-NPRSTV-Z]\d$/,
            samples: 'S1A7K8, Y5H 4G6, H9V0P2, H1A1B5',
        },
        CC: {
            regex: /^6799$/,
            samples: '6799',
        },
        CD: {},
        CF: {},
        CG: {},
        CH: {
            regex: /^\d{4}$/,
            samples: '6370, 5271, 7873, 8220',
        },
        CI: {},
        CK: {},
        CL: {
            regex: /^\d{7}$/,
            samples: '7565829, 8702008, 3161669, 1607703',
        },
        CM: {},
        CN: {
            regex: /^\d{6}$/,
            samples: '240543, 870138, 295528, 861683',
        },
        CO: {
            regex: /^\d{6}$/,
            samples: '678978, 775145, 823943, 913970',
        },
        CR: {
            regex: /^\d{5}$/,
            samples: '28256, 52484, 30608, 93524',
        },
        CU: {
            regex: /^(?:CP)?(\d{5})$/,
            samples: '28256, 52484, 30608, 93524',
        },
        CV: {
            regex: /^\d{4}$/,
            samples: '9056, 8085, 0491, 4627',
        },
        CW: {},
        CX: {
            regex: /^6798$/,
            samples: '6798',
        },
        CY: {
            regex: /^\d{4}$/,
            samples: '9301, 2478, 1981, 6162',
        },
        CZ: {
            regex: /^\d{3} ?\d{2}$/,
            samples: '150 56, 50694, 229 08, 82811',
        },
        DE: {
            regex: /^\d{5}$/,
            samples: '33185, 37198, 81711, 44262',
        },
        DJ: {},
        DK: {
            regex: /^\d{4}$/,
            samples: '1429, 2457, 0637, 5764',
        },
        DM: {},
        DO: {
            regex: /^\d{5}$/,
            samples: '11877, 95773, 93875, 98032',
        },
        DZ: {
            regex: /^\d{5}$/,
            samples: '26581, 64621, 57550, 72201',
        },
        EC: {
            regex: /^\d{6}$/,
            samples: '541124, 873848, 011495, 334509',
        },
        EE: {
            regex: /^\d{5}$/,
            samples: '87173, 01127, 73214, 52381',
        },
        EG: {
            regex: /^\d{5}$/,
            samples: '98394, 05129, 91463, 77359',
        },
        EH: {
            regex: /^\d{5}$/,
            samples: '30577, 60264, 16487, 38593',
        },
        ER: {},
        ES: {
            regex: /^\d{5}$/,
            samples: '03315, 00413, 23179, 89324',
        },
        ET: {
            regex: /^\d{4}$/,
            samples: '6269, 8498, 4514, 7820',
        },
        FI: {
            regex: /^\d{5}$/,
            samples: '21859, 72086, 22422, 03774',
        },
        FJ: {},
        FK: {
            regex: /^FIQQ 1ZZ$/,
            samples: 'FIQQ 1ZZ',
        },
        FM: {
            regex: /^(9694[1-4])(?:[ -](\d{4}))?$/,
            samples: '96942-9352, 96944-4935, 96941 9065, 96943-5369',
        },
        FO: {
            regex: /^\d{3}$/,
            samples: '334, 068, 741, 787',
        },
        FR: {
            regex: /^\d{2} ?\d{3}$/,
            samples: '25822, 53 637, 55354, 82522',
        },
        GA: {},
        GB: {
            regex: /^[A-Z]{1,2}[0-9R][0-9A-Z]?\s*([0-9][ABD-HJLNP-UW-Z]{2})?$/,
            samples: 'LA102UX, BL2F8FX, BD1S9LU, WR4G 6LH, W1U',
        },
        GD: {},
        GE: {
            regex: /^\d{4}$/,
            samples: '1232, 9831, 4717, 9428',
        },
        GF: {
            regex: /^9[78]3\d{2}$/,
            samples: '98380, 97335, 98344, 97300',
        },
        GG: {
            regex: /^GY\d[\dA-Z]? ?\d[ABD-HJLN-UW-Z]{2}$/,
            samples: 'GY757LD, GY6D 6XL, GY3Y2BU, GY85 1YO',
        },
        GH: {},
        GI: {
            regex: /^GX11 1AA$/,
            samples: 'GX11 1AA',
        },
        GL: {
            regex: /^39\d{2}$/,
            samples: '3964, 3915, 3963, 3956',
        },
        GM: {},
        GN: {
            regex: /^\d{3}$/,
            samples: '465, 994, 333, 078',
        },
        GP: {
            regex: /^9[78][01]\d{2}$/,
            samples: '98069, 97007, 97147, 97106',
        },
        GQ: {},
        GR: {
            regex: /^\d{3} ?\d{2}$/,
            samples: '98654, 319 78, 127 09, 590 52',
        },
        GS: {
            regex: /^SIQQ 1ZZ$/,
            samples: 'SIQQ 1ZZ',
        },
        GT: {
            regex: /^\d{5}$/,
            samples: '30553, 69925, 09376, 83719',
        },
        GU: {
            regex: /^((969)[1-3][0-2])$/,
            samples: '96922, 96932, 96921, 96911',
        },
        GW: {
            regex: /^\d{4}$/,
            samples: '1742, 7941, 4437, 7728',
        },
        GY: {},
        HK: {
            regex: /^999077$|^$/,
            samples: '999077',
        },
        HN: {
            regex: /^\d{5}$/,
            samples: '86238, 78999, 03594, 30406',
        },
        HR: {
            regex: /^\d{5}$/,
            samples: '85240, 80710, 78235, 98766',
        },
        HT: {
            regex: /^(?:HT)?(\d{4})$/,
            samples: '5101, HT6991, HT3871, 1126',
        },
        HU: {
            regex: /^\d{4}$/,
            samples: '0360, 2604, 3362, 4775',
        },
        ID: {
            regex: /^\d{5}$/,
            samples: '60993, 52656, 16521, 34931',
        },
        IE: {},
        IL: {
            regex: /^\d{5}(?:\d{2})?$/,
            samples: '74213, 6978354, 2441689, 4971551',
        },
        IM: {
            regex: /^IM\d[\dA-Z]? ?\d[ABD-HJLN-UW-Z]{2}$/,
            samples: 'IM2X1JP, IM4V 9JU, IM3B1UP, IM8E 5XF',
        },
        IN: {
            regex: /^\d{6}$/,
            samples: '946956, 143659, 243258, 938385',
        },
        IO: {
            regex: /^BBND 1ZZ$/,
            samples: 'BBND 1ZZ',
        },
        IQ: {
            regex: /^\d{5}$/,
            samples: '63282, 87817, 38580, 47725',
        },
        IR: {
            regex: /^\d{5}-?\d{5}$/,
            samples: '0666174250, 6052682188, 02360-81920, 25102-08646',
        },
        IS: {
            regex: /^\d{3}$/,
            samples: '408, 013, 001, 936',
        },
        IT: {
            regex: /^\d{5}$/,
            samples: '31701, 61341, 92781, 45609',
        },
        JE: {
            regex: /^JE\d[\dA-Z]? ?\d[ABD-HJLN-UW-Z]{2}$/,
            samples: 'JE0D 2EX, JE59 2OF, JE1X1ZW, JE0V 1SO',
        },
        JM: {},
        JO: {
            regex: /^\d{5}$/,
            samples: '20789, 02128, 52170, 40284',
        },
        JP: {
            regex: /^\d{3}-?\d{4}$/,
            samples: '5429642, 046-1544, 6463599, 368-5362',
        },
        KE: {
            regex: /^\d{5}$/,
            samples: '33043, 98830, 59324, 42876',
        },
        KG: {
            regex: /^\d{6}$/,
            samples: '500371, 176592, 184133, 225279',
        },
        KH: {
            regex: /^\d{5,6}$/,
            samples: '220281, 18824, 35379, 09570',
        },
        KI: {
            regex: /^KI\d{4}$/,
            samples: 'KI0104, KI0109, KI0112, KI0306',
        },
        KM: {},
        KN: {
            regex: /^KN\d{4}(-\d{4})?$/,
            samples: 'KN2522, KN2560-3032, KN3507, KN4440',
        },
        KP: {},
        KR: {
            regex: /^\d{5}$/,
            samples: '67417, 66648, 08359, 93750',
        },
        KW: {
            regex: /^\d{5}$/,
            samples: '74840, 53309, 71276, 59262',
        },
        KY: {
            regex: /^KY\d-\d{4}$/,
            samples: 'KY0-3078, KY1-7812, KY8-3729, KY3-4664',
        },
        KZ: {
            regex: /^\d{6}$/,
            samples: '129113, 976562, 226811, 933781',
        },
        LA: {
            regex: /^\d{5}$/,
            samples: '08875, 50779, 87756, 75932',
        },
        LB: {
            regex: /^(?:\d{4})(?: ?(?:\d{4}))?$/,
            samples: '5436 1302, 9830 7470, 76911911, 9453 1306',
        },
        LC: {
            regex: /^(LC)?\d{2} ?\d{3}$/,
            samples: '21080, LC99127, LC24 258, 51 740',
        },
        LI: {
            regex: /^\d{4}$/,
            samples: '6644, 2852, 4630, 4541',
        },
        LK: {
            regex: /^\d{5}$/,
            samples: '44605, 27721, 90695, 65514',
        },
        LR: {
            regex: /^\d{4}$/,
            samples: '6644, 2852, 4630, 4541',
        },
        LS: {
            regex: /^\d{3}$/,
            samples: '779, 803, 104, 897',
        },
        LT: {
            regex: /^((LT)[-])?(\d{5})$/,
            samples: 'LT-22248, LT-12796, 69822, 37280',
        },
        LU: {
            regex: /^((L)[-])?(\d{4})$/,
            samples: '5469, L-4476, 6304, 9739',
        },
        LV: {
            regex: /^((LV)[-])?\d{4}$/,
            samples: '9344, LV-5030, LV-0132, 8097',
        },
        LY: {},
        MA: {
            regex: /^\d{5}$/,
            samples: '50219, 95871, 80907, 79804',
        },
        MC: {
            regex: /^980\d{2}$/,
            samples: '98084, 98041, 98070, 98062',
        },
        MD: {
            regex: /^(MD[-]?)?(\d{4})$/,
            samples: '6250, MD-9681, MD3282, MD-0652',
        },
        ME: {
            regex: /^\d{5}$/,
            samples: '87622, 92688, 23129, 59566',
        },
        MF: {
            regex: /^9[78][01]\d{2}$/,
            samples: '97169, 98180, 98067, 98043',
        },
        MG: {
            regex: /^\d{3}$/,
            samples: '854, 084, 524, 064',
        },
        MH: {
            regex: /^((969)[6-7][0-9])(-\d{4})?/,
            samples: '96962, 96969, 96970-8530, 96960-3226',
        },
        MK: {
            regex: /^\d{4}$/,
            samples: '8299, 6904, 6144, 9753',
        },
        ML: {},
        MM: {
            regex: /^\d{5}$/,
            samples: '59188, 93943, 40829, 69981',
        },
        MN: {
            regex: /^\d{5}$/,
            samples: '94129, 29906, 53374, 80141',
        },
        MO: {},
        MP: {
            regex: /^(9695[012])(?:[ -](\d{4}))?$/,
            samples: '96952 3162, 96950 1567, 96951 2994, 96950 8745',
        },
        MQ: {
            regex: /^9[78]2\d{2}$/,
            samples: '98297, 97273, 97261, 98282',
        },
        MR: {},
        MS: {
            regex: /^[Mm][Ss][Rr]\s{0,1}\d{4}$/,
            samples: 'MSR1110, MSR1230, MSR1250, MSR1330',
        },
        MT: {
            regex: /^[A-Z]{3} [0-9]{4}|[A-Z]{2}[0-9]{2}|[A-Z]{2} [0-9]{2}|[A-Z]{3}[0-9]{4}|[A-Z]{3}[0-9]{2}|[A-Z]{3} [0-9]{2}$/,
            samples: 'DKV 8196, KSU9264, QII0259, HKH 1020',
        },
        MU: {
            regex: /^([0-9A-R]\d{4})$/,
            samples: 'H8310, 52591, M9826, F5810',
        },
        MV: {
            regex: /^\d{5}$/,
            samples: '16354, 20857, 50991, 72527',
        },
        MW: {},
        MX: {
            regex: /^\d{5}$/,
            samples: '71530, 76424, 73811, 50503',
        },
        MY: {
            regex: /^\d{5}$/,
            samples: '75958, 15826, 86715, 37081',
        },
        MZ: {
            regex: /^\d{4}$/,
            samples: '0902, 6258, 7826, 7150',
        },
        NA: {
            regex: /^\d{5}$/,
            samples: '68338, 63392, 21820, 61211',
        },
        NC: {
            regex: /^988\d{2}$/,
            samples: '98865, 98813, 98820, 98855',
        },
        NE: {
            regex: /^\d{4}$/,
            samples: '9790, 3270, 2239, 0400',
        },
        NF: {
            regex: /^2899$/,
            samples: '2899',
        },
        NG: {
            regex: /^\d{6}$/,
            samples: '289096, 223817, 199970, 840648',
        },
        NI: {
            regex: /^\d{5}$/,
            samples: '86308, 60956, 49945, 15470',
        },
        NL: {
            regex: /^\d{4} ?[A-Z]{2}$/,
            samples: '6998 VY, 5390 CK, 2476 PS, 8873OX',
        },
        NO: {
            regex: /^\d{4}$/,
            samples: '0711, 4104, 2683, 5015',
        },
        NP: {
            regex: /^\d{5}$/,
            samples: '42438, 73964, 66400, 33976',
        },
        NR: {
            regex: /^(NRU68)$/,
            samples: 'NRU68',
        },
        NU: {
            regex: /^(9974)$/,
            samples: '9974',
        },
        NZ: {
            regex: /^\d{4}$/,
            samples: '7015, 0780, 4109, 1422',
        },
        OM: {
            regex: /^(?:PC )?\d{3}$/,
            samples: 'PC 851, PC 362, PC 598, PC 499',
        },
        PA: {
            regex: /^\d{4}$/,
            samples: '0711, 4104, 2683, 5015',
        },
        PE: {
            regex: /^\d{5}$/,
            samples: '10013, 12081, 14833, 24615',
        },
        PF: {
            regex: /^987\d{2}$/,
            samples: '98755, 98710, 98748, 98791',
        },
        PG: {
            regex: /^\d{3}$/,
            samples: '193, 166, 880, 553',
        },
        PH: {
            regex: /^\d{4}$/,
            samples: '0137, 8216, 2876, 0876',
        },
        PK: {
            regex: /^\d{5}$/,
            samples: '78219, 84497, 62102, 12564',
        },
        PL: {
            regex: /^\d{2}-\d{3}$/,
            samples: '63-825, 26-714, 05-505, 15-200',
        },
        PM: {
            regex: /^(97500)$/,
            samples: '97500',
        },
        PN: {
            regex: /^PCRN 1ZZ$/,
            samples: 'PCRN 1ZZ',
        },
        PR: {
            regex: /^(00[679]\d{2})(?:[ -](\d{4}))?$/,
            samples: '00989 3603, 00639 0720, 00707-9803, 00610 7362',
        },
        PS: {
            regex: /^(00[679]\d{2})(?:[ -](\d{4}))?$/,
            samples: '00748, 00663, 00779-4433, 00934 1559',
        },
        PT: {
            regex: /^\d{4}-\d{3}$/,
            samples: '0060-917, 4391-979, 5551-657, 9961-093',
        },
        PW: {
            regex: /^(969(?:39|40))(?:[ -](\d{4}))?$/,
            samples: '96940, 96939, 96939 6004, 96940-1871',
        },
        PY: {
            regex: /^\d{4}$/,
            samples: '7895, 5835, 8783, 5887',
        },
        QA: {},
        RE: {
            regex: /^9[78]4\d{2}$/,
            samples: '98445, 97404, 98421, 98434',
        },
        RO: {
            regex: /^\d{6}$/,
            samples: '935929, 407608, 637434, 174574',
        },
        RS: {
            regex: /^\d{5,6}$/,
            samples: '929863, 259131, 687739, 07011',
        },
        RU: {
            regex: /^\d{6}$/,
            samples: '138294, 617323, 307906, 981238',
        },
        RW: {},
        SA: {
            regex: /^\d{5}(-{1}\d{4})?$/,
            samples: '86020-1256, 72375, 70280, 96328',
        },
        SB: {},
        SC: {},
        SD: {
            regex: /^\d{5}$/,
            samples: '78219, 84497, 62102, 12564',
        },
        SE: {
            regex: /^\d{3} ?\d{2}$/,
            samples: '095 39, 41052, 84687, 563 66',
        },
        SG: {
            regex: /^\d{6}$/,
            samples: '606542, 233985, 036755, 265255',
        },
        SH: {
            regex: /^(?:ASCN|TDCU|STHL) 1ZZ$/,
            samples: 'STHL 1ZZ, ASCN 1ZZ, TDCU 1ZZ',
        },
        SI: {
            regex: /^\d{4}$/,
            samples: '6898, 3413, 2031, 5732',
        },
        SJ: {
            regex: /^\d{4}$/,
            samples: '7616, 3163, 5769, 0237',
        },
        SK: {
            regex: /^\d{3} ?\d{2}$/,
            samples: '594 52, 813 34, 867 67, 41814',
        },
        SL: {},
        SM: {
            regex: /^4789\d$/,
            samples: '47894, 47895, 47893, 47899',
        },
        SN: {
            regex: /^[1-8]\d{4}$/,
            samples: '48336, 23224, 33261, 82430',
        },
        SO: {},
        SR: {},
        SS: {
            regex: /^[A-Z]{2} ?\d{5}$/,
            samples: 'JQ 80186, CU 46474, DE33738, MS 59107',
        },
        ST: {},
        SV: {},
        SX: {},
        SY: {},
        SZ: {
            regex: /^[HLMS]\d{3}$/,
            samples: 'H458, L986, M477, S916',
        },
        TA: {
            regex: /^TDCU 1ZZ$/,
            samples: 'TDCU 1ZZ',
        },
        TC: {
            regex: /^TKCA 1ZZ$/,
            samples: 'TKCA 1ZZ',
        },
        TD: {},
        TF: {},
        TG: {},
        TH: {
            regex: /^\d{5}$/,
            samples: '30706, 18695, 21044, 42496',
        },
        TJ: {
            regex: /^\d{6}$/,
            samples: '381098, 961344, 519925, 667883',
        },
        TK: {},
        TL: {},
        TM: {
            regex: /^\d{6}$/,
            samples: '544985, 164362, 425224, 374603',
        },
        TN: {
            regex: /^\d{4}$/,
            samples: '6075, 7340, 2574, 8988',
        },
        TO: {},
        TR: {
            regex: /^\d{5}$/,
            samples: '42524, 81057, 50859, 42677',
        },
        TT: {
            regex: /^\d{6}$/,
            samples: '041238, 033990, 763476, 981118',
        },
        TV: {},
        TW: {
            regex: /^\d{3}(?:\d{2})?$/,
            samples: '21577, 76068, 68698, 08912',
        },
        TZ: {},
        UA: {
            regex: /^\d{5}$/,
            samples: '10629, 81138, 15668, 30055',
        },
        UG: {},
        UM: {},
        US: {
            regex: /^[0-9]{5}(?:[- ][0-9]{4})?$/,
            samples: '12345, 12345-1234, 12345 1234',
        },
        UY: {
            regex: /^\d{5}$/,
            samples: '40073, 30136, 06583, 00021',
        },
        UZ: {
            regex: /^\d{6}$/,
            samples: '205122, 219713, 441699, 287471',
        },
        VA: {
            regex: /^(00120)$/,
            samples: '00120',
        },
        VC: {
            regex: /^VC\d{4}$/,
            samples: 'VC0600, VC0176, VC0616, VC4094',
        },
        VE: {
            regex: /^\d{4}$/,
            samples: '9692, 1953, 6680, 8302',
        },
        VG: {
            regex: /^VG\d{4}$/,
            samples: 'VG1204, VG7387, VG3431, VG6021',
        },
        VI: {
            regex: /^(008(?:(?:[0-4]\d)|(?:5[01])))(?:[ -](\d{4}))?$/,
            samples: '00820, 00804 2036, 00825 3344, 00811-5900',
        },
        VN: {
            regex: /^\d{6}$/,
            samples: '133836, 748243, 894060, 020597',
        },
        VU: {},
        WF: {
            regex: /^986\d{2}$/,
            samples: '98692, 98697, 98698, 98671',
        },
        WS: {
            regex: /^WS[1-2]\d{3}$/,
            samples: 'WS1349, WS2798, WS1751, WS2090',
        },
        XK: {
            regex: /^[1-7]\d{4}$/,
            samples: '56509, 15863, 46644, 21896',
        },
        YE: {},
        YT: {
            regex: /^976\d{2}$/,
            samples: '97698, 97697, 97632, 97609',
        },
        ZA: {
            regex: /^\d{4}$/,
            samples: '6855, 5179, 6956, 7147',
        },
        ZM: {
            regex: /^\d{5}$/,
            samples: '77603, 97367, 80454, 94484',
        },
        ZW: {},
    },

    GENERIC_ZIP_CODE_REGEX: /^(?:(?![\s-])[\w -]{0,9}[\w])?$/,

    // Values for checking if polyfill is required on a platform
    POLYFILL_TEST: {
        STYLE: 'currency',
        CURRENCY: 'XAF',
        FORMAT: 'symbol',
        SAMPLE_INPUT: '123456.789',
        EXPECTED_OUTPUT: 'FCFA 123,457',
    },

    PATHS_TO_TREAT_AS_EXTERNAL: ['NewExpensify.dmg', 'docs/index.html'],

    // Test tool menu parameters
    TEST_TOOL: {
        // Number of concurrent taps to open then the Test modal menu
        NUMBER_OF_TAPS: 4,
    },

    MENU_HELP_URLS: {
        LEARN_MORE: 'https://www.expensify.com',
        DOCUMENTATION: 'https://github.com/Expensify/App/blob/main/README.md',
        COMMUNITY_DISCUSSIONS: 'https://expensify.slack.com/archives/C01GTK53T8Q',
        SEARCH_ISSUES: 'https://github.com/Expensify/App/issues',
    },

    BOOK_TRAVEL_DEMO_URL: 'https://calendly.com/d/ck2z-xsh-q97/expensify-travel-demo-travel-page',
    TRAVEL_DOT_URL: 'https://travel.expensify.com',
    STAGING_TRAVEL_DOT_URL: 'https://staging.travel.expensify.com',
    TRIP_ID_PATH: (tripID: string) => `trips/${tripID}`,
    SPOTNANA_TMC_ID: '8e8e7258-1cf3-48c0-9cd1-fe78a6e31eed',
    STAGING_SPOTNANA_TMC_ID: '7a290c6e-5328-4107-aff6-e48765845b81',
    SCREEN_READER_STATES: {
        ALL: 'all',
        ACTIVE: 'active',
        DISABLED: 'disabled',
    },
    SPACE_CHARACTER_WIDTH: 4,

    // The attribute used in the SelectionScraper.js helper to query all the DOM elements
    // that should be removed from the copied contents in the getHTMLOfSelection() method
    SELECTION_SCRAPER_HIDDEN_ELEMENT: 'selection-scrapper-hidden-element',
    INNER_BOX_SHADOW_ELEMENT: 'inner-box-shadow-element',
    MODERATION: {
        MODERATOR_DECISION_PENDING: 'pending',
        MODERATOR_DECISION_PENDING_HIDE: 'pendingHide',
        MODERATOR_DECISION_PENDING_REMOVE: 'pendingRemove',
        MODERATOR_DECISION_APPROVED: 'approved',
        MODERATOR_DECISION_HIDDEN: 'hidden',
        FLAG_SEVERITY_SPAM: 'spam',
        FLAG_SEVERITY_INCONSIDERATE: 'inconsiderate',
        FLAG_SEVERITY_INTIMIDATION: 'intimidation',
        FLAG_SEVERITY_BULLYING: 'bullying',
        FLAG_SEVERITY_HARASSMENT: 'harassment',
        FLAG_SEVERITY_ASSAULT: 'assault',
    },
    EMOJI_PICKER_TEXT_INPUT_SIZES: 152,
    QR: {
        DEFAULT_LOGO_SIZE_RATIO: 0.25,
        DEFAULT_LOGO_MARGIN_RATIO: 0.02,
        EXPENSIFY_LOGO_SIZE_RATIO: 0.22,
        EXPENSIFY_LOGO_MARGIN_RATIO: 0.03,
    },

    /**
     * Acceptable values for the `role` attribute on react native components.
     *
     * **IMPORTANT:** Not for use with the `accessibilityRole` prop, as it accepts different values, and new components
     * should use the `role` prop instead.
     */
    ROLE: {
        /** Use for elements with important, time-sensitive information. */
        ALERT: 'alert',
        /** Use for elements that act as buttons. */
        BUTTON: 'button',
        /** Use for elements representing checkboxes. */
        CHECKBOX: 'checkbox',
        /** Use for elements that allow a choice from multiple options. */
        COMBOBOX: 'combobox',
        /** Use with scrollable lists to represent a grid layout. */
        GRID: 'grid',
        /** Use for section headers or titles. */
        HEADING: 'heading',
        /** Use for image elements. */
        IMG: 'img',
        /** Use for elements that navigate to other pages or content. */
        LINK: 'link',
        /** Use to identify a list of items. */
        LIST: 'list',
        /** Use for a list of choices or options. */
        MENU: 'menu',
        /** Use for a container of multiple menus. */
        MENUBAR: 'menubar',
        /** Use for items within a menu. */
        MENUITEM: 'menuitem',
        /** Use when no specific role is needed. */
        NONE: 'none',
        /** Use for elements that don't require a specific role. */
        PRESENTATION: 'presentation',
        /** Use for elements showing progress of a task. */
        PROGRESSBAR: 'progressbar',
        /** Use for radio buttons. */
        RADIO: 'radio',
        /** Use for groups of radio buttons. */
        RADIOGROUP: 'radiogroup',
        /** Use for scrollbar elements. */
        SCROLLBAR: 'scrollbar',
        /** Use for text fields that are used for searching. */
        SEARCHBOX: 'searchbox',
        /** Use for adjustable elements like sliders. */
        SLIDER: 'slider',
        /** Use for a button that opens a list of choices. */
        SPINBUTTON: 'spinbutton',
        /** Use for elements providing a summary of app conditions. */
        SUMMARY: 'summary',
        /** Use for on/off switch elements. */
        SWITCH: 'switch',
        /** Use for tab elements in a tab list. */
        TAB: 'tab',
        /** Use for a list of tabs. */
        TABLIST: 'tablist',
        /** Use for timer elements. */
        TIMER: 'timer',
        /** Use for toolbars containing action buttons or components. */
        TOOLBAR: 'toolbar',
        /** Use for navigation elements */
        NAVIGATION: 'navigation',
    },
    TRANSLATION_KEYS: {
        ATTACHMENT: 'common.attachment',
    },
    TEACHERS_UNITE: {
        PROD_PUBLIC_ROOM_ID: '7470147100835202',
        PROD_POLICY_ID: 'B795B6319125BDF2',
        TEST_PUBLIC_ROOM_ID: '207591744844000',
        TEST_POLICY_ID: 'ABD1345ED7293535',
        POLICY_NAME: 'Expensify.org / Teachers Unite!',
        PUBLIC_ROOM_NAME: '#teachers-unite',
    },
    CUSTOM_STATUS_TYPES: {
        NEVER: 'never',
        THIRTY_MINUTES: 'thirtyMinutes',
        ONE_HOUR: 'oneHour',
        AFTER_TODAY: 'afterToday',
        AFTER_WEEK: 'afterWeek',
        CUSTOM: 'custom',
    },
    TWO_FACTOR_AUTH_STEPS: {
        CODES: 'CODES',
        VERIFY: 'VERIFY',
        SUCCESS: 'SUCCESS',
        ENABLED: 'ENABLED',
        DISABLED: 'DISABLED',
        GETCODE: 'GETCODE',
    },
    DELEGATE_ROLE: {
        ALL: 'all',
        SUBMITTER: 'submitter',
    },
    DELEGATE: {
        DENIED_ACCESS_VARIANTS: {
            DELEGATE: 'delegate',
            SUBMITTER: 'submitter',
        },
    },
    DELEGATE_ROLE_HELPDOT_ARTICLE_LINK: 'https://help.expensify.com/expensify-classic/hubs/copilots-and-delegates/',
    STRIPE_GBP_AUTH_STATUSES: {
        SUCCEEDED: 'succeeded',
        CARD_AUTHENTICATION_REQUIRED: 'authentication_required',
    },
    TAB: {
        DEBUG_TAB_ID: 'DebugTab',
        NEW_CHAT_TAB_ID: 'NewChatTab',
        NEW_CHAT: 'chat',
        NEW_ROOM: 'room',
        RECEIPT_TAB_ID: 'ReceiptTab',
        IOU_REQUEST_TYPE: 'iouRequestType',
    },
    TAB_REQUEST: {
        MANUAL: 'manual',
        SCAN: 'scan',
        DISTANCE: 'distance',
    },

    STATUS_TEXT_MAX_LENGTH: 100,

    DROPDOWN_BUTTON_SIZE: {
        LARGE: 'large',
        MEDIUM: 'medium',
        SMALL: 'small',
    },

    SF_COORDINATES: [-122.4194, 37.7749],

    NAVIGATION: {
        TYPE: {
            UP: 'UP',
        },
        ACTION_TYPE: {
            REPLACE: 'REPLACE',
            PUSH: 'PUSH',
            NAVIGATE: 'NAVIGATE',
        },
    },
    TIME_PERIOD: {
        AM: 'AM',
        PM: 'PM',
    },
    INDENTS: '    ',
    PARENT_CHILD_SEPARATOR: ': ',
    COLON: ':',
    MAPBOX: {
        PADDING: 32,
        DEFAULT_ZOOM: 15,
        SINGLE_MARKER_ZOOM: 15,
        DEFAULT_COORDINATE: [-122.4021, 37.7911] as [number, number],
        STYLE_URL: 'mapbox://styles/expensify/cllcoiqds00cs01r80kp34tmq',
        ANIMATION_DURATION_ON_CENTER_ME: 1000,
        CENTER_BUTTON_FADE_DURATION: 300,
    },
    ONYX_UPDATE_TYPES: {
        HTTPS: 'https',
        PUSHER: 'pusher',
        AIRSHIP: 'airship',
    },
    EVENTS: {
        SCROLLING: 'scrolling',
    },

    CHAT_HEADER_LOADER_HEIGHT: 36,

    HORIZONTAL_SPACER: {
        DEFAULT_BORDER_BOTTOM_WIDTH: 1,
        DEFAULT_MARGIN_VERTICAL: 8,
        HIDDEN_MARGIN_VERTICAL: 4,
        HIDDEN_BORDER_BOTTOM_WIDTH: 0,
    },

    LIST_COMPONENTS: {
        HEADER: 'header',
        FOOTER: 'footer',
    },

    MISSING_TRANSLATION: 'MISSING TRANSLATION',
    SEARCH_MAX_LENGTH: 500,

    /**
     * The count of characters we'll allow the user to type after reaching SEARCH_MAX_LENGTH in an input.
     */
    ADDITIONAL_ALLOWED_CHARACTERS: 20,

    VALIDATION_REIMBURSEMENT_INPUT_LIMIT: 20,

    REFERRAL_PROGRAM: {
        CONTENT_TYPES: {
            SUBMIT_EXPENSE: 'submitExpense',
            START_CHAT: 'startChat',
            PAY_SOMEONE: 'paySomeone',
            REFER_FRIEND: 'referralFriend',
            SHARE_CODE: 'shareCode',
        },
        REVENUE: 250,
        LEARN_MORE_LINK: 'https://help.expensify.com/articles/new-expensify/expenses/Referral-Program',
        LINK: 'https://join.my.expensify.com',
    },

    FEATURE_TRAINING: {
        CONTENT_TYPES: {
            TRACK_EXPENSE: 'track-expenses',
        },
        'track-expenses': {
            VIDEO_URL: `${CLOUDFRONT_URL}/videos/guided-setup-track-business-v2.mp4`,
            LEARN_MORE_LINK: `${USE_EXPENSIFY_URL}/track-expenses`,
        },
    },

    /**
     * native IDs for close buttons in Overlay component
     */
    OVERLAY: {
        TOP_BUTTON_NATIVE_ID: 'overLayTopButton',
        BOTTOM_BUTTON_NATIVE_ID: 'overLayBottomButton',
    },

    BACK_BUTTON_NATIVE_ID: 'backButton',
    EMOJI_PICKER_BUTTON_NATIVE_ID: 'emojiPickerButton',

    /**
     * The maximum count of items per page for SelectionList.
     * When paginate, it multiplies by page number.
     */
    MAX_SELECTION_LIST_PAGE_LENGTH: 500,

    /**
     * Bank account names
     */
    BANK_NAMES: {
        EXPENSIFY: 'expensify',
        AMERICAN_EXPRESS: 'americanexpress',
        BANK_OF_AMERICA: 'bank of america',
        BB_T: 'bbt',
        CAPITAL_ONE: 'capital one',
        CHASE: 'chase',
        CHARLES_SCHWAB: 'charles schwab',
        CITIBANK: 'citibank',
        CITIZENS_BANK: 'citizens bank',
        DISCOVER: 'discover',
        FIDELITY: 'fidelity',
        GENERIC_BANK: 'generic bank',
        HUNTINGTON_BANK: 'huntington bank',
        HUNTINGTON_NATIONAL: 'huntington national',
        NAVY_FEDERAL_CREDIT_UNION: 'navy federal credit union',
        PNC: 'pnc',
        REGIONS_BANK: 'regions bank',
        SUNTRUST: 'suntrust',
        TD_BANK: 'td bank',
        US_BANK: 'us bank',
        USAA: 'usaa',
    },

    /**
     * Constants for maxToRenderPerBatch parameter that is used for FlatList or SectionList. This controls the amount of items rendered per batch, which is the next chunk of items
     * rendered on every scroll.
     */
    MAX_TO_RENDER_PER_BATCH: {
        DEFAULT: 5,
        CAROUSEL: 3,
    },

    /**
     * Constants for types of violation.
     */
    VIOLATION_TYPES: {
        VIOLATION: 'violation',
        NOTICE: 'notice',
        WARNING: 'warning',
    },

    /**
     * Constants with different types for the modifiedAmount violation
     */
    MODIFIED_AMOUNT_VIOLATION_DATA: {
        DISTANCE: 'distance',
        CARD: 'card',
        SMARTSCAN: 'smartscan',
    },

    /**
     * Constants for types of violation names.
     * Defined here because they need to be referenced by the type system to generate the
     * ViolationNames type.
     */
    VIOLATIONS: {
        ALL_TAG_LEVELS_REQUIRED: 'allTagLevelsRequired',
        AUTO_REPORTED_REJECTED_EXPENSE: 'autoReportedRejectedExpense',
        BILLABLE_EXPENSE: 'billableExpense',
        CASH_EXPENSE_WITH_NO_RECEIPT: 'cashExpenseWithNoReceipt',
        CATEGORY_OUT_OF_POLICY: 'categoryOutOfPolicy',
        CONVERSION_SURCHARGE: 'conversionSurcharge',
        CUSTOM_UNIT_OUT_OF_POLICY: 'customUnitOutOfPolicy',
        DUPLICATED_TRANSACTION: 'duplicatedTransaction',
        FIELD_REQUIRED: 'fieldRequired',
        FUTURE_DATE: 'futureDate',
        INVOICE_MARKUP: 'invoiceMarkup',
        MAX_AGE: 'maxAge',
        MISSING_CATEGORY: 'missingCategory',
        MISSING_COMMENT: 'missingComment',
        MISSING_TAG: 'missingTag',
        MODIFIED_AMOUNT: 'modifiedAmount',
        MODIFIED_DATE: 'modifiedDate',
        NON_EXPENSIWORKS_EXPENSE: 'nonExpensiworksExpense',
        OVER_AUTO_APPROVAL_LIMIT: 'overAutoApprovalLimit',
        OVER_CATEGORY_LIMIT: 'overCategoryLimit',
        OVER_LIMIT: 'overLimit',
        OVER_LIMIT_ATTENDEE: 'overLimitAttendee',
        PER_DAY_LIMIT: 'perDayLimit',
        RECEIPT_NOT_SMART_SCANNED: 'receiptNotSmartScanned',
        RECEIPT_REQUIRED: 'receiptRequired',
        RTER: 'rter',
        SMARTSCAN_FAILED: 'smartscanFailed',
        SOME_TAG_LEVELS_REQUIRED: 'someTagLevelsRequired',
        TAG_OUT_OF_POLICY: 'tagOutOfPolicy',
        TAX_AMOUNT_CHANGED: 'taxAmountChanged',
        TAX_OUT_OF_POLICY: 'taxOutOfPolicy',
        TAX_RATE_CHANGED: 'taxRateChanged',
        TAX_REQUIRED: 'taxRequired',
        HOLD: 'hold',
    },
    RTER_VIOLATION_TYPES: {
        BROKEN_CARD_CONNECTION: 'brokenCardConnection',
        BROKEN_CARD_CONNECTION_530: 'brokenCardConnection530',
        SEVEN_DAY_HOLD: 'sevenDayHold',
    },
    REVIEW_DUPLICATES_ORDER: ['merchant', 'category', 'tag', 'description', 'taxCode', 'billable', 'reimbursable'],

    REPORT_VIOLATIONS: {
        FIELD_REQUIRED: 'fieldRequired',
    },

    REPORT_VIOLATIONS_EXCLUDED_FIELDS: {
        TEXT_TITLE: 'text_title',
    },

    /** Context menu types */
    CONTEXT_MENU_TYPES: {
        LINK: 'LINK',
        REPORT_ACTION: 'REPORT_ACTION',
        EMAIL: 'EMAIL',
        REPORT: 'REPORT',
    },

    PROMOTED_ACTIONS: {
        PIN: 'pin',
        SHARE: 'share',
        JOIN: 'join',
        MESSAGE: 'message',
        HOLD: 'hold',
    },

    THUMBNAIL_IMAGE: {
        SMALL_SCREEN: {
            SIZE: 250,
        },
        WIDE_SCREEN: {
            SIZE: 350,
        },
        NAN_ASPECT_RATIO: 1.5,
    },

    VIDEO_PLAYER: {
        POPOVER_Y_OFFSET: -30,
        PLAYBACK_SPEEDS: [0.25, 0.5, 0.75, 1, 1.25, 1.5, 1.75, 2],
        HIDE_TIME_TEXT_WIDTH: 250,
        MIN_WIDTH: 170,
        MIN_HEIGHT: 120,
        CONTROLS_STATUS: {
            SHOW: 'show',
            HIDE: 'hide',
            VOLUME_ONLY: 'volumeOnly',
        },
        CONTROLS_POSITION: {
            NATIVE: 32,
            NORMAL: 8,
        },
        DEFAULT_VIDEO_DIMENSIONS: {width: 1900, height: 1400},
    },

    INTRO_CHOICES: {
        SUBMIT: 'newDotSubmit',
        MANAGE_TEAM: 'newDotManageTeam',
        CHAT_SPLIT: 'newDotSplitChat',
    },

    MANAGE_TEAMS_CHOICE: {
        MULTI_LEVEL: 'multiLevelApproval',
        CUSTOM_EXPENSE: 'customExpenseCoding',
        CARD_TRACKING: 'companyCardTracking',
        ACCOUNTING: 'accountingIntegrations',
        RULE: 'ruleEnforcement',
    },

    MINI_CONTEXT_MENU_MAX_ITEMS: 4,

    WORKSPACE_SWITCHER: {
        NAME: 'Expensify',
        SUBSCRIPT_ICON_SIZE: 8,
    },

    WELCOME_VIDEO_URL: `${CLOUDFRONT_URL}/videos/intro-1280.mp4`,

    ONBOARDING_CHOICES: {...onboardingChoices},
    SELECTABLE_ONBOARDING_CHOICES: {...selectableOnboardingChoices},
    COMBINED_TRACK_SUBMIT_ONBOARDING_CHOICES: {...combinedTrackSubmitOnboardingChoices},
    ONBOARDING_SIGNUP_QUALIFIERS: {...signupQualifiers},
    ONBOARDING_INVITE_TYPES: {...onboardingInviteTypes},
    ONBOARDING_COMPANY_SIZE: {...onboardingCompanySize},
    ACTIONABLE_TRACK_EXPENSE_WHISPER_MESSAGE: 'What would you like to do with this expense?',
    ONBOARDING_CONCIERGE: {
        [onboardingChoices.EMPLOYER]:
            '# Expensify is the fastest way to get paid back!\n' +
            '\n' +
            'To submit expenses for reimbursement:\n' +
            '1. From the home screen, click the green + button > *Request money*.\n' +
            "2. Enter an amount or scan a receipt, then input your boss's email.\n" +
            '\n' +
            "That'll send a request to get you paid back. Let me know if you have any questions!",
        [onboardingChoices.MANAGE_TEAM]:
            "# Let's start managing your team's expenses!\n" +
            '\n' +
            "To manage your team's expenses, create a workspace to keep everything in one place. Here's how:\n" +
            '1. From the home screen, click the green + button > *New Workspace*\n' +
            '2. Give your workspace a name (e.g. "Sales team expenses").\n' +
            '\n' +
            'Then, invite your team to your workspace via the Members pane and [connect a business bank account](https://help.expensify.com/articles/new-expensify/bank-accounts/Connect-a-Bank-Account) to reimburse them. Let me know if you have any questions!',
        [onboardingChoices.PERSONAL_SPEND]:
            "# Let's start tracking your expenses! \n" +
            '\n' +
            "To track your expenses, create a workspace to keep everything in one place. Here's how:\n" +
            '1. From the home screen, click the green + button > *New Workspace*\n' +
            '2. Give your workspace a name (e.g. "My expenses").\n' +
            '\n' +
            'Then, add expenses to your workspace:\n' +
            '1. Find your workspace using the search field.\n' +
            '2. Click the gray + button next to the message field.\n' +
            '3. Click Request money, then add your expense type.\n' +
            '\n' +
            "We'll store all expenses in your new workspace for easy access. Let me know if you have any questions!",
        [onboardingChoices.CHAT_SPLIT]:
            '# Splitting the bill is as easy as a conversation!\n' +
            '\n' +
            'To split an expense:\n' +
            '1. From the home screen, click the green + button > *Request money*.\n' +
            '2. Enter an amount or scan a receipt, then choose who you want to split it with.\n' +
            '\n' +
            "We'll send a request to each person so they can pay you back. Let me know if you have any questions!",
    },
    ONBOARDING_ACCOUNTING_MAPPING: {
        quickbooksOnline: 'QuickBooks Online',
        xero: 'Xero',
        netsuite: 'NetSuite',
        intacct: 'Sage Intacct',
        quickbooksDesktop: 'QuickBooks Desktop',
    },
    ONBOARDING_MESSAGES: {
        [onboardingChoices.EMPLOYER]: onboardingEmployerOrSubmitMessage,
        [onboardingChoices.SUBMIT]: onboardingEmployerOrSubmitMessage,
        [onboardingChoices.MANAGE_TEAM]: {
            message: 'Here are some important tasks to help get your team’s expenses under control.',
            video: {
                url: `${CLOUDFRONT_URL}/videos/guided-setup-manage-team-v2.mp4`,
                thumbnailUrl: `${CLOUDFRONT_URL}/images/guided-setup-manage-team.jpg`,
                duration: 55,
                width: 1280,
                height: 960,
            },
            tasks: [
                {
                    type: 'createWorkspace',
                    autoCompleted: true,
                    title: 'Create a workspace',
                    description:
                        '*Create a workspace* to track expenses, scan receipts, chat, and more.\n' +
                        '\n' +
                        'Here’s how to create a workspace:\n' +
                        '\n' +
                        '1. Click the settings tab.\n' +
                        '2. Click *Workspaces* > *New workspace*.\n' +
                        '\n' +
                        '*Your new workspace is ready! It’ll keep all of your spend (and chats) in one place.*',
                },
                selfGuidedTourTask,
                {
                    type: 'meetGuide',
                    autoCompleted: false,
                    title: 'Meet your setup specialist',
                    description: ({adminsRoomLink}) =>
                        `Meet your setup specialist, who can answer any questions as you get started with Expensify. Yes, a real human!\n` +
                        '\n' +
                        `Chat with the specialist in your [#admins room](${adminsRoomLink}).`,
                },
                {
                    type: 'setupCategoriesAndTags',
                    autoCompleted: false,
                    title: 'Set up categories and tags',
                    description: ({workspaceSettingsLink, workspaceAccountingLink}) =>
                        '*Set up categories and tags* so your team can code expenses for easy reporting.\n' +
                        '\n' +
                        `Import them automatically by [connecting your accounting software](${workspaceAccountingLink}), or set them up manually in your [workspace settings](${workspaceSettingsLink}).`,
                },
                {
                    type: 'setupCategories',
                    autoCompleted: false,
                    title: 'Set up categories',
                    description: ({workspaceCategoriesLink}) =>
                        '*Set up categories* so your team can code expenses for easy reporting.\n' +
                        '\n' +
                        'Here’s how to set up categories:\n' +
                        '\n' +
                        '1. Click the settings tab.\n' +
                        '2. Go to *Workspaces*.\n' +
                        '3. Select your workspace.\n' +
                        '4. Click *Categories*.\n' +
                        "5. Disable any categories you don't need.\n" +
                        '6. Add your own categories in the top right.\n' +
                        '\n' +
                        `[Take me to workspace category settings](${workspaceCategoriesLink}).`,
                },
                {
                    type: 'setupTags',
                    autoCompleted: false,
                    title: 'Set up tags',
                    description: ({workspaceMoreFeaturesLink}) =>
                        'Tags can be used if you want more details with every expense. Use tags for projects, clients, locations, departments, and more. If you need multiple levels of tags you can upgrade to a control plan.\n' +
                        '\n' +
                        '*Here’s how to set up tags:*\n' +
                        '\n' +
                        '1. Click the settings tab.\n' +
                        '2. Go to Workspaces.\n' +
                        '3. Select your workspace.\n' +
                        '4. Click More features.\n' +
                        '5. Enable tags.\n' +
                        '6. Navigate to Tags in the workspace editor.\n' +
                        '7. In Tags, click + Add tag to make your own.\n' +
                        '\n' +
                        `*[Take me to more features](${workspaceMoreFeaturesLink})*`,
                },
                {
                    type: 'addExpenseApprovals',
                    autoCompleted: false,
                    title: 'Add expense approvals',
                    description: ({workspaceMoreFeaturesLink}) =>
                        '*Add expense approvals* to review your team’s spend and keep it under control.\n' +
                        '\n' +
                        'Here’s how to add expense approvals:\n' +
                        '\n' +
                        '1. Click the settings tab.\n' +
                        '2. Go to Workspaces.\n' +
                        '3. Select your workspace.\n' +
                        '4. Click *More features*.\n' +
                        '5. Enable *Workflows*.\n' +
                        '6. In *Workflows*, enable *Add approvals*.\n' +
                        '7. You’ll be set as the expense approver. You can change this to any admin once you invite your team.\n' +
                        '\n' +
                        `[Take me to enable more features](${workspaceMoreFeaturesLink}).`,
                },
                {
                    type: 'inviteTeam',
                    autoCompleted: false,
                    title: 'Invite your team',
                    description: ({workspaceMembersLink}) =>
                        '*Invite your team* to Expensify so they can start tracking expenses today.\n' +
                        '\n' +
                        'Here’s how to invite your team:\n' +
                        '\n' +
                        '1. Click the settings tab.\n' +
                        '2. Go to Workspaces.\n' +
                        '3. Select your workspace.\n' +
                        '4. Click *Members* > *Invite member*.\n' +
                        '5. Enter emails or phone numbers. \n' +
                        '6. Add an invite message if you want.\n' +
                        '\n' +
                        `[Take me to workspace members](${workspaceMembersLink}). That’s it, happy expensing! :)`,
                },
                {
                    type: 'addAccountingIntegration',
                    autoCompleted: false,
                    title: ({integrationName}) => `Connect to ${integrationName}`,
                    description: ({integrationName, workspaceAccountingLink}) =>
                        `Connect to ${integrationName} for automatic expense coding and syncing that makes month-end close a breeze.\n` +
                        '\n' +
                        `Here’s how to connect to ${integrationName}:\n` +
                        '\n' +
                        '1. Click the settings tab.\n' +
                        '2. Go to Workspaces.\n' +
                        '3. Select your workspace.\n' +
                        '4. Click Accounting.\n' +
                        `5. Find ${integrationName}.\n` +
                        '6. Click Connect.\n' +
                        '\n' +
                        `[Take me to Accounting!](${workspaceAccountingLink})`,
                },
            ],
        },
        [onboardingChoices.PERSONAL_SPEND]: onboardingPersonalSpendMessage,
        [onboardingChoices.CHAT_SPLIT]: {
            message: 'Splitting bills with friends is as easy as sending a message. Here’s how.',
            video: {
                url: `${CLOUDFRONT_URL}/videos/guided-setup-chat-split-bills-v2.mp4`,
                thumbnailUrl: `${CLOUDFRONT_URL}/images/guided-setup-chat-split-bills.jpg`,
                duration: 55,
                width: 1280,
                height: 960,
            },
            tasks: [
                selfGuidedTourTask,
                {
                    type: 'startChat',
                    autoCompleted: false,
                    title: 'Start a chat',
                    description:
                        '*Start a chat* with a friend or group using their email or phone number.\n' +
                        '\n' +
                        'Here’s how to start a chat:\n' +
                        '\n' +
                        '1. Click the green *+* button.\n' +
                        '2. Choose *Start chat*.\n' +
                        '3. Enter emails or phone numbers.\n' +
                        '\n' +
                        'If any of your friends aren’t using Expensify already, they’ll be invited automatically.\n' +
                        '\n' +
                        'Every chat will also turn into an email or text that they can respond to directly.',
                },
                {
                    type: 'splitExpense',
                    autoCompleted: false,
                    title: 'Split an expense',
                    description:
                        '*Split an expense* right in your chat with one or more friends.\n' +
                        '\n' +
                        'Here’s how to request money:\n' +
                        '\n' +
                        '1. Hit the green *+* button.\n' +
                        '2. Choose *Start chat*.\n' +
                        '3. Enter any email, SMS, or name of who you want to split with.\n' +
                        '4. From within the chat, hit the *+* button on the message bar, and hit *Split expense*.\n' +
                        '5. Create the expense by selecting Manual, Scan or Distance.\n' +
                        '\n' +
                        'Feel free to add more details if you want, or just send it off. Let’s get you paid back!',
                },
                {
                    type: 'addBankAccount',
                    autoCompleted: false,
                    title: 'Add personal bank account',
                    description:
                        'You’ll need to add your personal bank account to get paid back. Don’t worry, it’s easy!\n' +
                        '\n' +
                        'Here’s how to set up your bank account:\n' +
                        '\n' +
                        '1. Click the settings tab.\n' +
                        '2. Click *Wallet* > *Bank accounts* > *+ Add bank account*.\n' +
                        '3. Connect your bank account.\n' +
                        '\n' +
                        'Once that’s done, you can request money from anyone and get paid back right into your personal bank account.',
                },
            ],
        },
        [onboardingChoices.ADMIN]: {
            message: "As an admin, learn how to manage your team's workspace and submit expenses yourself.",
            video: {
                url: `${CLOUDFRONT_URL}/videos/guided-setup-manage-team-v2.mp4`,
                thumbnailUrl: `${CLOUDFRONT_URL}/images/guided-setup-manage-team.jpg`,
                duration: 55,
                width: 1280,
                height: 960,
            },
            tasks: [
                {
                    type: 'meetSetupSpecialist',
                    autoCompleted: false,
                    title: 'Meet your setup specialist',
                    description:
                        '*Meet your setup specialist* who can answer any questions as you get started with Expensify. Yes, a real human!' +
                        '\n' +
                        'Chat with them in your #admins room or schedule a call today.',
                },
                {
                    type: 'reviewWorkspaceSettings',
                    autoCompleted: false,
                    title: 'Review your workspace settings',
                    description:
                        "Here's how to review and update your workspace settings:" +
                        '\n' +
                        '1. Click the settings tab.' +
                        '2. Click *Workspaces* > [Your workspace].' +
                        '\n' +
                        "Make any changes there and we'll track them in the #admins room.",
                },
                {
                    type: 'submitExpense',
                    autoCompleted: false,
                    title: 'Submit an expense',
                    description:
                        '*Submit an expense* by entering an amount or scanning a receipt.\n' +
                        '\n' +
                        'Here’s how to submit an expense:\n' +
                        '\n' +
                        '1. Click the green *+* button.\n' +
                        '2. Choose *Submit expense*.\n' +
                        '3. Enter an amount or scan a receipt.\n' +
                        '4. Add your reimburser to the request.\n' +
                        '\n' +
                        'Then, send your request and wait for that sweet “Cha-ching!” when it’s complete.',
                },
            ],
        },
        [onboardingChoices.LOOKING_AROUND]: {
            message:
                "Expensify is best known for expense and corporate card management, but we do a lot more than that. Let me know what you're interested in and I'll help get you started.",
            tasks: [],
        },
    } satisfies Record<OnboardingPurpose, OnboardingMessage>,

    COMBINED_TRACK_SUBMIT_ONBOARDING_MESSAGES: {
        [combinedTrackSubmitOnboardingChoices.PERSONAL_SPEND]: combinedTrackSubmitOnboardingPersonalSpendMessage,
        [combinedTrackSubmitOnboardingChoices.EMPLOYER]: combinedTrackSubmitOnboardingEmployerOrSubmitMessage,
        [combinedTrackSubmitOnboardingChoices.SUBMIT]: combinedTrackSubmitOnboardingEmployerOrSubmitMessage,
    } satisfies Record<ValueOf<typeof combinedTrackSubmitOnboardingChoices>, OnboardingMessage>,

    REPORT_FIELD_TITLE_FIELD_ID: 'text_title',

    MOBILE_PAGINATION_SIZE: 15,
    WEB_PAGINATION_SIZE: 30,

    /** Dimensions for illustration shown in Confirmation Modal */
    CONFIRM_CONTENT_SVG_SIZE: {
        HEIGHT: 220,
        WIDTH: 130,
    },

    DEBUG_CONSOLE: {
        LEVELS: {
            INFO: 'INFO',
            ERROR: 'ERROR',
            RESULT: 'RESULT',
            DEBUG: 'DEBUG',
        },
    },
    REIMBURSEMENT_ACCOUNT: {
        DEFAULT_DATA: {
            achData: {
                state: BankAccount.STATE.SETUP,
            },
            isLoading: false,
            errorFields: {},
            errors: {},
            maxAttemptsReached: false,
            shouldShowResetModal: false,
        },
        SUBSTEP_INDEX: {
            BANK_ACCOUNT: {
                ACCOUNT_NUMBERS: 0,
            },
            PERSONAL_INFO: {
                LEGAL_NAME: 0,
                DATE_OF_BIRTH: 1,
                SSN: 2,
                ADDRESS: 3,
            },
            BUSINESS_INFO: {
                BUSINESS_NAME: 0,
                TAX_ID_NUMBER: 1,
                COMPANY_WEBSITE: 2,
                PHONE_NUMBER: 3,
                COMPANY_ADDRESS: 4,
                COMPANY_TYPE: 5,
                INCORPORATION_DATE: 6,
                INCORPORATION_STATE: 7,
            },
            UBO: {
                LEGAL_NAME: 0,
                DATE_OF_BIRTH: 1,
                SSN: 2,
                ADDRESS: 3,
            },
        },
    },
    CURRENCY_TO_DEFAULT_MILEAGE_RATE: JSON.parse(`{
        "AED": {
            "rate": 396,
            "unit": "km"
        },
        "AFN": {
            "rate": 8369,
            "unit": "km"
        },
        "ALL": {
            "rate": 11104,
            "unit": "km"
        },
        "AMD": {
            "rate": 56842,
            "unit": "km"
        },
        "ANG": {
            "rate": 193,
            "unit": "km"
        },
        "AOA": {
            "rate": 67518,
            "unit": "km"
        },
        "ARS": {
            "rate": 9873,
            "unit": "km"
        },
        "AUD": {
            "rate": 85,
            "unit": "km"
        },
        "AWG": {
            "rate": 195,
            "unit": "km"
        },
        "AZN": {
            "rate": 183,
            "unit": "km"
        },
        "BAM": {
            "rate": 177,
            "unit": "km"
        },
        "BBD": {
            "rate": 216,
            "unit": "km"
        },
        "BDT": {
            "rate": 9130,
            "unit": "km"
        },
        "BGN": {
            "rate": 177,
            "unit": "km"
        },
        "BHD": {
            "rate": 40,
            "unit": "km"
        },
        "BIF": {
            "rate": 210824,
            "unit": "km"
        },
        "BMD": {
            "rate": 108,
            "unit": "km"
        },
        "BND": {
            "rate": 145,
            "unit": "km"
        },
        "BOB": {
            "rate": 745,
            "unit": "km"
        },
        "BRL": {
            "rate": 594,
            "unit": "km"
        },
        "BSD": {
            "rate": 108,
            "unit": "km"
        },
        "BTN": {
            "rate": 7796,
            "unit": "km"
        },
        "BWP": {
            "rate": 1180,
            "unit": "km"
        },
        "BYN": {
            "rate": 280,
            "unit": "km"
        },
        "BYR": {
            "rate": 2159418,
            "unit": "km"
        },
        "BZD": {
            "rate": 217,
            "unit": "km"
        },
        "CAD": {
            "rate": 70,
            "unit": "km"
        },
        "CDF": {
            "rate": 213674,
            "unit": "km"
        },
        "CHF": {
            "rate": 70,
            "unit": "km"
        },
        "CLP": {
            "rate": 77249,
            "unit": "km"
        },
        "CNY": {
            "rate": 702,
            "unit": "km"
        },
        "COP": {
            "rate": 383668,
            "unit": "km"
        },
        "CRC": {
            "rate": 65899,
            "unit": "km"
        },
        "CUC": {
            "rate": 108,
            "unit": "km"
        },
        "CUP": {
            "rate": 2776,
            "unit": "km"
        },
        "CVE": {
            "rate": 6112,
            "unit": "km"
        },
        "CZK": {
            "rate": 2356,
            "unit": "km"
        },
        "DJF": {
            "rate": 19151,
            "unit": "km"
        },
        "DKK": {
            "rate": 379,
            "unit": "km"
        },
        "DOP": {
            "rate": 6144,
            "unit": "km"
        },
        "DZD": {
            "rate": 14375,
            "unit": "km"
        },
        "EEK": {
            "rate": 1576,
            "unit": "km"
        },
        "EGP": {
            "rate": 1696,
            "unit": "km"
        },
        "ERN": {
            "rate": 1617,
            "unit": "km"
        },
        "ETB": {
            "rate": 4382,
            "unit": "km"
        },
        "EUR": {
            "rate": 30,
            "unit": "km"
        },
        "FJD": {
            "rate": 220,
            "unit": "km"
        },
        "FKP": {
            "rate": 77,
            "unit": "km"
        },
        "GBP": {
            "rate": 45,
            "unit": "mi"
        },
        "GEL": {
            "rate": 359,
            "unit": "km"
        },
        "GHS": {
            "rate": 620,
            "unit": "km"
        },
        "GIP": {
            "rate": 77,
            "unit": "km"
        },
        "GMD": {
            "rate": 5526,
            "unit": "km"
        },
        "GNF": {
            "rate": 1081319,
            "unit": "km"
        },
        "GTQ": {
            "rate": 832,
            "unit": "km"
        },
        "GYD": {
            "rate": 22537,
            "unit": "km"
        },
        "HKD": {
            "rate": 837,
            "unit": "km"
        },
        "HNL": {
            "rate": 2606,
            "unit": "km"
        },
        "HRK": {
            "rate": 684,
            "unit": "km"
        },
        "HTG": {
            "rate": 8563,
            "unit": "km"
        },
        "HUF": {
            "rate": 33091,
            "unit": "km"
        },
        "IDR": {
            "rate": 1555279,
            "unit": "km"
        },
        "ILS": {
            "rate": 540,
            "unit": "km"
        },
        "INR": {
            "rate": 7805,
            "unit": "km"
        },
        "IQD": {
            "rate": 157394,
            "unit": "km"
        },
        "IRR": {
            "rate": 4539961,
            "unit": "km"
        },
        "ISK": {
            "rate": 13518,
            "unit": "km"
        },
        "JMD": {
            "rate": 15794,
            "unit": "km"
        },
        "JOD": {
            "rate": 77,
            "unit": "km"
        },
        "JPY": {
            "rate": 11748,
            "unit": "km"
        },
        "KES": {
            "rate": 11845,
            "unit": "km"
        },
        "KGS": {
            "rate": 9144,
            "unit": "km"
        },
        "KHR": {
            "rate": 437658,
            "unit": "km"
        },
        "KMF": {
            "rate": 44418,
            "unit": "km"
        },
        "KPW": {
            "rate": 97043,
            "unit": "km"
        },
        "KRW": {
            "rate": 121345,
            "unit": "km"
        },
        "KWD": {
            "rate": 32,
            "unit": "km"
        },
        "KYD": {
            "rate": 90,
            "unit": "km"
        },
        "KZT": {
            "rate": 45396,
            "unit": "km"
        },
        "LAK": {
            "rate": 1010829,
            "unit": "km"
        },
        "LBP": {
            "rate": 164153,
            "unit": "km"
        },
        "LKR": {
            "rate": 21377,
            "unit": "km"
        },
        "LRD": {
            "rate": 18709,
            "unit": "km"
        },
        "LSL": {
            "rate": 1587,
            "unit": "km"
        },
        "LTL": {
            "rate": 348,
            "unit": "km"
        },
        "LVL": {
            "rate": 71,
            "unit": "km"
        },
        "LYD": {
            "rate": 486,
            "unit": "km"
        },
        "MAD": {
            "rate": 967,
            "unit": "km"
        },
        "MDL": {
            "rate": 1910,
            "unit": "km"
        },
        "MGA": {
            "rate": 406520,
            "unit": "km"
        },
        "MKD": {
            "rate": 5570,
            "unit": "km"
        },
        "MMK": {
            "rate": 152083,
            "unit": "km"
        },
        "MNT": {
            "rate": 306788,
            "unit": "km"
        },
        "MOP": {
            "rate": 863,
            "unit": "km"
        },
        "MRO": {
            "rate": 38463,
            "unit": "km"
        },
        "MRU": {
            "rate": 3862,
            "unit": "km"
        },
        "MUR": {
            "rate": 4340,
            "unit": "km"
        },
        "MVR": {
            "rate": 1667,
            "unit": "km"
        },
        "MWK": {
            "rate": 84643,
            "unit": "km"
        },
        "MXN": {
            "rate": 93,
            "unit": "km"
        },
        "MYR": {
            "rate": 444,
            "unit": "km"
        },
        "MZN": {
            "rate": 7772,
            "unit": "km"
        },
        "NAD": {
            "rate": 1587,
            "unit": "km"
        },
        "NGN": {
            "rate": 42688,
            "unit": "km"
        },
        "NIO": {
            "rate": 3772,
            "unit": "km"
        },
        "NOK": {
            "rate": 350,
            "unit": "km"
        },
        "NPR": {
            "rate": 12474,
            "unit": "km"
        },
        "NZD": {
            "rate": 95,
            "unit": "km"
        },
        "OMR": {
            "rate": 42,
            "unit": "km"
        },
        "PAB": {
            "rate": 108,
            "unit": "km"
        },
        "PEN": {
            "rate": 401,
            "unit": "km"
        },
        "PGK": {
            "rate": 380,
            "unit": "km"
        },
        "PHP": {
            "rate": 5234,
            "unit": "km"
        },
        "PKR": {
            "rate": 16785,
            "unit": "km"
        },
        "PLN": {
            "rate": 89,
            "unit": "km"
        },
        "PYG": {
            "rate": 704732,
            "unit": "km"
        },
        "QAR": {
            "rate": 393,
            "unit": "km"
        },
        "RON": {
            "rate": 443,
            "unit": "km"
        },
        "RSD": {
            "rate": 10630,
            "unit": "km"
        },
        "RUB": {
            "rate": 8074,
            "unit": "km"
        },
        "RWF": {
            "rate": 107182,
            "unit": "km"
        },
        "SAR": {
            "rate": 404,
            "unit": "km"
        },
        "SBD": {
            "rate": 859,
            "unit": "km"
        },
        "SCR": {
            "rate": 2287,
            "unit": "km"
        },
        "SDG": {
            "rate": 41029,
            "unit": "km"
        },
        "SEK": {
            "rate": 250,
            "unit": "km"
        },
        "SGD": {
            "rate": 145,
            "unit": "km"
        },
        "SHP": {
            "rate": 77,
            "unit": "km"
        },
        "SLL": {
            "rate": 1102723,
            "unit": "km"
        },
        "SOS": {
            "rate": 62604,
            "unit": "km"
        },
        "SRD": {
            "rate": 1526,
            "unit": "km"
        },
        "STD": {
            "rate": 2223309,
            "unit": "km"
        },
        "STN": {
            "rate": 2232,
            "unit": "km"
        },
        "SVC": {
            "rate": 943,
            "unit": "km"
        },
        "SYP": {
            "rate": 82077,
            "unit": "km"
        },
        "SZL": {
            "rate": 1585,
            "unit": "km"
        },
        "THB": {
            "rate": 3328,
            "unit": "km"
        },
        "TJS": {
            "rate": 1230,
            "unit": "km"
        },
        "TMT": {
            "rate": 378,
            "unit": "km"
        },
        "TND": {
            "rate": 295,
            "unit": "km"
        },
        "TOP": {
            "rate": 245,
            "unit": "km"
        },
        "TRY": {
            "rate": 845,
            "unit": "km"
        },
        "TTD": {
            "rate": 732,
            "unit": "km"
        },
        "TWD": {
            "rate": 3055,
            "unit": "km"
        },
        "TZS": {
            "rate": 250116,
            "unit": "km"
        },
        "UAH": {
            "rate": 2985,
            "unit": "km"
        },
        "UGX": {
            "rate": 395255,
            "unit": "km"
        },
        "USD": {
            "rate": 67,
            "unit": "mi"
        },
        "UYU": {
            "rate": 4777,
            "unit": "km"
        },
        "UZS": {
            "rate": 1131331,
            "unit": "km"
        },
        "VEB": {
            "rate": 679346,
            "unit": "km"
        },
        "VEF": {
            "rate": 26793449,
            "unit": "km"
        },
        "VES": {
            "rate": 194381905,
            "unit": "km"
        },
        "VND": {
            "rate": 2487242,
            "unit": "km"
        },
        "VUV": {
            "rate": 11748,
            "unit": "km"
        },
        "WST": {
            "rate": 272,
            "unit": "km"
        },
        "XAF": {
            "rate": 59224,
            "unit": "km"
        },
        "XCD": {
            "rate": 291,
            "unit": "km"
        },
        "XOF": {
            "rate": 59224,
            "unit": "km"
        },
        "XPF": {
            "rate": 10783,
            "unit": "km"
        },
        "YER": {
            "rate": 27037,
            "unit": "km"
        },
        "ZAR": {
            "rate": 464,
            "unit": "km"
        },
        "ZMK": {
            "rate": 566489,
            "unit": "km"
        },
        "ZMW": {
            "rate": 2377,
            "unit": "km"
        }
    }`) as Record<string, MileageRate>,

    EXIT_SURVEY: {
        REASONS: {
            FEATURE_NOT_AVAILABLE: 'featureNotAvailable',
            DONT_UNDERSTAND: 'dontUnderstand',
            PREFER_CLASSIC: 'preferClassic',
        },
        BENEFIT: {
            CHATTING_DIRECTLY: 'chattingDirectly',
            EVERYTHING_MOBILE: 'everythingMobile',
            TRAVEL_EXPENSE: 'travelExpense',
        },
        BOOK_MEETING_LINK: 'https://calendly.com/d/cqsm-2gm-fxr/expensify-product-team',
    },

    SESSION_STORAGE_KEYS: {
        INITIAL_URL: 'INITIAL_URL',
        ACTIVE_WORKSPACE_ID: 'ACTIVE_WORKSPACE_ID',
        RETRY_LAZY_REFRESHED: 'RETRY_LAZY_REFRESHED',
        LAST_REFRESH_TIMESTAMP: 'LAST_REFRESH_TIMESTAMP',
    },

    RESERVATION_TYPE: {
        CAR: 'car',
        HOTEL: 'hotel',
        FLIGHT: 'flight',
    },

    DOT_SEPARATOR: '•',

    DEFAULT_TAX: {
        defaultExternalID: 'id_TAX_EXEMPT',
        defaultValue: '0%',
        foreignTaxDefault: 'id_TAX_EXEMPT',
        name: 'Tax',
        taxes: {
            id_TAX_EXEMPT: {
                name: 'Tax exempt',
                value: '0%',
            },
            id_TAX_RATE_1: {
                name: 'Tax Rate 1',
                value: '5%',
            },
        },
    },

    MAX_TAX_RATE_INTEGER_PLACES: 4,
    MAX_TAX_RATE_DECIMAL_PLACES: 4,
    MIN_TAX_RATE_DECIMAL_PLACES: 2,

    DOWNLOADS_PATH: '/Downloads',
    DOWNLOADS_TIMEOUT: 5000,
    NEW_EXPENSIFY_PATH: '/New Expensify',
    RECEIPTS_UPLOAD_PATH: '/Receipts-Upload',

    ENVIRONMENT_SUFFIX: {
        DEV: ' Dev',
        ADHOC: ' AdHoc',
    },

    SEARCH: {
        RESULTS_PAGE_SIZE: 50,
        DATA_TYPES: {
            EXPENSE: 'expense',
            INVOICE: 'invoice',
            TRIP: 'trip',
            CHAT: 'chat',
        },
        ACTION_TYPES: {
            VIEW: 'view',
            REVIEW: 'review',
            SUBMIT: 'submit',
            APPROVE: 'approve',
            PAY: 'pay',
            DONE: 'done',
            PAID: 'paid',
        },
        BULK_ACTION_TYPES: {
            EXPORT: 'export',
            APPROVE: 'approve',
            PAY: 'pay',
            HOLD: 'hold',
            UNHOLD: 'unhold',
            DELETE: 'delete',
        },
        TRANSACTION_TYPE: {
            CASH: 'cash',
            CARD: 'card',
            DISTANCE: 'distance',
        },
        SORT_ORDER: {
            ASC: 'asc',
            DESC: 'desc',
        },
        STATUS: {
            EXPENSE: {
                ALL: 'all',
                DRAFTS: 'drafts',
                OUTSTANDING: 'outstanding',
                APPROVED: 'approved',
                PAID: 'paid',
            },
            INVOICE: {
                ALL: 'all',
                OUTSTANDING: 'outstanding',
                PAID: 'paid',
            },
            TRIP: {
                ALL: 'all',
                CURRENT: 'current',
                PAST: 'past',
            },
            CHAT: {
                ALL: 'all',
                UNREAD: 'unread',
                SENT: 'sent',
                ATTACHMENTS: 'attachments',
                LINKS: 'links',
                PINNED: 'pinned',
            },
        },
        TABLE_COLUMNS: {
            RECEIPT: 'receipt',
            DATE: 'date',
            MERCHANT: 'merchant',
            DESCRIPTION: 'description',
            FROM: 'from',
            TO: 'to',
            CATEGORY: 'category',
            TAG: 'tag',
            TOTAL_AMOUNT: 'amount',
            TYPE: 'type',
            ACTION: 'action',
            TAX_AMOUNT: 'taxAmount',
        },
        SYNTAX_OPERATORS: {
            AND: 'and',
            OR: 'or',
            EQUAL_TO: 'eq',
            NOT_EQUAL_TO: 'neq',
            GREATER_THAN: 'gt',
            GREATER_THAN_OR_EQUAL_TO: 'gte',
            LOWER_THAN: 'lt',
            LOWER_THAN_OR_EQUAL_TO: 'lte',
        },
        SYNTAX_ROOT_KEYS: {
            TYPE: 'type',
            STATUS: 'status',
            SORT_BY: 'sortBy',
            SORT_ORDER: 'sortOrder',
            POLICY_ID: 'policyID',
        },
        SYNTAX_FILTER_KEYS: {
            DATE: 'date',
            AMOUNT: 'amount',
            EXPENSE_TYPE: 'expenseType',
            CURRENCY: 'currency',
            MERCHANT: 'merchant',
            DESCRIPTION: 'description',
            FROM: 'from',
            TO: 'to',
            CATEGORY: 'category',
            TAG: 'tag',
            TAX_RATE: 'taxRate',
            CARD_ID: 'cardID',
            REPORT_ID: 'reportID',
            KEYWORD: 'keyword',
            IN: 'in',
            SUBMITTED: 'submitted',
            APPROVED: 'approved',
            PAID: 'paid',
            EXPORTED: 'exported',
            POSTED: 'posted',
        },
        EMPTY_VALUE: 'none',
        SEARCH_ROUTER_ITEM_TYPE: {
            CONTEXTUAL_SUGGESTION: 'contextualSuggestion',
            AUTOCOMPLETE_SUGGESTION: 'autocompleteSuggestion',
            SEARCH: 'searchItem',
        },
        SEARCH_USER_FRIENDLY_KEYS: {
            TYPE: 'type',
            STATUS: 'status',
            SORT_BY: 'sort-by',
            SORT_ORDER: 'sort-order',
            POLICY_ID: 'workspace',
            DATE: 'date',
            AMOUNT: 'amount',
            EXPENSE_TYPE: 'expense-type',
            CURRENCY: 'currency',
            MERCHANT: 'merchant',
            DESCRIPTION: 'description',
            FROM: 'from',
            TO: 'to',
            CATEGORY: 'category',
            TAG: 'tag',
            TAX_RATE: 'tax-rate',
            CARD_ID: 'card',
            REPORT_ID: 'reportid',
            KEYWORD: 'keyword',
            IN: 'in',
            SUBMITTED: 'submitted',
            APPROVED: 'approved',
            PAID: 'paid',
            EXPORTED: 'exported',
            POSTED: 'posted',
        },
        DATE_MODIFIERS: {
            BEFORE: 'Before',
            AFTER: 'After',
        },
    },

    REFERRER: {
        NOTIFICATION: 'notification',
    },

    SUBSCRIPTION_SIZE_LIMIT: 20000,

    PAGINATION_START_ID: '-1',
    PAGINATION_END_ID: '-2',

    PAYMENT_CARD_CURRENCY: {
        USD: 'USD',
        AUD: 'AUD',
        GBP: 'GBP',
        NZD: 'NZD',
    },
    GBP_AUTHENTICATION_COMPLETE: '3DS-authentication-complete',

    SUBSCRIPTION_PRICE_FACTOR: 2,
    FEEDBACK_SURVEY_OPTIONS: {
        TOO_LIMITED: {
            ID: 'tooLimited',
            TRANSLATION_KEY: 'feedbackSurvey.tooLimited',
        },
        TOO_EXPENSIVE: {
            ID: 'tooExpensive',
            TRANSLATION_KEY: 'feedbackSurvey.tooExpensive',
        },
        INADEQUATE_SUPPORT: {
            ID: 'inadequateSupport',
            TRANSLATION_KEY: 'feedbackSurvey.inadequateSupport',
        },
        BUSINESS_CLOSING: {
            ID: 'businessClosing',
            TRANSLATION_KEY: 'feedbackSurvey.businessClosing',
        },
    },

    MAX_LENGTH_256: 256,
    WORKSPACE_CARDS_LIST_LABEL_TYPE: {
        CURRENT_BALANCE: 'currentBalance',
        REMAINING_LIMIT: 'remainingLimit',
        CASH_BACK: 'earnedCashback',
    },

    EXCLUDE_FROM_LAST_VISITED_PATH: [SCREENS.NOT_FOUND, SCREENS.SAML_SIGN_IN, SCREENS.VALIDATE_LOGIN] as string[],

    CANCELLATION_TYPE: {
        MANUAL: 'manual',
        AUTOMATIC: 'automatic',
        NONE: 'none',
    },
    EMPTY_STATE_MEDIA: {
        ANIMATION: 'animation',
        ILLUSTRATION: 'illustration',
        VIDEO: 'video',
    },
    REPORT_FIELDS_FEATURE: {
        qbo: {
            classes: 'report-fields-qbo-classes',
            customers: 'report-fields-qbo-customers',
            locations: 'report-fields-qbo-locations',
        },
        xero: {
            mapping: 'report-fields-mapping',
        },
    },
    get UPGRADE_FEATURE_INTRO_MAPPING() {
        return {
            reportFields: {
                id: 'reportFields' as const,
                alias: 'report-fields',
                name: 'Report Fields',
                title: 'workspace.upgrade.reportFields.title' as const,
                description: 'workspace.upgrade.reportFields.description' as const,
                icon: 'Pencil',
            },
            categories: {
                id: 'categories' as const,
                alias: 'categories',
                name: 'Categories',
                title: 'workspace.upgrade.categories.title' as const,
                description: 'workspace.upgrade.categories.description' as const,
                icon: 'FolderOpen',
            },
            [this.POLICY.CONNECTIONS.NAME.NETSUITE]: {
                id: this.POLICY.CONNECTIONS.NAME.NETSUITE,
                alias: 'netsuite',
                name: this.POLICY.CONNECTIONS.NAME_USER_FRIENDLY.netsuite,
                title: `workspace.upgrade.${this.POLICY.CONNECTIONS.NAME.NETSUITE}.title` as const,
                description: `workspace.upgrade.${this.POLICY.CONNECTIONS.NAME.NETSUITE}.description` as const,
                icon: 'NetSuiteSquare',
            },
            [this.POLICY.CONNECTIONS.NAME.SAGE_INTACCT]: {
                id: this.POLICY.CONNECTIONS.NAME.SAGE_INTACCT,
                alias: 'sage-intacct',
                name: this.POLICY.CONNECTIONS.NAME_USER_FRIENDLY.intacct,
                title: `workspace.upgrade.${this.POLICY.CONNECTIONS.NAME.SAGE_INTACCT}.title` as const,
                description: `workspace.upgrade.${this.POLICY.CONNECTIONS.NAME.SAGE_INTACCT}.description` as const,
                icon: 'IntacctSquare',
            },
            [this.POLICY.CONNECTIONS.NAME.QBD]: {
                id: this.POLICY.CONNECTIONS.NAME.QBD,
                alias: 'qbd',
                name: this.POLICY.CONNECTIONS.NAME_USER_FRIENDLY.quickbooksDesktop,
                title: `workspace.upgrade.${this.POLICY.CONNECTIONS.NAME.QBD}.title` as const,
                description: `workspace.upgrade.${this.POLICY.CONNECTIONS.NAME.QBD}.description` as const,
                icon: 'QBDSquare',
            },
            approvals: {
                id: 'approvals' as const,
                alias: 'approvals' as const,
                name: 'Advanced Approvals' as const,
                title: `workspace.upgrade.approvals.title` as const,
                description: `workspace.upgrade.approvals.description` as const,
                icon: 'AdvancedApprovalsSquare',
            },
            glCodes: {
                id: 'glCodes' as const,
                alias: 'gl-codes',
                name: 'GL codes',
                title: 'workspace.upgrade.glCodes.title' as const,
                description: 'workspace.upgrade.glCodes.description' as const,
                icon: 'Tag',
            },
            glAndPayrollCodes: {
                id: 'glAndPayrollCodes' as const,
                alias: 'gl-and-payroll-codes',
                name: 'GL & Payroll codes',
                title: 'workspace.upgrade.glAndPayrollCodes.title' as const,
                description: 'workspace.upgrade.glAndPayrollCodes.description' as const,
                icon: 'FolderOpen',
            },
            taxCodes: {
                id: 'taxCodes' as const,
                alias: 'tax-codes',
                name: 'Tax codes',
                title: 'workspace.upgrade.taxCodes.title' as const,
                description: 'workspace.upgrade.taxCodes.description' as const,
                icon: 'Coins',
            },
            companyCards: {
                id: 'companyCards' as const,
                alias: 'company-cards',
                name: 'Company Cards',
                title: 'workspace.upgrade.companyCards.title' as const,
                description: 'workspace.upgrade.companyCards.description' as const,
                icon: 'CompanyCard',
            },
            rules: {
                id: 'rules' as const,
                alias: 'rules',
                name: 'Rules',
                title: 'workspace.upgrade.rules.title' as const,
                description: 'workspace.upgrade.rules.description' as const,
                icon: 'Rules',
            },
            perDiem: {
                id: 'perDiem' as const,
                alias: 'per-diem',
                name: 'Per diem',
                title: 'workspace.upgrade.perDiem.title' as const,
                description: 'workspace.upgrade.perDiem.description' as const,
                icon: 'PerDiem',
            },
        };
    },
    REPORT_FIELD_TYPES: {
        TEXT: 'text',
        DATE: 'date',
        LIST: 'dropdown',
    },

    NAVIGATION_ACTIONS: {
        RESET: 'RESET',
    },

    APPROVAL_WORKFLOW: {
        ACTION: {
            CREATE: 'create',
            EDIT: 'edit',
        },
        TYPE: {
            CREATE: 'create',
            UPDATE: 'update',
            REMOVE: 'remove',
        },
    },

    BOOT_SPLASH_STATE: {
        VISIBLE: 'visible',
        READY_TO_BE_HIDDEN: 'readyToBeHidden',
        HIDDEN: `hidden`,
    },

    CSV_IMPORT_COLUMNS: {
        EMAIL: 'email',
        NAME: 'name',
        GL_CODE: 'glCode',
        SUBMIT_TO: 'submitTo',
        APPROVE_TO: 'approveTo',
        CUSTOM_FIELD_1: 'customField1',
        CUSTOM_FIELD_2: 'customField2',
        ROLE: 'role',
        REPORT_THRESHHOLD: 'reportThreshold',
        APPROVE_TO_ALTERNATE: 'approveToAlternate',
        SUBRATE: 'subRate',
        AMOUNT: 'amount',
        CURRENCY: 'currency',
        RATE_ID: 'rateID',
        ENABLED: 'enabled',
        IGNORE: 'ignore',
        DESTINATION: 'destination',
    },

    IMPORT_SPREADSHEET: {
        ICON_WIDTH: 180,
        ICON_HEIGHT: 160,

        CATEGORIES_ARTICLE_LINK: 'https://help.expensify.com/articles/expensify-classic/workspaces/Create-categories#import-custom-categories',
        MEMBERS_ARTICLE_LINK: 'https://help.expensify.com/articles/expensify-classic/workspaces/Invite-members-and-assign-roles#import-a-group-of-members',
        TAGS_ARTICLE_LINK: 'https://help.expensify.com/articles/expensify-classic/workspaces/Create-tags#import-a-spreadsheet-1',
    },

    // The timeout duration (1 minute) (in milliseconds) before the window reloads due to an error.
    ERROR_WINDOW_RELOAD_TIMEOUT: 60000,

    INDICATOR_STATUS: {
        HAS_USER_WALLET_ERRORS: 'hasUserWalletErrors',
        HAS_PAYMENT_METHOD_ERROR: 'hasPaymentMethodError',
        HAS_POLICY_ERRORS: 'hasPolicyError',
        HAS_CUSTOM_UNITS_ERROR: 'hasCustomUnitsError',
        HAS_EMPLOYEE_LIST_ERROR: 'hasEmployeeListError',
        HAS_SYNC_ERRORS: 'hasSyncError',
        HAS_SUBSCRIPTION_ERRORS: 'hasSubscriptionError',
        HAS_REIMBURSEMENT_ACCOUNT_ERRORS: 'hasReimbursementAccountErrors',
        HAS_LOGIN_LIST_ERROR: 'hasLoginListError',
        HAS_WALLET_TERMS_ERRORS: 'hasWalletTermsErrors',
        HAS_LOGIN_LIST_INFO: 'hasLoginListInfo',
        HAS_SUBSCRIPTION_INFO: 'hasSubscriptionInfo',
        HAS_PHONE_NUMBER_ERROR: 'hasPhoneNumberError',
    },

    DEBUG: {
        FORMS: {
            REPORT: 'report',
            REPORT_ACTION: 'reportAction',
            TRANSACTION: 'transaction',
            TRANSACTION_VIOLATION: 'transactionViolation',
        },
        DETAILS: 'details',
        JSON: 'json',
        REPORT_ACTIONS: 'actions',
        REPORT_ACTION_PREVIEW: 'preview',
        TRANSACTION_VIOLATIONS: 'violations',
    },

    REPORT_IN_LHN_REASONS: {
        HAS_DRAFT_COMMENT: 'hasDraftComment',
        HAS_GBR: 'hasGBR',
        PINNED_BY_USER: 'pinnedByUser',
        HAS_IOU_VIOLATIONS: 'hasIOUViolations',
        HAS_ADD_WORKSPACE_ROOM_ERRORS: 'hasAddWorkspaceRoomErrors',
        IS_UNREAD: 'isUnread',
        IS_ARCHIVED: 'isArchived',
        IS_SELF_DM: 'isSelfDM',
        IS_FOCUSED: 'isFocused',
        DEFAULT: 'default',
    },

    REQUIRES_ATTENTION_REASONS: {
        HAS_JOIN_REQUEST: 'hasJoinRequest',
        IS_UNREAD_WITH_MENTION: 'isUnreadWithMention',
        IS_WAITING_FOR_ASSIGNEE_TO_COMPLETE_ACTION: 'isWaitingForAssigneeToCompleteAction',
        HAS_CHILD_REPORT_AWAITING_ACTION: 'hasChildReportAwaitingAction',
        HAS_MISSING_INVOICE_BANK_ACCOUNT: 'hasMissingInvoiceBankAccount',
    },

    RBR_REASONS: {
        HAS_ERRORS: 'hasErrors',
        HAS_VIOLATIONS: 'hasViolations',
        HAS_TRANSACTION_THREAD_VIOLATIONS: 'hasTransactionThreadViolations',
    },

    ANALYTICS: {
        EVENT: {
            SIGN_UP: 'sign_up',
            WORKSPACE_CREATED: 'workspace_created',
            PAID_ADOPTION: 'paid_adoption',
        },
    },

    HYBRID_APP: {
        REORDERING_REACT_NATIVE_ACTIVITY_TO_FRONT: 'reorderingReactNativeActivityToFront',
    },

    MIGRATED_USER_WELCOME_MODAL: 'migratedUserWelcomeModal',

    PRODUCT_TRAINING_TOOLTIP_NAMES: {
        CONCEIRGE_LHN_GBR: 'conciergeLHNGBR',
        RENAME_SAVED_SEARCH: 'renameSavedSearch',
        QUICK_ACTION_BUTTON: 'quickActionButton',
        WORKSAPCE_CHAT_CREATE: 'workspaceChatCreate',
        SEARCH_FILTER_BUTTON_TOOLTIP: 'filterButtonTooltip',
        BOTTOM_NAV_INBOX_TOOLTIP: 'bottomNavInboxTooltip',
        LHN_WORKSPACE_CHAT_TOOLTIP: 'workspaceChatLHNTooltip',
        GLOBAL_CREATE_TOOLTIP: 'globalCreateTooltip',
    },
} as const;

type Country = keyof typeof CONST.ALL_COUNTRIES;

type IOUType = ValueOf<typeof CONST.IOU.TYPE>;
type IOUAction = ValueOf<typeof CONST.IOU.ACTION>;
type IOURequestType = ValueOf<typeof CONST.IOU.REQUEST_TYPE>;
type FeedbackSurveyOptionID = ValueOf<Pick<ValueOf<typeof CONST.FEEDBACK_SURVEY_OPTIONS>, 'ID'>>;

type SubscriptionType = ValueOf<typeof CONST.SUBSCRIPTION.TYPE>;
type CancellationType = ValueOf<typeof CONST.CANCELLATION_TYPE>;

export type {
    Country,
    IOUAction,
    IOUType,
    OnboardingPurpose,
    OnboardingCompanySize,
    IOURequestType,
    SubscriptionType,
    FeedbackSurveyOptionID,
    CancellationType,
    OnboardingInvite,
    OnboardingAccounting,
};

export default CONST;<|MERGE_RESOLUTION|>--- conflicted
+++ resolved
@@ -1318,15 +1318,12 @@
         SIDEBAR_LOADED: 'sidebar_loaded',
         LOAD_SEARCH_OPTIONS: 'load_search_options',
         SEND_MESSAGE: 'send_message',
-<<<<<<< HEAD
         OPEN_SUBMIT_EXPENSE: 'open_submit_expense',
         OPEN_SUBMIT_EXPENSE_CONTACT: 'open_submit_expense_contact',
         OPEN_SUBMIT_EXPENSE_APPROVE: 'open_submit_expense_approve',
-=======
         APPLY_AIRSHIP_UPDATES: 'apply_airship_updates',
         APPLY_PUSHER_UPDATES: 'apply_pusher_updates',
         APPLY_HTTPS_UPDATES: 'apply_https_updates',
->>>>>>> f69d05b3
         COLD: 'cold',
         WARM: 'warm',
         REPORT_ACTION_ITEM_LAYOUT_DEBOUNCE_TIME: 1500,
