/* eslint-disable @typescript-eslint/naming-convention */
import dateAdd from 'date-fns/add';
import dateSubtract from 'date-fns/sub';
import Config from 'react-native-config';
import * as KeyCommand from 'react-native-key-command';
import * as Url from './libs/Url';
import SCREENS from './SCREENS';

// Creating a default array and object this way because objects ({}) and arrays ([]) are not stable types.
// Freezing the array ensures that it cannot be unintentionally modified.
const EMPTY_ARRAY = Object.freeze([]);
const EMPTY_OBJECT = Object.freeze({});

const CLOUDFRONT_DOMAIN = 'cloudfront.net';
const CLOUDFRONT_URL = `https://d2k5nsl2zxldvw.${CLOUDFRONT_DOMAIN}`;
const ACTIVE_EXPENSIFY_URL = Url.addTrailingForwardSlash(Config?.NEW_EXPENSIFY_URL ?? 'https://new.expensify.com');
const USE_EXPENSIFY_URL = 'https://use.expensify.com';
const PLATFORM_OS_MACOS = 'Mac OS';
const PLATFORM_IOS = 'iOS';
const ANDROID_PACKAGE_NAME = 'com.expensify.chat';
const CURRENT_YEAR = new Date().getFullYear();
const PULL_REQUEST_NUMBER = Config?.PULL_REQUEST_NUMBER ?? '';
const MAX_DATE = dateAdd(new Date(), {years: 1});
const MIN_DATE = dateSubtract(new Date(), {years: 20});

const keyModifierControl = KeyCommand?.constants?.keyModifierControl ?? 'keyModifierControl';
const keyModifierCommand = KeyCommand?.constants?.keyModifierCommand ?? 'keyModifierCommand';
const keyModifierShiftControl = KeyCommand?.constants?.keyModifierShiftControl ?? 'keyModifierShiftControl';
const keyModifierShiftCommand = KeyCommand?.constants?.keyModifierShiftCommand ?? 'keyModifierShiftCommand';
const keyInputEscape = KeyCommand?.constants?.keyInputEscape ?? 'keyInputEscape';
const keyInputEnter = KeyCommand?.constants?.keyInputEnter ?? 'keyInputEnter';
const keyInputUpArrow = KeyCommand?.constants?.keyInputUpArrow ?? 'keyInputUpArrow';
const keyInputDownArrow = KeyCommand?.constants?.keyInputDownArrow ?? 'keyInputDownArrow';
const keyInputLeftArrow = KeyCommand?.constants?.keyInputLeftArrow ?? 'keyInputLeftArrow';
const keyInputRightArrow = KeyCommand?.constants?.keyInputRightArrow ?? 'keyInputRightArrow';

// describes if a shortcut key can cause navigation
const KEYBOARD_SHORTCUT_NAVIGATION_TYPE = 'NAVIGATION_SHORTCUT';

const CONST = {
    ANDROID_PACKAGE_NAME,
    ANIMATED_TRANSITION: 300,
    ANIMATED_TRANSITION_FROM_VALUE: 100,
    ANIMATION_IN_TIMING: 100,
    ANIMATION_DIRECTION: {
        IN: 'in',
        OUT: 'out',
    },
    ARROW_HIDE_DELAY: 3000,

    API_ATTACHMENT_VALIDATIONS: {
        // 24 megabytes in bytes, this is limit set on servers, do not update without wider internal discussion
        MAX_SIZE: 25165824,

        // An arbitrary size, but the same minimum as in the PHP layer
        MIN_SIZE: 240,

        // Allowed extensions for receipts
        ALLOWED_RECEIPT_EXTENSIONS: ['jpg', 'jpeg', 'gif', 'png', 'pdf', 'htm', 'html', 'text', 'rtf', 'doc', 'tif', 'tiff', 'msword', 'zip', 'xml', 'message'],
    },

    // This is limit set on servers, do not update without wider internal discussion
    API_TRANSACTION_CATEGORY_MAX_LENGTH: 255,

    AUTO_AUTH_STATE: {
        NOT_STARTED: 'not-started',
        SIGNING_IN: 'signing-in',
        JUST_SIGNED_IN: 'just-signed-in',
        FAILED: 'failed',
    },

    AVATAR_MAX_ATTACHMENT_SIZE: 6291456,

    AVATAR_ALLOWED_EXTENSIONS: ['jpg', 'jpeg', 'png', 'gif', 'bmp', 'svg'],

    // Minimum width and height size in px for a selected image
    AVATAR_MIN_WIDTH_PX: 80,
    AVATAR_MIN_HEIGHT_PX: 80,

    // Maximum width and height size in px for a selected image
    AVATAR_MAX_WIDTH_PX: 4096,
    AVATAR_MAX_HEIGHT_PX: 4096,

    BREADCRUMB_TYPE: {
        ROOT: 'root',
        STRONG: 'strong',
        NORMAL: 'normal',
    },

    DEFAULT_AVATAR_COUNT: 24,
    OLD_DEFAULT_AVATAR_COUNT: 8,

    DISPLAY_NAME: {
        MAX_LENGTH: 50,
        RESERVED_FIRST_NAMES: ['Expensify', 'Concierge'],
    },

    LEGAL_NAME: {
        MAX_LENGTH: 40,
    },

    PULL_REQUEST_NUMBER,

    MERCHANT_NAME_MAX_LENGTH: 255,

    REQUEST_PREVIEW: {
        MAX_LENGTH: 83,
    },

    CALENDAR_PICKER: {
        // Numbers were arbitrarily picked.
        MIN_YEAR: CURRENT_YEAR - 100,
        MAX_YEAR: CURRENT_YEAR + 100,
        MAX_DATE,
        MIN_DATE,
    },

    DATE_BIRTH: {
        MIN_AGE: 5,
        MIN_AGE_FOR_PAYMENT: 18,
        MAX_AGE: 150,
    },

    DESKTOP_SHORTCUT_ACCELERATOR: {
        PASTE_AND_MATCH_STYLE: 'Option+Shift+CmdOrCtrl+V',
        PASTE_AS_PLAIN_TEXT: 'CmdOrCtrl+Shift+V',
    },

    // This is used to enable a rotation/transform style to any component.
    DIRECTION: {
        LEFT: 'left',
        RIGHT: 'right',
    },

    // Sizes needed for report empty state background image handling
    EMPTY_STATE_BACKGROUND: {
        ASPECT_RATIO: 3.72,
        SMALL_SCREEN: {
            IMAGE_HEIGHT: 300,
            CONTAINER_MINHEIGHT: 200,
            VIEW_HEIGHT: 185,
        },
        WIDE_SCREEN: {
            IMAGE_HEIGHT: 450,
            CONTAINER_MINHEIGHT: 500,
            VIEW_HEIGHT: 275,
        },
        MONEY_REPORT: {
            SMALL_SCREEN: {
                IMAGE_HEIGHT: 300,
                CONTAINER_MINHEIGHT: 280,
                VIEW_HEIGHT: 220,
            },
            WIDE_SCREEN: {
                IMAGE_HEIGHT: 450,
                CONTAINER_MINHEIGHT: 280,
                VIEW_HEIGHT: 275,
            },
        },
    },

    NEW_EXPENSIFY_URL: ACTIVE_EXPENSIFY_URL,
    APP_DOWNLOAD_LINKS: {
        ANDROID: `https://play.google.com/store/apps/details?id=${ANDROID_PACKAGE_NAME}`,
        IOS: 'https://apps.apple.com/us/app/expensify-cash/id1530278510',
        DESKTOP: `${ACTIVE_EXPENSIFY_URL}NewExpensify.dmg`,
    },
    DATE: {
        SQL_DATE_TIME: 'YYYY-MM-DD HH:mm:ss',
        FNS_FORMAT_STRING: 'yyyy-MM-dd',
        LOCAL_TIME_FORMAT: 'h:mm a',
        YEAR_MONTH_FORMAT: 'yyyyMM',
        MONTH_FORMAT: 'MMMM',
        WEEKDAY_TIME_FORMAT: 'eeee',
        MONTH_DAY_ABBR_FORMAT: 'MMM d',
        SHORT_DATE_FORMAT: 'MM-dd',
        MONTH_DAY_YEAR_ABBR_FORMAT: 'MMM d, yyyy',
        MONTH_DAY_YEAR_FORMAT: 'MMMM d, yyyy',
        FNS_TIMEZONE_FORMAT_STRING: "yyyy-MM-dd'T'HH:mm:ssXXX",
        FNS_DB_FORMAT_STRING: 'yyyy-MM-dd HH:mm:ss.SSS',
        LONG_DATE_FORMAT_WITH_WEEKDAY: 'eeee, MMMM d, yyyy',
        UNIX_EPOCH: '1970-01-01 00:00:00.000',
        MAX_DATE: '9999-12-31',
        MIN_DATE: '0001-01-01',
    },
    SMS: {
        DOMAIN: '@expensify.sms',
    },
    BANK_ACCOUNT: {
        PLAID: {
            ALLOWED_THROTTLED_COUNT: 2,
            ERROR: {
                TOO_MANY_ATTEMPTS: 'Too many attempts',
            },
            EVENTS_NAME: {
                OPEN: 'OPEN',
                EXIT: 'EXIT',
            },
        },
        ERROR: {
            MISSING_ROUTING_NUMBER: '402 Missing routingNumber',
            MAX_ROUTING_NUMBER: '402 Maximum Size Exceeded routingNumber',
            MISSING_INCORPORATION_STATE: '402 Missing incorporationState in additionalData',
            MISSING_INCORPORATION_TYPE: '402 Missing incorporationType in additionalData',
        },
        STEP: {
            // In the order they appear in the VBA flow
            BANK_ACCOUNT: 'BankAccountStep',
            COMPANY: 'CompanyStep',
            REQUESTOR: 'RequestorStep',
            ACH_CONTRACT: 'ACHContractStep',
            VALIDATION: 'ValidationStep',
            ENABLE: 'EnableStep',
        },
        SUBSTEP: {
            MANUAL: 'manual',
        },
        VERIFICATIONS: {
            ERROR_MESSAGE: 'verifications.errorMessage',
            THROTTLED: 'verifications.throttled',
        },
        FIELDS_TYPE: {
            LOCAL: 'local',
        },
        ONFIDO_RESPONSE: {
            SDK_TOKEN: 'apiResult.sdkToken',
            PASS: 'pass',
        },
        QUESTIONS: {
            QUESTION: 'apiResult.questions.question',
            DIFFERENTIATOR_QUESTION: 'apiResult.differentiator-question',
        },
        SETUP_TYPE: {
            MANUAL: 'manual',
            PLAID: 'plaid',
        },
        REGEX: {
            US_ACCOUNT_NUMBER: /^[0-9]{4,17}$/,

            // The back-end is always returning account number with 4 last digits and mask the rest with X
            MASKED_US_ACCOUNT_NUMBER: /^[X]{0,13}[0-9]{4}$/,
            SWIFT_BIC: /^[A-Za-z0-9]{8,11}$/,
        },
        VERIFICATION_MAX_ATTEMPTS: 7,
        STATE: {
            VERIFYING: 'VERIFYING',
            PENDING: 'PENDING',
            OPEN: 'OPEN',
        },
        MAX_LENGTH: {
            SSN: 4,
            ZIP_CODE: 10,
        },
        TYPE: {
            BUSINESS: 'BUSINESS',
            PERSONAL: 'PERSONAL',
        },
    },
    INCORPORATION_TYPES: {
        LLC: 'LLC',
        CORPORATION: 'Corp',
        PARTNERSHIP: 'Partnership',
        COOPERATIVE: 'Cooperative',
        SOLE_PROPRIETORSHIP: 'Sole Proprietorship',
        OTHER: 'Other',
    },
    BETAS: {
        ALL: 'all',
        CHRONOS_IN_CASH: 'chronosInCash',
        DEFAULT_ROOMS: 'defaultRooms',
        BETA_COMMENT_LINKING: 'commentLinking',
        VIOLATIONS: 'violations',
        REPORT_FIELDS: 'reportFields',
    },
    BUTTON_STATES: {
        DEFAULT: 'default',
        ACTIVE: 'active',
        PRESSED: 'pressed',
        COMPLETE: 'complete',
        DISABLED: 'disabled',
    },
    BANK_ACCOUNT_TYPES: {
        WALLET: 'WALLET',
    },
    COUNTRY: {
        US: 'US',
        MX: 'MX',
        AU: 'AU',
        CA: 'CA',
        GB: 'GB',
    },
    DESKTOP_DEEPLINK_APP_STATE: {
        CHECKING: 'checking',
        INSTALLED: 'installed',
        NOT_INSTALLED: 'not-installed',
    },
    PLATFORM: {
        IOS: 'ios',
        ANDROID: 'android',
        WEB: 'web',
        DESKTOP: 'desktop',
    },
    PLATFORM_SPECIFIC_KEYS: {
        CTRL: {
            DEFAULT: 'control',
            [PLATFORM_OS_MACOS]: 'meta',
            [PLATFORM_IOS]: 'meta',
        },
        SHIFT: {
            DEFAULT: 'shift',
        },
    },
    KEYBOARD_SHORTCUTS: {
        SEARCH: {
            descriptionKey: 'search',
            shortcutKey: 'K',
            modifiers: ['CTRL'],
            trigger: {
                DEFAULT: {input: 'k', modifierFlags: keyModifierControl},
                [PLATFORM_OS_MACOS]: {input: 'k', modifierFlags: keyModifierCommand},
                [PLATFORM_IOS]: {input: 'k', modifierFlags: keyModifierCommand},
            },
            type: KEYBOARD_SHORTCUT_NAVIGATION_TYPE,
        },
        NEW_CHAT: {
            descriptionKey: 'newChat',
            shortcutKey: 'K',
            modifiers: ['CTRL', 'SHIFT'],
            trigger: {
                DEFAULT: {input: 'k', modifierFlags: keyModifierShiftControl},
                [PLATFORM_OS_MACOS]: {input: 'k', modifierFlags: keyModifierShiftCommand},
                [PLATFORM_IOS]: {input: 'k', modifierFlags: keyModifierShiftCommand},
            },
            type: KEYBOARD_SHORTCUT_NAVIGATION_TYPE,
        },
        SHORTCUTS: {
            descriptionKey: 'openShortcutDialog',
            shortcutKey: 'J',
            modifiers: ['CTRL'],
            trigger: {
                DEFAULT: {input: 'j', modifierFlags: keyModifierControl},
                [PLATFORM_OS_MACOS]: {input: 'j', modifierFlags: keyModifierCommand},
                [PLATFORM_IOS]: {input: 'j', modifierFlags: keyModifierCommand},
            },
        },
        ESCAPE: {
            descriptionKey: 'escape',
            shortcutKey: 'Escape',
            modifiers: [],
            trigger: {
                DEFAULT: {input: keyInputEscape},
                [PLATFORM_OS_MACOS]: {input: keyInputEscape},
                [PLATFORM_IOS]: {input: keyInputEscape},
            },
        },
        ENTER: {
            descriptionKey: null,
            shortcutKey: 'Enter',
            modifiers: [],
            trigger: {
                DEFAULT: {input: keyInputEnter},
                [PLATFORM_OS_MACOS]: {input: keyInputEnter},
                [PLATFORM_IOS]: {input: keyInputEnter},
            },
        },
        CTRL_ENTER: {
            descriptionKey: null,
            shortcutKey: 'Enter',
            modifiers: ['CTRL'],
            trigger: {
                DEFAULT: {input: keyInputEnter, modifierFlags: keyModifierControl},
                [PLATFORM_OS_MACOS]: {input: keyInputEnter, modifierFlags: keyModifierCommand},
                [PLATFORM_IOS]: {input: keyInputEnter, modifierFlags: keyModifierCommand},
            },
        },
        COPY: {
            descriptionKey: 'copy',
            shortcutKey: 'C',
            modifiers: ['CTRL'],
            trigger: {
                DEFAULT: {input: 'c', modifierFlags: keyModifierControl},
                [PLATFORM_OS_MACOS]: {input: 'c', modifierFlags: keyModifierCommand},
                [PLATFORM_IOS]: {input: 'c', modifierFlags: keyModifierCommand},
            },
        },
        ARROW_UP: {
            descriptionKey: null,
            shortcutKey: 'ArrowUp',
            modifiers: [],
            trigger: {
                DEFAULT: {input: keyInputUpArrow},
                [PLATFORM_OS_MACOS]: {input: keyInputUpArrow},
                [PLATFORM_IOS]: {input: keyInputUpArrow},
            },
        },
        ARROW_DOWN: {
            descriptionKey: null,
            shortcutKey: 'ArrowDown',
            modifiers: [],
            trigger: {
                DEFAULT: {input: keyInputDownArrow},
                [PLATFORM_OS_MACOS]: {input: keyInputDownArrow},
                [PLATFORM_IOS]: {input: keyInputDownArrow},
            },
        },
        ARROW_LEFT: {
            descriptionKey: null,
            shortcutKey: 'ArrowLeft',
            modifiers: [],
            trigger: {
                DEFAULT: {input: keyInputLeftArrow},
                [PLATFORM_OS_MACOS]: {input: keyInputLeftArrow},
                [PLATFORM_IOS]: {input: keyInputLeftArrow},
            },
        },
        ARROW_RIGHT: {
            descriptionKey: null,
            shortcutKey: 'ArrowRight',
            modifiers: [],
            trigger: {
                DEFAULT: {input: keyInputRightArrow},
                [PLATFORM_OS_MACOS]: {input: keyInputRightArrow},
                [PLATFORM_IOS]: {input: keyInputRightArrow},
            },
        },
        TAB: {
            descriptionKey: null,
            shortcutKey: 'Tab',
            modifiers: [],
        },
    },
    KEYBOARD_SHORTCUTS_TYPES: {
        NAVIGATION_SHORTCUT: KEYBOARD_SHORTCUT_NAVIGATION_TYPE,
    },
    KEYBOARD_SHORTCUT_KEY_DISPLAY_NAME: {
        CONTROL: 'CTRL',
        ESCAPE: 'ESC',
        META: 'CMD',
        SHIFT: 'Shift',
    },
    CURRENCY: {
        USD: 'USD',
    },
    EXAMPLE_PHONE_NUMBER: '+15005550006',
    CONCIERGE_CHAT_NAME: 'Concierge',
    CLOUDFRONT_URL,
    EMPTY_ARRAY,
    EMPTY_OBJECT,
    USE_EXPENSIFY_URL,
    NEW_ZOOM_MEETING_URL: 'https://zoom.us/start/videomeeting',
    NEW_GOOGLE_MEET_MEETING_URL: 'https://meet.google.com/new',
    GOOGLE_MEET_URL_ANDROID: 'https://meet.google.com',
    DEEPLINK_BASE_URL: 'new-expensify://',
    PDF_VIEWER_URL: '/pdf/web/viewer.html',
    CLOUDFRONT_DOMAIN_REGEX: /^https:\/\/\w+\.cloudfront\.net/i,
    EXPENSIFY_ICON_URL: `${CLOUDFRONT_URL}/images/favicon-2019.png`,
    CONCIERGE_ICON_URL_2021: `${CLOUDFRONT_URL}/images/icons/concierge_2021.png`,
    CONCIERGE_ICON_URL: `${CLOUDFRONT_URL}/images/icons/concierge_2022.png`,
    UPWORK_URL: 'https://github.com/Expensify/App/issues?q=is%3Aopen+is%3Aissue+label%3A%22Help+Wanted%22',
    GITHUB_URL: 'https://github.com/Expensify/App',
    TERMS_URL: `${USE_EXPENSIFY_URL}/terms`,
    PRIVACY_URL: `${USE_EXPENSIFY_URL}/privacy`,
    LICENSES_URL: `${USE_EXPENSIFY_URL}/licenses`,
    GITHUB_RELEASE_URL: 'https://api.github.com/repos/expensify/app/releases/latest',
    ADD_SECONDARY_LOGIN_URL: encodeURI('settings?param={"section":"account","openModal":"secondaryLogin"}'),
    MANAGE_CARDS_URL: 'domain_companycards',
    FEES_URL: `${USE_EXPENSIFY_URL}/fees`,
    CFPB_PREPAID_URL: 'https://cfpb.gov/prepaid',
    STAGING_NEW_EXPENSIFY_URL: 'https://staging.new.expensify.com',
    NEWHELP_URL: 'https://help.expensify.com',
    INTERNAL_DEV_EXPENSIFY_URL: 'https://www.expensify.com.dev',
    STAGING_EXPENSIFY_URL: 'https://staging.expensify.com',
    EXPENSIFY_URL: 'https://www.expensify.com',
    BANK_ACCOUNT_PERSONAL_DOCUMENTATION_INFO_URL:
        'https://community.expensify.com/discussion/6983/faq-why-do-i-need-to-provide-personal-documentation-when-setting-up-updating-my-bank-account',
    PERSONAL_DATA_PROTECTION_INFO_URL: 'https://community.expensify.com/discussion/5677/deep-dive-security-how-expensify-protects-your-information',
    ONFIDO_FACIAL_SCAN_POLICY_URL: 'https://onfido.com/facial-scan-policy-and-release/',
    ONFIDO_PRIVACY_POLICY_URL: 'https://onfido.com/privacy/',
    ONFIDO_TERMS_OF_SERVICE_URL: 'https://onfido.com/terms-of-service/',
    // Use Environment.getEnvironmentURL to get the complete URL with port number
    DEV_NEW_EXPENSIFY_URL: 'https://dev.new.expensify.com:',
    EXPENSIFY_INBOX_URL: 'https://www.expensify.com/inbox',
    ADMIN_POLICIES_URL: 'admin_policies',
    ADMIN_DOMAINS_URL: 'admin_domains',

    SIGN_IN_FORM_WIDTH: 300,

    DEEPLINK_PROMPT_DENYLIST: [SCREENS.HOME, SCREENS.SIGN_IN_WITH_APPLE_DESKTOP, SCREENS.SIGN_IN_WITH_GOOGLE_DESKTOP],

    SIGN_IN_METHOD: {
        APPLE: 'Apple',
        GOOGLE: 'Google',
    },

    OPTION_TYPE: {
        REPORT: 'report',
        PERSONAL_DETAIL: 'personalDetail',
    },
    RECEIPT: {
        ICON_SIZE: 164,
        PERMISSION_GRANTED: 'granted',
        HAND_ICON_HEIGHT: 152,
        HAND_ICON_WIDTH: 200,
        SHUTTER_SIZE: 90,
        MAX_REPORT_PREVIEW_RECEIPTS: 3,
    },
    REPORT: {
        MAX_COUNT_BEFORE_FOCUS_UPDATE: 30,
        MAXIMUM_PARTICIPANTS: 8,
        SPLIT_REPORTID: '-2',
        ACTIONS: {
            LIMIT: 50,
            TYPE: {
                ADDCOMMENT: 'ADDCOMMENT',
                APPROVED: 'APPROVED',
                CHRONOSOOOLIST: 'CHRONOSOOOLIST',
                CLOSED: 'CLOSED',
                CREATED: 'CREATED',
                IOU: 'IOU',
                MARKEDREIMBURSED: 'MARKEDREIMBURSED',
                MODIFIEDEXPENSE: 'MODIFIEDEXPENSE',
                MOVED: 'MOVED',
                REIMBURSEMENTQUEUED: 'REIMBURSEMENTQUEUED',
                REIMBURSEMENTDEQUEUED: 'REIMBURSEMENTDEQUEUED',
                RENAMED: 'RENAMED',
                REPORTPREVIEW: 'REPORTPREVIEW',
                SUBMITTED: 'SUBMITTED',
                TASKCANCELLED: 'TASKCANCELLED',
                TASKCOMPLETED: 'TASKCOMPLETED',
                TASKEDITED: 'TASKEDITED',
                TASKREOPENED: 'TASKREOPENED',
                POLICYCHANGELOG: {
                    ADD_APPROVER_RULE: 'POLICYCHANGELOG_ADD_APPROVER_RULE',
                    ADD_BUDGET: 'POLICYCHANGELOG_ADD_BUDGET',
                    ADD_CATEGORY: 'POLICYCHANGELOG_ADD_CATEGORY',
                    ADD_CUSTOM_UNIT: 'POLICYCHANGELOG_ADD_CUSTOM_UNIT',
                    ADD_CUSTOM_UNIT_RATE: 'POLICYCHANGELOG_ADD_CUSTOM_UNIT_RATE',
                    ADD_EMPLOYEE: 'POLICYCHANGELOG_ADD_EMPLOYEE',
                    ADD_INTEGRATION: 'POLICYCHANGELOG_ADD_INTEGRATION',
                    ADD_REPORT_FIELD: 'POLICYCHANGELOG_ADD_REPORT_FIELD',
                    ADD_TAG: 'POLICYCHANGELOG_ADD_TAG',
                    DELETE_ALL_TAGS: 'POLICYCHANGELOG_DELETE_ALL_TAGS',
                    DELETE_APPROVER_RULE: 'POLICYCHANGELOG_DELETE_APPROVER_RULE',
                    DELETE_BUDGET: 'POLICYCHANGELOG_DELETE_BUDGET',
                    DELETE_CATEGORY: 'POLICYCHANGELOG_DELETE_CATEGORY',
                    DELETE_CUSTOM_UNIT: 'POLICYCHANGELOG_DELETE_CUSTOM_UNIT',
                    DELETE_CUSTOM_UNIT_RATE: 'POLICYCHANGELOG_DELETE_CUSTOM_UNIT_RATE',
                    DELETE_CUSTOM_UNIT_SUB_RATE: 'POLICYCHANGELOG_DELETE_CUSTOM_UNIT_SUB_RATE',
                    DELETE_EMPLOYEE: 'POLICYCHANGELOG_DELETE_EMPLOYEE',
                    DELETE_INTEGRATION: 'POLICYCHANGELOG_DELETE_INTEGRATION',
                    DELETE_REPORT_FIELD: 'POLICYCHANGELOG_DELETE_REPORT_FIELD',
                    DELETE_TAG: 'POLICYCHANGELOG_DELETE_TAG',
                    IMPORT_CUSTOM_UNIT_RATES: 'POLICYCHANGELOG_IMPORT_CUSTOM_UNIT_RATES',
                    IMPORT_TAGS: 'POLICYCHANGELOG_IMPORT_TAGS',
                    INDIVIDUAL_BUDGET_NOTIFICATION: 'POLICYCHANGELOG_INDIVIDUAL_BUDGET_NOTIFICATION',
                    INVITE_TO_ROOM: 'POLICYCHANGELOG_INVITETOROOM',
                    REMOVE_FROM_ROOM: 'POLICYCHANGELOG_REMOVEFROMROOM',
                    REPLACE_CATEGORIES: 'POLICYCHANGELOG_REPLACE_CATEGORIES',
                    SET_AUTOREIMBURSEMENT: 'POLICYCHANGELOG_SET_AUTOREIMBURSEMENT',
                    SET_AUTO_JOIN: 'POLICYCHANGELOG_SET_AUTO_JOIN',
                    SET_CATEGORY_NAME: 'POLICYCHANGELOG_SET_CATEGORY_NAME',
                    SHARED_BUDGET_NOTIFICATION: 'POLICYCHANGELOG_SHARED_BUDGET_NOTIFICATION',
                    UPDATE_ACH_ACCOUNT: 'POLICYCHANGELOG_UPDATE_ACH_ACCOUNT',
                    UPDATE_APPROVER_RULE: 'POLICYCHANGELOG_UPDATE_APPROVER_RULE',
                    UPDATE_AUDIT_RATE: 'POLICYCHANGELOG_UPDATE_AUDIT_RATE',
                    UPDATE_AUTOHARVESTING: 'POLICYCHANGELOG_UPDATE_AUTOHARVESTING',
                    UPDATE_AUTOREIMBURSEMENT: 'POLICYCHANGELOG_UPDATE_AUTOREIMBURSEMENT',
                    UPDATE_AUTOREPORTING_FREQUENCY: 'POLICYCHANGELOG_UPDATE_AUTOREPORTING_FREQUENCY',
                    UPDATE_BUDGET: 'POLICYCHANGELOG_UPDATE_BUDGET',
                    UPDATE_CATEGORY: 'POLICYCHANGELOG_UPDATE_CATEGORY',
                    UPDATE_CURRENCY: 'POLICYCHANGELOG_UPDATE_CURRENCY',
                    UPDATE_CUSTOM_UNIT: 'POLICYCHANGELOG_UPDATE_CUSTOM_UNIT',
                    UPDATE_CUSTOM_UNIT_RATE: 'POLICYCHANGELOG_UPDATE_CUSTOM_UNIT_RATE',
                    UPDATE_CUSTOM_UNIT_SUB_RATE: 'POLICYCHANGELOG_UPDATE_CUSTOM_UNIT_SUB_RATE',
                    UPDATE_DEFAULT_BILLABLE: 'POLICYCHANGELOG_UPDATE_DEFAULT_BILLABLE',
                    UPDATE_DEFAULT_REIMBURSABLE: 'POLICYCHANGELOG_UPDATE_DEFAULT_REIMBURSABLE',
                    UPDATE_DEFAULT_TITLE: 'POLICYCHANGELOG_UPDATE_DEFAULT_TITLE',
                    UPDATE_DEFAULT_TITLE_ENFORCED: 'POLICYCHANGELOG_UPDATE_DEFAULT_TITLE_ENFORCED',
                    UPDATE_DISABLED_FIELDS: 'POLICYCHANGELOG_UPDATE_DISABLED_FIELDS',
                    UPDATE_EMPLOYEE: 'POLICYCHANGELOG_UPDATE_EMPLOYEE',
                    UPDATE_FIELD: 'POLICYCHANGELOG_UPDATE_FIELD',
                    UPDATE_MANUAL_APPROVAL_THRESHOLD: 'POLICYCHANGELOG_UPDATE_MANUAL_APPROVAL_THRESHOLD',
                    UPDATE_MAX_EXPENSE_AMOUNT: 'POLICYCHANGELOG_UPDATE_MAX_EXPENSE_AMOUNT',
                    UPDATE_MAX_EXPENSE_AMOUNT_NO_RECEIPT: 'POLICYCHANGELOG_UPDATE_MAX_EXPENSE_AMOUNT_NO_RECEIPT',
                    UPDATE_NAME: 'POLICYCHANGELOG_UPDATE_NAME',
                    UPDATE_OWNERSHIP: 'POLICYCHANGELOG_UPDATE_OWNERSHIP',
                    UPDATE_REIMBURSEMENT_CHOICE: 'POLICYCHANGELOG_UPDATE_REIMBURSEMENT_CHOICE',
                    UPDATE_REPORT_FIELD: 'POLICYCHANGELOG_UPDATE_REPORT_FIELD',
                    UPDATE_TAG: 'POLICYCHANGELOG_UPDATE_TAG',
                    UPDATE_TAG_ENABLED: 'POLICYCHANGELOG_UPDATE_TAG_ENABLED',
                    UPDATE_TAG_LIST: 'POLICYCHANGELOG_UPDATE_TAG_LIST',
                    UPDATE_TAG_LIST_NAME: 'POLICYCHANGELOG_UPDATE_TAG_LIST_NAME',
                    UPDATE_TAG_NAME: 'POLICYCHANGELOG_UPDATE_TAG_NAME',
                    UPDATE_TIME_ENABLED: 'POLICYCHANGELOG_UPDATE_TIME_ENABLED',
                    UPDATE_TIME_RATE: 'POLICYCHANGELOG_UPDATE_TIME_RATE',
                },
                ROOMCHANGELOG: {
                    INVITE_TO_ROOM: 'INVITETOROOM',
                    REMOVE_FROM_ROOM: 'REMOVEFROMROOM',
                    JOIN_ROOM: 'JOINROOM',
                },
            },
            THREAD_DISABLED: ['CREATED'],
        },
        ARCHIVE_REASON: {
            DEFAULT: 'default',
            ACCOUNT_CLOSED: 'accountClosed',
            ACCOUNT_MERGED: 'accountMerged',
            REMOVED_FROM_POLICY: 'removedFromPolicy',
            POLICY_DELETED: 'policyDeleted',
        },
        MESSAGE: {
            TYPE: {
                COMMENT: 'COMMENT',
                TEXT: 'TEXT',
            },
        },
        TYPE: {
            CHAT: 'chat',
            EXPENSE: 'expense',
            IOU: 'iou',
            TASK: 'task',
        },
        CHAT_TYPE: {
            POLICY_ANNOUNCE: 'policyAnnounce',
            POLICY_ADMINS: 'policyAdmins',
            DOMAIN_ALL: 'domainAll',
            POLICY_ROOM: 'policyRoom',
            POLICY_EXPENSE_CHAT: 'policyExpenseChat',
        },
        WORKSPACE_CHAT_ROOMS: {
            ANNOUNCE: '#announce',
            ADMINS: '#admins',
        },
        STATE: {
            OPEN: 'OPEN',
            SUBMITTED: 'SUBMITTED',
            PROCESSING: 'PROCESSING',
        },
        STATE_NUM: {
            OPEN: 0,
            PROCESSING: 1,
            SUBMITTED: 2,
            BILLING: 3,
        },
        STATUS: {
            OPEN: 0,
            SUBMITTED: 1,
            CLOSED: 2,
            APPROVED: 3,
            REIMBURSED: 4,
        },
        NOTIFICATION_PREFERENCE: {
            MUTE: 'mute',
            DAILY: 'daily',
            ALWAYS: 'always',
            HIDDEN: 'hidden',
        },
        // Options for which room members can post
        WRITE_CAPABILITIES: {
            ALL: 'all',
            ADMINS: 'admins',
        },
        VISIBILITY: {
            PUBLIC: 'public',
            PUBLIC_ANNOUNCE: 'public_announce',
            PRIVATE: 'private',
            RESTRICTED: 'restricted',
        },
        RESERVED_ROOM_NAMES: ['#admins', '#announce'],
        MAX_PREVIEW_AVATARS: 4,
        MAX_ROOM_NAME_LENGTH: 79,
        LAST_MESSAGE_TEXT_MAX_LENGTH: 200,
        OWNER_EMAIL_FAKE: '__FAKE__',
        OWNER_ACCOUNT_ID_FAKE: 0,
        DEFAULT_REPORT_NAME: 'Chat Report',
    },
    NEXT_STEP: {
        FINISHED: 'Finished!',
    },
    COMPOSER: {
        MAX_LINES: 16,
        MAX_LINES_SMALL_SCREEN: 6,
        MAX_LINES_FULL: -1,

        // The minimum number of typed lines needed to enable the full screen composer
        FULL_COMPOSER_MIN_LINES: 3,
    },
    MODAL: {
        MODAL_TYPE: {
            CONFIRM: 'confirm',
            CENTERED: 'centered',
            CENTERED_UNSWIPEABLE: 'centered_unswipeable',
            CENTERED_SMALL: 'centered_small',
            BOTTOM_DOCKED: 'bottom_docked',
            POPOVER: 'popover',
            RIGHT_DOCKED: 'right_docked',
        },
        ANCHOR_ORIGIN_VERTICAL: {
            TOP: 'top',
            CENTER: 'center',
            BOTTOM: 'bottom',
        },
        ANCHOR_ORIGIN_HORIZONTAL: {
            LEFT: 'left',
            CENTER: 'center',
            RIGHT: 'right',
        },
        POPOVER_MENU_PADDING: 8,
    },
    TIMING: {
        CALCULATE_MOST_RECENT_LAST_MODIFIED_ACTION: 'calc_most_recent_last_modified_action',
        SEARCH_RENDER: 'search_render',
        CHAT_RENDER: 'chat_render',
        HOMEPAGE_INITIAL_RENDER: 'homepage_initial_render',
        REPORT_INITIAL_RENDER: 'report_initial_render',
        SWITCH_REPORT: 'switch_report',
        SIDEBAR_LOADED: 'sidebar_loaded',
        COLD: 'cold',
        WARM: 'warm',
        REPORT_ACTION_ITEM_LAYOUT_DEBOUNCE_TIME: 1500,
        SHOW_LOADING_SPINNER_DEBOUNCE_TIME: 250,
        TEST_TOOLS_MODAL_THROTTLE_TIME: 800,
        TOOLTIP_SENSE: 1000,
        TRIE_INITIALIZATION: 'trie_initialization',
        COMMENT_LENGTH_DEBOUNCE_TIME: 500,
        SEARCH_OPTION_LIST_DEBOUNCE_TIME: 300,
        RESIZE_DEBOUNCE_TIME: 100,
    },
    PRIORITY_MODE: {
        GSD: 'gsd',
        DEFAULT: 'default',
    },
    THEME: {
        DEFAULT: 'system',
        FALLBACK: 'dark',
        DARK: 'dark',
        LIGHT: 'light',
        SYSTEM: 'system',
    },
    COLOR_SCHEME: {
        LIGHT: 'light',
        DARK: 'dark',
    },
    STATUS_BAR_STYLE: {
        LIGHT_CONTENT: 'light-content',
        DARK_CONTENT: 'dark-content',
    },
    TRANSACTION: {
        DEFAULT_MERCHANT: 'Request',
        UNKNOWN_MERCHANT: 'Unknown Merchant',
        PARTIAL_TRANSACTION_MERCHANT: '(none)',
        TYPE: {
            CUSTOM_UNIT: 'customUnit',
        },
        STATUS: {
            PENDING: 'Pending',
            POSTED: 'Posted',
        },
    },
    MCC_GROUPS: {
        AIRLINES: 'Airlines',
        COMMUTER: 'Commuter',
        GAS: 'Gas',
        GOODS: 'Goods',
        GROCERIES: 'Groceries',
        HOTEL: 'Hotel',
        MAIL: 'Mail',
        MEALS: 'Meals',
        RENTAL: 'Rental',
        SERVICES: 'Services',
        TAXI: 'Taxi',
        MISCELLANEOUS: 'Miscellaneous',
        UTILITIES: 'Utilities',
    },
    JSON_CODE: {
        SUCCESS: 200,
        BAD_REQUEST: 400,
        NOT_AUTHENTICATED: 407,
        EXP_ERROR: 666,
        MANY_WRITES_ERROR: 665,
        UNABLE_TO_RETRY: 'unableToRetry',
    },
    HTTP_STATUS: {
        // When Cloudflare throttles
        TOO_MANY_REQUESTS: 429,
        INTERNAL_SERVER_ERROR: 500,
        BAD_GATEWAY: 502,
        GATEWAY_TIMEOUT: 504,
        UNKNOWN_ERROR: 520,
    },
    ERROR: {
        XHR_FAILED: 'xhrFailed',
        THROTTLED: 'throttled',
        UNKNOWN_ERROR: 'Unknown error',
        REQUEST_CANCELLED: 'AbortError',
        FAILED_TO_FETCH: 'Failed to fetch',
        ENSURE_BUGBOT: 'ENSURE_BUGBOT',
        PUSHER_ERROR: 'PusherError',
        WEB_SOCKET_ERROR: 'WebSocketError',
        NETWORK_REQUEST_FAILED: 'Network request failed',
        SAFARI_DOCUMENT_LOAD_ABORTED: 'cancelled',
        FIREFOX_DOCUMENT_LOAD_ABORTED: 'NetworkError when attempting to fetch resource.',
        IOS_NETWORK_CONNECTION_LOST: 'The network connection was lost.',
        IOS_NETWORK_CONNECTION_LOST_RUSSIAN: 'Сетевое соединение потеряно.',
        IOS_NETWORK_CONNECTION_LOST_SWEDISH: 'Nätverksanslutningen förlorades.',
        IOS_NETWORK_CONNECTION_LOST_SPANISH: 'La conexión a Internet parece estar desactivada.',
        IOS_LOAD_FAILED: 'Load failed',
        SAFARI_CANNOT_PARSE_RESPONSE: 'cannot parse response',
        GATEWAY_TIMEOUT: 'Gateway Timeout',
        EXPENSIFY_SERVICE_INTERRUPTED: 'Expensify service interrupted',
        DUPLICATE_RECORD: 'A record already exists with this ID',
    },
    ERROR_TYPE: {
        SOCKET: 'Expensify\\Auth\\Error\\Socket',
    },
    ERROR_TITLE: {
        SOCKET: 'Issue connecting to database',
        DUPLICATE_RECORD: '400 Unique Constraints Violation',
    },
    NETWORK: {
        METHOD: {
            POST: 'post',
        },
        MIN_RETRY_WAIT_TIME_MS: 10,
        MAX_RANDOM_RETRY_WAIT_TIME_MS: 100,
        MAX_RETRY_WAIT_TIME_MS: 10 * 1000,
        PROCESS_REQUEST_DELAY_MS: 1000,
        MAX_PENDING_TIME_MS: 10 * 1000,
        MAX_REQUEST_RETRIES: 10,
    },
    WEEK_STARTS_ON: 1, // Monday
    DEFAULT_TIME_ZONE: {automatic: true, selected: 'America/Los_Angeles'},
    DEFAULT_ACCOUNT_DATA: {errors: null, success: '', isLoading: false},
    DEFAULT_CLOSE_ACCOUNT_DATA: {errors: null, success: '', isLoading: false},
    FORMS: {
        LOGIN_FORM: 'LoginForm',
        VALIDATE_CODE_FORM: 'ValidateCodeForm',
        VALIDATE_TFA_CODE_FORM: 'ValidateTfaCodeForm',
        RESEND_VALIDATION_FORM: 'ResendValidationForm',
        UNLINK_LOGIN_FORM: 'UnlinkLoginForm',
        RESEND_VALIDATE_CODE_FORM: 'ResendValidateCodeForm',
    },
    APP_STATE: {
        ACTIVE: 'active',
        BACKGROUND: 'background',
        INACTIVE: 'inactive',
    },

    // at least 8 characters, 1 capital letter, 1 lowercase number, 1 number
    PASSWORD_COMPLEXITY_REGEX_STRING: '^(?=.*[A-Z])(?=.*[0-9])(?=.*[a-z]).{8,}$',

    // 6 numeric digits
    VALIDATE_CODE_REGEX_STRING: /^\d{6}$/,

    // 8 alphanumeric characters
    RECOVERY_CODE_REGEX_STRING: /^[a-zA-Z0-9]{8}$/,

    // The server has a WAF (Web Application Firewall) which will strip out HTML/XML tags using this regex pattern.
    // It's copied here so that the same regex pattern can be used in form validations to be consistent with the server.
    VALIDATE_FOR_HTML_TAG_REGEX: /<([^>\s]+)(?:[^>]*?)>/g,

    VALIDATE_FOR_LEADINGSPACES_HTML_TAG_REGEX: /<([\s]+.+[\s]*)>/g,

    WHITELISTED_TAGS: [/<>/, /< >/, /<->/, /<-->/, /<br>/, /<br\/>/],

    PASSWORD_PAGE: {
        ERROR: {
            ALREADY_VALIDATED: 'Account already validated',
            VALIDATE_CODE_FAILED: 'Validate code failed',
        },
    },

    PUSHER: {
        PRIVATE_USER_CHANNEL_PREFIX: 'private-encrypted-user-accountID-',
        PRIVATE_REPORT_CHANNEL_PREFIX: 'private-report-reportID-',
    },

    EMOJI_SPACER: 'SPACER',

    // This is the number of columns in each row of the picker.
    // Because of how flatList implements these rows, each row is an index rather than each element
    // For this reason to make headers work, we need to have the header be the only rendered element in its row
    // If this number is changed, emojis.js will need to be updated to have the proper number of spacer elements
    // around each header.
    EMOJI_NUM_PER_ROW: 8,

    EMOJI_FREQUENT_ROW_COUNT: 3,

    EMOJI_DEFAULT_SKIN_TONE: -1,

    INVISIBLE_CODEPOINTS: ['fe0f', '200d', '2066'],

    UNICODE: {
        LTR: '\u2066',
    },

    TOOLTIP_MAX_LINES: 3,

    LOGIN_TYPE: {
        PHONE: 'phone',
        EMAIL: 'email',
    },

    MAGIC_CODE_LENGTH: 6,
    MAGIC_CODE_EMPTY_CHAR: ' ',

    RECOVERY_CODE_LENGTH: 8,

    KEYBOARD_TYPE: {
        VISIBLE_PASSWORD: 'visible-password',
        ASCII_CAPABLE: 'ascii-capable',
    },

    INPUT_MODE: {
        NONE: 'none',
        TEXT: 'text',
        DECIMAL: 'decimal',
        NUMERIC: 'numeric',
        TEL: 'tel',
        SEARCH: 'search',
        EMAIL: 'email',
        URL: 'url',
    },

    YOUR_LOCATION_TEXT: 'Your Location',

    ATTACHMENT_MESSAGE_TEXT: '[Attachment]',
    // This is a placeholder for attachment which is uploading
    ATTACHMENT_UPLOADING_MESSAGE_HTML: 'Uploading attachment...',
    ATTACHMENT_SOURCE_ATTRIBUTE: 'data-expensify-source',
    ATTACHMENT_PREVIEW_ATTRIBUTE: 'src',
    ATTACHMENT_ORIGINAL_FILENAME_ATTRIBUTE: 'data-name',
    ATTACHMENT_LOCAL_URL_PREFIX: ['blob:', 'file:'],

    ATTACHMENT_PICKER_TYPE: {
        FILE: 'file',
        IMAGE: 'image',
    },

    ATTACHMENT_FILE_TYPE: {
        FILE: 'file',
        IMAGE: 'image',
        VIDEO: 'video',
    },

    FILE_TYPE_REGEX: {
        // Image MimeTypes allowed by iOS photos app.
        IMAGE: /\.(jpg|jpeg|png|webp|gif|tiff|bmp|heic|heif)$/,
        // Video MimeTypes allowed by iOS photos app.
        VIDEO: /\.(mov|mp4)$/,
    },
    IOS_CAMERAROLL_ACCESS_ERROR: 'Access to photo library was denied',
    ADD_PAYMENT_MENU_POSITION_Y: 226,
    ADD_PAYMENT_MENU_POSITION_X: 356,
    EMOJI_PICKER_ITEM_TYPES: {
        HEADER: 'header',
        EMOJI: 'emoji',
        SPACER: 'spacer',
    },
    EMOJI_PICKER_SIZE: {
        WIDTH: 320,
        HEIGHT: 416,
    },
    DESKTOP_HEADER_PADDING: 12,
    CATEGORY_SHORTCUT_BAR_HEIGHT: 32,
    SMALL_EMOJI_PICKER_SIZE: {
        WIDTH: '100%',
    },
    NON_NATIVE_EMOJI_PICKER_LIST_HEIGHT: 300,
    NON_NATIVE_EMOJI_PICKER_LIST_HEIGHT_WEB: 200,
    EMOJI_PICKER_ITEM_HEIGHT: 32,
    EMOJI_PICKER_HEADER_HEIGHT: 32,
    RECIPIENT_LOCAL_TIME_HEIGHT: 25,
    AUTO_COMPLETE_SUGGESTER: {
        SUGGESTER_PADDING: 6,
        SUGGESTER_INNER_PADDING: 8,
        SUGGESTION_ROW_HEIGHT: 40,
        SMALL_CONTAINER_HEIGHT_FACTOR: 2.5,
        MIN_AMOUNT_OF_SUGGESTIONS: 3,
        MAX_AMOUNT_OF_SUGGESTIONS: 20,
        MAX_AMOUNT_OF_VISIBLE_SUGGESTIONS_IN_CONTAINER: 5,
        HERE_TEXT: '@here',
    },
    COMPOSER_MAX_HEIGHT: 125,
    CHAT_FOOTER_SECONDARY_ROW_HEIGHT: 15,
    CHAT_FOOTER_SECONDARY_ROW_PADDING: 5,
    CHAT_FOOTER_MIN_HEIGHT: 65,
    CHAT_FOOTER_HORIZONTAL_PADDING: 40,
    CHAT_SKELETON_VIEW: {
        AVERAGE_ROW_HEIGHT: 80,
        HEIGHT_FOR_ROW_COUNT: {
            1: 60,
            2: 80,
            3: 100,
        },
    },
    CENTRAL_PANE_ANIMATION_HEIGHT: 200,
    LHN_SKELETON_VIEW_ITEM_HEIGHT: 64,
    EXPENSIFY_PARTNER_NAME: 'expensify.com',
    EMAIL: {
        ACCOUNTING: 'accounting@expensify.com',
        ADMIN: 'admin@expensify.com',
        BILLS: 'bills@expensify.com',
        CHRONOS: 'chronos@expensify.com',
        CONCIERGE: 'concierge@expensify.com',
        CONTRIBUTORS: 'contributors@expensify.com',
        FIRST_RESPONDER: 'firstresponders@expensify.com',
        GUIDES_DOMAIN: 'team.expensify.com',
        HELP: 'help@expensify.com',
        INTEGRATION_TESTING_CREDS: 'integrationtestingcreds@expensify.com',
        NOTIFICATIONS: 'notifications@expensify.com',
        PAYROLL: 'payroll@expensify.com',
        QA: 'qa@expensify.com',
        QA_TRAVIS: 'qa+travisreceipts@expensify.com',
        RECEIPTS: 'receipts@expensify.com',
        STUDENT_AMBASSADOR: 'studentambassadors@expensify.com',
        SVFG: 'svfg@expensify.com',
        EXPENSIFY_EMAIL_DOMAIN: '@expensify.com',
    },

    ACCOUNT_ID: {
        ACCOUNTING: Number(Config?.EXPENSIFY_ACCOUNT_ID_ACCOUNTING ?? 9645353),
        ADMIN: Number(Config?.EXPENSIFY_ACCOUNT_ID_ADMIN ?? -1),
        BILLS: Number(Config?.EXPENSIFY_ACCOUNT_ID_BILLS ?? 1371),
        CHRONOS: Number(Config?.EXPENSIFY_ACCOUNT_ID_CHRONOS ?? 10027416),
        CONCIERGE: Number(Config?.EXPENSIFY_ACCOUNT_ID_CONCIERGE ?? 8392101),
        CONTRIBUTORS: Number(Config?.EXPENSIFY_ACCOUNT_ID_CONTRIBUTORS ?? 9675014),
        FIRST_RESPONDER: Number(Config?.EXPENSIFY_ACCOUNT_ID_FIRST_RESPONDER ?? 9375152),
        HELP: Number(Config?.EXPENSIFY_ACCOUNT_ID_HELP ?? -1),
        INTEGRATION_TESTING_CREDS: Number(Config?.EXPENSIFY_ACCOUNT_ID_INTEGRATION_TESTING_CREDS ?? -1),
        NOTIFICATIONS: Number(Config?.EXPENSIFY_ACCOUNT_ID_NOTIFICATIONS ?? 11665625),
        PAYROLL: Number(Config?.EXPENSIFY_ACCOUNT_ID_PAYROLL ?? 9679724),
        QA: Number(Config?.EXPENSIFY_ACCOUNT_ID_QA ?? 3126513),
        QA_TRAVIS: Number(Config?.EXPENSIFY_ACCOUNT_ID_QA_TRAVIS ?? 8595733),
        RECEIPTS: Number(Config?.EXPENSIFY_ACCOUNT_ID_RECEIPTS ?? -1),
        REWARDS: Number(Config?.EXPENSIFY_ACCOUNT_ID_REWARDS ?? 11023767), // rewards@expensify.com
        STUDENT_AMBASSADOR: Number(Config?.EXPENSIFY_ACCOUNT_ID_STUDENT_AMBASSADOR ?? 10476956),
        SVFG: Number(Config?.EXPENSIFY_ACCOUNT_ID_SVFG ?? 2012843),
    },

    ENVIRONMENT: {
        DEV: 'development',
        STAGING: 'staging',
        PRODUCTION: 'production',
        ADHOC: 'adhoc',
    },

    // Used to delay the initial fetching of reportActions when the app first inits or reconnects (e.g. returning
    // from backgound). The times are based on how long it generally seems to take for the app to become interactive
    // in each scenario.
    FETCH_ACTIONS_DELAY: {
        STARTUP: 8000,
        RECONNECT: 1000,
    },

    WALLET: {
        TRANSFER_METHOD_TYPE: {
            INSTANT: 'instant',
            ACH: 'ach',
        },
        TRANSFER_METHOD_TYPE_FEE: {
            INSTANT: {
                RATE: 1.5,
                MINIMUM_FEE: 25,
            },
            ACH: {
                RATE: 0,
                MINIMUM_FEE: 0,
            },
        },
        ERROR: {
            // If these get updated, we need to update the codes on the Web side too
            SSN: 'ssnError',
            KBA: 'kbaNeeded',
            KYC: 'kycFailed',
            FULL_SSN_NOT_FOUND: 'Full SSN not found',
            MISSING_FIELD: 'Missing required additional details fields',
            WRONG_ANSWERS: 'Wrong answers',
            ONFIDO_FIXABLE_ERROR: 'Onfido returned a fixable error',

            // KBA stands for Knowledge Based Answers (requiring us to show Idology questions)
            KBA_NEEDED: 'KBA needed',
            NO_ACCOUNT_TO_LINK: '405 No account to link to wallet',
            INVALID_WALLET: '405 Invalid wallet account',
            NOT_OWNER_OF_BANK_ACCOUNT: '401 Wallet owner does not own linked bank account',
            INVALID_BANK_ACCOUNT: '405 Attempting to link an invalid bank account to a wallet',
            NOT_OWNER_OF_FUND: '401 Wallet owner does not own linked fund',
            INVALID_FUND: '405 Attempting to link an invalid fund to a wallet',
        },
        STEP: {
            // In the order they appear in the Wallet flow
            ADDITIONAL_DETAILS: 'AdditionalDetailsStep',
            ADDITIONAL_DETAILS_KBA: 'AdditionalDetailsKBAStep',
            ONFIDO: 'OnfidoStep',
            TERMS: 'TermsStep',
            ACTIVATE: 'ActivateStep',
        },
        TIER_NAME: {
            PLATINUM: 'PLATINUM',
            GOLD: 'GOLD',
            SILVER: 'SILVER',
            BRONZE: 'BRONZE',
        },
        WEB_MESSAGE_TYPE: {
            STATEMENT: 'STATEMENT_NAVIGATE',
            CONCIERGE: 'CONCIERGE_NAVIGATE',
        },
        MTL_WALLET_PROGRAM_ID: '760',
        PROGRAM_ISSUERS: {
            EXPENSIFY_PAYMENTS: 'Expensify Payments LLC',
            BANCORP_BANK: 'The Bancorp Bank',
        },
    },

    PLAID: {
        EVENT: {
            ERROR: 'ERROR',
            EXIT: 'EXIT',
        },
    },

    ONFIDO: {
        CONTAINER_ID: 'onfido-mount',
        TYPE: {
            DOCUMENT: 'document',
            FACE: 'face',
        },
        VARIANT: {
            VIDEO: 'video',
        },
        SMS_NUMBER_COUNTRY_CODE: 'US',
        ERROR: {
            USER_CANCELLED: 'User canceled flow.',
            USER_TAPPED_BACK: 'User exited by clicking the back button.',
            USER_EXITED: 'User exited by manual action.',
        },
    },

    KYC_WALL_SOURCE: {
        REPORT: 'REPORT', // The user attempted to pay a money request
        ENABLE_WALLET: 'ENABLE_WALLET', // The user clicked on the `Enable wallet` button on the Wallet page
        TRANSFER_BALANCE: 'TRANSFER_BALANCE', // The user attempted to transfer their wallet balance to their bank account or debit card
    },

    OS: {
        WINDOWS: 'Windows',
        MAC_OS: PLATFORM_OS_MACOS,
        ANDROID: 'Android',
        IOS: PLATFORM_IOS,
        LINUX: 'Linux',
        NATIVE: 'Native',
    },

    BROWSER: {
        CHROME: 'chrome',
        FIREFOX: 'firefox',
        IE: 'ie',
        EDGE: 'edge',
        Opera: 'opera',
        SAFARI: 'safari',
        OTHER: 'other',
    },

    PAYMENT_METHODS: {
        DEBIT_CARD: 'debitCard',
        PERSONAL_BANK_ACCOUNT: 'bankAccount',
        BUSINESS_BANK_ACCOUNT: 'businessBankAccount',
    },

    PAYMENT_METHOD_ID_KEYS: {
        DEBIT_CARD: 'fundID',
        BANK_ACCOUNT: 'bankAccountID',
    },

    IOU: {
        // This is the transactionID used when going through the create money request flow so that it mimics a real transaction (like the edit flow)
        OPTIMISTIC_TRANSACTION_ID: '1',
        // Note: These payment types are used when building IOU reportAction message values in the server and should
        // not be changed.
        PAYMENT_TYPE: {
            ELSEWHERE: 'Elsewhere',
            EXPENSIFY: 'Expensify',
            VBBA: 'ACH',
        },
        DEFAULT_AMOUNT: 0,
        TYPE: {
            SEND: 'send',
            SPLIT: 'split',
            REQUEST: 'request',
        },
        REQUEST_TYPE: {
            DISTANCE: 'distance',
            MANUAL: 'manual',
            SCAN: 'scan',
        },
        REPORT_ACTION_TYPE: {
            PAY: 'pay',
            CREATE: 'create',
            SPLIT: 'split',
            DECLINE: 'decline',
            CANCEL: 'cancel',
            DELETE: 'delete',
            APPROVE: 'approve',
        },
        AMOUNT_MAX_LENGTH: 10,
        RECEIPT_STATE: {
            SCANREADY: 'SCANREADY',
            OPEN: 'OPEN',
            SCANNING: 'SCANNING',
            SCANCOMPLETE: 'SCANCOMPLETE',
            SCANFAILED: 'SCANFAILED',
        },
        FILE_TYPES: {
            HTML: 'html',
            DOC: 'doc',
            DOCX: 'docx',
            SVG: 'svg',
        },
        RECEIPT_ERROR: 'receiptError',
        CANCEL_REASON: {
            PAYMENT_EXPIRED: 'CANCEL_REASON_PAYMENT_EXPIRED',
        },
    },

    GROWL: {
        SUCCESS: 'success',
        ERROR: 'error',
        WARNING: 'warning',
        DURATION: 2000,
        DURATION_LONG: 3500,
    },

    LOCALES: {
        EN: 'en',
        ES: 'es',
        ES_ES: 'es-ES',
        ES_ES_ONFIDO: 'es_ES',

        DEFAULT: 'en',
    },

    LANGUAGES: ['en', 'es'],

    PRONOUNS_LIST: [
        'coCos',
        'eEyEmEir',
        'heHimHis',
        'heHimHisTheyThemTheirs',
        'sheHerHers',
        'sheHerHersTheyThemTheirs',
        'merMers',
        'neNirNirs',
        'neeNerNers',
        'perPers',
        'theyThemTheirs',
        'thonThons',
        'veVerVis',
        'viVir',
        'xeXemXyr',
        'zeZieZirHir',
        'zeHirHirs',
        'callMeByMyName',
    ],

    POLICY: {
        TYPE: {
            FREE: 'free',
            PERSONAL: 'personal',

            // Often referred to as "control" workspaces
            CORPORATE: 'corporate',

            // Often referred to as "collect" workspaces
            TEAM: 'team',
        },
        ROLE: {
            ADMIN: 'admin',
            AUDITOR: 'auditor',
            USER: 'user',
        },
        AUTO_REPORTING_FREQUENCIES: {
            IMMEDIATE: 'immediate',
            WEEKLY: 'weekly',
            SEMI_MONTHLY: 'semimonthly',
            MONTHLY: 'monthly',
            TRIP: 'trip',
            MANUAL: 'manual',
        },
        ROOM_PREFIX: '#',
        CUSTOM_UNIT_RATE_BASE_OFFSET: 100,
        OWNER_EMAIL_FAKE: '_FAKE_',
        OWNER_ACCOUNT_ID_FAKE: 0,
    },

    CUSTOM_UNITS: {
        NAME_DISTANCE: 'Distance',
        DISTANCE_UNIT_MILES: 'mi',
        DISTANCE_UNIT_KILOMETERS: 'km',
        MILEAGE_IRS_RATE: 0.655,
        DEFAULT_RATE: 'Default Rate',
        RATE_DECIMALS: 3,
    },

    TERMS: {
        CFPB_PREPAID: 'cfpb.gov/prepaid',
        CFPB_COMPLAINT: 'cfpb.gov/complaint',
        FDIC_PREPAID: 'fdic.gov/deposit/deposits/prepaid.html',
        USE_EXPENSIFY_FEES: 'use.expensify.com/fees',
    },

    LAYOUT_WIDTH: {
        WIDE: 'wide',
        NARROW: 'narrow',
        NONE: 'none',
    },

    ICON_TYPE_ICON: 'icon',
    ICON_TYPE_AVATAR: 'avatar',
    ICON_TYPE_WORKSPACE: 'workspace',

    ACTIVITY_INDICATOR_SIZE: {
        LARGE: 'large',
    },

    AVATAR_SIZE: {
        XLARGE: 'xlarge',
        LARGE: 'large',
        MEDIUM: 'medium',
        DEFAULT: 'default',
        SMALL: 'small',
        SMALLER: 'smaller',
        SUBSCRIPT: 'subscript',
        SMALL_SUBSCRIPT: 'small-subscript',
        MID_SUBSCRIPT: 'mid-subscript',
        LARGE_BORDERED: 'large-bordered',
        HEADER: 'header',
        MENTION_ICON: 'mention-icon',
        SMALL_NORMAL: 'small-normal',
    },
    EXPENSIFY_CARD: {
        BANK: 'Expensify Card',
        FRAUD_TYPES: {
            DOMAIN: 'domain',
            INDIVIDUAL: 'individual',
            NONE: 'none',
        },
        STATE: {
            STATE_NOT_ISSUED: 2,
            OPEN: 3,
            NOT_ACTIVATED: 4,
            STATE_DEACTIVATED: 5,
            CLOSED: 6,
            STATE_SUSPENDED: 7,
        },
        ACTIVE_STATES: [2, 3, 4, 7],
    },
    AVATAR_ROW_SIZE: {
        DEFAULT: 4,
        LARGE_SCREEN: 8,
    },
    OPTION_MODE: {
        COMPACT: 'compact',
        DEFAULT: 'default',
    },
    REGEX: {
        SPECIAL_CHARS_WITHOUT_NEWLINE: /((?!\n)[()-\s\t])/g,
        DIGITS_AND_PLUS: /^\+?[0-9]*$/,
        ALPHABETIC_AND_LATIN_CHARS: /^[\p{Script=Latin} ]*$/u,
        NON_ALPHABETIC_AND_NON_LATIN_CHARS: /[^\p{Script=Latin}]/gu,
        ACCENT_LATIN_CHARS: /[\u00C0-\u017F]/g,
        POSITIVE_INTEGER: /^\d+$/,
        PO_BOX: /\b[P|p]?(OST|ost)?\.?\s*[O|o|0]?(ffice|FFICE)?\.?\s*[B|b][O|o|0]?[X|x]?\.?\s+[#]?(\d+)\b/,
        ANY_VALUE: /^.+$/,
        ZIP_CODE: /^[0-9]{5}(?:[- ][0-9]{4})?$/,
        INDUSTRY_CODE: /^[0-9]{6}$/,
        SSN_LAST_FOUR: /^(?!0000)[0-9]{4}$/,
        SSN_FULL_NINE: /^(?!0000)[0-9]{9}$/,
        NUMBER: /^[0-9]+$/,
        CARD_NUMBER: /^[0-9]{15,16}$/,
        CARD_SECURITY_CODE: /^[0-9]{3,4}$/,
        CARD_EXPIRATION_DATE: /^(0[1-9]|1[0-2])([^0-9])?([0-9]{4}|([0-9]{2}))$/,
        ROOM_NAME: /^#[\p{Ll}0-9-]{1,80}$/u,

        // eslint-disable-next-line max-len, no-misleading-character-class
        EMOJI: /[\p{Extended_Pictographic}\u200d\u{1f1e6}-\u{1f1ff}\u{1f3fb}-\u{1f3ff}\u{e0020}-\u{e007f}\u20E3\uFE0F]|[#*0-9]\uFE0F?\u20E3/gu,
        // eslint-disable-next-line max-len, no-misleading-character-class
        EMOJIS: /[\p{Extended_Pictographic}](\u200D[\p{Extended_Pictographic}]|[\u{1F3FB}-\u{1F3FF}]|[\u{E0020}-\u{E007F}]|\uFE0F|\u20E3)*|[\u{1F1E6}-\u{1F1FF}]{2}|[#*0-9]\uFE0F?\u20E3/gu,

        TAX_ID: /^\d{9}$/,
        NON_NUMERIC: /\D/g,
        ANY_SPACE: /\s/g,

        // Extract attachment's source from the data's html string
        ATTACHMENT_DATA: /(data-expensify-source|data-name)="([^"]+)"/g,

        EMOJI_NAME: /:[\w+-]+:/g,
        EMOJI_SUGGESTIONS: /:[a-zA-Z0-9_+-]{1,40}$/,
        AFTER_FIRST_LINE_BREAK: /\n.*/g,
        LINE_BREAK: /\n/g,
        CODE_2FA: /^\d{6}$/,
        ATTACHMENT_ID: /chat-attachments\/(\d+)/,
        HAS_COLON_ONLY_AT_THE_BEGINNING: /^:[^:]+$/,
        HAS_AT_MOST_TWO_AT_SIGNS: /^@[^@]*@?[^@]*$/,

        SPECIAL_CHAR: /[,/?"{}[\]()&^%;`$=#<>!*]/g,

        FIRST_SPACE: /.+?(?=\s)/,

        get SPECIAL_CHAR_OR_EMOJI() {
            return new RegExp(`[~\\n\\s]|(_\\b(?!$))|${this.SPECIAL_CHAR.source}|${this.EMOJI.source}`, 'gu');
        },

        get SPACE_OR_EMOJI() {
            return new RegExp(`(\\s+|(?:${this.EMOJI.source})+)`, 'gu');
        },

        // Define the regular expression pattern to find a potential end of a mention suggestion:
        // It might be a space, a newline character, an emoji, or a special character (excluding underscores & tildes, which might be used in usernames)
        get MENTION_BREAKER() {
            return new RegExp(`[\\n\\s]|${this.SPECIAL_CHAR.source}|${this.EMOJI.source}`, 'gu');
        },

        MERGED_ACCOUNT_PREFIX: /^(MERGED_\d+@)/,

        ROUTES: {
            VALIDATE_LOGIN: /\/v($|(\/\/*))/,
            UNLINK_LOGIN: /\/u($|(\/\/*))/,
            REDUNDANT_SLASHES: /(\/{2,})|(\/$)/g,
        },

        TIME_STARTS_01: /^01:\d{2} [AP]M$/,
        TIME_FORMAT: /^\d{2}:\d{2} [AP]M$/,
        DATE_TIME_FORMAT: /^\d{2}-\d{2} \d{2}:\d{2} [AP]M$/,
        ILLEGAL_FILENAME_CHARACTERS: /\/|<|>|\*|"|:|\?|\\|\|/g,

        ENCODE_PERCENT_CHARACTER: /%(25)+/g,

        INVISIBLE_CHARACTERS_GROUPS: /[\p{C}\p{Z}]/gu,

        OTHER_INVISIBLE_CHARACTERS: /[\u3164]/g,
    },

    PRONOUNS: {
        PREFIX: '__predefined_',
        SELF_SELECT: '__predefined_selfSelect',
    },
    GUIDES_CALL_TASK_IDS: {
        CONCIERGE_DM: 'NewExpensifyConciergeDM',
        WORKSPACE_INITIAL: 'WorkspaceHome',
        WORKSPACE_OVERVIEW: 'WorkspaceGeneralSettings',
        WORKSPACE_CARD: 'WorkspaceCorporateCards',
        WORKSPACE_REIMBURSE: 'WorkspaceReimburseReceipts',
        WORKSPACE_BILLS: 'WorkspacePayBills',
        WORKSPACE_INVOICES: 'WorkspaceSendInvoices',
        WORKSPACE_TRAVEL: 'WorkspaceBookTravel',
        WORKSPACE_MEMBERS: 'WorkspaceManageMembers',
        WORKSPACE_BANK_ACCOUNT: 'WorkspaceBankAccount',
    },
    get EXPENSIFY_EMAILS() {
        return [
            this.EMAIL.ACCOUNTING,
            this.EMAIL.ADMIN,
            this.EMAIL.BILLS,
            this.EMAIL.CHRONOS,
            this.EMAIL.CONCIERGE,
            this.EMAIL.CONTRIBUTORS,
            this.EMAIL.FIRST_RESPONDER,
            this.EMAIL.HELP,
            this.EMAIL.INTEGRATION_TESTING_CREDS,
            this.EMAIL.NOTIFICATIONS,
            this.EMAIL.PAYROLL,
            this.EMAIL.QA,
            this.EMAIL.QA_TRAVIS,
            this.EMAIL.RECEIPTS,
            this.EMAIL.STUDENT_AMBASSADOR,
            this.EMAIL.SVFG,
        ];
    },
    get EXPENSIFY_ACCOUNT_IDS() {
        return [
            this.ACCOUNT_ID.ACCOUNTING,
            this.ACCOUNT_ID.ADMIN,
            this.ACCOUNT_ID.BILLS,
            this.ACCOUNT_ID.CHRONOS,
            this.ACCOUNT_ID.CONCIERGE,
            this.ACCOUNT_ID.CONTRIBUTORS,
            this.ACCOUNT_ID.FIRST_RESPONDER,
            this.ACCOUNT_ID.HELP,
            this.ACCOUNT_ID.INTEGRATION_TESTING_CREDS,
            this.ACCOUNT_ID.PAYROLL,
            this.ACCOUNT_ID.QA,
            this.ACCOUNT_ID.QA_TRAVIS,
            this.ACCOUNT_ID.RECEIPTS,
            this.ACCOUNT_ID.REWARDS,
            this.ACCOUNT_ID.STUDENT_AMBASSADOR,
            this.ACCOUNT_ID.SVFG,
        ];
    },

    // Auth limit is 60k for the column but we store edits and other metadata along the html so let's use a lower limit to accommodate for it.
    MAX_COMMENT_LENGTH: 10000,

    // Use the same value as MAX_COMMENT_LENGTH to ensure the entire comment is parsed. Note that applying markup is very resource-consuming.
    MAX_MARKUP_LENGTH: 10000,

    MAX_THREAD_REPLIES_PREVIEW: 99,

    FORM_CHARACTER_LIMIT: 50,
    LEGAL_NAMES_CHARACTER_LIMIT: 150,
    LOGIN_CHARACTER_LIMIT: 254,
    WORKSPACE_NAME_CHARACTER_LIMIT: 80,
    AVATAR_CROP_MODAL: {
        // The next two constants control what is min and max value of the image crop scale.
        // Values define in how many times the image can be bigger than its container.
        // Notice: that values less than 1 mean that the image won't cover the container fully.
        MAX_SCALE: 3, // 3x scale is used commonly in different apps.
        MIN_SCALE: 1, // 1x min scale means that the image covers the container completely

        // This const defines the initial container size, before layout measurement.
        // Since size cant be null, we have to define some initial value.
        INITIAL_SIZE: 1, // 1 was chosen because there is a very low probability that initialized component will have such size.
    },
    MICROSECONDS_PER_MS: 1000,
    RED_BRICK_ROAD_PENDING_ACTION: {
        ADD: 'add',
        DELETE: 'delete',
        UPDATE: 'update',
    },
    BRICK_ROAD_INDICATOR_STATUS: {
        ERROR: 'error',
        INFO: 'info',
    },
    REPORT_DETAILS_MENU_ITEM: {
        SHARE_CODE: 'shareCode',
        MEMBERS: 'member',
        INVITE: 'invite',
        SETTINGS: 'settings',
        LEAVE_ROOM: 'leaveRoom',
        WELCOME_MESSAGE: 'welcomeMessage',
        PRIVATE_NOTES: 'privateNotes',
    },
    EDIT_REQUEST_FIELD: {
        AMOUNT: 'amount',
        CURRENCY: 'currency',
        DATE: 'date',
        DESCRIPTION: 'description',
        MERCHANT: 'merchant',
        CATEGORY: 'category',
        RECEIPT: 'receipt',
        DISTANCE: 'distance',
        TAG: 'tag',
    },
    FOOTER: {
        EXPENSE_MANAGEMENT_URL: `${USE_EXPENSIFY_URL}/expense-management`,
        SPEND_MANAGEMENT_URL: `${USE_EXPENSIFY_URL}/spend-management`,
        EXPENSE_REPORTS_URL: `${USE_EXPENSIFY_URL}/expense-reports`,
        COMPANY_CARD_URL: `${USE_EXPENSIFY_URL}/company-credit-card`,
        RECIEPT_SCANNING_URL: `${USE_EXPENSIFY_URL}/receipt-scanning-app`,
        BILL_PAY_URL: `${USE_EXPENSIFY_URL}/bills`,
        INVOICES_URL: `${USE_EXPENSIFY_URL}/invoices`,
        PAYROLL_URL: `${USE_EXPENSIFY_URL}/payroll`,
        TRAVEL_URL: `${USE_EXPENSIFY_URL}/travel`,
        EXPENSIFY_APPROVED_URL: `${USE_EXPENSIFY_URL}/accountants`,
        PRESS_KIT_URL: 'https://we.are.expensify.com/press-kit',
        SUPPORT_URL: `${USE_EXPENSIFY_URL}/support`,
        COMMUNITY_URL: 'https://community.expensify.com/',
        PRIVACY_URL: `${USE_EXPENSIFY_URL}/privacy`,
        ABOUT_URL: 'https://we.are.expensify.com/how-we-got-here',
        BLOG_URL: 'https://blog.expensify.com/',
        JOBS_URL: 'https://we.are.expensify.com/apply',
        ORG_URL: 'https://expensify.org/',
        INVESTOR_RELATIONS_URL: 'https://ir.expensify.com/',
    },

    SOCIALS: {
        PODCAST: 'https://we.are.expensify.com/podcast',
        TWITTER: 'https://www.twitter.com/expensify',
        INSTAGRAM: 'https://www.instagram.com/expensify',
        FACEBOOK: 'https://www.facebook.com/expensify',
        LINKEDIN: 'https://www.linkedin.com/company/expensify',
    },

    // These split the maximum decimal value of a signed 64-bit number (9,223,372,036,854,775,807) into parts where none of them are too big to fit into a 32-bit number, so that we can
    // generate them each with a random number generator with only 32-bits of precision.
    MAX_64BIT_LEFT_PART: 92233,
    MAX_64BIT_MIDDLE_PART: 7203685,
    MAX_64BIT_RIGHT_PART: 4775807,

    // When generating a random value to fit in 7 digits (for the `middle` or `right` parts above), this is the maximum value to multiply by Math.random().
    MAX_INT_FOR_RANDOM_7_DIGIT_VALUE: 10000000,
    IOS_KEYBOARD_SPACE_OFFSET: -30,

    PDF_PASSWORD_FORM: {
        // Constants for password-related error responses received from react-pdf.
        REACT_PDF_PASSWORD_RESPONSES: {
            NEED_PASSWORD: 1,
            INCORRECT_PASSWORD: 2,
        },
    },
    API_REQUEST_TYPE: {
        READ: 'read',
        WRITE: 'write',
        MAKE_REQUEST_WITH_SIDE_EFFECTS: 'makeRequestWithSideEffects',
    },

    ERECEIPT_COLORS: {
        YELLOW: 'Yellow',
        ICE: 'Ice',
        BLUE: 'Blue',
        GREEN: 'Green',
        TANGERINE: 'Tangerine',
        PINK: 'Pink',
    },

    MAP_PADDING: 50,
    MAP_MARKER_SIZE: 20,

    QUICK_REACTIONS: [
        {
            name: '+1',
            code: '👍',
            types: ['👍🏿', '👍🏾', '👍🏽', '👍🏼', '👍🏻'],
        },
        {
            name: 'heart',
            code: '❤️',
        },
        {
            name: 'joy',
            code: '😂',
        },
        {
            name: 'fire',
            code: '🔥',
        },
    ],

    TFA_CODE_LENGTH: 6,
    CHAT_ATTACHMENT_TOKEN_KEY: 'X-Chat-Attachment-Token',

    SPACE_LENGTH: 1,

    ALL_COUNTRIES: {
        AF: 'Afghanistan',
        AX: 'Åland Islands',
        AL: 'Albania',
        DZ: 'Algeria',
        AS: 'American Samoa',
        AD: 'Andorra',
        AO: 'Angola',
        AI: 'Anguilla',
        AQ: 'Antarctica',
        AG: 'Antigua & Barbuda',
        AR: 'Argentina',
        AM: 'Armenia',
        AW: 'Aruba',
        AC: 'Ascension Island',
        AU: 'Australia',
        AT: 'Austria',
        AZ: 'Azerbaijan',
        BS: 'Bahamas',
        BH: 'Bahrain',
        BD: 'Bangladesh',
        BB: 'Barbados',
        BY: 'Belarus',
        BE: 'Belgium',
        BZ: 'Belize',
        BJ: 'Benin',
        BM: 'Bermuda',
        BT: 'Bhutan',
        BO: 'Bolivia',
        BA: 'Bosnia & Herzegovina',
        BW: 'Botswana',
        BR: 'Brazil',
        IO: 'British Indian Ocean Territory',
        VG: 'British Virgin Islands',
        BN: 'Brunei',
        BG: 'Bulgaria',
        BF: 'Burkina Faso',
        BI: 'Burundi',
        KH: 'Cambodia',
        CM: 'Cameroon',
        CA: 'Canada',
        CV: 'Cape Verde',
        BQ: 'Caribbean Netherlands',
        KY: 'Cayman Islands',
        CF: 'Central African Republic',
        TD: 'Chad',
        CL: 'Chile',
        CN: 'China',
        CX: 'Christmas Island',
        CC: 'Cocos (Keeling) Islands',
        CO: 'Colombia',
        KM: 'Comoros',
        CG: 'Congo - Brazzaville',
        CD: 'Congo - Kinshasa',
        CK: 'Cook Islands',
        CR: 'Costa Rica',
        CI: "Côte d'Ivoire",
        HR: 'Croatia',
        CU: 'Cuba',
        CW: 'Curaçao',
        CY: 'Cyprus',
        CZ: 'Czech Republic',
        DK: 'Denmark',
        DJ: 'Djibouti',
        DM: 'Dominica',
        DO: 'Dominican Republic',
        EC: 'Ecuador',
        EG: 'Egypt',
        SV: 'El Salvador',
        GQ: 'Equatorial Guinea',
        ER: 'Eritrea',
        EE: 'Estonia',
        ET: 'Ethiopia',
        FK: 'Falkland Islands',
        FO: 'Faroe Islands',
        FJ: 'Fiji',
        FI: 'Finland',
        FR: 'France',
        GF: 'French Guiana',
        PF: 'French Polynesia',
        TF: 'French Southern Territories',
        GA: 'Gabon',
        GM: 'Gambia',
        GE: 'Georgia',
        DE: 'Germany',
        GH: 'Ghana',
        GI: 'Gibraltar',
        GR: 'Greece',
        GL: 'Greenland',
        GD: 'Grenada',
        GP: 'Guadeloupe',
        GU: 'Guam',
        GT: 'Guatemala',
        GG: 'Guernsey',
        GN: 'Guinea',
        GW: 'Guinea-Bissau',
        GY: 'Guyana',
        HT: 'Haiti',
        HN: 'Honduras',
        HK: 'Hong Kong',
        HU: 'Hungary',
        IS: 'Iceland',
        IN: 'India',
        ID: 'Indonesia',
        IR: 'Iran',
        IQ: 'Iraq',
        IE: 'Ireland',
        IM: 'Isle of Man',
        IL: 'Israel',
        IT: 'Italy',
        JM: 'Jamaica',
        JP: 'Japan',
        JE: 'Jersey',
        JO: 'Jordan',
        KZ: 'Kazakhstan',
        KE: 'Kenya',
        KI: 'Kiribati',
        XK: 'Kosovo',
        KW: 'Kuwait',
        KG: 'Kyrgyzstan',
        LA: 'Laos',
        LV: 'Latvia',
        LB: 'Lebanon',
        LS: 'Lesotho',
        LR: 'Liberia',
        LY: 'Libya',
        LI: 'Liechtenstein',
        LT: 'Lithuania',
        LU: 'Luxembourg',
        MO: 'Macau',
        MK: 'Macedonia',
        MG: 'Madagascar',
        MW: 'Malawi',
        MY: 'Malaysia',
        MV: 'Maldives',
        ML: 'Mali',
        MT: 'Malta',
        MH: 'Marshall Islands',
        MQ: 'Martinique',
        MR: 'Mauritania',
        MU: 'Mauritius',
        YT: 'Mayotte',
        MX: 'Mexico',
        FM: 'Micronesia',
        MD: 'Moldova',
        MC: 'Monaco',
        MN: 'Mongolia',
        ME: 'Montenegro',
        MS: 'Montserrat',
        MA: 'Morocco',
        MZ: 'Mozambique',
        MM: 'Myanmar (Burma)',
        NA: 'Namibia',
        NR: 'Nauru',
        NP: 'Nepal',
        NL: 'Netherlands',
        NC: 'New Caledonia',
        NZ: 'New Zealand',
        NI: 'Nicaragua',
        NE: 'Niger',
        NG: 'Nigeria',
        NU: 'Niue',
        NF: 'Norfolk Island',
        KP: 'North Korea',
        MP: 'Northern Mariana Islands',
        NO: 'Norway',
        OM: 'Oman',
        PK: 'Pakistan',
        PW: 'Palau',
        PS: 'Palestinian Territories',
        PA: 'Panama',
        PG: 'Papua New Guinea',
        PY: 'Paraguay',
        PE: 'Peru',
        PH: 'Philippines',
        PN: 'Pitcairn Islands',
        PL: 'Poland',
        PT: 'Portugal',
        PR: 'Puerto Rico',
        QA: 'Qatar',
        RE: 'Réunion',
        RO: 'Romania',
        RU: 'Russia',
        RW: 'Rwanda',
        BL: 'Saint Barthélemy',
        WS: 'Samoa',
        SM: 'San Marino',
        ST: 'São Tomé & Príncipe',
        SA: 'Saudi Arabia',
        SN: 'Senegal',
        RS: 'Serbia',
        SC: 'Seychelles',
        SL: 'Sierra Leone',
        SG: 'Singapore',
        SX: 'Sint Maarten',
        SK: 'Slovakia',
        SI: 'Slovenia',
        SB: 'Solomon Islands',
        SO: 'Somalia',
        ZA: 'South Africa',
        GS: 'South Georgia & South Sandwich Islands',
        KR: 'South Korea',
        SS: 'South Sudan',
        ES: 'Spain',
        LK: 'Sri Lanka',
        SH: 'St. Helena',
        KN: 'St. Kitts & Nevis',
        LC: 'St. Lucia',
        MF: 'St. Martin',
        PM: 'St. Pierre & Miquelon',
        VC: 'St. Vincent & Grenadines',
        SD: 'Sudan',
        SR: 'Suriname',
        SJ: 'Svalbard & Jan Mayen',
        SZ: 'Swaziland',
        SE: 'Sweden',
        CH: 'Switzerland',
        SY: 'Syria',
        TW: 'Taiwan',
        TJ: 'Tajikistan',
        TZ: 'Tanzania',
        TH: 'Thailand',
        TL: 'Timor-Leste',
        TG: 'Togo',
        TK: 'Tokelau',
        TO: 'Tonga',
        TT: 'Trinidad & Tobago',
        TA: 'Tristan da Cunha',
        TN: 'Tunisia',
        TR: 'Turkey',
        TM: 'Turkmenistan',
        TC: 'Turks & Caicos Islands',
        TV: 'Tuvalu',
        UM: 'U.S. Outlying Islands',
        VI: 'U.S. Virgin Islands',
        UG: 'Uganda',
        UA: 'Ukraine',
        AE: 'United Arab Emirates',
        GB: 'United Kingdom',
        US: 'United States',
        UY: 'Uruguay',
        UZ: 'Uzbekistan',
        VU: 'Vanuatu',
        VA: 'Vatican City',
        VE: 'Venezuela',
        VN: 'Vietnam',
        WF: 'Wallis & Futuna',
        EH: 'Western Sahara',
        YE: 'Yemen',
        ZM: 'Zambia',
        ZW: 'Zimbabwe',
    },

    // Sources: https://github.com/Expensify/App/issues/14958#issuecomment-1442138427
    // https://github.com/Expensify/App/issues/14958#issuecomment-1456026810
    COUNTRY_ZIP_REGEX_DATA: {
        AC: {
            regex: /^ASCN 1ZZ$/,
            samples: 'ASCN 1ZZ',
        },
        AD: {
            regex: /^AD[1-7]0\d$/,
            samples: 'AD206, AD403, AD106, AD406',
        },

        // We have kept the empty object for the countries which do not have any zip code validation
        // to ensure consistency so that the amount of countries displayed and in this object are same
        AE: {},
        AF: {
            regex: /^\d{4}$/,
            samples: '9536, 1476, 3842, 7975',
        },
        AG: {},
        AI: {
            regex: /^AI-2640$/,
            samples: 'AI-2640',
        },
        AL: {
            regex: /^\d{4}$/,
            samples: '1631, 9721, 2360, 5574',
        },
        AM: {
            regex: /^\d{4}$/,
            samples: '5581, 7585, 8434, 2492',
        },
        AO: {},
        AQ: {},
        AR: {
            regex: /^((?:[A-HJ-NP-Z])?\d{4})([A-Z]{3})?$/,
            samples: 'Q7040GFQ, K2178ZHR, P6240EJG, J6070IAE',
        },
        AS: {
            regex: /^96799$/,
            samples: '96799',
        },
        AT: {
            regex: /^\d{4}$/,
            samples: '4223, 2052, 3544, 5488',
        },
        AU: {
            regex: /^\d{4}$/,
            samples: '7181, 7735, 9169, 8780',
        },
        AW: {},
        AX: {
            regex: /^22\d{3}$/,
            samples: '22270, 22889, 22906, 22284',
        },
        AZ: {
            regex: /^(AZ) (\d{4})$/,
            samples: 'AZ 6704, AZ 5332, AZ 3907, AZ 6892',
        },
        BA: {
            regex: /^\d{5}$/,
            samples: '62722, 80420, 44595, 74614',
        },
        BB: {
            regex: /^BB\d{5}$/,
            samples: 'BB64089, BB17494, BB73163, BB25752',
        },
        BD: {
            regex: /^\d{4}$/,
            samples: '8585, 8175, 7381, 0154',
        },
        BE: {
            regex: /^\d{4}$/,
            samples: '7944, 5303, 6746, 7921',
        },
        BF: {},
        BG: {
            regex: /^\d{4}$/,
            samples: '6409, 7657, 1206, 7908',
        },
        BH: {
            regex: /^\d{3}\d?$/,
            samples: '047, 1116, 490, 631',
        },
        BI: {},
        BJ: {},
        BL: {
            regex: /^97133$/,
            samples: '97133',
        },
        BM: {
            regex: /^[A-Z]{2} ?[A-Z0-9]{2}$/,
            samples: 'QV9P, OSJ1, PZ 3D, GR YK',
        },
        BN: {
            regex: /^[A-Z]{2} ?\d{4}$/,
            samples: 'PF 9925, TH1970, SC 4619, NF0781',
        },
        BO: {},
        BQ: {},
        BR: {
            regex: /^\d{5}-?\d{3}$/,
            samples: '18816-403, 95177-465, 43447-782, 39403-136',
        },
        BS: {},
        BT: {
            regex: /^\d{5}$/,
            samples: '28256, 52484, 30608, 93524',
        },
        BW: {},
        BY: {
            regex: /^\d{6}$/,
            samples: '504154, 360246, 741167, 895047',
        },
        BZ: {},
        CA: {
            regex: /^[ABCEGHJKLMNPRSTVXY]\d[ABCEGHJ-NPRSTV-Z] ?\d[ABCEGHJ-NPRSTV-Z]\d$/,
            samples: 'S1A7K8, Y5H 4G6, H9V0P2, H1A1B5',
        },
        CC: {
            regex: /^6799$/,
            samples: '6799',
        },
        CD: {},
        CF: {},
        CG: {},
        CH: {
            regex: /^\d{4}$/,
            samples: '6370, 5271, 7873, 8220',
        },
        CI: {},
        CK: {},
        CL: {
            regex: /^\d{7}$/,
            samples: '7565829, 8702008, 3161669, 1607703',
        },
        CM: {},
        CN: {
            regex: /^\d{6}$/,
            samples: '240543, 870138, 295528, 861683',
        },
        CO: {
            regex: /^\d{6}$/,
            samples: '678978, 775145, 823943, 913970',
        },
        CR: {
            regex: /^\d{5}$/,
            samples: '28256, 52484, 30608, 93524',
        },
        CU: {
            regex: /^(?:CP)?(\d{5})$/,
            samples: '28256, 52484, 30608, 93524',
        },
        CV: {
            regex: /^\d{4}$/,
            samples: '9056, 8085, 0491, 4627',
        },
        CW: {},
        CX: {
            regex: /^6798$/,
            samples: '6798',
        },
        CY: {
            regex: /^\d{4}$/,
            samples: '9301, 2478, 1981, 6162',
        },
        CZ: {
            regex: /^\d{3} ?\d{2}$/,
            samples: '150 56, 50694, 229 08, 82811',
        },
        DE: {
            regex: /^\d{5}$/,
            samples: '33185, 37198, 81711, 44262',
        },
        DJ: {},
        DK: {
            regex: /^\d{4}$/,
            samples: '1429, 2457, 0637, 5764',
        },
        DM: {},
        DO: {
            regex: /^\d{5}$/,
            samples: '11877, 95773, 93875, 98032',
        },
        DZ: {
            regex: /^\d{5}$/,
            samples: '26581, 64621, 57550, 72201',
        },
        EC: {
            regex: /^\d{6}$/,
            samples: '541124, 873848, 011495, 334509',
        },
        EE: {
            regex: /^\d{5}$/,
            samples: '87173, 01127, 73214, 52381',
        },
        EG: {
            regex: /^\d{5}$/,
            samples: '98394, 05129, 91463, 77359',
        },
        EH: {
            regex: /^\d{5}$/,
            samples: '30577, 60264, 16487, 38593',
        },
        ER: {},
        ES: {
            regex: /^\d{5}$/,
            samples: '03315, 00413, 23179, 89324',
        },
        ET: {
            regex: /^\d{4}$/,
            samples: '6269, 8498, 4514, 7820',
        },
        FI: {
            regex: /^\d{5}$/,
            samples: '21859, 72086, 22422, 03774',
        },
        FJ: {},
        FK: {
            regex: /^FIQQ 1ZZ$/,
            samples: 'FIQQ 1ZZ',
        },
        FM: {
            regex: /^(9694[1-4])(?:[ -](\d{4}))?$/,
            samples: '96942-9352, 96944-4935, 96941 9065, 96943-5369',
        },
        FO: {
            regex: /^\d{3}$/,
            samples: '334, 068, 741, 787',
        },
        FR: {
            regex: /^\d{2} ?\d{3}$/,
            samples: '25822, 53 637, 55354, 82522',
        },
        GA: {},
        GB: {
            regex: /^[A-Z]{1,2}[0-9R][0-9A-Z]?\s*[0-9][A-Z-CIKMOV]{2}$/,
            samples: 'LA102UX, BL2F8FX, BD1S9LU, WR4G 6LH',
        },
        GD: {},
        GE: {
            regex: /^\d{4}$/,
            samples: '1232, 9831, 4717, 9428',
        },
        GF: {
            regex: /^9[78]3\d{2}$/,
            samples: '98380, 97335, 98344, 97300',
        },
        GG: {
            regex: /^GY\d[\dA-Z]? ?\d[ABD-HJLN-UW-Z]{2}$/,
            samples: 'GY757LD, GY6D 6XL, GY3Y2BU, GY85 1YO',
        },
        GH: {},
        GI: {
            regex: /^GX11 1AA$/,
            samples: 'GX11 1AA',
        },
        GL: {
            regex: /^39\d{2}$/,
            samples: '3964, 3915, 3963, 3956',
        },
        GM: {},
        GN: {
            regex: /^\d{3}$/,
            samples: '465, 994, 333, 078',
        },
        GP: {
            regex: /^9[78][01]\d{2}$/,
            samples: '98069, 97007, 97147, 97106',
        },
        GQ: {},
        GR: {
            regex: /^\d{3} ?\d{2}$/,
            samples: '98654, 319 78, 127 09, 590 52',
        },
        GS: {
            regex: /^SIQQ 1ZZ$/,
            samples: 'SIQQ 1ZZ',
        },
        GT: {
            regex: /^\d{5}$/,
            samples: '30553, 69925, 09376, 83719',
        },
        GU: {
            regex: /^((969)[1-3][0-2])$/,
            samples: '96922, 96932, 96921, 96911',
        },
        GW: {
            regex: /^\d{4}$/,
            samples: '1742, 7941, 4437, 7728',
        },
        GY: {},
        HK: {
            regex: /^999077$|^$/,
            samples: '999077',
        },
        HN: {
            regex: /^\d{5}$/,
            samples: '86238, 78999, 03594, 30406',
        },
        HR: {
            regex: /^\d{5}$/,
            samples: '85240, 80710, 78235, 98766',
        },
        HT: {
            regex: /^(?:HT)?(\d{4})$/,
            samples: '5101, HT6991, HT3871, 1126',
        },
        HU: {
            regex: /^\d{4}$/,
            samples: '0360, 2604, 3362, 4775',
        },
        ID: {
            regex: /^\d{5}$/,
            samples: '60993, 52656, 16521, 34931',
        },
        IE: {},
        IL: {
            regex: /^\d{5}(?:\d{2})?$/,
            samples: '74213, 6978354, 2441689, 4971551',
        },
        IM: {
            regex: /^IM\d[\dA-Z]? ?\d[ABD-HJLN-UW-Z]{2}$/,
            samples: 'IM2X1JP, IM4V 9JU, IM3B1UP, IM8E 5XF',
        },
        IN: {
            regex: /^\d{6}$/,
            samples: '946956, 143659, 243258, 938385',
        },
        IO: {
            regex: /^BBND 1ZZ$/,
            samples: 'BBND 1ZZ',
        },
        IQ: {
            regex: /^\d{5}$/,
            samples: '63282, 87817, 38580, 47725',
        },
        IR: {
            regex: /^\d{5}-?\d{5}$/,
            samples: '0666174250, 6052682188, 02360-81920, 25102-08646',
        },
        IS: {
            regex: /^\d{3}$/,
            samples: '408, 013, 001, 936',
        },
        IT: {
            regex: /^\d{5}$/,
            samples: '31701, 61341, 92781, 45609',
        },
        JE: {
            regex: /^JE\d[\dA-Z]? ?\d[ABD-HJLN-UW-Z]{2}$/,
            samples: 'JE0D 2EX, JE59 2OF, JE1X1ZW, JE0V 1SO',
        },
        JM: {},
        JO: {
            regex: /^\d{5}$/,
            samples: '20789, 02128, 52170, 40284',
        },
        JP: {
            regex: /^\d{3}-?\d{4}$/,
            samples: '5429642, 046-1544, 6463599, 368-5362',
        },
        KE: {
            regex: /^\d{5}$/,
            samples: '33043, 98830, 59324, 42876',
        },
        KG: {
            regex: /^\d{6}$/,
            samples: '500371, 176592, 184133, 225279',
        },
        KH: {
            regex: /^\d{5,6}$/,
            samples: '220281, 18824, 35379, 09570',
        },
        KI: {
            regex: /^KI\d{4}$/,
            samples: 'KI0104, KI0109, KI0112, KI0306',
        },
        KM: {},
        KN: {
            regex: /^KN\d{4}(-\d{4})?$/,
            samples: 'KN2522, KN2560-3032, KN3507, KN4440',
        },
        KP: {},
        KR: {
            regex: /^\d{5}$/,
            samples: '67417, 66648, 08359, 93750',
        },
        KW: {
            regex: /^\d{5}$/,
            samples: '74840, 53309, 71276, 59262',
        },
        KY: {
            regex: /^KY\d-\d{4}$/,
            samples: 'KY0-3078, KY1-7812, KY8-3729, KY3-4664',
        },
        KZ: {
            regex: /^\d{6}$/,
            samples: '129113, 976562, 226811, 933781',
        },
        LA: {
            regex: /^\d{5}$/,
            samples: '08875, 50779, 87756, 75932',
        },
        LB: {
            regex: /^(?:\d{4})(?: ?(?:\d{4}))?$/,
            samples: '5436 1302, 9830 7470, 76911911, 9453 1306',
        },
        LC: {
            regex: /^(LC)?\d{2} ?\d{3}$/,
            samples: '21080, LC99127, LC24 258, 51 740',
        },
        LI: {
            regex: /^\d{4}$/,
            samples: '6644, 2852, 4630, 4541',
        },
        LK: {
            regex: /^\d{5}$/,
            samples: '44605, 27721, 90695, 65514',
        },
        LR: {
            regex: /^\d{4}$/,
            samples: '6644, 2852, 4630, 4541',
        },
        LS: {
            regex: /^\d{3}$/,
            samples: '779, 803, 104, 897',
        },
        LT: {
            regex: /^((LT)[-])?(\d{5})$/,
            samples: 'LT-22248, LT-12796, 69822, 37280',
        },
        LU: {
            regex: /^((L)[-])?(\d{4})$/,
            samples: '5469, L-4476, 6304, 9739',
        },
        LV: {
            regex: /^((LV)[-])?\d{4}$/,
            samples: '9344, LV-5030, LV-0132, 8097',
        },
        LY: {},
        MA: {
            regex: /^\d{5}$/,
            samples: '50219, 95871, 80907, 79804',
        },
        MC: {
            regex: /^980\d{2}$/,
            samples: '98084, 98041, 98070, 98062',
        },
        MD: {
            regex: /^(MD[-]?)?(\d{4})$/,
            samples: '6250, MD-9681, MD3282, MD-0652',
        },
        ME: {
            regex: /^\d{5}$/,
            samples: '87622, 92688, 23129, 59566',
        },
        MF: {
            regex: /^9[78][01]\d{2}$/,
            samples: '97169, 98180, 98067, 98043',
        },
        MG: {
            regex: /^\d{3}$/,
            samples: '854, 084, 524, 064',
        },
        MH: {
            regex: /^((969)[6-7][0-9])(-\d{4})?/,
            samples: '96962, 96969, 96970-8530, 96960-3226',
        },
        MK: {
            regex: /^\d{4}$/,
            samples: '8299, 6904, 6144, 9753',
        },
        ML: {},
        MM: {
            regex: /^\d{5}$/,
            samples: '59188, 93943, 40829, 69981',
        },
        MN: {
            regex: /^\d{5}$/,
            samples: '94129, 29906, 53374, 80141',
        },
        MO: {},
        MP: {
            regex: /^(9695[012])(?:[ -](\d{4}))?$/,
            samples: '96952 3162, 96950 1567, 96951 2994, 96950 8745',
        },
        MQ: {
            regex: /^9[78]2\d{2}$/,
            samples: '98297, 97273, 97261, 98282',
        },
        MR: {},
        MS: {
            regex: /^[Mm][Ss][Rr]\s{0,1}\d{4}$/,
            samples: 'MSR1110, MSR1230, MSR1250, MSR1330',
        },
        MT: {
            regex: /^[A-Z]{3} [0-9]{4}|[A-Z]{2}[0-9]{2}|[A-Z]{2} [0-9]{2}|[A-Z]{3}[0-9]{4}|[A-Z]{3}[0-9]{2}|[A-Z]{3} [0-9]{2}$/,
            samples: 'DKV 8196, KSU9264, QII0259, HKH 1020',
        },
        MU: {
            regex: /^([0-9A-R]\d{4})$/,
            samples: 'H8310, 52591, M9826, F5810',
        },
        MV: {
            regex: /^\d{5}$/,
            samples: '16354, 20857, 50991, 72527',
        },
        MW: {},
        MX: {
            regex: /^\d{5}$/,
            samples: '71530, 76424, 73811, 50503',
        },
        MY: {
            regex: /^\d{5}$/,
            samples: '75958, 15826, 86715, 37081',
        },
        MZ: {
            regex: /^\d{4}$/,
            samples: '0902, 6258, 7826, 7150',
        },
        NA: {
            regex: /^\d{5}$/,
            samples: '68338, 63392, 21820, 61211',
        },
        NC: {
            regex: /^988\d{2}$/,
            samples: '98865, 98813, 98820, 98855',
        },
        NE: {
            regex: /^\d{4}$/,
            samples: '9790, 3270, 2239, 0400',
        },
        NF: {
            regex: /^2899$/,
            samples: '2899',
        },
        NG: {
            regex: /^\d{6}$/,
            samples: '289096, 223817, 199970, 840648',
        },
        NI: {
            regex: /^\d{5}$/,
            samples: '86308, 60956, 49945, 15470',
        },
        NL: {
            regex: /^\d{4} ?[A-Z]{2}$/,
            samples: '6998 VY, 5390 CK, 2476 PS, 8873OX',
        },
        NO: {
            regex: /^\d{4}$/,
            samples: '0711, 4104, 2683, 5015',
        },
        NP: {
            regex: /^\d{5}$/,
            samples: '42438, 73964, 66400, 33976',
        },
        NR: {
            regex: /^(NRU68)$/,
            samples: 'NRU68',
        },
        NU: {
            regex: /^(9974)$/,
            samples: '9974',
        },
        NZ: {
            regex: /^\d{4}$/,
            samples: '7015, 0780, 4109, 1422',
        },
        OM: {
            regex: /^(?:PC )?\d{3}$/,
            samples: 'PC 851, PC 362, PC 598, PC 499',
        },
        PA: {
            regex: /^\d{4}$/,
            samples: '0711, 4104, 2683, 5015',
        },
        PE: {
            regex: /^\d{5}$/,
            samples: '10013, 12081, 14833, 24615',
        },
        PF: {
            regex: /^987\d{2}$/,
            samples: '98755, 98710, 98748, 98791',
        },
        PG: {
            regex: /^\d{3}$/,
            samples: '193, 166, 880, 553',
        },
        PH: {
            regex: /^\d{4}$/,
            samples: '0137, 8216, 2876, 0876',
        },
        PK: {
            regex: /^\d{5}$/,
            samples: '78219, 84497, 62102, 12564',
        },
        PL: {
            regex: /^\d{2}-\d{3}$/,
            samples: '63-825, 26-714, 05-505, 15-200',
        },
        PM: {
            regex: /^(97500)$/,
            samples: '97500',
        },
        PN: {
            regex: /^PCRN 1ZZ$/,
            samples: 'PCRN 1ZZ',
        },
        PR: {
            regex: /^(00[679]\d{2})(?:[ -](\d{4}))?$/,
            samples: '00989 3603, 00639 0720, 00707-9803, 00610 7362',
        },
        PS: {
            regex: /^(00[679]\d{2})(?:[ -](\d{4}))?$/,
            samples: '00748, 00663, 00779-4433, 00934 1559',
        },
        PT: {
            regex: /^\d{4}-\d{3}$/,
            samples: '0060-917, 4391-979, 5551-657, 9961-093',
        },
        PW: {
            regex: /^(969(?:39|40))(?:[ -](\d{4}))?$/,
            samples: '96940, 96939, 96939 6004, 96940-1871',
        },
        PY: {
            regex: /^\d{4}$/,
            samples: '7895, 5835, 8783, 5887',
        },
        QA: {},
        RE: {
            regex: /^9[78]4\d{2}$/,
            samples: '98445, 97404, 98421, 98434',
        },
        RO: {
            regex: /^\d{6}$/,
            samples: '935929, 407608, 637434, 174574',
        },
        RS: {
            regex: /^\d{5,6}$/,
            samples: '929863, 259131, 687739, 07011',
        },
        RU: {
            regex: /^\d{6}$/,
            samples: '138294, 617323, 307906, 981238',
        },
        RW: {},
        SA: {
            regex: /^\d{5}(-{1}\d{4})?$/,
            samples: '86020-1256, 72375, 70280, 96328',
        },
        SB: {},
        SC: {},
        SD: {
            regex: /^\d{5}$/,
            samples: '78219, 84497, 62102, 12564',
        },
        SE: {
            regex: /^\d{3} ?\d{2}$/,
            samples: '095 39, 41052, 84687, 563 66',
        },
        SG: {
            regex: /^\d{6}$/,
            samples: '606542, 233985, 036755, 265255',
        },
        SH: {
            regex: /^(?:ASCN|TDCU|STHL) 1ZZ$/,
            samples: 'STHL 1ZZ, ASCN 1ZZ, TDCU 1ZZ',
        },
        SI: {
            regex: /^\d{4}$/,
            samples: '6898, 3413, 2031, 5732',
        },
        SJ: {
            regex: /^\d{4}$/,
            samples: '7616, 3163, 5769, 0237',
        },
        SK: {
            regex: /^\d{3} ?\d{2}$/,
            samples: '594 52, 813 34, 867 67, 41814',
        },
        SL: {},
        SM: {
            regex: /^4789\d$/,
            samples: '47894, 47895, 47893, 47899',
        },
        SN: {
            regex: /^[1-8]\d{4}$/,
            samples: '48336, 23224, 33261, 82430',
        },
        SO: {},
        SR: {},
        SS: {
            regex: /^[A-Z]{2} ?\d{5}$/,
            samples: 'JQ 80186, CU 46474, DE33738, MS 59107',
        },
        ST: {},
        SV: {},
        SX: {},
        SY: {},
        SZ: {
            regex: /^[HLMS]\d{3}$/,
            samples: 'H458, L986, M477, S916',
        },
        TA: {
            regex: /^TDCU 1ZZ$/,
            samples: 'TDCU 1ZZ',
        },
        TC: {
            regex: /^TKCA 1ZZ$/,
            samples: 'TKCA 1ZZ',
        },
        TD: {},
        TF: {},
        TG: {},
        TH: {
            regex: /^\d{5}$/,
            samples: '30706, 18695, 21044, 42496',
        },
        TJ: {
            regex: /^\d{6}$/,
            samples: '381098, 961344, 519925, 667883',
        },
        TK: {},
        TL: {},
        TM: {
            regex: /^\d{6}$/,
            samples: '544985, 164362, 425224, 374603',
        },
        TN: {
            regex: /^\d{4}$/,
            samples: '6075, 7340, 2574, 8988',
        },
        TO: {},
        TR: {
            regex: /^\d{5}$/,
            samples: '42524, 81057, 50859, 42677',
        },
        TT: {
            regex: /^\d{6}$/,
            samples: '041238, 033990, 763476, 981118',
        },
        TV: {},
        TW: {
            regex: /^\d{3}(?:\d{2})?$/,
            samples: '21577, 76068, 68698, 08912',
        },
        TZ: {},
        UA: {
            regex: /^\d{5}$/,
            samples: '10629, 81138, 15668, 30055',
        },
        UG: {},
        UM: {},
        US: {
            regex: /^[0-9]{5}(?:[- ][0-9]{4})?$/,
            samples: '12345, 12345-1234, 12345 1234',
        },
        UY: {
            regex: /^\d{5}$/,
            samples: '40073, 30136, 06583, 00021',
        },
        UZ: {
            regex: /^\d{6}$/,
            samples: '205122, 219713, 441699, 287471',
        },
        VA: {
            regex: /^(00120)$/,
            samples: '00120',
        },
        VC: {
            regex: /^VC\d{4}$/,
            samples: 'VC0600, VC0176, VC0616, VC4094',
        },
        VE: {
            regex: /^\d{4}$/,
            samples: '9692, 1953, 6680, 8302',
        },
        VG: {
            regex: /^VG\d{4}$/,
            samples: 'VG1204, VG7387, VG3431, VG6021',
        },
        VI: {
            regex: /^(008(?:(?:[0-4]\d)|(?:5[01])))(?:[ -](\d{4}))?$/,
            samples: '00820, 00804 2036, 00825 3344, 00811-5900',
        },
        VN: {
            regex: /^\d{6}$/,
            samples: '133836, 748243, 894060, 020597',
        },
        VU: {},
        WF: {
            regex: /^986\d{2}$/,
            samples: '98692, 98697, 98698, 98671',
        },
        WS: {
            regex: /^WS[1-2]\d{3}$/,
            samples: 'WS1349, WS2798, WS1751, WS2090',
        },
        XK: {
            regex: /^[1-7]\d{4}$/,
            samples: '56509, 15863, 46644, 21896',
        },
        YE: {},
        YT: {
            regex: /^976\d{2}$/,
            samples: '97698, 97697, 97632, 97609',
        },
        ZA: {
            regex: /^\d{4}$/,
            samples: '6855, 5179, 6956, 7147',
        },
        ZM: {
            regex: /^\d{5}$/,
            samples: '77603, 97367, 80454, 94484',
        },
        ZW: {},
    },

    GENERIC_ZIP_CODE_REGEX: /^(?:(?![\s-])[\w -]{0,9}[\w])?$/,

    // Values for checking if polyfill is required on a platform
    POLYFILL_TEST: {
        STYLE: 'currency',
        CURRENCY: 'XAF',
        FORMAT: 'symbol',
        SAMPLE_INPUT: '123456.789',
        EXPECTED_OUTPUT: 'FCFA 123,457',
    },

    PATHS_TO_TREAT_AS_EXTERNAL: ['NewExpensify.dmg'],

    // Test tool menu parameters
    TEST_TOOL: {
        // Number of concurrent taps to open then the Test modal menu
        NUMBER_OF_TAPS: 4,
    },

    MENU_HELP_URLS: {
        LEARN_MORE: 'https://www.expensify.com',
        DOCUMENTATION: 'https://github.com/Expensify/App/blob/main/README.md',
        COMMUNITY_DISCUSSIONS: 'https://expensify.slack.com/archives/C01GTK53T8Q',
        SEARCH_ISSUES: 'https://github.com/Expensify/App/issues',
    },

    CONCIERGE_TRAVEL_URL: 'https://community.expensify.com/discussion/7066/introducing-concierge-travel',
    SCREEN_READER_STATES: {
        ALL: 'all',
        ACTIVE: 'active',
        DISABLED: 'disabled',
    },
    SPACE_CHARACTER_WIDTH: 4,

    // The attribute used in the SelectionScraper.js helper to query all the DOM elements
    // that should be removed from the copied contents in the getHTMLOfSelection() method
    SELECTION_SCRAPER_HIDDEN_ELEMENT: 'selection-scrapper-hidden-element',
    MODERATION: {
        MODERATOR_DECISION_PENDING: 'pending',
        MODERATOR_DECISION_PENDING_HIDE: 'pendingHide',
        MODERATOR_DECISION_PENDING_REMOVE: 'pendingRemove',
        MODERATOR_DECISION_APPROVED: 'approved',
        MODERATOR_DECISION_HIDDEN: 'hidden',
        FLAG_SEVERITY_SPAM: 'spam',
        FLAG_SEVERITY_INCONSIDERATE: 'inconsiderate',
        FLAG_SEVERITY_INTIMIDATION: 'intimidation',
        FLAG_SEVERITY_BULLYING: 'bullying',
        FLAG_SEVERITY_HARASSMENT: 'harassment',
        FLAG_SEVERITY_ASSAULT: 'assault',
    },
    EMOJI_PICKER_TEXT_INPUT_SIZES: 152,
    QR: {
        DEFAULT_LOGO_SIZE_RATIO: 0.25,
        DEFAULT_LOGO_MARGIN_RATIO: 0.02,
        EXPENSIFY_LOGO_SIZE_RATIO: 0.22,
        EXPENSIFY_LOGO_MARGIN_RATIO: 0.03,
    },
    /**
     * Acceptable values for the `accessibilityRole` prop on react native components.
     *
     * **IMPORTANT:** Do not use with the `role` prop as it can cause errors.
     *
     * @deprecated ACCESSIBILITY_ROLE is deprecated. Please use CONST.ROLE instead.
     */
    ACCESSIBILITY_ROLE: {
        /**
         * @deprecated Please stop using the accessibilityRole prop and use the role prop instead.
         */
        BUTTON: 'button',

        /**
         * @deprecated Please stop using the accessibilityRole prop and use the role prop instead.
         */
        LINK: 'link',

        /**
         * @deprecated Please stop using the accessibilityRole prop and use the role prop instead.
         */
        MENUITEM: 'menuitem',

        /**
         * @deprecated Please stop using the accessibilityRole prop and use the role prop instead.
         */
        TEXT: 'text',

        /**
         * @deprecated Please stop using the accessibilityRole prop and use the role prop instead.
         */
        RADIO: 'radio',

        /**
         * @deprecated Please stop using the accessibilityRole prop and use the role prop instead.
         */
        IMAGEBUTTON: 'imagebutton',

        /**
         * @deprecated Please stop using the accessibilityRole prop and use the role prop instead.
         */
        CHECKBOX: 'checkbox',

        /**
         * @deprecated Please stop using the accessibilityRole prop and use the role prop instead.
         */
        SWITCH: 'switch',

        /**
         * @deprecated Please stop using the accessibilityRole prop and use the role prop instead.
         */
        ADJUSTABLE: 'adjustable',

        /**
         * @deprecated Please stop using the accessibilityRole prop and use the role prop instead.
         */
        IMAGE: 'image',
    },
    /**
     * Acceptable values for the `role` attribute on react native components.
     *
     * **IMPORTANT:** Not for use with the `accessibilityRole` prop, as it accepts different values, and new components
     * should use the `role` prop instead.
     */
    ROLE: {
        /** Use for elements with important, time-sensitive information. */
        ALERT: 'alert',
        /** Use for elements that act as buttons. */
        BUTTON: 'button',
        /** Use for elements representing checkboxes. */
        CHECKBOX: 'checkbox',
        /** Use for elements that allow a choice from multiple options. */
        COMBOBOX: 'combobox',
        /** Use with scrollable lists to represent a grid layout. */
        GRID: 'grid',
        /** Use for section headers or titles. */
        HEADING: 'heading',
        /** Use for image elements. */
        IMG: 'img',
        /** Use for elements that navigate to other pages or content. */
        LINK: 'link',
        /** Use to identify a list of items. */
        LIST: 'list',
        /** Use for a list of choices or options. */
        MENU: 'menu',
        /** Use for a container of multiple menus. */
        MENUBAR: 'menubar',
        /** Use for items within a menu. */
        MENUITEM: 'menuitem',
        /** Use when no specific role is needed. */
        NONE: 'none',
        /** Use for elements that don't require a specific role. */
        PRESENTATION: 'presentation',
        /** Use for elements showing progress of a task. */
        PROGRESSBAR: 'progressbar',
        /** Use for radio buttons. */
        RADIO: 'radio',
        /** Use for groups of radio buttons. */
        RADIOGROUP: 'radiogroup',
        /** Use for scrollbar elements. */
        SCROLLBAR: 'scrollbar',
        /** Use for text fields that are used for searching. */
        SEARCHBOX: 'searchbox',
        /** Use for adjustable elements like sliders. */
        SLIDER: 'slider',
        /** Use for a button that opens a list of choices. */
        SPINBUTTON: 'spinbutton',
        /** Use for elements providing a summary of app conditions. */
        SUMMARY: 'summary',
        /** Use for on/off switch elements. */
        SWITCH: 'switch',
        /** Use for tab elements in a tab list. */
        TAB: 'tab',
        /** Use for a list of tabs. */
        TABLIST: 'tablist',
        /** Use for timer elements. */
        TIMER: 'timer',
        /** Use for toolbars containing action buttons or components. */
        TOOLBAR: 'toolbar',
    },
    TRANSLATION_KEYS: {
        ATTACHMENT: 'common.attachment',
    },
    TEACHERS_UNITE: {
        PROD_PUBLIC_ROOM_ID: '7470147100835202',
        PROD_POLICY_ID: 'B795B6319125BDF2',
        TEST_PUBLIC_ROOM_ID: '207591744844000',
        TEST_POLICY_ID: 'ABD1345ED7293535',
        POLICY_NAME: 'Expensify.org / Teachers Unite!',
        PUBLIC_ROOM_NAME: '#teachers-unite',
    },
    CUSTOM_STATUS_TYPES: {
        NEVER: 'never',
        THIRTY_MINUTES: 'thirtyMinutes',
        ONE_HOUR: 'oneHour',
        AFTER_TODAY: 'afterToday',
        AFTER_WEEK: 'afterWeek',
        CUSTOM: 'custom',
    },
    TWO_FACTOR_AUTH_STEPS: {
        CODES: 'CODES',
        VERIFY: 'VERIFY',
        SUCCESS: 'SUCCESS',
        ENABLED: 'ENABLED',
        DISABLED: 'DISABLED',
    },
    TAB: {
        NEW_CHAT_TAB_ID: 'NewChatTab',
        NEW_CHAT: 'chat',
        NEW_ROOM: 'room',
        RECEIPT_TAB_ID: 'ReceiptTab',
        IOU_REQUEST_TYPE: 'iouRequestType',
    },
    TAB_REQUEST: {
        MANUAL: 'manual',
        SCAN: 'scan',
        DISTANCE: 'distance',
    },
    STATUS_TEXT_MAX_LENGTH: 100,

    DROPDOWN_BUTTON_SIZE: {
        LARGE: 'large',
        MEDIUM: 'medium',
    },

    SF_COORDINATES: [-122.4194, 37.7749],

    NAVIGATION: {
        TYPE: {
            FORCED_UP: 'FORCED_UP',
            UP: 'UP',
        },
        ACTION_TYPE: {
            REPLACE: 'REPLACE',
            PUSH: 'PUSH',
            NAVIGATE: 'NAVIGATE',
        },
    },
    TIME_PERIOD: {
        AM: 'AM',
        PM: 'PM',
    },
    INDENTS: '    ',
    PARENT_CHILD_SEPARATOR: ': ',
    CATEGORY_LIST_THRESHOLD: 8,
    TAG_LIST_THRESHOLD: 8,
    TAX_RATES_LIST_THRESHOLD: 8,
    COLON: ':',
    MAPBOX: {
        PADDING: 50,
        DEFAULT_ZOOM: 10,
        SINGLE_MARKER_ZOOM: 15,
        DEFAULT_COORDINATE: [-122.4021, 37.7911],
        STYLE_URL: 'mapbox://styles/expensify/cllcoiqds00cs01r80kp34tmq',
    },
    ONYX_UPDATE_TYPES: {
        HTTPS: 'https',
        PUSHER: 'pusher',
    },
    EVENTS: {
        SCROLLING: 'scrolling',
    },

    CHAT_HEADER_LOADER_HEIGHT: 36,

    HORIZONTAL_SPACER: {
        DEFAULT_BORDER_BOTTOM_WIDTH: 1,
        DEFAULT_MARGIN_VERTICAL: 8,
        HIDDEN_MARGIN_VERTICAL: 4,
        HIDDEN_BORDER_BOTTOM_WIDTH: 0,
    },

    LIST_COMPONENTS: {
        HEADER: 'header',
        FOOTER: 'footer',
    },

    MISSING_TRANSLATION: 'MISSING TRANSLATION',
    SEARCH_MAX_LENGTH: 500,

    /**
     * The count of characters we'll allow the user to type after reaching SEARCH_MAX_LENGTH in an input.
     */
    ADDITIONAL_ALLOWED_CHARACTERS: 20,

    REFERRAL_PROGRAM: {
        CONTENT_TYPES: {
            MONEY_REQUEST: 'request',
            START_CHAT: 'startChat',
            SEND_MONEY: 'sendMoney',
            REFER_FRIEND: 'referralFriend',
            SHARE_CODE: 'shareCode',
        },
        REVENUE: 250,
        LEARN_MORE_LINK: 'https://help.expensify.com/articles/new-expensify/get-paid-back/Referral-Program',
        LINK: 'https://join.my.expensify.com',
    },

    /**
     * native IDs for close buttons in Overlay component
     */
    OVERLAY: {
        TOP_BUTTON_NATIVE_ID: 'overLayTopButton',
        BOTTOM_BUTTON_NATIVE_ID: 'overLayBottomButton',
    },

    BACK_BUTTON_NATIVE_ID: 'backButton',

    /**
     * The maximum count of items per page for OptionsSelector.
     * When paginate, it multiplies by page number.
     */
    MAX_OPTIONS_SELECTOR_PAGE_LENGTH: 500,

    /**
     * Performance test setup - run the same test multiple times to get a more accurate result
     */
    PERFORMANCE_TESTS: {
        RUNS: 20,
    },

    /**
     * Bank account names
     */
    BANK_NAMES: {
        EXPENSIFY: 'expensify',
        AMERICAN_EXPRESS: 'americanexpress',
        BANK_OF_AMERICA: 'bank of america',
        BB_T: 'bbt',
        CAPITAL_ONE: 'capital one',
        CHASE: 'chase',
        CHARLES_SCHWAB: 'charles schwab',
        CITIBANK: 'citibank',
        CITIZENS_BANK: 'citizens bank',
        DISCOVER: 'discover',
        FIDELITY: 'fidelity',
        GENERIC_BANK: 'generic bank',
        HUNTINGTON_BANK: 'huntington bank',
        HUNTINGTON_NATIONAL: 'huntington national',
        NAVY_FEDERAL_CREDIT_UNION: 'navy federal credit union',
        PNC: 'pnc',
        REGIONS_BANK: 'regions bank',
        SUNTRUST: 'suntrust',
        TD_BANK: 'td bank',
        US_BANK: 'us bank',
        USAA: 'usaa',
    },

    /**
     * Constants for maxToRenderPerBatch parameter that is used for FlatList or SectionList. This controls the amount of items rendered per batch, which is the next chunk of items rendered on every scroll.
     */
    MAX_TO_RENDER_PER_BATCH: {
        DEFAULT: 5,
        CAROUSEL: 3,
    },
    BRICK_ROAD: {
        GBR: 'info',
        RBR: 'error',

<<<<<<< HEAD
    },
=======
    VIOLATIONS: {
        ALL_TAG_LEVELS_REQUIRED: 'allTagLevelsRequired',
        AUTO_REPORTED_REJECTED_EXPENSE: 'autoReportedRejectedExpense',
        BILLABLE_EXPENSE: 'billableExpense',
        CASH_EXPENSE_WITH_NO_RECEIPT: 'cashExpenseWithNoReceipt',
        CATEGORY_OUT_OF_POLICY: 'categoryOutOfPolicy',
        CONVERSION_SURCHARGE: 'conversionSurcharge',
        CUSTOM_UNIT_OUT_OF_POLICY: 'customUnitOutOfPolicy',
        DUPLICATED_TRANSACTION: 'duplicatedTransaction',
        FIELD_REQUIRED: 'fieldRequired',
        FUTURE_DATE: 'futureDate',
        INVOICE_MARKUP: 'invoiceMarkup',
        MAX_AGE: 'maxAge',
        MISSING_CATEGORY: 'missingCategory',
        MISSING_COMMENT: 'missingComment',
        MISSING_TAG: 'missingTag',
        MODIFIED_AMOUNT: 'modifiedAmount',
        MODIFIED_DATE: 'modifiedDate',
        NON_EXPENSIWORKS_EXPENSE: 'nonExpensiworksExpense',
        OVER_AUTO_APPROVAL_LIMIT: 'overAutoApprovalLimit',
        OVER_CATEGORY_LIMIT: 'overCategoryLimit',
        OVER_LIMIT: 'overLimit',
        OVER_LIMIT_ATTENDEE: 'overLimitAttendee',
        PER_DAY_LIMIT: 'perDayLimit',
        RECEIPT_NOT_SMART_SCANNED: 'receiptNotSmartScanned',
        RECEIPT_REQUIRED: 'receiptRequired',
        RTER: 'rter',
        SMARTSCAN_FAILED: 'smartscanFailed',
        SOME_TAG_LEVELS_REQUIRED: 'someTagLevelsRequired',
        TAG_OUT_OF_POLICY: 'tagOutOfPolicy',
        TAX_AMOUNT_CHANGED: 'taxAmountChanged',
        TAX_OUT_OF_POLICY: 'taxOutOfPolicy',
        TAX_RATE_CHANGED: 'taxRateChanged',
        TAX_REQUIRED: 'taxRequired',
    },

>>>>>>> 1b7146b0
    /** Context menu types */
    CONTEXT_MENU_TYPES: {
        LINK: 'LINK',
        REPORT_ACTION: 'REPORT_ACTION',
        EMAIL: 'EMAIL',
        REPORT: 'REPORT',
    },

    WORKSPACE_SWITCHER: {
        NAME: 'Expensify',
        SUBSCRIPT_ICON_SIZE: 8,
    },
} as const;

export default CONST;<|MERGE_RESOLUTION|>--- conflicted
+++ resolved
@@ -3069,9 +3069,7 @@
         GBR: 'info',
         RBR: 'error',
 
-<<<<<<< HEAD
-    },
-=======
+    },
     VIOLATIONS: {
         ALL_TAG_LEVELS_REQUIRED: 'allTagLevelsRequired',
         AUTO_REPORTED_REJECTED_EXPENSE: 'autoReportedRejectedExpense',
@@ -3108,7 +3106,6 @@
         TAX_REQUIRED: 'taxRequired',
     },
 
->>>>>>> 1b7146b0
     /** Context menu types */
     CONTEXT_MENU_TYPES: {
         LINK: 'LINK',
