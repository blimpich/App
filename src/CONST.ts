/* eslint-disable @typescript-eslint/naming-convention */
import dateAdd from 'date-fns/add';
import dateSubtract from 'date-fns/sub';
import Config from 'react-native-config';
import * as KeyCommand from 'react-native-key-command';
import type {ValueOf} from 'type-fest';
import BankAccount from './libs/models/BankAccount';
import * as Url from './libs/Url';
import SCREENS from './SCREENS';
import type PlaidBankAccount from './types/onyx/PlaidBankAccount';
import type {Unit} from './types/onyx/Policy';

type RateAndUnit = {
    unit: Unit;
    rate: number;
};
type CurrencyDefaultMileageRate = Record<string, RateAndUnit>;

// Creating a default array and object this way because objects ({}) and arrays ([]) are not stable types.
// Freezing the array ensures that it cannot be unintentionally modified.
const EMPTY_ARRAY = Object.freeze([]);
const EMPTY_OBJECT = Object.freeze({});

const CLOUDFRONT_DOMAIN = 'cloudfront.net';
const CLOUDFRONT_URL = `https://d2k5nsl2zxldvw.${CLOUDFRONT_DOMAIN}`;
const ACTIVE_EXPENSIFY_URL = Url.addTrailingForwardSlash(Config?.NEW_EXPENSIFY_URL ?? 'https://new.expensify.com');
const USE_EXPENSIFY_URL = 'https://use.expensify.com';
const PLATFORM_OS_MACOS = 'Mac OS';
const PLATFORM_IOS = 'iOS';
const ANDROID_PACKAGE_NAME = 'com.expensify.chat';
const CURRENT_YEAR = new Date().getFullYear();
const PULL_REQUEST_NUMBER = Config?.PULL_REQUEST_NUMBER ?? '';
const MAX_DATE = dateAdd(new Date(), {years: 1});
const MIN_DATE = dateSubtract(new Date(), {years: 20});

const keyModifierControl = KeyCommand?.constants?.keyModifierControl ?? 'keyModifierControl';
const keyModifierCommand = KeyCommand?.constants?.keyModifierCommand ?? 'keyModifierCommand';
const keyModifierShiftControl = KeyCommand?.constants?.keyModifierShiftControl ?? 'keyModifierShiftControl';
const keyModifierShiftCommand = KeyCommand?.constants?.keyModifierShiftCommand ?? 'keyModifierShiftCommand';
const keyInputEscape = KeyCommand?.constants?.keyInputEscape ?? 'keyInputEscape';
const keyInputEnter = KeyCommand?.constants?.keyInputEnter ?? 'keyInputEnter';
const keyInputUpArrow = KeyCommand?.constants?.keyInputUpArrow ?? 'keyInputUpArrow';
const keyInputDownArrow = KeyCommand?.constants?.keyInputDownArrow ?? 'keyInputDownArrow';
const keyInputLeftArrow = KeyCommand?.constants?.keyInputLeftArrow ?? 'keyInputLeftArrow';
const keyInputRightArrow = KeyCommand?.constants?.keyInputRightArrow ?? 'keyInputRightArrow';

// describes if a shortcut key can cause navigation
const KEYBOARD_SHORTCUT_NAVIGATION_TYPE = 'NAVIGATION_SHORTCUT';

const chatTypes = {
    POLICY_ANNOUNCE: 'policyAnnounce',
    POLICY_ADMINS: 'policyAdmins',
    TRIP_ROOM: 'tripRoom',
    GROUP: 'group',
    DOMAIN_ALL: 'domainAll',
    POLICY_ROOM: 'policyRoom',
    POLICY_EXPENSE_CHAT: 'policyExpenseChat',
    SELF_DM: 'selfDM',
    INVOICE: 'invoice',
    SYSTEM: 'system',
} as const;

// Explicit type annotation is required
const cardActiveStates: number[] = [2, 3, 4, 7];

const onboardingChoices = {
    PERSONAL_SPEND: 'newDotPersonalSpend',
    MANAGE_TEAM: 'newDotManageTeam',
    EMPLOYER: 'newDotEmployer',
    CHAT_SPLIT: 'newDotSplitChat',
    LOOKING_AROUND: 'newDotLookingAround',
};

type OnboardingPurposeType = ValueOf<typeof onboardingChoices>;

const CONST = {
    RECENT_WAYPOINTS_NUMBER: 20,
    DEFAULT_DB_NAME: 'OnyxDB',
    DEFAULT_TABLE_NAME: 'keyvaluepairs',
    DEFAULT_ONYX_DUMP_FILE_NAME: 'onyx-state.txt',
    DEFAULT_POLICY_ROOM_CHAT_TYPES: [chatTypes.POLICY_ADMINS, chatTypes.POLICY_ANNOUNCE, chatTypes.DOMAIN_ALL],

    // Note: Group and Self-DM excluded as these are not tied to a Workspace
    WORKSPACE_ROOM_TYPES: [chatTypes.POLICY_ADMINS, chatTypes.POLICY_ANNOUNCE, chatTypes.DOMAIN_ALL, chatTypes.POLICY_ROOM, chatTypes.POLICY_EXPENSE_CHAT],
    ANDROID_PACKAGE_NAME,
    WORKSPACE_ENABLE_FEATURE_REDIRECT_DELAY: 100,
    ANIMATED_HIGHLIGHT_ENTRY_DELAY: 50,
    ANIMATED_HIGHLIGHT_ENTRY_DURATION: 300,
    ANIMATED_HIGHLIGHT_START_DELAY: 10,
    ANIMATED_HIGHLIGHT_START_DURATION: 300,
    ANIMATED_HIGHLIGHT_END_DELAY: 800,
    ANIMATED_HIGHLIGHT_END_DURATION: 2000,
    ANIMATED_TRANSITION: 300,
    ANIMATED_TRANSITION_FROM_VALUE: 100,
    ANIMATION_IN_TIMING: 100,
    ANIMATION_DIRECTION: {
        IN: 'in',
        OUT: 'out',
    },
    // Multiplier for gyroscope animation in order to make it a bit more subtle
    ANIMATION_GYROSCOPE_VALUE: 0.4,
    BACKGROUND_IMAGE_TRANSITION_DURATION: 1000,
    SCREEN_TRANSITION_END_TIMEOUT: 1000,
    ARROW_HIDE_DELAY: 3000,

    API_ATTACHMENT_VALIDATIONS: {
        // 24 megabytes in bytes, this is limit set on servers, do not update without wider internal discussion
        MAX_SIZE: 25165824,

        // An arbitrary size, but the same minimum as in the PHP layer
        MIN_SIZE: 240,

        // Allowed extensions for receipts
        ALLOWED_RECEIPT_EXTENSIONS: ['jpg', 'jpeg', 'gif', 'png', 'pdf', 'htm', 'html', 'text', 'rtf', 'doc', 'tif', 'tiff', 'msword', 'zip', 'xml', 'message'],
    },

    // This is limit set on servers, do not update without wider internal discussion
    API_TRANSACTION_CATEGORY_MAX_LENGTH: 255,

    AUTO_AUTH_STATE: {
        NOT_STARTED: 'not-started',
        SIGNING_IN: 'signing-in',
        JUST_SIGNED_IN: 'just-signed-in',
        FAILED: 'failed',
    },

    AUTH_TOKEN_TYPES: {
        ANONYMOUS: 'anonymousAccount',
        SUPPORT: 'support',
    },

    AVATAR_MAX_ATTACHMENT_SIZE: 6291456,

    AVATAR_ALLOWED_EXTENSIONS: ['jpg', 'jpeg', 'png', 'gif', 'bmp', 'svg'],

    // Minimum width and height size in px for a selected image
    AVATAR_MIN_WIDTH_PX: 80,
    AVATAR_MIN_HEIGHT_PX: 80,

    // Maximum width and height size in px for a selected image
    AVATAR_MAX_WIDTH_PX: 4096,
    AVATAR_MAX_HEIGHT_PX: 4096,

    LOGO_MAX_SCALE: 1.5,

    BREADCRUMB_TYPE: {
        ROOT: 'root',
        STRONG: 'strong',
        NORMAL: 'normal',
    },

    DEFAULT_GROUP_AVATAR_COUNT: 18,
    DEFAULT_AVATAR_COUNT: 24,
    OLD_DEFAULT_AVATAR_COUNT: 8,

    DISPLAY_NAME: {
        MAX_LENGTH: 50,
        RESERVED_NAMES: ['Expensify', 'Concierge'],
        EXPENSIFY_CONCIERGE: 'Expensify Concierge',
    },

    GPS: {
        // It's OK to get a cached location that is up to an hour old because the only accuracy needed is the country the user is in
        MAX_AGE: 3600000,

        // 15 seconds, don't wait too long because the server can always fall back to using the IP address
        TIMEOUT: 15000,
    },

    LEGAL_NAME: {
        MAX_LENGTH: 40,
    },

    REPORT_DESCRIPTION: {
        MAX_LENGTH: 500,
    },

    PULL_REQUEST_NUMBER,

    // Regex to get link in href prop inside of <a/> component
    REGEX_LINK_IN_ANCHOR: /<a\s+(?:[^>]*?\s+)?href="([^"]*)"/gi,

    MERCHANT_NAME_MAX_LENGTH: 255,

    REQUEST_PREVIEW: {
        MAX_LENGTH: 83,
    },

    CALENDAR_PICKER: {
        // Numbers were arbitrarily picked.
        MIN_YEAR: CURRENT_YEAR - 100,
        MAX_YEAR: CURRENT_YEAR + 100,
        MAX_DATE,
        MIN_DATE,
    },

    DATE_BIRTH: {
        MIN_AGE: 0,
        MIN_AGE_FOR_PAYMENT: 18,
        MAX_AGE: 150,
    },

    DESKTOP_SHORTCUT_ACCELERATOR: {
        PASTE_AND_MATCH_STYLE: 'Option+Shift+CmdOrCtrl+V',
        PASTE_AS_PLAIN_TEXT: 'CmdOrCtrl+Shift+V',
    },

    // This is used to enable a rotation/transform style to any component.
    DIRECTION: {
        LEFT: 'left',
        RIGHT: 'right',
    },

    // Sizes needed for report empty state background image handling
    EMPTY_STATE_BACKGROUND: {
        ASPECT_RATIO: 3.72,
        OVERLAP: 60,
        SMALL_SCREEN: {
            IMAGE_HEIGHT: 300,
        },
        WIDE_SCREEN: {
            IMAGE_HEIGHT: 450,
        },
    },

    NEW_EXPENSIFY_URL: ACTIVE_EXPENSIFY_URL,
    APP_DOWNLOAD_LINKS: {
        ANDROID: `https://play.google.com/store/apps/details?id=${ANDROID_PACKAGE_NAME}`,
        IOS: 'https://apps.apple.com/us/app/expensify-cash/id1530278510',
        DESKTOP: `${ACTIVE_EXPENSIFY_URL}NewExpensify.dmg`,
    },
    DATE: {
        SQL_DATE_TIME: 'YYYY-MM-DD HH:mm:ss',
        FNS_FORMAT_STRING: 'yyyy-MM-dd',
        FNS_DATE_TIME_FORMAT_STRING: 'yyyy-MM-dd HH:mm:ss',
        LOCAL_TIME_FORMAT: 'h:mm a',
        YEAR_MONTH_FORMAT: 'yyyyMM',
        MONTH_FORMAT: 'MMMM',
        WEEKDAY_TIME_FORMAT: 'eeee',
        MONTH_DAY_ABBR_FORMAT: 'MMM d',
        SHORT_DATE_FORMAT: 'MM-dd',
        MONTH_DAY_YEAR_ABBR_FORMAT: 'MMM d, yyyy',
        MONTH_DAY_YEAR_FORMAT: 'MMMM d, yyyy',
        FNS_TIMEZONE_FORMAT_STRING: "yyyy-MM-dd'T'HH:mm:ssXXX",
        FNS_DB_FORMAT_STRING: 'yyyy-MM-dd HH:mm:ss.SSS',
        LONG_DATE_FORMAT_WITH_WEEKDAY: 'eeee, MMMM d, yyyy',
        UNIX_EPOCH: '1970-01-01 00:00:00.000',
        MAX_DATE: '9999-12-31',
        MIN_DATE: '0001-01-01',
        ORDINAL_DAY_OF_MONTH: 'do',
    },
    SMS: {
        DOMAIN: '@expensify.sms',
    },
    BANK_ACCOUNT: {
        BENEFICIAL_OWNER_INFO_STEP: {
            SUBSTEP: {
                IS_USER_UBO: 1,
                IS_ANYONE_ELSE_UBO: 2,
                UBO_DETAILS_FORM: 3,
                ARE_THERE_MORE_UBOS: 4,
                UBOS_LIST: 5,
            },
            BENEFICIAL_OWNER_DATA: {
                BENEFICIAL_OWNER_KEYS: 'beneficialOwnerKeys',
                PREFIX: 'beneficialOwner',
                FIRST_NAME: 'firstName',
                LAST_NAME: 'lastName',
                DOB: 'dob',
                SSN_LAST_4: 'ssnLast4',
                STREET: 'street',
                CITY: 'city',
                STATE: 'state',
                ZIP_CODE: 'zipCode',
            },
        },
        PLAID: {
            ALLOWED_THROTTLED_COUNT: 2,
            ERROR: {
                TOO_MANY_ATTEMPTS: 'Too many attempts',
            },
            EVENTS_NAME: {
                OPEN: 'OPEN',
                EXIT: 'EXIT',
            },
        },
        ERROR: {
            MISSING_ROUTING_NUMBER: '402 Missing routingNumber',
            MAX_ROUTING_NUMBER: '402 Maximum Size Exceeded routingNumber',
            MISSING_INCORPORATION_STATE: '402 Missing incorporationState in additionalData',
            MISSING_INCORPORATION_TYPE: '402 Missing incorporationType in additionalData',
        },
        STEP: {
            // In the order they appear in the VBA flow
            BANK_ACCOUNT: 'BankAccountStep',
            REQUESTOR: 'RequestorStep',
            COMPANY: 'CompanyStep',
            BENEFICIAL_OWNERS: 'BeneficialOwnersStep',
            ACH_CONTRACT: 'ACHContractStep',
            VALIDATION: 'ValidationStep',
            ENABLE: 'EnableStep',
        },
        STEP_NAMES: ['1', '2', '3', '4', '5'],
        STEPS_HEADER_HEIGHT: 40,
        SUBSTEP: {
            MANUAL: 'manual',
            PLAID: 'plaid',
        },
        VERIFICATIONS: {
            ERROR_MESSAGE: 'verifications.errorMessage',
            THROTTLED: 'verifications.throttled',
        },
        FIELDS_TYPE: {
            LOCAL: 'local',
        },
        ONFIDO_RESPONSE: {
            SDK_TOKEN: 'apiResult.sdkToken',
            PASS: 'pass',
        },
        QUESTIONS: {
            QUESTION: 'apiResult.questions.question',
            DIFFERENTIATOR_QUESTION: 'apiResult.differentiator-question',
        },
        SETUP_TYPE: {
            MANUAL: 'manual',
            PLAID: 'plaid',
        },
        REGEX: {
            US_ACCOUNT_NUMBER: /^[0-9]{4,17}$/,

            // The back-end is always returning account number with 4 last digits and mask the rest with X
            MASKED_US_ACCOUNT_NUMBER: /^[X]{0,13}[0-9]{4}$/,
            SWIFT_BIC: /^[A-Za-z0-9]{8,11}$/,
        },
        VERIFICATION_MAX_ATTEMPTS: 7,
        STATE: {
            VERIFYING: 'VERIFYING',
            PENDING: 'PENDING',
            OPEN: 'OPEN',
        },
        MAX_LENGTH: {
            SSN: 4,
            ZIP_CODE: 10,
        },
        TYPE: {
            BUSINESS: 'BUSINESS',
            PERSONAL: 'PERSONAL',
        },
    },
    INCORPORATION_TYPES: {
        LLC: 'LLC',
        CORPORATION: 'Corp',
        PARTNERSHIP: 'Partnership',
        COOPERATIVE: 'Cooperative',
        SOLE_PROPRIETORSHIP: 'Sole Proprietorship',
        OTHER: 'Other',
    },
    BETAS: {
        ALL: 'all',
        CHRONOS_IN_CASH: 'chronosInCash',
        DEFAULT_ROOMS: 'defaultRooms',
        VIOLATIONS: 'violations',
        DUPE_DETECTION: 'dupeDetection',
        REPORT_FIELDS: 'reportFields',
        P2P_DISTANCE_REQUESTS: 'p2pDistanceRequests',
        WORKFLOWS_DELAYED_SUBMISSION: 'workflowsDelayedSubmission',
        SPOTNANA_TRAVEL: 'spotnanaTravel',
        NETSUITE_ON_NEW_EXPENSIFY: 'netsuiteOnNewExpensify',
        REPORT_FIELDS_FEATURE: 'reportFieldsFeature',
        WORKSPACE_FEEDS: 'workspaceFeeds',
        NETSUITE_USA_TAX: 'netsuiteUsaTax',
        INTACCT_ON_NEW_EXPENSIFY: 'intacctOnNewExpensify',
    },
    BUTTON_STATES: {
        DEFAULT: 'default',
        ACTIVE: 'active',
        PRESSED: 'pressed',
        COMPLETE: 'complete',
        DISABLED: 'disabled',
    },
    BANK_ACCOUNT_TYPES: {
        WALLET: 'WALLET',
    },
    COUNTRY: {
        US: 'US',
        MX: 'MX',
        AU: 'AU',
        CA: 'CA',
        GB: 'GB',
    },
    DESKTOP_DEEPLINK_APP_STATE: {
        CHECKING: 'checking',
        INSTALLED: 'installed',
        NOT_INSTALLED: 'not-installed',
    },
    TAX_RATES: {
        CUSTOM_NAME_MAX_LENGTH: 8,
        NAME_MAX_LENGTH: 50,
    },
    PLATFORM: {
        IOS: 'ios',
        ANDROID: 'android',
        WEB: 'web',
        DESKTOP: 'desktop',
    },
    PLATFORM_SPECIFIC_KEYS: {
        CTRL: {
            DEFAULT: 'control',
            [PLATFORM_OS_MACOS]: 'meta',
            [PLATFORM_IOS]: 'meta',
        },
        SHIFT: {
            DEFAULT: 'shift',
        },
    },
    KEYBOARD_SHORTCUTS: {
        SEARCH: {
            descriptionKey: 'search',
            shortcutKey: 'K',
            modifiers: ['CTRL'],
            trigger: {
                DEFAULT: {input: 'k', modifierFlags: keyModifierControl},
                [PLATFORM_OS_MACOS]: {input: 'k', modifierFlags: keyModifierCommand},
                [PLATFORM_IOS]: {input: 'k', modifierFlags: keyModifierCommand},
            },
            type: KEYBOARD_SHORTCUT_NAVIGATION_TYPE,
        },
        NEW_CHAT: {
            descriptionKey: 'newChat',
            shortcutKey: 'K',
            modifiers: ['CTRL', 'SHIFT'],
            trigger: {
                DEFAULT: {input: 'k', modifierFlags: keyModifierShiftControl},
                [PLATFORM_OS_MACOS]: {input: 'k', modifierFlags: keyModifierShiftCommand},
                [PLATFORM_IOS]: {input: 'k', modifierFlags: keyModifierShiftCommand},
            },
            type: KEYBOARD_SHORTCUT_NAVIGATION_TYPE,
        },
        SHORTCUTS: {
            descriptionKey: 'openShortcutDialog',
            shortcutKey: 'J',
            modifiers: ['CTRL'],
            trigger: {
                DEFAULT: {input: 'j', modifierFlags: keyModifierControl},
                [PLATFORM_OS_MACOS]: {input: 'j', modifierFlags: keyModifierCommand},
                [PLATFORM_IOS]: {input: 'j', modifierFlags: keyModifierCommand},
            },
        },
        ESCAPE: {
            descriptionKey: 'escape',
            shortcutKey: 'Escape',
            modifiers: [],
            trigger: {
                DEFAULT: {input: keyInputEscape},
                [PLATFORM_OS_MACOS]: {input: keyInputEscape},
                [PLATFORM_IOS]: {input: keyInputEscape},
            },
        },
        ENTER: {
            descriptionKey: null,
            shortcutKey: 'Enter',
            modifiers: [],
            trigger: {
                DEFAULT: {input: keyInputEnter},
                [PLATFORM_OS_MACOS]: {input: keyInputEnter},
                [PLATFORM_IOS]: {input: keyInputEnter},
            },
        },
        CTRL_ENTER: {
            descriptionKey: null,
            shortcutKey: 'Enter',
            modifiers: ['CTRL'],
            trigger: {
                DEFAULT: {input: keyInputEnter, modifierFlags: keyModifierControl},
                [PLATFORM_OS_MACOS]: {input: keyInputEnter, modifierFlags: keyModifierCommand},
                [PLATFORM_IOS]: {input: keyInputEnter, modifierFlags: keyModifierCommand},
            },
        },
        COPY: {
            descriptionKey: 'copy',
            shortcutKey: 'C',
            modifiers: ['CTRL'],
            trigger: {
                DEFAULT: {input: 'c', modifierFlags: keyModifierControl},
                [PLATFORM_OS_MACOS]: {input: 'c', modifierFlags: keyModifierCommand},
                [PLATFORM_IOS]: {input: 'c', modifierFlags: keyModifierCommand},
            },
        },
        ARROW_UP: {
            descriptionKey: null,
            shortcutKey: 'ArrowUp',
            modifiers: [],
            trigger: {
                DEFAULT: {input: keyInputUpArrow},
                [PLATFORM_OS_MACOS]: {input: keyInputUpArrow},
                [PLATFORM_IOS]: {input: keyInputUpArrow},
            },
        },
        ARROW_DOWN: {
            descriptionKey: null,
            shortcutKey: 'ArrowDown',
            modifiers: [],
            trigger: {
                DEFAULT: {input: keyInputDownArrow},
                [PLATFORM_OS_MACOS]: {input: keyInputDownArrow},
                [PLATFORM_IOS]: {input: keyInputDownArrow},
            },
        },
        ARROW_LEFT: {
            descriptionKey: null,
            shortcutKey: 'ArrowLeft',
            modifiers: [],
            trigger: {
                DEFAULT: {input: keyInputLeftArrow},
                [PLATFORM_OS_MACOS]: {input: keyInputLeftArrow},
                [PLATFORM_IOS]: {input: keyInputLeftArrow},
            },
        },
        ARROW_RIGHT: {
            descriptionKey: null,
            shortcutKey: 'ArrowRight',
            modifiers: [],
            trigger: {
                DEFAULT: {input: keyInputRightArrow},
                [PLATFORM_OS_MACOS]: {input: keyInputRightArrow},
                [PLATFORM_IOS]: {input: keyInputRightArrow},
            },
        },
        TAB: {
            descriptionKey: null,
            shortcutKey: 'Tab',
            modifiers: [],
        },
        DEBUG: {
            descriptionKey: 'openDebug',
            shortcutKey: 'D',
            modifiers: ['CTRL'],
            trigger: {
                DEFAULT: {input: 'd', modifierFlags: keyModifierControl},
                [PLATFORM_OS_MACOS]: {input: 'd', modifierFlags: keyModifierCommand},
                [PLATFORM_IOS]: {input: 'd', modifierFlags: keyModifierCommand},
            },
        },
    },
    KEYBOARD_SHORTCUTS_TYPES: {
        NAVIGATION_SHORTCUT: KEYBOARD_SHORTCUT_NAVIGATION_TYPE,
    },
    KEYBOARD_SHORTCUT_KEY_DISPLAY_NAME: {
        CONTROL: 'CTRL',
        ESCAPE: 'ESC',
        META: 'CMD',
        SHIFT: 'Shift',
    },
    CURRENCY: {
        USD: 'USD',
        AUD: 'AUD',
        CAD: 'CAD',
        GBP: 'GBP',
        NZD: 'NZD',
        EUR: 'EUR',
    },
    get DIRECT_REIMBURSEMENT_CURRENCIES() {
        return [this.CURRENCY.USD, this.CURRENCY.AUD, this.CURRENCY.CAD, this.CURRENCY.GBP, this.CURRENCY.EUR];
    },
    EXAMPLE_PHONE_NUMBER: '+15005550006',
    CONCIERGE_CHAT_NAME: 'Concierge',
    CLOUDFRONT_URL,
    EMPTY_ARRAY,
    EMPTY_OBJECT,
    USE_EXPENSIFY_URL,
    GOOGLE_MEET_URL_ANDROID: 'https://meet.google.com',
    GOOGLE_DOC_IMAGE_LINK_MATCH: 'googleusercontent.com',
    IMAGE_BASE64_MATCH: 'base64',
    DEEPLINK_BASE_URL: 'new-expensify://',
    PDF_VIEWER_URL: '/pdf/web/viewer.html',
    CLOUDFRONT_DOMAIN_REGEX: /^https:\/\/\w+\.cloudfront\.net/i,
    EXPENSIFY_ICON_URL: `${CLOUDFRONT_URL}/images/favicon-2019.png`,
    CONCIERGE_ICON_URL_2021: `${CLOUDFRONT_URL}/images/icons/concierge_2021.png`,
    CONCIERGE_ICON_URL: `${CLOUDFRONT_URL}/images/icons/concierge_2022.png`,
    UPWORK_URL: 'https://github.com/Expensify/App/issues?q=is%3Aopen+is%3Aissue+label%3A%22Help+Wanted%22',
    DEEP_DIVE_EXPENSIFY_CARD: 'https://community.expensify.com/discussion/4848/deep-dive-expensify-card-and-quickbooks-online-auto-reconciliation-how-it-works',
    GITHUB_URL: 'https://github.com/Expensify/App',
    TERMS_URL: `${USE_EXPENSIFY_URL}/terms`,
    PRIVACY_URL: `${USE_EXPENSIFY_URL}/privacy`,
    LICENSES_URL: `${USE_EXPENSIFY_URL}/licenses`,
    ACH_TERMS_URL: `${USE_EXPENSIFY_URL}/achterms`,
    WALLET_AGREEMENT_URL: `${USE_EXPENSIFY_URL}/walletagreement`,
    BANCORP_WALLET_AGREEMENT_URL: `${USE_EXPENSIFY_URL}/bancorp-bank-wallet-terms-of-service`,
    HELP_LINK_URL: `${USE_EXPENSIFY_URL}/usa-patriot-act`,
    ELECTRONIC_DISCLOSURES_URL: `${USE_EXPENSIFY_URL}/esignagreement`,
    GITHUB_RELEASE_URL: 'https://api.github.com/repos/expensify/app/releases/latest',
    ADD_SECONDARY_LOGIN_URL: encodeURI('settings?param={"section":"account","openModal":"secondaryLogin"}'),
    MANAGE_CARDS_URL: 'domain_companycards',
    FEES_URL: `${USE_EXPENSIFY_URL}/fees`,
    SAVE_WITH_EXPENSIFY_URL: `${USE_EXPENSIFY_URL}/savings-calculator`,
    CFPB_PREPAID_URL: 'https://cfpb.gov/prepaid',
    STAGING_NEW_EXPENSIFY_URL: 'https://staging.new.expensify.com',
    NEWHELP_URL: 'https://help.expensify.com',
    INTERNAL_DEV_EXPENSIFY_URL: 'https://www.expensify.com.dev',
    STAGING_EXPENSIFY_URL: 'https://staging.expensify.com',
    EXPENSIFY_URL: 'https://www.expensify.com',
    BANK_ACCOUNT_PERSONAL_DOCUMENTATION_INFO_URL:
        'https://community.expensify.com/discussion/6983/faq-why-do-i-need-to-provide-personal-documentation-when-setting-up-updating-my-bank-account',
    PERSONAL_DATA_PROTECTION_INFO_URL: 'https://community.expensify.com/discussion/5677/deep-dive-security-how-expensify-protects-your-information',
    ONFIDO_FACIAL_SCAN_POLICY_URL: 'https://onfido.com/facial-scan-policy-and-release/',
    ONFIDO_PRIVACY_POLICY_URL: 'https://onfido.com/privacy/',
    ONFIDO_TERMS_OF_SERVICE_URL: 'https://onfido.com/terms-of-service/',
    LIST_OF_RESTRICTED_BUSINESSES: 'https://community.expensify.com/discussion/6191/list-of-restricted-businesses',
    TRAVEL_TERMS_URL: `${USE_EXPENSIFY_URL}/travelterms`,
    EXPENSIFY_PACKAGE_FOR_SAGE_INTACCT: 'https://www.expensify.com/tools/integrations/downloadPackage',
    EXPENSIFY_PACKAGE_FOR_SAGE_INTACCT_FILE_NAME: 'ExpensifyPackageForSageIntacct',
    SAGE_INTACCT_INSTRUCTIONS: 'https://help.expensify.com/articles/expensify-classic/integrations/accounting-integrations/Sage-Intacct',
    HOW_TO_CONNECT_TO_SAGE_INTACCT: 'https://help.expensify.com/articles/expensify-classic/integrations/accounting-integrations/Sage-Intacct#how-to-connect-to-sage-intacct',
    PRICING: `https://www.expensify.com/pricing`,

    // Use Environment.getEnvironmentURL to get the complete URL with port number
    DEV_NEW_EXPENSIFY_URL: 'https://dev.new.expensify.com:',
    OLDDOT_URLS: {
        ADMIN_POLICIES_URL: 'admin_policies',
        ADMIN_DOMAINS_URL: 'admin_domains',
        INBOX: 'inbox',
    },

    SIGN_IN_FORM_WIDTH: 300,

    DEEPLINK_PROMPT_DENYLIST: [SCREENS.HOME, SCREENS.SIGN_IN_WITH_APPLE_DESKTOP, SCREENS.SIGN_IN_WITH_GOOGLE_DESKTOP],

    SIGN_IN_METHOD: {
        APPLE: 'Apple',
        GOOGLE: 'Google',
    },

    OPTION_TYPE: {
        REPORT: 'report',
        PERSONAL_DETAIL: 'personalDetail',
    },

    QUICK_ACTIONS: {
        REQUEST_MANUAL: 'requestManual',
        REQUEST_SCAN: 'requestScan',
        REQUEST_DISTANCE: 'requestDistance',
        SPLIT_MANUAL: 'splitManual',
        SPLIT_SCAN: 'splitScan',
        SPLIT_DISTANCE: 'splitDistance',
        TRACK_MANUAL: 'trackManual',
        TRACK_SCAN: 'trackScan',
        TRACK_DISTANCE: 'trackDistance',
        ASSIGN_TASK: 'assignTask',
        SEND_MONEY: 'sendMoney',
    },

    RECEIPT: {
        ICON_SIZE: 164,
        PERMISSION_GRANTED: 'granted',
        HAND_ICON_HEIGHT: 152,
        HAND_ICON_WIDTH: 200,
        SHUTTER_SIZE: 90,
        MAX_REPORT_PREVIEW_RECEIPTS: 3,
    },
    REPORT: {
        ROLE: {
            ADMIN: 'admin',
            MEMBER: 'member',
        },
        MAX_COUNT_BEFORE_FOCUS_UPDATE: 30,
        SPLIT_REPORTID: '-2',
        ACTIONS: {
            LIMIT: 50,
            // OldDot Actions render getMessage from Web-Expensify/lib/Report/Action PHP files via getMessageOfOldDotReportAction in ReportActionsUtils.ts
            TYPE: {
                ACTIONABLE_JOIN_REQUEST: 'ACTIONABLEJOINREQUEST',
                ACTIONABLE_MENTION_WHISPER: 'ACTIONABLEMENTIONWHISPER',
                ACTIONABLE_REPORT_MENTION_WHISPER: 'ACTIONABLEREPORTMENTIONWHISPER',
                ACTIONABLE_TRACK_EXPENSE_WHISPER: 'ACTIONABLETRACKEXPENSEWHISPER',
                ADD_COMMENT: 'ADDCOMMENT',
                APPROVED: 'APPROVED',
                CHANGE_FIELD: 'CHANGEFIELD', // OldDot Action
                CHANGE_POLICY: 'CHANGEPOLICY', // OldDot Action
                CHANGE_TYPE: 'CHANGETYPE', // OldDot Action
                CHRONOS_OOO_LIST: 'CHRONOSOOOLIST',
                CLOSED: 'CLOSED',
                CREATED: 'CREATED',
                DELEGATE_SUBMIT: 'DELEGATESUBMIT', // OldDot Action
                DELETED_ACCOUNT: 'DELETEDACCOUNT', // Deprecated OldDot Action
                DISMISSED_VIOLATION: 'DISMISSEDVIOLATION',
                DONATION: 'DONATION', // Deprecated OldDot Action
                EXPORTED_TO_CSV: 'EXPORTCSV', // OldDot Action
                EXPORTED_TO_INTEGRATION: 'EXPORTINTEGRATION', // OldDot Action
                EXPORTED_TO_QUICK_BOOKS: 'EXPORTED', // Deprecated OldDot Action
                FORWARDED: 'FORWARDED', // OldDot Action
                HOLD: 'HOLD',
                HOLD_COMMENT: 'HOLDCOMMENT',
                IOU: 'IOU',
                INTEGRATIONS_MESSAGE: 'INTEGRATIONSMESSAGE', // OldDot Action
                MANAGER_ATTACH_RECEIPT: 'MANAGERATTACHRECEIPT', // OldDot Action
                MANAGER_DETACH_RECEIPT: 'MANAGERDETACHRECEIPT', // OldDot Action
                MARKED_REIMBURSED: 'MARKEDREIMBURSED', // OldDot Action
                MARK_REIMBURSED_FROM_INTEGRATION: 'MARKREIMBURSEDFROMINTEGRATION', // OldDot Action
                MERGED_WITH_CASH_TRANSACTION: 'MERGEDWITHCASHTRANSACTION',
                MODIFIED_EXPENSE: 'MODIFIEDEXPENSE',
                MOVED: 'MOVED',
                OUTDATED_BANK_ACCOUNT: 'OUTDATEDBANKACCOUNT', // OldDot Action
                REIMBURSEMENT_ACH_BOUNCE: 'REIMBURSEMENTACHBOUNCE', // OldDot Action
                REIMBURSEMENT_ACH_CANCELLED: 'REIMBURSEMENTACHCANCELLED', // OldDot Action
                REIMBURSEMENT_ACCOUNT_CHANGED: 'REIMBURSEMENTACCOUNTCHANGED', // OldDot Action
                REIMBURSEMENT_DELAYED: 'REIMBURSEMENTDELAYED', // OldDot Action
                REIMBURSEMENT_QUEUED: 'REIMBURSEMENTQUEUED',
                REIMBURSEMENT_DEQUEUED: 'REIMBURSEMENTDEQUEUED',
                REIMBURSEMENT_REQUESTED: 'REIMBURSEMENTREQUESTED', // Deprecated OldDot Action
                REIMBURSEMENT_SETUP: 'REIMBURSEMENTSETUP', // Deprecated OldDot Action
                REIMBURSEMENT_SETUP_REQUESTED: 'REIMBURSEMENTSETUPREQUESTED', // Deprecated OldDot Action
                RENAMED: 'RENAMED',
                REPORT_PREVIEW: 'REPORTPREVIEW',
                SELECTED_FOR_RANDOM_AUDIT: 'SELECTEDFORRANDOMAUDIT', // OldDot Action
                SHARE: 'SHARE', // OldDot Action
                STRIPE_PAID: 'STRIPEPAID', // OldDot Action
                SUBMITTED: 'SUBMITTED',
                TAKE_CONTROL: 'TAKECONTROL', // OldDot Action
                TASK_CANCELLED: 'TASKCANCELLED',
                TASK_COMPLETED: 'TASKCOMPLETED',
                TASK_EDITED: 'TASKEDITED',
                TASK_REOPENED: 'TASKREOPENED',
                TRIPPREVIEW: 'TRIPPREVIEW',
                UNAPPROVED: 'UNAPPROVED',
                UNHOLD: 'UNHOLD',
                UNSHARE: 'UNSHARE', // OldDot Action
                UPDATE_GROUP_CHAT_MEMBER_ROLE: 'UPDATEGROUPCHATMEMBERROLE',
                POLICY_CHANGE_LOG: {
                    ADD_APPROVER_RULE: 'POLICYCHANGELOG_ADD_APPROVER_RULE',
                    ADD_BUDGET: 'POLICYCHANGELOG_ADD_BUDGET',
                    ADD_CATEGORY: 'POLICYCHANGELOG_ADD_CATEGORY',
                    ADD_CUSTOM_UNIT: 'POLICYCHANGELOG_ADD_CUSTOM_UNIT',
                    ADD_CUSTOM_UNIT_RATE: 'POLICYCHANGELOG_ADD_CUSTOM_UNIT_RATE',
                    ADD_EMPLOYEE: 'POLICYCHANGELOG_ADD_EMPLOYEE',
                    ADD_INTEGRATION: 'POLICYCHANGELOG_ADD_INTEGRATION',
                    ADD_REPORT_FIELD: 'POLICYCHANGELOG_ADD_REPORT_FIELD',
                    ADD_TAG: 'POLICYCHANGELOG_ADD_TAG',
                    DELETE_ALL_TAGS: 'POLICYCHANGELOG_DELETE_ALL_TAGS',
                    DELETE_APPROVER_RULE: 'POLICYCHANGELOG_DELETE_APPROVER_RULE',
                    DELETE_BUDGET: 'POLICYCHANGELOG_DELETE_BUDGET',
                    DELETE_CATEGORY: 'POLICYCHANGELOG_DELETE_CATEGORY',
                    DELETE_CUSTOM_UNIT: 'POLICYCHANGELOG_DELETE_CUSTOM_UNIT',
                    DELETE_CUSTOM_UNIT_RATE: 'POLICYCHANGELOG_DELETE_CUSTOM_UNIT_RATE',
                    DELETE_CUSTOM_UNIT_SUB_RATE: 'POLICYCHANGELOG_DELETE_CUSTOM_UNIT_SUB_RATE',
                    DELETE_EMPLOYEE: 'POLICYCHANGELOG_DELETE_EMPLOYEE',
                    DELETE_INTEGRATION: 'POLICYCHANGELOG_DELETE_INTEGRATION',
                    DELETE_REPORT_FIELD: 'POLICYCHANGELOG_DELETE_REPORT_FIELD',
                    DELETE_TAG: 'POLICYCHANGELOG_DELETE_TAG',
                    IMPORT_CUSTOM_UNIT_RATES: 'POLICYCHANGELOG_IMPORT_CUSTOM_UNIT_RATES',
                    IMPORT_TAGS: 'POLICYCHANGELOG_IMPORT_TAGS',
                    INDIVIDUAL_BUDGET_NOTIFICATION: 'POLICYCHANGELOG_INDIVIDUAL_BUDGET_NOTIFICATION',
                    INVITE_TO_ROOM: 'POLICYCHANGELOG_INVITETOROOM',
                    REMOVE_FROM_ROOM: 'POLICYCHANGELOG_REMOVEFROMROOM',
                    LEAVE_ROOM: 'POLICYCHANGELOG_LEAVEROOM',
                    REPLACE_CATEGORIES: 'POLICYCHANGELOG_REPLACE_CATEGORIES',
                    SET_AUTO_REIMBURSEMENT: 'POLICYCHANGELOG_SET_AUTOREIMBURSEMENT',
                    SET_AUTO_JOIN: 'POLICYCHANGELOG_SET_AUTO_JOIN',
                    SET_CATEGORY_NAME: 'POLICYCHANGELOG_SET_CATEGORY_NAME',
                    SHARED_BUDGET_NOTIFICATION: 'POLICYCHANGELOG_SHARED_BUDGET_NOTIFICATION',
                    UPDATE_ACH_ACCOUNT: 'POLICYCHANGELOG_UPDATE_ACH_ACCOUNT',
                    UPDATE_APPROVER_RULE: 'POLICYCHANGELOG_UPDATE_APPROVER_RULE',
                    UPDATE_AUDIT_RATE: 'POLICYCHANGELOG_UPDATE_AUDIT_RATE',
                    UPDATE_AUTO_HARVESTING: 'POLICYCHANGELOG_UPDATE_AUTOHARVESTING',
                    UPDATE_AUTO_REIMBURSEMENT: 'POLICYCHANGELOG_UPDATE_AUTOREIMBURSEMENT',
                    UPDATE_AUTO_REPORTING_FREQUENCY: 'POLICYCHANGELOG_UPDATE_AUTOREPORTING_FREQUENCY',
                    UPDATE_BUDGET: 'POLICYCHANGELOG_UPDATE_BUDGET',
                    UPDATE_CATEGORY: 'POLICYCHANGELOG_UPDATE_CATEGORY',
                    UPDATE_CURRENCY: 'POLICYCHANGELOG_UPDATE_CURRENCY',
                    UPDATE_CUSTOM_UNIT: 'POLICYCHANGELOG_UPDATE_CUSTOM_UNIT',
                    UPDATE_CUSTOM_UNIT_RATE: 'POLICYCHANGELOG_UPDATE_CUSTOM_UNIT_RATE',
                    UPDATE_CUSTOM_UNIT_SUB_RATE: 'POLICYCHANGELOG_UPDATE_CUSTOM_UNIT_SUB_RATE',
                    UPDATE_DEFAULT_BILLABLE: 'POLICYCHANGELOG_UPDATE_DEFAULT_BILLABLE',
                    UPDATE_DEFAULT_REIMBURSABLE: 'POLICYCHANGELOG_UPDATE_DEFAULT_REIMBURSABLE',
                    UPDATE_DEFAULT_TITLE: 'POLICYCHANGELOG_UPDATE_DEFAULT_TITLE',
                    UPDATE_DEFAULT_TITLE_ENFORCED: 'POLICYCHANGELOG_UPDATE_DEFAULT_TITLE_ENFORCED',
                    UPDATE_DISABLED_FIELDS: 'POLICYCHANGELOG_UPDATE_DISABLED_FIELDS',
                    UPDATE_EMPLOYEE: 'POLICYCHANGELOG_UPDATE_EMPLOYEE',
                    UPDATE_FIELD: 'POLICYCHANGELOG_UPDATE_FIELD',
                    UPDATE_MANUAL_APPROVAL_THRESHOLD: 'POLICYCHANGELOG_UPDATE_MANUAL_APPROVAL_THRESHOLD',
                    UPDATE_MAX_EXPENSE_AMOUNT: 'POLICYCHANGELOG_UPDATE_MAX_EXPENSE_AMOUNT',
                    UPDATE_MAX_EXPENSE_AMOUNT_NO_RECEIPT: 'POLICYCHANGELOG_UPDATE_MAX_EXPENSE_AMOUNT_NO_RECEIPT',
                    UPDATE_NAME: 'POLICYCHANGELOG_UPDATE_NAME',
                    UPDATE_DESCRIPTION: 'POLICYCHANGELOG_UPDATE_DESCRIPTION',
                    UPDATE_OWNERSHIP: 'POLICYCHANGELOG_UPDATE_OWNERSHIP',
                    UPDATE_REIMBURSEMENT_CHOICE: 'POLICYCHANGELOG_UPDATE_REIMBURSEMENT_CHOICE',
                    UPDATE_REPORT_FIELD: 'POLICYCHANGELOG_UPDATE_REPORT_FIELD',
                    UPDATE_TAG: 'POLICYCHANGELOG_UPDATE_TAG',
                    UPDATE_TAG_ENABLED: 'POLICYCHANGELOG_UPDATE_TAG_ENABLED',
                    UPDATE_TAG_LIST: 'POLICYCHANGELOG_UPDATE_TAG_LIST',
                    UPDATE_TAG_LIST_NAME: 'POLICYCHANGELOG_UPDATE_TAG_LIST_NAME',
                    UPDATE_TAG_NAME: 'POLICYCHANGELOG_UPDATE_TAG_NAME',
                    UPDATE_TIME_ENABLED: 'POLICYCHANGELOG_UPDATE_TIME_ENABLED',
                    UPDATE_TIME_RATE: 'POLICYCHANGELOG_UPDATE_TIME_RATE',
                    LEAVE_POLICY: 'POLICYCHANGELOG_LEAVE_POLICY',
                    CORPORATE_UPGRADE: 'POLICYCHANGELOG_CORPORATE_UPGRADE',
                },
                ROOM_CHANGE_LOG: {
                    INVITE_TO_ROOM: 'INVITETOROOM',
                    REMOVE_FROM_ROOM: 'REMOVEFROMROOM',
                    LEAVE_ROOM: 'LEAVEROOM',
                    UPDATE_ROOM_DESCRIPTION: 'UPDATEROOMDESCRIPTION',
                },
            },
            THREAD_DISABLED: ['CREATED'],
        },
        CANCEL_PAYMENT_REASONS: {
            ADMIN: 'CANCEL_REASON_ADMIN',
        },
        ACTIONABLE_MENTION_WHISPER_RESOLUTION: {
            INVITE: 'invited',
            NOTHING: 'nothing',
        },
        ACTIONABLE_TRACK_EXPENSE_WHISPER_RESOLUTION: {
            NOTHING: 'nothing',
        },
        ACTIONABLE_REPORT_MENTION_WHISPER_RESOLUTION: {
            CREATE: 'created',
            NOTHING: 'nothing',
        },
        ACTIONABLE_MENTION_JOIN_WORKSPACE_RESOLUTION: {
            ACCEPT: 'accept',
            DECLINE: 'decline',
        },
        ARCHIVE_REASON: {
            DEFAULT: 'default',
            ACCOUNT_CLOSED: 'accountClosed',
            ACCOUNT_MERGED: 'accountMerged',
            REMOVED_FROM_POLICY: 'removedFromPolicy',
            POLICY_DELETED: 'policyDeleted',
        },
        MESSAGE: {
            TYPE: {
                COMMENT: 'COMMENT',
                TEXT: 'TEXT',
            },
        },
        TYPE: {
            CHAT: 'chat',
            EXPENSE: 'expense',
            IOU: 'iou',
            TASK: 'task',
            INVOICE: 'invoice',
        },
        CHAT_TYPE: chatTypes,
        WORKSPACE_CHAT_ROOMS: {
            ANNOUNCE: '#announce',
            ADMINS: '#admins',
        },
        STATE_NUM: {
            OPEN: 0,
            SUBMITTED: 1,
            APPROVED: 2,
            BILLING: 3,
        },
        STATUS_NUM: {
            OPEN: 0,
            SUBMITTED: 1,
            CLOSED: 2,
            APPROVED: 3,
            REIMBURSED: 4,
        },
        NOTIFICATION_PREFERENCE: {
            MUTE: 'mute',
            DAILY: 'daily',
            ALWAYS: 'always',
            HIDDEN: 'hidden',
        },
        // Options for which room members can post
        WRITE_CAPABILITIES: {
            ALL: 'all',
            ADMINS: 'admins',
        },
        VISIBILITY: {
            PUBLIC: 'public',
            PUBLIC_ANNOUNCE: 'public_announce',
            PRIVATE: 'private',
            RESTRICTED: 'restricted',
        },
        RESERVED_ROOM_NAMES: ['#admins', '#announce'],
        MAX_PREVIEW_AVATARS: 4,
        MAX_ROOM_NAME_LENGTH: 99,
        LAST_MESSAGE_TEXT_MAX_LENGTH: 200,
        OWNER_EMAIL_FAKE: '__FAKE__',
        OWNER_ACCOUNT_ID_FAKE: 0,
        DEFAULT_REPORT_NAME: 'Chat Report',
        PERMISSIONS: {
            READ: 'read',
            WRITE: 'write',
            SHARE: 'share',
            OWN: 'own',
        },
        INVOICE_RECEIVER_TYPE: {
            INDIVIDUAL: 'individual',
            BUSINESS: 'policy',
        },
    },
    NEXT_STEP: {
        FINISHED: 'Finished!',
    },
    COMPOSER: {
        MAX_LINES: 16,
        MAX_LINES_SMALL_SCREEN: 6,
        MAX_LINES_FULL: -1,
        // The minimum height needed to enable the full screen composer
        FULL_COMPOSER_MIN_HEIGHT: 60,
    },
    MODAL: {
        MODAL_TYPE: {
            CONFIRM: 'confirm',
            CENTERED: 'centered',
            CENTERED_UNSWIPEABLE: 'centered_unswipeable',
            CENTERED_SMALL: 'centered_small',
            BOTTOM_DOCKED: 'bottom_docked',
            POPOVER: 'popover',
            RIGHT_DOCKED: 'right_docked',
            ONBOARDING: 'onboarding',
        },
        ANCHOR_ORIGIN_VERTICAL: {
            TOP: 'top',
            CENTER: 'center',
            BOTTOM: 'bottom',
        },
        ANCHOR_ORIGIN_HORIZONTAL: {
            LEFT: 'left',
            CENTER: 'center',
            RIGHT: 'right',
        },
        POPOVER_MENU_PADDING: 8,
        RESTORE_FOCUS_TYPE: {
            DEFAULT: 'default',
            DELETE: 'delete',
            PRESERVE: 'preserve',
        },
    },
    TIMING: {
        CALCULATE_MOST_RECENT_LAST_MODIFIED_ACTION: 'calc_most_recent_last_modified_action',
        CHAT_FINDER_RENDER: 'search_render',
        CHAT_RENDER: 'chat_render',
        OPEN_REPORT: 'open_report',
        HOMEPAGE_INITIAL_RENDER: 'homepage_initial_render',
        REPORT_INITIAL_RENDER: 'report_initial_render',
        SWITCH_REPORT: 'switch_report',
        SIDEBAR_LOADED: 'sidebar_loaded',
        LOAD_SEARCH_OPTIONS: 'load_search_options',
        COLD: 'cold',
        WARM: 'warm',
        REPORT_ACTION_ITEM_LAYOUT_DEBOUNCE_TIME: 1500,
        SHOW_LOADING_SPINNER_DEBOUNCE_TIME: 250,
        TEST_TOOLS_MODAL_THROTTLE_TIME: 800,
        TOOLTIP_SENSE: 1000,
        TRIE_INITIALIZATION: 'trie_initialization',
        COMMENT_LENGTH_DEBOUNCE_TIME: 500,
        SEARCH_OPTION_LIST_DEBOUNCE_TIME: 300,
        RESIZE_DEBOUNCE_TIME: 100,
        UNREAD_UPDATE_DEBOUNCE_TIME: 300,
    },
    PRIORITY_MODE: {
        GSD: 'gsd',
        DEFAULT: 'default',
    },
    THEME: {
        DEFAULT: 'system',
        FALLBACK: 'dark',
        DARK: 'dark',
        LIGHT: 'light',
        SYSTEM: 'system',
    },
    COLOR_SCHEME: {
        LIGHT: 'light',
        DARK: 'dark',
    },
    STATUS_BAR_STYLE: {
        LIGHT_CONTENT: 'light-content',
        DARK_CONTENT: 'dark-content',
    },
    TRANSACTION: {
        DEFAULT_MERCHANT: 'Expense',
        UNKNOWN_MERCHANT: 'Unknown Merchant',
        PARTIAL_TRANSACTION_MERCHANT: '(none)',
        TYPE: {
            CUSTOM_UNIT: 'customUnit',
        },
        STATUS: {
            PENDING: 'Pending',
            POSTED: 'Posted',
        },
    },
    MCC_GROUPS: {
        AIRLINES: 'Airlines',
        COMMUTER: 'Commuter',
        GAS: 'Gas',
        GOODS: 'Goods',
        GROCERIES: 'Groceries',
        HOTEL: 'Hotel',
        MAIL: 'Mail',
        MEALS: 'Meals',
        RENTAL: 'Rental',
        SERVICES: 'Services',
        TAXI: 'Taxi',
        MISCELLANEOUS: 'Miscellaneous',
        UTILITIES: 'Utilities',
    },
    JSON_CODE: {
        SUCCESS: 200,
        BAD_REQUEST: 400,
        NOT_AUTHENTICATED: 407,
        EXP_ERROR: 666,
        MANY_WRITES_ERROR: 665,
        UNABLE_TO_RETRY: 'unableToRetry',
        UPDATE_REQUIRED: 426,
    },
    HTTP_STATUS: {
        // When Cloudflare throttles
        TOO_MANY_REQUESTS: 429,
        INTERNAL_SERVER_ERROR: 500,
        BAD_GATEWAY: 502,
        GATEWAY_TIMEOUT: 504,
        UNKNOWN_ERROR: 520,
    },
    ERROR: {
        XHR_FAILED: 'xhrFailed',
        THROTTLED: 'throttled',
        UNKNOWN_ERROR: 'Unknown error',
        REQUEST_CANCELLED: 'AbortError',
        FAILED_TO_FETCH: 'Failed to fetch',
        ENSURE_BUGBOT: 'ENSURE_BUGBOT',
        PUSHER_ERROR: 'PusherError',
        WEB_SOCKET_ERROR: 'WebSocketError',
        NETWORK_REQUEST_FAILED: 'Network request failed',
        SAFARI_DOCUMENT_LOAD_ABORTED: 'cancelled',
        FIREFOX_DOCUMENT_LOAD_ABORTED: 'NetworkError when attempting to fetch resource.',
        IOS_NETWORK_CONNECTION_LOST: 'The network connection was lost.',
        IOS_NETWORK_CONNECTION_LOST_RUSSIAN: 'Сетевое соединение потеряно.',
        IOS_NETWORK_CONNECTION_LOST_SWEDISH: 'Nätverksanslutningen förlorades.',
        IOS_NETWORK_CONNECTION_LOST_SPANISH: 'La conexión a Internet parece estar desactivada.',
        IOS_LOAD_FAILED: 'Load failed',
        SAFARI_CANNOT_PARSE_RESPONSE: 'cannot parse response',
        GATEWAY_TIMEOUT: 'Gateway Timeout',
        EXPENSIFY_SERVICE_INTERRUPTED: 'Expensify service interrupted',
        DUPLICATE_RECORD: 'A record already exists with this ID',

        // The "Upgrade" is intentional as the 426 HTTP code means "Upgrade Required" and sent by the API. We use the "Update" language everywhere else in the front end when this gets returned.
        UPDATE_REQUIRED: 'Upgrade Required',
    },
    ERROR_TYPE: {
        SOCKET: 'Expensify\\Auth\\Error\\Socket',
    },
    ERROR_TITLE: {
        SOCKET: 'Issue connecting to database',
        DUPLICATE_RECORD: '400 Unique Constraints Violation',
    },
    NETWORK: {
        METHOD: {
            POST: 'post',
        },
        MIN_RETRY_WAIT_TIME_MS: 10,
        MAX_RANDOM_RETRY_WAIT_TIME_MS: 100,
        MAX_RETRY_WAIT_TIME_MS: 10 * 1000,
        PROCESS_REQUEST_DELAY_MS: 1000,
        MAX_PENDING_TIME_MS: 10 * 1000,
        RECHECK_INTERVAL_MS: 60 * 1000,
        MAX_REQUEST_RETRIES: 10,
        NETWORK_STATUS: {
            ONLINE: 'online',
            OFFLINE: 'offline',
            UNKNOWN: 'unknown',
        },
    },
    WEEK_STARTS_ON: 1, // Monday
    DEFAULT_TIME_ZONE: {automatic: true, selected: 'America/Los_Angeles'},
    DEFAULT_ACCOUNT_DATA: {errors: null, success: '', isLoading: false},
    DEFAULT_CLOSE_ACCOUNT_DATA: {errors: null, success: '', isLoading: false},
    DEFAULT_NETWORK_DATA: {isOffline: false},
    FORMS: {
        LOGIN_FORM: 'LoginForm',
        VALIDATE_CODE_FORM: 'ValidateCodeForm',
        VALIDATE_TFA_CODE_FORM: 'ValidateTfaCodeForm',
        RESEND_VALIDATION_FORM: 'ResendValidationForm',
        UNLINK_LOGIN_FORM: 'UnlinkLoginForm',
        RESEND_VALIDATE_CODE_FORM: 'ResendValidateCodeForm',
    },
    APP_STATE: {
        ACTIVE: 'active',
        BACKGROUND: 'background',
        INACTIVE: 'inactive',
    },

    // at least 8 characters, 1 capital letter, 1 lowercase number, 1 number
    PASSWORD_COMPLEXITY_REGEX_STRING: '^(?=.*[A-Z])(?=.*[0-9])(?=.*[a-z]).{8,}$',

    // 6 numeric digits
    VALIDATE_CODE_REGEX_STRING: /^\d{6}$/,

    // 8 alphanumeric characters
    RECOVERY_CODE_REGEX_STRING: /^[a-zA-Z0-9]{8}$/,

    // The server has a WAF (Web Application Firewall) which will strip out HTML/XML tags using this regex pattern.
    // It's copied here so that the same regex pattern can be used in form validations to be consistent with the server.
    VALIDATE_FOR_HTML_TAG_REGEX: /<([^>\s]+)(?:[^>]*?)>/g,

    VALIDATE_FOR_LEADINGSPACES_HTML_TAG_REGEX: /<([\s]+.+[\s]*)>/g,

    WHITELISTED_TAGS: [/<>/, /< >/, /<->/, /<-->/, /<br>/, /<br\/>/],

    PASSWORD_PAGE: {
        ERROR: {
            ALREADY_VALIDATED: 'Account already validated',
            VALIDATE_CODE_FAILED: 'Validate code failed',
        },
    },

    PUSHER: {
        PRIVATE_USER_CHANNEL_PREFIX: 'private-encrypted-user-accountID-',
        PRIVATE_REPORT_CHANNEL_PREFIX: 'private-report-reportID-',
    },

    EMOJI_SPACER: 'SPACER',

    // This is the number of columns in each row of the picker.
    // Because of how flatList implements these rows, each row is an index rather than each element
    // For this reason to make headers work, we need to have the header be the only rendered element in its row
    // If this number is changed, emojis.js will need to be updated to have the proper number of spacer elements
    // around each header.
    EMOJI_NUM_PER_ROW: 8,

    EMOJI_FREQUENT_ROW_COUNT: 3,

    EMOJI_DEFAULT_SKIN_TONE: -1,

    // Amount of emojis to render ahead at the end of the update cycle
    EMOJI_DRAW_AMOUNT: 250,

    INVISIBLE_CODEPOINTS: ['fe0f', '200d', '2066'],

    UNICODE: {
        LTR: '\u2066',
    },

    TOOLTIP_MAX_LINES: 3,

    LOGIN_TYPE: {
        PHONE: 'phone',
        EMAIL: 'email',
    },

    MAGIC_CODE_LENGTH: 6,
    MAGIC_CODE_EMPTY_CHAR: ' ',

    KEYBOARD_TYPE: {
        VISIBLE_PASSWORD: 'visible-password',
        ASCII_CAPABLE: 'ascii-capable',
        NUMBER_PAD: 'number-pad',
    },

    INPUT_MODE: {
        NONE: 'none',
        TEXT: 'text',
        DECIMAL: 'decimal',
        NUMERIC: 'numeric',
        TEL: 'tel',
        SEARCH: 'search',
        EMAIL: 'email',
        URL: 'url',
    },

    INPUT_AUTOGROW_DIRECTION: {
        LEFT: 'left',
        RIGHT: 'right',
    },

    YOUR_LOCATION_TEXT: 'Your Location',

    ATTACHMENT_MESSAGE_TEXT: '[Attachment]',
    // This is a placeholder for attachment which is uploading
    ATTACHMENT_UPLOADING_MESSAGE_HTML: 'Uploading attachment...',
    ATTACHMENT_SOURCE_ATTRIBUTE: 'data-expensify-source',
    ATTACHMENT_PREVIEW_ATTRIBUTE: 'src',
    ATTACHMENT_ORIGINAL_FILENAME_ATTRIBUTE: 'data-name',
    ATTACHMENT_LOCAL_URL_PREFIX: ['blob:', 'file:'],
    ATTACHMENT_THUMBNAIL_URL_ATTRIBUTE: 'data-expensify-thumbnail-url',
    ATTACHMENT_THUMBNAIL_WIDTH_ATTRIBUTE: 'data-expensify-width',
    ATTACHMENT_THUMBNAIL_HEIGHT_ATTRIBUTE: 'data-expensify-height',
    ATTACHMENT_DURATION_ATTRIBUTE: 'data-expensify-duration',

    ATTACHMENT_PICKER_TYPE: {
        FILE: 'file',
        IMAGE: 'image',
    },

    ATTACHMENT_FILE_TYPE: {
        FILE: 'file',
        IMAGE: 'image',
        VIDEO: 'video',
    },

    IMAGE_FILE_FORMAT: {
        PNG: 'image/png',
        WEBP: 'image/webp',
        JPEG: 'image/jpeg',
    },
    ATTACHMENT_TYPE: {
        REPORT: 'r',
        NOTE: 'n',
    },

    IMAGE_OBJECT_POSITION: {
        TOP: 'top',
        INITIAL: 'initial',
    },

    FILE_TYPE_REGEX: {
        // Image MimeTypes allowed by iOS photos app.
        IMAGE: /\.(jpg|jpeg|png|webp|gif|tiff|bmp|heic|heif)$/,
        // Video MimeTypes allowed by iOS photos app.
        VIDEO: /\.(mov|mp4)$/,
    },
    IOS_CAMERAROLL_ACCESS_ERROR: 'Access to photo library was denied',
    ADD_PAYMENT_MENU_POSITION_Y: 226,
    ADD_PAYMENT_MENU_POSITION_X: 356,
    EMOJI_PICKER_ITEM_TYPES: {
        HEADER: 'header',
        EMOJI: 'emoji',
        SPACER: 'spacer',
    },
    EMOJI_PICKER_SIZE: {
        WIDTH: 320,
        HEIGHT: 416,
    },
    DESKTOP_HEADER_PADDING: 12,
    CATEGORY_SHORTCUT_BAR_HEIGHT: 32,
    SMALL_EMOJI_PICKER_SIZE: {
        WIDTH: '100%',
    },
    MENU_POSITION_REPORT_ACTION_COMPOSE_BOTTOM: 83,
    NON_NATIVE_EMOJI_PICKER_LIST_HEIGHT: 300,
    NON_NATIVE_EMOJI_PICKER_LIST_HEIGHT_WEB: 200,
    EMOJI_PICKER_ITEM_HEIGHT: 32,
    EMOJI_PICKER_HEADER_HEIGHT: 32,
    RECIPIENT_LOCAL_TIME_HEIGHT: 25,
    AUTO_COMPLETE_SUGGESTER: {
        SUGGESTER_PADDING: 6,
        SUGGESTER_INNER_PADDING: 8,
        SUGGESTION_ROW_HEIGHT: 40,
        SMALL_CONTAINER_HEIGHT_FACTOR: 2.5,
        MAX_AMOUNT_OF_SUGGESTIONS: 20,
        MAX_AMOUNT_OF_VISIBLE_SUGGESTIONS_IN_CONTAINER: 5,
        HERE_TEXT: '@here',
        SUGGESTION_BOX_MAX_SAFE_DISTANCE: 38,
        BIG_SCREEN_SUGGESTION_WIDTH: 300,
    },
    COMPOSER_MAX_HEIGHT: 125,
    CHAT_FOOTER_SECONDARY_ROW_HEIGHT: 15,
    CHAT_FOOTER_SECONDARY_ROW_PADDING: 5,
    CHAT_FOOTER_MIN_HEIGHT: 65,
    CHAT_FOOTER_HORIZONTAL_PADDING: 40,
    CHAT_SKELETON_VIEW: {
        AVERAGE_ROW_HEIGHT: 80,
        HEIGHT_FOR_ROW_COUNT: {
            1: 60,
            2: 80,
            3: 100,
        },
    },
    CENTRAL_PANE_ANIMATION_HEIGHT: 200,
    LHN_SKELETON_VIEW_ITEM_HEIGHT: 64,
    SEARCH_SKELETON_VIEW_ITEM_HEIGHT: 108,
    EXPENSIFY_PARTNER_NAME: 'expensify.com',
    EMAIL: {
        ACCOUNTING: 'accounting@expensify.com',
        ADMIN: 'admin@expensify.com',
        BILLS: 'bills@expensify.com',
        CHRONOS: 'chronos@expensify.com',
        CONCIERGE: 'concierge@expensify.com',
        CONTRIBUTORS: 'contributors@expensify.com',
        FIRST_RESPONDER: 'firstresponders@expensify.com',
        GUIDES_DOMAIN: 'team.expensify.com',
        HELP: 'help@expensify.com',
        INTEGRATION_TESTING_CREDS: 'integrationtestingcreds@expensify.com',
        NOTIFICATIONS: 'notifications@expensify.com',
        PAYROLL: 'payroll@expensify.com',
        QA: 'qa@expensify.com',
        QA_TRAVIS: 'qa+travisreceipts@expensify.com',
        RECEIPTS: 'receipts@expensify.com',
        STUDENT_AMBASSADOR: 'studentambassadors@expensify.com',
        SVFG: 'svfg@expensify.com',
        EXPENSIFY_EMAIL_DOMAIN: '@expensify.com',
    },

    CONCIERGE_DISPLAY_NAME: 'Concierge',

    INTEGRATION_ENTITY_MAP_TYPES: {
        DEFAULT: 'DEFAULT',
        NONE: 'NONE',
        TAG: 'TAG',
        REPORT_FIELD: 'REPORT_FIELD',
        NOT_IMPORTED: 'NOT_IMPORTED',
        IMPORTED: 'IMPORTED',
        NETSUITE_DEFAULT: 'NETSUITE_DEFAULT',
    },
    QUICKBOOKS_ONLINE: 'quickbooksOnline',

    QUICK_BOOKS_CONFIG: {
        SYNC_CLASSES: 'syncClasses',
        ENABLE_NEW_CATEGORIES: 'enableNewCategories',
        SYNC_CUSTOMERS: 'syncCustomers',
        SYNC_LOCATIONS: 'syncLocations',
        SYNC_TAX: 'syncTax',
        EXPORT: 'export',
        EXPORT_DATE: 'exportDate',
        NON_REIMBURSABLE_EXPENSES_ACCOUNT: 'nonReimbursableExpensesAccount',
        NON_REIMBURSABLE_EXPENSES_EXPORT_DESTINATION: 'nonReimbursableExpensesExportDestination',
        REIMBURSABLE_EXPENSES_ACCOUNT: 'reimbursableExpensesAccount',
        REIMBURSABLE_EXPENSES_EXPORT_DESTINATION: 'reimbursableExpensesExportDestination',
        NON_REIMBURSABLE_BILL_DEFAULT_VENDOR: 'nonReimbursableBillDefaultVendor',
        RECEIVABLE_ACCOUNT: 'receivableAccount',
        AUTO_SYNC: 'autoSync',
        SYNC_PEOPLE: 'syncPeople',
        AUTO_CREATE_VENDOR: 'autoCreateVendor',
        REIMBURSEMENT_ACCOUNT_ID: 'reimbursementAccountID',
        COLLECTION_ACCOUNT_ID: 'collectionAccountID',
    },

    XERO_CONFIG: {
        AUTO_SYNC: 'autoSync',
        SYNC: 'sync',
        ENABLE_NEW_CATEGORIES: 'enableNewCategories',
        EXPORT: 'export',
        TENANT_ID: 'tenantID',
        IMPORT_CUSTOMERS: 'importCustomers',
        IMPORT_TAX_RATES: 'importTaxRates',
        INVOICE_STATUS: {
            DRAFT: 'DRAFT',
            AWAITING_APPROVAL: 'AWT_APPROVAL',
            AWAITING_PAYMENT: 'AWT_PAYMENT',
        },
        IMPORT_TRACKING_CATEGORIES: 'importTrackingCategories',
        MAPPINGS: 'mappings',
        TRACKING_CATEGORY_PREFIX: 'trackingCategory_',
        TRACKING_CATEGORY_FIELDS: {
            COST_CENTERS: 'cost centers',
            REGION: 'region',
        },
        TRACKING_CATEGORY_OPTIONS: {
            DEFAULT: 'DEFAULT',
            TAG: 'TAG',
        },
    },

<<<<<<< HEAD
    SAGE_INTACCT_MAPPING_VALUE: {
        NONE: 'NONE',
        DEFAULT: 'DEFAULT',
        TAG: 'TAG',
        REPORT_FIELD: 'REPORT_FIELD',
    },

    SAGE_INTACCT_CONFIG: {
        MAPPINGS: {
            DEPARTMENTS: 'departments',
            CLASSES: 'classes',
            LOCATIONS: 'locations',
            CUSTOMERS: 'customers',
            PROJECTS: 'projects',
        },
        SYNC_ITEMS: 'syncItems',
        TAX: 'tax',
=======
    SAGE_INTACCT_CONFIG: {
        EXPORT: 'export',
        EXPORT_DATE: 'exportDate',
        NON_REIMBURSABLE_CREDIT_CARD_VENDOR: 'nonReimbursableCreditCardChargeDefaultVendor',
        NON_REIMBURSABLE_VENDOR: 'nonReimbursableVendor',
        REIMBURSABLE_VENDOR: 'reimbursableExpenseReportDefaultVendor',
        NON_REIMBURSABLE_ACCOUNT: 'nonReimbursableAccount',
        NON_REIMBURSABLE: 'nonReimbursable',
        EXPORTER: 'exporter',
        REIMBURSABLE: 'reimbursable',
>>>>>>> 17c99a1f
    },

    QUICKBOOKS_REIMBURSABLE_ACCOUNT_TYPE: {
        VENDOR_BILL: 'bill',
        CHECK: 'check',
        JOURNAL_ENTRY: 'journal_entry',
    },

    SAGE_INTACCT_REIMBURSABLE_EXPENSE_TYPE: {
        EXPENSE_REPORT: 'EXPENSE_REPORT',
        VENDOR_BILL: 'VENDOR_BILL',
    },

    SAGE_INTACCT_NON_REIMBURSABLE_EXPENSE_TYPE: {
        CREDIT_CARD_CHARGE: 'CREDIT_CARD_CHARGE',
        VENDOR_BILL: 'VENDOR_BILL',
    },

    XERO_EXPORT_DATE: {
        LAST_EXPENSE: 'LAST_EXPENSE',
        REPORT_EXPORTED: 'REPORT_EXPORTED',
        REPORT_SUBMITTED: 'REPORT_SUBMITTED',
    },

    SAGE_INTACCT_EXPORT_DATE: {
        LAST_EXPENSE: 'LAST_EXPENSE',
        EXPORTED: 'EXPORTED',
        SUBMITTED: 'SUBMITTED',
    },

    NETSUITE_CONFIG: {
        SUBSIDIARY: 'subsidiary',
        EXPORTER: 'exporter',
        EXPORT_DATE: 'exportDate',
        REIMBURSABLE_EXPENSES_EXPORT_DESTINATION: 'reimbursableExpensesExportDestination',
        NON_REIMBURSABLE_EXPENSES_EXPORT_DESTINATION: 'nonreimbursableExpensesExportDestination',
        DEFAULT_VENDOR: 'defaultVendor',
        REIMBURSABLE_PAYABLE_ACCOUNT: 'reimbursablePayableAccount',
        PAYABLE_ACCT: 'payableAcct',
        JOURNAL_POSTING_PREFERENCE: 'journalPostingPreference',
        RECEIVABLE_ACCOUNT: 'receivableAccount',
        INVOICE_ITEM_PREFERENCE: 'invoiceItemPreference',
        INVOICE_ITEM: 'invoiceItem',
        TAX_POSTING_ACCOUNT: 'taxPostingAccount',
        PROVINCIAL_TAX_POSTING_ACCOUNT: 'provincialTaxPostingAccount',
        ALLOW_FOREIGN_CURRENCY: 'allowForeignCurrency',
        EXPORT_TO_NEXT_OPEN_PERIOD: 'exportToNextOpenPeriod',
        IMPORT_FIELDS: ['departments', 'classes', 'locations'],
        AUTO_SYNC: 'autoSync',
        REIMBURSEMENT_ACCOUNT_ID: 'reimbursementAccountID',
        COLLECTION_ACCOUNT: 'collectionAccount',
        AUTO_CREATE_ENTITIES: 'autoCreateEntities',
        APPROVAL_ACCOUNT: 'approvalAccount',
        CUSTOM_FORM_ID_OPTIONS: 'customFormIDOptions',
        TOKEN_INPUT_STEP_NAMES: ['1', '2,', '3', '4', '5'],
        TOKEN_INPUT_STEP_KEYS: {
            0: 'installBundle',
            1: 'enableTokenAuthentication',
            2: 'enableSoapServices',
            3: 'createAccessToken',
            4: 'enterCredentials',
        },
        IMPORT_CUSTOM_FIELDS: ['customSegments', 'customLists'],
        CUSTOM_FORM_ID_TYPE: {
            REIMBURSABLE: 'reimbursable',
            NON_REIMBURSABLE: 'nonReimbursable',
        },
        SYNC_OPTIONS: {
            SYNC_REIMBURSED_REPORTS: 'syncReimbursedReports',
            SYNC_PEOPLE: 'syncPeople',
            ENABLE_NEW_CATEGORIES: 'enableNewCategories',
            EXPORT_REPORTS_TO: 'exportReportsTo',
            EXPORT_VENDOR_BILLS_TO: 'exportVendorBillsTo',
            EXPORT_JOURNALS_TO: 'exportJournalsTo',
            SYNC_TAX: 'syncTax',
            CROSS_SUBSIDIARY_CUSTOMERS: 'crossSubsidiaryCustomers',
            CUSTOMER_MAPPINGS: {
                CUSTOMERS: 'customers',
                JOBS: 'jobs',
            },
        },
    },

    NETSUITE_EXPORT_DATE: {
        LAST_EXPENSE: 'LAST_EXPENSE',
        EXPORTED: 'EXPORTED',
        SUBMITTED: 'SUBMITTED',
    },

    NETSUITE_EXPORT_DESTINATION: {
        EXPENSE_REPORT: 'EXPENSE_REPORT',
        VENDOR_BILL: 'VENDOR_BILL',
        JOURNAL_ENTRY: 'JOURNAL_ENTRY',
    },

    NETSUITE_MAP_EXPORT_DESTINATION: {
        EXPENSE_REPORT: 'expenseReport',
        VENDOR_BILL: 'vendorBill',
        JOURNAL_ENTRY: 'journalEntry',
    },

    NETSUITE_INVOICE_ITEM_PREFERENCE: {
        CREATE: 'create',
        SELECT: 'select',
    },

    NETSUITE_JOURNAL_POSTING_PREFERENCE: {
        JOURNALS_POSTING_INDIVIDUAL_LINE: 'JOURNALS_POSTING_INDIVIDUAL_LINE',
        JOURNALS_POSTING_TOTAL_LINE: 'JOURNALS_POSTING_TOTAL_LINE',
    },

    NETSUITE_EXPENSE_TYPE: {
        REIMBURSABLE: 'reimbursable',
        NON_REIMBURSABLE: 'nonreimbursable',
    },

    NETSUITE_REPORTS_APPROVAL_LEVEL: {
        REPORTS_APPROVED_NONE: 'REPORTS_APPROVED_NONE',
        REPORTS_SUPERVISOR_APPROVED: 'REPORTS_SUPERVISOR_APPROVED',
        REPORTS_ACCOUNTING_APPROVED: 'REPORTS_ACCOUNTING_APPROVED',
        REPORTS_APPROVED_BOTH: 'REPORTS_APPROVED_BOTH',
    },

    NETSUITE_VENDOR_BILLS_APPROVAL_LEVEL: {
        VENDOR_BILLS_APPROVED_NONE: 'VENDOR_BILLS_APPROVED_NONE',
        VENDOR_BILLS_APPROVAL_PENDING: 'VENDOR_BILLS_APPROVAL_PENDING',
        VENDOR_BILLS_APPROVED: 'VENDOR_BILLS_APPROVED',
    },

    NETSUITE_JOURNALS_APPROVAL_LEVEL: {
        JOURNALS_APPROVED_NONE: 'JOURNALS_APPROVED_NONE',
        JOURNALS_APPROVAL_PENDING: 'JOURNALS_APPROVAL_PENDING',
        JOURNALS_APPROVED: 'JOURNALS_APPROVED',
    },

    NETSUITE_ACCOUNT_TYPE: {
        ACCOUNTS_PAYABLE: '_accountsPayable',
        ACCOUNTS_RECEIVABLE: '_accountsReceivable',
        OTHER_CURRENT_LIABILITY: '_otherCurrentLiability',
        CREDIT_CARD: '_creditCard',
        BANK: '_bank',
        OTHER_CURRENT_ASSET: '_otherCurrentAsset',
        LONG_TERM_LIABILITY: '_longTermLiability',
        EXPENSE: '_expense',
    },

    NETSUITE_APPROVAL_ACCOUNT_DEFAULT: 'APPROVAL_ACCOUNT_DEFAULT',

    /**
     * Countries where tax setting is permitted (Strings are in the format of Netsuite's Country type/enum)
     *
     * Should mirror the list on the OldDot.
     */
    NETSUITE_TAX_COUNTRIES: [
        '_canada',
        '_unitedKingdomGB',
        '_unitedKingdom',
        '_australia',
        '_southAfrica',
        '_india',
        '_france',
        '_netherlands',
        '_germany',
        '_singapore',
        '_spain',
        '_ireland',
        '_denmark',
        '_brazil',
        '_japan',
        '_philippines',
        '_china',
        '_argentina',
        '_newZealand',
        '_switzerland',
        '_sweden',
        '_portugal',
        '_mexico',
        '_israel',
        '_thailand',
        '_czechRepublic',
        '_egypt',
        '_ghana',
        '_indonesia',
        '_iranIslamicRepublicOf',
        '_jordan',
        '_kenya',
        '_kuwait',
        '_lebanon',
        '_malaysia',
        '_morocco',
        '_myanmar',
        '_nigeria',
        '_pakistan',
        '_saudiArabia',
        '_sriLanka',
        '_unitedArabEmirates',
        '_vietnam',
        '_austria',
        '_bulgaria',
        '_greece',
        '_cyprus',
        '_norway',
        '_romania',
        '_poland',
        '_hongKong',
        '_luxembourg',
        '_lithuania',
        '_malta',
        '_finland',
        '_koreaRepublicOf',
        '_italy',
        '_georgia',
        '_hungary',
        '_latvia',
        '_estonia',
        '_slovenia',
        '_serbia',
        '_croatiaHrvatska',
        '_belgium',
        '_turkey',
        '_taiwan',
        '_azerbaijan',
        '_slovakRepublic',
        '_costaRica',
    ] as string[],

    QUICKBOOKS_EXPORT_DATE: {
        LAST_EXPENSE: 'LAST_EXPENSE',
        REPORT_EXPORTED: 'REPORT_EXPORTED',
        REPORT_SUBMITTED: 'REPORT_SUBMITTED',
    },

    QUICKBOOKS_NON_REIMBURSABLE_EXPORT_ACCOUNT_TYPE: {
        CREDIT_CARD: 'credit_card',
        DEBIT_CARD: 'debit_card',
        VENDOR_BILL: 'bill',
    },

    ACCOUNT_ID: {
        ACCOUNTING: Number(Config?.EXPENSIFY_ACCOUNT_ID_ACCOUNTING ?? 9645353),
        ADMIN: Number(Config?.EXPENSIFY_ACCOUNT_ID_ADMIN ?? -1),
        BILLS: Number(Config?.EXPENSIFY_ACCOUNT_ID_BILLS ?? 1371),
        CHRONOS: Number(Config?.EXPENSIFY_ACCOUNT_ID_CHRONOS ?? 10027416),
        CONCIERGE: Number(Config?.EXPENSIFY_ACCOUNT_ID_CONCIERGE ?? 8392101),
        CONTRIBUTORS: Number(Config?.EXPENSIFY_ACCOUNT_ID_CONTRIBUTORS ?? 9675014),
        FIRST_RESPONDER: Number(Config?.EXPENSIFY_ACCOUNT_ID_FIRST_RESPONDER ?? 9375152),
        HELP: Number(Config?.EXPENSIFY_ACCOUNT_ID_HELP ?? -1),
        INTEGRATION_TESTING_CREDS: Number(Config?.EXPENSIFY_ACCOUNT_ID_INTEGRATION_TESTING_CREDS ?? -1),
        NOTIFICATIONS: Number(Config?.EXPENSIFY_ACCOUNT_ID_NOTIFICATIONS ?? 11665625),
        PAYROLL: Number(Config?.EXPENSIFY_ACCOUNT_ID_PAYROLL ?? 9679724),
        QA: Number(Config?.EXPENSIFY_ACCOUNT_ID_QA ?? 3126513),
        QA_TRAVIS: Number(Config?.EXPENSIFY_ACCOUNT_ID_QA_TRAVIS ?? 8595733),
        RECEIPTS: Number(Config?.EXPENSIFY_ACCOUNT_ID_RECEIPTS ?? -1),
        REWARDS: Number(Config?.EXPENSIFY_ACCOUNT_ID_REWARDS ?? 11023767), // rewards@expensify.com
        STUDENT_AMBASSADOR: Number(Config?.EXPENSIFY_ACCOUNT_ID_STUDENT_AMBASSADOR ?? 10476956),
        SVFG: Number(Config?.EXPENSIFY_ACCOUNT_ID_SVFG ?? 2012843),
    },

    ENVIRONMENT: {
        DEV: 'development',
        STAGING: 'staging',
        PRODUCTION: 'production',
        ADHOC: 'adhoc',
    },

    // Used to delay the initial fetching of reportActions when the app first inits or reconnects (e.g. returning
    // from backgound). The times are based on how long it generally seems to take for the app to become interactive
    // in each scenario.
    FETCH_ACTIONS_DELAY: {
        STARTUP: 8000,
        RECONNECT: 1000,
    },

    WALLET: {
        TRANSFER_METHOD_TYPE: {
            INSTANT: 'instant',
            ACH: 'ach',
        },
        TRANSFER_METHOD_TYPE_FEE: {
            INSTANT: {
                RATE: 1.5,
                MINIMUM_FEE: 25,
            },
            ACH: {
                RATE: 0,
                MINIMUM_FEE: 0,
            },
        },
        ERROR: {
            // If these get updated, we need to update the codes on the Web side too
            SSN: 'ssnError',
            KBA: 'kbaNeeded',
            KYC: 'kycFailed',
            FULL_SSN_NOT_FOUND: 'Full SSN not found',
            MISSING_FIELD: 'Missing required additional details fields',
            WRONG_ANSWERS: 'Wrong answers',
            ONFIDO_FIXABLE_ERROR: 'Onfido returned a fixable error',
            ONFIDO_USER_CONSENT_DENIED: 'user_consent_denied',

            // KBA stands for Knowledge Based Answers (requiring us to show Idology questions)
            KBA_NEEDED: 'KBA needed',
            NO_ACCOUNT_TO_LINK: '405 No account to link to wallet',
            INVALID_WALLET: '405 Invalid wallet account',
            NOT_OWNER_OF_BANK_ACCOUNT: '401 Wallet owner does not own linked bank account',
            INVALID_BANK_ACCOUNT: '405 Attempting to link an invalid bank account to a wallet',
            NOT_OWNER_OF_FUND: '401 Wallet owner does not own linked fund',
            INVALID_FUND: '405 Attempting to link an invalid fund to a wallet',
        },
        STEP: {
            // In the order they appear in the Wallet flow
            ADD_BANK_ACCOUNT: 'AddBankAccountStep',
            ADDITIONAL_DETAILS: 'AdditionalDetailsStep',
            ADDITIONAL_DETAILS_KBA: 'AdditionalDetailsKBAStep',
            ONFIDO: 'OnfidoStep',
            TERMS: 'TermsStep',
            ACTIVATE: 'ActivateStep',
        },
        STEP_REFACTOR: {
            ADD_BANK_ACCOUNT: 'AddBankAccountStep',
            ADDITIONAL_DETAILS: 'AdditionalDetailsStep',
            VERIFY_IDENTITY: 'VerifyIdentityStep',
            TERMS_AND_FEES: 'TermsAndFeesStep',
        },
        STEP_NAMES: ['1', '2', '3', '4'],
        SUBSTEP_INDEXES: {
            BANK_ACCOUNT: {
                ACCOUNT_NUMBERS: 0,
            },
            PERSONAL_INFO: {
                LEGAL_NAME: 0,
                DATE_OF_BIRTH: 1,
                ADDRESS: 2,
                PHONE_NUMBER: 3,
                SSN: 4,
            },
        },
        TIER_NAME: {
            PLATINUM: 'PLATINUM',
            GOLD: 'GOLD',
            SILVER: 'SILVER',
            BRONZE: 'BRONZE',
        },
        WEB_MESSAGE_TYPE: {
            STATEMENT: 'STATEMENT_NAVIGATE',
            CONCIERGE: 'CONCIERGE_NAVIGATE',
        },
        MTL_WALLET_PROGRAM_ID: '760',
        BANCORP_WALLET_PROGRAM_ID: '660',
        PROGRAM_ISSUERS: {
            EXPENSIFY_PAYMENTS: 'Expensify Payments LLC',
            BANCORP_BANK: 'The Bancorp Bank',
        },
    },

    PLAID: {
        EVENT: {
            ERROR: 'ERROR',
            EXIT: 'EXIT',
        },
        DEFAULT_DATA: {
            bankName: '',
            plaidAccessToken: '',
            bankAccounts: [] as PlaidBankAccount[],
            isLoading: false,
            errors: {},
        },
    },

    ONFIDO: {
        CONTAINER_ID: 'onfido-mount',
        TYPE: {
            DOCUMENT: 'document',
            FACE: 'face',
        },
        VARIANT: {
            VIDEO: 'video',
        },
        SMS_NUMBER_COUNTRY_CODE: 'US',
        ERROR: {
            USER_CANCELLED: 'User canceled flow.',
            USER_TAPPED_BACK: 'User exited by clicking the back button.',
            USER_EXITED: 'User exited by manual action.',
        },
    },

    KYC_WALL_SOURCE: {
        REPORT: 'REPORT', // The user attempted to pay an expense
        ENABLE_WALLET: 'ENABLE_WALLET', // The user clicked on the `Enable wallet` button on the Wallet page
        TRANSFER_BALANCE: 'TRANSFER_BALANCE', // The user attempted to transfer their wallet balance to their bank account or debit card
    },

    OS: {
        WINDOWS: 'Windows',
        MAC_OS: PLATFORM_OS_MACOS,
        ANDROID: 'Android',
        IOS: PLATFORM_IOS,
        LINUX: 'Linux',
        NATIVE: 'Native',
    },

    BROWSER: {
        CHROME: 'chrome',
        FIREFOX: 'firefox',
        IE: 'ie',
        EDGE: 'edge',
        Opera: 'opera',
        SAFARI: 'safari',
        OTHER: 'other',
    },

    PAYMENT_METHODS: {
        DEBIT_CARD: 'debitCard',
        PERSONAL_BANK_ACCOUNT: 'bankAccount',
        BUSINESS_BANK_ACCOUNT: 'businessBankAccount',
    },

    PAYMENT_METHOD_ID_KEYS: {
        DEBIT_CARD: 'fundID',
        BANK_ACCOUNT: 'bankAccountID',
    },

    IOU: {
        MAX_RECENT_REPORTS_TO_SHOW: 5,
        // This is the transactionID used when going through the create expense flow so that it mimics a real transaction (like the edit flow)
        OPTIMISTIC_TRANSACTION_ID: '1',
        // Note: These payment types are used when building IOU reportAction message values in the server and should
        // not be changed.
        PAYMENT_TYPE: {
            ELSEWHERE: 'Elsewhere',
            EXPENSIFY: 'Expensify',
            VBBA: 'ACH',
        },
        ACTION: {
            EDIT: 'edit',
            CREATE: 'create',
            SUBMIT: 'submit',
            CATEGORIZE: 'categorize',
            SHARE: 'share',
        },
        DEFAULT_AMOUNT: 0,
        TYPE: {
            SEND: 'send',
            PAY: 'pay',
            SPLIT: 'split',
            REQUEST: 'request',
            INVOICE: 'invoice',
            SUBMIT: 'submit',
            TRACK: 'track',
        },
        REQUEST_TYPE: {
            DISTANCE: 'distance',
            MANUAL: 'manual',
            SCAN: 'scan',
        },
        REPORT_ACTION_TYPE: {
            PAY: 'pay',
            CREATE: 'create',
            SPLIT: 'split',
            DECLINE: 'decline',
            CANCEL: 'cancel',
            DELETE: 'delete',
            APPROVE: 'approve',
            TRACK: 'track',
        },
        AMOUNT_MAX_LENGTH: 8,
        RECEIPT_STATE: {
            SCANREADY: 'SCANREADY',
            OPEN: 'OPEN',
            SCANNING: 'SCANNING',
            SCANCOMPLETE: 'SCANCOMPLETE',
            SCANFAILED: 'SCANFAILED',
        },
        FILE_TYPES: {
            HTML: 'html',
            DOC: 'doc',
            DOCX: 'docx',
            SVG: 'svg',
        },
        RECEIPT_ERROR: 'receiptError',
        CANCEL_REASON: {
            PAYMENT_EXPIRED: 'CANCEL_REASON_PAYMENT_EXPIRED',
        },
        SHARE: {
            ROLE: {
                ACCOUNTANT: 'accountant',
            },
        },
        ACCESS_VARIANTS: {
            CREATE: 'create',
        },
    },

    GROWL: {
        SUCCESS: 'success',
        ERROR: 'error',
        WARNING: 'warning',
        DURATION: 2000,
        DURATION_LONG: 3500,
    },

    LOCALES: {
        EN: 'en',
        ES: 'es',
        ES_ES: 'es-ES',
        ES_ES_ONFIDO: 'es_ES',

        DEFAULT: 'en',
    },

    LANGUAGES: ['en', 'es'],

    PRONOUNS_LIST: [
        'coCos',
        'eEyEmEir',
        'heHimHis',
        'heHimHisTheyThemTheirs',
        'sheHerHers',
        'sheHerHersTheyThemTheirs',
        'merMers',
        'neNirNirs',
        'neeNerNers',
        'perPers',
        'theyThemTheirs',
        'thonThons',
        'veVerVis',
        'viVir',
        'xeXemXyr',
        'zeZieZirHir',
        'zeHirHirs',
        'callMeByMyName',
    ],

    // Map updated pronouns key to deprecated pronouns
    DEPRECATED_PRONOUNS_LIST: {
        heHimHis: 'He/him',
        sheHerHers: 'She/her',
        theyThemTheirs: 'They/them',
        zeHirHirs: 'Ze/hir',
        callMeByMyName: 'Call me by my name',
    },

    POLICY: {
        TYPE: {
            FREE: 'free',
            PERSONAL: 'personal',

            // Often referred to as "control" workspaces
            CORPORATE: 'corporate',

            // Often referred to as "collect" workspaces
            TEAM: 'team',
        },
        ROLE: {
            ADMIN: 'admin',
            AUDITOR: 'auditor',
            USER: 'user',
        },
        AUTO_REPORTING_FREQUENCIES: {
            INSTANT: 'instant',
            IMMEDIATE: 'immediate',
            WEEKLY: 'weekly',
            SEMI_MONTHLY: 'semimonthly',
            MONTHLY: 'monthly',
            TRIP: 'trip',
            MANUAL: 'manual',
        },
        AUTO_REPORTING_OFFSET: {
            LAST_BUSINESS_DAY_OF_MONTH: 'lastBusinessDayOfMonth',
            LAST_DAY_OF_MONTH: 'lastDayOfMonth',
        },
        APPROVAL_MODE: {
            OPTIONAL: 'OPTIONAL',
            BASIC: 'BASIC',
            ADVANCED: 'ADVANCED',
            DYNAMICEXTERNAL: 'DYNAMIC_EXTERNAL',
            SMARTREPORT: 'SMARTREPORT',
            BILLCOM: 'BILLCOM',
        },
        ROOM_PREFIX: '#',
        CUSTOM_UNIT_RATE_BASE_OFFSET: 100,
        OWNER_EMAIL_FAKE: '_FAKE_',
        OWNER_ACCOUNT_ID_FAKE: 0,
        REIMBURSEMENT_CHOICES: {
            REIMBURSEMENT_YES: 'reimburseYes', // Direct
            REIMBURSEMENT_NO: 'reimburseNo', // None
            REIMBURSEMENT_MANUAL: 'reimburseManual', // Indirect
        },
        ID_FAKE: '_FAKE_',
        EMPTY: 'EMPTY',
        MEMBERS_BULK_ACTION_TYPES: {
            REMOVE: 'remove',
            MAKE_MEMBER: 'makeMember',
            MAKE_ADMIN: 'makeAdmin',
        },
        BULK_ACTION_TYPES: {
            DELETE: 'delete',
            DISABLE: 'disable',
            ENABLE: 'enable',
        },
        MORE_FEATURES: {
            ARE_CATEGORIES_ENABLED: 'areCategoriesEnabled',
            ARE_TAGS_ENABLED: 'areTagsEnabled',
            ARE_DISTANCE_RATES_ENABLED: 'areDistanceRatesEnabled',
            ARE_WORKFLOWS_ENABLED: 'areWorkflowsEnabled',
            ARE_REPORT_FIELDS_ENABLED: 'areReportFieldsEnabled',
            ARE_CONNECTIONS_ENABLED: 'areConnectionsEnabled',
            ARE_EXPENSIFY_CARDS_ENABLED: 'areExpensifyCardsEnabled',
            ARE_TAXES_ENABLED: 'tax',
        },
        DEFAULT_CATEGORIES: [
            'Advertising',
            'Benefits',
            'Car',
            'Equipment',
            'Fees',
            'Home Office',
            'Insurance',
            'Interest',
            'Labor',
            'Maintenance',
            'Materials',
            'Meals and Entertainment',
            'Office Supplies',
            'Other',
            'Professional Services',
            'Rent',
            'Taxes',
            'Travel',
            'Utilities',
        ],
        OWNERSHIP_ERRORS: {
            NO_BILLING_CARD: 'noBillingCard',
            AMOUNT_OWED: 'amountOwed',
            HAS_FAILED_SETTLEMENTS: 'hasFailedSettlements',
            OWNER_OWES_AMOUNT: 'ownerOwesAmount',
            SUBSCRIPTION: 'subscription',
            DUPLICATE_SUBSCRIPTION: 'duplicateSubscription',
            FAILED_TO_CLEAR_BALANCE: 'failedToClearBalance',
        },
        COLLECTION_KEYS: {
            DESCRIPTION: 'description',
            REIMBURSER: 'reimburser',
            REIMBURSEMENT_CHOICE: 'reimbursementChoice',
            APPROVAL_MODE: 'approvalMode',
            AUTOREPORTING: 'autoReporting',
            AUTOREPORTING_FREQUENCY: 'autoReportingFrequency',
            AUTOREPORTING_OFFSET: 'autoReportingOffset',
            GENERAL_SETTINGS: 'generalSettings',
        },
        CONNECTIONS: {
            NAME: {
                // Here we will add other connections names when we add support for them
                QBO: 'quickbooksOnline',
                XERO: 'xero',
                NETSUITE: 'netsuite',
                SAGE_INTACCT: 'intacct',
            },
            NAME_USER_FRIENDLY: {
                netsuite: 'NetSuite',
                quickbooksOnline: 'Quickbooks Online',
                xero: 'Xero',
                intacct: 'Sage Intacct',
            },
            SYNC_STAGE_NAME: {
                STARTING_IMPORT_QBO: 'startingImportQBO',
                STARTING_IMPORT_XERO: 'startingImportXero',
                QBO_IMPORT_MAIN: 'quickbooksOnlineImportMain',
                QBO_IMPORT_CUSTOMERS: 'quickbooksOnlineImportCustomers',
                QBO_IMPORT_EMPLOYEES: 'quickbooksOnlineImportEmployees',
                QBO_IMPORT_ACCOUNTS: 'quickbooksOnlineImportAccounts',
                QBO_IMPORT_CLASSES: 'quickbooksOnlineImportClasses',
                QBO_IMPORT_LOCATIONS: 'quickbooksOnlineImportLocations',
                QBO_IMPORT_PROCESSING: 'quickbooksOnlineImportProcessing',
                QBO_SYNC_PAYMENTS: 'quickbooksOnlineSyncBillPayments',
                QBO_IMPORT_TAX_CODES: 'quickbooksOnlineSyncTaxCodes',
                QBO_CHECK_CONNECTION: 'quickbooksOnlineCheckConnection',
                QBO_SYNC_TITLE: 'quickbooksOnlineSyncTitle',
                QBO_SYNC_LOAD_DATA: 'quickbooksOnlineSyncLoadData',
                QBO_SYNC_APPLY_CATEGORIES: 'quickbooksOnlineSyncApplyCategories',
                QBO_SYNC_APPLY_CUSTOMERS: 'quickbooksOnlineSyncApplyCustomers',
                QBO_SYNC_APPLY_PEOPLE: 'quickbooksOnlineSyncApplyEmployees',
                QBO_SYNC_APPLY_CLASSES_LOCATIONS: 'quickbooksOnlineSyncApplyClassesLocations',
                JOB_DONE: 'jobDone',
                XERO_SYNC_STEP: 'xeroSyncStep',
                XERO_SYNC_XERO_REIMBURSED_REPORTS: 'xeroSyncXeroReimbursedReports',
                XERO_SYNC_EXPENSIFY_REIMBURSED_REPORTS: 'xeroSyncExpensifyReimbursedReports',
                XERO_SYNC_IMPORT_CHART_OF_ACCOUNTS: 'xeroSyncImportChartOfAccounts',
                XERO_SYNC_IMPORT_CATEGORIES: 'xeroSyncImportCategories',
                XERO_SYNC_IMPORT_TRACKING_CATEGORIES: 'xeroSyncImportTrackingCategories',
                XERO_SYNC_IMPORT_CUSTOMERS: 'xeroSyncImportCustomers',
                XERO_SYNC_IMPORT_BANK_ACCOUNTS: 'xeroSyncImportBankAccounts',
                XERO_SYNC_IMPORT_TAX_RATES: 'xeroSyncImportTaxRates',
                XERO_CHECK_CONNECTION: 'xeroCheckConnection',
                XERO_SYNC_TITLE: 'xeroSyncTitle',
                NETSUITE_SYNC_CONNECTION: 'netSuiteSyncConnection',
                NETSUITE_SYNC_CUSTOMERS: 'netSuiteSyncCustomers',
                NETSUITE_SYNC_INIT_DATA: 'netSuiteSyncInitData',
                NETSUITE_SYNC_IMPORT_TAXES: 'netSuiteSyncImportTaxes',
                NETSUITE_SYNC_IMPORT_ITEMS: 'netSuiteSyncImportItems',
                NETSUITE_SYNC_DATA: 'netSuiteSyncData',
                NETSUITE_SYNC_ACCOUNTS: 'netSuiteSyncAccounts',
                NETSUITE_SYNC_CURRENCIES: 'netSuiteSyncCurrencies',
                NETSUITE_SYNC_CATEGORIES: 'netSuiteSyncCategories',
                NETSUITE_SYNC_IMPORT_EMPLOYEES: 'netSuiteSyncImportEmployees',
                NETSUITE_SYNC_REPORT_FIELDS: 'netSuiteSyncReportFields',
                NETSUITE_SYNC_TAGS: 'netSuiteSyncTags',
                NETSUITE_SYNC_UPDATE_DATA: 'netSuiteSyncUpdateConnectionData',
                NETSUITE_SYNC_NETSUITE_REIMBURSED_REPORTS: 'netSuiteSyncNetSuiteReimbursedReports',
                NETSUITE_SYNC_EXPENSIFY_REIMBURSED_REPORTS: 'netSuiteSyncExpensifyReimbursedReports',
                SAGE_INTACCT_SYNC_CHECK_CONNECTION: 'intacctCheckConnection',
                SAGE_INTACCT_SYNC_IMPORT_TITLE: 'intacctImportTitle',
                SAGE_INTACCT_SYNC_IMPORT_DATA: 'intacctImportData',
                SAGE_INTACCT_SYNC_IMPORT_EMPLOYEES: 'intacctImportEmployees',
                SAGE_INTACCT_SYNC_IMPORT_DIMENSIONS: 'intacctImportDimensions',
                SAGE_INTACCT_SYNC_IMPORT_SYNC_REIMBURSED_REPORTS: 'intacctImportSyncBillPayments',
            },
            SYNC_STAGE_TIMEOUT_MINUTES: 20,
        },
        ACCESS_VARIANTS: {
            PAID: 'paid',
            ADMIN: 'admin',
        },
        DEFAULT_MAX_EXPENSE_AGE: 90,
        DEFAULT_MAX_EXPENSE_AMOUNT: 200000,
        DEFAULT_MAX_AMOUNT_NO_RECEIPT: 2500,
    },

    CUSTOM_UNITS: {
        NAME_DISTANCE: 'Distance',
        DISTANCE_UNIT_MILES: 'mi',
        DISTANCE_UNIT_KILOMETERS: 'km',
        MILEAGE_IRS_RATE: 0.67,
        DEFAULT_RATE: 'Default Rate',
        RATE_DECIMALS: 3,
        FAKE_P2P_ID: '_FAKE_P2P_ID_',
    },

    TERMS: {
        CFPB_PREPAID: 'cfpb.gov/prepaid',
        CFPB_COMPLAINT: 'cfpb.gov/complaint',
        FDIC_PREPAID: 'fdic.gov/deposit/deposits/prepaid.html',
        USE_EXPENSIFY_FEES: 'use.expensify.com/fees',
    },

    LAYOUT_WIDTH: {
        WIDE: 'wide',
        NARROW: 'narrow',
        NONE: 'none',
    },

    ICON_TYPE_ICON: 'icon',
    ICON_TYPE_AVATAR: 'avatar',
    ICON_TYPE_WORKSPACE: 'workspace',

    ACTIVITY_INDICATOR_SIZE: {
        LARGE: 'large',
    },

    AVATAR_SIZE: {
        XLARGE: 'xlarge',
        LARGE: 'large',
        MEDIUM: 'medium',
        DEFAULT: 'default',
        SMALL: 'small',
        SMALLER: 'smaller',
        SUBSCRIPT: 'subscript',
        SMALL_SUBSCRIPT: 'small-subscript',
        MID_SUBSCRIPT: 'mid-subscript',
        LARGE_BORDERED: 'large-bordered',
        HEADER: 'header',
        MENTION_ICON: 'mention-icon',
        SMALL_NORMAL: 'small-normal',
    },
    EXPENSIFY_CARD: {
        BANK: 'Expensify Card',
        FRAUD_TYPES: {
            DOMAIN: 'domain',
            INDIVIDUAL: 'individual',
            NONE: 'none',
        },
        STATE: {
            STATE_NOT_ISSUED: 2,
            OPEN: 3,
            NOT_ACTIVATED: 4,
            STATE_DEACTIVATED: 5,
            CLOSED: 6,
            STATE_SUSPENDED: 7,
        },
        ACTIVE_STATES: cardActiveStates,
        LIMIT_TYPES: {
            SMART: 'smart',
            MONTHLY: 'monthly',
            FIXED: 'fixed',
        },
        STEP_NAMES: ['1', '2', '3', '4', '5', '6'],
        STEP: {
            ASSIGNEE: 'Assignee',
            CARD_TYPE: 'CardType',
            LIMIT_TYPE: 'LimitType',
            LIMIT: 'Limit',
            CARD_NAME: 'CardName',
            CONFIRMATION: 'Confirmation',
        },
        CARD_TYPE: {
            PHYSICAL: 'physical',
            VIRTUAL: 'virtual',
        },
    },
    AVATAR_ROW_SIZE: {
        DEFAULT: 4,
        LARGE_SCREEN: 8,
    },
    OPTION_MODE: {
        COMPACT: 'compact',
        DEFAULT: 'default',
    },
    SUBSCRIPTION: {
        TYPE: {
            ANNUAL: 'yearly2018',
            PAYPERUSE: 'monthly2018',
        },
    },
    REGEX: {
        SPECIAL_CHARS_WITHOUT_NEWLINE: /((?!\n)[()-\s\t])/g,
        DIGITS_AND_PLUS: /^\+?[0-9]*$/,
        ALPHABETIC_AND_LATIN_CHARS: /^[\p{Script=Latin} ]*$/u,
        NON_ALPHABETIC_AND_NON_LATIN_CHARS: /[^\p{Script=Latin}]/gu,
        ACCENT_LATIN_CHARS: /[\u00C0-\u017F]/g,
        POSITIVE_INTEGER: /^\d+$/,
        PO_BOX: /\b[P|p]?(OST|ost)?\.?\s*[O|o|0]?(ffice|FFICE)?\.?\s*[B|b][O|o|0]?[X|x]?\.?\s+[#]?(\d+)\b/,
        ANY_VALUE: /^.+$/,
        ZIP_CODE: /^[0-9]{5}(?:[- ][0-9]{4})?$/,
        INDUSTRY_CODE: /^[0-9]{6}$/,
        SSN_LAST_FOUR: /^(?!0000)[0-9]{4}$/,
        SSN_FULL_NINE: /^(?!0000)[0-9]{9}$/,
        NUMBER: /^[0-9]+$/,
        CARD_NUMBER: /^[0-9]{15,16}$/,
        CARD_SECURITY_CODE: /^[0-9]{3,4}$/,
        CARD_EXPIRATION_DATE: /^(0[1-9]|1[0-2])([^0-9])?([0-9]{4}|([0-9]{2}))$/,
        ROOM_NAME: /^#[\p{Ll}0-9-]{1,100}$/u,

        // eslint-disable-next-line max-len, no-misleading-character-class
        EMOJI: /[\p{Extended_Pictographic}\u200d\u{1f1e6}-\u{1f1ff}\u{1f3fb}-\u{1f3ff}\u{e0020}-\u{e007f}\u20E3\uFE0F]|[#*0-9]\uFE0F?\u20E3/gu,
        // eslint-disable-next-line max-len, no-misleading-character-class
        EMOJIS: /[\p{Extended_Pictographic}](\u200D[\p{Extended_Pictographic}]|[\u{1F3FB}-\u{1F3FF}]|[\u{E0020}-\u{E007F}]|\uFE0F|\u20E3)*|[\u{1F1E6}-\u{1F1FF}]{2}|[#*0-9]\uFE0F?\u20E3/gu,
        // eslint-disable-next-line max-len, no-misleading-character-class
        EMOJI_SKIN_TONES: /[\u{1f3fb}-\u{1f3ff}]/gu,

        TAX_ID: /^\d{9}$/,
        NON_NUMERIC: /\D/g,
        ANY_SPACE: /\s/g,

        // Extract attachment's source from the data's html string
        ATTACHMENT_DATA: /(data-expensify-source|data-name)="([^"]+)"/g,

        EMOJI_NAME: /:[\p{L}0-9_+-]+:/gu,
        EMOJI_SUGGESTIONS: /:[\p{L}0-9_+-]{1,40}$/u,
        AFTER_FIRST_LINE_BREAK: /\n.*/g,
        LINE_BREAK: /\r\n|\r|\n/g,
        CODE_2FA: /^\d{6}$/,
        ATTACHMENT_ID: /chat-attachments\/(\d+)/,
        HAS_COLON_ONLY_AT_THE_BEGINNING: /^:[^:]+$/,
        HAS_AT_MOST_TWO_AT_SIGNS: /^@[^@]*@?[^@]*$/,

        SPECIAL_CHAR: /[,/?"{}[\]()&^%;`$=#<>!*]/g,

        FIRST_SPACE: /.+?(?=\s)/,

        get SPECIAL_CHAR_OR_EMOJI() {
            return new RegExp(`[~\\n\\s]|(_\\b(?!$))|${this.SPECIAL_CHAR.source}|${this.EMOJI.source}`, 'gu');
        },

        get SPACE_OR_EMOJI() {
            return new RegExp(`(\\s+|(?:${this.EMOJI.source})+)`, 'gu');
        },

        // Define the regular expression pattern to find a potential end of a mention suggestion:
        // It might be a space, a newline character, an emoji, or a special character (excluding underscores & tildes, which might be used in usernames)
        get MENTION_BREAKER() {
            return new RegExp(`[\\n\\s]|${this.SPECIAL_CHAR.source}|${this.EMOJI.source}`, 'gu');
        },

        MERGED_ACCOUNT_PREFIX: /^(MERGED_\d+@)/,

        ROUTES: {
            VALIDATE_LOGIN: /\/v($|(\/\/*))/,
            UNLINK_LOGIN: /\/u($|(\/\/*))/,
            REDUNDANT_SLASHES: /(\/{2,})|(\/$)/g,
        },

        TIME_STARTS_01: /^01:\d{2} [AP]M$/,
        TIME_FORMAT: /^\d{2}:\d{2} [AP]M$/,
        DATE_TIME_FORMAT: /^\d{2}-\d{2} \d{2}:\d{2} [AP]M$/,
        ILLEGAL_FILENAME_CHARACTERS: /\/|<|>|\*|"|:|\?|\\|\|/g,

        ENCODE_PERCENT_CHARACTER: /%(25)+/g,

        INVISIBLE_CHARACTERS_GROUPS: /[\p{C}\p{Z}]/gu,

        OTHER_INVISIBLE_CHARACTERS: /[\u3164]/g,

        REPORT_FIELD_TITLE: /{report:([a-zA-Z]+)}/g,

        PATH_WITHOUT_POLICY_ID: /\/w\/[a-zA-Z0-9]+(\/|$)/,

        POLICY_ID_FROM_PATH: /\/w\/([a-zA-Z0-9]+)(\/|$)/,

        SHORT_MENTION: new RegExp(`@[\\w\\-\\+\\'#@]+(?:\\.[\\w\\-\\'\\+]+)*(?![^\`]*\`)`, 'gim'),
    },

    PRONOUNS: {
        PREFIX: '__predefined_',
        SELF_SELECT: '__predefined_selfSelect',
    },
    GUIDES_CALL_TASK_IDS: {
        CONCIERGE_DM: 'NewExpensifyConciergeDM',
        WORKSPACE_INITIAL: 'WorkspaceHome',
        WORKSPACE_PROFILE: 'WorkspaceProfile',
        WORKSPACE_CARD: 'WorkspaceCorporateCards',
        WORKSPACE_REIMBURSE: 'WorkspaceReimburseReceipts',
        WORKSPACE_BILLS: 'WorkspacePayBills',
        WORKSPACE_INVOICES: 'WorkspaceSendInvoices',
        WORKSPACE_TRAVEL: 'WorkspaceBookTravel',
        WORKSPACE_MEMBERS: 'WorkspaceManageMembers',
        WORKSPACE_EXPENSIFY_CARD: 'WorkspaceExpensifyCard',
        WORKSPACE_WORKFLOWS: 'WorkspaceWorkflows',
        WORKSPACE_BANK_ACCOUNT: 'WorkspaceBankAccount',
        WORKSPACE_SETTINGS: 'WorkspaceSettings',
    },
    get EXPENSIFY_EMAILS() {
        return [
            this.EMAIL.ACCOUNTING,
            this.EMAIL.ADMIN,
            this.EMAIL.BILLS,
            this.EMAIL.CHRONOS,
            this.EMAIL.CONCIERGE,
            this.EMAIL.CONTRIBUTORS,
            this.EMAIL.FIRST_RESPONDER,
            this.EMAIL.HELP,
            this.EMAIL.INTEGRATION_TESTING_CREDS,
            this.EMAIL.NOTIFICATIONS,
            this.EMAIL.PAYROLL,
            this.EMAIL.QA,
            this.EMAIL.QA_TRAVIS,
            this.EMAIL.RECEIPTS,
            this.EMAIL.STUDENT_AMBASSADOR,
            this.EMAIL.SVFG,
        ];
    },
    get EXPENSIFY_ACCOUNT_IDS() {
        return [
            this.ACCOUNT_ID.ACCOUNTING,
            this.ACCOUNT_ID.ADMIN,
            this.ACCOUNT_ID.BILLS,
            this.ACCOUNT_ID.CHRONOS,
            this.ACCOUNT_ID.CONCIERGE,
            this.ACCOUNT_ID.CONTRIBUTORS,
            this.ACCOUNT_ID.FIRST_RESPONDER,
            this.ACCOUNT_ID.HELP,
            this.ACCOUNT_ID.INTEGRATION_TESTING_CREDS,
            this.ACCOUNT_ID.PAYROLL,
            this.ACCOUNT_ID.QA,
            this.ACCOUNT_ID.QA_TRAVIS,
            this.ACCOUNT_ID.RECEIPTS,
            this.ACCOUNT_ID.REWARDS,
            this.ACCOUNT_ID.STUDENT_AMBASSADOR,
            this.ACCOUNT_ID.SVFG,
        ];
    },

    // Emails that profile view is prohibited
    get RESTRICTED_EMAILS(): readonly string[] {
        return [this.EMAIL.NOTIFICATIONS];
    },
    // Account IDs that profile view is prohibited
    get RESTRICTED_ACCOUNT_IDS() {
        return [this.ACCOUNT_ID.NOTIFICATIONS];
    },

    // Auth limit is 60k for the column but we store edits and other metadata along the html so let's use a lower limit to accommodate for it.
    MAX_COMMENT_LENGTH: 10000,

    // Use the same value as MAX_COMMENT_LENGTH to ensure the entire comment is parsed. Note that applying markup is very resource-consuming.
    MAX_MARKUP_LENGTH: 10000,

    MAX_THREAD_REPLIES_PREVIEW: 99,

    // Character Limits
    FORM_CHARACTER_LIMIT: 50,
    LEGAL_NAMES_CHARACTER_LIMIT: 150,
    LOGIN_CHARACTER_LIMIT: 254,
    CATEGORY_NAME_LIMIT: 256,
    TAG_NAME_LIMIT: 256,
    WORKSPACE_REPORT_FIELD_POLICY_MAX_LENGTH: 256,
    REPORT_NAME_LIMIT: 100,
    TITLE_CHARACTER_LIMIT: 100,
    DESCRIPTION_LIMIT: 500,
    WORKSPACE_NAME_CHARACTER_LIMIT: 80,

    AVATAR_CROP_MODAL: {
        // The next two constants control what is min and max value of the image crop scale.
        // Values define in how many times the image can be bigger than its container.
        // Notice: that values less than 1 mean that the image won't cover the container fully.
        MAX_SCALE: 3, // 3x scale is used commonly in different apps.
        MIN_SCALE: 1, // 1x min scale means that the image covers the container completely

        // This const defines the initial container size, before layout measurement.
        // Since size cant be null, we have to define some initial value.
        INITIAL_SIZE: 1, // 1 was chosen because there is a very low probability that initialized component will have such size.
    },
    MICROSECONDS_PER_MS: 1000,
    RED_BRICK_ROAD_PENDING_ACTION: {
        ADD: 'add',
        DELETE: 'delete',
        UPDATE: 'update',
    },
    BRICK_ROAD_INDICATOR_STATUS: {
        ERROR: 'error',
        INFO: 'info',
    },
    REPORT_DETAILS_MENU_ITEM: {
        MEMBERS: 'member',
        INVITE: 'invite',
        SETTINGS: 'settings',
        LEAVE_ROOM: 'leaveRoom',
        PRIVATE_NOTES: 'privateNotes',
        DELETE: 'delete',
        MARK_AS_INCOMPLETE: 'markAsIncomplete',
        UNAPPROVE: 'unapprove',
    },
    EDIT_REQUEST_FIELD: {
        AMOUNT: 'amount',
        CURRENCY: 'currency',
        DATE: 'date',
        DESCRIPTION: 'description',
        MERCHANT: 'merchant',
        CATEGORY: 'category',
        RECEIPT: 'receipt',
        DISTANCE: 'distance',
        TAG: 'tag',
        TAX_RATE: 'taxRate',
        TAX_AMOUNT: 'taxAmount',
    },
    FOOTER: {
        EXPENSE_MANAGEMENT_URL: `${USE_EXPENSIFY_URL}/expense-management`,
        SPEND_MANAGEMENT_URL: `${USE_EXPENSIFY_URL}/spend-management`,
        EXPENSE_REPORTS_URL: `${USE_EXPENSIFY_URL}/expense-reports`,
        COMPANY_CARD_URL: `${USE_EXPENSIFY_URL}/company-credit-card`,
        RECIEPT_SCANNING_URL: `${USE_EXPENSIFY_URL}/receipt-scanning-app`,
        BILL_PAY_URL: `${USE_EXPENSIFY_URL}/bills`,
        INVOICES_URL: `${USE_EXPENSIFY_URL}/invoices`,
        PAYROLL_URL: `${USE_EXPENSIFY_URL}/payroll`,
        TRAVEL_URL: `${USE_EXPENSIFY_URL}/travel`,
        EXPENSIFY_APPROVED_URL: `${USE_EXPENSIFY_URL}/accountants`,
        PRESS_KIT_URL: 'https://we.are.expensify.com/press-kit',
        SUPPORT_URL: `${USE_EXPENSIFY_URL}/support`,
        COMMUNITY_URL: 'https://community.expensify.com/',
        PRIVACY_URL: `${USE_EXPENSIFY_URL}/privacy`,
        ABOUT_URL: 'https://we.are.expensify.com/how-we-got-here',
        BLOG_URL: 'https://blog.expensify.com/',
        JOBS_URL: 'https://we.are.expensify.com/apply',
        ORG_URL: 'https://expensify.org/',
        INVESTOR_RELATIONS_URL: 'https://ir.expensify.com/',
    },

    SOCIALS: {
        PODCAST: 'https://we.are.expensify.com/podcast',
        TWITTER: 'https://www.twitter.com/expensify',
        INSTAGRAM: 'https://www.instagram.com/expensify',
        FACEBOOK: 'https://www.facebook.com/expensify',
        LINKEDIN: 'https://www.linkedin.com/company/expensify',
    },

    // These split the maximum decimal value of a signed 64-bit number (9,223,372,036,854,775,807) into parts where none of them are too big to fit into a 32-bit number, so that we can
    // generate them each with a random number generator with only 32-bits of precision.
    MAX_64BIT_LEFT_PART: 92233,
    MAX_64BIT_MIDDLE_PART: 7203685,
    MAX_64BIT_RIGHT_PART: 4775807,
    INVALID_CATEGORY_NAME: '###',

    // When generating a random value to fit in 7 digits (for the `middle` or `right` parts above), this is the maximum value to multiply by Math.random().
    MAX_INT_FOR_RANDOM_7_DIGIT_VALUE: 10000000,
    IOS_KEYBOARD_SPACE_OFFSET: -30,

    API_REQUEST_TYPE: {
        READ: 'read',
        WRITE: 'write',
        MAKE_REQUEST_WITH_SIDE_EFFECTS: 'makeRequestWithSideEffects',
    },

    ERECEIPT_COLORS: {
        YELLOW: 'Yellow',
        ICE: 'Ice',
        BLUE: 'Blue',
        GREEN: 'Green',
        TANGERINE: 'Tangerine',
        PINK: 'Pink',
    },

    MAP_PADDING: 50,
    MAP_MARKER_SIZE: 20,

    QUICK_REACTIONS: [
        {
            name: '+1',
            code: '👍',
            types: ['👍🏿', '👍🏾', '👍🏽', '👍🏼', '👍🏻'],
        },
        {
            name: 'heart',
            code: '❤️',
        },
        {
            name: 'joy',
            code: '😂',
        },
        {
            name: 'fire',
            code: '🔥',
        },
    ],

    TFA_CODE_LENGTH: 6,
    CHAT_ATTACHMENT_TOKEN_KEY: 'X-Chat-Attachment-Token',

    SPACE_LENGTH: 1,

    ALL_COUNTRIES: {
        AF: 'Afghanistan',
        AX: 'Åland Islands',
        AL: 'Albania',
        DZ: 'Algeria',
        AS: 'American Samoa',
        AD: 'Andorra',
        AO: 'Angola',
        AI: 'Anguilla',
        AQ: 'Antarctica',
        AG: 'Antigua & Barbuda',
        AR: 'Argentina',
        AM: 'Armenia',
        AW: 'Aruba',
        AC: 'Ascension Island',
        AU: 'Australia',
        AT: 'Austria',
        AZ: 'Azerbaijan',
        BS: 'Bahamas',
        BH: 'Bahrain',
        BD: 'Bangladesh',
        BB: 'Barbados',
        BY: 'Belarus',
        BE: 'Belgium',
        BZ: 'Belize',
        BJ: 'Benin',
        BM: 'Bermuda',
        BT: 'Bhutan',
        BO: 'Bolivia',
        BA: 'Bosnia & Herzegovina',
        BW: 'Botswana',
        BR: 'Brazil',
        IO: 'British Indian Ocean Territory',
        VG: 'British Virgin Islands',
        BN: 'Brunei',
        BG: 'Bulgaria',
        BF: 'Burkina Faso',
        BI: 'Burundi',
        KH: 'Cambodia',
        CM: 'Cameroon',
        CA: 'Canada',
        CV: 'Cape Verde',
        BQ: 'Caribbean Netherlands',
        KY: 'Cayman Islands',
        CF: 'Central African Republic',
        TD: 'Chad',
        CL: 'Chile',
        CN: 'China',
        CX: 'Christmas Island',
        CC: 'Cocos (Keeling) Islands',
        CO: 'Colombia',
        KM: 'Comoros',
        CG: 'Congo - Brazzaville',
        CD: 'Congo - Kinshasa',
        CK: 'Cook Islands',
        CR: 'Costa Rica',
        CI: "Côte d'Ivoire",
        HR: 'Croatia',
        CU: 'Cuba',
        CW: 'Curaçao',
        CY: 'Cyprus',
        CZ: 'Czech Republic',
        DK: 'Denmark',
        DJ: 'Djibouti',
        DM: 'Dominica',
        DO: 'Dominican Republic',
        EC: 'Ecuador',
        EG: 'Egypt',
        SV: 'El Salvador',
        GQ: 'Equatorial Guinea',
        ER: 'Eritrea',
        EE: 'Estonia',
        ET: 'Ethiopia',
        FK: 'Falkland Islands',
        FO: 'Faroe Islands',
        FJ: 'Fiji',
        FI: 'Finland',
        FR: 'France',
        GF: 'French Guiana',
        PF: 'French Polynesia',
        TF: 'French Southern Territories',
        GA: 'Gabon',
        GM: 'Gambia',
        GE: 'Georgia',
        DE: 'Germany',
        GH: 'Ghana',
        GI: 'Gibraltar',
        GR: 'Greece',
        GL: 'Greenland',
        GD: 'Grenada',
        GP: 'Guadeloupe',
        GU: 'Guam',
        GT: 'Guatemala',
        GG: 'Guernsey',
        GN: 'Guinea',
        GW: 'Guinea-Bissau',
        GY: 'Guyana',
        HT: 'Haiti',
        HN: 'Honduras',
        HK: 'Hong Kong',
        HU: 'Hungary',
        IS: 'Iceland',
        IN: 'India',
        ID: 'Indonesia',
        IR: 'Iran',
        IQ: 'Iraq',
        IE: 'Ireland',
        IM: 'Isle of Man',
        IL: 'Israel',
        IT: 'Italy',
        JM: 'Jamaica',
        JP: 'Japan',
        JE: 'Jersey',
        JO: 'Jordan',
        KZ: 'Kazakhstan',
        KE: 'Kenya',
        KI: 'Kiribati',
        XK: 'Kosovo',
        KW: 'Kuwait',
        KG: 'Kyrgyzstan',
        LA: 'Laos',
        LV: 'Latvia',
        LB: 'Lebanon',
        LS: 'Lesotho',
        LR: 'Liberia',
        LY: 'Libya',
        LI: 'Liechtenstein',
        LT: 'Lithuania',
        LU: 'Luxembourg',
        MO: 'Macau',
        MK: 'Macedonia',
        MG: 'Madagascar',
        MW: 'Malawi',
        MY: 'Malaysia',
        MV: 'Maldives',
        ML: 'Mali',
        MT: 'Malta',
        MH: 'Marshall Islands',
        MQ: 'Martinique',
        MR: 'Mauritania',
        MU: 'Mauritius',
        YT: 'Mayotte',
        MX: 'Mexico',
        FM: 'Micronesia',
        MD: 'Moldova',
        MC: 'Monaco',
        MN: 'Mongolia',
        ME: 'Montenegro',
        MS: 'Montserrat',
        MA: 'Morocco',
        MZ: 'Mozambique',
        MM: 'Myanmar (Burma)',
        NA: 'Namibia',
        NR: 'Nauru',
        NP: 'Nepal',
        NL: 'Netherlands',
        NC: 'New Caledonia',
        NZ: 'New Zealand',
        NI: 'Nicaragua',
        NE: 'Niger',
        NG: 'Nigeria',
        NU: 'Niue',
        NF: 'Norfolk Island',
        KP: 'North Korea',
        MP: 'Northern Mariana Islands',
        NO: 'Norway',
        OM: 'Oman',
        PK: 'Pakistan',
        PW: 'Palau',
        PS: 'Palestinian Territories',
        PA: 'Panama',
        PG: 'Papua New Guinea',
        PY: 'Paraguay',
        PE: 'Peru',
        PH: 'Philippines',
        PN: 'Pitcairn Islands',
        PL: 'Poland',
        PT: 'Portugal',
        PR: 'Puerto Rico',
        QA: 'Qatar',
        RE: 'Réunion',
        RO: 'Romania',
        RU: 'Russia',
        RW: 'Rwanda',
        BL: 'Saint Barthélemy',
        WS: 'Samoa',
        SM: 'San Marino',
        ST: 'São Tomé & Príncipe',
        SA: 'Saudi Arabia',
        SN: 'Senegal',
        RS: 'Serbia',
        SC: 'Seychelles',
        SL: 'Sierra Leone',
        SG: 'Singapore',
        SX: 'Sint Maarten',
        SK: 'Slovakia',
        SI: 'Slovenia',
        SB: 'Solomon Islands',
        SO: 'Somalia',
        ZA: 'South Africa',
        GS: 'South Georgia & South Sandwich Islands',
        KR: 'South Korea',
        SS: 'South Sudan',
        ES: 'Spain',
        LK: 'Sri Lanka',
        SH: 'St. Helena',
        KN: 'St. Kitts & Nevis',
        LC: 'St. Lucia',
        MF: 'St. Martin',
        PM: 'St. Pierre & Miquelon',
        VC: 'St. Vincent & Grenadines',
        SD: 'Sudan',
        SR: 'Suriname',
        SJ: 'Svalbard & Jan Mayen',
        SZ: 'Swaziland',
        SE: 'Sweden',
        CH: 'Switzerland',
        SY: 'Syria',
        TW: 'Taiwan',
        TJ: 'Tajikistan',
        TZ: 'Tanzania',
        TH: 'Thailand',
        TL: 'Timor-Leste',
        TG: 'Togo',
        TK: 'Tokelau',
        TO: 'Tonga',
        TT: 'Trinidad & Tobago',
        TA: 'Tristan da Cunha',
        TN: 'Tunisia',
        TR: 'Turkey',
        TM: 'Turkmenistan',
        TC: 'Turks & Caicos Islands',
        TV: 'Tuvalu',
        UM: 'U.S. Outlying Islands',
        VI: 'U.S. Virgin Islands',
        UG: 'Uganda',
        UA: 'Ukraine',
        AE: 'United Arab Emirates',
        GB: 'United Kingdom',
        US: 'United States',
        UY: 'Uruguay',
        UZ: 'Uzbekistan',
        VU: 'Vanuatu',
        VA: 'Vatican City',
        VE: 'Venezuela',
        VN: 'Vietnam',
        WF: 'Wallis & Futuna',
        EH: 'Western Sahara',
        YE: 'Yemen',
        ZM: 'Zambia',
        ZW: 'Zimbabwe',
    },

    // Sources: https://github.com/Expensify/App/issues/14958#issuecomment-1442138427
    // https://github.com/Expensify/App/issues/14958#issuecomment-1456026810
    COUNTRY_ZIP_REGEX_DATA: {
        AC: {
            regex: /^ASCN 1ZZ$/,
            samples: 'ASCN 1ZZ',
        },
        AD: {
            regex: /^AD[1-7]0\d$/,
            samples: 'AD206, AD403, AD106, AD406',
        },

        // We have kept the empty object for the countries which do not have any zip code validation
        // to ensure consistency so that the amount of countries displayed and in this object are same
        AE: {},
        AF: {
            regex: /^\d{4}$/,
            samples: '9536, 1476, 3842, 7975',
        },
        AG: {},
        AI: {
            regex: /^AI-2640$/,
            samples: 'AI-2640',
        },
        AL: {
            regex: /^\d{4}$/,
            samples: '1631, 9721, 2360, 5574',
        },
        AM: {
            regex: /^\d{4}$/,
            samples: '5581, 7585, 8434, 2492',
        },
        AO: {},
        AQ: {},
        AR: {
            regex: /^((?:[A-HJ-NP-Z])?\d{4})([A-Z]{3})?$/,
            samples: 'Q7040GFQ, K2178ZHR, P6240EJG, J6070IAE',
        },
        AS: {
            regex: /^96799$/,
            samples: '96799',
        },
        AT: {
            regex: /^\d{4}$/,
            samples: '4223, 2052, 3544, 5488',
        },
        AU: {
            regex: /^\d{4}$/,
            samples: '7181, 7735, 9169, 8780',
        },
        AW: {},
        AX: {
            regex: /^22\d{3}$/,
            samples: '22270, 22889, 22906, 22284',
        },
        AZ: {
            regex: /^(AZ) (\d{4})$/,
            samples: 'AZ 6704, AZ 5332, AZ 3907, AZ 6892',
        },
        BA: {
            regex: /^\d{5}$/,
            samples: '62722, 80420, 44595, 74614',
        },
        BB: {
            regex: /^BB\d{5}$/,
            samples: 'BB64089, BB17494, BB73163, BB25752',
        },
        BD: {
            regex: /^\d{4}$/,
            samples: '8585, 8175, 7381, 0154',
        },
        BE: {
            regex: /^\d{4}$/,
            samples: '7944, 5303, 6746, 7921',
        },
        BF: {},
        BG: {
            regex: /^\d{4}$/,
            samples: '6409, 7657, 1206, 7908',
        },
        BH: {
            regex: /^\d{3}\d?$/,
            samples: '047, 1116, 490, 631',
        },
        BI: {},
        BJ: {},
        BL: {
            regex: /^97133$/,
            samples: '97133',
        },
        BM: {
            regex: /^[A-Z]{2} ?[A-Z0-9]{2}$/,
            samples: 'QV9P, OSJ1, PZ 3D, GR YK',
        },
        BN: {
            regex: /^[A-Z]{2} ?\d{4}$/,
            samples: 'PF 9925, TH1970, SC 4619, NF0781',
        },
        BO: {},
        BQ: {},
        BR: {
            regex: /^\d{5}-?\d{3}$/,
            samples: '18816-403, 95177-465, 43447-782, 39403-136',
        },
        BS: {},
        BT: {
            regex: /^\d{5}$/,
            samples: '28256, 52484, 30608, 93524',
        },
        BW: {},
        BY: {
            regex: /^\d{6}$/,
            samples: '504154, 360246, 741167, 895047',
        },
        BZ: {},
        CA: {
            regex: /^[ABCEGHJKLMNPRSTVXY]\d[ABCEGHJ-NPRSTV-Z] ?\d[ABCEGHJ-NPRSTV-Z]\d$/,
            samples: 'S1A7K8, Y5H 4G6, H9V0P2, H1A1B5',
        },
        CC: {
            regex: /^6799$/,
            samples: '6799',
        },
        CD: {},
        CF: {},
        CG: {},
        CH: {
            regex: /^\d{4}$/,
            samples: '6370, 5271, 7873, 8220',
        },
        CI: {},
        CK: {},
        CL: {
            regex: /^\d{7}$/,
            samples: '7565829, 8702008, 3161669, 1607703',
        },
        CM: {},
        CN: {
            regex: /^\d{6}$/,
            samples: '240543, 870138, 295528, 861683',
        },
        CO: {
            regex: /^\d{6}$/,
            samples: '678978, 775145, 823943, 913970',
        },
        CR: {
            regex: /^\d{5}$/,
            samples: '28256, 52484, 30608, 93524',
        },
        CU: {
            regex: /^(?:CP)?(\d{5})$/,
            samples: '28256, 52484, 30608, 93524',
        },
        CV: {
            regex: /^\d{4}$/,
            samples: '9056, 8085, 0491, 4627',
        },
        CW: {},
        CX: {
            regex: /^6798$/,
            samples: '6798',
        },
        CY: {
            regex: /^\d{4}$/,
            samples: '9301, 2478, 1981, 6162',
        },
        CZ: {
            regex: /^\d{3} ?\d{2}$/,
            samples: '150 56, 50694, 229 08, 82811',
        },
        DE: {
            regex: /^\d{5}$/,
            samples: '33185, 37198, 81711, 44262',
        },
        DJ: {},
        DK: {
            regex: /^\d{4}$/,
            samples: '1429, 2457, 0637, 5764',
        },
        DM: {},
        DO: {
            regex: /^\d{5}$/,
            samples: '11877, 95773, 93875, 98032',
        },
        DZ: {
            regex: /^\d{5}$/,
            samples: '26581, 64621, 57550, 72201',
        },
        EC: {
            regex: /^\d{6}$/,
            samples: '541124, 873848, 011495, 334509',
        },
        EE: {
            regex: /^\d{5}$/,
            samples: '87173, 01127, 73214, 52381',
        },
        EG: {
            regex: /^\d{5}$/,
            samples: '98394, 05129, 91463, 77359',
        },
        EH: {
            regex: /^\d{5}$/,
            samples: '30577, 60264, 16487, 38593',
        },
        ER: {},
        ES: {
            regex: /^\d{5}$/,
            samples: '03315, 00413, 23179, 89324',
        },
        ET: {
            regex: /^\d{4}$/,
            samples: '6269, 8498, 4514, 7820',
        },
        FI: {
            regex: /^\d{5}$/,
            samples: '21859, 72086, 22422, 03774',
        },
        FJ: {},
        FK: {
            regex: /^FIQQ 1ZZ$/,
            samples: 'FIQQ 1ZZ',
        },
        FM: {
            regex: /^(9694[1-4])(?:[ -](\d{4}))?$/,
            samples: '96942-9352, 96944-4935, 96941 9065, 96943-5369',
        },
        FO: {
            regex: /^\d{3}$/,
            samples: '334, 068, 741, 787',
        },
        FR: {
            regex: /^\d{2} ?\d{3}$/,
            samples: '25822, 53 637, 55354, 82522',
        },
        GA: {},
        GB: {
            regex: /^[A-Z]{1,2}[0-9R][0-9A-Z]?\s*[0-9][A-Z-CIKMOV]{2}$/,
            samples: 'LA102UX, BL2F8FX, BD1S9LU, WR4G 6LH',
        },
        GD: {},
        GE: {
            regex: /^\d{4}$/,
            samples: '1232, 9831, 4717, 9428',
        },
        GF: {
            regex: /^9[78]3\d{2}$/,
            samples: '98380, 97335, 98344, 97300',
        },
        GG: {
            regex: /^GY\d[\dA-Z]? ?\d[ABD-HJLN-UW-Z]{2}$/,
            samples: 'GY757LD, GY6D 6XL, GY3Y2BU, GY85 1YO',
        },
        GH: {},
        GI: {
            regex: /^GX11 1AA$/,
            samples: 'GX11 1AA',
        },
        GL: {
            regex: /^39\d{2}$/,
            samples: '3964, 3915, 3963, 3956',
        },
        GM: {},
        GN: {
            regex: /^\d{3}$/,
            samples: '465, 994, 333, 078',
        },
        GP: {
            regex: /^9[78][01]\d{2}$/,
            samples: '98069, 97007, 97147, 97106',
        },
        GQ: {},
        GR: {
            regex: /^\d{3} ?\d{2}$/,
            samples: '98654, 319 78, 127 09, 590 52',
        },
        GS: {
            regex: /^SIQQ 1ZZ$/,
            samples: 'SIQQ 1ZZ',
        },
        GT: {
            regex: /^\d{5}$/,
            samples: '30553, 69925, 09376, 83719',
        },
        GU: {
            regex: /^((969)[1-3][0-2])$/,
            samples: '96922, 96932, 96921, 96911',
        },
        GW: {
            regex: /^\d{4}$/,
            samples: '1742, 7941, 4437, 7728',
        },
        GY: {},
        HK: {
            regex: /^999077$|^$/,
            samples: '999077',
        },
        HN: {
            regex: /^\d{5}$/,
            samples: '86238, 78999, 03594, 30406',
        },
        HR: {
            regex: /^\d{5}$/,
            samples: '85240, 80710, 78235, 98766',
        },
        HT: {
            regex: /^(?:HT)?(\d{4})$/,
            samples: '5101, HT6991, HT3871, 1126',
        },
        HU: {
            regex: /^\d{4}$/,
            samples: '0360, 2604, 3362, 4775',
        },
        ID: {
            regex: /^\d{5}$/,
            samples: '60993, 52656, 16521, 34931',
        },
        IE: {},
        IL: {
            regex: /^\d{5}(?:\d{2})?$/,
            samples: '74213, 6978354, 2441689, 4971551',
        },
        IM: {
            regex: /^IM\d[\dA-Z]? ?\d[ABD-HJLN-UW-Z]{2}$/,
            samples: 'IM2X1JP, IM4V 9JU, IM3B1UP, IM8E 5XF',
        },
        IN: {
            regex: /^\d{6}$/,
            samples: '946956, 143659, 243258, 938385',
        },
        IO: {
            regex: /^BBND 1ZZ$/,
            samples: 'BBND 1ZZ',
        },
        IQ: {
            regex: /^\d{5}$/,
            samples: '63282, 87817, 38580, 47725',
        },
        IR: {
            regex: /^\d{5}-?\d{5}$/,
            samples: '0666174250, 6052682188, 02360-81920, 25102-08646',
        },
        IS: {
            regex: /^\d{3}$/,
            samples: '408, 013, 001, 936',
        },
        IT: {
            regex: /^\d{5}$/,
            samples: '31701, 61341, 92781, 45609',
        },
        JE: {
            regex: /^JE\d[\dA-Z]? ?\d[ABD-HJLN-UW-Z]{2}$/,
            samples: 'JE0D 2EX, JE59 2OF, JE1X1ZW, JE0V 1SO',
        },
        JM: {},
        JO: {
            regex: /^\d{5}$/,
            samples: '20789, 02128, 52170, 40284',
        },
        JP: {
            regex: /^\d{3}-?\d{4}$/,
            samples: '5429642, 046-1544, 6463599, 368-5362',
        },
        KE: {
            regex: /^\d{5}$/,
            samples: '33043, 98830, 59324, 42876',
        },
        KG: {
            regex: /^\d{6}$/,
            samples: '500371, 176592, 184133, 225279',
        },
        KH: {
            regex: /^\d{5,6}$/,
            samples: '220281, 18824, 35379, 09570',
        },
        KI: {
            regex: /^KI\d{4}$/,
            samples: 'KI0104, KI0109, KI0112, KI0306',
        },
        KM: {},
        KN: {
            regex: /^KN\d{4}(-\d{4})?$/,
            samples: 'KN2522, KN2560-3032, KN3507, KN4440',
        },
        KP: {},
        KR: {
            regex: /^\d{5}$/,
            samples: '67417, 66648, 08359, 93750',
        },
        KW: {
            regex: /^\d{5}$/,
            samples: '74840, 53309, 71276, 59262',
        },
        KY: {
            regex: /^KY\d-\d{4}$/,
            samples: 'KY0-3078, KY1-7812, KY8-3729, KY3-4664',
        },
        KZ: {
            regex: /^\d{6}$/,
            samples: '129113, 976562, 226811, 933781',
        },
        LA: {
            regex: /^\d{5}$/,
            samples: '08875, 50779, 87756, 75932',
        },
        LB: {
            regex: /^(?:\d{4})(?: ?(?:\d{4}))?$/,
            samples: '5436 1302, 9830 7470, 76911911, 9453 1306',
        },
        LC: {
            regex: /^(LC)?\d{2} ?\d{3}$/,
            samples: '21080, LC99127, LC24 258, 51 740',
        },
        LI: {
            regex: /^\d{4}$/,
            samples: '6644, 2852, 4630, 4541',
        },
        LK: {
            regex: /^\d{5}$/,
            samples: '44605, 27721, 90695, 65514',
        },
        LR: {
            regex: /^\d{4}$/,
            samples: '6644, 2852, 4630, 4541',
        },
        LS: {
            regex: /^\d{3}$/,
            samples: '779, 803, 104, 897',
        },
        LT: {
            regex: /^((LT)[-])?(\d{5})$/,
            samples: 'LT-22248, LT-12796, 69822, 37280',
        },
        LU: {
            regex: /^((L)[-])?(\d{4})$/,
            samples: '5469, L-4476, 6304, 9739',
        },
        LV: {
            regex: /^((LV)[-])?\d{4}$/,
            samples: '9344, LV-5030, LV-0132, 8097',
        },
        LY: {},
        MA: {
            regex: /^\d{5}$/,
            samples: '50219, 95871, 80907, 79804',
        },
        MC: {
            regex: /^980\d{2}$/,
            samples: '98084, 98041, 98070, 98062',
        },
        MD: {
            regex: /^(MD[-]?)?(\d{4})$/,
            samples: '6250, MD-9681, MD3282, MD-0652',
        },
        ME: {
            regex: /^\d{5}$/,
            samples: '87622, 92688, 23129, 59566',
        },
        MF: {
            regex: /^9[78][01]\d{2}$/,
            samples: '97169, 98180, 98067, 98043',
        },
        MG: {
            regex: /^\d{3}$/,
            samples: '854, 084, 524, 064',
        },
        MH: {
            regex: /^((969)[6-7][0-9])(-\d{4})?/,
            samples: '96962, 96969, 96970-8530, 96960-3226',
        },
        MK: {
            regex: /^\d{4}$/,
            samples: '8299, 6904, 6144, 9753',
        },
        ML: {},
        MM: {
            regex: /^\d{5}$/,
            samples: '59188, 93943, 40829, 69981',
        },
        MN: {
            regex: /^\d{5}$/,
            samples: '94129, 29906, 53374, 80141',
        },
        MO: {},
        MP: {
            regex: /^(9695[012])(?:[ -](\d{4}))?$/,
            samples: '96952 3162, 96950 1567, 96951 2994, 96950 8745',
        },
        MQ: {
            regex: /^9[78]2\d{2}$/,
            samples: '98297, 97273, 97261, 98282',
        },
        MR: {},
        MS: {
            regex: /^[Mm][Ss][Rr]\s{0,1}\d{4}$/,
            samples: 'MSR1110, MSR1230, MSR1250, MSR1330',
        },
        MT: {
            regex: /^[A-Z]{3} [0-9]{4}|[A-Z]{2}[0-9]{2}|[A-Z]{2} [0-9]{2}|[A-Z]{3}[0-9]{4}|[A-Z]{3}[0-9]{2}|[A-Z]{3} [0-9]{2}$/,
            samples: 'DKV 8196, KSU9264, QII0259, HKH 1020',
        },
        MU: {
            regex: /^([0-9A-R]\d{4})$/,
            samples: 'H8310, 52591, M9826, F5810',
        },
        MV: {
            regex: /^\d{5}$/,
            samples: '16354, 20857, 50991, 72527',
        },
        MW: {},
        MX: {
            regex: /^\d{5}$/,
            samples: '71530, 76424, 73811, 50503',
        },
        MY: {
            regex: /^\d{5}$/,
            samples: '75958, 15826, 86715, 37081',
        },
        MZ: {
            regex: /^\d{4}$/,
            samples: '0902, 6258, 7826, 7150',
        },
        NA: {
            regex: /^\d{5}$/,
            samples: '68338, 63392, 21820, 61211',
        },
        NC: {
            regex: /^988\d{2}$/,
            samples: '98865, 98813, 98820, 98855',
        },
        NE: {
            regex: /^\d{4}$/,
            samples: '9790, 3270, 2239, 0400',
        },
        NF: {
            regex: /^2899$/,
            samples: '2899',
        },
        NG: {
            regex: /^\d{6}$/,
            samples: '289096, 223817, 199970, 840648',
        },
        NI: {
            regex: /^\d{5}$/,
            samples: '86308, 60956, 49945, 15470',
        },
        NL: {
            regex: /^\d{4} ?[A-Z]{2}$/,
            samples: '6998 VY, 5390 CK, 2476 PS, 8873OX',
        },
        NO: {
            regex: /^\d{4}$/,
            samples: '0711, 4104, 2683, 5015',
        },
        NP: {
            regex: /^\d{5}$/,
            samples: '42438, 73964, 66400, 33976',
        },
        NR: {
            regex: /^(NRU68)$/,
            samples: 'NRU68',
        },
        NU: {
            regex: /^(9974)$/,
            samples: '9974',
        },
        NZ: {
            regex: /^\d{4}$/,
            samples: '7015, 0780, 4109, 1422',
        },
        OM: {
            regex: /^(?:PC )?\d{3}$/,
            samples: 'PC 851, PC 362, PC 598, PC 499',
        },
        PA: {
            regex: /^\d{4}$/,
            samples: '0711, 4104, 2683, 5015',
        },
        PE: {
            regex: /^\d{5}$/,
            samples: '10013, 12081, 14833, 24615',
        },
        PF: {
            regex: /^987\d{2}$/,
            samples: '98755, 98710, 98748, 98791',
        },
        PG: {
            regex: /^\d{3}$/,
            samples: '193, 166, 880, 553',
        },
        PH: {
            regex: /^\d{4}$/,
            samples: '0137, 8216, 2876, 0876',
        },
        PK: {
            regex: /^\d{5}$/,
            samples: '78219, 84497, 62102, 12564',
        },
        PL: {
            regex: /^\d{2}-\d{3}$/,
            samples: '63-825, 26-714, 05-505, 15-200',
        },
        PM: {
            regex: /^(97500)$/,
            samples: '97500',
        },
        PN: {
            regex: /^PCRN 1ZZ$/,
            samples: 'PCRN 1ZZ',
        },
        PR: {
            regex: /^(00[679]\d{2})(?:[ -](\d{4}))?$/,
            samples: '00989 3603, 00639 0720, 00707-9803, 00610 7362',
        },
        PS: {
            regex: /^(00[679]\d{2})(?:[ -](\d{4}))?$/,
            samples: '00748, 00663, 00779-4433, 00934 1559',
        },
        PT: {
            regex: /^\d{4}-\d{3}$/,
            samples: '0060-917, 4391-979, 5551-657, 9961-093',
        },
        PW: {
            regex: /^(969(?:39|40))(?:[ -](\d{4}))?$/,
            samples: '96940, 96939, 96939 6004, 96940-1871',
        },
        PY: {
            regex: /^\d{4}$/,
            samples: '7895, 5835, 8783, 5887',
        },
        QA: {},
        RE: {
            regex: /^9[78]4\d{2}$/,
            samples: '98445, 97404, 98421, 98434',
        },
        RO: {
            regex: /^\d{6}$/,
            samples: '935929, 407608, 637434, 174574',
        },
        RS: {
            regex: /^\d{5,6}$/,
            samples: '929863, 259131, 687739, 07011',
        },
        RU: {
            regex: /^\d{6}$/,
            samples: '138294, 617323, 307906, 981238',
        },
        RW: {},
        SA: {
            regex: /^\d{5}(-{1}\d{4})?$/,
            samples: '86020-1256, 72375, 70280, 96328',
        },
        SB: {},
        SC: {},
        SD: {
            regex: /^\d{5}$/,
            samples: '78219, 84497, 62102, 12564',
        },
        SE: {
            regex: /^\d{3} ?\d{2}$/,
            samples: '095 39, 41052, 84687, 563 66',
        },
        SG: {
            regex: /^\d{6}$/,
            samples: '606542, 233985, 036755, 265255',
        },
        SH: {
            regex: /^(?:ASCN|TDCU|STHL) 1ZZ$/,
            samples: 'STHL 1ZZ, ASCN 1ZZ, TDCU 1ZZ',
        },
        SI: {
            regex: /^\d{4}$/,
            samples: '6898, 3413, 2031, 5732',
        },
        SJ: {
            regex: /^\d{4}$/,
            samples: '7616, 3163, 5769, 0237',
        },
        SK: {
            regex: /^\d{3} ?\d{2}$/,
            samples: '594 52, 813 34, 867 67, 41814',
        },
        SL: {},
        SM: {
            regex: /^4789\d$/,
            samples: '47894, 47895, 47893, 47899',
        },
        SN: {
            regex: /^[1-8]\d{4}$/,
            samples: '48336, 23224, 33261, 82430',
        },
        SO: {},
        SR: {},
        SS: {
            regex: /^[A-Z]{2} ?\d{5}$/,
            samples: 'JQ 80186, CU 46474, DE33738, MS 59107',
        },
        ST: {},
        SV: {},
        SX: {},
        SY: {},
        SZ: {
            regex: /^[HLMS]\d{3}$/,
            samples: 'H458, L986, M477, S916',
        },
        TA: {
            regex: /^TDCU 1ZZ$/,
            samples: 'TDCU 1ZZ',
        },
        TC: {
            regex: /^TKCA 1ZZ$/,
            samples: 'TKCA 1ZZ',
        },
        TD: {},
        TF: {},
        TG: {},
        TH: {
            regex: /^\d{5}$/,
            samples: '30706, 18695, 21044, 42496',
        },
        TJ: {
            regex: /^\d{6}$/,
            samples: '381098, 961344, 519925, 667883',
        },
        TK: {},
        TL: {},
        TM: {
            regex: /^\d{6}$/,
            samples: '544985, 164362, 425224, 374603',
        },
        TN: {
            regex: /^\d{4}$/,
            samples: '6075, 7340, 2574, 8988',
        },
        TO: {},
        TR: {
            regex: /^\d{5}$/,
            samples: '42524, 81057, 50859, 42677',
        },
        TT: {
            regex: /^\d{6}$/,
            samples: '041238, 033990, 763476, 981118',
        },
        TV: {},
        TW: {
            regex: /^\d{3}(?:\d{2})?$/,
            samples: '21577, 76068, 68698, 08912',
        },
        TZ: {},
        UA: {
            regex: /^\d{5}$/,
            samples: '10629, 81138, 15668, 30055',
        },
        UG: {},
        UM: {},
        US: {
            regex: /^[0-9]{5}(?:[- ][0-9]{4})?$/,
            samples: '12345, 12345-1234, 12345 1234',
        },
        UY: {
            regex: /^\d{5}$/,
            samples: '40073, 30136, 06583, 00021',
        },
        UZ: {
            regex: /^\d{6}$/,
            samples: '205122, 219713, 441699, 287471',
        },
        VA: {
            regex: /^(00120)$/,
            samples: '00120',
        },
        VC: {
            regex: /^VC\d{4}$/,
            samples: 'VC0600, VC0176, VC0616, VC4094',
        },
        VE: {
            regex: /^\d{4}$/,
            samples: '9692, 1953, 6680, 8302',
        },
        VG: {
            regex: /^VG\d{4}$/,
            samples: 'VG1204, VG7387, VG3431, VG6021',
        },
        VI: {
            regex: /^(008(?:(?:[0-4]\d)|(?:5[01])))(?:[ -](\d{4}))?$/,
            samples: '00820, 00804 2036, 00825 3344, 00811-5900',
        },
        VN: {
            regex: /^\d{6}$/,
            samples: '133836, 748243, 894060, 020597',
        },
        VU: {},
        WF: {
            regex: /^986\d{2}$/,
            samples: '98692, 98697, 98698, 98671',
        },
        WS: {
            regex: /^WS[1-2]\d{3}$/,
            samples: 'WS1349, WS2798, WS1751, WS2090',
        },
        XK: {
            regex: /^[1-7]\d{4}$/,
            samples: '56509, 15863, 46644, 21896',
        },
        YE: {},
        YT: {
            regex: /^976\d{2}$/,
            samples: '97698, 97697, 97632, 97609',
        },
        ZA: {
            regex: /^\d{4}$/,
            samples: '6855, 5179, 6956, 7147',
        },
        ZM: {
            regex: /^\d{5}$/,
            samples: '77603, 97367, 80454, 94484',
        },
        ZW: {},
    },

    GENERIC_ZIP_CODE_REGEX: /^(?:(?![\s-])[\w -]{0,9}[\w])?$/,

    // Values for checking if polyfill is required on a platform
    POLYFILL_TEST: {
        STYLE: 'currency',
        CURRENCY: 'XAF',
        FORMAT: 'symbol',
        SAMPLE_INPUT: '123456.789',
        EXPECTED_OUTPUT: 'FCFA 123,457',
    },

    PATHS_TO_TREAT_AS_EXTERNAL: ['NewExpensify.dmg', 'docs/index.html'],

    // Test tool menu parameters
    TEST_TOOL: {
        // Number of concurrent taps to open then the Test modal menu
        NUMBER_OF_TAPS: 4,
    },

    MENU_HELP_URLS: {
        LEARN_MORE: 'https://www.expensify.com',
        DOCUMENTATION: 'https://github.com/Expensify/App/blob/main/README.md',
        COMMUNITY_DISCUSSIONS: 'https://expensify.slack.com/archives/C01GTK53T8Q',
        SEARCH_ISSUES: 'https://github.com/Expensify/App/issues',
    },

    CONCIERGE_TRAVEL_URL: 'https://community.expensify.com/discussion/7066/introducing-concierge-travel',
    BOOK_TRAVEL_DEMO_URL: 'https://calendly.com/d/ck2z-xsh-q97/expensify-travel-demo-travel-page',
    TRAVEL_DOT_URL: 'https://travel.expensify.com',
    STAGING_TRAVEL_DOT_URL: 'https://staging.travel.expensify.com',
    TRIP_ID_PATH: (tripID: string) => `trips/${tripID}`,
    SPOTNANA_TMC_ID: '8e8e7258-1cf3-48c0-9cd1-fe78a6e31eed',
    STAGING_SPOTNANA_TMC_ID: '7a290c6e-5328-4107-aff6-e48765845b81',
    SCREEN_READER_STATES: {
        ALL: 'all',
        ACTIVE: 'active',
        DISABLED: 'disabled',
    },
    SPACE_CHARACTER_WIDTH: 4,

    // The attribute used in the SelectionScraper.js helper to query all the DOM elements
    // that should be removed from the copied contents in the getHTMLOfSelection() method
    SELECTION_SCRAPER_HIDDEN_ELEMENT: 'selection-scrapper-hidden-element',
    MODERATION: {
        MODERATOR_DECISION_PENDING: 'pending',
        MODERATOR_DECISION_PENDING_HIDE: 'pendingHide',
        MODERATOR_DECISION_PENDING_REMOVE: 'pendingRemove',
        MODERATOR_DECISION_APPROVED: 'approved',
        MODERATOR_DECISION_HIDDEN: 'hidden',
        FLAG_SEVERITY_SPAM: 'spam',
        FLAG_SEVERITY_INCONSIDERATE: 'inconsiderate',
        FLAG_SEVERITY_INTIMIDATION: 'intimidation',
        FLAG_SEVERITY_BULLYING: 'bullying',
        FLAG_SEVERITY_HARASSMENT: 'harassment',
        FLAG_SEVERITY_ASSAULT: 'assault',
    },
    EMOJI_PICKER_TEXT_INPUT_SIZES: 152,
    QR: {
        DEFAULT_LOGO_SIZE_RATIO: 0.25,
        DEFAULT_LOGO_MARGIN_RATIO: 0.02,
        EXPENSIFY_LOGO_SIZE_RATIO: 0.22,
        EXPENSIFY_LOGO_MARGIN_RATIO: 0.03,
    },
    /**
     * Acceptable values for the `accessibilityRole` prop on react native components.
     *
     * **IMPORTANT:** Do not use with the `role` prop as it can cause errors.
     *
     * @deprecated ACCESSIBILITY_ROLE is deprecated. Please use CONST.ROLE instead.
     */
    ACCESSIBILITY_ROLE: {
        /**
         * @deprecated Please stop using the accessibilityRole prop and use the role prop instead.
         */
        BUTTON: 'button',

        /**
         * @deprecated Please stop using the accessibilityRole prop and use the role prop instead.
         */
        LINK: 'link',

        /**
         * @deprecated Please stop using the accessibilityRole prop and use the role prop instead.
         */
        MENUITEM: 'menuitem',

        /**
         * @deprecated Please stop using the accessibilityRole prop and use the role prop instead.
         */
        TEXT: 'text',

        /**
         * @deprecated Please stop using the accessibilityRole prop and use the role prop instead.
         */
        RADIO: 'radio',

        /**
         * @deprecated Please stop using the accessibilityRole prop and use the role prop instead.
         */
        IMAGEBUTTON: 'imagebutton',

        /**
         * @deprecated Please stop using the accessibilityRole prop and use the role prop instead.
         */
        CHECKBOX: 'checkbox',

        /**
         * @deprecated Please stop using the accessibilityRole prop and use the role prop instead.
         */
        SWITCH: 'switch',

        /**
         * @deprecated Please stop using the accessibilityRole prop and use the role prop instead.
         */
        ADJUSTABLE: 'adjustable',

        /**
         * @deprecated Please stop using the accessibilityRole prop and use the role prop instead.
         */
        IMAGE: 'image',

        /**
         * @deprecated Please stop using the accessibilityRole prop and use the role prop instead.
         */
        TEXTBOX: 'textbox',
    },
    /**
     * Acceptable values for the `role` attribute on react native components.
     *
     * **IMPORTANT:** Not for use with the `accessibilityRole` prop, as it accepts different values, and new components
     * should use the `role` prop instead.
     */
    ROLE: {
        /** Use for elements with important, time-sensitive information. */
        ALERT: 'alert',
        /** Use for elements that act as buttons. */
        BUTTON: 'button',
        /** Use for elements representing checkboxes. */
        CHECKBOX: 'checkbox',
        /** Use for elements that allow a choice from multiple options. */
        COMBOBOX: 'combobox',
        /** Use with scrollable lists to represent a grid layout. */
        GRID: 'grid',
        /** Use for section headers or titles. */
        HEADING: 'heading',
        /** Use for image elements. */
        IMG: 'img',
        /** Use for elements that navigate to other pages or content. */
        LINK: 'link',
        /** Use to identify a list of items. */
        LIST: 'list',
        /** Use for a list of choices or options. */
        MENU: 'menu',
        /** Use for a container of multiple menus. */
        MENUBAR: 'menubar',
        /** Use for items within a menu. */
        MENUITEM: 'menuitem',
        /** Use when no specific role is needed. */
        NONE: 'none',
        /** Use for elements that don't require a specific role. */
        PRESENTATION: 'presentation',
        /** Use for elements showing progress of a task. */
        PROGRESSBAR: 'progressbar',
        /** Use for radio buttons. */
        RADIO: 'radio',
        /** Use for groups of radio buttons. */
        RADIOGROUP: 'radiogroup',
        /** Use for scrollbar elements. */
        SCROLLBAR: 'scrollbar',
        /** Use for text fields that are used for searching. */
        SEARCHBOX: 'searchbox',
        /** Use for adjustable elements like sliders. */
        SLIDER: 'slider',
        /** Use for a button that opens a list of choices. */
        SPINBUTTON: 'spinbutton',
        /** Use for elements providing a summary of app conditions. */
        SUMMARY: 'summary',
        /** Use for on/off switch elements. */
        SWITCH: 'switch',
        /** Use for tab elements in a tab list. */
        TAB: 'tab',
        /** Use for a list of tabs. */
        TABLIST: 'tablist',
        /** Use for timer elements. */
        TIMER: 'timer',
        /** Use for toolbars containing action buttons or components. */
        TOOLBAR: 'toolbar',
        /** Use for navigation elements */
        NAVIGATION: 'navigation',
    },
    TRANSLATION_KEYS: {
        ATTACHMENT: 'common.attachment',
    },
    TEACHERS_UNITE: {
        PROD_PUBLIC_ROOM_ID: '7470147100835202',
        PROD_POLICY_ID: 'B795B6319125BDF2',
        TEST_PUBLIC_ROOM_ID: '207591744844000',
        TEST_POLICY_ID: 'ABD1345ED7293535',
        POLICY_NAME: 'Expensify.org / Teachers Unite!',
        PUBLIC_ROOM_NAME: '#teachers-unite',
    },
    CUSTOM_STATUS_TYPES: {
        NEVER: 'never',
        THIRTY_MINUTES: 'thirtyMinutes',
        ONE_HOUR: 'oneHour',
        AFTER_TODAY: 'afterToday',
        AFTER_WEEK: 'afterWeek',
        CUSTOM: 'custom',
    },
    TWO_FACTOR_AUTH_STEPS: {
        CODES: 'CODES',
        VERIFY: 'VERIFY',
        SUCCESS: 'SUCCESS',
        ENABLED: 'ENABLED',
        DISABLED: 'DISABLED',
    },
    TAB: {
        NEW_CHAT_TAB_ID: 'NewChatTab',
        NEW_CHAT: 'chat',
        NEW_ROOM: 'room',
        RECEIPT_TAB_ID: 'ReceiptTab',
        IOU_REQUEST_TYPE: 'iouRequestType',
    },
    TAB_REQUEST: {
        MANUAL: 'manual',
        SCAN: 'scan',
        DISTANCE: 'distance',
    },

    STATUS_TEXT_MAX_LENGTH: 100,

    DROPDOWN_BUTTON_SIZE: {
        LARGE: 'large',
        MEDIUM: 'medium',
    },

    SF_COORDINATES: [-122.4194, 37.7749],

    NAVIGATION: {
        TYPE: {
            UP: 'UP',
        },
        ACTION_TYPE: {
            REPLACE: 'REPLACE',
            PUSH: 'PUSH',
            NAVIGATE: 'NAVIGATE',
        },
    },
    TIME_PERIOD: {
        AM: 'AM',
        PM: 'PM',
    },
    INDENTS: '    ',
    PARENT_CHILD_SEPARATOR: ': ',
    CATEGORY_LIST_THRESHOLD: 8,
    TAG_LIST_THRESHOLD: 8,
    TAX_RATES_LIST_THRESHOLD: 8,
    COLON: ':',
    MAPBOX: {
        PADDING: 50,
        DEFAULT_ZOOM: 15,
        SINGLE_MARKER_ZOOM: 15,
        DEFAULT_COORDINATE: [-122.4021, 37.7911],
        STYLE_URL: 'mapbox://styles/expensify/cllcoiqds00cs01r80kp34tmq',
        ANIMATION_DURATION_ON_CENTER_ME: 1000,
        CENTER_BUTTON_FADE_DURATION: 300,
    },
    ONYX_UPDATE_TYPES: {
        HTTPS: 'https',
        PUSHER: 'pusher',
        AIRSHIP: 'airship',
    },
    EVENTS: {
        SCROLLING: 'scrolling',
    },

    CHAT_HEADER_LOADER_HEIGHT: 36,

    HORIZONTAL_SPACER: {
        DEFAULT_BORDER_BOTTOM_WIDTH: 1,
        DEFAULT_MARGIN_VERTICAL: 8,
        HIDDEN_MARGIN_VERTICAL: 4,
        HIDDEN_BORDER_BOTTOM_WIDTH: 0,
    },

    LIST_COMPONENTS: {
        HEADER: 'header',
        FOOTER: 'footer',
    },

    MISSING_TRANSLATION: 'MISSING TRANSLATION',
    SEARCH_MAX_LENGTH: 500,

    /**
     * The count of characters we'll allow the user to type after reaching SEARCH_MAX_LENGTH in an input.
     */
    ADDITIONAL_ALLOWED_CHARACTERS: 20,

    VALIDATION_REIMBURSEMENT_INPUT_LIMIT: 20,

    REFERRAL_PROGRAM: {
        CONTENT_TYPES: {
            SUBMIT_EXPENSE: 'submitExpense',
            START_CHAT: 'startChat',
            PAY_SOMEONE: 'paySomeone',
            REFER_FRIEND: 'referralFriend',
            SHARE_CODE: 'shareCode',
        },
        REVENUE: 250,
        LEARN_MORE_LINK: 'https://help.expensify.com/articles/new-expensify/expenses/Referral-Program',
        LINK: 'https://join.my.expensify.com',
    },

    FEATURE_TRAINING: {
        CONTENT_TYPES: {
            TRACK_EXPENSE: 'track-expenses',
        },
        'track-expenses': {
            VIDEO_URL: `${CLOUDFRONT_URL}/videos/guided-setup-track-business-v2.mp4`,
            LEARN_MORE_LINK: `${USE_EXPENSIFY_URL}/track-expenses`,
        },
    },

    /**
     * native IDs for close buttons in Overlay component
     */
    OVERLAY: {
        TOP_BUTTON_NATIVE_ID: 'overLayTopButton',
        BOTTOM_BUTTON_NATIVE_ID: 'overLayBottomButton',
    },

    BACK_BUTTON_NATIVE_ID: 'backButton',

    /**
     * The maximum count of items per page for SelectionList.
     * When paginate, it multiplies by page number.
     */
    MAX_SELECTION_LIST_PAGE_LENGTH: 500,

    /**
     * Bank account names
     */
    BANK_NAMES: {
        EXPENSIFY: 'expensify',
        AMERICAN_EXPRESS: 'americanexpress',
        BANK_OF_AMERICA: 'bank of america',
        BB_T: 'bbt',
        CAPITAL_ONE: 'capital one',
        CHASE: 'chase',
        CHARLES_SCHWAB: 'charles schwab',
        CITIBANK: 'citibank',
        CITIZENS_BANK: 'citizens bank',
        DISCOVER: 'discover',
        FIDELITY: 'fidelity',
        GENERIC_BANK: 'generic bank',
        HUNTINGTON_BANK: 'huntington bank',
        HUNTINGTON_NATIONAL: 'huntington national',
        NAVY_FEDERAL_CREDIT_UNION: 'navy federal credit union',
        PNC: 'pnc',
        REGIONS_BANK: 'regions bank',
        SUNTRUST: 'suntrust',
        TD_BANK: 'td bank',
        US_BANK: 'us bank',
        USAA: 'usaa',
    },

    /**
     * Constants for maxToRenderPerBatch parameter that is used for FlatList or SectionList. This controls the amount of items rendered per batch, which is the next chunk of items
     * rendered on every scroll.
     */
    MAX_TO_RENDER_PER_BATCH: {
        DEFAULT: 5,
        CAROUSEL: 3,
    },

    /**
     * Constants for types of violation.
     */
    VIOLATION_TYPES: {
        VIOLATION: 'violation',
        NOTICE: 'notice',
        WARNING: 'warning',
    },

    /**
     * Constants for types of violation names.
     * Defined here because they need to be referenced by the type system to generate the
     * ViolationNames type.
     */
    VIOLATIONS: {
        ALL_TAG_LEVELS_REQUIRED: 'allTagLevelsRequired',
        AUTO_REPORTED_REJECTED_EXPENSE: 'autoReportedRejectedExpense',
        BILLABLE_EXPENSE: 'billableExpense',
        CASH_EXPENSE_WITH_NO_RECEIPT: 'cashExpenseWithNoReceipt',
        CATEGORY_OUT_OF_POLICY: 'categoryOutOfPolicy',
        CONVERSION_SURCHARGE: 'conversionSurcharge',
        CUSTOM_UNIT_OUT_OF_POLICY: 'customUnitOutOfPolicy',
        DUPLICATED_TRANSACTION: 'duplicatedTransaction',
        FIELD_REQUIRED: 'fieldRequired',
        FUTURE_DATE: 'futureDate',
        INVOICE_MARKUP: 'invoiceMarkup',
        MAX_AGE: 'maxAge',
        MISSING_CATEGORY: 'missingCategory',
        MISSING_COMMENT: 'missingComment',
        MISSING_TAG: 'missingTag',
        MODIFIED_AMOUNT: 'modifiedAmount',
        MODIFIED_DATE: 'modifiedDate',
        NON_EXPENSIWORKS_EXPENSE: 'nonExpensiworksExpense',
        OVER_AUTO_APPROVAL_LIMIT: 'overAutoApprovalLimit',
        OVER_CATEGORY_LIMIT: 'overCategoryLimit',
        OVER_LIMIT: 'overLimit',
        OVER_LIMIT_ATTENDEE: 'overLimitAttendee',
        PER_DAY_LIMIT: 'perDayLimit',
        RECEIPT_NOT_SMART_SCANNED: 'receiptNotSmartScanned',
        RECEIPT_REQUIRED: 'receiptRequired',
        RTER: 'rter',
        SMARTSCAN_FAILED: 'smartscanFailed',
        SOME_TAG_LEVELS_REQUIRED: 'someTagLevelsRequired',
        TAG_OUT_OF_POLICY: 'tagOutOfPolicy',
        TAX_AMOUNT_CHANGED: 'taxAmountChanged',
        TAX_OUT_OF_POLICY: 'taxOutOfPolicy',
        TAX_RATE_CHANGED: 'taxRateChanged',
        TAX_REQUIRED: 'taxRequired',
        HOLD: 'hold',
    },
    REVIEW_DUPLICATES_ORDER: ['merchant', 'category', 'tag', 'description', 'taxCode', 'billable', 'reimbursable'],

    /** Context menu types */
    CONTEXT_MENU_TYPES: {
        LINK: 'LINK',
        REPORT_ACTION: 'REPORT_ACTION',
        EMAIL: 'EMAIL',
        REPORT: 'REPORT',
    },

    PROMOTED_ACTIONS: {
        PIN: 'pin',
        SHARE: 'share',
        JOIN: 'join',
        MESSAGE: 'message',
        HOLD: 'hold',
    },

    THUMBNAIL_IMAGE: {
        SMALL_SCREEN: {
            SIZE: 250,
        },
        WIDE_SCREEN: {
            SIZE: 350,
        },
        NAN_ASPECT_RATIO: 1.5,
    },

    VIDEO_PLAYER: {
        POPOVER_Y_OFFSET: -30,
        PLAYBACK_SPEEDS: [0.25, 0.5, 1, 1.5, 2],
        HIDE_TIME_TEXT_WIDTH: 250,
        MIN_WIDTH: 170,
        MIN_HEIGHT: 120,
        CONTROLS_STATUS: {
            SHOW: 'show',
            HIDE: 'hide',
            VOLUME_ONLY: 'volumeOnly',
        },
        CONTROLS_POSITION: {
            NATIVE: 32,
            NORMAL: 8,
        },
        DEFAULT_VIDEO_DIMENSIONS: {width: 1900, height: 1400},
    },

    INTRO_CHOICES: {
        SUBMIT: 'newDotSubmit',
        MANAGE_TEAM: 'newDotManageTeam',
        CHAT_SPLIT: 'newDotSplitChat',
    },

    MANAGE_TEAMS_CHOICE: {
        MULTI_LEVEL: 'multiLevelApproval',
        CUSTOM_EXPENSE: 'customExpenseCoding',
        CARD_TRACKING: 'companyCardTracking',
        ACCOUNTING: 'accountingIntegrations',
        RULE: 'ruleEnforcement',
    },

    MINI_CONTEXT_MENU_MAX_ITEMS: 4,

    WORKSPACE_SWITCHER: {
        NAME: 'Expensify',
        SUBSCRIPT_ICON_SIZE: 8,
        MINIMUM_WORKSPACES_TO_SHOW_SEARCH: 8,
    },

    WELCOME_VIDEO_URL: `${CLOUDFRONT_URL}/videos/intro-1280.mp4`,

    ONBOARDING_INTRODUCTION: 'Let’s get you set up 🔧',
    ONBOARDING_CHOICES: {...onboardingChoices},
    ACTIONABLE_TRACK_EXPENSE_WHISPER_MESSAGE: 'What would you like to do with this expense?',
    ONBOARDING_CONCIERGE: {
        [onboardingChoices.EMPLOYER]:
            '# Expensify is the fastest way to get paid back!\n' +
            '\n' +
            'To submit expenses for reimbursement:\n' +
            '1. From the home screen, click the green + button > *Request money*.\n' +
            "2. Enter an amount or scan a receipt, then input your boss's email.\n" +
            '\n' +
            "That'll send a request to get you paid back. Let me know if you have any questions!",
        [onboardingChoices.MANAGE_TEAM]:
            "# Let's start managing your team's expenses!\n" +
            '\n' +
            "To manage your team's expenses, create a workspace to keep everything in one place. Here's how:\n" +
            '1. From the home screen, click the green + button > *New Workspace*\n' +
            '2. Give your workspace a name (e.g. "Sales team expenses").\n' +
            '\n' +
            'Then, invite your team to your workspace via the Members pane and [connect a business bank account](https://help.expensify.com/articles/new-expensify/bank-accounts/Connect-a-Bank-Account) to reimburse them. Let me know if you have any questions!',
        [onboardingChoices.PERSONAL_SPEND]:
            "# Let's start tracking your expenses! \n" +
            '\n' +
            "To track your expenses, create a workspace to keep everything in one place. Here's how:\n" +
            '1. From the home screen, click the green + button > *New Workspace*\n' +
            '2. Give your workspace a name (e.g. "My expenses").\n' +
            '\n' +
            'Then, add expenses to your workspace:\n' +
            '1. Find your workspace using the search field.\n' +
            '2. Click the gray + button next to the message field.\n' +
            '3. Click Request money, then add your expense type.\n' +
            '\n' +
            "We'll store all expenses in your new workspace for easy access. Let me know if you have any questions!",
        [onboardingChoices.CHAT_SPLIT]:
            '# Splitting the bill is as easy as a conversation!\n' +
            '\n' +
            'To split an expense:\n' +
            '1. From the home screen, click the green + button > *Request money*.\n' +
            '2. Enter an amount or scan a receipt, then choose who you want to split it with.\n' +
            '\n' +
            "We'll send a request to each person so they can pay you back. Let me know if you have any questions!",
    },

    ONBOARDING_MESSAGES: {
        [onboardingChoices.EMPLOYER]: {
            message: 'Getting paid back is as easy as sending a message. Let’s go over the basics.',
            video: {
                url: `${CLOUDFRONT_URL}/videos/guided-setup-get-paid-back-v2.mp4`,
                thumbnailUrl: `${CLOUDFRONT_URL}/images/guided-setup-get-paid-back.jpg`,
                duration: 55,
                width: 1280,
                height: 960,
            },
            tasks: [
                {
                    type: 'submitExpense',
                    autoCompleted: false,
                    title: 'Submit an expense',
                    description:
                        '*Submit an expense* by entering an amount or scanning a receipt.\n' +
                        '\n' +
                        'Here’s how to submit an expense:\n' +
                        '\n' +
                        '1. Click the green *+* button.\n' +
                        '2. Choose *Submit expense*.\n' +
                        '3. Enter an amount or scan a receipt.\n' +
                        '4. Add your reimburser to the request.\n' +
                        '\n' +
                        'Then, send your request and wait for that sweet “Cha-ching!” when it’s complete.',
                },
                {
                    type: 'enableWallet',
                    autoCompleted: false,
                    title: 'Enable your wallet',
                    description:
                        'You’ll need to *enable your Expensify Wallet* to get paid back. Don’t worry, it’s easy!\n' +
                        '\n' +
                        'Here’s how to set up your wallet:\n' +
                        '\n' +
                        '1. Click your profile picture.\n' +
                        '2. Click *Wallet* > *Enable wallet*.\n' +
                        '3. Connect your bank account.\n' +
                        '\n' +
                        'Once that’s done, you can request money from anyone and get paid back right into your personal bank account.',
                },
            ],
        },
        [onboardingChoices.MANAGE_TEAM]: {
            message: 'Here are some important tasks to help get your team’s expenses under control.',
            video: {
                url: `${CLOUDFRONT_URL}/videos/guided-setup-manage-team-v2.mp4`,
                thumbnailUrl: `${CLOUDFRONT_URL}/images/guided-setup-manage-team.jpg`,
                duration: 55,
                width: 1280,
                height: 960,
            },
            tasks: [
                {
                    type: 'createWorkspace',
                    autoCompleted: true,
                    title: 'Create a workspace',
                    description:
                        '*Create a workspace* to track expenses, scan receipts, chat, and more.\n' +
                        '\n' +
                        'Here’s how to create a workspace:\n' +
                        '\n' +
                        '1. Click your profile picture.\n' +
                        '2. Click *Workspaces* > *New workspace*.\n' +
                        '\n' +
                        '*Your new workspace is ready! It’ll keep all of your spend (and chats) in one place.*',
                },
                {
                    type: 'meetGuide',
                    autoCompleted: false,
                    title: 'Meet your setup specialist',
                    description: ({adminsRoomLink}: {adminsRoomLink: string}) =>
                        `Meet your setup specialist, who can answer any questions as you get started with Expensify. Yes, a real human!\n` +
                        '\n' +
                        `Chat with the specialist in your [#admins room](${adminsRoomLink}).`,
                },
                {
                    type: 'setupCategories',
                    autoCompleted: false,
                    title: 'Set up categories',
                    description: ({workspaceLink}: {workspaceLink: string}) =>
                        '*Set up categories* so your team can code expenses for easy reporting.\n' +
                        '\n' +
                        'Here’s how to set up categories:\n' +
                        '\n' +
                        '1. Click your profile picture.\n' +
                        `2. Go to [*Workspaces* > [your workspace]](${workspaceLink}).\n` +
                        '3. Click *Categories*.\n' +
                        '4. Enable and disable default categories.\n' +
                        '5. Click *Add categories* to make your own.\n' +
                        '\n' +
                        'For more controls like requiring a category for every expense, click *Settings*.',
                },
                {
                    type: 'addExpenseApprovals',
                    autoCompleted: false,
                    title: 'Add expense approvals',
                    description: ({workspaceLink}: {workspaceLink: string}) =>
                        '*Add expense approvals* to review your team’s spend and keep it under control.\n' +
                        '\n' +
                        'Here’s how to add expense approvals:\n' +
                        '\n' +
                        '1. Click your profile picture.\n' +
                        `2. Go to [*Workspaces* > [your workspace]](${workspaceLink}).\n` +
                        '3. Click *More features*.\n' +
                        '4. Enable *Workflows*.\n' +
                        '5. In *Workflows*, enable *Add approvals*.\n' +
                        '\n' +
                        'You’ll be set as the expense approver. You can change this to any admin once you invite your team.',
                },
                {
                    type: 'inviteTeam',
                    autoCompleted: false,
                    title: 'Invite your team',
                    description: ({workspaceLink}: {workspaceLink: string}) =>
                        '*Invite your team* to Expensify so they can start tracking expenses today.\n' +
                        '\n' +
                        'Here’s how to invite your team:\n' +
                        '\n' +
                        '1. Click your profile picture.\n' +
                        `2. Go to [*Workspaces* > [your workspace]](${workspaceLink}).\n` +
                        '3. Click *Members* > *Invite member*.\n' +
                        '4. Enter emails or phone numbers. \n' +
                        '5. Add an invite message if you want.\n' +
                        '\n' +
                        'That’s it! Happy expensing :)',
                },
            ],
        },
        [onboardingChoices.PERSONAL_SPEND]: {
            message: 'Here’s how to track your spend in a few clicks.',
            video: {
                url: `${CLOUDFRONT_URL}/videos/guided-setup-track-personal-v2.mp4`,
                thumbnailUrl: `${CLOUDFRONT_URL}/images/guided-setup-track-personal.jpg`,
                duration: 55,
                width: 1280,
                height: 960,
            },
            tasks: [
                {
                    type: 'trackExpense',
                    autoCompleted: false,
                    title: 'Track an expense',
                    description:
                        '*Track an expense* in any currency, whether you have a receipt or not.\n' +
                        '\n' +
                        'Here’s how to track an expense:\n' +
                        '\n' +
                        '1. Click the green *+* button.\n' +
                        '2. Choose *Track expense*.\n' +
                        '3. Enter an amount or scan a receipt.\n' +
                        '4. Click *Track*.\n' +
                        '\n' +
                        'And you’re done! Yep, it’s that easy.',
                },
            ],
        },
        [onboardingChoices.CHAT_SPLIT]: {
            message: 'Splitting bills with friends is as easy as sending a message. Here’s how.',
            video: {
                url: `${CLOUDFRONT_URL}/videos/guided-setup-chat-split-bills-v2.mp4`,
                thumbnailUrl: `${CLOUDFRONT_URL}/images/guided-setup-chat-split-bills.jpg`,
                duration: 55,
                width: 1280,
                height: 960,
            },
            tasks: [
                {
                    type: 'startChat',
                    autoCompleted: false,
                    title: 'Start a chat',
                    description:
                        '*Start a chat* with a friend or group using their email or phone number.\n' +
                        '\n' +
                        'Here’s how to start a chat:\n' +
                        '\n' +
                        '1. Click the green *+* button.\n' +
                        '2. Choose *Start chat*.\n' +
                        '3. Enter emails or phone numbers.\n' +
                        '\n' +
                        'If any of your friends aren’t using Expensify already, they’ll be invited automatically.\n' +
                        '\n' +
                        'Every chat will also turn into an email or text that they can respond to directly.',
                },
                {
                    type: 'splitExpense',
                    autoCompleted: false,
                    title: 'Split an expense',
                    description:
                        '*Split an expense* right in your chat with one or more friends.\n' +
                        '\n' +
                        'Here’s how to request money:\n' +
                        '\n' +
                        '1. Click the green *+* button.\n' +
                        '2. Choose *Split expense*.\n' +
                        '3. Scan a receipt or enter an amount.\n' +
                        '4. Add your friend(s) to the request.\n' +
                        '\n' +
                        'Feel free to add more details if you want, or just send it off. Let’s get you paid back!',
                },
                {
                    type: 'enableWallet',
                    autoCompleted: false,
                    title: 'Enable your wallet',
                    description:
                        'You’ll need to *enable your Expensify Wallet* to get paid back. Don’t worry, it’s easy!\n' +
                        '\n' +
                        'Here’s how to enable your wallet:\n' +
                        '\n' +
                        '1. Click your profile picture.\n' +
                        '2. *Click Wallet* > *Enable wallet*.\n' +
                        '3. Add your bank account.\n' +
                        '\n' +
                        'Once that’s done, you can request money from anyone and get paid right into your personal bank account.',
                },
            ],
        },
        [onboardingChoices.LOOKING_AROUND]: {
            message:
                "Expensify is best known for expense and corporate card management, but we do a lot more than that. Let me know what you're interested in and I'll help get you started.",
            tasks: [],
        },
    },

    REPORT_FIELD_TITLE_FIELD_ID: 'text_title',

    MOBILE_PAGINATION_SIZE: 15,
    WEB_PAGINATION_SIZE: 50,

    /** Dimensions for illustration shown in Confirmation Modal */
    CONFIRM_CONTENT_SVG_SIZE: {
        HEIGHT: 220,
        WIDTH: 130,
    },

    DEBUG_CONSOLE: {
        LEVELS: {
            INFO: 'INFO',
            ERROR: 'ERROR',
            RESULT: 'RESULT',
            DEBUG: 'DEBUG',
        },
    },
    REIMBURSEMENT_ACCOUNT: {
        DEFAULT_DATA: {
            achData: {
                state: BankAccount.STATE.SETUP,
            },
            isLoading: false,
            errorFields: {},
            errors: {},
            maxAttemptsReached: false,
            shouldShowResetModal: false,
        },
        SUBSTEP_INDEX: {
            BANK_ACCOUNT: {
                ACCOUNT_NUMBERS: 0,
            },
            PERSONAL_INFO: {
                LEGAL_NAME: 0,
                DATE_OF_BIRTH: 1,
                SSN: 2,
                ADDRESS: 3,
            },
            BUSINESS_INFO: {
                BUSINESS_NAME: 0,
                TAX_ID_NUMBER: 1,
                COMPANY_WEBSITE: 2,
                PHONE_NUMBER: 3,
                COMPANY_ADDRESS: 4,
                COMPANY_TYPE: 5,
                INCORPORATION_DATE: 6,
                INCORPORATION_STATE: 7,
            },
            UBO: {
                LEGAL_NAME: 0,
                DATE_OF_BIRTH: 1,
                SSN: 2,
                ADDRESS: 3,
            },
        },
    },
    CURRENCY_TO_DEFAULT_MILEAGE_RATE: JSON.parse(`{
        "AED": {
            "rate": 396,
            "unit": "km"
        },
        "AFN": {
            "rate": 8369,
            "unit": "km"
        },
        "ALL": {
            "rate": 11104,
            "unit": "km"
        },
        "AMD": {
            "rate": 56842,
            "unit": "km"
        },
        "ANG": {
            "rate": 193,
            "unit": "km"
        },
        "AOA": {
            "rate": 67518,
            "unit": "km"
        },
        "ARS": {
            "rate": 9873,
            "unit": "km"
        },
        "AUD": {
            "rate": 85,
            "unit": "km"
        },
        "AWG": {
            "rate": 195,
            "unit": "km"
        },
        "AZN": {
            "rate": 183,
            "unit": "km"
        },
        "BAM": {
            "rate": 177,
            "unit": "km"
        },
        "BBD": {
            "rate": 216,
            "unit": "km"
        },
        "BDT": {
            "rate": 9130,
            "unit": "km"
        },
        "BGN": {
            "rate": 177,
            "unit": "km"
        },
        "BHD": {
            "rate": 40,
            "unit": "km"
        },
        "BIF": {
            "rate": 210824,
            "unit": "km"
        },
        "BMD": {
            "rate": 108,
            "unit": "km"
        },
        "BND": {
            "rate": 145,
            "unit": "km"
        },
        "BOB": {
            "rate": 745,
            "unit": "km"
        },
        "BRL": {
            "rate": 594,
            "unit": "km"
        },
        "BSD": {
            "rate": 108,
            "unit": "km"
        },
        "BTN": {
            "rate": 7796,
            "unit": "km"
        },
        "BWP": {
            "rate": 1180,
            "unit": "km"
        },
        "BYN": {
            "rate": 280,
            "unit": "km"
        },
        "BYR": {
            "rate": 2159418,
            "unit": "km"
        },
        "BZD": {
            "rate": 217,
            "unit": "km"
        },
        "CAD": {
            "rate": 70,
            "unit": "km"
        },
        "CDF": {
            "rate": 213674,
            "unit": "km"
        },
        "CHF": {
            "rate": 70,
            "unit": "km"
        },
        "CLP": {
            "rate": 77249,
            "unit": "km"
        },
        "CNY": {
            "rate": 702,
            "unit": "km"
        },
        "COP": {
            "rate": 383668,
            "unit": "km"
        },
        "CRC": {
            "rate": 65899,
            "unit": "km"
        },
        "CUC": {
            "rate": 108,
            "unit": "km"
        },
        "CUP": {
            "rate": 2776,
            "unit": "km"
        },
        "CVE": {
            "rate": 6112,
            "unit": "km"
        },
        "CZK": {
            "rate": 2356,
            "unit": "km"
        },
        "DJF": {
            "rate": 19151,
            "unit": "km"
        },
        "DKK": {
            "rate": 379,
            "unit": "km"
        },
        "DOP": {
            "rate": 6144,
            "unit": "km"
        },
        "DZD": {
            "rate": 14375,
            "unit": "km"
        },
        "EEK": {
            "rate": 1576,
            "unit": "km"
        },
        "EGP": {
            "rate": 1696,
            "unit": "km"
        },
        "ERN": {
            "rate": 1617,
            "unit": "km"
        },
        "ETB": {
            "rate": 4382,
            "unit": "km"
        },
        "EUR": {
            "rate": 30,
            "unit": "km"
        },
        "FJD": {
            "rate": 220,
            "unit": "km"
        },
        "FKP": {
            "rate": 77,
            "unit": "km"
        },
        "GBP": {
            "rate": 45,
            "unit": "mi"
        },
        "GEL": {
            "rate": 359,
            "unit": "km"
        },
        "GHS": {
            "rate": 620,
            "unit": "km"
        },
        "GIP": {
            "rate": 77,
            "unit": "km"
        },
        "GMD": {
            "rate": 5526,
            "unit": "km"
        },
        "GNF": {
            "rate": 1081319,
            "unit": "km"
        },
        "GTQ": {
            "rate": 832,
            "unit": "km"
        },
        "GYD": {
            "rate": 22537,
            "unit": "km"
        },
        "HKD": {
            "rate": 837,
            "unit": "km"
        },
        "HNL": {
            "rate": 2606,
            "unit": "km"
        },
        "HRK": {
            "rate": 684,
            "unit": "km"
        },
        "HTG": {
            "rate": 8563,
            "unit": "km"
        },
        "HUF": {
            "rate": 33091,
            "unit": "km"
        },
        "IDR": {
            "rate": 1555279,
            "unit": "km"
        },
        "ILS": {
            "rate": 540,
            "unit": "km"
        },
        "INR": {
            "rate": 7805,
            "unit": "km"
        },
        "IQD": {
            "rate": 157394,
            "unit": "km"
        },
        "IRR": {
            "rate": 4539961,
            "unit": "km"
        },
        "ISK": {
            "rate": 13518,
            "unit": "km"
        },
        "JMD": {
            "rate": 15794,
            "unit": "km"
        },
        "JOD": {
            "rate": 77,
            "unit": "km"
        },
        "JPY": {
            "rate": 11748,
            "unit": "km"
        },
        "KES": {
            "rate": 11845,
            "unit": "km"
        },
        "KGS": {
            "rate": 9144,
            "unit": "km"
        },
        "KHR": {
            "rate": 437658,
            "unit": "km"
        },
        "KMF": {
            "rate": 44418,
            "unit": "km"
        },
        "KPW": {
            "rate": 97043,
            "unit": "km"
        },
        "KRW": {
            "rate": 121345,
            "unit": "km"
        },
        "KWD": {
            "rate": 32,
            "unit": "km"
        },
        "KYD": {
            "rate": 90,
            "unit": "km"
        },
        "KZT": {
            "rate": 45396,
            "unit": "km"
        },
        "LAK": {
            "rate": 1010829,
            "unit": "km"
        },
        "LBP": {
            "rate": 164153,
            "unit": "km"
        },
        "LKR": {
            "rate": 21377,
            "unit": "km"
        },
        "LRD": {
            "rate": 18709,
            "unit": "km"
        },
        "LSL": {
            "rate": 1587,
            "unit": "km"
        },
        "LTL": {
            "rate": 348,
            "unit": "km"
        },
        "LVL": {
            "rate": 71,
            "unit": "km"
        },
        "LYD": {
            "rate": 486,
            "unit": "km"
        },
        "MAD": {
            "rate": 967,
            "unit": "km"
        },
        "MDL": {
            "rate": 1910,
            "unit": "km"
        },
        "MGA": {
            "rate": 406520,
            "unit": "km"
        },
        "MKD": {
            "rate": 5570,
            "unit": "km"
        },
        "MMK": {
            "rate": 152083,
            "unit": "km"
        },
        "MNT": {
            "rate": 306788,
            "unit": "km"
        },
        "MOP": {
            "rate": 863,
            "unit": "km"
        },
        "MRO": {
            "rate": 38463,
            "unit": "km"
        },
        "MRU": {
            "rate": 3862,
            "unit": "km"
        },
        "MUR": {
            "rate": 4340,
            "unit": "km"
        },
        "MVR": {
            "rate": 1667,
            "unit": "km"
        },
        "MWK": {
            "rate": 84643,
            "unit": "km"
        },
        "MXN": {
            "rate": 93,
            "unit": "km"
        },
        "MYR": {
            "rate": 444,
            "unit": "km"
        },
        "MZN": {
            "rate": 7772,
            "unit": "km"
        },
        "NAD": {
            "rate": 1587,
            "unit": "km"
        },
        "NGN": {
            "rate": 42688,
            "unit": "km"
        },
        "NIO": {
            "rate": 3772,
            "unit": "km"
        },
        "NOK": {
            "rate": 350,
            "unit": "km"
        },
        "NPR": {
            "rate": 12474,
            "unit": "km"
        },
        "NZD": {
            "rate": 95,
            "unit": "km"
        },
        "OMR": {
            "rate": 42,
            "unit": "km"
        },
        "PAB": {
            "rate": 108,
            "unit": "km"
        },
        "PEN": {
            "rate": 401,
            "unit": "km"
        },
        "PGK": {
            "rate": 380,
            "unit": "km"
        },
        "PHP": {
            "rate": 5234,
            "unit": "km"
        },
        "PKR": {
            "rate": 16785,
            "unit": "km"
        },
        "PLN": {
            "rate": 89,
            "unit": "km"
        },
        "PYG": {
            "rate": 704732,
            "unit": "km"
        },
        "QAR": {
            "rate": 393,
            "unit": "km"
        },
        "RON": {
            "rate": 443,
            "unit": "km"
        },
        "RSD": {
            "rate": 10630,
            "unit": "km"
        },
        "RUB": {
            "rate": 8074,
            "unit": "km"
        },
        "RWF": {
            "rate": 107182,
            "unit": "km"
        },
        "SAR": {
            "rate": 404,
            "unit": "km"
        },
        "SBD": {
            "rate": 859,
            "unit": "km"
        },
        "SCR": {
            "rate": 2287,
            "unit": "km"
        },
        "SDG": {
            "rate": 41029,
            "unit": "km"
        },
        "SEK": {
            "rate": 250,
            "unit": "km"
        },
        "SGD": {
            "rate": 145,
            "unit": "km"
        },
        "SHP": {
            "rate": 77,
            "unit": "km"
        },
        "SLL": {
            "rate": 1102723,
            "unit": "km"
        },
        "SOS": {
            "rate": 62604,
            "unit": "km"
        },
        "SRD": {
            "rate": 1526,
            "unit": "km"
        },
        "STD": {
            "rate": 2223309,
            "unit": "km"
        },
        "STN": {
            "rate": 2232,
            "unit": "km"
        },
        "SVC": {
            "rate": 943,
            "unit": "km"
        },
        "SYP": {
            "rate": 82077,
            "unit": "km"
        },
        "SZL": {
            "rate": 1585,
            "unit": "km"
        },
        "THB": {
            "rate": 3328,
            "unit": "km"
        },
        "TJS": {
            "rate": 1230,
            "unit": "km"
        },
        "TMT": {
            "rate": 378,
            "unit": "km"
        },
        "TND": {
            "rate": 295,
            "unit": "km"
        },
        "TOP": {
            "rate": 245,
            "unit": "km"
        },
        "TRY": {
            "rate": 845,
            "unit": "km"
        },
        "TTD": {
            "rate": 732,
            "unit": "km"
        },
        "TWD": {
            "rate": 3055,
            "unit": "km"
        },
        "TZS": {
            "rate": 250116,
            "unit": "km"
        },
        "UAH": {
            "rate": 2985,
            "unit": "km"
        },
        "UGX": {
            "rate": 395255,
            "unit": "km"
        },
        "USD": {
            "rate": 67,
            "unit": "mi"
        },
        "UYU": {
            "rate": 4777,
            "unit": "km"
        },
        "UZS": {
            "rate": 1131331,
            "unit": "km"
        },
        "VEB": {
            "rate": 679346,
            "unit": "km"
        },
        "VEF": {
            "rate": 26793449,
            "unit": "km"
        },
        "VES": {
            "rate": 194381905,
            "unit": "km"
        },
        "VND": {
            "rate": 2487242,
            "unit": "km"
        },
        "VUV": {
            "rate": 11748,
            "unit": "km"
        },
        "WST": {
            "rate": 272,
            "unit": "km"
        },
        "XAF": {
            "rate": 59224,
            "unit": "km"
        },
        "XCD": {
            "rate": 291,
            "unit": "km"
        },
        "XOF": {
            "rate": 59224,
            "unit": "km"
        },
        "XPF": {
            "rate": 10783,
            "unit": "km"
        },
        "YER": {
            "rate": 27037,
            "unit": "km"
        },
        "ZAR": {
            "rate": 464,
            "unit": "km"
        },
        "ZMK": {
            "rate": 566489,
            "unit": "km"
        },
        "ZMW": {
            "rate": 2377,
            "unit": "km"
        }
    }`) as CurrencyDefaultMileageRate,

    EXIT_SURVEY: {
        REASONS: {
            FEATURE_NOT_AVAILABLE: 'featureNotAvailable',
            DONT_UNDERSTAND: 'dontUnderstand',
            PREFER_CLASSIC: 'preferClassic',
        },
    },

    SESSION_STORAGE_KEYS: {
        INITIAL_URL: 'INITIAL_URL',
        ACTIVE_WORKSPACE_ID: 'ACTIVE_WORKSPACE_ID',
    },

    RESERVATION_TYPE: {
        CAR: 'car',
        HOTEL: 'hotel',
        FLIGHT: 'flight',
    },

    DOT_SEPARATOR: '•',

    DEFAULT_TAX: {
        defaultExternalID: 'id_TAX_EXEMPT',
        defaultValue: '0%',
        foreignTaxDefault: 'id_TAX_EXEMPT',
        name: 'Tax',
        taxes: {
            id_TAX_EXEMPT: {
                name: 'Tax exempt',
                value: '0%',
            },
            id_TAX_RATE_1: {
                name: 'Tax Rate 1',
                value: '5%',
            },
        },
    },

    MAX_TAX_RATE_INTEGER_PLACES: 4,
    MAX_TAX_RATE_DECIMAL_PLACES: 4,

    DOWNLOADS_PATH: '/Downloads',
    DOWNLOADS_TIMEOUT: 5000,
    NEW_EXPENSIFY_PATH: '/New Expensify',

    ENVIRONMENT_SUFFIX: {
        DEV: ' Dev',
        ADHOC: ' AdHoc',
    },

    SEARCH: {
        RESULTS_PAGE_SIZE: 50,
        DATA_TYPES: {
            TRANSACTION: 'transaction',
            REPORT: 'report',
        },
        ACTION_TYPES: {
            DONE: 'done',
            PAID: 'paid',
            VIEW: 'view',
        },
        TRANSACTION_TYPE: {
            CASH: 'cash',
            CARD: 'card',
            DISTANCE: 'distance',
        },
        SORT_ORDER: {
            ASC: 'asc',
            DESC: 'desc',
        },
        TAB: {
            ALL: 'all',
            SHARED: 'shared',
            DRAFTS: 'drafts',
            FINISHED: 'finished',
        },
        TABLE_COLUMNS: {
            RECEIPT: 'receipt',
            DATE: 'date',
            MERCHANT: 'merchant',
            DESCRIPTION: 'description',
            FROM: 'from',
            TO: 'to',
            CATEGORY: 'category',
            TAG: 'tag',
            TOTAL_AMOUNT: 'amount',
            TYPE: 'type',
            ACTION: 'action',
            TAX_AMOUNT: 'taxAmount',
        },
        BULK_ACTION_TYPES: {
            DELETE: 'delete',
            HOLD: 'hold',
            UNHOLD: 'unhold',
            SUBMIT: 'submit',
            APPROVE: 'approve',
            PAY: 'pay',
        },
    },

    REFERRER: {
        NOTIFICATION: 'notification',
    },

    SUBSCRIPTION_SIZE_LIMIT: 20000,

    PAGINATION_START_ID: '-1',
    PAGINATION_END_ID: '-2',

    PAYMENT_CARD_CURRENCY: {
        USD: 'USD',
        AUD: 'AUD',
        NZD: 'NZD',
    },

    SUBSCRIPTION_PRICE_FACTOR: 2,
    FEEDBACK_SURVEY_OPTIONS: {
        TOO_LIMITED: {
            ID: 'tooLimited',
            TRANSLATION_KEY: 'feedbackSurvey.tooLimited',
        },
        TOO_EXPENSIVE: {
            ID: 'tooExpensive',
            TRANSLATION_KEY: 'feedbackSurvey.tooExpensive',
        },
        INADEQUATE_SUPPORT: {
            ID: 'inadequateSupport',
            TRANSLATION_KEY: 'feedbackSurvey.inadequateSupport',
        },
        BUSINESS_CLOSING: {
            ID: 'businessClosing',
            TRANSLATION_KEY: 'feedbackSurvey.businessClosing',
        },
    },

    WORKSPACE_CARDS_LIST_LABEL_TYPE: {
        CURRENT_BALANCE: 'currentBalance',
        REMAINING_LIMIT: 'remainingLimit',
        CASH_BACK: 'cashBack',
    },

    EXCLUDE_FROM_LAST_VISITED_PATH: [SCREENS.NOT_FOUND, SCREENS.SAML_SIGN_IN, SCREENS.VALIDATE_LOGIN] as string[],
    UPGRADE_FEATURE_INTRO_MAPPING: [
        {
            id: 'reportFields',
            alias: 'report-fields',
            name: 'Report Fields',
            title: 'workspace.upgrade.reportFields.title',
            description: 'workspace.upgrade.reportFields.description',
            icon: 'Pencil',
        },
    ],
    REPORT_FIELD_TYPES: {
        TEXT: 'text',
        DATE: 'date',
        LIST: 'dropdown',
    },
} as const;

type Country = keyof typeof CONST.ALL_COUNTRIES;

type IOUType = ValueOf<typeof CONST.IOU.TYPE>;
type IOUAction = ValueOf<typeof CONST.IOU.ACTION>;
type IOURequestType = ValueOf<typeof CONST.IOU.REQUEST_TYPE>;
type FeedbackSurveyOptionID = ValueOf<Pick<ValueOf<typeof CONST.FEEDBACK_SURVEY_OPTIONS>, 'ID'>>;

type SubscriptionType = ValueOf<typeof CONST.SUBSCRIPTION.TYPE>;

export type {Country, IOUAction, IOUType, RateAndUnit, OnboardingPurposeType, IOURequestType, SubscriptionType, FeedbackSurveyOptionID};

export default CONST;<|MERGE_RESOLUTION|>--- conflicted
+++ resolved
@@ -1346,7 +1346,6 @@
         },
     },
 
-<<<<<<< HEAD
     SAGE_INTACCT_MAPPING_VALUE: {
         NONE: 'NONE',
         DEFAULT: 'DEFAULT',
@@ -1364,8 +1363,6 @@
         },
         SYNC_ITEMS: 'syncItems',
         TAX: 'tax',
-=======
-    SAGE_INTACCT_CONFIG: {
         EXPORT: 'export',
         EXPORT_DATE: 'exportDate',
         NON_REIMBURSABLE_CREDIT_CARD_VENDOR: 'nonReimbursableCreditCardChargeDefaultVendor',
@@ -1375,7 +1372,6 @@
         NON_REIMBURSABLE: 'nonReimbursable',
         EXPORTER: 'exporter',
         REIMBURSABLE: 'reimbursable',
->>>>>>> 17c99a1f
     },
 
     QUICKBOOKS_REIMBURSABLE_ACCOUNT_TYPE: {
