/* eslint-disable @typescript-eslint/naming-convention */
import {add as dateAdd} from 'date-fns';
import {sub as dateSubtract} from 'date-fns/sub';
import Config from 'react-native-config';
import * as KeyCommand from 'react-native-key-command';
import type {ValueOf} from 'type-fest';
import type ResponsiveLayoutResult from './hooks/useResponsiveLayout/types';
import type {Video} from './libs/actions/Report';
import type {MileageRate} from './libs/DistanceRequestUtils';
import BankAccount from './libs/models/BankAccount';
import {addTrailingForwardSlash} from './libs/Url';
import ONYXKEYS from './ONYXKEYS';
import SCREENS from './SCREENS';
import variables from './styles/variables';
import type PlaidBankAccount from './types/onyx/PlaidBankAccount';

// Creating a default array and object this way because objects ({}) and arrays ([]) are not stable types.
// Freezing the array ensures that it cannot be unintentionally modified.
const EMPTY_ARRAY = Object.freeze([]);
const EMPTY_OBJECT = Object.freeze({});

const DEFAULT_NUMBER_ID = 0;
const CLOUDFRONT_DOMAIN = 'cloudfront.net';
const CLOUDFRONT_URL = `https://d2k5nsl2zxldvw.${CLOUDFRONT_DOMAIN}`;
const ACTIVE_EXPENSIFY_URL = addTrailingForwardSlash(Config?.NEW_EXPENSIFY_URL ?? 'https://new.expensify.com');
const USE_EXPENSIFY_URL = 'https://use.expensify.com';
const EXPENSIFY_URL = 'https://www.expensify.com';
const PLATFORM_OS_MACOS = 'Mac OS';
const PLATFORM_IOS = 'iOS';
const ANDROID_PACKAGE_NAME = 'org.me.mobiexpensifyg';
const CURRENT_YEAR = new Date().getFullYear();
const PULL_REQUEST_NUMBER = Config?.PULL_REQUEST_NUMBER ?? '';
const MAX_DATE = dateAdd(new Date(), {years: 1});
const MIN_DATE = dateSubtract(new Date(), {years: 20});
const EXPENSIFY_POLICY_DOMAIN = 'expensify-policy';
const EXPENSIFY_POLICY_DOMAIN_EXTENSION = '.exfy';

const keyModifierControl = KeyCommand?.constants?.keyModifierControl ?? 'keyModifierControl';
const keyModifierCommand = KeyCommand?.constants?.keyModifierCommand ?? 'keyModifierCommand';
const keyModifierShiftControl = KeyCommand?.constants?.keyModifierShiftControl ?? 'keyModifierShiftControl';
const keyModifierShiftCommand = KeyCommand?.constants?.keyModifierShiftCommand ?? 'keyModifierShiftCommand';
const keyInputEscape = KeyCommand?.constants?.keyInputEscape ?? 'keyInputEscape';
const keyInputEnter = KeyCommand?.constants?.keyInputEnter ?? 'keyInputEnter';
const keyInputUpArrow = KeyCommand?.constants?.keyInputUpArrow ?? 'keyInputUpArrow';
const keyInputDownArrow = KeyCommand?.constants?.keyInputDownArrow ?? 'keyInputDownArrow';
const keyInputLeftArrow = KeyCommand?.constants?.keyInputLeftArrow ?? 'keyInputLeftArrow';
const keyInputRightArrow = KeyCommand?.constants?.keyInputRightArrow ?? 'keyInputRightArrow';
const keyInputSpace = ' ';

// describes if a shortcut key can cause navigation
const KEYBOARD_SHORTCUT_NAVIGATION_TYPE = 'NAVIGATION_SHORTCUT';

const chatTypes = {
    POLICY_ANNOUNCE: 'policyAnnounce',
    POLICY_ADMINS: 'policyAdmins',
    TRIP_ROOM: 'tripRoom',
    GROUP: 'group',
    DOMAIN_ALL: 'domainAll',
    POLICY_ROOM: 'policyRoom',
    POLICY_EXPENSE_CHAT: 'policyExpenseChat',
    SELF_DM: 'selfDM',
    INVOICE: 'invoice',
    SYSTEM: 'system',
} as const;

const ONBOARDING_ACCOUNTING_MAPPING = {
    quickbooksOnline: 'QuickBooks Online',
    xero: 'Xero',
    netsuite: 'NetSuite',
    intacct: 'Sage Intacct',
    quickbooksDesktop: 'QuickBooks Desktop',
};

const connectionsVideoPaths = {
    [ONBOARDING_ACCOUNTING_MAPPING.quickbooksOnline]: 'videos/walkthrough-connect_to_qbo-v2.mp4',
    [ONBOARDING_ACCOUNTING_MAPPING.xero]: 'videos/walkthrough-connect_to_xero-v2.mp4',
    [ONBOARDING_ACCOUNTING_MAPPING.netsuite]: 'videos/walkthrough-connect_to_netsuite-v2.mp4',
};

// Explicit type annotation is required
const cardActiveStates: number[] = [2, 3, 4, 7];

// Hide not issued or not activated cards (states 2, 4) from card filter options in search, as no transactions can be made on cards in these states
const cardHiddenFromSearchStates: number[] = [2, 4];

const selectableOnboardingChoices = {
    PERSONAL_SPEND: 'newDotPersonalSpend',
    MANAGE_TEAM: 'newDotManageTeam',
    EMPLOYER: 'newDotEmployer',
    CHAT_SPLIT: 'newDotSplitChat',
    LOOKING_AROUND: 'newDotLookingAround',
} as const;

const backendOnboardingChoices = {
    ADMIN: 'newDotAdmin',
    SUBMIT: 'newDotSubmit',
    TRACK_WORKSPACE: 'newDotTrackWorkspace',
} as const;

const onboardingChoices = {
    ...selectableOnboardingChoices,
    ...backendOnboardingChoices,
} as const;

const createExpenseOnboardingChoices = {
    PERSONAL_SPEND: selectableOnboardingChoices.PERSONAL_SPEND,
    EMPLOYER: selectableOnboardingChoices.EMPLOYER,
    SUBMIT: backendOnboardingChoices.SUBMIT,
} as const;

const signupQualifiers = {
    INDIVIDUAL: 'individual',
    VSB: 'vsb',
    SMB: 'smb',
} as const;

const selfGuidedTourTask: OnboardingTask = {
    type: 'viewTour',
    autoCompleted: false,
    mediaAttributes: {},
    title: ({navatticURL}) => `Take a [2-minute tour](${navatticURL})`,
    description: ({navatticURL}) => `[Take a self-guided product tour](${navatticURL}) and learn about everything Expensify has to offer.`,
};

const getTestDriveTaskName = (testDriveURL?: string) => (testDriveURL ? `Take a [test drive](${testDriveURL})` : 'Take a test drive');
const testDriveTask: OnboardingTask = {
    type: 'viewTour',
    autoCompleted: false,
    mediaAttributes: {},
    title: ({testDriveURL}) => getTestDriveTaskName(testDriveURL),
    description: ({testDriveURL}) => `[Take a quick product tour](${testDriveURL}) to see why Expensify is the fastest way to do your expenses.`,
};

const createWorkspaceTask: OnboardingTask = {
    type: 'createWorkspace',
    autoCompleted: true,
    mediaAttributes: {},
    title: ({workspaceSettingsLink}) => `Create a [workspace](${workspaceSettingsLink})`,
    description: ({workspaceSettingsLink}) =>
        '*Create a workspace* to track expenses, scan receipts, chat, and more.\n' +
        '\n' +
        'Here’s how to create a workspace:\n' +
        '\n' +
        '1. Click *Settings*.\n' +
        '2. Click *Workspaces* > *New workspace*.\n' +
        '\n' +
        `*Your new workspace is ready!* [Check it out](${workspaceSettingsLink}).`,
};

const setupCategoriesTask: OnboardingTask = {
    type: 'setupCategories',
    autoCompleted: false,
    mediaAttributes: {
        [`${CLOUDFRONT_URL}/videos/walkthrough-categories-v2.mp4`]: `data-expensify-thumbnail-url="${CLOUDFRONT_URL}/images/walkthrough-categories.png" data-expensify-width="1920" data-expensify-height="1080"`,
    },
    title: ({workspaceCategoriesLink}) => `Set up [categories](${workspaceCategoriesLink})`,
    description: ({workspaceCategoriesLink}) =>
        '*Set up categories* so your team can code expenses for easy reporting.\n' +
        '\n' +
        'Here’s how to set up categories:\n' +
        '\n' +
        '1. Click *Settings*.\n' +
        '2. Go to *Workspaces*.\n' +
        '3. Select your workspace.\n' +
        '4. Click *Categories*.\n' +
        "5. Disable any categories you don't need.\n" +
        '6. Add your own categories in the top right.\n' +
        '\n' +
        `[Take me to workspace category settings](${workspaceCategoriesLink}).\n` +
        '\n' +
        `![Set up categories](${CLOUDFRONT_URL}/videos/walkthrough-categories-v2.mp4)`,
};

const onboardingEmployerOrSubmitMessage: OnboardingMessage = {
    message: 'Getting paid back is as easy as sending a message. Let’s go over the basics.',
    tasks: [
        selfGuidedTourTask,
        {
            type: 'submitExpense',
            autoCompleted: false,
            mediaAttributes: {},
            title: 'Submit an expense',
            description:
                '*Submit an expense* by entering an amount or scanning a receipt.\n' +
                '\n' +
                'Here’s how to submit an expense:\n' +
                '\n' +
                '1. Click the green *+* button.\n' +
                '2. Choose *Create expense*.\n' +
                '3. Enter an amount or scan a receipt.\n' +
                '4. Add your reimburser to the request.\n' +
                '\n' +
                'Then, send your request and wait for that sweet “Cha-ching!” when it’s complete.',
        },
    ],
};

const combinedTrackSubmitOnboardingEmployerOrSubmitMessage: OnboardingMessage = {
    ...onboardingEmployerOrSubmitMessage,
    tasks: [
        selfGuidedTourTask,
        {
            type: 'submitExpense',
            autoCompleted: false,
            mediaAttributes: {},
            title: 'Submit an expense',
            description:
                '*Submit an expense* by entering an amount or scanning a receipt.\n' +
                '\n' +
                'Here’s how to submit an expense:\n' +
                '\n' +
                '1. Click the green *+* button.\n' +
                '2. Choose *Create expense*.\n' +
                '3. Enter an amount or scan a receipt.\n' +
                '4. Add your reimburser to the request.\n' +
                '5. Click *Submit*.\n' +
                '\n' +
                'And you’re done! Now wait for that sweet “Cha-ching!” when it’s complete.',
        },
    ],
};

const onboardingPersonalSpendMessage: OnboardingMessage = {
    message: 'Here’s how to track your spend in a few clicks.',
    tasks: [
        selfGuidedTourTask,
        {
            type: 'trackExpense',
            autoCompleted: false,
            mediaAttributes: {},
            title: 'Track an expense',
            description:
                '*Track an expense* in any currency, whether you have a receipt or not.\n' +
                '\n' +
                'Here’s how to track an expense:\n' +
                '\n' +
                '1. Click the green *+* button.\n' +
                '2. Choose *Create expense*.\n' +
                '3. Enter an amount or scan a receipt.\n' +
                '4. Choose your *personal* space.\n' +
                '5. Click *Create*.\n' +
                '\n' +
                'And you’re done! Yep, it’s that easy.',
        },
    ],
};
const combinedTrackSubmitOnboardingPersonalSpendMessage: OnboardingMessage = {
    ...onboardingPersonalSpendMessage,
    tasks: [
        selfGuidedTourTask,
        {
            type: 'trackExpense',
            autoCompleted: false,
            mediaAttributes: {},
            title: 'Track an expense',
            description:
                '*Track an expense* in any currency, whether you have a receipt or not.\n' +
                '\n' +
                'Here’s how to track an expense:\n' +
                '\n' +
                '1. Click the green *+* button.\n' +
                '2. Choose *Create expense*.\n' +
                '3. Enter an amount or scan a receipt.\n' +
                '4. Choose your *personal* space.\n' +
                '5. Click *Create*.\n' +
                '\n' +
                'And you’re done! Yep, it’s that easy.',
        },
    ],
};

type OnboardingPurpose = ValueOf<typeof onboardingChoices>;

type OnboardingCompanySize = ValueOf<typeof onboardingCompanySize>;

type OnboardingAccounting = ValueOf<typeof CONST.POLICY.CONNECTIONS.NAME> | null;

const onboardingInviteTypes = {
    IOU: 'iou',
    INVOICE: 'invoice',
    CHAT: 'chat',
} as const;

const onboardingCompanySize = {
    MICRO: '1-10',
    SMALL: '11-50',
    MEDIUM_SMALL: '51-100',
    MEDIUM: '101-1000',
    LARGE: '1001+',
} as const;

type OnboardingInvite = ValueOf<typeof onboardingInviteTypes>;

type OnboardingTaskLinks = Partial<{
    onboardingCompanySize: OnboardingCompanySize;
    integrationName: string;
    workspaceSettingsLink: string;
    workspaceCategoriesLink: string;
    workspaceMoreFeaturesLink: string;
    workspaceMembersLink: string;
    workspaceAccountingLink: string;
    navatticURL: string;
    testDriveURL: string;
    corporateCardLink: string;
}>;

type OnboardingTask = {
    type: string;
    autoCompleted: boolean;
    mediaAttributes: Record<string, string>;
    title: string | ((params: OnboardingTaskLinks) => string);
    description: string | ((params: OnboardingTaskLinks) => string);
};

type OnboardingMessage = {
    /** Text message that will be displayed first */
    message: string | ((params: OnboardingTaskLinks) => string);

    /** Video object to be displayed after initial description message */
    video?: Video;

    /** List of tasks connected with the message, they will have a checkbox and a separate report for more information */
    tasks: OnboardingTask[];

    /** Type of task described in a string format */
    type?: string;
};

const EMAIL_WITH_OPTIONAL_DOMAIN =
    /(?=((?=[\w'#%+-]+(?:\.[\w'#%+-]+)*@?)[\w.'#%+-]{1,64}(?:@(?:(?=[a-z\d]+(?:-+[a-z\d]+)*\.)(?:[a-z\d-]{1,63}\.)+[a-z]{2,63}))?(?= |_|\b))(?<end>.*))\S{3,254}(?=\k<end>$)/;

const EMAIL = {
    ACCOUNTING: 'accounting@expensify.com',
    ACCOUNTS_PAYABLE: 'accountspayable@expensify.com',
    ADMIN: 'admin@expensify.com',
    BILLS: 'bills@expensify.com',
    CHRONOS: 'chronos@expensify.com',
    CONCIERGE: 'concierge@expensify.com',
    CONTRIBUTORS: 'contributors@expensify.com',
    FIRST_RESPONDER: 'firstresponders@expensify.com',
    GUIDES_DOMAIN: 'team.expensify.com',
    QA_DOMAIN: 'applause.expensifail.com',
    HELP: 'help@expensify.com',
    INTEGRATION_TESTING_CREDS: 'integrationtestingcreds@expensify.com',
    NOTIFICATIONS: 'notifications@expensify.com',
    PAYROLL: 'payroll@expensify.com',
    QA: 'qa@expensify.com',
    QA_TRAVIS: 'qa+travisreceipts@expensify.com',
    RECEIPTS: 'receipts@expensify.com',
    STUDENT_AMBASSADOR: 'studentambassadors@expensify.com',
    SVFG: 'svfg@expensify.com',
    EXPENSIFY_EMAIL_DOMAIN: '@expensify.com',
    EXPENSIFY_TEAM_EMAIL_DOMAIN: '@team.expensify.com',
    TEAM: 'team@expensify.com',
    MANAGER_MCTEST: 'manager_mctest@expensify.com',
};

const CONST = {
    HEIC_SIGNATURES: [
        '6674797068656963', // 'ftypheic' - Indicates standard HEIC file
        '6674797068656978', // 'ftypheix' - Indicates a variation of HEIC
        '6674797068657631', // 'ftyphevc' - Typically for HEVC encoded media (common in HEIF)
        '667479706d696631', // 'ftypmif1' - Multi-Image Format part of HEIF, broader usage
    ],
    RECENT_WAYPOINTS_NUMBER: 20,
    DEFAULT_DB_NAME: 'OnyxDB',
    DEFAULT_TABLE_NAME: 'keyvaluepairs',
    DEFAULT_ONYX_DUMP_FILE_NAME: 'onyx-state.txt',
    DEFAULT_POLICY_ROOM_CHAT_TYPES: [chatTypes.POLICY_ADMINS, chatTypes.POLICY_ANNOUNCE, chatTypes.DOMAIN_ALL],
    DEFAULT_IMAGE_FILE_NAME: 'image',
    DISABLED_MAX_EXPENSE_VALUE: 10000000000,
    POLICY_BILLABLE_MODES: {
        BILLABLE: 'billable',
        NON_BILLABLE: 'nonBillable',
    },
    TASK_TITLE_DISABLED_RULES: ['image'],
    // Note: Group and Self-DM excluded as these are not tied to a Workspace
    WORKSPACE_ROOM_TYPES: [chatTypes.POLICY_ADMINS, chatTypes.POLICY_ANNOUNCE, chatTypes.DOMAIN_ALL, chatTypes.POLICY_ROOM, chatTypes.POLICY_EXPENSE_CHAT, chatTypes.INVOICE],
    CUSTOM_FIELD_KEYS: {customField1: 'employeeUserID', customField2: 'employeePayrollID'},
    ANDROID_PACKAGE_NAME,
    WORKSPACE_ENABLE_FEATURE_REDIRECT_DELAY: 100,
    ANIMATED_HIGHLIGHT_ENTRY_DELAY: 50,
    ANIMATED_HIGHLIGHT_ENTRY_DURATION: 300,
    ANIMATED_HIGHLIGHT_START_DELAY: 10,
    ANIMATED_HIGHLIGHT_START_DURATION: 300,
    ANIMATED_HIGHLIGHT_END_DELAY: 800,
    ANIMATED_HIGHLIGHT_END_DURATION: 2000,
    ANIMATED_TRANSITION: 300,
    ANIMATED_TRANSITION_FROM_VALUE: 100,
    ANIMATED_PROGRESS_BAR_DELAY: 300,
    ANIMATED_PROGRESS_BAR_OPACITY_DURATION: 300,
    ANIMATED_PROGRESS_BAR_DURATION: 750,
    ANIMATION_IN_TIMING: 100,
    COMPOSER_FOCUS_DELAY: 150,
    ANIMATION_DIRECTION: {
        IN: 'in',
        OUT: 'out',
    },
    ELEMENT_NAME: {
        INPUT: 'INPUT',
        TEXTAREA: 'TEXTAREA',
    },
    POPOVER_ACCOUNT_SWITCHER_POSITION: {
        horizontal: 12 + variables.navigationTabBarSize,
        vertical: 72,
    },
    POPOVER_DATE_WIDTH: 338,
    POPOVER_DATE_MAX_HEIGHT: 366,
    POPOVER_DATE_MIN_HEIGHT: 322,
    // Multiplier for gyroscope animation in order to make it a bit more subtle
    ANIMATION_GYROSCOPE_VALUE: 0.4,
    ANIMATION_PAID_DURATION: 200,
    ANIMATION_PAID_CHECKMARK_DELAY: 300,
    ANIMATION_THUMBS_UP_DURATION: 250,
    ANIMATION_THUMBS_UP_DELAY: 200,
    ANIMATION_PAID_BUTTON_HIDE_DELAY: 300,
    BACKGROUND_IMAGE_TRANSITION_DURATION: 1000,
    SCREEN_TRANSITION_END_TIMEOUT: 1000,
    ARROW_HIDE_DELAY: 3000,
    MAX_IMAGE_CANVAS_AREA: 16777216,
    CHUNK_LOAD_ERROR: 'ChunkLoadError',

    API_ATTACHMENT_VALIDATIONS: {
        // 24 megabytes in bytes, this is limit set on servers, do not update without wider internal discussion
        MAX_SIZE: 25165824,

        // 10 megabytes in bytes, this is limit set on servers for receipt images, do not update without wider internal discussion
        RECEIPT_MAX_SIZE: 10485760,

        // An arbitrary size, but the same minimum as in the PHP layer
        MIN_SIZE: 240,

        // Allowed extensions for receipts
        ALLOWED_RECEIPT_EXTENSIONS: ['jpg', 'jpeg', 'gif', 'png', 'pdf', 'htm', 'html', 'text', 'rtf', 'doc', 'tif', 'tiff', 'msword', 'zip', 'xml', 'message'],
    },

    // Allowed extensions for spreadsheets import
    ALLOWED_SPREADSHEET_EXTENSIONS: ['xls', 'xlsx', 'csv', 'txt'],

    // This is limit set on servers, do not update without wider internal discussion
    API_TRANSACTION_CATEGORY_MAX_LENGTH: 255,

    API_TRANSACTION_TAG_MAX_LENGTH: 255,

    AUTO_AUTH_STATE: {
        NOT_STARTED: 'not-started',
        SIGNING_IN: 'signing-in',
        JUST_SIGNED_IN: 'just-signed-in',
        FAILED: 'failed',
    },

    AUTH_TOKEN_TYPES: {
        ANONYMOUS: 'anonymousAccount',
        SUPPORT: 'support',
    },

    AVATAR_MAX_ATTACHMENT_SIZE: 6291456,

    AVATAR_ALLOWED_EXTENSIONS: ['jpg', 'jpeg', 'png', 'gif', 'bmp', 'svg'],

    // Minimum width and height size in px for a selected image
    AVATAR_MIN_WIDTH_PX: 80,
    AVATAR_MIN_HEIGHT_PX: 80,

    // Maximum width and height size in px for a selected image
    AVATAR_MAX_WIDTH_PX: 4096,
    AVATAR_MAX_HEIGHT_PX: 4096,

    LOGO_MAX_SCALE: 1.5,

    MAX_IMAGE_DIMENSION: 2400,

    BREADCRUMB_TYPE: {
        ROOT: 'root',
        STRONG: 'strong',
        NORMAL: 'normal',
    },

    DEFAULT_GROUP_AVATAR_COUNT: 18,
    DEFAULT_AVATAR_COUNT: 24,
    OLD_DEFAULT_AVATAR_COUNT: 8,

    DISPLAY_NAME: {
        MAX_LENGTH: 50,
        RESERVED_NAMES: ['Expensify', 'Concierge'],
        EXPENSIFY_CONCIERGE: 'Expensify Concierge',
    },

    GPS: {
        // It's OK to get a cached location that is up to an hour old because the only accuracy needed is the country the user is in
        MAX_AGE: 3600000,

        // 15 seconds, don't wait too long because the server can always fall back to using the IP address
        TIMEOUT: 15000,
    },

    LEGAL_NAME: {
        MAX_LENGTH: 40,
    },

    REPORT_DESCRIPTION: {
        MAX_LENGTH: 1000,
    },

    PULL_REQUEST_NUMBER,

    // Regex to get link in href prop inside of <a/> component
    REGEX_LINK_IN_ANCHOR: /<a\s+(?:[^>]*?\s+)?href="([^"]*)"/gi,

    // Regex to read violation value from string given by backend
    VIOLATION_LIMIT_REGEX: /[^0-9]+/g,

    // Validates phone numbers with digits, '+', '-', '()', '.', and spaces
    ACCEPTED_PHONE_CHARACTER_REGEX: /^[0-9+\-().\s]+$/,

    // Prevents consecutive special characters or spaces like '--', '..', '((', '))', or '  '.
    REPEATED_SPECIAL_CHAR_PATTERN: /([-\s().])\1+/,

    MERCHANT_NAME_MAX_LENGTH: 255,

    MASKED_PAN_PREFIX: 'XXXXXXXXXXXX',

    REQUEST_PREVIEW: {
        MAX_LENGTH: 83,
    },

    REVERSED_TRANSACTION_ATTRIBUTE: 'is-reversed-transaction',
    HIDDEN_MESSAGE_ATTRIBUTE: 'is-hidden-message',

    CALENDAR_PICKER: {
        // Numbers were arbitrarily picked.
        MIN_YEAR: CURRENT_YEAR - 100,
        MAX_YEAR: CURRENT_YEAR + 100,
        MAX_DATE,
        MIN_DATE,
    },

    DATE_BIRTH: {
        MIN_AGE: 0,
        MIN_AGE_FOR_PAYMENT: 18,
        MAX_AGE: 150,
    },

    DESKTOP_SHORTCUT_ACCELERATOR: {
        PASTE_AND_MATCH_STYLE: 'Option+Shift+CmdOrCtrl+V',
        PASTE_AS_PLAIN_TEXT: 'CmdOrCtrl+Shift+V',
    },

    // This is used to enable a rotation/transform style to any component.
    DIRECTION: {
        LEFT: 'left',
        RIGHT: 'right',
    },

    // Sizes needed for report empty state background image handling
    EMPTY_STATE_BACKGROUND: {
        ASPECT_RATIO: 3.72,
        OVERLAP: 60,
        SMALL_SCREEN: {
            IMAGE_HEIGHT: 300,
        },
        WIDE_SCREEN: {
            IMAGE_HEIGHT: 450,
        },
    },

    NEW_EXPENSIFY_URL: ACTIVE_EXPENSIFY_URL,
    APP_DOWNLOAD_LINKS: {
        ANDROID: `https://play.google.com/store/apps/details?id=${ANDROID_PACKAGE_NAME}`,
        IOS: 'https://apps.apple.com/us/app/expensify-travel-expense/id471713959',
        DESKTOP: `${ACTIVE_EXPENSIFY_URL}NewExpensify.dmg`,
        OLD_DOT_ANDROID: 'https://play.google.com/store/apps/details?id=org.me.mobiexpensifyg&hl=en_US&pli=1',
        OLD_DOT_IOS: 'https://apps.apple.com/us/app/expensify-expense-tracker/id471713959',
    },
    COMPANY_WEBSITE_DEFAULT_SCHEME: 'http',
    DATE: {
        SQL_DATE_TIME: 'YYYY-MM-DD HH:mm:ss',
        FNS_FORMAT_STRING: 'yyyy-MM-dd',
        FNS_DATE_TIME_FORMAT_STRING: 'yyyy-MM-dd HH:mm:ss',
        LOCAL_TIME_FORMAT: 'h:mm a',
        YEAR_MONTH_FORMAT: 'yyyyMM',
        MONTH_FORMAT: 'MMMM',
        WEEKDAY_TIME_FORMAT: 'eeee',
        MONTH_DAY_ABBR_FORMAT: 'MMM d',
        SHORT_DATE_FORMAT: 'MM-dd',
        MONTH_DAY_YEAR_ABBR_FORMAT: 'MMM d, yyyy',
        MONTH_DAY_YEAR_FORMAT: 'MMMM d, yyyy',
        FNS_TIMEZONE_FORMAT_STRING: "yyyy-MM-dd'T'HH:mm:ssXXX",
        FNS_DB_FORMAT_STRING: 'yyyy-MM-dd HH:mm:ss.SSS',
        LONG_DATE_FORMAT_WITH_WEEKDAY: 'eeee, MMMM d, yyyy',
        UNIX_EPOCH: '1970-01-01 00:00:00.000',
        MAX_DATE: '9999-12-31',
        MIN_DATE: '0001-01-01',
        ORDINAL_DAY_OF_MONTH: 'do',
        MONTH_DAY_YEAR_ORDINAL_FORMAT: 'MMMM do, yyyy',
        SECONDS_PER_DAY: 24 * 60 * 60,
    },
    SMS: {
        DOMAIN: '@expensify.sms',
    },
    BANK_ACCOUNT: {
        BENEFICIAL_OWNER_INFO_STEP: {
            SUBSTEP: {
                IS_USER_UBO: 1,
                IS_ANYONE_ELSE_UBO: 2,
                UBO_DETAILS_FORM: 3,
                ARE_THERE_MORE_UBOS: 4,
                UBOS_LIST: 5,
            },
            BENEFICIAL_OWNER_DATA: {
                BENEFICIAL_OWNER_KEYS: 'beneficialOwnerKeys',
                PREFIX: 'beneficialOwner',
                FIRST_NAME: 'firstName',
                LAST_NAME: 'lastName',
                DOB: 'dob',
                SSN_LAST_4: 'ssnLast4',
                STREET: 'street',
                CITY: 'city',
                STATE: 'state',
                ZIP_CODE: 'zipCode',
            },
        },
        PLAID: {
            ALLOWED_THROTTLED_COUNT: 2,
            ERROR: {
                TOO_MANY_ATTEMPTS: 'Too many attempts',
            },
            EVENTS_NAME: {
                OPEN: 'OPEN',
                EXIT: 'EXIT',
            },
        },
        ERROR: {
            MISSING_ROUTING_NUMBER: '402 Missing routingNumber',
            MAX_ROUTING_NUMBER: '402 Maximum Size Exceeded routingNumber',
            MISSING_INCORPORATION_STATE: '402 Missing incorporationState in additionalData',
            MISSING_INCORPORATION_TYPE: '402 Missing incorporationType in additionalData',
        },
        STEP: {
            // In the order they appear in the VBA flow
            BANK_ACCOUNT: 'BankAccountStep',
            REQUESTOR: 'RequestorStep',
            COMPANY: 'CompanyStep',
            BENEFICIAL_OWNERS: 'BeneficialOwnersStep',
            ACH_CONTRACT: 'ACHContractStep',
            VALIDATION: 'ValidationStep',
            ENABLE: 'EnableStep',
        },
        STEP_NAMES: ['1', '2', '3', '4', '5'],
        STEPS_HEADER_HEIGHT: 40,
        SUBSTEP: {
            MANUAL: 'manual',
            PLAID: 'plaid',
        },
        VERIFICATIONS: {
            ERROR_MESSAGE: 'verifications.errorMessage',
            THROTTLED: 'verifications.throttled',
        },
        FIELDS_TYPE: {
            LOCAL: 'local',
        },
        ONFIDO_RESPONSE: {
            SDK_TOKEN: 'apiResult.sdkToken',
            PASS: 'pass',
        },
        QUESTIONS: {
            QUESTION: 'apiResult.questions.question',
            DIFFERENTIATOR_QUESTION: 'apiResult.differentiator-question',
        },
        SETUP_TYPE: {
            MANUAL: 'manual',
            PLAID: 'plaid',
        },
        REGEX: {
            US_ACCOUNT_NUMBER: /^[0-9]{4,17}$/,

            // The back-end is always returning account number with 4 last digits and mask the rest with X
            MASKED_US_ACCOUNT_NUMBER: /^[X]{0,13}[0-9]{4}$/,
            SWIFT_BIC: /^[A-Za-z0-9]{8,11}$/,
        },
        VERIFICATION_MAX_ATTEMPTS: 7,
        STATE: {
            VERIFYING: 'VERIFYING',
            VALIDATING: 'VALIDATING',
            SETUP: 'SETUP',
            PENDING: 'PENDING',
            OPEN: 'OPEN',
        },
        MAX_LENGTH: {
            FULL_SSN: 9,
            SSN: 4,
            ZIP_CODE: 10,
        },
        TYPE: {
            BUSINESS: 'BUSINESS',
            PERSONAL: 'PERSONAL',
        },
    },
    NON_USD_BANK_ACCOUNT: {
        ALLOWED_FILE_TYPES: ['pdf', 'jpg', 'jpeg', 'png'],
        FILE_LIMIT: 1,
        TOTAL_FILES_SIZE_LIMIT: 5242880,
        PURPOSE_OF_TRANSACTION_ID: 'Intercompany_Payment',
        CURRENT_USER_KEY: 'currentUser',
        STEP: {
            COUNTRY: 'CountryStep',
            BANK_INFO: 'BankInfoStep',
            BUSINESS_INFO: 'BusinessInfoStep',
            BENEFICIAL_OWNER_INFO: 'BeneficialOwnerInfoStep',
            SIGNER_INFO: 'SignerInfoStep',
            AGREEMENTS: 'AgreementsStep',
            FINISH: 'FinishStep',
        },
        BANK_INFO_STEP_ACH_DATA_INPUT_IDS: {
            ACCOUNT_HOLDER_NAME: 'addressName',
            ACCOUNT_HOLDER_REGION: 'addressState',
            ACCOUNT_HOLDER_CITY: 'addressCity',
            ACCOUNT_HOLDER_ADDRESS: 'addressStreet',
            ACCOUNT_HOLDER_POSTAL_CODE: 'addressZipCode',
            ROUTING_CODE: 'routingNumber',
        },
        BUSINESS_INFO_STEP: {
            PICKLIST: {
                ANNUAL_VOLUME_RANGE: 'AnnualVolumeRange',
                APPLICANT_TYPE: 'ApplicantType',
                NATURE_OF_BUSINESS: 'NatureOfBusiness',
                PURPOSE_OF_TRANSACTION: 'PurposeOfTransaction',
                TRADE_VOLUME_RANGE: 'TradeVolumeRange',
            },
        },
        BENEFICIAL_OWNER_INFO_STEP: {
            SUBSTEP: {
                IS_USER_BENEFICIAL_OWNER: 1,
                IS_ANYONE_ELSE_BENEFICIAL_OWNER: 2,
                BENEFICIAL_OWNER_DETAILS_FORM: 3,
                ARE_THERE_MORE_BENEFICIAL_OWNERS: 4,
                BENEFICIAL_OWNERS_LIST: 5,
            },
            BENEFICIAL_OWNER_DATA: {
                BENEFICIAL_OWNER_KEYS: 'beneficialOwnerKeys',
                PREFIX: 'beneficialOwner',
                FIRST_NAME: 'firstName',
                LAST_NAME: 'lastName',
                OWNERSHIP_PERCENTAGE: 'ownershipPercentage',
                DOB: 'dob',
                SSN_LAST_4: 'ssnLast4',
                STREET: 'street',
                CITY: 'city',
                STATE: 'state',
                ZIP_CODE: 'zipCode',
                COUNTRY: 'nationality',
                PROOF_OF_OWNERSHIP: 'proofOfBeneficialOwner',
                COPY_OF_ID: 'copyOfIDForBeneficialOwner',
                ADDRESS_PROOF: 'addressProofForBeneficialOwner',
                CODICE_FISCALE: 'codiceFisclaleTaxID',
                FULL_NAME: 'fullName',
                RESIDENTIAL_ADDRESS: 'residentialAddress',
            },
        },
        STEP_NAMES: ['1', '2', '3', '4', '5', '6'],
        STEP_HEADER_HEIGHT: 40,
        SIGNER_INFO_STEP: {
            SUBSTEP: {
                IS_DIRECTOR: 1,
                ENTER_EMAIL: 2,
                SIGNER_DETAILS_FORM: 3,
                DIRECTOR_DETAILS_FORM: 4,
                HANG_TIGHT: 5,
            },
            SIGNER_INFO_DATA: {
                SIGNER_PREFIX: 'signer',
                FULL_NAME: 'signerFullName',
                DATE_OF_BIRTH: 'signerDateOfBirth',
                JOB_TITLE: 'signerJobTitle',
                EMAIL: 'signerEmail',
                ADDRESS: 'signerCompleteResidentialAddress',
                STREET: 'signer_street',
                CITY: 'signer_city',
                STATE: 'signer_state',
                ZIP_CODE: 'signer_zipCode',
                COUNTRY: 'signer_nationality',
                PROOF_OF_DIRECTORS: 'proofOfDirectors',
                COPY_OF_ID: 'signerCopyOfID',
                ADDRESS_PROOF: 'signerAddressProof',
                CODICE_FISCALE: 'signerCodiceFiscale',
                DOWNLOADED_PDS_AND_FSG: 'downloadedPDSandFSG',
            },
        },
        BANK_INFO_STEP_ACCOUNT_HOLDER_KEY_PREFIX: 'accountHolder',
    },
    INCORPORATION_TYPES: {
        LLC: 'LLC',
        CORPORATION: 'Corp',
        PARTNERSHIP: 'Partnership',
        COOPERATIVE: 'Cooperative',
        SOLE_PROPRIETORSHIP: 'Sole Proprietorship',
        OTHER: 'Other',
    },
    BETAS: {
        ALL: 'all',
        DEFAULT_ROOMS: 'defaultRooms',
        P2P_DISTANCE_REQUESTS: 'p2pDistanceRequests',
        SPOTNANA_TRAVEL: 'spotnanaTravel',
        PREVENT_SPOTNANA_TRAVEL: 'preventSpotnanaTravel',
        REPORT_FIELDS_FEATURE: 'reportFieldsFeature',
        NETSUITE_USA_TAX: 'netsuiteUsaTax',
        PER_DIEM: 'newDotPerDiem',
        NEWDOT_MERGE_ACCOUNTS: 'newDotMergeAccounts',
        NEWDOT_MANAGER_MCTEST: 'newDotManagerMcTest',
        NEW_DOT_TALK_TO_AI_SALES: 'newDotTalkToAISales',
        CUSTOM_RULES: 'customRules',
        TABLE_REPORT_VIEW: 'tableReportView',
        RECEIPT_LINE_ITEMS: 'receiptLineItems',
        WALLET: 'newdotWallet',
        GLOBAL_REIMBURSEMENTS_ON_ND: 'globalReimbursementsOnND',
        RETRACT_NEWDOT: 'retractNewDot',
        PRIVATE_DOMAIN_ONBOARDING: 'privateDomainOnboarding',
        IS_TRAVEL_VERIFIED: 'isTravelVerified',
        NEWDOT_MULTI_FILES_DRAG_AND_DROP: 'newDotMultiFilesDragAndDrop',
    },
    BUTTON_STATES: {
        DEFAULT: 'default',
        ACTIVE: 'active',
        PRESSED: 'pressed',
        COMPLETE: 'complete',
        DISABLED: 'disabled',
    },
    BANK_ACCOUNT_TYPES: {
        WALLET: 'WALLET',
    },
    COUNTRY: {
        US: 'US',
        MX: 'MX',
        AU: 'AU',
        CA: 'CA',
        GB: 'GB',
        IT: 'IT',
    },
    SWIPE_DIRECTION: {
        DOWN: 'down',
        LEFT: 'left',
        RIGHT: 'right',
        UP: 'up',
    },
    DESKTOP_DEEPLINK_APP_STATE: {
        CHECKING: 'checking',
        INSTALLED: 'installed',
        NOT_INSTALLED: 'not-installed',
    },
    TAX_RATES: {
        CUSTOM_NAME_MAX_LENGTH: 8,
        NAME_MAX_LENGTH: 50,
    },
    PLATFORM: {
        IOS: 'ios',
        ANDROID: 'android',
        WEB: 'web',
        DESKTOP: 'desktop',
        MOBILEWEB: 'mobileweb',
    },
    PLATFORM_SPECIFIC_KEYS: {
        CTRL: {
            DEFAULT: 'control',
            [PLATFORM_OS_MACOS]: 'meta',
            [PLATFORM_IOS]: 'meta',
        },
        SHIFT: {
            DEFAULT: 'shift',
        },
        ENTER: {
            DEFAULT: 'enter',
        },
    },
    KEYBOARD_SHORTCUTS: {
        SEARCH: {
            descriptionKey: 'search',
            shortcutKey: 'K',
            modifiers: ['CTRL'],
            trigger: {
                DEFAULT: {input: 'k', modifierFlags: keyModifierControl},
                [PLATFORM_OS_MACOS]: {input: 'k', modifierFlags: keyModifierCommand},
                [PLATFORM_IOS]: {input: 'k', modifierFlags: keyModifierCommand},
            },
            type: KEYBOARD_SHORTCUT_NAVIGATION_TYPE,
        },
        NEW_CHAT: {
            descriptionKey: 'newChat',
            shortcutKey: 'K',
            modifiers: ['CTRL', 'SHIFT'],
            trigger: {
                DEFAULT: {input: 'k', modifierFlags: keyModifierShiftControl},
                [PLATFORM_OS_MACOS]: {input: 'k', modifierFlags: keyModifierShiftCommand},
                [PLATFORM_IOS]: {input: 'k', modifierFlags: keyModifierShiftCommand},
            },
            type: KEYBOARD_SHORTCUT_NAVIGATION_TYPE,
        },
        SHORTCUTS: {
            descriptionKey: 'openShortcutDialog',
            shortcutKey: 'J',
            modifiers: ['CTRL'],
            trigger: {
                DEFAULT: {input: 'j', modifierFlags: keyModifierControl},
                [PLATFORM_OS_MACOS]: {input: 'j', modifierFlags: keyModifierCommand},
                [PLATFORM_IOS]: {input: 'j', modifierFlags: keyModifierCommand},
            },
        },
        ESCAPE: {
            descriptionKey: 'escape',
            shortcutKey: 'Escape',
            modifiers: [],
            trigger: {
                DEFAULT: {input: keyInputEscape},
                [PLATFORM_OS_MACOS]: {input: keyInputEscape},
                [PLATFORM_IOS]: {input: keyInputEscape},
            },
        },
        ENTER: {
            descriptionKey: null,
            shortcutKey: 'Enter',
            modifiers: [],
            trigger: {
                DEFAULT: {input: keyInputEnter},
                [PLATFORM_OS_MACOS]: {input: keyInputEnter},
                [PLATFORM_IOS]: {input: keyInputEnter},
            },
        },
        CTRL_ENTER: {
            descriptionKey: null,
            shortcutKey: 'Enter',
            modifiers: ['CTRL'],
            trigger: {
                DEFAULT: {input: keyInputEnter, modifierFlags: keyModifierControl},
                [PLATFORM_OS_MACOS]: {input: keyInputEnter, modifierFlags: keyModifierCommand},
                [PLATFORM_IOS]: {input: keyInputEnter, modifierFlags: keyModifierCommand},
            },
        },
        COPY: {
            descriptionKey: 'copy',
            shortcutKey: 'C',
            modifiers: ['CTRL'],
            trigger: {
                DEFAULT: {input: 'c', modifierFlags: keyModifierControl},
                [PLATFORM_OS_MACOS]: {input: 'c', modifierFlags: keyModifierCommand},
                [PLATFORM_IOS]: {input: 'c', modifierFlags: keyModifierCommand},
            },
        },
        ARROW_UP: {
            descriptionKey: null,
            shortcutKey: 'ArrowUp',
            modifiers: [],
            trigger: {
                DEFAULT: {input: keyInputUpArrow},
                [PLATFORM_OS_MACOS]: {input: keyInputUpArrow},
                [PLATFORM_IOS]: {input: keyInputUpArrow},
            },
        },
        ARROW_DOWN: {
            descriptionKey: null,
            shortcutKey: 'ArrowDown',
            modifiers: [],
            trigger: {
                DEFAULT: {input: keyInputDownArrow},
                [PLATFORM_OS_MACOS]: {input: keyInputDownArrow},
                [PLATFORM_IOS]: {input: keyInputDownArrow},
            },
        },
        ARROW_LEFT: {
            descriptionKey: null,
            shortcutKey: 'ArrowLeft',
            modifiers: [],
            trigger: {
                DEFAULT: {input: keyInputLeftArrow},
                [PLATFORM_OS_MACOS]: {input: keyInputLeftArrow},
                [PLATFORM_IOS]: {input: keyInputLeftArrow},
            },
        },
        ARROW_RIGHT: {
            descriptionKey: null,
            shortcutKey: 'ArrowRight',
            modifiers: [],
            trigger: {
                DEFAULT: {input: keyInputRightArrow},
                [PLATFORM_OS_MACOS]: {input: keyInputRightArrow},
                [PLATFORM_IOS]: {input: keyInputRightArrow},
            },
        },
        TAB: {
            descriptionKey: null,
            shortcutKey: 'Tab',
            modifiers: [],
        },
        DEBUG: {
            descriptionKey: 'openDebug',
            shortcutKey: 'D',
            modifiers: ['CTRL'],
            trigger: {
                DEFAULT: {input: 'd', modifierFlags: keyModifierControl},
                [PLATFORM_OS_MACOS]: {input: 'd', modifierFlags: keyModifierCommand},
                [PLATFORM_IOS]: {input: 'd', modifierFlags: keyModifierCommand},
            },
        },
        BACKSPACE: {
            descriptionKey: null,
            shortcutKey: 'Backspace',
            modifiers: [],
        },
        SPACE: {
            descriptionKey: null,
            shortcutKey: 'Space',
            modifiers: [],
            trigger: {
                DEFAULT: {input: keyInputSpace},
            },
        },
    },
    KEYBOARD_SHORTCUTS_TYPES: {
        NAVIGATION_SHORTCUT: KEYBOARD_SHORTCUT_NAVIGATION_TYPE,
    },
    KEYBOARD_SHORTCUT_KEY_DISPLAY_NAME: {
        CONTROL: 'CTRL',
        ESCAPE: 'ESC',
        META: 'CMD',
        SHIFT: 'Shift',
    },
    CURRENCY: {
        USD: 'USD',
        AUD: 'AUD',
        CAD: 'CAD',
        GBP: 'GBP',
        NZD: 'NZD',
        EUR: 'EUR',
    },
    get DIRECT_REIMBURSEMENT_CURRENCIES() {
        return [this.CURRENCY.USD, this.CURRENCY.AUD, this.CURRENCY.CAD, this.CURRENCY.GBP, this.CURRENCY.EUR];
    },
    TRIAL_DURATION_DAYS: 8,
    EXAMPLE_PHONE_NUMBER: '+15005550006',
    CONCIERGE_CHAT_NAME: 'Concierge',
    CLOUDFRONT_URL,
    EMPTY_ARRAY,
    EMPTY_OBJECT,
    DEFAULT_NUMBER_ID,
    FAKE_REPORT_ID: 'FAKE_REPORT_ID',
    USE_EXPENSIFY_URL,
    EXPENSIFY_URL,
    GOOGLE_MEET_URL_ANDROID: 'https://meet.google.com',
    GOOGLE_DOC_IMAGE_LINK_MATCH: 'googleusercontent.com',
    IMAGE_BASE64_MATCH: 'base64',
    DEEPLINK_BASE_URL: 'new-expensify://',
    PDF_VIEWER_URL: '/pdf/web/viewer.html',
    CLOUDFRONT_DOMAIN_REGEX: /^https:\/\/\w+\.cloudfront\.net/i,
    EXPENSIFY_ICON_URL: `${CLOUDFRONT_URL}/images/favicon-2019.png`,
    CONCIERGE_ICON_URL_2021: `${CLOUDFRONT_URL}/images/icons/concierge_2021.png`,
    CONCIERGE_ICON_URL: `${CLOUDFRONT_URL}/images/icons/concierge_2022.png`,
    UPWORK_URL: 'https://github.com/Expensify/App/issues?q=is%3Aopen+is%3Aissue+label%3A%22Help+Wanted%22',
    DEEP_DIVE_EXPENSIFY_CARD: 'https://community.expensify.com/discussion/4848/deep-dive-expensify-card-and-quickbooks-online-auto-reconciliation-how-it-works',
    DEEP_DIVE_ERECEIPTS: 'https://community.expensify.com/discussion/5542/deep-dive-what-are-ereceipts/',
    DEEP_DIVE_PER_DIEM: 'https://community.expensify.com/discussion/4772/how-to-add-a-single-rate-per-diem',
    SET_NOTIFICATION_LINK: 'https://community.expensify.com/discussion/5651/deep-dive-best-practices-when-youre-running-into-trouble-receiving-emails-from-expensify',
    GITHUB_URL: 'https://github.com/Expensify/App',
    HELP_LINK_URL: `${USE_EXPENSIFY_URL}/usa-patriot-act`,
    ELECTRONIC_DISCLOSURES_URL: `${USE_EXPENSIFY_URL}/esignagreement`,
    GITHUB_RELEASE_URL: 'https://api.github.com/repos/expensify/app/releases/latest',
    ADD_SECONDARY_LOGIN_URL: encodeURI('settings?param={"section":"account","openModal":"secondaryLogin"}'),
    MANAGE_CARDS_URL: 'domain_companycards',
    FEES_URL: `${EXPENSIFY_URL}/fees`,
    SAVE_WITH_EXPENSIFY_URL: `${USE_EXPENSIFY_URL}/savings-calculator`,
    CFPB_PREPAID_URL: 'https://cfpb.gov/prepaid',
    STAGING_NEW_EXPENSIFY_URL: 'https://staging.new.expensify.com',
    NEWHELP_URL: 'https://help.expensify.com',
    INTERNAL_DEV_EXPENSIFY_URL: 'https://www.expensify.com.dev',
    STAGING_EXPENSIFY_URL: 'https://staging.expensify.com',
    DENIED_CAMERA_ACCESS_INSTRUCTIONS_URL:
        'https://help.expensify.com/articles/new-expensify/expenses-&-payments/Create-an-expense#:~:text=How%20can%20I%20enable%20camera%20permission%20for%20a%20website%20on%20mobile%20browsers%3F',
    BANK_ACCOUNT_PERSONAL_DOCUMENTATION_INFO_URL:
        'https://community.expensify.com/discussion/6983/faq-why-do-i-need-to-provide-personal-documentation-when-setting-up-updating-my-bank-account',
    PERSONAL_DATA_PROTECTION_INFO_URL: 'https://community.expensify.com/discussion/5677/deep-dive-security-how-expensify-protects-your-information',
    ONFIDO_FACIAL_SCAN_POLICY_URL: 'https://onfido.com/facial-scan-policy-and-release/',
    ONFIDO_PRIVACY_POLICY_URL: 'https://onfido.com/privacy/',
    ONFIDO_TERMS_OF_SERVICE_URL: 'https://onfido.com/terms-of-service/',
    LIST_OF_RESTRICTED_BUSINESSES:
        'https://help.expensify.com/articles/expensify-classic/bank-accounts-and-payments/bank-accounts/Connect-US-Business-Bank-Account#are-there-certain-industries-or-businesses-for-which-expensify-cannot-process-automatic-in-app-payments',
    TRAVEL_TERMS_URL: `${EXPENSIFY_URL}/travelterms`,
    EXPENSIFY_PACKAGE_FOR_SAGE_INTACCT: 'https://www.expensify.com/tools/integrations/downloadPackage',
    EXPENSIFY_PACKAGE_FOR_SAGE_INTACCT_FILE_NAME: 'ExpensifyPackageForSageIntacct',
    SAGE_INTACCT_INSTRUCTIONS: 'https://help.expensify.com/articles/expensify-classic/integrations/accounting-integrations/Sage-Intacct',
    HOW_TO_CONNECT_TO_SAGE_INTACCT: 'https://help.expensify.com/articles/expensify-classic/integrations/accounting-integrations/Sage-Intacct#how-to-connect-to-sage-intacct',
    PRICING: `https://www.expensify.com/pricing`,
    COMPANY_CARDS_HELP: 'https://help.expensify.com/articles/expensify-classic/connect-credit-cards/company-cards/Commercial-Card-Feeds',
    COMPANY_CARDS_MASTERCARD_COMMERCIAL_CARDS:
        'https://help.expensify.com/articles/new-expensify/connect-credit-cards/company-cards/Commercial-feeds#how-to-set-up-a-mastercard-commercial-feed',
    COMPANY_CARDS_DELIVERY_FILE_HELP: {
        cdf: 'https://help.expensify.com/articles/new-expensify/connect-credit-cards/company-cards/Commercial-feeds#steps-to-add-a-mastercard-commercial-feed',
        vcf: 'https://help.expensify.com/articles/new-expensify/connect-credit-cards/company-cards/Commercial-feeds#steps-to-add-a-visa-commercial-feed',
        gl1025: 'https://help.expensify.com/articles/new-expensify/connect-credit-cards/company-cards/Commercial-feeds#steps-to-add-an-american-express-corporate-feed',
    },
    COMPANY_CARDS_VISA_COMMERCIAL_CARD_HELP: 'https://help.expensify.com/articles/new-expensify/connect-credit-cards/company-cards/Commercial-feeds#how-to-set-up-a-visa-commercial-feed',
    COMPANY_CARDS_AMEX_COMMERCIAL_CARD_HELP:
        'https://help.expensify.com/articles/new-expensify/connect-credit-cards/company-cards/Commercial-feeds#how-to-set-up-an-american-express-corporate-feed',
    COMPANY_CARDS_STRIPE_HELP: 'https://dashboard.stripe.com/login?redirect=%2Fexpenses%2Fsettings',
    COMPANY_CARDS_CONNECT_CREDIT_CARDS_HELP_URL: 'https://help.expensify.com/new-expensify/hubs/connect-credit-cards/',
    CUSTOM_REPORT_NAME_HELP_URL: 'https://help.expensify.com/articles/expensify-classic/spending-insights/Export-Expenses-And-Reports#formulas',
    CONFIGURE_REIMBURSEMENT_SETTINGS_HELP_URL: 'https://help.expensify.com/articles/expensify-classic/workspaces/Configure-Reimbursement-Settings',
    COPILOT_HELP_URL: 'https://help.expensify.com/articles/new-expensify/settings/Add-or-Act-As-a-Copilot',
    DELAYED_SUBMISSION_HELP_URL: 'https://help.expensify.com/articles/expensify-classic/reports/Automatically-submit-employee-reports',
    ENCRYPTION_AND_SECURITY_HELP_URL: 'https://help.expensify.com/articles/new-expensify/settings/Encryption-and-Data-Security',
    PLAN_TYPES_AND_PRICING_HELP_URL: 'https://help.expensify.com/articles/new-expensify/billing-and-subscriptions/Plan-types-and-pricing',
    MERGE_ACCOUNT_HELP_URL: 'https://help.expensify.com/articles/new-expensify/settings/Merge-Accounts',
    CONNECT_A_BUSINESS_BANK_ACCOUNT_HELP_URL: 'https://help.expensify.com/articles/new-expensify/expenses-&-payments/Connect-a-Business-Bank-Account',
    TEST_RECEIPT_URL: `${CLOUDFRONT_URL}/images/fake-receipt__tacotodds.png`,
    // Use Environment.getEnvironmentURL to get the complete URL with port number
    DEV_NEW_EXPENSIFY_URL: 'https://dev.new.expensify.com:',
    NAVATTIC: {
        ADMIN_TOUR_PRODUCTION: 'https://expensify.navattic.com/kh204a7',
        ADMIN_TOUR_STAGING: 'https://expensify.navattic.com/3i300k18',
        EMPLOYEE_TOUR_PRODUCTION: 'https://expensify.navattic.com/35609gb',
        EMPLOYEE_TOUR_STAGING: 'https://expensify.navattic.com/cf15002s',
        COMPLETED: 'completed',
    },
    STORYLANE: {
        ADMIN_TOUR_PRODUCTION: 'https://app.storylane.io/demo/0bhwdna0isb3?embed=inline',
        ADMIN_TOUR_MOBILE_PRODUCTION: 'https://app.storylane.io/demo/sfzzu3s6l3ov?embed=inline',
        ADMIN_TOUR_STAGING: 'https://app.storylane.io/demo/0bhwdna0isb3?embed=inline',
        ADMIN_TOUR_MOBILE_STAGING: 'https://app.storylane.io/demo/sfzzu3s6l3ov?embed=inline',
    },
    OLD_DOT_PUBLIC_URLS: {
        TERMS_URL: `${EXPENSIFY_URL}/terms`,
        PRIVACY_URL: `${EXPENSIFY_URL}/privacy`,
        LICENSES_URL: `${USE_EXPENSIFY_URL}/licenses`,
        ACH_TERMS_URL: `${EXPENSIFY_URL}/achterms`,
        WALLET_AGREEMENT_URL: `${EXPENSIFY_URL}/expensify-payments-wallet-terms-of-service`,
        BANCORP_WALLET_AGREEMENT_URL: `${EXPENSIFY_URL}/bancorp-bank-wallet-terms-of-service`,
        EXPENSIFY_APPROVED_PROGRAM_URL: `${USE_EXPENSIFY_URL}/accountants-program`,
    },
    OLDDOT_URLS: {
        ADMIN_POLICIES_URL: 'admin_policies',
        ADMIN_DOMAINS_URL: 'admin_domains',
        INBOX: 'inbox',
        POLICY_CONNECTIONS_URL: (policyID: string) => `policy?param={"policyID":"${policyID}"}#connections`,
        SIGN_OUT: 'signout',
    },

    EXPENSIFY_POLICY_DOMAIN,
    EXPENSIFY_POLICY_DOMAIN_EXTENSION,

    SIGN_IN_FORM_WIDTH: 300,

    REQUEST_CODE_DELAY: 30,

    DEEPLINK_PROMPT_DENYLIST: [SCREENS.HOME, SCREENS.SIGN_IN_WITH_APPLE_DESKTOP, SCREENS.SIGN_IN_WITH_GOOGLE_DESKTOP],

    SIGN_IN_METHOD: {
        APPLE: 'Apple',
        GOOGLE: 'Google',
    },

    OPTION_TYPE: {
        REPORT: 'report',
        PERSONAL_DETAIL: 'personalDetail',
    },

    QUICK_ACTIONS: {
        REQUEST_MANUAL: 'requestManual',
        REQUEST_SCAN: 'requestScan',
        REQUEST_DISTANCE: 'requestDistance',
        PER_DIEM: 'perDiem',
        SPLIT_MANUAL: 'splitManual',
        SPLIT_SCAN: 'splitScan',
        SPLIT_DISTANCE: 'splitDistance',
        TRACK_MANUAL: 'trackManual',
        TRACK_SCAN: 'trackScan',
        TRACK_DISTANCE: 'trackDistance',
        ASSIGN_TASK: 'assignTask',
        SEND_MONEY: 'sendMoney',
        CREATE_REPORT: 'createReport',
    },

    RECEIPT: {
        ICON_SIZE: 164,
        PERMISSION_GRANTED: 'granted',
        HAND_ICON_HEIGHT: 152,
        HAND_ICON_WIDTH: 200,
        SHUTTER_SIZE: 90,
        MAX_REPORT_PREVIEW_RECEIPTS: 3,
    },
    REPORT: {
        ROLE: {
            ADMIN: 'admin',
            MEMBER: 'member',
        },
        MAX_COUNT_BEFORE_FOCUS_UPDATE: 30,
        MIN_INITIAL_REPORT_ACTION_COUNT: 15,
        UNREPORTED_REPORT_ID: '0',
        SPLIT_REPORTID: '-2',
        SECONDARY_ACTIONS: {
            SUBMIT: 'submit',
            APPROVE: 'approve',
            UNAPPROVE: 'unapprove',
            CANCEL_PAYMENT: 'cancelPayment',
            EXPORT_TO_ACCOUNTING: 'exportToAccounting',
            MARK_AS_EXPORTED: 'markAsExported',
            HOLD: 'hold',
            DOWNLOAD: 'download',
            CHANGE_WORKSPACE: 'changeWorkspace',
            VIEW_DETAILS: 'viewDetails',
            DELETE: 'delete',
            RETRACT: 'retract',
            ADD_EXPENSE: 'addExpense',
            REOPEN: 'reopen',
        },
        PRIMARY_ACTIONS: {
            SUBMIT: 'submit',
            APPROVE: 'approve',
            PAY: 'pay',
            EXPORT_TO_ACCOUNTING: 'exportToAccounting',
            REMOVE_HOLD: 'removeHold',
            REVIEW_DUPLICATES: 'reviewDuplicates',
            MARK_AS_CASH: 'markAsCash',
            ADD_EXPENSE: 'addExpense',
        },
        TRANSACTION_PRIMARY_ACTIONS: {
            REMOVE_HOLD: 'removeHold',
            REVIEW_DUPLICATES: 'reviewDuplicates',
            MARK_AS_CASH: 'markAsCash',
        },
        REPORT_PREVIEW_ACTIONS: {
            VIEW: 'view',
            REVIEW: 'review',
            SUBMIT: 'submit',
            APPROVE: 'approve',
            PAY: 'pay',
            EXPORT_TO_ACCOUNTING: 'exportToAccounting',
        },
        TRANSACTION_SECONDARY_ACTIONS: {
            HOLD: 'hold',
            VIEW_DETAILS: 'viewDetails',
            DELETE: 'delete',
        },
        ACTIONS: {
            LIMIT: 50,
            // OldDot Actions render getMessage from Web-Expensify/lib/Report/Action PHP files via getMessageOfOldDotReportAction in ReportActionsUtils.ts
            TYPE: {
                ACTIONABLE_ADD_PAYMENT_CARD: 'ACTIONABLEADDPAYMENTCARD',
                ACTIONABLE_JOIN_REQUEST: 'ACTIONABLEJOINREQUEST',
                ACTIONABLE_MENTION_WHISPER: 'ACTIONABLEMENTIONWHISPER',
                ACTIONABLE_REPORT_MENTION_WHISPER: 'ACTIONABLEREPORTMENTIONWHISPER',
                ACTIONABLE_TRACK_EXPENSE_WHISPER: 'ACTIONABLETRACKEXPENSEWHISPER',
                ADD_COMMENT: 'ADDCOMMENT',
                APPROVED: 'APPROVED',
                CARD_MISSING_ADDRESS: 'CARDMISSINGADDRESS',
                CARD_ISSUED: 'CARDISSUED',
                CARD_ISSUED_VIRTUAL: 'CARDISSUEDVIRTUAL',
                CARD_ASSIGNED: 'CARDASSIGNED',
                CHANGE_FIELD: 'CHANGEFIELD', // OldDot Action
                CHANGE_POLICY: 'CHANGEPOLICY',
                CHANGE_TYPE: 'CHANGETYPE', // OldDot Action
                CHRONOS_OOO_LIST: 'CHRONOSOOOLIST',
                CLOSED: 'CLOSED',
                CREATED: 'CREATED',
                DELEGATE_SUBMIT: 'DELEGATESUBMIT', // OldDot Action
                DELETED_ACCOUNT: 'DELETEDACCOUNT', // Deprecated OldDot Action
                DELETED_TRANSACTION: 'DELETEDTRANSACTION',
                DISMISSED_VIOLATION: 'DISMISSEDVIOLATION',
                DONATION: 'DONATION', // Deprecated OldDot Action
                EXPORTED_TO_CSV: 'EXPORTCSV', // OldDot Action
                EXPORTED_TO_INTEGRATION: 'EXPORTINTEGRATION', // OldDot Action
                EXPORTED_TO_QUICK_BOOKS: 'EXPORTED', // Deprecated OldDot Action
                FORWARDED: 'FORWARDED', // OldDot Action
                HOLD: 'HOLD',
                HOLD_COMMENT: 'HOLDCOMMENT',
                INTEGRATION_SYNC_FAILED: 'INTEGRATIONSYNCFAILED',
                IOU: 'IOU',
                INTEGRATIONS_MESSAGE: 'INTEGRATIONSMESSAGE', // OldDot Action
                MANAGER_ATTACH_RECEIPT: 'MANAGERATTACHRECEIPT', // OldDot Action
                MANAGER_DETACH_RECEIPT: 'MANAGERDETACHRECEIPT', // OldDot Action
                MARKED_REIMBURSED: 'MARKEDREIMBURSED', // OldDot Action
                MARK_REIMBURSED_FROM_INTEGRATION: 'MARKREIMBURSEDFROMINTEGRATION', // OldDot Action
                MERGED_WITH_CASH_TRANSACTION: 'MERGEDWITHCASHTRANSACTION',
                MODIFIED_EXPENSE: 'MODIFIEDEXPENSE',
                MOVED: 'MOVED',
                MOVED_TRANSACTION: 'MOVEDTRANSACTION',
                UNREPORTED_TRANSACTION: 'UNREPORTEDTRANSACTION',
                OUTDATED_BANK_ACCOUNT: 'OUTDATEDBANKACCOUNT', // OldDot Action
                REIMBURSED: 'REIMBURSED',
                REIMBURSEMENT_ACH_BOUNCE: 'REIMBURSEMENTACHBOUNCE', // OldDot Action
                REIMBURSEMENT_ACH_CANCELED: 'REIMBURSEMENTACHCANCELED', // OldDot Action
                REIMBURSEMENT_ACCOUNT_CHANGED: 'REIMBURSEMENTACCOUNTCHANGED', // OldDot Action
                REIMBURSEMENT_DELAYED: 'REIMBURSEMENTDELAYED', // OldDot Action
                REIMBURSEMENT_QUEUED: 'REIMBURSEMENTQUEUED',
                REIMBURSEMENT_DEQUEUED: 'REIMBURSEMENTDEQUEUED',
                REIMBURSEMENT_REQUESTED: 'REIMBURSEMENTREQUESTED', // Deprecated OldDot Action
                REIMBURSEMENT_SETUP: 'REIMBURSEMENTSETUP', // Deprecated OldDot Action
                REIMBURSEMENT_SETUP_REQUESTED: 'REIMBURSEMENTSETUPREQUESTED', // Deprecated OldDot Action
                REJECTED: 'REJECTED',
                REMOVED_FROM_APPROVAL_CHAIN: 'REMOVEDFROMAPPROVALCHAIN',
                DEMOTED_FROM_WORKSPACE: 'DEMOTEDFROMWORKSPACE',
                RENAMED: 'RENAMED',
<<<<<<< HEAD
                RETRACTED: 'RETRACTED',
=======
                REOPENED: 'REOPENED',
>>>>>>> 074a9fdd
                REPORT_PREVIEW: 'REPORTPREVIEW',
                SELECTED_FOR_RANDOM_AUDIT: 'SELECTEDFORRANDOMAUDIT', // OldDot Action
                SHARE: 'SHARE', // OldDot Action
                STRIPE_PAID: 'STRIPEPAID', // OldDot Action
                SUBMITTED: 'SUBMITTED',
                SUBMITTED_AND_CLOSED: 'SUBMITTEDCLOSED',
                TAKE_CONTROL: 'TAKECONTROL', // OldDot Action
                TASK_CANCELLED: 'TASKCANCELLED',
                TASK_COMPLETED: 'TASKCOMPLETED',
                TASK_EDITED: 'TASKEDITED',
                TASK_REOPENED: 'TASKREOPENED',
                TRIP_PREVIEW: 'TRIPPREVIEW',
                UNAPPROVED: 'UNAPPROVED',
                UNHOLD: 'UNHOLD',
                UNSHARE: 'UNSHARE', // OldDot Action
                UPDATE_GROUP_CHAT_MEMBER_ROLE: 'UPDATEGROUPCHATMEMBERROLE',
                CONCIERGE_CATEGORY_OPTIONS: 'CONCIERGECATEGORYOPTIONS',
                POLICY_CHANGE_LOG: {
                    ADD_APPROVER_RULE: 'POLICYCHANGELOG_ADD_APPROVER_RULE',
                    ADD_BUDGET: 'POLICYCHANGELOG_ADD_BUDGET',
                    ADD_CATEGORY: 'POLICYCHANGELOG_ADD_CATEGORY',
                    ADD_CUSTOM_UNIT: 'POLICYCHANGELOG_ADD_CUSTOM_UNIT',
                    ADD_CUSTOM_UNIT_RATE: 'POLICYCHANGELOG_ADD_CUSTOM_UNIT_RATE',
                    ADD_EMPLOYEE: 'POLICYCHANGELOG_ADD_EMPLOYEE',
                    ADD_INTEGRATION: 'POLICYCHANGELOG_ADD_INTEGRATION',
                    ADD_REPORT_FIELD: 'POLICYCHANGELOG_ADD_REPORT_FIELD',
                    ADD_TAG: 'POLICYCHANGELOG_ADD_TAG',
                    DELETE_ALL_TAGS: 'POLICYCHANGELOG_DELETE_ALL_TAGS',
                    DELETE_APPROVER_RULE: 'POLICYCHANGELOG_DELETE_APPROVER_RULE',
                    DELETE_BUDGET: 'POLICYCHANGELOG_DELETE_BUDGET',
                    DELETE_CATEGORY: 'POLICYCHANGELOG_DELETE_CATEGORY',
                    DELETE_CUSTOM_UNIT: 'POLICYCHANGELOG_DELETE_CUSTOM_UNIT',
                    DELETE_CUSTOM_UNIT_RATE: 'POLICYCHANGELOG_DELETE_CUSTOM_UNIT_RATE',
                    DELETE_CUSTOM_UNIT_SUB_RATE: 'POLICYCHANGELOG_DELETE_CUSTOM_UNIT_SUB_RATE',
                    DELETE_EMPLOYEE: 'POLICYCHANGELOG_DELETE_EMPLOYEE',
                    DELETE_INTEGRATION: 'POLICYCHANGELOG_DELETE_INTEGRATION',
                    DELETE_REPORT_FIELD: 'POLICYCHANGELOG_DELETE_REPORT_FIELD',
                    DELETE_TAG: 'POLICYCHANGELOG_DELETE_TAG',
                    DELETE_MULTIPLE_TAGS: 'POLICYCHANGELOG_DELETE_MULTIPLE_TAGS',
                    IMPORT_CUSTOM_UNIT_RATES: 'POLICYCHANGELOG_IMPORT_CUSTOM_UNIT_RATES',
                    IMPORT_TAGS: 'POLICYCHANGELOG_IMPORT_TAGS',
                    INDIVIDUAL_BUDGET_NOTIFICATION: 'POLICYCHANGELOG_INDIVIDUAL_BUDGET_NOTIFICATION',
                    INVITE_TO_ROOM: 'POLICYCHANGELOG_INVITETOROOM',
                    REMOVE_FROM_ROOM: 'POLICYCHANGELOG_REMOVEFROMROOM',
                    LEAVE_ROOM: 'POLICYCHANGELOG_LEAVEROOM',
                    REPLACE_CATEGORIES: 'POLICYCHANGELOG_REPLACE_CATEGORIES',
                    SET_AUTO_REIMBURSEMENT: 'POLICYCHANGELOG_SET_AUTOREIMBURSEMENT',
                    SET_AUTO_JOIN: 'POLICYCHANGELOG_SET_AUTO_JOIN',
                    SET_CATEGORY_NAME: 'POLICYCHANGELOG_SET_CATEGORY_NAME',
                    SHARED_BUDGET_NOTIFICATION: 'POLICYCHANGELOG_SHARED_BUDGET_NOTIFICATION',
                    UPDATE_ACH_ACCOUNT: 'POLICYCHANGELOG_UPDATE_ACH_ACCOUNT',
                    UPDATE_APPROVER_RULE: 'POLICYCHANGELOG_UPDATE_APPROVER_RULE',
                    UPDATE_AUDIT_RATE: 'POLICYCHANGELOG_UPDATE_AUDIT_RATE',
                    UPDATE_AUTO_HARVESTING: 'POLICYCHANGELOG_UPDATE_AUTOHARVESTING',
                    UPDATE_AUTO_REIMBURSEMENT: 'POLICYCHANGELOG_UPDATE_AUTOREIMBURSEMENT',
                    UPDATE_AUTO_REPORTING_FREQUENCY: 'POLICYCHANGELOG_UPDATE_AUTOREPORTING_FREQUENCY',
                    UPDATE_BUDGET: 'POLICYCHANGELOG_UPDATE_BUDGET',
                    UPDATE_CATEGORY: 'POLICYCHANGELOG_UPDATE_CATEGORY',
                    UPDATE_CATEGORIES: 'POLICYCHANGELOG_UPDATE_CATEGORIES',
                    UPDATE_CURRENCY: 'POLICYCHANGELOG_UPDATE_CURRENCY',
                    UPDATE_CUSTOM_UNIT: 'POLICYCHANGELOG_UPDATE_CUSTOM_UNIT',
                    UPDATE_CUSTOM_UNIT_RATE: 'POLICYCHANGELOG_UPDATE_CUSTOM_UNIT_RATE',
                    UPDATE_CUSTOM_UNIT_SUB_RATE: 'POLICYCHANGELOG_UPDATE_CUSTOM_UNIT_SUB_RATE',
                    UPDATE_DEFAULT_BILLABLE: 'POLICYCHANGELOG_UPDATE_DEFAULT_BILLABLE',
                    UPDATE_DEFAULT_REIMBURSABLE: 'POLICYCHANGELOG_UPDATE_DEFAULT_REIMBURSABLE',
                    UPDATE_DEFAULT_TITLE: 'POLICYCHANGELOG_UPDATE_DEFAULT_TITLE',
                    UPDATE_DEFAULT_TITLE_ENFORCED: 'POLICYCHANGELOG_UPDATE_DEFAULT_TITLE_ENFORCED',
                    UPDATE_DISABLED_FIELDS: 'POLICYCHANGELOG_UPDATE_DISABLED_FIELDS',
                    UPDATE_EMPLOYEE: 'POLICYCHANGELOG_UPDATE_EMPLOYEE',
                    UPDATE_FIELD: 'POLICYCHANGELOG_UPDATE_FIELD',
                    UPDATE_MANUAL_APPROVAL_THRESHOLD: 'POLICYCHANGELOG_UPDATE_MANUAL_APPROVAL_THRESHOLD',
                    UPDATE_MAX_EXPENSE_AMOUNT: 'POLICYCHANGELOG_UPDATE_MAX_EXPENSE_AMOUNT',
                    UPDATE_MAX_EXPENSE_AMOUNT_NO_RECEIPT: 'POLICYCHANGELOG_UPDATE_MAX_EXPENSE_AMOUNT_NO_RECEIPT',
                    UPDATE_NAME: 'POLICYCHANGELOG_UPDATE_NAME',
                    UPDATE_DESCRIPTION: 'POLICYCHANGELOG_UPDATE_DESCRIPTION',
                    UPDATE_OWNERSHIP: 'POLICYCHANGELOG_UPDATE_OWNERSHIP',
                    UPDATE_PROHIBITED_EXPENSES: 'POLICYCHANGELOG_UPDATE_PROHIBITED_EXPENSES',
                    UPDATE_REIMBURSEMENT_CHOICE: 'POLICYCHANGELOG_UPDATE_REIMBURSEMENT_CHOICE',
                    UPDATE_REPORT_FIELD: 'POLICYCHANGELOG_UPDATE_REPORT_FIELD',
                    UPDATE_TAG: 'POLICYCHANGELOG_UPDATE_TAG',
                    UPDATE_TAG_ENABLED: 'POLICYCHANGELOG_UPDATE_TAG_ENABLED',
                    UPDATE_TAG_LIST: 'POLICYCHANGELOG_UPDATE_TAG_LIST',
                    UPDATE_TAG_LIST_NAME: 'POLICYCHANGELOG_UPDATE_TAG_LIST_NAME',
                    UPDATE_TAG_NAME: 'POLICYCHANGELOG_UPDATE_TAG_NAME',
                    UPDATE_TIME_ENABLED: 'POLICYCHANGELOG_UPDATE_TIME_ENABLED',
                    UPDATE_TIME_RATE: 'POLICYCHANGELOG_UPDATE_TIME_RATE',
                    LEAVE_POLICY: 'POLICYCHANGELOG_LEAVE_POLICY',
                    CORPORATE_UPGRADE: 'POLICYCHANGELOG_CORPORATE_UPGRADE',
                    TEAM_DOWNGRADE: 'POLICYCHANGELOG_TEAM_DOWNGRADE',
                },
                RESOLVED_DUPLICATES: 'RESOLVEDDUPLICATES',
                ROOM_CHANGE_LOG: {
                    INVITE_TO_ROOM: 'INVITETOROOM',
                    REMOVE_FROM_ROOM: 'REMOVEFROMROOM',
                    LEAVE_ROOM: 'LEAVEROOM',
                    UPDATE_ROOM_DESCRIPTION: 'UPDATEROOMDESCRIPTION',
                },
            },
            THREAD_DISABLED: ['CREATED'],
            // Used when displaying reportActions list to handle unread messages icon/button
            SCROLL_VERTICAL_OFFSET_THRESHOLD: 200,
            ACTION_VISIBLE_THRESHOLD: 250,
        },
        TRANSACTION_LIST: {
            COLUMNS: {
                COMMENTS: 'comments',
            },
        },
        CANCEL_PAYMENT_REASONS: {
            ADMIN: 'CANCEL_REASON_ADMIN',
            USER: 'CANCEL_REASON_USER',
        },
        ACTIONABLE_MENTION_WHISPER_RESOLUTION: {
            INVITE: 'invited',
            NOTHING: 'nothing',
        },
        ACTIONABLE_TRACK_EXPENSE_WHISPER_RESOLUTION: {
            NOTHING: 'nothing',
        },
        ACTIONABLE_REPORT_MENTION_WHISPER_RESOLUTION: {
            CREATE: 'created',
            NOTHING: 'nothing',
        },
        ACTIONABLE_MENTION_JOIN_WORKSPACE_RESOLUTION: {
            ACCEPT: 'accept',
            DECLINE: 'decline',
        },
        ARCHIVE_REASON: {
            DEFAULT: 'default',
            ACCOUNT_CLOSED: 'accountClosed',
            ACCOUNT_MERGED: 'accountMerged',
            REMOVED_FROM_POLICY: 'removedFromPolicy',
            POLICY_DELETED: 'policyDeleted',
            INVOICE_RECEIVER_POLICY_DELETED: 'invoiceReceiverPolicyDeleted',
            BOOKING_END_DATE_HAS_PASSED: 'bookingEndDateHasPassed',
        },
        MESSAGE: {
            TYPE: {
                COMMENT: 'COMMENT',
                TEXT: 'TEXT',
            },
        },
        TYPE: {
            CHAT: 'chat',
            EXPENSE: 'expense',
            IOU: 'iou',
            TASK: 'task',
            INVOICE: 'invoice',
        },
        UNSUPPORTED_TYPE: {
            PAYCHECK: 'paycheck',
            BILL: 'bill',
        },
        CHAT_TYPE: chatTypes,
        HELP_TYPE: {
            ...chatTypes,
            CHAT_CONCIERGE: 'concierge',
            EXPENSE_REPORT: 'expenseReport',
            EXPENSE: 'expense',
            CHAT: 'chat',
            IOU: 'iou',
            TASK: 'task',
            INVOICE: 'invoice',
        },
        WORKSPACE_CHAT_ROOMS: {
            ANNOUNCE: '#announce',
            ADMINS: '#admins',
        },
        STATE_NUM: {
            OPEN: 0,
            SUBMITTED: 1,
            APPROVED: 2,
            BILLING: 3,
        },
        STATUS_NUM: {
            OPEN: 0,
            SUBMITTED: 1,
            CLOSED: 2,
            APPROVED: 3,
            REIMBURSED: 4,
        },
        NOTIFICATION_PREFERENCE: {
            MUTE: 'mute',
            DAILY: 'daily',
            ALWAYS: 'always',
            HIDDEN: 'hidden',
        },
        // Options for which room members can post
        WRITE_CAPABILITIES: {
            ALL: 'all',
            ADMINS: 'admins',
        },
        VISIBILITY: {
            PUBLIC: 'public',
            PUBLIC_ANNOUNCE: 'public_announce',
            PRIVATE: 'private',
            RESTRICTED: 'restricted',
        },
        RESERVED_ROOM_NAMES: ['#admins', '#announce'],
        MAX_PREVIEW_AVATARS: 4,
        MAX_ROOM_NAME_LENGTH: 99,
        LAST_MESSAGE_TEXT_MAX_LENGTH: 200,
        MIN_LENGTH_LAST_MESSAGE_WITH_ELLIPSIS: 20,
        OWNER_EMAIL_FAKE: '__FAKE__',
        OWNER_ACCOUNT_ID_FAKE: 0,
        DEFAULT_REPORT_NAME: 'Chat Report',
        PERMISSIONS: {
            READ: 'read',
            WRITE: 'write',
            SHARE: 'share',
            OWN: 'own',
            AUDITOR: 'auditor',
        },
        INVOICE_RECEIVER_TYPE: {
            INDIVIDUAL: 'individual',
            BUSINESS: 'policy',
        },
        EXPORT_OPTIONS: {
            EXPORT_TO_INTEGRATION: 'exportToIntegration',
            MARK_AS_EXPORTED: 'markAsExported',
        },
        ROOM_MEMBERS_BULK_ACTION_TYPES: {
            REMOVE: 'remove',
        },
    },
    NEXT_STEP: {
        ICONS: {
            HOURGLASS: 'hourglass',
            CHECKMARK: 'checkmark',
            STOPWATCH: 'stopwatch',
        },
    },
    COMPOSER: {
        NATIVE_ID: 'composer',
        MAX_LINES: 16,
        MAX_LINES_SMALL_SCREEN: 6,
        MAX_LINES_FULL: -1,
        // The minimum height needed to enable the full screen composer
        FULL_COMPOSER_MIN_HEIGHT: 60,
    },
    MODAL: {
        MODAL_TYPE: {
            CONFIRM: 'confirm',
            CENTERED: 'centered',
            CENTERED_SWIPEABLE_TO_RIGHT: 'centered_swipable_to_right',
            CENTERED_UNSWIPEABLE: 'centered_unswipeable',
            CENTERED_SMALL: 'centered_small',
            BOTTOM_DOCKED: 'bottom_docked',
            POPOVER: 'popover',
            RIGHT_DOCKED: 'right_docked',
            FULLSCREEN: 'fullscreen',
        },
        ANCHOR_ORIGIN_VERTICAL: {
            TOP: 'top',
            CENTER: 'center',
            BOTTOM: 'bottom',
        },
        ANCHOR_ORIGIN_HORIZONTAL: {
            LEFT: 'left',
            CENTER: 'center',
            RIGHT: 'right',
        },
        POPOVER_MENU_PADDING: 8,
        RESTORE_FOCUS_TYPE: {
            DEFAULT: 'default',
            DELETE: 'delete',
            PRESERVE: 'preserve',
        },
        ANIMATION_TIMING: {
            DEFAULT_IN: 300,
            DEFAULT_OUT: 200,
            FAB_IN: 350,
            FAB_OUT: 200,
        },
    },
    TIMING: {
        GET_ORDERED_REPORT_IDS: 'get_ordered_report_ids',
        CALCULATE_MOST_RECENT_LAST_MODIFIED_ACTION: 'calc_most_recent_last_modified_action',
        OPEN_SEARCH: 'open_search',
        OPEN_REPORT: 'open_report',
        OPEN_REPORT_FROM_PREVIEW: 'open_report_from_preview',
        OPEN_REPORT_THREAD: 'open_report_thread',
        SIDEBAR_LOADED: 'sidebar_loaded',
        LOAD_SEARCH_OPTIONS: 'load_search_options',
        SEND_MESSAGE: 'send_message',
        OPEN_CREATE_EXPENSE: 'open_create_expense',
        OPEN_CREATE_EXPENSE_CONTACT: 'open_create_expense_contact',
        OPEN_CREATE_EXPENSE_APPROVE: 'open_create_expense_approve',
        APPLY_AIRSHIP_UPDATES: 'apply_airship_updates',
        APPLY_PUSHER_UPDATES: 'apply_pusher_updates',
        APPLY_HTTPS_UPDATES: 'apply_https_updates',
        COLD: 'cold',
        WARM: 'warm',
        REPORT_ACTION_ITEM_LAYOUT_DEBOUNCE_TIME: 1500,
        SHOW_LOADING_SPINNER_DEBOUNCE_TIME: 250,
        TEST_TOOLS_MODAL_THROTTLE_TIME: 800,
        TOOLTIP_SENSE: 1000,
        TRIE_INITIALIZATION: 'trie_initialization',
        COMMENT_LENGTH_DEBOUNCE_TIME: 1500,
        SEARCH_OPTION_LIST_DEBOUNCE_TIME: 300,
        RESIZE_DEBOUNCE_TIME: 100,
        UNREAD_UPDATE_DEBOUNCE_TIME: 300,
        SEARCH_CONVERT_SEARCH_VALUES: 'search_convert_search_values',
        SEARCH_MAKE_TREE: 'search_make_tree',
        SEARCH_BUILD_TREE: 'search_build_tree',
        SEARCH_FILTER_OPTIONS: 'search_filter_options',
        USE_DEBOUNCED_STATE_DELAY: 300,
        LIST_SCROLLING_DEBOUNCE_TIME: 200,
        PUSHER_PING_PONG: 'pusher_ping_pong',
        LOCATION_UPDATE_INTERVAL: 5000,
        PLAY_SOUND_MESSAGE_DEBOUNCE_TIME: 500,
        SKELETON_ANIMATION_SPEED: 3,
    },
    PRIORITY_MODE: {
        GSD: 'gsd',
        DEFAULT: 'default',
    },
    THEME: {
        DEFAULT: 'system',
        FALLBACK: 'dark',
        DARK: 'dark',
        LIGHT: 'light',
        SYSTEM: 'system',
    },
    COLOR_SCHEME: {
        LIGHT: 'light',
        DARK: 'dark',
    },
    STATUS_BAR_STYLE: {
        LIGHT_CONTENT: 'light-content',
        DARK_CONTENT: 'dark-content',
    },
    NAVIGATION_BAR_BUTTONS_STYLE: {
        LIGHT: 'light',
        DARK: 'dark',
    },
    NAVIGATION_BAR_TYPE: {
        // We consider there to be no navigation bar in one of these cases:
        // 1. The device has physical navigation buttons
        // 2. The device uses gesture navigation without a gesture bar.
        // 3. The device uses hidden (auto-hiding) soft keys.
        NONE: 'none',
        SOFT_KEYS: 'soft-keys',
        GESTURE_BAR: 'gesture-bar',
    },
    // Currently, in Android there is no native API to detect the type of navigation bar (soft keys vs. gesture).
    // The navigation bar on (standard) Android devices is around 30-50dpi tall. (Samsung: 40dpi, Huawei: ~34dpi)
    // To leave room to detect soft-key navigation bars on non-standard Android devices,
    // we set this height threshold to 30dpi, since gesture bars will never be taller than that. (Samsung & Huawei: ~14-15dpi)
    NAVIGATION_BAR_ANDROID_SOFT_KEYS_MINIMUM_HEIGHT_THRESHOLD: 30,
    TRANSACTION: {
        DEFAULT_MERCHANT: 'Expense',
        UNKNOWN_MERCHANT: 'Unknown Merchant',
        PARTIAL_TRANSACTION_MERCHANT: '(none)',
        TYPE: {
            CUSTOM_UNIT: 'customUnit',
        },
        STATUS: {
            PENDING: 'Pending',
            POSTED: 'Posted',
        },
        STATE: {
            CURRENT: 'current',
            DRAFT: 'draft',
            BACKUP: 'backup',
        },
        LIABILITY_TYPE: {
            RESTRICT: 'corporate',
            ALLOW: 'personal',
        },
    },

    MCC_GROUPS: {
        AIRLINES: 'Airlines',
        COMMUTER: 'Commuter',
        GAS: 'Gas',
        GOODS: 'Goods',
        GROCERIES: 'Groceries',
        HOTEL: 'Hotel',
        MAIL: 'Mail',
        MEALS: 'Meals',
        RENTAL: 'Rental',
        SERVICES: 'Services',
        TAXI: 'Taxi',
        MISCELLANEOUS: 'Miscellaneous',
        UTILITIES: 'Utilities',
    },
    JSON_CODE: {
        SUCCESS: 200,
        BAD_REQUEST: 400,
        NOT_AUTHENTICATED: 407,
        EXP_ERROR: 666,
        UNABLE_TO_RETRY: 'unableToRetry',
        UPDATE_REQUIRED: 426,
        INCORRECT_MAGIC_CODE: 451,
    },
    HTTP_STATUS: {
        // When Cloudflare throttles
        TOO_MANY_REQUESTS: 429,
        INTERNAL_SERVER_ERROR: 500,
        BAD_GATEWAY: 502,
        GATEWAY_TIMEOUT: 504,
        UNKNOWN_ERROR: 520,
    },
    ERROR: {
        XHR_FAILED: 'xhrFailed',
        THROTTLED: 'throttled',
        UNKNOWN_ERROR: 'Unknown error',
        REQUEST_CANCELLED: 'AbortError',
        FAILED_TO_FETCH: 'Failed to fetch',
        ENSURE_BUGBOT: 'ENSURE_BUGBOT',
        PUSHER_ERROR: 'PusherError',
        WEB_SOCKET_ERROR: 'WebSocketError',
        NETWORK_REQUEST_FAILED: 'Network request failed',
        SAFARI_DOCUMENT_LOAD_ABORTED: 'cancelled',
        FIREFOX_DOCUMENT_LOAD_ABORTED: 'NetworkError when attempting to fetch resource.',
        IOS_NETWORK_CONNECTION_LOST: 'The network connection was lost.',
        IOS_NETWORK_CONNECTION_LOST_RUSSIAN: 'Сетевое соединение потеряно.',
        IOS_NETWORK_CONNECTION_LOST_SWEDISH: 'Nätverksanslutningen förlorades.',
        IOS_NETWORK_CONNECTION_LOST_SPANISH: 'La conexión a Internet parece estar desactivada.',
        IOS_LOAD_FAILED: 'Load failed',
        SAFARI_CANNOT_PARSE_RESPONSE: 'cannot parse response',
        GATEWAY_TIMEOUT: 'Gateway Timeout',
        EXPENSIFY_SERVICE_INTERRUPTED: 'Expensify service interrupted',
        DUPLICATE_RECORD: 'A record already exists with this ID',

        // The "Upgrade" is intentional as the 426 HTTP code means "Upgrade Required" and sent by the API. We use the "Update" language everywhere else in the front end when this gets returned.
        UPDATE_REQUIRED: 'Upgrade Required',
    },
    ERROR_TYPE: {
        SOCKET: 'Expensify\\Auth\\Error\\Socket',
    },
    ERROR_TITLE: {
        SOCKET: 'Issue connecting to database',
        DUPLICATE_RECORD: '400 Unique Constraints Violation',
    },
    NETWORK: {
        METHOD: {
            POST: 'post',
        },
        MIN_RETRY_WAIT_TIME_MS: 10,
        MAX_RANDOM_RETRY_WAIT_TIME_MS: 100,
        MAX_RETRY_WAIT_TIME_MS: 10 * 1000,
        PROCESS_REQUEST_DELAY_MS: 1000,
        MAX_PENDING_TIME_MS: 10 * 1000,
        RECHECK_INTERVAL_MS: 60 * 1000,
        MAX_REQUEST_RETRIES: 10,
        NETWORK_STATUS: {
            ONLINE: 'online',
            OFFLINE: 'offline',
            UNKNOWN: 'unknown',
        },
    },
    OPEN_AI_REALTIME_API: 'https://api.openai.com/v1/realtime',
    OPEN_AI_TOOL_NAMES: {
        END_CALL: 'EndCall',
        SEND_RECAP_IN_ADMINS_ROOM: 'SendRecapInAdminsRoom',
    },
    // The number of milliseconds for an idle session to expire
    SESSION_EXPIRATION_TIME_MS: 2 * 3600 * 1000, // 2 hours
    WEEK_STARTS_ON: 1, // Monday
    DEFAULT_TIME_ZONE: {automatic: true, selected: 'America/Los_Angeles'},
    DEFAULT_ACCOUNT_DATA: {errors: null, success: '', isLoading: false},
    DEFAULT_CLOSE_ACCOUNT_DATA: {errors: null, success: '', isLoading: false},
    DEFAULT_NETWORK_DATA: {isOffline: false},
    FORMS: {
        LOGIN_FORM: 'LoginForm',
        VALIDATE_CODE_FORM: 'ValidateCodeForm',
        VALIDATE_TFA_CODE_FORM: 'ValidateTfaCodeForm',
        RESEND_VALIDATION_FORM: 'ResendValidationForm',
        UNLINK_LOGIN_FORM: 'UnlinkLoginForm',
        RESEND_VALIDATE_CODE_FORM: 'ResendValidateCodeForm',
    },
    APP_STATE: {
        ACTIVE: 'active',
        BACKGROUND: 'background',
        INACTIVE: 'inactive',
    },

    // at least 8 characters, 1 capital letter, 1 lowercase number, 1 number
    PASSWORD_COMPLEXITY_REGEX_STRING: '^(?=.*[A-Z])(?=.*[0-9])(?=.*[a-z]).{8,}$',

    // We allow either 6 digits for validated users or 9-character base26 for unvalidated users
    VALIDATE_CODE_REGEX_STRING: /^\d{6}$|^[A-Z]{9}$/,

    // 8 alphanumeric characters
    RECOVERY_CODE_REGEX_STRING: /^[a-zA-Z0-9]{8}$/,

    // The server has a WAF (Web Application Firewall) which will strip out HTML/XML tags.
    VALIDATE_FOR_HTML_TAG_REGEX: /<\/?\w*((\s+\w+(\s*=\s*(?:"(.|\n)*?"|'(.|\n)*?'|[^'">\s]+))?)+\s*|\s*)\/?>/g,

    // The regex below is used to remove dots only from the local part of the user email (local-part@domain)
    // so when we are using search, we can match emails that have dots without explicitly writing the dots (e.g: fistlast@domain will match first.last@domain)
    // More info https://github.com/Expensify/App/issues/8007
    EMAIL_SEARCH_REGEX: /\.(?=[^\s@]*@)/g,

    VALIDATE_FOR_LEADING_SPACES_HTML_TAG_REGEX: /<([\s]+.+[\s]*)>/g,

    WHITELISTED_TAGS: [/<>/, /< >/, /<->/, /<-->/, /<br>/, /<br\/>/],

    PASSWORD_PAGE: {
        ERROR: {
            ALREADY_VALIDATED: 'Account already validated',
            VALIDATE_CODE_FAILED: 'Validate code failed',
        },
    },

    PUSHER: {
        PRIVATE_USER_CHANNEL_PREFIX: 'private-encrypted-user-accountID-',
        PRIVATE_REPORT_CHANNEL_PREFIX: 'private-report-reportID-',
        STATE: {
            CONNECTING: 'CONNECTING',
            CONNECTED: 'CONNECTED',
            DISCONNECTING: 'DISCONNECTING',
            DISCONNECTED: 'DISCONNECTED',
            RECONNECTING: 'RECONNECTING',
        },
        CHANNEL_STATUS: {
            SUBSCRIBING: 'SUBSCRIBING',
            SUBSCRIBED: 'SUBSCRIBED',
        },
    },

    EMOJI_SPACER: 'SPACER',

    // This is the number of columns in each row of the picker.
    // Because of how flatList implements these rows, each row is an index rather than each element
    // For this reason to make headers work, we need to have the header be the only rendered element in its row
    // If this number is changed, emojis.js will need to be updated to have the proper number of spacer elements
    // around each header.
    EMOJI_NUM_PER_ROW: 8,

    EMOJI_DEFAULT_SKIN_TONE: -1,
    DISPLAY_PARTICIPANTS_LIMIT: 5,

    // Amount of emojis to render ahead at the end of the update cycle
    EMOJI_DRAW_AMOUNT: 250,

    INVISIBLE_CODEPOINTS: ['fe0f', '200d', '2066'],

    UNICODE: {
        LTR: '\u2066',
    },

    TOOLTIP_MAX_LINES: 3,

    LOGIN_TYPE: {
        PHONE: 'phone',
        EMAIL: 'email',
    },

    MAGIC_CODE_LENGTH: 6,
    MAGIC_CODE_EMPTY_CHAR: ' ',

    KEYBOARD_TYPE: {
        VISIBLE_PASSWORD: 'visible-password',
        ASCII_CAPABLE: 'ascii-capable',
        NUMBER_PAD: 'number-pad',
        DECIMAL_PAD: 'decimal-pad',
    },

    INPUT_MODE: {
        NONE: 'none',
        TEXT: 'text',
        DECIMAL: 'decimal',
        NUMERIC: 'numeric',
        TEL: 'tel',
        SEARCH: 'search',
        EMAIL: 'email',
        URL: 'url',
    },

    INPUT_AUTOGROW_DIRECTION: {
        LEFT: 'left',
        RIGHT: 'right',
    },

    YOUR_LOCATION_TEXT: 'Your Location',

    ATTACHMENT_MESSAGE_TEXT: '[Attachment]',
    ATTACHMENT_REGEX: /<video |<img /,
    ATTACHMENT_SOURCE_ATTRIBUTE: 'data-expensify-source',
    ATTACHMENT_ID_ATTRIBUTE: 'data-attachment-id',
    ATTACHMENT_OPTIMISTIC_SOURCE_ATTRIBUTE: 'data-optimistic-src',
    ATTACHMENT_PREVIEW_ATTRIBUTE: 'src',
    ATTACHMENT_ORIGINAL_FILENAME_ATTRIBUTE: 'data-name',
    ATTACHMENT_LOCAL_URL_PREFIX: ['blob:', 'file:'],
    ATTACHMENT_OR_RECEIPT_LOCAL_URL: /^https:\/\/(www\.)?([a-z0-9_-]+\.)*expensify.com(:[0-9]+)?\/(chat-attachments|receipts)/,
    ATTACHMENT_THUMBNAIL_URL_ATTRIBUTE: 'data-expensify-thumbnail-url',
    ATTACHMENT_THUMBNAIL_WIDTH_ATTRIBUTE: 'data-expensify-width',
    ATTACHMENT_THUMBNAIL_HEIGHT_ATTRIBUTE: 'data-expensify-height',
    ATTACHMENT_DURATION_ATTRIBUTE: 'data-expensify-duration',

    ATTACHMENT_PICKER_TYPE: {
        FILE: 'file',
        IMAGE: 'image',
    },

    ATTACHMENT_FILE_TYPE: {
        FILE: 'file',
        IMAGE: 'image',
        VIDEO: 'video',
    },

    IMAGE_FILE_FORMAT: {
        PNG: 'image/png',
        WEBP: 'image/webp',
        JPEG: 'image/jpeg',
        JPG: 'image/jpg',
        GIF: 'image/gif',
        TIF: 'image/tif',
        TIFF: 'image/tiff',
    },

    RECEIPT_ALLOWED_FILE_TYPES: {
        PNG: 'image/png',
        WEBP: 'image/webp',
        JPEG: 'image/jpeg',
        JPG: 'image/jpg',
        GIF: 'image/gif',
        TIF: 'image/tif',
        TIFF: 'image/tiff',
        IMG: 'image/*',
        HTML: 'text/html',
        XML: 'text/xml',
        RTF: 'application/rtf',
        PDF: 'application/pdf',
        OFFICE: 'application/vnd.openxmlformats-officedocument.wordprocessingml.document',
        MSWORD: 'application/msword',
        ZIP: 'application/zip',
        RFC822: 'message/rfc822',
    },

    SHARE_FILE_MIMETYPE: {
        JPG: 'image/jpg',
        JPEG: 'image/jpeg',
        GIF: 'image/gif',
        PNG: 'image/png',
        WEBP: 'image/webp',
        TIF: 'image/tif',
        TIFF: 'image/tiff',
        IMG: 'image/*',
        PDF: 'application/pdf',
        MSWORD: 'application/msword',
        OFFICE: 'application/vnd.openxmlformats-officedocument.wordprocessingml.document',
        RTF: 'application/rtf',
        ZIP: 'application/zip',
        APP_TEXT: 'application/txt',
        RFC822: 'message/rfc822',
        TEXT: 'text/plain',
        HTML: 'text/html',
        XML: 'text/xml',
        MPEG: 'audio/mpeg',
        AAC: 'audio/aac',
        FLAC: 'audio/flac',
        WAV: 'audio/wav',
        XWAV: 'audio/x-wav',
        MP3: 'audio/mp3',
        VORBIS: 'audio/vorbis',
        XVORBIS: 'audio/x-vorbis',
        OPUS: 'audio/opus',
        MP4: 'video/mp4',
        MP2T: 'video/mp2t',
        WEBM: 'video/webm',
        VIDEO_MPEG: 'video/mpeg',
        AVC: 'video/avc',
        HEVC: 'video/hevc',
        XVND8: 'video/x-vnd.on2.vp8',
        XVND9: 'video/x-vnd.on2.vp9',
        AV01: 'video/av01',
        VIDEO: 'video/*',
        TXT: 'txt',
    },

    ATTACHMENT_TYPE: {
        REPORT: 'r',
        NOTE: 'n',
        SEARCH: 's',
        ONBOARDING: 'o',
    },

    IMAGE_HIGH_RESOLUTION_THRESHOLD: 7000,

    IMAGE_OBJECT_POSITION: {
        TOP: 'top',
        INITIAL: 'initial',
    },

    FILE_TYPE_REGEX: {
        // Image MimeTypes allowed by iOS photos app.
        IMAGE: /\.(jpg|jpeg|png|webp|gif|tiff|bmp|heic|heif)$/,
        // Video MimeTypes allowed by iOS photos app.
        VIDEO: /\.(mov|mp4)$/,
    },
    IOS_CAMERAROLL_ACCESS_ERROR: 'Access to photo library was denied',
    ADD_PAYMENT_MENU_POSITION_Y: 226,
    ADD_PAYMENT_MENU_POSITION_X: 356,
    EMOJI_PICKER_ITEM_TYPES: {
        HEADER: 'header',
        EMOJI: 'emoji',
        SPACER: 'spacer',
    },
    EMOJI_PICKER_SIZE: {
        WIDTH: 320,
        HEIGHT: 416,
    },
    DESKTOP_HEADER_PADDING: 12,
    SEARCH_ITEM_LIMIT: 15,
    CATEGORY_SHORTCUT_BAR_HEIGHT: 32,
    SMALL_EMOJI_PICKER_SIZE: {
        WIDTH: '100%',
    },
    MENU_POSITION_REPORT_ACTION_COMPOSE_BOTTOM: 83,
    NON_NATIVE_EMOJI_PICKER_LIST_HEIGHT: 300,
    NON_NATIVE_EMOJI_PICKER_LIST_HEIGHT_WEB: 200,
    EMOJI_PICKER_ITEM_HEIGHT: 32,
    EMOJI_PICKER_HEADER_HEIGHT: 32,
    RECIPIENT_LOCAL_TIME_HEIGHT: 25,
    AUTO_COMPLETE_SUGGESTER: {
        SUGGESTER_PADDING: 6,
        SUGGESTER_INNER_PADDING: 8,
        SUGGESTION_ROW_HEIGHT: 40,
        SMALL_CONTAINER_HEIGHT_FACTOR: 2.5,
        MAX_AMOUNT_OF_SUGGESTIONS: 20,
        MAX_AMOUNT_OF_VISIBLE_SUGGESTIONS_IN_CONTAINER: 5,
        HERE_TEXT: '@here',
        SUGGESTION_BOX_MAX_SAFE_DISTANCE: 10,
        BIG_SCREEN_SUGGESTION_WIDTH: 300,
    },
    COMPOSER_MAX_HEIGHT: 125,
    CHAT_FOOTER_SECONDARY_ROW_HEIGHT: 15,
    CHAT_FOOTER_SECONDARY_ROW_PADDING: 5,
    CHAT_FOOTER_MIN_HEIGHT: 65,
    CHAT_FOOTER_HORIZONTAL_PADDING: 40,
    CHAT_SKELETON_VIEW: {
        AVERAGE_ROW_HEIGHT: 80,
        HEIGHT_FOR_ROW_COUNT: {
            1: 60,
            2: 80,
            3: 100,
        },
    },
    CENTRAL_PANE_ANIMATION_HEIGHT: 200,
    LHN_SKELETON_VIEW_ITEM_HEIGHT: 64,
    LHN_VIEWPORT_ITEM_COUNT: 20,
    SEARCH_SKELETON_VIEW_ITEM_HEIGHT: 108,
    EXPENSIFY_PARTNER_NAME: 'expensify.com',
    EXPENSIFY_MERCHANT: 'Expensify, Inc.',
    EMAIL,

    FULL_STORY: {
        MASK: 'fs-mask',
        UNMASK: 'fs-unmask',
        CUSTOMER: 'customer',
        CONCIERGE: 'concierge',
        OTHER: 'other',
        WEB_PROP_ATTR: 'data-testid',
        SHUTDOWN: 'shutdown',
        RESTART: 'restart',
        SET_IDENTITY: 'setIdentity',
        OBSERVE: 'observe',
    },

    CONCIERGE_DISPLAY_NAME: 'Concierge',

    INTEGRATION_ENTITY_MAP_TYPES: {
        DEFAULT: 'DEFAULT',
        NONE: 'NONE',
        TAG: 'TAG',
        REPORT_FIELD: 'REPORT_FIELD',
        NOT_IMPORTED: 'NOT_IMPORTED',
        IMPORTED: 'IMPORTED',
        NETSUITE_DEFAULT: 'NETSUITE_DEFAULT',
    },
    QUICKBOOKS_ONLINE: 'quickbooksOnline',

    QUICKBOOKS_DESKTOP_CONFIG: {
        EXPORT_DATE: 'exportDate',
        EXPORTER: 'exporter',
        MARK_CHECKS_TO_BE_PRINTED: 'markChecksToBePrinted',
        REIMBURSABLE_ACCOUNT: 'reimbursableAccount',
        NON_REIMBURSABLE_ACCOUNT: 'nonReimbursableAccount',
        REIMBURSABLE: 'reimbursable',
        NON_REIMBURSABLE: 'nonReimbursable',
        SHOULD_AUTO_CREATE_VENDOR: 'shouldAutoCreateVendor',
        NON_REIMBURSABLE_BILL_DEFAULT_VENDOR: 'nonReimbursableBillDefaultVendor',
        AUTO_SYNC: 'autoSync',
        ENABLE_NEW_CATEGORIES: 'enableNewCategories',
        MAPPINGS: {
            CLASSES: 'classes',
            CUSTOMERS: 'customers',
        },
        IMPORT_ITEMS: 'importItems',
    },

    QUICKBOOKS_CONFIG: {
        ENABLE_NEW_CATEGORIES: 'enableNewCategories',
        SYNC_CLASSES: 'syncClasses',
        SYNC_CUSTOMERS: 'syncCustomers',
        SYNC_LOCATIONS: 'syncLocations',
        SYNC_TAX: 'syncTax',
        EXPORT: 'export',
        EXPORTER: 'exporter',
        EXPORT_DATE: 'exportDate',
        NON_REIMBURSABLE_EXPENSES_ACCOUNT: 'nonReimbursableExpensesAccount',
        NON_REIMBURSABLE_EXPENSES_EXPORT_DESTINATION: 'nonReimbursableExpensesExportDestination',
        REIMBURSABLE_EXPENSES_ACCOUNT: 'reimbursableExpensesAccount',
        REIMBURSABLE_EXPENSES_EXPORT_DESTINATION: 'reimbursableExpensesExportDestination',
        NON_REIMBURSABLE_BILL_DEFAULT_VENDOR: 'nonReimbursableBillDefaultVendor',
        NON_REIMBURSABLE_EXPENSE_EXPORT_DESTINATION: 'nonReimbursableExpensesExportDestination',
        NON_REIMBURSABLE_EXPENSE_ACCOUNT: 'nonReimbursableExpensesAccount',
        RECEIVABLE_ACCOUNT: 'receivableAccount',
        AUTO_SYNC: 'autoSync',
        ENABLED: 'enabled',
        SYNC_PEOPLE: 'syncPeople',
        AUTO_CREATE_VENDOR: 'autoCreateVendor',
        REIMBURSEMENT_ACCOUNT_ID: 'reimbursementAccountID',
        COLLECTION_ACCOUNT_ID: 'collectionAccountID',
        ACCOUNTING_METHOD: 'accountingMethod',
    },

    XERO_CONFIG: {
        AUTO_SYNC: 'autoSync',
        ENABLED: 'enabled',
        REIMBURSEMENT_ACCOUNT_ID: 'reimbursementAccountID',
        INVOICE_COLLECTIONS_ACCOUNT_ID: 'invoiceCollectionsAccountID',
        SYNC: 'sync',
        SYNC_REIMBURSED_REPORTS: 'syncReimbursedReports',
        ENABLE_NEW_CATEGORIES: 'enableNewCategories',
        EXPORT: 'export',
        EXPORTER: 'exporter',
        BILL_DATE: 'billDate',
        BILL_STATUS: 'billStatus',
        NON_REIMBURSABLE_ACCOUNT: 'nonReimbursableAccount',
        TENANT_ID: 'tenantID',
        IMPORT_CUSTOMERS: 'importCustomers',
        IMPORT_TAX_RATES: 'importTaxRates',
        INVOICE_STATUS: {
            DRAFT: 'DRAFT',
            AWAITING_APPROVAL: 'AWT_APPROVAL',
            AWAITING_PAYMENT: 'AWT_PAYMENT',
        },
        IMPORT_TRACKING_CATEGORIES: 'importTrackingCategories',
        MAPPINGS: 'mappings',
        TRACKING_CATEGORY_PREFIX: 'trackingCategory_',
        TRACKING_CATEGORY_FIELDS: {
            COST_CENTERS: 'cost centers',
            REGION: 'region',
        },
        TRACKING_CATEGORY_OPTIONS: {
            DEFAULT: 'DEFAULT',
            TAG: 'TAG',
            REPORT_FIELD: 'REPORT_FIELD',
        },
    },

    SAGE_INTACCT_MAPPING_VALUE: {
        NONE: 'NONE',
        DEFAULT: 'DEFAULT',
        TAG: 'TAG',
        REPORT_FIELD: 'REPORT_FIELD',
    },

    SAGE_INTACCT_CONFIG: {
        MAPPINGS: {
            DEPARTMENTS: 'departments',
            CLASSES: 'classes',
            LOCATIONS: 'locations',
            CUSTOMERS: 'customers',
            PROJECTS: 'projects',
        },
        SYNC_ITEMS: 'syncItems',
        TAX: 'tax',
        TAX_SOLUTION_ID: 'taxSolutionID',
        EXPORT: 'export',
        EXPORT_DATE: 'exportDate',
        NON_REIMBURSABLE_CREDIT_CARD_VENDOR: 'nonReimbursableCreditCardChargeDefaultVendor',
        NON_REIMBURSABLE_VENDOR: 'nonReimbursableVendor',
        REIMBURSABLE_VENDOR: 'reimbursableExpenseReportDefaultVendor',
        NON_REIMBURSABLE_ACCOUNT: 'nonReimbursableAccount',
        NON_REIMBURSABLE: 'nonReimbursable',
        EXPORTER: 'exporter',
        REIMBURSABLE: 'reimbursable',
        AUTO_SYNC: 'autoSync',
        AUTO_SYNC_ENABLED: 'enabled',
        IMPORT_EMPLOYEES: 'importEmployees',
        APPROVAL_MODE: 'approvalMode',
        SYNC: 'sync',
        SYNC_REIMBURSED_REPORTS: 'syncReimbursedReports',
        REIMBURSEMENT_ACCOUNT_ID: 'reimbursementAccountID',
        ENTITY: 'entity',
        DIMENSION_PREFIX: 'dimension_',
    },

    SAGE_INTACCT: {
        APPROVAL_MODE: {
            APPROVAL_MANUAL: 'APPROVAL_MANUAL',
        },
    },

    QUICKBOOKS_REIMBURSABLE_ACCOUNT_TYPE: {
        VENDOR_BILL: 'bill',
        CHECK: 'check',
        JOURNAL_ENTRY: 'journal_entry',
    },

    QUICKBOOKS_NON_REIMBURSABLE_ACCOUNT_TYPE: {
        CREDIT_CARD: 'credit_card',
        DEBIT_CARD: 'debit_card',
        VENDOR_BILL: 'bill',
    },

    QUICKBOOKS_DESKTOP_REIMBURSABLE_ACCOUNT_TYPE: {
        VENDOR_BILL: 'VENDOR_BILL',
        CHECK: 'CHECK',
        JOURNAL_ENTRY: 'JOURNAL_ENTRY',
    },

    SAGE_INTACCT_REIMBURSABLE_EXPENSE_TYPE: {
        EXPENSE_REPORT: 'EXPENSE_REPORT',
        VENDOR_BILL: 'VENDOR_BILL',
    },

    SAGE_INTACCT_NON_REIMBURSABLE_EXPENSE_TYPE: {
        CREDIT_CARD_CHARGE: 'CREDIT_CARD_CHARGE',
        VENDOR_BILL: 'VENDOR_BILL',
    },

    XERO_EXPORT_DATE: {
        LAST_EXPENSE: 'LAST_EXPENSE',
        REPORT_EXPORTED: 'REPORT_EXPORTED',
        REPORT_SUBMITTED: 'REPORT_SUBMITTED',
    },

    SAGE_INTACCT_EXPORT_DATE: {
        LAST_EXPENSE: 'LAST_EXPENSE',
        EXPORTED: 'EXPORTED',
        SUBMITTED: 'SUBMITTED',
    },

    NETSUITE_CONFIG: {
        SUBSIDIARY: 'subsidiary',
        EXPORTER: 'exporter',
        EXPORT_DATE: 'exportDate',
        REIMBURSABLE_EXPENSES_EXPORT_DESTINATION: 'reimbursableExpensesExportDestination',
        NON_REIMBURSABLE_EXPENSES_EXPORT_DESTINATION: 'nonreimbursableExpensesExportDestination',
        DEFAULT_VENDOR: 'defaultVendor',
        REIMBURSABLE_PAYABLE_ACCOUNT: 'reimbursablePayableAccount',
        PAYABLE_ACCT: 'payableAcct',
        JOURNAL_POSTING_PREFERENCE: 'journalPostingPreference',
        RECEIVABLE_ACCOUNT: 'receivableAccount',
        INVOICE_ITEM_PREFERENCE: 'invoiceItemPreference',
        INVOICE_ITEM: 'invoiceItem',
        TAX_POSTING_ACCOUNT: 'taxPostingAccount',
        PROVINCIAL_TAX_POSTING_ACCOUNT: 'provincialTaxPostingAccount',
        ALLOW_FOREIGN_CURRENCY: 'allowForeignCurrency',
        EXPORT_TO_NEXT_OPEN_PERIOD: 'exportToNextOpenPeriod',
        IMPORT_FIELDS: ['departments', 'classes', 'locations'],
        AUTO_SYNC: 'autoSync',
        ACCOUNTING_METHOD: 'accountingMethod',
        REIMBURSEMENT_ACCOUNT_ID: 'reimbursementAccountID',
        COLLECTION_ACCOUNT: 'collectionAccount',
        AUTO_CREATE_ENTITIES: 'autoCreateEntities',
        APPROVAL_ACCOUNT: 'approvalAccount',
        CUSTOM_FORM_ID_OPTIONS: 'customFormIDOptions',
        TOKEN_INPUT_STEP_NAMES: ['1', '2,', '3', '4', '5'],
        TOKEN_INPUT_STEP_KEYS: {
            0: 'installBundle',
            1: 'enableTokenAuthentication',
            2: 'enableSoapServices',
            3: 'createAccessToken',
            4: 'enterCredentials',
        },
        IMPORT_CUSTOM_FIELDS: {
            CUSTOM_SEGMENTS: 'customSegments',
            CUSTOM_LISTS: 'customLists',
        },
        CUSTOM_SEGMENT_FIELDS: ['segmentName', 'internalID', 'scriptID', 'mapping'],
        CUSTOM_LIST_FIELDS: ['listName', 'internalID', 'transactionFieldID', 'mapping'],
        CUSTOM_FORM_ID_ENABLED: 'enabled',
        CUSTOM_FORM_ID_TYPE: {
            REIMBURSABLE: 'reimbursable',
            NON_REIMBURSABLE: 'nonReimbursable',
        },
        SYNC_OPTIONS: {
            SYNC_REIMBURSED_REPORTS: 'syncReimbursedReports',
            SYNC_PEOPLE: 'syncPeople',
            ENABLE_NEW_CATEGORIES: 'enableNewCategories',
            EXPORT_REPORTS_TO: 'exportReportsTo',
            EXPORT_VENDOR_BILLS_TO: 'exportVendorBillsTo',
            EXPORT_JOURNALS_TO: 'exportJournalsTo',
            SYNC_TAX: 'syncTax',
            CROSS_SUBSIDIARY_CUSTOMERS: 'crossSubsidiaryCustomers',
            CUSTOMER_MAPPINGS: {
                CUSTOMERS: 'customers',
                JOBS: 'jobs',
            },
        },
        NETSUITE_ADD_CUSTOM_LIST_STEP_NAMES: ['1', '2,', '3', '4'],
        NETSUITE_ADD_CUSTOM_SEGMENT_STEP_NAMES: ['1', '2,', '3', '4', '5', '6,'],
    },

    NETSUITE_CUSTOM_FIELD_SUBSTEP_INDEXES: {
        CUSTOM_LISTS: {
            CUSTOM_LIST_PICKER: 0,
            TRANSACTION_FIELD_ID: 1,
            MAPPING: 2,
            CONFIRM: 3,
        },
        CUSTOM_SEGMENTS: {
            SEGMENT_TYPE: 0,
            SEGMENT_NAME: 1,
            INTERNAL_ID: 2,
            SCRIPT_ID: 3,
            MAPPING: 4,
            CONFIRM: 5,
        },
    },

    NETSUITE_CUSTOM_RECORD_TYPES: {
        CUSTOM_SEGMENT: 'customSegment',
        CUSTOM_RECORD: 'customRecord',
    },

    NETSUITE_FORM_STEPS_HEADER_HEIGHT: 40,

    NETSUITE_IMPORT: {
        HELP_LINKS: {
            CUSTOM_SEGMENTS: 'https://help.expensify.com/articles/expensify-classic/integrations/accounting-integrations/NetSuite#custom-segments',
            CUSTOM_LISTS: 'https://help.expensify.com/articles/expensify-classic/integrations/accounting-integrations/NetSuite#custom-lists',
        },
    },

    NETSUITE_EXPORT_DATE: {
        LAST_EXPENSE: 'LAST_EXPENSE',
        EXPORTED: 'EXPORTED',
        SUBMITTED: 'SUBMITTED',
    },

    NETSUITE_EXPORT_DESTINATION: {
        EXPENSE_REPORT: 'EXPENSE_REPORT',
        VENDOR_BILL: 'VENDOR_BILL',
        JOURNAL_ENTRY: 'JOURNAL_ENTRY',
    },

    NETSUITE_MAP_EXPORT_DESTINATION: {
        EXPENSE_REPORT: 'expenseReport',
        VENDOR_BILL: 'vendorBill',
        JOURNAL_ENTRY: 'journalEntry',
    },

    NETSUITE_INVOICE_ITEM_PREFERENCE: {
        CREATE: 'create',
        SELECT: 'select',
    },

    NETSUITE_JOURNAL_POSTING_PREFERENCE: {
        JOURNALS_POSTING_INDIVIDUAL_LINE: 'JOURNALS_POSTING_INDIVIDUAL_LINE',
        JOURNALS_POSTING_TOTAL_LINE: 'JOURNALS_POSTING_TOTAL_LINE',
    },

    NETSUITE_EXPENSE_TYPE: {
        REIMBURSABLE: 'reimbursable',
        NON_REIMBURSABLE: 'nonreimbursable',
    },

    NETSUITE_REPORTS_APPROVAL_LEVEL: {
        REPORTS_APPROVED_NONE: 'REPORTS_APPROVED_NONE',
        REPORTS_SUPERVISOR_APPROVED: 'REPORTS_SUPERVISOR_APPROVED',
        REPORTS_ACCOUNTING_APPROVED: 'REPORTS_ACCOUNTING_APPROVED',
        REPORTS_APPROVED_BOTH: 'REPORTS_APPROVED_BOTH',
    },

    NETSUITE_VENDOR_BILLS_APPROVAL_LEVEL: {
        VENDOR_BILLS_APPROVED_NONE: 'VENDOR_BILLS_APPROVED_NONE',
        VENDOR_BILLS_APPROVAL_PENDING: 'VENDOR_BILLS_APPROVAL_PENDING',
        VENDOR_BILLS_APPROVED: 'VENDOR_BILLS_APPROVED',
    },

    NETSUITE_JOURNALS_APPROVAL_LEVEL: {
        JOURNALS_APPROVED_NONE: 'JOURNALS_APPROVED_NONE',
        JOURNALS_APPROVAL_PENDING: 'JOURNALS_APPROVAL_PENDING',
        JOURNALS_APPROVED: 'JOURNALS_APPROVED',
    },

    NETSUITE_ACCOUNT_TYPE: {
        ACCOUNTS_PAYABLE: '_accountsPayable',
        ACCOUNTS_RECEIVABLE: '_accountsReceivable',
        OTHER_CURRENT_LIABILITY: '_otherCurrentLiability',
        CREDIT_CARD: '_creditCard',
        BANK: '_bank',
        OTHER_CURRENT_ASSET: '_otherCurrentAsset',
        LONG_TERM_LIABILITY: '_longTermLiability',
        EXPENSE: '_expense',
    },

    NETSUITE_APPROVAL_ACCOUNT_DEFAULT: 'APPROVAL_ACCOUNT_DEFAULT',

    NETSUITE_PAYABLE_ACCOUNT_DEFAULT_VALUE: '',

    /**
     * Countries where tax setting is permitted (Strings are in the format of Netsuite's Country type/enum)
     *
     * Should mirror the list on the OldDot.
     */
    NETSUITE_TAX_COUNTRIES: [
        '_argentina',
        '_australia',
        '_austria',
        '_azerbaijan',
        '_belgium',
        '_brazil',
        '_bulgaria',
        '_canada',
        '_chile',
        '_china',
        '_costaRica',
        '_croatia',
        '_croatiaHrvatska',
        '_cyprus',
        '_czechRepublic',
        '_denmark',
        '_egypt',
        '_estonia',
        '_finland',
        '_france',
        '_georgia',
        '_germany',
        '_ghana',
        '_greece',
        '_hongKong',
        '_hungary',
        '_india',
        '_indonesia',
        '_iranIslamicRepublicOf',
        '_ireland',
        '_israel',
        '_italy',
        '_japan',
        '_jordan',
        '_kenya',
        '_koreaRepublicOf',
        '_koreaTheRepublicOf',
        '_kuwait',
        '_latvia',
        '_lebanon',
        '_lithuania',
        '_luxembourg',
        '_malaysia',
        '_malta',
        '_mexico',
        '_morocco',
        '_myanmar',
        '_netherlands',
        '_newZealand',
        '_nigeria',
        '_norway',
        '_pakistan',
        '_philippines',
        '_poland',
        '_portugal',
        '_romania',
        '_saudiArabia',
        '_serbia',
        '_singapore',
        '_slovakRepublic',
        '_slovakia',
        '_slovenia',
        '_southAfrica',
        '_spain',
        '_sriLanka',
        '_sweden',
        '_switzerland',
        '_taiwan',
        '_thailand',
        '_turkey',
        '_turkiye',
        '_ukraine',
        '_unitedArabEmirates',
        '_unitedKingdom',
        '_unitedKingdomGB',
        '_vietnam',
        '_vietNam',
    ] as string[],

    QUICKBOOKS_EXPORT_DATE: {
        LAST_EXPENSE: 'LAST_EXPENSE',
        REPORT_EXPORTED: 'REPORT_EXPORTED',
        REPORT_SUBMITTED: 'REPORT_SUBMITTED',
    },

    QUICKBOOKS_NON_REIMBURSABLE_EXPORT_ACCOUNT_TYPE: {
        CREDIT_CARD: 'credit_card',
        DEBIT_CARD: 'debit_card',
        VENDOR_BILL: 'bill',
    },

    QUICKBOOKS_DESKTOP_NON_REIMBURSABLE_EXPORT_ACCOUNT_TYPE: {
        CREDIT_CARD: 'CREDIT_CARD_CHARGE',
        CHECK: 'CHECK',
        VENDOR_BILL: 'VENDOR_BILL',
    },

    MISSING_PERSONAL_DETAILS_INDEXES: {
        MAPPING: {
            LEGAL_NAME: 0,
            DATE_OF_BIRTH: 1,
            ADDRESS: 2,
            PHONE_NUMBER: 3,
            CONFIRM: 4,
        },
        INDEX_LIST: ['1', '2', '3', '4'],
    },

    ACCOUNT_ID: {
        ACCOUNTING: Number(Config?.EXPENSIFY_ACCOUNT_ID_ACCOUNTING ?? 9645353),
        ACCOUNTS_PAYABLE: Number(Config?.EXPENSIFY_ACCOUNT_ID_ACCOUNTS_PAYABLE ?? 10903701),
        ADMIN: Number(Config?.EXPENSIFY_ACCOUNT_ID_ADMIN ?? -1),
        BILLS: Number(Config?.EXPENSIFY_ACCOUNT_ID_BILLS ?? 1371),
        CHRONOS: Number(Config?.EXPENSIFY_ACCOUNT_ID_CHRONOS ?? 10027416),
        CONCIERGE: Number(Config?.EXPENSIFY_ACCOUNT_ID_CONCIERGE ?? 8392101),
        CONTRIBUTORS: Number(Config?.EXPENSIFY_ACCOUNT_ID_CONTRIBUTORS ?? 9675014),
        FIRST_RESPONDER: Number(Config?.EXPENSIFY_ACCOUNT_ID_FIRST_RESPONDER ?? 9375152),
        HELP: Number(Config?.EXPENSIFY_ACCOUNT_ID_HELP ?? -1),
        INTEGRATION_TESTING_CREDS: Number(Config?.EXPENSIFY_ACCOUNT_ID_INTEGRATION_TESTING_CREDS ?? -1),
        NOTIFICATIONS: Number(Config?.EXPENSIFY_ACCOUNT_ID_NOTIFICATIONS ?? 11665625),
        PAYROLL: Number(Config?.EXPENSIFY_ACCOUNT_ID_PAYROLL ?? 9679724),
        QA: Number(Config?.EXPENSIFY_ACCOUNT_ID_QA ?? 3126513),
        QA_TRAVIS: Number(Config?.EXPENSIFY_ACCOUNT_ID_QA_TRAVIS ?? 8595733),
        RECEIPTS: Number(Config?.EXPENSIFY_ACCOUNT_ID_RECEIPTS ?? -1),
        REWARDS: Number(Config?.EXPENSIFY_ACCOUNT_ID_REWARDS ?? 11023767), // rewards@expensify.com
        STUDENT_AMBASSADOR: Number(Config?.EXPENSIFY_ACCOUNT_ID_STUDENT_AMBASSADOR ?? 10476956),
        SVFG: Number(Config?.EXPENSIFY_ACCOUNT_ID_SVFG ?? 2012843),
        MANAGER_MCTEST: Number(Config?.EXPENSIFY_ACCOUNT_ID_MANAGER_MCTEST ?? 18964612),
    },

    ENVIRONMENT: {
        DEV: 'development',
        STAGING: 'staging',
        PRODUCTION: 'production',
        ADHOC: 'adhoc',
    },

    // Used to delay the initial fetching of reportActions when the app first inits or reconnects (e.g. returning
    // from backgound). The times are based on how long it generally seems to take for the app to become interactive
    // in each scenario.
    FETCH_ACTIONS_DELAY: {
        STARTUP: 8000,
        RECONNECT: 1000,
    },

    WALLET: {
        TRANSFER_METHOD_TYPE: {
            INSTANT: 'instant',
            ACH: 'ach',
        },
        TRANSFER_METHOD_TYPE_FEE: {
            INSTANT: {
                RATE: 1.5,
                MINIMUM_FEE: 25,
            },
            ACH: {
                RATE: 0,
                MINIMUM_FEE: 0,
            },
        },
        ERROR: {
            // If these get updated, we need to update the codes on the Web side too
            SSN: 'ssnError',
            KBA: 'kbaNeeded',
            KYC: 'kycFailed',
            FULL_SSN_NOT_FOUND: 'Full SSN not found',
            MISSING_FIELD: 'Missing required additional details fields',
            WRONG_ANSWERS: 'Wrong answers',
            ONFIDO_FIXABLE_ERROR: 'Onfido returned a fixable error',
            ONFIDO_USER_CONSENT_DENIED: 'user_consent_denied',

            // KBA stands for Knowledge Based Answers (requiring us to show Idology questions)
            KBA_NEEDED: 'KBA needed',
            NO_ACCOUNT_TO_LINK: '405 No account to link to wallet',
            INVALID_WALLET: '405 Invalid wallet account',
            NOT_OWNER_OF_BANK_ACCOUNT: '401 Wallet owner does not own linked bank account',
            INVALID_BANK_ACCOUNT: '405 Attempting to link an invalid bank account to a wallet',
            NOT_OWNER_OF_FUND: '401 Wallet owner does not own linked fund',
            INVALID_FUND: '405 Attempting to link an invalid fund to a wallet',
        },
        STEP: {
            // In the order they appear in the Wallet flow
            ADD_BANK_ACCOUNT: 'AddBankAccountStep',
            ADDITIONAL_DETAILS: 'AdditionalDetailsStep',
            ADDITIONAL_DETAILS_KBA: 'AdditionalDetailsKBAStep',
            ONFIDO: 'OnfidoStep',
            TERMS: 'TermsStep',
            ACTIVATE: 'ActivateStep',
        },
        STEP_REFACTOR: {
            ADD_BANK_ACCOUNT: 'AddBankAccountStep',
            ADDITIONAL_DETAILS: 'AdditionalDetailsStep',
            VERIFY_IDENTITY: 'VerifyIdentityStep',
            TERMS_AND_FEES: 'TermsAndFeesStep',
        },
        STEP_NAMES: ['1', '2', '3', '4'],
        SUBSTEP_INDEXES: {
            BANK_ACCOUNT: {
                ACCOUNT_NUMBERS: 0,
            },
            PERSONAL_INFO: {
                LEGAL_NAME: 0,
                DATE_OF_BIRTH: 1,
                ADDRESS: 2,
                PHONE_NUMBER: 3,
                SSN: 4,
            },
        },
        TIER_NAME: {
            PLATINUM: 'PLATINUM',
            GOLD: 'GOLD',
            SILVER: 'SILVER',
            BRONZE: 'BRONZE',
        },
        WEB_MESSAGE_TYPE: {
            STATEMENT: 'STATEMENT_NAVIGATE',
            CONCIERGE: 'CONCIERGE_NAVIGATE',
        },
        MTL_WALLET_PROGRAM_ID: '760',
        BANCORP_WALLET_PROGRAM_ID: '660',
        PROGRAM_ISSUERS: {
            EXPENSIFY_PAYMENTS: 'Expensify Payments LLC',
            BANCORP_BANK: 'The Bancorp Bank, N.A.',
        },
    },

    PLAID: {
        EVENT: {
            ERROR: 'ERROR',
            EXIT: 'EXIT',
        },
        DEFAULT_DATA: {
            bankName: '',
            plaidAccessToken: '',
            bankAccounts: [] as PlaidBankAccount[],
            isLoading: false,
            errors: {},
        },
    },

    ONFIDO: {
        CONTAINER_ID: 'onfido-mount',
        TYPE: {
            DOCUMENT: 'document',
            FACE: 'face',
        },
        VARIANT: {
            VIDEO: 'video',
        },
        SMS_NUMBER_COUNTRY_CODE: 'US',
        ERROR: {
            USER_CANCELLED: 'User canceled flow.',
            USER_TAPPED_BACK: 'User exited by clicking the back button.',
            USER_EXITED: 'User exited by manual action.',
        },
    },

    KYC_WALL_SOURCE: {
        REPORT: 'REPORT', // The user attempted to pay an expense
        ENABLE_WALLET: 'ENABLE_WALLET', // The user clicked on the `Enable wallet` button on the Wallet page
        TRANSFER_BALANCE: 'TRANSFER_BALANCE', // The user attempted to transfer their wallet balance to their bank account or debit card
    },

    OS: {
        WINDOWS: 'Windows',
        MAC_OS: PLATFORM_OS_MACOS,
        ANDROID: 'Android',
        IOS: PLATFORM_IOS,
        LINUX: 'Linux',
        NATIVE: 'Native',
    },

    BROWSER: {
        CHROME: 'chrome',
        FIREFOX: 'firefox',
        IE: 'ie',
        EDGE: 'edge',
        Opera: 'opera',
        SAFARI: 'safari',
        OTHER: 'other',
    },

    PAYMENT_METHODS: {
        DEBIT_CARD: 'debitCard',
        PERSONAL_BANK_ACCOUNT: 'bankAccount',
        BUSINESS_BANK_ACCOUNT: 'businessBankAccount',
    },

    PAYMENT_SELECTED: {
        BBA: 'BBA',
        PBA: 'PBA',
    },

    PAYMENT_METHOD_ID_KEYS: {
        DEBIT_CARD: 'fundID',
        BANK_ACCOUNT: 'bankAccountID',
    },

    IOU: {
        MAX_RECENT_REPORTS_TO_SHOW: 5,
        // This will guranatee that the quantity input will not exceed 9,007,199,254,740,991 (Number.MAX_SAFE_INTEGER).
        QUANTITY_MAX_LENGTH: 12,
        // This is the transactionID used when going through the create expense flow so that it mimics a real transaction (like the edit flow)
        OPTIMISTIC_TRANSACTION_ID: '1',
        // Note: These payment types are used when building IOU reportAction message values in the server and should
        // not be changed.
        LOCATION_PERMISSION_PROMPT_THRESHOLD_DAYS: 7,
        PAYMENT_TYPE: {
            ELSEWHERE: 'Elsewhere',
            EXPENSIFY: 'Expensify',
            VBBA: 'ACH',
        },
        ACTION: {
            EDIT: 'edit',
            CREATE: 'create',
            SUBMIT: 'submit',
            CATEGORIZE: 'categorize',
            SHARE: 'share',
        },
        DEFAULT_AMOUNT: 0,
        TYPE: {
            SEND: 'send',
            PAY: 'pay',
            SPLIT: 'split',
            REQUEST: 'request',
            INVOICE: 'invoice',
            SUBMIT: 'submit',
            TRACK: 'track',
            CREATE: 'create',
        },
        REQUEST_TYPE: {
            DISTANCE: 'distance',
            MANUAL: 'manual',
            SCAN: 'scan',
            PER_DIEM: 'per-diem',
        },
        EXPENSE_TYPE: {
            DISTANCE: 'distance',
            MANUAL: 'manual',
            SCAN: 'scan',
            PER_DIEM: 'per-diem',
            EXPENSIFY_CARD: 'expensifyCard',
            PENDING_EXPENSIFY_CARD: 'pendingExpensifyCard',
        },
        REPORT_ACTION_TYPE: {
            PAY: 'pay',
            CREATE: 'create',
            SPLIT: 'split',
            DECLINE: 'decline',
            CANCEL: 'cancel',
            DELETE: 'delete',
            APPROVE: 'approve',
            TRACK: 'track',
        },
        AMOUNT_MAX_LENGTH: 8,
        DISTANCE_REQUEST_AMOUNT_MAX_LENGTH: 14,
        RECEIPT_STATE: {
            SCANREADY: 'SCANREADY',
            OPEN: 'OPEN',
            SCANNING: 'SCANNING',
            SCANCOMPLETE: 'SCANCOMPLETE',
            SCANFAILED: 'SCANFAILED',
        },
        FILE_TYPES: {
            HTML: 'html',
            DOC: 'doc',
            DOCX: 'docx',
            SVG: 'svg',
        },
        RECEIPT_ERROR: 'receiptError',
        CANCEL_REASON: {
            PAYMENT_EXPIRED: 'CANCEL_REASON_PAYMENT_EXPIRED',
        },
        SHARE: {
            ROLE: {
                ACCOUNTANT: 'accountant',
            },
        },
        ACCESS_VARIANTS: {
            CREATE: 'create',
        },
        PAGE_INDEX: {
            CONFIRM: 'confirm',
        },
        PAYMENT_SELECTED: {
            BBA: 'BBA',
            PBA: 'PBA',
        },
        ACTION_PARAMS: {
            START_SPLIT_BILL: 'startSplitBill',
            TRACK_EXPENSE: 'trackExpense',
            MONEY_REQUEST: 'moneyRequest',
            REPLACE_RECEIPT: 'replaceReceipt',
        },
    },

    GROWL: {
        SUCCESS: 'success',
        ERROR: 'error',
        WARNING: 'warning',
        DURATION: 2000,
        DURATION_LONG: 3500,
    },

    LOCALES: {
        EN: 'en',
        ES: 'es',
        ES_ES: 'es-ES',
        ES_ES_ONFIDO: 'es_ES',

        DEFAULT: 'en',
    },

    LANGUAGES: ['en', 'es'],

    PRONOUNS_LIST: [
        'coCos',
        'eEyEmEir',
        'heHimHis',
        'heHimHisTheyThemTheirs',
        'sheHerHers',
        'sheHerHersTheyThemTheirs',
        'merMers',
        'neNirNirs',
        'neeNerNers',
        'perPers',
        'theyThemTheirs',
        'thonThons',
        'veVerVis',
        'viVir',
        'xeXemXyr',
        'zeZieZirHir',
        'zeHirHirs',
        'callMeByMyName',
    ],

    // Map updated pronouns key to deprecated pronouns
    DEPRECATED_PRONOUNS_LIST: {
        heHimHis: 'He/him',
        sheHerHers: 'She/her',
        theyThemTheirs: 'They/them',
        zeHirHirs: 'Ze/hir',
        callMeByMyName: 'Call me by my name',
    },

    POLICY: {
        TYPE: {
            PERSONAL: 'personal',

            // Often referred to as "control" workspaces
            CORPORATE: 'corporate',

            // Often referred to as "collect" workspaces
            TEAM: 'team',
        },
        RULE_CONDITIONS: {
            MATCHES: 'matches',
        },
        FIELDS: {
            TAG: 'tag',
            CATEGORY: 'category',
            FIELD_LIST_TITLE: 'text_title',
            TAX: 'tax',
        },
        DEFAULT_REPORT_NAME_PATTERN: '{report:type} {report:startdate}',
        ROLE: {
            ADMIN: 'admin',
            AUDITOR: 'auditor',
            USER: 'user',
        },
        AUTO_REIMBURSEMENT_MAX_LIMIT_CENTS: 2000000,
        AUTO_REIMBURSEMENT_DEFAULT_LIMIT_CENTS: 10000,
        AUTO_APPROVE_REPORTS_UNDER_DEFAULT_CENTS: 10000,
        RANDOM_AUDIT_DEFAULT_PERCENTAGE: 0.05,

        AUTO_REPORTING_FREQUENCIES: {
            INSTANT: 'instant',
            IMMEDIATE: 'immediate',
            WEEKLY: 'weekly',
            SEMI_MONTHLY: 'semimonthly',
            MONTHLY: 'monthly',
            TRIP: 'trip',
            MANUAL: 'manual',
        },
        AUTO_REPORTING_OFFSET: {
            LAST_BUSINESS_DAY_OF_MONTH: 'lastBusinessDayOfMonth',
            LAST_DAY_OF_MONTH: 'lastDayOfMonth',
        },
        APPROVAL_MODE: {
            OPTIONAL: 'OPTIONAL',
            BASIC: 'BASIC',
            ADVANCED: 'ADVANCED',
            DYNAMICEXTERNAL: 'DYNAMIC_EXTERNAL',
            SMARTREPORT: 'SMARTREPORT',
            BILLCOM: 'BILLCOM',
        },
        APPROVAL_MODE_TRANSLATION_KEYS: {
            OPTIONAL: 'submitAndClose',
            BASIC: 'submitAndApprove',
            ADVANCED: 'advanced',
            DYNAMICEXTERNAL: 'dynamicExternal',
            SMARTREPORT: 'smartReport',
            BILLCOM: 'billcom',
        },
        ROOM_PREFIX: '#',
        CUSTOM_UNIT_RATE_BASE_OFFSET: 100,
        OWNER_EMAIL_FAKE: '_FAKE_',
        OWNER_ACCOUNT_ID_FAKE: 0,
        REIMBURSEMENT_CHOICES: {
            REIMBURSEMENT_YES: 'reimburseYes', // Direct
            REIMBURSEMENT_NO: 'reimburseNo', // None
            REIMBURSEMENT_MANUAL: 'reimburseManual', // Indirect
        },
        ID_FAKE: '_FAKE_',
        EMPTY: 'EMPTY',
        MEMBERS_BULK_ACTION_TYPES: {
            REMOVE: 'remove',
            MAKE_MEMBER: 'makeMember',
            MAKE_ADMIN: 'makeAdmin',
            MAKE_AUDITOR: 'makeAuditor',
        },
        BULK_ACTION_TYPES: {
            DELETE: 'delete',
            DISABLE: 'disable',
            ENABLE: 'enable',
        },
        MORE_FEATURES: {
            ARE_CATEGORIES_ENABLED: 'areCategoriesEnabled',
            ARE_TAGS_ENABLED: 'areTagsEnabled',
            ARE_DISTANCE_RATES_ENABLED: 'areDistanceRatesEnabled',
            ARE_WORKFLOWS_ENABLED: 'areWorkflowsEnabled',
            ARE_REPORT_FIELDS_ENABLED: 'areReportFieldsEnabled',
            ARE_CONNECTIONS_ENABLED: 'areConnectionsEnabled',
            ARE_COMPANY_CARDS_ENABLED: 'areCompanyCardsEnabled',
            ARE_EXPENSIFY_CARDS_ENABLED: 'areExpensifyCardsEnabled',
            ARE_INVOICES_ENABLED: 'areInvoicesEnabled',
            ARE_TAXES_ENABLED: 'tax',
            ARE_RULES_ENABLED: 'areRulesEnabled',
            ARE_PER_DIEM_RATES_ENABLED: 'arePerDiemRatesEnabled',
        },
        DEFAULT_CATEGORIES: {
            ADVERTISING: 'Advertising',
            BENEFITS: 'Benefits',
            CAR: 'Car',
            EQUIPMENT: 'Equipment',
            FEES: 'Fees',
            HOME_OFFICE: 'Home Office',
            INSURANCE: 'Insurance',
            INTEREST: 'Interest',
            LABOR: 'Labor',
            MAINTENANCE: 'Maintenance',
            MATERIALS: 'Materials',
            MEALS_AND_ENTERTAINMENT: 'Meals and Entertainment',
            OFFICE_SUPPLIES: 'Office Supplies',
            OTHER: 'Other',
            PROFESSIONAL_SERVICES: 'Professional Services',
            RENT: 'Rent',
            TAXES: 'Taxes',
            TRAVEL: 'Travel',
            UTILITIES: 'Utilities',
        },
        OWNERSHIP_ERRORS: {
            NO_BILLING_CARD: 'noBillingCard',
            AMOUNT_OWED: 'amountOwed',
            HAS_FAILED_SETTLEMENTS: 'hasFailedSettlements',
            OWNER_OWES_AMOUNT: 'ownerOwesAmount',
            SUBSCRIPTION: 'subscription',
            DUPLICATE_SUBSCRIPTION: 'duplicateSubscription',
            FAILED_TO_CLEAR_BALANCE: 'failedToClearBalance',
        },
        COLLECTION_KEYS: {
            DESCRIPTION: 'description',
            REIMBURSER: 'reimburser',
            REIMBURSEMENT_CHOICE: 'reimbursementChoice',
            APPROVAL_MODE: 'approvalMode',
            AUTOREPORTING: 'autoReporting',
            AUTOREPORTING_FREQUENCY: 'autoReportingFrequency',
            AUTOREPORTING_OFFSET: 'autoReportingOffset',
            GENERAL_SETTINGS: 'generalSettings',
        },
        EXPENSE_REPORT_RULES: {
            PREVENT_SELF_APPROVAL: 'preventSelfApproval',
            MAX_EXPENSE_AGE: 'maxExpenseAge',
        },
        CONNECTIONS: {
            NAME: {
                // Here we will add other connections names when we add support for them
                QBO: 'quickbooksOnline',
                QBD: 'quickbooksDesktop',
                XERO: 'xero',
                NETSUITE: 'netsuite',
                SAGE_INTACCT: 'intacct',
            },
            ROUTE: {
                QBO: 'quickbooks-online',
                XERO: 'xero',
                NETSUITE: 'netsuite',
                SAGE_INTACCT: 'sage-intacct',
                QBD: 'quickbooks-desktop',
            },
            NAME_USER_FRIENDLY: {
                netsuite: 'NetSuite',
                quickbooksOnline: 'QuickBooks Online',
                quickbooksDesktop: 'QuickBooks Desktop',
                xero: 'Xero',
                intacct: 'Sage Intacct',
                financialForce: 'FinancialForce',
                billCom: 'Bill.com',
                zenefits: 'Zenefits',
            },
            AUTH_HELP_LINKS: {
                intacct:
                    "https://help.expensify.com/articles/expensify-classic/connections/sage-intacct/Sage-Intacct-Troubleshooting#:~:text=First%20make%20sure%20that%20you,your%20company's%20Web%20Services%20authorizations.",
                netsuite:
                    'https://help.expensify.com/articles/expensify-classic/connections/netsuite/Netsuite-Troubleshooting#expensierror-ns0109-failed-to-login-to-netsuite-please-verify-your-credentials',
            },
            SYNC_STAGE_NAME: {
                STARTING_IMPORT_QBO: 'startingImportQBO',
                STARTING_IMPORT_XERO: 'startingImportXero',
                STARTING_IMPORT_QBD: 'startingImportQBD',
                QBO_IMPORT_MAIN: 'quickbooksOnlineImportMain',
                QBO_IMPORT_CUSTOMERS: 'quickbooksOnlineImportCustomers',
                QBO_IMPORT_EMPLOYEES: 'quickbooksOnlineImportEmployees',
                QBO_IMPORT_ACCOUNTS: 'quickbooksOnlineImportAccounts',
                QBO_IMPORT_CLASSES: 'quickbooksOnlineImportClasses',
                QBO_IMPORT_LOCATIONS: 'quickbooksOnlineImportLocations',
                QBO_IMPORT_PROCESSING: 'quickbooksOnlineImportProcessing',
                QBO_SYNC_PAYMENTS: 'quickbooksOnlineSyncBillPayments',
                QBO_IMPORT_TAX_CODES: 'quickbooksOnlineSyncTaxCodes',
                QBO_CHECK_CONNECTION: 'quickbooksOnlineCheckConnection',
                QBO_SYNC_TITLE: 'quickbooksOnlineSyncTitle',
                QBO_SYNC_LOAD_DATA: 'quickbooksOnlineSyncLoadData',
                QBO_SYNC_APPLY_CATEGORIES: 'quickbooksOnlineSyncApplyCategories',
                QBO_SYNC_APPLY_CUSTOMERS: 'quickbooksOnlineSyncApplyCustomers',
                QBO_SYNC_APPLY_PEOPLE: 'quickbooksOnlineSyncApplyEmployees',
                QBO_SYNC_APPLY_CLASSES_LOCATIONS: 'quickbooksOnlineSyncApplyClassesLocations',
                QBD_IMPORT_TITLE: 'quickbooksDesktopImportTitle',
                QBD_IMPORT_ACCOUNTS: 'quickbooksDesktopImportAccounts',
                QBD_IMPORT_APPROVE_CERTIFICATE: 'quickbooksDesktopImportApproveCertificate',
                QBD_IMPORT_DIMENSIONS: 'quickbooksDesktopImportDimensions',
                QBD_IMPORT_CLASSES: 'quickbooksDesktopImportClasses',
                QBD_IMPORT_CUSTOMERS: 'quickbooksDesktopImportCustomers',
                QBD_IMPORT_VENDORS: 'quickbooksDesktopImportVendors',
                QBD_IMPORT_EMPLOYEES: 'quickbooksDesktopImportEmployees',
                QBD_IMPORT_MORE: 'quickbooksDesktopImportMore',
                QBD_IMPORT_GENERIC: 'quickbooksDesktopImportSavePolicy',
                QBD_WEB_CONNECTOR_REMINDER: 'quickbooksDesktopWebConnectorReminder',
                JOB_DONE: 'jobDone',
                XERO_SYNC_STEP: 'xeroSyncStep',
                XERO_SYNC_XERO_REIMBURSED_REPORTS: 'xeroSyncXeroReimbursedReports',
                XERO_SYNC_EXPENSIFY_REIMBURSED_REPORTS: 'xeroSyncExpensifyReimbursedReports',
                XERO_SYNC_IMPORT_CHART_OF_ACCOUNTS: 'xeroSyncImportChartOfAccounts',
                XERO_SYNC_IMPORT_CATEGORIES: 'xeroSyncImportCategories',
                XERO_SYNC_IMPORT_TRACKING_CATEGORIES: 'xeroSyncImportTrackingCategories',
                XERO_SYNC_IMPORT_CUSTOMERS: 'xeroSyncImportCustomers',
                XERO_SYNC_IMPORT_BANK_ACCOUNTS: 'xeroSyncImportBankAccounts',
                XERO_SYNC_IMPORT_TAX_RATES: 'xeroSyncImportTaxRates',
                XERO_CHECK_CONNECTION: 'xeroCheckConnection',
                XERO_SYNC_TITLE: 'xeroSyncTitle',
                NETSUITE_SYNC_CONNECTION: 'netSuiteSyncConnection',
                NETSUITE_SYNC_CUSTOMERS: 'netSuiteSyncCustomers',
                NETSUITE_SYNC_INIT_DATA: 'netSuiteSyncInitData',
                NETSUITE_SYNC_IMPORT_TAXES: 'netSuiteSyncImportTaxes',
                NETSUITE_SYNC_IMPORT_ITEMS: 'netSuiteSyncImportItems',
                NETSUITE_SYNC_DATA: 'netSuiteSyncData',
                NETSUITE_SYNC_ACCOUNTS: 'netSuiteSyncAccounts',
                NETSUITE_SYNC_CURRENCIES: 'netSuiteSyncCurrencies',
                NETSUITE_SYNC_CATEGORIES: 'netSuiteSyncCategories',
                NETSUITE_SYNC_IMPORT_CUSTOM_LISTS: 'netSuiteSyncImportCustomLists',
                NETSUITE_SYNC_IMPORT_EMPLOYEES: 'netSuiteSyncImportEmployees',
                NETSUITE_SYNC_IMPORT_SUBSIDIARIES: 'netSuiteSyncImportSubsidiaries',
                NETSUITE_SYNC_IMPORT_VENDORS: 'netSuiteSyncImportVendors',
                NETSUITE_SYNC_REPORT_FIELDS: 'netSuiteSyncReportFields',
                NETSUITE_SYNC_TAGS: 'netSuiteSyncTags',
                NETSUITE_SYNC_UPDATE_DATA: 'netSuiteSyncUpdateConnectionData',
                NETSUITE_SYNC_NETSUITE_REIMBURSED_REPORTS: 'netSuiteSyncNetSuiteReimbursedReports',
                NETSUITE_SYNC_EXPENSIFY_REIMBURSED_REPORTS: 'netSuiteSyncExpensifyReimbursedReports',
                NETSUITE_SYNC_IMPORT_VENDORS_TITLE: 'netSuiteImportVendorsTitle',
                NETSUITE_SYNC_IMPORT_CUSTOM_LISTS_TITLE: 'netSuiteImportCustomListsTitle',
                SAGE_INTACCT_SYNC_CHECK_CONNECTION: 'intacctCheckConnection',
                SAGE_INTACCT_SYNC_IMPORT_TITLE: 'intacctImportTitle',
                SAGE_INTACCT_SYNC_IMPORT_DATA: 'intacctImportData',
                SAGE_INTACCT_SYNC_IMPORT_EMPLOYEES: 'intacctImportEmployees',
                SAGE_INTACCT_SYNC_IMPORT_DIMENSIONS: 'intacctImportDimensions',
                SAGE_INTACCT_SYNC_IMPORT_SYNC_REIMBURSED_REPORTS: 'intacctImportSyncBillPayments',
            },
            SYNC_STAGE_TIMEOUT_MINUTES: 20,
        },
        ACCESS_VARIANTS: {
            PAID: 'paid',
            ADMIN: 'admin',
            CONTROL: 'control',
        },
        DEFAULT_MAX_EXPENSE_AGE: 90,
        DEFAULT_MAX_EXPENSE_AMOUNT: 200000,
        DEFAULT_MAX_AMOUNT_NO_RECEIPT: 2500,
        REQUIRE_RECEIPTS_OVER_OPTIONS: {
            DEFAULT: 'default',
            NEVER: 'never',
            ALWAYS: 'always',
        },
        EXPENSE_LIMIT_TYPES: {
            EXPENSE: 'expense',
            DAILY: 'daily',
        },
    },

    HELP_DOC_LINKS: {
        'QuickBooks Online': 'https://help.expensify.com/articles/new-expensify/connections/quickbooks-online/Configure-Quickbooks-Online',
        'QuickBooks Desktop': '',
        quickbooks: 'https://help.expensify.com/articles/new-expensify/connections/quickbooks-online/Configure-Quickbooks-Online',
        NetSuite: 'https://help.expensify.com/articles/new-expensify/connections/netsuite/Configure-Netsuite',
        Xero: 'https://help.expensify.com/articles/new-expensify/connections/xero/Configure-Xero',
        Intacct: 'https://help.expensify.com/articles/new-expensify/connections/sage-intacct/Configure-Sage-Intacct',
        FinancialForce: 'https://help.expensify.com/articles/expensify-classic/connections/certinia/Connect-To-Certinia',
        'Sage Intacct': 'https://help.expensify.com/articles/new-expensify/connections/sage-intacct/Configure-Sage-Intacct',
        Certinia: 'https://help.expensify.com/articles/expensify-classic/connections/certinia/Connect-To-Certinia',
    },

    CUSTOM_UNITS: {
        NAME_DISTANCE: 'Distance',
        NAME_PER_DIEM_INTERNATIONAL: 'Per Diem International',
        DISTANCE_UNIT_MILES: 'mi',
        DISTANCE_UNIT_KILOMETERS: 'km',
        MILEAGE_IRS_RATE: 0.7,
        DEFAULT_RATE: 'Default Rate',
        RATE_DECIMALS: 3,
        FAKE_P2P_ID: '_FAKE_P2P_ID_',
        MILES_TO_KILOMETERS: 1.609344,
        KILOMETERS_TO_MILES: 0.621371,
    },

    TERMS: {
        CFPB_PREPAID: 'cfpb.gov/prepaid',
        CFPB_COMPLAINT: 'cfpb.gov/complaint',
        FDIC_PREPAID: 'fdic.gov/deposit/deposits/prepaid.html',
        USE_EXPENSIFY_FEES: 'use.expensify.com/fees',
    },

    LAYOUT_WIDTH: {
        WIDE: 'wide',
        NARROW: 'narrow',
        NONE: 'none',
    },

    ICON_TYPE_ICON: 'icon',
    ICON_TYPE_AVATAR: 'avatar',
    ICON_TYPE_WORKSPACE: 'workspace',

    ACTIVITY_INDICATOR_SIZE: {
        LARGE: 'large',
    },

    AVATAR_SIZE: {
        X_LARGE: 'xlarge',
        LARGE: 'large',
        MEDIUM: 'medium',
        DEFAULT: 'default',
        SMALL: 'small',
        SMALLER: 'smaller',
        SUBSCRIPT: 'subscript',
        SMALL_SUBSCRIPT: 'small-subscript',
        MID_SUBSCRIPT: 'mid-subscript',
        LARGE_BORDERED: 'large-bordered',
        HEADER: 'header',
        MENTION_ICON: 'mention-icon',
        SMALL_NORMAL: 'small-normal',
    },
    COMPANY_CARD: {
        FEED_BANK_NAME: {
            MASTER_CARD: 'cdf',
            VISA: 'vcf',
            AMEX: 'gl1025',
            STRIPE: 'stripe',
            CITIBANK: 'oauth.citibank.com',
            CAPITAL_ONE: 'oauth.capitalone.com',
            BANK_OF_AMERICA: 'oauth.bankofamerica.com',
            CHASE: 'oauth.chase.com',
            BREX: 'oauth.brex.com',
            WELLS_FARGO: 'oauth.wellsfargo.com',
            AMEX_DIRECT: 'oauth.americanexpressfdx.com',
            CSV: '_ccupload',
        },
        STEP_NAMES: ['1', '2', '3', '4'],
        STEP: {
            BANK_CONNECTION: 'BankConnection',
            ASSIGNEE: 'Assignee',
            CARD: 'Card',
            CARD_NAME: 'CardName',
            TRANSACTION_START_DATE: 'TransactionStartDate',
            CONFIRMATION: 'Confirmation',
        },
        TRANSACTION_START_DATE_OPTIONS: {
            FROM_BEGINNING: 'fromBeginning',
            CUSTOM: 'custom',
        },
    },
    EXPENSIFY_CARD: {
        NAME: 'expensifyCard',
        BANK: 'Expensify Card',
        FRAUD_TYPES: {
            DOMAIN: 'domain',
            INDIVIDUAL: 'individual',
            NONE: 'none',
        },
        VERIFICATION_STATE: {
            LOADING: 'loading',
            VERIFIED: 'verified',
            ON_WAITLIST: 'onWaitlist',
        },
        STATE: {
            STATE_NOT_ISSUED: 2,
            OPEN: 3,
            NOT_ACTIVATED: 4,
            STATE_DEACTIVATED: 5,
            CLOSED: 6,
            STATE_SUSPENDED: 7,
        },
        ACTIVE_STATES: cardActiveStates,
        HIDDEN_FROM_SEARCH_STATES: cardHiddenFromSearchStates,
        LIMIT_TYPES: {
            SMART: 'smart',
            MONTHLY: 'monthly',
            FIXED: 'fixed',
        },
        LIMIT_VALUE: 21474836,
        STEP_NAMES: ['1', '2', '3', '4', '5', '6'],
        STEP: {
            ASSIGNEE: 'Assignee',
            CARD_TYPE: 'CardType',
            LIMIT_TYPE: 'LimitType',
            LIMIT: 'Limit',
            CARD_NAME: 'CardName',
            CONFIRMATION: 'Confirmation',
        },
        CARD_TYPE: {
            PHYSICAL: 'physical',
            VIRTUAL: 'virtual',
        },
        FREQUENCY_SETTING: {
            DAILY: 'daily',
            MONTHLY: 'monthly',
        },
        MANAGE_EXPENSIFY_CARDS_ARTICLE_LINK: 'https://help.expensify.com/articles/new-expensify/expensify-card/Manage-Expensify-Cards',
    },
    COMPANY_CARDS: {
        CONNECTION_ERROR: 'connectionError',
        STEP: {
            SELECT_BANK: 'SelectBank',
            SELECT_FEED_TYPE: 'SelectFeedType',
            CARD_TYPE: 'CardType',
            CARD_INSTRUCTIONS: 'CardInstructions',
            CARD_NAME: 'CardName',
            CARD_DETAILS: 'CardDetails',
            BANK_CONNECTION: 'BankConnection',
            AMEX_CUSTOM_FEED: 'AmexCustomFeed',
        },
        CARD_TYPE: {
            AMEX: 'amex',
            VISA: 'visa',
            MASTERCARD: 'mastercard',
            STRIPE: 'stripe',
            CSV: 'CSV',
        },
        FEED_TYPE: {
            CUSTOM: 'customFeed',
            DIRECT: 'directFeed',
        },
        BANKS: {
            AMEX: 'American Express',
            BANK_OF_AMERICA: 'Bank of America',
            BREX: 'Brex',
            CAPITAL_ONE: 'Capital One',
            CHASE: 'Chase',
            CITI_BANK: 'Citibank',
            STRIPE: 'Stripe',
            WELLS_FARGO: 'Wells Fargo',
            OTHER: 'Other',
        },
        BANK_CONNECTIONS: {
            WELLS_FARGO: 'wellsfargo',
            BANK_OF_AMERICA: 'bankofamerica',
            CHASE: 'chase',
            BREX: 'brex',
            CAPITAL_ONE: 'capitalone',
            CITI_BANK: 'citibank',
            AMEX: 'americanexpressfdx',
        },
        AMEX_CUSTOM_FEED: {
            CORPORATE: 'American Express Corporate Cards',
            BUSINESS: 'American Express Business Cards',
            PERSONAL: 'American Express Personal Cards',
        },
        DELETE_TRANSACTIONS: {
            RESTRICT: 'corporate',
            ALLOW: 'personal',
        },
        CARD_LIST_THRESHOLD: 8,
        DEFAULT_EXPORT_TYPE: 'default',
        EXPORT_CARD_TYPES: {
            /**
             * Name of Card NVP for QBO custom export accounts
             */
            NVP_QUICKBOOKS_ONLINE_EXPORT_ACCOUNT: 'quickbooks_online_export_account',
            NVP_QUICKBOOKS_ONLINE_EXPORT_ACCOUNT_DEBIT: 'quickbooks_online_export_account_debit',

            /**
             * Name of Card NVP for NetSuite custom export accounts
             */
            NVP_NETSUITE_EXPORT_ACCOUNT: 'netsuite_export_payable_account',

            /**
             * Name of Card NVP for NetSuite custom vendors
             */
            NVP_NETSUITE_EXPORT_VENDOR: 'netsuite_export_vendor',

            /**
             * Name of Card NVP for Xero custom export accounts
             */
            NVP_XERO_EXPORT_BANK_ACCOUNT: 'xero_export_bank_account',

            /**
             * Name of Card NVP for Intacct custom export accounts
             */
            NVP_INTACCT_EXPORT_CHARGE_CARD: 'intacct_export_charge_card',

            /**
             * Name of card NVP for Intacct custom vendors
             */
            NVP_INTACCT_EXPORT_VENDOR: 'intacct_export_vendor',

            /**
             * Name of Card NVP for QuickBooks Desktop custom export accounts
             */
            NVP_QUICKBOOKS_DESKTOP_EXPORT_ACCOUNT_CREDIT: 'quickbooks_desktop_export_account_credit',

            /**
             * Name of Card NVP for QuickBooks Desktop custom export accounts
             */
            NVP_FINANCIALFORCE_EXPORT_VENDOR: 'financialforce_export_vendor',
        },
        EXPORT_CARD_POLICY_TYPES: {
            /**
             * Name of Card NVP for QBO custom export accounts
             */
            NVP_QUICKBOOKS_ONLINE_EXPORT_ACCOUNT_POLICY_ID: 'quickbooks_online_export_account_policy_id',
            NVP_QUICKBOOKS_ONLINE_EXPORT_ACCOUNT_DEBIT_POLICY_ID: 'quickbooks_online_export_account_debit_policy_id',

            /**
             * Name of Card NVP for NetSuite custom export accounts
             */
            NVP_NETSUITE_EXPORT_ACCOUNT_POLICY_ID: 'netsuite_export_payable_account_policy_id',

            /**
             * Name of Card NVP for NetSuite custom vendors
             */
            NVP_NETSUITE_EXPORT_VENDOR_POLICY_ID: 'netsuite_export_vendor_policy_id',

            /**
             * Name of Card NVP for Xero custom export accounts
             */
            NVP_XERO_EXPORT_BANK_ACCOUNT_POLICY_ID: 'xero_export_bank_account_policy_id',

            /**
             * Name of Card NVP for Intacct custom export accounts
             */
            NVP_INTACCT_EXPORT_CHARGE_CARD_POLICY_ID: 'intacct_export_charge_card_policy_id',

            /**
             * Name of card NVP for Intacct custom vendors
             */
            NVP_INTACCT_EXPORT_VENDOR_POLICY_ID: 'intacct_export_vendor_policy_id',

            /**
             * Name of Card NVP for QuickBooks Desktop custom export accounts
             */
            NVP_QUICKBOOKS_DESKTOP_EXPORT_ACCOUNT_CREDIT_POLICY_ID: 'quickbooks_desktop_export_account_credit_policy_id',

            /**
             * Name of Card NVP for QuickBooks Desktop custom export accounts
             */
            NVP_FINANCIALFORCE_EXPORT_VENDOR_POLICY_ID: 'financialforce_export_vendor_policy_id',
        },
    },
    AVATAR_ROW_SIZE: {
        DEFAULT: 4,
        LARGE_SCREEN: 8,
    },
    OPTION_MODE: {
        COMPACT: 'compact',
        DEFAULT: 'default',
    },
    SUBSCRIPTION: {
        TEAM_2025_PRICING_START_DATE: new Date(2025, 3, 1),
        PRICING_TYPE_2025: 'team2025Pricing',
        TYPE: {
            ANNUAL: 'yearly2018',
            PAYPERUSE: 'monthly2018',
        },
    },
    get SUBSCRIPTION_PRICES() {
        return {
            [this.PAYMENT_CARD_CURRENCY.USD]: {
                [this.POLICY.TYPE.CORPORATE]: {
                    [this.SUBSCRIPTION.TYPE.ANNUAL]: 900,
                    [this.SUBSCRIPTION.TYPE.PAYPERUSE]: 1800,
                },
                [this.POLICY.TYPE.TEAM]: {
                    [this.SUBSCRIPTION.TYPE.ANNUAL]: 500,
                    [this.SUBSCRIPTION.TYPE.PAYPERUSE]: 1000,
                    [this.SUBSCRIPTION.PRICING_TYPE_2025]: 500,
                },
            },
            [this.PAYMENT_CARD_CURRENCY.AUD]: {
                [this.POLICY.TYPE.CORPORATE]: {
                    [this.SUBSCRIPTION.TYPE.ANNUAL]: 1500,
                    [this.SUBSCRIPTION.TYPE.PAYPERUSE]: 3000,
                },
                [this.POLICY.TYPE.TEAM]: {
                    [this.SUBSCRIPTION.TYPE.ANNUAL]: 700,
                    [this.SUBSCRIPTION.TYPE.PAYPERUSE]: 1400,
                    [this.SUBSCRIPTION.PRICING_TYPE_2025]: 800,
                },
            },
            [this.PAYMENT_CARD_CURRENCY.GBP]: {
                [this.POLICY.TYPE.CORPORATE]: {
                    [this.SUBSCRIPTION.TYPE.ANNUAL]: 700,
                    [this.SUBSCRIPTION.TYPE.PAYPERUSE]: 1400,
                },
                [this.POLICY.TYPE.TEAM]: {
                    [this.SUBSCRIPTION.TYPE.ANNUAL]: 400,
                    [this.SUBSCRIPTION.TYPE.PAYPERUSE]: 800,
                    [this.SUBSCRIPTION.PRICING_TYPE_2025]: 500,
                },
            },
            [this.PAYMENT_CARD_CURRENCY.NZD]: {
                [this.POLICY.TYPE.CORPORATE]: {
                    [this.SUBSCRIPTION.TYPE.ANNUAL]: 1600,
                    [this.SUBSCRIPTION.TYPE.PAYPERUSE]: 3200,
                },
                [this.POLICY.TYPE.TEAM]: {
                    [this.SUBSCRIPTION.TYPE.ANNUAL]: 800,
                    [this.SUBSCRIPTION.TYPE.PAYPERUSE]: 1600,
                    [this.SUBSCRIPTION.PRICING_TYPE_2025]: 900,
                },
            },
        };
    },
    REGEX: {
        SPECIAL_CHARS_WITHOUT_NEWLINE: /((?!\n)[()-\s\t])/g,
        DIGITS_AND_PLUS: /^\+?[0-9]*$/,
        ALPHABETIC_AND_LATIN_CHARS: /^[\p{Script=Latin} ]*$/u,
        NON_ALPHABETIC_AND_NON_LATIN_CHARS: /[^\p{Script=Latin}]/gu,
        POSITIVE_INTEGER: /^\d+$/,
        PO_BOX: /\b[P|p]?(OST|ost)?\.?\s*[O|o|0]?(ffice|FFICE)?\.?\s*[B|b][O|o|0]?[X|x]?\.?\s+[#]?(\d+)\b/,
        ANY_VALUE: /^.+$/,
        ZIP_CODE: /^[0-9]{5}(?:[- ][0-9]{4})?$/,
        INDUSTRY_CODE: /^[0-9]{6}$/,
        SSN_LAST_FOUR: /^(?!0000)[0-9]{4}$/,
        SSN_FULL_NINE: /^(?!0000)[0-9]{9}$/,
        NUMBER: /^[0-9]+$/,
        PHONE_NUMBER: /^\+?[0-9]{4,17}$/,
        CARD_NUMBER: /^[0-9]{15,16}$/,
        CARD_SECURITY_CODE: /^[0-9]{3,4}$/,
        CARD_EXPIRATION_DATE: /^(0[1-9]|1[0-2])([^0-9])?([0-9]{4}|([0-9]{2}))$/,
        ROOM_NAME: /^#[\p{Ll}0-9-]{1,100}$/u,
        ROOM_NAME_WITHOUT_LIMIT: /^#[\p{Ll}0-9-]+$/u,
        DOMAIN_BASE: '^(?:https?:\\/\\/)?(?:www\\.)?([^\\/]+)',
        ALPHANUMERIC_WITH_SPACE_AND_HYPHEN: /^[A-Za-z0-9 -]+$/,

        // eslint-disable-next-line max-len, no-misleading-character-class
        EMOJI: /[\p{Extended_Pictographic}\u200d\u{1f1e6}-\u{1f1ff}\u{1f3fb}-\u{1f3ff}\u{e0020}-\u{e007f}\u20E3\uFE0F]|[#*0-9]\uFE0F?\u20E3/gu,
        // eslint-disable-next-line max-len, no-misleading-character-class, no-empty-character-class
        EMOJIS: /[\p{Extended_Pictographic}](\u200D[\p{Extended_Pictographic}]|[\u{1F3FB}-\u{1F3FF}]|[\u{E0020}-\u{E007F}]|\uFE0F|\u20E3)*|[\u{1F1E6}-\u{1F1FF}]{2}|[#*0-9]\uFE0F?\u20E3/du,
        // eslint-disable-next-line max-len, no-misleading-character-class
        EMOJI_SKIN_TONES: /[\u{1f3fb}-\u{1f3ff}]/gu,

        TAX_ID: /^\d{9}$/,
        NON_NUMERIC: /\D/g,
        ANY_SPACE: /\s/g,

        // Extract attachment's source from the data's html string
        ATTACHMENT_DATA: /(data-expensify-source|data-name)="([^"]+)"/g,

        EMOJI_NAME: /:[\p{L}0-9_+-]+:/gu,
        EMOJI_SUGGESTIONS: /:[\p{L}0-9_+-]{1,40}$/u,
        AFTER_FIRST_LINE_BREAK: /\n.*/g,
        LINE_BREAK: /\r\n|\r|\n|\u2028/g,
        CODE_2FA: /^\d{6}$/,
        ATTACHMENT_ID: /chat-attachments\/(\d+)/,
        HAS_COLON_ONLY_AT_THE_BEGINNING: /^:[^:]+$/,
        HAS_AT_MOST_TWO_AT_SIGNS: /^@[^@]*@?[^@]*$/,
        EMPTY_COMMENT: /^(\s)*$/,
        SPECIAL_CHAR: /[,/?"{}[\]()&^%;`$=#<>!*]/g,
        FIRST_SPACE: /.+?(?=\s)/,

        get SPECIAL_CHAR_OR_EMOJI() {
            return new RegExp(`[~\\n\\s]|(_\\b(?!$))|${this.SPECIAL_CHAR.source}|${this.EMOJI.source}`, 'gu');
        },

        get SPACE_OR_EMOJI() {
            return new RegExp(`(\\s+|(?:${this.EMOJI.source})+)`, 'gu');
        },

        // Define the regular expression pattern to find a potential end of a mention suggestion:
        // It might be a space, a newline character, an emoji, or a special character (excluding underscores & tildes, which might be used in usernames)
        get MENTION_BREAKER() {
            return new RegExp(`[\\n\\s]|${this.SPECIAL_CHAR.source}|${this.EMOJI.source}`, 'gu');
        },

        get ALL_EMOJIS() {
            return new RegExp(this.EMOJIS, this.EMOJIS.flags.concat('g'));
        },

        MERGED_ACCOUNT_PREFIX: /^(MERGED_\d+@)/,
        ROUTES: {
            VALIDATE_LOGIN: /\/v($|(\/\/*))/,
            UNLINK_LOGIN: /\/u($|(\/\/*))/,
            REDUNDANT_SLASHES: /(\/{2,})|(\/$)/g,
        },
        TIME_STARTS_01: /^01:\d{2} [AP]M$/,
        TIME_FORMAT: /^\d{2}:\d{2} [AP]M$/,
        DATE_TIME_FORMAT: /^\d{2}-\d{2} \d{2}:\d{2} [AP]M$/,
        ILLEGAL_FILENAME_CHARACTERS: /\/|<|>|\*|"|:|#|\?|\\|\|/g,
        ENCODE_PERCENT_CHARACTER: /%(25)+/g,
        INVISIBLE_CHARACTERS_GROUPS: /[\p{C}\p{Z}]/gu,
        OTHER_INVISIBLE_CHARACTERS: /[\u3164]/g,
        REPORT_FIELD_TITLE: /{report:([a-zA-Z]+)}/g,
        PATH_WITHOUT_POLICY_ID: /\/w\/[a-zA-Z0-9]+(\/|$)/,
        POLICY_ID_FROM_PATH: /\/w\/([a-zA-Z0-9]+)(\/|$)/,
        SHORT_MENTION: new RegExp(
            // We are ensuring that the short mention is not inside a code block. So we check that the short mention
            // is either not preceded by an open code block or not followed by a backtick on the same line.
            `(?<!^[^\`\n]*(?:\`[^\`\n]*\`[^\`\n]*)*\`[^\`\n]*)@[\\w\\-\\+\\'#@]+(?:\\.[\\w\\-\\'\\+]+)*|@[\\w\\-\\+\\'#@]+(?:\\.[\\w\\-\\'\\+]+)*(?![^\n]*\`)`,
            'gim',
        ),
        REPORT_ID_FROM_PATH: /(?<!\/search)\/r\/(\d+)/,
        DISTANCE_MERCHANT: /^[0-9.]+ \w+ @ (-|-\()?[^0-9.\s]{1,3} ?[0-9.]+\)? \/ \w+$/,
        WHITESPACE: /\s+/g,

        get EXPENSIFY_POLICY_DOMAIN_NAME() {
            return new RegExp(`${EXPENSIFY_POLICY_DOMAIN}([a-zA-Z0-9]+)\\${EXPENSIFY_POLICY_DOMAIN_EXTENSION}`);
        },

        /**
         * Matching task rule by group
         * Group 1: Start task rule with []
         * Group 2: Optional email group between \s+....\s* start rule with @+valid email or short mention
         * Group 3: Title is remaining characters
         */
        TASK_TITLE_WITH_OPTONAL_SHORT_MENTION: `^\\[\\]\\s+(?:@(?:${EMAIL_WITH_OPTIONAL_DOMAIN.source}))?\\s*([\\s\\S]*)`,
    },

    PRONOUNS: {
        PREFIX: '__predefined_',
        SELF_SELECT: '__predefined_selfSelect',
    },

    EXPENSIFY_EMAILS_OBJECT: Object.entries(EMAIL).reduce((prev, [, email]) => {
        // eslint-disable-next-line no-param-reassign
        prev[email] = true;
        return prev;
    }, {} as Record<string, boolean>),
    EXPENSIFY_EMAILS: [
        EMAIL.ACCOUNTING,
        EMAIL.ACCOUNTS_PAYABLE,
        EMAIL.ADMIN,
        EMAIL.BILLS,
        EMAIL.CHRONOS,
        EMAIL.CONCIERGE,
        EMAIL.CONTRIBUTORS,
        EMAIL.FIRST_RESPONDER,
        EMAIL.HELP,
        EMAIL.INTEGRATION_TESTING_CREDS,
        EMAIL.NOTIFICATIONS,
        EMAIL.PAYROLL,
        EMAIL.QA,
        EMAIL.QA_TRAVIS,
        EMAIL.RECEIPTS,
        EMAIL.STUDENT_AMBASSADOR,
        EMAIL.SVFG,
        EMAIL.TEAM,
        EMAIL.MANAGER_MCTEST,
    ] as string[],
    get EXPENSIFY_ACCOUNT_IDS() {
        return [
            this.ACCOUNT_ID.ACCOUNTING,
            this.ACCOUNT_ID.ACCOUNTS_PAYABLE,
            this.ACCOUNT_ID.ADMIN,
            this.ACCOUNT_ID.BILLS,
            this.ACCOUNT_ID.CHRONOS,
            this.ACCOUNT_ID.CONCIERGE,
            this.ACCOUNT_ID.CONTRIBUTORS,
            this.ACCOUNT_ID.FIRST_RESPONDER,
            this.ACCOUNT_ID.HELP,
            this.ACCOUNT_ID.INTEGRATION_TESTING_CREDS,
            this.ACCOUNT_ID.PAYROLL,
            this.ACCOUNT_ID.QA,
            this.ACCOUNT_ID.QA_TRAVIS,
            this.ACCOUNT_ID.RECEIPTS,
            this.ACCOUNT_ID.REWARDS,
            this.ACCOUNT_ID.STUDENT_AMBASSADOR,
            this.ACCOUNT_ID.SVFG,
            this.ACCOUNT_ID.MANAGER_MCTEST,
        ].filter((id) => id !== -1);
    },

    // Emails that profile view is prohibited
    get RESTRICTED_EMAILS(): readonly string[] {
        return [this.EMAIL.NOTIFICATIONS];
    },
    // Account IDs that profile view is prohibited
    get RESTRICTED_ACCOUNT_IDS() {
        return [this.ACCOUNT_ID.NOTIFICATIONS];
    },

    // Auth limit is 60k for the column but we store edits and other metadata along the html so let's use a lower limit to accommodate for it.
    MAX_COMMENT_LENGTH: 10000,

    // Use the same value as MAX_COMMENT_LENGTH to ensure the entire comment is parsed. Note that applying markup is very resource-consuming.
    MAX_MARKUP_LENGTH: 10000,

    MAX_THREAD_REPLIES_PREVIEW: 99,

    // Character Limits
    FORM_CHARACTER_LIMIT: 50,
    STANDARD_LENGTH_LIMIT: 100,
    STANDARD_LIST_ITEM_LIMIT: 8,
    LEGAL_NAMES_CHARACTER_LIMIT: 150,
    LOGIN_CHARACTER_LIMIT: 254,
    CATEGORY_NAME_LIMIT: 256,
    WORKSPACE_REPORT_FIELD_POLICY_MAX_LENGTH: 256,
    REPORT_NAME_LIMIT: 100,
    TITLE_CHARACTER_LIMIT: 100,
    TASK_TITLE_CHARACTER_LIMIT: 10000,
    DESCRIPTION_LIMIT: 1000,
    SEARCH_QUERY_LIMIT: 1000,
    WORKSPACE_NAME_CHARACTER_LIMIT: 80,
    STATE_CHARACTER_LIMIT: 32,

    // Test receipt data
    TEST_RECEIPT: {
        AMOUNT: 1800,
        CURRENCY: 'USD',
        MERCHANT: "Taco Todd's",
        FILENAME: 'test_receipt',
        FILE_TYPE: 'image/png',
    },

    AVATAR_CROP_MODAL: {
        // The next two constants control what is min and max value of the image crop scale.
        // Values define in how many times the image can be bigger than its container.
        // Notice: that values less than 1 mean that the image won't cover the container fully.
        MAX_SCALE: 3, // 3x scale is used commonly in different apps.
        MIN_SCALE: 1, // 1x min scale means that the image covers the container completely

        // This const defines the initial container size, before layout measurement.
        // Since size cant be null, we have to define some initial value.
        INITIAL_SIZE: 1, // 1 was chosen because there is a very low probability that initialized component will have such size.
    },
    MICROSECONDS_PER_MS: 1000,
    RED_BRICK_ROAD_PENDING_ACTION: {
        ADD: 'add',
        DELETE: 'delete',
        UPDATE: 'update',
    },
    BRICK_ROAD_INDICATOR_STATUS: {
        ERROR: 'error',
        INFO: 'info',
    },
    REPORT_DETAILS_MENU_ITEM: {
        MEMBERS: 'member',
        INVITE: 'invite',
        SETTINGS: 'settings',
        LEAVE_ROOM: 'leaveRoom',
        PRIVATE_NOTES: 'privateNotes',
        DOWNLOAD_CSV: 'downloadCSV',
        DOWNLOAD_PDF: 'downloadPDF',
        EXPORT: 'export',
        DELETE: 'delete',
        MARK_AS_INCOMPLETE: 'markAsIncomplete',
        CANCEL_PAYMENT: 'cancelPayment',
        UNAPPROVE: 'unapprove',
        DEBUG: 'debug',
        GO_TO_WORKSPACE: 'goToWorkspace',
        ERROR: 'error',
        TRACK: {
            SUBMIT: 'submit',
            CATEGORIZE: 'categorize',
            SHARE: 'share',
        },
    },
    EDIT_REQUEST_FIELD: {
        AMOUNT: 'amount',
        CURRENCY: 'currency',
        DATE: 'date',
        DESCRIPTION: 'description',
        MERCHANT: 'merchant',
        CATEGORY: 'category',
        RECEIPT: 'receipt',
        DISTANCE: 'distance',
        DISTANCE_RATE: 'distanceRate',
        TAG: 'tag',
        TAX_RATE: 'taxRate',
        TAX_AMOUNT: 'taxAmount',
        REPORT: 'report',
    },
    FOOTER: {
        EXPENSE_MANAGEMENT_URL: `${USE_EXPENSIFY_URL}/expense-management`,
        SPEND_MANAGEMENT_URL: `${USE_EXPENSIFY_URL}/spend-management`,
        EXPENSE_REPORTS_URL: `${USE_EXPENSIFY_URL}/expense-reports`,
        COMPANY_CARD_URL: `${USE_EXPENSIFY_URL}/company-credit-card`,
        RECIEPT_SCANNING_URL: `${USE_EXPENSIFY_URL}/receipt-scanning-app`,
        BILL_PAY_URL: `${USE_EXPENSIFY_URL}/bills`,
        INVOICES_URL: `${USE_EXPENSIFY_URL}/invoices`,
        PAYROLL_URL: `${USE_EXPENSIFY_URL}/payroll`,
        TRAVEL_URL: `${USE_EXPENSIFY_URL}/travel`,
        EXPENSIFY_APPROVED_URL: `${USE_EXPENSIFY_URL}/accountants`,
        PRESS_KIT_URL: 'https://we.are.expensify.com/press-kit',
        SUPPORT_URL: `${USE_EXPENSIFY_URL}/support`,
        TERMS_URL: `${EXPENSIFY_URL}/terms`,
        PRIVACY_URL: `${EXPENSIFY_URL}/privacy`,
        ABOUT_URL: 'https://we.are.expensify.com/how-we-got-here',
        BLOG_URL: 'https://blog.expensify.com/',
        JOBS_URL: 'https://we.are.expensify.com/apply',
        ORG_URL: 'https://expensify.org/',
        INVESTOR_RELATIONS_URL: 'https://ir.expensify.com/',
    },

    SOCIALS: {
        PODCAST: 'https://we.are.expensify.com/podcast',
        TWITTER: 'https://www.twitter.com/expensify',
        INSTAGRAM: 'https://www.instagram.com/expensify',
        FACEBOOK: 'https://www.facebook.com/expensify',
        LINKEDIN: 'https://www.linkedin.com/company/expensify',
    },

    // These split the maximum decimal value of a signed 64-bit number (9,223,372,036,854,775,807) into parts where none of them are too big to fit into a 32-bit number, so that we can
    // generate them each with a random number generator with only 32-bits of precision.
    MAX_64BIT_LEFT_PART: 92233,
    MAX_64BIT_MIDDLE_PART: 7203685,
    MAX_64BIT_RIGHT_PART: 4775807,
    INVALID_CATEGORY_NAME: '###',

    // When generating a random value to fit in 7 digits (for the `middle` or `right` parts above), this is the maximum value to multiply by Math.random().
    MAX_INT_FOR_RANDOM_7_DIGIT_VALUE: 10000000,
    IOS_KEYBOARD_SPACE_OFFSET: -30,

    API_REQUEST_TYPE: {
        READ: 'read',
        WRITE: 'write',
        MAKE_REQUEST_WITH_SIDE_EFFECTS: 'makeRequestWithSideEffects',
    },

    ERECEIPT_COLORS: {
        YELLOW: 'Yellow',
        ICE: 'Ice',
        BLUE: 'Blue',
        GREEN: 'Green',
        TANGERINE: 'Tangerine',
        PINK: 'Pink',
    },

    MAP_MARKER_SIZE: 20,

    QUICK_REACTIONS: [
        {
            name: '+1',
            code: '👍',
            types: ['👍🏿', '👍🏾', '👍🏽', '👍🏼', '👍🏻'],
        },
        {
            name: 'heart',
            code: '❤️',
        },
        {
            name: 'joy',
            code: '😂',
        },
        {
            name: 'fire',
            code: '🔥',
        },
    ],

    TFA_CODE_LENGTH: 6,
    CHAT_ATTACHMENT_TOKEN_KEY: 'X-Chat-Attachment-Token',

    SPACE_LENGTH: 1,

    ALL_COUNTRIES: {
        AF: 'Afghanistan',
        AX: 'Åland Islands',
        AL: 'Albania',
        DZ: 'Algeria',
        AS: 'American Samoa',
        AD: 'Andorra',
        AO: 'Angola',
        AI: 'Anguilla',
        AQ: 'Antarctica',
        AG: 'Antigua & Barbuda',
        AR: 'Argentina',
        AM: 'Armenia',
        AW: 'Aruba',
        AC: 'Ascension Island',
        AU: 'Australia',
        AT: 'Austria',
        AZ: 'Azerbaijan',
        BS: 'Bahamas',
        BH: 'Bahrain',
        BD: 'Bangladesh',
        BB: 'Barbados',
        BY: 'Belarus',
        BE: 'Belgium',
        BZ: 'Belize',
        BJ: 'Benin',
        BM: 'Bermuda',
        BT: 'Bhutan',
        BO: 'Bolivia',
        BA: 'Bosnia & Herzegovina',
        BW: 'Botswana',
        BR: 'Brazil',
        IO: 'British Indian Ocean Territory',
        VG: 'British Virgin Islands',
        BN: 'Brunei',
        BG: 'Bulgaria',
        BF: 'Burkina Faso',
        BI: 'Burundi',
        KH: 'Cambodia',
        CM: 'Cameroon',
        CA: 'Canada',
        CV: 'Cape Verde',
        BQ: 'Caribbean Netherlands',
        KY: 'Cayman Islands',
        CF: 'Central African Republic',
        TD: 'Chad',
        CL: 'Chile',
        CN: 'China',
        CX: 'Christmas Island',
        CC: 'Cocos (Keeling) Islands',
        CO: 'Colombia',
        KM: 'Comoros',
        CG: 'Congo - Brazzaville',
        CD: 'Congo - Kinshasa',
        CK: 'Cook Islands',
        CR: 'Costa Rica',
        CI: "Côte d'Ivoire",
        HR: 'Croatia',
        CU: 'Cuba',
        CW: 'Curaçao',
        CY: 'Cyprus',
        CZ: 'Czech Republic',
        DK: 'Denmark',
        DJ: 'Djibouti',
        DM: 'Dominica',
        DO: 'Dominican Republic',
        EC: 'Ecuador',
        EG: 'Egypt',
        SV: 'El Salvador',
        GQ: 'Equatorial Guinea',
        ER: 'Eritrea',
        EE: 'Estonia',
        ET: 'Ethiopia',
        FK: 'Falkland Islands',
        FO: 'Faroe Islands',
        FJ: 'Fiji',
        FI: 'Finland',
        FR: 'France',
        GF: 'French Guiana',
        PF: 'French Polynesia',
        TF: 'French Southern Territories',
        GA: 'Gabon',
        GM: 'Gambia',
        GE: 'Georgia',
        DE: 'Germany',
        GH: 'Ghana',
        GI: 'Gibraltar',
        GR: 'Greece',
        GL: 'Greenland',
        GD: 'Grenada',
        GP: 'Guadeloupe',
        GU: 'Guam',
        GT: 'Guatemala',
        GG: 'Guernsey',
        GN: 'Guinea',
        GW: 'Guinea-Bissau',
        GY: 'Guyana',
        HT: 'Haiti',
        HN: 'Honduras',
        HK: 'Hong Kong',
        HU: 'Hungary',
        IS: 'Iceland',
        IN: 'India',
        ID: 'Indonesia',
        IR: 'Iran',
        IQ: 'Iraq',
        IE: 'Ireland',
        IM: 'Isle of Man',
        IL: 'Israel',
        IT: 'Italy',
        JM: 'Jamaica',
        JP: 'Japan',
        JE: 'Jersey',
        JO: 'Jordan',
        KZ: 'Kazakhstan',
        KE: 'Kenya',
        KI: 'Kiribati',
        XK: 'Kosovo',
        KW: 'Kuwait',
        KG: 'Kyrgyzstan',
        LA: 'Laos',
        LV: 'Latvia',
        LB: 'Lebanon',
        LS: 'Lesotho',
        LR: 'Liberia',
        LY: 'Libya',
        LI: 'Liechtenstein',
        LT: 'Lithuania',
        LU: 'Luxembourg',
        MO: 'Macau',
        MK: 'Macedonia',
        MG: 'Madagascar',
        MW: 'Malawi',
        MY: 'Malaysia',
        MV: 'Maldives',
        ML: 'Mali',
        MT: 'Malta',
        MH: 'Marshall Islands',
        MQ: 'Martinique',
        MR: 'Mauritania',
        MU: 'Mauritius',
        YT: 'Mayotte',
        MX: 'Mexico',
        FM: 'Micronesia',
        MD: 'Moldova',
        MC: 'Monaco',
        MN: 'Mongolia',
        ME: 'Montenegro',
        MS: 'Montserrat',
        MA: 'Morocco',
        MZ: 'Mozambique',
        MM: 'Myanmar (Burma)',
        NA: 'Namibia',
        NR: 'Nauru',
        NP: 'Nepal',
        NL: 'Netherlands',
        NC: 'New Caledonia',
        NZ: 'New Zealand',
        NI: 'Nicaragua',
        NE: 'Niger',
        NG: 'Nigeria',
        NU: 'Niue',
        NF: 'Norfolk Island',
        KP: 'North Korea',
        MP: 'Northern Mariana Islands',
        NO: 'Norway',
        OM: 'Oman',
        PK: 'Pakistan',
        PW: 'Palau',
        PS: 'Palestinian Territories',
        PA: 'Panama',
        PG: 'Papua New Guinea',
        PY: 'Paraguay',
        PE: 'Peru',
        PH: 'Philippines',
        PN: 'Pitcairn Islands',
        PL: 'Poland',
        PT: 'Portugal',
        PR: 'Puerto Rico',
        QA: 'Qatar',
        RE: 'Réunion',
        RO: 'Romania',
        RU: 'Russia',
        RW: 'Rwanda',
        BL: 'Saint Barthélemy',
        WS: 'Samoa',
        SM: 'San Marino',
        ST: 'São Tomé & Príncipe',
        SA: 'Saudi Arabia',
        SN: 'Senegal',
        RS: 'Serbia',
        SC: 'Seychelles',
        SL: 'Sierra Leone',
        SG: 'Singapore',
        SX: 'Sint Maarten',
        SK: 'Slovakia',
        SI: 'Slovenia',
        SB: 'Solomon Islands',
        SO: 'Somalia',
        ZA: 'South Africa',
        GS: 'South Georgia & South Sandwich Islands',
        KR: 'South Korea',
        SS: 'South Sudan',
        ES: 'Spain',
        LK: 'Sri Lanka',
        SH: 'St. Helena',
        KN: 'St. Kitts & Nevis',
        LC: 'St. Lucia',
        MF: 'St. Martin',
        PM: 'St. Pierre & Miquelon',
        VC: 'St. Vincent & Grenadines',
        SD: 'Sudan',
        SR: 'Suriname',
        SJ: 'Svalbard & Jan Mayen',
        SZ: 'Swaziland',
        SE: 'Sweden',
        CH: 'Switzerland',
        SY: 'Syria',
        TW: 'Taiwan',
        TJ: 'Tajikistan',
        TZ: 'Tanzania',
        TH: 'Thailand',
        TL: 'Timor-Leste',
        TG: 'Togo',
        TK: 'Tokelau',
        TO: 'Tonga',
        TT: 'Trinidad & Tobago',
        TA: 'Tristan da Cunha',
        TN: 'Tunisia',
        TR: 'Turkey',
        TM: 'Turkmenistan',
        TC: 'Turks & Caicos Islands',
        TV: 'Tuvalu',
        UM: 'U.S. Outlying Islands',
        VI: 'U.S. Virgin Islands',
        UG: 'Uganda',
        UA: 'Ukraine',
        AE: 'United Arab Emirates',
        GB: 'United Kingdom',
        US: 'United States',
        UY: 'Uruguay',
        UZ: 'Uzbekistan',
        VU: 'Vanuatu',
        VA: 'Vatican City',
        VE: 'Venezuela',
        VN: 'Vietnam',
        WF: 'Wallis & Futuna',
        EH: 'Western Sahara',
        YE: 'Yemen',
        ZM: 'Zambia',
        ZW: 'Zimbabwe',
    },

    ALL_EUROPEAN_UNION_COUNTRIES: {
        AT: 'Austria',
        BE: 'Belgium',
        BG: 'Bulgaria',
        HR: 'Croatia',
        CY: 'Cyprus',
        CZ: 'Czech Republic',
        DK: 'Denmark',
        EE: 'Estonia',
        FI: 'Finland',
        FR: 'France',
        DE: 'Germany',
        GR: 'Greece',
        HU: 'Hungary',
        IE: 'Ireland',
        IT: 'Italy',
        LT: 'Lithuania',
        LU: 'Luxembourg',
        LV: 'Latvia',
        MT: 'Malta',
        NL: 'Netherlands',
        PL: 'Poland',
        PT: 'Portugal',
        RO: 'Romania',
        SK: 'Slovakia',
        SI: 'Slovenia',
        ES: 'Spain',
        SE: 'Sweden',
    },

    // Sources: https://github.com/Expensify/App/issues/14958#issuecomment-1442138427
    // https://github.com/Expensify/App/issues/14958#issuecomment-1456026810
    COUNTRY_ZIP_REGEX_DATA: {
        AC: {
            regex: /^ASCN 1ZZ$/,
            samples: 'ASCN 1ZZ',
        },
        AD: {
            regex: /^AD[1-7]0\d$/,
            samples: 'AD206, AD403, AD106, AD406',
        },

        // We have kept the empty object for the countries which do not have any zip code validation
        // to ensure consistency so that the amount of countries displayed and in this object are same
        AE: {},
        AF: {
            regex: /^\d{4}$/,
            samples: '9536, 1476, 3842, 7975',
        },
        AG: {},
        AI: {
            regex: /^AI-2640$/,
            samples: 'AI-2640',
        },
        AL: {
            regex: /^\d{4}$/,
            samples: '1631, 9721, 2360, 5574',
        },
        AM: {
            regex: /^\d{4}$/,
            samples: '5581, 7585, 8434, 2492',
        },
        AO: {},
        AQ: {},
        AR: {
            regex: /^((?:[A-HJ-NP-Z])?\d{4})([A-Z]{3})?$/,
            samples: 'Q7040GFQ, K2178ZHR, P6240EJG, J6070IAE',
        },
        AS: {
            regex: /^96799$/,
            samples: '96799',
        },
        AT: {
            regex: /^\d{4}$/,
            samples: '4223, 2052, 3544, 5488',
        },
        AU: {
            regex: /^\d{4}$/,
            samples: '7181, 7735, 9169, 8780',
        },
        AW: {},
        AX: {
            regex: /^22\d{3}$/,
            samples: '22270, 22889, 22906, 22284',
        },
        AZ: {
            regex: /^(AZ) (\d{4})$/,
            samples: 'AZ 6704, AZ 5332, AZ 3907, AZ 6892',
        },
        BA: {
            regex: /^\d{5}$/,
            samples: '62722, 80420, 44595, 74614',
        },
        BB: {
            regex: /^BB\d{5}$/,
            samples: 'BB64089, BB17494, BB73163, BB25752',
        },
        BD: {
            regex: /^\d{4}$/,
            samples: '8585, 8175, 7381, 0154',
        },
        BE: {
            regex: /^\d{4}$/,
            samples: '7944, 5303, 6746, 7921',
        },
        BF: {},
        BG: {
            regex: /^\d{4}$/,
            samples: '6409, 7657, 1206, 7908',
        },
        BH: {
            regex: /^\d{3}\d?$/,
            samples: '047, 1116, 490, 631',
        },
        BI: {},
        BJ: {},
        BL: {
            regex: /^97133$/,
            samples: '97133',
        },
        BM: {
            regex: /^[A-Z]{2} ?[A-Z0-9]{2}$/,
            samples: 'QV9P, OSJ1, PZ 3D, GR YK',
        },
        BN: {
            regex: /^[A-Z]{2} ?\d{4}$/,
            samples: 'PF 9925, TH1970, SC 4619, NF0781',
        },
        BO: {},
        BQ: {},
        BR: {
            regex: /^\d{5}-?\d{3}$/,
            samples: '18816-403, 95177-465, 43447-782, 39403-136',
        },
        BS: {},
        BT: {
            regex: /^\d{5}$/,
            samples: '28256, 52484, 30608, 93524',
        },
        BW: {},
        BY: {
            regex: /^\d{6}$/,
            samples: '504154, 360246, 741167, 895047',
        },
        BZ: {},
        CA: {
            regex: /^[ABCEGHJKLMNPRSTVXY]\d[ABCEGHJ-NPRSTV-Z] ?\d[ABCEGHJ-NPRSTV-Z]\d$/,
            samples: 'S1A7K8, Y5H 4G6, H9V0P2, H1A1B5',
        },
        CC: {
            regex: /^6799$/,
            samples: '6799',
        },
        CD: {},
        CF: {},
        CG: {},
        CH: {
            regex: /^\d{4}$/,
            samples: '6370, 5271, 7873, 8220',
        },
        CI: {},
        CK: {},
        CL: {
            regex: /^\d{7}$/,
            samples: '7565829, 8702008, 3161669, 1607703',
        },
        CM: {},
        CN: {
            regex: /^\d{6}$/,
            samples: '240543, 870138, 295528, 861683',
        },
        CO: {
            regex: /^\d{6}$/,
            samples: '678978, 775145, 823943, 913970',
        },
        CR: {
            regex: /^\d{5}$/,
            samples: '28256, 52484, 30608, 93524',
        },
        CU: {
            regex: /^(?:CP)?(\d{5})$/,
            samples: '28256, 52484, 30608, 93524',
        },
        CV: {
            regex: /^\d{4}$/,
            samples: '9056, 8085, 0491, 4627',
        },
        CW: {},
        CX: {
            regex: /^6798$/,
            samples: '6798',
        },
        CY: {
            regex: /^\d{4}$/,
            samples: '9301, 2478, 1981, 6162',
        },
        CZ: {
            regex: /^\d{3} ?\d{2}$/,
            samples: '150 56, 50694, 229 08, 82811',
        },
        DE: {
            regex: /^\d{5}$/,
            samples: '33185, 37198, 81711, 44262',
        },
        DJ: {},
        DK: {
            regex: /^\d{4}$/,
            samples: '1429, 2457, 0637, 5764',
        },
        DM: {},
        DO: {
            regex: /^\d{5}$/,
            samples: '11877, 95773, 93875, 98032',
        },
        DZ: {
            regex: /^\d{5}$/,
            samples: '26581, 64621, 57550, 72201',
        },
        EC: {
            regex: /^\d{6}$/,
            samples: '541124, 873848, 011495, 334509',
        },
        EE: {
            regex: /^\d{5}$/,
            samples: '87173, 01127, 73214, 52381',
        },
        EG: {
            regex: /^\d{5}$/,
            samples: '98394, 05129, 91463, 77359',
        },
        EH: {
            regex: /^\d{5}$/,
            samples: '30577, 60264, 16487, 38593',
        },
        ER: {},
        ES: {
            regex: /^\d{5}$/,
            samples: '03315, 00413, 23179, 89324',
        },
        ET: {
            regex: /^\d{4}$/,
            samples: '6269, 8498, 4514, 7820',
        },
        FI: {
            regex: /^\d{5}$/,
            samples: '21859, 72086, 22422, 03774',
        },
        FJ: {},
        FK: {
            regex: /^FIQQ 1ZZ$/,
            samples: 'FIQQ 1ZZ',
        },
        FM: {
            regex: /^(9694[1-4])(?:[ -](\d{4}))?$/,
            samples: '96942-9352, 96944-4935, 96941 9065, 96943-5369',
        },
        FO: {
            regex: /^\d{3}$/,
            samples: '334, 068, 741, 787',
        },
        FR: {
            regex: /^\d{2} ?\d{3}$/,
            samples: '25822, 53 637, 55354, 82522',
        },
        GA: {},
        GB: {
            regex: /^[A-Z]{1,2}[0-9R][0-9A-Z]?\s*([0-9][ABD-HJLNP-UW-Z]{2})?$/,
            samples: 'LA102UX, BL2F8FX, BD1S9LU, WR4G 6LH, W1U',
        },
        GD: {},
        GE: {
            regex: /^\d{4}$/,
            samples: '1232, 9831, 4717, 9428',
        },
        GF: {
            regex: /^9[78]3\d{2}$/,
            samples: '98380, 97335, 98344, 97300',
        },
        GG: {
            regex: /^GY\d[\dA-Z]? ?\d[ABD-HJLN-UW-Z]{2}$/,
            samples: 'GY757LD, GY6D 6XL, GY3Y2BU, GY85 1YO',
        },
        GH: {},
        GI: {
            regex: /^GX11 1AA$/,
            samples: 'GX11 1AA',
        },
        GL: {
            regex: /^39\d{2}$/,
            samples: '3964, 3915, 3963, 3956',
        },
        GM: {},
        GN: {
            regex: /^\d{3}$/,
            samples: '465, 994, 333, 078',
        },
        GP: {
            regex: /^9[78][01]\d{2}$/,
            samples: '98069, 97007, 97147, 97106',
        },
        GQ: {},
        GR: {
            regex: /^\d{3} ?\d{2}$/,
            samples: '98654, 319 78, 127 09, 590 52',
        },
        GS: {
            regex: /^SIQQ 1ZZ$/,
            samples: 'SIQQ 1ZZ',
        },
        GT: {
            regex: /^\d{5}$/,
            samples: '30553, 69925, 09376, 83719',
        },
        GU: {
            regex: /^((969)[1-3][0-2])$/,
            samples: '96922, 96932, 96921, 96911',
        },
        GW: {
            regex: /^\d{4}$/,
            samples: '1742, 7941, 4437, 7728',
        },
        GY: {},
        HK: {
            regex: /^999077$|^$/,
            samples: '999077',
        },
        HN: {
            regex: /^\d{5}$/,
            samples: '86238, 78999, 03594, 30406',
        },
        HR: {
            regex: /^\d{5}$/,
            samples: '85240, 80710, 78235, 98766',
        },
        HT: {
            regex: /^(?:HT)?(\d{4})$/,
            samples: '5101, HT6991, HT3871, 1126',
        },
        HU: {
            regex: /^\d{4}$/,
            samples: '0360, 2604, 3362, 4775',
        },
        ID: {
            regex: /^\d{5}$/,
            samples: '60993, 52656, 16521, 34931',
        },
        IE: {},
        IL: {
            regex: /^\d{5}(?:\d{2})?$/,
            samples: '74213, 6978354, 2441689, 4971551',
        },
        IM: {
            regex: /^IM\d[\dA-Z]? ?\d[ABD-HJLN-UW-Z]{2}$/,
            samples: 'IM2X1JP, IM4V 9JU, IM3B1UP, IM8E 5XF',
        },
        IN: {
            regex: /^\d{6}$/,
            samples: '946956, 143659, 243258, 938385',
        },
        IO: {
            regex: /^BBND 1ZZ$/,
            samples: 'BBND 1ZZ',
        },
        IQ: {
            regex: /^\d{5}$/,
            samples: '63282, 87817, 38580, 47725',
        },
        IR: {
            regex: /^\d{5}-?\d{5}$/,
            samples: '0666174250, 6052682188, 02360-81920, 25102-08646',
        },
        IS: {
            regex: /^\d{3}$/,
            samples: '408, 013, 001, 936',
        },
        IT: {
            regex: /^\d{5}$/,
            samples: '31701, 61341, 92781, 45609',
        },
        JE: {
            regex: /^JE\d[\dA-Z]? ?\d[ABD-HJLN-UW-Z]{2}$/,
            samples: 'JE0D 2EX, JE59 2OF, JE1X1ZW, JE0V 1SO',
        },
        JM: {},
        JO: {
            regex: /^\d{5}$/,
            samples: '20789, 02128, 52170, 40284',
        },
        JP: {
            regex: /^\d{3}-?\d{4}$/,
            samples: '5429642, 046-1544, 6463599, 368-5362',
        },
        KE: {
            regex: /^\d{5}$/,
            samples: '33043, 98830, 59324, 42876',
        },
        KG: {
            regex: /^\d{6}$/,
            samples: '500371, 176592, 184133, 225279',
        },
        KH: {
            regex: /^\d{5,6}$/,
            samples: '220281, 18824, 35379, 09570',
        },
        KI: {
            regex: /^KI\d{4}$/,
            samples: 'KI0104, KI0109, KI0112, KI0306',
        },
        KM: {},
        KN: {
            regex: /^KN\d{4}(-\d{4})?$/,
            samples: 'KN2522, KN2560-3032, KN3507, KN4440',
        },
        KP: {},
        KR: {
            regex: /^\d{5}$/,
            samples: '67417, 66648, 08359, 93750',
        },
        KW: {
            regex: /^\d{5}$/,
            samples: '74840, 53309, 71276, 59262',
        },
        KY: {
            regex: /^KY\d-\d{4}$/,
            samples: 'KY0-3078, KY1-7812, KY8-3729, KY3-4664',
        },
        KZ: {
            regex: /^\d{6}$/,
            samples: '129113, 976562, 226811, 933781',
        },
        LA: {
            regex: /^\d{5}$/,
            samples: '08875, 50779, 87756, 75932',
        },
        LB: {
            regex: /^(?:\d{4})(?: ?(?:\d{4}))?$/,
            samples: '5436 1302, 9830 7470, 76911911, 9453 1306',
        },
        LC: {
            regex: /^(LC)?\d{2} ?\d{3}$/,
            samples: '21080, LC99127, LC24 258, 51 740',
        },
        LI: {
            regex: /^\d{4}$/,
            samples: '6644, 2852, 4630, 4541',
        },
        LK: {
            regex: /^\d{5}$/,
            samples: '44605, 27721, 90695, 65514',
        },
        LR: {
            regex: /^\d{4}$/,
            samples: '6644, 2852, 4630, 4541',
        },
        LS: {
            regex: /^\d{3}$/,
            samples: '779, 803, 104, 897',
        },
        LT: {
            regex: /^((LT)[-])?(\d{5})$/,
            samples: 'LT-22248, LT-12796, 69822, 37280',
        },
        LU: {
            regex: /^((L)[-])?(\d{4})$/,
            samples: '5469, L-4476, 6304, 9739',
        },
        LV: {
            regex: /^((LV)[-])?\d{4}$/,
            samples: '9344, LV-5030, LV-0132, 8097',
        },
        LY: {},
        MA: {
            regex: /^\d{5}$/,
            samples: '50219, 95871, 80907, 79804',
        },
        MC: {
            regex: /^980\d{2}$/,
            samples: '98084, 98041, 98070, 98062',
        },
        MD: {
            regex: /^(MD[-]?)?(\d{4})$/,
            samples: '6250, MD-9681, MD3282, MD-0652',
        },
        ME: {
            regex: /^\d{5}$/,
            samples: '87622, 92688, 23129, 59566',
        },
        MF: {
            regex: /^9[78][01]\d{2}$/,
            samples: '97169, 98180, 98067, 98043',
        },
        MG: {
            regex: /^\d{3}$/,
            samples: '854, 084, 524, 064',
        },
        MH: {
            regex: /^((969)[6-7][0-9])(-\d{4})?/,
            samples: '96962, 96969, 96970-8530, 96960-3226',
        },
        MK: {
            regex: /^\d{4}$/,
            samples: '8299, 6904, 6144, 9753',
        },
        ML: {},
        MM: {
            regex: /^\d{5}$/,
            samples: '59188, 93943, 40829, 69981',
        },
        MN: {
            regex: /^\d{5}$/,
            samples: '94129, 29906, 53374, 80141',
        },
        MO: {},
        MP: {
            regex: /^(9695[012])(?:[ -](\d{4}))?$/,
            samples: '96952 3162, 96950 1567, 96951 2994, 96950 8745',
        },
        MQ: {
            regex: /^9[78]2\d{2}$/,
            samples: '98297, 97273, 97261, 98282',
        },
        MR: {},
        MS: {
            regex: /^[Mm][Ss][Rr]\s{0,1}\d{4}$/,
            samples: 'MSR1110, MSR1230, MSR1250, MSR1330',
        },
        MT: {
            regex: /^[A-Z]{3} [0-9]{4}|[A-Z]{2}[0-9]{2}|[A-Z]{2} [0-9]{2}|[A-Z]{3}[0-9]{4}|[A-Z]{3}[0-9]{2}|[A-Z]{3} [0-9]{2}$/,
            samples: 'DKV 8196, KSU9264, QII0259, HKH 1020',
        },
        MU: {
            regex: /^([0-9A-R]\d{4})$/,
            samples: 'H8310, 52591, M9826, F5810',
        },
        MV: {
            regex: /^\d{5}$/,
            samples: '16354, 20857, 50991, 72527',
        },
        MW: {},
        MX: {
            regex: /^\d{5}$/,
            samples: '71530, 76424, 73811, 50503',
        },
        MY: {
            regex: /^\d{5}$/,
            samples: '75958, 15826, 86715, 37081',
        },
        MZ: {
            regex: /^\d{4}$/,
            samples: '0902, 6258, 7826, 7150',
        },
        NA: {
            regex: /^\d{5}$/,
            samples: '68338, 63392, 21820, 61211',
        },
        NC: {
            regex: /^988\d{2}$/,
            samples: '98865, 98813, 98820, 98855',
        },
        NE: {
            regex: /^\d{4}$/,
            samples: '9790, 3270, 2239, 0400',
        },
        NF: {
            regex: /^2899$/,
            samples: '2899',
        },
        NG: {
            regex: /^\d{6}$/,
            samples: '289096, 223817, 199970, 840648',
        },
        NI: {
            regex: /^\d{5}$/,
            samples: '86308, 60956, 49945, 15470',
        },
        NL: {
            regex: /^\d{4} ?[A-Z]{2}$/,
            samples: '6998 VY, 5390 CK, 2476 PS, 8873OX',
        },
        NO: {
            regex: /^\d{4}$/,
            samples: '0711, 4104, 2683, 5015',
        },
        NP: {
            regex: /^\d{5}$/,
            samples: '42438, 73964, 66400, 33976',
        },
        NR: {
            regex: /^(NRU68)$/,
            samples: 'NRU68',
        },
        NU: {
            regex: /^(9974)$/,
            samples: '9974',
        },
        NZ: {
            regex: /^\d{4}$/,
            samples: '7015, 0780, 4109, 1422',
        },
        OM: {
            regex: /^(?:PC )?\d{3}$/,
            samples: 'PC 851, PC 362, PC 598, PC 499',
        },
        PA: {
            regex: /^\d{4}$/,
            samples: '0711, 4104, 2683, 5015',
        },
        PE: {
            regex: /^\d{5}$/,
            samples: '10013, 12081, 14833, 24615',
        },
        PF: {
            regex: /^987\d{2}$/,
            samples: '98755, 98710, 98748, 98791',
        },
        PG: {
            regex: /^\d{3}$/,
            samples: '193, 166, 880, 553',
        },
        PH: {
            regex: /^\d{4}$/,
            samples: '0137, 8216, 2876, 0876',
        },
        PK: {
            regex: /^\d{5}$/,
            samples: '78219, 84497, 62102, 12564',
        },
        PL: {
            regex: /^\d{2}-\d{3}$/,
            samples: '63-825, 26-714, 05-505, 15-200',
        },
        PM: {
            regex: /^(97500)$/,
            samples: '97500',
        },
        PN: {
            regex: /^PCRN 1ZZ$/,
            samples: 'PCRN 1ZZ',
        },
        PR: {
            regex: /^(00[679]\d{2})(?:[ -](\d{4}))?$/,
            samples: '00989 3603, 00639 0720, 00707-9803, 00610 7362',
        },
        PS: {
            regex: /^(00[679]\d{2})(?:[ -](\d{4}))?$/,
            samples: '00748, 00663, 00779-4433, 00934 1559',
        },
        PT: {
            regex: /^\d{4}-\d{3}$/,
            samples: '0060-917, 4391-979, 5551-657, 9961-093',
        },
        PW: {
            regex: /^(969(?:39|40))(?:[ -](\d{4}))?$/,
            samples: '96940, 96939, 96939 6004, 96940-1871',
        },
        PY: {
            regex: /^\d{4}$/,
            samples: '7895, 5835, 8783, 5887',
        },
        QA: {},
        RE: {
            regex: /^9[78]4\d{2}$/,
            samples: '98445, 97404, 98421, 98434',
        },
        RO: {
            regex: /^\d{6}$/,
            samples: '935929, 407608, 637434, 174574',
        },
        RS: {
            regex: /^\d{5,6}$/,
            samples: '929863, 259131, 687739, 07011',
        },
        RU: {
            regex: /^\d{6}$/,
            samples: '138294, 617323, 307906, 981238',
        },
        RW: {},
        SA: {
            regex: /^\d{5}(-{1}\d{4})?$/,
            samples: '86020-1256, 72375, 70280, 96328',
        },
        SB: {},
        SC: {},
        SD: {
            regex: /^\d{5}$/,
            samples: '78219, 84497, 62102, 12564',
        },
        SE: {
            regex: /^\d{3} ?\d{2}$/,
            samples: '095 39, 41052, 84687, 563 66',
        },
        SG: {
            regex: /^\d{6}$/,
            samples: '606542, 233985, 036755, 265255',
        },
        SH: {
            regex: /^(?:ASCN|TDCU|STHL) 1ZZ$/,
            samples: 'STHL 1ZZ, ASCN 1ZZ, TDCU 1ZZ',
        },
        SI: {
            regex: /^\d{4}$/,
            samples: '6898, 3413, 2031, 5732',
        },
        SJ: {
            regex: /^\d{4}$/,
            samples: '7616, 3163, 5769, 0237',
        },
        SK: {
            regex: /^\d{3} ?\d{2}$/,
            samples: '594 52, 813 34, 867 67, 41814',
        },
        SL: {},
        SM: {
            regex: /^4789\d$/,
            samples: '47894, 47895, 47893, 47899',
        },
        SN: {
            regex: /^[1-8]\d{4}$/,
            samples: '48336, 23224, 33261, 82430',
        },
        SO: {},
        SR: {},
        SS: {
            regex: /^[A-Z]{2} ?\d{5}$/,
            samples: 'JQ 80186, CU 46474, DE33738, MS 59107',
        },
        ST: {},
        SV: {},
        SX: {},
        SY: {},
        SZ: {
            regex: /^[HLMS]\d{3}$/,
            samples: 'H458, L986, M477, S916',
        },
        TA: {
            regex: /^TDCU 1ZZ$/,
            samples: 'TDCU 1ZZ',
        },
        TC: {
            regex: /^TKCA 1ZZ$/,
            samples: 'TKCA 1ZZ',
        },
        TD: {},
        TF: {},
        TG: {},
        TH: {
            regex: /^\d{5}$/,
            samples: '30706, 18695, 21044, 42496',
        },
        TJ: {
            regex: /^\d{6}$/,
            samples: '381098, 961344, 519925, 667883',
        },
        TK: {},
        TL: {},
        TM: {
            regex: /^\d{6}$/,
            samples: '544985, 164362, 425224, 374603',
        },
        TN: {
            regex: /^\d{4}$/,
            samples: '6075, 7340, 2574, 8988',
        },
        TO: {},
        TR: {
            regex: /^\d{5}$/,
            samples: '42524, 81057, 50859, 42677',
        },
        TT: {
            regex: /^\d{6}$/,
            samples: '041238, 033990, 763476, 981118',
        },
        TV: {},
        TW: {
            regex: /^\d{3}(?:\d{2})?$/,
            samples: '21577, 76068, 68698, 08912',
        },
        TZ: {},
        UA: {
            regex: /^\d{5}$/,
            samples: '10629, 81138, 15668, 30055',
        },
        UG: {},
        UM: {},
        US: {
            regex: /^[0-9]{5}(?:[- ][0-9]{4})?$/,
            samples: '12345, 12345-1234, 12345 1234',
        },
        UY: {
            regex: /^\d{5}$/,
            samples: '40073, 30136, 06583, 00021',
        },
        UZ: {
            regex: /^\d{6}$/,
            samples: '205122, 219713, 441699, 287471',
        },
        VA: {
            regex: /^(00120)$/,
            samples: '00120',
        },
        VC: {
            regex: /^VC\d{4}$/,
            samples: 'VC0600, VC0176, VC0616, VC4094',
        },
        VE: {
            regex: /^\d{4}$/,
            samples: '9692, 1953, 6680, 8302',
        },
        VG: {
            regex: /^VG\d{4}$/,
            samples: 'VG1204, VG7387, VG3431, VG6021',
        },
        VI: {
            regex: /^(008(?:(?:[0-4]\d)|(?:5[01])))(?:[ -](\d{4}))?$/,
            samples: '00820, 00804 2036, 00825 3344, 00811-5900',
        },
        VN: {
            regex: /^\d{6}$/,
            samples: '133836, 748243, 894060, 020597',
        },
        VU: {},
        WF: {
            regex: /^986\d{2}$/,
            samples: '98692, 98697, 98698, 98671',
        },
        WS: {
            regex: /^WS[1-2]\d{3}$/,
            samples: 'WS1349, WS2798, WS1751, WS2090',
        },
        XK: {
            regex: /^[1-7]\d{4}$/,
            samples: '56509, 15863, 46644, 21896',
        },
        YE: {},
        YT: {
            regex: /^976\d{2}$/,
            samples: '97698, 97697, 97632, 97609',
        },
        ZA: {
            regex: /^\d{4}$/,
            samples: '6855, 5179, 6956, 7147',
        },
        ZM: {
            regex: /^\d{5}$/,
            samples: '77603, 97367, 80454, 94484',
        },
        ZW: {},
    },

    GENERIC_ZIP_CODE_REGEX: /^(?:(?![\s-])[\w -]{0,9}[\w])?$/,

    // Values for checking if polyfill is required on a platform
    POLYFILL_TEST: {
        STYLE: 'currency',
        CURRENCY: 'XAF',
        FORMAT: 'symbol',
        SAMPLE_INPUT: '123456.789',
        EXPECTED_OUTPUT: 'FCFA 123,457',
    },

    PATHS_TO_TREAT_AS_EXTERNAL: ['NewExpensify.dmg', 'docs/index.html'],

    // Test tool menu parameters
    TEST_TOOL: {
        // Number of concurrent taps to open then the Test modal menu
        NUMBER_OF_TAPS: 4,
    },

    MENU_HELP_URLS: {
        LEARN_MORE: 'https://www.expensify.com',
        DOCUMENTATION: 'https://github.com/Expensify/App/blob/main/README.md',
        COMMUNITY_DISCUSSIONS: 'https://expensify.slack.com/archives/C01GTK53T8Q',
        SEARCH_ISSUES: 'https://github.com/Expensify/App/issues',
    },

    BOOK_TRAVEL_DEMO_URL: 'https://calendly.com/d/ck2z-xsh-q97/expensify-travel-demo-travel-page',
    TRAVEL_DOT_URL: 'https://travel.expensify.com',
    STAGING_TRAVEL_DOT_URL: 'https://staging.travel.expensify.com',
    TRIP_ID_PATH: (tripID?: string) => (tripID ? `trips/${tripID}` : undefined),
    TRIP_SUPPORT: '/support',
    SPOTNANA_TMC_ID: '8e8e7258-1cf3-48c0-9cd1-fe78a6e31eed',
    STAGING_SPOTNANA_TMC_ID: '7a290c6e-5328-4107-aff6-e48765845b81',
    SCREEN_READER_STATES: {
        ALL: 'all',
        ACTIVE: 'active',
        DISABLED: 'disabled',
    },
    SPACE_CHARACTER_WIDTH: 4,

    // The attribute used in the SelectionScraper.js helper to query all the DOM elements
    // that should be removed from the copied contents in the getHTMLOfSelection() method
    SELECTION_SCRAPER_HIDDEN_ELEMENT: 'selection-scrapper-hidden-element',
    INNER_BOX_SHADOW_ELEMENT: 'inner-box-shadow-element',
    MODERATION: {
        MODERATOR_DECISION_PENDING: 'pending',
        MODERATOR_DECISION_PENDING_HIDE: 'pendingHide',
        MODERATOR_DECISION_PENDING_REMOVE: 'pendingRemove',
        MODERATOR_DECISION_APPROVED: 'approved',
        MODERATOR_DECISION_HIDDEN: 'hidden',
        FLAG_SEVERITY_SPAM: 'spam',
        FLAG_SEVERITY_INCONSIDERATE: 'inconsiderate',
        FLAG_SEVERITY_INTIMIDATION: 'intimidation',
        FLAG_SEVERITY_BULLYING: 'bullying',
        FLAG_SEVERITY_HARASSMENT: 'harassment',
        FLAG_SEVERITY_ASSAULT: 'assault',
    },
    EMOJI_PICKER_TEXT_INPUT_SIZES: 152,
    QR: {
        DEFAULT_LOGO_SIZE_RATIO: 0.25,
        DEFAULT_LOGO_MARGIN_RATIO: 0.02,
        EXPENSIFY_LOGO_SIZE_RATIO: 0.22,
        EXPENSIFY_LOGO_MARGIN_RATIO: 0.03,
    },

    /**
     * Acceptable values for the `role` attribute on react native components.
     *
     * **IMPORTANT:** Not for use with the `accessibilityRole` prop, as it accepts different values, and new components
     * should use the `role` prop instead.
     */
    ROLE: {
        /** Use for elements with important, time-sensitive information. */
        ALERT: 'alert',
        /** Use for elements that act as buttons. */
        BUTTON: 'button',
        /** Use for elements representing checkboxes. */
        CHECKBOX: 'checkbox',
        /** Use for elements that allow a choice from multiple options. */
        COMBOBOX: 'combobox',
        /** Use with scrollable lists to represent a grid layout. */
        GRID: 'grid',
        /** Use for section headers or titles. */
        HEADING: 'heading',
        /** Use for image elements. */
        IMG: 'img',
        /** Use for elements that navigate to other pages or content. */
        LINK: 'link',
        /** Use to identify a list of items. */
        LIST: 'list',
        /** Use for a list of choices or options. */
        MENU: 'menu',
        /** Use for a container of multiple menus. */
        MENUBAR: 'menubar',
        /** Use for items within a menu. */
        MENUITEM: 'menuitem',
        /** Use when no specific role is needed. */
        NONE: 'none',
        /** Use for elements that don't require a specific role. */
        PRESENTATION: 'presentation',
        /** Use for elements showing progress of a task. */
        PROGRESSBAR: 'progressbar',
        /** Use for radio buttons. */
        RADIO: 'radio',
        /** Use for groups of radio buttons. */
        RADIOGROUP: 'radiogroup',
        /** Use for scrollbar elements. */
        SCROLLBAR: 'scrollbar',
        /** Use for text fields that are used for searching. */
        SEARCHBOX: 'searchbox',
        /** Use for adjustable elements like sliders. */
        SLIDER: 'slider',
        /** Use for a button that opens a list of choices. */
        SPINBUTTON: 'spinbutton',
        /** Use for elements providing a summary of app conditions. */
        SUMMARY: 'summary',
        /** Use for on/off switch elements. */
        SWITCH: 'switch',
        /** Use for tab elements in a tab list. */
        TAB: 'tab',
        /** Use for a list of tabs. */
        TABLIST: 'tablist',
        /** Use for timer elements. */
        TIMER: 'timer',
        /** Use for toolbars containing action buttons or components. */
        TOOLBAR: 'toolbar',
        /** Use for navigation elements */
        NAVIGATION: 'navigation',
        /** Use for Tooltips */
        TOOLTIP: 'tooltip',
    },
    TRANSLATION_KEYS: {
        ATTACHMENT: 'common.attachment',
    },
    TEACHERS_UNITE: {
        PROD_PUBLIC_ROOM_ID: '7470147100835202',
        PROD_POLICY_ID: 'B795B6319125BDF2',
        TEST_PUBLIC_ROOM_ID: '207591744844000',
        TEST_POLICY_ID: 'ABD1345ED7293535',
        POLICY_NAME: 'Expensify.org / Teachers Unite!',
        PUBLIC_ROOM_NAME: '#teachers-unite',
    },
    CUSTOM_STATUS_TYPES: {
        NEVER: 'never',
        THIRTY_MINUTES: 'thirtyMinutes',
        ONE_HOUR: 'oneHour',
        AFTER_TODAY: 'afterToday',
        AFTER_WEEK: 'afterWeek',
        CUSTOM: 'custom',
    },
    TWO_FACTOR_AUTH_STEPS: {
        COPY_CODES: 'COPY_CODES',
        VERIFY: 'VERIFY',
        SUCCESS: 'SUCCESS',
        ENABLED: 'ENABLED',
        DISABLED: 'DISABLED',
        DISABLE: 'DISABLE',
    },
    MERGE_ACCOUNT_RESULTS: {
        SUCCESS: 'success',
        ERR_2FA: 'err_2fa',
        ERR_NO_EXIST: 'err_no_exist',
        ERR_SMART_SCANNER: 'err_smart_scanner',
        ERR_INVOICING: 'err_invoicing',
        ERR_SAML_PRIMARY_LOGIN: 'err_saml_primary_login',
        ERR_SAML_DOMAIN_CONTROL: 'err_saml_domain_control',
        ERR_SAML_NOT_SUPPORTED: 'err_saml_not_supported',
        ERR_ACCOUNT_LOCKED: 'err_account_locked',
        TOO_MANY_ATTEMPTS: 'too_many_attempts',
        ACCOUNT_UNVALIDATED: 'account_unvalidated',
    },
    DELEGATE_ROLE: {
        ALL: 'all',
        SUBMITTER: 'submitter',
    },
    DELEGATE: {
        DENIED_ACCESS_VARIANTS: {
            DELEGATE: 'delegate',
            SUBMITTER: 'submitter',
        },
    },
    DELEGATE_ROLE_HELP_DOT_ARTICLE_LINK: 'https://help.expensify.com/expensify-classic/hubs/copilots-and-delegates/',
    STRIPE_GBP_AUTH_STATUSES: {
        SUCCEEDED: 'succeeded',
        CARD_AUTHENTICATION_REQUIRED: 'authentication_required',
    },
    TAB: {
        DEBUG_TAB_ID: 'DebugTab',
        NEW_CHAT_TAB_ID: 'NewChatTab',
        NEW_CHAT: 'chat',
        NEW_ROOM: 'room',
        RECEIPT_TAB_ID: 'ReceiptTab',
        IOU_REQUEST_TYPE: 'iouRequestType',
        SHARE: {
            NAVIGATOR_ID: 'ShareNavigatorID',
            SHARE: 'ShareTab',
            SUBMIT: 'SubmitTab',
        },
    },
    TAB_REQUEST: {
        MANUAL: 'manual',
        SCAN: 'scan',
        DISTANCE: 'distance',
        PER_DIEM: 'per-diem',
    },

    STATUS_TEXT_MAX_LENGTH: 100,

    DROPDOWN_BUTTON_SIZE: {
        LARGE: 'large',
        MEDIUM: 'medium',
        SMALL: 'small',
    },

    SF_COORDINATES: [-122.4194, 37.7749],

    NAVIGATION: {
        ACTION_TYPE: {
            REPLACE: 'REPLACE',
            PUSH: 'PUSH',
            NAVIGATE: 'NAVIGATE',

            /** These action types are custom for RootNavigator */
            SWITCH_POLICY_ID: 'SWITCH_POLICY_ID',
            DISMISS_MODAL: 'DISMISS_MODAL',
            OPEN_WORKSPACE_SPLIT: 'OPEN_WORKSPACE_SPLIT',
        },
    },
    TIME_PERIOD: {
        AM: 'AM',
        PM: 'PM',
    },
    INDENTS: '    ',
    PARENT_CHILD_SEPARATOR: ': ',
    COLON: ':',
    MAPBOX: {
        PADDING: 32,
        DEFAULT_ZOOM: 15,
        SINGLE_MARKER_ZOOM: 15,
        DEFAULT_COORDINATE: [-122.4021, 37.7911] as [number, number],
        STYLE_URL: 'mapbox://styles/expensify/cllcoiqds00cs01r80kp34tmq',
        ANIMATION_DURATION_ON_CENTER_ME: 1000,
        CENTER_BUTTON_FADE_DURATION: 300,
    },
    ONYX_UPDATE_TYPES: {
        HTTPS: 'https',
        PUSHER: 'pusher',
        AIRSHIP: 'airship',
    },
    EVENTS: {
        SCROLLING: 'scrolling',
    },
    SELECTION_LIST_WITH_MODAL_TEST_ID: 'selectionListWithModalMenuItem',

    IMAGE_TEST_ID: 'Image',
    IMAGE_SVG_TEST_ID: 'ImageSVG',
    VIDEO_PLAYER_TEST_ID: 'VideoPlayer',
    LOTTIE_VIEW_TEST_ID: 'LottieView',

    CHAT_HEADER_LOADER_HEIGHT: 36,

    HORIZONTAL_SPACER: {
        DEFAULT_BORDER_BOTTOM_WIDTH: 1,
        DEFAULT_MARGIN_VERTICAL: 8,
        HIDDEN_MARGIN_VERTICAL: 4,
        HIDDEN_BORDER_BOTTOM_WIDTH: 0,
    },

    LIST_COMPONENTS: {
        HEADER: 'header',
        FOOTER: 'footer',
    },

    MISSING_TRANSLATION: 'MISSING TRANSLATION',
    SEARCH_MAX_LENGTH: 500,

    /**
     * The count of characters we'll allow the user to type after reaching SEARCH_MAX_LENGTH in an input.
     */
    ADDITIONAL_ALLOWED_CHARACTERS: 20,

    VALIDATION_REIMBURSEMENT_INPUT_LIMIT: 20,

    REFERRAL_PROGRAM: {
        CONTENT_TYPES: {
            SUBMIT_EXPENSE: 'submitExpense',
            START_CHAT: 'startChat',
            REFER_FRIEND: 'referralFriend',
            SHARE_CODE: 'shareCode',
        },
        LEARN_MORE_LINK: 'https://help.expensify.com/articles/new-expensify/expenses/Referral-Program',
        LINK: 'https://join.my.expensify.com',
    },

    FEATURE_TRAINING: {
        CONTENT_TYPES: {
            TRACK_EXPENSE: 'track-expenses',
        },
        'track-expenses': {
            VIDEO_URL: `${CLOUDFRONT_URL}/videos/guided-setup-track-business-v2.mp4`,
            LEARN_MORE_LINK: `${USE_EXPENSIFY_URL}/track-expenses`,
        },
        TEST_DRIVE_COVER_ASPECT_RATIO: 500 / 300,
    },

    /**
     * native IDs for close buttons in Overlay component
     */
    OVERLAY: {
        TOP_BUTTON_NATIVE_ID: 'overLayTopButton',
        BOTTOM_BUTTON_NATIVE_ID: 'overLayBottomButton',
    },

    BACK_BUTTON_NATIVE_ID: 'backButton',
    EMOJI_PICKER_BUTTON_NATIVE_ID: 'emojiPickerButton',

    /**
     * The maximum count of items per page for SelectionList.
     * When paginate, it multiplies by page number.
     */
    MAX_SELECTION_LIST_PAGE_LENGTH: 500,

    /**
     * Bank account names
     */
    BANK_NAMES: {
        EXPENSIFY: 'expensify',
        AMERICAN_EXPRESS: 'americanexpress',
        BANK_OF_AMERICA: 'bank of america',
        BB_T: 'bbt',
        CAPITAL_ONE: 'capital one',
        CHASE: 'chase',
        CHARLES_SCHWAB: 'charles schwab',
        CITIBANK: 'citibank',
        CITIZENS_BANK: 'citizens bank',
        DISCOVER: 'discover',
        FIDELITY: 'fidelity',
        GENERIC_BANK: 'generic bank',
        HUNTINGTON_BANK: 'huntington bank',
        HUNTINGTON_NATIONAL: 'huntington national',
        NAVY_FEDERAL_CREDIT_UNION: 'navy federal credit union',
        PNC: 'pnc',
        REGIONS_BANK: 'regions bank',
        SUNTRUST: 'suntrust',
        TD_BANK: 'td bank',
        US_BANK: 'us bank',
        USAA: 'usaa',
    },

    /**
     * Constants for maxToRenderPerBatch parameter that is used for FlatList or SectionList. This controls the amount of items rendered per batch, which is the next chunk of items
     * rendered on every scroll.
     */
    MAX_TO_RENDER_PER_BATCH: {
        DEFAULT: 5,
        CAROUSEL: 3,
    },

    /**
     * Constants for types of violation.
     */
    VIOLATION_TYPES: {
        VIOLATION: 'violation',
        NOTICE: 'notice',
        WARNING: 'warning',
    },

    /**
     * Constants with different types for the modifiedAmount violation
     */
    MODIFIED_AMOUNT_VIOLATION_DATA: {
        DISTANCE: 'distance',
        CARD: 'card',
        SMARTSCAN: 'smartscan',
    },

    /**
     * Constants for types of violation names.
     * Defined here because they need to be referenced by the type system to generate the
     * ViolationNames type.
     */
    VIOLATIONS: {
        ALL_TAG_LEVELS_REQUIRED: 'allTagLevelsRequired',
        AUTO_REPORTED_REJECTED_EXPENSE: 'autoReportedRejectedExpense',
        BILLABLE_EXPENSE: 'billableExpense',
        CASH_EXPENSE_WITH_NO_RECEIPT: 'cashExpenseWithNoReceipt',
        CATEGORY_OUT_OF_POLICY: 'categoryOutOfPolicy',
        CONVERSION_SURCHARGE: 'conversionSurcharge',
        CUSTOM_UNIT_OUT_OF_POLICY: 'customUnitOutOfPolicy',
        DUPLICATED_TRANSACTION: 'duplicatedTransaction',
        FIELD_REQUIRED: 'fieldRequired',
        FUTURE_DATE: 'futureDate',
        INVOICE_MARKUP: 'invoiceMarkup',
        MAX_AGE: 'maxAge',
        MISSING_CATEGORY: 'missingCategory',
        MISSING_COMMENT: 'missingComment',
        MISSING_TAG: 'missingTag',
        MODIFIED_AMOUNT: 'modifiedAmount',
        MODIFIED_DATE: 'modifiedDate',
        PROHIBITED_EXPENSE: 'prohibitedExpense',
        NON_EXPENSIWORKS_EXPENSE: 'nonExpensiworksExpense',
        OVER_AUTO_APPROVAL_LIMIT: 'overAutoApprovalLimit',
        OVER_CATEGORY_LIMIT: 'overCategoryLimit',
        OVER_LIMIT: 'overLimit',
        OVER_LIMIT_ATTENDEE: 'overLimitAttendee',
        PER_DAY_LIMIT: 'perDayLimit',
        RECEIPT_NOT_SMART_SCANNED: 'receiptNotSmartScanned',
        RECEIPT_REQUIRED: 'receiptRequired',
        CUSTOM_RULES: 'customRules',
        RTER: 'rter',
        SMARTSCAN_FAILED: 'smartscanFailed',
        SOME_TAG_LEVELS_REQUIRED: 'someTagLevelsRequired',
        TAG_OUT_OF_POLICY: 'tagOutOfPolicy',
        TAX_AMOUNT_CHANGED: 'taxAmountChanged',
        TAX_OUT_OF_POLICY: 'taxOutOfPolicy',
        TAX_RATE_CHANGED: 'taxRateChanged',
        TAX_REQUIRED: 'taxRequired',
        HOLD: 'hold',
        RECEIPT_GENERATED_WITH_AI: 'receiptGeneratedWithAI',
    },
    RTER_VIOLATION_TYPES: {
        BROKEN_CARD_CONNECTION: 'brokenCardConnection',
        BROKEN_CARD_CONNECTION_530: 'brokenCardConnection530',
        SEVEN_DAY_HOLD: 'sevenDayHold',
    },
    REVIEW_DUPLICATES_ORDER: ['merchant', 'category', 'tag', 'description', 'taxCode', 'billable', 'reimbursable'],

    REPORT_VIOLATIONS: {
        FIELD_REQUIRED: 'fieldRequired',
        RBR_MESSAGE_MAX_CHARACTERS_FOR_PREVIEW: 40,
    },

    REPORT_VIOLATIONS_EXCLUDED_FIELDS: {
        TEXT_TITLE: 'text_title',
    },

    /** Context menu types */
    CONTEXT_MENU_TYPES: {
        LINK: 'LINK',
        REPORT_ACTION: 'REPORT_ACTION',
        EMAIL: 'EMAIL',
        REPORT: 'REPORT',
        TEXT: 'TEXT',
    },

    PROMOTED_ACTIONS: {
        PIN: 'pin',
        SHARE: 'share',
        JOIN: 'join',
        MESSAGE: 'message',
        HOLD: 'hold',
    },

    THUMBNAIL_IMAGE: {
        SMALL_SCREEN: {
            SIZE: 250,
        },
        WIDE_SCREEN: {
            SIZE: 350,
        },
        NAN_ASPECT_RATIO: 1.5,
    },

    VIDEO_PLAYER: {
        POPOVER_Y_OFFSET: -30,
        PLAYBACK_SPEEDS: [0.25, 0.5, 0.75, 1, 1.25, 1.5, 1.75, 2],
        HIDE_TIME_TEXT_WIDTH: 250,
        MIN_WIDTH: 170,
        MIN_HEIGHT: 120,
        CONTROLS_STATUS: {
            SHOW: 'show',
            HIDE: 'hide',
            VOLUME_ONLY: 'volumeOnly',
        },
        CONTROLS_POSITION: {
            NATIVE: 32,
            NORMAL: 8,
        },
        DEFAULT_VIDEO_DIMENSIONS: {width: 1900, height: 1400},
    },

    INTRO_CHOICES: {
        SUBMIT: 'newDotSubmit',
        MANAGE_TEAM: 'newDotManageTeam',
        CHAT_SPLIT: 'newDotSplitChat',
    },

    MANAGE_TEAMS_CHOICE: {
        MULTI_LEVEL: 'multiLevelApproval',
        CUSTOM_EXPENSE: 'customExpenseCoding',
        CARD_TRACKING: 'companyCardTracking',
        ACCOUNTING: 'accountingIntegrations',
        RULE: 'ruleEnforcement',
    },

    MINI_CONTEXT_MENU_MAX_ITEMS: 4,

    WORKSPACE_SWITCHER: {
        NAME: 'Expensify',
        SUBSCRIPT_ICON_SIZE: 8,
    },

    WELCOME_VIDEO_URL: `${CLOUDFRONT_URL}/videos/intro-1280.mp4`,

    ONBOARDING_CHOICES: {...onboardingChoices},
    SELECTABLE_ONBOARDING_CHOICES: {...selectableOnboardingChoices},
    CREATE_EXPENSE_ONBOARDING_CHOICES: {...createExpenseOnboardingChoices},
    ONBOARDING_SIGNUP_QUALIFIERS: {...signupQualifiers},
    ONBOARDING_INVITE_TYPES: {...onboardingInviteTypes},
    ONBOARDING_COMPANY_SIZE: {...onboardingCompanySize},
    ACTIONABLE_TRACK_EXPENSE_WHISPER_MESSAGE: 'What would you like to do with this expense?',
    ONBOARDING_ACCOUNTING_MAPPING,
    ONBOARDING_MESSAGES: {
        [onboardingChoices.EMPLOYER]: onboardingEmployerOrSubmitMessage,
        [onboardingChoices.SUBMIT]: onboardingEmployerOrSubmitMessage,
        [onboardingChoices.MANAGE_TEAM]: {
            message: ({onboardingCompanySize: companySize}) => `Here is a task list I’d recommend for a company of your size with ${companySize} submitters:`,
            tasks: [
                createWorkspaceTask,
                testDriveTask,
                {
                    type: 'addAccountingIntegration',
                    autoCompleted: false,
                    mediaAttributes: {
                        [`${CLOUDFRONT_URL}/${
                            connectionsVideoPaths[ONBOARDING_ACCOUNTING_MAPPING.netsuite]
                        }`]: `data-expensify-thumbnail-url="${CLOUDFRONT_URL}/images/walkthrough-connect_to_netsuite.png" data-expensify-width="1920" data-expensify-height="1080"`,
                        [`${CLOUDFRONT_URL}/${
                            connectionsVideoPaths[ONBOARDING_ACCOUNTING_MAPPING.quickbooksOnline]
                        }`]: `data-expensify-thumbnail-url="${CLOUDFRONT_URL}/images/walkthrough-connect_to_qbo.png" data-expensify-width="1920" data-expensify-height="1080"`,
                        [`${CLOUDFRONT_URL}/${
                            connectionsVideoPaths[ONBOARDING_ACCOUNTING_MAPPING.xero]
                        }`]: `data-expensify-thumbnail-url="${CLOUDFRONT_URL}/images/walkthrough-connect_to_xero.png" data-expensify-width="1920" data-expensify-height="1080"`,
                    },
                    title: ({integrationName, workspaceAccountingLink}) => `Connect to [${integrationName}](${workspaceAccountingLink})`,
                    description: ({integrationName, workspaceAccountingLink}) =>
                        `Connect to ${integrationName} for automatic expense coding and syncing that makes month-end close a breeze.\n` +
                        '\n' +
                        `Here’s how to connect to ${integrationName}:\n` +
                        '\n' +
                        '1. Click *Settings*.\n' +
                        '2. Go to *Workspaces*.\n' +
                        '3. Select your workspace.\n' +
                        '4. Click *Accounting*.\n' +
                        `5. Find ${integrationName}.\n` +
                        '6. Click *Connect*.\n' +
                        '\n' +
                        `${
                            integrationName && connectionsVideoPaths[integrationName]
                                ? `[Take me to accounting](${workspaceAccountingLink}).\n\n![Connect to ${integrationName}](${CLOUDFRONT_URL}/${connectionsVideoPaths[integrationName]})`
                                : `[Take me to accounting](${workspaceAccountingLink}).`
                        }`,
                },
                {
                    type: 'connectCorporateCard',
                    title: ({corporateCardLink}) => `Connect [your corporate card](${corporateCardLink})`,
                    description: ({corporateCardLink}) =>
                        `Connect your corporate card to automatically import and code expenses.\n` +
                        '\n' +
                        'Here’s how to invite your team:\n' +
                        '\n' +
                        '1. Click *Workspaces*.\n' +
                        '2. Select your workspace.\n' +
                        '3. Click *Corporate cards*.\n' +
                        '4. Follow the prompts to connect your card.\n' +
                        '\n' +
                        `[Take me to connect my corporate card](${corporateCardLink}).`,
                    autoCompleted: false,
                    mediaAttributes: {},
                },
                {
                    type: 'inviteTeam',
                    autoCompleted: false,
                    mediaAttributes: {
                        [`${CLOUDFRONT_URL}/videos/walkthrough-invite_members-v2.mp4`]: `data-expensify-thumbnail-url="${CLOUDFRONT_URL}/images/walkthrough-invite_members.png" data-expensify-width="1920" data-expensify-height="1080"`,
                    },
                    title: ({workspaceMembersLink}) => `Invite [your team](${workspaceMembersLink})`,
                    description: ({workspaceMembersLink}) =>
                        '*Invite your team* to Expensify so they can start tracking expenses today.\n' +
                        '\n' +
                        'Here’s how to invite your team:\n' +
                        '\n' +
                        '1. Click *Settings*.\n' +
                        '2. Go to *Workspaces*.\n' +
                        '3. Select your workspace.\n' +
                        '4. Click *Members* > *Invite member*.\n' +
                        '5. Enter emails or phone numbers. \n' +
                        '6. Add a custom invite message if you’d like!\n' +
                        '\n' +
                        `[Take me to workspace members](${workspaceMembersLink}).\n` +
                        '\n' +
                        `![Invite your team](${CLOUDFRONT_URL}/videos/walkthrough-invite_members-v2.mp4)`,
                },
                {
                    type: 'setupCategoriesAndTags',
                    autoCompleted: false,
                    mediaAttributes: {},
                    title: ({workspaceCategoriesLink, workspaceMoreFeaturesLink}) => `Set up [categories](${workspaceCategoriesLink}) and [tags](${workspaceMoreFeaturesLink})`,
                    description: ({workspaceCategoriesLink, workspaceAccountingLink}) =>
                        '*Set up categories and tags* so your team can code expenses for easy reporting.\n' +
                        '\n' +
                        `Import them automatically by [connecting your accounting software](${workspaceAccountingLink}), or set them up manually in your [workspace settings](${workspaceCategoriesLink}).`,
                },
                setupCategoriesTask,
                {
                    type: 'setupTags',
                    autoCompleted: false,
                    title: ({workspaceMoreFeaturesLink}) => `Set up [tags](${workspaceMoreFeaturesLink})`,
                    mediaAttributes: {
                        [`${CLOUDFRONT_URL}/videos/walkthrough-tags-v2.mp4`]: `data-expensify-thumbnail-url="${CLOUDFRONT_URL}/images/walkthrough-tags.png" data-expensify-width="1920" data-expensify-height="1080"`,
                    },
                    description: ({workspaceMoreFeaturesLink}) =>
                        'Tags can be used if you want more details with every expense. Use tags for projects, clients, locations, departments, and more. If you need multiple levels of tags, you can upgrade to the Control plan.\n' +
                        '\n' +
                        '*Here’s how to set up tags:*\n' +
                        '\n' +
                        '1. Click *Settings*.\n' +
                        '2. Go to *Workspaces*.\n' +
                        '3. Select your workspace.\n' +
                        '4. Click *More features*.\n' +
                        '5. Enable *Tags*.\n' +
                        '6. Navigate to *Tags* in the workspace editor.\n' +
                        '7. Click *+ Add tag* to make your own.\n' +
                        '\n' +
                        `[Take me to more features](${workspaceMoreFeaturesLink}).\n` +
                        '\n' +
                        `![Set up tags](${CLOUDFRONT_URL}/videos/walkthrough-tags-v2.mp4)`,
                },
            ],
        },
        [onboardingChoices.TRACK_WORKSPACE]: {
            message: 'Here are some important tasks to help get your workspace set up.',
            video: {
                url: `${CLOUDFRONT_URL}/videos/guided-setup-manage-team-v2.mp4`,
                thumbnailUrl: `${CLOUDFRONT_URL}/images/guided-setup-manage-team.jpg`,
                duration: 55,
                width: 1280,
                height: 960,
            },
            tasks: [
                createWorkspaceTask,
                setupCategoriesTask,
                {
                    type: 'inviteAccountant',
                    autoCompleted: false,
                    mediaAttributes: {},
                    title: ({workspaceMembersLink}) => `Invite your [accountant](${workspaceMembersLink})`,
                    description: ({workspaceMembersLink}) =>
                        '*Invite your accountant* to Expensify and share your expenses with them to make tax time easier.\n' +
                        '\n' +
                        'Here’s how to invite your accountant:\n' +
                        '\n' +
                        '1. Click your profile picture.\n' +
                        '2. Go to *Workspaces*.\n' +
                        '3. Select your workspace.\n' +
                        '4. Click *Members* > Invite member.\n' +
                        '5. Enter their email or phone number.\n' +
                        '6. Add an invite message if you’d like.\n' +
                        '7. You’ll be set as the expense approver. You can change this to any admin once you invite your team.\n' +
                        '\n' +
                        'That’s it, happy expensing! 😄\n' +
                        '\n' +
                        `[View your workspace members](${workspaceMembersLink}).`,
                },
            ],
        },
        [onboardingChoices.PERSONAL_SPEND]: onboardingPersonalSpendMessage,
        [onboardingChoices.CHAT_SPLIT]: {
            message: 'Splitting bills with friends is as easy as sending a message. Here’s how.',
            tasks: [
                selfGuidedTourTask,
                {
                    type: 'startChat',
                    autoCompleted: false,
                    mediaAttributes: {},
                    title: 'Start a chat',
                    description:
                        '*Start a chat* with a friend or group using their email or phone number.\n' +
                        '\n' +
                        'Here’s how to start a chat:\n' +
                        '\n' +
                        '1. Click the green *+* button.\n' +
                        '2. Choose *Start chat*.\n' +
                        '3. Enter emails or phone numbers.\n' +
                        '\n' +
                        'If any of your friends aren’t using Expensify already, they’ll be invited automatically.\n' +
                        '\n' +
                        'Every chat will also turn into an email or text that they can respond to directly.',
                },
                {
                    type: 'splitExpense',
                    autoCompleted: false,
                    mediaAttributes: {},
                    title: 'Split an expense',
                    description:
                        '*Split an expense* right in your chat with one or more friends.\n' +
                        '\n' +
                        'Here’s how to request money:\n' +
                        '\n' +
                        '1. Click the green *+* button.\n' +
                        '2. Choose *Start chat*.\n' +
                        '3. Enter any email, SMS, or name of who you want to split with.\n' +
                        '4. From within the chat, click the *+* button on the message bar, and click *Split expense*.\n' +
                        '5. Create the expense by selecting *Manual*, *Scan* or *Distance*.\n' +
                        '\n' +
                        'Feel free to add more details if you want, or just send it off. Let’s get you paid back!',
                },
            ],
        },
        [onboardingChoices.ADMIN]: {
            message: "As an admin, learn how to manage your team's workspace and submit expenses yourself.",
            tasks: [
                {
                    type: 'reviewWorkspaceSettings',
                    autoCompleted: false,
                    mediaAttributes: {},
                    title: ({workspaceSettingsLink}) => `Review your [workspace settings](${workspaceSettingsLink})`,
                    description: ({workspaceSettingsLink}) =>
                        "Here's how to review and update your workspace settings:\n" +
                        '1. Click the settings tab.\n' +
                        '2. Click *Workspaces* > [Your workspace].\n' +
                        `[Go to your workspace](${workspaceSettingsLink}). We'll track them in the #admins room.`,
                },
                {
                    type: 'submitExpense',
                    autoCompleted: false,
                    mediaAttributes: {},
                    title: 'Submit an expense',
                    description:
                        '*Submit an expense* by entering an amount or scanning a receipt.\n' +
                        '\n' +
                        'Here’s how to submit an expense:\n' +
                        '\n' +
                        '1. Click the green *+* button.\n' +
                        '2. Choose *Create expense*.\n' +
                        '3. Enter an amount or scan a receipt.\n' +
                        '4. Add your reimburser to the request.\n' +
                        '\n' +
                        'Then, send your request and wait for that sweet “Cha-ching!” when it’s complete.',
                },
            ],
        },
        [onboardingChoices.LOOKING_AROUND]: {
            message:
                "Expensify is best known for expense and corporate card management, but we do a lot more than that. Let me know what you're interested in and I'll help get you started.",
            tasks: [],
        },
    } satisfies Record<OnboardingPurpose, OnboardingMessage>,

    CREATE_EXPENSE_ONBOARDING_MESSAGES: {
        [createExpenseOnboardingChoices.PERSONAL_SPEND]: combinedTrackSubmitOnboardingPersonalSpendMessage,
        [createExpenseOnboardingChoices.EMPLOYER]: combinedTrackSubmitOnboardingEmployerOrSubmitMessage,
        [createExpenseOnboardingChoices.SUBMIT]: combinedTrackSubmitOnboardingEmployerOrSubmitMessage,
    } satisfies Record<ValueOf<typeof createExpenseOnboardingChoices>, OnboardingMessage>,

    REPORT_FIELD_TITLE_FIELD_ID: 'text_title',

    MOBILE_PAGINATION_SIZE: 15,
    WEB_PAGINATION_SIZE: 30,

    /** Dimensions for illustration shown in Confirmation Modal */
    CONFIRM_CONTENT_SVG_SIZE: {
        HEIGHT: 220,
        WIDTH: 130,
    },

    DEBUG_CONSOLE: {
        LEVELS: {
            INFO: 'INFO',
            ERROR: 'ERROR',
            RESULT: 'RESULT',
            DEBUG: 'DEBUG',
        },
    },

    // We need to store this server side error in order to not show the blocking screen when the error is for invalid code
    MERGE_ACCOUNT_INVALID_CODE_ERROR: '401 Not authorized - Invalid validateCode',
    REIMBURSEMENT_ACCOUNT: {
        DEFAULT_DATA: {
            achData: {
                state: BankAccount.STATE.SETUP,
            },
            isLoading: false,
            errorFields: {},
            errors: {},
            maxAttemptsReached: false,
            shouldShowResetModal: false,
        },
        SUBSTEP_INDEX: {
            BANK_ACCOUNT: {
                ACCOUNT_NUMBERS: 0,
            },
            PERSONAL_INFO: {
                LEGAL_NAME: 0,
                DATE_OF_BIRTH: 1,
                SSN: 2,
                ADDRESS: 3,
            },
            BUSINESS_INFO: {
                BUSINESS_NAME: 0,
                TAX_ID_NUMBER: 1,
                COMPANY_WEBSITE: 2,
                PHONE_NUMBER: 3,
                COMPANY_ADDRESS: 4,
                COMPANY_TYPE: 5,
                INCORPORATION_DATE: 6,
                INCORPORATION_STATE: 7,
                INCORPORATION_CODE: 8,
            },
            UBO: {
                LEGAL_NAME: 0,
                DATE_OF_BIRTH: 1,
                SSN: 2,
                ADDRESS: 3,
            },
        },
    },
    CURRENCY_TO_DEFAULT_MILEAGE_RATE: JSON.parse(`{
        "AED": {
            "rate": 414,
            "unit": "km"
        },
        "AFN": {
            "rate": 8851,
            "unit": "km"
        },
        "ALL": {
            "rate": 10783,
            "unit": "km"
        },
        "AMD": {
            "rate": 45116,
            "unit": "km"
        },
        "ANG": {
            "rate": 203,
            "unit": "km"
        },
        "AOA": {
            "rate": 102929,
            "unit": "km"
        },
        "ARS": {
            "rate": 118428,
            "unit": "km"
        },
        "AUD": {
            "rate": 88,
            "unit": "km"
        },
        "AWG": {
            "rate": 203,
            "unit": "km"
        },
        "AZN": {
            "rate": 192,
            "unit": "km"
        },
        "BAM": {
            "rate": 212,
            "unit": "km"
        },
        "BBD": {
            "rate": 225,
            "unit": "km"
        },
        "BDT": {
            "rate": 13697,
            "unit": "km"
        },
        "BGN": {
            "rate": 211,
            "unit": "km"
        },
        "BHD": {
            "rate": 42,
            "unit": "km"
        },
        "BIF": {
            "rate": 331847,
            "unit": "km"
        },
        "BMD": {
            "rate": 113,
            "unit": "km"
        },
        "BND": {
            "rate": 153,
            "unit": "km"
        },
        "BOB": {
            "rate": 779,
            "unit": "km"
        },
        "BRL": {
            "rate": 660,
            "unit": "km"
        },
        "BSD": {
            "rate": 113,
            "unit": "km"
        },
        "BTN": {
            "rate": 9761,
            "unit": "km"
        },
        "BWP": {
            "rate": 1569,
            "unit": "km"
        },
        "BYN": {
            "rate": 369,
            "unit": "km"
        },
        "BYR": {
            "rate": 2255979,
            "unit": "km"
        },
        "BZD": {
            "rate": 227,
            "unit": "km"
        },
        "CAD": {
            "rate": 72,
            "unit": "km"
        },
        "CDF": {
            "rate": 321167,
            "unit": "km"
        },
        "CHF": {
            "rate": 76,
            "unit": "km"
        },
        "CLP": {
            "rate": 111689,
            "unit": "km"
        },
        "CNY": {
            "rate": 808,
            "unit": "km"
        },
        "COP": {
            "rate": 473791,
            "unit": "km"
        },
        "CRC": {
            "rate": 57190,
            "unit": "km"
        },
        "CUC": {
            "rate": 113,
            "unit": "km"
        },
        "CUP": {
            "rate": 2902,
            "unit": "km"
        },
        "CVE": {
            "rate": 11961,
            "unit": "km"
        },
        "CZK": {
            "rate": 2715,
            "unit": "km"
        },
        "DJF": {
            "rate": 19956,
            "unit": "km"
        },
        "DKK": {
            "rate": 381,
            "unit": "km"
        },
        "DOP": {
            "rate": 6948,
            "unit": "km"
        },
        "DZD": {
            "rate": 15226,
            "unit": "km"
        },
        "EEK": {
            "rate": 1646,
            "unit": "km"
        },
        "EGP": {
            "rate": 5657,
            "unit": "km"
        },
        "ERN": {
            "rate": 1690,
            "unit": "km"
        },
        "ETB": {
            "rate": 14326,
            "unit": "km"
        },
        "EUR": {
            "rate": 30,
            "unit": "km"
        },
        "FJD": {
            "rate": 264,
            "unit": "km"
        },
        "FKP": {
            "rate": 90,
            "unit": "km"
        },
        "GBP": {
            "rate": 45,
            "unit": "mi"
        },
        "GEL": {
            "rate": 323,
            "unit": "km"
        },
        "GHS": {
            "rate": 1724,
            "unit": "km"
        },
        "GIP": {
            "rate": 90,
            "unit": "km"
        },
        "GMD": {
            "rate": 8111,
            "unit": "km"
        },
        "GNF": {
            "rate": 974619,
            "unit": "km"
        },
        "GTQ": {
            "rate": 872,
            "unit": "km"
        },
        "GYD": {
            "rate": 23585,
            "unit": "km"
        },
        "HKD": {
            "rate": 877,
            "unit": "km"
        },
        "HNL": {
            "rate": 2881,
            "unit": "km"
        },
        "HRK": {
            "rate": 814,
            "unit": "km"
        },
        "HTG": {
            "rate": 14734,
            "unit": "km"
        },
        "HUF": {
            "rate": 44127,
            "unit": "km"
        },
        "IDR": {
            "rate": 1830066,
            "unit": "km"
        },
        "ILS": {
            "rate": 540,
            "unit": "km"
        },
        "INR": {
            "rate": 9761,
            "unit": "km"
        },
        "IQD": {
            "rate": 147577,
            "unit": "km"
        },
        "IRR": {
            "rate": 4741290,
            "unit": "km"
        },
        "ISK": {
            "rate": 15772,
            "unit": "km"
        },
        "JMD": {
            "rate": 17738,
            "unit": "km"
        },
        "JOD": {
            "rate": 80,
            "unit": "km"
        },
        "JPY": {
            "rate": 17542,
            "unit": "km"
        },
        "KES": {
            "rate": 14589,
            "unit": "km"
        },
        "KGS": {
            "rate": 9852,
            "unit": "km"
        },
        "KHR": {
            "rate": 453066,
            "unit": "km"
        },
        "KMF": {
            "rate": 53269,
            "unit": "km"
        },
        "KPW": {
            "rate": 101389,
            "unit": "km"
        },
        "KRW": {
            "rate": 162705,
            "unit": "km"
        },
        "KWD": {
            "rate": 35,
            "unit": "km"
        },
        "KYD": {
            "rate": 93,
            "unit": "km"
        },
        "KZT": {
            "rate": 58319,
            "unit": "km"
        },
        "LAK": {
            "rate": 2452802,
            "unit": "km"
        },
        "LBP": {
            "rate": 10093809,
            "unit": "km"
        },
        "LKR": {
            "rate": 33423,
            "unit": "km"
        },
        "LRD": {
            "rate": 22185,
            "unit": "km"
        },
        "LSL": {
            "rate": 2099,
            "unit": "km"
        },
        "LTL": {
            "rate": 364,
            "unit": "km"
        },
        "LVL": {
            "rate": 74,
            "unit": "km"
        },
        "LYD": {
            "rate": 554,
            "unit": "km"
        },
        "MAD": {
            "rate": 1127,
            "unit": "km"
        },
        "MDL": {
            "rate": 2084,
            "unit": "km"
        },
        "MGA": {
            "rate": 529635,
            "unit": "km"
        },
        "MKD": {
            "rate": 6650,
            "unit": "km"
        },
        "MMK": {
            "rate": 236413,
            "unit": "km"
        },
        "MNT": {
            "rate": 382799,
            "unit": "km"
        },
        "MOP": {
            "rate": 904,
            "unit": "km"
        },
        "MRO": {
            "rate": 40234,
            "unit": "km"
        },
        "MRU": {
            "rate": 4506,
            "unit": "km"
        },
        "MUR": {
            "rate": 5226,
            "unit": "km"
        },
        "MVR": {
            "rate": 1735,
            "unit": "km"
        },
        "MWK": {
            "rate": 195485,
            "unit": "km"
        },
        "MXN": {
            "rate": 93,
            "unit": "km"
        },
        "MYR": {
            "rate": 494,
            "unit": "km"
        },
        "MZN": {
            "rate": 7199,
            "unit": "km"
        },
        "NAD": {
            "rate": 2099,
            "unit": "km"
        },
        "NGN": {
            "rate": 174979,
            "unit": "km"
        },
        "NIO": {
            "rate": 4147,
            "unit": "km"
        },
        "NOK": {
            "rate": 350,
            "unit": "km"
        },
        "NPR": {
            "rate": 15617,
            "unit": "km"
        },
        "NZD": {
            "rate": 104,
            "unit": "km"
        },
        "OMR": {
            "rate": 43,
            "unit": "km"
        },
        "PAB": {
            "rate": 113,
            "unit": "km"
        },
        "PEN": {
            "rate": 420,
            "unit": "km"
        },
        "PGK": {
            "rate": 455,
            "unit": "km"
        },
        "PHP": {
            "rate": 6582,
            "unit": "km"
        },
        "PKR": {
            "rate": 31411,
            "unit": "km"
        },
        "PLN": {
            "rate": 89,
            "unit": "km"
        },
        "PYG": {
            "rate": 890772,
            "unit": "km"
        },
        "QAR": {
            "rate": 410,
            "unit": "km"
        },
        "RON": {
            "rate": 538,
            "unit": "km"
        },
        "RSD": {
            "rate": 12656,
            "unit": "km"
        },
        "RUB": {
            "rate": 11182,
            "unit": "km"
        },
        "RWF": {
            "rate": 156589,
            "unit": "km"
        },
        "SAR": {
            "rate": 423,
            "unit": "km"
        },
        "SBD": {
            "rate": 951,
            "unit": "km"
        },
        "SCR": {
            "rate": 1611,
            "unit": "km"
        },
        "SDG": {
            "rate": 67705,
            "unit": "km"
        },
        "SEK": {
            "rate": 250,
            "unit": "km"
        },
        "SGD": {
            "rate": 151,
            "unit": "km"
        },
        "SHP": {
            "rate": 90,
            "unit": "km"
        },
        "SLL": {
            "rate": 2362357,
            "unit": "km"
        },
        "SLE": {
            "rate": 2363,
            "unit": "km"
        },
        "SOS": {
            "rate": 64374,
            "unit": "km"
        },
        "SRD": {
            "rate": 3954,
            "unit": "km"
        },
        "STD": {
            "rate": 2510095,
            "unit": "km"
        },
        "STN": {
            "rate": 2683,
            "unit": "km"
        },
        "SVC": {
            "rate": 987,
            "unit": "km"
        },
        "SYP": {
            "rate": 1464664,
            "unit": "km"
        },
        "SZL": {
            "rate": 2099,
            "unit": "km"
        },
        "THB": {
            "rate": 3801,
            "unit": "km"
        },
        "TJS": {
            "rate": 1228,
            "unit": "km"
        },
        "TMT": {
            "rate": 394,
            "unit": "km"
        },
        "TND": {
            "rate": 360,
            "unit": "km"
        },
        "TOP": {
            "rate": 274,
            "unit": "km"
        },
        "TRY": {
            "rate": 4035,
            "unit": "km"
        },
        "TTD": {
            "rate": 763,
            "unit": "km"
        },
        "TWD": {
            "rate": 3703,
            "unit": "km"
        },
        "TZS": {
            "rate": 286235,
            "unit": "km"
        },
        "UAH": {
            "rate": 4725,
            "unit": "km"
        },
        "UGX": {
            "rate": 416016,
            "unit": "km"
        },
        "USD": {
            "rate": 70,
            "unit": "mi"
        },
        "UYU": {
            "rate": 4888,
            "unit": "km"
        },
        "UZS": {
            "rate": 1462038,
            "unit": "km"
        },
        "VEB": {
            "rate": 709737,
            "unit": "km"
        },
        "VEF": {
            "rate": 27993155,
            "unit": "km"
        },
        "VES": {
            "rate": 6457,
            "unit": "km"
        },
        "VND": {
            "rate": 2825526,
            "unit": "km"
        },
        "VUV": {
            "rate": 13358,
            "unit": "km"
        },
        "WST": {
            "rate": 315,
            "unit": "km"
        },
        "XAF": {
            "rate": 70811,
            "unit": "km"
        },
        "XCD": {
            "rate": 304,
            "unit": "km"
        },
        "XOF": {
            "rate": 70811,
            "unit": "km"
        },
        "XPF": {
            "rate": 12875,
            "unit": "km"
        },
        "YER": {
            "rate": 28003,
            "unit": "km"
        },
        "ZAR": {
            "rate": 484,
            "unit": "km"
        },
        "ZMK": {
            "rate": 591756,
            "unit": "km"
        },
        "ZMW": {
            "rate": 3148,
            "unit": "km"
        }
    }`) as Record<string, MileageRate>,

    EXIT_SURVEY: {
        REASONS: {
            FEATURE_NOT_AVAILABLE: 'featureNotAvailable',
            DONT_UNDERSTAND: 'dontUnderstand',
            PREFER_CLASSIC: 'preferClassic',
        },
        BENEFIT: {
            CHATTING_DIRECTLY: 'chattingDirectly',
            EVERYTHING_MOBILE: 'everythingMobile',
            TRAVEL_EXPENSE: 'travelExpense',
        },
        BOOK_MEETING_LINK: 'https://calendly.com/d/cqsm-2gm-fxr/expensify-product-team',
    },

    SESSION_STORAGE_KEYS: {
        INITIAL_URL: 'INITIAL_URL',
        ACTIVE_WORKSPACE_ID: 'ACTIVE_WORKSPACE_ID',
        RETRY_LAZY_REFRESHED: 'RETRY_LAZY_REFRESHED',
        LAST_REFRESH_TIMESTAMP: 'LAST_REFRESH_TIMESTAMP',
        LAST_VISITED_SETTINGS_TAB_PATH: 'LAST_VISITED_SETTINGS_TAB_PATH',
    },

    RESERVATION_TYPE: {
        CAR: 'car',
        HOTEL: 'hotel',
        FLIGHT: 'flight',
        TRAIN: 'train',
    },

    RESERVATION_ADDRESS_TEST_ID: 'ReservationAddress',

    CANCELLATION_POLICY: {
        UNKNOWN: 'UNKNOWN',
        NON_REFUNDABLE: 'NON_REFUNDABLE',
        FREE_CANCELLATION_UNTIL: 'FREE_CANCELLATION_UNTIL',
        PARTIALLY_REFUNDABLE: 'PARTIALLY_REFUNDABLE',
    },

    DOT_SEPARATOR: '•',
    BULLET: '●',

    DEFAULT_TAX: {
        defaultExternalID: 'id_TAX_EXEMPT',
        defaultValue: '0%',
        foreignTaxDefault: 'id_TAX_EXEMPT',
        name: 'Tax',
        taxes: {
            id_TAX_EXEMPT: {
                name: 'Tax exempt',
                value: '0%',
            },
            id_TAX_RATE_1: {
                name: 'Tax Rate 1',
                value: '5%',
            },
        },
    },

    MAX_TAX_RATE_INTEGER_PLACES: 4,
    MAX_TAX_RATE_DECIMAL_PLACES: 4,
    MIN_TAX_RATE_DECIMAL_PLACES: 2,

    DOWNLOADS_PATH: '/Downloads',
    DOWNLOADS_TIMEOUT: 5000,
    NEW_EXPENSIFY_PATH: '/New Expensify',
    RECEIPTS_UPLOAD_PATH: '/Receipts-Upload',

    ENVIRONMENT_SUFFIX: {
        DEV: ' Dev',
        ADHOC: ' AdHoc',
    },

    SEARCH: {
        RESULTS_PAGE_SIZE: 50,
        DATA_TYPES: {
            EXPENSE: 'expense',
            INVOICE: 'invoice',
            TASK: 'task',
            TRIP: 'trip',
            CHAT: 'chat',
        },
        ACTION_TYPES: {
            VIEW: 'view',
            REVIEW: 'review',
            SUBMIT: 'submit',
            APPROVE: 'approve',
            PAY: 'pay',
            DONE: 'done',
            PAID: 'paid',
        },
        BULK_ACTION_TYPES: {
            EXPORT: 'export',
            APPROVE: 'approve',
            PAY: 'pay',
            HOLD: 'hold',
            UNHOLD: 'unhold',
            DELETE: 'delete',
        },
        TRANSACTION_TYPE: {
            CASH: 'cash',
            CARD: 'card',
            DISTANCE: 'distance',
        },
        SORT_ORDER: {
            ASC: 'asc',
            DESC: 'desc',
        },
        GROUP_BY: {
            REPORTS: 'reports',
        },
        BOOLEAN: {
            YES: 'yes',
            NO: 'no',
        },
        TABLE_COLUMN_SIZES: {
            NORMAL: 'normal',
            WIDE: 'wide',
        },
        STATUS: {
            EXPENSE: {
                ALL: 'all',
                UNREPORTED: 'unreported',
                DRAFTS: 'drafts',
                OUTSTANDING: 'outstanding',
                APPROVED: 'approved',
                DONE: 'done',
                PAID: 'paid',
            },
            INVOICE: {
                ALL: 'all',
                OUTSTANDING: 'outstanding',
                PAID: 'paid',
            },
            TRIP: {
                ALL: 'all',
                CURRENT: 'current',
                PAST: 'past',
            },
            CHAT: {
                ALL: 'all',
                UNREAD: 'unread',
                SENT: 'sent',
                ATTACHMENTS: 'attachments',
                LINKS: 'links',
                PINNED: 'pinned',
            },
            TASK: {
                ALL: 'all',
                OUTSTANDING: 'outstanding',
                COMPLETED: 'completed',
            },
        },
        TABLE_COLUMNS: {
            RECEIPT: 'receipt',
            DATE: 'date',
            MERCHANT: 'merchant',
            DESCRIPTION: 'description',
            FROM: 'from',
            TO: 'to',
            CATEGORY: 'category',
            TAG: 'tag',
            TOTAL_AMOUNT: 'amount',
            TYPE: 'type',
            ACTION: 'action',
            TAX_AMOUNT: 'taxAmount',
            TITLE: 'title',
            ASSIGNEE: 'assignee',
            CREATED_BY: 'createdBy',
            IN: 'in',
        },
        SYNTAX_OPERATORS: {
            AND: 'and',
            OR: 'or',
            EQUAL_TO: 'eq',
            NOT_EQUAL_TO: 'neq',
            GREATER_THAN: 'gt',
            GREATER_THAN_OR_EQUAL_TO: 'gte',
            LOWER_THAN: 'lt',
            LOWER_THAN_OR_EQUAL_TO: 'lte',
        },
        SYNTAX_ROOT_KEYS: {
            TYPE: 'type',
            STATUS: 'status',
            SORT_BY: 'sortBy',
            SORT_ORDER: 'sortOrder',
            GROUP_BY: 'groupBy',
        },
        SYNTAX_FILTER_KEYS: {
            DATE: 'date',
            AMOUNT: 'amount',
            EXPENSE_TYPE: 'expenseType',
            CURRENCY: 'currency',
            MERCHANT: 'merchant',
            DESCRIPTION: 'description',
            FROM: 'from',
            TO: 'to',
            CATEGORY: 'category',
            TAG: 'tag',
            TAX_RATE: 'taxRate',
            CARD_ID: 'cardID',
            FEED: 'feed',
            REPORT_ID: 'reportID',
            KEYWORD: 'keyword',
            IN: 'in',
            SUBMITTED: 'submitted',
            APPROVED: 'approved',
            PAID: 'paid',
            EXPORTED: 'exported',
            POSTED: 'posted',
            TITLE: 'title',
            ASSIGNEE: 'assignee',
            CREATED_BY: 'createdBy',
            REIMBURSABLE: 'reimbursable',
            BILLABLE: 'billable',
            POLICY_ID: 'policyID',
        },
        EMPTY_VALUE: 'none',
        SEARCH_ROUTER_ITEM_TYPE: {
            CONTEXTUAL_SUGGESTION: 'contextualSuggestion',
            AUTOCOMPLETE_SUGGESTION: 'autocompleteSuggestion',
            SEARCH: 'searchItem',
        },
        SEARCH_USER_FRIENDLY_KEYS: {
            TYPE: 'type',
            STATUS: 'status',
            SORT_BY: 'sort-by',
            SORT_ORDER: 'sort-order',
            POLICY_ID: 'workspace',
            GROUP_BY: 'group-by',
            DATE: 'date',
            AMOUNT: 'amount',
            EXPENSE_TYPE: 'expense-type',
            CURRENCY: 'currency',
            MERCHANT: 'merchant',
            DESCRIPTION: 'description',
            FROM: 'from',
            TO: 'to',
            CATEGORY: 'category',
            TAG: 'tag',
            TAX_RATE: 'tax-rate',
            CARD_ID: 'card',
            FEED: 'feed',
            REPORT_ID: 'reportid',
            KEYWORD: 'keyword',
            IN: 'in',
            SUBMITTED: 'submitted',
            APPROVED: 'approved',
            PAID: 'paid',
            EXPORTED: 'exported',
            POSTED: 'posted',
            TITLE: 'title',
            ASSIGNEE: 'assignee',
            CREATED_BY: 'created-by',
            REIMBURSABLE: 'reimbursable',
            BILLABLE: 'billable',
        },
        DATE_MODIFIERS: {
            BEFORE: 'Before',
            AFTER: 'After',
        },
        SNAPSHOT_ONYX_KEYS: [
            ONYXKEYS.COLLECTION.REPORT,
            ONYXKEYS.COLLECTION.POLICY,
            ONYXKEYS.COLLECTION.TRANSACTION,
            ONYXKEYS.COLLECTION.TRANSACTION_VIOLATIONS,
            ONYXKEYS.COLLECTION.REPORT_ACTIONS,
            ONYXKEYS.PERSONAL_DETAILS_LIST,
            ONYXKEYS.COLLECTION.REPORT_NAME_VALUE_PAIRS,
        ],
    },

    EXPENSE: {
        TYPE: {
            CASH_CARD_NAME: 'Cash Expense',
        },
    },

    REFERRER: {
        NOTIFICATION: 'notification',
    },

    SUBSCRIPTION_SIZE_LIMIT: 20000,

    PAGINATION_START_ID: '-1',
    PAGINATION_END_ID: '-2',

    PAYMENT_CARD_CURRENCY: {
        USD: 'USD',
        AUD: 'AUD',
        GBP: 'GBP',
        NZD: 'NZD',
    },
    GBP_AUTHENTICATION_COMPLETE: '3DS-authentication-complete',

    SUBSCRIPTION_PRICE_FACTOR: 2,
    FEEDBACK_SURVEY_OPTIONS: {
        TOO_LIMITED: {
            ID: 'tooLimited',
            TRANSLATION_KEY: 'feedbackSurvey.tooLimited',
        },
        TOO_EXPENSIVE: {
            ID: 'tooExpensive',
            TRANSLATION_KEY: 'feedbackSurvey.tooExpensive',
        },
        INADEQUATE_SUPPORT: {
            ID: 'inadequateSupport',
            TRANSLATION_KEY: 'feedbackSurvey.inadequateSupport',
        },
        BUSINESS_CLOSING: {
            ID: 'businessClosing',
            TRANSLATION_KEY: 'feedbackSurvey.businessClosing',
        },
    },

    MAX_LENGTH_256: 256,
    WORKSPACE_CARDS_LIST_LABEL_TYPE: {
        CURRENT_BALANCE: 'currentBalance',
        REMAINING_LIMIT: 'remainingLimit',
        CASH_BACK: 'earnedCashback',
    },

    EXCLUDE_FROM_LAST_VISITED_PATH: [SCREENS.NOT_FOUND, SCREENS.SAML_SIGN_IN, SCREENS.VALIDATE_LOGIN, SCREENS.MIGRATED_USER_WELCOME_MODAL.ROOT] as string[],

    CANCELLATION_TYPE: {
        MANUAL: 'manual',
        AUTOMATIC: 'automatic',
        NONE: 'none',
    },
    EMPTY_STATE_MEDIA: {
        ANIMATION: 'animation',
        ILLUSTRATION: 'illustration',
        VIDEO: 'video',
    },
    REPORT_FIELDS_FEATURE: {
        qbo: {
            classes: 'report-fields-qbo-classes',
            customers: 'report-fields-qbo-customers',
            locations: 'report-fields-qbo-locations',
        },
        xero: {
            mapping: 'report-fields-mapping',
        },
    },
    get UPGRADE_FEATURE_INTRO_MAPPING() {
        return {
            reportFields: {
                id: 'reportFields' as const,
                alias: 'report-fields',
                name: 'Report Fields',
                title: 'workspace.upgrade.reportFields.title' as const,
                description: 'workspace.upgrade.reportFields.description' as const,
                icon: 'Pencil',
            },
            policyPreventMemberChangingTitle: {
                id: 'policyPreventMemberChangingTitle' as const,
                alias: 'policy-prevent-member-changing-title',
                name: undefined,
            },
            categories: {
                id: 'categories' as const,
                alias: 'categories',
                name: 'Categories',
                title: 'workspace.upgrade.categories.title' as const,
                description: 'workspace.upgrade.categories.description' as const,
                icon: 'FolderOpen',
            },
            [this.POLICY.CONNECTIONS.NAME.NETSUITE]: {
                id: this.POLICY.CONNECTIONS.NAME.NETSUITE,
                alias: 'netsuite',
                name: this.POLICY.CONNECTIONS.NAME_USER_FRIENDLY.netsuite,
                title: `workspace.upgrade.${this.POLICY.CONNECTIONS.NAME.NETSUITE}.title` as const,
                description: `workspace.upgrade.${this.POLICY.CONNECTIONS.NAME.NETSUITE}.description` as const,
                icon: 'NetSuiteSquare',
            },
            [this.POLICY.CONNECTIONS.NAME.SAGE_INTACCT]: {
                id: this.POLICY.CONNECTIONS.NAME.SAGE_INTACCT,
                alias: 'sage-intacct',
                name: this.POLICY.CONNECTIONS.NAME_USER_FRIENDLY.intacct,
                title: `workspace.upgrade.${this.POLICY.CONNECTIONS.NAME.SAGE_INTACCT}.title` as const,
                description: `workspace.upgrade.${this.POLICY.CONNECTIONS.NAME.SAGE_INTACCT}.description` as const,
                icon: 'IntacctSquare',
            },
            [this.POLICY.CONNECTIONS.NAME.QBD]: {
                id: this.POLICY.CONNECTIONS.NAME.QBD,
                alias: 'qbd',
                name: this.POLICY.CONNECTIONS.NAME_USER_FRIENDLY.quickbooksDesktop,
                title: `workspace.upgrade.${this.POLICY.CONNECTIONS.NAME.QBD}.title` as const,
                description: `workspace.upgrade.${this.POLICY.CONNECTIONS.NAME.QBD}.description` as const,
                icon: 'QBDSquare',
            },
            approvals: {
                id: 'approvals' as const,
                alias: 'approvals' as const,
                name: 'Advanced Approvals' as const,
                title: `workspace.upgrade.approvals.title` as const,
                description: `workspace.upgrade.approvals.description` as const,
                icon: 'AdvancedApprovalsSquare',
            },
            glCodes: {
                id: 'glCodes' as const,
                alias: 'gl-codes',
                name: 'GL codes',
                title: 'workspace.upgrade.glCodes.title' as const,
                description: 'workspace.upgrade.glCodes.description' as const,
                icon: 'Tag',
            },
            glAndPayrollCodes: {
                id: 'glAndPayrollCodes' as const,
                alias: 'gl-and-payroll-codes',
                name: 'GL & Payroll codes',
                title: 'workspace.upgrade.glAndPayrollCodes.title' as const,
                description: 'workspace.upgrade.glAndPayrollCodes.description' as const,
                icon: 'FolderOpen',
            },
            taxCodes: {
                id: 'taxCodes' as const,
                alias: 'tax-codes',
                name: 'Tax codes',
                title: 'workspace.upgrade.taxCodes.title' as const,
                description: 'workspace.upgrade.taxCodes.description' as const,
                icon: 'Coins',
            },
            companyCards: {
                id: 'companyCards' as const,
                alias: 'company-cards',
                name: 'Company Cards',
                title: 'workspace.upgrade.companyCards.title' as const,
                description: 'workspace.upgrade.companyCards.description' as const,
                icon: 'CompanyCard',
            },
            rules: {
                id: 'rules' as const,
                alias: 'rules',
                name: 'Rules',
                title: 'workspace.upgrade.rules.title' as const,
                description: 'workspace.upgrade.rules.description' as const,
                icon: 'Rules',
            },
            perDiem: {
                id: 'perDiem' as const,
                alias: 'per-diem',
                name: 'Per diem',
                title: 'workspace.upgrade.perDiem.title' as const,
                description: 'workspace.upgrade.perDiem.description' as const,
                icon: 'PerDiem',
            },
            travel: {
                id: 'travel' as const,
                alias: 'travel',
                name: 'Travel',
                title: 'workspace.upgrade.travel.title' as const,
                description: 'workspace.upgrade.travel.description' as const,
                icon: 'Luggage',
            },
        };
    },
    REPORT_FIELD_TYPES: {
        TEXT: 'text',
        DATE: 'date',
        LIST: 'dropdown',
    },

    NAVIGATION_ACTIONS: {
        RESET: 'RESET',
    },

    APPROVAL_WORKFLOW: {
        ACTION: {
            CREATE: 'create',
            EDIT: 'edit',
        },
        TYPE: {
            CREATE: 'create',
            UPDATE: 'update',
            REMOVE: 'remove',
        },
    },

    BOOT_SPLASH_STATE: {
        VISIBLE: 'visible',
        READY_TO_BE_HIDDEN: 'readyToBeHidden',
        HIDDEN: `hidden`,
    },

    CSV_IMPORT_COLUMNS: {
        EMAIL: 'email',
        NAME: 'name',
        GL_CODE: 'glCode',
        SUBMIT_TO: 'submitTo',
        APPROVE_TO: 'approveTo',
        CUSTOM_FIELD_1: 'customField1',
        CUSTOM_FIELD_2: 'customField2',
        ROLE: 'role',
        REPORT_THRESHHOLD: 'reportThreshold',
        APPROVE_TO_ALTERNATE: 'approveToAlternate',
        SUBRATE: 'subRate',
        AMOUNT: 'amount',
        CURRENCY: 'currency',
        RATE_ID: 'rateID',
        ENABLED: 'enabled',
        IGNORE: 'ignore',
        DESTINATION: 'destination',
    },

    IMPORT_SPREADSHEET: {
        ICON_WIDTH: 180,
        ICON_HEIGHT: 160,

        CATEGORIES_ARTICLE_LINK: 'https://help.expensify.com/articles/expensify-classic/workspaces/Create-categories#import-custom-categories',
        MEMBERS_ARTICLE_LINK: 'https://help.expensify.com/articles/expensify-classic/workspaces/Invite-members-and-assign-roles#import-a-group-of-members',
        TAGS_ARTICLE_LINK: 'https://help.expensify.com/articles/expensify-classic/workspaces/Create-tags#import-a-spreadsheet-1',
    },

    // The timeout duration (1 minute) (in milliseconds) before the window reloads due to an error.
    ERROR_WINDOW_RELOAD_TIMEOUT: 60000,

    INDICATOR_STATUS: {
        HAS_USER_WALLET_ERRORS: 'hasUserWalletErrors',
        HAS_PAYMENT_METHOD_ERROR: 'hasPaymentMethodError',
        HAS_POLICY_ERRORS: 'hasPolicyError',
        HAS_CUSTOM_UNITS_ERROR: 'hasCustomUnitsError',
        HAS_EMPLOYEE_LIST_ERROR: 'hasEmployeeListError',
        HAS_QBO_EXPORT_ERROR: 'hasQBOExportError',
        HAS_SYNC_ERRORS: 'hasSyncError',
        HAS_SUBSCRIPTION_ERRORS: 'hasSubscriptionError',
        HAS_REIMBURSEMENT_ACCOUNT_ERRORS: 'hasReimbursementAccountErrors',
        HAS_LOGIN_LIST_ERROR: 'hasLoginListError',
        HAS_WALLET_TERMS_ERRORS: 'hasWalletTermsErrors',
        HAS_LOGIN_LIST_INFO: 'hasLoginListInfo',
        HAS_SUBSCRIPTION_INFO: 'hasSubscriptionInfo',
        HAS_PHONE_NUMBER_ERROR: 'hasPhoneNumberError',
        HAS_CARD_CONNECTION_ERROR: 'hasCardConnectionError',
    },

    DEBUG: {
        FORMS: {
            REPORT: 'report',
            REPORT_ACTION: 'reportAction',
            TRANSACTION: 'transaction',
            TRANSACTION_VIOLATION: 'transactionViolation',
        },
        DETAILS: 'details',
        JSON: 'json',
        REPORT_ACTIONS: 'actions',
        REPORT_ACTION_PREVIEW: 'preview',
        TRANSACTION_VIOLATIONS: 'violations',
    },

    REPORT_IN_LHN_REASONS: {
        HAS_DRAFT_COMMENT: 'hasDraftComment',
        HAS_GBR: 'hasGBR',
        PINNED_BY_USER: 'pinnedByUser',
        HAS_IOU_VIOLATIONS: 'hasIOUViolations',
        HAS_ADD_WORKSPACE_ROOM_ERRORS: 'hasAddWorkspaceRoomErrors',
        IS_UNREAD: 'isUnread',
        IS_ARCHIVED: 'isArchived',
        IS_SELF_DM: 'isSelfDM',
        IS_FOCUSED: 'isFocused',
        DEFAULT: 'default',
    },

    REQUIRES_ATTENTION_REASONS: {
        HAS_JOIN_REQUEST: 'hasJoinRequest',
        IS_UNREAD_WITH_MENTION: 'isUnreadWithMention',
        IS_WAITING_FOR_ASSIGNEE_TO_COMPLETE_ACTION: 'isWaitingForAssigneeToCompleteAction',
        HAS_CHILD_REPORT_AWAITING_ACTION: 'hasChildReportAwaitingAction',
        HAS_MISSING_INVOICE_BANK_ACCOUNT: 'hasMissingInvoiceBankAccount',
    },

    RBR_REASONS: {
        HAS_ERRORS: 'hasErrors',
        HAS_VIOLATIONS: 'hasViolations',
        HAS_TRANSACTION_THREAD_VIOLATIONS: 'hasTransactionThreadViolations',
    },

    ANALYTICS: {
        EVENT: {
            SIGN_UP: 'sign_up',
            WORKSPACE_CREATED: 'workspace_created',
            PAID_ADOPTION: 'paid_adoption',
        },
    },

    CORPAY_FIELDS: {
        EXCLUDED_COUNTRIES: ['IR', 'CU', 'SY', 'UA', 'KP', 'RU'] as string[],
        EXCLUDED_CURRENCIES: ['IRR', 'CUP', 'SYP', 'UAH', 'KPW', 'RUB'] as string[],
        BANK_ACCOUNT_DETAILS_FIELDS: ['accountNumber', 'localAccountNumber', 'routingCode', 'localRoutingCode', 'swiftBicCode'] as string[],
        ACCOUNT_TYPE_KEY: 'BeneficiaryAccountType',
        ACCOUNT_HOLDER_COUNTRY_KEY: 'accountHolderCountry',
        BANK_INFORMATION_FIELDS: ['bankName', 'bankAddressLine1', 'bankAddressLine2', 'bankCity', 'bankRegion', 'bankPostal', 'BeneficiaryBankBranchName'] as string[],
        ACCOUNT_HOLDER_FIELDS: [
            'accountHolderName',
            'accountHolderAddress1',
            'accountHolderAddress2',
            'accountHolderCity',
            'accountHolderRegion',
            'accountHolderCountry',
            'accountHolderPostal',
            'accountHolderPhoneNumber',
            'accountHolderEmail',
            'ContactName',
            'BeneficiaryCPF',
            'BeneficiaryRUT',
            'BeneficiaryCedulaID',
            'BeneficiaryTaxID',
        ] as string[],
        SPECIAL_LIST_REGION_KEYS: ['bankRegion', 'accountHolderRegion'] as string[],
        SPECIAL_LIST_ADDRESS_KEYS: ['bankAddressLine1', 'accountHolderAddress1'] as string[],
        STEPS_NAME: {
            COUNTRY_SELECTOR: 'CountrySelector',
            BANK_ACCOUNT_DETAILS: 'BankAccountDetails',
            ACCOUNT_TYPE: 'AccountType',
            BANK_INFORMATION: 'BankInformation',
            ACCOUNT_HOLDER_INFORMATION: 'AccountHolderInformation',
            CONFIRMATION: 'Confirmation',
            SUCCESS: 'Success',
        },
        INDEXES: {
            MAPPING: {
                COUNTRY_SELECTOR: 0,
                BANK_ACCOUNT_DETAILS: 1,
                ACCOUNT_TYPE: 2,
                BANK_INFORMATION: 3,
                ACCOUNT_HOLDER_INFORMATION: 4,
                CONFIRMATION: 5,
                SUCCESS: 6,
            },
        },
    },

    MIGRATED_USER_WELCOME_MODAL: 'migratedUserWelcomeModal',

    BASE_LIST_ITEM_TEST_ID: 'base-list-item-',
    PRODUCT_TRAINING_TOOLTIP_NAMES: {
        // TODO: CONCIERGE_LHN_GBR tooltip will be replaced by a tooltip in the #admins room
        // https://github.com/Expensify/App/issues/57045#issuecomment-2701455668
        CONCIERGE_LHN_GBR: 'conciergeLHNGBR',
        RENAME_SAVED_SEARCH: 'renameSavedSearch',
        BOTTOM_NAV_INBOX_TOOLTIP: 'bottomNavInboxTooltip',
        LHN_WORKSPACE_CHAT_TOOLTIP: 'workspaceChatLHNTooltip',
        GLOBAL_CREATE_TOOLTIP: 'globalCreateTooltip',
        SCAN_TEST_TOOLTIP: 'scanTestTooltip',
        SCAN_TEST_TOOLTIP_MANAGER: 'scanTestTooltipManager',
        SCAN_TEST_CONFIRMATION: 'scanTestConfirmation',
        OUTSANDING_FILTER: 'outstandingFilter',
        SETTINGS_TAB: 'settingsTab',
        WORKSPACES_SETTINGS: 'workspacesSettings',
        GBR_RBR_CHAT: 'chatGBRRBR',
        ACCOUNT_SWITCHER: 'accountSwitcher',
        EXPENSE_REPORTS_FILTER: 'expenseReportsFilter',
    },
    CHANGE_POLICY_TRAINING_MODAL: 'changePolicyModal',
    SMART_BANNER_HEIGHT: 152,

    NAVIGATION_TESTS: {
        DEFAULT_PARENT_ROUTE: {key: 'parentRouteKey', name: 'ParentNavigator'},
        DEFAULT_USE_RESPONSIVE_LAYOUT_VALUE: {
            shouldUseNarrowLayout: true,
            isSmallScreenWidth: true,
            isInNarrowPaneModal: false,
            isExtraSmallScreenHeight: false,
            isMediumScreenWidth: false,
            isLargeScreenWidth: false,
            isExtraSmallScreenWidth: false,
            isSmallScreen: false,
            onboardingIsMediumOrLargerScreenWidth: false,
        } as ResponsiveLayoutResult,
    },

    TRAVEL: {
        DEFAULT_DOMAIN: 'domain',
        PROVISIONING: {
            ERROR_PERMISSION_DENIED: 'permissionDenied',
        },
    },
    LAST_PAYMENT_METHOD: {
        LAST_USED: 'lastUsed',
        IOU: 'Iou',
        EXPENSE: 'Expense',
        INVOICE: 'Invoice',
    },
    SKIPPABLE_COLLECTION_MEMBER_IDS: [String(DEFAULT_NUMBER_ID), '-1', 'undefined', 'null', 'NaN'] as string[],
    SETUP_SPECIALIST_LOGIN: 'Setup Specialist',

    CALENDAR_PICKER_DAY_HEIGHT: 45,
    MAX_CALENDAR_PICKER_ROWS: 6,

    ILLUSTRATION_ASPECT_RATIO: 39 / 22,

    OFFLINE_INDICATOR_HEIGHT: 25,

    BILLING: {
        TYPE_FAILED_2018: 'failed_2018',
    },

    TEST_DRIVE: {
        ONBOARDING_TASK_NAME: getTestDriveTaskName(),
        EMBEDDED_DEMO_WHITELIST: ['http://', 'https://', 'about:'] as string[],
        EMBEDDED_DEMO_IFRAME_TITLE: 'Test Drive',
    },
} as const;

type Country = keyof typeof CONST.ALL_COUNTRIES;

type IOUType = ValueOf<typeof CONST.IOU.TYPE>;
type IOUAction = ValueOf<typeof CONST.IOU.ACTION>;
type IOURequestType = ValueOf<typeof CONST.IOU.REQUEST_TYPE>;
type FeedbackSurveyOptionID = ValueOf<Pick<ValueOf<typeof CONST.FEEDBACK_SURVEY_OPTIONS>, 'ID'>>;
type IOUActionParams = ValueOf<typeof CONST.IOU.ACTION_PARAMS>;

type SubscriptionType = ValueOf<typeof CONST.SUBSCRIPTION.TYPE>;
type CancellationType = ValueOf<typeof CONST.CANCELLATION_TYPE>;

export type {
    Country,
    IOUAction,
    IOUType,
    OnboardingPurpose,
    OnboardingCompanySize,
    OnboardingTaskLinks,
    IOURequestType,
    SubscriptionType,
    FeedbackSurveyOptionID,
    CancellationType,
    OnboardingInvite,
    OnboardingAccounting,
    IOUActionParams,
};

export {getTestDriveTaskName};

export default CONST;<|MERGE_RESOLUTION|>--- conflicted
+++ resolved
@@ -1295,11 +1295,8 @@
                 REMOVED_FROM_APPROVAL_CHAIN: 'REMOVEDFROMAPPROVALCHAIN',
                 DEMOTED_FROM_WORKSPACE: 'DEMOTEDFROMWORKSPACE',
                 RENAMED: 'RENAMED',
-<<<<<<< HEAD
                 RETRACTED: 'RETRACTED',
-=======
                 REOPENED: 'REOPENED',
->>>>>>> 074a9fdd
                 REPORT_PREVIEW: 'REPORTPREVIEW',
                 SELECTED_FOR_RANDOM_AUDIT: 'SELECTEDFORRANDOMAUDIT', // OldDot Action
                 SHARE: 'SHARE', // OldDot Action
