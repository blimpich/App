/* eslint-disable @typescript-eslint/naming-convention */
import {add as dateAdd} from 'date-fns';
import {sub as dateSubtract} from 'date-fns/sub';
import Config from 'react-native-config';
import * as KeyCommand from 'react-native-key-command';
import type {ValueOf} from 'type-fest';
import type {SearchFilterKey} from '@components/Search/types';
import type ResponsiveLayoutResult from '@hooks/useResponsiveLayout/types';
import type {MileageRate} from '@libs/DistanceRequestUtils';
<<<<<<< HEAD
import {addTrailingForwardSlash} from '@libs/Url';
=======
import addTrailingForwardSlash from '@libs/UrlUtils';
>>>>>>> 2c4dcbab
import variables from '@styles/variables';
import ONYXKEYS from '@src/ONYXKEYS';
import SCREENS from '@src/SCREENS';
import type PlaidBankAccount from '@src/types/onyx/PlaidBankAccount';
import {LOCALES} from './LOCALES';

// Creating a default array and object this way because objects ({}) and arrays ([]) are not stable types.
// Freezing the array ensures that it cannot be unintentionally modified.
const EMPTY_ARRAY = Object.freeze([]);
const EMPTY_OBJECT = Object.freeze({});

// Using 28 days to align with OldDot and because all months are guaranteed to be at least 28 days.
const MONTH_DAYS = Object.freeze([...Array(28).keys()].map((i) => i + 1));

const DEFAULT_NUMBER_ID = 0;
const CLOUDFRONT_DOMAIN = 'cloudfront.net';
const CLOUDFRONT_URL = `https://d2k5nsl2zxldvw.${CLOUDFRONT_DOMAIN}`;
const ACTIVE_EXPENSIFY_URL = addTrailingForwardSlash(Config?.NEW_EXPENSIFY_URL ?? 'https://new.expensify.com');
const USE_EXPENSIFY_URL = 'https://use.expensify.com';
const EXPENSIFY_MOBILE_URL = 'https://expensify.com/mobile';
const EXPENSIFY_URL = 'https://www.expensify.com';
const UBER_CONNECT_URL = 'https://business-integrations.uber.com/connect';
const PLATFORM_OS_MACOS = 'Mac OS';
const PLATFORM_IOS = 'iOS';
const ANDROID_PACKAGE_NAME = 'org.me.mobiexpensifyg';
const CURRENT_YEAR = new Date().getFullYear();
const PULL_REQUEST_NUMBER = Config?.PULL_REQUEST_NUMBER ?? '';
const MAX_DATE = dateAdd(new Date(), {years: 1});
const MIN_DATE = dateSubtract(new Date(), {years: 20});
const EXPENSIFY_POLICY_DOMAIN = 'expensify-policy';
const EXPENSIFY_POLICY_DOMAIN_EXTENSION = '.exfy';

const keyModifierControl = KeyCommand?.constants?.keyModifierControl ?? 'keyModifierControl';
const keyModifierCommand = KeyCommand?.constants?.keyModifierCommand ?? 'keyModifierCommand';
const keyModifierShift = KeyCommand?.constants?.keyModifierShift ?? 'keyModifierShift';
const keyModifierShiftControl = KeyCommand?.constants?.keyModifierShiftControl ?? 'keyModifierShiftControl';
const keyModifierShiftCommand = KeyCommand?.constants?.keyModifierShiftCommand ?? 'keyModifierShiftCommand';
const keyInputEscape = KeyCommand?.constants?.keyInputEscape ?? 'keyInputEscape';
const keyInputEnter = KeyCommand?.constants?.keyInputEnter ?? 'keyInputEnter';
const keyInputUpArrow = KeyCommand?.constants?.keyInputUpArrow ?? 'keyInputUpArrow';
const keyInputDownArrow = KeyCommand?.constants?.keyInputDownArrow ?? 'keyInputDownArrow';
const keyInputLeftArrow = KeyCommand?.constants?.keyInputLeftArrow ?? 'keyInputLeftArrow';
const keyInputRightArrow = KeyCommand?.constants?.keyInputRightArrow ?? 'keyInputRightArrow';
const keyInputSpace = ' ';

// describes if a shortcut key can cause navigation
const KEYBOARD_SHORTCUT_NAVIGATION_TYPE = 'NAVIGATION_SHORTCUT';

const SETUP_STATE = 'SETUP';

const chatTypes = {
    POLICY_ANNOUNCE: 'policyAnnounce',
    POLICY_ADMINS: 'policyAdmins',
    TRIP_ROOM: 'tripRoom',
    GROUP: 'group',
    DOMAIN_ALL: 'domainAll',
    POLICY_ROOM: 'policyRoom',
    POLICY_EXPENSE_CHAT: 'policyExpenseChat',
    SELF_DM: 'selfDM',
    INVOICE: 'invoice',
    SYSTEM: 'system',
} as const;

const ONBOARDING_ACCOUNTING_MAPPING = {
    quickbooksOnline: 'QuickBooks Online',
    xero: 'Xero',
    netsuite: 'NetSuite',
    intacct: 'Sage Intacct',
    quickbooksDesktop: 'QuickBooks Desktop',
    sap: 'SAP',
    oracle: 'Oracle',
    microsoftDynamics: 'Microsoft Dynamics',
    other: 'accounting software',
};

const connectionsVideoPaths = {
    [ONBOARDING_ACCOUNTING_MAPPING.quickbooksOnline]: 'videos/walkthrough-connect_to_qbo-v2.mp4',
    [ONBOARDING_ACCOUNTING_MAPPING.xero]: 'videos/walkthrough-connect_to_xero-v2.mp4',
    [ONBOARDING_ACCOUNTING_MAPPING.netsuite]: 'videos/walkthrough-connect_to_netsuite-v2.mp4',
};

// Explicit type annotation is required
const cardActiveStates: number[] = [2, 3, 4, 7];

const brokenConnectionScrapeStatuses: number[] = [200, 531, 530, 500, 666];

// Hide not issued or not activated cards (states 2, 4) from card filter options in search, as no transactions can be made on cards in these states
const cardHiddenFromSearchStates: number[] = [2, 4];

const selectableOnboardingChoices = {
    PERSONAL_SPEND: 'newDotPersonalSpend',
    MANAGE_TEAM: 'newDotManageTeam',
    EMPLOYER: 'newDotEmployer',
    CHAT_SPLIT: 'newDotSplitChat',
    LOOKING_AROUND: 'newDotLookingAround',
} as const;

const backendOnboardingChoices = {
    ADMIN: 'newDotAdmin',
    SUBMIT: 'newDotSubmit',
    TRACK_WORKSPACE: 'newDotTrackWorkspace',
    TEST_DRIVE_RECEIVER: 'testDriveReceiver',
} as const;

const onboardingChoices = {
    ...selectableOnboardingChoices,
    ...backendOnboardingChoices,
} as const;

const createExpenseOnboardingChoices = {
    PERSONAL_SPEND: selectableOnboardingChoices.PERSONAL_SPEND,
    EMPLOYER: selectableOnboardingChoices.EMPLOYER,
    SUBMIT: backendOnboardingChoices.SUBMIT,
} as const;

const signupQualifiers = {
    INDIVIDUAL: 'individual',
    VSB: 'vsb',
    SMB: 'smb',
} as const;

type OnboardingAccounting = keyof typeof CONST.POLICY.CONNECTIONS.NAME_USER_FRIENDLY | null;

const onboardingInviteTypes = {
    IOU: 'iou',
    INVOICE: 'invoice',
    CHAT: 'chat',
    WORKSPACE: 'workspace',
} as const;

const onboardingCompanySize = {
    MICRO: '1-10',
    SMALL: '11-50',
    MEDIUM_SMALL: '51-100',
    MEDIUM: '101-1000',
    LARGE: '1001+',
} as const;

type OnboardingInvite = ValueOf<typeof onboardingInviteTypes>;

const EMAIL_WITH_OPTIONAL_DOMAIN =
    /(?=((?=[\w'#%+-]+(?:\.[\w'#%+-]+)*@?)[\w.'#%+-]{1,64}(?:@(?:(?=[a-z\d]+(?:-+[a-z\d]+)*\.)(?:[a-z\d-]{1,63}\.)+[a-z]{2,63}))?(?= |_|\b))(?<end>.*))\S{3,254}(?=\k<end>$)/;

const EMAIL = {
    ACCOUNTING: 'accounting@expensify.com',
    ACCOUNTS_PAYABLE: 'accountspayable@expensify.com',
    ADMIN: 'admin@expensify.com',
    BILLS: 'bills@expensify.com',
    CHRONOS: 'chronos@expensify.com',
    CONCIERGE: 'concierge@expensify.com',
    CONTRIBUTORS: 'contributors@expensify.com',
    FIRST_RESPONDER: 'firstresponders@expensify.com',
    GUIDES_DOMAIN: 'team.expensify.com',
    QA_DOMAIN: 'applause.expensifail.com',
    HELP: 'help@expensify.com',
    INTEGRATION_TESTING_CREDS: 'integrationtestingcreds@expensify.com',
    NOTIFICATIONS: 'notifications@expensify.com',
    PAYROLL: 'payroll@expensify.com',
    QA: 'qa@expensify.com',
    QA_TRAVIS: 'qa+travisreceipts@expensify.com',
    RECEIPTS: 'receipts@expensify.com',
    STUDENT_AMBASSADOR: 'studentambassadors@expensify.com',
    SVFG: 'svfg@expensify.com',
    EXPENSIFY_EMAIL_DOMAIN: '@expensify.com',
    EXPENSIFY_TEAM_EMAIL_DOMAIN: '@team.expensify.com',
    TEAM: 'team@expensify.com',
    MANAGER_MCTEST: 'manager_mctest@expensify.com',
};

const CONST = {
    HEIC_SIGNATURES: [
        '6674797068656963', // 'ftypheic' - Indicates standard HEIC file
        '6674797068656978', // 'ftypheix' - Indicates a variation of HEIC
        '6674797068657631', // 'ftyphevc' - Typically for HEVC encoded media (common in HEIF)
        '667479706d696631', // 'ftypmif1' - Multi-Image Format part of HEIF, broader usage
    ],
    RECENT_WAYPOINTS_NUMBER: 20,
    DEFAULT_DB_NAME: 'OnyxDB',
    DEFAULT_TABLE_NAME: 'keyvaluepairs',
    DEFAULT_ONYX_DUMP_FILE_NAME: 'onyx-state.txt',
    DEFAULT_POLICY_ROOM_CHAT_TYPES: [chatTypes.POLICY_ADMINS, chatTypes.POLICY_ANNOUNCE, chatTypes.DOMAIN_ALL],
    DEFAULT_IMAGE_FILE_NAME: 'image',
    DISABLED_MAX_EXPENSE_VALUE: 10000000000,
    POLICY_BILLABLE_MODES: {
        BILLABLE: 'billable',
        NON_BILLABLE: 'nonBillable',
    },
    TASK_TITLE_DISABLED_RULES: ['image'],
    // Note: Group and Self-DM excluded as these are not tied to a Workspace
    WORKSPACE_ROOM_TYPES: [chatTypes.POLICY_ADMINS, chatTypes.POLICY_ANNOUNCE, chatTypes.DOMAIN_ALL, chatTypes.POLICY_ROOM, chatTypes.POLICY_EXPENSE_CHAT, chatTypes.INVOICE],
    CUSTOM_FIELD_KEYS: {customField1: 'employeeUserID', customField2: 'employeePayrollID'},
    ANDROID_PACKAGE_NAME,
    WORKSPACE_ENABLE_FEATURE_REDIRECT_DELAY: 100,
    ANIMATED_HIGHLIGHT_ENTRY_DELAY: 50,
    ANIMATED_HIGHLIGHT_ENTRY_DURATION: 300,
    ANIMATED_HIGHLIGHT_START_DELAY: 10,
    ANIMATED_HIGHLIGHT_START_DURATION: 300,
    ANIMATED_HIGHLIGHT_END_DELAY: 800,
    ANIMATED_HIGHLIGHT_END_DURATION: 2000,
    ANIMATED_TRANSITION: 300,
    ANIMATED_TRANSITION_FROM_VALUE: 100,
    ANIMATED_PROGRESS_BAR_DELAY: 300,
    ANIMATED_PROGRESS_BAR_OPACITY_DURATION: 300,
    ANIMATED_PROGRESS_BAR_DURATION: 750,
    ANIMATION_IN_TIMING: 100,
    COMPOSER_FOCUS_DELAY: 150,
    ANIMATION_DIRECTION: {
        IN: 'in',
        OUT: 'out',
    },
    ELEMENT_NAME: {
        INPUT: 'INPUT',
        TEXTAREA: 'TEXTAREA',
    },
    POPOVER_ACCOUNT_SWITCHER_POSITION: {
        horizontal: 12 + variables.navigationTabBarSize,
        vertical: 72,
    },
    POPOVER_DROPDOWN_WIDTH: 334,
    POPOVER_DROPDOWN_MIN_HEIGHT: 0,
    POPOVER_DROPDOWN_MAX_HEIGHT: 416,
    POPOVER_DATE_WIDTH: 338,
    POPOVER_DATE_MAX_HEIGHT: 366,
    POPOVER_DATE_MIN_HEIGHT: 322,
    TOOLTIP_ANIMATION_DURATION: 500,
    // Multiplier for gyroscope animation in order to make it a bit more subtle
    ANIMATION_GYROSCOPE_VALUE: 0.4,
    ANIMATION_PAID_DURATION: 200,
    ANIMATION_PAID_CHECKMARK_DELAY: 300,
    ANIMATION_THUMBS_UP_DURATION: 250,
    ANIMATION_THUMBS_UP_DELAY: 200,
    ANIMATION_PAID_BUTTON_HIDE_DELAY: 300,
    BACKGROUND_IMAGE_TRANSITION_DURATION: 1000,
    SCREEN_TRANSITION_END_TIMEOUT: 1000,
    LIMIT_TIMEOUT: 2147483647,
    ARROW_HIDE_DELAY: 3000,
    MAX_IMAGE_CANVAS_AREA: 16777216,
    CHUNK_LOAD_ERROR: 'ChunkLoadError',

    API_ATTACHMENT_VALIDATIONS: {
        // 24 megabytes in bytes, this is limit set on servers, do not update without wider internal discussion
        MAX_SIZE: 25165824,

        // 10 megabytes in bytes, this is limit set on servers for receipt images, do not update without wider internal discussion
        RECEIPT_MAX_SIZE: 10485760,

        // An arbitrary size, but the same minimum as in the PHP layer
        MIN_SIZE: 240,

        // Allowed extensions for receipts
        ALLOWED_RECEIPT_EXTENSIONS: ['heif', 'heic', 'jpg', 'jpeg', 'gif', 'png', 'pdf', 'htm', 'html', 'text', 'rtf', 'doc', 'tif', 'tiff', 'msword', 'zip', 'xml', 'message'],

        MAX_FILE_LIMIT: 30,
    },

    // Allowed extensions for spreadsheets import
    ALLOWED_SPREADSHEET_EXTENSIONS: ['xls', 'xlsx', 'csv', 'txt'],

    // Allowed extensions for multilevel tag spreadsheets
    MULTILEVEL_TAG_ALLOWED_SPREADSHEET_EXTENSIONS: ['csv', 'tsv'],

    // Allowed extensions for text files that are used as spreadsheets
    TEXT_SPREADSHEET_EXTENSIONS: ['txt', 'csv'],

    // This is limit set on servers, do not update without wider internal discussion
    API_TRANSACTION_CATEGORY_MAX_LENGTH: 255,

    API_TRANSACTION_TAG_MAX_LENGTH: 255,

    AUTO_AUTH_STATE: {
        NOT_STARTED: 'not-started',
        SIGNING_IN: 'signing-in',
        JUST_SIGNED_IN: 'just-signed-in',
        FAILED: 'failed',
    },

    AUTH_TOKEN_TYPES: {
        ANONYMOUS: 'anonymousAccount',
        SUPPORT: 'support',
    },

    AVATAR_MAX_ATTACHMENT_SIZE: 6291456,

    AVATAR_ALLOWED_EXTENSIONS: ['jpg', 'jpeg', 'png', 'gif', 'bmp', 'svg'],

    // Minimum width and height size in px for a selected image
    AVATAR_MIN_WIDTH_PX: 80,
    AVATAR_MIN_HEIGHT_PX: 80,

    REPORT_ACTION_AVATARS: {
        TYPE: {
            MULTIPLE: 'multiple',
            MULTIPLE_DIAGONAL: 'multipleDiagonal',
            MULTIPLE_HORIZONTAL: 'multipleHorizontal',
            SUBSCRIPT: 'subscript',
            SINGLE: 'single',
        },
        SORT_BY: {
            ID: 'id',
            NAME: 'name',
            REVERSE: 'reverse',
        },
    },

    // Maximum width and height size in px for a selected image
    AVATAR_MAX_WIDTH_PX: 4096,
    AVATAR_MAX_HEIGHT_PX: 4096,

    LOGO_MAX_SCALE: 1.5,

    MAX_IMAGE_DIMENSION: 2400,

    BREADCRUMB_TYPE: {
        ROOT: 'root',
        STRONG: 'strong',
        NORMAL: 'normal',
    },

    DEFAULT_GROUP_AVATAR_COUNT: 18,
    DEFAULT_AVATAR_COUNT: 24,
    OLD_DEFAULT_AVATAR_COUNT: 8,

    DISPLAY_NAME: {
        // This value is consistent with the BE display name max length limit.
        MAX_LENGTH: 100,
        RESERVED_NAMES: ['Expensify', 'Concierge'],
        EXPENSIFY_CONCIERGE: 'Expensify Concierge',
    },

    GPS: {
        // It's OK to get a cached location that is up to an hour old because the only accuracy needed is the country the user is in
        MAX_AGE: 3600000,

        // 15 seconds, don't wait too long because the server can always fall back to using the IP address
        TIMEOUT: 15000,
    },

    LEGAL_NAME: {
        MAX_LENGTH: 40,
    },

    NAME: {
        MAX_LENGTH: 50,
    },

    REPORT_DESCRIPTION: {
        MAX_LENGTH: 1000,
    },

    PULL_REQUEST_NUMBER,

    // Regex to get link in href prop inside of <a/> component
    REGEX_LINK_IN_ANCHOR: /<a\s+(?:[^>]*?\s+)?href="([^"]*)"/gi,

    // Regex to read violation value from string given by backend
    VIOLATION_LIMIT_REGEX: /[^0-9]+/g,

    // Validates phone numbers with digits, '+', '-', '()', '.', and spaces
    ACCEPTED_PHONE_CHARACTER_REGEX: /^[0-9+\-().\s]+$/,

    // Prevents consecutive special characters or spaces like '--', '..', '((', '))', or '  '.
    REPEATED_SPECIAL_CHAR_PATTERN: /([-\s().])\1+/,

    MERCHANT_NAME_MAX_BYTES: 255,

    MASKED_PAN_PREFIX: 'XXXXXXXXXXXX',

    REQUEST_PREVIEW: {
        MAX_LENGTH: 83,
    },

    REVERSED_TRANSACTION_ATTRIBUTE: 'is-reversed-transaction',
    HIDDEN_MESSAGE_ATTRIBUTE: 'is-hidden-message',

    CALENDAR_PICKER: {
        // Numbers were arbitrarily picked.
        MIN_YEAR: CURRENT_YEAR - 100,
        MAX_YEAR: CURRENT_YEAR + 100,
        MAX_DATE,
        MIN_DATE,
    },

    DATE_BIRTH: {
        MIN_AGE: 0,
        MIN_AGE_FOR_PAYMENT: 18,
        MAX_AGE: 150,
    },

    DESKTOP_SHORTCUT_ACCELERATOR: {
        PASTE_AND_MATCH_STYLE: 'Option+Shift+CmdOrCtrl+V',
        PASTE_AS_PLAIN_TEXT: 'CmdOrCtrl+Shift+V',
    },

    // This is used to enable a rotation/transform style to any component.
    DIRECTION: {
        LEFT: 'left',
        RIGHT: 'right',
    },

    ASSIGN_CARD_BUTTON_TEST_ID: 'assignCardButtonTestID',
    // Sizes needed for report empty state background image handling
    EMPTY_STATE_BACKGROUND: {
        ASPECT_RATIO: 3.72,
        OVERLAP: 60,
        SMALL_SCREEN: {
            IMAGE_HEIGHT: 300,
        },
        WIDE_SCREEN: {
            IMAGE_HEIGHT: 450,
        },
    },

    NEW_EXPENSIFY_URL: ACTIVE_EXPENSIFY_URL,
    UBER_CONNECT_URL,
    FREE_TRIAL_MARKDOWN:
        "# Your free trial has started! Let's get you set up.\n👋 Hey there, I'm your Expensify setup specialist. I've already created a workspace to help manage your team's receipts and expenses. To make the most of your 30-day free trial, just follow the remaining setup steps below!",
    APP_DOWNLOAD_LINKS: {
        ANDROID: `https://play.google.com/store/apps/details?id=${ANDROID_PACKAGE_NAME}`,
        IOS: 'https://apps.apple.com/us/app/expensify-travel-expense/id471713959',
        DESKTOP: `${ACTIVE_EXPENSIFY_URL}NewExpensify.dmg`,
        OLD_DOT_ANDROID: 'https://play.google.com/store/apps/details?id=org.me.mobiexpensifyg&hl=en_US&pli=1',
        OLD_DOT_IOS: 'https://apps.apple.com/us/app/expensify-expense-tracker/id471713959',
    },
    COMPANY_WEBSITE_DEFAULT_SCHEME: 'http',
    DATE: {
        SQL_DATE_TIME: 'YYYY-MM-DD HH:mm:ss',
        FNS_FORMAT_STRING: 'yyyy-MM-dd',
        FNS_DATE_TIME_FORMAT_STRING: 'yyyy-MM-dd HH:mm:ss',
        LOCAL_TIME_FORMAT: 'h:mm a',
        YEAR_MONTH_FORMAT: 'yyyyMM',
        MONTH_FORMAT: 'MMMM',
        WEEKDAY_TIME_FORMAT: 'eeee',
        MONTH_DAY_ABBR_FORMAT: 'MMM d',
        SHORT_DATE_FORMAT: 'MM-dd',
        MONTH_DAY_YEAR_ABBR_FORMAT: 'MMM d, yyyy',
        MONTH_DAY_YEAR_FORMAT: 'MMMM d, yyyy',
        FNS_TIMEZONE_FORMAT_STRING: "yyyy-MM-dd'T'HH:mm:ssXXX",
        FNS_DB_FORMAT_STRING: 'yyyy-MM-dd HH:mm:ss.SSS',
        LONG_DATE_FORMAT_WITH_WEEKDAY: 'eeee, MMMM d, yyyy',
        UNIX_EPOCH: '1970-01-01 00:00:00.000',
        MAX_DATE: '9999-12-31',
        MIN_DATE: '0001-01-01',
        ORDINAL_DAY_OF_MONTH: 'do',
        MONTH_DAY_YEAR_ORDINAL_FORMAT: 'MMMM do, yyyy',
        SECONDS_PER_DAY: 24 * 60 * 60,
        MONTH_DAYS,
    },
    SMS: {
        DOMAIN: '@expensify.sms',
    },
    DOCUSIGN_POWERFORM_LINK: {
        US: 'https://powerforms.docusign.net/ddc56dcb-9cc7-4b36-997c-fea9327f570e?env=na1&acct=cf4cc39a-1c3e-4c19-bbf9-71844e1bcbde&accountId=cf4cc39a-1c3e-4c19-bbf9-71844e1bcbde',
        CA: 'https://powerforms.docusign.net/efc57fcc-0d5d-43c3-a175-1687ad456242?env=na1&acct=cf4cc39a-1c3e-4c19-bbf9-71844e1bcbde&accountId=cf4cc39a-1c3e-4c19-bbf9-71844e1bcbde',
        AU: 'https://powerforms.docusign.net/2ff347bb-172a-4138-b1cd-4001a7c319b5?env=na1&acct=cf4cc39a-1c3e-4c19-bbf9-71844e1bcbde&accountId=cf4cc39a-1c3e-4c19-bbf9-71844e1bcbde',
    },
    BANK_ACCOUNT: {
        BENEFICIAL_OWNER_INFO_STEP: {
            SUBSTEP: {
                IS_USER_UBO: 1,
                IS_ANYONE_ELSE_UBO: 2,
                UBO_DETAILS_FORM: 3,
                ARE_THERE_MORE_UBOS: 4,
                UBOS_LIST: 5,
            },
            BENEFICIAL_OWNER_DATA: {
                BENEFICIAL_OWNER_KEYS: 'beneficialOwnerKeys',
                PREFIX: 'beneficialOwner',
                FIRST_NAME: 'firstName',
                LAST_NAME: 'lastName',
                DOB: 'dob',
                SSN_LAST_4: 'ssnLast4',
                STREET: 'street',
                CITY: 'city',
                STATE: 'state',
                ZIP_CODE: 'zipCode',
            },
        },
        PLAID: {
            ALLOWED_THROTTLED_COUNT: 2,
            ERROR: {
                TOO_MANY_ATTEMPTS: 'Too many attempts',
            },
            EVENTS_NAME: {
                OPEN: 'OPEN',
                EXIT: 'EXIT',
            },
        },
        ERROR: {
            MISSING_ROUTING_NUMBER: '402 Missing routingNumber',
            MAX_ROUTING_NUMBER: '402 Maximum Size Exceeded routingNumber',
            MISSING_INCORPORATION_STATE: '402 Missing incorporationState in additionalData',
            MISSING_INCORPORATION_TYPE: '402 Missing incorporationType in additionalData',
        },
        STEP: {
            // In the order they appear in the VBA flow
            COUNTRY: 'CountryStep',
            BANK_ACCOUNT: 'BankAccountStep',
            REQUESTOR: 'RequestorStep',
            COMPANY: 'CompanyStep',
            BENEFICIAL_OWNERS: 'BeneficialOwnersStep',
            ACH_CONTRACT: 'ACHContractStep',
            VALIDATION: 'ValidationStep',
            ENABLE: 'EnableStep',
        },
        STEP_NAMES: ['1', '2', '3', '4', '5', '6'],
        SUBSTEP: {
            MANUAL: 'manual',
            PLAID: 'plaid',
        },
        STEPS_HEADER_HEIGHT: 40,
        VERIFICATIONS: {
            ERROR_MESSAGE: 'verifications.errorMessage',
            THROTTLED: 'verifications.throttled',
        },
        FIELDS_TYPE: {
            LOCAL: 'local',
        },
        ONFIDO_RESPONSE: {
            SDK_TOKEN: 'apiResult.sdkToken',
            PASS: 'pass',
        },
        QUESTIONS: {
            QUESTION: 'apiResult.questions.question',
            DIFFERENTIATOR_QUESTION: 'apiResult.differentiator-question',
        },
        SETUP_TYPE: {
            MANUAL: 'manual',
            PLAID: 'plaid',
            NONE: '',
        },
        REGEX: {
            US_ACCOUNT_NUMBER: /^[0-9]{4,17}$/,

            // The back-end is always returning account number with 4 last digits and mask the rest with X
            MASKED_US_ACCOUNT_NUMBER: /^[X]{0,13}[0-9]{4}$/,
            SWIFT_BIC: /^[A-Za-z0-9]{8,11}$/,
        },
        VERIFICATION_MAX_ATTEMPTS: 7,
        STATE: {
            VERIFYING: 'VERIFYING',
            VALIDATING: 'VALIDATING',
            SETUP: 'SETUP',
            PENDING: 'PENDING',
            OPEN: 'OPEN',
            DELETED: 'DELETED',
            LOCKED: 'LOCKED',
        },
        MAX_LENGTH: {
            FULL_SSN: 9,
            SSN: 4,
            ZIP_CODE: 10,
        },
        TYPE: {
            BUSINESS: 'BUSINESS',
            PERSONAL: 'PERSONAL',
        },
    },
    NON_USD_BANK_ACCOUNT: {
        ALLOWED_FILE_TYPES: ['pdf', 'jpg', 'jpeg', 'png'],
        FILE_LIMIT: 1,
        TOTAL_FILES_SIZE_LIMIT: 5242880,
        PURPOSE_OF_TRANSACTION_ID: 'Intercompany_Payment',
        CURRENT_USER_KEY: 'currentUser',
        CORPAY_UNDEFINED_OPTION_VALUE: 'Undefined',
        STEP: {
            COUNTRY: 'CountryStep',
            BANK_INFO: 'BankInfoStep',
            BUSINESS_INFO: 'BusinessInfoStep',
            BENEFICIAL_OWNER_INFO: 'BeneficialOwnerInfoStep',
            SIGNER_INFO: 'SignerInfoStep',
            AGREEMENTS: 'AgreementsStep',
            DOCUSIGN: 'DocusignStep',
            FINISH: 'FinishStep',
        },
        BANK_INFO_STEP_ACH_DATA_INPUT_IDS: {
            ACCOUNT_HOLDER_NAME: 'addressName',
            ACCOUNT_HOLDER_REGION: 'addressState',
            ACCOUNT_HOLDER_CITY: 'addressCity',
            ACCOUNT_HOLDER_ADDRESS: 'addressStreet',
            ACCOUNT_HOLDER_POSTAL_CODE: 'addressZipCode',
            ROUTING_CODE: 'routingNumber',
        },
        BUSINESS_INFO_STEP: {
            PICKLIST: {
                ANNUAL_VOLUME_RANGE: 'AnnualVolumeRange',
                APPLICANT_TYPE: 'ApplicantType',
                NATURE_OF_BUSINESS: 'NatureOfBusiness',
                PURPOSE_OF_TRANSACTION: 'PurposeOfTransaction',
                TRADE_VOLUME_RANGE: 'TradeVolumeRange',
            },
        },
        BENEFICIAL_OWNER_INFO_STEP: {
            SUBSTEP: {
                IS_USER_BENEFICIAL_OWNER: 1,
                IS_ANYONE_ELSE_BENEFICIAL_OWNER: 2,
                BENEFICIAL_OWNER_DETAILS_FORM: 3,
                ARE_THERE_MORE_BENEFICIAL_OWNERS: 4,
                BENEFICIAL_OWNERS_LIST: 5,
            },
            BENEFICIAL_OWNER_DATA: {
                BENEFICIAL_OWNER_KEYS: 'beneficialOwnerKeys',
                PREFIX: 'beneficialOwner',
                FIRST_NAME: 'firstName',
                LAST_NAME: 'lastName',
                OWNERSHIP_PERCENTAGE: 'ownershipPercentage',
                DOB: 'dob',
                SSN_LAST_4: 'ssnLast4',
                STREET: 'street',
                CITY: 'city',
                STATE: 'state',
                ZIP_CODE: 'zipCode',
                COUNTRY: 'nationality',
                PROOF_OF_OWNERSHIP: 'proofOfBeneficialOwner',
                COPY_OF_ID: 'copyOfIDForBeneficialOwner',
                ADDRESS_PROOF: 'addressProofForBeneficialOwner',
                CODICE_FISCALE: 'codiceFisclaleTaxID',
                FULL_NAME: 'fullName',
                RESIDENTIAL_ADDRESS: 'residentialAddress',
            },
        },
        STEP_NAMES: ['1', '2', '3', '4', '5', '6'],
        DOCUSIGN_REQUIRED_STEP_NAMES: ['1', '2', '3', '4', '5', '6', '7'],
        STEP_HEADER_HEIGHT: 40,
        SIGNER_INFO_STEP: {
            SUBSTEP: {
                IS_DIRECTOR: 1,
                ENTER_EMAIL: 2,
                SIGNER_DETAILS_FORM: 3,
                DIRECTOR_DETAILS_FORM: 4,
                HANG_TIGHT: 5,
            },
            SIGNER_INFO_DATA: {
                SIGNER_PREFIX: 'signer',
                FULL_NAME: 'signerFullName',
                DATE_OF_BIRTH: 'signerDateOfBirth',
                JOB_TITLE: 'signerJobTitle',
                EMAIL: 'signerEmail',
                ADDRESS: 'signerCompleteResidentialAddress',
                STREET: 'signer_street',
                CITY: 'signer_city',
                STATE: 'signer_state',
                ZIP_CODE: 'signer_zipCode',
                COUNTRY: 'signer_nationality',
                PROOF_OF_DIRECTORS: 'proofOfDirectors',
                COPY_OF_ID: 'signerCopyOfID',
                ADDRESS_PROOF: 'signerAddressProof',
                CODICE_FISCALE: 'signerCodiceFiscale',
                DOWNLOADED_PDS_AND_FSG: 'downloadedPDSandFSG',
            },
        },
        BANK_INFO_STEP_ACCOUNT_HOLDER_KEY_PREFIX: 'accountHolder',
    },
    ENABLE_GLOBAL_REIMBURSEMENTS: {
        STEP_NAMES: ['1', '2', '3'],
        STEP: {
            BUSINESS_INFO: 'BusinessInfoStep',
            AGREEMENTS: 'AgreementsStep',
            DOCUSIGN: 'DocusignStep',
        },
        ALLOWED_FILE_TYPES: ['pdf', 'jpg', 'jpeg', 'png'],
    },
    ENTER_SIGNER_INFO: {
        ALLOWED_FILE_TYPES: ['pdf', 'jpg', 'jpeg', 'png'],
    },
    INCORPORATION_TYPES: {
        LLC: 'LLC',
        CORPORATION: 'Corp',
        PARTNERSHIP: 'Partnership',
        COOPERATIVE: 'Cooperative',
        SOLE_PROPRIETORSHIP: 'Sole Proprietorship',
        OTHER: 'Other',
    },
    BETAS: {
        ALL: 'all',
        ASAP_SUBMIT: 'asapSubmit',
        AUTH_AUTO_REPORT_TITLE: 'authAutoReportTitle',
        DEFAULT_ROOMS: 'defaultRooms',
        P2P_DISTANCE_REQUESTS: 'p2pDistanceRequests',
        SPOTNANA_TRAVEL: 'spotnanaTravel',
        PREVENT_SPOTNANA_TRAVEL: 'preventSpotnanaTravel',
        REPORT_FIELDS_FEATURE: 'reportFieldsFeature',
        NETSUITE_USA_TAX: 'netsuiteUsaTax',
        PER_DIEM: 'newDotPerDiem',
        NEWDOT_MANAGER_MCTEST: 'newDotManagerMcTest',
        CUSTOM_RULES: 'customRules',
        GLOBAL_REIMBURSEMENTS_ON_ND: 'globalReimbursementsOnND',
        IS_TRAVEL_VERIFIED: 'isTravelVerified',
        PLAID_COMPANY_CARDS: 'plaidCompanyCards',
        TRACK_FLOWS: 'trackFlows',
        EXPENSIFY_CARD_EU_UK: 'expensifyCardEuUk',
        EUR_BILLING: 'eurBilling',
        MANUAL_DISTANCE: 'manualDistance',
        NO_OPTIMISTIC_TRANSACTION_THREADS: 'noOptimisticTransactionThreads',
        UBER_FOR_BUSINESS: 'uberForBusiness',
        DUPLICATE_WORKSPACE: 'duplicatePolicyNewDot',
    },
    BUTTON_STATES: {
        DEFAULT: 'default',
        ACTIVE: 'active',
        PRESSED: 'pressed',
        COMPLETE: 'complete',
        DISABLED: 'disabled',
    },
    BANK_ACCOUNT_TYPES: {
        WALLET: 'WALLET',
    },
    COUNTRY: {
        US: 'US',
        MX: 'MX',
        AU: 'AU',
        CA: 'CA',
        GB: 'GB',
        IT: 'IT',
    },
    SWIPE_DIRECTION: {
        DOWN: 'down',
        LEFT: 'left',
        RIGHT: 'right',
        UP: 'up',
    },
    DESKTOP_DEEPLINK_APP_STATE: {
        CHECKING: 'checking',
        INSTALLED: 'installed',
        NOT_INSTALLED: 'not-installed',
    },
    TAX_RATES: {
        CUSTOM_NAME_MAX_LENGTH: 8,
        NAME_MAX_LENGTH: 50,
    },
    PLATFORM: {
        IOS: 'ios',
        ANDROID: 'android',
        WEB: 'web',
        DESKTOP: 'desktop',
        MOBILE_WEB: 'mobileweb',
    },
    PLATFORM_SPECIFIC_KEYS: {
        CTRL: {
            DEFAULT: 'control',
            [PLATFORM_OS_MACOS]: 'meta',
            [PLATFORM_IOS]: 'meta',
        },
        SHIFT: {
            DEFAULT: 'shift',
        },
        ENTER: {
            DEFAULT: 'enter',
        },
    },
    KEYBOARD_SHORTCUTS: {
        MARK_ALL_MESSAGES_AS_READ: {
            descriptionKey: 'markAllMessagesAsRead',
            shortcutKey: 'Escape',
            modifiers: ['SHIFT'],
            trigger: {
                DEFAULT: {input: keyInputEscape, modifierFlags: keyModifierShift},
            },
        },
        SEARCH: {
            descriptionKey: 'search',
            shortcutKey: 'K',
            modifiers: ['CTRL'],
            trigger: {
                DEFAULT: {input: 'k', modifierFlags: keyModifierControl},
                [PLATFORM_OS_MACOS]: {input: 'k', modifierFlags: keyModifierCommand},
                [PLATFORM_IOS]: {input: 'k', modifierFlags: keyModifierCommand},
            },
            type: KEYBOARD_SHORTCUT_NAVIGATION_TYPE,
        },
        NEW_CHAT: {
            descriptionKey: 'newChat',
            shortcutKey: 'K',
            modifiers: ['CTRL', 'SHIFT'],
            trigger: {
                DEFAULT: {input: 'k', modifierFlags: keyModifierShiftControl},
                [PLATFORM_OS_MACOS]: {input: 'k', modifierFlags: keyModifierShiftCommand},
                [PLATFORM_IOS]: {input: 'k', modifierFlags: keyModifierShiftCommand},
            },
            type: KEYBOARD_SHORTCUT_NAVIGATION_TYPE,
        },
        SHORTCUTS: {
            descriptionKey: 'openShortcutDialog',
            shortcutKey: 'J',
            modifiers: ['CTRL'],
            trigger: {
                DEFAULT: {input: 'j', modifierFlags: keyModifierControl},
                [PLATFORM_OS_MACOS]: {input: 'j', modifierFlags: keyModifierCommand},
                [PLATFORM_IOS]: {input: 'j', modifierFlags: keyModifierCommand},
            },
        },
        ESCAPE: {
            descriptionKey: 'escape',
            shortcutKey: 'Escape',
            modifiers: [],
            trigger: {
                DEFAULT: {input: keyInputEscape},
                [PLATFORM_OS_MACOS]: {input: keyInputEscape},
                [PLATFORM_IOS]: {input: keyInputEscape},
            },
        },
        ENTER: {
            descriptionKey: null,
            shortcutKey: 'Enter',
            modifiers: [],
            trigger: {
                DEFAULT: {input: keyInputEnter},
                [PLATFORM_OS_MACOS]: {input: keyInputEnter},
                [PLATFORM_IOS]: {input: keyInputEnter},
            },
        },
        CTRL_ENTER: {
            descriptionKey: null,
            shortcutKey: 'Enter',
            modifiers: ['CTRL'],
            trigger: {
                DEFAULT: {input: keyInputEnter, modifierFlags: keyModifierControl},
                [PLATFORM_OS_MACOS]: {input: keyInputEnter, modifierFlags: keyModifierCommand},
                [PLATFORM_IOS]: {input: keyInputEnter, modifierFlags: keyModifierCommand},
            },
        },
        COPY: {
            descriptionKey: 'copy',
            shortcutKey: 'C',
            modifiers: ['CTRL'],
            trigger: {
                DEFAULT: {input: 'c', modifierFlags: keyModifierControl},
                [PLATFORM_OS_MACOS]: {input: 'c', modifierFlags: keyModifierCommand},
                [PLATFORM_IOS]: {input: 'c', modifierFlags: keyModifierCommand},
            },
        },
        ARROW_UP: {
            descriptionKey: null,
            shortcutKey: 'ArrowUp',
            modifiers: [],
            trigger: {
                DEFAULT: {input: keyInputUpArrow},
                [PLATFORM_OS_MACOS]: {input: keyInputUpArrow},
                [PLATFORM_IOS]: {input: keyInputUpArrow},
            },
        },
        ARROW_DOWN: {
            descriptionKey: null,
            shortcutKey: 'ArrowDown',
            modifiers: [],
            trigger: {
                DEFAULT: {input: keyInputDownArrow},
                [PLATFORM_OS_MACOS]: {input: keyInputDownArrow},
                [PLATFORM_IOS]: {input: keyInputDownArrow},
            },
        },
        ARROW_LEFT: {
            descriptionKey: null,
            shortcutKey: 'ArrowLeft',
            modifiers: [],
            trigger: {
                DEFAULT: {input: keyInputLeftArrow},
                [PLATFORM_OS_MACOS]: {input: keyInputLeftArrow},
                [PLATFORM_IOS]: {input: keyInputLeftArrow},
            },
        },
        ARROW_RIGHT: {
            descriptionKey: null,
            shortcutKey: 'ArrowRight',
            modifiers: [],
            trigger: {
                DEFAULT: {input: keyInputRightArrow},
                [PLATFORM_OS_MACOS]: {input: keyInputRightArrow},
                [PLATFORM_IOS]: {input: keyInputRightArrow},
            },
        },
        TAB: {
            descriptionKey: null,
            shortcutKey: 'Tab',
            modifiers: [],
        },
        DEBUG: {
            descriptionKey: 'openDebug',
            shortcutKey: 'D',
            modifiers: ['CTRL'],
            trigger: {
                DEFAULT: {input: 'd', modifierFlags: keyModifierControl},
                [PLATFORM_OS_MACOS]: {input: 'd', modifierFlags: keyModifierCommand},
                [PLATFORM_IOS]: {input: 'd', modifierFlags: keyModifierCommand},
            },
        },
        BACKSPACE: {
            descriptionKey: null,
            shortcutKey: 'Backspace',
            modifiers: [],
        },
        SPACE: {
            descriptionKey: null,
            shortcutKey: 'Space',
            modifiers: [],
            trigger: {
                DEFAULT: {input: keyInputSpace},
            },
        },
    },
    KEYBOARD_SHORTCUTS_TYPES: {
        NAVIGATION_SHORTCUT: KEYBOARD_SHORTCUT_NAVIGATION_TYPE,
    },
    KEYBOARD_SHORTCUT_KEY_DISPLAY_NAME: {
        CONTROL: 'CTRL',
        ESCAPE: 'ESC',
        META: 'CMD',
        SHIFT: 'Shift',
    },
    CURRENCY: {
        USD: 'USD',
        AUD: 'AUD',
        CAD: 'CAD',
        GBP: 'GBP',
        NZD: 'NZD',
        EUR: 'EUR',
    },
    SCA_CURRENCIES: new Set(['GBP', 'EUR']),
    get DIRECT_REIMBURSEMENT_CURRENCIES() {
        return [this.CURRENCY.USD, this.CURRENCY.AUD, this.CURRENCY.CAD, this.CURRENCY.GBP, this.CURRENCY.EUR];
    },
    TRIAL_DURATION_DAYS: 8,
    EXAMPLE_PHONE_NUMBER: '+15005550006',
    CONCIERGE_CHAT_NAME: 'Concierge',
    CLOUDFRONT_URL,
    connectionsVideoPaths,
    EMPTY_ARRAY,
    EMPTY_OBJECT,
    DEFAULT_NUMBER_ID,
    FAKE_REPORT_ID: 'FAKE_REPORT_ID',
    USE_EXPENSIFY_URL,
    EXPENSIFY_URL,
    EXPENSIFY_MOBILE_URL,
    GOOGLE_MEET_URL_ANDROID: 'https://meet.google.com',
    GOOGLE_DOC_IMAGE_LINK_MATCH: 'googleusercontent.com',
    IMAGE_BASE64_MATCH: 'base64',
    DEEPLINK_BASE_URL: 'new-expensify://',
    PDF_VIEWER_URL: '/pdf/web/viewer.html',
    CLOUDFRONT_DOMAIN_REGEX: /^https:\/\/\w+\.cloudfront\.net/i,
    EXPENSIFY_ICON_URL: `${CLOUDFRONT_URL}/images/favicon-2019.png`,
    CONCIERGE_ICON_URL_2021: `${CLOUDFRONT_URL}/images/icons/concierge_2021.png`,
    CONCIERGE_ICON_URL: `${CLOUDFRONT_URL}/images/icons/concierge_2022.png`,
    COMPANY_CARD_PLAID: `${CLOUDFRONT_URL}/images/plaid/`,
    UPWORK_URL: 'https://github.com/Expensify/App/issues?q=is%3Aopen+is%3Aissue+label%3A%22Help+Wanted%22',
    DEEP_DIVE_EXPENSIFY_CARD: 'https://community.expensify.com/discussion/4848/deep-dive-expensify-card-and-quickbooks-online-auto-reconciliation-how-it-works',
    DEEP_DIVE_ERECEIPTS: 'https://community.expensify.com/discussion/5542/deep-dive-what-are-ereceipts/',
    DEEP_DIVE_PER_DIEM: 'https://community.expensify.com/discussion/4772/how-to-add-a-single-rate-per-diem',
    SET_NOTIFICATION_LINK: 'https://community.expensify.com/discussion/5651/deep-dive-best-practices-when-youre-running-into-trouble-receiving-emails-from-expensify',
    GITHUB_URL: 'https://github.com/Expensify/App',
    HELP_LINK_URL: `${USE_EXPENSIFY_URL}/usa-patriot-act`,
    REGISTRATION_NUMBER_HELP_URL: {
        AU: 'https://help.expensify.com/articles/new-expensify/wallet-and-payments/Global-Reimbursement-Australia',
        CA: 'https://help.expensify.com/articles/new-expensify/wallet-and-payments/Global-Reimbursement-Canada',
        EU: 'https://help.expensify.com/articles/new-expensify/wallet-and-payments/Global-Reimbursement-Europe',
        UK: 'https://help.expensify.com/articles/new-expensify/wallet-and-payments/Global-Reimbursement-United-Kingdom',
        US: 'https://help.expensify.com/articles/new-expensify/wallet-and-payments/Global-Reimbursement-United-States',
    },
    ELECTRONIC_DISCLOSURES_URL: `${USE_EXPENSIFY_URL}/esignagreement`,
    GITHUB_RELEASE_URL: 'https://api.github.com/repos/expensify/app/releases/latest',
    ADD_SECONDARY_LOGIN_URL: encodeURI('settings?param={"section":"account","openModal":"secondaryLogin"}'),
    MANAGE_CARDS_URL: 'domain_companycards',
    FEES_URL: `${EXPENSIFY_URL}/fees`,
    SAVE_WITH_EXPENSIFY_URL: `${USE_EXPENSIFY_URL}/savings-calculator`,
    CFPB_PREPAID_URL: 'https://cfpb.gov/prepaid',
    STAGING_NEW_EXPENSIFY_URL: 'https://staging.new.expensify.com',
    PR_TESTING_NEW_EXPENSIFY_URL: `https://${Config?.PULL_REQUEST_NUMBER}.pr-testing.expensify.com`,
    NEWHELP_URL: 'https://help.expensify.com',
    WHATS_NEW_URL: `${USE_EXPENSIFY_URL}/blog?category=Product%20Updates`,
    INTERNAL_DEV_EXPENSIFY_URL: 'https://www.expensify.com.dev',
    IMPORT_TAGS_EXPENSIFY_URL: 'https://help.expensify.com/articles/expensify-classic/workspaces/Create-tags#import-a-spreadsheet-1',
    IMPORT_TAGS_EXPENSIFY_URL_DEPENDENT_TAGS: 'https://help.expensify.com/articles/expensify-classic/workspaces/Create-tags#multi-level-tags',
    STAGING_EXPENSIFY_URL: 'https://staging.expensify.com',
    DENIED_CAMERA_ACCESS_INSTRUCTIONS_URL:
        'https://help.expensify.com/articles/new-expensify/expenses-&-payments/Create-an-expense#:~:text=How%20can%20I%20enable%20camera%20permission%20for%20a%20website%20on%20mobile%20browsers%3F',
    BANK_ACCOUNT_PERSONAL_DOCUMENTATION_INFO_URL:
        'https://community.expensify.com/discussion/6983/faq-why-do-i-need-to-provide-personal-documentation-when-setting-up-updating-my-bank-account',
    PERSONAL_DATA_PROTECTION_INFO_URL: 'https://community.expensify.com/discussion/5677/deep-dive-security-how-expensify-protects-your-information',
    ONFIDO_FACIAL_SCAN_POLICY_URL: 'https://onfido.com/facial-scan-policy-and-release/',
    ONFIDO_PRIVACY_POLICY_URL: 'https://onfido.com/privacy/',
    ONFIDO_TERMS_OF_SERVICE_URL: 'https://onfido.com/terms-of-service/',
    LIST_OF_RESTRICTED_BUSINESSES:
        'https://help.expensify.com/articles/expensify-classic/bank-accounts-and-payments/bank-accounts/Connect-US-Business-Bank-Account#are-there-certain-industries-or-businesses-for-which-expensify-cannot-process-automatic-in-app-payments',
    TRAVEL_TERMS_URL: `${EXPENSIFY_URL}/travelterms`,
    EXPENSIFY_PACKAGE_FOR_SAGE_INTACCT: 'https://www.expensify.com/tools/integrations/downloadPackage',
    EXPENSIFY_PACKAGE_FOR_SAGE_INTACCT_FILE_NAME: 'ExpensifyPackageForSageIntacct',
    SAGE_INTACCT_INSTRUCTIONS: 'https://help.expensify.com/articles/expensify-classic/integrations/accounting-integrations/Sage-Intacct',
    HOW_TO_CONNECT_TO_SAGE_INTACCT: 'https://help.expensify.com/articles/expensify-classic/integrations/accounting-integrations/Sage-Intacct#how-to-connect-to-sage-intacct',
    PRICING: `https://www.expensify.com/pricing`,
    COMPANY_CARDS_HELP: 'https://help.expensify.com/articles/expensify-classic/connect-credit-cards/company-cards/Commercial-Card-Feeds',
    COMPANY_CARDS_MASTERCARD_COMMERCIAL_CARDS:
        'https://help.expensify.com/articles/new-expensify/connect-credit-cards/company-cards/Commercial-feeds#how-to-set-up-a-mastercard-commercial-feed',
    COMPANY_CARDS_DELIVERY_FILE_HELP: {
        cdf: 'https://help.expensify.com/articles/new-expensify/connect-credit-cards/company-cards/Commercial-feeds#steps-to-add-a-mastercard-commercial-feed',
        vcf: 'https://help.expensify.com/articles/new-expensify/connect-credit-cards/company-cards/Commercial-feeds#steps-to-add-a-visa-commercial-feed',
        gl1025: 'https://help.expensify.com/articles/new-expensify/connect-credit-cards/company-cards/Commercial-feeds#steps-to-add-an-american-express-corporate-feed',
    },
    COMPANY_CARDS_VISA_COMMERCIAL_CARD_HELP: 'https://help.expensify.com/articles/new-expensify/connect-credit-cards/company-cards/Commercial-feeds#how-to-set-up-a-visa-commercial-feed',
    COMPANY_CARDS_AMEX_COMMERCIAL_CARD_HELP:
        'https://help.expensify.com/articles/new-expensify/connect-credit-cards/company-cards/Commercial-feeds#how-to-set-up-an-american-express-corporate-feed',
    COMPANY_CARDS_STRIPE_HELP: 'https://dashboard.stripe.com/login?redirect=%2Fexpenses%2Fsettings',
    COMPANY_CARDS_CONNECT_CREDIT_CARDS_HELP_URL: 'https://help.expensify.com/new-expensify/hubs/connect-credit-cards/',
    CUSTOM_REPORT_NAME_HELP_URL: 'https://help.expensify.com/articles/expensify-classic/spending-insights/Export-Expenses-And-Reports#formulas',
    CONFIGURE_REIMBURSEMENT_SETTINGS_HELP_URL: 'https://help.expensify.com/articles/expensify-classic/workspaces/Configure-Reimbursement-Settings',
    CONFIGURE_EXPENSE_REPORT_RULES_HELP_URL: 'https://help.expensify.com/articles/new-expensify/workspaces/Set-up-rules#configure-expense-report-rules',
    SELECT_WORKFLOWS_HELP_URL: 'https://help.expensify.com/articles/new-expensify/workspaces/Set-up-workflows#select-workflows',
    COPILOT_HELP_URL: 'https://help.expensify.com/articles/new-expensify/settings/Add-or-Act-As-a-Copilot',
    BULK_UPLOAD_HELP_URL: 'https://help.expensify.com/articles/new-expensify/reports-and-expenses/Create-an-Expense#option-4-bulk-upload-receipts-desktop-only',
    ENCRYPTION_AND_SECURITY_HELP_URL: 'https://help.expensify.com/articles/new-expensify/settings/Encryption-and-Data-Security',
    PLAN_TYPES_AND_PRICING_HELP_URL: 'https://help.expensify.com/articles/new-expensify/billing-and-subscriptions/Plan-types-and-pricing',
    MERGE_ACCOUNT_HELP_URL: 'https://help.expensify.com/articles/new-expensify/settings/Merge-Accounts',
    CONNECT_A_BUSINESS_BANK_ACCOUNT_HELP_URL: 'https://help.expensify.com/articles/new-expensify/expenses-&-payments/Connect-a-Business-Bank-Account',
    REGISTER_FOR_WEBINAR_URL: 'https://events.zoom.us/eo/Aif1I8qCi1GZ7KnLnd1vwGPmeukSRoPjFpyFAZ2udQWn0-B86e1Z~AggLXsr32QYFjq8BlYLZ5I06Dg',
    TEST_RECEIPT_URL: `${CLOUDFRONT_URL}/images/fake-receipt__tacotodds.png`,
    // Use Environment.getEnvironmentURL to get the complete URL with port number
    DEV_NEW_EXPENSIFY_URL: 'https://dev.new.expensify.com:',
    STORYLANE: {
        ADMIN_TOUR: 'https://app.storylane.io/demo/bbcreg8vccag?embed=inline',
        ADMIN_TOUR_MOBILE: 'https://app.storylane.io/demo/b6faqcdsxgww?embed=inline',
        TRACK_WORKSPACE_TOUR: 'https://app.storylane.io/share/mqzy3huvtrhx?embed=inline',
        TRACK_WORKSPACE_TOUR_MOBILE: 'https://app.storylane.io/share/wq4hiwsqvoho?embed=inline',
        EMPLOYEE_TOUR: 'https://app.storylane.io/share/izmryscwurdd?embed=inline',
        EMPLOYEE_TOUR_MOBILE: 'https://app.storylane.io/share/wckqdetaacgy?embed=inline',
    },
    OLD_DOT_PUBLIC_URLS: {
        TERMS_URL: `${EXPENSIFY_URL}/terms`,
        PRIVACY_URL: `${EXPENSIFY_URL}/privacy`,
        LICENSES_URL: `${USE_EXPENSIFY_URL}/licenses`,
        ACH_TERMS_URL: `${EXPENSIFY_URL}/achterms`,
        WALLET_AGREEMENT_URL: `${EXPENSIFY_URL}/expensify-payments-wallet-terms-of-service`,
        BANCORP_WALLET_AGREEMENT_URL: `${EXPENSIFY_URL}/bancorp-bank-wallet-terms-of-service`,
        EXPENSIFY_APPROVED_PROGRAM_URL: `${USE_EXPENSIFY_URL}/accountants-program`,
    },
    OLDDOT_URLS: {
        ADMIN_POLICIES_URL: 'admin_policies',
        ADMIN_DOMAINS_URL: 'admin_domains',
        INBOX: 'inbox',
        POLICY_CONNECTIONS_URL: (policyID: string) => `policy?param={"policyID":"${policyID}"}#connections`,
        SIGN_OUT: 'signout',
    },

    EXPENSIFY_POLICY_DOMAIN,
    EXPENSIFY_POLICY_DOMAIN_EXTENSION,

    SIGN_IN_FORM_WIDTH: 300,

    REQUEST_CODE_DELAY: 30,

    DEEPLINK_PROMPT_DENYLIST: [SCREENS.HOME, SCREENS.SIGN_IN_WITH_APPLE_DESKTOP, SCREENS.SIGN_IN_WITH_GOOGLE_DESKTOP],

    SIGN_IN_METHOD: {
        APPLE: 'Apple',
        GOOGLE: 'Google',
    },

    OPTION_TYPE: {
        REPORT: 'report',
        PERSONAL_DETAIL: 'personalDetail',
    },

    QUICK_ACTIONS: {
        REQUEST_MANUAL: 'requestManual',
        REQUEST_SCAN: 'requestScan',
        REQUEST_DISTANCE: 'requestDistance',
        PER_DIEM: 'perDiem',
        SPLIT_MANUAL: 'splitManual',
        SPLIT_SCAN: 'splitScan',
        SPLIT_DISTANCE: 'splitDistance',
        TRACK_MANUAL: 'trackManual',
        TRACK_SCAN: 'trackScan',
        TRACK_DISTANCE: 'trackDistance',
        ASSIGN_TASK: 'assignTask',
        SEND_MONEY: 'sendMoney',
        CREATE_REPORT: 'createReport',
    },

    RECEIPT: {
        ICON_SIZE: 164,
        PERMISSION_GRANTED: 'granted',
        HAND_ICON_HEIGHT: 152,
        HAND_ICON_WIDTH: 200,
        SHUTTER_SIZE: 90,
        MAX_REPORT_PREVIEW_RECEIPTS: 3,
    },
    RECEIPT_PREVIEW_TOP_BOTTOM_MARGIN: 120,
    REPORT: {
        ROLE: {
            ADMIN: 'admin',
            MEMBER: 'member',
        },
        MAX_COUNT_BEFORE_FOCUS_UPDATE: 30,
        MIN_INITIAL_REPORT_ACTION_COUNT: 15,
        UNREPORTED_REPORT_ID: '0',
        SPLIT_REPORT_ID: '-2',
        SECONDARY_ACTIONS: {
            SUBMIT: 'submit',
            APPROVE: 'approve',
            REMOVE_HOLD: 'removeHold',
            UNAPPROVE: 'unapprove',
            CANCEL_PAYMENT: 'cancelPayment',
            HOLD: 'hold',
            DOWNLOAD_PDF: 'downloadPDF',
            CHANGE_WORKSPACE: 'changeWorkspace',
            CHANGE_APPROVER: 'changeApprover',
            VIEW_DETAILS: 'viewDetails',
            DELETE: 'delete',
            RETRACT: 'retract',
            ADD_EXPENSE: 'addExpense',
            SPLIT: 'split',
            REOPEN: 'reopen',
            EXPORT: 'export',
            PAY: 'pay',
            MERGE: 'merge',
        },
        PRIMARY_ACTIONS: {
            SUBMIT: 'submit',
            APPROVE: 'approve',
            PAY: 'pay',
            EXPORT_TO_ACCOUNTING: 'exportToAccounting',
            REMOVE_HOLD: 'removeHold',
            REVIEW_DUPLICATES: 'reviewDuplicates',
            MARK_AS_CASH: 'markAsCash',
            ADD_EXPENSE: 'addExpense',
        },
        TRANSACTION_PRIMARY_ACTIONS: {
            REMOVE_HOLD: 'removeHold',
            REVIEW_DUPLICATES: 'reviewDuplicates',
            MARK_AS_CASH: 'markAsCash',
        },
        REPORT_PREVIEW_ACTIONS: {
            VIEW: 'view',
            ADD_EXPENSE: 'addExpense',
            REVIEW: 'review',
            SUBMIT: 'submit',
            APPROVE: 'approve',
            PAY: 'pay',
            EXPORT_TO_ACCOUNTING: 'exportToAccounting',
        },
        TRANSACTION_SECONDARY_ACTIONS: {
            HOLD: 'hold',
            REMOVE_HOLD: 'removeHold',
            SPLIT: 'split',
            VIEW_DETAILS: 'viewDetails',
            DELETE: 'delete',
            MERGE: 'merge',
        },
        ADD_EXPENSE_OPTIONS: {
            CREATE_NEW_EXPENSE: 'createNewExpense',
            ADD_UNREPORTED_EXPENSE: 'addUnreportedExpense',
        },
        ACTIONS: {
            LIMIT: 50,
            // OldDot Actions render getMessage from Web-Expensify/lib/Report/Action PHP files via getMessageOfOldDotReportAction in ReportActionsUtils.ts
            TYPE: {
                ACTIONABLE_ADD_PAYMENT_CARD: 'ACTIONABLEADDPAYMENTCARD',
                ACTIONABLE_JOIN_REQUEST: 'ACTIONABLEJOINREQUEST',
                ACTIONABLE_MENTION_WHISPER: 'ACTIONABLEMENTIONWHISPER',
                ACTIONABLE_MENTION_INVITE_TO_SUBMIT_EXPENSE_CONFIRM_WHISPER: 'ACTIONABLEMENTIONINVITETOSUBMITEXPENSECONFIRMWHISPER',
                ACTIONABLE_REPORT_MENTION_WHISPER: 'ACTIONABLEREPORTMENTIONWHISPER',
                ACTIONABLE_TRACK_EXPENSE_WHISPER: 'ACTIONABLETRACKEXPENSEWHISPER',
                POLICY_EXPENSE_CHAT_WELCOME_WHISPER: 'POLICYEXPENSECHATWELCOMEWHISPER',
                ADD_COMMENT: 'ADDCOMMENT',
                APPROVED: 'APPROVED',
                CARD_MISSING_ADDRESS: 'CARDMISSINGADDRESS',
                CARD_ISSUED: 'CARDISSUED',
                CARD_ISSUED_VIRTUAL: 'CARDISSUEDVIRTUAL',
                CARD_ASSIGNED: 'CARDASSIGNED',
                CHANGE_FIELD: 'CHANGEFIELD', // OldDot Action
                CHANGE_POLICY: 'CHANGEPOLICY',
                CHANGE_TYPE: 'CHANGETYPE', // OldDot Action
                CHRONOS_OOO_LIST: 'CHRONOSOOOLIST',
                CLOSED: 'CLOSED',
                CREATED: 'CREATED',
                DELETED_ACCOUNT: 'DELETEDACCOUNT', // Deprecated OldDot Action
                DELETED_TRANSACTION: 'DELETEDTRANSACTION',
                DISMISSED_VIOLATION: 'DISMISSEDVIOLATION',
                DONATION: 'DONATION', // Deprecated OldDot Action
                EXPENSIFY_CARD_SYSTEM_MESSAGE: 'EXPENSIFYCARDSYSTEMMESSAGE',
                EXPORTED_TO_CSV: 'EXPORTCSV', // OldDot Action
                EXPORTED_TO_INTEGRATION: 'EXPORTINTEGRATION', // OldDot Action
                EXPORTED_TO_QUICK_BOOKS: 'EXPORTED', // Deprecated OldDot Action
                FORWARDED: 'FORWARDED', // OldDot Action
                HOLD: 'HOLD',
                HOLD_COMMENT: 'HOLDCOMMENT',
                INTEGRATION_SYNC_FAILED: 'INTEGRATIONSYNCFAILED',
                IOU: 'IOU',
                INTEGRATIONS_MESSAGE: 'INTEGRATIONSMESSAGE', // OldDot Action
                MANAGER_ATTACH_RECEIPT: 'MANAGERATTACHRECEIPT', // OldDot Action
                MANAGER_DETACH_RECEIPT: 'MANAGERDETACHRECEIPT', // OldDot Action
                MARKED_REIMBURSED: 'MARKEDREIMBURSED', // OldDot Action
                MARK_REIMBURSED_FROM_INTEGRATION: 'MARKREIMBURSEDFROMINTEGRATION', // OldDot Action
                MERGED_WITH_CASH_TRANSACTION: 'MERGEDWITHCASHTRANSACTION',
                MODIFIED_EXPENSE: 'MODIFIEDEXPENSE',
                MOVED: 'MOVED',
                MOVED_TRANSACTION: 'MOVEDTRANSACTION',
                UNREPORTED_TRANSACTION: 'UNREPORTEDTRANSACTION',
                OUTDATED_BANK_ACCOUNT: 'OUTDATEDBANKACCOUNT', // OldDot Action
                REIMBURSED: 'REIMBURSED',
                REIMBURSEMENT_ACH_BOUNCE: 'REIMBURSEMENTACHBOUNCE', // OldDot Action
                REIMBURSEMENT_ACH_CANCELED: 'REIMBURSEMENTACHCANCELED', // OldDot Action
                REIMBURSEMENT_ACCOUNT_CHANGED: 'REIMBURSEMENTACCOUNTCHANGED', // OldDot Action
                REIMBURSEMENT_DELAYED: 'REIMBURSEMENTDELAYED', // OldDot Action
                REIMBURSEMENT_QUEUED: 'REIMBURSEMENTQUEUED',
                REIMBURSEMENT_DEQUEUED: 'REIMBURSEMENTDEQUEUED',
                REIMBURSEMENT_REQUESTED: 'REIMBURSEMENTREQUESTED', // Deprecated OldDot Action
                REIMBURSEMENT_SETUP: 'REIMBURSEMENTSETUP', // Deprecated OldDot Action
                REIMBURSEMENT_SETUP_REQUESTED: 'REIMBURSEMENTSETUPREQUESTED', // Deprecated OldDot Action
                REIMBURSEMENT_DIRECTOR_INFORMATION_REQUIRED: 'DIRECTORINFORMATIONREQUIRED',
                REJECTED: 'REJECTED',
                REMOVED_FROM_APPROVAL_CHAIN: 'REMOVEDFROMAPPROVALCHAIN',
                DEMOTED_FROM_WORKSPACE: 'DEMOTEDFROMWORKSPACE',
                RENAMED: 'RENAMED',
                RETRACTED: 'RETRACTED',
                REOPENED: 'REOPENED',
                REPORT_PREVIEW: 'REPORTPREVIEW',
                SELECTED_FOR_RANDOM_AUDIT: 'SELECTEDFORRANDOMAUDIT', // OldDot Action
                SHARE: 'SHARE', // OldDot Action
                STRIPE_PAID: 'STRIPEPAID', // OldDot Action
                SUBMITTED: 'SUBMITTED',
                SUBMITTED_AND_CLOSED: 'SUBMITTEDCLOSED',
                TAKE_CONTROL: 'TAKECONTROL', // OldDot Action
                TASK_CANCELLED: 'TASKCANCELLED',
                TASK_COMPLETED: 'TASKCOMPLETED',
                TASK_EDITED: 'TASKEDITED',
                TASK_REOPENED: 'TASKREOPENED',
                TRAVEL_UPDATE: 'TRAVEL_TRIP_ROOM_UPDATE',
                TRIP_PREVIEW: 'TRIPPREVIEW',
                UNAPPROVED: 'UNAPPROVED',
                UNHOLD: 'UNHOLD',
                UNSHARE: 'UNSHARE', // OldDot Action
                UPDATE_GROUP_CHAT_MEMBER_ROLE: 'UPDATEGROUPCHATMEMBERROLE',
                CONCIERGE_CATEGORY_OPTIONS: 'CONCIERGECATEGORYOPTIONS',
                POLICY_CHANGE_LOG: {
                    ADD_APPROVER_RULE: 'POLICYCHANGELOG_ADD_APPROVER_RULE',
                    ADD_BUDGET: 'POLICYCHANGELOG_ADD_BUDGET',
                    ADD_CATEGORY: 'POLICYCHANGELOG_ADD_CATEGORY',
                    ADD_CUSTOM_UNIT: 'POLICYCHANGELOG_ADD_CUSTOM_UNIT',
                    ADD_CUSTOM_UNIT_RATE: 'POLICYCHANGELOG_ADD_CUSTOM_UNIT_RATE',
                    ADD_EMPLOYEE: 'POLICYCHANGELOG_ADD_EMPLOYEE',
                    ADD_INTEGRATION: 'POLICYCHANGELOG_ADD_INTEGRATION',
                    ADD_REPORT_FIELD: 'POLICYCHANGELOG_ADD_REPORT_FIELD',
                    ADD_TAG: 'POLICYCHANGELOG_ADD_TAG',
                    DELETE_ALL_TAGS: 'POLICYCHANGELOG_DELETE_ALL_TAGS',
                    DELETE_APPROVER_RULE: 'POLICYCHANGELOG_DELETE_APPROVER_RULE',
                    DELETE_BUDGET: 'POLICYCHANGELOG_DELETE_BUDGET',
                    DELETE_CATEGORY: 'POLICYCHANGELOG_DELETE_CATEGORY',
                    DELETE_CUSTOM_UNIT: 'POLICYCHANGELOG_DELETE_CUSTOM_UNIT',
                    DELETE_CUSTOM_UNIT_RATE: 'POLICYCHANGELOG_DELETE_CUSTOM_UNIT_RATE',
                    DELETE_CUSTOM_UNIT_SUB_RATE: 'POLICYCHANGELOG_DELETE_CUSTOM_UNIT_SUB_RATE',
                    DELETE_EMPLOYEE: 'POLICYCHANGELOG_DELETE_EMPLOYEE',
                    DELETE_INTEGRATION: 'POLICYCHANGELOG_DELETE_INTEGRATION',
                    DELETE_REPORT_FIELD: 'POLICYCHANGELOG_DELETE_REPORT_FIELD',
                    DELETE_TAG: 'POLICYCHANGELOG_DELETE_TAG',
                    DELETE_MULTIPLE_TAGS: 'POLICYCHANGELOG_DELETE_MULTIPLE_TAGS',
                    IMPORT_CUSTOM_UNIT_RATES: 'POLICYCHANGELOG_IMPORT_CUSTOM_UNIT_RATES',
                    IMPORT_TAGS: 'POLICYCHANGELOG_IMPORT_TAGS',
                    INDIVIDUAL_BUDGET_NOTIFICATION: 'POLICYCHANGELOG_INDIVIDUAL_BUDGET_NOTIFICATION',
                    INVITE_TO_ROOM: 'POLICYCHANGELOG_INVITETOROOM',
                    REMOVE_FROM_ROOM: 'POLICYCHANGELOG_REMOVEFROMROOM',
                    LEAVE_ROOM: 'POLICYCHANGELOG_LEAVEROOM',
                    REPLACE_CATEGORIES: 'POLICYCHANGELOG_REPLACE_CATEGORIES',
                    SET_AUTO_REIMBURSEMENT: 'POLICYCHANGELOG_SET_AUTOREIMBURSEMENT',
                    SET_AUTO_JOIN: 'POLICYCHANGELOG_SET_AUTO_JOIN',
                    SET_CATEGORY_NAME: 'POLICYCHANGELOG_SET_CATEGORY_NAME',
                    SHARED_BUDGET_NOTIFICATION: 'POLICYCHANGELOG_SHARED_BUDGET_NOTIFICATION',
                    UPDATE_ACH_ACCOUNT: 'POLICYCHANGELOG_UPDATE_ACH_ACCOUNT',
                    UPDATE_APPROVER_RULE: 'POLICYCHANGELOG_UPDATE_APPROVER_RULE',
                    UPDATE_AUDIT_RATE: 'POLICYCHANGELOG_UPDATE_AUDIT_RATE',
                    UPDATE_AUTO_HARVESTING: 'POLICYCHANGELOG_UPDATE_AUTOHARVESTING',
                    UPDATE_AUTO_REIMBURSEMENT: 'POLICYCHANGELOG_UPDATE_AUTOREIMBURSEMENT',
                    UPDATE_AUTO_REPORTING_FREQUENCY: 'POLICYCHANGELOG_UPDATE_AUTOREPORTING_FREQUENCY',
                    UPDATE_BUDGET: 'POLICYCHANGELOG_UPDATE_BUDGET',
                    UPDATE_CATEGORY: 'POLICYCHANGELOG_UPDATE_CATEGORY',
                    UPDATE_CATEGORIES: 'POLICYCHANGELOG_UPDATE_CATEGORIES',
                    UPDATE_CURRENCY: 'POLICYCHANGELOG_UPDATE_CURRENCY',
                    UPDATE_CUSTOM_UNIT: 'POLICYCHANGELOG_UPDATE_CUSTOM_UNIT',
                    UPDATE_CUSTOM_UNIT_RATE: 'POLICYCHANGELOG_UPDATE_CUSTOM_UNIT_RATE',
                    UPDATE_CUSTOM_UNIT_SUB_RATE: 'POLICYCHANGELOG_UPDATE_CUSTOM_UNIT_SUB_RATE',
                    UPDATE_DEFAULT_BILLABLE: 'POLICYCHANGELOG_UPDATE_DEFAULT_BILLABLE',
                    UPDATE_DEFAULT_REIMBURSABLE: 'POLICYCHANGELOG_UPDATE_DEFAULT_REIMBURSABLE',
                    UPDATE_DEFAULT_TITLE: 'POLICYCHANGELOG_UPDATE_DEFAULT_TITLE',
                    UPDATE_DEFAULT_TITLE_ENFORCED: 'POLICYCHANGELOG_UPDATE_DEFAULT_TITLE_ENFORCED',
                    UPDATE_DISABLED_FIELDS: 'POLICYCHANGELOG_UPDATE_DISABLED_FIELDS',
                    UPDATE_EMPLOYEE: 'POLICYCHANGELOG_UPDATE_EMPLOYEE',
                    UPDATE_FIELD: 'POLICYCHANGELOG_UPDATE_FIELD',
                    UPDATE_MANUAL_APPROVAL_THRESHOLD: 'POLICYCHANGELOG_UPDATE_MANUAL_APPROVAL_THRESHOLD',
                    UPDATE_MAX_EXPENSE_AMOUNT: 'POLICYCHANGELOG_UPDATE_MAX_EXPENSE_AMOUNT',
                    UPDATE_MAX_EXPENSE_AMOUNT_NO_RECEIPT: 'POLICYCHANGELOG_UPDATE_MAX_EXPENSE_AMOUNT_NO_RECEIPT',
                    UPDATE_NAME: 'POLICYCHANGELOG_UPDATE_NAME',
                    UPDATE_DESCRIPTION: 'POLICYCHANGELOG_UPDATE_DESCRIPTION',
                    UPDATE_OWNERSHIP: 'POLICYCHANGELOG_UPDATE_OWNERSHIP',
                    UPDATE_PROHIBITED_EXPENSES: 'POLICYCHANGELOG_UPDATE_PROHIBITED_EXPENSES',
                    UPDATE_REIMBURSEMENT_CHOICE: 'POLICYCHANGELOG_UPDATE_REIMBURSEMENT_CHOICE',
                    UPDATE_REPORT_FIELD: 'POLICYCHANGELOG_UPDATE_REPORT_FIELD',
                    UPDATE_TAG: 'POLICYCHANGELOG_UPDATE_TAG',
                    UPDATE_TAG_ENABLED: 'POLICYCHANGELOG_UPDATE_TAG_ENABLED',
                    UPDATE_TAG_LIST: 'POLICYCHANGELOG_UPDATE_TAG_LIST',
                    UPDATE_TAG_LIST_NAME: 'POLICYCHANGELOG_UPDATE_TAG_LIST_NAME',
                    UPDATE_TAG_LIST_REQUIRED: 'POLICYCHANGELOG_UPDATE_TAG_LIST_REQUIRED',
                    UPDATE_TAG_NAME: 'POLICYCHANGELOG_UPDATE_TAG_NAME',
                    UPDATE_TIME_ENABLED: 'POLICYCHANGELOG_UPDATE_TIME_ENABLED',
                    UPDATE_TIME_RATE: 'POLICYCHANGELOG_UPDATE_TIME_RATE',
                    LEAVE_POLICY: 'POLICYCHANGELOG_LEAVE_POLICY',
                    CORPORATE_UPGRADE: 'POLICYCHANGELOG_CORPORATE_UPGRADE',
                    TEAM_DOWNGRADE: 'POLICYCHANGELOG_TEAM_DOWNGRADE',
                },
                RECEIPT_SCAN_FAILED: 'RECEIPTSCANFAILED',
                RESOLVED_DUPLICATES: 'RESOLVEDDUPLICATES',
                ROOM_CHANGE_LOG: {
                    INVITE_TO_ROOM: 'INVITETOROOM',
                    REMOVE_FROM_ROOM: 'REMOVEFROMROOM',
                    LEAVE_ROOM: 'LEAVEROOM',
                    UPDATE_ROOM_DESCRIPTION: 'UPDATEROOMDESCRIPTION',
                },
            },
            THREAD_DISABLED: ['CREATED'],
            LATEST_MESSAGES_PILL_SCROLL_OFFSET_THRESHOLD: 2000,
            ACTION_VISIBLE_THRESHOLD: 250,
            MAX_GROUPING_TIME: 300000,
        },
        TRANSACTION_LIST: {
            COLUMNS: {
                COMMENTS: 'comments',
                RECEIPT: 'receipt',
                DATE: 'date',
                MERCHANT: 'merchant',
                DESCRIPTION: 'description',
                FROM: 'from',
                TO: 'to',
                CATEGORY: 'category',
                TAG: 'tag',
                TOTAL_AMOUNT: 'amount',
                TYPE: 'type',
                ACTION: 'action',
                TAX: 'tax',
            },
        },
        CANCEL_PAYMENT_REASONS: {
            ADMIN: 'CANCEL_REASON_ADMIN',
            USER: 'CANCEL_REASON_USER',
        },
        ACTIONABLE_MENTION_WHISPER_RESOLUTION: {
            INVITE: 'invited',
            INVITE_TO_SUBMIT_EXPENSE: 'inviteToSubmitExpense',
            NOTHING: 'nothing',
        },
        ACTIONABLE_MENTION_INVITE_TO_SUBMIT_EXPENSE_CONFIRM_WHISPER: {
            DONE: 'done',
        },
        ACTIONABLE_TRACK_EXPENSE_WHISPER_RESOLUTION: {
            NOTHING: 'nothing',
        },
        ACTIONABLE_REPORT_MENTION_WHISPER_RESOLUTION: {
            CREATE: 'created',
            NOTHING: 'nothing',
        },
        ACTIONABLE_MENTION_JOIN_WORKSPACE_RESOLUTION: {
            ACCEPT: 'accept',
            DECLINE: 'decline',
        },
        ARCHIVE_REASON: {
            DEFAULT: 'default',
            ACCOUNT_CLOSED: 'accountClosed',
            ACCOUNT_MERGED: 'accountMerged',
            REMOVED_FROM_POLICY: 'removedFromPolicy',
            POLICY_DELETED: 'policyDeleted',
            INVOICE_RECEIVER_POLICY_DELETED: 'invoiceReceiverPolicyDeleted',
            BOOKING_END_DATE_HAS_PASSED: 'bookingEndDateHasPassed',
        },
        MESSAGE: {
            TYPE: {
                COMMENT: 'COMMENT',
                TEXT: 'TEXT',
            },
        },
        TYPE: {
            CHAT: 'chat',
            EXPENSE: 'expense',
            IOU: 'iou',
            TASK: 'task',
            INVOICE: 'invoice',
        },
        UNSUPPORTED_TYPE: {
            PAYCHECK: 'paycheck',
            BILL: 'bill',
        },
        CHAT_TYPE: chatTypes,
        HELP_TYPE: {
            ...chatTypes,
            CHAT_CONCIERGE: 'concierge',
            EXPENSE_REPORT: 'expenseReport',
            EXPENSE: 'expense',
            CHAT: 'chat',
            IOU: 'iou',
            TASK: 'task',
            INVOICE: 'invoice',
        },
        WORKSPACE_CHAT_ROOMS: {
            ANNOUNCE: '#announce',
            ADMINS: '#admins',
        },
        STATE_NUM: {
            OPEN: 0,
            SUBMITTED: 1,
            APPROVED: 2,
            BILLING: 3,
            AUTOREIMBURSED: 6,
        },
        STATUS_NUM: {
            OPEN: 0,
            SUBMITTED: 1,
            CLOSED: 2,
            APPROVED: 3,
            REIMBURSED: 4,
        },
        NOTIFICATION_PREFERENCE: {
            MUTE: 'mute',
            DAILY: 'daily',
            ALWAYS: 'always',
            HIDDEN: 'hidden',
        },
        // Options for which room members can post
        WRITE_CAPABILITIES: {
            ALL: 'all',
            ADMINS: 'admins',
        },
        VISIBILITY: {
            PUBLIC: 'public',
            PUBLIC_ANNOUNCE: 'public_announce',
            PRIVATE: 'private',
            RESTRICTED: 'restricted',
        },
        RESERVED_ROOM_NAMES: ['#admins', '#announce'],
        MAX_PREVIEW_AVATARS: 4,
        TRANSACTION_PREVIEW: {
            CAROUSEL: {
                MIN_WIDE_WIDTH: 303,
                WIDE_HEIGHT: 269,
                MIN_NARROW_WIDTH: 256,
            },
            DUPLICATE: {
                WIDE_HEIGHT: 347,
            },
        },
        CAROUSEL_MAX_WIDTH_WIDE: 680,
        MAX_ROOM_NAME_LENGTH: 99,
        LAST_MESSAGE_TEXT_MAX_LENGTH: 200,
        MIN_LENGTH_LAST_MESSAGE_WITH_ELLIPSIS: 20,
        OWNER_EMAIL_FAKE: '__FAKE__',
        OWNER_ACCOUNT_ID_FAKE: 0,
        DEFAULT_REPORT_NAME: 'Chat Report',
        PERMISSIONS: {
            READ: 'read',
            WRITE: 'write',
            SHARE: 'share',
            OWN: 'own',
            AUDITOR: 'auditor',
        },
        INVOICE_RECEIVER_TYPE: {
            INDIVIDUAL: 'individual',
            BUSINESS: 'policy',
        },
        EXPORT_OPTIONS: {
            EXPORT_TO_INTEGRATION: 'exportToIntegration',
            MARK_AS_EXPORTED: 'markAsExported',
            DOWNLOAD_CSV: 'downloadCSV',
            REPORT_LEVEL_EXPORT: 'report_level_export',
            EXPENSE_LEVEL_EXPORT: 'detailed_export',
        },
        EXPORT_OPTION_LABELS: {
            REPORT_LEVEL_EXPORT: 'All Data - Report Level Export',
            EXPENSE_LEVEL_EXPORT: 'All Data - Expense Level Export',
            DEFAULT_CSV: 'Default CSV',
        },
        ROOM_MEMBERS_BULK_ACTION_TYPES: {
            REMOVE: 'remove',
        },
    },
    EXPORT_TEMPLATE_TYPES: {
        INTEGRATIONS: 'integrations',
        IN_APP: 'in-app',
    },
    NEXT_STEP: {
        ICONS: {
            HOURGLASS: 'hourglass',
            CHECKMARK: 'checkmark',
            STOPWATCH: 'stopwatch',
        },
    },
    UNREPORTED_EXPENSES_PAGE_SIZE: 50,
    COMPOSER: {
        NATIVE_ID: 'composer',
        MAX_LINES: 16,
        MAX_LINES_SMALL_SCREEN: 6,
        MAX_LINES_FULL: -1,
        // The minimum height needed to enable the full screen composer
        FULL_COMPOSER_MIN_HEIGHT: 60,
    },
    MODAL: {
        MODAL_TYPE: {
            CONFIRM: 'confirm',
            CENTERED: 'centered',
            CENTERED_SWIPEABLE_TO_RIGHT: 'centered_swipable_to_right',
            CENTERED_UNSWIPEABLE: 'centered_unswipeable',
            CENTERED_SMALL: 'centered_small',
            BOTTOM_DOCKED: 'bottom_docked',
            POPOVER: 'popover',
            RIGHT_DOCKED: 'right_docked',
            FULLSCREEN: 'fullscreen',
        },
        ANCHOR_ORIGIN_VERTICAL: {
            TOP: 'top',
            CENTER: 'center',
            BOTTOM: 'bottom',
        },
        ANCHOR_ORIGIN_HORIZONTAL: {
            LEFT: 'left',
            CENTER: 'center',
            RIGHT: 'right',
        },
        POPOVER_MENU_PADDING: 8,
        RESTORE_FOCUS_TYPE: {
            DEFAULT: 'default',
            DELETE: 'delete',
            PRESERVE: 'preserve',
        },
        ANIMATION_TIMING: {
            DEFAULT_IN: 300,
            DEFAULT_OUT: 200,
            DEFAULT_RIGHT_DOCKED_IOS_IN: 500,
            DEFAULT_RIGHT_DOCKED_IOS_OUT: 400,
            FAB_IN: 350,
            FAB_OUT: 200,
        },
    },
    TIMING: {
        GET_ORDERED_REPORT_IDS: 'get_ordered_report_ids',
        CALCULATE_MOST_RECENT_LAST_MODIFIED_ACTION: 'calc_most_recent_last_modified_action',
        SPLASH_SCREEN: 'splash_screen',
        OPEN_SEARCH: 'open_search',
        OPEN_REPORT: 'open_report',
        OPEN_REPORT_FROM_PREVIEW: 'open_report_from_preview',
        OPEN_REPORT_THREAD: 'open_report_thread',
        OPEN_REPORT_SEARCH: 'open_report_search',
        SIDEBAR_LOADED: 'sidebar_loaded',
        LOAD_SEARCH_OPTIONS: 'load_search_options',
        SEND_MESSAGE: 'send_message',
        OPEN_CREATE_EXPENSE: 'open_create_expense',
        OPEN_CREATE_EXPENSE_CONTACT: 'open_create_expense_contact',
        OPEN_CREATE_EXPENSE_APPROVE: 'open_create_expense_approve',
        APPLY_AIRSHIP_UPDATES: 'apply_airship_updates',
        APPLY_PUSHER_UPDATES: 'apply_pusher_updates',
        APPLY_HTTPS_UPDATES: 'apply_https_updates',
        COLD: 'cold',
        WARM: 'warm',
        REPORT_ACTION_ITEM_LAYOUT_DEBOUNCE_TIME: 1500,
        SHOW_LOADING_SPINNER_DEBOUNCE_TIME: 250,
        TEST_TOOLS_MODAL_THROTTLE_TIME: 800,
        TOOLTIP_SENSE: 1000,
        TRIE_INITIALIZATION: 'trie_initialization',
        COMMENT_LENGTH_DEBOUNCE_TIME: 1500,
        SEARCH_OPTION_LIST_DEBOUNCE_TIME: 300,
        RESIZE_DEBOUNCE_TIME: 100,
        UNREAD_UPDATE_DEBOUNCE_TIME: 300,
        SEARCH_FILTER_OPTIONS: 'search_filter_options',
        USE_DEBOUNCED_STATE_DELAY: 300,
        LIST_SCROLLING_DEBOUNCE_TIME: 200,
        PUSHER_PING_PONG: 'pusher_ping_pong',
        LOCATION_UPDATE_INTERVAL: 5000,
        PLAY_SOUND_MESSAGE_DEBOUNCE_TIME: 500,
        NOTIFY_NEW_ACTION_DELAY: 700,
        SKELETON_ANIMATION_SPEED: 3,
        SEARCH_MOST_RECENT_OPTIONS: 'search_most_recent_options',
        DEBOUNCE_HANDLE_SEARCH: 'debounce_handle_search',
        FAST_SEARCH_TREE_CREATION: 'fast_search_tree_creation',
        SHOW_HOVER_PREVIEW_DELAY: 270,
        SHOW_HOVER_PREVIEW_ANIMATION_DURATION: 250,
    },
    PRIORITY_MODE: {
        GSD: 'gsd',
        DEFAULT: 'default',
    },
    THEME: {
        DEFAULT: 'system',
        FALLBACK: 'dark',
        DARK: 'dark',
        LIGHT: 'light',
        SYSTEM: 'system',
    },
    COLOR_SCHEME: {
        LIGHT: 'light',
        DARK: 'dark',
    },
    STATUS_BAR_STYLE: {
        LIGHT_CONTENT: 'light-content',
        DARK_CONTENT: 'dark-content',
    },
    NAVIGATION_BAR_BUTTONS_STYLE: {
        LIGHT: 'light',
        DARK: 'dark',
    },
    NAVIGATION_BAR_TYPE: {
        // We consider there to be no navigation bar in one of these cases:
        // 1. The device has physical navigation buttons
        // 2. The device uses gesture navigation without a gesture bar.
        // 3. The device uses hidden (auto-hiding) soft keys.
        NONE: 'none',
        SOFT_KEYS: 'soft-keys',
        GESTURE_BAR: 'gesture-bar',
    },
    // Currently, in Android there is no native API to detect the type of navigation bar (soft keys vs. gesture).
    // The navigation bar on (standard) Android devices is around 30-50dpi tall. (Samsung: 40dpi, Huawei: ~34dpi)
    // To leave room to detect soft-key navigation bars on non-standard Android devices,
    // we set this height threshold to 30dpi, since gesture bars will never be taller than that. (Samsung & Huawei: ~14-15dpi)
    NAVIGATION_BAR_ANDROID_SOFT_KEYS_MINIMUM_HEIGHT_THRESHOLD: 30,
    TRANSACTION: {
        DEFAULT_MERCHANT: 'Expense',
        UNKNOWN_MERCHANT: 'Unknown Merchant',
        PARTIAL_TRANSACTION_MERCHANT: '(none)',
        TYPE: {
            CUSTOM_UNIT: 'customUnit',
        },
        STATUS: {
            PENDING: 'Pending',
            POSTED: 'Posted',
        },
        STATE: {
            CURRENT: 'current',
            DRAFT: 'draft',
            BACKUP: 'backup',
        },
        LIABILITY_TYPE: {
            RESTRICT: 'corporate',
            ALLOW: 'personal',
        },
    },

    MCC_GROUPS: {
        AIRLINES: 'Airlines',
        COMMUTER: 'Commuter',
        GAS: 'Gas',
        GOODS: 'Goods',
        GROCERIES: 'Groceries',
        HOTEL: 'Hotel',
        MAIL: 'Mail',
        MEALS: 'Meals',
        RENTAL: 'Rental',
        SERVICES: 'Services',
        TAXI: 'Taxi',
        MISCELLANEOUS: 'Miscellaneous',
        UTILITIES: 'Utilities',
    },
    JSON_CODE: {
        SUCCESS: 200,
        BAD_REQUEST: 400,
        NOT_AUTHENTICATED: 407,
        EXP_ERROR: 666,
        UNABLE_TO_RETRY: 'unableToRetry',
        UPDATE_REQUIRED: 426,
        INCORRECT_MAGIC_CODE: 451,
        POLICY_DIFF_WARNING: 305,
    },
    HTTP_STATUS: {
        // When Cloudflare throttles
        TOO_MANY_REQUESTS: 429,
        INTERNAL_SERVER_ERROR: 500,
        BAD_GATEWAY: 502,
        GATEWAY_TIMEOUT: 504,
        UNKNOWN_ERROR: 520,
    },
    ERROR: {
        XHR_FAILED: 'xhrFailed',
        THROTTLED: 'throttled',
        UNKNOWN_ERROR: 'Unknown error',
        REQUEST_CANCELLED: 'AbortError',
        FAILED_TO_FETCH: 'Failed to fetch',
        ENSURE_BUG_BOT: 'ENSURE_BUGBOT',
        PUSHER_ERROR: 'PusherError',
        WEB_SOCKET_ERROR: 'WebSocketError',
        NETWORK_REQUEST_FAILED: 'Network request failed',
        SAFARI_DOCUMENT_LOAD_ABORTED: 'cancelled',
        FIREFOX_DOCUMENT_LOAD_ABORTED: 'NetworkError when attempting to fetch resource.',
        IOS_NETWORK_CONNECTION_LOST: 'The network connection was lost.',
        IOS_NETWORK_CONNECTION_LOST_RUSSIAN: 'Сетевое соединение потеряно.',
        IOS_NETWORK_CONNECTION_LOST_SWEDISH: 'Nätverksanslutningen förlorades.',
        IOS_NETWORK_CONNECTION_LOST_SPANISH: 'La conexión a Internet parece estar desactivada.',
        IOS_LOAD_FAILED: 'Load failed',
        SAFARI_CANNOT_PARSE_RESPONSE: 'cannot parse response',
        GATEWAY_TIMEOUT: 'Gateway Timeout',
        EXPENSIFY_SERVICE_INTERRUPTED: 'Expensify service interrupted',
        DUPLICATE_RECORD: 'A record already exists with this ID',

        // The "Upgrade" is intentional as the 426 HTTP code means "Upgrade Required" and sent by the API. We use the "Update" language everywhere else in the front end when this gets returned.
        UPDATE_REQUIRED: 'Upgrade Required',
    },
    ERROR_TYPE: {
        SOCKET: 'Expensify\\Auth\\Error\\Socket',
    },
    ERROR_TITLE: {
        SOCKET: 'Issue connecting to database',
        DUPLICATE_RECORD: '400 Unique Constraints Violation',
    },
    NETWORK: {
        METHOD: {
            POST: 'post',
        },
        MIN_RETRY_WAIT_TIME_MS: 10,
        MAX_RANDOM_RETRY_WAIT_TIME_MS: 100,
        MAX_RETRY_WAIT_TIME_MS: 10 * 1000,
        PROCESS_REQUEST_DELAY_MS: 1000,
        MAX_PENDING_TIME_MS: 10 * 1000,
        RECHECK_INTERVAL_MS: 60 * 1000,
        MAX_REQUEST_RETRIES: 10,
        NETWORK_STATUS: {
            ONLINE: 'online',
            OFFLINE: 'offline',
            UNKNOWN: 'unknown',
        },
    },
    // The number of milliseconds for an idle session to expire
    SESSION_EXPIRATION_TIME_MS: 2 * 3600 * 1000, // 2 hours
    WEEK_STARTS_ON: 1, // Monday
    DEFAULT_TIME_ZONE: {automatic: true, selected: 'America/Los_Angeles'},
    DEFAULT_ACCOUNT_DATA: {errors: null, success: '', isLoading: false},
    DEFAULT_CLOSE_ACCOUNT_DATA: {errors: null, success: '', isLoading: false},
    DEFAULT_NETWORK_DATA: {isOffline: false},
    FORMS: {
        LOGIN_FORM: 'LoginForm',
        VALIDATE_CODE_FORM: 'ValidateCodeForm',
        VALIDATE_TFA_CODE_FORM: 'ValidateTfaCodeForm',
        RESEND_VALIDATION_FORM: 'ResendValidationForm',
        UNLINK_LOGIN_FORM: 'UnlinkLoginForm',
        RESEND_VALIDATE_CODE_FORM: 'ResendValidateCodeForm',
    },
    APP_STATE: {
        ACTIVE: 'active',
        BACKGROUND: 'background',
        INACTIVE: 'inactive',
    },

    // at least 8 characters, 1 capital letter, 1 lowercase number, 1 number
    PASSWORD_COMPLEXITY_REGEX_STRING: '^(?=.*[A-Z])(?=.*[0-9])(?=.*[a-z]).{8,}$',

    // We allow either 6 digits for validated users or 9-character base26 for unvalidated users
    VALIDATE_CODE_REGEX_STRING: /^\d{6}$|^[A-Z]{9}$/,

    // 8 alphanumeric characters
    RECOVERY_CODE_REGEX_STRING: /^[a-zA-Z0-9]{8}$/,

    // The server has a WAF (Web Application Firewall) which will strip out HTML/XML tags.
    VALIDATE_FOR_HTML_TAG_REGEX: /<\/?\w*((\s+\w+(\s*=\s*(?:"(.|\n)*?"|'(.|\n)*?'|[^'">\s]+))?)+\s*|\s*)\/?>/g,

    // Matches any content enclosed in angle brackets, including non-standard or symbolic tags like <✓>, <123>, etc.
    // This is a stricter version of VALIDATE_FOR_HTML_TAG_REGEX, used to detect and block inputs that resemble HTML-like tags,
    // even if they are not valid HTML, to match backend validation behavior.
    STRICT_VALIDATE_FOR_HTML_TAG_REGEX: /<([^>\s]+)(?:[^>]*?)>/g,

    // The regex below is used to remove dots only from the local part of the user email (local-part@domain)
    // so when we are using search, we can match emails that have dots without explicitly writing the dots (e.g: fistlast@domain will match first.last@domain)
    // More info https://github.com/Expensify/App/issues/8007
    EMAIL_SEARCH_REGEX: /\.(?=[^\s@]*@)/g,

    VALIDATE_FOR_LEADING_SPACES_HTML_TAG_REGEX: /<([\s]+.+[\s]*)>/g,

    WHITELISTED_TAGS: [/<>/, /< >/, /<->/, /<-->/, /<br>/, /<br\/>/],

    PASSWORD_PAGE: {
        ERROR: {
            ALREADY_VALIDATED: 'Account already validated',
            VALIDATE_CODE_FAILED: 'Validate code failed',
        },
    },

    PUSHER: {
        PRIVATE_USER_CHANNEL_PREFIX: 'private-encrypted-user-accountID-',
        PRIVATE_REPORT_CHANNEL_PREFIX: 'private-report-reportID-',
        STATE: {
            CONNECTING: 'CONNECTING',
            CONNECTED: 'CONNECTED',
            DISCONNECTING: 'DISCONNECTING',
            DISCONNECTED: 'DISCONNECTED',
            RECONNECTING: 'RECONNECTING',
        },
        CHANNEL_STATUS: {
            SUBSCRIBING: 'SUBSCRIBING',
            SUBSCRIBED: 'SUBSCRIBED',
        },
    },

    EMOJI_SPACER: 'SPACER',

    // This is the number of columns in each row of the picker.
    // Because of how flatList implements these rows, each row is an index rather than each element
    // For this reason to make headers work, we need to have the header be the only rendered element in its row
    // If this number is changed, emojis.js will need to be updated to have the proper number of spacer elements
    // around each header.
    EMOJI_NUM_PER_ROW: 8,

    EMOJI_DEFAULT_SKIN_TONE: -1,
    DISPLAY_PARTICIPANTS_LIMIT: 5,

    // Amount of emojis to render ahead at the end of the update cycle
    EMOJI_DRAW_AMOUNT: 100,

    CUSTOM_EMOJIS: {
        GLOBAL_CREATE: '\uE100',
    },

    INVISIBLE_CODEPOINTS: ['fe0f', '200d', '2066'],

    UNICODE: {
        LTR: '\u2066',
    },

    TOOLTIP_MAX_LINES: 3,

    LOGIN_TYPE: {
        PHONE: 'phone',
        EMAIL: 'email',
    },

    MAGIC_CODE_LENGTH: 6,
    MAGIC_CODE_EMPTY_CHAR: ' ',

    KEYBOARD_TYPE: {
        VISIBLE_PASSWORD: 'visible-password',
        ASCII_CAPABLE: 'ascii-capable',
        NUMBER_PAD: 'number-pad',
        DECIMAL_PAD: 'decimal-pad',
        NUMBERS_AND_PUNCTUATION: 'numbers-and-punctuation',
    },

    INPUT_MODE: {
        NONE: 'none',
        TEXT: 'text',
        DECIMAL: 'decimal',
        NUMERIC: 'numeric',
        TEL: 'tel',
        SEARCH: 'search',
        EMAIL: 'email',
        URL: 'url',
    },

    INPUT_AUTOGROW_DIRECTION: {
        LEFT: 'left',
        RIGHT: 'right',
    },

    YOUR_LOCATION_TEXT: 'Your Location',

    ATTACHMENT_MESSAGE_TEXT: '[Attachment]',
    ATTACHMENT_REGEX: /<video |<img /,
    ATTACHMENT_SOURCE_ATTRIBUTE: 'data-expensify-source',
    ATTACHMENT_ID_ATTRIBUTE: 'data-attachment-id',
    ATTACHMENT_OPTIMISTIC_SOURCE_ATTRIBUTE: 'data-optimistic-src',
    ATTACHMENT_PREVIEW_ATTRIBUTE: 'src',
    ATTACHMENT_ORIGINAL_FILENAME_ATTRIBUTE: 'data-name',
    ATTACHMENT_LOCAL_URL_PREFIX: ['blob:', 'file:'],
    ATTACHMENT_OR_RECEIPT_LOCAL_URL: /^https:\/\/(www\.)?([a-z0-9_-]+\.)*expensify.com(:[0-9]+)?\/(chat-attachments|receipts)/,
    ATTACHMENT_THUMBNAIL_URL_ATTRIBUTE: 'data-expensify-thumbnail-url',
    ATTACHMENT_THUMBNAIL_WIDTH_ATTRIBUTE: 'data-expensify-width',
    ATTACHMENT_THUMBNAIL_HEIGHT_ATTRIBUTE: 'data-expensify-height',
    ATTACHMENT_DURATION_ATTRIBUTE: 'data-expensify-duration',
    ATTACHMENT_IMAGE_DEFAULT_NAME: 'shared_image.png',
    ATTACHMENT_PICKER_TYPE: {
        FILE: 'file',
        IMAGE: 'image',
    },

    ATTACHMENT_FILE_TYPE: {
        FILE: 'file',
        IMAGE: 'image',
        VIDEO: 'video',
    },

    IMAGE_FILE_FORMAT: {
        PNG: 'image/png',
        WEBP: 'image/webp',
        JPEG: 'image/jpeg',
        JPG: 'image/jpg',
        GIF: 'image/gif',
        TIF: 'image/tif',
        TIFF: 'image/tiff',
    },

    RECEIPT_ALLOWED_FILE_TYPES: {
        PNG: 'image/png',
        WEBP: 'image/webp',
        JPEG: 'image/jpeg',
        JPG: 'image/jpg',
        GIF: 'image/gif',
        TIF: 'image/tif',
        TIFF: 'image/tiff',
        IMG: 'image/*',
        HTML: 'text/html',
        XML: 'text/xml',
        RTF: 'application/rtf',
        PDF: 'application/pdf',
        OFFICE: 'application/vnd.openxmlformats-officedocument.wordprocessingml.document',
        MSWORD: 'application/msword',
        ZIP: 'application/zip',
        RFC822: 'message/rfc822',
        HEIC: 'image/heic',
    },

    SHARE_FILE_MIMETYPE: {
        JPG: 'image/jpg',
        JPEG: 'image/jpeg',
        GIF: 'image/gif',
        PNG: 'image/png',
        WEBP: 'image/webp',
        TIF: 'image/tif',
        TIFF: 'image/tiff',
        HEIC: 'image/heic',
        IMG: 'image/*',
        PDF: 'application/pdf',
        MSWORD: 'application/msword',
        OFFICE: 'application/vnd.openxmlformats-officedocument.wordprocessingml.document',
        RTF: 'application/rtf',
        ZIP: 'application/zip',
        APP_TEXT: 'application/txt',
        RFC822: 'message/rfc822',
        TEXT: 'text/plain',
        HTML: 'text/html',
        XML: 'text/xml',
        MPEG: 'audio/mpeg',
        AAC: 'audio/aac',
        FLAC: 'audio/flac',
        WAV: 'audio/wav',
        XWAV: 'audio/x-wav',
        MP3: 'audio/mp3',
        VORBIS: 'audio/vorbis',
        XVORBIS: 'audio/x-vorbis',
        OPUS: 'audio/opus',
        MP4: 'video/mp4',
        MP2T: 'video/mp2t',
        WEBM: 'video/webm',
        VIDEO_MPEG: 'video/mpeg',
        AVC: 'video/avc',
        HEVC: 'video/hevc',
        XVND8: 'video/x-vnd.on2.vp8',
        XVND9: 'video/x-vnd.on2.vp9',
        AV01: 'video/av01',
        VIDEO: 'video/*',
        TXT: 'txt',
        CSV: 'text/csv',
    },

    MULTI_LEVEL_TAGS_FILE_NAME: 'MultiLevelTags.csv',

    ATTACHMENT_TYPE: {
        REPORT: 'r',
        NOTE: 'n',
        SEARCH: 's',
        ONBOARDING: 'o',
    },

    IMAGE_HIGH_RESOLUTION_THRESHOLD: 7000,

    IMAGE_OBJECT_POSITION: {
        TOP: 'top',
        INITIAL: 'initial',
    },

    FILE_TYPE_REGEX: {
        // Image MimeTypes allowed by iOS photos app.
        IMAGE: /\.(jpg|jpeg|png|webp|gif|tiff|bmp|heic|heif)$/,
        // Video MimeTypes allowed by iOS photos app.
        VIDEO: /\.(mov|mp4)$/,
    },

    FILE_VALIDATION_ERRORS: {
        WRONG_FILE_TYPE: 'wrongFileType',
        WRONG_FILE_TYPE_MULTIPLE: 'wrongFileTypeMultiple',
        FILE_TOO_LARGE: 'fileTooLarge',
        FILE_TOO_LARGE_MULTIPLE: 'fileTooLargeMultiple',
        FILE_TOO_SMALL: 'fileTooSmall',
        FILE_CORRUPTED: 'fileCorrupted',
        FOLDER_NOT_ALLOWED: 'folderNotAllowed',
        MAX_FILE_LIMIT_EXCEEDED: 'fileLimitExceeded',
        PROTECTED_FILE: 'protectedFile',
    },

    IOS_CAMERA_ROLL_ACCESS_ERROR: 'Access to photo library was denied',
    ADD_PAYMENT_MENU_POSITION_Y: 226,
    ADD_PAYMENT_MENU_POSITION_X: 356,
    EMOJI_PICKER_ITEM_TYPES: {
        HEADER: 'header',
        EMOJI: 'emoji',
        SPACER: 'spacer',
    },
    EMOJI_PICKER_SIZE: {
        WIDTH: 320,
        HEIGHT: 416,
    },
    DESKTOP_HEADER_PADDING: 12,
    SEARCH_ITEM_LIMIT: 15,
    CATEGORY_SHORTCUT_BAR_HEIGHT: 32,
    SMALL_EMOJI_PICKER_SIZE: {
        WIDTH: '100%',
    },
    MENU_POSITION_REPORT_ACTION_COMPOSE_BOTTOM: 83,
    NON_NATIVE_EMOJI_PICKER_LIST_HEIGHT: 300,
    NON_NATIVE_EMOJI_PICKER_LIST_HEIGHT_WEB: 200,
    EMOJI_PICKER_ITEM_HEIGHT: 32,
    EMOJI_PICKER_HEADER_HEIGHT: 32,
    RECIPIENT_LOCAL_TIME_HEIGHT: 25,
    AUTO_COMPLETE_SUGGESTER: {
        SUGGESTER_PADDING: 6,
        SUGGESTER_INNER_PADDING: 8,
        SUGGESTION_ROW_HEIGHT: 40,
        SMALL_CONTAINER_HEIGHT_FACTOR: 2.5,
        MAX_AMOUNT_OF_SUGGESTIONS: 20,
        MAX_AMOUNT_OF_VISIBLE_SUGGESTIONS_IN_CONTAINER: 5,
        HERE_TEXT: '@here',
        SUGGESTION_BOX_MAX_SAFE_DISTANCE: 10,
        BIG_SCREEN_SUGGESTION_WIDTH: 300,
    },
    COMPOSER_MAX_HEIGHT: 125,
    CHAT_FOOTER_SECONDARY_ROW_HEIGHT: 15,
    CHAT_FOOTER_SECONDARY_ROW_PADDING: 5,
    CHAT_FOOTER_MIN_HEIGHT: 65,
    CHAT_FOOTER_HORIZONTAL_PADDING: 40,
    CHAT_SKELETON_VIEW: {
        AVERAGE_ROW_HEIGHT: 80,
        HEIGHT_FOR_ROW_COUNT: {
            1: 60,
            2: 80,
            3: 100,
        },
    },
    CENTRAL_PANE_ANIMATION_HEIGHT: 200,
    LHN_SKELETON_VIEW_ITEM_HEIGHT: 64,
    LHN_VIEWPORT_ITEM_COUNT: 20,
    SEARCH_SKELETON_VIEW_ITEM_HEIGHT: 108,
    EXPENSIFY_PARTNER_NAME: 'expensify.com',
    EXPENSIFY_MERCHANT: 'Expensify, Inc.',
    EMAIL,

    FULLSTORY: {
        CLASS: {
            MASK: 'fs-mask',
            UNMASK: 'fs-unmask',
            EXCLUDE: 'fs-exclude',
        },
        OPERATION: {
            TRACK_EVENT: 'trackEvent',
            GET_SESSION: 'getSession',
            INIT: 'init',
            LOG: 'log',
            SOURCE: 'source',
            OBSERVE: 'observe',
            RESTART: 'restart',
            SET_IDENTITY: 'setIdentity',
            SET_CONFIG: 'setConfig',
            SET_PAGE: 'setPage',
            SET_PROPERTIES: 'setProperties',
            SHUTDOWN: 'shutdown',
            START: 'start',
            STAT: 'stat',
        },
    },

    CONCIERGE_DISPLAY_NAME: 'Concierge',

    INTEGRATION_ENTITY_MAP_TYPES: {
        DEFAULT: 'DEFAULT',
        NONE: 'NONE',
        TAG: 'TAG',
        REPORT_FIELD: 'REPORT_FIELD',
        NOT_IMPORTED: 'NOT_IMPORTED',
        IMPORTED: 'IMPORTED',
        NETSUITE_DEFAULT: 'NETSUITE_DEFAULT',
    },
    QUICKBOOKS_ONLINE: 'quickbooksOnline',

    QUICKBOOKS_DESKTOP_CONFIG: {
        EXPORT_DATE: 'exportDate',
        EXPORTER: 'exporter',
        MARK_CHECKS_TO_BE_PRINTED: 'markChecksToBePrinted',
        REIMBURSABLE_ACCOUNT: 'reimbursableAccount',
        NON_REIMBURSABLE_ACCOUNT: 'nonReimbursableAccount',
        REIMBURSABLE: 'reimbursable',
        NON_REIMBURSABLE: 'nonReimbursable',
        SHOULD_AUTO_CREATE_VENDOR: 'shouldAutoCreateVendor',
        NON_REIMBURSABLE_BILL_DEFAULT_VENDOR: 'nonReimbursableBillDefaultVendor',
        AUTO_SYNC: 'autoSync',
        ENABLE_NEW_CATEGORIES: 'enableNewCategories',
        MAPPINGS: {
            CLASSES: 'classes',
            CUSTOMERS: 'customers',
        },
        IMPORT_ITEMS: 'importItems',
    },

    QUICKBOOKS_CONFIG: {
        ENABLE_NEW_CATEGORIES: 'enableNewCategories',
        SYNC_CLASSES: 'syncClasses',
        SYNC_CUSTOMERS: 'syncCustomers',
        SYNC_LOCATIONS: 'syncLocations',
        SYNC_TAX: 'syncTax',
        EXPORT: 'export',
        EXPORTER: 'exporter',
        EXPORT_DATE: 'exportDate',
        NON_REIMBURSABLE_EXPENSES_ACCOUNT: 'nonReimbursableExpensesAccount',
        NON_REIMBURSABLE_EXPENSES_EXPORT_DESTINATION: 'nonReimbursableExpensesExportDestination',
        REIMBURSABLE_EXPENSES_ACCOUNT: 'reimbursableExpensesAccount',
        REIMBURSABLE_EXPENSES_EXPORT_DESTINATION: 'reimbursableExpensesExportDestination',
        NON_REIMBURSABLE_BILL_DEFAULT_VENDOR: 'nonReimbursableBillDefaultVendor',
        NON_REIMBURSABLE_EXPENSE_EXPORT_DESTINATION: 'nonReimbursableExpensesExportDestination',
        NON_REIMBURSABLE_EXPENSE_ACCOUNT: 'nonReimbursableExpensesAccount',
        RECEIVABLE_ACCOUNT: 'receivableAccount',
        AUTO_SYNC: 'autoSync',
        ENABLED: 'enabled',
        SYNC_PEOPLE: 'syncPeople',
        AUTO_CREATE_VENDOR: 'autoCreateVendor',
        REIMBURSEMENT_ACCOUNT_ID: 'reimbursementAccountID',
        COLLECTION_ACCOUNT_ID: 'collectionAccountID',
        ACCOUNTING_METHOD: 'accountingMethod',
    },

    XERO_CONFIG: {
        AUTO_SYNC: 'autoSync',
        ENABLED: 'enabled',
        REIMBURSEMENT_ACCOUNT_ID: 'reimbursementAccountID',
        INVOICE_COLLECTIONS_ACCOUNT_ID: 'invoiceCollectionsAccountID',
        SYNC: 'sync',
        SYNC_REIMBURSED_REPORTS: 'syncReimbursedReports',
        ENABLE_NEW_CATEGORIES: 'enableNewCategories',
        EXPORT: 'export',
        EXPORTER: 'exporter',
        BILL_DATE: 'billDate',
        BILL_STATUS: 'billStatus',
        NON_REIMBURSABLE_ACCOUNT: 'nonReimbursableAccount',
        TENANT_ID: 'tenantID',
        IMPORT_CUSTOMERS: 'importCustomers',
        IMPORT_TAX_RATES: 'importTaxRates',
        INVOICE_STATUS: {
            DRAFT: 'DRAFT',
            AWAITING_APPROVAL: 'AWT_APPROVAL',
            AWAITING_PAYMENT: 'AWT_PAYMENT',
        },
        IMPORT_TRACKING_CATEGORIES: 'importTrackingCategories',
        MAPPINGS: 'mappings',
        TRACKING_CATEGORY_PREFIX: 'trackingCategory_',
        TRACKING_CATEGORY_FIELDS: {
            COST_CENTERS: 'cost centers',
            REGION: 'region',
        },
        TRACKING_CATEGORY_OPTIONS: {
            DEFAULT: 'DEFAULT',
            TAG: 'TAG',
            REPORT_FIELD: 'REPORT_FIELD',
        },
        ACCOUNTING_METHOD: 'accountingMethod',
    },

    SAGE_INTACCT_MAPPING_VALUE: {
        NONE: 'NONE',
        DEFAULT: 'DEFAULT',
        TAG: 'TAG',
        REPORT_FIELD: 'REPORT_FIELD',
    },

    SAGE_INTACCT_CONFIG: {
        MAPPINGS: {
            DEPARTMENTS: 'departments',
            CLASSES: 'classes',
            LOCATIONS: 'locations',
            CUSTOMERS: 'customers',
            PROJECTS: 'projects',
        },
        SYNC_ITEMS: 'syncItems',
        TAX: 'tax',
        TAX_SOLUTION_ID: 'taxSolutionID',
        EXPORT: 'export',
        EXPORT_DATE: 'exportDate',
        NON_REIMBURSABLE_CREDIT_CARD_VENDOR: 'nonReimbursableCreditCardChargeDefaultVendor',
        NON_REIMBURSABLE_VENDOR: 'nonReimbursableVendor',
        REIMBURSABLE_VENDOR: 'reimbursableExpenseReportDefaultVendor',
        NON_REIMBURSABLE_ACCOUNT: 'nonReimbursableAccount',
        NON_REIMBURSABLE: 'nonReimbursable',
        EXPORTER: 'exporter',
        REIMBURSABLE: 'reimbursable',
        AUTO_SYNC: 'autoSync',
        AUTO_SYNC_ENABLED: 'enabled',
        IMPORT_EMPLOYEES: 'importEmployees',
        APPROVAL_MODE: 'approvalMode',
        SYNC: 'sync',
        SYNC_REIMBURSED_REPORTS: 'syncReimbursedReports',
        REIMBURSEMENT_ACCOUNT_ID: 'reimbursementAccountID',
        ENTITY: 'entity',
        DIMENSION_PREFIX: 'dimension_',
        ACCOUNTING_METHOD: 'accountingMethod',
    },

    SAGE_INTACCT: {
        APPROVAL_MODE: {
            APPROVAL_MANUAL: 'APPROVAL_MANUAL',
        },
    },

    QUICKBOOKS_REIMBURSABLE_ACCOUNT_TYPE: {
        VENDOR_BILL: 'bill',
        CHECK: 'check',
        JOURNAL_ENTRY: 'journal_entry',
    },

    QUICKBOOKS_NON_REIMBURSABLE_ACCOUNT_TYPE: {
        CREDIT_CARD: 'credit_card',
        DEBIT_CARD: 'debit_card',
        VENDOR_BILL: 'bill',
    },

    QUICKBOOKS_DESKTOP_REIMBURSABLE_ACCOUNT_TYPE: {
        VENDOR_BILL: 'VENDOR_BILL',
        CHECK: 'CHECK',
        JOURNAL_ENTRY: 'JOURNAL_ENTRY',
    },

    SAGE_INTACCT_REIMBURSABLE_EXPENSE_TYPE: {
        EXPENSE_REPORT: 'EXPENSE_REPORT',
        VENDOR_BILL: 'VENDOR_BILL',
    },

    SAGE_INTACCT_NON_REIMBURSABLE_EXPENSE_TYPE: {
        CREDIT_CARD_CHARGE: 'CREDIT_CARD_CHARGE',
        VENDOR_BILL: 'VENDOR_BILL',
    },

    XERO_EXPORT_DATE: {
        LAST_EXPENSE: 'LAST_EXPENSE',
        REPORT_EXPORTED: 'REPORT_EXPORTED',
        REPORT_SUBMITTED: 'REPORT_SUBMITTED',
    },

    SAGE_INTACCT_EXPORT_DATE: {
        LAST_EXPENSE: 'LAST_EXPENSE',
        EXPORTED: 'EXPORTED',
        SUBMITTED: 'SUBMITTED',
    },

    NETSUITE_CONFIG: {
        SUBSIDIARY: 'subsidiary',
        EXPORTER: 'exporter',
        EXPORT_DATE: 'exportDate',
        REIMBURSABLE_EXPENSES_EXPORT_DESTINATION: 'reimbursableExpensesExportDestination',
        NON_REIMBURSABLE_EXPENSES_EXPORT_DESTINATION: 'nonreimbursableExpensesExportDestination',
        DEFAULT_VENDOR: 'defaultVendor',
        REIMBURSABLE_PAYABLE_ACCOUNT: 'reimbursablePayableAccount',
        PAYABLE_ACCT: 'payableAcct',
        JOURNAL_POSTING_PREFERENCE: 'journalPostingPreference',
        RECEIVABLE_ACCOUNT: 'receivableAccount',
        INVOICE_ITEM_PREFERENCE: 'invoiceItemPreference',
        INVOICE_ITEM: 'invoiceItem',
        TAX_POSTING_ACCOUNT: 'taxPostingAccount',
        PROVINCIAL_TAX_POSTING_ACCOUNT: 'provincialTaxPostingAccount',
        ALLOW_FOREIGN_CURRENCY: 'allowForeignCurrency',
        EXPORT_TO_NEXT_OPEN_PERIOD: 'exportToNextOpenPeriod',
        IMPORT_FIELDS: ['departments', 'classes', 'locations'],
        AUTO_SYNC: 'autoSync',
        ACCOUNTING_METHOD: 'accountingMethod',
        REIMBURSEMENT_ACCOUNT_ID: 'reimbursementAccountID',
        COLLECTION_ACCOUNT: 'collectionAccount',
        AUTO_CREATE_ENTITIES: 'autoCreateEntities',
        APPROVAL_ACCOUNT: 'approvalAccount',
        CUSTOM_FORM_ID_OPTIONS: 'customFormIDOptions',
        TOKEN_INPUT_STEP_NAMES: ['1', '2,', '3', '4', '5'],
        TOKEN_INPUT_STEP_KEYS: {
            0: 'installBundle',
            1: 'enableTokenAuthentication',
            2: 'enableSoapServices',
            3: 'createAccessToken',
            4: 'enterCredentials',
        },
        IMPORT_CUSTOM_FIELDS: {
            CUSTOM_SEGMENTS: 'customSegments',
            CUSTOM_LISTS: 'customLists',
        },
        CUSTOM_SEGMENT_FIELDS: ['segmentName', 'internalID', 'scriptID', 'mapping'],
        CUSTOM_LIST_FIELDS: ['listName', 'internalID', 'transactionFieldID', 'mapping'],
        CUSTOM_FORM_ID_ENABLED: 'enabled',
        CUSTOM_FORM_ID_TYPE: {
            REIMBURSABLE: 'reimbursable',
            NON_REIMBURSABLE: 'nonReimbursable',
        },
        SYNC_OPTIONS: {
            SYNC_REIMBURSED_REPORTS: 'syncReimbursedReports',
            SYNC_PEOPLE: 'syncPeople',
            ENABLE_NEW_CATEGORIES: 'enableNewCategories',
            EXPORT_REPORTS_TO: 'exportReportsTo',
            EXPORT_VENDOR_BILLS_TO: 'exportVendorBillsTo',
            EXPORT_JOURNALS_TO: 'exportJournalsTo',
            SYNC_TAX: 'syncTax',
            CROSS_SUBSIDIARY_CUSTOMERS: 'crossSubsidiaryCustomers',
            CUSTOMER_MAPPINGS: {
                CUSTOMERS: 'customers',
                JOBS: 'jobs',
            },
        },
        NETSUITE_ADD_CUSTOM_LIST_STEP_NAMES: ['1', '2,', '3', '4'],
        NETSUITE_ADD_CUSTOM_SEGMENT_STEP_NAMES: ['1', '2,', '3', '4', '5', '6,'],
    },

    NETSUITE_CUSTOM_FIELD_SUBSTEP_INDEXES: {
        CUSTOM_LISTS: {
            CUSTOM_LIST_PICKER: 0,
            TRANSACTION_FIELD_ID: 1,
            MAPPING: 2,
            CONFIRM: 3,
        },
        CUSTOM_SEGMENTS: {
            SEGMENT_TYPE: 0,
            SEGMENT_NAME: 1,
            INTERNAL_ID: 2,
            SCRIPT_ID: 3,
            MAPPING: 4,
            CONFIRM: 5,
        },
    },

    NETSUITE_CUSTOM_RECORD_TYPES: {
        CUSTOM_SEGMENT: 'customSegment',
        CUSTOM_RECORD: 'customRecord',
    },

    NETSUITE_FORM_STEPS_HEADER_HEIGHT: 40,

    NETSUITE_IMPORT: {
        HELP_LINKS: {
            CUSTOM_SEGMENTS: 'https://help.expensify.com/articles/expensify-classic/integrations/accounting-integrations/NetSuite#custom-segments',
            CUSTOM_LISTS: 'https://help.expensify.com/articles/expensify-classic/integrations/accounting-integrations/NetSuite#custom-lists',
        },
    },

    NETSUITE_EXPORT_DATE: {
        LAST_EXPENSE: 'LAST_EXPENSE',
        EXPORTED: 'EXPORTED',
        SUBMITTED: 'SUBMITTED',
    },

    NETSUITE_EXPORT_DESTINATION: {
        EXPENSE_REPORT: 'EXPENSE_REPORT',
        VENDOR_BILL: 'VENDOR_BILL',
        JOURNAL_ENTRY: 'JOURNAL_ENTRY',
    },

    NETSUITE_MAP_EXPORT_DESTINATION: {
        EXPENSE_REPORT: 'expenseReport',
        VENDOR_BILL: 'vendorBill',
        JOURNAL_ENTRY: 'journalEntry',
    },

    NETSUITE_INVOICE_ITEM_PREFERENCE: {
        CREATE: 'create',
        SELECT: 'select',
    },

    NETSUITE_JOURNAL_POSTING_PREFERENCE: {
        JOURNALS_POSTING_INDIVIDUAL_LINE: 'JOURNALS_POSTING_INDIVIDUAL_LINE',
        JOURNALS_POSTING_TOTAL_LINE: 'JOURNALS_POSTING_TOTAL_LINE',
    },

    NETSUITE_EXPENSE_TYPE: {
        REIMBURSABLE: 'reimbursable',
        NON_REIMBURSABLE: 'nonreimbursable',
    },

    NETSUITE_REPORTS_APPROVAL_LEVEL: {
        REPORTS_APPROVED_NONE: 'REPORTS_APPROVED_NONE',
        REPORTS_SUPERVISOR_APPROVED: 'REPORTS_SUPERVISOR_APPROVED',
        REPORTS_ACCOUNTING_APPROVED: 'REPORTS_ACCOUNTING_APPROVED',
        REPORTS_APPROVED_BOTH: 'REPORTS_APPROVED_BOTH',
    },

    NETSUITE_VENDOR_BILLS_APPROVAL_LEVEL: {
        VENDOR_BILLS_APPROVED_NONE: 'VENDOR_BILLS_APPROVED_NONE',
        VENDOR_BILLS_APPROVAL_PENDING: 'VENDOR_BILLS_APPROVAL_PENDING',
        VENDOR_BILLS_APPROVED: 'VENDOR_BILLS_APPROVED',
    },

    NETSUITE_JOURNALS_APPROVAL_LEVEL: {
        JOURNALS_APPROVED_NONE: 'JOURNALS_APPROVED_NONE',
        JOURNALS_APPROVAL_PENDING: 'JOURNALS_APPROVAL_PENDING',
        JOURNALS_APPROVED: 'JOURNALS_APPROVED',
    },

    NETSUITE_ACCOUNT_TYPE: {
        ACCOUNTS_PAYABLE: '_accountsPayable',
        ACCOUNTS_RECEIVABLE: '_accountsReceivable',
        OTHER_CURRENT_LIABILITY: '_otherCurrentLiability',
        CREDIT_CARD: '_creditCard',
        BANK: '_bank',
        OTHER_CURRENT_ASSET: '_otherCurrentAsset',
        LONG_TERM_LIABILITY: '_longTermLiability',
        EXPENSE: '_expense',
    },

    NETSUITE_APPROVAL_ACCOUNT_DEFAULT: 'APPROVAL_ACCOUNT_DEFAULT',

    NETSUITE_PAYABLE_ACCOUNT_DEFAULT_VALUE: '',

    /**
     * Countries where tax setting is permitted (Strings are in the format of Netsuite's Country type/enum)
     *
     * Should mirror the list on the OldDot.
     */
    NETSUITE_TAX_COUNTRIES: [
        '_argentina',
        '_australia',
        '_austria',
        '_azerbaijan',
        '_belgium',
        '_brazil',
        '_bulgaria',
        '_canada',
        '_chile',
        '_china',
        '_costaRica',
        '_croatia',
        '_croatiaHrvatska',
        '_cyprus',
        '_czechRepublic',
        '_denmark',
        '_egypt',
        '_estonia',
        '_finland',
        '_france',
        '_georgia',
        '_germany',
        '_ghana',
        '_greece',
        '_hongKong',
        '_hungary',
        '_india',
        '_indonesia',
        '_iranIslamicRepublicOf',
        '_ireland',
        '_israel',
        '_italy',
        '_japan',
        '_jordan',
        '_kenya',
        '_koreaRepublicOf',
        '_koreaTheRepublicOf',
        '_kuwait',
        '_latvia',
        '_lebanon',
        '_lithuania',
        '_luxembourg',
        '_malaysia',
        '_malta',
        '_mexico',
        '_morocco',
        '_myanmar',
        '_netherlands',
        '_newZealand',
        '_nigeria',
        '_norway',
        '_pakistan',
        '_philippines',
        '_poland',
        '_portugal',
        '_romania',
        '_saudiArabia',
        '_serbia',
        '_singapore',
        '_slovakRepublic',
        '_slovakia',
        '_slovenia',
        '_southAfrica',
        '_spain',
        '_sriLanka',
        '_sweden',
        '_switzerland',
        '_taiwan',
        '_thailand',
        '_turkey',
        '_turkiye',
        '_ukraine',
        '_unitedArabEmirates',
        '_unitedKingdom',
        '_unitedKingdomGB',
        '_vietnam',
        '_vietNam',
    ] as string[],

    QUICKBOOKS_EXPORT_DATE: {
        LAST_EXPENSE: 'LAST_EXPENSE',
        REPORT_EXPORTED: 'REPORT_EXPORTED',
        REPORT_SUBMITTED: 'REPORT_SUBMITTED',
    },

    QUICKBOOKS_NON_REIMBURSABLE_EXPORT_ACCOUNT_TYPE: {
        CREDIT_CARD: 'credit_card',
        DEBIT_CARD: 'debit_card',
        VENDOR_BILL: 'bill',
    },

    QUICKBOOKS_DESKTOP_NON_REIMBURSABLE_EXPORT_ACCOUNT_TYPE: {
        CREDIT_CARD: 'CREDIT_CARD_CHARGE',
        CHECK: 'CHECK',
        VENDOR_BILL: 'VENDOR_BILL',
    },

    MISSING_PERSONAL_DETAILS_INDEXES: {
        MAPPING: {
            LEGAL_NAME: 0,
            DATE_OF_BIRTH: 1,
            ADDRESS: 2,
            PHONE_NUMBER: 3,
            CONFIRM: 4,
        },
        INDEX_LIST: ['1', '2', '3', '4'],
    },

    ACCOUNT_ID: {
        ACCOUNTING: Number(Config?.EXPENSIFY_ACCOUNT_ID_ACCOUNTING ?? 9645353),
        ACCOUNTS_PAYABLE: Number(Config?.EXPENSIFY_ACCOUNT_ID_ACCOUNTS_PAYABLE ?? 10903701),
        ADMIN: Number(Config?.EXPENSIFY_ACCOUNT_ID_ADMIN ?? -1),
        BILLS: Number(Config?.EXPENSIFY_ACCOUNT_ID_BILLS ?? 1371),
        CHRONOS: Number(Config?.EXPENSIFY_ACCOUNT_ID_CHRONOS ?? 10027416),
        CONCIERGE: Number(Config?.EXPENSIFY_ACCOUNT_ID_CONCIERGE ?? 8392101),
        CONTRIBUTORS: Number(Config?.EXPENSIFY_ACCOUNT_ID_CONTRIBUTORS ?? 9675014),
        FIRST_RESPONDER: Number(Config?.EXPENSIFY_ACCOUNT_ID_FIRST_RESPONDER ?? 9375152),
        HELP: Number(Config?.EXPENSIFY_ACCOUNT_ID_HELP ?? -1),
        INTEGRATION_TESTING_CREDS: Number(Config?.EXPENSIFY_ACCOUNT_ID_INTEGRATION_TESTING_CREDS ?? -1),
        NOTIFICATIONS: Number(Config?.EXPENSIFY_ACCOUNT_ID_NOTIFICATIONS ?? 11665625),
        PAYROLL: Number(Config?.EXPENSIFY_ACCOUNT_ID_PAYROLL ?? 9679724),
        QA: Number(Config?.EXPENSIFY_ACCOUNT_ID_QA ?? 3126513),
        QA_TRAVIS: Number(Config?.EXPENSIFY_ACCOUNT_ID_QA_TRAVIS ?? 8595733),
        RECEIPTS: Number(Config?.EXPENSIFY_ACCOUNT_ID_RECEIPTS ?? -1),
        REWARDS: Number(Config?.EXPENSIFY_ACCOUNT_ID_REWARDS ?? 11023767), // rewards@expensify.com
        STUDENT_AMBASSADOR: Number(Config?.EXPENSIFY_ACCOUNT_ID_STUDENT_AMBASSADOR ?? 10476956),
        SVFG: Number(Config?.EXPENSIFY_ACCOUNT_ID_SVFG ?? 2012843),
        MANAGER_MCTEST: Number(Config?.EXPENSIFY_ACCOUNT_ID_MANAGER_MCTEST ?? 18964612),
    },

    ENVIRONMENT: {
        DEV: 'development',
        STAGING: 'staging',
        PRODUCTION: 'production',
        ADHOC: 'adhoc',
    },

    // Used to delay the initial fetching of reportActions when the app first inits or reconnects (e.g. returning
    // from backgound). The times are based on how long it generally seems to take for the app to become interactive
    // in each scenario.
    FETCH_ACTIONS_DELAY: {
        STARTUP: 8000,
        RECONNECT: 1000,
    },

    WALLET: {
        TRANSFER_METHOD_TYPE: {
            INSTANT: 'instant',
            ACH: 'ach',
        },
        TRANSFER_METHOD_TYPE_FEE: {
            INSTANT: {
                RATE: 1.5,
                MINIMUM_FEE: 25,
            },
            ACH: {
                RATE: 0,
                MINIMUM_FEE: 0,
            },
        },
        ERROR: {
            // If these get updated, we need to update the codes on the Web side too
            SSN: 'ssnError',
            KBA: 'kbaNeeded',
            KYC: 'kycFailed',
            FULL_SSN_NOT_FOUND: 'Full SSN not found',
            MISSING_FIELD: 'Missing required additional details fields',
            WRONG_ANSWERS: 'Wrong answers',
            ONFIDO_FIXABLE_ERROR: 'Onfido returned a fixable error',
            ONFIDO_USER_CONSENT_DENIED: 'user_consent_denied',

            // KBA stands for Knowledge Based Answers (requiring us to show Idology questions)
            KBA_NEEDED: 'KBA needed',
            NO_ACCOUNT_TO_LINK: '405 No account to link to wallet',
            INVALID_WALLET: '405 Invalid wallet account',
            NOT_OWNER_OF_BANK_ACCOUNT: '401 Wallet owner does not own linked bank account',
            INVALID_BANK_ACCOUNT: '405 Attempting to link an invalid bank account to a wallet',
            NOT_OWNER_OF_FUND: '401 Wallet owner does not own linked fund',
            INVALID_FUND: '405 Attempting to link an invalid fund to a wallet',
        },
        STEP: {
            // In the order they appear in the Wallet flow
            ADD_BANK_ACCOUNT: 'AddBankAccountStep',
            ADDITIONAL_DETAILS: 'AdditionalDetailsStep',
            ADDITIONAL_DETAILS_KBA: 'AdditionalDetailsKBAStep',
            ONFIDO: 'OnfidoStep',
            TERMS: 'TermsStep',
            ACTIVATE: 'ActivateStep',
        },
        STEP_REFACTOR: {
            ADD_BANK_ACCOUNT: 'AddBankAccountStep',
            ADDITIONAL_DETAILS: 'AdditionalDetailsStep',
            VERIFY_IDENTITY: 'VerifyIdentityStep',
            TERMS_AND_FEES: 'TermsAndFeesStep',
        },
        STEP_NAMES: ['1', '2', '3', '4'],
        SUBSTEP_INDEXES: {
            BANK_ACCOUNT: {
                ACCOUNT_NUMBERS: 0,
            },
            PERSONAL_INFO: {
                LEGAL_NAME: 0,
                DATE_OF_BIRTH: 1,
                ADDRESS: 2,
                PHONE_NUMBER: 3,
                SSN: 4,
            },
        },
        TIER_NAME: {
            PLATINUM: 'PLATINUM',
            GOLD: 'GOLD',
            SILVER: 'SILVER',
            BRONZE: 'BRONZE',
        },
        WEB_MESSAGE_TYPE: {
            STATEMENT: 'STATEMENT_NAVIGATE',
            CONCIERGE: 'CONCIERGE_NAVIGATE',
        },
        MTL_WALLET_PROGRAM_ID: '760',
        BANCORP_WALLET_PROGRAM_ID: '660',
        PROGRAM_ISSUERS: {
            EXPENSIFY_PAYMENTS: 'Expensify Payments LLC',
            BANCORP_BANK: 'The Bancorp Bank, N.A.',
        },
        STATEMENT_ACTIONS: {
            SUBMIT_EXPENSE: 'start/submit/manual',
            PAY_SOMEONE: 'start/pay/manual',
            SPLIT_EXPENSE: 'start/split/manual',
        },
    },

    PLAID: {
        EVENT: {
            ERROR: 'ERROR',
            EXIT: 'EXIT',
        },
        DEFAULT_DATA: {
            bankName: '',
            plaidAccessToken: '',
            bankAccounts: [] as PlaidBankAccount[],
            isLoading: false,
            errors: {},
        },
    },

    ONFIDO: {
        CONTAINER_ID: 'onfido-mount',
        TYPE: {
            DOCUMENT: 'document',
            FACE: 'face',
        },
        VARIANT: {
            VIDEO: 'video',
        },
        SMS_NUMBER_COUNTRY_CODE: 'US',
        ERROR: {
            USER_CANCELLED: 'User canceled flow.',
            USER_TAPPED_BACK: 'User exited by clicking the back button.',
            USER_EXITED: 'User exited by manual action.',
        },
    },

    KYC_WALL_SOURCE: {
        REPORT: 'REPORT', // The user attempted to pay an expense
        ENABLE_WALLET: 'ENABLE_WALLET', // The user clicked on the `Enable wallet` button on the Wallet page
        TRANSFER_BALANCE: 'TRANSFER_BALANCE', // The user attempted to transfer their wallet balance to their bank account or debit card
    },

    OS: {
        WINDOWS: 'Windows',
        MAC_OS: PLATFORM_OS_MACOS,
        ANDROID: 'Android',
        IOS: PLATFORM_IOS,
        LINUX: 'Linux',
        NATIVE: 'Native',
    },

    BROWSER: {
        CHROME: 'chrome',
        FIREFOX: 'firefox',
        IE: 'ie',
        EDGE: 'edge',
        Opera: 'opera',
        SAFARI: 'safari',
        OTHER: 'other',
    },

    PAYMENT_METHODS: {
        DEBIT_CARD: 'debitCard',
        PERSONAL_BANK_ACCOUNT: 'bankAccount',
        BUSINESS_BANK_ACCOUNT: 'businessBankAccount',
    },

    PAYMENT_SELECTED: {
        BBA: 'BBA',
        PBA: 'PBA',
    },

    PAYMENT_METHOD_ID_KEYS: {
        DEBIT_CARD: 'fundID',
        BANK_ACCOUNT: 'bankAccountID',
    },

    IOU: {
        MAX_RECENT_REPORTS_TO_SHOW: 5,
        // This will guranatee that the quantity input will not exceed 9,007,199,254,740,991 (Number.MAX_SAFE_INTEGER).
        QUANTITY_MAX_LENGTH: 12,
        // This is the transactionID used when going through the create expense flow so that it mimics a real transaction (like the edit flow)
        OPTIMISTIC_TRANSACTION_ID: '1',
        // Note: These payment types are used when building IOU reportAction message values in the server and should
        // not be changed.
        LOCATION_PERMISSION_PROMPT_THRESHOLD_DAYS: 7,
        PAYMENT_TYPE: {
            ELSEWHERE: 'Elsewhere',
            EXPENSIFY: 'Expensify',
            VBBA: 'ACH',
        },
        ACTION: {
            EDIT: 'edit',
            CREATE: 'create',
            SUBMIT: 'submit',
            CATEGORIZE: 'categorize',
            SHARE: 'share',
        },
        DEFAULT_AMOUNT: 0,
        TYPE: {
            SEND: 'send',
            PAY: 'pay',
            SPLIT: 'split',
            SPLIT_EXPENSE: 'split-expense',
            REQUEST: 'request',
            INVOICE: 'invoice',
            SUBMIT: 'submit',
            TRACK: 'track',
            CREATE: 'create',
        },
        REQUEST_TYPE: {
            DISTANCE: 'distance',
            MANUAL: 'manual',
            SCAN: 'scan',
            PER_DIEM: 'per-diem',
            DISTANCE_MAP: 'distance-map',
            DISTANCE_MANUAL: 'distance-manual',
        },
        EXPENSE_TYPE: {
            DISTANCE: 'distance',
            MANUAL: 'manual',
            SCAN: 'scan',
            PER_DIEM: 'per-diem',
            EXPENSIFY_CARD: 'expensifyCard',
            PENDING_EXPENSIFY_CARD: 'pendingExpensifyCard',
            DISTANCE_MAP: 'distance-map',
            DISTANCE_MANUAL: 'distance-manual',
        },
        REPORT_ACTION_TYPE: {
            PAY: 'pay',
            CREATE: 'create',
            SPLIT: 'split',
            DECLINE: 'decline',
            CANCEL: 'cancel',
            DELETE: 'delete',
            APPROVE: 'approve',
            TRACK: 'track',
        },
        AMOUNT_MAX_LENGTH: 8,
        DISTANCE_REQUEST_AMOUNT_MAX_LENGTH: 14,
        RECEIPT_STATE: {
            SCAN_READY: 'SCANREADY',
            OPEN: 'OPEN',
            SCANNING: 'SCANNING',
            SCAN_COMPLETE: 'SCANCOMPLETE',
            SCAN_FAILED: 'SCANFAILED',
        },
        FILE_TYPES: {
            HTML: 'html',
            DOC: 'doc',
            DOCX: 'docx',
            SVG: 'svg',
        },
        RECEIPT_ERROR: 'receiptError',
        CANCEL_REASON: {
            PAYMENT_EXPIRED: 'CANCEL_REASON_PAYMENT_EXPIRED',
        },
        SHARE: {
            ROLE: {
                ACCOUNTANT: 'accountant',
            },
        },
        ACCESS_VARIANTS: {
            CREATE: 'create',
        },
        PAGE_INDEX: {
            CONFIRM: 'confirm',
        },
        PAYMENT_SELECTED: {
            BBA: 'BBA',
            PBA: 'PBA',
        },
        ACTION_PARAMS: {
            START_SPLIT_BILL: 'startSplitBill',
            TRACK_EXPENSE: 'trackExpense',
            MONEY_REQUEST: 'moneyRequest',
            REPLACE_RECEIPT: 'replaceReceipt',
        },
    },

    GROWL: {
        SUCCESS: 'success',
        ERROR: 'error',
        WARNING: 'warning',
        DURATION: 2000,
        DURATION_LONG: 3500,
    },

    LOCALES,

    PRONOUNS_LIST: [
        'coCos',
        'eEyEmEir',
        'heHimHis',
        'heHimHisTheyThemTheirs',
        'sheHerHers',
        'sheHerHersTheyThemTheirs',
        'merMers',
        'neNirNirs',
        'neeNerNers',
        'perPers',
        'theyThemTheirs',
        'thonThons',
        'veVerVis',
        'viVir',
        'xeXemXyr',
        'zeZieZirHir',
        'zeHirHirs',
        'callMeByMyName',
    ],

    POLICY: {
        TYPE: {
            PERSONAL: 'personal',

            // Often referred to as "control" workspaces
            CORPORATE: 'corporate',

            // Often referred to as "collect" workspaces
            TEAM: 'team',
        },
        RULE_CONDITIONS: {
            MATCHES: 'matches',
        },
        FIELDS: {
            TAG: 'tag',
            CATEGORY: 'category',
            FIELD_LIST_TITLE: 'text_title',
            TAX: 'tax',
        },
        DEFAULT_REPORT_NAME_PATTERN: '{report:type} {report:startdate}',
        DEFAULT_FIELD_LIST_TYPE: 'formula',
        DEFAULT_FIELD_LIST_TARGET: 'expense',
        DEFAULT_FIELD_LIST_NAME: 'title',
        ROLE: {
            ADMIN: 'admin',
            AUDITOR: 'auditor',
            USER: 'user',
        },
        AUTO_REIMBURSEMENT_MAX_LIMIT_CENTS: 2000000,
        AUTO_REIMBURSEMENT_DEFAULT_LIMIT_CENTS: 10000,
        AUTO_APPROVE_REPORTS_UNDER_DEFAULT_CENTS: 10000,
        RANDOM_AUDIT_DEFAULT_PERCENTAGE: 0.05,

        AUTO_REPORTING_FREQUENCIES: {
            INSTANT: 'instant',
            IMMEDIATE: 'immediate',
            WEEKLY: 'weekly',
            SEMI_MONTHLY: 'semimonthly',
            MONTHLY: 'monthly',
            TRIP: 'trip',
            MANUAL: 'manual',
        },
        AUTO_REPORTING_OFFSET: {
            LAST_BUSINESS_DAY_OF_MONTH: 'lastBusinessDayOfMonth',
            LAST_DAY_OF_MONTH: 'lastDayOfMonth',
        },
        APPROVAL_MODE: {
            OPTIONAL: 'OPTIONAL',
            BASIC: 'BASIC',
            ADVANCED: 'ADVANCED',
            DYNAMICEXTERNAL: 'DYNAMIC_EXTERNAL',
            SMARTREPORT: 'SMARTREPORT',
            BILLCOM: 'BILLCOM',
        },
        APPROVAL_MODE_TRANSLATION_KEYS: {
            OPTIONAL: 'submitAndClose',
            BASIC: 'submitAndApprove',
            ADVANCED: 'advanced',
            DYNAMICEXTERNAL: 'dynamicExternal',
            SMARTREPORT: 'smartReport',
            BILLCOM: 'billcom',
        },
        ROOM_PREFIX: '#',
        CUSTOM_UNIT_RATE_BASE_OFFSET: 100,
        OWNER_EMAIL_FAKE: '_FAKE_',
        OWNER_ACCOUNT_ID_FAKE: 0,
        REIMBURSEMENT_CHOICES: {
            REIMBURSEMENT_YES: 'reimburseYes', // Direct
            REIMBURSEMENT_NO: 'reimburseNo', // None
            REIMBURSEMENT_MANUAL: 'reimburseManual', // Indirect
        },
        CASH_EXPENSE_REIMBURSEMENT_CHOICES: {
            REIMBURSABLE_DEFAULT: 'reimbursableDefault', // Reimbursable by default
            NON_REIMBURSABLE_DEFAULT: 'nonReimbursableDefault', // Non-reimbursable by default
            ALWAYS_REIMBURSABLE: 'alwaysReimbursable', // Always Reimbursable
            ALWAYS_NON_REIMBURSABLE: 'alwaysNonReimbursable', // Always Non Reimbursable
        },
        ID_FAKE: '_FAKE_',
        EMPTY: 'EMPTY',
        SECONDARY_ACTIONS: {
            IMPORT_SPREADSHEET: 'importSpreadsheet',
            DOWNLOAD_CSV: 'downloadCSV',
            SETTINGS: 'settings',
        },
        MEMBERS_BULK_ACTION_TYPES: {
            REMOVE: 'remove',
            MAKE_MEMBER: 'makeMember',
            MAKE_ADMIN: 'makeAdmin',
            MAKE_AUDITOR: 'makeAuditor',
        },
        BULK_ACTION_TYPES: {
            DELETE: 'delete',
            DISABLE: 'disable',
            ENABLE: 'enable',
            REQUIRE: 'require',
            NOT_REQUIRED: 'notRequired',
        },
        MORE_FEATURES: {
            ARE_CATEGORIES_ENABLED: 'areCategoriesEnabled',
            ARE_TAGS_ENABLED: 'areTagsEnabled',
            ARE_DISTANCE_RATES_ENABLED: 'areDistanceRatesEnabled',
            ARE_WORKFLOWS_ENABLED: 'areWorkflowsEnabled',
            ARE_REPORT_FIELDS_ENABLED: 'areReportFieldsEnabled',
            ARE_CONNECTIONS_ENABLED: 'areConnectionsEnabled',
            ARE_RECEIPT_PARTNERS_ENABLED: 'areReceiptPartnersEnabled',
            ARE_COMPANY_CARDS_ENABLED: 'areCompanyCardsEnabled',
            ARE_EXPENSIFY_CARDS_ENABLED: 'areExpensifyCardsEnabled',
            ARE_INVOICES_ENABLED: 'areInvoicesEnabled',
            ARE_TAXES_ENABLED: 'tax',
            ARE_RULES_ENABLED: 'areRulesEnabled',
            ARE_PER_DIEM_RATES_ENABLED: 'arePerDiemRatesEnabled',
        },
        DEFAULT_CATEGORIES: {
            ADVERTISING: 'Advertising',
            BENEFITS: 'Benefits',
            CAR: 'Car',
            EQUIPMENT: 'Equipment',
            FEES: 'Fees',
            HOME_OFFICE: 'Home Office',
            INSURANCE: 'Insurance',
            INTEREST: 'Interest',
            LABOR: 'Labor',
            MAINTENANCE: 'Maintenance',
            MATERIALS: 'Materials',
            MEALS_AND_ENTERTAINMENT: 'Meals and Entertainment',
            OFFICE_SUPPLIES: 'Office Supplies',
            OTHER: 'Other',
            PROFESSIONAL_SERVICES: 'Professional Services',
            RENT: 'Rent',
            TAXES: 'Taxes',
            TRAVEL: 'Travel',
            UTILITIES: 'Utilities',
        },
        OWNERSHIP_ERRORS: {
            NO_BILLING_CARD: 'noBillingCard',
            AMOUNT_OWED: 'amountOwed',
            HAS_FAILED_SETTLEMENTS: 'hasFailedSettlements',
            OWNER_OWES_AMOUNT: 'ownerOwesAmount',
            SUBSCRIPTION: 'subscription',
            DUPLICATE_SUBSCRIPTION: 'duplicateSubscription',
            FAILED_TO_CLEAR_BALANCE: 'failedToClearBalance',
        },
        COLLECTION_KEYS: {
            DESCRIPTION: 'description',
            REIMBURSER: 'reimburser',
            REIMBURSEMENT_CHOICE: 'reimbursementChoice',
            APPROVAL_MODE: 'approvalMode',
            AUTOREPORTING: 'autoReporting',
            AUTOREPORTING_FREQUENCY: 'autoReportingFrequency',
            AUTOREPORTING_OFFSET: 'autoReportingOffset',
            GENERAL_SETTINGS: 'generalSettings',
        },
        EXPENSE_REPORT_RULES: {
            PREVENT_SELF_APPROVAL: 'preventSelfApproval',
            MAX_EXPENSE_AGE: 'maxExpenseAge',
        },
        PROHIBITED_EXPENSES: {
            ALCOHOL: 'alcohol',
            HOTEL_INCIDENTALS: 'hotelIncidentals',
            GAMBLING: 'gambling',
            TOBACCO: 'tobacco',
            ADULT_ENTERTAINMENT: 'adultEntertainment',
        },
        RECEIPT_PARTNERS: {
            NAME: {UBER: 'uber'},
            NAME_USER_FRIENDLY: {
                uber: 'Uber for Business',
            },
            UBER_EMPLOYEE_STATUS: {
                CREATED: 'CREATED',
                INVITED: 'INVITED',
                LINKED_PENDING_APPROVAL: 'LINKED_PENDING_APPROVAL',
                LINKED: 'LINKED',
                SUSPENDED: 'SUSPENDED',
                DELETED: 'DELETED',
                NONE: 'NONE',
            },
        },
        CONNECTIONS: {
            NAME: {
                // Here we will add other connections names when we add support for them
                QBO: 'quickbooksOnline',
                QBD: 'quickbooksDesktop',
                XERO: 'xero',
                NETSUITE: 'netsuite',
                SAGE_INTACCT: 'intacct',
            },
            ROUTE: {
                QBO: 'quickbooks-online',
                XERO: 'xero',
                NETSUITE: 'netsuite',
                SAGE_INTACCT: 'sage-intacct',
                QBD: 'quickbooks-desktop',
            },
            NAME_USER_FRIENDLY: {
                netsuite: 'NetSuite',
                quickbooksOnline: 'QuickBooks Online',
                quickbooksDesktop: 'QuickBooks Desktop',
                xero: 'Xero',
                intacct: 'Sage Intacct',
                financialForce: 'FinancialForce',
                billCom: 'Bill.com',
                zenefits: 'Zenefits',
                sap: 'SAP',
                oracle: 'Oracle',
                microsoftDynamics: 'Microsoft Dynamics',
                other: 'Other',
            },
            CORPORATE: ['quickbooksDesktop', 'netsuite', 'intacct', 'oracle', 'sap', 'microsoftDynamics', 'other'],
            AUTH_HELP_LINKS: {
                intacct:
                    "https://help.expensify.com/articles/expensify-classic/connections/sage-intacct/Sage-Intacct-Troubleshooting#:~:text=First%20make%20sure%20that%20you,your%20company's%20Web%20Services%20authorizations.",
                netsuite:
                    'https://help.expensify.com/articles/expensify-classic/connections/netsuite/Netsuite-Troubleshooting#expensierror-ns0109-failed-to-login-to-netsuite-please-verify-your-credentials',
            },
            SYNC_STAGE_NAME: {
                STARTING_IMPORT_QBO: 'startingImportQBO',
                STARTING_IMPORT_XERO: 'startingImportXero',
                STARTING_IMPORT_QBD: 'startingImportQBD',
                QBO_IMPORT_MAIN: 'quickbooksOnlineImportMain',
                QBO_IMPORT_CUSTOMERS: 'quickbooksOnlineImportCustomers',
                QBO_IMPORT_EMPLOYEES: 'quickbooksOnlineImportEmployees',
                QBO_IMPORT_ACCOUNTS: 'quickbooksOnlineImportAccounts',
                QBO_IMPORT_CLASSES: 'quickbooksOnlineImportClasses',
                QBO_IMPORT_LOCATIONS: 'quickbooksOnlineImportLocations',
                QBO_IMPORT_PROCESSING: 'quickbooksOnlineImportProcessing',
                QBO_SYNC_PAYMENTS: 'quickbooksOnlineSyncBillPayments',
                QBO_IMPORT_TAX_CODES: 'quickbooksOnlineSyncTaxCodes',
                QBO_CHECK_CONNECTION: 'quickbooksOnlineCheckConnection',
                QBO_SYNC_TITLE: 'quickbooksOnlineSyncTitle',
                QBO_SYNC_LOAD_DATA: 'quickbooksOnlineSyncLoadData',
                QBO_SYNC_APPLY_CATEGORIES: 'quickbooksOnlineSyncApplyCategories',
                QBO_SYNC_APPLY_CUSTOMERS: 'quickbooksOnlineSyncApplyCustomers',
                QBO_SYNC_APPLY_PEOPLE: 'quickbooksOnlineSyncApplyEmployees',
                QBO_SYNC_APPLY_CLASSES_LOCATIONS: 'quickbooksOnlineSyncApplyClassesLocations',
                QBD_IMPORT_TITLE: 'quickbooksDesktopImportTitle',
                QBD_IMPORT_ACCOUNTS: 'quickbooksDesktopImportAccounts',
                QBD_IMPORT_APPROVE_CERTIFICATE: 'quickbooksDesktopImportApproveCertificate',
                QBD_IMPORT_DIMENSIONS: 'quickbooksDesktopImportDimensions',
                QBD_IMPORT_CLASSES: 'quickbooksDesktopImportClasses',
                QBD_IMPORT_CUSTOMERS: 'quickbooksDesktopImportCustomers',
                QBD_IMPORT_VENDORS: 'quickbooksDesktopImportVendors',
                QBD_IMPORT_EMPLOYEES: 'quickbooksDesktopImportEmployees',
                QBD_IMPORT_MORE: 'quickbooksDesktopImportMore',
                QBD_IMPORT_GENERIC: 'quickbooksDesktopImportSavePolicy',
                QBD_WEB_CONNECTOR_REMINDER: 'quickbooksDesktopWebConnectorReminder',
                JOB_DONE: 'jobDone',
                XERO_SYNC_STEP: 'xeroSyncStep',
                XERO_SYNC_XERO_REIMBURSED_REPORTS: 'xeroSyncXeroReimbursedReports',
                XERO_SYNC_EXPENSIFY_REIMBURSED_REPORTS: 'xeroSyncExpensifyReimbursedReports',
                XERO_SYNC_IMPORT_CHART_OF_ACCOUNTS: 'xeroSyncImportChartOfAccounts',
                XERO_SYNC_IMPORT_CATEGORIES: 'xeroSyncImportCategories',
                XERO_SYNC_IMPORT_TRACKING_CATEGORIES: 'xeroSyncImportTrackingCategories',
                XERO_SYNC_IMPORT_CUSTOMERS: 'xeroSyncImportCustomers',
                XERO_SYNC_IMPORT_BANK_ACCOUNTS: 'xeroSyncImportBankAccounts',
                XERO_SYNC_IMPORT_TAX_RATES: 'xeroSyncImportTaxRates',
                XERO_CHECK_CONNECTION: 'xeroCheckConnection',
                XERO_SYNC_TITLE: 'xeroSyncTitle',
                NETSUITE_SYNC_CONNECTION: 'netSuiteSyncConnection',
                NETSUITE_SYNC_CUSTOMERS: 'netSuiteSyncCustomers',
                NETSUITE_SYNC_INIT_DATA: 'netSuiteSyncInitData',
                NETSUITE_SYNC_IMPORT_TAXES: 'netSuiteSyncImportTaxes',
                NETSUITE_SYNC_IMPORT_ITEMS: 'netSuiteSyncImportItems',
                NETSUITE_SYNC_DATA: 'netSuiteSyncData',
                NETSUITE_SYNC_ACCOUNTS: 'netSuiteSyncAccounts',
                NETSUITE_SYNC_CURRENCIES: 'netSuiteSyncCurrencies',
                NETSUITE_SYNC_CATEGORIES: 'netSuiteSyncCategories',
                NETSUITE_SYNC_IMPORT_CUSTOM_LISTS: 'netSuiteSyncImportCustomLists',
                NETSUITE_SYNC_IMPORT_EMPLOYEES: 'netSuiteSyncImportEmployees',
                NETSUITE_SYNC_IMPORT_SUBSIDIARIES: 'netSuiteSyncImportSubsidiaries',
                NETSUITE_SYNC_IMPORT_VENDORS: 'netSuiteSyncImportVendors',
                NETSUITE_SYNC_REPORT_FIELDS: 'netSuiteSyncReportFields',
                NETSUITE_SYNC_TAGS: 'netSuiteSyncTags',
                NETSUITE_SYNC_UPDATE_DATA: 'netSuiteSyncUpdateConnectionData',
                NETSUITE_SYNC_NETSUITE_REIMBURSED_REPORTS: 'netSuiteSyncNetSuiteReimbursedReports',
                NETSUITE_SYNC_EXPENSIFY_REIMBURSED_REPORTS: 'netSuiteSyncExpensifyReimbursedReports',
                NETSUITE_SYNC_IMPORT_VENDORS_TITLE: 'netSuiteImportVendorsTitle',
                NETSUITE_SYNC_IMPORT_CUSTOM_LISTS_TITLE: 'netSuiteImportCustomListsTitle',
                SAGE_INTACCT_SYNC_CHECK_CONNECTION: 'intacctCheckConnection',
                SAGE_INTACCT_SYNC_IMPORT_TITLE: 'intacctImportTitle',
                SAGE_INTACCT_SYNC_IMPORT_DATA: 'intacctImportData',
                SAGE_INTACCT_SYNC_IMPORT_EMPLOYEES: 'intacctImportEmployees',
                SAGE_INTACCT_SYNC_IMPORT_DIMENSIONS: 'intacctImportDimensions',
                SAGE_INTACCT_SYNC_IMPORT_SYNC_REIMBURSED_REPORTS: 'intacctImportSyncBillPayments',
            },
            SYNC_STAGE_TIMEOUT_MINUTES: 20,
        },
        ACCESS_VARIANTS: {
            PAID: 'paid',
            ADMIN: 'admin',
            CONTROL: 'control',
        },
        DEFAULT_MAX_EXPENSE_AGE: 90,
        DEFAULT_MAX_EXPENSE_AMOUNT: 200000,
        DEFAULT_MAX_AMOUNT_NO_RECEIPT: 2500,
        REQUIRE_RECEIPTS_OVER_OPTIONS: {
            DEFAULT: 'default',
            NEVER: 'never',
            ALWAYS: 'always',
        },
        EXPENSE_LIMIT_TYPES: {
            EXPENSE: 'expense',
            DAILY: 'daily',
        },
    },

    HELP_DOC_LINKS: {
        'QuickBooks Online': 'https://help.expensify.com/articles/new-expensify/connections/quickbooks-online/Configure-Quickbooks-Online',
        'QuickBooks Desktop': '',
        quickbooks: 'https://help.expensify.com/articles/new-expensify/connections/quickbooks-online/Configure-Quickbooks-Online',
        NetSuite: 'https://help.expensify.com/articles/new-expensify/connections/netsuite/Configure-Netsuite',
        Xero: 'https://help.expensify.com/articles/new-expensify/connections/xero/Configure-Xero',
        Intacct: 'https://help.expensify.com/articles/new-expensify/connections/sage-intacct/Configure-Sage-Intacct',
        FinancialForce: 'https://help.expensify.com/articles/expensify-classic/connections/certinia/Connect-To-Certinia',
        'Sage Intacct': 'https://help.expensify.com/articles/new-expensify/connections/sage-intacct/Configure-Sage-Intacct',
        Certinia: 'https://help.expensify.com/articles/expensify-classic/connections/certinia/Connect-To-Certinia',
        MERGE_EXPENSES: 'https://help.expensify.com/articles/new-expensify/reports-and-expenses/Merging-expenses',
    },

    CUSTOM_UNITS: {
        NAME_DISTANCE: 'Distance',
        NAME_PER_DIEM_INTERNATIONAL: 'Per Diem International',
        DISTANCE_UNIT_MILES: 'mi',
        DISTANCE_UNIT_KILOMETERS: 'km',
        MILEAGE_IRS_RATE: 0.7,
        // The first created rate is called "Default rate", others are called "New Rate `i`"
        DEFAULT_RATE: 'Default Rate',
        NEW_RATE: 'New Rate',
        RATE_DECIMALS: 3,
        FAKE_P2P_ID: '_FAKE_P2P_ID_',
        MILES_TO_KILOMETERS: 1.609344,
        KILOMETERS_TO_MILES: 0.621371,
    },

    TERMS: {
        CFPB_PREPAID: 'cfpb.gov/prepaid',
        CFPB_COMPLAINT: 'cfpb.gov/complaint',
        FDIC_PREPAID: 'fdic.gov/deposit/deposits/prepaid.html',
    },

    LAYOUT_WIDTH: {
        WIDE: 'wide',
        NARROW: 'narrow',
        NONE: 'none',
    },

    ICON_TYPE_ICON: 'icon',
    ICON_TYPE_AVATAR: 'avatar',
    ICON_TYPE_WORKSPACE: 'workspace',
    ICON_TYPE_PLAID: 'plaid',

    ACTIVITY_INDICATOR_SIZE: {
        LARGE: 'large',
    },

    QR_CODE_SIZE: {
        APP_DOWNLOAD_LINKS: 172,
    },

    AVATAR_SIZE: {
        X_LARGE: 'xlarge',
        LARGE: 'large',
        MEDIUM: 'medium',
        DEFAULT: 'default',
        SMALL: 'small',
        SMALLER: 'smaller',
        SUBSCRIPT: 'subscript',
        SMALL_SUBSCRIPT: 'small-subscript',
        MID_SUBSCRIPT: 'mid-subscript',
        LARGE_BORDERED: 'large-bordered',
        MEDIUM_LARGE: 'medium-large',
        HEADER: 'header',
        MENTION_ICON: 'mention-icon',
        SMALL_NORMAL: 'small-normal',
        LARGE_NORMAL: 'large-normal',
    },
    COMPANY_CARD: {
        FEED_BANK_NAME: {
            MASTER_CARD: 'cdf',
            VISA: 'vcf',
            AMEX: 'gl1025',
            AMEX_1205: 'gl1205',
            STRIPE: 'stripe',
            CITIBANK: 'oauth.citibank.com',
            CAPITAL_ONE: 'oauth.capitalone.com',
            BANK_OF_AMERICA: 'oauth.bankofamerica.com',
            CHASE: 'oauth.chase.com',
            BREX: 'oauth.brex.com',
            PEX: 'admin.pexcard.com',
            WELLS_FARGO: 'oauth.wellsfargo.com',
            AMEX_DIRECT: 'oauth.americanexpressfdx.com',
            AMEX_FILE_DOWNLOAD: 'americanexpressfd.us',
            CSV: 'ccupload',
        },
        STEP_NAMES: ['1', '2', '3', '4'],
        STEP: {
            BANK_CONNECTION: 'BankConnection',
            PLAID_CONNECTION: 'PlaidConnection',
            ASSIGNEE: 'Assignee',
            CARD: 'Card',
            CARD_NAME: 'CardName',
            TRANSACTION_START_DATE: 'TransactionStartDate',
            CONFIRMATION: 'Confirmation',
        },
        TRANSACTION_START_DATE_OPTIONS: {
            FROM_BEGINNING: 'fromBeginning',
            CUSTOM: 'custom',
        },
    },
    EXPENSIFY_CARD: {
        NAME: 'expensifyCard',
        BANK: 'Expensify Card',
        ROUTE: 'expensify-card',
        FRAUD_TYPES: {
            DOMAIN: 'domain',
            INDIVIDUAL: 'individual',
            NONE: 'none',
        },
        VERIFICATION_STATE: {
            LOADING: 'loading',
            VERIFIED: 'verified',
            ON_WAITLIST: 'onWaitlist',
        },
        STATE: {
            STATE_NOT_ISSUED: 2,
            OPEN: 3,
            NOT_ACTIVATED: 4,
            STATE_DEACTIVATED: 5,
            CLOSED: 6,
            STATE_SUSPENDED: 7,
        },
        ACTIVE_STATES: cardActiveStates,
        HIDDEN_FROM_SEARCH_STATES: cardHiddenFromSearchStates,
        LIMIT_TYPES: {
            SMART: 'smart',
            MONTHLY: 'monthly',
            FIXED: 'fixed',
        },
        LIMIT_VALUE: 21474836,
        STEP_NAMES: ['1', '2', '3', '4', '5', '6'],
        ASSIGNEE_EXCLUDED_STEP_NAMES: ['1', '2', '3', '4', '5'],
        STEP: {
            ASSIGNEE: 'Assignee',
            CARD_TYPE: 'CardType',
            LIMIT_TYPE: 'LimitType',
            LIMIT: 'Limit',
            CARD_NAME: 'CardName',
            CONFIRMATION: 'Confirmation',
        },
        CARD_TYPE: {
            PHYSICAL: 'physical',
            VIRTUAL: 'virtual',
        },
        FREQUENCY_SETTING: {
            DAILY: 'daily',
            MONTHLY: 'monthly',
        },
        MANAGE_EXPENSIFY_CARDS_ARTICLE_LINK: 'https://help.expensify.com/articles/new-expensify/expensify-card/Manage-Expensify-Cards',
    },
    COMPANY_CARDS: {
        BROKEN_CONNECTION_IGNORED_STATUSES: brokenConnectionScrapeStatuses,
        CONNECTION_ERROR: 'connectionError',
        STEP: {
            SELECT_BANK: 'SelectBank',
            SELECT_FEED_TYPE: 'SelectFeedType',
            CARD_TYPE: 'CardType',
            CARD_INSTRUCTIONS: 'CardInstructions',
            CARD_NAME: 'CardName',
            CARD_DETAILS: 'CardDetails',
            BANK_CONNECTION: 'BankConnection',
            AMEX_CUSTOM_FEED: 'AmexCustomFeed',
            SELECT_COUNTRY: 'SelectCountry',
            PLAID_CONNECTION: 'PlaidConnection',
            SELECT_STATEMENT_CLOSE_DATE: 'SelectStatementCloseDate',
        },
        CARD_TYPE: {
            AMEX: 'amex',
            VISA: 'visa',
            MASTERCARD: 'mastercard',
            STRIPE: 'stripe',
            CSV: 'CSV',
        },
        FEED_TYPE: {
            CUSTOM: 'customFeed',
            DIRECT: 'directFeed',
        },
        BANKS: {
            AMEX: 'American Express',
            BANK_OF_AMERICA: 'Bank of America',
            BREX: 'Brex',
            CAPITAL_ONE: 'Capital One',
            CHASE: 'Chase',
            CITI_BANK: 'Citibank',
            STRIPE: 'Stripe',
            WELLS_FARGO: 'Wells Fargo',
            OTHER: 'Other',
        },
        BANK_CONNECTIONS: {
            WELLS_FARGO: 'wellsfargo',
            BANK_OF_AMERICA: 'bankofamerica',
            CHASE: 'chase',
            BREX: 'brex',
            CAPITAL_ONE: 'capitalone',
            CITI_BANK: 'citibank',
            AMEX: 'americanexpressfdx',
        },
        AMEX_CUSTOM_FEED: {
            CORPORATE: 'American Express Corporate Cards',
            BUSINESS: 'American Express Business Cards',
            PERSONAL: 'American Express Personal Cards',
        },
        DELETE_TRANSACTIONS: {
            RESTRICT: 'corporate',
            ALLOW: 'personal',
        },
        STATEMENT_CLOSE_DATE: {
            LAST_DAY_OF_MONTH: 'LAST_DAY_OF_MONTH',
            LAST_BUSINESS_DAY_OF_MONTH: 'LAST_BUSINESS_DAY_OF_MONTH',
            CUSTOM_DAY_OF_MONTH: 'CUSTOM_DAY_OF_MONTH',
        },
        CARD_LIST_THRESHOLD: 8,
        DEFAULT_EXPORT_TYPE: 'default',
        EXPORT_CARD_TYPES: {
            /**
             * Name of Card NVP for QBO custom export accounts
             */
            NVP_QUICKBOOKS_ONLINE_EXPORT_ACCOUNT: 'quickbooks_online_export_account',
            NVP_QUICKBOOKS_ONLINE_EXPORT_ACCOUNT_DEBIT: 'quickbooks_online_export_account_debit',

            /**
             * Name of Card NVP for NetSuite custom export accounts
             */
            NVP_NETSUITE_EXPORT_ACCOUNT: 'netsuite_export_payable_account',

            /**
             * Name of Card NVP for NetSuite custom vendors
             */
            NVP_NETSUITE_EXPORT_VENDOR: 'netsuite_export_vendor',

            /**
             * Name of Card NVP for Xero custom export accounts
             */
            NVP_XERO_EXPORT_BANK_ACCOUNT: 'xero_export_bank_account',

            /**
             * Name of Card NVP for Intacct custom export accounts
             */
            NVP_INTACCT_EXPORT_CHARGE_CARD: 'intacct_export_charge_card',

            /**
             * Name of card NVP for Intacct custom vendors
             */
            NVP_INTACCT_EXPORT_VENDOR: 'intacct_export_vendor',

            /**
             * Name of Card NVP for QuickBooks Desktop custom export accounts
             */
            NVP_QUICKBOOKS_DESKTOP_EXPORT_ACCOUNT_CREDIT: 'quickbooks_desktop_export_account_credit',

            /**
             * Name of Card NVP for QuickBooks Desktop custom export accounts
             */
            NVP_FINANCIALFORCE_EXPORT_VENDOR: 'financialforce_export_vendor',
        },
        EXPORT_CARD_POLICY_TYPES: {
            /**
             * Name of Card NVP for QBO custom export accounts
             */
            NVP_QUICKBOOKS_ONLINE_EXPORT_ACCOUNT_POLICY_ID: 'quickbooks_online_export_account_policy_id',
            NVP_QUICKBOOKS_ONLINE_EXPORT_ACCOUNT_DEBIT_POLICY_ID: 'quickbooks_online_export_account_debit_policy_id',

            /**
             * Name of Card NVP for NetSuite custom export accounts
             */
            NVP_NETSUITE_EXPORT_ACCOUNT_POLICY_ID: 'netsuite_export_payable_account_policy_id',

            /**
             * Name of Card NVP for NetSuite custom vendors
             */
            NVP_NETSUITE_EXPORT_VENDOR_POLICY_ID: 'netsuite_export_vendor_policy_id',

            /**
             * Name of Card NVP for Xero custom export accounts
             */
            NVP_XERO_EXPORT_BANK_ACCOUNT_POLICY_ID: 'xero_export_bank_account_policy_id',

            /**
             * Name of Card NVP for Intacct custom export accounts
             */
            NVP_INTACCT_EXPORT_CHARGE_CARD_POLICY_ID: 'intacct_export_charge_card_policy_id',

            /**
             * Name of card NVP for Intacct custom vendors
             */
            NVP_INTACCT_EXPORT_VENDOR_POLICY_ID: 'intacct_export_vendor_policy_id',

            /**
             * Name of Card NVP for QuickBooks Desktop custom export accounts
             */
            NVP_QUICKBOOKS_DESKTOP_EXPORT_ACCOUNT_CREDIT_POLICY_ID: 'quickbooks_desktop_export_account_credit_policy_id',

            /**
             * Name of Card NVP for QuickBooks Desktop custom export accounts
             */
            NVP_FINANCIALFORCE_EXPORT_VENDOR_POLICY_ID: 'financialforce_export_vendor_policy_id',
        },
    },
    AVATAR_ROW_SIZE: {
        DEFAULT: 4,
        LARGE_SCREEN: 8,
    },
    OPTION_MODE: {
        COMPACT: 'compact',
        DEFAULT: 'default',
    },
    SUBSCRIPTION: {
        TEAM_2025_PRICING_START_DATE: new Date(2025, 3, 1),
        PRICING_TYPE_2025: 'team2025Pricing',
        TYPE: {
            ANNUAL: 'yearly2018',
            PAY_PER_USE: 'monthly2018',
            INVOICING: 'invoicing2018',
        },
    },

    get SUBSCRIPTION_PRICES() {
        return {
            [this.PAYMENT_CARD_CURRENCY.USD]: {
                [this.POLICY.TYPE.CORPORATE]: {
                    [this.SUBSCRIPTION.TYPE.ANNUAL]: 900,
                    [this.SUBSCRIPTION.TYPE.PAY_PER_USE]: 1800,
                    [this.SUBSCRIPTION.TYPE.INVOICING]: 0,
                },
                [this.POLICY.TYPE.TEAM]: {
                    [this.SUBSCRIPTION.TYPE.ANNUAL]: 500,
                    [this.SUBSCRIPTION.TYPE.PAY_PER_USE]: 1000,
                    [this.SUBSCRIPTION.PRICING_TYPE_2025]: 500,
                    [this.SUBSCRIPTION.TYPE.INVOICING]: 0,
                },
            },
            [this.PAYMENT_CARD_CURRENCY.AUD]: {
                [this.POLICY.TYPE.CORPORATE]: {
                    [this.SUBSCRIPTION.TYPE.ANNUAL]: 1500,
                    [this.SUBSCRIPTION.TYPE.PAY_PER_USE]: 3000,
                    [this.SUBSCRIPTION.TYPE.INVOICING]: 0,
                },
                [this.POLICY.TYPE.TEAM]: {
                    [this.SUBSCRIPTION.TYPE.ANNUAL]: 700,
                    [this.SUBSCRIPTION.TYPE.PAY_PER_USE]: 1400,
                    [this.SUBSCRIPTION.PRICING_TYPE_2025]: 800,
                    [this.SUBSCRIPTION.TYPE.INVOICING]: 0,
                },
            },
            [this.PAYMENT_CARD_CURRENCY.GBP]: {
                [this.POLICY.TYPE.CORPORATE]: {
                    [this.SUBSCRIPTION.TYPE.ANNUAL]: 700,
                    [this.SUBSCRIPTION.TYPE.PAY_PER_USE]: 1400,
                    [this.SUBSCRIPTION.TYPE.INVOICING]: 0,
                },
                [this.POLICY.TYPE.TEAM]: {
                    [this.SUBSCRIPTION.TYPE.ANNUAL]: 400,
                    [this.SUBSCRIPTION.TYPE.PAY_PER_USE]: 800,
                    [this.SUBSCRIPTION.PRICING_TYPE_2025]: 500,
                    [this.SUBSCRIPTION.TYPE.INVOICING]: 0,
                },
            },
            [this.PAYMENT_CARD_CURRENCY.NZD]: {
                [this.POLICY.TYPE.CORPORATE]: {
                    [this.SUBSCRIPTION.TYPE.ANNUAL]: 1600,
                    [this.SUBSCRIPTION.TYPE.PAY_PER_USE]: 3200,
                    [this.SUBSCRIPTION.TYPE.INVOICING]: 0,
                },
                [this.POLICY.TYPE.TEAM]: {
                    [this.SUBSCRIPTION.TYPE.ANNUAL]: 800,
                    [this.SUBSCRIPTION.TYPE.PAY_PER_USE]: 1600,
                    [this.SUBSCRIPTION.PRICING_TYPE_2025]: 900,
                    [this.SUBSCRIPTION.TYPE.INVOICING]: 0,
                },
            },
            [this.PAYMENT_CARD_CURRENCY.EUR]: {
                [this.POLICY.TYPE.CORPORATE]: {
                    [this.SUBSCRIPTION.TYPE.ANNUAL]: 800,
                    [this.SUBSCRIPTION.TYPE.PAY_PER_USE]: 1600,
                    [this.SUBSCRIPTION.TYPE.INVOICING]: 0,
                },
                [this.POLICY.TYPE.TEAM]: {
                    [this.SUBSCRIPTION.TYPE.ANNUAL]: 500,
                    [this.SUBSCRIPTION.TYPE.PAY_PER_USE]: 1000,
                    [this.SUBSCRIPTION.PRICING_TYPE_2025]: 500,
                    [this.SUBSCRIPTION.TYPE.INVOICING]: 0,
                },
            },
        };
    },
    REGEX: {
        SPECIAL_CHARS_WITHOUT_NEWLINE: /((?!\n)[()-\s\t])/g,
        DIGITS_AND_PLUS: /^\+?[0-9]*$/,
        ALPHABETIC_AND_LATIN_CHARS: /^[\p{Script=Latin} ]*$/u,
        NON_ALPHABETIC_AND_NON_LATIN_CHARS: /[^\p{Script=Latin}]/gu,
        POSITIVE_INTEGER: /^\d+$/,
        PO_BOX: /\b[P|p]?(OST|ost)?\.?\s*[O|o|0]?(ffice|FFICE)?\.?\s*[B|b][O|o|0]?[X|x]?\.?\s+[#]?(\d+)\b/,
        ANY_VALUE: /^.+$/,
        ZIP_CODE: /^[0-9]{5}(?:[- ][0-9]{4})?$/,
        INDUSTRY_CODE: /^[0-9]{6}$/,
        SSN_LAST_FOUR: /^(?!0000)[0-9]{4}$/,
        SSN_FULL_NINE: /^(?!0000)[0-9]{9}$/,
        NUMBER: /^[0-9]+$/,
        PHONE_NUMBER: /^\+?[0-9]{4,17}$/,
        CARD_NUMBER: /^[0-9]{15,16}$/,
        CARD_SECURITY_CODE: /^[0-9]{3,4}$/,
        CARD_EXPIRATION_DATE: /^(0[1-9]|1[0-2])([^0-9])?([0-9]{4}|([0-9]{2}))$/,
        ROOM_NAME: /^#[\p{Ll}0-9-]{1,100}$/u,
        ROOM_NAME_WITHOUT_LIMIT: /^#[\p{Ll}0-9-]+$/u,
        DOMAIN_BASE: '^(?:https?:\\/\\/)?(?:www\\.)?([^\\/]+)',
        ALPHANUMERIC_WITH_SPACE_AND_HYPHEN: /^[A-Za-z0-9 -]+$/,

        // eslint-disable-next-line max-len, no-misleading-character-class
        EMOJI: /[\p{Extended_Pictographic}\u200d\u{1f1e6}-\u{1f1ff}\u{1f3fb}-\u{1f3ff}\u{e0020}-\u{e007f}\u20E3\uFE0F]|[#*0-9]\uFE0F?\u20E3/gu,
        // eslint-disable-next-line max-len, no-misleading-character-class, no-empty-character-class
        EMOJIS: /[\p{Extended_Pictographic}\uE000-\uF8FF\u{F0000}-\u{FFFFD}\u{100000}-\u{10FFFD}](\u200D[\p{Extended_Pictographic}\uE000-\uF8FF\u{F0000}-\u{FFFFD}\u{100000}-\u{10FFFD}]|[\u{1F3FB}-\u{1F3FF}]|[\u{E0020}-\u{E007F}]|\uFE0F|\u20E3)*|[\u{1F1E6}-\u{1F1FF}]{2}|[#*0-9]\uFE0F?\u20E3/du,
        // eslint-disable-next-line max-len, no-misleading-character-class
        EMOJI_SKIN_TONES: /[\u{1f3fb}-\u{1f3ff}]/gu,

        PRIVATE_USER_AREA: /[\uE000-\uF8FF\u{F0000}-\u{FFFFD}\u{100000}-\u{10FFFD}]/u,

        ONLY_PRIVATE_USER_AREA: /^[\uE000-\uF8FF\u{F0000}-\u{FFFFD}\u{100000}-\u{10FFFD}]+$/u,

        TAX_ID: /^\d{9}$/,
        NON_NUMERIC: /\D/g,
        ANY_SPACE: /\s/g,

        // Extract attachment's source from the data's html string
        ATTACHMENT_DATA: /(data-expensify-source|data-name)="([^"]+)"/g,

        EMOJI_NAME: /:[\p{L}0-9_+-]+:/gu,
        EMOJI_SUGGESTIONS: /:[\p{L}0-9_+-]{1,40}$/u,
        AFTER_FIRST_LINE_BREAK: /\n.*/g,
        LINE_BREAK: /\r\n|\r|\n|\u2028/g,
        CODE_2FA: /^\d{6}$/,
        ATTACHMENT_ID: /chat-attachments\/(\d+)/,
        HAS_COLON_ONLY_AT_THE_BEGINNING: /^:[^:]+$/,
        HAS_AT_MOST_TWO_AT_SIGNS: /^@[^@]*@?[^@]*$/,
        EMPTY_COMMENT: /^(\s)*$/,
        SPECIAL_CHAR_MENTION_BREAKER: /[,/?"{}[\]()&^%;`$=<>!*]/g,
        SPECIAL_CHAR: /[,/?"{}[\]()&^%;`$=#<>!*]/g,
        FIRST_SPACE: /.+?(?=\s)/,

        get SPECIAL_CHAR_OR_EMOJI() {
            return new RegExp(`[~\\n\\s]|(_\\b(?!$))|${this.SPECIAL_CHAR.source}|${this.EMOJI.source}`, 'gu');
        },

        get SPACE_OR_EMOJI() {
            return new RegExp(`(\\s+|(?:${this.EMOJI.source})+)`, 'gu');
        },

        // Define the regular expression pattern to find a potential end of a mention suggestion:
        // It might be a space, a newline character, an emoji, or a special character (excluding underscores & tildes, which might be used in usernames)
        get MENTION_BREAKER() {
            // currently breaks on newline **or** whitespace **or** punctuation/emojis
            return new RegExp(`[\\n\\s]|${this.SPECIAL_CHAR_MENTION_BREAKER.source}|${this.EMOJI.source}`, 'gu');
        },

        get ALL_EMOJIS() {
            return new RegExp(this.EMOJIS, this.EMOJIS.flags.concat('g'));
        },

        MERGED_ACCOUNT_PREFIX: /^(MERGED_\d+@)/,
        ROUTES: {
            VALIDATE_LOGIN: /\/v($|(\/\/*))/,
            UNLINK_LOGIN: /\/u($|(\/\/*))/,
            REDUNDANT_SLASHES: /(\/{2,})|(\/$)/g,
        },
        TIME_STARTS_01: /^01:\d{2} [AP]M$/,
        TIME_FORMAT: /^\d{2}:\d{2} [AP]M$/,
        DATE_TIME_FORMAT: /^\d{2}-\d{2} \d{2}:\d{2} [AP]M$/,
        ILLEGAL_FILENAME_CHARACTERS: /\/|<|>|\*|"|:|#|\?|\\|\|/g,
        ENCODE_PERCENT_CHARACTER: /%(25)+/g,
        INVISIBLE_CHARACTERS_GROUPS: /[\p{C}\p{Z}]/gu,
        OTHER_INVISIBLE_CHARACTERS: /[\u3164]/g,
        REPORT_FIELD_TITLE: /{report:([a-zA-Z]+)}/g,
        SHORT_MENTION_HTML: /<mention-short>(.*?)<\/mention-short>/g,
        REPORT_ID_FROM_PATH: /(?<!\/search)\/r\/(\d+)/,
        DISTANCE_MERCHANT: /^[0-9.]+ \w+ @ (-|-\()?[^0-9.\s]{1,3} ?[0-9.]+\)? \/ \w+$/,
        WHITESPACE: /\s+/g,

        get EXPENSIFY_POLICY_DOMAIN_NAME() {
            return new RegExp(`${EXPENSIFY_POLICY_DOMAIN}([a-zA-Z0-9]+)\\${EXPENSIFY_POLICY_DOMAIN_EXTENSION}`);
        },

        /**
         * Matching task rule by group
         * Group 1: Start task rule with []
         * Group 2: Optional email group between \s+....\s* start rule with @+valid email or short mention
         * Group 3: Title is remaining characters
         */
        TASK_TITLE_WITH_OPTIONAL_SHORT_MENTION: `^\\[\\]\\s+(?:@(?:${EMAIL_WITH_OPTIONAL_DOMAIN.source}))?\\s*([\\s\\S]*)`,
    },

    PRONOUNS: {
        PREFIX: '__predefined_',
        SELF_SELECT: '__predefined_selfSelect',
    },

    EXPENSIFY_EMAILS_OBJECT: Object.entries(EMAIL).reduce(
        (prev, [, email]) => {
            // eslint-disable-next-line no-param-reassign
            prev[email] = true;
            return prev;
        },
        {} as Record<string, boolean>,
    ),
    EXPENSIFY_EMAILS: [
        EMAIL.ACCOUNTING,
        EMAIL.ACCOUNTS_PAYABLE,
        EMAIL.ADMIN,
        EMAIL.BILLS,
        EMAIL.CHRONOS,
        EMAIL.CONCIERGE,
        EMAIL.CONTRIBUTORS,
        EMAIL.FIRST_RESPONDER,
        EMAIL.HELP,
        EMAIL.INTEGRATION_TESTING_CREDS,
        EMAIL.NOTIFICATIONS,
        EMAIL.PAYROLL,
        EMAIL.QA,
        EMAIL.QA_TRAVIS,
        EMAIL.RECEIPTS,
        EMAIL.STUDENT_AMBASSADOR,
        EMAIL.SVFG,
        EMAIL.TEAM,
        EMAIL.MANAGER_MCTEST,
    ] as string[],
    get EXPENSIFY_ACCOUNT_IDS() {
        return [
            this.ACCOUNT_ID.ACCOUNTING,
            this.ACCOUNT_ID.ACCOUNTS_PAYABLE,
            this.ACCOUNT_ID.ADMIN,
            this.ACCOUNT_ID.BILLS,
            this.ACCOUNT_ID.CHRONOS,
            this.ACCOUNT_ID.CONCIERGE,
            this.ACCOUNT_ID.CONTRIBUTORS,
            this.ACCOUNT_ID.FIRST_RESPONDER,
            this.ACCOUNT_ID.HELP,
            this.ACCOUNT_ID.INTEGRATION_TESTING_CREDS,
            this.ACCOUNT_ID.PAYROLL,
            this.ACCOUNT_ID.QA,
            this.ACCOUNT_ID.QA_TRAVIS,
            this.ACCOUNT_ID.RECEIPTS,
            this.ACCOUNT_ID.REWARDS,
            this.ACCOUNT_ID.STUDENT_AMBASSADOR,
            this.ACCOUNT_ID.SVFG,
            this.ACCOUNT_ID.MANAGER_MCTEST,
        ].filter((id) => id !== -1);
    },

    // Emails that profile view is prohibited
    get RESTRICTED_EMAILS(): readonly string[] {
        return [this.EMAIL.NOTIFICATIONS];
    },
    // Account IDs that profile view is prohibited
    get RESTRICTED_ACCOUNT_IDS() {
        return [this.ACCOUNT_ID.NOTIFICATIONS];
    },

    // Auth limit is 60k for the column but we store edits and other metadata along the html so let's use a lower limit to accommodate for it.
    MAX_COMMENT_LENGTH: 15000,

    // Use the same value as MAX_COMMENT_LENGTH to ensure the entire comment is parsed. Note that applying markup is very resource-consuming.
    MAX_MARKUP_LENGTH: 10000,

    MAX_THREAD_REPLIES_PREVIEW: 99,

    // Character Limits
    FORM_CHARACTER_LIMIT: 50,
    STANDARD_LENGTH_LIMIT: 100,
    STANDARD_LIST_ITEM_LIMIT: 8,
    LEGAL_NAMES_CHARACTER_LIMIT: 150,
    LOGIN_CHARACTER_LIMIT: 254,
    CATEGORY_NAME_LIMIT: 256,
    WORKSPACE_REPORT_FIELD_POLICY_MAX_LENGTH: 256,
    REPORT_NAME_LIMIT: 100,
    TITLE_CHARACTER_LIMIT: 100,
    TASK_TITLE_CHARACTER_LIMIT: 10000,
    DESCRIPTION_LIMIT: 1000,
    SEARCH_QUERY_LIMIT: 1000,
    WORKSPACE_NAME_CHARACTER_LIMIT: 80,
    STATE_CHARACTER_LIMIT: 32,

    // Test receipt data
    TEST_RECEIPT: {
        AMOUNT: 1800,
        CURRENCY: 'USD',
        MERCHANT: "Taco Todd's",
        FILENAME: 'test_receipt',
        FILE_TYPE: 'image/png',
    },

    AVATAR_CROP_MODAL: {
        // The next two constants control what is min and max value of the image crop scale.
        // Values define in how many times the image can be bigger than its container.
        // Notice: that values less than 1 mean that the image won't cover the container fully.
        MAX_SCALE: 3, // 3x scale is used commonly in different apps.
        MIN_SCALE: 1, // 1x min scale means that the image covers the container completely

        // This const defines the initial container size, before layout measurement.
        // Since size cant be null, we have to define some initial value.
        INITIAL_SIZE: 1, // 1 was chosen because there is a very low probability that initialized component will have such size.

        // This constant sets a margin equal to the rotate button's height (medium-sized Button (40px)), which is the tallest element in the controls row.
        // It ensures the controls row isn't cropped if the browser height is reduced too much.
        CONTAINER_VERTICAL_MARGIN: variables.componentSizeNormal,
    },
    MICROSECONDS_PER_MS: 1000,
    RED_BRICK_ROAD_PENDING_ACTION: {
        ADD: 'add',
        DELETE: 'delete',
        UPDATE: 'update',
    },
    BRICK_ROAD_INDICATOR_STATUS: {
        ERROR: 'error',
        INFO: 'info',
    },
    REPORT_DETAILS_MENU_ITEM: {
        MEMBERS: 'member',
        INVITE: 'invite',
        SETTINGS: 'settings',
        LEAVE_ROOM: 'leaveRoom',
        PRIVATE_NOTES: 'privateNotes',
        DOWNLOAD_CSV: 'downloadCSV',
        DOWNLOAD_PDF: 'downloadPDF',
        EXPORT: 'export',
        DELETE: 'delete',
        MARK_AS_INCOMPLETE: 'markAsIncomplete',
        CANCEL_PAYMENT: 'cancelPayment',
        UNAPPROVE: 'unapprove',
        DEBUG: 'debug',
        GO_TO_WORKSPACE: 'goToWorkspace',
        ERROR: 'error',
        TRACK: {
            SUBMIT: 'submit',
            CATEGORIZE: 'categorize',
            SHARE: 'share',
        },
    },
    EDIT_REQUEST_FIELD: {
        AMOUNT: 'amount',
        CURRENCY: 'currency',
        DATE: 'date',
        DESCRIPTION: 'description',
        MERCHANT: 'merchant',
        CATEGORY: 'category',
        RECEIPT: 'receipt',
        DISTANCE: 'distance',
        DISTANCE_RATE: 'distanceRate',
        TAG: 'tag',
        TAX_RATE: 'taxRate',
        TAX_AMOUNT: 'taxAmount',
        REIMBURSABLE: 'reimbursable',
        REPORT: 'report',
    },
    FOOTER: {
        EXPENSE_MANAGEMENT_URL: `${USE_EXPENSIFY_URL}/expense-management`,
        SPEND_MANAGEMENT_URL: `${USE_EXPENSIFY_URL}/spend-management`,
        EXPENSE_REPORTS_URL: `${USE_EXPENSIFY_URL}/expense-reports`,
        COMPANY_CARD_URL: `${USE_EXPENSIFY_URL}/company-credit-card`,
        RECEIPT_SCANNING_URL: `${USE_EXPENSIFY_URL}/receipt-scanning-app`,
        BILL_PAY_URL: `${USE_EXPENSIFY_URL}/bills`,
        INVOICES_URL: `${USE_EXPENSIFY_URL}/invoices`,
        PAYROLL_URL: `${USE_EXPENSIFY_URL}/payroll`,
        TRAVEL_URL: `${USE_EXPENSIFY_URL}/travel`,
        EXPENSIFY_APPROVED_URL: `${USE_EXPENSIFY_URL}/accountants`,
        PRESS_KIT_URL: 'https://we.are.expensify.com/press-kit',
        SUPPORT_URL: `${USE_EXPENSIFY_URL}/support`,
        TERMS_URL: `${EXPENSIFY_URL}/terms`,
        PRIVACY_URL: `${EXPENSIFY_URL}/privacy`,
        ABOUT_URL: 'https://we.are.expensify.com/how-we-got-here',
        BLOG_URL: 'https://blog.expensify.com/',
        JOBS_URL: 'https://we.are.expensify.com/apply',
        ORG_URL: 'https://expensify.org/',
        INVESTOR_RELATIONS_URL: 'https://ir.expensify.com/',
    },

    SOCIALS: {
        PODCAST: 'https://we.are.expensify.com/podcast',
        TWITTER: 'https://www.twitter.com/expensify',
        INSTAGRAM: 'https://www.instagram.com/expensify',
        FACEBOOK: 'https://www.facebook.com/expensify',
        LINKEDIN: 'https://www.linkedin.com/company/expensify',
    },

    // These split the maximum decimal value of a signed 64-bit number (9,223,372,036,854,775,807) into parts where none of them are too big to fit into a 32-bit number, so that we can
    // generate them each with a random number generator with only 32-bits of precision.
    MAX_64BIT_LEFT_PART: 92233,
    MAX_64BIT_MIDDLE_PART: 7203685,
    MAX_64BIT_RIGHT_PART: 4775807,
    INVALID_CATEGORY_NAME: '###',

    // When generating a random value to fit in 7 digits (for the `middle` or `right` parts above), this is the maximum value to multiply by Math.random().
    MAX_INT_FOR_RANDOM_7_DIGIT_VALUE: 10000000,
    IOS_KEYBOARD_SPACE_OFFSET: -30,

    API_REQUEST_TYPE: {
        READ: 'read',
        WRITE: 'write',
        MAKE_REQUEST_WITH_SIDE_EFFECTS: 'makeRequestWithSideEffects',
    },

    ERECEIPT_COLORS: {
        YELLOW: 'Yellow',
        ICE: 'Ice',
        BLUE: 'Blue',
        GREEN: 'Green',
        TANGERINE: 'Tangerine',
        PINK: 'Pink',
    },

    MAP_MARKER_SIZE: 20,

    QUICK_REACTIONS: [
        {
            name: '+1',
            code: '👍',
            types: ['👍🏿', '👍🏾', '👍🏽', '👍🏼', '👍🏻'],
        },
        {
            name: 'heart',
            code: '❤️',
        },
        {
            name: 'joy',
            code: '😂',
        },
        {
            name: 'fire',
            code: '🔥',
        },
    ],

    TFA_CODE_LENGTH: 6,
    CHAT_ATTACHMENT_TOKEN_KEY: 'X-Chat-Attachment-Token',

    SPACE_LENGTH: 1,

    ALL_COUNTRIES: {
        AF: 'Afghanistan',
        AX: 'Åland Islands',
        AL: 'Albania',
        DZ: 'Algeria',
        AS: 'American Samoa',
        AD: 'Andorra',
        AO: 'Angola',
        AI: 'Anguilla',
        AQ: 'Antarctica',
        AG: 'Antigua & Barbuda',
        AR: 'Argentina',
        AM: 'Armenia',
        AW: 'Aruba',
        AC: 'Ascension Island',
        AU: 'Australia',
        AT: 'Austria',
        AZ: 'Azerbaijan',
        BS: 'Bahamas',
        BH: 'Bahrain',
        BD: 'Bangladesh',
        BB: 'Barbados',
        BY: 'Belarus',
        BE: 'Belgium',
        BZ: 'Belize',
        BJ: 'Benin',
        BM: 'Bermuda',
        BT: 'Bhutan',
        BO: 'Bolivia',
        BA: 'Bosnia & Herzegovina',
        BW: 'Botswana',
        BR: 'Brazil',
        IO: 'British Indian Ocean Territory',
        VG: 'British Virgin Islands',
        BN: 'Brunei',
        BG: 'Bulgaria',
        BF: 'Burkina Faso',
        BI: 'Burundi',
        KH: 'Cambodia',
        CM: 'Cameroon',
        CA: 'Canada',
        CV: 'Cape Verde',
        BQ: 'Caribbean Netherlands',
        KY: 'Cayman Islands',
        CF: 'Central African Republic',
        TD: 'Chad',
        CL: 'Chile',
        CN: 'China',
        CX: 'Christmas Island',
        CC: 'Cocos (Keeling) Islands',
        CO: 'Colombia',
        KM: 'Comoros',
        CG: 'Congo - Brazzaville',
        CD: 'Congo - Kinshasa',
        CK: 'Cook Islands',
        CR: 'Costa Rica',
        CI: "Côte d'Ivoire",
        HR: 'Croatia',
        CU: 'Cuba',
        CW: 'Curaçao',
        CY: 'Cyprus',
        CZ: 'Czech Republic',
        DK: 'Denmark',
        DJ: 'Djibouti',
        DM: 'Dominica',
        DO: 'Dominican Republic',
        EC: 'Ecuador',
        EG: 'Egypt',
        SV: 'El Salvador',
        GQ: 'Equatorial Guinea',
        ER: 'Eritrea',
        EE: 'Estonia',
        ET: 'Ethiopia',
        FK: 'Falkland Islands',
        FO: 'Faroe Islands',
        FJ: 'Fiji',
        FI: 'Finland',
        FR: 'France',
        GF: 'French Guiana',
        PF: 'French Polynesia',
        TF: 'French Southern Territories',
        GA: 'Gabon',
        GM: 'Gambia',
        GE: 'Georgia',
        DE: 'Germany',
        GH: 'Ghana',
        GI: 'Gibraltar',
        GR: 'Greece',
        GL: 'Greenland',
        GD: 'Grenada',
        GP: 'Guadeloupe',
        GU: 'Guam',
        GT: 'Guatemala',
        GG: 'Guernsey',
        GN: 'Guinea',
        GW: 'Guinea-Bissau',
        GY: 'Guyana',
        HT: 'Haiti',
        HN: 'Honduras',
        HK: 'Hong Kong',
        HU: 'Hungary',
        IS: 'Iceland',
        IN: 'India',
        ID: 'Indonesia',
        IR: 'Iran',
        IQ: 'Iraq',
        IE: 'Ireland',
        IM: 'Isle of Man',
        IL: 'Israel',
        IT: 'Italy',
        JM: 'Jamaica',
        JP: 'Japan',
        JE: 'Jersey',
        JO: 'Jordan',
        KZ: 'Kazakhstan',
        KE: 'Kenya',
        KI: 'Kiribati',
        XK: 'Kosovo',
        KW: 'Kuwait',
        KG: 'Kyrgyzstan',
        LA: 'Laos',
        LV: 'Latvia',
        LB: 'Lebanon',
        LS: 'Lesotho',
        LR: 'Liberia',
        LY: 'Libya',
        LI: 'Liechtenstein',
        LT: 'Lithuania',
        LU: 'Luxembourg',
        MO: 'Macau',
        MK: 'Macedonia',
        MG: 'Madagascar',
        MW: 'Malawi',
        MY: 'Malaysia',
        MV: 'Maldives',
        ML: 'Mali',
        MT: 'Malta',
        MH: 'Marshall Islands',
        MQ: 'Martinique',
        MR: 'Mauritania',
        MU: 'Mauritius',
        YT: 'Mayotte',
        MX: 'Mexico',
        FM: 'Micronesia',
        MD: 'Moldova',
        MC: 'Monaco',
        MN: 'Mongolia',
        ME: 'Montenegro',
        MS: 'Montserrat',
        MA: 'Morocco',
        MZ: 'Mozambique',
        MM: 'Myanmar (Burma)',
        NA: 'Namibia',
        NR: 'Nauru',
        NP: 'Nepal',
        NL: 'Netherlands',
        NC: 'New Caledonia',
        NZ: 'New Zealand',
        NI: 'Nicaragua',
        NE: 'Niger',
        NG: 'Nigeria',
        NU: 'Niue',
        NF: 'Norfolk Island',
        KP: 'North Korea',
        MP: 'Northern Mariana Islands',
        NO: 'Norway',
        OM: 'Oman',
        PK: 'Pakistan',
        PW: 'Palau',
        PS: 'Palestinian Territories',
        PA: 'Panama',
        PG: 'Papua New Guinea',
        PY: 'Paraguay',
        PE: 'Peru',
        PH: 'Philippines',
        PN: 'Pitcairn Islands',
        PL: 'Poland',
        PT: 'Portugal',
        PR: 'Puerto Rico',
        QA: 'Qatar',
        RE: 'Réunion',
        RO: 'Romania',
        RU: 'Russia',
        RW: 'Rwanda',
        BL: 'Saint Barthélemy',
        WS: 'Samoa',
        SM: 'San Marino',
        ST: 'São Tomé & Príncipe',
        SA: 'Saudi Arabia',
        SN: 'Senegal',
        RS: 'Serbia',
        SC: 'Seychelles',
        SL: 'Sierra Leone',
        SG: 'Singapore',
        SX: 'Sint Maarten',
        SK: 'Slovakia',
        SI: 'Slovenia',
        SB: 'Solomon Islands',
        SO: 'Somalia',
        ZA: 'South Africa',
        GS: 'South Georgia & South Sandwich Islands',
        KR: 'South Korea',
        SS: 'South Sudan',
        ES: 'Spain',
        LK: 'Sri Lanka',
        SH: 'St. Helena',
        KN: 'St. Kitts & Nevis',
        LC: 'St. Lucia',
        MF: 'St. Martin',
        PM: 'St. Pierre & Miquelon',
        VC: 'St. Vincent & Grenadines',
        SD: 'Sudan',
        SR: 'Suriname',
        SJ: 'Svalbard & Jan Mayen',
        SZ: 'Swaziland',
        SE: 'Sweden',
        CH: 'Switzerland',
        SY: 'Syria',
        TW: 'Taiwan',
        TJ: 'Tajikistan',
        TZ: 'Tanzania',
        TH: 'Thailand',
        TL: 'Timor-Leste',
        TG: 'Togo',
        TK: 'Tokelau',
        TO: 'Tonga',
        TT: 'Trinidad & Tobago',
        TA: 'Tristan da Cunha',
        TN: 'Tunisia',
        TR: 'Turkey',
        TM: 'Turkmenistan',
        TC: 'Turks & Caicos Islands',
        TV: 'Tuvalu',
        UM: 'U.S. Outlying Islands',
        VI: 'U.S. Virgin Islands',
        UG: 'Uganda',
        UA: 'Ukraine',
        AE: 'United Arab Emirates',
        GB: 'United Kingdom',
        US: 'United States',
        UY: 'Uruguay',
        UZ: 'Uzbekistan',
        VU: 'Vanuatu',
        VA: 'Vatican City',
        VE: 'Venezuela',
        VN: 'Vietnam',
        WF: 'Wallis & Futuna',
        EH: 'Western Sahara',
        YE: 'Yemen',
        ZM: 'Zambia',
        ZW: 'Zimbabwe',
    },

    ALL_EUROPEAN_UNION_COUNTRIES: {
        AT: 'Austria',
        BE: 'Belgium',
        BG: 'Bulgaria',
        HR: 'Croatia',
        CY: 'Cyprus',
        CZ: 'Czech Republic',
        DK: 'Denmark',
        EE: 'Estonia',
        FI: 'Finland',
        FR: 'France',
        DE: 'Germany',
        GR: 'Greece',
        HU: 'Hungary',
        IE: 'Ireland',
        IT: 'Italy',
        LT: 'Lithuania',
        LU: 'Luxembourg',
        LV: 'Latvia',
        MT: 'Malta',
        NL: 'Netherlands',
        PL: 'Poland',
        PT: 'Portugal',
        RO: 'Romania',
        SK: 'Slovakia',
        SI: 'Slovenia',
        ES: 'Spain',
        SE: 'Sweden',
    },
    EUROPEAN_UNION_COUNTRIES_WITH_GB: {
        AT: 'Austria',
        BE: 'Belgium',
        BG: 'Bulgaria',
        HR: 'Croatia',
        CY: 'Cyprus',
        CZ: 'Czech Republic',
        DK: 'Denmark',
        EE: 'Estonia',
        FI: 'Finland',
        FR: 'France',
        DE: 'Germany',
        GB: 'United Kingdom',
        GI: 'Gibraltar',
        GR: 'Greece',
        HU: 'Hungary',
        IE: 'Ireland',
        IT: 'Italy',
        LT: 'Lithuania',
        LU: 'Luxembourg',
        LV: 'Latvia',
        MT: 'Malta',
        NL: 'Netherlands',
        PL: 'Poland',
        PT: 'Portugal',
        RO: 'Romania',
        SK: 'Slovakia',
        SI: 'Slovenia',
        ES: 'Spain',
        SE: 'Sweden',
    },

    EXPENSIFY_UK_EU_SUPPORTED_COUNTRIES: ['BE', 'CY', 'EE', 'FI', 'DE', 'GR', 'IE', 'LV', 'LT', 'LU', 'MT', 'NL', 'PT', 'SK', 'SI', 'ES', 'GB', 'GI'],

    EU_REGISTRATION_NUMBER_REGEX: {
        AT: /^FN\d{6}[a-z]?$/i,
        BE: /^0\d{3}\.\d{3}\.\d{3}$/,
        BG: /^\d{9}|\d{13}$/,
        HR: /^\d{11}$/,
        CY: /^HE\d{1,6}$/,
        CZ: /^\d{8}$/,
        DK: /^\d{8}$/,
        EE: /^\d{7,8}$/,
        FI: /^\d{7}-\d$/,
        FR: /^(\d{9}|\d{14})$/,
        DE: /^(HRB|HRA)\s?\d+$/,
        GR: /^\d{12}$/,
        HU: /^\d{2}-\d{6,7}$/,
        IE: /^([A-Z]?\d{1,6})$/,
        IT: /^(MI-\d+|R\d+|\d{11})$/,
        LV: /^\d{11}$/,
        LT: /^\d{7}|\d{9}$/,
        LU: /^B\d{1,6}$/,
        MT: /^C\d+$/,
        NL: /^\d{8}$/,
        PL: /^\d{10}$/,
        PT: /^\d{9}$/,
        RO: /^J\d{2}\/\d{4}\/\d+$/,
        SK: /^\d{8}$/,
        SI: /^\d{8}$/,
        ES: /^[A-Z]\d{8}$/,
        SE: /^\d{10}$/,
    },

    PLAID_EXCLUDED_COUNTRIES: ['IR', 'CU', 'SY', 'UA', 'KP'] as string[],
    PLAID_SUPPORT_COUNTRIES: ['US', 'CA', 'GB', 'AT', 'BE', 'DK', 'EE', 'FI', 'FR', 'DE', 'IE', 'IT', 'LV', 'LT', 'NL', 'NO', 'PL', 'PT', 'ES', 'SE'] as string[],

    // Sources: https://github.com/Expensify/App/issues/14958#issuecomment-1442138427
    // https://github.com/Expensify/App/issues/14958#issuecomment-1456026810
    COUNTRY_ZIP_REGEX_DATA: {
        AC: {
            regex: /^ASCN 1ZZ$/,
            samples: 'ASCN 1ZZ',
        },
        AD: {
            regex: /^AD[1-7]0\d$/,
            samples: 'AD206, AD403, AD106, AD406',
        },

        // We have kept the empty object for the countries which do not have any zip code validation
        // to ensure consistency so that the amount of countries displayed and in this object are same
        AE: {},
        AF: {
            regex: /^\d{4}$/,
            samples: '9536, 1476, 3842, 7975',
        },
        AG: {},
        AI: {
            regex: /^AI-2640$/,
            samples: 'AI-2640',
        },
        AL: {
            regex: /^\d{4}$/,
            samples: '1631, 9721, 2360, 5574',
        },
        AM: {
            regex: /^\d{4}$/,
            samples: '5581, 7585, 8434, 2492',
        },
        AO: {},
        AQ: {},
        AR: {
            regex: /^((?:[A-HJ-NP-Z])?\d{4})([A-Z]{3})?$/,
            samples: 'Q7040GFQ, K2178ZHR, P6240EJG, J6070IAE',
        },
        AS: {
            regex: /^96799$/,
            samples: '96799',
        },
        AT: {
            regex: /^\d{4}$/,
            samples: '4223, 2052, 3544, 5488',
        },
        AU: {
            regex: /^\d{4}$/,
            samples: '7181, 7735, 9169, 8780',
        },
        AW: {},
        AX: {
            regex: /^22\d{3}$/,
            samples: '22270, 22889, 22906, 22284',
        },
        AZ: {
            regex: /^(AZ) (\d{4})$/,
            samples: 'AZ 6704, AZ 5332, AZ 3907, AZ 6892',
        },
        BA: {
            regex: /^\d{5}$/,
            samples: '62722, 80420, 44595, 74614',
        },
        BB: {
            regex: /^BB\d{5}$/,
            samples: 'BB64089, BB17494, BB73163, BB25752',
        },
        BD: {
            regex: /^\d{4}$/,
            samples: '8585, 8175, 7381, 0154',
        },
        BE: {
            regex: /^\d{4}$/,
            samples: '7944, 5303, 6746, 7921',
        },
        BF: {},
        BG: {
            regex: /^\d{4}$/,
            samples: '6409, 7657, 1206, 7908',
        },
        BH: {
            regex: /^\d{3}\d?$/,
            samples: '047, 1116, 490, 631',
        },
        BI: {},
        BJ: {},
        BL: {
            regex: /^97133$/,
            samples: '97133',
        },
        BM: {
            regex: /^[A-Z]{2} ?[A-Z0-9]{2}$/,
            samples: 'QV9P, OSJ1, PZ 3D, GR YK',
        },
        BN: {
            regex: /^[A-Z]{2} ?\d{4}$/,
            samples: 'PF 9925, TH1970, SC 4619, NF0781',
        },
        BO: {},
        BQ: {},
        BR: {
            regex: /^\d{5}-?\d{3}$/,
            samples: '18816-403, 95177-465, 43447-782, 39403-136',
        },
        BS: {},
        BT: {
            regex: /^\d{5}$/,
            samples: '28256, 52484, 30608, 93524',
        },
        BW: {},
        BY: {
            regex: /^\d{6}$/,
            samples: '504154, 360246, 741167, 895047',
        },
        BZ: {},
        CA: {
            regex: /^[ABCEGHJKLMNPRSTVXY]\d[ABCEGHJ-NPRSTV-Z] ?\d[ABCEGHJ-NPRSTV-Z]\d$/,
            samples: 'S1A7K8, Y5H 4G6, H9V0P2, H1A1B5',
        },
        CC: {
            regex: /^6799$/,
            samples: '6799',
        },
        CD: {},
        CF: {},
        CG: {},
        CH: {
            regex: /^\d{4}$/,
            samples: '6370, 5271, 7873, 8220',
        },
        CI: {},
        CK: {},
        CL: {
            regex: /^\d{7}$/,
            samples: '7565829, 8702008, 3161669, 1607703',
        },
        CM: {},
        CN: {
            regex: /^\d{6}$/,
            samples: '240543, 870138, 295528, 861683',
        },
        CO: {
            regex: /^\d{6}$/,
            samples: '678978, 775145, 823943, 913970',
        },
        CR: {
            regex: /^\d{5}$/,
            samples: '28256, 52484, 30608, 93524',
        },
        CU: {
            regex: /^(?:CP)?(\d{5})$/,
            samples: '28256, 52484, 30608, 93524',
        },
        CV: {
            regex: /^\d{4}$/,
            samples: '9056, 8085, 0491, 4627',
        },
        CW: {},
        CX: {
            regex: /^6798$/,
            samples: '6798',
        },
        CY: {
            regex: /^\d{4}$/,
            samples: '9301, 2478, 1981, 6162',
        },
        CZ: {
            regex: /^\d{3} ?\d{2}$/,
            samples: '150 56, 50694, 229 08, 82811',
        },
        DE: {
            regex: /^\d{5}$/,
            samples: '33185, 37198, 81711, 44262',
        },
        DJ: {},
        DK: {
            regex: /^\d{4}$/,
            samples: '1429, 2457, 0637, 5764',
        },
        DM: {},
        DO: {
            regex: /^\d{5}$/,
            samples: '11877, 95773, 93875, 98032',
        },
        DZ: {
            regex: /^\d{5}$/,
            samples: '26581, 64621, 57550, 72201',
        },
        EC: {
            regex: /^\d{6}$/,
            samples: '541124, 873848, 011495, 334509',
        },
        EE: {
            regex: /^\d{5}$/,
            samples: '87173, 01127, 73214, 52381',
        },
        EG: {
            regex: /^\d{5}$/,
            samples: '98394, 05129, 91463, 77359',
        },
        EH: {
            regex: /^\d{5}$/,
            samples: '30577, 60264, 16487, 38593',
        },
        ER: {},
        ES: {
            regex: /^\d{5}$/,
            samples: '03315, 00413, 23179, 89324',
        },
        ET: {
            regex: /^\d{4}$/,
            samples: '6269, 8498, 4514, 7820',
        },
        FI: {
            regex: /^\d{5}$/,
            samples: '21859, 72086, 22422, 03774',
        },
        FJ: {},
        FK: {
            regex: /^FIQQ 1ZZ$/,
            samples: 'FIQQ 1ZZ',
        },
        FM: {
            regex: /^(9694[1-4])(?:[ -](\d{4}))?$/,
            samples: '96942-9352, 96944-4935, 96941 9065, 96943-5369',
        },
        FO: {
            regex: /^\d{3}$/,
            samples: '334, 068, 741, 787',
        },
        FR: {
            regex: /^\d{2} ?\d{3}$/,
            samples: '25822, 53 637, 55354, 82522',
        },
        GA: {},
        GB: {
            regex: /^[A-Z]{1,2}[0-9R][0-9A-Z]?\s*([0-9][ABD-HJLNP-UW-Z]{2})?$/,
            samples: 'LA102UX, BL2F8FX, BD1S9LU, WR4G 6LH, W1U',
        },
        GD: {},
        GE: {
            regex: /^\d{4}$/,
            samples: '1232, 9831, 4717, 9428',
        },
        GF: {
            regex: /^9[78]3\d{2}$/,
            samples: '98380, 97335, 98344, 97300',
        },
        GG: {
            regex: /^GY\d[\dA-Z]? ?\d[ABD-HJLN-UW-Z]{2}$/,
            samples: 'GY757LD, GY6D 6XL, GY3Y2BU, GY85 1YO',
        },
        GH: {},
        GI: {
            regex: /^GX11 1AA$/,
            samples: 'GX11 1AA',
        },
        GL: {
            regex: /^39\d{2}$/,
            samples: '3964, 3915, 3963, 3956',
        },
        GM: {},
        GN: {
            regex: /^\d{3}$/,
            samples: '465, 994, 333, 078',
        },
        GP: {
            regex: /^9[78][01]\d{2}$/,
            samples: '98069, 97007, 97147, 97106',
        },
        GQ: {},
        GR: {
            regex: /^\d{3} ?\d{2}$/,
            samples: '98654, 319 78, 127 09, 590 52',
        },
        GS: {
            regex: /^SIQQ 1ZZ$/,
            samples: 'SIQQ 1ZZ',
        },
        GT: {
            regex: /^\d{5}$/,
            samples: '30553, 69925, 09376, 83719',
        },
        GU: {
            regex: /^((969)[1-3][0-2])$/,
            samples: '96922, 96932, 96921, 96911',
        },
        GW: {
            regex: /^\d{4}$/,
            samples: '1742, 7941, 4437, 7728',
        },
        GY: {},
        HK: {
            regex: /^999077$|^$/,
            samples: '999077',
        },
        HN: {
            regex: /^\d{5}$/,
            samples: '86238, 78999, 03594, 30406',
        },
        HR: {
            regex: /^\d{5}$/,
            samples: '85240, 80710, 78235, 98766',
        },
        HT: {
            regex: /^(?:HT)?(\d{4})$/,
            samples: '5101, HT6991, HT3871, 1126',
        },
        HU: {
            regex: /^\d{4}$/,
            samples: '0360, 2604, 3362, 4775',
        },
        ID: {
            regex: /^\d{5}$/,
            samples: '60993, 52656, 16521, 34931',
        },
        IE: {},
        IL: {
            regex: /^\d{5}(?:\d{2})?$/,
            samples: '74213, 6978354, 2441689, 4971551',
        },
        IM: {
            regex: /^IM\d[\dA-Z]? ?\d[ABD-HJLN-UW-Z]{2}$/,
            samples: 'IM2X1JP, IM4V 9JU, IM3B1UP, IM8E 5XF',
        },
        IN: {
            regex: /^\d{6}$/,
            samples: '946956, 143659, 243258, 938385',
        },
        IO: {
            regex: /^BBND 1ZZ$/,
            samples: 'BBND 1ZZ',
        },
        IQ: {
            regex: /^\d{5}$/,
            samples: '63282, 87817, 38580, 47725',
        },
        IR: {
            regex: /^\d{5}-?\d{5}$/,
            samples: '0666174250, 6052682188, 02360-81920, 25102-08646',
        },
        IS: {
            regex: /^\d{3}$/,
            samples: '408, 013, 001, 936',
        },
        IT: {
            regex: /^\d{5}$/,
            samples: '31701, 61341, 92781, 45609',
        },
        JE: {
            regex: /^JE\d[\dA-Z]? ?\d[ABD-HJLN-UW-Z]{2}$/,
            samples: 'JE0D 2EX, JE59 2OF, JE1X1ZW, JE0V 1SO',
        },
        JM: {},
        JO: {
            regex: /^\d{5}$/,
            samples: '20789, 02128, 52170, 40284',
        },
        JP: {
            regex: /^\d{3}-?\d{4}$/,
            samples: '5429642, 046-1544, 6463599, 368-5362',
        },
        KE: {
            regex: /^\d{5}$/,
            samples: '33043, 98830, 59324, 42876',
        },
        KG: {
            regex: /^\d{6}$/,
            samples: '500371, 176592, 184133, 225279',
        },
        KH: {
            regex: /^\d{5,6}$/,
            samples: '220281, 18824, 35379, 09570',
        },
        KI: {
            regex: /^KI\d{4}$/,
            samples: 'KI0104, KI0109, KI0112, KI0306',
        },
        KM: {},
        KN: {
            regex: /^KN\d{4}(-\d{4})?$/,
            samples: 'KN2522, KN2560-3032, KN3507, KN4440',
        },
        KP: {},
        KR: {
            regex: /^\d{5}$/,
            samples: '67417, 66648, 08359, 93750',
        },
        KW: {
            regex: /^\d{5}$/,
            samples: '74840, 53309, 71276, 59262',
        },
        KY: {
            regex: /^KY\d-\d{4}$/,
            samples: 'KY0-3078, KY1-7812, KY8-3729, KY3-4664',
        },
        KZ: {
            regex: /^\d{6}$/,
            samples: '129113, 976562, 226811, 933781',
        },
        LA: {
            regex: /^\d{5}$/,
            samples: '08875, 50779, 87756, 75932',
        },
        LB: {
            regex: /^(?:\d{4})(?: ?(?:\d{4}))?$/,
            samples: '5436 1302, 9830 7470, 76911911, 9453 1306',
        },
        LC: {
            regex: /^(LC)?\d{2} ?\d{3}$/,
            samples: '21080, LC99127, LC24 258, 51 740',
        },
        LI: {
            regex: /^\d{4}$/,
            samples: '6644, 2852, 4630, 4541',
        },
        LK: {
            regex: /^\d{5}$/,
            samples: '44605, 27721, 90695, 65514',
        },
        LR: {
            regex: /^\d{4}$/,
            samples: '6644, 2852, 4630, 4541',
        },
        LS: {
            regex: /^\d{3}$/,
            samples: '779, 803, 104, 897',
        },
        LT: {
            regex: /^((LT)[-])?(\d{5})$/,
            samples: 'LT-22248, LT-12796, 69822, 37280',
        },
        LU: {
            regex: /^((L)[-])?(\d{4})$/,
            samples: '5469, L-4476, 6304, 9739',
        },
        LV: {
            regex: /^((LV)[-])?\d{4}$/,
            samples: '9344, LV-5030, LV-0132, 8097',
        },
        LY: {},
        MA: {
            regex: /^\d{5}$/,
            samples: '50219, 95871, 80907, 79804',
        },
        MC: {
            regex: /^980\d{2}$/,
            samples: '98084, 98041, 98070, 98062',
        },
        MD: {
            regex: /^(MD[-]?)?(\d{4})$/,
            samples: '6250, MD-9681, MD3282, MD-0652',
        },
        ME: {
            regex: /^\d{5}$/,
            samples: '87622, 92688, 23129, 59566',
        },
        MF: {
            regex: /^9[78][01]\d{2}$/,
            samples: '97169, 98180, 98067, 98043',
        },
        MG: {
            regex: /^\d{3}$/,
            samples: '854, 084, 524, 064',
        },
        MH: {
            regex: /^((969)[6-7][0-9])(-\d{4})?/,
            samples: '96962, 96969, 96970-8530, 96960-3226',
        },
        MK: {
            regex: /^\d{4}$/,
            samples: '8299, 6904, 6144, 9753',
        },
        ML: {},
        MM: {
            regex: /^\d{5}$/,
            samples: '59188, 93943, 40829, 69981',
        },
        MN: {
            regex: /^\d{5}$/,
            samples: '94129, 29906, 53374, 80141',
        },
        MO: {},
        MP: {
            regex: /^(9695[012])(?:[ -](\d{4}))?$/,
            samples: '96952 3162, 96950 1567, 96951 2994, 96950 8745',
        },
        MQ: {
            regex: /^9[78]2\d{2}$/,
            samples: '98297, 97273, 97261, 98282',
        },
        MR: {},
        MS: {
            regex: /^[Mm][Ss][Rr]\s{0,1}\d{4}$/,
            samples: 'MSR1110, MSR1230, MSR1250, MSR1330',
        },
        MT: {
            regex: /^[A-Z]{3} [0-9]{4}|[A-Z]{2}[0-9]{2}|[A-Z]{2} [0-9]{2}|[A-Z]{3}[0-9]{4}|[A-Z]{3}[0-9]{2}|[A-Z]{3} [0-9]{2}$/,
            samples: 'DKV 8196, KSU9264, QII0259, HKH 1020',
        },
        MU: {
            regex: /^([0-9A-R]\d{4})$/,
            samples: 'H8310, 52591, M9826, F5810',
        },
        MV: {
            regex: /^\d{5}$/,
            samples: '16354, 20857, 50991, 72527',
        },
        MW: {},
        MX: {
            regex: /^\d{5}$/,
            samples: '71530, 76424, 73811, 50503',
        },
        MY: {
            regex: /^\d{5}$/,
            samples: '75958, 15826, 86715, 37081',
        },
        MZ: {
            regex: /^\d{4}$/,
            samples: '0902, 6258, 7826, 7150',
        },
        NA: {
            regex: /^\d{5}$/,
            samples: '68338, 63392, 21820, 61211',
        },
        NC: {
            regex: /^988\d{2}$/,
            samples: '98865, 98813, 98820, 98855',
        },
        NE: {
            regex: /^\d{4}$/,
            samples: '9790, 3270, 2239, 0400',
        },
        NF: {
            regex: /^2899$/,
            samples: '2899',
        },
        NG: {
            regex: /^\d{6}$/,
            samples: '289096, 223817, 199970, 840648',
        },
        NI: {
            regex: /^\d{5}$/,
            samples: '86308, 60956, 49945, 15470',
        },
        NL: {
            regex: /^\d{4} ?[A-Z]{2}$/,
            samples: '6998 VY, 5390 CK, 2476 PS, 8873OX',
        },
        NO: {
            regex: /^\d{4}$/,
            samples: '0711, 4104, 2683, 5015',
        },
        NP: {
            regex: /^\d{5}$/,
            samples: '42438, 73964, 66400, 33976',
        },
        NR: {
            regex: /^(NRU68)$/,
            samples: 'NRU68',
        },
        NU: {
            regex: /^(9974)$/,
            samples: '9974',
        },
        NZ: {
            regex: /^\d{4}$/,
            samples: '7015, 0780, 4109, 1422',
        },
        OM: {
            regex: /^(?:PC )?\d{3}$/,
            samples: 'PC 851, PC 362, PC 598, PC 499',
        },
        PA: {
            regex: /^\d{4}$/,
            samples: '0711, 4104, 2683, 5015',
        },
        PE: {
            regex: /^\d{5}$/,
            samples: '10013, 12081, 14833, 24615',
        },
        PF: {
            regex: /^987\d{2}$/,
            samples: '98755, 98710, 98748, 98791',
        },
        PG: {
            regex: /^\d{3}$/,
            samples: '193, 166, 880, 553',
        },
        PH: {
            regex: /^\d{4}$/,
            samples: '0137, 8216, 2876, 0876',
        },
        PK: {
            regex: /^\d{5}$/,
            samples: '78219, 84497, 62102, 12564',
        },
        PL: {
            regex: /^\d{2}-\d{3}$/,
            samples: '63-825, 26-714, 05-505, 15-200',
        },
        PM: {
            regex: /^(97500)$/,
            samples: '97500',
        },
        PN: {
            regex: /^PCRN 1ZZ$/,
            samples: 'PCRN 1ZZ',
        },
        PR: {
            regex: /^(00[679]\d{2})(?:[ -](\d{4}))?$/,
            samples: '00989 3603, 00639 0720, 00707-9803, 00610 7362',
        },
        PS: {
            regex: /^(00[679]\d{2})(?:[ -](\d{4}))?$/,
            samples: '00748, 00663, 00779-4433, 00934 1559',
        },
        PT: {
            regex: /^\d{4}-\d{3}$/,
            samples: '0060-917, 4391-979, 5551-657, 9961-093',
        },
        PW: {
            regex: /^(969(?:39|40))(?:[ -](\d{4}))?$/,
            samples: '96940, 96939, 96939 6004, 96940-1871',
        },
        PY: {
            regex: /^\d{4}$/,
            samples: '7895, 5835, 8783, 5887',
        },
        QA: {},
        RE: {
            regex: /^9[78]4\d{2}$/,
            samples: '98445, 97404, 98421, 98434',
        },
        RO: {
            regex: /^\d{6}$/,
            samples: '935929, 407608, 637434, 174574',
        },
        RS: {
            regex: /^\d{5,6}$/,
            samples: '929863, 259131, 687739, 07011',
        },
        RU: {
            regex: /^\d{6}$/,
            samples: '138294, 617323, 307906, 981238',
        },
        RW: {},
        SA: {
            regex: /^\d{5}(-{1}\d{4})?$/,
            samples: '86020-1256, 72375, 70280, 96328',
        },
        SB: {},
        SC: {},
        SD: {
            regex: /^\d{5}$/,
            samples: '78219, 84497, 62102, 12564',
        },
        SE: {
            regex: /^\d{3} ?\d{2}$/,
            samples: '095 39, 41052, 84687, 563 66',
        },
        SG: {
            regex: /^\d{6}$/,
            samples: '606542, 233985, 036755, 265255',
        },
        SH: {
            regex: /^(?:ASCN|TDCU|STHL) 1ZZ$/,
            samples: 'STHL 1ZZ, ASCN 1ZZ, TDCU 1ZZ',
        },
        SI: {
            regex: /^\d{4}$/,
            samples: '6898, 3413, 2031, 5732',
        },
        SJ: {
            regex: /^\d{4}$/,
            samples: '7616, 3163, 5769, 0237',
        },
        SK: {
            regex: /^\d{3} ?\d{2}$/,
            samples: '594 52, 813 34, 867 67, 41814',
        },
        SL: {},
        SM: {
            regex: /^4789\d$/,
            samples: '47894, 47895, 47893, 47899',
        },
        SN: {
            regex: /^[1-8]\d{4}$/,
            samples: '48336, 23224, 33261, 82430',
        },
        SO: {},
        SR: {},
        SS: {
            regex: /^[A-Z]{2} ?\d{5}$/,
            samples: 'JQ 80186, CU 46474, DE33738, MS 59107',
        },
        ST: {},
        SV: {},
        SX: {},
        SY: {},
        SZ: {
            regex: /^[HLMS]\d{3}$/,
            samples: 'H458, L986, M477, S916',
        },
        TA: {
            regex: /^TDCU 1ZZ$/,
            samples: 'TDCU 1ZZ',
        },
        TC: {
            regex: /^TKCA 1ZZ$/,
            samples: 'TKCA 1ZZ',
        },
        TD: {},
        TF: {},
        TG: {},
        TH: {
            regex: /^\d{5}$/,
            samples: '30706, 18695, 21044, 42496',
        },
        TJ: {
            regex: /^\d{6}$/,
            samples: '381098, 961344, 519925, 667883',
        },
        TK: {},
        TL: {},
        TM: {
            regex: /^\d{6}$/,
            samples: '544985, 164362, 425224, 374603',
        },
        TN: {
            regex: /^\d{4}$/,
            samples: '6075, 7340, 2574, 8988',
        },
        TO: {},
        TR: {
            regex: /^\d{5}$/,
            samples: '42524, 81057, 50859, 42677',
        },
        TT: {
            regex: /^\d{6}$/,
            samples: '041238, 033990, 763476, 981118',
        },
        TV: {},
        TW: {
            regex: /^\d{3}(?:\d{2})?$/,
            samples: '21577, 76068, 68698, 08912',
        },
        TZ: {},
        UA: {
            regex: /^\d{5}$/,
            samples: '10629, 81138, 15668, 30055',
        },
        UG: {},
        UM: {},
        US: {
            regex: /^[0-9]{5}(?:[- ][0-9]{4})?$/,
            samples: '12345, 12345-1234, 12345 1234',
        },
        UY: {
            regex: /^\d{5}$/,
            samples: '40073, 30136, 06583, 00021',
        },
        UZ: {
            regex: /^\d{6}$/,
            samples: '205122, 219713, 441699, 287471',
        },
        VA: {
            regex: /^(00120)$/,
            samples: '00120',
        },
        VC: {
            regex: /^VC\d{4}$/,
            samples: 'VC0600, VC0176, VC0616, VC4094',
        },
        VE: {
            regex: /^\d{4}$/,
            samples: '9692, 1953, 6680, 8302',
        },
        VG: {
            regex: /^VG\d{4}$/,
            samples: 'VG1204, VG7387, VG3431, VG6021',
        },
        VI: {
            regex: /^(008(?:(?:[0-4]\d)|(?:5[01])))(?:[ -](\d{4}))?$/,
            samples: '00820, 00804 2036, 00825 3344, 00811-5900',
        },
        VN: {
            regex: /^\d{6}$/,
            samples: '133836, 748243, 894060, 020597',
        },
        VU: {},
        WF: {
            regex: /^986\d{2}$/,
            samples: '98692, 98697, 98698, 98671',
        },
        WS: {
            regex: /^WS[1-2]\d{3}$/,
            samples: 'WS1349, WS2798, WS1751, WS2090',
        },
        XK: {
            regex: /^[1-7]\d{4}$/,
            samples: '56509, 15863, 46644, 21896',
        },
        YE: {},
        YT: {
            regex: /^976\d{2}$/,
            samples: '97698, 97697, 97632, 97609',
        },
        ZA: {
            regex: /^\d{4}$/,
            samples: '6855, 5179, 6956, 7147',
        },
        ZM: {
            regex: /^\d{5}$/,
            samples: '77603, 97367, 80454, 94484',
        },
        ZW: {},
    },

    GENERIC_ZIP_CODE_REGEX: /^(?:(?![\s-])[\w -]{0,9}[\w])?$/,

    // Values for checking if polyfill is required on a platform
    POLYFILL_TEST: {
        STYLE: 'currency',
        CURRENCY: 'XAF',
        FORMAT: 'symbol',
        SAMPLE_INPUT: '123456.789',
        EXPECTED_OUTPUT: 'FCFA 123,457',
    },

    PATHS_TO_TREAT_AS_EXTERNAL: ['NewExpensify.dmg', 'docs/index.html'],

    // Test tool menu parameters
    TEST_TOOL: {
        // Number of concurrent taps to open then the Test modal menu
        NUMBER_OF_TAPS: 4,
    },

    MENU_HELP_URLS: {
        LEARN_MORE: 'https://www.expensify.com',
        DOCUMENTATION: 'https://github.com/Expensify/App/blob/main/README.md',
        COMMUNITY_DISCUSSIONS: 'https://expensify.slack.com/archives/C01GTK53T8Q',
        SEARCH_ISSUES: 'https://github.com/Expensify/App/issues',
    },

    BOOK_TRAVEL_DEMO_URL: 'https://calendly.com/d/ck2z-xsh-q97/expensify-travel-demo-travel-page',
    TRAVEL_DOT_URL: 'https://travel.expensify.com',
    STAGING_TRAVEL_DOT_URL: 'https://staging.travel.expensify.com',
    TRIP_ID_PATH: (tripID?: string) => (tripID ? `trips/${tripID}` : undefined),
    TRIP_SUPPORT: '/support',
    SPOTNANA_TMC_ID: '8e8e7258-1cf3-48c0-9cd1-fe78a6e31eed',
    STAGING_SPOTNANA_TMC_ID: '7a290c6e-5328-4107-aff6-e48765845b81',
    SCREEN_READER_STATES: {
        ALL: 'all',
        ACTIVE: 'active',
        DISABLED: 'disabled',
    },
    SPACE_CHARACTER_WIDTH: 4,

    // The attribute used in the SelectionScraper.js helper to query all the DOM elements
    // that should be removed from the copied contents in the getHTMLOfSelection() method
    SELECTION_SCRAPER_HIDDEN_ELEMENT: 'selection-scrapper-hidden-element',
    INNER_BOX_SHADOW_ELEMENT: 'inner-box-shadow-element',
    MODERATION: {
        MODERATOR_DECISION_PENDING: 'pending',
        MODERATOR_DECISION_PENDING_HIDE: 'pendingHide',
        MODERATOR_DECISION_PENDING_REMOVE: 'pendingRemove',
        MODERATOR_DECISION_APPROVED: 'approved',
        MODERATOR_DECISION_HIDDEN: 'hidden',
        FLAG_SEVERITY_SPAM: 'spam',
        FLAG_SEVERITY_INCONSIDERATE: 'inconsiderate',
        FLAG_SEVERITY_INTIMIDATION: 'intimidation',
        FLAG_SEVERITY_BULLYING: 'bullying',
        FLAG_SEVERITY_HARASSMENT: 'harassment',
        FLAG_SEVERITY_ASSAULT: 'assault',
    },
    EMOJI_PICKER_TEXT_INPUT_SIZES: 152,
    TEXT_INPUT_SYMBOL_POSITION: {
        PREFIX: 'prefix',
        SUFFIX: 'suffix',
    },
    QR: {
        DEFAULT_LOGO_SIZE_RATIO: 0.25,
        DEFAULT_LOGO_MARGIN_RATIO: 0.02,
        EXPENSIFY_LOGO_SIZE_RATIO: 0.22,
        EXPENSIFY_LOGO_MARGIN_RATIO: 0.03,
    },

    /**
     * Acceptable values for the `role` attribute on react native components.
     *
     * **IMPORTANT:** Not for use with the `accessibilityRole` prop, as it accepts different values, and new components
     * should use the `role` prop instead.
     */
    ROLE: {
        /** Use for elements with important, time-sensitive information. */
        ALERT: 'alert',
        /** Use for elements that act as buttons. */
        BUTTON: 'button',
        /** Use for elements representing checkboxes. */
        CHECKBOX: 'checkbox',
        /** Use for elements that allow a choice from multiple options. */
        COMBOBOX: 'combobox',
        /** Use with scrollable lists to represent a grid layout. */
        GRID: 'grid',
        /** Use for section headers or titles. */
        HEADING: 'heading',
        /** Use for image elements. */
        IMG: 'img',
        /** Use for elements that navigate to other pages or content. */
        LINK: 'link',
        /** Use to identify a list of items. */
        LIST: 'list',
        /** Use for a list of choices or options. */
        MENU: 'menu',
        /** Use for a container of multiple menus. */
        MENUBAR: 'menubar',
        /** Use for items within a menu. */
        MENUITEM: 'menuitem',
        /** Use when no specific role is needed. */
        NONE: 'none',
        /** Use for elements that don't require a specific role. */
        PRESENTATION: 'presentation',
        /** Use for elements showing progress of a task. */
        PROGRESSBAR: 'progressbar',
        /** Use for radio buttons. */
        RADIO: 'radio',
        /** Use for groups of radio buttons. */
        RADIOGROUP: 'radiogroup',
        /** Use for scrollbar elements. */
        SCROLLBAR: 'scrollbar',
        /** Use for text fields that are used for searching. */
        SEARCHBOX: 'searchbox',
        /** Use for adjustable elements like sliders. */
        SLIDER: 'slider',
        /** Use for a button that opens a list of choices. */
        SPINBUTTON: 'spinbutton',
        /** Use for elements providing a summary of app conditions. */
        SUMMARY: 'summary',
        /** Use for on/off switch elements. */
        SWITCH: 'switch',
        /** Use for tab elements in a tab list. */
        TAB: 'tab',
        /** Use for a list of tabs. */
        TABLIST: 'tablist',
        /** Use for timer elements. */
        TIMER: 'timer',
        /** Use for toolbars containing action buttons or components. */
        TOOLBAR: 'toolbar',
        /** Use for navigation elements */
        NAVIGATION: 'navigation',
        /** Use for Tooltips */
        TOOLTIP: 'tooltip',
    },
    TRANSLATION_KEYS: {
        ATTACHMENT: 'common.attachment',
    },
    TEACHERS_UNITE: {
        PROD_PUBLIC_ROOM_ID: '7470147100835202',
        PROD_POLICY_ID: 'B795B6319125BDF2',
        TEST_PUBLIC_ROOM_ID: '207591744844000',
        TEST_POLICY_ID: 'ABD1345ED7293535',
        POLICY_NAME: 'Expensify.org / Teachers Unite!',
        PUBLIC_ROOM_NAME: '#teachers-unite',
    },
    CUSTOM_STATUS_TYPES: {
        NEVER: 'never',
        THIRTY_MINUTES: 'thirtyMinutes',
        ONE_HOUR: 'oneHour',
        AFTER_TODAY: 'afterToday',
        AFTER_WEEK: 'afterWeek',
        CUSTOM: 'custom',
    },
    TWO_FACTOR_AUTH_STEPS: {
        COPY_CODES: 'COPY_CODES',
        VERIFY: 'VERIFY',
        SUCCESS: 'SUCCESS',
        ENABLED: 'ENABLED',
        DISABLED: 'DISABLED',
        DISABLE: 'DISABLE',
    },
    MERGE_ACCOUNT_RESULTS: {
        SUCCESS: 'success',
        ERR_2FA: 'err_2fa',
        ERR_NO_EXIST: 'err_no_exist',
        ERR_SMART_SCANNER: 'err_smart_scanner',
        ERR_INVOICING: 'err_invoicing',
        ERR_SAML_PRIMARY_LOGIN: 'err_saml_primary_login',
        ERR_SAML_DOMAIN_CONTROL: 'err_saml_domain_control',
        ERR_SAML_NOT_SUPPORTED: 'err_saml_not_supported',
        ERR_ACCOUNT_LOCKED: 'err_account_locked',
        ERR_MERGE_SELF: 'err_merge_self',
        TOO_MANY_ATTEMPTS: 'too_many_attempts',
        ACCOUNT_UNVALIDATED: 'account_unvalidated',
    },
    DELEGATE_ROLE: {
        ALL: 'all',
        SUBMITTER: 'submitter',
    },
    DELEGATE: {
        DENIED_ACCESS_VARIANTS: {
            DELEGATE: 'delegate',
            SUBMITTER: 'submitter',
        },
    },
    DELEGATE_ROLE_HELP_DOT_ARTICLE_LINK: 'https://help.expensify.com/expensify-classic/hubs/copilots-and-delegates/',
    STRIPE_SCA_AUTH_STATUSES: {
        SUCCEEDED: 'succeeded',
        CARD_AUTHENTICATION_REQUIRED: 'authentication_required',
    },
    TAB: {
        DEBUG_TAB_ID: 'DebugTab',
        NEW_CHAT_TAB_ID: 'NewChatTab',
        NEW_CHAT: 'chat',
        NEW_ROOM: 'room',
        RECEIPT_TAB_ID: 'ReceiptTab',
        IOU_REQUEST_TYPE: 'iouRequestType',
        DISTANCE_REQUEST_TYPE: 'distanceRequestType',
        SHARE: {
            NAVIGATOR_ID: 'ShareNavigatorID',
            SHARE: 'ShareTab',
            SUBMIT: 'SubmitTab',
        },
        RECEIPT_PARTNERS: {
            NAVIGATOR_ID: 'ReceiptPartnersID',
            ALL: 'ReceiptPartnersAllTab',
            LINKED: 'ReceiptPartnersLinkedTab',
            OUTSTANDING: 'ReceiptPartnersOutstandingTab',
        },
    },
    TAB_REQUEST: {
        MANUAL: 'manual',
        SCAN: 'scan',
        DISTANCE: 'distance',
        PER_DIEM: 'per-diem',
        DISTANCE_MAP: 'distance-map',
        DISTANCE_MANUAL: 'distance-manual',
    },

    STATUS_TEXT_MAX_LENGTH: 100,

    DROPDOWN_BUTTON_SIZE: {
        LARGE: 'large',
        MEDIUM: 'medium',
        SMALL: 'small',
    },

    SF_COORDINATES: [-122.4194, 37.7749],

    NAVIGATION: {
        CUSTOM_HISTORY_ENTRY_SIDE_PANEL: 'CUSTOM_HISTORY-SIDE_PANEL',
        ACTION_TYPE: {
            REPLACE: 'REPLACE',
            PUSH: 'PUSH',
            NAVIGATE: 'NAVIGATE',
            SET_PARAMS: 'SET_PARAMS',
            PRELOAD: 'PRELOAD',
            POP_TO: 'POP_TO',

            /** These action types are custom for RootNavigator */
            DISMISS_MODAL: 'DISMISS_MODAL',
            OPEN_WORKSPACE_SPLIT: 'OPEN_WORKSPACE_SPLIT',
            SET_HISTORY_PARAM: 'SET_HISTORY_PARAM',
            REPLACE_PARAMS: 'REPLACE_PARAMS',
            TOGGLE_SIDE_PANEL_WITH_HISTORY: 'TOGGLE_SIDE_PANEL_WITH_HISTORY',
        },
    },
    TIME_PERIOD: {
        AM: 'AM',
        PM: 'PM',
    },
    INDENTS: '    ',
    PARENT_CHILD_SEPARATOR: ': ',
    COLON: ':',
    MAPBOX: {
        PADDING: 32,
        DEFAULT_ZOOM: 15,
        SINGLE_MARKER_ZOOM: 15,
        DEFAULT_COORDINATE: [-122.4021, 37.7911] as [number, number],
        STYLE_URL: 'mapbox://styles/expensify/cllcoiqds00cs01r80kp34tmq',
        ANIMATION_DURATION_ON_CENTER_ME: 1000,
        CENTER_BUTTON_FADE_DURATION: 300,
    },
    ONYX_UPDATE_TYPES: {
        HTTPS: 'https',
        PUSHER: 'pusher',
        AIRSHIP: 'airship',
    },
    EVENTS: {
        SCROLLING: 'scrolling',
    },
    SELECTION_LIST_WITH_MODAL_TEST_ID: 'selectionListWithModalMenuItem',

    ICON_TEST_ID: 'Icon',
    IMAGE_TEST_ID: 'Image',
    IMAGE_SVG_TEST_ID: 'ImageSVG',
    VIDEO_PLAYER_TEST_ID: 'VideoPlayer',
    LOTTIE_VIEW_TEST_ID: 'LottieView',

    DOT_INDICATOR_TEST_ID: 'DotIndicator',

    CHAT_HEADER_LOADER_HEIGHT: 36,

    HORIZONTAL_SPACER: {
        DEFAULT_BORDER_BOTTOM_WIDTH: 1,
        DEFAULT_MARGIN_VERTICAL: 8,
        HIDDEN_MARGIN_VERTICAL: 4,
        HIDDEN_BORDER_BOTTOM_WIDTH: 0,
    },

    LIST_COMPONENTS: {
        HEADER: 'header',
        FOOTER: 'footer',
    },

    MISSING_TRANSLATION: 'MISSING TRANSLATION',
    SEARCH_MAX_LENGTH: 500,

    /**
     * The count of characters we'll allow the user to type after reaching SEARCH_MAX_LENGTH in an input.
     */
    ADDITIONAL_ALLOWED_CHARACTERS: 20,

    VALIDATION_REIMBURSEMENT_INPUT_LIMIT: 20,

    REFERRAL_PROGRAM: {
        CONTENT_TYPES: {
            SUBMIT_EXPENSE: 'submitExpense',
            START_CHAT: 'startChat',
            REFER_FRIEND: 'referralFriend',
            SHARE_CODE: 'shareCode',
        },
        LEARN_MORE_LINK: 'https://help.expensify.com/articles/new-expensify/expenses/Referral-Program',
        LINK: 'https://join.my.expensify.com',
    },

    FEATURE_TRAINING: {
        CONTENT_TYPES: {
            TRACK_EXPENSE: 'track-expenses',
        },
        'track-expenses': {
            VIDEO_URL: `${CLOUDFRONT_URL}/videos/guided-setup-track-business-v2.mp4`,
            LEARN_MORE_LINK: `${USE_EXPENSIFY_URL}/track-expenses`,
        },
        TEST_DRIVE_COVER_ASPECT_RATIO: 1000 / 508,
    },

    /**
     * native IDs for close buttons in Overlay component
     */
    OVERLAY: {
        TOP_BUTTON_NATIVE_ID: 'overLayTopButton',
        BOTTOM_BUTTON_NATIVE_ID: 'overLayBottomButton',
    },

    BACK_BUTTON_NATIVE_ID: 'backButton',
    EMOJI_PICKER_BUTTON_NATIVE_ID: 'emojiPickerButton',

    /**
     * The maximum count of items per page for SelectionList.
     * When paginate, it multiplies by page number.
     */
    MAX_SELECTION_LIST_PAGE_LENGTH: 50,

    /**
     * Bank account names
     */
    BANK_NAMES: {
        EXPENSIFY: 'expensify',
        AMERICAN_EXPRESS: 'americanexpress',
        BANK_OF_AMERICA: 'bank of america',
        BB_T: 'bbt',
        CAPITAL_ONE: 'capital one',
        CHASE: 'chase',
        CHARLES_SCHWAB: 'charles schwab',
        CITIBANK: 'citibank',
        CITIZENS_BANK: 'citizens bank',
        DISCOVER: 'discover',
        FIDELITY: 'fidelity',
        GENERIC_BANK: 'generic bank',
        HUNTINGTON_BANK: 'huntington bank',
        HUNTINGTON_NATIONAL: 'huntington national',
        NAVY_FEDERAL_CREDIT_UNION: 'navy federal credit union',
        PNC: 'pnc',
        REGIONS_BANK: 'regions bank',
        SUNTRUST: 'suntrust',
        TD_BANK: 'td bank',
        US_BANK: 'us bank',
        USAA: 'usaa',
    },

    /**
     * Bank account names (user friendly)
     */
    get BANK_NAMES_USER_FRIENDLY() {
        return {
            [this.BANK_NAMES.EXPENSIFY]: 'Expensify',
            [this.BANK_NAMES.AMERICAN_EXPRESS]: 'American Express',
            [this.BANK_NAMES.BANK_OF_AMERICA]: 'Bank of America',
            [this.BANK_NAMES.BB_T]: 'Truist',
            [this.BANK_NAMES.CAPITAL_ONE]: 'Capital One',
            [this.BANK_NAMES.CHASE]: 'Chase',
            [this.BANK_NAMES.CHARLES_SCHWAB]: 'Charles Schwab',
            [this.BANK_NAMES.CITIBANK]: 'Citibank',
            [this.BANK_NAMES.CITIZENS_BANK]: 'Citizens',
            [this.BANK_NAMES.DISCOVER]: 'Discover',
            [this.BANK_NAMES.FIDELITY]: 'Fidelity',
            [this.BANK_NAMES.GENERIC_BANK]: 'Bank',
            [this.BANK_NAMES.HUNTINGTON_BANK]: 'Huntington',
            [this.BANK_NAMES.HUNTINGTON_NATIONAL]: 'Huntington National',
            [this.BANK_NAMES.NAVY_FEDERAL_CREDIT_UNION]: 'Navy Federal Credit Union',
            [this.BANK_NAMES.PNC]: 'PNC',
            [this.BANK_NAMES.REGIONS_BANK]: 'Regions',
            [this.BANK_NAMES.SUNTRUST]: 'SunTrust',
            [this.BANK_NAMES.TD_BANK]: 'TD Bank',
            [this.BANK_NAMES.US_BANK]: 'U.S. Bank',
            [this.BANK_NAMES.USAA]: 'USAA',
        };
    },

    /**
     * Constants for maxToRenderPerBatch parameter that is used for FlatList or SectionList. This controls the amount of items rendered per batch, which is the next chunk of items
     * rendered on every scroll.
     */
    MAX_TO_RENDER_PER_BATCH: {
        DEFAULT: 5,
        CAROUSEL: 3,
    },

    /**
     * Constants for types of violation.
     */
    VIOLATION_TYPES: {
        VIOLATION: 'violation',
        NOTICE: 'notice',
        WARNING: 'warning',
    },

    /**
     * Constants with different types for the modifiedAmount violation
     */
    MODIFIED_AMOUNT_VIOLATION_DATA: {
        DISTANCE: 'distance',
        CARD: 'card',
        SMARTSCAN: 'smartscan',
    },

    /**
     * Constants for types of violation names.
     * Defined here because they need to be referenced by the type system to generate the
     * ViolationNames type.
     */
    VIOLATIONS: {
        ALL_TAG_LEVELS_REQUIRED: 'allTagLevelsRequired',
        AUTO_REPORTED_REJECTED_EXPENSE: 'autoReportedRejectedExpense',
        BILLABLE_EXPENSE: 'billableExpense',
        CASH_EXPENSE_WITH_NO_RECEIPT: 'cashExpenseWithNoReceipt',
        CATEGORY_OUT_OF_POLICY: 'categoryOutOfPolicy',
        CONVERSION_SURCHARGE: 'conversionSurcharge',
        CUSTOM_UNIT_OUT_OF_POLICY: 'customUnitOutOfPolicy',
        DUPLICATED_TRANSACTION: 'duplicatedTransaction',
        FIELD_REQUIRED: 'fieldRequired',
        FUTURE_DATE: 'futureDate',
        INVOICE_MARKUP: 'invoiceMarkup',
        MAX_AGE: 'maxAge',
        MISSING_CATEGORY: 'missingCategory',
        MISSING_COMMENT: 'missingComment',
        MISSING_TAG: 'missingTag',
        MODIFIED_AMOUNT: 'modifiedAmount',
        MODIFIED_DATE: 'modifiedDate',
        PROHIBITED_EXPENSE: 'prohibitedExpense',
        NON_EXPENSIWORKS_EXPENSE: 'nonExpensiworksExpense',
        OVER_AUTO_APPROVAL_LIMIT: 'overAutoApprovalLimit',
        OVER_CATEGORY_LIMIT: 'overCategoryLimit',
        OVER_LIMIT: 'overLimit',
        OVER_LIMIT_ATTENDEE: 'overLimitAttendee',
        PER_DAY_LIMIT: 'perDayLimit',
        RECEIPT_NOT_SMART_SCANNED: 'receiptNotSmartScanned',
        RECEIPT_REQUIRED: 'receiptRequired',
        CUSTOM_RULES: 'customRules',
        RTER: 'rter',
        SMARTSCAN_FAILED: 'smartscanFailed',
        SOME_TAG_LEVELS_REQUIRED: 'someTagLevelsRequired',
        TAG_OUT_OF_POLICY: 'tagOutOfPolicy',
        TAX_AMOUNT_CHANGED: 'taxAmountChanged',
        TAX_OUT_OF_POLICY: 'taxOutOfPolicy',
        TAX_RATE_CHANGED: 'taxRateChanged',
        TAX_REQUIRED: 'taxRequired',
        HOLD: 'hold',
        RECEIPT_GENERATED_WITH_AI: 'receiptGeneratedWithAI',
        OVER_TRIP_LIMIT: 'overTripLimit',
    },
    RTER_VIOLATION_TYPES: {
        BROKEN_CARD_CONNECTION: 'brokenCardConnection',
        BROKEN_CARD_CONNECTION_530: 'brokenCardConnection530',
        SEVEN_DAY_HOLD: 'sevenDayHold',
    },
    REVIEW_DUPLICATES_ORDER: ['merchant', 'category', 'tag', 'description', 'taxCode', 'billable', 'reimbursable'],

    REPORT_VIOLATIONS: {
        FIELD_REQUIRED: 'fieldRequired',
        RBR_MESSAGE_MAX_CHARACTERS_FOR_PREVIEW: 40,
    },

    REPORT_VIOLATIONS_EXCLUDED_FIELDS: {
        TEXT_TITLE: 'text_title',
    },

    /** Context menu types */
    CONTEXT_MENU_TYPES: {
        LINK: 'LINK',
        REPORT_ACTION: 'REPORT_ACTION',
        EMAIL: 'EMAIL',
        REPORT: 'REPORT',
        TEXT: 'TEXT',
    },

    PROMOTED_ACTIONS: {
        PIN: 'pin',
        SHARE: 'share',
        JOIN: 'join',
        MESSAGE: 'message',
        HOLD: 'hold',
    },

    THUMBNAIL_IMAGE: {
        SMALL_SCREEN: {
            SIZE: 250,
        },
        WIDE_SCREEN: {
            SIZE: 350,
        },
        NAN_ASPECT_RATIO: 1.5,
    },

    VIDEO_PLAYER: {
        POPOVER_Y_OFFSET: -30,
        PLAYBACK_SPEEDS: [0.25, 0.5, 0.75, 1, 1.25, 1.5, 1.75, 2],
        HIDE_TIME_TEXT_WIDTH: 250,
        MIN_WIDTH: 170,
        MIN_HEIGHT: 120,
        CONTROLS_STATUS: {
            SHOW: 'show',
            HIDE: 'hide',
            VOLUME_ONLY: 'volumeOnly',
        },
        CONTROLS_POSITION: {
            NATIVE: 32,
            NORMAL: 8,
        },
        DEFAULT_VIDEO_DIMENSIONS: {width: 1900, height: 1400},
    },

    INTRO_CHOICES: {
        SUBMIT: 'newDotSubmit',
        MANAGE_TEAM: 'newDotManageTeam',
        CHAT_SPLIT: 'newDotSplitChat',
    },

    MANAGE_TEAMS_CHOICE: {
        MULTI_LEVEL: 'multiLevelApproval',
        CUSTOM_EXPENSE: 'customExpenseCoding',
        CARD_TRACKING: 'companyCardTracking',
        ACCOUNTING: 'accountingIntegrations',
        RULE: 'ruleEnforcement',
    },

    MINI_CONTEXT_MENU_MAX_ITEMS: 4,

    EXPENSIFY_ICON_NAME: 'Expensify',

    WELCOME_VIDEO_URL: `${CLOUDFRONT_URL}/videos/intro-1280.mp4`,

    ONBOARDING_CHOICES: {...onboardingChoices},
    SELECTABLE_ONBOARDING_CHOICES: {...selectableOnboardingChoices},
    CREATE_EXPENSE_ONBOARDING_CHOICES: {...createExpenseOnboardingChoices},
    ONBOARDING_SIGNUP_QUALIFIERS: {...signupQualifiers},
    ONBOARDING_INVITE_TYPES: {...onboardingInviteTypes},
    ONBOARDING_COMPANY_SIZE: {...onboardingCompanySize},
    ACTIONABLE_TRACK_EXPENSE_WHISPER_MESSAGE: 'What would you like to do with this expense?',
    ONBOARDING_ACCOUNTING_MAPPING,

    REPORT_FIELD_TITLE_FIELD_ID: 'text_title',

    MOBILE_PAGINATION_SIZE: 15,
    WEB_PAGINATION_SIZE: 30,

    /** Dimensions for illustration shown in Confirmation Modal */
    CONFIRM_CONTENT_SVG_SIZE: {
        HEIGHT: 220,
        WIDTH: 130,
    },

    DEBUG_CONSOLE: {
        LEVELS: {
            INFO: 'INFO',
            ERROR: 'ERROR',
            RESULT: 'RESULT',
            DEBUG: 'DEBUG',
        },
    },

    BANK_ACCOUNT_STATE: {
        PENDING: 'PENDING',
        OPEN: 'OPEN',
        DELETED: 'DELETED',
        LOCKED: 'LOCKED',
        SETUP: SETUP_STATE,
        VERIFYING: 'VERIFYING',
    },

    // We need to store this server side error in order to not show the blocking screen when the error is for invalid code
    MERGE_ACCOUNT_INVALID_CODE_ERROR: '401 Not authorized - Invalid validateCode',
    REIMBURSEMENT_ACCOUNT: {
        DEFAULT_DATA: {
            achData: {
<<<<<<< HEAD
                state: SETUP_STATE,
=======
                state: 'SETUP',
>>>>>>> 2c4dcbab
            },
            isLoading: false,
            errorFields: {},
            errors: {},
            maxAttemptsReached: false,
            shouldShowResetModal: false,
        },
        SUBSTEP_INDEX: {
            BANK_ACCOUNT: {
                ACCOUNT_NUMBERS: 0,
            },
            PERSONAL_INFO: {
                LEGAL_NAME: 0,
                DATE_OF_BIRTH: 1,
                SSN: 2,
                ADDRESS: 3,
            },
            BUSINESS_INFO: {
                BUSINESS_NAME: 0,
                TAX_ID_NUMBER: 1,
                COMPANY_WEBSITE: 2,
                PHONE_NUMBER: 3,
                COMPANY_ADDRESS: 4,
                COMPANY_TYPE: 5,
                INCORPORATION_DATE: 6,
                INCORPORATION_STATE: 7,
                INCORPORATION_CODE: 8,
            },
            UBO: {
                LEGAL_NAME: 0,
                DATE_OF_BIRTH: 1,
                SSN: 2,
                ADDRESS: 3,
            },
        },
    },

    /* If we update these values, let's ensure this logic is consistent with the logic in the backend (Auth), since we're using the same method to calculate the rate value in distance requests created via Concierge. */
    CURRENCY_TO_DEFAULT_MILEAGE_RATE: JSON.parse(`{
        "AED": {
            "rate": 414,
            "unit": "km"
        },
        "AFN": {
            "rate": 8851,
            "unit": "km"
        },
        "ALL": {
            "rate": 10783,
            "unit": "km"
        },
        "AMD": {
            "rate": 45116,
            "unit": "km"
        },
        "ANG": {
            "rate": 203,
            "unit": "km"
        },
        "AOA": {
            "rate": 102929,
            "unit": "km"
        },
        "ARS": {
            "rate": 118428,
            "unit": "km"
        },
        "AUD": {
            "rate": 88,
            "unit": "km"
        },
        "AWG": {
            "rate": 203,
            "unit": "km"
        },
        "AZN": {
            "rate": 192,
            "unit": "km"
        },
        "BAM": {
            "rate": 212,
            "unit": "km"
        },
        "BBD": {
            "rate": 225,
            "unit": "km"
        },
        "BDT": {
            "rate": 13697,
            "unit": "km"
        },
        "BGN": {
            "rate": 211,
            "unit": "km"
        },
        "BHD": {
            "rate": 42,
            "unit": "km"
        },
        "BIF": {
            "rate": 331847,
            "unit": "km"
        },
        "BMD": {
            "rate": 113,
            "unit": "km"
        },
        "BND": {
            "rate": 153,
            "unit": "km"
        },
        "BOB": {
            "rate": 779,
            "unit": "km"
        },
        "BRL": {
            "rate": 660,
            "unit": "km"
        },
        "BSD": {
            "rate": 113,
            "unit": "km"
        },
        "BTN": {
            "rate": 9761,
            "unit": "km"
        },
        "BWP": {
            "rate": 1569,
            "unit": "km"
        },
        "BYN": {
            "rate": 369,
            "unit": "km"
        },
        "BYR": {
            "rate": 2255979,
            "unit": "km"
        },
        "BZD": {
            "rate": 227,
            "unit": "km"
        },
        "CAD": {
            "rate": 72,
            "unit": "km"
        },
        "CDF": {
            "rate": 321167,
            "unit": "km"
        },
        "CHF": {
            "rate": 76,
            "unit": "km"
        },
        "CLP": {
            "rate": 111689,
            "unit": "km"
        },
        "CNY": {
            "rate": 808,
            "unit": "km"
        },
        "COP": {
            "rate": 473791,
            "unit": "km"
        },
        "CRC": {
            "rate": 57190,
            "unit": "km"
        },
        "CUC": {
            "rate": 113,
            "unit": "km"
        },
        "CUP": {
            "rate": 2902,
            "unit": "km"
        },
        "CVE": {
            "rate": 11961,
            "unit": "km"
        },
        "CZK": {
            "rate": 2715,
            "unit": "km"
        },
        "DJF": {
            "rate": 19956,
            "unit": "km"
        },
        "DKK": {
            "rate": 381,
            "unit": "km"
        },
        "DOP": {
            "rate": 6948,
            "unit": "km"
        },
        "DZD": {
            "rate": 15226,
            "unit": "km"
        },
        "EEK": {
            "rate": 1646,
            "unit": "km"
        },
        "EGP": {
            "rate": 5657,
            "unit": "km"
        },
        "ERN": {
            "rate": 1690,
            "unit": "km"
        },
        "ETB": {
            "rate": 14326,
            "unit": "km"
        },
        "EUR": {
            "rate": 30,
            "unit": "km"
        },
        "FJD": {
            "rate": 264,
            "unit": "km"
        },
        "FKP": {
            "rate": 90,
            "unit": "km"
        },
        "GBP": {
            "rate": 45,
            "unit": "mi"
        },
        "GEL": {
            "rate": 323,
            "unit": "km"
        },
        "GHS": {
            "rate": 1724,
            "unit": "km"
        },
        "GIP": {
            "rate": 90,
            "unit": "km"
        },
        "GMD": {
            "rate": 8111,
            "unit": "km"
        },
        "GNF": {
            "rate": 974619,
            "unit": "km"
        },
        "GTQ": {
            "rate": 872,
            "unit": "km"
        },
        "GYD": {
            "rate": 23585,
            "unit": "km"
        },
        "HKD": {
            "rate": 877,
            "unit": "km"
        },
        "HNL": {
            "rate": 2881,
            "unit": "km"
        },
        "HRK": {
            "rate": 814,
            "unit": "km"
        },
        "HTG": {
            "rate": 14734,
            "unit": "km"
        },
        "HUF": {
            "rate": 44127,
            "unit": "km"
        },
        "IDR": {
            "rate": 1830066,
            "unit": "km"
        },
        "ILS": {
            "rate": 540,
            "unit": "km"
        },
        "INR": {
            "rate": 9761,
            "unit": "km"
        },
        "IQD": {
            "rate": 147577,
            "unit": "km"
        },
        "IRR": {
            "rate": 4741290,
            "unit": "km"
        },
        "ISK": {
            "rate": 15772,
            "unit": "km"
        },
        "JMD": {
            "rate": 17738,
            "unit": "km"
        },
        "JOD": {
            "rate": 80,
            "unit": "km"
        },
        "JPY": {
            "rate": 17542,
            "unit": "km"
        },
        "KES": {
            "rate": 14589,
            "unit": "km"
        },
        "KGS": {
            "rate": 9852,
            "unit": "km"
        },
        "KHR": {
            "rate": 453066,
            "unit": "km"
        },
        "KMF": {
            "rate": 53269,
            "unit": "km"
        },
        "KPW": {
            "rate": 101389,
            "unit": "km"
        },
        "KRW": {
            "rate": 162705,
            "unit": "km"
        },
        "KWD": {
            "rate": 35,
            "unit": "km"
        },
        "KYD": {
            "rate": 93,
            "unit": "km"
        },
        "KZT": {
            "rate": 58319,
            "unit": "km"
        },
        "LAK": {
            "rate": 2452802,
            "unit": "km"
        },
        "LBP": {
            "rate": 10093809,
            "unit": "km"
        },
        "LKR": {
            "rate": 33423,
            "unit": "km"
        },
        "LRD": {
            "rate": 22185,
            "unit": "km"
        },
        "LSL": {
            "rate": 2099,
            "unit": "km"
        },
        "LTL": {
            "rate": 364,
            "unit": "km"
        },
        "LVL": {
            "rate": 74,
            "unit": "km"
        },
        "LYD": {
            "rate": 554,
            "unit": "km"
        },
        "MAD": {
            "rate": 1127,
            "unit": "km"
        },
        "MDL": {
            "rate": 2084,
            "unit": "km"
        },
        "MGA": {
            "rate": 529635,
            "unit": "km"
        },
        "MKD": {
            "rate": 6650,
            "unit": "km"
        },
        "MMK": {
            "rate": 236413,
            "unit": "km"
        },
        "MNT": {
            "rate": 382799,
            "unit": "km"
        },
        "MOP": {
            "rate": 904,
            "unit": "km"
        },
        "MRO": {
            "rate": 40234,
            "unit": "km"
        },
        "MRU": {
            "rate": 4506,
            "unit": "km"
        },
        "MUR": {
            "rate": 5226,
            "unit": "km"
        },
        "MVR": {
            "rate": 1735,
            "unit": "km"
        },
        "MWK": {
            "rate": 195485,
            "unit": "km"
        },
        "MXN": {
            "rate": 93,
            "unit": "km"
        },
        "MYR": {
            "rate": 494,
            "unit": "km"
        },
        "MZN": {
            "rate": 7199,
            "unit": "km"
        },
        "NAD": {
            "rate": 2099,
            "unit": "km"
        },
        "NGN": {
            "rate": 174979,
            "unit": "km"
        },
        "NIO": {
            "rate": 4147,
            "unit": "km"
        },
        "NOK": {
            "rate": 350,
            "unit": "km"
        },
        "NPR": {
            "rate": 15617,
            "unit": "km"
        },
        "NZD": {
            "rate": 104,
            "unit": "km"
        },
        "OMR": {
            "rate": 43,
            "unit": "km"
        },
        "PAB": {
            "rate": 113,
            "unit": "km"
        },
        "PEN": {
            "rate": 420,
            "unit": "km"
        },
        "PGK": {
            "rate": 455,
            "unit": "km"
        },
        "PHP": {
            "rate": 6582,
            "unit": "km"
        },
        "PKR": {
            "rate": 31411,
            "unit": "km"
        },
        "PLN": {
            "rate": 89,
            "unit": "km"
        },
        "PYG": {
            "rate": 890772,
            "unit": "km"
        },
        "QAR": {
            "rate": 410,
            "unit": "km"
        },
        "RON": {
            "rate": 538,
            "unit": "km"
        },
        "RSD": {
            "rate": 12656,
            "unit": "km"
        },
        "RUB": {
            "rate": 11182,
            "unit": "km"
        },
        "RWF": {
            "rate": 156589,
            "unit": "km"
        },
        "SAR": {
            "rate": 423,
            "unit": "km"
        },
        "SBD": {
            "rate": 951,
            "unit": "km"
        },
        "SCR": {
            "rate": 1611,
            "unit": "km"
        },
        "SDG": {
            "rate": 67705,
            "unit": "km"
        },
        "SEK": {
            "rate": 250,
            "unit": "km"
        },
        "SGD": {
            "rate": 151,
            "unit": "km"
        },
        "SHP": {
            "rate": 90,
            "unit": "km"
        },
        "SLL": {
            "rate": 2362357,
            "unit": "km"
        },
        "SLE": {
            "rate": 2363,
            "unit": "km"
        },
        "SOS": {
            "rate": 64374,
            "unit": "km"
        },
        "SRD": {
            "rate": 3954,
            "unit": "km"
        },
        "STD": {
            "rate": 2510095,
            "unit": "km"
        },
        "STN": {
            "rate": 2683,
            "unit": "km"
        },
        "SVC": {
            "rate": 987,
            "unit": "km"
        },
        "SYP": {
            "rate": 1464664,
            "unit": "km"
        },
        "SZL": {
            "rate": 2099,
            "unit": "km"
        },
        "THB": {
            "rate": 3801,
            "unit": "km"
        },
        "TJS": {
            "rate": 1228,
            "unit": "km"
        },
        "TMT": {
            "rate": 394,
            "unit": "km"
        },
        "TND": {
            "rate": 360,
            "unit": "km"
        },
        "TOP": {
            "rate": 274,
            "unit": "km"
        },
        "TRY": {
            "rate": 4035,
            "unit": "km"
        },
        "TTD": {
            "rate": 763,
            "unit": "km"
        },
        "TWD": {
            "rate": 3703,
            "unit": "km"
        },
        "TZS": {
            "rate": 286235,
            "unit": "km"
        },
        "UAH": {
            "rate": 4725,
            "unit": "km"
        },
        "UGX": {
            "rate": 416016,
            "unit": "km"
        },
        "USD": {
            "rate": 70,
            "unit": "mi"
        },
        "UYU": {
            "rate": 4888,
            "unit": "km"
        },
        "UZS": {
            "rate": 1462038,
            "unit": "km"
        },
        "VEB": {
            "rate": 709737,
            "unit": "km"
        },
        "VEF": {
            "rate": 27993155,
            "unit": "km"
        },
        "VES": {
            "rate": 6457,
            "unit": "km"
        },
        "VND": {
            "rate": 2825526,
            "unit": "km"
        },
        "VUV": {
            "rate": 13358,
            "unit": "km"
        },
        "WST": {
            "rate": 315,
            "unit": "km"
        },
        "XAF": {
            "rate": 70811,
            "unit": "km"
        },
        "XCD": {
            "rate": 304,
            "unit": "km"
        },
        "XOF": {
            "rate": 70811,
            "unit": "km"
        },
        "XPF": {
            "rate": 12875,
            "unit": "km"
        },
        "YER": {
            "rate": 28003,
            "unit": "km"
        },
        "ZAR": {
            "rate": 484,
            "unit": "km"
        },
        "ZMK": {
            "rate": 591756,
            "unit": "km"
        },
        "ZMW": {
            "rate": 3148,
            "unit": "km"
        }
    }`) as Record<string, MileageRate>,

    EXIT_SURVEY: {
        REASONS: {
            FEATURE_NOT_AVAILABLE: 'featureNotAvailable',
            DONT_UNDERSTAND: 'dontUnderstand',
            PREFER_CLASSIC: 'preferClassic',
        },
        BENEFIT: {
            CHATTING_DIRECTLY: 'chattingDirectly',
            EVERYTHING_MOBILE: 'everythingMobile',
            TRAVEL_EXPENSE: 'travelExpense',
        },
        BOOK_MEETING_LINK: 'https://calendly.com/d/cqsm-2gm-fxr/expensify-product-team',
    },

    SESSION_STORAGE_KEYS: {
        INITIAL_URL: 'INITIAL_URL',
        ACTIVE_WORKSPACE_ID: 'ACTIVE_WORKSPACE_ID',
        RETRY_LAZY_REFRESHED: 'RETRY_LAZY_REFRESHED',
        LAST_REFRESH_TIMESTAMP: 'LAST_REFRESH_TIMESTAMP',
        LAST_VISITED_PATH: {
            WORKSPACES_TAB: 'LAST_VISITED_PATH_WORKSPACES_TAB',
            SETTINGS_TAB: 'LAST_VISITED_PATH_SETTINGS_TAB',
        },
    },

    RESERVATION_TYPE: {
        CAR: 'car',
        HOTEL: 'hotel',
        FLIGHT: 'flight',
        TRAIN: 'train',
    },

    RESERVATION_ADDRESS_TEST_ID: 'ReservationAddress',

    CANCELLATION_POLICY: {
        UNKNOWN: 'UNKNOWN',
        NON_REFUNDABLE: 'NON_REFUNDABLE',
        FREE_CANCELLATION_UNTIL: 'FREE_CANCELLATION_UNTIL',
        PARTIALLY_REFUNDABLE: 'PARTIALLY_REFUNDABLE',
    },

    DOT_SEPARATOR: '•',
    BULLET: '●',

    DEFAULT_TAX: {
        defaultExternalID: 'id_TAX_EXEMPT',
        defaultValue: '0%',
        foreignTaxDefault: 'id_TAX_EXEMPT',
        name: 'Tax',
        taxes: {
            id_TAX_EXEMPT: {
                name: 'Tax exempt',
                value: '0%',
            },
            id_TAX_RATE_1: {
                name: 'Tax Rate 1',
                value: '5%',
            },
        },
    },

    MAX_TAX_RATE_INTEGER_PLACES: 4,
    MAX_TAX_RATE_DECIMAL_PLACES: 4,
    MIN_TAX_RATE_DECIMAL_PLACES: 2,
    DISTANCE_DECIMAL_PLACES: 2,

    DOWNLOADS_PATH: '/Downloads',
    DOWNLOADS_TIMEOUT: 5000,
    NEW_EXPENSIFY_PATH: '/New Expensify',
    RECEIPTS_UPLOAD_PATH: '/Receipts-Upload',

    ENVIRONMENT_SUFFIX: {
        DEV: ' Dev',
        ADHOC: ' AdHoc',
    },

    SEARCH: {
        RESULTS_PAGE_SIZE: 50,
        EXITING_ANIMATION_DURATION: 200,
        DATA_TYPES: {
            EXPENSE: 'expense',
            INVOICE: 'invoice',
            TASK: 'task',
            TRIP: 'trip',
            CHAT: 'chat',
        },
        ACTION_FILTERS: {
            SUBMIT: 'submit',
            APPROVE: 'approve',
            PAY: 'pay',
            EXPORT: 'export',
        },
        ACTION_TYPES: {
            VIEW: 'view',
            REVIEW: 'review',
            SUBMIT: 'submit',
            APPROVE: 'approve',
            PAY: 'pay',
            DONE: 'done',
            EXPORT_TO_ACCOUNTING: 'exportToAccounting',
            PAID: 'paid',
        },
        BULK_ACTION_TYPES: {
            EXPORT: 'export',
            APPROVE: 'approve',
            PAY: 'pay',
            HOLD: 'hold',
            UNHOLD: 'unhold',
            DELETE: 'delete',
            CHANGE_REPORT: 'changeReport',
        },
        TRANSACTION_TYPE: {
            CASH: 'cash',
            CARD: 'card',
            DISTANCE: 'distance',
            PER_DIEM: 'perDiem',
        },
        WITHDRAWAL_TYPE: {
            EXPENSIFY_CARD: 'expensify-card',
            REIMBURSEMENT: 'reimbursement',
        },
        SORT_ORDER: {
            ASC: 'asc',
            DESC: 'desc',
        },
        GROUP_BY: {
            REPORTS: 'reports',
            FROM: 'from',
            CARD: 'card',
            WITHDRAWAL_ID: 'withdrawal-id',
        },
        BOOLEAN: {
            YES: 'yes',
            NO: 'no',
        },
        TABLE_COLUMN_SIZES: {
            NORMAL: 'normal',
            WIDE: 'wide',
        },
        STATUS: {
            EXPENSE: {
                ALL: '',
                UNREPORTED: 'unreported',
                DRAFTS: 'drafts',
                OUTSTANDING: 'outstanding',
                APPROVED: 'approved',
                DONE: 'done',
                PAID: 'paid',
            },
            INVOICE: {
                ALL: '',
                OUTSTANDING: 'outstanding',
                PAID: 'paid',
            },
            TRIP: {
                ALL: '',
                CURRENT: 'current',
                PAST: 'past',
            },
            CHAT: {
                ALL: '',
                UNREAD: 'unread',
                SENT: 'sent',
                ATTACHMENTS: 'attachments',
                LINKS: 'links',
                PINNED: 'pinned',
            },
            TASK: {
                ALL: '',
                OUTSTANDING: 'outstanding',
                COMPLETED: 'completed',
            },
        },
        TABLE_COLUMNS: {
            RECEIPT: 'receipt',
            DATE: 'date',
            MERCHANT: 'merchant',
            DESCRIPTION: 'description',
            FROM: 'from',
            TO: 'to',
            CATEGORY: 'category',
            TAG: 'tag',
            TOTAL_AMOUNT: 'amount',
            TYPE: 'type',
            ACTION: 'action',
            TAX_AMOUNT: 'taxAmount',
            TITLE: 'title',
            ASSIGNEE: 'assignee',
            IN: 'in',
            COMMENTS: 'comments',
            CARD: 'card',
            WITHDRAWAL_ID: 'withdrawalID',
        },
        SYNTAX_OPERATORS: {
            AND: 'and',
            OR: 'or',
            EQUAL_TO: 'eq',
            NOT_EQUAL_TO: 'neq',
            GREATER_THAN: 'gt',
            GREATER_THAN_OR_EQUAL_TO: 'gte',
            LOWER_THAN: 'lt',
            LOWER_THAN_OR_EQUAL_TO: 'lte',
        },
        SYNTAX_ROOT_KEYS: {
            TYPE: 'type',
            STATUS: 'status',
            SORT_BY: 'sortBy',
            SORT_ORDER: 'sortOrder',
            GROUP_BY: 'groupBy',
        },
        SYNTAX_FILTER_KEYS: {
            TYPE: 'type',
            STATUS: 'status',
            DATE: 'date',
            AMOUNT: 'amount',
            EXPENSE_TYPE: 'expenseType',
            CURRENCY: 'currency',
            GROUP_CURRENCY: 'groupCurrency',
            MERCHANT: 'merchant',
            DESCRIPTION: 'description',
            FROM: 'from',
            TO: 'to',
            PAYER: 'payer',
            EXPORTER: 'exporter',
            CATEGORY: 'category',
            TAG: 'tag',
            TAX_RATE: 'taxRate',
            CARD_ID: 'cardID',
            FEED: 'feed',
            REPORT_ID: 'reportID',
            KEYWORD: 'keyword',
            IN: 'in',
            SUBMITTED: 'submitted',
            APPROVED: 'approved',
            PAID: 'paid',
            EXPORTED: 'exported',
            POSTED: 'posted',
            WITHDRAWAL_TYPE: 'withdrawalType',
            WITHDRAWN: 'withdrawn',
            TOTAL: 'total',
            TITLE: 'title',
            ASSIGNEE: 'assignee',
            REIMBURSABLE: 'reimbursable',
            BILLABLE: 'billable',
            POLICY_ID: 'policyID',
            ACTION: 'action',
            PURCHASE_AMOUNT: 'purchaseAmount',
            PURCHASE_CURRENCY: 'purchaseCurrency',
            WITHDRAWAL_ID: 'withdrawalID',
        },
        TAG_EMPTY_VALUE: 'none',
        CATEGORY_EMPTY_VALUE: 'none,Uncategorized',
        SEARCH_ROUTER_ITEM_TYPE: {
            CONTEXTUAL_SUGGESTION: 'contextualSuggestion',
            AUTOCOMPLETE_SUGGESTION: 'autocompleteSuggestion',
            SEARCH: 'searchItem',
        },
        SEARCH_USER_FRIENDLY_KEYS: {
            TYPE: 'type',
            STATUS: 'status',
            SORT_BY: 'sort-by',
            SORT_ORDER: 'sort-order',
            POLICY_ID: 'workspace',
            GROUP_BY: 'group-by',
            DATE: 'date',
            AMOUNT: 'amount',
            TOTAL: 'total',
            EXPENSE_TYPE: 'expense-type',
            CURRENCY: 'currency',
            GROUP_CURRENCY: 'group-currency',
            MERCHANT: 'merchant',
            DESCRIPTION: 'description',
            FROM: 'from',
            TO: 'to',
            PAYER: 'payer',
            EXPORTER: 'exporter',
            CATEGORY: 'category',
            TAG: 'tag',
            TAX_RATE: 'tax-rate',
            CARD_ID: 'card',
            FEED: 'feed',
            REPORT_ID: 'report-id',
            KEYWORD: 'keyword',
            IN: 'in',
            SUBMITTED: 'submitted',
            APPROVED: 'approved',
            PAID: 'paid',
            EXPORTED: 'exported',
            POSTED: 'posted',
            WITHDRAWAL_TYPE: 'withdrawal-type',
            WITHDRAWN: 'withdrawn',
            TITLE: 'title',
            ASSIGNEE: 'assignee',
            REIMBURSABLE: 'reimbursable',
            BILLABLE: 'billable',
            ACTION: 'action',
            PURCHASE_AMOUNT: 'purchase-amount',
            PURCHASE_CURRENCY: 'purchase-currency',
            WITHDRAWAL_ID: 'withdrawal-id',
        },
        get SEARCH_USER_FRIENDLY_VALUES_MAP() {
            return {
                [this.TRANSACTION_TYPE.PER_DIEM]: 'per-diem',
                [this.GROUP_BY.REPORTS]: 'report',
                [this.STATUS.EXPENSE.DRAFTS]: 'draft',
            };
        },
        DATE_MODIFIERS: {
            ON: 'On',
            AFTER: 'After',
            BEFORE: 'Before',
        },
        AMOUNT_MODIFIERS: {
            LESS_THAN: 'LessThan',
            GREATER_THAN: 'GreaterThan',
        },
        DATE_PRESETS: {
            NEVER: 'never',
            LAST_MONTH: 'last-month',
            THIS_MONTH: 'this-month',
            LAST_STATEMENT: 'last-statement',
        },
        SNAPSHOT_ONYX_KEYS: [
            ONYXKEYS.COLLECTION.REPORT,
            ONYXKEYS.COLLECTION.POLICY,
            ONYXKEYS.COLLECTION.TRANSACTION,
            ONYXKEYS.COLLECTION.TRANSACTION_VIOLATIONS,
            ONYXKEYS.COLLECTION.REPORT_ACTIONS,
            ONYXKEYS.PERSONAL_DETAILS_LIST,
            ONYXKEYS.COLLECTION.REPORT_NAME_VALUE_PAIRS,
        ],
        SEARCH_KEYS: {
            EXPENSES: 'expenses',
            REPORTS: 'reports',
            CHATS: 'chats',
            SUBMIT: 'submit',
            APPROVE: 'approve',
            PAY: 'pay',
            EXPORT: 'export',
            STATEMENTS: 'statements',
            UNAPPROVED_CASH: 'unapprovedCash',
            UNAPPROVED_CARD: 'unapprovedCard',
            RECONCILIATION: 'reconciliation',
        },
        GROUP_PREFIX: 'group_',
        ANIMATION: {
            FADE_DURATION: 200,
        },
    },

    EXPENSE: {
        TYPE: {
            CASH_CARD_NAME: 'Cash Expense',
        },
    },

    REFERRER: {
        NOTIFICATION: 'notification',
    },

    SUBSCRIPTION_SIZE_LIMIT: 20000,

    PAGINATION_START_ID: '-1',
    PAGINATION_END_ID: '-2',

    PAYMENT_CARD_CURRENCY: {
        USD: 'USD',
        AUD: 'AUD',
        GBP: 'GBP',
        NZD: 'NZD',
        EUR: 'EUR',
    },
    SCA_AUTHENTICATION_COMPLETE: '3DS-authentication-complete',

    SUBSCRIPTION_PRICE_FACTOR: 2,
    FEEDBACK_SURVEY_OPTIONS: {
        TOO_LIMITED: {
            ID: 'tooLimited',
            TRANSLATION_KEY: 'feedbackSurvey.tooLimited',
        },
        TOO_EXPENSIVE: {
            ID: 'tooExpensive',
            TRANSLATION_KEY: 'feedbackSurvey.tooExpensive',
        },
        INADEQUATE_SUPPORT: {
            ID: 'inadequateSupport',
            TRANSLATION_KEY: 'feedbackSurvey.inadequateSupport',
        },
        BUSINESS_CLOSING: {
            ID: 'businessClosing',
            TRANSLATION_KEY: 'feedbackSurvey.businessClosing',
        },
    },

    MAX_LENGTH_256: 256,
    WORKSPACE_CARDS_LIST_LABEL_TYPE: {
        CURRENT_BALANCE: 'currentBalance',
        REMAINING_LIMIT: 'remainingLimit',
        CASH_BACK: 'earnedCashback',
    },

    EXCLUDE_FROM_LAST_VISITED_PATH: [SCREENS.NOT_FOUND, SCREENS.SAML_SIGN_IN, SCREENS.VALIDATE_LOGIN, SCREENS.MIGRATED_USER_WELCOME_MODAL.ROOT] as string[],

    CANCELLATION_TYPE: {
        MANUAL: 'manual',
        AUTOMATIC: 'automatic',
        NONE: 'none',
    },
    EMPTY_STATE_MEDIA: {
        ANIMATION: 'animation',
        ILLUSTRATION: 'illustration',
        VIDEO: 'video',
    },
    REPORT_FIELDS_FEATURE: {
        qbo: {
            classes: 'report-fields-qbo-classes',
            customers: 'report-fields-qbo-customers',
            locations: 'report-fields-qbo-locations',
        },
        xero: {
            mapping: 'report-fields-mapping',
        },
    },
    DEFAULT_REPORT_METADATA: {isLoadingInitialReportActions: true},
    get UPGRADE_FEATURE_INTRO_MAPPING() {
        return {
            reportFields: {
                id: 'reportFields' as const,
                alias: 'report-fields',
                name: 'Report Fields',
                title: 'workspace.upgrade.reportFields.title' as const,
                description: 'workspace.upgrade.reportFields.description' as const,
                icon: 'Pencil',
            },
            policyPreventMemberChangingTitle: {
                id: 'policyPreventMemberChangingTitle' as const,
                alias: 'policy-prevent-member-changing-title',
                name: undefined,
            },
            categories: {
                id: 'categories' as const,
                alias: 'categories',
                name: 'Categories',
                title: 'workspace.upgrade.categories.title' as const,
                description: 'workspace.upgrade.categories.description' as const,
                icon: 'FolderOpen',
            },
            multiLevelTags: {
                id: 'multiLevelTags' as const,
                alias: 'multiLevelTags',
                name: 'Multi-level tags',
                title: 'workspace.upgrade.multiLevelTags.title' as const,
                description: 'workspace.upgrade.multiLevelTags.description' as const,
                icon: 'Tag',
            },

            [this.POLICY.CONNECTIONS.NAME.NETSUITE]: {
                id: this.POLICY.CONNECTIONS.NAME.NETSUITE,
                alias: 'netsuite',
                name: this.POLICY.CONNECTIONS.NAME_USER_FRIENDLY.netsuite,
                title: `workspace.upgrade.${this.POLICY.CONNECTIONS.NAME.NETSUITE}.title` as const,
                description: `workspace.upgrade.${this.POLICY.CONNECTIONS.NAME.NETSUITE}.description` as const,
                icon: 'NetSuiteSquare',
            },
            [this.POLICY.CONNECTIONS.NAME.SAGE_INTACCT]: {
                id: this.POLICY.CONNECTIONS.NAME.SAGE_INTACCT,
                alias: 'sage-intacct',
                name: this.POLICY.CONNECTIONS.NAME_USER_FRIENDLY.intacct,
                title: `workspace.upgrade.${this.POLICY.CONNECTIONS.NAME.SAGE_INTACCT}.title` as const,
                description: `workspace.upgrade.${this.POLICY.CONNECTIONS.NAME.SAGE_INTACCT}.description` as const,
                icon: 'IntacctSquare',
            },
            [this.POLICY.CONNECTIONS.NAME.QBD]: {
                id: this.POLICY.CONNECTIONS.NAME.QBD,
                alias: 'qbd',
                name: this.POLICY.CONNECTIONS.NAME_USER_FRIENDLY.quickbooksDesktop,
                title: `workspace.upgrade.${this.POLICY.CONNECTIONS.NAME.QBD}.title` as const,
                description: `workspace.upgrade.${this.POLICY.CONNECTIONS.NAME.QBD}.description` as const,
                icon: 'QBDSquare',
            },
            approvals: {
                id: 'approvals' as const,
                alias: 'approvals' as const,
                name: 'Advanced Approvals' as const,
                title: `workspace.upgrade.approvals.title` as const,
                description: `workspace.upgrade.approvals.description` as const,
                icon: 'AdvancedApprovalsSquare',
            },
            multiApprovalLevels: {
                id: 'multiApprovalLevels' as const,
                alias: 'multi-approval-levels' as const,
                name: 'Multiple approval levels' as const,
                title: `workspace.upgrade.multiApprovalLevels.title` as const,
                description: `workspace.upgrade.multiApprovalLevels.description` as const,
                icon: 'AdvancedApprovalsSquare',
            },
            glCodes: {
                id: 'glCodes' as const,
                alias: 'gl-codes',
                name: 'GL codes',
                title: 'workspace.upgrade.glCodes.title' as const,
                description: 'workspace.upgrade.glCodes.description' as const,
                icon: 'Tag',
            },
            glAndPayrollCodes: {
                id: 'glAndPayrollCodes' as const,
                alias: 'gl-and-payroll-codes',
                name: 'GL & Payroll codes',
                title: 'workspace.upgrade.glAndPayrollCodes.title' as const,
                description: 'workspace.upgrade.glAndPayrollCodes.description' as const,
                icon: 'FolderOpen',
            },
            taxCodes: {
                id: 'taxCodes' as const,
                alias: 'tax-codes',
                name: 'Tax codes',
                title: 'workspace.upgrade.taxCodes.title' as const,
                description: 'workspace.upgrade.taxCodes.description' as const,
                icon: 'Coins',
            },
            companyCards: {
                id: 'companyCards' as const,
                alias: 'company-cards',
                name: 'Company Cards',
                title: 'workspace.upgrade.companyCards.title' as const,
                description: 'workspace.upgrade.companyCards.description' as const,
                icon: 'CompanyCard',
            },
            rules: {
                id: 'rules' as const,
                alias: 'rules',
                name: 'Rules',
                title: 'workspace.upgrade.rules.title' as const,
                description: 'workspace.upgrade.rules.description' as const,
                icon: 'Rules',
            },
            perDiem: {
                id: 'perDiem' as const,
                alias: 'per-diem',
                name: 'Per diem',
                title: 'workspace.upgrade.perDiem.title' as const,
                description: 'workspace.upgrade.perDiem.description' as const,
                icon: 'PerDiem',
            },
            travel: {
                id: 'travel' as const,
                alias: 'travel',
                name: 'Travel',
                title: 'workspace.upgrade.travel.title' as const,
                description: 'workspace.upgrade.travel.description' as const,
                icon: 'Luggage',
            },
        };
    },
    REPORT_FIELD_TYPES: {
        TEXT: 'text',
        DATE: 'date',
        LIST: 'dropdown',
    },

    NAVIGATION_ACTIONS: {
        RESET: 'RESET',
    },

    APPROVAL_WORKFLOW: {
        ACTION: {
            CREATE: 'create',
            EDIT: 'edit',
        },
        TYPE: {
            CREATE: 'create',
            UPDATE: 'update',
            REMOVE: 'remove',
        },
    },

    BOOT_SPLASH_STATE: {
        VISIBLE: 'visible',
        READY_TO_BE_HIDDEN: 'readyToBeHidden',
        HIDDEN: `hidden`,
    },

    CSV_IMPORT_COLUMNS: {
        EMAIL: 'email',
        NAME: 'name',
        GL_CODE: 'glCode',
        SUBMIT_TO: 'submitTo',
        APPROVE_TO: 'approveTo',
        CUSTOM_FIELD_1: 'customField1',
        CUSTOM_FIELD_2: 'customField2',
        ROLE: 'role',
        REPORT_THRESHHOLD: 'reportThreshold',
        APPROVE_TO_ALTERNATE: 'approveToAlternate',
        SUBRATE: 'subRate',
        AMOUNT: 'amount',
        CURRENCY: 'currency',
        RATE_ID: 'rateID',
        ENABLED: 'enabled',
        IGNORE: 'ignore',
        DESTINATION: 'destination',
    },

    IMPORT_SPREADSHEET: {
        ICON_WIDTH: 180,
        ICON_HEIGHT: 160,

        CATEGORIES_ARTICLE_LINK: 'https://help.expensify.com/articles/expensify-classic/workspaces/Create-categories#import-custom-categories',
        MEMBERS_ARTICLE_LINK: 'https://help.expensify.com/articles/expensify-classic/workspaces/Invite-members-and-assign-roles#import-a-group-of-members',
        TAGS_ARTICLE_LINK: 'https://help.expensify.com/articles/new-expensify/workspaces/Create-expense-tags',
        MULTI_LEVEL_TAGS_ARTICLE_LINK: 'https://help.expensify.com/articles/new-expensify/workspaces/Create-expense-tags#import-multi-level-tags-from-a-spreadsheet',
    },

    // The timeout duration (1 minute) (in milliseconds) before the window reloads due to an error.
    ERROR_WINDOW_RELOAD_TIMEOUT: 60000,

    INDICATOR_STATUS: {
        HAS_USER_WALLET_ERRORS: 'hasUserWalletErrors',
        HAS_PAYMENT_METHOD_ERROR: 'hasPaymentMethodError',
        HAS_POLICY_ERRORS: 'hasPolicyError',
        HAS_CUSTOM_UNITS_ERROR: 'hasCustomUnitsError',
        HAS_EMPLOYEE_LIST_ERROR: 'hasEmployeeListError',
        HAS_QBO_EXPORT_ERROR: 'hasQBOExportError',
        HAS_SYNC_ERRORS: 'hasSyncError',
        HAS_SUBSCRIPTION_ERRORS: 'hasSubscriptionError',
        HAS_REIMBURSEMENT_ACCOUNT_ERRORS: 'hasReimbursementAccountErrors',
        HAS_LOGIN_LIST_ERROR: 'hasLoginListError',
        HAS_WALLET_TERMS_ERRORS: 'hasWalletTermsErrors',
        HAS_LOGIN_LIST_INFO: 'hasLoginListInfo',
        HAS_SUBSCRIPTION_INFO: 'hasSubscriptionInfo',
        HAS_PHONE_NUMBER_ERROR: 'hasPhoneNumberError',
        HAS_CARD_CONNECTION_ERROR: 'hasCardConnectionError',
    },

    DEBUG: {
        FORMS: {
            REPORT: 'report',
            REPORT_ACTION: 'reportAction',
            TRANSACTION: 'transaction',
            TRANSACTION_VIOLATION: 'transactionViolation',
        },
        DETAILS: 'details',
        JSON: 'json',
        REPORT_ACTIONS: 'actions',
        REPORT_ACTION_PREVIEW: 'preview',
        TRANSACTION_VIOLATIONS: 'violations',
    },

    REPORT_IN_LHN_REASONS: {
        HAS_DRAFT_COMMENT: 'hasDraftComment',
        HAS_GBR: 'hasGBR',
        PINNED_BY_USER: 'pinnedByUser',
        HAS_IOU_VIOLATIONS: 'hasIOUViolations',
        HAS_ADD_WORKSPACE_ROOM_ERRORS: 'hasAddWorkspaceRoomErrors',
        IS_UNREAD: 'isUnread',
        IS_ARCHIVED: 'isArchived',
        IS_SELF_DM: 'isSelfDM',
        IS_FOCUSED: 'isFocused',
        DEFAULT: 'default',
    },

    REQUIRES_ATTENTION_REASONS: {
        HAS_JOIN_REQUEST: 'hasJoinRequest',
        IS_UNREAD_WITH_MENTION: 'isUnreadWithMention',
        IS_WAITING_FOR_ASSIGNEE_TO_COMPLETE_ACTION: 'isWaitingForAssigneeToCompleteAction',
        HAS_CHILD_REPORT_AWAITING_ACTION: 'hasChildReportAwaitingAction',
        HAS_MISSING_INVOICE_BANK_ACCOUNT: 'hasMissingInvoiceBankAccount',
    },

    RBR_REASONS: {
        HAS_ERRORS: 'hasErrors',
        HAS_VIOLATIONS: 'hasViolations',
        HAS_TRANSACTION_THREAD_VIOLATIONS: 'hasTransactionThreadViolations',
    },

    ANALYTICS: {
        EVENT: {
            SIGN_UP: 'sign_up',
            WORKSPACE_CREATED: 'workspace_created',
            PAID_ADOPTION: 'paid_adoption',
        },
    },

    CORPAY_FIELDS: {
        EXCLUDED_COUNTRIES: ['IR', 'CU', 'SY', 'UA', 'KP', 'RU'] as string[],
        EXCLUDED_CURRENCIES: ['IRR', 'CUP', 'SYP', 'UAH', 'KPW', 'RUB'] as string[],
        BANK_ACCOUNT_DETAILS_FIELDS: ['accountNumber', 'localAccountNumber', 'routingCode', 'localRoutingCode', 'swiftBicCode'] as string[],
        ACCOUNT_TYPE_KEY: 'BeneficiaryAccountType',
        ACCOUNT_HOLDER_COUNTRY_KEY: 'accountHolderCountry',
        BANK_INFORMATION_FIELDS: ['bankName', 'bankAddressLine1', 'bankAddressLine2', 'bankCity', 'bankRegion', 'bankPostal', 'BeneficiaryBankBranchName'] as string[],
        ACCOUNT_HOLDER_FIELDS: [
            'accountHolderName',
            'accountHolderAddress1',
            'accountHolderAddress2',
            'accountHolderCity',
            'accountHolderRegion',
            'accountHolderCountry',
            'accountHolderPostal',
            'accountHolderPhoneNumber',
            'accountHolderEmail',
            'ContactName',
            'BeneficiaryCPF',
            'BeneficiaryRUT',
            'BeneficiaryCedulaID',
            'BeneficiaryTaxID',
        ] as string[],
        SPECIAL_LIST_REGION_KEYS: ['bankRegion', 'accountHolderRegion'] as string[],
        SPECIAL_LIST_ADDRESS_KEYS: ['bankAddressLine1', 'accountHolderAddress1'] as string[],
        STEPS_NAME: {
            COUNTRY_SELECTOR: 'CountrySelector',
            BANK_ACCOUNT_DETAILS: 'BankAccountDetails',
            ACCOUNT_TYPE: 'AccountType',
            BANK_INFORMATION: 'BankInformation',
            ACCOUNT_HOLDER_INFORMATION: 'AccountHolderInformation',
            CONFIRMATION: 'Confirmation',
            SUCCESS: 'Success',
        },
        INDEXES: {
            MAPPING: {
                COUNTRY_SELECTOR: 0,
                BANK_ACCOUNT_DETAILS: 1,
                ACCOUNT_TYPE: 2,
                BANK_INFORMATION: 3,
                ACCOUNT_HOLDER_INFORMATION: 4,
                CONFIRMATION: 5,
                SUCCESS: 6,
            },
        },
    },

    MIGRATED_USER_WELCOME_MODAL: 'migratedUserWelcomeModal',

    BASE_LIST_ITEM_TEST_ID: 'base-list-item-',
    PRODUCT_TRAINING_TOOLTIP_NAMES: {
        // TODO: CONCIERGE_LHN_GBR tooltip will be replaced by a tooltip in the #admins room
        // https://github.com/Expensify/App/issues/57045#issuecomment-2701455668
        CONCIERGE_LHN_GBR: 'conciergeLHNGBR',
        RENAME_SAVED_SEARCH: 'renameSavedSearch',
        BOTTOM_NAV_INBOX_TOOLTIP: 'bottomNavInboxTooltip',
        LHN_WORKSPACE_CHAT_TOOLTIP: 'workspaceChatLHNTooltip',
        GLOBAL_CREATE_TOOLTIP: 'globalCreateTooltip',
        SCAN_TEST_TOOLTIP: 'scanTestTooltip',
        SCAN_TEST_TOOLTIP_MANAGER: 'scanTestTooltipManager',
        SCAN_TEST_CONFIRMATION: 'scanTestConfirmation',
        OUTSTANDING_FILTER: 'outstandingFilter',
        GBR_RBR_CHAT: 'chatGBRRBR',
        ACCOUNT_SWITCHER: 'accountSwitcher',
        EXPENSE_REPORTS_FILTER: 'expenseReportsFilter',
        SCAN_TEST_DRIVE_CONFIRMATION: 'scanTestDriveConfirmation',
        MULTI_SCAN_EDUCATIONAL_MODAL: 'multiScanEducationalModal',
    },
    CHANGE_POLICY_TRAINING_MODAL: 'changePolicyModal',
    SMART_BANNER_HEIGHT: 152,

    NAVIGATION_TESTS: {
        DEFAULT_PARENT_ROUTE: {key: 'parentRouteKey', name: 'ParentNavigator'},
        DEFAULT_USE_RESPONSIVE_LAYOUT_VALUE: {
            shouldUseNarrowLayout: true,
            isSmallScreenWidth: true,
            isInNarrowPaneModal: false,
            isExtraSmallScreenHeight: false,
            isMediumScreenWidth: false,
            isLargeScreenWidth: false,
            isExtraSmallScreenWidth: false,
            isSmallScreen: false,
            onboardingIsMediumOrLargerScreenWidth: false,
        } as ResponsiveLayoutResult,
    },

    TRAVEL: {
        DEFAULT_DOMAIN: 'domain',
        PROVISIONING: {
            ERROR_PERMISSION_DENIED: 'permissionDenied',
        },
        UPDATE_OPERATION_TYPE: {
            BOOKING_TICKETED: 'BOOKING_TICKETED',
            TICKET_VOIDED: 'TICKET_VOIDED',
            TICKET_REFUNDED: 'TICKET_REFUNDED',
            FLIGHT_CANCELLED: 'FLIGHT_CANCELLED',
            FLIGHT_SCHEDULE_CHANGE_PENDING: 'FLIGHT_SCHEDULE_CHANGE_PENDING',
            FLIGHT_SCHEDULE_CHANGE_CLOSED: 'FLIGHT_SCHEDULE_CHANGE_CLOSED',
            FLIGHT_CHANGED: 'FLIGHT_CHANGED',
            FLIGHT_CABIN_CHANGED: 'FLIGHT_CABIN_CHANGED',
            FLIGHT_SEAT_CONFIRMED: 'FLIGHT_SEAT_CONFIRMED',
            FLIGHT_SEAT_CHANGED: 'FLIGHT_SEAT_CHANGED',
            FLIGHT_SEAT_CANCELLED: 'FLIGHT_SEAT_CANCELLED',
            PAYMENT_DECLINED: 'PAYMENT_DECLINED',
            BOOKING_CANCELED_BY_TRAVELER: 'BOOKING_CANCELED_BY_TRAVELER',
            BOOKING_CANCELED_BY_VENDOR: 'BOOKING_CANCELED_BY_VENDOR',
            BOOKING_REBOOKED: 'BOOKING_REBOOKED',
            BOOKING_UPDATED: 'BOOKING_UPDATED',
            TRIP_UPDATED: 'TRIP_UPDATED',
            BOOKING_OTHER_UPDATE: 'BOOKING_OTHER_UPDATE',
            REFUND: 'REFUND',
            EXCHANGE: 'EXCHANGE',
        },
    },
    LAST_PAYMENT_METHOD: {
        LAST_USED: 'lastUsed',
        IOU: 'iou',
        EXPENSE: 'expense',
        INVOICE: 'invoice',
    },
    SKIPPABLE_COLLECTION_MEMBER_IDS: [String(DEFAULT_NUMBER_ID), '-1', 'undefined', 'null', 'NaN'] as string[],
    SETUP_SPECIALIST_LOGIN: 'Setup Specialist',

    CALENDAR_PICKER_DAY_HEIGHT: 45,
    MAX_CALENDAR_PICKER_ROWS: 6,

    ILLUSTRATION_ASPECT_RATIO: 39 / 22,

    OFFLINE_INDICATOR_HEIGHT: 25,

    BILLING: {
        TYPE_FAILED_2018: 'failed_2018',
        TYPE_STRIPE_FAILED_AUTHENTICATION: 'failed_stripe_authentication',
    },

    ONBOARDING_HELP: {
        SCHEDULE_CALL: 'scheduleCall',
        EVENT_TIME: 'eventTime',
        RESCHEDULE: 'reschedule',
        CANCEL: 'cancel',
        REGISTER_FOR_WEBINAR: 'registerForWebinar',
    },

    SCHEDULE_CALL_STATUS: {
        CREATED: 'created',
        RESCHEDULED: 'rescheduled',
        CANCELLED: 'cancelled',
    },

    SIGNIN_ROUTE: '/signin',

    ONBOARDING_TASK_TYPE: {
        CREATE_REPORT: 'createReport',
        CREATE_WORKSPACE: 'createWorkspace',
        VIEW_TOUR: 'viewTour',
        SETUP_CATEGORIES: 'setupCategories',
        SUBMIT_EXPENSE: 'submitExpense',
        TRACK_EXPENSE: 'trackExpense',
        ADD_ACCOUNTING_INTEGRATION: 'addAccountingIntegration',
        CONNECT_CORPORATE_CARD: 'connectCorporateCard',
        INVITE_TEAM: 'inviteTeam',
        SETUP_CATEGORIES_AND_TAGS: 'setupCategoriesAndTags',
        SETUP_TAGS: 'setupTags',
        START_CHAT: 'startChat',
        SPLIT_EXPENSE: 'splitExpense',
        REVIEW_WORKSPACE_SETTINGS: 'reviewWorkspaceSettings',
        INVITE_ACCOUNTANT: 'inviteAccountant',
    },
} as const;

const CONTINUATION_DETECTION_SEARCH_FILTER_KEYS = [
    CONST.SEARCH.SYNTAX_FILTER_KEYS.TO,
    CONST.SEARCH.SYNTAX_FILTER_KEYS.FROM,
    CONST.SEARCH.SYNTAX_FILTER_KEYS.ASSIGNEE,
    CONST.SEARCH.SYNTAX_FILTER_KEYS.PAYER,
    CONST.SEARCH.SYNTAX_FILTER_KEYS.EXPORTER,
] as SearchFilterKey[];

const FEATURE_IDS = {
    CATEGORIES: 'categories',
    ACCOUNTING: 'accounting',
    COMPANY_CARDS: 'company-cards',
    TAGS: 'tags',
    WORKFLOWS: 'workflows',
    INVOICES: 'invoices',
    RULES: 'rules',
    PER_DIEM: 'per-diem',
    DISTANCE_RATES: 'distance-rates',
    EXPENSIFY_CARD: 'expensify-card',
};

const TASK_TO_FEATURE: Record<string, string> = {
    [CONST.ONBOARDING_TASK_TYPE.SETUP_CATEGORIES]: FEATURE_IDS.CATEGORIES,
    [CONST.ONBOARDING_TASK_TYPE.ADD_ACCOUNTING_INTEGRATION]: FEATURE_IDS.ACCOUNTING,
    [CONST.ONBOARDING_TASK_TYPE.CONNECT_CORPORATE_CARD]: FEATURE_IDS.COMPANY_CARDS,
    [CONST.ONBOARDING_TASK_TYPE.SETUP_TAGS]: FEATURE_IDS.TAGS,
};

type Country = keyof typeof CONST.ALL_COUNTRIES;

type IOUType = ValueOf<typeof CONST.IOU.TYPE>;
type IOUAction = ValueOf<typeof CONST.IOU.ACTION>;
type IOURequestType = ValueOf<typeof CONST.IOU.REQUEST_TYPE>;
type FeedbackSurveyOptionID = ValueOf<Pick<ValueOf<typeof CONST.FEEDBACK_SURVEY_OPTIONS>, 'ID'>>;
type IOUActionParams = ValueOf<typeof CONST.IOU.ACTION_PARAMS>;

type SubscriptionType = ValueOf<typeof CONST.SUBSCRIPTION.TYPE>;
type CancellationType = ValueOf<typeof CONST.CANCELLATION_TYPE>;

export type {Country, IOUAction, IOUType, IOURequestType, SubscriptionType, FeedbackSurveyOptionID, CancellationType, OnboardingInvite, OnboardingAccounting, IOUActionParams};

export {CONTINUATION_DETECTION_SEARCH_FILTER_KEYS, TASK_TO_FEATURE, FEATURE_IDS};

export default CONST;<|MERGE_RESOLUTION|>--- conflicted
+++ resolved
@@ -7,11 +7,7 @@
 import type {SearchFilterKey} from '@components/Search/types';
 import type ResponsiveLayoutResult from '@hooks/useResponsiveLayout/types';
 import type {MileageRate} from '@libs/DistanceRequestUtils';
-<<<<<<< HEAD
-import {addTrailingForwardSlash} from '@libs/Url';
-=======
 import addTrailingForwardSlash from '@libs/UrlUtils';
->>>>>>> 2c4dcbab
 import variables from '@styles/variables';
 import ONYXKEYS from '@src/ONYXKEYS';
 import SCREENS from '@src/SCREENS';
@@ -5663,11 +5659,7 @@
     REIMBURSEMENT_ACCOUNT: {
         DEFAULT_DATA: {
             achData: {
-<<<<<<< HEAD
-                state: SETUP_STATE,
-=======
                 state: 'SETUP',
->>>>>>> 2c4dcbab
             },
             isLoading: false,
             errorFields: {},
