--- conflicted
+++ resolved
@@ -6946,7 +6946,14 @@
                 description: 'workspace.upgrade.travel.description' as const,
                 icon: 'Luggage',
             },
-<<<<<<< HEAD
+            distanceRates: {
+                id: 'distanceRates' as const,
+                alias: 'distance-rates',
+                name: 'Distance Rates',
+                title: 'workspace.upgrade.distanceRates.title' as const,
+                description: 'workspace.upgrade.distanceRates.description' as const,
+                icon: 'CarIce',
+            },
             reports: {
                 id: 'reports' as const,
                 alias: 'reports',
@@ -6954,15 +6961,6 @@
                 title: 'workspace.upgrade.reports.title' as const,
                 description: 'workspace.upgrade.reports.description' as const,
                 icon: 'ReportReceipt',
-=======
-            distanceRates: {
-                id: 'distanceRates' as const,
-                alias: 'distance-rates',
-                name: 'Distance Rates',
-                title: 'workspace.upgrade.distanceRates.title' as const,
-                description: 'workspace.upgrade.distanceRates.description' as const,
-                icon: 'CarIce',
->>>>>>> cb0389c5
             },
         };
     },
