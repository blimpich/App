--- conflicted
+++ resolved
@@ -6437,11 +6437,8 @@
             TITLE: 'title',
             ASSIGNEE: 'assignee',
             IN: 'in',
-<<<<<<< HEAD
             EXPAND: 'expand',
-=======
             COMMENTS: 'comments',
->>>>>>> 227c0c26
             CARD: 'card',
             WITHDRAWAL_ID: 'withdrawalID',
         },
