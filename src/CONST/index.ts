--- conflicted
+++ resolved
@@ -1433,11 +1433,8 @@
             EXPORT_TO_INTEGRATION: 'exportToIntegration',
             MARK_AS_EXPORTED: 'markAsExported',
             DOWNLOAD_CSV: 'downloadCSV',
-<<<<<<< HEAD
-=======
             REPORT_LEVEL_EXPORT: 'report_level_export',
             EXPENSE_LEVEL_EXPORT: 'detailed_export',
->>>>>>> 4b22ec27
         },
         ROOM_MEMBERS_BULK_ACTION_TYPES: {
             REMOVE: 'remove',
