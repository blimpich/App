--- conflicted
+++ resolved
@@ -649,11 +649,6 @@
         CUSTOM_RULES: 'customRules',
         GLOBAL_REIMBURSEMENTS_ON_ND: 'globalReimbursementsOnND',
         IS_TRAVEL_VERIFIED: 'isTravelVerified',
-<<<<<<< HEAD
-        NEWDOT_MULTI_SCAN: 'newDotMultiScan',
-=======
-        NEWDOT_MULTI_FILES_DRAG_AND_DROP: 'newDotMultiFilesDragAndDrop',
->>>>>>> d7177894
         PLAID_COMPANY_CARDS: 'plaidCompanyCards',
         TRACK_FLOWS: 'trackFlows',
         EUR_BILLING: 'eurBilling',
