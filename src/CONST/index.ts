--- conflicted
+++ resolved
@@ -19,10 +19,7 @@
 const EMPTY_ARRAY = Object.freeze([]);
 const EMPTY_OBJECT = Object.freeze({});
 
-<<<<<<< HEAD
-=======
 // Using 28 days to align with OldDot and because all months are guaranteed to be at least 28 days.
->>>>>>> 6cbefae4
 const MONTH_DAYS = Object.freeze([...Array(28).keys()].map((i) => i + 1));
 
 const DEFAULT_NUMBER_ID = 0;
