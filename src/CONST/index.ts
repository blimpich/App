--- conflicted
+++ resolved
@@ -6486,12 +6486,9 @@
         HAS_VALUES: {
             RECEIPT: 'receipt',
             ATTACHMENT: 'attachment',
-<<<<<<< HEAD
             LINK: 'link',
-=======
             CATEGORY: 'category',
             TAG: 'tag',
->>>>>>> 9869d62e
         },
         BULK_ACTION_TYPES: {
             EXPORT: 'export',
