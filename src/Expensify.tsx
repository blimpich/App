import {Audio} from 'expo-av';
import React, {useCallback, useContext, useEffect, useLayoutEffect, useMemo, useRef, useState} from 'react';
import type {NativeEventSubscription} from 'react-native';
import {AppState, Linking, Platform} from 'react-native';
import type {OnyxEntry} from 'react-native-onyx';
import Onyx from 'react-native-onyx';
import ConfirmModal from './components/ConfirmModal';
import DeeplinkWrapper from './components/DeeplinkWrapper';
import EmojiPicker from './components/EmojiPicker/EmojiPicker';
import GrowlNotification from './components/GrowlNotification';
import AppleAuthWrapper from './components/SignInButtons/AppleAuthWrapper';
import SplashScreenHider from './components/SplashScreenHider';
import UpdateAppModal from './components/UpdateAppModal';
import CONFIG from './CONFIG';
import CONST from './CONST';
import useDebugShortcut from './hooks/useDebugShortcut';
import useIsAuthenticated from './hooks/useIsAuthenticated';
import useLocalize from './hooks/useLocalize';
import useOnyx from './hooks/useOnyx';
import {updateLastRoute} from './libs/actions/App';
import {disconnect} from './libs/actions/Delegate';
import * as EmojiPickerAction from './libs/actions/EmojiPickerAction';
import * as Report from './libs/actions/Report';
import * as User from './libs/actions/User';
import * as ActiveClientManager from './libs/ActiveClientManager';
import {isSafari} from './libs/Browser';
import * as Environment from './libs/Environment/Environment';
import FS from './libs/Fullstory';
import Growl, {growlRef} from './libs/Growl';
import Log from './libs/Log';
import migrateOnyx from './libs/migrateOnyx';
import Navigation from './libs/Navigation/Navigation';
import NavigationRoot from './libs/Navigation/NavigationRoot';
import NetworkConnection from './libs/NetworkConnection';
import PushNotification from './libs/Notification/PushNotification';
import './libs/Notification/PushNotification/subscribeToPushNotifications';
import setCrashlyticsUserId from './libs/setCrashlyticsUserId';
import StartupTimer from './libs/StartupTimer';
// This lib needs to be imported, but it has nothing to export since all it contains is an Onyx connection
import './libs/UnreadIndicatorUpdater';
import Visibility from './libs/Visibility';
import ONYXKEYS from './ONYXKEYS';
import PopoverReportActionContextMenu from './pages/home/report/ContextMenu/PopoverReportActionContextMenu';
import * as ReportActionContextMenu from './pages/home/report/ContextMenu/ReportActionContextMenu';
import type {Route} from './ROUTES';
import SplashScreenStateContext from './SplashScreenStateContext';
import type {ScreenShareRequest} from './types/onyx';

Onyx.registerLogger(({level, message, parameters}) => {
    if (level === 'alert') {
        Log.alert(message, parameters);
        console.error(message);

        // useOnyx() calls with "canBeMissing" config set to false will display a visual alert in dev environment
        // when they don't return data.
        const shouldShowAlert = typeof parameters === 'object' && !Array.isArray(parameters) && 'showAlert' in parameters && 'key' in parameters;
        if (Environment.isDevelopment() && shouldShowAlert) {
            Growl.error(`${message} Key: ${parameters.key as string}`, 10000);
        }
    } else if (level === 'hmmm') {
        Log.hmmm(message, parameters);
    } else {
        Log.info(message, undefined, parameters);
    }
});

type ExpensifyProps = {
    /** Whether the app is waiting for the server's response to determine if a room is public */
    isCheckingPublicRoom: OnyxEntry<boolean>;

    /** Whether a new update is available and ready to install. */
    updateAvailable: OnyxEntry<boolean>;

    /** Tells us if the sidebar has rendered */
    isSidebarLoaded: OnyxEntry<boolean>;

    /** Information about a screen share call requested by a GuidesPlus agent */
    screenShareRequest: OnyxEntry<ScreenShareRequest>;

    /** True when the user must update to the latest minimum version of the app */
    updateRequired: OnyxEntry<boolean>;

    /** Last visited path in the app */
    lastVisitedPath: OnyxEntry<string | undefined>;
};
function Expensify() {
    const appStateChangeListener = useRef<NativeEventSubscription | null>(null);
    const [isNavigationReady, setIsNavigationReady] = useState(false);
    const [isOnyxMigrated, setIsOnyxMigrated] = useState(false);
    const {splashScreenState, setSplashScreenState} = useContext(SplashScreenStateContext);
    const [hasAttemptedToOpenPublicRoom, setAttemptedToOpenPublicRoom] = useState(false);
    const {translate, preferredLocale} = useLocalize();
    const [account] = useOnyx(ONYXKEYS.ACCOUNT, {canBeMissing: true});
    const [session] = useOnyx(ONYXKEYS.SESSION, {canBeMissing: true});
    const [lastRoute] = useOnyx(ONYXKEYS.LAST_ROUTE, {canBeMissing: true});
    const [userMetadata] = useOnyx(ONYXKEYS.USER_METADATA, {canBeMissing: true});
    const [isCheckingPublicRoom = true] = useOnyx(ONYXKEYS.IS_CHECKING_PUBLIC_ROOM, {initWithStoredValues: false, canBeMissing: true});
    const [updateAvailable] = useOnyx(ONYXKEYS.UPDATE_AVAILABLE, {initWithStoredValues: false, canBeMissing: true});
    const [updateRequired] = useOnyx(ONYXKEYS.UPDATE_REQUIRED, {initWithStoredValues: false, canBeMissing: true});
    const [isSidebarLoaded] = useOnyx(ONYXKEYS.IS_SIDEBAR_LOADED, {canBeMissing: true});
    const [screenShareRequest] = useOnyx(ONYXKEYS.SCREEN_SHARE_REQUEST, {canBeMissing: true});
    const [lastVisitedPath] = useOnyx(ONYXKEYS.LAST_VISITED_PATH, {canBeMissing: true});

    useDebugShortcut();

    const [initialUrl, setInitialUrl] = useState<Route | null>(null);

    useEffect(() => {
        if (isCheckingPublicRoom) {
            return;
        }
        setAttemptedToOpenPublicRoom(true);
    }, [isCheckingPublicRoom]);

    const isAuthenticated = useIsAuthenticated();
    const autoAuthState = useMemo(() => session?.autoAuthState ?? '', [session]);

    const shouldInit = isNavigationReady && hasAttemptedToOpenPublicRoom && !!preferredLocale;
    const isSplashVisible = splashScreenState === CONST.BOOT_SPLASH_STATE.VISIBLE;
    const isHybridAppReady = splashScreenState === CONST.BOOT_SPLASH_STATE.READY_TO_BE_HIDDEN && isAuthenticated;
    const shouldHideSplash = shouldInit && (CONFIG.IS_HYBRID_APP ? isHybridAppReady : isSplashVisible);
    console.debug('inspect', {shouldInit, isSplashVisible, isHybridAppReady, shouldHideSplash, isAuthenticated});

    const initializeClient = () => {
        if (!Visibility.isVisible()) {
            return;
        }

        // Delay client init to avoid issues with delayed Onyx events on iOS. All iOS browsers use WebKit, which suspends events in background tabs.
        // Events are flushed only when the tab becomes active again causing issues with client initialization.
        // See: https://stackoverflow.com/questions/54095584/page-becomes-inactive-when-switching-tabs-on-ios
        if (isSafari()) {
            setTimeout(ActiveClientManager.init, 400);
        } else {
            ActiveClientManager.init();
        }
    };

    const setNavigationReady = useCallback(() => {
        setIsNavigationReady(true);

        // Navigate to any pending routes now that the NavigationContainer is ready
        Navigation.setIsNavigationReady();
    }, []);

    const onSplashHide = useCallback(() => {
        setSplashScreenState(CONST.BOOT_SPLASH_STATE.HIDDEN);
    }, [setSplashScreenState]);

    useLayoutEffect(() => {
        // Initialize this client as being an active client
        ActiveClientManager.init();

        // Used for the offline indicator appearing when someone is offline
        const unsubscribeNetInfo = NetworkConnection.subscribeToNetInfo();

        return unsubscribeNetInfo;
    }, []);

    useEffect(() => {
        // Initialize Fullstory lib
        FS.init(userMetadata);
    }, [userMetadata]);

    // Log the platform and config to debug .env issues
    useEffect(() => {
        Log.info('App launched', false, {Platform, CONFIG});
    }, []);

    useEffect(() => {
        setTimeout(() => {
            const appState = AppState.currentState;
            Log.info('[BootSplash] splash screen status', false, {appState, splashScreenState});

            if (splashScreenState === CONST.BOOT_SPLASH_STATE.VISIBLE) {
                const propsToLog: Omit<ExpensifyProps & {isAuthenticated: boolean}, 'children' | 'session'> = {
                    isCheckingPublicRoom,
                    updateRequired,
                    updateAvailable,
                    isSidebarLoaded,
                    screenShareRequest,
                    isAuthenticated,
                    lastVisitedPath,
                };
                Log.alert('[BootSplash] splash screen is still visible', {propsToLog}, false);
            }
        }, 30 * 1000);

        // This timer is set in the native layer when launching the app and we stop it here so we can measure how long
        // it took for the main app itself to load.
        StartupTimer.stop();

        // Run any Onyx schema migrations and then continue loading the main app
        migrateOnyx().then(() => {
            // In case of a crash that led to disconnection, we want to remove all the push notifications.
            if (!isAuthenticated) {
                PushNotification.clearNotifications();
            }

            setIsOnyxMigrated(true);
        });

        appStateChangeListener.current = AppState.addEventListener('change', initializeClient);

        // If the app is opened from a deep link, get the reportID (if exists) from the deep link and navigate to the chat report
        Linking.getInitialURL().then((url) => {
<<<<<<< HEAD
            if(!url) {
=======
            // We use custom deeplink handler in setup/hybridApp
            if (CONFIG.IS_HYBRID_APP) {
                Report.doneCheckingPublicRoom();
>>>>>>> 416175fd
                return;
            }
            setInitialUrl(url as Route);
            Report.openReportFromDeepLink(url ?? '');
        });

        // Open chat report from a deep link (only mobile native)
        Linking.addEventListener('url', (state) => {
            Report.openReportFromDeepLink(state.url);
        });

        return () => {
            if (!appStateChangeListener.current) {
                return;
            }
            appStateChangeListener.current.remove();
        };
        // eslint-disable-next-line react-compiler/react-compiler, react-hooks/exhaustive-deps -- we don't want this effect to run again
    }, []);

    // This is being done since we want to play sound even when iOS device is on silent mode, to align with other platforms.
    useEffect(() => {
        Audio.setAudioModeAsync({playsInSilentModeIOS: true});
    }, []);

    useLayoutEffect(() => {
        if (!isNavigationReady || !lastRoute) {
            return;
        }
        updateLastRoute('');
        Navigation.navigate(lastRoute as Route);
        // Disabling this rule because we only want it to run on the first render.
        // eslint-disable-next-line react-compiler/react-compiler, react-hooks/exhaustive-deps
    }, [isNavigationReady]);

    useEffect(() => {
        if (!isAuthenticated) {
            return;
        }
        setCrashlyticsUserId(session?.accountID ?? CONST.DEFAULT_NUMBER_ID);
    }, [isAuthenticated, session?.accountID]);

    useEffect(() => {
        if (!account?.delegatedAccess?.delegate) {
            return;
        }
        if (account?.delegatedAccess?.delegates?.some((d) => d.email === account?.delegatedAccess?.delegate)) {
            return;
        }
        disconnect();
    }, [account?.delegatedAccess?.delegates, account?.delegatedAccess?.delegate]);

    // Display a blank page until the onyx migration completes
    if (!isOnyxMigrated) {
        return null;
    }

    if (updateRequired) {
        throw new Error(CONST.ERROR.UPDATE_REQUIRED);
    }

    return (
        <DeeplinkWrapper
            isAuthenticated={isAuthenticated}
            autoAuthState={autoAuthState}
            initialUrl={initialUrl ?? ''}
        >
            {shouldInit && (
                <>
                    <GrowlNotification ref={growlRef} />
                    <PopoverReportActionContextMenu ref={ReportActionContextMenu.contextMenuRef} />
                    <EmojiPicker ref={EmojiPickerAction.emojiPickerRef} />
                    {/* We include the modal for showing a new update at the top level so the option is always present. */}
                    {updateAvailable && !updateRequired ? <UpdateAppModal /> : null}
                    {screenShareRequest ? (
                        <ConfirmModal
                            title={translate('guides.screenShare')}
                            onConfirm={() => User.joinScreenShare(screenShareRequest.accessToken, screenShareRequest.roomName)}
                            onCancel={User.clearScreenShareRequest}
                            prompt={translate('guides.screenShareRequest')}
                            confirmText={translate('common.join')}
                            cancelText={translate('common.decline')}
                            isVisible
                        />
                    ) : null}
                </>
            )}

            <AppleAuthWrapper />
            {hasAttemptedToOpenPublicRoom && (
                <NavigationRoot
                    onReady={setNavigationReady}
                    authenticated={isAuthenticated}
                    lastVisitedPath={lastVisitedPath as Route}
                    initialUrl={initialUrl}
                />
            )}
            {shouldHideSplash && <SplashScreenHider onHide={onSplashHide} />}
        </DeeplinkWrapper>
    );
}

Expensify.displayName = 'Expensify';

export default Expensify;<|MERGE_RESOLUTION|>--- conflicted
+++ resolved
@@ -204,15 +204,11 @@
 
         // If the app is opened from a deep link, get the reportID (if exists) from the deep link and navigate to the chat report
         Linking.getInitialURL().then((url) => {
-<<<<<<< HEAD
-            if(!url) {
-=======
             // We use custom deeplink handler in setup/hybridApp
             if (CONFIG.IS_HYBRID_APP) {
                 Report.doneCheckingPublicRoom();
->>>>>>> 416175fd
-                return;
             }
+
             setInitialUrl(url as Route);
             Report.openReportFromDeepLink(url ?? '');
         });
