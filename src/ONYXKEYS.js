/**
 * This is a file containing constants for all the top level keys in our store
 */
export default {
    // Holds information about the users account that is logging in
    ACCOUNT: 'account',

    // Holds the reportID for the report between the user and their account manager
    ACCOUNT_MANAGER_REPORT_ID: 'accountManagerReportID',

    // Boolean flag only true when first set
    NVP_IS_FIRST_TIME_NEW_EXPENSIFY_USER: 'isFirstTimeNewExpensifyUser',

    // Holds an array of client IDs which is used for multi-tabs on web in order to know
    // which tab is the leader, and which ones are the followers
    ACTIVE_CLIENTS: 'activeClients',

    // A unique ID for the device
    DEVICE_ID: 'deviceID',

    // Boolean flag set whenever the sidebar has loaded
    IS_SIDEBAR_LOADED: 'isSidebarLoaded',

    // Note: These are Persisted Requests - not all requests in the main queue as the key name might lead one to believe
    PERSISTED_REQUESTS: 'networkRequestQueue',

    // Onyx updates from a response, or success or failure data from a request.
    QUEUED_ONYX_UPDATES: 'queuedOnyxUpdates',

    // Stores current date
    CURRENT_DATE: 'currentDate',

    // Credentials to authenticate the user
    CREDENTIALS: 'credentials',

    // Contains loading data for the IOU feature (MoneyRequestModal, IOUDetail, & IOUPreview Components)
    IOU: 'iou',

    // Keeps track if there is modal currently visible or not
    MODAL: 'modal',

    // Has information about the network status (offline/online)
    NETWORK: 'network',

    // Contains all the personalDetails the user has access to, keyed by accountID
    PERSONAL_DETAILS_LIST: 'personalDetailsList',

    // Contains all the private personal details of the user
    PRIVATE_PERSONAL_DETAILS: 'private_personalDetails',

    // Contains all the info for Tasks
    TASK: 'task',

    // Contains a list of all currencies available to the user - user can
    // select a currency based on the list
    CURRENCY_LIST: 'currencyList',

    // Indicates whether an update is available and ready to be installed.
    UPDATE_AVAILABLE: 'updateAvailable',

    // Indicates that a request to join a screen share with a GuidesPlus agent was received
    SCREEN_SHARE_REQUEST: 'screenShareRequest',

    // Saves the current country code which is displayed when the user types a phone number without
    // an international code
    COUNTRY_CODE: 'countryCode',

    // The 'country' field in this code represents the return country based on the user's IP address.
    // It is expected to provide a two-letter country code such as US for United States, and so on.
    COUNTRY: 'country',

    // Contains all the users settings for the Settings page and sub pages
    USER: 'user',

    // Contains metadata (partner, login, validation date) for all of the user's logins
    LOGIN_LIST: 'loginList',

    // Information about the current session (authToken, accountID, email, loading, error)
    SESSION: 'session',
    BETAS: 'betas',

    // NVP keys
    // Contains the user's payPalMe data
    PAYPAL: 'paypal',

    // Contains the user preference for the LHN priority mode
    NVP_PRIORITY_MODE: 'nvp_priorityMode',

    // Contains the users's block expiration (if they have one)
    NVP_BLOCKED_FROM_CONCIERGE: 'private_blockedFromConcierge',

    // A unique identifier that each user has that's used to send notifications
    NVP_PRIVATE_PUSH_NOTIFICATION_ID: 'private_pushNotificationID',

    // The NVP with the last payment method used per policy
    NVP_LAST_PAYMENT_METHOD: 'nvp_lastPaymentMethod',

    // Does this user have push notifications enabled for this device?
    PUSH_NOTIFICATIONS_ENABLED: 'pushNotificationsEnabled',

    // Plaid data (access tokens, bank accounts ...)
    PLAID_DATA: 'plaidData',

    // If we disabled Plaid because of too many attempts
    IS_PLAID_DISABLED: 'isPlaidDisabled',

    // Token needed to initialize Plaid link
    PLAID_LINK_TOKEN: 'plaidLinkToken',

    // Token needed to initialize Onfido
    ONFIDO_TOKEN: 'onfidoToken',

    // Collection Keys
    COLLECTION: {
        DOWNLOAD: 'download_',
        POLICY: 'policy_',
        POLICY_MEMBERS: 'policyMembers_',
        WORKSPACE_INVITE_MEMBERS_DRAFT: 'workspaceInviteMembersDraft_',
        REPORT: 'report_',
        REPORT_ACTIONS: 'reportActions_',
        REPORT_ACTIONS_DRAFTS: 'reportActionsDrafts_',
        REPORT_ACTIONS_REACTIONS: 'reportActionsReactions_',
        REPORT_DRAFT_COMMENT: 'reportDraftComment_',
        REPORT_DRAFT_COMMENT_NUMBER_OF_LINES: 'reportDraftCommentNumberOfLines_',
        REPORT_IS_COMPOSER_FULL_SIZE: 'reportIsComposerFullSize_',
        REPORT_USER_IS_TYPING: 'reportUserIsTyping_',
        SECURITY_GROUP: 'securityGroup_',
        TRANSACTION: 'transactions_',

        // This is deprecated, but needed for a migration, so we still need to include it here so that it will be initialized in Onyx.init
        DEPRECATED_POLICY_MEMBER_LIST: 'policyMemberList_',
    },

    // Indicates which locale should be used
    NVP_PREFERRED_LOCALE: 'preferredLocale',

    // List of transactionIDs in process of rejection
    TRANSACTIONS_BEING_REJECTED: 'transactionsBeingRejected',

    // User's Expensify Wallet
    USER_WALLET: 'userWallet',

    // Object containing Onfido SDK Token + applicantID
    WALLET_ONFIDO: 'walletOnfido',

    // Stores information about additional details form entry
    WALLET_ADDITIONAL_DETAILS: 'walletAdditionalDetails',

    // Object containing Wallet terms step state
    WALLET_TERMS: 'walletTerms',

    // The user's bank accounts
    BANK_ACCOUNT_LIST: 'bankAccountList',

    // The user's credit cards
    CARD_LIST: 'cardList',

    // The user's credit cards (renamed from cardList)
    FUND_LIST: 'fundList',

    // Stores information about the user's saved statements
    WALLET_STATEMENT: 'walletStatement',

    // Stores information about the active personal bank account being set up
    PERSONAL_BANK_ACCOUNT: 'personalBankAccount',

    // Stores information about the active reimbursement account being set up
    REIMBURSEMENT_ACCOUNT: 'reimbursementAccount',

    // Stores draft information about the active reimbursement account being set up
    REIMBURSEMENT_ACCOUNT_DRAFT: 'reimbursementAccountDraft',

    // Store preferred skintone for emoji
    PREFERRED_EMOJI_SKIN_TONE: 'preferredEmojiSkinTone',

    // Store frequently used emojis for this user
    FREQUENTLY_USED_EMOJIS: 'frequentlyUsedEmojis',

    // Stores Workspace ID that will be tied to reimbursement account during setup
    REIMBURSEMENT_ACCOUNT_WORKSPACE_ID: 'reimbursementAccountWorkspaceID',

    // Set when we are loading payment methods
    IS_LOADING_PAYMENT_METHODS: 'isLoadingPaymentMethods',

    // Is report data loading?
    IS_LOADING_REPORT_DATA: 'isLoadingReportData',

    // Is Keyboard shortcuts modal open?
    IS_SHORTCUTS_MODAL_OPEN: 'isShortcutsModalOpen',

    // Is the test tools modal open?
    IS_TEST_TOOLS_MODAL_OPEN: 'isTestToolsModalOpen',

    // Stores information about active wallet transfer amount, selectedAccountID, status, etc
    WALLET_TRANSFER: 'walletTransfer',

    // The policyID of the last workspace whose settings were accessed by the user
    LAST_ACCESSED_WORKSPACE_POLICY_ID: 'lastAccessedWorkspacePolicyID',

    // List of Form ids
    FORMS: {
        ADD_DEBIT_CARD_FORM: 'addDebitCardForm',
        REIMBURSEMENT_ACCOUNT_FORM: 'reimbursementAccount',
        WORKSPACE_SETTINGS_FORM: 'workspaceSettingsForm',
        WORKSPACE_RATE_AND_UNIT_FORM: 'workspaceRateAndUnitForm',
        CLOSE_ACCOUNT_FORM: 'closeAccount',
        PROFILE_SETTINGS_FORM: 'profileSettingsForm',
        DISPLAY_NAME_FORM: 'displayNameForm',
        ROOM_NAME_FORM: 'roomNameForm',
        WELCOME_MESSAGE_FORM: 'welcomeMessageForm',
        LEGAL_NAME_FORM: 'legalNameForm',
        WORKSPACE_INVITE_MESSAGE_FORM: 'workspaceInviteMessageForm',
        DATE_OF_BIRTH_FORM: 'dateOfBirthForm',
        HOME_ADDRESS_FORM: 'homeAddressForm',
        NEW_ROOM_FORM: 'newRoomForm',
        ROOM_SETTINGS_FORM: 'roomSettingsForm',
        NEW_TASK_FORM: 'newTaskForm',
        EDIT_TASK_FORM: 'editTaskForm',
        MONEY_REQUEST_DESCRIPTION_FORM: 'moneyRequestDescriptionForm',
        NEW_CONTACT_METHOD_FORM: 'newContactMethodForm',
        PAYPAL_FORM: 'payPalForm',
    },

    // Whether we should show the compose input or not
    SHOULD_SHOW_COMPOSE_INPUT: 'shouldShowComposeInput',

    // Is app in beta version
    IS_BETA: 'isBeta',

    // The theme setting set by the user in preferences.
    // This can be either "light", "dark" or "system"
    PREFERRED_THEME: 'preferredTheme',

    // Whether we're checking if the room is public or not
    IS_CHECKING_PUBLIC_ROOM: 'isCheckingPublicRoom',

    // A map of the user's security group IDs they belong to in specific domains
    MY_DOMAIN_SECURITY_GROUPS: 'myDomainSecurityGroups',

    // Report ID of the last report the user viewed as anonymous user
    LAST_OPENED_PUBLIC_ROOM_ID: 'lastOpenedPublicRoomID',

    // Experimental memory only Onyx mode flag
    IS_USING_MEMORY_ONLY_KEYS: 'isUsingMemoryOnlyKeys',

<<<<<<< HEAD
    // The access token to be used with the Mapbox library
    MAPBOX_ACCESS_TOKEN: 'mapboxAccessToken',
=======
    ONYX_UPDATES: {
        // The ID of the last Onyx update that was applied to this client
        LAST_UPDATE_ID: 'onyxUpdatesLastUpdateID',

        // The ID of the previous Onyx update that was applied to this client
        PREVIOUS_UPDATE_ID: 'onyxUpdatesPreviousUpdateID',
    },
>>>>>>> 7b13f112

    // Manual request tab selector
    SELECTED_TAB: 'selectedTab',

    // Receipt upload modal
    RECEIPT_MODAL: 'receiptModal',
};<|MERGE_RESOLUTION|>--- conflicted
+++ resolved
@@ -243,10 +243,9 @@
     // Experimental memory only Onyx mode flag
     IS_USING_MEMORY_ONLY_KEYS: 'isUsingMemoryOnlyKeys',
 
-<<<<<<< HEAD
     // The access token to be used with the Mapbox library
     MAPBOX_ACCESS_TOKEN: 'mapboxAccessToken',
-=======
+  
     ONYX_UPDATES: {
         // The ID of the last Onyx update that was applied to this client
         LAST_UPDATE_ID: 'onyxUpdatesLastUpdateID',
@@ -254,7 +253,6 @@
         // The ID of the previous Onyx update that was applied to this client
         PREVIOUS_UPDATE_ID: 'onyxUpdatesPreviousUpdateID',
     },
->>>>>>> 7b13f112
 
     // Manual request tab selector
     SELECTED_TAB: 'selectedTab',
