/**
 * This is a file containing constants for all the top level keys in our store
 */
export default {
    // Holds information about the users account that is logging in
    ACCOUNT: 'account',

    // Holds the reportID for the report between the user and their account manager
    ACCOUNT_MANAGER_REPORT_ID: 'accountManagerReportID',

    // Boolean flag only true when first set
    NVP_IS_FIRST_TIME_NEW_EXPENSIFY_USER: 'isFirstTimeNewExpensifyUser',

    // Holds an array of client IDs which is used for multi-tabs on web in order to know
    // which tab is the leader, and which ones are the followers
    ACTIVE_CLIENTS: 'activeClients',

    // A unique ID for the device
    DEVICE_ID: 'deviceID',

    // Boolean flag set whenever the sidebar has loaded
    IS_SIDEBAR_LOADED: 'isSidebarLoaded',

    // Note: These are Persisted Requests - not all requests in the main queue as the key name might lead one to believe
    PERSISTED_REQUESTS: 'networkRequestQueue',

    // Stores current date
    CURRENT_DATE: 'currentDate',

    // Credentials to authenticate the user
    CREDENTIALS: 'credentials',

    // Contains loading data for the IOU feature (MoneyRequestModal, IOUDetail, & IOUPreview Components)
    IOU: 'iou',

    // Keeps track if there is modal currently visible or not
    MODAL: 'modal',

    // Has information about the network status (offline/online)
    NETWORK: 'network',

    // Contains all the personalDetails the user has access to
    PERSONAL_DETAILS: 'personalDetails',

    // Contains all the private personal details of the user
    PRIVATE_PERSONAL_DETAILS: 'private_personalDetails',

    // Contains a list of all currencies available to the user - user can
    // select a currency based on the list
    CURRENCY_LIST: 'currencyList',

    // Indicates whether an update is available and ready to be installed.
    UPDATE_AVAILABLE: 'updateAvailable',

    // Indicates that a request to join a screen share with a GuidesPlus agent was received
    SCREEN_SHARE_REQUEST: 'screenShareRequest',

    // Saves the current country code which is displayed when the user types a phone number without
    // an international code
    COUNTRY_CODE: 'countryCode',

    // Contains all the users settings for the Settings page and sub pages
    USER: 'user',

    // Contains metadata (partner, login, validation date) for all of the user's logins
    LOGIN_LIST: 'loginList',

    // Information about the current session (authToken, accountID, email, loading, error)
    SESSION: 'session',
    BETAS: 'betas',

    // NVP keys
    // Contains the user's payPalMe address
    NVP_PAYPAL_ME_ADDRESS: 'nvp_paypalMeAddress',

    // Contains the user's payPalMe data
    PAYPAL: 'paypal',

    // Contains the user preference for the LHN priority mode
    NVP_PRIORITY_MODE: 'nvp_priorityMode',

    // Contains the users's block expiration (if they have one)
    NVP_BLOCKED_FROM_CONCIERGE: 'private_blockedFromConcierge',

    // A unique identifier that each user has that's used to send notifications
    NVP_PRIVATE_PUSH_NOTIFICATION_ID: 'private_pushNotificationID',

    // Does this user have push notifications enabled for this device?
    PUSH_NOTIFICATIONS_ENABLED: 'pushNotificationsEnabled',

    // Plaid data (access tokens, bank accounts ...)
    PLAID_DATA: 'plaidData',

    // If we disabled Plaid because of too many attempts
    IS_PLAID_DISABLED: 'isPlaidDisabled',

    // Token needed to initialize Plaid link
    PLAID_LINK_TOKEN: 'plaidLinkToken',

    // Token needed to initialize Onfido
    ONFIDO_TOKEN: 'onfidoToken',

    // Collection Keys
    COLLECTION: {
        DOWNLOAD: 'download_',
        POLICY: 'policy_',
        POLICY_MEMBER_LIST: 'policyMemberList_',
        REPORT: 'report_',
        REPORT_ACTIONS: 'reportActions_',
        REPORT_ACTIONS_DRAFTS: 'reportActionsDrafts_',
        REPORT_DRAFT_COMMENT: 'reportDraftComment_',
        REPORT_DRAFT_COMMENT_NUMBER_OF_LINES: 'reportDraftCommentNumberOfLines_',
        REPORT_IS_COMPOSER_FULL_SIZE: 'reportIsComposerFullSize_',
<<<<<<< HEAD
        POLICY_MEMBER_LIST: 'policyMemberList_',
        DOWNLOAD: 'download_',
        SECURITY_GROUP: 'securityGroup_',
=======
        REPORT_USER_IS_TYPING: 'reportUserIsTyping_',
        TRANSACTION: 'transactions_',
>>>>>>> 74d5290d
    },

    // Indicates which locale should be used
    NVP_PREFERRED_LOCALE: 'preferredLocale',

    // List of transactionIDs in process of rejection
    TRANSACTIONS_BEING_REJECTED: 'transactionsBeingRejected',

    // User's Expensify Wallet
    USER_WALLET: 'userWallet',

    // Object containing Onfido SDK Token + applicantID
    WALLET_ONFIDO: 'walletOnfido',

    // Stores information about additional details form entry
    WALLET_ADDITIONAL_DETAILS: 'walletAdditionalDetails',

    // Object containing Wallet terms step state
    WALLET_TERMS: 'walletTerms',

    // The user's bank accounts
    BANK_ACCOUNT_LIST: 'bankAccountList',

    // The user's credit cards
    CARD_LIST: 'cardList',

    // Stores information about the user's saved statements
    WALLET_STATEMENT: 'walletStatement',

    // Stores information about the active personal bank account being set up
    PERSONAL_BANK_ACCOUNT: 'personalBankAccount',

    // Stores information about the active reimbursement account being set up
    REIMBURSEMENT_ACCOUNT: 'reimbursementAccount',

    // Stores draft information about the active reimbursement account being set up
    REIMBURSEMENT_ACCOUNT_DRAFT: 'reimbursementAccountDraft',

    // Store preferred skintone for emoji
    PREFERRED_EMOJI_SKIN_TONE: 'preferredEmojiSkinTone',

    // Store frequently used emojis for this user
    FREQUENTLY_USED_EMOJIS: 'frequentlyUsedEmojis',

    // Stores Workspace ID that will be tied to reimbursement account during setup
    REIMBURSEMENT_ACCOUNT_WORKSPACE_ID: 'reimbursementAccountWorkspaceID',

    // Set when we are loading payment methods
    IS_LOADING_PAYMENT_METHODS: 'isLoadingPaymentMethods',

    // Is report data loading?
    IS_LOADING_REPORT_DATA: 'isLoadingReportData',

    // Is Keyboard shortcuts modal open?
    IS_SHORTCUTS_MODAL_OPEN: 'isShortcutsModalOpen',

    // Stores information about active wallet transfer amount, selectedAccountID, status, etc
    WALLET_TRANSFER: 'walletTransfer',

    // The policyID of the last workspace whose settings were accessed by the user
    LAST_ACCESSED_WORKSPACE_POLICY_ID: 'lastAccessedWorkspacePolicyID',

    // List of Form ids
    FORMS: {
        ADD_DEBIT_CARD_FORM: 'addDebitCardForm',
        REIMBURSEMENT_ACCOUNT_FORM: 'reimbursementAccount',
        WORKSPACE_SETTINGS_FORM: 'workspaceSettingsForm',
        CLOSE_ACCOUNT_FORM: 'closeAccount',
        PROFILE_SETTINGS_FORM: 'profileSettingsForm',
        DISPLAY_NAME_FORM: 'displayNameForm',
        LEGAL_NAME_FORM: 'legalNameForm',
        DATE_OF_BIRTH_FORM: 'dateOfBirthForm',
        HOME_ADDRESS_FORM: 'homeAddressForm',
        NEW_ROOM_FORM: 'newRoomForm',
        ROOM_SETTINGS_FORM: 'roomSettingsForm',
        MONEY_REQUEST_DESCRIPTION_FORM: 'moneyRequestDescriptionForm',
    },

    // Whether we should show the compose input or not
    SHOULD_SHOW_COMPOSE_INPUT: 'shouldShowComposeInput',

    // Is app in beta version
    IS_BETA: 'isBeta',

    // Whether the auth token is valid
    IS_TOKEN_VALID: 'isTokenValid',

    // A map of the user's security group IDs they belong to in specific domains
    MY_DOMAIN_SECURITY_GROUPS: 'myDomainSecurityGroups',
};<|MERGE_RESOLUTION|>--- conflicted
+++ resolved
@@ -111,14 +111,9 @@
         REPORT_DRAFT_COMMENT: 'reportDraftComment_',
         REPORT_DRAFT_COMMENT_NUMBER_OF_LINES: 'reportDraftCommentNumberOfLines_',
         REPORT_IS_COMPOSER_FULL_SIZE: 'reportIsComposerFullSize_',
-<<<<<<< HEAD
-        POLICY_MEMBER_LIST: 'policyMemberList_',
-        DOWNLOAD: 'download_',
+        REPORT_USER_IS_TYPING: 'reportUserIsTyping_',
         SECURITY_GROUP: 'securityGroup_',
-=======
-        REPORT_USER_IS_TYPING: 'reportUserIsTyping_',
         TRANSACTION: 'transactions_',
->>>>>>> 74d5290d
     },
 
     // Indicates which locale should be used
