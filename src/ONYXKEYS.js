--- conflicted
+++ resolved
@@ -45,11 +45,7 @@
     // Contains all the personalDetails the user has access to
     PERSONAL_DETAILS: 'personalDetails',
 
-<<<<<<< HEAD
-    // Contains all the personalDetails the user has access to
-=======
     // Contains all the personalDetails the user has access to, keyed by accountID
->>>>>>> f36d9f20
     PERSONAL_DETAILS_LIST: 'personalDetailsList',
 
     // Contains all the private personal details of the user
