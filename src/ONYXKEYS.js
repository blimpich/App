/**
 * This is a file containing constants for all the top level keys in our store
 */
export default {
    // Holds information about the users account that is logging in
    ACCOUNT: 'account',

    // Holds an array of client IDs which is used for multi-tabs on web in order to know
    // which tab is the leader, and which ones are the followers
    ACTIVE_CLIENTS: 'activeClients',

    // A key that is set while we are still waiting for the initial round of reports to load. Once set it should not be
    // false unless we sign out. If there are reports in storage when the app inits this will be `true`.
    INITIAL_REPORT_DATA_LOADED: 'initialReportDataLoaded',

    // Boolean flag set whenever we are waiting for the reconnection callbacks to finish.
    IS_LOADING_AFTER_RECONNECT: 'isLoadingAfterReconnect',

    NETWORK_REQUEST_QUEUE: 'networkRequestQueue',

    // What the active route is for our navigator. Global route that determines what views to display.
    CURRENT_URL: 'currentURL',

    // Stores current date
    CURRENT_DATE: 'currentDate',

    // Currently viewed reportID
    CURRENTLY_VIEWED_REPORTID: 'currentlyViewedReportID',

    // Credentials to authenticate the user
    CREDENTIALS: 'credentials',

    // Contains loading data for the IOU feature (IOUModal, IOUDetail, & IOUPreview Components)
    IOU: 'iou',

    // Keeps track if there is modal currently visible or not
    MODAL: 'modal',

    // Contains the personalDetails of the user as well as their timezone
    MY_PERSONAL_DETAILS: 'myPersonalDetails',

    // Has information about the network status (offline/online)
    NETWORK: 'network',

    // Contains all the personalDetails the user has access to
    PERSONAL_DETAILS: 'personalDetails',

    // Contains a list of all currencies available to the user - user can
    // select a currency based on the list
    CURRENCY_LIST: 'currencyList',

    // Indicates whether an update is available and ready to beinstalled.
    UPDATE_AVAILABLE: 'updateAvailable',

    // Saves the current country code which is displayed when the user types a phone number without
    // an international code
    COUNTRY_CODE: 'countryCode',

    // Contains all the users settings for the Settings page and sub pages
    USER: 'user',

    // Information about the current session (authToken, accountID, email, loading, error)
    SESSION: 'session',
    BETAS: 'betas',

    // NVP keys
    // Contains the user's payPalMe address
    NVP_PAYPAL_ME_ADDRESS: 'nvp_paypalMeAddress',

    // Contains the user preference for the LHN priority mode
    NVP_PRIORITY_MODE: 'nvp_priorityMode',

<<<<<<< HEAD
    // Contains the users's block expiration (if they have one)
    NVP_BLOCKED_FROM_CONCIERGE: 'private_blockedFromConcierge',
=======
    // SDK token used to communicate with Plaid API
    PLAID_LINK_TOKEN: 'plaidLinkToken',

    // List of bank accounts returned by Plaid
    PLAID_BANK_ACCOUNTS: 'plaidBankAccounts',
>>>>>>> 5e00c660

    // Collection Keys
    COLLECTION: {
        REPORT: 'report_',
        REPORT_ACTIONS: 'reportActions_',
        REPORT_DRAFT_COMMENT: 'reportDraftComment_',
        REPORT_ACTIONS_DRAFTS: 'reportActionsDrafts_',
        REPORT_USER_IS_TYPING: 'reportUserIsTyping_',
        REPORT_IOUS: 'reportIOUs_',
        POLICY: 'policy_',
    },

    // Indicates which locale should be used
    PREFERRED_LOCALE: 'preferredLocale',

    // List of transactionIDs in process of rejection
    TRANSACTIONS_BEING_REJECTED: 'transactionsBeingRejected',

    // User's Expensify Wallet
    USER_WALLET: 'userWallet',

    // Object containing Onfido SDK Token + applicantID
    WALLET_ONFIDO: 'walletOnfido',

    // Stores information about additional details form entry
    WALLET_ADDITIONAL_DETAILS: 'walletAdditionalDetails',

    // Object containing Wallet terms step state
    WALLET_TERMS: 'walletTerms',

    // The user's bank accounts
    BANK_ACCOUNT_LIST: 'bankAccountList',

    // The user's credit cards
    CARD_LIST: 'cardList',

    // Stores information about the active reimbursement account being set up
    REIMBURSEMENT_ACCOUNT: 'reimbursementAccount',
};<|MERGE_RESOLUTION|>--- conflicted
+++ resolved
@@ -70,16 +70,14 @@
     // Contains the user preference for the LHN priority mode
     NVP_PRIORITY_MODE: 'nvp_priorityMode',
 
-<<<<<<< HEAD
     // Contains the users's block expiration (if they have one)
     NVP_BLOCKED_FROM_CONCIERGE: 'private_blockedFromConcierge',
-=======
+
     // SDK token used to communicate with Plaid API
     PLAID_LINK_TOKEN: 'plaidLinkToken',
 
     // List of bank accounts returned by Plaid
     PLAID_BANK_ACCOUNTS: 'plaidBankAccounts',
->>>>>>> 5e00c660
 
     // Collection Keys
     COLLECTION: {
