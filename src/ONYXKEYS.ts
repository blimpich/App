--- conflicted
+++ resolved
@@ -1201,12 +1201,8 @@
     [ONYXKEYS.NVP_LAST_ECASH_ANDROID_LOGIN]: string;
     [ONYXKEYS.NVP_LAST_IPHONE_LOGIN]: string;
     [ONYXKEYS.NVP_LAST_ANDROID_LOGIN]: string;
-<<<<<<< HEAD
     [ONYXKEYS.TRANSACTION_THREAD_NAVIGATION_TRANSACTION_IDS]: string[];
-=======
-    [ONYXKEYS.TRANSACTION_THREAD_NAVIGATION_REPORT_IDS]: string[];
     [ONYXKEYS.ONBOARDING_USER_REPORTED_INTEGRATION]: OnboardingAccounting;
->>>>>>> 0baf8e3c
     [ONYXKEYS.HYBRID_APP]: OnyxTypes.HybridApp;
 };
 
