import type {OnyxUpdate} from 'react-native-onyx';
import type {ValueOf} from 'type-fest';
import type CONST from './CONST';
import type {OnboardingCompanySize} from './CONST';
import type Platform from './libs/getPlatform/types';
import type * as FormTypes from './types/form';
import type * as OnyxTypes from './types/onyx';
import type {Attendee, Participant} from './types/onyx/IOU';
import type Onboarding from './types/onyx/Onboarding';
import type AssertTypesEqual from './types/utils/AssertTypesEqual';
import type DeepValueOf from './types/utils/DeepValueOf';

/**
 * This is a file containing constants for all the top level keys in our store
 */
const ONYXKEYS = {
    /** Holds information about the users account that is logging in */
    ACCOUNT: 'account',

    /** Holds the reportID for the report between the user and their account manager */
    ACCOUNT_MANAGER_REPORT_ID: 'accountManagerReportID',

    /** Holds an array of client IDs which is used for multi-tabs on web in order to know
     * which tab is the leader, and which ones are the followers */
    ACTIVE_CLIENTS: 'activeClients',

    /** A unique ID for the device */
    DEVICE_ID: 'deviceID',

    /** Boolean flag set whenever the sidebar has loaded */
    IS_SIDEBAR_LOADED: 'isSidebarLoaded',

    /** Boolean flag set whenever we are searching for reports in the server */
    IS_SEARCHING_FOR_REPORTS: 'isSearchingForReports',

    /** Note: These are Persisted Requests - not all requests in the main queue as the key name might lead one to believe */
    PERSISTED_REQUESTS: 'networkRequestQueue',
    PERSISTED_ONGOING_REQUESTS: 'networkOngoingRequestQueue',

    /** Stores current date */
    CURRENT_DATE: 'currentDate',

    /** Credentials to authenticate the user */
    CREDENTIALS: 'credentials',
    STASHED_CREDENTIALS: 'stashedCredentials',

    /** Keeps track if there is modal currently visible or not */
    MODAL: 'modal',

    /** Keeps track if there is a full screen currently visible or not */
    FULLSCREEN_VISIBILITY: 'fullscreenVisibility',

    /** Has information about the network status (offline/online) */
    NETWORK: 'network',

    // draft status
    CUSTOM_STATUS_DRAFT: 'customStatusDraft',

    // keep edit message focus state
    INPUT_FOCUSED: 'inputFocused',

    /** Contains all the personalDetails the user has access to, keyed by accountID */
    PERSONAL_DETAILS_LIST: 'personalDetailsList',

    /** Contains all the private personal details of the user */
    PRIVATE_PERSONAL_DETAILS: 'private_personalDetails',

    /**
     * PERSONAL_DETAILS_METADATA is a perf optimization used to hold loading states of each entry in PERSONAL_DETAILS_LIST.
     * A lot of components are connected to the PERSONAL_DETAILS_LIST entity and do not care about the loading state.
     * Setting the loading state directly on the personal details entry caused a lot of unnecessary re-renders.
     */
    PERSONAL_DETAILS_METADATA: 'personalDetailsMetadata',

    /** Contains all the info for Tasks */
    TASK: 'task',

    /** Contains a list of all currencies available to the user - user can
     * select a currency based on the list */
    CURRENCY_LIST: 'currencyList',

    /** Indicates whether an update is available and ready to be installed. */
    UPDATE_AVAILABLE: 'updateAvailable',

    /** Indicates that a request to join a screen share with a GuidesPlus agent was received */
    SCREEN_SHARE_REQUEST: 'screenShareRequest',

    /** Saves the current country code which is displayed when the user types a phone number without
     *  an international code */
    COUNTRY_CODE: 'countryCode',

    /**  The 'country' field in this code represents the return country based on the user's IP address.
     * It is expected to provide a two-letter country code such as US for United States, and so on. */
    COUNTRY: 'country',

    /** Contains latitude and longitude of user's last known location */
    USER_LOCATION: 'userLocation',

    /** Contains metadata (partner, login, validation date) for all of the user's logins */
    LOGIN_LIST: 'loginList',

    /** Object containing contact method that's going to be added */
    PENDING_CONTACT_ACTION: 'pendingContactAction',

    /** Store the information of magic code */
    VALIDATE_ACTION_CODE: 'validateActionCode',

    /** A list of policies that a user can join */
    JOINABLE_POLICIES: 'joinablePolicies',

    /* Contains meta data for the call to the API to get the joinable policies */
    VALIDATE_USER_AND_GET_ACCESSIBLE_POLICIES: 'validateUserAndGetAccessiblePolicies',

    /** Information about the current session (authToken, accountID, email, loading, error) */
    SESSION: 'session',
    STASHED_SESSION: 'stashedSession',
    BETAS: 'betas',

    /** Whether the user is a member of a policy other than their personal */
    HAS_NON_PERSONAL_POLICY: 'hasNonPersonalPolicy',

    /** NVP keys */

    /** This NVP contains list of at most 5 recent attendees */
    NVP_RECENT_ATTENDEES: 'nvp_expensify_recentAttendees',

    /** This NVP contains information about whether the onboarding flow was completed or not */
    NVP_ONBOARDING: 'nvp_onboarding',

    /** This NVP contains data associated with HybridApp */
    NVP_TRY_NEW_DOT: 'nvp_tryNewDot',

    /** Contains the platforms for which the user muted the sounds */
    NVP_MUTED_PLATFORMS: 'nvp_mutedPlatforms',

    /** Contains the user preference for the LHN priority mode */
    NVP_PRIORITY_MODE: 'nvp_priorityMode',

    /** Contains the users's block expiration (if they have one) */
    NVP_BLOCKED_FROM_CONCIERGE: 'nvp_private_blockedFromConcierge',

    /** Whether the user is blocked from chat */
    NVP_BLOCKED_FROM_CHAT: 'nvp_private_blockedFromChat',

    /** A unique identifier that each user has that's used to send notifications */
    NVP_PRIVATE_PUSH_NOTIFICATION_ID: 'nvp_private_pushNotificationID',

    /** The NVP with the last payment method used per policy */
    NVP_LAST_PAYMENT_METHOD: 'nvp_private_lastPaymentMethod',

    /** Last date (yyyy-MM-dd HH:mm:ss) when the location permission prompt was shown. */
    NVP_LAST_LOCATION_PERMISSION_PROMPT: 'nvp_lastLocalPermissionPrompt',

    /** This NVP holds to most recent waypoints that a person has used when creating a distance expense */
    NVP_RECENT_WAYPOINTS: 'nvp_expensify_recentWaypoints',

    /** This NVP contains the choice that the user made on the engagement modal */
    NVP_INTRO_SELECTED: 'nvp_introSelected',

    /** This NVP contains the active policyID */
    NVP_ACTIVE_POLICY_ID: 'nvp_expensify_activePolicyID',

    /** This NVP contains the referral banners the user dismissed */
    NVP_DISMISSED_REFERRAL_BANNERS: 'nvp_dismissedReferralBanners',

    /** This NVP contains the training modals the user denied showing again */
    NVP_HAS_SEEN_TRACK_TRAINING: 'nvp_hasSeenTrackTraining',

    /** Indicates which locale should be used */
    NVP_PREFERRED_LOCALE: 'nvp_preferredLocale',

    /** Whether the user has tried focus mode yet */
    NVP_TRY_FOCUS_MODE: 'nvp_tryFocusMode',

    /** Whether the user has dismissed the hold educational interstitial */
    NVP_DISMISSED_HOLD_USE_EXPLANATION: 'nvp_dismissedHoldUseExplanation',

    /** Whether the user has seen HybridApp explanation modal */
    NVP_SEEN_NEW_USER_MODAL: 'nvp_seen_new_user_modal',

    /** Store the state of the subscription */
    NVP_PRIVATE_SUBSCRIPTION: 'nvp_private_subscription',

    /** Store the state of the private tax-exempt */
    NVP_PRIVATE_TAX_EXEMPT: 'nvp_private_taxExempt',

    /** Store the stripe id status */
    NVP_PRIVATE_STRIPE_CUSTOMER_ID: 'nvp_private_stripeCustomerID',

    /** Store the billing dispute status */
    NVP_PRIVATE_BILLING_DISPUTE_PENDING: 'nvp_private_billingDisputePending',

    /** Store the billing status */
    NVP_PRIVATE_BILLING_STATUS: 'nvp_private_billingStatus',

    /** Store preferred skin tone for emoji */
    PREFERRED_EMOJI_SKIN_TONE: 'nvp_expensify_preferredEmojiSkinTone',

    /** Store frequently used emojis for this user */
    FREQUENTLY_USED_EMOJIS: 'nvp_expensify_frequentlyUsedEmojis',

    /** The NVP with the last distance rate used per policy */
    NVP_LAST_SELECTED_DISTANCE_RATES: 'nvp_expensify_lastSelectedDistanceRates',

    /** The NVP with the last action taken (for the Quick Action Button) */
    NVP_QUICK_ACTION_GLOBAL_CREATE: 'nvp_quickActionGlobalCreate',

    /** The NVP containing all information necessary to connect with Spotnana */
    NVP_TRAVEL_SETTINGS: 'nvp_travelSettings',

    /** The start date (yyyy-MM-dd HH:mm:ss) of the workspace owner’s free trial period. */
    NVP_FIRST_DAY_FREE_TRIAL: 'nvp_private_firstDayFreeTrial',

    /** The end date (yyyy-MM-dd HH:mm:ss) of the workspace owner’s free trial period. */
    NVP_LAST_DAY_FREE_TRIAL: 'nvp_private_lastDayFreeTrial',

    /** ID associated with the payment card added by the user. */
    NVP_BILLING_FUND_ID: 'nvp_expensify_billingFundID',

    /** The amount owed by the workspace’s owner. */
    NVP_PRIVATE_AMOUNT_OWED: 'nvp_private_amountOwed',

    /** The end date (epoch timestamp) of the workspace owner’s grace period after the free trial ends. */
    NVP_PRIVATE_OWNER_BILLING_GRACE_PERIOD_END: 'nvp_private_billingGracePeriodEnd',

    /**  The NVP containing the target url to navigate to when deleting a transaction */
    NVP_DELETE_TRANSACTION_NAVIGATE_BACK_URL: 'nvp_deleteTransactionNavigateBackURL',

    /** A timestamp of when the last full reconnect should have been done */
    NVP_RECONNECT_APP_IF_FULL_RECONNECT_BEFORE: 'nvp_reconnectAppIfFullReconnectBefore',

    /** User's first policy creation date */
    NVP_PRIVATE_FIRST_POLICY_CREATED_DATE: 'nvp_private_firstPolicyCreatedDate',

    /** If the user should see the team 2025 subscription pricing */
    NVP_PRIVATE_MANUAL_TEAM_2025_PRICING: 'nvp_private_manualTeam2025Pricing',

<<<<<<< HEAD
    /** If the user dismissed the decline explanation */
    NVP_DISMISSED_DECLINE_USE_EXPLANATION: 'nvp_dismissedDeclineUseExplanation',
=======
    /** Details on whether an account is locked or not */
    NVP_PRIVATE_LOCK_ACCOUNT_DETAILS: 'nvp_private_lockAccountDetails',
>>>>>>> 9ad511a2

    /** Plaid data (access tokens, bank accounts ...) */
    PLAID_DATA: 'plaidData',

    /** If we disabled Plaid because of too many attempts */
    IS_PLAID_DISABLED: 'isPlaidDisabled',

    /** Token needed to initialize Plaid link */
    PLAID_LINK_TOKEN: 'plaidLinkToken',

    /** Capture Plaid event  */
    PLAID_CURRENT_EVENT: 'plaidCurrentEvent',

    /** Token needed to initialize Onfido */
    ONFIDO_TOKEN: 'onfidoToken',
    ONFIDO_APPLICANT_ID: 'onfidoApplicantID',

    /** User's Expensify Wallet */
    USER_WALLET: 'userWallet',

    /** User's metadata that will be used to segmentation */
    USER_METADATA: 'userMetadata',

    /** Object containing Onfido SDK Token + applicantID */
    WALLET_ONFIDO: 'walletOnfido',

    /** Stores information about additional details form entry */
    WALLET_ADDITIONAL_DETAILS: 'walletAdditionalDetails',

    /** Object containing Wallet terms step state */
    WALLET_TERMS: 'walletTerms',

    /** The user's bank accounts */
    BANK_ACCOUNT_LIST: 'bankAccountList',

    /** The user's payment and P2P cards */
    FUND_LIST: 'fundList',

    /** The user's cash card and imported cards (including the Expensify Card) */
    CARD_LIST: 'cardList',

    /** Stores information about the user's saved statements */
    WALLET_STATEMENT: 'walletStatement',

    /** Stores information about the user's purchases */
    PURCHASE_LIST: 'purchaseList',

    /** Stores information about the active personal bank account being set up */
    PERSONAL_BANK_ACCOUNT: 'personalBankAccount',

    /** Stores information about the active reimbursement account being set up */
    REIMBURSEMENT_ACCOUNT: 'reimbursementAccount',

    /** Stores Workspace ID that will be tied to reimbursement account during setup */
    REIMBURSEMENT_ACCOUNT_WORKSPACE_ID: 'reimbursementAccountWorkspaceID',

    /** Set when we are loading payment methods */
    IS_LOADING_PAYMENT_METHODS: 'isLoadingPaymentMethods',

    /** Is report data loading? */
    IS_LOADING_REPORT_DATA: 'isLoadingReportData',

    /** Is report data loading? */
    IS_LOADING_APP: 'isLoadingApp',

    /** Is the app loaded? */
    HAS_LOADED_APP: 'hasLoadedApp',

    /** Is the test tools modal open? */
    IS_TEST_TOOLS_MODAL_OPEN: 'isTestToolsModalOpen',

    /** Is app in profiling mode */
    APP_PROFILING_IN_PROGRESS: 'isProfilingInProgress',

    /** Stores information about active wallet transfer amount, selectedAccountID, status, etc */
    WALLET_TRANSFER: 'walletTransfer',

    /** The policyID of the last workspace whose settings were accessed by the user */
    LAST_ACCESSED_WORKSPACE_POLICY_ID: 'lastAccessedWorkspacePolicyID',

    /** Whether we should show the compose input or not */
    SHOULD_SHOW_COMPOSE_INPUT: 'shouldShowComposeInput',

    /** Is app in beta version */
    IS_BETA: 'isBeta',

    /** Whether we're checking if the room is public or not */
    IS_CHECKING_PUBLIC_ROOM: 'isCheckingPublicRoom',

    /** A map of the user's security group IDs they belong to in specific domains */
    MY_DOMAIN_SECURITY_GROUPS: 'myDomainSecurityGroups',

    /** Report ID of the last report the user viewed as anonymous user */
    LAST_OPENED_PUBLIC_ROOM_ID: 'lastOpenedPublicRoomID',

    // The theme setting set by the user in preferences.
    // This can be either "light", "dark" or "system"
    PREFERRED_THEME: 'nvp_preferredTheme',

    // Information about the onyx updates IDs that were received from the server
    ONYX_UPDATES_FROM_SERVER: 'onyxUpdatesFromServer',

    // The last update ID that was applied to the client
    ONYX_UPDATES_LAST_UPDATE_ID_APPLIED_TO_CLIENT: 'OnyxUpdatesLastUpdateIDAppliedToClient',

    // The access token to be used with the Mapbox library
    MAPBOX_ACCESS_TOKEN: 'mapboxAccessToken',

    // Max area supported for HTML <canvas> element
    MAX_CANVAS_AREA: 'maxCanvasArea',

    // Max height supported for HTML <canvas> element
    MAX_CANVAS_HEIGHT: 'maxCanvasHeight',

    /** Onboarding Purpose selected by the user during Onboarding flow */
    ONBOARDING_PURPOSE_SELECTED: 'onboardingPurposeSelected',

    /** Onboarding customized choices to display to the user based on their profile when signing up */
    ONBOARDING_CUSTOM_CHOICES: 'onboardingCustomChoices',

    /** Onboarding error message to be displayed to the user */
    ONBOARDING_ERROR_MESSAGE: 'onboardingErrorMessage',

    /** Onboarding policyID selected by the user during Onboarding flow */
    ONBOARDING_POLICY_ID: 'onboardingPolicyID',

    /** Onboarding company size selected by the user during Onboarding flow */
    ONBOARDING_COMPANY_SIZE: 'onboardingCompanySize',

    /** Onboarding Purpose selected by the user during Onboarding flow */
    ONBOARDING_ADMINS_CHAT_REPORT_ID: 'onboardingAdminsChatReportID',

    // Stores onboarding last visited path
    ONBOARDING_LAST_VISITED_PATH: 'onboardingLastVisitedPath',

    // Object containing names/timestamps of dismissed product training elements (Modal, Tooltip, etc.)
    NVP_DISMISSED_PRODUCT_TRAINING: 'nvp_dismissedProductTraining',

    // Max width supported for HTML <canvas> element
    MAX_CANVAS_WIDTH: 'maxCanvasWidth',

    // Stores last visited path
    LAST_VISITED_PATH: 'lastVisitedPath',

    // Stores the recently used report fields
    RECENTLY_USED_REPORT_FIELDS: 'recentlyUsedReportFields',

    /** Indicates whether an forced upgrade is required */
    UPDATE_REQUIRED: 'updateRequired',

    /** Indicates whether an forced reset is required. Used in emergency situations where we must completely erase the Onyx data in the client because it is in a bad state. This will clear Onyx data without signing the user out. */
    RESET_REQUIRED: 'resetRequired',

    /** Stores the logs of the app for debugging purposes */
    LOGS: 'logs',

    /** Indicates whether we should store logs or not */
    SHOULD_STORE_LOGS: 'shouldStoreLogs',

    /** Indicates whether we should mask fragile user data while exporting onyx state or not */
    SHOULD_MASK_ONYX_STATE: 'shouldMaskOnyxState',

    /** Stores new group chat draft */
    NEW_GROUP_CHAT_DRAFT: 'newGroupChatDraft',

    // Paths of PDF file that has been cached during one session
    CACHED_PDF_PATHS: 'cachedPDFPaths',

    /** Stores iframe link to verify 3DS flow for subscription */
    VERIFY_3DS_SUBSCRIPTION: 'verify3dsSubscription',

    /** Holds the checks used while transferring the ownership of the workspace */
    POLICY_OWNERSHIP_CHANGE_CHECKS: 'policyOwnershipChangeChecks',

    // These statuses below are in separate keys on purpose - it allows us to have different behaviors of the banner based on the status

    /** Indicates whether ClearOutstandingBalance failed */
    SUBSCRIPTION_RETRY_BILLING_STATUS_FAILED: 'subscriptionRetryBillingStatusFailed',

    /** Indicates whether ClearOutstandingBalance was successful */
    SUBSCRIPTION_RETRY_BILLING_STATUS_SUCCESSFUL: 'subscriptionRetryBillingStatusSuccessful',

    /** Indicates whether ClearOutstandingBalance is pending */
    SUBSCRIPTION_RETRY_BILLING_STATUS_PENDING: 'subscriptionRetryBillingStatusPending',

    /** Stores info during review duplicates flow */
    REVIEW_DUPLICATES: 'reviewDuplicates',

    /** Stores the last export method for policy */
    LAST_EXPORT_METHOD: 'lastExportMethod',

    /** Stores the information about the state of adding a new company card */
    ADD_NEW_COMPANY_CARD: 'addNewCompanyCard',

    /** Stores the information about the state of assigning a company card */
    ASSIGN_CARD: 'assignCard',

    /** Stores the information if mobile selection mode is active */
    MOBILE_SELECTION_MODE: 'mobileSelectionMode',

    NVP_PRIVATE_CANCELLATION_DETAILS: 'nvp_private_cancellationDetails',

    /** Stores the information about currently edited advanced approval workflow */
    APPROVAL_WORKFLOW: 'approvalWorkflow',

    /** Stores the user search value for persistence across the screens */
    ROOM_MEMBERS_USER_SEARCH_PHRASE: 'roomMembersUserSearchPhrase',
    /** Stores information about recently uploaded spreadsheet file */
    IMPORTED_SPREADSHEET: 'importedSpreadsheet',

    /** Stores the route to open after changing app permission from settings */
    LAST_ROUTE: 'lastRoute',

    /** Stores the information if user loaded the Onyx state through Import feature  */
    IS_USING_IMPORTED_STATE: 'isUsingImportedState',

    /** Stores the information about the saved searches */
    SAVED_SEARCHES: 'nvp_savedSearches',

    /** Stores the information about the recent searches */
    RECENT_SEARCHES: 'nvp_recentSearches',

    /** Stores recently used currencies */
    RECENTLY_USED_CURRENCIES: 'nvp_recentlyUsedCurrencies',

    /** States whether we transitioned from OldDot to show only certain group of screens. It should be undefined on pure NewDot. */
    IS_SINGLE_NEW_DOT_ENTRY: 'isSingleNewDotEntry',

    /** Company cards custom names */
    NVP_EXPENSIFY_COMPANY_CARDS_CUSTOM_NAMES: 'nvp_expensify_ccCustomNames',

    /** The user's Concierge reportID */
    CONCIERGE_REPORT_ID: 'conciergeReportID',

    /** The details of unknown user while sharing a file - we don't know if they exist */
    SHARE_UNKNOWN_USER_DETAILS: 'shareUnknownUserDetails',

    /** Temporary file to be shared from outside the app */
    SHARE_TEMP_FILE: 'shareTempFile',

    /** Corpay fields to be used in the bank account creation setup */
    CORPAY_FIELDS: 'corpayFields',

    /** The user's session that will be preserved when using imported state */
    PRESERVED_USER_SESSION: 'preservedUserSession',

    /** Corpay onboarding fields used in steps 3-5 in the global reimbursements */
    CORPAY_ONBOARDING_FIELDS: 'corpayOnboardingFields',

    /** Timestamp of when the last full reconnect was done on this client */
    LAST_FULL_RECONNECT_TIME: 'lastFullReconnectTime',

    /** Information about travel provisioning process */
    TRAVEL_PROVISIONING: 'travelProvisioning',

    /** Stores the information about the state of side panel */
    NVP_SIDE_PANEL: 'nvp_sidePanel',

    /** Stores draft information while user is scheduling the call. */
    SCHEDULE_CALL_DRAFT: 'scheduleCallDraft',

    /** Onyx updates that should be stored after sequential queue is flushed */
    QUEUE_FLUSHED_DATA: 'queueFlushedData',

    /** Set when we are loading bill when downgrade */
    IS_LOADING_BILL_WHEN_DOWNGRADE: 'isLoadingBillWhenDowngrade',

    /**
     * Determines whether billing is required when the user downgrades their plan.
     * If true, the "Pay & Downgrade" RHP will be displayed to guide the user
     * through the payment process before downgrading.
     */
    SHOULD_BILL_WHEN_DOWNGRADING: 'shouldBillWhenDowngrading',

    /** Billing receipt details */
    BILLING_RECEIPT_DETAILS: 'billingReceiptDetails',

    /** Set when user tries to connect VBBA but workspace currency is unsupported and is forced to change
     * This is later used to redirect user directly back to the VBBA flow */
    IS_FORCED_TO_CHANGE_CURRENCY: 'isForcedToChangeCurrency',

    /** Set this gets redirected from global reimbursements flow */
    IS_COMING_FROM_GLOBAL_REIMBURSEMENTS_FLOW: 'isComingFromGlobalReimbursementsFlow',

    /** Stores information for OpenUnreportedExpensesPage API call pagination */
    HAS_MORE_UNREPORTED_TRANSACTIONS_RESULTS: 'hasMoreUnreportedTransactionsResults',

    /** Is unreported transactions loading */
    IS_LOADING_UNREPORTED_TRANSACTIONS: 'isLoadingUnreportedTransactions',

    /** Timestamp of the last login on iOS */
    NVP_LAST_ECASH_IOS_LOGIN: 'nvp_lastECashIOSLogin',
    NVP_LAST_IPHONE_LOGIN: 'nvp_lastiPhoneLogin',

    /** Timestamp of the last login on Android */
    NVP_LAST_ECASH_ANDROID_LOGIN: 'nvp_lastECashAndroidLogin',
    NVP_LAST_ANDROID_LOGIN: 'nvp_lastAndroidLogin',

    /** Collection Keys */
    COLLECTION: {
        DOWNLOAD: 'download_',
        POLICY: 'policy_',
        POLICY_DRAFTS: 'policyDrafts_',
        POLICY_JOIN_MEMBER: 'policyJoinMember_',
        POLICY_CATEGORIES: 'policyCategories_',
        POLICY_CATEGORIES_DRAFT: 'policyCategoriesDraft_',
        POLICY_RECENTLY_USED_CATEGORIES: 'policyRecentlyUsedCategories_',
        POLICY_TAGS: 'policyTags_',
        POLICY_RECENTLY_USED_TAGS: 'nvp_recentlyUsedTags_',
        POLICY_RECENTLY_USED_DESTINATIONS: 'nvp_recentlyUsedDestinations_',
        // Whether the policy's connection data was attempted to be fetched in
        // the current user session. As this state only exists client-side, it
        // should not be included as part of the policy object. The policy
        // object should mirror the data as it's stored in the database.
        POLICY_HAS_CONNECTIONS_DATA_BEEN_FETCHED: 'policyHasConnectionsDataBeenFetched_',
        OLD_POLICY_RECENTLY_USED_TAGS: 'policyRecentlyUsedTags_',
        POLICY_CONNECTION_SYNC_PROGRESS: 'policyConnectionSyncProgress_',
        WORKSPACE_INVITE_MEMBERS_DRAFT: 'workspaceInviteMembersDraft_',
        WORKSPACE_INVITE_MESSAGE_DRAFT: 'workspaceInviteMessageDraft_',
        WORKSPACE_INVITE_ROLE_DRAFT: 'workspaceInviteRoleDraft_',
        REPORT: 'report_',
        REPORT_NAME_VALUE_PAIRS: 'reportNameValuePairs_',
        REPORT_DRAFT: 'reportDraft_',
        // REPORT_METADATA is a perf optimization used to hold loading states (isLoadingInitialReportActions, isLoadingOlderReportActions, isLoadingNewerReportActions).
        // A lot of components are connected to the Report entity and do not care about the actions. Setting the loading state
        // directly on the report caused a lot of unnecessary re-renders
        REPORT_METADATA: 'reportMetadata_',
        REPORT_ACTIONS: 'reportActions_',
        REPORT_ACTIONS_DRAFTS: 'reportActionsDrafts_',
        REPORT_ACTIONS_PAGES: 'reportActionsPages_',
        REPORT_ACTIONS_REACTIONS: 'reportActionsReactions_',
        REPORT_DRAFT_COMMENT: 'reportDraftComment_',
        REPORT_IS_COMPOSER_FULL_SIZE: 'reportIsComposerFullSize_',
        REPORT_USER_IS_TYPING: 'reportUserIsTyping_',
        REPORT_USER_IS_LEAVING_ROOM: 'reportUserIsLeavingRoom_',
        REPORT_VIOLATIONS: 'reportViolations_',
        SECURITY_GROUP: 'securityGroup_',
        TRANSACTION: 'transactions_',
        TRANSACTION_VIOLATIONS: 'transactionViolations_',
        TRANSACTION_DRAFT: 'transactionsDraft_',
        SKIP_CONFIRMATION: 'skipConfirmation_',
        TRANSACTION_BACKUP: 'transactionsBackup_',
        SPLIT_TRANSACTION_DRAFT: 'splitTransactionDraft_',
        PRIVATE_NOTES_DRAFT: 'privateNotesDraft_',
        NEXT_STEP: 'reportNextStep_',

        // Manual expense tab selector
        SELECTED_TAB: 'selectedTab_',

        /** This is deprecated, but needed for a migration, so we still need to include it here so that it will be initialized in Onyx.init */
        DEPRECATED_POLICY_MEMBER_LIST: 'policyMemberList_',

        // Search Page related
        SNAPSHOT: 'snapshot_',

        // Shared NVPs
        /** Collection of objects where each object represents the owner of the workspace that is past due billing AND the user is a member of. */
        SHARED_NVP_PRIVATE_USER_BILLING_GRACE_PERIOD_END: 'sharedNVP_private_billingGracePeriodEnd_',

        /** The collection of card feeds */
        SHARED_NVP_PRIVATE_DOMAIN_MEMBER: 'sharedNVP_private_domain_member_',

        /**
         * Stores the card list for a given fundID and feed in the format: cards_<fundID>_<bankName>
         * So for example: cards_12345_Expensify Card
         */
        WORKSPACE_CARDS_LIST: 'cards_',

        /** Expensify cards settings */
        PRIVATE_EXPENSIFY_CARD_SETTINGS: 'private_expensifyCardSettings_',

        /** Expensify cards bank account for a given workspace */
        EXPENSIFY_CARD_BANK_ACCOUNT_METADATA: 'expensifyCardBankAccountMetadata_',

        /** Expensify cards manual billing setting */
        PRIVATE_EXPENSIFY_CARD_MANUAL_BILLING: 'private_expensifyCardManualBilling_',

        /** Stores which connection is set up to use Continuous Reconciliation */
        EXPENSIFY_CARD_CONTINUOUS_RECONCILIATION_CONNECTION: 'expensifyCard_continuousReconciliationConnection_',

        /** The value that indicates whether Continuous Reconciliation should be used on the domain */
        EXPENSIFY_CARD_USE_CONTINUOUS_RECONCILIATION: 'expensifyCard_useContinuousReconciliation_',

        /** Currently displaying feed */
        LAST_SELECTED_FEED: 'lastSelectedFeed_',

        /** Currently displaying Expensify Card feed */
        LAST_SELECTED_EXPENSIFY_CARD_FEED: 'lastSelectedExpensifyCardFeed_',

        /**  Whether the bank account chosen for Expensify Card in on verification waitlist */
        NVP_EXPENSIFY_ON_CARD_WAITLIST: 'nvp_expensify_onCardWaitlist_',

        NVP_EXPENSIFY_REPORT_PDF_FILENAME: 'nvp_expensify_report_PDFFilename_',

        /** Stores the information about the state of issuing a new card */
        ISSUE_NEW_EXPENSIFY_CARD: 'issueNewExpensifyCard_',
    },

    /** List of Form ids */
    FORMS: {
        ADD_PAYMENT_CARD_FORM: 'addPaymentCardForm',
        ADD_PAYMENT_CARD_FORM_DRAFT: 'addPaymentCardFormDraft',
        WORKSPACE_SETTINGS_FORM: 'workspaceSettingsForm',
        WORKSPACE_CATEGORY_FORM: 'workspaceCategoryForm',
        WORKSPACE_CONFIRMATION_FORM: 'workspaceConfirmationForm',
        WORKSPACE_CONFIRMATION_FORM_DRAFT: 'workspaceConfirmationFormDraft',
        WORKSPACE_CATEGORY_FORM_DRAFT: 'workspaceCategoryFormDraft',
        WORKSPACE_CATEGORY_DESCRIPTION_HINT_FORM: 'workspaceCategoryDescriptionHintForm',
        WORKSPACE_CATEGORY_DESCRIPTION_HINT_FORM_DRAFT: 'workspaceCategoryDescriptionHintFormDraft',
        WORKSPACE_CATEGORY_FLAG_AMOUNTS_OVER_FORM: 'workspaceCategoryFlagAmountsOverForm',
        WORKSPACE_CATEGORY_FLAG_AMOUNTS_OVER_FORM_DRAFT: 'workspaceCategoryFlagAmountsOverFormDraft',
        WORKSPACE_TAG_FORM: 'workspaceTagForm',
        WORKSPACE_TAG_FORM_DRAFT: 'workspaceTagFormDraft',
        WORKSPACE_SETTINGS_FORM_DRAFT: 'workspaceSettingsFormDraft',
        WORKSPACE_DESCRIPTION_FORM: 'workspaceDescriptionForm',
        WORKSPACE_MEMBER_CUSTOM_FIELD_FORM: 'WorkspaceMemberCustomFieldForm',
        WORKSPACE_MEMBER_CUSTOM_FIELD_FORM_DRAFT: 'WorkspaceMemberCustomFieldFormDraft',
        WORKSPACE_DESCRIPTION_FORM_DRAFT: 'workspaceDescriptionFormDraft',
        WORKSPACE_TAX_CUSTOM_NAME: 'workspaceTaxCustomName',
        WORKSPACE_TAX_CUSTOM_NAME_DRAFT: 'workspaceTaxCustomNameDraft',
        WORKSPACE_COMPANY_CARD_FEED_NAME: 'workspaceCompanyCardFeedName',
        WORKSPACE_COMPANY_CARD_FEED_NAME_DRAFT: 'workspaceCompanyCardFeedNameDraft',
        EDIT_WORKSPACE_COMPANY_CARD_NAME_FORM: 'editCompanyCardName',
        EDIT_WORKSPACE_COMPANY_CARD_NAME_DRAFT_FORM: 'editCompanyCardNameDraft',
        WORKSPACE_REPORT_FIELDS_FORM: 'workspaceReportFieldForm',
        WORKSPACE_REPORT_FIELDS_FORM_DRAFT: 'workspaceReportFieldFormDraft',
        POLICY_CREATE_DISTANCE_RATE_FORM: 'policyCreateDistanceRateForm',
        POLICY_CREATE_DISTANCE_RATE_FORM_DRAFT: 'policyCreateDistanceRateFormDraft',
        POLICY_DISTANCE_RATE_EDIT_FORM: 'policyDistanceRateEditForm',
        POLICY_DISTANCE_RATE_TAX_RECLAIMABLE_ON_EDIT_FORM: 'policyDistanceRateTaxReclaimableOnEditForm',
        POLICY_DISTANCE_RATE_TAX_RECLAIMABLE_ON_EDIT_FORM_DRAFT: 'policyDistanceRateTaxReclaimableOnEditFormDraft',
        POLICY_DISTANCE_RATE_EDIT_FORM_DRAFT: 'policyDistanceRateEditFormDraft',
        CLOSE_ACCOUNT_FORM: 'closeAccount',
        CLOSE_ACCOUNT_FORM_DRAFT: 'closeAccountDraft',
        PROFILE_SETTINGS_FORM: 'profileSettingsForm',
        PROFILE_SETTINGS_FORM_DRAFT: 'profileSettingsFormDraft',
        DISPLAY_NAME_FORM: 'displayNameForm',
        DISPLAY_NAME_FORM_DRAFT: 'displayNameFormDraft',
        ONBOARDING_PERSONAL_DETAILS_FORM: 'onboardingPersonalDetailsForm',
        ONBOARDING_PERSONAL_DETAILS_FORM_DRAFT: 'onboardingPersonalDetailsFormDraft',
        ROOM_NAME_FORM: 'roomNameForm',
        ROOM_NAME_FORM_DRAFT: 'roomNameFormDraft',
        REPORT_DESCRIPTION_FORM: 'reportDescriptionForm',
        REPORT_DESCRIPTION_FORM_DRAFT: 'reportDescriptionFormDraft',
        LEGAL_NAME_FORM: 'legalNameForm',
        LEGAL_NAME_FORM_DRAFT: 'legalNameFormDraft',
        WORKSPACE_INVITE_MESSAGE_FORM: 'workspaceInviteMessageForm',
        WORKSPACE_INVITE_MESSAGE_FORM_DRAFT: 'workspaceInviteMessageFormDraft',
        DATE_OF_BIRTH_FORM: 'dateOfBirthForm',
        DATE_OF_BIRTH_FORM_DRAFT: 'dateOfBirthFormDraft',
        HOME_ADDRESS_FORM: 'homeAddressForm',
        HOME_ADDRESS_FORM_DRAFT: 'homeAddressFormDraft',
        PERSONAL_DETAILS_FORM: 'personalDetailsForm',
        PERSONAL_DETAILS_FORM_DRAFT: 'personalDetailsFormDraft',
        INTERNATIONAL_BANK_ACCOUNT_FORM: 'internationalBankAccountForm',
        INTERNATIONAL_BANK_ACCOUNT_FORM_DRAFT: 'internationalBankAccountFormDraft',
        NEW_ROOM_FORM: 'newRoomForm',
        NEW_ROOM_FORM_DRAFT: 'newRoomFormDraft',
        ROOM_SETTINGS_FORM: 'roomSettingsForm',
        ROOM_SETTINGS_FORM_DRAFT: 'roomSettingsFormDraft',
        NEW_TASK_FORM: 'newTaskForm',
        NEW_TASK_FORM_DRAFT: 'newTaskFormDraft',
        EDIT_TASK_FORM: 'editTaskForm',
        EDIT_TASK_FORM_DRAFT: 'editTaskFormDraft',
        MONEY_REQUEST_DESCRIPTION_FORM: 'moneyRequestDescriptionForm',
        MONEY_REQUEST_DESCRIPTION_FORM_DRAFT: 'moneyRequestDescriptionFormDraft',
        MONEY_REQUEST_MERCHANT_FORM: 'moneyRequestMerchantForm',
        MONEY_REQUEST_MERCHANT_FORM_DRAFT: 'moneyRequestMerchantFormDraft',
        MONEY_REQUEST_AMOUNT_FORM: 'moneyRequestAmountForm',
        MONEY_REQUEST_AMOUNT_FORM_DRAFT: 'moneyRequestAmountFormDraft',
        MONEY_REQUEST_DATE_FORM: 'moneyRequestCreatedForm',
        MONEY_REQUEST_DATE_FORM_DRAFT: 'moneyRequestCreatedFormDraft',
        MONEY_REQUEST_HOLD_FORM: 'moneyHoldReasonForm',
        MONEY_REQUEST_HOLD_FORM_DRAFT: 'moneyHoldReasonFormDraft',
        MONEY_REQUEST_DECLINE_FORM: 'moneyDeclineReasonForm',
        MONEY_REQUEST_DECLINE_FORM_DRAFT: 'moneyDeclineReasonFormDraft',
        MONEY_REQUEST_COMPANY_INFO_FORM: 'moneyRequestCompanyInfoForm',
        MONEY_REQUEST_COMPANY_INFO_FORM_DRAFT: 'moneyRequestCompanyInfoFormDraft',
        MONEY_REQUEST_TIME_FORM: 'moneyRequestTimeForm',
        MONEY_REQUEST_TIME_FORM_DRAFT: 'moneyRequestTimeFormDraft',
        MONEY_REQUEST_SUBRATE_FORM: 'moneyRequestSubrateForm',
        MONEY_REQUEST_SUBRATE_FORM_DRAFT: 'moneyRequestSubrateFormDraft',
        NEW_CONTACT_METHOD_FORM: 'newContactMethodForm',
        NEW_CONTACT_METHOD_FORM_DRAFT: 'newContactMethodFormDraft',
        WAYPOINT_FORM: 'waypointForm',
        WAYPOINT_FORM_DRAFT: 'waypointFormDraft',
        SETTINGS_STATUS_SET_FORM: 'settingsStatusSetForm',
        SETTINGS_STATUS_SET_FORM_DRAFT: 'settingsStatusSetFormDraft',
        SETTINGS_STATUS_SET_CLEAR_AFTER_FORM: 'settingsStatusSetClearAfterForm',
        SETTINGS_STATUS_SET_CLEAR_AFTER_FORM_DRAFT: 'settingsStatusSetClearAfterFormDraft',
        SETTINGS_STATUS_CLEAR_DATE_FORM: 'settingsStatusClearDateForm',
        SETTINGS_STATUS_CLEAR_DATE_FORM_DRAFT: 'settingsStatusClearDateFormDraft',
        CHANGE_BILLING_CURRENCY_FORM: 'billingCurrencyForm',
        CHANGE_BILLING_CURRENCY_FORM_DRAFT: 'billingCurrencyFormDraft',
        PRIVATE_NOTES_FORM: 'privateNotesForm',
        PRIVATE_NOTES_FORM_DRAFT: 'privateNotesFormDraft',
        I_KNOW_A_TEACHER_FORM: 'iKnowTeacherForm',
        I_KNOW_A_TEACHER_FORM_DRAFT: 'iKnowTeacherFormDraft',
        INTRO_SCHOOL_PRINCIPAL_FORM: 'introSchoolPrincipalForm',
        INTRO_SCHOOL_PRINCIPAL_FORM_DRAFT: 'introSchoolPrincipalFormDraft',
        REPORT_PHYSICAL_CARD_FORM: 'requestPhysicalCardForm',
        REPORT_PHYSICAL_CARD_FORM_DRAFT: 'requestPhysicalCardFormDraft',
        REPORT_VIRTUAL_CARD_FRAUD: 'reportVirtualCardFraudForm',
        REPORT_VIRTUAL_CARD_FRAUD_DRAFT: 'reportVirtualCardFraudFormDraft',
        REPORT_FIELDS_EDIT_FORM: 'reportFieldsEditForm',
        REPORT_FIELDS_EDIT_FORM_DRAFT: 'reportFieldsEditFormDraft',
        REIMBURSEMENT_ACCOUNT_FORM: 'reimbursementAccount',
        REIMBURSEMENT_ACCOUNT_FORM_DRAFT: 'reimbursementAccountDraft',
        PERSONAL_BANK_ACCOUNT_FORM: 'personalBankAccount',
        PERSONAL_BANK_ACCOUNT_FORM_DRAFT: 'personalBankAccountDraft',
        DISABLE_AUTO_RENEW_SURVEY_FORM: 'disableAutoRenewSurveyForm',
        DISABLE_AUTO_RENEW_SURVEY_FORM_DRAFT: 'disableAutoRenewSurveyFormDraft',
        REQUEST_EARLY_CANCELLATION_FORM: 'requestEarlyCancellationForm',
        REQUEST_EARLY_CANCELLATION_FORM_DRAFT: 'requestEarlyCancellationFormDraft',
        EXIT_SURVEY_REASON_FORM: 'exitSurveyReasonForm',
        EXIT_SURVEY_REASON_FORM_DRAFT: 'exitSurveyReasonFormDraft',
        EXIT_SURVEY_RESPONSE_FORM: 'exitSurveyResponseForm',
        EXIT_SURVEY_RESPONSE_FORM_DRAFT: 'exitSurveyResponseFormDraft',
        WALLET_ADDITIONAL_DETAILS: 'walletAdditionalDetails',
        WALLET_ADDITIONAL_DETAILS_DRAFT: 'walletAdditionalDetailsDraft',
        POLICY_TAG_NAME_FORM: 'policyTagNameForm',
        POLICY_TAG_NAME_FORM_DRAFT: 'policyTagNameFormDraft',
        WORKSPACE_NEW_TAX_FORM: 'workspaceNewTaxForm',
        WORKSPACE_NEW_TAX_FORM_DRAFT: 'workspaceNewTaxFormDraft',
        WORKSPACE_TAX_NAME_FORM: 'workspaceTaxNameForm',
        WORKSPACE_TAX_CODE_FORM: 'workspaceTaxCodeForm',
        WORKSPACE_TAX_CODE_FORM_DRAFT: 'workspaceTaxCodeFormDraft',
        WORKSPACE_TAX_NAME_FORM_DRAFT: 'workspaceTaxNameFormDraft',
        WORKSPACE_TAX_VALUE_FORM: 'workspaceTaxValueForm',
        WORKSPACE_TAX_VALUE_FORM_DRAFT: 'workspaceTaxValueFormDraft',
        WORKSPACE_INVOICES_COMPANY_NAME_FORM: 'workspaceInvoicesCompanyNameForm',
        WORKSPACE_INVOICES_COMPANY_NAME_FORM_DRAFT: 'workspaceInvoicesCompanyNameFormDraft',
        WORKSPACE_INVOICES_COMPANY_WEBSITE_FORM: 'workspaceInvoicesCompanyWebsiteForm',
        WORKSPACE_INVOICES_COMPANY_WEBSITE_FORM_DRAFT: 'workspaceInvoicesCompanyWebsiteFormDraft',
        NEW_CHAT_NAME_FORM: 'newChatNameForm',
        NEW_CHAT_NAME_FORM_DRAFT: 'newChatNameFormDraft',
        SUBSCRIPTION_SIZE_FORM: 'subscriptionSizeForm',
        SUBSCRIPTION_SIZE_FORM_DRAFT: 'subscriptionSizeFormDraft',
        ISSUE_NEW_EXPENSIFY_CARD_FORM: 'issueNewExpensifyCard',
        ISSUE_NEW_EXPENSIFY_CARD_FORM_DRAFT: 'issueNewExpensifyCardDraft',
        ADD_NEW_CARD_FEED_FORM: 'addNewCardFeed',
        ADD_NEW_CARD_FEED_FORM_DRAFT: 'addNewCardFeedDraft',
        ASSIGN_CARD_FORM: 'assignCard',
        ASSIGN_CARD_FORM_DRAFT: 'assignCardDraft',
        EDIT_EXPENSIFY_CARD_NAME_FORM: 'editExpensifyCardName',
        EDIT_EXPENSIFY_CARD_NAME_DRAFT_FORM: 'editExpensifyCardNameDraft',
        EDIT_EXPENSIFY_CARD_LIMIT_FORM: 'editExpensifyCardLimit',
        EDIT_EXPENSIFY_CARD_LIMIT_DRAFT_FORM: 'editExpensifyCardLimitDraft',
        SAGE_INTACCT_CREDENTIALS_FORM: 'sageIntacctCredentialsForm',
        SAGE_INTACCT_CREDENTIALS_FORM_DRAFT: 'sageIntacctCredentialsFormDraft',
        NETSUITE_CUSTOM_FIELD_FORM: 'netSuiteCustomFieldForm',
        NETSUITE_CUSTOM_FIELD_FORM_DRAFT: 'netSuiteCustomFieldFormDraft',
        NETSUITE_CUSTOM_SEGMENT_ADD_FORM: 'netSuiteCustomSegmentAddForm',
        NETSUITE_CUSTOM_SEGMENT_ADD_FORM_DRAFT: 'netSuiteCustomSegmentAddFormDraft',
        NETSUITE_CUSTOM_LIST_ADD_FORM: 'netSuiteCustomListAddForm',
        NETSUITE_CUSTOM_LIST_ADD_FORM_DRAFT: 'netSuiteCustomListAddFormDraft',
        NETSUITE_TOKEN_INPUT_FORM: 'netsuiteTokenInputForm',
        NETSUITE_TOKEN_INPUT_FORM_DRAFT: 'netsuiteTokenInputFormDraft',
        NETSUITE_CUSTOM_FORM_ID_FORM: 'netsuiteCustomFormIDForm',
        NETSUITE_CUSTOM_FORM_ID_FORM_DRAFT: 'netsuiteCustomFormIDFormDraft',
        SAGE_INTACCT_DIMENSION_TYPE_FORM: 'sageIntacctDimensionTypeForm',
        SAGE_INTACCT_DIMENSION_TYPE_FORM_DRAFT: 'sageIntacctDimensionTypeFormDraft',
        SEARCH_ADVANCED_FILTERS_FORM: 'searchAdvancedFiltersForm',
        SEARCH_ADVANCED_FILTERS_FORM_DRAFT: 'searchAdvancedFiltersFormDraft',
        SEARCH_SAVED_SEARCH_RENAME_FORM: 'searchSavedSearchRenameForm',
        SEARCH_SAVED_SEARCH_RENAME_FORM_DRAFT: 'searchSavedSearchRenameFormDraft',
        TEXT_PICKER_MODAL_FORM: 'textPickerModalForm',
        TEXT_PICKER_MODAL_FORM_DRAFT: 'textPickerModalFormDraft',
        RULES_CUSTOM_NAME_MODAL_FORM: 'rulesCustomNameModalForm',
        RULES_CUSTOM_NAME_MODAL_FORM_DRAFT: 'rulesCustomNameModalFormDraft',
        RULES_AUTO_APPROVE_REPORTS_UNDER_MODAL_FORM: 'rulesAutoApproveReportsUnderModalForm',
        RULES_AUTO_APPROVE_REPORTS_UNDER_MODAL_FORM_DRAFT: 'rulesAutoApproveReportsUnderModalFormDraft',
        RULES_RANDOM_REPORT_AUDIT_MODAL_FORM: 'rulesRandomReportAuditModalForm',
        RULES_RANDOM_REPORT_AUDIT_MODAL_FORM_DRAFT: 'rulesRandomReportAuditModalFormDraft',
        RULES_AUTO_PAY_REPORTS_UNDER_MODAL_FORM: 'rulesAutoPayReportsUnderModalForm',
        RULES_AUTO_PAY_REPORTS_UNDER_MODAL_FORM_DRAFT: 'rulesAutoPayReportsUnderModalFormDraft',
        RULES_REQUIRED_RECEIPT_AMOUNT_FORM: 'rulesRequiredReceiptAmountForm',
        RULES_REQUIRED_RECEIPT_AMOUNT_FORM_DRAFT: 'rulesRequiredReceiptAmountFormDraft',
        RULES_MAX_EXPENSE_AMOUNT_FORM: 'rulesMaxExpenseAmountForm',
        RULES_MAX_EXPENSE_AMOUNT_FORM_DRAFT: 'rulesMaxExpenseAmountFormDraft',
        RULES_MAX_EXPENSE_AGE_FORM: 'rulesMaxExpenseAgeForm',
        RULES_MAX_EXPENSE_AGE_FORM_DRAFT: 'rulesMaxExpenseAgeFormDraft',
        RULES_CUSTOM_FORM: 'rulesCustomForm',
        RULES_CUSTOM_FORM_DRAFT: 'rulesCustomFormDraft',
        DEBUG_DETAILS_FORM: 'debugDetailsForm',
        DEBUG_DETAILS_FORM_DRAFT: 'debugDetailsFormDraft',
        ONBOARDING_WORK_EMAIL_FORM: 'onboardingWorkEmailForm',
        ONBOARDING_WORK_EMAIL_FORM_DRAFT: 'onboardingWorkEmailFormDraft',
        MERGE_ACCOUNT_DETAILS_FORM: 'mergeAccountDetailsForm',
        MERGE_ACCOUNT_DETAILS_FORM_DRAFT: 'mergeAccountDetailsFormDraft',
        WORKSPACE_PER_DIEM_FORM: 'workspacePerDiemForm',
        WORKSPACE_PER_DIEM_FORM_DRAFT: 'workspacePerDiemFormDraft',
    },
    DERIVED: {
        REPORT_ATTRIBUTES: 'reportAttributes',
    },
} as const;

type AllOnyxKeys = DeepValueOf<typeof ONYXKEYS>;

type OnyxFormValuesMapping = {
    [ONYXKEYS.FORMS.ADD_PAYMENT_CARD_FORM]: FormTypes.AddPaymentCardForm;
    [ONYXKEYS.FORMS.WORKSPACE_SETTINGS_FORM]: FormTypes.WorkspaceSettingsForm;
    [ONYXKEYS.FORMS.WORKSPACE_CATEGORY_FORM]: FormTypes.WorkspaceCategoryForm;
    [ONYXKEYS.FORMS.WORKSPACE_CONFIRMATION_FORM]: FormTypes.WorkspaceConfirmationForm;
    [ONYXKEYS.FORMS.WORKSPACE_TAG_FORM]: FormTypes.WorkspaceTagForm;
    [ONYXKEYS.FORMS.WORKSPACE_TAX_CUSTOM_NAME]: FormTypes.WorkspaceTaxCustomName;
    [ONYXKEYS.FORMS.WORKSPACE_COMPANY_CARD_FEED_NAME]: FormTypes.WorkspaceCompanyCardFeedName;
    [ONYXKEYS.FORMS.EDIT_WORKSPACE_COMPANY_CARD_NAME_FORM]: FormTypes.WorkspaceCompanyCardEditName;
    [ONYXKEYS.FORMS.WORKSPACE_REPORT_FIELDS_FORM]: FormTypes.WorkspaceReportFieldForm;
    [ONYXKEYS.FORMS.WORKSPACE_CATEGORY_DESCRIPTION_HINT_FORM]: FormTypes.WorkspaceCategoryDescriptionHintForm;
    [ONYXKEYS.FORMS.WORKSPACE_CATEGORY_FLAG_AMOUNTS_OVER_FORM]: FormTypes.WorkspaceCategoryFlagAmountsOverForm;
    [ONYXKEYS.FORMS.CLOSE_ACCOUNT_FORM]: FormTypes.CloseAccountForm;
    [ONYXKEYS.FORMS.PROFILE_SETTINGS_FORM]: FormTypes.ProfileSettingsForm;
    [ONYXKEYS.FORMS.DISPLAY_NAME_FORM]: FormTypes.DisplayNameForm;
    [ONYXKEYS.FORMS.ONBOARDING_PERSONAL_DETAILS_FORM]: FormTypes.DisplayNameForm;
    [ONYXKEYS.FORMS.ROOM_NAME_FORM]: FormTypes.RoomNameForm;
    [ONYXKEYS.FORMS.REPORT_DESCRIPTION_FORM]: FormTypes.ReportDescriptionForm;
    [ONYXKEYS.FORMS.LEGAL_NAME_FORM]: FormTypes.LegalNameForm;
    [ONYXKEYS.FORMS.WORKSPACE_INVITE_MESSAGE_FORM]: FormTypes.WorkspaceInviteMessageForm;
    [ONYXKEYS.FORMS.DATE_OF_BIRTH_FORM]: FormTypes.DateOfBirthForm;
    [ONYXKEYS.FORMS.HOME_ADDRESS_FORM]: FormTypes.HomeAddressForm;
    [ONYXKEYS.FORMS.PERSONAL_DETAILS_FORM]: FormTypes.PersonalDetailsForm;
    [ONYXKEYS.FORMS.NEW_ROOM_FORM]: FormTypes.NewRoomForm;
    [ONYXKEYS.FORMS.ROOM_SETTINGS_FORM]: FormTypes.RoomSettingsForm;
    [ONYXKEYS.FORMS.NEW_TASK_FORM]: FormTypes.NewTaskForm;
    [ONYXKEYS.FORMS.EDIT_TASK_FORM]: FormTypes.EditTaskForm;
    [ONYXKEYS.FORMS.DISABLE_AUTO_RENEW_SURVEY_FORM]: FormTypes.FeedbackSurveyForm;
    [ONYXKEYS.FORMS.REQUEST_EARLY_CANCELLATION_FORM]: FormTypes.FeedbackSurveyForm;
    [ONYXKEYS.FORMS.EXIT_SURVEY_REASON_FORM]: FormTypes.ExitSurveyReasonForm;
    [ONYXKEYS.FORMS.EXIT_SURVEY_RESPONSE_FORM]: FormTypes.ExitSurveyResponseForm;
    [ONYXKEYS.FORMS.MONEY_REQUEST_DESCRIPTION_FORM]: FormTypes.MoneyRequestDescriptionForm;
    [ONYXKEYS.FORMS.MONEY_REQUEST_MERCHANT_FORM]: FormTypes.MoneyRequestMerchantForm;
    [ONYXKEYS.FORMS.MONEY_REQUEST_AMOUNT_FORM]: FormTypes.MoneyRequestAmountForm;
    [ONYXKEYS.FORMS.MONEY_REQUEST_DATE_FORM]: FormTypes.MoneyRequestDateForm;
    [ONYXKEYS.FORMS.MONEY_REQUEST_TIME_FORM]: FormTypes.MoneyRequestTimeForm;
    [ONYXKEYS.FORMS.MONEY_REQUEST_SUBRATE_FORM]: FormTypes.MoneyRequestSubrateForm;
    [ONYXKEYS.FORMS.MONEY_REQUEST_HOLD_FORM]: FormTypes.MoneyRequestHoldReasonForm;
    [ONYXKEYS.FORMS.MONEY_REQUEST_DECLINE_FORM]: FormTypes.MoneyRequestDeclineReasonForm;
    [ONYXKEYS.FORMS.MONEY_REQUEST_COMPANY_INFO_FORM]: FormTypes.MoneyRequestCompanyInfoForm;
    [ONYXKEYS.FORMS.NEW_CONTACT_METHOD_FORM]: FormTypes.NewContactMethodForm;
    [ONYXKEYS.FORMS.WAYPOINT_FORM]: FormTypes.WaypointForm;
    [ONYXKEYS.FORMS.SETTINGS_STATUS_SET_FORM]: FormTypes.SettingsStatusSetForm;
    [ONYXKEYS.FORMS.SETTINGS_STATUS_CLEAR_DATE_FORM]: FormTypes.SettingsStatusClearDateForm;
    [ONYXKEYS.FORMS.CHANGE_BILLING_CURRENCY_FORM]: FormTypes.ChangeBillingCurrencyForm;
    [ONYXKEYS.FORMS.SETTINGS_STATUS_SET_CLEAR_AFTER_FORM]: FormTypes.SettingsStatusSetClearAfterForm;
    [ONYXKEYS.FORMS.PRIVATE_NOTES_FORM]: FormTypes.PrivateNotesForm;
    [ONYXKEYS.FORMS.I_KNOW_A_TEACHER_FORM]: FormTypes.IKnowTeacherForm;
    [ONYXKEYS.FORMS.INTRO_SCHOOL_PRINCIPAL_FORM]: FormTypes.IntroSchoolPrincipalForm;
    [ONYXKEYS.FORMS.REPORT_VIRTUAL_CARD_FRAUD]: FormTypes.ReportVirtualCardFraudForm;
    [ONYXKEYS.FORMS.REPORT_PHYSICAL_CARD_FORM]: FormTypes.ReportPhysicalCardForm;
    [ONYXKEYS.FORMS.REPORT_FIELDS_EDIT_FORM]: FormTypes.ReportFieldsEditForm;
    [ONYXKEYS.FORMS.REIMBURSEMENT_ACCOUNT_FORM]: FormTypes.ReimbursementAccountForm;
    [ONYXKEYS.FORMS.PERSONAL_BANK_ACCOUNT_FORM]: FormTypes.PersonalBankAccountForm;
    [ONYXKEYS.FORMS.WORKSPACE_DESCRIPTION_FORM]: FormTypes.WorkspaceDescriptionForm;
    [ONYXKEYS.FORMS.WORKSPACE_MEMBER_CUSTOM_FIELD_FORM]: FormTypes.WorkspaceMemberCustomFieldsForm;
    [ONYXKEYS.FORMS.WALLET_ADDITIONAL_DETAILS]: FormTypes.AdditionalDetailStepForm;
    [ONYXKEYS.FORMS.POLICY_TAG_NAME_FORM]: FormTypes.PolicyTagNameForm;
    [ONYXKEYS.FORMS.WORKSPACE_NEW_TAX_FORM]: FormTypes.WorkspaceNewTaxForm;
    [ONYXKEYS.FORMS.POLICY_CREATE_DISTANCE_RATE_FORM]: FormTypes.PolicyCreateDistanceRateForm;
    [ONYXKEYS.FORMS.POLICY_DISTANCE_RATE_EDIT_FORM]: FormTypes.PolicyDistanceRateEditForm;
    [ONYXKEYS.FORMS.POLICY_DISTANCE_RATE_TAX_RECLAIMABLE_ON_EDIT_FORM]: FormTypes.PolicyDistanceRateTaxReclaimableOnEditForm;
    [ONYXKEYS.FORMS.WORKSPACE_TAX_NAME_FORM]: FormTypes.WorkspaceTaxNameForm;
    [ONYXKEYS.FORMS.WORKSPACE_TAX_CODE_FORM]: FormTypes.WorkspaceTaxCodeForm;
    [ONYXKEYS.FORMS.WORKSPACE_TAX_VALUE_FORM]: FormTypes.WorkspaceTaxValueForm;
    [ONYXKEYS.FORMS.WORKSPACE_INVOICES_COMPANY_NAME_FORM]: FormTypes.WorkspaceInvoicesCompanyNameForm;
    [ONYXKEYS.FORMS.WORKSPACE_INVOICES_COMPANY_WEBSITE_FORM]: FormTypes.WorkspaceInvoicesCompanyWebsiteForm;
    [ONYXKEYS.FORMS.NEW_CHAT_NAME_FORM]: FormTypes.NewChatNameForm;
    [ONYXKEYS.FORMS.SUBSCRIPTION_SIZE_FORM]: FormTypes.SubscriptionSizeForm;
    [ONYXKEYS.FORMS.ISSUE_NEW_EXPENSIFY_CARD_FORM]: FormTypes.IssueNewExpensifyCardForm;
    [ONYXKEYS.FORMS.ADD_NEW_CARD_FEED_FORM]: FormTypes.AddNewCardFeedForm;
    [ONYXKEYS.FORMS.ASSIGN_CARD_FORM]: FormTypes.AssignCardForm;
    [ONYXKEYS.FORMS.EDIT_EXPENSIFY_CARD_NAME_FORM]: FormTypes.EditExpensifyCardNameForm;
    [ONYXKEYS.FORMS.EDIT_EXPENSIFY_CARD_LIMIT_FORM]: FormTypes.EditExpensifyCardLimitForm;
    [ONYXKEYS.FORMS.SAGE_INTACCT_CREDENTIALS_FORM]: FormTypes.SageIntactCredentialsForm;
    [ONYXKEYS.FORMS.NETSUITE_CUSTOM_FIELD_FORM]: FormTypes.NetSuiteCustomFieldForm;
    [ONYXKEYS.FORMS.NETSUITE_CUSTOM_LIST_ADD_FORM]: FormTypes.NetSuiteCustomFieldForm;
    [ONYXKEYS.FORMS.NETSUITE_CUSTOM_SEGMENT_ADD_FORM]: FormTypes.NetSuiteCustomFieldForm;
    [ONYXKEYS.FORMS.NETSUITE_TOKEN_INPUT_FORM]: FormTypes.NetSuiteTokenInputForm;
    [ONYXKEYS.FORMS.NETSUITE_CUSTOM_FORM_ID_FORM]: FormTypes.NetSuiteCustomFormIDForm;
    [ONYXKEYS.FORMS.SAGE_INTACCT_DIMENSION_TYPE_FORM]: FormTypes.SageIntacctDimensionForm;
    [ONYXKEYS.FORMS.SEARCH_ADVANCED_FILTERS_FORM]: FormTypes.SearchAdvancedFiltersForm;
    [ONYXKEYS.FORMS.TEXT_PICKER_MODAL_FORM]: FormTypes.TextPickerModalForm;
    [ONYXKEYS.FORMS.RULES_CUSTOM_NAME_MODAL_FORM]: FormTypes.RulesCustomNameModalForm;
    [ONYXKEYS.FORMS.RULES_AUTO_APPROVE_REPORTS_UNDER_MODAL_FORM]: FormTypes.RulesAutoApproveReportsUnderModalForm;
    [ONYXKEYS.FORMS.RULES_RANDOM_REPORT_AUDIT_MODAL_FORM]: FormTypes.RulesRandomReportAuditModalForm;
    [ONYXKEYS.FORMS.RULES_AUTO_PAY_REPORTS_UNDER_MODAL_FORM]: FormTypes.RulesAutoPayReportsUnderModalForm;
    [ONYXKEYS.FORMS.RULES_REQUIRED_RECEIPT_AMOUNT_FORM]: FormTypes.RulesRequiredReceiptAmountForm;
    [ONYXKEYS.FORMS.RULES_MAX_EXPENSE_AMOUNT_FORM]: FormTypes.RulesMaxExpenseAmountForm;
    [ONYXKEYS.FORMS.RULES_MAX_EXPENSE_AGE_FORM]: FormTypes.RulesMaxExpenseAgeForm;
    [ONYXKEYS.FORMS.RULES_CUSTOM_FORM]: FormTypes.RulesCustomForm;
    [ONYXKEYS.FORMS.SEARCH_SAVED_SEARCH_RENAME_FORM]: FormTypes.SearchSavedSearchRenameForm;
    [ONYXKEYS.FORMS.DEBUG_DETAILS_FORM]: FormTypes.DebugReportForm | FormTypes.DebugReportActionForm | FormTypes.DebugTransactionForm | FormTypes.DebugTransactionViolationForm;
    [ONYXKEYS.FORMS.ONBOARDING_WORK_EMAIL_FORM]: FormTypes.OnboardingWorkEmailForm;
    [ONYXKEYS.FORMS.MERGE_ACCOUNT_DETAILS_FORM]: FormTypes.MergeAccountDetailsForm;
    [ONYXKEYS.FORMS.INTERNATIONAL_BANK_ACCOUNT_FORM]: FormTypes.InternationalBankAccountForm;
    [ONYXKEYS.FORMS.WORKSPACE_PER_DIEM_FORM]: FormTypes.WorkspacePerDiemForm;
};

type OnyxFormDraftValuesMapping = {
    [K in keyof OnyxFormValuesMapping as `${K}Draft`]: OnyxFormValuesMapping[K];
};

type OnyxCollectionValuesMapping = {
    [ONYXKEYS.COLLECTION.DOWNLOAD]: OnyxTypes.Download;
    [ONYXKEYS.COLLECTION.POLICY]: OnyxTypes.Policy;
    [ONYXKEYS.COLLECTION.POLICY_DRAFTS]: OnyxTypes.Policy;
    [ONYXKEYS.COLLECTION.POLICY_CATEGORIES]: OnyxTypes.PolicyCategories;
    [ONYXKEYS.COLLECTION.POLICY_CATEGORIES_DRAFT]: OnyxTypes.PolicyCategories;
    [ONYXKEYS.COLLECTION.POLICY_TAGS]: OnyxTypes.PolicyTagLists;
    [ONYXKEYS.COLLECTION.POLICY_RECENTLY_USED_CATEGORIES]: OnyxTypes.RecentlyUsedCategories;
    [ONYXKEYS.COLLECTION.POLICY_RECENTLY_USED_DESTINATIONS]: OnyxTypes.RecentlyUsedCategories;
    [ONYXKEYS.COLLECTION.POLICY_HAS_CONNECTIONS_DATA_BEEN_FETCHED]: boolean;
    [ONYXKEYS.COLLECTION.DEPRECATED_POLICY_MEMBER_LIST]: OnyxTypes.PolicyEmployeeList;
    [ONYXKEYS.COLLECTION.WORKSPACE_INVITE_MEMBERS_DRAFT]: OnyxTypes.InvitedEmailsToAccountIDs;
    [ONYXKEYS.COLLECTION.WORKSPACE_INVITE_MESSAGE_DRAFT]: string;
    [ONYXKEYS.COLLECTION.WORKSPACE_INVITE_ROLE_DRAFT]: string;
    [ONYXKEYS.COLLECTION.REPORT]: OnyxTypes.Report;
    [ONYXKEYS.COLLECTION.REPORT_NAME_VALUE_PAIRS]: OnyxTypes.ReportNameValuePairs;
    [ONYXKEYS.COLLECTION.REPORT_DRAFT]: OnyxTypes.Report;
    [ONYXKEYS.COLLECTION.REPORT_METADATA]: OnyxTypes.ReportMetadata;
    [ONYXKEYS.COLLECTION.REPORT_ACTIONS]: OnyxTypes.ReportActions;
    [ONYXKEYS.COLLECTION.REPORT_ACTIONS_DRAFTS]: OnyxTypes.ReportActionsDrafts;
    [ONYXKEYS.COLLECTION.REPORT_ACTIONS_PAGES]: OnyxTypes.Pages;
    [ONYXKEYS.COLLECTION.REPORT_ACTIONS_REACTIONS]: OnyxTypes.ReportActionReactions;
    [ONYXKEYS.COLLECTION.REPORT_DRAFT_COMMENT]: string;
    [ONYXKEYS.COLLECTION.REPORT_IS_COMPOSER_FULL_SIZE]: boolean;
    [ONYXKEYS.COLLECTION.REPORT_USER_IS_TYPING]: OnyxTypes.ReportUserIsTyping;
    [ONYXKEYS.COLLECTION.REPORT_USER_IS_LEAVING_ROOM]: boolean;
    [ONYXKEYS.COLLECTION.REPORT_VIOLATIONS]: OnyxTypes.ReportViolations;
    [ONYXKEYS.COLLECTION.SECURITY_GROUP]: OnyxTypes.SecurityGroup;
    [ONYXKEYS.COLLECTION.TRANSACTION]: OnyxTypes.Transaction;
    [ONYXKEYS.COLLECTION.TRANSACTION_DRAFT]: OnyxTypes.Transaction;
    [ONYXKEYS.COLLECTION.SKIP_CONFIRMATION]: boolean;
    [ONYXKEYS.COLLECTION.TRANSACTION_BACKUP]: OnyxTypes.Transaction;
    [ONYXKEYS.COLLECTION.TRANSACTION_VIOLATIONS]: OnyxTypes.TransactionViolations;
    [ONYXKEYS.COLLECTION.SPLIT_TRANSACTION_DRAFT]: OnyxTypes.Transaction;
    [ONYXKEYS.COLLECTION.POLICY_RECENTLY_USED_TAGS]: OnyxTypes.RecentlyUsedTags;
    [ONYXKEYS.COLLECTION.OLD_POLICY_RECENTLY_USED_TAGS]: OnyxTypes.RecentlyUsedTags;
    [ONYXKEYS.COLLECTION.SELECTED_TAB]: OnyxTypes.SelectedTabRequest;
    [ONYXKEYS.COLLECTION.PRIVATE_NOTES_DRAFT]: string;
    [ONYXKEYS.COLLECTION.NVP_EXPENSIFY_REPORT_PDF_FILENAME]: string;
    [ONYXKEYS.COLLECTION.NEXT_STEP]: OnyxTypes.ReportNextStep;
    [ONYXKEYS.COLLECTION.POLICY_JOIN_MEMBER]: OnyxTypes.PolicyJoinMember;
    [ONYXKEYS.COLLECTION.POLICY_CONNECTION_SYNC_PROGRESS]: OnyxTypes.PolicyConnectionSyncProgress;
    [ONYXKEYS.COLLECTION.SNAPSHOT]: OnyxTypes.SearchResults;
    [ONYXKEYS.COLLECTION.SHARED_NVP_PRIVATE_USER_BILLING_GRACE_PERIOD_END]: OnyxTypes.BillingGraceEndPeriod;
    [ONYXKEYS.COLLECTION.SHARED_NVP_PRIVATE_DOMAIN_MEMBER]: OnyxTypes.CardFeeds;
    [ONYXKEYS.COLLECTION.PRIVATE_EXPENSIFY_CARD_SETTINGS]: OnyxTypes.ExpensifyCardSettings;
    [ONYXKEYS.COLLECTION.EXPENSIFY_CARD_BANK_ACCOUNT_METADATA]: OnyxTypes.ExpensifyCardBankAccountMetadata;
    [ONYXKEYS.COLLECTION.PRIVATE_EXPENSIFY_CARD_MANUAL_BILLING]: boolean;
    [ONYXKEYS.COLLECTION.WORKSPACE_CARDS_LIST]: OnyxTypes.WorkspaceCardsList;
    [ONYXKEYS.COLLECTION.EXPENSIFY_CARD_CONTINUOUS_RECONCILIATION_CONNECTION]: OnyxTypes.PolicyConnectionName;
    [ONYXKEYS.COLLECTION.EXPENSIFY_CARD_USE_CONTINUOUS_RECONCILIATION]: boolean;
    [ONYXKEYS.COLLECTION.LAST_SELECTED_FEED]: OnyxTypes.CompanyCardFeed;
    [ONYXKEYS.COLLECTION.LAST_SELECTED_EXPENSIFY_CARD_FEED]: OnyxTypes.FundID;
    [ONYXKEYS.COLLECTION.NVP_EXPENSIFY_ON_CARD_WAITLIST]: OnyxTypes.CardOnWaitlist;
    [ONYXKEYS.COLLECTION.ISSUE_NEW_EXPENSIFY_CARD]: OnyxTypes.IssueNewCard;
};

type OnyxValuesMapping = {
    [ONYXKEYS.ACCOUNT]: OnyxTypes.Account;
    [ONYXKEYS.ACCOUNT_MANAGER_REPORT_ID]: string;

    [ONYXKEYS.NVP_ONBOARDING]: Onboarding;

    // ONYXKEYS.NVP_TRY_NEW_DOT is HybridApp onboarding data
    [ONYXKEYS.NVP_TRY_NEW_DOT]: OnyxTypes.TryNewDot;
    [ONYXKEYS.RECENT_SEARCHES]: Record<string, OnyxTypes.RecentSearchItem>;
    [ONYXKEYS.SAVED_SEARCHES]: OnyxTypes.SaveSearch;
    [ONYXKEYS.RECENTLY_USED_CURRENCIES]: string[];
    [ONYXKEYS.ACTIVE_CLIENTS]: string[];
    [ONYXKEYS.DEVICE_ID]: string;
    [ONYXKEYS.IS_SIDEBAR_LOADED]: boolean;
    [ONYXKEYS.PERSISTED_REQUESTS]: OnyxTypes.Request[];
    [ONYXKEYS.PERSISTED_ONGOING_REQUESTS]: OnyxTypes.Request;
    [ONYXKEYS.CURRENT_DATE]: string;
    [ONYXKEYS.CREDENTIALS]: OnyxTypes.Credentials;
    [ONYXKEYS.STASHED_CREDENTIALS]: OnyxTypes.Credentials;
    [ONYXKEYS.MODAL]: OnyxTypes.Modal;
    [ONYXKEYS.FULLSCREEN_VISIBILITY]: boolean;
    [ONYXKEYS.NETWORK]: OnyxTypes.Network;
    [ONYXKEYS.NEW_GROUP_CHAT_DRAFT]: OnyxTypes.NewGroupChatDraft;
    [ONYXKEYS.CUSTOM_STATUS_DRAFT]: OnyxTypes.CustomStatusDraft;
    [ONYXKEYS.INPUT_FOCUSED]: boolean;
    [ONYXKEYS.PERSONAL_DETAILS_LIST]: OnyxTypes.PersonalDetailsList;
    [ONYXKEYS.PRIVATE_PERSONAL_DETAILS]: OnyxTypes.PrivatePersonalDetails;
    [ONYXKEYS.PERSONAL_DETAILS_METADATA]: Record<string, OnyxTypes.PersonalDetailsMetadata>;
    [ONYXKEYS.TASK]: OnyxTypes.Task;
    [ONYXKEYS.CURRENCY_LIST]: OnyxTypes.CurrencyList;
    [ONYXKEYS.UPDATE_AVAILABLE]: boolean;
    [ONYXKEYS.SCREEN_SHARE_REQUEST]: OnyxTypes.ScreenShareRequest;
    [ONYXKEYS.COUNTRY_CODE]: number;
    [ONYXKEYS.COUNTRY]: string;
    [ONYXKEYS.USER_LOCATION]: OnyxTypes.UserLocation;
    [ONYXKEYS.LOGIN_LIST]: OnyxTypes.LoginList;
    [ONYXKEYS.PENDING_CONTACT_ACTION]: OnyxTypes.PendingContactAction;
    [ONYXKEYS.VALIDATE_ACTION_CODE]: OnyxTypes.ValidateMagicCodeAction;
    [ONYXKEYS.JOINABLE_POLICIES]: OnyxTypes.JoinablePolicies;
    [ONYXKEYS.VALIDATE_USER_AND_GET_ACCESSIBLE_POLICIES]: OnyxTypes.ValidateUserAndGetAccessiblePolicies;
    [ONYXKEYS.SESSION]: OnyxTypes.Session;
    [ONYXKEYS.USER_METADATA]: OnyxTypes.UserMetadata;
    [ONYXKEYS.STASHED_SESSION]: OnyxTypes.Session;
    [ONYXKEYS.BETAS]: OnyxTypes.Beta[];
    [ONYXKEYS.NVP_MUTED_PLATFORMS]: Partial<Record<Platform, true>>;
    [ONYXKEYS.NVP_PRIORITY_MODE]: ValueOf<typeof CONST.PRIORITY_MODE>;
    [ONYXKEYS.NVP_BLOCKED_FROM_CONCIERGE]: OnyxTypes.BlockedFromConcierge;
    [ONYXKEYS.QUEUE_FLUSHED_DATA]: OnyxUpdate[];

    // The value of this nvp is a string representation of the date when the block expires, or an empty string if the user is not blocked
    [ONYXKEYS.NVP_BLOCKED_FROM_CHAT]: string;
    [ONYXKEYS.NVP_PRIVATE_PUSH_NOTIFICATION_ID]: string;
    [ONYXKEYS.NVP_RECENT_ATTENDEES]: Attendee[];
    [ONYXKEYS.NVP_TRY_FOCUS_MODE]: boolean;
    [ONYXKEYS.NVP_DISMISSED_HOLD_USE_EXPLANATION]: boolean;
    [ONYXKEYS.NVP_LAST_PAYMENT_METHOD]: OnyxTypes.LastPaymentMethod;
    [ONYXKEYS.NVP_LAST_LOCATION_PERMISSION_PROMPT]: string;
    [ONYXKEYS.LAST_EXPORT_METHOD]: OnyxTypes.LastExportMethod;
    [ONYXKEYS.NVP_RECENT_WAYPOINTS]: OnyxTypes.RecentWaypoint[];
    [ONYXKEYS.NVP_INTRO_SELECTED]: OnyxTypes.IntroSelected;
    [ONYXKEYS.HAS_NON_PERSONAL_POLICY]: boolean;
    [ONYXKEYS.NVP_LAST_SELECTED_DISTANCE_RATES]: OnyxTypes.LastSelectedDistanceRates;
    [ONYXKEYS.NVP_SEEN_NEW_USER_MODAL]: boolean;
    [ONYXKEYS.PLAID_DATA]: OnyxTypes.PlaidData;
    [ONYXKEYS.IS_PLAID_DISABLED]: boolean;
    [ONYXKEYS.PLAID_LINK_TOKEN]: string;
    [ONYXKEYS.ONFIDO_TOKEN]: string;
    [ONYXKEYS.ONFIDO_APPLICANT_ID]: string;
    [ONYXKEYS.NVP_PREFERRED_LOCALE]: OnyxTypes.Locale;
    [ONYXKEYS.NVP_ACTIVE_POLICY_ID]: string;
    [ONYXKEYS.NVP_DISMISSED_REFERRAL_BANNERS]: OnyxTypes.DismissedReferralBanners;
    [ONYXKEYS.NVP_HAS_SEEN_TRACK_TRAINING]: boolean;
    [ONYXKEYS.NVP_PRIVATE_SUBSCRIPTION]: OnyxTypes.PrivateSubscription;
    [ONYXKEYS.NVP_PRIVATE_STRIPE_CUSTOMER_ID]: OnyxTypes.StripeCustomerID;
    [ONYXKEYS.NVP_PRIVATE_BILLING_DISPUTE_PENDING]: number;
    [ONYXKEYS.NVP_PRIVATE_BILLING_STATUS]: OnyxTypes.BillingStatus;
    [ONYXKEYS.USER_WALLET]: OnyxTypes.UserWallet;
    [ONYXKEYS.WALLET_ONFIDO]: OnyxTypes.WalletOnfido;
    [ONYXKEYS.WALLET_ADDITIONAL_DETAILS]: OnyxTypes.WalletAdditionalDetails;
    [ONYXKEYS.WALLET_TERMS]: OnyxTypes.WalletTerms;
    [ONYXKEYS.BANK_ACCOUNT_LIST]: OnyxTypes.BankAccountList;
    [ONYXKEYS.FUND_LIST]: OnyxTypes.FundList;
    [ONYXKEYS.CARD_LIST]: OnyxTypes.CardList;
    [ONYXKEYS.WALLET_STATEMENT]: OnyxTypes.WalletStatement;
    [ONYXKEYS.PURCHASE_LIST]: OnyxTypes.PurchaseList;
    [ONYXKEYS.PERSONAL_BANK_ACCOUNT]: OnyxTypes.PersonalBankAccount;
    [ONYXKEYS.REIMBURSEMENT_ACCOUNT]: OnyxTypes.ReimbursementAccount;
    [ONYXKEYS.PREFERRED_EMOJI_SKIN_TONE]: string | number;
    [ONYXKEYS.FREQUENTLY_USED_EMOJIS]: OnyxTypes.FrequentlyUsedEmoji[];
    [ONYXKEYS.REIMBURSEMENT_ACCOUNT_WORKSPACE_ID]: string;
    [ONYXKEYS.IS_LOADING_PAYMENT_METHODS]: boolean;
    [ONYXKEYS.IS_LOADING_REPORT_DATA]: boolean;
    [ONYXKEYS.IS_TEST_TOOLS_MODAL_OPEN]: boolean;
    [ONYXKEYS.APP_PROFILING_IN_PROGRESS]: boolean;
    [ONYXKEYS.IS_LOADING_APP]: boolean;
    [ONYXKEYS.HAS_LOADED_APP]: boolean;
    [ONYXKEYS.WALLET_TRANSFER]: OnyxTypes.WalletTransfer;
    [ONYXKEYS.LAST_ACCESSED_WORKSPACE_POLICY_ID]: string;
    [ONYXKEYS.SHOULD_SHOW_COMPOSE_INPUT]: boolean;
    [ONYXKEYS.IS_BETA]: boolean;
    [ONYXKEYS.IS_CHECKING_PUBLIC_ROOM]: boolean;
    [ONYXKEYS.MY_DOMAIN_SECURITY_GROUPS]: Record<string, string>;
    [ONYXKEYS.LAST_OPENED_PUBLIC_ROOM_ID]: string;
    [ONYXKEYS.VERIFY_3DS_SUBSCRIPTION]: string;
    [ONYXKEYS.PREFERRED_THEME]: ValueOf<typeof CONST.THEME>;
    [ONYXKEYS.MAPBOX_ACCESS_TOKEN]: OnyxTypes.MapboxAccessToken;
    [ONYXKEYS.ONYX_UPDATES_FROM_SERVER]: OnyxTypes.OnyxUpdatesFromServer;
    [ONYXKEYS.ONYX_UPDATES_LAST_UPDATE_ID_APPLIED_TO_CLIENT]: number;
    [ONYXKEYS.MAX_CANVAS_AREA]: number;
    [ONYXKEYS.MAX_CANVAS_HEIGHT]: number;
    [ONYXKEYS.MAX_CANVAS_WIDTH]: number;
    [ONYXKEYS.ONBOARDING_PURPOSE_SELECTED]: OnyxTypes.OnboardingPurpose;
    [ONYXKEYS.ONBOARDING_COMPANY_SIZE]: OnboardingCompanySize;
    [ONYXKEYS.ONBOARDING_CUSTOM_CHOICES]: OnyxTypes.OnboardingPurpose[] | [];
    [ONYXKEYS.ONBOARDING_ERROR_MESSAGE]: string;
    [ONYXKEYS.ONBOARDING_POLICY_ID]: string;
    [ONYXKEYS.ONBOARDING_ADMINS_CHAT_REPORT_ID]: string;
    [ONYXKEYS.ONBOARDING_LAST_VISITED_PATH]: string;
    [ONYXKEYS.IS_SEARCHING_FOR_REPORTS]: boolean;
    [ONYXKEYS.LAST_VISITED_PATH]: string | undefined;
    [ONYXKEYS.VERIFY_3DS_SUBSCRIPTION]: string;
    [ONYXKEYS.RECENTLY_USED_REPORT_FIELDS]: OnyxTypes.RecentlyUsedReportFields;
    [ONYXKEYS.UPDATE_REQUIRED]: boolean;
    [ONYXKEYS.RESET_REQUIRED]: boolean;
    [ONYXKEYS.PLAID_CURRENT_EVENT]: string;
    [ONYXKEYS.NVP_PRIVATE_TAX_EXEMPT]: boolean;
    [ONYXKEYS.LOGS]: OnyxTypes.CapturedLogs;
    [ONYXKEYS.SHOULD_STORE_LOGS]: boolean;
    [ONYXKEYS.SHOULD_MASK_ONYX_STATE]: boolean;
    [ONYXKEYS.CACHED_PDF_PATHS]: Record<string, string>;
    [ONYXKEYS.POLICY_OWNERSHIP_CHANGE_CHECKS]: Record<string, OnyxTypes.PolicyOwnershipChangeChecks>;
    [ONYXKEYS.NVP_QUICK_ACTION_GLOBAL_CREATE]: OnyxTypes.QuickAction;
    [ONYXKEYS.SUBSCRIPTION_RETRY_BILLING_STATUS_FAILED]: boolean;
    [ONYXKEYS.SUBSCRIPTION_RETRY_BILLING_STATUS_SUCCESSFUL]: boolean;
    [ONYXKEYS.SUBSCRIPTION_RETRY_BILLING_STATUS_PENDING]: boolean;
    [ONYXKEYS.NVP_TRAVEL_SETTINGS]: OnyxTypes.TravelSettings;
    [ONYXKEYS.REVIEW_DUPLICATES]: OnyxTypes.ReviewDuplicates;
    [ONYXKEYS.ADD_NEW_COMPANY_CARD]: OnyxTypes.AddNewCompanyCardFeed;
    [ONYXKEYS.ASSIGN_CARD]: OnyxTypes.AssignCard;
    [ONYXKEYS.MOBILE_SELECTION_MODE]: OnyxTypes.MobileSelectionMode;
    [ONYXKEYS.NVP_FIRST_DAY_FREE_TRIAL]: string;
    [ONYXKEYS.NVP_LAST_DAY_FREE_TRIAL]: string;
    [ONYXKEYS.NVP_BILLING_FUND_ID]: number;
    [ONYXKEYS.NVP_PRIVATE_AMOUNT_OWED]: number;
    [ONYXKEYS.NVP_PRIVATE_OWNER_BILLING_GRACE_PERIOD_END]: number;
    [ONYXKEYS.NVP_DELETE_TRANSACTION_NAVIGATE_BACK_URL]: string | undefined;
    [ONYXKEYS.NVP_RECONNECT_APP_IF_FULL_RECONNECT_BEFORE]: string;
    [ONYXKEYS.NVP_PRIVATE_FIRST_POLICY_CREATED_DATE]: string;
    [ONYXKEYS.NVP_PRIVATE_MANUAL_TEAM_2025_PRICING]: string;
    [ONYXKEYS.NVP_PRIVATE_LOCK_ACCOUNT_DETAILS]: OnyxTypes.LockAccountDetails;
    [ONYXKEYS.NVP_PRIVATE_CANCELLATION_DETAILS]: OnyxTypes.CancellationDetails[];
    [ONYXKEYS.ROOM_MEMBERS_USER_SEARCH_PHRASE]: string;
    [ONYXKEYS.APPROVAL_WORKFLOW]: OnyxTypes.ApprovalWorkflowOnyx;
    [ONYXKEYS.IMPORTED_SPREADSHEET]: OnyxTypes.ImportedSpreadsheet;
    [ONYXKEYS.LAST_ROUTE]: string;
    [ONYXKEYS.IS_SINGLE_NEW_DOT_ENTRY]: boolean | undefined;
    [ONYXKEYS.IS_USING_IMPORTED_STATE]: boolean;
    [ONYXKEYS.NVP_EXPENSIFY_COMPANY_CARDS_CUSTOM_NAMES]: Record<string, string>;
    [ONYXKEYS.CONCIERGE_REPORT_ID]: string;
    [ONYXKEYS.SHARE_UNKNOWN_USER_DETAILS]: Participant;
    [ONYXKEYS.SHARE_TEMP_FILE]: OnyxTypes.ShareTempFile;
    [ONYXKEYS.CORPAY_FIELDS]: OnyxTypes.CorpayFields;
    [ONYXKEYS.PRESERVED_USER_SESSION]: OnyxTypes.Session;
    [ONYXKEYS.NVP_DISMISSED_PRODUCT_TRAINING]: OnyxTypes.DismissedProductTraining;
    [ONYXKEYS.CORPAY_ONBOARDING_FIELDS]: OnyxTypes.CorpayOnboardingFields;
    [ONYXKEYS.LAST_FULL_RECONNECT_TIME]: string;
    [ONYXKEYS.TRAVEL_PROVISIONING]: OnyxTypes.TravelProvisioning;
    [ONYXKEYS.IS_LOADING_BILL_WHEN_DOWNGRADE]: boolean | undefined;
    [ONYXKEYS.SHOULD_BILL_WHEN_DOWNGRADING]: boolean | undefined;
    [ONYXKEYS.BILLING_RECEIPT_DETAILS]: OnyxTypes.BillingReceiptDetails;
    [ONYXKEYS.NVP_SIDE_PANEL]: OnyxTypes.SidePanel;
    [ONYXKEYS.NVP_DISMISSED_DECLINE_USE_EXPLANATION]: boolean;
    [ONYXKEYS.SCHEDULE_CALL_DRAFT]: OnyxTypes.ScheduleCallDraft;
    [ONYXKEYS.IS_FORCED_TO_CHANGE_CURRENCY]: boolean | undefined;
    [ONYXKEYS.IS_COMING_FROM_GLOBAL_REIMBURSEMENTS_FLOW]: boolean | undefined;
    [ONYXKEYS.HAS_MORE_UNREPORTED_TRANSACTIONS_RESULTS]: boolean | undefined;
    [ONYXKEYS.IS_LOADING_UNREPORTED_TRANSACTIONS]: boolean | undefined;
    [ONYXKEYS.NVP_LAST_ECASH_IOS_LOGIN]: string;
    [ONYXKEYS.NVP_LAST_ECASH_ANDROID_LOGIN]: string;
    [ONYXKEYS.NVP_LAST_IPHONE_LOGIN]: string;
    [ONYXKEYS.NVP_LAST_ANDROID_LOGIN]: string;
};

type OnyxDerivedValuesMapping = {
    [ONYXKEYS.DERIVED.REPORT_ATTRIBUTES]: OnyxTypes.ReportAttributesDerivedValue;
};

type OnyxValues = OnyxValuesMapping & OnyxCollectionValuesMapping & OnyxFormValuesMapping & OnyxFormDraftValuesMapping & OnyxDerivedValuesMapping;

type OnyxCollectionKey = keyof OnyxCollectionValuesMapping;
type OnyxFormKey = keyof OnyxFormValuesMapping;
type OnyxFormDraftKey = keyof OnyxFormDraftValuesMapping;
type OnyxValueKey = keyof OnyxValuesMapping;
type OnyxDerivedKey = keyof OnyxDerivedValuesMapping;

type OnyxKey = OnyxValueKey | OnyxCollectionKey | OnyxFormKey | OnyxFormDraftKey | OnyxDerivedKey;
type OnyxPagesKey = typeof ONYXKEYS.COLLECTION.REPORT_ACTIONS_PAGES;

type MissingOnyxKeysError = `Error: Types don't match, OnyxKey type is missing: ${Exclude<AllOnyxKeys, OnyxKey>}`;
/** If this type errors, it means that the `OnyxKey` type is missing some keys. */
// eslint-disable-next-line @typescript-eslint/no-unused-vars
type AssertOnyxKeys = AssertTypesEqual<AllOnyxKeys, OnyxKey, MissingOnyxKeysError>;

export default ONYXKEYS;
export type {
    OnyxCollectionKey,
    OnyxCollectionValuesMapping,
    OnyxFormDraftKey,
    OnyxFormKey,
    OnyxFormValuesMapping,
    OnyxKey,
    OnyxPagesKey,
    OnyxValueKey,
    OnyxValues,
    OnyxDerivedKey,
    OnyxDerivedValuesMapping,
};<|MERGE_RESOLUTION|>--- conflicted
+++ resolved
@@ -235,13 +235,11 @@
     /** If the user should see the team 2025 subscription pricing */
     NVP_PRIVATE_MANUAL_TEAM_2025_PRICING: 'nvp_private_manualTeam2025Pricing',
 
-<<<<<<< HEAD
     /** If the user dismissed the decline explanation */
     NVP_DISMISSED_DECLINE_USE_EXPLANATION: 'nvp_dismissedDeclineUseExplanation',
-=======
+
     /** Details on whether an account is locked or not */
     NVP_PRIVATE_LOCK_ACCOUNT_DETAILS: 'nvp_private_lockAccountDetails',
->>>>>>> 9ad511a2
 
     /** Plaid data (access tokens, bank accounts ...) */
     PLAID_DATA: 'plaidData',
