import type {OnyxEntry} from 'react-native-onyx';
import type {ValueOf} from 'type-fest';
import type CONST from './CONST';
import type * as FormTypes from './types/form';
import type * as OnyxTypes from './types/onyx';
import type AssertTypesEqual from './types/utils/AssertTypesEqual';
import type DeepValueOf from './types/utils/DeepValueOf';

/**
 * This is a file containing constants for all the top level keys in our store
 */
const ONYXKEYS = {
    /** Holds information about the users account that is logging in */
    ACCOUNT: 'account',

    /** Holds the reportID for the report between the user and their account manager */
    ACCOUNT_MANAGER_REPORT_ID: 'accountManagerReportID',

    /** Boolean flag only true when first set */
    NVP_IS_FIRST_TIME_NEW_EXPENSIFY_USER: 'isFirstTimeNewExpensifyUser',

    /** Holds an array of client IDs which is used for multi-tabs on web in order to know
     * which tab is the leader, and which ones are the followers */
    ACTIVE_CLIENTS: 'activeClients',

    /** A unique ID for the device */
    DEVICE_ID: 'deviceID',

    /** Boolean flag set whenever the sidebar has loaded */
    IS_SIDEBAR_LOADED: 'isSidebarLoaded',

    /** Boolean flag set whenever we are searching for reports in the server */
    IS_SEARCHING_FOR_REPORTS: 'isSearchingForReports',

    /** Note: These are Persisted Requests - not all requests in the main queue as the key name might lead one to believe */
    PERSISTED_REQUESTS: 'networkRequestQueue',

    /** Stores current date */
    CURRENT_DATE: 'currentDate',

    /** Credentials to authenticate the user */
    CREDENTIALS: 'credentials',

    // Contains loading data for the IOU feature (MoneyRequestModal, IOUDetail, & MoneyRequestPreview Components)
    IOU: 'iou',

    /** Keeps track if there is modal currently visible or not */
    MODAL: 'modal',

    /** Has information about the network status (offline/online) */
    NETWORK: 'network',

    // draft status
    CUSTOM_STATUS_DRAFT: 'customStatusDraft',

    // keep edit message focus state
    INPUT_FOCUSED: 'inputFocused',

    /** Contains all the personalDetails the user has access to, keyed by accountID */
    PERSONAL_DETAILS_LIST: 'personalDetailsList',

    /** Contains all the private personal details of the user */
    PRIVATE_PERSONAL_DETAILS: 'private_personalDetails',

    /** Contains all the info for Tasks */
    TASK: 'task',

    /**
     * Contains all the info for Workspace Rate and Unit while editing.
     *
     * Note: This is not under the COLLECTION key as we can edit rate and unit
     * for one workspace only at a time. And we don't need to store
     * rates and units for different workspaces at the same time. */
    WORKSPACE_RATE_AND_UNIT: 'workspaceRateAndUnit',

    /** Contains a list of all currencies available to the user - user can
     * select a currency based on the list */
    CURRENCY_LIST: 'currencyList',

    /** Indicates whether an update is available and ready to be installed. */
    UPDATE_AVAILABLE: 'updateAvailable',

    /** Indicates that a request to join a screen share with a GuidesPlus agent was received */
    SCREEN_SHARE_REQUEST: 'screenShareRequest',

    /** Saves the current country code which is displayed when the user types a phone number without
     *  an international code */
    COUNTRY_CODE: 'countryCode',

    /**  The 'country' field in this code represents the return country based on the user's IP address.
     * It is expected to provide a two-letter country code such as US for United States, and so on. */
    COUNTRY: 'country',

    /** Contains all the users settings for the Settings page and sub pages */
    USER: 'user',

    /** Contains latitude and longitude of user's last known location */
    USER_LOCATION: 'userLocation',

    /** Contains metadata (partner, login, validation date) for all of the user's logins */
    LOGIN_LIST: 'loginList',

    /** Information about the current session (authToken, accountID, email, loading, error) */
    SESSION: 'session',
    BETAS: 'betas',

    /** NVP keys
    /** Contains the user preference for the LHN priority mode */
    NVP_PRIORITY_MODE: 'nvp_priorityMode',

    /** Contains the users's block expiration (if they have one) */
    NVP_BLOCKED_FROM_CONCIERGE: 'private_blockedFromConcierge',

    /** A unique identifier that each user has that's used to send notifications */
    NVP_PRIVATE_PUSH_NOTIFICATION_ID: 'private_pushNotificationID',

    /** The NVP with the last payment method used per policy */
    NVP_LAST_PAYMENT_METHOD: 'nvp_lastPaymentMethod',

    /** This NVP holds to most recent waypoints that a person has used when creating a distance request */
    NVP_RECENT_WAYPOINTS: 'expensify_recentWaypoints',

    /** This NVP will be `true` if the user has ever dismissed the engagement modal on either OldDot or NewDot. If it becomes true it should stay true forever. */
    NVP_HAS_DISMISSED_IDLE_PANEL: 'hasDismissedIdlePanel',

    /** This NVP contains the choice that the user made on the engagement modal */
    NVP_INTRO_SELECTED: 'introSelected',

    /** Does this user have push notifications enabled for this device? */
    PUSH_NOTIFICATIONS_ENABLED: 'pushNotificationsEnabled',

    /** Plaid data (access tokens, bank accounts ...) */
    PLAID_DATA: 'plaidData',

    /** If we disabled Plaid because of too many attempts */
    IS_PLAID_DISABLED: 'isPlaidDisabled',

    /** Token needed to initialize Plaid link */
    PLAID_LINK_TOKEN: 'plaidLinkToken',

    /** Capture Plaid event  */
    PLAID_CURRENT_EVENT: 'plaidCurrentEvent',

    /** Token needed to initialize Onfido */
    ONFIDO_TOKEN: 'onfidoToken',
    ONFIDO_APPLICANT_ID: 'onfidoApplicantID',

    /** Indicates which locale should be used */
    NVP_PREFERRED_LOCALE: 'preferredLocale',

    /** User's Expensify Wallet */
    USER_WALLET: 'userWallet',

    /** Object containing Onfido SDK Token + applicantID */
    WALLET_ONFIDO: 'walletOnfido',

    /** Stores information about additional details form entry */
    WALLET_ADDITIONAL_DETAILS: 'walletAdditionalDetails',

    /** Object containing Wallet terms step state */
    WALLET_TERMS: 'walletTerms',

    /** The user's bank accounts */
    BANK_ACCOUNT_LIST: 'bankAccountList',

    /** The user's payment and P2P cards */
    FUND_LIST: 'fundList',

    /** The user's cash card and imported cards (including the Expensify Card) */
    CARD_LIST: 'cardList',

    /** Whether the user has tried focus mode yet */
    NVP_TRY_FOCUS_MODE: 'tryFocusMode',

    /** Whether the user has been shown the hold educational interstitial yet */
    NVP_HOLD_USE_EXPLAINED: 'holdUseExplained',

    /** Boolean flag used to display the focus mode notification */
    FOCUS_MODE_NOTIFICATION: 'focusModeNotification',

    /** Stores information about the user's saved statements */
    WALLET_STATEMENT: 'walletStatement',

    /** Stores information about the active personal bank account being set up */
    PERSONAL_BANK_ACCOUNT: 'personalBankAccount',

    /** Stores information about the active reimbursement account being set up */
    REIMBURSEMENT_ACCOUNT: 'reimbursementAccount',

    /** Store preferred skintone for emoji */
    PREFERRED_EMOJI_SKIN_TONE: 'preferredEmojiSkinTone',

    /** Store frequently used emojis for this user */
    FREQUENTLY_USED_EMOJIS: 'frequentlyUsedEmojis',

    /** Stores Workspace ID that will be tied to reimbursement account during setup */
    REIMBURSEMENT_ACCOUNT_WORKSPACE_ID: 'reimbursementAccountWorkspaceID',

    /** Set when we are loading payment methods */
    IS_LOADING_PAYMENT_METHODS: 'isLoadingPaymentMethods',

    /** Is report data loading? */
    IS_LOADING_REPORT_DATA: 'isLoadingReportData',

    /** Is report data loading? */
    IS_LOADING_APP: 'isLoadingApp',

    /** Is the user in the process of switching to OldDot? */
    IS_SWITCHING_TO_OLD_DOT: 'isSwitchingToOldDot',

    /** Is the test tools modal open? */
    IS_TEST_TOOLS_MODAL_OPEN: 'isTestToolsModalOpen',

    /** Stores information about active wallet transfer amount, selectedAccountID, status, etc */
    WALLET_TRANSFER: 'walletTransfer',

    /** The policyID of the last workspace whose settings were accessed by the user */
    LAST_ACCESSED_WORKSPACE_POLICY_ID: 'lastAccessedWorkspacePolicyID',

    /** Whether we should show the compose input or not */
    SHOULD_SHOW_COMPOSE_INPUT: 'shouldShowComposeInput',

    /** Is app in beta version */
    IS_BETA: 'isBeta',

    /** Whether we're checking if the room is public or not */
    IS_CHECKING_PUBLIC_ROOM: 'isCheckingPublicRoom',

    /** A map of the user's security group IDs they belong to in specific domains */
    MY_DOMAIN_SECURITY_GROUPS: 'myDomainSecurityGroups',

    /** Report ID of the last report the user viewed as anonymous user */
    LAST_OPENED_PUBLIC_ROOM_ID: 'lastOpenedPublicRoomID',

    // The theme setting set by the user in preferences.
    // This can be either "light", "dark" or "system"
    PREFERRED_THEME: 'preferredTheme',

    // Experimental memory only Onyx mode flag
    IS_USING_MEMORY_ONLY_KEYS: 'isUsingMemoryOnlyKeys',

    // Information about the onyx updates IDs that were received from the server
    ONYX_UPDATES_FROM_SERVER: 'onyxUpdatesFromServer',

    // The last update ID that was applied to the client
    ONYX_UPDATES_LAST_UPDATE_ID_APPLIED_TO_CLIENT: 'OnyxUpdatesLastUpdateIDAppliedToClient',

    // The access token to be used with the Mapbox library
    MAPBOX_ACCESS_TOKEN: 'mapboxAccessToken',

    // Max area supported for HTML <canvas> element
    MAX_CANVAS_AREA: 'maxCanvasArea',

    // Max height supported for HTML <canvas> element
    MAX_CANVAS_HEIGHT: 'maxCanvasHeight',

    // Max width supported for HTML <canvas> element
    MAX_CANVAS_WIDTH: 'maxCanvasWidth',

    // Stores last visited path
    LAST_VISITED_PATH: 'lastVisitedPath',

    // Stores the recently used report fields
    RECENTLY_USED_REPORT_FIELDS: 'recentlyUsedReportFields',

    /** Indicates whether an forced upgrade is required */
    UPDATE_REQUIRED: 'updateRequired',

    /** Stores the logs of the app for debugging purposes */
    LOGS: 'logs',

    /** Indicates whether we should store logs or not */
    SHOULD_STORE_LOGS: 'shouldStoreLogs',

<<<<<<< HEAD
    /** Stores new group chat draft */
    NEW_GROUP: 'newGroupChat',
=======
    // Paths of PDF file that has been cached during one session
    CACHED_PDF_PATHS: 'cachedPDFPaths',
>>>>>>> 3acf39f5

    /** Collection Keys */
    COLLECTION: {
        DOWNLOAD: 'download_',
        POLICY: 'policy_',
        POLICY_MEMBERS: 'policyMembers_',
        POLICY_DRAFTS: 'policyDrafts_',
        POLICY_MEMBERS_DRAFTS: 'policyMembersDrafts_',
        POLICY_CATEGORIES: 'policyCategories_',
        POLICY_RECENTLY_USED_CATEGORIES: 'policyRecentlyUsedCategories_',
        POLICY_TAGS: 'policyTags_',
        POLICY_RECENTLY_USED_TAGS: 'policyRecentlyUsedTags_',
        POLICY_REPORT_FIELDS: 'policyReportFields_',
        WORKSPACE_INVITE_MEMBERS_DRAFT: 'workspaceInviteMembersDraft_',
        WORKSPACE_INVITE_MESSAGE_DRAFT: 'workspaceInviteMessageDraft_',
        REPORT: 'report_',
        // REPORT_METADATA is a perf optimization used to hold loading states (isLoadingInitialReportActions, isLoadingOlderReportActions, isLoadingNewerReportActions).
        // A lot of components are connected to the Report entity and do not care about the actions. Setting the loading state
        // directly on the report caused a lot of unnecessary re-renders
        REPORT_METADATA: 'reportMetadata_',
        REPORT_ACTIONS: 'reportActions_',
        REPORT_ACTIONS_DRAFTS: 'reportActionsDrafts_',
        REPORT_ACTIONS_REACTIONS: 'reportActionsReactions_',
        REPORT_DRAFT_COMMENT: 'reportDraftComment_',
        REPORT_DRAFT_COMMENT_NUMBER_OF_LINES: 'reportDraftCommentNumberOfLines_',
        REPORT_IS_COMPOSER_FULL_SIZE: 'reportIsComposerFullSize_',
        REPORT_USER_IS_TYPING: 'reportUserIsTyping_',
        REPORT_USER_IS_LEAVING_ROOM: 'reportUserIsLeavingRoom_',
        SECURITY_GROUP: 'securityGroup_',
        TRANSACTION: 'transactions_',
        TRANSACTION_VIOLATIONS: 'transactionViolations_',

        // Holds temporary transactions used during the creation and edit flow
        TRANSACTION_DRAFT: 'transactionsDraft_',
        SPLIT_TRANSACTION_DRAFT: 'splitTransactionDraft_',
        PRIVATE_NOTES_DRAFT: 'privateNotesDraft_',
        NEXT_STEP: 'reportNextStep_',

        // Manual request tab selector
        SELECTED_TAB: 'selectedTab_',

        /** This is deprecated, but needed for a migration, so we still need to include it here so that it will be initialized in Onyx.init */
        DEPRECATED_POLICY_MEMBER_LIST: 'policyMemberList_',
    },

    /** List of Form ids */
    FORMS: {
        ADD_DEBIT_CARD_FORM: 'addDebitCardForm',
        ADD_DEBIT_CARD_FORM_DRAFT: 'addDebitCardFormDraft',
        WORKSPACE_SETTINGS_FORM: 'workspaceSettingsForm',
        WORKSPACE_SETTINGS_FORM_DRAFT: 'workspaceSettingsFormDraft',
        WORKSPACE_DESCRIPTION_FORM: 'workspaceDescriptionForm',
        WORKSPACE_DESCRIPTION_FORM_DRAFT: 'workspaceDescriptionFormDraft',
        WORKSPACE_RATE_AND_UNIT_FORM: 'workspaceRateAndUnitForm',
        WORKSPACE_RATE_AND_UNIT_FORM_DRAFT: 'workspaceRateAndUnitFormDraft',
        CLOSE_ACCOUNT_FORM: 'closeAccount',
        CLOSE_ACCOUNT_FORM_DRAFT: 'closeAccountDraft',
        PROFILE_SETTINGS_FORM: 'profileSettingsForm',
        PROFILE_SETTINGS_FORM_DRAFT: 'profileSettingsFormDraft',
        DISPLAY_NAME_FORM: 'displayNameForm',
        DISPLAY_NAME_FORM_DRAFT: 'displayNameFormDraft',
        ROOM_NAME_FORM: 'roomNameForm',
        ROOM_NAME_FORM_DRAFT: 'roomNameFormDraft',
        REPORT_DESCRIPTION_FORM: 'reportDescriptionForm',
        REPORT_DESCRIPTION_FORM_DRAFT: 'reportDescriptionFormDraft',
        LEGAL_NAME_FORM: 'legalNameForm',
        LEGAL_NAME_FORM_DRAFT: 'legalNameFormDraft',
        WORKSPACE_INVITE_MESSAGE_FORM: 'workspaceInviteMessageForm',
        WORKSPACE_INVITE_MESSAGE_FORM_DRAFT: 'workspaceInviteMessageFormDraft',
        DATE_OF_BIRTH_FORM: 'dateOfBirthForm',
        DATE_OF_BIRTH_FORM_DRAFT: 'dateOfBirthFormDraft',
        HOME_ADDRESS_FORM: 'homeAddressForm',
        HOME_ADDRESS_FORM_DRAFT: 'homeAddressFormDraft',
        NEW_ROOM_FORM: 'newRoomForm',
        NEW_ROOM_FORM_DRAFT: 'newRoomFormDraft',
        ROOM_SETTINGS_FORM: 'roomSettingsForm',
        ROOM_SETTINGS_FORM_DRAFT: 'roomSettingsFormDraft',
        NEW_TASK_FORM: 'newTaskForm',
        NEW_TASK_FORM_DRAFT: 'newTaskFormDraft',
        EDIT_TASK_FORM: 'editTaskForm',
        EDIT_TASK_FORM_DRAFT: 'editTaskFormDraft',
        MONEY_REQUEST_DESCRIPTION_FORM: 'moneyRequestDescriptionForm',
        MONEY_REQUEST_DESCRIPTION_FORM_DRAFT: 'moneyRequestDescriptionFormDraft',
        MONEY_REQUEST_MERCHANT_FORM: 'moneyRequestMerchantForm',
        MONEY_REQUEST_MERCHANT_FORM_DRAFT: 'moneyRequestMerchantFormDraft',
        MONEY_REQUEST_AMOUNT_FORM: 'moneyRequestAmountForm',
        MONEY_REQUEST_AMOUNT_FORM_DRAFT: 'moneyRequestAmountFormDraft',
        MONEY_REQUEST_DATE_FORM: 'moneyRequestCreatedForm',
        MONEY_REQUEST_DATE_FORM_DRAFT: 'moneyRequestCreatedFormDraft',
        MONEY_REQUEST_HOLD_FORM: 'moneyHoldReasonForm',
        MONEY_REQUEST_HOLD_FORM_DRAFT: 'moneyHoldReasonFormDraft',
        NEW_CONTACT_METHOD_FORM: 'newContactMethodForm',
        NEW_CONTACT_METHOD_FORM_DRAFT: 'newContactMethodFormDraft',
        WAYPOINT_FORM: 'waypointForm',
        WAYPOINT_FORM_DRAFT: 'waypointFormDraft',
        SETTINGS_STATUS_SET_FORM: 'settingsStatusSetForm',
        SETTINGS_STATUS_SET_FORM_DRAFT: 'settingsStatusSetFormDraft',
        SETTINGS_STATUS_SET_CLEAR_AFTER_FORM: 'settingsStatusSetClearAfterForm',
        SETTINGS_STATUS_SET_CLEAR_AFTER_FORM_DRAFT: 'settingsStatusSetClearAfterFormDraft',
        SETTINGS_STATUS_CLEAR_DATE_FORM: 'settingsStatusClearDateForm',
        SETTINGS_STATUS_CLEAR_DATE_FORM_DRAFT: 'settingsStatusClearDateFormDraft',
        PRIVATE_NOTES_FORM: 'privateNotesForm',
        PRIVATE_NOTES_FORM_DRAFT: 'privateNotesFormDraft',
        I_KNOW_A_TEACHER_FORM: 'iKnowTeacherForm',
        I_KNOW_A_TEACHER_FORM_DRAFT: 'iKnowTeacherFormDraft',
        INTRO_SCHOOL_PRINCIPAL_FORM: 'introSchoolPrincipalForm',
        INTRO_SCHOOL_PRINCIPAL_FORM_DRAFT: 'introSchoolPrincipalFormDraft',
        REPORT_PHYSICAL_CARD_FORM: 'requestPhysicalCardForm',
        REPORT_PHYSICAL_CARD_FORM_DRAFT: 'requestPhysicalCardFormDraft',
        REPORT_VIRTUAL_CARD_FRAUD: 'reportVirtualCardFraudForm',
        REPORT_VIRTUAL_CARD_FRAUD_DRAFT: 'reportVirtualCardFraudFormDraft',
        GET_PHYSICAL_CARD_FORM: 'getPhysicalCardForm',
        GET_PHYSICAL_CARD_FORM_DRAFT: 'getPhysicalCardFormDraft',
        REPORT_FIELD_EDIT_FORM: 'reportFieldEditForm',
        REPORT_FIELD_EDIT_FORM_DRAFT: 'reportFieldEditFormDraft',
        REIMBURSEMENT_ACCOUNT_FORM: 'reimbursementAccount',
        REIMBURSEMENT_ACCOUNT_FORM_DRAFT: 'reimbursementAccountDraft',
        PERSONAL_BANK_ACCOUNT: 'personalBankAccountForm',
        PERSONAL_BANK_ACCOUNT_DRAFT: 'personalBankAccountFormDraft',
        EXIT_SURVEY_REASON_FORM: 'exitSurveyReasonForm',
        EXIT_SURVEY_REASON_FORM_DRAFT: 'exitSurveyReasonFormDraft',
        EXIT_SURVEY_RESPONSE_FORM: 'exitSurveyResponseForm',
        EXIT_SURVEY_RESPONSE_FORM_DRAFT: 'exitSurveyResponseFormDraft',
    },
} as const;

type AllOnyxKeys = DeepValueOf<typeof ONYXKEYS>;

type OnyxFormValuesMapping = {
    [ONYXKEYS.FORMS.ADD_DEBIT_CARD_FORM]: FormTypes.AddDebitCardForm;
    [ONYXKEYS.FORMS.WORKSPACE_SETTINGS_FORM]: FormTypes.WorkspaceSettingsForm;
    [ONYXKEYS.FORMS.WORKSPACE_RATE_AND_UNIT_FORM]: FormTypes.WorkspaceRateAndUnitForm;
    [ONYXKEYS.FORMS.CLOSE_ACCOUNT_FORM]: FormTypes.CloseAccountForm;
    [ONYXKEYS.FORMS.PROFILE_SETTINGS_FORM]: FormTypes.ProfileSettingsForm;
    [ONYXKEYS.FORMS.DISPLAY_NAME_FORM]: FormTypes.DisplayNameForm;
    [ONYXKEYS.FORMS.ROOM_NAME_FORM]: FormTypes.RoomNameForm;
    [ONYXKEYS.FORMS.REPORT_DESCRIPTION_FORM]: FormTypes.ReportDescriptionForm;
    [ONYXKEYS.FORMS.LEGAL_NAME_FORM]: FormTypes.LegalNameForm;
    [ONYXKEYS.FORMS.WORKSPACE_INVITE_MESSAGE_FORM]: FormTypes.WorkspaceInviteMessageForm;
    [ONYXKEYS.FORMS.DATE_OF_BIRTH_FORM]: FormTypes.DateOfBirthForm;
    [ONYXKEYS.FORMS.HOME_ADDRESS_FORM]: FormTypes.HomeAddressForm;
    [ONYXKEYS.FORMS.NEW_ROOM_FORM]: FormTypes.NewRoomForm;
    [ONYXKEYS.FORMS.ROOM_SETTINGS_FORM]: FormTypes.RoomSettingsForm;
    [ONYXKEYS.FORMS.NEW_TASK_FORM]: FormTypes.NewTaskForm;
    [ONYXKEYS.FORMS.EDIT_TASK_FORM]: FormTypes.EditTaskForm;
    [ONYXKEYS.FORMS.EXIT_SURVEY_REASON_FORM]: FormTypes.ExitSurveyReasonForm;
    [ONYXKEYS.FORMS.EXIT_SURVEY_RESPONSE_FORM]: FormTypes.ExitSurveyResponseForm;
    [ONYXKEYS.FORMS.MONEY_REQUEST_DESCRIPTION_FORM]: FormTypes.MoneyRequestDescriptionForm;
    [ONYXKEYS.FORMS.MONEY_REQUEST_MERCHANT_FORM]: FormTypes.MoneyRequestMerchantForm;
    [ONYXKEYS.FORMS.MONEY_REQUEST_AMOUNT_FORM]: FormTypes.MoneyRequestAmountForm;
    [ONYXKEYS.FORMS.MONEY_REQUEST_DATE_FORM]: FormTypes.MoneyRequestDateForm;
    [ONYXKEYS.FORMS.MONEY_REQUEST_HOLD_FORM]: FormTypes.MoneyRequestHoldReasonForm;
    [ONYXKEYS.FORMS.NEW_CONTACT_METHOD_FORM]: FormTypes.NewContactMethodForm;
    [ONYXKEYS.FORMS.WAYPOINT_FORM]: FormTypes.WaypointForm;
    [ONYXKEYS.FORMS.SETTINGS_STATUS_SET_FORM]: FormTypes.SettingsStatusSetForm;
    [ONYXKEYS.FORMS.SETTINGS_STATUS_CLEAR_DATE_FORM]: FormTypes.SettingsStatusClearDateForm;
    [ONYXKEYS.FORMS.SETTINGS_STATUS_SET_CLEAR_AFTER_FORM]: FormTypes.SettingsStatusSetClearAfterForm;
    [ONYXKEYS.FORMS.PRIVATE_NOTES_FORM]: FormTypes.PrivateNotesForm;
    [ONYXKEYS.FORMS.I_KNOW_A_TEACHER_FORM]: FormTypes.IKnowTeacherForm;
    [ONYXKEYS.FORMS.INTRO_SCHOOL_PRINCIPAL_FORM]: FormTypes.IntroSchoolPrincipalForm;
    [ONYXKEYS.FORMS.REPORT_VIRTUAL_CARD_FRAUD]: FormTypes.ReportVirtualCardFraudForm;
    [ONYXKEYS.FORMS.REPORT_PHYSICAL_CARD_FORM]: FormTypes.ReportPhysicalCardForm;
    [ONYXKEYS.FORMS.GET_PHYSICAL_CARD_FORM]: FormTypes.GetPhysicalCardForm;
    [ONYXKEYS.FORMS.REPORT_FIELD_EDIT_FORM]: FormTypes.ReportFieldEditForm;
    [ONYXKEYS.FORMS.REIMBURSEMENT_ACCOUNT_FORM]: FormTypes.ReimbursementAccountForm;
    [ONYXKEYS.FORMS.PERSONAL_BANK_ACCOUNT]: FormTypes.PersonalBankAccountForm;
    [ONYXKEYS.FORMS.WORKSPACE_DESCRIPTION_FORM]: FormTypes.WorkspaceDescriptionForm;
};

type OnyxFormDraftValuesMapping = {
    [K in keyof OnyxFormValuesMapping as `${K}Draft`]: OnyxFormValuesMapping[K];
};

type OnyxCollectionValuesMapping = {
    [ONYXKEYS.COLLECTION.DOWNLOAD]: OnyxTypes.Download;
    [ONYXKEYS.COLLECTION.POLICY]: OnyxTypes.Policy;
    [ONYXKEYS.COLLECTION.POLICY_DRAFTS]: OnyxTypes.Policy;
    [ONYXKEYS.COLLECTION.POLICY_CATEGORIES]: OnyxTypes.PolicyCategories;
    [ONYXKEYS.COLLECTION.POLICY_TAGS]: OnyxTypes.PolicyTagList;
    [ONYXKEYS.COLLECTION.POLICY_MEMBERS]: OnyxTypes.PolicyMembers;
    [ONYXKEYS.COLLECTION.POLICY_MEMBERS_DRAFTS]: OnyxTypes.PolicyMember;
    [ONYXKEYS.COLLECTION.POLICY_RECENTLY_USED_CATEGORIES]: OnyxTypes.RecentlyUsedCategories;
    [ONYXKEYS.COLLECTION.POLICY_REPORT_FIELDS]: OnyxTypes.PolicyReportFields;
    [ONYXKEYS.COLLECTION.DEPRECATED_POLICY_MEMBER_LIST]: OnyxTypes.PolicyMembers;
    [ONYXKEYS.COLLECTION.WORKSPACE_INVITE_MEMBERS_DRAFT]: OnyxTypes.InvitedEmailsToAccountIDs;
    [ONYXKEYS.COLLECTION.WORKSPACE_INVITE_MESSAGE_DRAFT]: string;
    [ONYXKEYS.COLLECTION.REPORT]: OnyxTypes.Report;
    [ONYXKEYS.COLLECTION.REPORT_METADATA]: OnyxTypes.ReportMetadata;
    [ONYXKEYS.COLLECTION.REPORT_ACTIONS]: OnyxTypes.ReportActions;
    [ONYXKEYS.COLLECTION.REPORT_ACTIONS_DRAFTS]: OnyxTypes.ReportActionsDrafts;
    [ONYXKEYS.COLLECTION.REPORT_ACTIONS_REACTIONS]: OnyxTypes.ReportActionReactions;
    [ONYXKEYS.COLLECTION.REPORT_DRAFT_COMMENT]: string;
    [ONYXKEYS.COLLECTION.REPORT_DRAFT_COMMENT_NUMBER_OF_LINES]: number;
    [ONYXKEYS.COLLECTION.REPORT_IS_COMPOSER_FULL_SIZE]: boolean;
    [ONYXKEYS.COLLECTION.REPORT_USER_IS_TYPING]: OnyxTypes.ReportUserIsTyping;
    [ONYXKEYS.COLLECTION.REPORT_USER_IS_LEAVING_ROOM]: boolean;
    [ONYXKEYS.COLLECTION.SECURITY_GROUP]: OnyxTypes.SecurityGroup;
    [ONYXKEYS.COLLECTION.TRANSACTION]: OnyxTypes.Transaction;
    [ONYXKEYS.COLLECTION.TRANSACTION_DRAFT]: OnyxTypes.Transaction;
    [ONYXKEYS.COLLECTION.TRANSACTION_VIOLATIONS]: OnyxTypes.TransactionViolations;
    [ONYXKEYS.COLLECTION.SPLIT_TRANSACTION_DRAFT]: OnyxTypes.Transaction;
    [ONYXKEYS.COLLECTION.POLICY_RECENTLY_USED_TAGS]: OnyxTypes.RecentlyUsedTags;
    [ONYXKEYS.COLLECTION.SELECTED_TAB]: string;
    [ONYXKEYS.COLLECTION.PRIVATE_NOTES_DRAFT]: string;
    [ONYXKEYS.COLLECTION.NEXT_STEP]: OnyxTypes.ReportNextStep;
};

type OnyxValuesMapping = {
    [ONYXKEYS.ACCOUNT]: OnyxTypes.Account;
    [ONYXKEYS.ACCOUNT_MANAGER_REPORT_ID]: string;
    [ONYXKEYS.NVP_IS_FIRST_TIME_NEW_EXPENSIFY_USER]: boolean;
    [ONYXKEYS.ACTIVE_CLIENTS]: string[];
    [ONYXKEYS.DEVICE_ID]: string;
    [ONYXKEYS.IS_SIDEBAR_LOADED]: boolean;
    [ONYXKEYS.PERSISTED_REQUESTS]: OnyxTypes.Request[];
    [ONYXKEYS.CURRENT_DATE]: string;
    [ONYXKEYS.CREDENTIALS]: OnyxTypes.Credentials;
    [ONYXKEYS.IOU]: OnyxTypes.IOU;
    [ONYXKEYS.MODAL]: OnyxTypes.Modal;
    [ONYXKEYS.NETWORK]: OnyxTypes.Network;
    [ONYXKEYS.NEW_GROUP]: OnyxTypes.NewGroupChat;
    [ONYXKEYS.CUSTOM_STATUS_DRAFT]: OnyxTypes.CustomStatusDraft;
    [ONYXKEYS.INPUT_FOCUSED]: boolean;
    [ONYXKEYS.PERSONAL_DETAILS_LIST]: OnyxTypes.PersonalDetailsList;
    [ONYXKEYS.PRIVATE_PERSONAL_DETAILS]: OnyxTypes.PrivatePersonalDetails;
    [ONYXKEYS.TASK]: OnyxTypes.Task;
    [ONYXKEYS.WORKSPACE_RATE_AND_UNIT]: OnyxTypes.WorkspaceRateAndUnit;
    [ONYXKEYS.CURRENCY_LIST]: OnyxTypes.CurrencyList;
    [ONYXKEYS.UPDATE_AVAILABLE]: boolean;
    [ONYXKEYS.SCREEN_SHARE_REQUEST]: OnyxTypes.ScreenShareRequest;
    [ONYXKEYS.COUNTRY_CODE]: number;
    [ONYXKEYS.COUNTRY]: string;
    [ONYXKEYS.USER]: OnyxTypes.User;
    [ONYXKEYS.USER_LOCATION]: OnyxTypes.UserLocation;
    [ONYXKEYS.LOGIN_LIST]: OnyxTypes.LoginList;
    [ONYXKEYS.SESSION]: OnyxTypes.Session;
    [ONYXKEYS.BETAS]: OnyxTypes.Beta[];
    [ONYXKEYS.NVP_PRIORITY_MODE]: ValueOf<typeof CONST.PRIORITY_MODE>;
    [ONYXKEYS.NVP_BLOCKED_FROM_CONCIERGE]: OnyxTypes.BlockedFromConcierge;
    [ONYXKEYS.NVP_PRIVATE_PUSH_NOTIFICATION_ID]: string;
    [ONYXKEYS.NVP_TRY_FOCUS_MODE]: boolean;
    [ONYXKEYS.NVP_HOLD_USE_EXPLAINED]: boolean;
    [ONYXKEYS.FOCUS_MODE_NOTIFICATION]: boolean;
    [ONYXKEYS.NVP_LAST_PAYMENT_METHOD]: OnyxTypes.LastPaymentMethod;
    [ONYXKEYS.NVP_RECENT_WAYPOINTS]: OnyxTypes.RecentWaypoint[];
    [ONYXKEYS.NVP_HAS_DISMISSED_IDLE_PANEL]: boolean;
    [ONYXKEYS.NVP_INTRO_SELECTED]: OnyxTypes.IntroSelected;
    [ONYXKEYS.PUSH_NOTIFICATIONS_ENABLED]: boolean;
    [ONYXKEYS.PLAID_DATA]: OnyxTypes.PlaidData;
    [ONYXKEYS.IS_PLAID_DISABLED]: boolean;
    [ONYXKEYS.PLAID_LINK_TOKEN]: string;
    [ONYXKEYS.ONFIDO_TOKEN]: string;
    [ONYXKEYS.ONFIDO_APPLICANT_ID]: string;
    [ONYXKEYS.NVP_PREFERRED_LOCALE]: OnyxTypes.Locale;
    [ONYXKEYS.USER_WALLET]: OnyxTypes.UserWallet;
    [ONYXKEYS.WALLET_ONFIDO]: OnyxTypes.WalletOnfido;
    [ONYXKEYS.WALLET_ADDITIONAL_DETAILS]: OnyxTypes.WalletAdditionalDetails;
    [ONYXKEYS.WALLET_TERMS]: OnyxTypes.WalletTerms;
    [ONYXKEYS.BANK_ACCOUNT_LIST]: OnyxTypes.BankAccountList;
    [ONYXKEYS.FUND_LIST]: OnyxTypes.FundList;
    [ONYXKEYS.CARD_LIST]: OnyxTypes.CardList;
    [ONYXKEYS.WALLET_STATEMENT]: OnyxTypes.WalletStatement;
    [ONYXKEYS.PERSONAL_BANK_ACCOUNT]: OnyxTypes.PersonalBankAccount;
    [ONYXKEYS.REIMBURSEMENT_ACCOUNT]: OnyxTypes.ReimbursementAccount;
    [ONYXKEYS.PREFERRED_EMOJI_SKIN_TONE]: string | number;
    [ONYXKEYS.FREQUENTLY_USED_EMOJIS]: OnyxTypes.FrequentlyUsedEmoji[];
    [ONYXKEYS.REIMBURSEMENT_ACCOUNT_WORKSPACE_ID]: string;
    [ONYXKEYS.IS_LOADING_PAYMENT_METHODS]: boolean;
    [ONYXKEYS.IS_LOADING_REPORT_DATA]: boolean;
    [ONYXKEYS.IS_TEST_TOOLS_MODAL_OPEN]: boolean;
    [ONYXKEYS.IS_LOADING_APP]: boolean;
    [ONYXKEYS.IS_SWITCHING_TO_OLD_DOT]: boolean;
    [ONYXKEYS.WALLET_TRANSFER]: OnyxTypes.WalletTransfer;
    [ONYXKEYS.LAST_ACCESSED_WORKSPACE_POLICY_ID]: string;
    [ONYXKEYS.SHOULD_SHOW_COMPOSE_INPUT]: boolean;
    [ONYXKEYS.IS_BETA]: boolean;
    [ONYXKEYS.IS_CHECKING_PUBLIC_ROOM]: boolean;
    [ONYXKEYS.MY_DOMAIN_SECURITY_GROUPS]: Record<string, string>;
    [ONYXKEYS.LAST_OPENED_PUBLIC_ROOM_ID]: string;
    [ONYXKEYS.PREFERRED_THEME]: ValueOf<typeof CONST.THEME>;
    [ONYXKEYS.IS_USING_MEMORY_ONLY_KEYS]: boolean;
    [ONYXKEYS.MAPBOX_ACCESS_TOKEN]: OnyxTypes.MapboxAccessToken;
    [ONYXKEYS.ONYX_UPDATES_FROM_SERVER]: OnyxTypes.OnyxUpdatesFromServer;
    [ONYXKEYS.ONYX_UPDATES_LAST_UPDATE_ID_APPLIED_TO_CLIENT]: number;
    [ONYXKEYS.MAX_CANVAS_AREA]: number;
    [ONYXKEYS.MAX_CANVAS_HEIGHT]: number;
    [ONYXKEYS.MAX_CANVAS_WIDTH]: number;
    [ONYXKEYS.IS_SEARCHING_FOR_REPORTS]: boolean;
    [ONYXKEYS.LAST_VISITED_PATH]: string | undefined;
    [ONYXKEYS.RECENTLY_USED_REPORT_FIELDS]: OnyxTypes.RecentlyUsedReportFields;
    [ONYXKEYS.UPDATE_REQUIRED]: boolean;
    [ONYXKEYS.PLAID_CURRENT_EVENT]: string;
    [ONYXKEYS.LOGS]: Record<number, OnyxTypes.Log>;
    [ONYXKEYS.SHOULD_STORE_LOGS]: boolean;
    [ONYXKEYS.CACHED_PDF_PATHS]: Record<string, string>;
};

type OnyxValues = OnyxValuesMapping & OnyxCollectionValuesMapping & OnyxFormValuesMapping & OnyxFormDraftValuesMapping;

type OnyxCollectionKey = keyof OnyxCollectionValuesMapping;
type OnyxFormKey = keyof OnyxFormValuesMapping;
type OnyxFormDraftKey = keyof OnyxFormDraftValuesMapping;
type OnyxValueKey = keyof OnyxValuesMapping;

type OnyxKey = OnyxValueKey | OnyxCollectionKey | OnyxFormKey | OnyxFormDraftKey;
type OnyxValue<TOnyxKey extends OnyxKey> = OnyxEntry<OnyxValues[TOnyxKey]>;

type MissingOnyxKeysError = `Error: Types don't match, OnyxKey type is missing: ${Exclude<AllOnyxKeys, OnyxKey>}`;
/** If this type errors, it means that the `OnyxKey` type is missing some keys. */
// eslint-disable-next-line @typescript-eslint/no-unused-vars
type AssertOnyxKeys = AssertTypesEqual<AllOnyxKeys, OnyxKey, MissingOnyxKeysError>;

export default ONYXKEYS;
export type {OnyxValues, OnyxKey, OnyxCollectionKey, OnyxValue, OnyxValueKey, OnyxFormKey, OnyxFormValuesMapping, OnyxFormDraftKey, OnyxCollectionValuesMapping};<|MERGE_RESOLUTION|>--- conflicted
+++ resolved
@@ -272,13 +272,11 @@
     /** Indicates whether we should store logs or not */
     SHOULD_STORE_LOGS: 'shouldStoreLogs',
 
-<<<<<<< HEAD
     /** Stores new group chat draft */
     NEW_GROUP: 'newGroupChat',
-=======
+
     // Paths of PDF file that has been cached during one session
     CACHED_PDF_PATHS: 'cachedPDFPaths',
->>>>>>> 3acf39f5
 
     /** Collection Keys */
     COLLECTION: {
