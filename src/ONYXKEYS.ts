import type {OnyxEntry} from 'react-native-onyx/lib/types';
import type {ValueOf} from 'type-fest';
import type CONST from './CONST';
import type * as OnyxTypes from './types/onyx';
import type DeepValueOf from './types/utils/DeepValueOf';

/**
 * This is a file containing constants for all the top level keys in our store
 */
const ONYXKEYS = {
    /** Holds information about the users account that is logging in */
    ACCOUNT: 'account',

    /** Holds the reportID for the report between the user and their account manager */
    ACCOUNT_MANAGER_REPORT_ID: 'accountManagerReportID',

    /** Boolean flag only true when first set */
    NVP_IS_FIRST_TIME_NEW_EXPENSIFY_USER: 'isFirstTimeNewExpensifyUser',

    /** Holds an array of client IDs which is used for multi-tabs on web in order to know
     * which tab is the leader, and which ones are the followers */
    ACTIVE_CLIENTS: 'activeClients',

    /** A unique ID for the device */
    DEVICE_ID: 'deviceID',

    /** Boolean flag set whenever the sidebar has loaded */
    IS_SIDEBAR_LOADED: 'isSidebarLoaded',

    /** Boolean flag set whenever we are searching for reports in the server */
    IS_SEARCHING_FOR_REPORTS: 'isSearchingForReports',

    /** Note: These are Persisted Requests - not all requests in the main queue as the key name might lead one to believe */
    PERSISTED_REQUESTS: 'networkRequestQueue',

    /** Stores current date */
    CURRENT_DATE: 'currentDate',

    /** Credentials to authenticate the user */
    CREDENTIALS: 'credentials',

    // Contains loading data for the IOU feature (MoneyRequestModal, IOUDetail, & MoneyRequestPreview Components)
    IOU: 'iou',

    /** Keeps track if there is modal currently visible or not */
    MODAL: 'modal',

    /** Has information about the network status (offline/online) */
    NETWORK: 'network',

    // draft status
    CUSTOM_STATUS_DRAFT: 'customStatusDraft',

    // keep edit message focus state
    INPUT_FOCUSED: 'inputFocused',

    /** Contains all the personalDetails the user has access to, keyed by accountID */
    PERSONAL_DETAILS_LIST: 'personalDetailsList',

    /** Contains all the private personal details of the user */
    PRIVATE_PERSONAL_DETAILS: 'private_personalDetails',

    /** Contains all the info for Tasks */
    TASK: 'task',

    /** Contains a list of all currencies available to the user - user can
     * select a currency based on the list */
    CURRENCY_LIST: 'currencyList',

    /** Indicates whether an update is available and ready to be installed. */
    UPDATE_AVAILABLE: 'updateAvailable',

    /** Indicates that a request to join a screen share with a GuidesPlus agent was received */
    SCREEN_SHARE_REQUEST: 'screenShareRequest',

    /** Saves the current country code which is displayed when the user types a phone number without
     *  an international code */
    COUNTRY_CODE: 'countryCode',

    /**  The 'country' field in this code represents the return country based on the user's IP address.
     * It is expected to provide a two-letter country code such as US for United States, and so on. */
    COUNTRY: 'country',

    /** Contains all the users settings for the Settings page and sub pages */
    USER: 'user',

    /** Contains latitude and longitude of user's last known location */
    USER_LOCATION: 'userLocation',

    /** Contains metadata (partner, login, validation date) for all of the user's logins */
    LOGIN_LIST: 'loginList',

    /** Information about the current session (authToken, accountID, email, loading, error) */
    SESSION: 'session',
    BETAS: 'betas',

    /** NVP keys
    /** Contains the user preference for the LHN priority mode */
    NVP_PRIORITY_MODE: 'nvp_priorityMode',

    /** Contains the users's block expiration (if they have one) */
    NVP_BLOCKED_FROM_CONCIERGE: 'private_blockedFromConcierge',

    /** A unique identifier that each user has that's used to send notifications */
    NVP_PRIVATE_PUSH_NOTIFICATION_ID: 'private_pushNotificationID',

    /** The NVP with the last payment method used per policy */
    NVP_LAST_PAYMENT_METHOD: 'nvp_lastPaymentMethod',

    /** This NVP holds to most recent waypoints that a person has used when creating a distance request */
    NVP_RECENT_WAYPOINTS: 'expensify_recentWaypoints',

    /** This NVP will be `true` if the user has ever dismissed the engagement modal on either OldDot or NewDot. If it becomes true it should stay true forever. */
    NVP_HAS_DISMISSED_IDLE_PANEL: 'hasDismissedIdlePanel',

    /** This NVP contains the choice that the user made on the engagement modal */
    NVP_INTRO_SELECTED: 'introSelected',

    /** Does this user have push notifications enabled for this device? */
    PUSH_NOTIFICATIONS_ENABLED: 'pushNotificationsEnabled',

    /** Plaid data (access tokens, bank accounts ...) */
    PLAID_DATA: 'plaidData',

    /** If we disabled Plaid because of too many attempts */
    IS_PLAID_DISABLED: 'isPlaidDisabled',

    /** Token needed to initialize Plaid link */
    PLAID_LINK_TOKEN: 'plaidLinkToken',

    /** Capture Plaid event  */
    PLAID_CURRENT_EVENT: 'plaidCurrentEvent',

    /** Token needed to initialize Onfido */
    ONFIDO_TOKEN: 'onfidoToken',

    /** Indicates which locale should be used */
    NVP_PREFERRED_LOCALE: 'preferredLocale',

    /** User's Expensify Wallet */
    USER_WALLET: 'userWallet',

    /** Object containing Onfido SDK Token + applicantID */
    WALLET_ONFIDO: 'walletOnfido',

    /** Stores information about additional details form entry */
    WALLET_ADDITIONAL_DETAILS: 'walletAdditionalDetails',

    /** Object containing Wallet terms step state */
    WALLET_TERMS: 'walletTerms',

    /** The user's bank accounts */
    BANK_ACCOUNT_LIST: 'bankAccountList',

    /** The user's payment and P2P cards */
    FUND_LIST: 'fundList',

    /** The user's cash card and imported cards (including the Expensify Card) */
    CARD_LIST: 'cardList',

    /** Whether the user has tried focus mode yet */
    NVP_TRY_FOCUS_MODE: 'tryFocusMode',

    /** Boolean flag used to display the focus mode notification */
    FOCUS_MODE_NOTIFICATION: 'focusModeNotification',

    /** Stores information about the user's saved statements */
    WALLET_STATEMENT: 'walletStatement',

    /** Stores information about the active personal bank account being set up */
    PERSONAL_BANK_ACCOUNT: 'personalBankAccount',

    /** Stores information about the active reimbursement account being set up */
    REIMBURSEMENT_ACCOUNT: 'reimbursementAccount',

    /** Store preferred skintone for emoji */
    PREFERRED_EMOJI_SKIN_TONE: 'preferredEmojiSkinTone',

    /** Store frequently used emojis for this user */
    FREQUENTLY_USED_EMOJIS: 'frequentlyUsedEmojis',

    /** Stores Workspace ID that will be tied to reimbursement account during setup */
    REIMBURSEMENT_ACCOUNT_WORKSPACE_ID: 'reimbursementAccountWorkspaceID',

    /** Set when we are loading payment methods */
    IS_LOADING_PAYMENT_METHODS: 'isLoadingPaymentMethods',

    /** Is report data loading? */
    IS_LOADING_REPORT_DATA: 'isLoadingReportData',

    /** Is report data loading? */
    IS_LOADING_APP: 'isLoadingApp',

    /** Is the test tools modal open? */
    IS_TEST_TOOLS_MODAL_OPEN: 'isTestToolsModalOpen',

    /** Stores information about active wallet transfer amount, selectedAccountID, status, etc */
    WALLET_TRANSFER: 'walletTransfer',

    /** The policyID of the last workspace whose settings were accessed by the user */
    LAST_ACCESSED_WORKSPACE_POLICY_ID: 'lastAccessedWorkspacePolicyID',

    /** Whether we should show the compose input or not */
    SHOULD_SHOW_COMPOSE_INPUT: 'shouldShowComposeInput',

    /** Is app in beta version */
    IS_BETA: 'isBeta',

    /** Whether we're checking if the room is public or not */
    IS_CHECKING_PUBLIC_ROOM: 'isCheckingPublicRoom',

    /** A map of the user's security group IDs they belong to in specific domains */
    MY_DOMAIN_SECURITY_GROUPS: 'myDomainSecurityGroups',

    /** Report ID of the last report the user viewed as anonymous user */
    LAST_OPENED_PUBLIC_ROOM_ID: 'lastOpenedPublicRoomID',

    // The theme setting set by the user in preferences.
    // This can be either "light", "dark" or "system"
    PREFERRED_THEME: 'preferredTheme',

    // Experimental memory only Onyx mode flag
    IS_USING_MEMORY_ONLY_KEYS: 'isUsingMemoryOnlyKeys',

    // Information about the onyx updates IDs that were received from the server
    ONYX_UPDATES_FROM_SERVER: 'onyxUpdatesFromServer',

    // The last update ID that was applied to the client
    ONYX_UPDATES_LAST_UPDATE_ID_APPLIED_TO_CLIENT: 'OnyxUpdatesLastUpdateIDAppliedToClient',

    // Receipt upload modal
    RECEIPT_MODAL: 'receiptModal',

    // The access token to be used with the Mapbox library
    MAPBOX_ACCESS_TOKEN: 'mapboxAccessToken',

    // Max area supported for HTML <canvas> element
    MAX_CANVAS_AREA: 'maxCanvasArea',

    // Max height supported for HTML <canvas> element
    MAX_CANVAS_HEIGHT: 'maxCanvasHeight',

    // Max width supported for HTML <canvas> element
    MAX_CANVAS_WIDTH: 'maxCanvasWidth',

    /** Collection Keys */
    COLLECTION: {
        DOWNLOAD: 'download_',
        POLICY: 'policy_',
        POLICY_MEMBERS: 'policyMembers_',
        POLICY_DRAFTS: 'policyDrafts_',
        POLICY_MEMBERS_DRAFTS: 'policyMembersDrafts_',
        POLICY_CATEGORIES: 'policyCategories_',
        POLICY_RECENTLY_USED_CATEGORIES: 'policyRecentlyUsedCategories_',
        POLICY_TAGS: 'policyTags_',
        POLICY_TAX_RATE: 'policyTaxRates_',
        POLICY_RECENTLY_USED_TAGS: 'policyRecentlyUsedTags_',
        POLICY_REPORT_FIELDS: 'policyReportFields_',
        POLICY_RECENTLY_USED_REPORT_FIELDS: 'policyRecentlyUsedReportFields_',
        WORKSPACE_INVITE_MEMBERS_DRAFT: 'workspaceInviteMembersDraft_',
        WORKSPACE_INVITE_MESSAGE_DRAFT: 'workspaceInviteMessageDraft_',
        REPORT: 'report_',
        // REPORT_METADATA is a perf optimization used to hold loading states (isLoadingInitialReportActions, isLoadingOlderReportActions, isLoadingNewerReportActions).
        // A lot of components are connected to the Report entity and do not care about the actions. Setting the loading state
        // directly on the report caused a lot of unnecessary re-renders
        REPORT_METADATA: 'reportMetadata_',
        REPORT_ACTIONS: 'reportActions_',
        REPORT_ACTIONS_DRAFTS: 'reportActionsDrafts_',
        REPORT_ACTIONS_REACTIONS: 'reportActionsReactions_',
        REPORT_DRAFT_COMMENT: 'reportDraftComment_',
        REPORT_DRAFT_COMMENT_NUMBER_OF_LINES: 'reportDraftCommentNumberOfLines_',
        REPORT_IS_COMPOSER_FULL_SIZE: 'reportIsComposerFullSize_',
        REPORT_USER_IS_TYPING: 'reportUserIsTyping_',
        REPORT_USER_IS_LEAVING_ROOM: 'reportUserIsLeavingRoom_',
        SECURITY_GROUP: 'securityGroup_',
        TRANSACTION: 'transactions_',
        TRANSACTION_VIOLATIONS: 'transactionViolations_',

        // Holds temporary transactions used during the creation and edit flow
        TRANSACTION_DRAFT: 'transactionsDraft_',
        SPLIT_TRANSACTION_DRAFT: 'splitTransactionDraft_',
        PRIVATE_NOTES_DRAFT: 'privateNotesDraft_',
        NEXT_STEP: 'reportNextStep_',

        // Manual request tab selector
        SELECTED_TAB: 'selectedTab_',

        /** This is deprecated, but needed for a migration, so we still need to include it here so that it will be initialized in Onyx.init */
        DEPRECATED_POLICY_MEMBER_LIST: 'policyMemberList_',
    },

    /** List of Form ids */
    FORMS: {
        ADD_DEBIT_CARD_FORM: 'addDebitCardForm',
        ADD_DEBIT_CARD_FORM_DRAFT: 'addDebitCardFormDraft',
        WORKSPACE_SETTINGS_FORM: 'workspaceSettingsForm',
        WORKSPACE_SETTINGS_FORM_DRAFT: 'workspaceSettingsFormDraft',
        WORKSPACE_RATE_AND_UNIT_FORM: 'workspaceRateAndUnitForm',
        WORKSPACE_RATE_AND_UNIT_FORM_DRAFT: 'workspaceRateAndUnitFormDraft',
        CLOSE_ACCOUNT_FORM: 'closeAccount',
        CLOSE_ACCOUNT_FORM_DRAFT: 'closeAccountDraft',
        PROFILE_SETTINGS_FORM: 'profileSettingsForm',
        PROFILE_SETTINGS_FORM_DRAFT: 'profileSettingsFormDraft',
        DISPLAY_NAME_FORM: 'displayNameForm',
        DISPLAY_NAME_FORM_DRAFT: 'displayNameFormDraft',
        ROOM_NAME_FORM: 'roomNameForm',
        ROOM_NAME_FORM_DRAFT: 'roomNameFormDraft',
        WELCOME_MESSAGE_FORM: 'welcomeMessageForm',
        WELCOME_MESSAGE_FORM_DRAFT: 'welcomeMessageFormDraft',
        LEGAL_NAME_FORM: 'legalNameForm',
        LEGAL_NAME_FORM_DRAFT: 'legalNameFormDraft',
        WORKSPACE_INVITE_MESSAGE_FORM: 'workspaceInviteMessageForm',
        WORKSPACE_INVITE_MESSAGE_FORM_DRAFT: 'workspaceInviteMessageFormDraft',
        DATE_OF_BIRTH_FORM: 'dateOfBirthForm',
        DATE_OF_BIRTH_FORM_DRAFT: 'dateOfBirthFormDraft',
        HOME_ADDRESS_FORM: 'homeAddressForm',
        HOME_ADDRESS_FORM_DRAFT: 'homeAddressFormDraft',
        NEW_ROOM_FORM: 'newRoomForm',
        NEW_ROOM_FORM_DRAFT: 'newRoomFormDraft',
        ROOM_SETTINGS_FORM: 'roomSettingsForm',
        ROOM_SETTINGS_FORM_DRAFT: 'roomSettingsFormDraft',
        NEW_TASK_FORM: 'newTaskForm',
        NEW_TASK_FORM_DRAFT: 'newTaskFormDraft',
        EDIT_TASK_FORM: 'editTaskForm',
        EDIT_TASK_FORM_DRAFT: 'editTaskFormDraft',
        MONEY_REQUEST_DESCRIPTION_FORM: 'moneyRequestDescriptionForm',
        MONEY_REQUEST_DESCRIPTION_FORM_DRAFT: 'moneyRequestDescriptionFormDraft',
        MONEY_REQUEST_MERCHANT_FORM: 'moneyRequestMerchantForm',
        MONEY_REQUEST_MERCHANT_FORM_DRAFT: 'moneyRequestMerchantFormDraft',
        MONEY_REQUEST_AMOUNT_FORM: 'moneyRequestAmountForm',
        MONEY_REQUEST_AMOUNT_FORM_DRAFT: 'moneyRequestAmountFormDraft',
        MONEY_REQUEST_DATE_FORM: 'moneyRequestCreatedForm',
        MONEY_REQUEST_DATE_FORM_DRAFT: 'moneyRequestCreatedFormDraft',
        NEW_CONTACT_METHOD_FORM: 'newContactMethodForm',
        NEW_CONTACT_METHOD_FORM_DRAFT: 'newContactMethodFormDraft',
        WAYPOINT_FORM: 'waypointForm',
        WAYPOINT_FORM_DRAFT: 'waypointFormDraft',
        SETTINGS_STATUS_SET_FORM: 'settingsStatusSetForm',
        SETTINGS_STATUS_SET_FORM_DRAFT: 'settingsStatusSetFormDraft',
        SETTINGS_STATUS_SET_CLEAR_AFTER_FORM: 'settingsStatusSetClearAfterForm',
        SETTINGS_STATUS_SET_CLEAR_AFTER_FORM_DRAFT: 'settingsStatusSetClearAfterFormDraft',
        SETTINGS_STATUS_CLEAR_DATE_FORM: 'settingsStatusClearDateForm',
        SETTINGS_STATUS_CLEAR_DATE_FORM_DRAFT: 'settingsStatusClearDateFormDraft',
        PRIVATE_NOTES_FORM: 'privateNotesForm',
        PRIVATE_NOTES_FORM_DRAFT: 'privateNotesFormDraft',
        I_KNOW_A_TEACHER_FORM: 'iKnowTeacherForm',
        I_KNOW_A_TEACHER_FORM_DRAFT: 'iKnowTeacherFormDraft',
        INTRO_SCHOOL_PRINCIPAL_FORM: 'introSchoolPrincipalForm',
        INTRO_SCHOOL_PRINCIPAL_FORM_DRAFT: 'introSchoolPrincipalFormDraft',
        REPORT_PHYSICAL_CARD_FORM: 'requestPhysicalCardForm',
        REPORT_PHYSICAL_CARD_FORM_DRAFT: 'requestPhysicalCardFormDraft',
        REPORT_VIRTUAL_CARD_FRAUD: 'reportVirtualCardFraudForm',
        REPORT_VIRTUAL_CARD_FRAUD_DRAFT: 'reportVirtualCardFraudFormDraft',
        GET_PHYSICAL_CARD_FORM: 'getPhysicalCardForm',
        GET_PHYSICAL_CARD_FORM_DRAFT: 'getPhysicalCardFormDraft',
        POLICY_REPORT_FIELD_EDIT_FORM: 'policyReportFieldEditForm',
        POLICY_REPORT_FIELD_EDIT_FORM_DRAFT: 'policyReportFieldEditFormDraft',
<<<<<<< HEAD
        EXIT_SURVEY_REASON_FORM: 'exitSurveyReasonForm',
        EXIT_SURVEY_REASON_FORM_DRAFT: 'exitSurveyReasonFormDraft',
        EXIT_SURVEY_RESPONSE_FORM: 'exitSurveyResponseForm',
        EXIT_SURVEY_RESPONSE_FORM_DRAFT: 'exitSurveyResponseFormDraft',
=======
        REIMBURSEMENT_ACCOUNT_FORM: 'reimbursementAccount',
        REIMBURSEMENT_ACCOUNT_FORM_DRAFT: 'reimbursementAccountDraft',
>>>>>>> d4db5fc6
    },
} as const;

type OnyxKeysMap = typeof ONYXKEYS;
type OnyxCollectionKey = ValueOf<OnyxKeysMap['COLLECTION']>;
type OnyxKey = DeepValueOf<Omit<OnyxKeysMap, 'COLLECTION'>>;
type OnyxFormKey = ValueOf<OnyxKeysMap['FORMS']>;

type OnyxValues = {
    [ONYXKEYS.ACCOUNT]: OnyxTypes.Account;
    [ONYXKEYS.ACCOUNT_MANAGER_REPORT_ID]: string;
    [ONYXKEYS.NVP_IS_FIRST_TIME_NEW_EXPENSIFY_USER]: boolean;
    [ONYXKEYS.ACTIVE_CLIENTS]: string[];
    [ONYXKEYS.DEVICE_ID]: string;
    [ONYXKEYS.IS_SIDEBAR_LOADED]: boolean;
    [ONYXKEYS.PERSISTED_REQUESTS]: OnyxTypes.Request[];
    [ONYXKEYS.CURRENT_DATE]: string;
    [ONYXKEYS.CREDENTIALS]: OnyxTypes.Credentials;
    [ONYXKEYS.IOU]: OnyxTypes.IOU;
    [ONYXKEYS.MODAL]: OnyxTypes.Modal;
    [ONYXKEYS.NETWORK]: OnyxTypes.Network;
    [ONYXKEYS.CUSTOM_STATUS_DRAFT]: OnyxTypes.CustomStatusDraft;
    [ONYXKEYS.INPUT_FOCUSED]: boolean;
    [ONYXKEYS.PERSONAL_DETAILS_LIST]: OnyxTypes.PersonalDetailsList;
    [ONYXKEYS.PRIVATE_PERSONAL_DETAILS]: OnyxTypes.PrivatePersonalDetails;
    [ONYXKEYS.TASK]: OnyxTypes.Task;
    [ONYXKEYS.CURRENCY_LIST]: Record<string, OnyxTypes.Currency>;
    [ONYXKEYS.UPDATE_AVAILABLE]: boolean;
    [ONYXKEYS.SCREEN_SHARE_REQUEST]: OnyxTypes.ScreenShareRequest;
    [ONYXKEYS.COUNTRY_CODE]: number;
    [ONYXKEYS.COUNTRY]: string;
    [ONYXKEYS.USER]: OnyxTypes.User;
    [ONYXKEYS.USER_LOCATION]: OnyxTypes.UserLocation;
    [ONYXKEYS.LOGIN_LIST]: OnyxTypes.LoginList;
    [ONYXKEYS.SESSION]: OnyxTypes.Session;
    [ONYXKEYS.BETAS]: OnyxTypes.Beta[];
    [ONYXKEYS.NVP_PRIORITY_MODE]: ValueOf<typeof CONST.PRIORITY_MODE>;
    [ONYXKEYS.NVP_BLOCKED_FROM_CONCIERGE]: OnyxTypes.BlockedFromConcierge;
    [ONYXKEYS.NVP_PRIVATE_PUSH_NOTIFICATION_ID]: string;
    [ONYXKEYS.NVP_TRY_FOCUS_MODE]: boolean;
    [ONYXKEYS.FOCUS_MODE_NOTIFICATION]: boolean;
    [ONYXKEYS.NVP_LAST_PAYMENT_METHOD]: Record<string, string>;
    [ONYXKEYS.NVP_RECENT_WAYPOINTS]: OnyxTypes.RecentWaypoint[];
    [ONYXKEYS.NVP_HAS_DISMISSED_IDLE_PANEL]: boolean;
    [ONYXKEYS.NVP_INTRO_SELECTED]: OnyxTypes.IntroSelected;
    [ONYXKEYS.PUSH_NOTIFICATIONS_ENABLED]: boolean;
    [ONYXKEYS.PLAID_DATA]: OnyxTypes.PlaidData;
    [ONYXKEYS.IS_PLAID_DISABLED]: boolean;
    [ONYXKEYS.PLAID_LINK_TOKEN]: string;
    [ONYXKEYS.ONFIDO_TOKEN]: string;
    [ONYXKEYS.NVP_PREFERRED_LOCALE]: OnyxTypes.Locale;
    [ONYXKEYS.USER_WALLET]: OnyxTypes.UserWallet;
    [ONYXKEYS.WALLET_ONFIDO]: OnyxTypes.WalletOnfido;
    [ONYXKEYS.WALLET_ADDITIONAL_DETAILS]: OnyxTypes.WalletAdditionalDetails;
    [ONYXKEYS.WALLET_TERMS]: OnyxTypes.WalletTerms;
    [ONYXKEYS.BANK_ACCOUNT_LIST]: OnyxTypes.BankAccountList;
    [ONYXKEYS.FUND_LIST]: OnyxTypes.FundList;
    [ONYXKEYS.CARD_LIST]: Record<string, OnyxTypes.Card>;
    [ONYXKEYS.WALLET_STATEMENT]: OnyxTypes.WalletStatement;
    [ONYXKEYS.PERSONAL_BANK_ACCOUNT]: OnyxTypes.PersonalBankAccount;
    [ONYXKEYS.REIMBURSEMENT_ACCOUNT]: OnyxTypes.ReimbursementAccount;
    [ONYXKEYS.PREFERRED_EMOJI_SKIN_TONE]: string | number;
    [ONYXKEYS.FREQUENTLY_USED_EMOJIS]: OnyxTypes.FrequentlyUsedEmoji[];
    [ONYXKEYS.REIMBURSEMENT_ACCOUNT_WORKSPACE_ID]: string;
    [ONYXKEYS.IS_LOADING_PAYMENT_METHODS]: boolean;
    [ONYXKEYS.IS_LOADING_REPORT_DATA]: boolean;
    [ONYXKEYS.IS_TEST_TOOLS_MODAL_OPEN]: boolean;
    [ONYXKEYS.IS_LOADING_APP]: boolean;
    [ONYXKEYS.WALLET_TRANSFER]: OnyxTypes.WalletTransfer;
    [ONYXKEYS.LAST_ACCESSED_WORKSPACE_POLICY_ID]: string;
    [ONYXKEYS.SHOULD_SHOW_COMPOSE_INPUT]: boolean;
    [ONYXKEYS.IS_BETA]: boolean;
    [ONYXKEYS.IS_CHECKING_PUBLIC_ROOM]: boolean;
    [ONYXKEYS.MY_DOMAIN_SECURITY_GROUPS]: Record<string, string>;
    [ONYXKEYS.LAST_OPENED_PUBLIC_ROOM_ID]: string;
    [ONYXKEYS.PREFERRED_THEME]: ValueOf<typeof CONST.THEME>;
    [ONYXKEYS.IS_USING_MEMORY_ONLY_KEYS]: boolean;
    [ONYXKEYS.MAPBOX_ACCESS_TOKEN]: OnyxTypes.MapboxAccessToken;
    [ONYXKEYS.ONYX_UPDATES_FROM_SERVER]: OnyxTypes.OnyxUpdatesFromServer;
    [ONYXKEYS.ONYX_UPDATES_LAST_UPDATE_ID_APPLIED_TO_CLIENT]: number;
    [ONYXKEYS.MAX_CANVAS_AREA]: number;
    [ONYXKEYS.MAX_CANVAS_HEIGHT]: number;
    [ONYXKEYS.MAX_CANVAS_WIDTH]: number;

    // Collections
    [ONYXKEYS.COLLECTION.DOWNLOAD]: OnyxTypes.Download;
    [ONYXKEYS.COLLECTION.POLICY]: OnyxTypes.Policy;
    [ONYXKEYS.COLLECTION.POLICY_DRAFTS]: OnyxTypes.Policy;
    [ONYXKEYS.COLLECTION.POLICY_CATEGORIES]: OnyxTypes.PolicyCategory;
    [ONYXKEYS.COLLECTION.POLICY_TAGS]: OnyxTypes.PolicyTags;
    [ONYXKEYS.COLLECTION.POLICY_MEMBERS]: OnyxTypes.PolicyMembers;
    [ONYXKEYS.COLLECTION.POLICY_MEMBERS_DRAFTS]: OnyxTypes.PolicyMember;
    [ONYXKEYS.COLLECTION.POLICY_RECENTLY_USED_CATEGORIES]: OnyxTypes.RecentlyUsedCategories;
    [ONYXKEYS.COLLECTION.POLICY_REPORT_FIELDS]: OnyxTypes.PolicyReportFields;
    [ONYXKEYS.COLLECTION.POLICY_RECENTLY_USED_REPORT_FIELDS]: OnyxTypes.RecentlyUsedReportFields;
    [ONYXKEYS.COLLECTION.DEPRECATED_POLICY_MEMBER_LIST]: OnyxTypes.PolicyMembers;
    [ONYXKEYS.COLLECTION.WORKSPACE_INVITE_MEMBERS_DRAFT]: Record<string, number>;
    [ONYXKEYS.COLLECTION.REPORT]: OnyxTypes.Report;
    [ONYXKEYS.COLLECTION.REPORT_METADATA]: OnyxTypes.ReportMetadata;
    [ONYXKEYS.COLLECTION.REPORT_ACTIONS]: OnyxTypes.ReportActions;
    [ONYXKEYS.COLLECTION.REPORT_ACTIONS_DRAFTS]: OnyxTypes.ReportActionsDrafts;
    [ONYXKEYS.COLLECTION.REPORT_ACTIONS_REACTIONS]: OnyxTypes.ReportActionReactions;
    [ONYXKEYS.COLLECTION.REPORT_DRAFT_COMMENT]: string;
    [ONYXKEYS.COLLECTION.REPORT_DRAFT_COMMENT_NUMBER_OF_LINES]: number;
    [ONYXKEYS.COLLECTION.REPORT_IS_COMPOSER_FULL_SIZE]: boolean;
    [ONYXKEYS.COLLECTION.REPORT_USER_IS_TYPING]: OnyxTypes.ReportUserIsTyping;
    [ONYXKEYS.COLLECTION.REPORT_USER_IS_LEAVING_ROOM]: boolean;
    [ONYXKEYS.COLLECTION.SECURITY_GROUP]: OnyxTypes.SecurityGroup;
    [ONYXKEYS.COLLECTION.TRANSACTION]: OnyxTypes.Transaction;
    [ONYXKEYS.COLLECTION.TRANSACTION_DRAFT]: OnyxTypes.Transaction;
    [ONYXKEYS.COLLECTION.POLICY_RECENTLY_USED_TAGS]: OnyxTypes.RecentlyUsedTags;
    [ONYXKEYS.COLLECTION.SELECTED_TAB]: string;
    [ONYXKEYS.COLLECTION.TRANSACTION_VIOLATIONS]: OnyxTypes.TransactionViolation[];
    [ONYXKEYS.COLLECTION.PRIVATE_NOTES_DRAFT]: string;
    [ONYXKEYS.COLLECTION.NEXT_STEP]: OnyxTypes.ReportNextStep;

    // Forms
    [ONYXKEYS.FORMS.ADD_DEBIT_CARD_FORM]: OnyxTypes.AddDebitCardForm;
    [ONYXKEYS.FORMS.ADD_DEBIT_CARD_FORM_DRAFT]: OnyxTypes.AddDebitCardForm;
    [ONYXKEYS.FORMS.WORKSPACE_SETTINGS_FORM]: OnyxTypes.Form;
    [ONYXKEYS.FORMS.WORKSPACE_SETTINGS_FORM_DRAFT]: OnyxTypes.Form;
    [ONYXKEYS.FORMS.WORKSPACE_RATE_AND_UNIT_FORM]: OnyxTypes.Form;
    [ONYXKEYS.FORMS.WORKSPACE_RATE_AND_UNIT_FORM_DRAFT]: OnyxTypes.Form;
    [ONYXKEYS.FORMS.CLOSE_ACCOUNT_FORM]: OnyxTypes.Form;
    [ONYXKEYS.FORMS.CLOSE_ACCOUNT_FORM_DRAFT]: OnyxTypes.Form;
    [ONYXKEYS.FORMS.PROFILE_SETTINGS_FORM]: OnyxTypes.Form;
    [ONYXKEYS.FORMS.PROFILE_SETTINGS_FORM_DRAFT]: OnyxTypes.Form;
    [ONYXKEYS.FORMS.DISPLAY_NAME_FORM]: OnyxTypes.DisplayNameForm;
    [ONYXKEYS.FORMS.DISPLAY_NAME_FORM_DRAFT]: OnyxTypes.DisplayNameForm;
    [ONYXKEYS.FORMS.ROOM_NAME_FORM]: OnyxTypes.Form;
    [ONYXKEYS.FORMS.ROOM_NAME_FORM_DRAFT]: OnyxTypes.Form;
    [ONYXKEYS.FORMS.WELCOME_MESSAGE_FORM]: OnyxTypes.Form;
    [ONYXKEYS.FORMS.WELCOME_MESSAGE_FORM_DRAFT]: OnyxTypes.Form;
    [ONYXKEYS.FORMS.LEGAL_NAME_FORM]: OnyxTypes.Form;
    [ONYXKEYS.FORMS.LEGAL_NAME_FORM_DRAFT]: OnyxTypes.Form;
    [ONYXKEYS.FORMS.WORKSPACE_INVITE_MESSAGE_FORM]: OnyxTypes.Form;
    [ONYXKEYS.FORMS.WORKSPACE_INVITE_MESSAGE_FORM_DRAFT]: OnyxTypes.Form;
    [ONYXKEYS.FORMS.DATE_OF_BIRTH_FORM]: OnyxTypes.DateOfBirthForm;
    [ONYXKEYS.FORMS.DATE_OF_BIRTH_FORM_DRAFT]: OnyxTypes.DateOfBirthForm;
    [ONYXKEYS.FORMS.HOME_ADDRESS_FORM]: OnyxTypes.Form;
    [ONYXKEYS.FORMS.HOME_ADDRESS_FORM_DRAFT]: OnyxTypes.Form;
    [ONYXKEYS.FORMS.NEW_ROOM_FORM]: OnyxTypes.NewRoomForm;
    [ONYXKEYS.FORMS.NEW_ROOM_FORM_DRAFT]: OnyxTypes.NewRoomForm;
    [ONYXKEYS.FORMS.ROOM_SETTINGS_FORM]: OnyxTypes.Form;
    [ONYXKEYS.FORMS.ROOM_SETTINGS_FORM_DRAFT]: OnyxTypes.Form;
    [ONYXKEYS.FORMS.NEW_TASK_FORM]: OnyxTypes.Form;
    [ONYXKEYS.FORMS.NEW_TASK_FORM_DRAFT]: OnyxTypes.Form;
    [ONYXKEYS.FORMS.EDIT_TASK_FORM]: OnyxTypes.Form;
    [ONYXKEYS.FORMS.EDIT_TASK_FORM_DRAFT]: OnyxTypes.Form;
    [ONYXKEYS.FORMS.MONEY_REQUEST_DESCRIPTION_FORM]: OnyxTypes.Form;
    [ONYXKEYS.FORMS.MONEY_REQUEST_DESCRIPTION_FORM_DRAFT]: OnyxTypes.Form;
    [ONYXKEYS.FORMS.MONEY_REQUEST_MERCHANT_FORM]: OnyxTypes.Form;
    [ONYXKEYS.FORMS.MONEY_REQUEST_MERCHANT_FORM_DRAFT]: OnyxTypes.Form;
    [ONYXKEYS.FORMS.MONEY_REQUEST_AMOUNT_FORM]: OnyxTypes.Form;
    [ONYXKEYS.FORMS.MONEY_REQUEST_AMOUNT_FORM_DRAFT]: OnyxTypes.Form;
    [ONYXKEYS.FORMS.MONEY_REQUEST_DATE_FORM]: OnyxTypes.Form;
    [ONYXKEYS.FORMS.MONEY_REQUEST_DATE_FORM_DRAFT]: OnyxTypes.Form;
    [ONYXKEYS.FORMS.NEW_CONTACT_METHOD_FORM]: OnyxTypes.Form;
    [ONYXKEYS.FORMS.NEW_CONTACT_METHOD_FORM_DRAFT]: OnyxTypes.Form;
    [ONYXKEYS.FORMS.WAYPOINT_FORM]: OnyxTypes.Form;
    [ONYXKEYS.FORMS.WAYPOINT_FORM_DRAFT]: OnyxTypes.Form;
    [ONYXKEYS.FORMS.SETTINGS_STATUS_SET_FORM]: OnyxTypes.Form;
    [ONYXKEYS.FORMS.SETTINGS_STATUS_SET_FORM_DRAFT]: OnyxTypes.Form;
    [ONYXKEYS.FORMS.SETTINGS_STATUS_CLEAR_DATE_FORM]: OnyxTypes.Form;
    [ONYXKEYS.FORMS.SETTINGS_STATUS_CLEAR_DATE_FORM_DRAFT]: OnyxTypes.Form;
    [ONYXKEYS.FORMS.SETTINGS_STATUS_SET_CLEAR_AFTER_FORM]: OnyxTypes.Form;
    [ONYXKEYS.FORMS.SETTINGS_STATUS_SET_CLEAR_AFTER_FORM_DRAFT]: OnyxTypes.Form;
    [ONYXKEYS.FORMS.PRIVATE_NOTES_FORM]: OnyxTypes.PrivateNotesForm;
    [ONYXKEYS.FORMS.PRIVATE_NOTES_FORM_DRAFT]: OnyxTypes.PrivateNotesForm;
    [ONYXKEYS.FORMS.I_KNOW_A_TEACHER_FORM]: OnyxTypes.IKnowATeacherForm;
    [ONYXKEYS.FORMS.I_KNOW_A_TEACHER_FORM_DRAFT]: OnyxTypes.IKnowATeacherForm;
    [ONYXKEYS.FORMS.INTRO_SCHOOL_PRINCIPAL_FORM]: OnyxTypes.IntroSchoolPrincipalForm;
    [ONYXKEYS.FORMS.INTRO_SCHOOL_PRINCIPAL_FORM_DRAFT]: OnyxTypes.IntroSchoolPrincipalForm;
    [ONYXKEYS.FORMS.REPORT_VIRTUAL_CARD_FRAUD]: OnyxTypes.Form;
    [ONYXKEYS.FORMS.REPORT_VIRTUAL_CARD_FRAUD_DRAFT]: OnyxTypes.Form;
    [ONYXKEYS.FORMS.REPORT_PHYSICAL_CARD_FORM]: OnyxTypes.Form;
    [ONYXKEYS.FORMS.REPORT_PHYSICAL_CARD_FORM_DRAFT]: OnyxTypes.Form;
    [ONYXKEYS.FORMS.GET_PHYSICAL_CARD_FORM]: OnyxTypes.Form;
    [ONYXKEYS.FORMS.GET_PHYSICAL_CARD_FORM_DRAFT]: OnyxTypes.Form;
    [ONYXKEYS.FORMS.POLICY_REPORT_FIELD_EDIT_FORM]: OnyxTypes.Form;
<<<<<<< HEAD
    [ONYXKEYS.FORMS.POLICY_REPORT_FIELD_EDIT_FORM_DRAFT]: OnyxTypes.Form | undefined;
    [ONYXKEYS.FORMS.EXIT_SURVEY_REASON_FORM]: OnyxTypes.Form & {
        [CONST.EXIT_SURVEY.REASON_INPUT_ID]: ValueOf<typeof CONST.EXIT_SURVEY.REASONS>;
    };
    [ONYXKEYS.FORMS.EXIT_SURVEY_REASON_FORM_DRAFT]: OnyxTypes.Form;
    [ONYXKEYS.FORMS.EXIT_SURVEY_RESPONSE_FORM]: OnyxTypes.Form & {
        [CONST.EXIT_SURVEY.RESPONSE_INPUT_ID]: string;
    };
    [ONYXKEYS.FORMS.EXIT_SURVEY_RESPONSE_FORM_DRAFT]: OnyxTypes.Form;
=======
    [ONYXKEYS.FORMS.POLICY_REPORT_FIELD_EDIT_FORM_DRAFT]: OnyxTypes.Form;
    // @ts-expect-error Different values are defined under the same key: ReimbursementAccount and ReimbursementAccountForm
    [ONYXKEYS.FORMS.REIMBURSEMENT_ACCOUNT_FORM]: OnyxTypes.Form;
    [ONYXKEYS.FORMS.REIMBURSEMENT_ACCOUNT_FORM_DRAFT]: OnyxTypes.Form;
>>>>>>> d4db5fc6
};

type OnyxKeyValue<TOnyxKey extends (OnyxKey | OnyxCollectionKey) & keyof OnyxValues> = OnyxEntry<OnyxValues[TOnyxKey]>;

export default ONYXKEYS;
export type {OnyxKey, OnyxCollectionKey, OnyxValues, OnyxKeyValue, OnyxFormKey, OnyxKeysMap};<|MERGE_RESOLUTION|>--- conflicted
+++ resolved
@@ -355,15 +355,12 @@
         GET_PHYSICAL_CARD_FORM_DRAFT: 'getPhysicalCardFormDraft',
         POLICY_REPORT_FIELD_EDIT_FORM: 'policyReportFieldEditForm',
         POLICY_REPORT_FIELD_EDIT_FORM_DRAFT: 'policyReportFieldEditFormDraft',
-<<<<<<< HEAD
+        REIMBURSEMENT_ACCOUNT_FORM: 'reimbursementAccount',
+        REIMBURSEMENT_ACCOUNT_FORM_DRAFT: 'reimbursementAccountDraft',
         EXIT_SURVEY_REASON_FORM: 'exitSurveyReasonForm',
         EXIT_SURVEY_REASON_FORM_DRAFT: 'exitSurveyReasonFormDraft',
         EXIT_SURVEY_RESPONSE_FORM: 'exitSurveyResponseForm',
         EXIT_SURVEY_RESPONSE_FORM_DRAFT: 'exitSurveyResponseFormDraft',
-=======
-        REIMBURSEMENT_ACCOUNT_FORM: 'reimbursementAccount',
-        REIMBURSEMENT_ACCOUNT_FORM_DRAFT: 'reimbursementAccountDraft',
->>>>>>> d4db5fc6
     },
 } as const;
 
@@ -544,7 +541,10 @@
     [ONYXKEYS.FORMS.GET_PHYSICAL_CARD_FORM]: OnyxTypes.Form;
     [ONYXKEYS.FORMS.GET_PHYSICAL_CARD_FORM_DRAFT]: OnyxTypes.Form;
     [ONYXKEYS.FORMS.POLICY_REPORT_FIELD_EDIT_FORM]: OnyxTypes.Form;
-<<<<<<< HEAD
+    [ONYXKEYS.FORMS.POLICY_REPORT_FIELD_EDIT_FORM_DRAFT]: OnyxTypes.Form;
+    // @ts-expect-error Different values are defined under the same key: ReimbursementAccount and ReimbursementAccountForm
+    [ONYXKEYS.FORMS.REIMBURSEMENT_ACCOUNT_FORM]: OnyxTypes.Form;
+    [ONYXKEYS.FORMS.REIMBURSEMENT_ACCOUNT_FORM_DRAFT]: OnyxTypes.Form;
     [ONYXKEYS.FORMS.POLICY_REPORT_FIELD_EDIT_FORM_DRAFT]: OnyxTypes.Form | undefined;
     [ONYXKEYS.FORMS.EXIT_SURVEY_REASON_FORM]: OnyxTypes.Form & {
         [CONST.EXIT_SURVEY.REASON_INPUT_ID]: ValueOf<typeof CONST.EXIT_SURVEY.REASONS>;
@@ -554,12 +554,6 @@
         [CONST.EXIT_SURVEY.RESPONSE_INPUT_ID]: string;
     };
     [ONYXKEYS.FORMS.EXIT_SURVEY_RESPONSE_FORM_DRAFT]: OnyxTypes.Form;
-=======
-    [ONYXKEYS.FORMS.POLICY_REPORT_FIELD_EDIT_FORM_DRAFT]: OnyxTypes.Form;
-    // @ts-expect-error Different values are defined under the same key: ReimbursementAccount and ReimbursementAccountForm
-    [ONYXKEYS.FORMS.REIMBURSEMENT_ACCOUNT_FORM]: OnyxTypes.Form;
-    [ONYXKEYS.FORMS.REIMBURSEMENT_ACCOUNT_FORM_DRAFT]: OnyxTypes.Form;
->>>>>>> d4db5fc6
 };
 
 type OnyxKeyValue<TOnyxKey extends (OnyxKey | OnyxCollectionKey) & keyof OnyxValues> = OnyxEntry<OnyxValues[TOnyxKey]>;
