import type {ValueOf} from 'type-fest';
import type CONST from './CONST';
import type {OnboardingCompanySize} from './CONST';
import type Platform from './libs/getPlatform/types';
import type * as FormTypes from './types/form';
import type * as OnyxTypes from './types/onyx';
import type {Attendee} from './types/onyx/IOU';
import type Onboarding from './types/onyx/Onboarding';
import type AssertTypesEqual from './types/utils/AssertTypesEqual';
import type DeepValueOf from './types/utils/DeepValueOf';

/**
 * This is a file containing constants for all the top level keys in our store
 */
const ONYXKEYS = {
    /** Holds information about the users account that is logging in */
    ACCOUNT: 'account',

    /** Holds the reportID for the report between the user and their account manager */
    ACCOUNT_MANAGER_REPORT_ID: 'accountManagerReportID',

    /** Holds an array of client IDs which is used for multi-tabs on web in order to know
     * which tab is the leader, and which ones are the followers */
    ACTIVE_CLIENTS: 'activeClients',

    /** A unique ID for the device */
    DEVICE_ID: 'deviceID',

    /** Boolean flag set whenever the sidebar has loaded */
    IS_SIDEBAR_LOADED: 'isSidebarLoaded',

    /** Boolean flag set whenever we are searching for reports in the server */
    IS_SEARCHING_FOR_REPORTS: 'isSearchingForReports',

    /** Note: These are Persisted Requests - not all requests in the main queue as the key name might lead one to believe */
    PERSISTED_REQUESTS: 'networkRequestQueue',
    PERSISTED_ONGOING_REQUESTS: 'networkOngoingRequestQueue',

    /** Stores current date */
    CURRENT_DATE: 'currentDate',

    /** Credentials to authenticate the user */
    CREDENTIALS: 'credentials',
    STASHED_CREDENTIALS: 'stashedCredentials',

    /** Keeps track if there is modal currently visible or not */
    MODAL: 'modal',

    /** Has information about the network status (offline/online) */
    NETWORK: 'network',

    // draft status
    CUSTOM_STATUS_DRAFT: 'customStatusDraft',

    // keep edit message focus state
    INPUT_FOCUSED: 'inputFocused',

    /** Contains all the personalDetails the user has access to, keyed by accountID */
    PERSONAL_DETAILS_LIST: 'personalDetailsList',

    /** Contains all the private personal details of the user */
    PRIVATE_PERSONAL_DETAILS: 'private_personalDetails',

    /**
     * PERSONAL_DETAILS_METADATA is a perf optimization used to hold loading states of each entry in PERSONAL_DETAILS_LIST.
     * A lot of components are connected to the PERSONAL_DETAILS_LIST entity and do not care about the loading state.
     * Setting the loading state directly on the personal details entry caused a lot of unnecessary re-renders.
     */
    PERSONAL_DETAILS_METADATA: 'personalDetailsMetadata',

    /** Contains all the info for Tasks */
    TASK: 'task',

    /** Contains a list of all currencies available to the user - user can
     * select a currency based on the list */
    CURRENCY_LIST: 'currencyList',

    /** Indicates whether an update is available and ready to be installed. */
    UPDATE_AVAILABLE: 'updateAvailable',

    /** Indicates that a request to join a screen share with a GuidesPlus agent was received */
    SCREEN_SHARE_REQUEST: 'screenShareRequest',

    /** Saves the current country code which is displayed when the user types a phone number without
     *  an international code */
    COUNTRY_CODE: 'countryCode',

    /**  The 'country' field in this code represents the return country based on the user's IP address.
     * It is expected to provide a two-letter country code such as US for United States, and so on. */
    COUNTRY: 'country',

    /** Contains all the users settings for the Settings page and sub pages */
    USER: 'user',

    /** Contains latitude and longitude of user's last known location */
    USER_LOCATION: 'userLocation',

    /** Contains metadata (partner, login, validation date) for all of the user's logins */
    LOGIN_LIST: 'loginList',

    /** Object containing contact method that's going to be added */
    PENDING_CONTACT_ACTION: 'pendingContactAction',

    /** Store the information of magic code */
    VALIDATE_ACTION_CODE: 'validate_action_code',

    /** Information about the current session (authToken, accountID, email, loading, error) */
    SESSION: 'session',
    STASHED_SESSION: 'stashedSession',
    BETAS: 'betas',

    /** NVP keys */

    /** This NVP contains list of at most 5 recent attendees */
    NVP_RECENT_ATTENDEES: 'nvp_expensify_recentAttendees',

    /** This NVP contains information about whether the onboarding flow was completed or not */
    NVP_ONBOARDING: 'nvp_onboarding',

    /** This NVP contains data associated with HybridApp */
    NVP_TRYNEWDOT: 'nvp_tryNewDot',

    /** Contains the platforms for which the user muted the sounds */
    NVP_MUTED_PLATFORMS: 'nvp_mutedPlatforms',

    /** Contains the user preference for the LHN priority mode */
    NVP_PRIORITY_MODE: 'nvp_priorityMode',

    /** Contains the users's block expiration (if they have one) */
    NVP_BLOCKED_FROM_CONCIERGE: 'nvp_private_blockedFromConcierge',

    /** Whether the user is blocked from chat */
    NVP_BLOCKED_FROM_CHAT: 'nvp_private_blockedFromChat',

    /** A unique identifier that each user has that's used to send notifications */
    NVP_PRIVATE_PUSH_NOTIFICATION_ID: 'nvp_private_pushNotificationID',

    /** The NVP with the last payment method used per policy */
    NVP_LAST_PAYMENT_METHOD: 'nvp_private_lastPaymentMethod',

    /** Last date (yyyy-MM-dd HH:mm:ss) when the location permission prompt was shown. */
    NVP_LAST_LOCATION_PERMISSION_PROMPT: 'nvp_lastLocalPermissionPrompt',

    /** This NVP holds to most recent waypoints that a person has used when creating a distance expense */
    NVP_RECENT_WAYPOINTS: 'nvp_expensify_recentWaypoints',

    /** This NVP contains the choice that the user made on the engagement modal */
    NVP_INTRO_SELECTED: 'nvp_introSelected',

    /** This NVP contains the active policyID */
    NVP_ACTIVE_POLICY_ID: 'nvp_expensify_activePolicyID',

    /** This NVP contains the referral banners the user dismissed */
    NVP_DISMISSED_REFERRAL_BANNERS: 'nvp_dismissedReferralBanners',

    /** This NVP contains the training modals the user denied showing again */
    NVP_HAS_SEEN_TRACK_TRAINING: 'nvp_hasSeenTrackTraining',

    /** Indicates which locale should be used */
    NVP_PREFERRED_LOCALE: 'nvp_preferredLocale',

    /** Whether the user has tried focus mode yet */
    NVP_TRY_FOCUS_MODE: 'nvp_tryFocusMode',

    /** Whether the user has dismissed the hold educational interstitial */
    NVP_DISMISSED_HOLD_USE_EXPLANATION: 'nvp_dismissedHoldUseExplanation',

    /** Whether the user has seen HybridApp explanation modal */
    NVP_SEEN_NEW_USER_MODAL: 'nvp_seen_new_user_modal',

    /** Store the state of the subscription */
    NVP_PRIVATE_SUBSCRIPTION: 'nvp_private_subscription',

    /** Store the state of the private tax-exempt */
    NVP_PRIVATE_TAX_EXEMPT: 'nvp_private_taxExempt',

    /** Store the stripe id status */
    NVP_PRIVATE_STRIPE_CUSTOMER_ID: 'nvp_private_stripeCustomerID',

    /** Store the billing dispute status */
    NVP_PRIVATE_BILLING_DISPUTE_PENDING: 'nvp_private_billingDisputePending',

    /** Store the billing status */
    NVP_PRIVATE_BILLING_STATUS: 'nvp_private_billingStatus',

    /** Store preferred skintone for emoji */
    PREFERRED_EMOJI_SKIN_TONE: 'nvp_expensify_preferredEmojiSkinTone',

    /** Store frequently used emojis for this user */
    FREQUENTLY_USED_EMOJIS: 'nvp_expensify_frequentlyUsedEmojis',

    /** The NVP with the last distance rate used per policy */
    NVP_LAST_SELECTED_DISTANCE_RATES: 'nvp_expensify_lastSelectedDistanceRates',

    /** The NVP with the last action taken (for the Quick Action Button) */
    NVP_QUICK_ACTION_GLOBAL_CREATE: 'nvp_quickActionGlobalCreate',

    /** The NVP containing all information necessary to connect with Spontana */
    NVP_TRAVEL_SETTINGS: 'nvp_travelSettings',

    /** The start date (yyyy-MM-dd HH:mm:ss) of the workspace owner’s free trial period. */
    NVP_FIRST_DAY_FREE_TRIAL: 'nvp_private_firstDayFreeTrial',

    /** The end date (yyyy-MM-dd HH:mm:ss) of the workspace owner’s free trial period. */
    NVP_LAST_DAY_FREE_TRIAL: 'nvp_private_lastDayFreeTrial',

    /** ID associated with the payment card added by the user. */
    NVP_BILLING_FUND_ID: 'nvp_expensify_billingFundID',

    /** The amount owed by the workspace’s owner. */
    NVP_PRIVATE_AMOUNT_OWED: 'nvp_private_amountOwed',

    /** The end date (epoch timestamp) of the workspace owner’s grace period after the free trial ends. */
    NVP_PRIVATE_OWNER_BILLING_GRACE_PERIOD_END: 'nvp_private_billingGracePeriodEnd',

    /**  The NVP containing the target url to navigate to when deleting a transaction */
    NVP_DELETE_TRANSACTION_NAVIGATE_BACK_URL: 'nvp_deleteTransactionNavigateBackURL',

    /** Does this user have push notifications enabled for this device? */
    PUSH_NOTIFICATIONS_ENABLED: 'pushNotificationsEnabled',

    /** Plaid data (access tokens, bank accounts ...) */
    PLAID_DATA: 'plaidData',

    /** If we disabled Plaid because of too many attempts */
    IS_PLAID_DISABLED: 'isPlaidDisabled',

    /** Token needed to initialize Plaid link */
    PLAID_LINK_TOKEN: 'plaidLinkToken',

    /** Capture Plaid event  */
    PLAID_CURRENT_EVENT: 'plaidCurrentEvent',

    /** Token needed to initialize Onfido */
    ONFIDO_TOKEN: 'onfidoToken',
    ONFIDO_APPLICANT_ID: 'onfidoApplicantID',

    /** User's Expensify Wallet */
    USER_WALLET: 'userWallet',

    /** User's metadata that will be used to segmentation */
    USER_METADATA: 'userMetadata',

    /** Object containing Onfido SDK Token + applicantID */
    WALLET_ONFIDO: 'walletOnfido',

    /** Stores information about additional details form entry */
    WALLET_ADDITIONAL_DETAILS: 'walletAdditionalDetails',

    /** Object containing Wallet terms step state */
    WALLET_TERMS: 'walletTerms',

    /** The user's bank accounts */
    BANK_ACCOUNT_LIST: 'bankAccountList',

    /** The user's payment and P2P cards */
    FUND_LIST: 'fundList',

    /** The user's cash card and imported cards (including the Expensify Card) */
    CARD_LIST: 'cardList',

    /** Boolean flag used to display the focus mode notification */
    FOCUS_MODE_NOTIFICATION: 'focusModeNotification',

    /** Stores information about the user's saved statements */
    WALLET_STATEMENT: 'walletStatement',

    /** Stores information about the active personal bank account being set up */
    PERSONAL_BANK_ACCOUNT: 'personalBankAccount',

    /** Stores information about the active reimbursement account being set up */
    REIMBURSEMENT_ACCOUNT: 'reimbursementAccount',

    /** Stores Workspace ID that will be tied to reimbursement account during setup */
    REIMBURSEMENT_ACCOUNT_WORKSPACE_ID: 'reimbursementAccountWorkspaceID',

    /** Set when we are loading payment methods */
    IS_LOADING_PAYMENT_METHODS: 'isLoadingPaymentMethods',

    /** Is report data loading? */
    IS_LOADING_REPORT_DATA: 'isLoadingReportData',

    /** Is report data loading? */
    IS_LOADING_APP: 'isLoadingApp',

    /** Is the test tools modal open? */
    IS_TEST_TOOLS_MODAL_OPEN: 'isTestToolsModalOpen',

    /** Is app in profiling mode */
    APP_PROFILING_IN_PROGRESS: 'isProfilingInProgress',

    /** Stores information about active wallet transfer amount, selectedAccountID, status, etc */
    WALLET_TRANSFER: 'walletTransfer',

    /** The policyID of the last workspace whose settings were accessed by the user */
    LAST_ACCESSED_WORKSPACE_POLICY_ID: 'lastAccessedWorkspacePolicyID',

    /** Whether we should show the compose input or not */
    SHOULD_SHOW_COMPOSE_INPUT: 'shouldShowComposeInput',

    /** Is app in beta version */
    IS_BETA: 'isBeta',

    /** Whether we're checking if the room is public or not */
    IS_CHECKING_PUBLIC_ROOM: 'isCheckingPublicRoom',

    /** A map of the user's security group IDs they belong to in specific domains */
    MY_DOMAIN_SECURITY_GROUPS: 'myDomainSecurityGroups',

    /** Report ID of the last report the user viewed as anonymous user */
    LAST_OPENED_PUBLIC_ROOM_ID: 'lastOpenedPublicRoomID',

    // The theme setting set by the user in preferences.
    // This can be either "light", "dark" or "system"
    PREFERRED_THEME: 'preferredTheme',

    // Information about the onyx updates IDs that were received from the server
    ONYX_UPDATES_FROM_SERVER: 'onyxUpdatesFromServer',

    // The last update ID that was applied to the client
    ONYX_UPDATES_LAST_UPDATE_ID_APPLIED_TO_CLIENT: 'OnyxUpdatesLastUpdateIDAppliedToClient',

    // The access token to be used with the Mapbox library
    MAPBOX_ACCESS_TOKEN: 'mapboxAccessToken',

    // Max area supported for HTML <canvas> element
    MAX_CANVAS_AREA: 'maxCanvasArea',

    // Max height supported for HTML <canvas> element
    MAX_CANVAS_HEIGHT: 'maxCanvasHeight',

    /** Onboarding Purpose selected by the user during Onboarding flow */
    ONBOARDING_PURPOSE_SELECTED: 'onboardingPurposeSelected',

    /** Onboarding customized choices to display to the user based on their profile when signing up */
    ONBOARDING_CUSTOM_CHOICES: 'onboardingCustomChoices',

    /** Onboarding error message to be displayed to the user */
    ONBOARDING_ERROR_MESSAGE: 'onboardingErrorMessage',

    /** Onboarding policyID selected by the user during Onboarding flow */
    ONBOARDING_POLICY_ID: 'onboardingPolicyID',

    /** Onboarding company size selected by the user during Onboarding flow */
    ONBOARDING_COMPANY_SIZE: 'onboardingCompanySize',

    /** Onboarding Purpose selected by the user during Onboarding flow */
    ONBOARDING_ADMINS_CHAT_REPORT_ID: 'onboardingAdminsChatReportID',

    // Stores onboarding last visited path
    ONBOARDING_LAST_VISITED_PATH: 'onboardingLastVisitedPath',

    // Object containing names/timestamps of dismissed product training elements (Modal, Tooltip, etc.)
    NVP_DISMISSED_PRODUCT_TRAINING: 'nvp_dismissedProductTraining',

    // Max width supported for HTML <canvas> element
    MAX_CANVAS_WIDTH: 'maxCanvasWidth',

    // Stores last visited path
    LAST_VISITED_PATH: 'lastVisitedPath',

    // Stores the recently used report fields
    RECENTLY_USED_REPORT_FIELDS: 'recentlyUsedReportFields',

    /** Indicates whether an forced upgrade is required */
    UPDATE_REQUIRED: 'updateRequired',

    /** Indicates whether an forced reset is required. Used in emergency situations where we must completely erase the Onyx data in the client because it is in a bad state. This will clear Oynx data without signing the user out. */
    RESET_REQUIRED: 'resetRequired',

    /** Stores the logs of the app for debugging purposes */
    LOGS: 'logs',

    /** Indicates whether we should store logs or not */
    SHOULD_STORE_LOGS: 'shouldStoreLogs',

    /** Indicates whether we should mask fragile user data while exporting onyx state or not */
    SHOULD_MASK_ONYX_STATE: 'shouldMaskOnyxState',

    /** Stores new group chat draft */
    NEW_GROUP_CHAT_DRAFT: 'newGroupChatDraft',

    // Paths of PDF file that has been cached during one session
    CACHED_PDF_PATHS: 'cachedPDFPaths',

    /** Stores iframe link to verify 3DS flow for subscription */
    VERIFY_3DS_SUBSCRIPTION: 'verify3dsSubscription',

    /** Holds the checks used while transferring the ownership of the workspace */
    POLICY_OWNERSHIP_CHANGE_CHECKS: 'policyOwnershipChangeChecks',

    // These statuses below are in separate keys on purpose - it allows us to have different behaviours of the banner based on the status

    /** Indicates whether ClearOutstandingBalance failed */
    SUBSCRIPTION_RETRY_BILLING_STATUS_FAILED: 'subscriptionRetryBillingStatusFailed',

    /** Indicates whether ClearOutstandingBalance was successful */
    SUBSCRIPTION_RETRY_BILLING_STATUS_SUCCESSFUL: 'subscriptionRetryBillingStatusSuccessful',

    /** Indicates whether ClearOutstandingBalance is pending */
    SUBSCRIPTION_RETRY_BILLING_STATUS_PENDING: 'subscriptionRetryBillingStatusPending',

    /** Stores info during review duplicates flow */
    REVIEW_DUPLICATES: 'reviewDuplicates',

    /** Stores the last export method for policy */
    LAST_EXPORT_METHOD: 'lastExportMethod',

    /** Stores the information about the state of issuing a new card */
    ISSUE_NEW_EXPENSIFY_CARD: 'issueNewExpensifyCard',

    /** Stores the information about the state of addint a new company card */
    ADD_NEW_COMPANY_CARD: 'addNewCompanyCard',

    /** Stores the information about the state of assigning a company card */
    ASSIGN_CARD: 'assignCard',

    /** Stores the information if mobile selection mode is active */
    MOBILE_SELECTION_MODE: 'mobileSelectionMode',

    NVP_PRIVATE_CANCELLATION_DETAILS: 'nvp_private_cancellationDetails',

    /** Stores the information about currently edited advanced approval workflow */
    APPROVAL_WORKFLOW: 'approvalWorkflow',

    /** Stores the user search value for persistance across the screens */
    ROOM_MEMBERS_USER_SEARCH_PHRASE: 'roomMembersUserSearchPhrase',
    /** Stores information about recently uploaded spreadsheet file */
    IMPORTED_SPREADSHEET: 'importedSpreadsheet',

    /** Stores the route to open after changing app permission from settings */
    LAST_ROUTE: 'lastRoute',

    /** Stores the information if user loaded the Onyx state through Import feature  */
    IS_USING_IMPORTED_STATE: 'isUsingImportedState',

    /** Stores the information about the saved searches */
    SAVED_SEARCHES: 'nvp_savedSearches',

    /** Stores the information about the recent searches */
    RECENT_SEARCHES: 'nvp_recentSearches',

    /** Stores recently used currencies */
    RECENTLY_USED_CURRENCIES: 'nvp_recentlyUsedCurrencies',

    /** States whether we transitioned from OldDot to show only certain group of screens. It should be undefined on pure NewDot. */
    IS_SINGLE_NEW_DOT_ENTRY: 'isSingleNewDotEntry',

    /** Company cards custom names */
    NVP_EXPENSIFY_COMPANY_CARDS_CUSTOM_NAMES: 'nvp_expensify_ccCustomNames',

    /** The user's Concierge reportID */
    CONCIERGE_REPORT_ID: 'conciergeReportID',

    /** Corpay fieds to be used in the bank account creation setup */
    CORPAY_FIELDS: 'corpayFields',

<<<<<<< HEAD
    /** Corpay onboarding fields used in steps 3-5 in the global reimbursements */
    CORPAY_ONBOARDING_FIELDS: 'corpayOnboardingFields',
=======
    /** The user's session that will be preserved when using imported state */
    PRESERVED_USER_SESSION: 'preservedUserSession',
>>>>>>> b59d7298

    /** Collection Keys */
    COLLECTION: {
        DOWNLOAD: 'download_',
        POLICY: 'policy_',
        POLICY_DRAFTS: 'policyDrafts_',
        POLICY_JOIN_MEMBER: 'policyJoinMember_',
        POLICY_CATEGORIES: 'policyCategories_',
        POLICY_CATEGORIES_DRAFT: 'policyCategoriesDraft_',
        POLICY_RECENTLY_USED_CATEGORIES: 'policyRecentlyUsedCategories_',
        POLICY_TAGS: 'policyTags_',
        POLICY_RECENTLY_USED_TAGS: 'nvp_recentlyUsedTags_',
        // Whether the policy's connection data was attempted to be fetched in
        // the current user session. As this state only exists client-side, it
        // should not be included as part of the policy object. The policy
        // object should mirror the data as it's stored in the database.
        POLICY_HAS_CONNECTIONS_DATA_BEEN_FETCHED: 'policyHasConnectionsDataBeenFetched_',
        OLD_POLICY_RECENTLY_USED_TAGS: 'policyRecentlyUsedTags_',
        POLICY_CONNECTION_SYNC_PROGRESS: 'policyConnectionSyncProgress_',
        WORKSPACE_INVITE_MEMBERS_DRAFT: 'workspaceInviteMembersDraft_',
        WORKSPACE_INVITE_MESSAGE_DRAFT: 'workspaceInviteMessageDraft_',
        REPORT: 'report_',
        REPORT_NAME_VALUE_PAIRS: 'reportNameValuePairs_',
        REPORT_DRAFT: 'reportDraft_',
        // REPORT_METADATA is a perf optimization used to hold loading states (isLoadingInitialReportActions, isLoadingOlderReportActions, isLoadingNewerReportActions).
        // A lot of components are connected to the Report entity and do not care about the actions. Setting the loading state
        // directly on the report caused a lot of unnecessary re-renders
        REPORT_METADATA: 'reportMetadata_',
        REPORT_ACTIONS: 'reportActions_',
        REPORT_ACTIONS_DRAFTS: 'reportActionsDrafts_',
        REPORT_ACTIONS_PAGES: 'reportActionsPages_',
        REPORT_ACTIONS_REACTIONS: 'reportActionsReactions_',
        REPORT_DRAFT_COMMENT: 'reportDraftComment_',
        REPORT_IS_COMPOSER_FULL_SIZE: 'reportIsComposerFullSize_',
        REPORT_USER_IS_TYPING: 'reportUserIsTyping_',
        REPORT_USER_IS_LEAVING_ROOM: 'reportUserIsLeavingRoom_',
        REPORT_VIOLATIONS: 'reportViolations_',
        SECURITY_GROUP: 'securityGroup_',
        TRANSACTION: 'transactions_',
        TRANSACTION_VIOLATIONS: 'transactionViolations_',
        TRANSACTION_DRAFT: 'transactionsDraft_',
        SKIP_CONFIRMATION: 'skipConfirmation_',
        TRANSACTION_BACKUP: 'transactionsBackup_',
        SPLIT_TRANSACTION_DRAFT: 'splitTransactionDraft_',
        PRIVATE_NOTES_DRAFT: 'privateNotesDraft_',
        NEXT_STEP: 'reportNextStep_',

        // Manual expense tab selector
        SELECTED_TAB: 'selectedTab_',

        /** This is deprecated, but needed for a migration, so we still need to include it here so that it will be initialized in Onyx.init */
        DEPRECATED_POLICY_MEMBER_LIST: 'policyMemberList_',

        // Search Page related
        SNAPSHOT: 'snapshot_',

        // Shared NVPs
        /** Collection of objects where each object represents the owner of the workspace that is past due billing AND the user is a member of. */
        SHARED_NVP_PRIVATE_USER_BILLING_GRACE_PERIOD_END: 'sharedNVP_private_billingGracePeriodEnd_',

        /** The collection of card feeds */
        SHARED_NVP_PRIVATE_DOMAIN_MEMBER: 'sharedNVP_private_domain_member_',

        /**
         * Stores the card list for a given fundID and feed in the format: cards_<fundID>_<bankName>
         * So for example: cards_12345_Expensify Card
         */
        WORKSPACE_CARDS_LIST: 'cards_',

        /** Expensify cards settings */
        PRIVATE_EXPENSIFY_CARD_SETTINGS: 'private_expensifyCardSettings_',

        /** Stores which connection is set up to use Continuous Reconciliation */
        EXPENSIFY_CARD_CONTINUOUS_RECONCILIATION_CONNECTION: 'expensifyCard_continuousReconciliationConnection_',

        /** The value that indicates whether Continuous Reconciliation should be used on the domain */
        EXPENSIFY_CARD_USE_CONTINUOUS_RECONCILIATION: 'expensifyCard_useContinuousReconciliation_',

        /** Currently displaying feed */
        LAST_SELECTED_FEED: 'lastSelectedFeed_',

        /**  Whether the bank account chosen for Expensify Card in on verification waitlist */
        NVP_EXPENSIFY_ON_CARD_WAITLIST: 'nvp_expensify_onCardWaitlist_',
    },

    /** List of Form ids */
    FORMS: {
        ADD_PAYMENT_CARD_FORM: 'addPaymentCardForm',
        ADD_PAYMENT_CARD_FORM_DRAFT: 'addPaymentCardFormDraft',
        WORKSPACE_SETTINGS_FORM: 'workspaceSettingsForm',
        WORKSPACE_CATEGORY_FORM: 'workspaceCategoryForm',
        WORKSPACE_CATEGORY_FORM_DRAFT: 'workspaceCategoryFormDraft',
        WORKSPACE_CATEGORY_DESCRIPTION_HINT_FORM: 'workspaceCategoryDescriptionHintForm',
        WORKSPACE_CATEGORY_DESCRIPTION_HINT_FORM_DRAFT: 'workspaceCategoryDescriptionHintFormDraft',
        WORKSPACE_CATEGORY_FLAG_AMOUNTS_OVER_FORM: 'workspaceCategoryFlagAmountsOverForm',
        WORKSPACE_CATEGORY_FLAG_AMOUNTS_OVER_FORM_DRAFT: 'workspaceCategoryFlagAmountsOverFormDraft',
        WORKSPACE_TAG_FORM: 'workspaceTagForm',
        WORKSPACE_TAG_FORM_DRAFT: 'workspaceTagFormDraft',
        WORKSPACE_SETTINGS_FORM_DRAFT: 'workspaceSettingsFormDraft',
        WORKSPACE_DESCRIPTION_FORM: 'workspaceDescriptionForm',
        WORKSPACE_DESCRIPTION_FORM_DRAFT: 'workspaceDescriptionFormDraft',
        WORKSPACE_TAX_CUSTOM_NAME: 'workspaceTaxCustomName',
        WORKSPACE_TAX_CUSTOM_NAME_DRAFT: 'workspaceTaxCustomNameDraft',
        WORKSPACE_COMPANY_CARD_FEED_NAME: 'workspaceCompanyCardFeedName',
        WORKSPACE_COMPANY_CARD_FEED_NAME_DRAFT: 'workspaceCompanyCardFeedNameDraft',
        EDIT_WORKSPACE_COMPANY_CARD_NAME_FORM: 'editCompanyCardName',
        EDIT_WORKSPACE_COMPANY_CARD_NAME_DRAFT_FORM: 'editCompanyCardNameDraft',
        WORKSPACE_REPORT_FIELDS_FORM: 'workspaceReportFieldForm',
        WORKSPACE_REPORT_FIELDS_FORM_DRAFT: 'workspaceReportFieldFormDraft',
        POLICY_CREATE_DISTANCE_RATE_FORM: 'policyCreateDistanceRateForm',
        POLICY_CREATE_DISTANCE_RATE_FORM_DRAFT: 'policyCreateDistanceRateFormDraft',
        POLICY_DISTANCE_RATE_EDIT_FORM: 'policyDistanceRateEditForm',
        POLICY_DISTANCE_RATE_TAX_RECLAIMABLE_ON_EDIT_FORM: 'policyDistanceRateTaxReclaimableOnEditForm',
        POLICY_DISTANCE_RATE_TAX_RECLAIMABLE_ON_EDIT_FORM_DRAFT: 'policyDistanceRateTaxReclaimableOnEditFormDraft',
        POLICY_DISTANCE_RATE_EDIT_FORM_DRAFT: 'policyDistanceRateEditFormDraft',
        CLOSE_ACCOUNT_FORM: 'closeAccount',
        CLOSE_ACCOUNT_FORM_DRAFT: 'closeAccountDraft',
        PROFILE_SETTINGS_FORM: 'profileSettingsForm',
        PROFILE_SETTINGS_FORM_DRAFT: 'profileSettingsFormDraft',
        DISPLAY_NAME_FORM: 'displayNameForm',
        DISPLAY_NAME_FORM_DRAFT: 'displayNameFormDraft',
        ONBOARDING_PERSONAL_DETAILS_FORM: 'onboardingPersonalDetailsForm',
        ONBOARDING_PERSONAL_DETAILS_FORM_DRAFT: 'onboardingPersonalDetailsFormDraft',
        ROOM_NAME_FORM: 'roomNameForm',
        ROOM_NAME_FORM_DRAFT: 'roomNameFormDraft',
        REPORT_DESCRIPTION_FORM: 'reportDescriptionForm',
        REPORT_DESCRIPTION_FORM_DRAFT: 'reportDescriptionFormDraft',
        LEGAL_NAME_FORM: 'legalNameForm',
        LEGAL_NAME_FORM_DRAFT: 'legalNameFormDraft',
        WORKSPACE_INVITE_MESSAGE_FORM: 'workspaceInviteMessageForm',
        WORKSPACE_INVITE_MESSAGE_FORM_DRAFT: 'workspaceInviteMessageFormDraft',
        DATE_OF_BIRTH_FORM: 'dateOfBirthForm',
        DATE_OF_BIRTH_FORM_DRAFT: 'dateOfBirthFormDraft',
        HOME_ADDRESS_FORM: 'homeAddressForm',
        HOME_ADDRESS_FORM_DRAFT: 'homeAddressFormDraft',
        PERSONAL_DETAILS_FORM: 'personalDetailsForm',
        PERSONAL_DETAILS_FORM_DRAFT: 'personalDetailsFormDraft',
        NEW_ROOM_FORM: 'newRoomForm',
        NEW_ROOM_FORM_DRAFT: 'newRoomFormDraft',
        ROOM_SETTINGS_FORM: 'roomSettingsForm',
        ROOM_SETTINGS_FORM_DRAFT: 'roomSettingsFormDraft',
        NEW_TASK_FORM: 'newTaskForm',
        NEW_TASK_FORM_DRAFT: 'newTaskFormDraft',
        EDIT_TASK_FORM: 'editTaskForm',
        EDIT_TASK_FORM_DRAFT: 'editTaskFormDraft',
        MONEY_REQUEST_DESCRIPTION_FORM: 'moneyRequestDescriptionForm',
        MONEY_REQUEST_DESCRIPTION_FORM_DRAFT: 'moneyRequestDescriptionFormDraft',
        MONEY_REQUEST_MERCHANT_FORM: 'moneyRequestMerchantForm',
        MONEY_REQUEST_MERCHANT_FORM_DRAFT: 'moneyRequestMerchantFormDraft',
        MONEY_REQUEST_AMOUNT_FORM: 'moneyRequestAmountForm',
        MONEY_REQUEST_AMOUNT_FORM_DRAFT: 'moneyRequestAmountFormDraft',
        MONEY_REQUEST_DATE_FORM: 'moneyRequestCreatedForm',
        MONEY_REQUEST_DATE_FORM_DRAFT: 'moneyRequestCreatedFormDraft',
        MONEY_REQUEST_HOLD_FORM: 'moneyHoldReasonForm',
        MONEY_REQUEST_HOLD_FORM_DRAFT: 'moneyHoldReasonFormDraft',
        MONEY_REQUEST_COMPANY_INFO_FORM: 'moneyRequestCompanyInfoForm',
        MONEY_REQUEST_COMPANY_INFO_FORM_DRAFT: 'moneyRequestCompanyInfoFormDraft',
        NEW_CONTACT_METHOD_FORM: 'newContactMethodForm',
        NEW_CONTACT_METHOD_FORM_DRAFT: 'newContactMethodFormDraft',
        WAYPOINT_FORM: 'waypointForm',
        WAYPOINT_FORM_DRAFT: 'waypointFormDraft',
        SETTINGS_STATUS_SET_FORM: 'settingsStatusSetForm',
        SETTINGS_STATUS_SET_FORM_DRAFT: 'settingsStatusSetFormDraft',
        SETTINGS_STATUS_SET_CLEAR_AFTER_FORM: 'settingsStatusSetClearAfterForm',
        SETTINGS_STATUS_SET_CLEAR_AFTER_FORM_DRAFT: 'settingsStatusSetClearAfterFormDraft',
        SETTINGS_STATUS_CLEAR_DATE_FORM: 'settingsStatusClearDateForm',
        SETTINGS_STATUS_CLEAR_DATE_FORM_DRAFT: 'settingsStatusClearDateFormDraft',
        CHANGE_BILLING_CURRENCY_FORM: 'billingCurrencyForm',
        CHANGE_BILLING_CURRENCY_FORM_DRAFT: 'billingCurrencyFormDraft',
        PRIVATE_NOTES_FORM: 'privateNotesForm',
        PRIVATE_NOTES_FORM_DRAFT: 'privateNotesFormDraft',
        I_KNOW_A_TEACHER_FORM: 'iKnowTeacherForm',
        I_KNOW_A_TEACHER_FORM_DRAFT: 'iKnowTeacherFormDraft',
        INTRO_SCHOOL_PRINCIPAL_FORM: 'introSchoolPrincipalForm',
        INTRO_SCHOOL_PRINCIPAL_FORM_DRAFT: 'introSchoolPrincipalFormDraft',
        REPORT_PHYSICAL_CARD_FORM: 'requestPhysicalCardForm',
        REPORT_PHYSICAL_CARD_FORM_DRAFT: 'requestPhysicalCardFormDraft',
        REPORT_VIRTUAL_CARD_FRAUD: 'reportVirtualCardFraudForm',
        REPORT_VIRTUAL_CARD_FRAUD_DRAFT: 'reportVirtualCardFraudFormDraft',
        GET_PHYSICAL_CARD_FORM: 'getPhysicalCardForm',
        GET_PHYSICAL_CARD_FORM_DRAFT: 'getPhysicalCardFormDraft',
        REPORT_FIELDS_EDIT_FORM: 'reportFieldsEditForm',
        REPORT_FIELDS_EDIT_FORM_DRAFT: 'reportFieldsEditFormDraft',
        REIMBURSEMENT_ACCOUNT_FORM: 'reimbursementAccount',
        REIMBURSEMENT_ACCOUNT_FORM_DRAFT: 'reimbursementAccountDraft',
        PERSONAL_BANK_ACCOUNT_FORM: 'personalBankAccount',
        PERSONAL_BANK_ACCOUNT_FORM_DRAFT: 'personalBankAccountDraft',
        DISABLE_AUTO_RENEW_SURVEY_FORM: 'disableAutoRenewSurveyForm',
        DISABLE_AUTO_RENEW_SURVEY_FORM_DRAFT: 'disableAutoRenewSurveyFormDraft',
        REQUEST_EARLY_CANCELLATION_FORM: 'requestEarlyCancellationForm',
        REQUEST_EARLY_CANCELLATION_FORM_DRAFT: 'requestEarlyCancellationFormDraft',
        EXIT_SURVEY_REASON_FORM: 'exitSurveyReasonForm',
        EXIT_SURVEY_REASON_FORM_DRAFT: 'exitSurveyReasonFormDraft',
        EXIT_SURVEY_RESPONSE_FORM: 'exitSurveyResponseForm',
        EXIT_SURVEY_RESPONSE_FORM_DRAFT: 'exitSurveyResponseFormDraft',
        WALLET_ADDITIONAL_DETAILS: 'walletAdditionalDetails',
        WALLET_ADDITIONAL_DETAILS_DRAFT: 'walletAdditionalDetailsDraft',
        POLICY_TAG_NAME_FORM: 'policyTagNameForm',
        POLICY_TAG_NAME_FORM_DRAFT: 'policyTagNameFormDraft',
        WORKSPACE_NEW_TAX_FORM: 'workspaceNewTaxForm',
        WORKSPACE_NEW_TAX_FORM_DRAFT: 'workspaceNewTaxFormDraft',
        WORKSPACE_TAX_NAME_FORM: 'workspaceTaxNameForm',
        WORKSPACE_TAX_CODE_FORM: 'workspaceTaxCodeForm',
        WORKSPACE_TAX_CODE_FORM_DRAFT: 'workspaceTaxCodeFormDraft',
        WORKSPACE_TAX_NAME_FORM_DRAFT: 'workspaceTaxNameFormDraft',
        WORKSPACE_TAX_VALUE_FORM: 'workspaceTaxValueForm',
        WORKSPACE_TAX_VALUE_FORM_DRAFT: 'workspaceTaxValueFormDraft',
        WORKSPACE_INVOICES_COMPANY_NAME_FORM: 'workspaceInvoicesCompanyNameForm',
        WORKSPACE_INVOICES_COMPANY_NAME_FORM_DRAFT: 'workspaceInvoicesCompanyNameFormDraft',
        WORKSPACE_INVOICES_COMPANY_WEBSITE_FORM: 'workspaceInvoicesCompanyWebsiteForm',
        WORKSPACE_INVOICES_COMPANY_WEBSITE_FORM_DRAFT: 'workspaceInvoicesCompanyWebsiteFormDraft',
        NEW_CHAT_NAME_FORM: 'newChatNameForm',
        NEW_CHAT_NAME_FORM_DRAFT: 'newChatNameFormDraft',
        SUBSCRIPTION_SIZE_FORM: 'subscriptionSizeForm',
        SUBSCRIPTION_SIZE_FORM_DRAFT: 'subscriptionSizeFormDraft',
        ISSUE_NEW_EXPENSIFY_CARD_FORM: 'issueNewExpensifyCard',
        ISSUE_NEW_EXPENSIFY_CARD_FORM_DRAFT: 'issueNewExpensifyCardDraft',
        ADD_NEW_CARD_FEED_FORM: 'addNewCardFeed',
        ADD_NEW_CARD_FEED_FORM_DRAFT: 'addNewCardFeedDraft',
        ASSIGN_CARD_FORM: 'assignCard',
        ASSIGN_CARD_FORM_DRAFT: 'assignCardDraft',
        EDIT_EXPENSIFY_CARD_NAME_FORM: 'editExpensifyCardName',
        EDIT_EXPENSIFY_CARD_NAME_DRAFT_FORM: 'editExpensifyCardNameDraft',
        EDIT_EXPENSIFY_CARD_LIMIT_FORM: 'editExpensifyCardLimit',
        EDIT_EXPENSIFY_CARD_LIMIT_DRAFT_FORM: 'editExpensifyCardLimitDraft',
        SAGE_INTACCT_CREDENTIALS_FORM: 'sageIntacctCredentialsForm',
        SAGE_INTACCT_CREDENTIALS_FORM_DRAFT: 'sageIntacctCredentialsFormDraft',
        NETSUITE_CUSTOM_FIELD_FORM: 'netSuiteCustomFieldForm',
        NETSUITE_CUSTOM_FIELD_FORM_DRAFT: 'netSuiteCustomFieldFormDraft',
        NETSUITE_CUSTOM_SEGMENT_ADD_FORM: 'netSuiteCustomSegmentAddForm',
        NETSUITE_CUSTOM_SEGMENT_ADD_FORM_DRAFT: 'netSuiteCustomSegmentAddFormDraft',
        NETSUITE_CUSTOM_LIST_ADD_FORM: 'netSuiteCustomListAddForm',
        NETSUITE_CUSTOM_LIST_ADD_FORM_DRAFT: 'netSuiteCustomListAddFormDraft',
        NETSUITE_TOKEN_INPUT_FORM: 'netsuiteTokenInputForm',
        NETSUITE_TOKEN_INPUT_FORM_DRAFT: 'netsuiteTokenInputFormDraft',
        NETSUITE_CUSTOM_FORM_ID_FORM: 'netsuiteCustomFormIDForm',
        NETSUITE_CUSTOM_FORM_ID_FORM_DRAFT: 'netsuiteCustomFormIDFormDraft',
        SAGE_INTACCT_DIMENSION_TYPE_FORM: 'sageIntacctDimensionTypeForm',
        SAGE_INTACCT_DIMENSION_TYPE_FORM_DRAFT: 'sageIntacctDimensionTypeFormDraft',
        SEARCH_ADVANCED_FILTERS_FORM: 'searchAdvancedFiltersForm',
        SEARCH_ADVANCED_FILTERS_FORM_DRAFT: 'searchAdvancedFiltersFormDraft',
        SEARCH_SAVED_SEARCH_RENAME_FORM: 'searchSavedSearchRenameForm',
        SEARCH_SAVED_SEARCH_RENAME_FORM_DRAFT: 'searchSavedSearchRenameFormDraft',
        TEXT_PICKER_MODAL_FORM: 'textPickerModalForm',
        TEXT_PICKER_MODAL_FORM_DRAFT: 'textPickerModalFormDraft',
        RULES_CUSTOM_NAME_MODAL_FORM: 'rulesCustomNameModalForm',
        RULES_CUSTOM_NAME_MODAL_FORM_DRAFT: 'rulesCustomNameModalFormDraft',
        RULES_AUTO_APPROVE_REPORTS_UNDER_MODAL_FORM: 'rulesAutoApproveReportsUnderModalForm',
        RULES_AUTO_APPROVE_REPORTS_UNDER_MODAL_FORM_DRAFT: 'rulesAutoApproveReportsUnderModalFormDraft',
        RULES_RANDOM_REPORT_AUDIT_MODAL_FORM: 'rulesRandomReportAuditModalForm',
        RULES_RANDOM_REPORT_AUDIT_MODAL_FORM_DRAFT: 'rulesRandomReportAuditModalFormDraft',
        RULES_AUTO_PAY_REPORTS_UNDER_MODAL_FORM: 'rulesAutoPayReportsUnderModalForm',
        RULES_AUTO_PAY_REPORTS_UNDER_MODAL_FORM_DRAFT: 'rulesAutoPayReportsUnderModalFormDraft',
        RULES_REQUIRED_RECEIPT_AMOUNT_FORM: 'rulesRequiredReceiptAmountForm',
        RULES_REQUIRED_RECEIPT_AMOUNT_FORM_DRAFT: 'rulesRequiredReceiptAmountFormDraft',
        RULES_MAX_EXPENSE_AMOUNT_FORM: 'rulesMaxExpenseAmountForm',
        RULES_MAX_EXPENSE_AMOUNT_FORM_DRAFT: 'rulesMaxExpenseAmountFormDraft',
        RULES_MAX_EXPENSE_AGE_FORM: 'rulesMaxExpenseAgeForm',
        RULES_MAX_EXPENSE_AGE_FORM_DRAFT: 'rulesMaxExpenseAgeFormDraft',
        DEBUG_DETAILS_FORM: 'debugDetailsForm',
        DEBUG_DETAILS_FORM_DRAFT: 'debugDetailsFormDraft',
    },
} as const;

type AllOnyxKeys = DeepValueOf<typeof ONYXKEYS>;

type OnyxFormValuesMapping = {
    [ONYXKEYS.FORMS.ADD_PAYMENT_CARD_FORM]: FormTypes.AddPaymentCardForm;
    [ONYXKEYS.FORMS.WORKSPACE_SETTINGS_FORM]: FormTypes.WorkspaceSettingsForm;
    [ONYXKEYS.FORMS.WORKSPACE_CATEGORY_FORM]: FormTypes.WorkspaceCategoryForm;
    [ONYXKEYS.FORMS.WORKSPACE_TAG_FORM]: FormTypes.WorkspaceTagForm;
    [ONYXKEYS.FORMS.WORKSPACE_TAX_CUSTOM_NAME]: FormTypes.WorkspaceTaxCustomName;
    [ONYXKEYS.FORMS.WORKSPACE_COMPANY_CARD_FEED_NAME]: FormTypes.WorkspaceCompanyCardFeedName;
    [ONYXKEYS.FORMS.EDIT_WORKSPACE_COMPANY_CARD_NAME_FORM]: FormTypes.WorkspaceCompanyCardEditName;
    [ONYXKEYS.FORMS.WORKSPACE_REPORT_FIELDS_FORM]: FormTypes.WorkspaceReportFieldForm;
    [ONYXKEYS.FORMS.WORKSPACE_CATEGORY_DESCRIPTION_HINT_FORM]: FormTypes.WorkspaceCategoryDescriptionHintForm;
    [ONYXKEYS.FORMS.WORKSPACE_CATEGORY_FLAG_AMOUNTS_OVER_FORM]: FormTypes.WorkspaceCategoryFlagAmountsOverForm;
    [ONYXKEYS.FORMS.CLOSE_ACCOUNT_FORM]: FormTypes.CloseAccountForm;
    [ONYXKEYS.FORMS.PROFILE_SETTINGS_FORM]: FormTypes.ProfileSettingsForm;
    [ONYXKEYS.FORMS.DISPLAY_NAME_FORM]: FormTypes.DisplayNameForm;
    [ONYXKEYS.FORMS.ONBOARDING_PERSONAL_DETAILS_FORM]: FormTypes.DisplayNameForm;
    [ONYXKEYS.FORMS.ROOM_NAME_FORM]: FormTypes.RoomNameForm;
    [ONYXKEYS.FORMS.REPORT_DESCRIPTION_FORM]: FormTypes.ReportDescriptionForm;
    [ONYXKEYS.FORMS.LEGAL_NAME_FORM]: FormTypes.LegalNameForm;
    [ONYXKEYS.FORMS.WORKSPACE_INVITE_MESSAGE_FORM]: FormTypes.WorkspaceInviteMessageForm;
    [ONYXKEYS.FORMS.DATE_OF_BIRTH_FORM]: FormTypes.DateOfBirthForm;
    [ONYXKEYS.FORMS.HOME_ADDRESS_FORM]: FormTypes.HomeAddressForm;
    [ONYXKEYS.FORMS.PERSONAL_DETAILS_FORM]: FormTypes.PersonalDetailsForm;
    [ONYXKEYS.FORMS.NEW_ROOM_FORM]: FormTypes.NewRoomForm;
    [ONYXKEYS.FORMS.ROOM_SETTINGS_FORM]: FormTypes.RoomSettingsForm;
    [ONYXKEYS.FORMS.NEW_TASK_FORM]: FormTypes.NewTaskForm;
    [ONYXKEYS.FORMS.EDIT_TASK_FORM]: FormTypes.EditTaskForm;
    [ONYXKEYS.FORMS.DISABLE_AUTO_RENEW_SURVEY_FORM]: FormTypes.FeedbackSurveyForm;
    [ONYXKEYS.FORMS.REQUEST_EARLY_CANCELLATION_FORM]: FormTypes.FeedbackSurveyForm;
    [ONYXKEYS.FORMS.EXIT_SURVEY_REASON_FORM]: FormTypes.ExitSurveyReasonForm;
    [ONYXKEYS.FORMS.EXIT_SURVEY_RESPONSE_FORM]: FormTypes.ExitSurveyResponseForm;
    [ONYXKEYS.FORMS.MONEY_REQUEST_DESCRIPTION_FORM]: FormTypes.MoneyRequestDescriptionForm;
    [ONYXKEYS.FORMS.MONEY_REQUEST_MERCHANT_FORM]: FormTypes.MoneyRequestMerchantForm;
    [ONYXKEYS.FORMS.MONEY_REQUEST_AMOUNT_FORM]: FormTypes.MoneyRequestAmountForm;
    [ONYXKEYS.FORMS.MONEY_REQUEST_DATE_FORM]: FormTypes.MoneyRequestDateForm;
    [ONYXKEYS.FORMS.MONEY_REQUEST_HOLD_FORM]: FormTypes.MoneyRequestHoldReasonForm;
    [ONYXKEYS.FORMS.MONEY_REQUEST_COMPANY_INFO_FORM]: FormTypes.MoneyRequestCompanyInfoForm;
    [ONYXKEYS.FORMS.NEW_CONTACT_METHOD_FORM]: FormTypes.NewContactMethodForm;
    [ONYXKEYS.FORMS.WAYPOINT_FORM]: FormTypes.WaypointForm;
    [ONYXKEYS.FORMS.SETTINGS_STATUS_SET_FORM]: FormTypes.SettingsStatusSetForm;
    [ONYXKEYS.FORMS.SETTINGS_STATUS_CLEAR_DATE_FORM]: FormTypes.SettingsStatusClearDateForm;
    [ONYXKEYS.FORMS.CHANGE_BILLING_CURRENCY_FORM]: FormTypes.ChangeBillingCurrencyForm;
    [ONYXKEYS.FORMS.SETTINGS_STATUS_SET_CLEAR_AFTER_FORM]: FormTypes.SettingsStatusSetClearAfterForm;
    [ONYXKEYS.FORMS.PRIVATE_NOTES_FORM]: FormTypes.PrivateNotesForm;
    [ONYXKEYS.FORMS.I_KNOW_A_TEACHER_FORM]: FormTypes.IKnowTeacherForm;
    [ONYXKEYS.FORMS.INTRO_SCHOOL_PRINCIPAL_FORM]: FormTypes.IntroSchoolPrincipalForm;
    [ONYXKEYS.FORMS.REPORT_VIRTUAL_CARD_FRAUD]: FormTypes.ReportVirtualCardFraudForm;
    [ONYXKEYS.FORMS.REPORT_PHYSICAL_CARD_FORM]: FormTypes.ReportPhysicalCardForm;
    [ONYXKEYS.FORMS.GET_PHYSICAL_CARD_FORM]: FormTypes.GetPhysicalCardForm;
    [ONYXKEYS.FORMS.REPORT_FIELDS_EDIT_FORM]: FormTypes.ReportFieldsEditForm;
    [ONYXKEYS.FORMS.REIMBURSEMENT_ACCOUNT_FORM]: FormTypes.ReimbursementAccountForm;
    [ONYXKEYS.FORMS.PERSONAL_BANK_ACCOUNT_FORM]: FormTypes.PersonalBankAccountForm;
    [ONYXKEYS.FORMS.WORKSPACE_DESCRIPTION_FORM]: FormTypes.WorkspaceDescriptionForm;
    [ONYXKEYS.FORMS.WALLET_ADDITIONAL_DETAILS]: FormTypes.AdditionalDetailStepForm;
    [ONYXKEYS.FORMS.POLICY_TAG_NAME_FORM]: FormTypes.PolicyTagNameForm;
    [ONYXKEYS.FORMS.WORKSPACE_NEW_TAX_FORM]: FormTypes.WorkspaceNewTaxForm;
    [ONYXKEYS.FORMS.POLICY_CREATE_DISTANCE_RATE_FORM]: FormTypes.PolicyCreateDistanceRateForm;
    [ONYXKEYS.FORMS.POLICY_DISTANCE_RATE_EDIT_FORM]: FormTypes.PolicyDistanceRateEditForm;
    [ONYXKEYS.FORMS.POLICY_DISTANCE_RATE_TAX_RECLAIMABLE_ON_EDIT_FORM]: FormTypes.PolicyDistanceRateTaxReclaimableOnEditForm;
    [ONYXKEYS.FORMS.WORKSPACE_TAX_NAME_FORM]: FormTypes.WorkspaceTaxNameForm;
    [ONYXKEYS.FORMS.WORKSPACE_TAX_CODE_FORM]: FormTypes.WorkspaceTaxCodeForm;
    [ONYXKEYS.FORMS.WORKSPACE_TAX_VALUE_FORM]: FormTypes.WorkspaceTaxValueForm;
    [ONYXKEYS.FORMS.WORKSPACE_INVOICES_COMPANY_NAME_FORM]: FormTypes.WorkspaceInvoicesCompanyNameForm;
    [ONYXKEYS.FORMS.WORKSPACE_INVOICES_COMPANY_WEBSITE_FORM]: FormTypes.WorkspaceInvoicesCompanyWebsiteForm;
    [ONYXKEYS.FORMS.NEW_CHAT_NAME_FORM]: FormTypes.NewChatNameForm;
    [ONYXKEYS.FORMS.SUBSCRIPTION_SIZE_FORM]: FormTypes.SubscriptionSizeForm;
    [ONYXKEYS.FORMS.ISSUE_NEW_EXPENSIFY_CARD_FORM]: FormTypes.IssueNewExpensifyCardForm;
    [ONYXKEYS.FORMS.ADD_NEW_CARD_FEED_FORM]: FormTypes.AddNewCardFeedForm;
    [ONYXKEYS.FORMS.ASSIGN_CARD_FORM]: FormTypes.AssignCardForm;
    [ONYXKEYS.FORMS.EDIT_EXPENSIFY_CARD_NAME_FORM]: FormTypes.EditExpensifyCardNameForm;
    [ONYXKEYS.FORMS.EDIT_EXPENSIFY_CARD_LIMIT_FORM]: FormTypes.EditExpensifyCardLimitForm;
    [ONYXKEYS.FORMS.SAGE_INTACCT_CREDENTIALS_FORM]: FormTypes.SageIntactCredentialsForm;
    [ONYXKEYS.FORMS.NETSUITE_CUSTOM_FIELD_FORM]: FormTypes.NetSuiteCustomFieldForm;
    [ONYXKEYS.FORMS.NETSUITE_CUSTOM_LIST_ADD_FORM]: FormTypes.NetSuiteCustomFieldForm;
    [ONYXKEYS.FORMS.NETSUITE_CUSTOM_SEGMENT_ADD_FORM]: FormTypes.NetSuiteCustomFieldForm;
    [ONYXKEYS.FORMS.NETSUITE_TOKEN_INPUT_FORM]: FormTypes.NetSuiteTokenInputForm;
    [ONYXKEYS.FORMS.NETSUITE_CUSTOM_FORM_ID_FORM]: FormTypes.NetSuiteCustomFormIDForm;
    [ONYXKEYS.FORMS.SAGE_INTACCT_DIMENSION_TYPE_FORM]: FormTypes.SageIntacctDimensionForm;
    [ONYXKEYS.FORMS.SEARCH_ADVANCED_FILTERS_FORM]: FormTypes.SearchAdvancedFiltersForm;
    [ONYXKEYS.FORMS.TEXT_PICKER_MODAL_FORM]: FormTypes.TextPickerModalForm;
    [ONYXKEYS.FORMS.RULES_CUSTOM_NAME_MODAL_FORM]: FormTypes.RulesCustomNameModalForm;
    [ONYXKEYS.FORMS.RULES_AUTO_APPROVE_REPORTS_UNDER_MODAL_FORM]: FormTypes.RulesAutoApproveReportsUnderModalForm;
    [ONYXKEYS.FORMS.RULES_RANDOM_REPORT_AUDIT_MODAL_FORM]: FormTypes.RulesRandomReportAuditModalForm;
    [ONYXKEYS.FORMS.RULES_AUTO_PAY_REPORTS_UNDER_MODAL_FORM]: FormTypes.RulesAutoPayReportsUnderModalForm;
    [ONYXKEYS.FORMS.RULES_REQUIRED_RECEIPT_AMOUNT_FORM]: FormTypes.RulesRequiredReceiptAmountForm;
    [ONYXKEYS.FORMS.RULES_MAX_EXPENSE_AMOUNT_FORM]: FormTypes.RulesMaxExpenseAmountForm;
    [ONYXKEYS.FORMS.RULES_MAX_EXPENSE_AGE_FORM]: FormTypes.RulesMaxExpenseAgeForm;
    [ONYXKEYS.FORMS.SEARCH_SAVED_SEARCH_RENAME_FORM]: FormTypes.SearchSavedSearchRenameForm;
    [ONYXKEYS.FORMS.DEBUG_DETAILS_FORM]: FormTypes.DebugReportForm | FormTypes.DebugReportActionForm | FormTypes.DebugTransactionForm | FormTypes.DebugTransactionViolationForm;
};

type OnyxFormDraftValuesMapping = {
    [K in keyof OnyxFormValuesMapping as `${K}Draft`]: OnyxFormValuesMapping[K];
};

type OnyxCollectionValuesMapping = {
    [ONYXKEYS.COLLECTION.DOWNLOAD]: OnyxTypes.Download;
    [ONYXKEYS.COLLECTION.POLICY]: OnyxTypes.Policy;
    [ONYXKEYS.COLLECTION.POLICY_DRAFTS]: OnyxTypes.Policy;
    [ONYXKEYS.COLLECTION.POLICY_CATEGORIES]: OnyxTypes.PolicyCategories;
    [ONYXKEYS.COLLECTION.POLICY_CATEGORIES_DRAFT]: OnyxTypes.PolicyCategories;
    [ONYXKEYS.COLLECTION.POLICY_TAGS]: OnyxTypes.PolicyTagLists;
    [ONYXKEYS.COLLECTION.POLICY_RECENTLY_USED_CATEGORIES]: OnyxTypes.RecentlyUsedCategories;
    [ONYXKEYS.COLLECTION.POLICY_HAS_CONNECTIONS_DATA_BEEN_FETCHED]: boolean;
    [ONYXKEYS.COLLECTION.DEPRECATED_POLICY_MEMBER_LIST]: OnyxTypes.PolicyEmployeeList;
    [ONYXKEYS.COLLECTION.WORKSPACE_INVITE_MEMBERS_DRAFT]: OnyxTypes.InvitedEmailsToAccountIDs;
    [ONYXKEYS.COLLECTION.WORKSPACE_INVITE_MESSAGE_DRAFT]: string;
    [ONYXKEYS.COLLECTION.REPORT]: OnyxTypes.Report;
    [ONYXKEYS.COLLECTION.REPORT_NAME_VALUE_PAIRS]: OnyxTypes.ReportNameValuePairs;
    [ONYXKEYS.COLLECTION.REPORT_DRAFT]: OnyxTypes.Report;
    [ONYXKEYS.COLLECTION.REPORT_METADATA]: OnyxTypes.ReportMetadata;
    [ONYXKEYS.COLLECTION.REPORT_ACTIONS]: OnyxTypes.ReportActions;
    [ONYXKEYS.COLLECTION.REPORT_ACTIONS_DRAFTS]: OnyxTypes.ReportActionsDrafts;
    [ONYXKEYS.COLLECTION.REPORT_ACTIONS_PAGES]: OnyxTypes.Pages;
    [ONYXKEYS.COLLECTION.REPORT_ACTIONS_REACTIONS]: OnyxTypes.ReportActionReactions;
    [ONYXKEYS.COLLECTION.REPORT_DRAFT_COMMENT]: string;
    [ONYXKEYS.COLLECTION.REPORT_IS_COMPOSER_FULL_SIZE]: boolean;
    [ONYXKEYS.COLLECTION.REPORT_USER_IS_TYPING]: OnyxTypes.ReportUserIsTyping;
    [ONYXKEYS.COLLECTION.REPORT_USER_IS_LEAVING_ROOM]: boolean;
    [ONYXKEYS.COLLECTION.REPORT_VIOLATIONS]: OnyxTypes.ReportViolations;
    [ONYXKEYS.COLLECTION.SECURITY_GROUP]: OnyxTypes.SecurityGroup;
    [ONYXKEYS.COLLECTION.TRANSACTION]: OnyxTypes.Transaction;
    [ONYXKEYS.COLLECTION.TRANSACTION_DRAFT]: OnyxTypes.Transaction;
    [ONYXKEYS.COLLECTION.SKIP_CONFIRMATION]: boolean;
    [ONYXKEYS.COLLECTION.TRANSACTION_BACKUP]: OnyxTypes.Transaction;
    [ONYXKEYS.COLLECTION.TRANSACTION_VIOLATIONS]: OnyxTypes.TransactionViolations;
    [ONYXKEYS.COLLECTION.SPLIT_TRANSACTION_DRAFT]: OnyxTypes.Transaction;
    [ONYXKEYS.COLLECTION.POLICY_RECENTLY_USED_TAGS]: OnyxTypes.RecentlyUsedTags;
    [ONYXKEYS.COLLECTION.OLD_POLICY_RECENTLY_USED_TAGS]: OnyxTypes.RecentlyUsedTags;
    [ONYXKEYS.COLLECTION.SELECTED_TAB]: OnyxTypes.SelectedTabRequest;
    [ONYXKEYS.COLLECTION.PRIVATE_NOTES_DRAFT]: string;
    [ONYXKEYS.COLLECTION.NEXT_STEP]: OnyxTypes.ReportNextStep;
    [ONYXKEYS.COLLECTION.POLICY_JOIN_MEMBER]: OnyxTypes.PolicyJoinMember;
    [ONYXKEYS.COLLECTION.POLICY_CONNECTION_SYNC_PROGRESS]: OnyxTypes.PolicyConnectionSyncProgress;
    [ONYXKEYS.COLLECTION.SNAPSHOT]: OnyxTypes.SearchResults;
    [ONYXKEYS.COLLECTION.SHARED_NVP_PRIVATE_USER_BILLING_GRACE_PERIOD_END]: OnyxTypes.BillingGraceEndPeriod;
    [ONYXKEYS.COLLECTION.SHARED_NVP_PRIVATE_DOMAIN_MEMBER]: OnyxTypes.CardFeeds;
    [ONYXKEYS.COLLECTION.PRIVATE_EXPENSIFY_CARD_SETTINGS]: OnyxTypes.ExpensifyCardSettings;
    [ONYXKEYS.COLLECTION.WORKSPACE_CARDS_LIST]: OnyxTypes.WorkspaceCardsList;
    [ONYXKEYS.COLLECTION.EXPENSIFY_CARD_CONTINUOUS_RECONCILIATION_CONNECTION]: OnyxTypes.PolicyConnectionName;
    [ONYXKEYS.COLLECTION.EXPENSIFY_CARD_USE_CONTINUOUS_RECONCILIATION]: boolean;
    [ONYXKEYS.COLLECTION.LAST_SELECTED_FEED]: OnyxTypes.CompanyCardFeed;
    [ONYXKEYS.COLLECTION.NVP_EXPENSIFY_ON_CARD_WAITLIST]: OnyxTypes.CardOnWaitlist;
};

type OnyxValuesMapping = {
    [ONYXKEYS.ACCOUNT]: OnyxTypes.Account;
    [ONYXKEYS.ACCOUNT_MANAGER_REPORT_ID]: string;

    // NVP_ONBOARDING is an array for old users.
    [ONYXKEYS.NVP_ONBOARDING]: Onboarding | [];

    // ONYXKEYS.NVP_TRYNEWDOT is HybridApp onboarding data
    [ONYXKEYS.NVP_TRYNEWDOT]: OnyxTypes.TryNewDot;
    [ONYXKEYS.RECENT_SEARCHES]: Record<string, OnyxTypes.RecentSearchItem>;
    [ONYXKEYS.SAVED_SEARCHES]: OnyxTypes.SaveSearch;
    [ONYXKEYS.RECENTLY_USED_CURRENCIES]: string[];
    [ONYXKEYS.ACTIVE_CLIENTS]: string[];
    [ONYXKEYS.DEVICE_ID]: string;
    [ONYXKEYS.IS_SIDEBAR_LOADED]: boolean;
    [ONYXKEYS.PERSISTED_REQUESTS]: OnyxTypes.Request[];
    [ONYXKEYS.PERSISTED_ONGOING_REQUESTS]: OnyxTypes.Request;
    [ONYXKEYS.CURRENT_DATE]: string;
    [ONYXKEYS.CREDENTIALS]: OnyxTypes.Credentials;
    [ONYXKEYS.STASHED_CREDENTIALS]: OnyxTypes.Credentials;
    [ONYXKEYS.MODAL]: OnyxTypes.Modal;
    [ONYXKEYS.NETWORK]: OnyxTypes.Network;
    [ONYXKEYS.NEW_GROUP_CHAT_DRAFT]: OnyxTypes.NewGroupChatDraft;
    [ONYXKEYS.CUSTOM_STATUS_DRAFT]: OnyxTypes.CustomStatusDraft;
    [ONYXKEYS.INPUT_FOCUSED]: boolean;
    [ONYXKEYS.PERSONAL_DETAILS_LIST]: OnyxTypes.PersonalDetailsList;
    [ONYXKEYS.PRIVATE_PERSONAL_DETAILS]: OnyxTypes.PrivatePersonalDetails;
    [ONYXKEYS.PERSONAL_DETAILS_METADATA]: Record<string, OnyxTypes.PersonalDetailsMetadata>;
    [ONYXKEYS.TASK]: OnyxTypes.Task;
    [ONYXKEYS.CURRENCY_LIST]: OnyxTypes.CurrencyList;
    [ONYXKEYS.UPDATE_AVAILABLE]: boolean;
    [ONYXKEYS.SCREEN_SHARE_REQUEST]: OnyxTypes.ScreenShareRequest;
    [ONYXKEYS.COUNTRY_CODE]: number;
    [ONYXKEYS.COUNTRY]: string;
    [ONYXKEYS.USER]: OnyxTypes.User;
    [ONYXKEYS.USER_LOCATION]: OnyxTypes.UserLocation;
    [ONYXKEYS.LOGIN_LIST]: OnyxTypes.LoginList;
    [ONYXKEYS.PENDING_CONTACT_ACTION]: OnyxTypes.PendingContactAction;
    [ONYXKEYS.VALIDATE_ACTION_CODE]: OnyxTypes.ValidateMagicCodeAction;
    [ONYXKEYS.SESSION]: OnyxTypes.Session;
    [ONYXKEYS.USER_METADATA]: OnyxTypes.UserMetadata;
    [ONYXKEYS.STASHED_SESSION]: OnyxTypes.Session;
    [ONYXKEYS.BETAS]: OnyxTypes.Beta[];
    [ONYXKEYS.NVP_MUTED_PLATFORMS]: Partial<Record<Platform, true>>;
    [ONYXKEYS.NVP_PRIORITY_MODE]: ValueOf<typeof CONST.PRIORITY_MODE>;
    [ONYXKEYS.NVP_BLOCKED_FROM_CONCIERGE]: OnyxTypes.BlockedFromConcierge;

    // The value of this nvp is a string representation of the date when the block expires, or an empty string if the user is not blocked
    [ONYXKEYS.NVP_BLOCKED_FROM_CHAT]: string;
    [ONYXKEYS.NVP_PRIVATE_PUSH_NOTIFICATION_ID]: string;
    [ONYXKEYS.NVP_RECENT_ATTENDEES]: Attendee[];
    [ONYXKEYS.NVP_TRY_FOCUS_MODE]: boolean;
    [ONYXKEYS.NVP_DISMISSED_HOLD_USE_EXPLANATION]: boolean;
    [ONYXKEYS.FOCUS_MODE_NOTIFICATION]: boolean;
    [ONYXKEYS.NVP_LAST_PAYMENT_METHOD]: OnyxTypes.LastPaymentMethod;
    [ONYXKEYS.NVP_LAST_LOCATION_PERMISSION_PROMPT]: string;
    [ONYXKEYS.LAST_EXPORT_METHOD]: OnyxTypes.LastExportMethod;
    [ONYXKEYS.NVP_RECENT_WAYPOINTS]: OnyxTypes.RecentWaypoint[];
    [ONYXKEYS.NVP_INTRO_SELECTED]: OnyxTypes.IntroSelected;
    [ONYXKEYS.NVP_LAST_SELECTED_DISTANCE_RATES]: OnyxTypes.LastSelectedDistanceRates;
    [ONYXKEYS.NVP_SEEN_NEW_USER_MODAL]: boolean;
    [ONYXKEYS.PUSH_NOTIFICATIONS_ENABLED]: boolean;
    [ONYXKEYS.PLAID_DATA]: OnyxTypes.PlaidData;
    [ONYXKEYS.IS_PLAID_DISABLED]: boolean;
    [ONYXKEYS.PLAID_LINK_TOKEN]: string;
    [ONYXKEYS.ONFIDO_TOKEN]: string;
    [ONYXKEYS.ONFIDO_APPLICANT_ID]: string;
    [ONYXKEYS.NVP_PREFERRED_LOCALE]: OnyxTypes.Locale;
    [ONYXKEYS.NVP_ACTIVE_POLICY_ID]: string;
    [ONYXKEYS.NVP_DISMISSED_REFERRAL_BANNERS]: OnyxTypes.DismissedReferralBanners;
    [ONYXKEYS.NVP_HAS_SEEN_TRACK_TRAINING]: boolean;
    [ONYXKEYS.NVP_PRIVATE_SUBSCRIPTION]: OnyxTypes.PrivateSubscription;
    [ONYXKEYS.NVP_PRIVATE_STRIPE_CUSTOMER_ID]: OnyxTypes.StripeCustomerID;
    [ONYXKEYS.NVP_PRIVATE_BILLING_DISPUTE_PENDING]: number;
    [ONYXKEYS.NVP_PRIVATE_BILLING_STATUS]: OnyxTypes.BillingStatus;
    [ONYXKEYS.USER_WALLET]: OnyxTypes.UserWallet;
    [ONYXKEYS.WALLET_ONFIDO]: OnyxTypes.WalletOnfido;
    [ONYXKEYS.WALLET_ADDITIONAL_DETAILS]: OnyxTypes.WalletAdditionalDetails;
    [ONYXKEYS.WALLET_TERMS]: OnyxTypes.WalletTerms;
    [ONYXKEYS.BANK_ACCOUNT_LIST]: OnyxTypes.BankAccountList;
    [ONYXKEYS.FUND_LIST]: OnyxTypes.FundList;
    [ONYXKEYS.CARD_LIST]: OnyxTypes.CardList;
    [ONYXKEYS.WALLET_STATEMENT]: OnyxTypes.WalletStatement;
    [ONYXKEYS.PERSONAL_BANK_ACCOUNT]: OnyxTypes.PersonalBankAccount;
    [ONYXKEYS.REIMBURSEMENT_ACCOUNT]: OnyxTypes.ReimbursementAccount;
    [ONYXKEYS.PREFERRED_EMOJI_SKIN_TONE]: string | number;
    [ONYXKEYS.FREQUENTLY_USED_EMOJIS]: OnyxTypes.FrequentlyUsedEmoji[];
    [ONYXKEYS.REIMBURSEMENT_ACCOUNT_WORKSPACE_ID]: string;
    [ONYXKEYS.IS_LOADING_PAYMENT_METHODS]: boolean;
    [ONYXKEYS.IS_LOADING_REPORT_DATA]: boolean;
    [ONYXKEYS.IS_TEST_TOOLS_MODAL_OPEN]: boolean;
    [ONYXKEYS.APP_PROFILING_IN_PROGRESS]: boolean;
    [ONYXKEYS.IS_LOADING_APP]: boolean;
    [ONYXKEYS.WALLET_TRANSFER]: OnyxTypes.WalletTransfer;
    [ONYXKEYS.LAST_ACCESSED_WORKSPACE_POLICY_ID]: string;
    [ONYXKEYS.SHOULD_SHOW_COMPOSE_INPUT]: boolean;
    [ONYXKEYS.IS_BETA]: boolean;
    [ONYXKEYS.IS_CHECKING_PUBLIC_ROOM]: boolean;
    [ONYXKEYS.MY_DOMAIN_SECURITY_GROUPS]: Record<string, string>;
    [ONYXKEYS.LAST_OPENED_PUBLIC_ROOM_ID]: string;
    [ONYXKEYS.VERIFY_3DS_SUBSCRIPTION]: string;
    [ONYXKEYS.PREFERRED_THEME]: ValueOf<typeof CONST.THEME>;
    [ONYXKEYS.MAPBOX_ACCESS_TOKEN]: OnyxTypes.MapboxAccessToken;
    [ONYXKEYS.ONYX_UPDATES_FROM_SERVER]: OnyxTypes.OnyxUpdatesFromServer;
    [ONYXKEYS.ONYX_UPDATES_LAST_UPDATE_ID_APPLIED_TO_CLIENT]: number;
    [ONYXKEYS.MAX_CANVAS_AREA]: number;
    [ONYXKEYS.MAX_CANVAS_HEIGHT]: number;
    [ONYXKEYS.MAX_CANVAS_WIDTH]: number;
    [ONYXKEYS.ONBOARDING_PURPOSE_SELECTED]: OnyxTypes.OnboardingPurpose;
    [ONYXKEYS.ONBOARDING_COMPANY_SIZE]: OnboardingCompanySize;
    [ONYXKEYS.ONBOARDING_CUSTOM_CHOICES]: OnyxTypes.OnboardingPurpose[] | [];
    [ONYXKEYS.ONBOARDING_ERROR_MESSAGE]: string;
    [ONYXKEYS.ONBOARDING_POLICY_ID]: string;
    [ONYXKEYS.ONBOARDING_ADMINS_CHAT_REPORT_ID]: string;
    [ONYXKEYS.ONBOARDING_LAST_VISITED_PATH]: string;
    [ONYXKEYS.IS_SEARCHING_FOR_REPORTS]: boolean;
    [ONYXKEYS.LAST_VISITED_PATH]: string | undefined;
    [ONYXKEYS.VERIFY_3DS_SUBSCRIPTION]: string;
    [ONYXKEYS.RECENTLY_USED_REPORT_FIELDS]: OnyxTypes.RecentlyUsedReportFields;
    [ONYXKEYS.UPDATE_REQUIRED]: boolean;
    [ONYXKEYS.RESET_REQUIRED]: boolean;
    [ONYXKEYS.PLAID_CURRENT_EVENT]: string;
    [ONYXKEYS.NVP_PRIVATE_TAX_EXEMPT]: boolean;
    [ONYXKEYS.LOGS]: OnyxTypes.CapturedLogs;
    [ONYXKEYS.SHOULD_STORE_LOGS]: boolean;
    [ONYXKEYS.SHOULD_MASK_ONYX_STATE]: boolean;
    [ONYXKEYS.CACHED_PDF_PATHS]: Record<string, string>;
    [ONYXKEYS.POLICY_OWNERSHIP_CHANGE_CHECKS]: Record<string, OnyxTypes.PolicyOwnershipChangeChecks>;
    [ONYXKEYS.NVP_QUICK_ACTION_GLOBAL_CREATE]: OnyxTypes.QuickAction;
    [ONYXKEYS.SUBSCRIPTION_RETRY_BILLING_STATUS_FAILED]: boolean;
    [ONYXKEYS.SUBSCRIPTION_RETRY_BILLING_STATUS_SUCCESSFUL]: boolean;
    [ONYXKEYS.SUBSCRIPTION_RETRY_BILLING_STATUS_PENDING]: boolean;
    [ONYXKEYS.NVP_TRAVEL_SETTINGS]: OnyxTypes.TravelSettings;
    [ONYXKEYS.REVIEW_DUPLICATES]: OnyxTypes.ReviewDuplicates;
    [ONYXKEYS.ISSUE_NEW_EXPENSIFY_CARD]: OnyxTypes.IssueNewCard;
    [ONYXKEYS.ADD_NEW_COMPANY_CARD]: OnyxTypes.AddNewCompanyCardFeed;
    [ONYXKEYS.ASSIGN_CARD]: OnyxTypes.AssignCard;
    [ONYXKEYS.MOBILE_SELECTION_MODE]: OnyxTypes.MobileSelectionMode;
    [ONYXKEYS.NVP_FIRST_DAY_FREE_TRIAL]: string;
    [ONYXKEYS.NVP_LAST_DAY_FREE_TRIAL]: string;
    [ONYXKEYS.NVP_BILLING_FUND_ID]: number;
    [ONYXKEYS.NVP_PRIVATE_AMOUNT_OWED]: number;
    [ONYXKEYS.NVP_PRIVATE_OWNER_BILLING_GRACE_PERIOD_END]: number;
    [ONYXKEYS.NVP_DELETE_TRANSACTION_NAVIGATE_BACK_URL]: string | undefined;
    [ONYXKEYS.NVP_PRIVATE_CANCELLATION_DETAILS]: OnyxTypes.CancellationDetails[];
    [ONYXKEYS.ROOM_MEMBERS_USER_SEARCH_PHRASE]: string;
    [ONYXKEYS.APPROVAL_WORKFLOW]: OnyxTypes.ApprovalWorkflowOnyx;
    [ONYXKEYS.IMPORTED_SPREADSHEET]: OnyxTypes.ImportedSpreadsheet;
    [ONYXKEYS.LAST_ROUTE]: string;
    [ONYXKEYS.IS_SINGLE_NEW_DOT_ENTRY]: boolean | undefined;
    [ONYXKEYS.IS_USING_IMPORTED_STATE]: boolean;
    [ONYXKEYS.NVP_EXPENSIFY_COMPANY_CARDS_CUSTOM_NAMES]: Record<string, string>;
    [ONYXKEYS.CONCIERGE_REPORT_ID]: string;
    [ONYXKEYS.CORPAY_FIELDS]: OnyxTypes.CorpayFields;
    [ONYXKEYS.PRESERVED_USER_SESSION]: OnyxTypes.Session;
    [ONYXKEYS.NVP_DISMISSED_PRODUCT_TRAINING]: OnyxTypes.DismissedProductTraining;
    [ONYXKEYS.CORPAY_ONBOARDING_FIELDS]: OnyxTypes.CorpayOnboardingFields;
};
type OnyxValues = OnyxValuesMapping & OnyxCollectionValuesMapping & OnyxFormValuesMapping & OnyxFormDraftValuesMapping;

type OnyxCollectionKey = keyof OnyxCollectionValuesMapping;
type OnyxFormKey = keyof OnyxFormValuesMapping;
type OnyxFormDraftKey = keyof OnyxFormDraftValuesMapping;
type OnyxValueKey = keyof OnyxValuesMapping;

type OnyxKey = OnyxValueKey | OnyxCollectionKey | OnyxFormKey | OnyxFormDraftKey;
type OnyxPagesKey = typeof ONYXKEYS.COLLECTION.REPORT_ACTIONS_PAGES;

type MissingOnyxKeysError = `Error: Types don't match, OnyxKey type is missing: ${Exclude<AllOnyxKeys, OnyxKey>}`;
/** If this type errors, it means that the `OnyxKey` type is missing some keys. */
// eslint-disable-next-line @typescript-eslint/no-unused-vars
type AssertOnyxKeys = AssertTypesEqual<AllOnyxKeys, OnyxKey, MissingOnyxKeysError>;

export default ONYXKEYS;
export type {OnyxCollectionKey, OnyxCollectionValuesMapping, OnyxFormDraftKey, OnyxFormKey, OnyxFormValuesMapping, OnyxKey, OnyxPagesKey, OnyxValueKey, OnyxValues};<|MERGE_RESOLUTION|>--- conflicted
+++ resolved
@@ -455,13 +455,11 @@
     /** Corpay fieds to be used in the bank account creation setup */
     CORPAY_FIELDS: 'corpayFields',
 
-<<<<<<< HEAD
+    /** The user's session that will be preserved when using imported state */
+    PRESERVED_USER_SESSION: 'preservedUserSession',
+
     /** Corpay onboarding fields used in steps 3-5 in the global reimbursements */
     CORPAY_ONBOARDING_FIELDS: 'corpayOnboardingFields',
-=======
-    /** The user's session that will be preserved when using imported state */
-    PRESERVED_USER_SESSION: 'preservedUserSession',
->>>>>>> b59d7298
 
     /** Collection Keys */
     COLLECTION: {
