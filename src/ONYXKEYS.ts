--- conflicted
+++ resolved
@@ -1109,12 +1109,8 @@
     [ONYXKEYS.CORPAY_ONBOARDING_FIELDS]: OnyxTypes.CorpayOnboardingFields;
     [ONYXKEYS.LAST_FULL_RECONNECT_TIME]: string;
     [ONYXKEYS.TRAVEL_PROVISIONING]: OnyxTypes.TravelProvisioning;
-<<<<<<< HEAD
-    [ONYXKEYS.NVP_SIDE_PANE]: OnyxTypes.SidePane;
+    [ONYXKEYS.NVP_SIDE_PANEL]: OnyxTypes.SidePanel;
     [ONYXKEYS.HYBRID_APP]: OnyxTypes.HybridApp;
-=======
-    [ONYXKEYS.NVP_SIDE_PANEL]: OnyxTypes.SidePanel;
->>>>>>> 7f80b75d
 };
 
 type OnyxDerivedValuesMapping = {
