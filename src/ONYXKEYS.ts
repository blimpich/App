--- conflicted
+++ resolved
@@ -221,16 +221,15 @@
     // The access token to be used with the Mapbox library
     MAPBOX_ACCESS_TOKEN: 'mapboxAccessToken',
 
-<<<<<<< HEAD
-    MAX_CANVAS_AREA: 'maxCanvasArea',
-
-    MAX_CANVAS_HEIGHT: 'maxCanvasHeight',
-
-    MAX_CANVAS_WIDTH: 'maxCanvasWidth',
-=======
     // Information on any active demos being run
     DEMO_INFO: 'demoInfo',
->>>>>>> e5720078
+
+
+    MAX_CANVAS_AREA: 'maxCanvasArea',
+
+    MAX_CANVAS_HEIGHT: 'maxCanvasHeight',
+
+    MAX_CANVAS_WIDTH: 'maxCanvasWidth',
 
     /** Collection Keys */
     COLLECTION: {
