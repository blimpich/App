--- conflicted
+++ resolved
@@ -339,13 +339,10 @@
         WORKSPACE_DESCRIPTION_FORM_DRAFT: 'workspaceDescriptionFormDraft',
         WORKSPACE_RATE_AND_UNIT_FORM: 'workspaceRateAndUnitForm',
         WORKSPACE_RATE_AND_UNIT_FORM_DRAFT: 'workspaceRateAndUnitFormDraft',
-<<<<<<< HEAD
         WORKSPACE_TAX_CUSTOM_NAME: 'workspaceTaxCustomName',
         WORKSPACE_TAX_CUSTOM_NAME_DRAFT: 'workspaceTaxCustomNameDraft',
-=======
         POLICY_CREATE_DISTANCE_RATE_FORM: 'policyCreateDistanceRateForm',
         POLICY_CREATE_DISTANCE_RATE_FORM_DRAFT: 'policyCreateDistanceRateFormDraft',
->>>>>>> 28cfc140
         CLOSE_ACCOUNT_FORM: 'closeAccount',
         CLOSE_ACCOUNT_FORM_DRAFT: 'closeAccountDraft',
         PROFILE_SETTINGS_FORM: 'profileSettingsForm',
