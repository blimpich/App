import type {ValueOf} from 'type-fest';
import type CONST from './CONST';
import type {OnboardingCompanySize} from './CONST';
import type Platform from './libs/getPlatform/types';
import type * as FormTypes from './types/form';
import type * as OnyxTypes from './types/onyx';
import type {Attendee} from './types/onyx/IOU';
import type Onboarding from './types/onyx/Onboarding';
import type AssertTypesEqual from './types/utils/AssertTypesEqual';
import type DeepValueOf from './types/utils/DeepValueOf';

/**
 * This is a file containing constants for all the top level keys in our store
 */
const ONYXKEYS = {
    /** Holds information about the users account that is logging in */
    ACCOUNT: 'account',

    /** Holds the reportID for the report between the user and their account manager */
    ACCOUNT_MANAGER_REPORT_ID: 'accountManagerReportID',

    /** Holds an array of client IDs which is used for multi-tabs on web in order to know
     * which tab is the leader, and which ones are the followers */
    ACTIVE_CLIENTS: 'activeClients',

    /** A unique ID for the device */
    DEVICE_ID: 'deviceID',

    /** Boolean flag set whenever the sidebar has loaded */
    IS_SIDEBAR_LOADED: 'isSidebarLoaded',

    /** Boolean flag set whenever we are searching for reports in the server */
    IS_SEARCHING_FOR_REPORTS: 'isSearchingForReports',

    /** Note: These are Persisted Requests - not all requests in the main queue as the key name might lead one to believe */
    PERSISTED_REQUESTS: 'networkRequestQueue',
    PERSISTED_ONGOING_REQUESTS: 'networkOngoingRequestQueue',

    /** Stores current date */
    CURRENT_DATE: 'currentDate',

    /** Credentials to authenticate the user */
    CREDENTIALS: 'credentials',
    STASHED_CREDENTIALS: 'stashedCredentials',

    /** Keeps track if there is modal currently visible or not */
    MODAL: 'modal',

    /** Has information about the network status (offline/online) */
    NETWORK: 'network',

    // draft status
    CUSTOM_STATUS_DRAFT: 'customStatusDraft',

    // keep edit message focus state
    INPUT_FOCUSED: 'inputFocused',

    /** Contains all the personalDetails the user has access to, keyed by accountID */
    PERSONAL_DETAILS_LIST: 'personalDetailsList',

    /** Contains all the private personal details of the user */
    PRIVATE_PERSONAL_DETAILS: 'private_personalDetails',

    /**
     * PERSONAL_DETAILS_METADATA is a perf optimization used to hold loading states of each entry in PERSONAL_DETAILS_LIST.
     * A lot of components are connected to the PERSONAL_DETAILS_LIST entity and do not care about the loading state.
     * Setting the loading state directly on the personal details entry caused a lot of unnecessary re-renders.
     */
    PERSONAL_DETAILS_METADATA: 'personalDetailsMetadata',

    /** Contains all the info for Tasks */
    TASK: 'task',

    /** Contains a list of all currencies available to the user - user can
     * select a currency based on the list */
    CURRENCY_LIST: 'currencyList',

    /** Indicates whether an update is available and ready to be installed. */
    UPDATE_AVAILABLE: 'updateAvailable',

    /** Indicates that a request to join a screen share with a GuidesPlus agent was received */
    SCREEN_SHARE_REQUEST: 'screenShareRequest',

    /** Saves the current country code which is displayed when the user types a phone number without
     *  an international code */
    COUNTRY_CODE: 'countryCode',

    /**  The 'country' field in this code represents the return country based on the user's IP address.
     * It is expected to provide a two-letter country code such as US for United States, and so on. */
    COUNTRY: 'country',

    /** Contains all the users settings for the Settings page and sub pages */
    USER: 'user',

    /** Contains latitude and longitude of user's last known location */
    USER_LOCATION: 'userLocation',

    /** Contains metadata (partner, login, validation date) for all of the user's logins */
    LOGIN_LIST: 'loginList',

    /** Object containing contact method that's going to be added */
    PENDING_CONTACT_ACTION: 'pendingContactAction',

    /** Store the information of magic code */
    VALIDATE_ACTION_CODE: 'validate_action_code',

    /** A list of policies that a user can join */
    JOINABLE_POLICIES: 'joinablePolicies',

    /** Flag to indicate if the joinablePolicies are loading */
    JOINABLE_POLICIES_LOADING: 'joinablePoliciesLoading',

    /** Information about the current session (authToken, accountID, email, loading, error) */
    SESSION: 'session',
    STASHED_SESSION: 'stashedSession',
    BETAS: 'betas',

    /** NVP keys */

    /** Boolean flag only true when first set */
    NVP_IS_FIRST_TIME_NEW_EXPENSIFY_USER: 'nvp_isFirstTimeNewExpensifyUser',

    /** This NVP contains list of at most 5 recent attendees */
    NVP_RECENT_ATTENDEES: 'nvp_expensify_recentAttendees',

    /** This NVP contains information about whether the onboarding flow was completed or not */
    NVP_ONBOARDING: 'nvp_onboarding',

    /** This NVP contains data associated with HybridApp */
    NVP_TRYNEWDOT: 'nvp_tryNewDot',

    /** Contains the platforms for which the user muted the sounds */
    NVP_MUTED_PLATFORMS: 'nvp_mutedPlatforms',

    /** Contains the user preference for the LHN priority mode */
    NVP_PRIORITY_MODE: 'nvp_priorityMode',

    /** Contains the users's block expiration (if they have one) */
    NVP_BLOCKED_FROM_CONCIERGE: 'nvp_private_blockedFromConcierge',

    /** Whether the user is blocked from chat */
    NVP_BLOCKED_FROM_CHAT: 'nvp_private_blockedFromChat',

    /** A unique identifier that each user has that's used to send notifications */
    NVP_PRIVATE_PUSH_NOTIFICATION_ID: 'nvp_private_pushNotificationID',

    /** The NVP with the last payment method used per policy */
    NVP_LAST_PAYMENT_METHOD: 'nvp_private_lastPaymentMethod',

    /** Last date (yyyy-MM-dd HH:mm:ss) when the location permission prompt was shown. */
    NVP_LAST_LOCATION_PERMISSION_PROMPT: 'nvp_lastLocalPermissionPrompt',

    /** This NVP holds to most recent waypoints that a person has used when creating a distance expense */
    NVP_RECENT_WAYPOINTS: 'nvp_expensify_recentWaypoints',

    /** This NVP contains the choice that the user made on the engagement modal */
    NVP_INTRO_SELECTED: 'nvp_introSelected',

    /** This NVP contains the active policyID */
    NVP_ACTIVE_POLICY_ID: 'nvp_expensify_activePolicyID',

    /** This NVP contains the referral banners the user dismissed */
    NVP_DISMISSED_REFERRAL_BANNERS: 'nvp_dismissedReferralBanners',

    /** This NVP contains the training modals the user denied showing again */
    NVP_HAS_SEEN_TRACK_TRAINING: 'nvp_hasSeenTrackTraining',

    /** Indicates which locale should be used */
    NVP_PREFERRED_LOCALE: 'nvp_preferredLocale',

    /** Whether the user has tried focus mode yet */
    NVP_TRY_FOCUS_MODE: 'nvp_tryFocusMode',

    /** Whether the user has dismissed the hold educational interstitial */
    NVP_DISMISSED_HOLD_USE_EXPLANATION: 'nvp_dismissedHoldUseExplanation',

    /** Whether the user has seen HybridApp explanation modal */
    NVP_SEEN_NEW_USER_MODAL: 'nvp_seen_new_user_modal',

    /** Store the state of the subscription */
    NVP_PRIVATE_SUBSCRIPTION: 'nvp_private_subscription',

    /** Store the state of the private tax-exempt */
    NVP_PRIVATE_TAX_EXEMPT: 'nvp_private_taxExempt',

    /** Store the stripe id status */
    NVP_PRIVATE_STRIPE_CUSTOMER_ID: 'nvp_private_stripeCustomerID',

    /** Store the billing dispute status */
    NVP_PRIVATE_BILLING_DISPUTE_PENDING: 'nvp_private_billingDisputePending',

    /** Store the billing status */
    NVP_PRIVATE_BILLING_STATUS: 'nvp_private_billingStatus',

    /** Store preferred skintone for emoji */
    PREFERRED_EMOJI_SKIN_TONE: 'nvp_expensify_preferredEmojiSkinTone',

    /** Store frequently used emojis for this user */
    FREQUENTLY_USED_EMOJIS: 'nvp_expensify_frequentlyUsedEmojis',

    /** The NVP with the last distance rate used per policy */
    NVP_LAST_SELECTED_DISTANCE_RATES: 'nvp_expensify_lastSelectedDistanceRates',

    /** The NVP with the last action taken (for the Quick Action Button) */
    NVP_QUICK_ACTION_GLOBAL_CREATE: 'nvp_quickActionGlobalCreate',

    /** The NVP containing all information necessary to connect with Spontana */
    NVP_TRAVEL_SETTINGS: 'nvp_travelSettings',

    /** The start date (yyyy-MM-dd HH:mm:ss) of the workspace owner’s free trial period. */
    NVP_FIRST_DAY_FREE_TRIAL: 'nvp_private_firstDayFreeTrial',

    /** The end date (yyyy-MM-dd HH:mm:ss) of the workspace owner’s free trial period. */
    NVP_LAST_DAY_FREE_TRIAL: 'nvp_private_lastDayFreeTrial',

    /** ID associated with the payment card added by the user. */
    NVP_BILLING_FUND_ID: 'nvp_expensify_billingFundID',

    /** The amount owed by the workspace’s owner. */
    NVP_PRIVATE_AMOUNT_OWED: 'nvp_private_amountOwed',

    /** The end date (epoch timestamp) of the workspace owner’s grace period after the free trial ends. */
    NVP_PRIVATE_OWNER_BILLING_GRACE_PERIOD_END: 'nvp_private_billingGracePeriodEnd',

    /** The NVP containing all information related to educational tooltip in workspace chat */
    NVP_WORKSPACE_TOOLTIP: 'workspaceTooltip',

    /**  The NVP containing the target url to navigate to when deleting a transaction */
    NVP_DELETE_TRANSACTION_NAVIGATE_BACK_URL: 'nvp_deleteTransactionNavigateBackURL',

    /** Whether to show save search rename tooltip */
    SHOULD_SHOW_SAVED_SEARCH_RENAME_TOOLTIP: 'shouldShowSavedSearchRenameTooltip',

    /**  Whether to hide gbr tooltip */
    NVP_SHOULD_HIDE_GBR_TOOLTIP: 'nvp_should_hide_gbr_tooltip',

    /** Does this user have push notifications enabled for this device? */
    PUSH_NOTIFICATIONS_ENABLED: 'pushNotificationsEnabled',

    /** Plaid data (access tokens, bank accounts ...) */
    PLAID_DATA: 'plaidData',

    /** If we disabled Plaid because of too many attempts */
    IS_PLAID_DISABLED: 'isPlaidDisabled',

    /** Token needed to initialize Plaid link */
    PLAID_LINK_TOKEN: 'plaidLinkToken',

    /** Capture Plaid event  */
    PLAID_CURRENT_EVENT: 'plaidCurrentEvent',

    /** Token needed to initialize Onfido */
    ONFIDO_TOKEN: 'onfidoToken',
    ONFIDO_APPLICANT_ID: 'onfidoApplicantID',

    /** User's Expensify Wallet */
    USER_WALLET: 'userWallet',

    /** User's metadata that will be used to segmentation */
    USER_METADATA: 'userMetadata',

    /** Object containing Onfido SDK Token + applicantID */
    WALLET_ONFIDO: 'walletOnfido',

    /** Stores information about additional details form entry */
    WALLET_ADDITIONAL_DETAILS: 'walletAdditionalDetails',

    /** Object containing Wallet terms step state */
    WALLET_TERMS: 'walletTerms',

    /** The user's bank accounts */
    BANK_ACCOUNT_LIST: 'bankAccountList',

    /** The user's payment and P2P cards */
    FUND_LIST: 'fundList',

    /** The user's cash card and imported cards (including the Expensify Card) */
    CARD_LIST: 'cardList',

    /** Boolean flag used to display the focus mode notification */
    FOCUS_MODE_NOTIFICATION: 'focusModeNotification',

    /** Stores information about the user's saved statements */
    WALLET_STATEMENT: 'walletStatement',

    /** Stores information about the active personal bank account being set up */
    PERSONAL_BANK_ACCOUNT: 'personalBankAccount',

    /** Stores information about the active reimbursement account being set up */
    REIMBURSEMENT_ACCOUNT: 'reimbursementAccount',

    /** Stores Workspace ID that will be tied to reimbursement account during setup */
    REIMBURSEMENT_ACCOUNT_WORKSPACE_ID: 'reimbursementAccountWorkspaceID',

    /** Set when we are loading payment methods */
    IS_LOADING_PAYMENT_METHODS: 'isLoadingPaymentMethods',

    /** Is report data loading? */
    IS_LOADING_REPORT_DATA: 'isLoadingReportData',

    /** Is report data loading? */
    IS_LOADING_APP: 'isLoadingApp',

    /** Is the test tools modal open? */
    IS_TEST_TOOLS_MODAL_OPEN: 'isTestToolsModalOpen',

    /** Is app in profiling mode */
    APP_PROFILING_IN_PROGRESS: 'isProfilingInProgress',

    /** Stores information about active wallet transfer amount, selectedAccountID, status, etc */
    WALLET_TRANSFER: 'walletTransfer',

    /** The policyID of the last workspace whose settings were accessed by the user */
    LAST_ACCESSED_WORKSPACE_POLICY_ID: 'lastAccessedWorkspacePolicyID',

    /** Whether we should show the compose input or not */
    SHOULD_SHOW_COMPOSE_INPUT: 'shouldShowComposeInput',

    /** Is app in beta version */
    IS_BETA: 'isBeta',

    /** Whether we're checking if the room is public or not */
    IS_CHECKING_PUBLIC_ROOM: 'isCheckingPublicRoom',

    /** A map of the user's security group IDs they belong to in specific domains */
    MY_DOMAIN_SECURITY_GROUPS: 'myDomainSecurityGroups',

    /** Report ID of the last report the user viewed as anonymous user */
    LAST_OPENED_PUBLIC_ROOM_ID: 'lastOpenedPublicRoomID',

    // The theme setting set by the user in preferences.
    // This can be either "light", "dark" or "system"
    PREFERRED_THEME: 'preferredTheme',

    // Information about the onyx updates IDs that were received from the server
    ONYX_UPDATES_FROM_SERVER: 'onyxUpdatesFromServer',

    // The last update ID that was applied to the client
    ONYX_UPDATES_LAST_UPDATE_ID_APPLIED_TO_CLIENT: 'OnyxUpdatesLastUpdateIDAppliedToClient',

    // The access token to be used with the Mapbox library
    MAPBOX_ACCESS_TOKEN: 'mapboxAccessToken',

    // Max area supported for HTML <canvas> element
    MAX_CANVAS_AREA: 'maxCanvasArea',

    // Max height supported for HTML <canvas> element
    MAX_CANVAS_HEIGHT: 'maxCanvasHeight',

    /** Onboarding Purpose selected by the user during Onboarding flow */
    ONBOARDING_PURPOSE_SELECTED: 'onboardingPurposeSelected',

    /** Onboarding customized choices to display to the user based on their profile when signing up */
    ONBOARDING_CUSTOM_CHOICES: 'onboardingCustomChoices',

    /** Onboarding error message to be displayed to the user */
    ONBOARDING_ERROR_MESSAGE: 'onboardingErrorMessage',

    /** Onboarding policyID selected by the user during Onboarding flow */
    ONBOARDING_POLICY_ID: 'onboardingPolicyID',

    /** Onboarding company size selected by the user during Onboarding flow */
    ONBOARDING_COMPANY_SIZE: 'onboardingCompanySize',

    /** Onboarding Purpose selected by the user during Onboarding flow */
    ONBOARDING_ADMINS_CHAT_REPORT_ID: 'onboardingAdminsChatReportID',

    // Stores onboarding last visited path
    ONBOARDING_LAST_VISITED_PATH: 'onboardingLastVisitedPath',

    // Object containing names/timestamps of dismissed product training elements (Modal, Tooltip, etc.)
    NVP_DISMISSED_PRODUCT_TRAINING: 'nvp_dismissedProductTraining',

    // Max width supported for HTML <canvas> element
    MAX_CANVAS_WIDTH: 'maxCanvasWidth',

    // Stores last visited path
    LAST_VISITED_PATH: 'lastVisitedPath',

    // Stores the recently used report fields
    RECENTLY_USED_REPORT_FIELDS: 'recentlyUsedReportFields',

    /** Indicates whether an forced upgrade is required */
    UPDATE_REQUIRED: 'updateRequired',

    /** Indicates whether an forced reset is required. Used in emergency situations where we must completely erase the Onyx data in the client because it is in a bad state. This will clear Oynx data without signing the user out. */
    RESET_REQUIRED: 'resetRequired',

    /** Stores the logs of the app for debugging purposes */
    LOGS: 'logs',

    /** Indicates whether we should store logs or not */
    SHOULD_STORE_LOGS: 'shouldStoreLogs',

    /** Indicates whether we should mask fragile user data while exporting onyx state or not */
    SHOULD_MASK_ONYX_STATE: 'shouldMaskOnyxState',

    /** Stores new group chat draft */
    NEW_GROUP_CHAT_DRAFT: 'newGroupChatDraft',

    // Paths of PDF file that has been cached during one session
    CACHED_PDF_PATHS: 'cachedPDFPaths',

    /** Stores iframe link to verify 3DS flow for subscription */
    VERIFY_3DS_SUBSCRIPTION: 'verify3dsSubscription',

    /** Holds the checks used while transferring the ownership of the workspace */
    POLICY_OWNERSHIP_CHANGE_CHECKS: 'policyOwnershipChangeChecks',

    // These statuses below are in separate keys on purpose - it allows us to have different behaviours of the banner based on the status

    /** Indicates whether ClearOutstandingBalance failed */
    SUBSCRIPTION_RETRY_BILLING_STATUS_FAILED: 'subscriptionRetryBillingStatusFailed',

    /** Indicates whether ClearOutstandingBalance was successful */
    SUBSCRIPTION_RETRY_BILLING_STATUS_SUCCESSFUL: 'subscriptionRetryBillingStatusSuccessful',

    /** Indicates whether ClearOutstandingBalance is pending */
    SUBSCRIPTION_RETRY_BILLING_STATUS_PENDING: 'subscriptionRetryBillingStatusPending',

    /** Stores info during review duplicates flow */
    REVIEW_DUPLICATES: 'reviewDuplicates',

    /** Stores the last export method for policy */
    LAST_EXPORT_METHOD: 'lastExportMethod',

    /** Stores the information about the state of issuing a new card */
    ISSUE_NEW_EXPENSIFY_CARD: 'issueNewExpensifyCard',

    /** Stores the information about the state of addint a new company card */
    ADD_NEW_COMPANY_CARD: 'addNewCompanyCard',

    /** Stores the information about the state of assigning a company card */
    ASSIGN_CARD: 'assignCard',

    /** Stores the information if mobile selection mode is active */
    MOBILE_SELECTION_MODE: 'mobileSelectionMode',

    NVP_PRIVATE_CANCELLATION_DETAILS: 'nvp_private_cancellationDetails',

    /** Stores the information about currently edited advanced approval workflow */
    APPROVAL_WORKFLOW: 'approvalWorkflow',

    /** Stores the user search value for persistance across the screens */
    ROOM_MEMBERS_USER_SEARCH_PHRASE: 'roomMembersUserSearchPhrase',
    /** Stores information about recently uploaded spreadsheet file */
    IMPORTED_SPREADSHEET: 'importedSpreadsheet',

    /** Stores the route to open after changing app permission from settings */
    LAST_ROUTE: 'lastRoute',

    /** Stores the information if user loaded the Onyx state through Import feature  */
    IS_USING_IMPORTED_STATE: 'isUsingImportedState',

    /** Stores the information about the saved searches */
    SAVED_SEARCHES: 'nvp_savedSearches',

    /** Stores the information about the recent searches */
    RECENT_SEARCHES: 'nvp_recentSearches',

    /** Stores recently used currencies */
    RECENTLY_USED_CURRENCIES: 'nvp_recentlyUsedCurrencies',

    /** States whether we transitioned from OldDot to show only certain group of screens. It should be undefined on pure NewDot. */
    IS_SINGLE_NEW_DOT_ENTRY: 'isSingleNewDotEntry',

    /** Company cards custom names */
    NVP_EXPENSIFY_COMPANY_CARDS_CUSTOM_NAMES: 'nvp_expensify_ccCustomNames',

    /** The user's Concierge reportID */
    CONCIERGE_REPORT_ID: 'conciergeReportID',

    /** The user's session that will be preserved when using imported state */
    PRESERVED_USER_SESSION: 'preservedUserSession',

    /** Collection Keys */
    COLLECTION: {
        DOWNLOAD: 'download_',
        POLICY: 'policy_',
        POLICY_DRAFTS: 'policyDrafts_',
        POLICY_JOIN_MEMBER: 'policyJoinMember_',
        POLICY_CATEGORIES: 'policyCategories_',
        POLICY_CATEGORIES_DRAFT: 'policyCategoriesDraft_',
        POLICY_RECENTLY_USED_CATEGORIES: 'policyRecentlyUsedCategories_',
        POLICY_TAGS: 'policyTags_',
        POLICY_RECENTLY_USED_TAGS: 'nvp_recentlyUsedTags_',
        // Whether the policy's connection data was attempted to be fetched in
        // the current user session. As this state only exists client-side, it
        // should not be included as part of the policy object. The policy
        // object should mirror the data as it's stored in the database.
        POLICY_HAS_CONNECTIONS_DATA_BEEN_FETCHED: 'policyHasConnectionsDataBeenFetched_',
        OLD_POLICY_RECENTLY_USED_TAGS: 'policyRecentlyUsedTags_',
        POLICY_CONNECTION_SYNC_PROGRESS: 'policyConnectionSyncProgress_',
        WORKSPACE_INVITE_MEMBERS_DRAFT: 'workspaceInviteMembersDraft_',
        WORKSPACE_INVITE_MESSAGE_DRAFT: 'workspaceInviteMessageDraft_',
        REPORT: 'report_',
        REPORT_NAME_VALUE_PAIRS: 'reportNameValuePairs_',
        REPORT_DRAFT: 'reportDraft_',
        // REPORT_METADATA is a perf optimization used to hold loading states (isLoadingInitialReportActions, isLoadingOlderReportActions, isLoadingNewerReportActions).
        // A lot of components are connected to the Report entity and do not care about the actions. Setting the loading state
        // directly on the report caused a lot of unnecessary re-renders
        REPORT_METADATA: 'reportMetadata_',
        REPORT_ACTIONS: 'reportActions_',
        REPORT_ACTIONS_DRAFTS: 'reportActionsDrafts_',
        REPORT_ACTIONS_PAGES: 'reportActionsPages_',
        REPORT_ACTIONS_REACTIONS: 'reportActionsReactions_',
        REPORT_DRAFT_COMMENT: 'reportDraftComment_',
        REPORT_IS_COMPOSER_FULL_SIZE: 'reportIsComposerFullSize_',
        REPORT_USER_IS_TYPING: 'reportUserIsTyping_',
        REPORT_USER_IS_LEAVING_ROOM: 'reportUserIsLeavingRoom_',
        REPORT_VIOLATIONS: 'reportViolations_',
        SECURITY_GROUP: 'securityGroup_',
        TRANSACTION: 'transactions_',
        TRANSACTION_VIOLATIONS: 'transactionViolations_',
        TRANSACTION_DRAFT: 'transactionsDraft_',
        SKIP_CONFIRMATION: 'skipConfirmation_',
        TRANSACTION_BACKUP: 'transactionsBackup_',
        SPLIT_TRANSACTION_DRAFT: 'splitTransactionDraft_',
        PRIVATE_NOTES_DRAFT: 'privateNotesDraft_',
        NEXT_STEP: 'reportNextStep_',

        // Manual expense tab selector
        SELECTED_TAB: 'selectedTab_',

        /** This is deprecated, but needed for a migration, so we still need to include it here so that it will be initialized in Onyx.init */
        DEPRECATED_POLICY_MEMBER_LIST: 'policyMemberList_',

        // Search Page related
        SNAPSHOT: 'snapshot_',

        // Shared NVPs
        /** Collection of objects where each object represents the owner of the workspace that is past due billing AND the user is a member of. */
        SHARED_NVP_PRIVATE_USER_BILLING_GRACE_PERIOD_END: 'sharedNVP_private_billingGracePeriodEnd_',

        /** The collection of card feeds */
        SHARED_NVP_PRIVATE_DOMAIN_MEMBER: 'sharedNVP_private_domain_member_',

        /**
         * Stores the card list for a given fundID and feed in the format: cards_<fundID>_<bankName>
         * So for example: cards_12345_Expensify Card
         */
        WORKSPACE_CARDS_LIST: 'cards_',

        /** Expensify cards settings */
        PRIVATE_EXPENSIFY_CARD_SETTINGS: 'private_expensifyCardSettings_',

        /** Stores which connection is set up to use Continuous Reconciliation */
        EXPENSIFY_CARD_CONTINUOUS_RECONCILIATION_CONNECTION: 'expensifyCard_continuousReconciliationConnection_',

        /** The value that indicates whether Continuous Reconciliation should be used on the domain */
        EXPENSIFY_CARD_USE_CONTINUOUS_RECONCILIATION: 'expensifyCard_useContinuousReconciliation_',

        /** Currently displaying feed */
        LAST_SELECTED_FEED: 'lastSelectedFeed_',

        /**  Whether the bank account chosen for Expensify Card in on verification waitlist */
        NVP_EXPENSIFY_ON_CARD_WAITLIST: 'nvp_expensify_onCardWaitlist_',
    },

    /** List of Form ids */
    FORMS: {
        ADD_PAYMENT_CARD_FORM: 'addPaymentCardForm',
        ADD_PAYMENT_CARD_FORM_DRAFT: 'addPaymentCardFormDraft',
        WORKSPACE_SETTINGS_FORM: 'workspaceSettingsForm',
        WORKSPACE_CATEGORY_FORM: 'workspaceCategoryForm',
        WORKSPACE_CATEGORY_FORM_DRAFT: 'workspaceCategoryFormDraft',
        WORKSPACE_CATEGORY_DESCRIPTION_HINT_FORM: 'workspaceCategoryDescriptionHintForm',
        WORKSPACE_CATEGORY_DESCRIPTION_HINT_FORM_DRAFT: 'workspaceCategoryDescriptionHintFormDraft',
        WORKSPACE_CATEGORY_FLAG_AMOUNTS_OVER_FORM: 'workspaceCategoryFlagAmountsOverForm',
        WORKSPACE_CATEGORY_FLAG_AMOUNTS_OVER_FORM_DRAFT: 'workspaceCategoryFlagAmountsOverFormDraft',
        WORKSPACE_TAG_FORM: 'workspaceTagForm',
        WORKSPACE_TAG_FORM_DRAFT: 'workspaceTagFormDraft',
        WORKSPACE_SETTINGS_FORM_DRAFT: 'workspaceSettingsFormDraft',
        WORKSPACE_DESCRIPTION_FORM: 'workspaceDescriptionForm',
        WORKSPACE_DESCRIPTION_FORM_DRAFT: 'workspaceDescriptionFormDraft',
        WORKSPACE_TAX_CUSTOM_NAME: 'workspaceTaxCustomName',
        WORKSPACE_TAX_CUSTOM_NAME_DRAFT: 'workspaceTaxCustomNameDraft',
        WORKSPACE_COMPANY_CARD_FEED_NAME: 'workspaceCompanyCardFeedName',
        WORKSPACE_COMPANY_CARD_FEED_NAME_DRAFT: 'workspaceCompanyCardFeedNameDraft',
        EDIT_WORKSPACE_COMPANY_CARD_NAME_FORM: 'editCompanyCardName',
        EDIT_WORKSPACE_COMPANY_CARD_NAME_DRAFT_FORM: 'editCompanyCardNameDraft',
        WORKSPACE_REPORT_FIELDS_FORM: 'workspaceReportFieldForm',
        WORKSPACE_REPORT_FIELDS_FORM_DRAFT: 'workspaceReportFieldFormDraft',
        POLICY_CREATE_DISTANCE_RATE_FORM: 'policyCreateDistanceRateForm',
        POLICY_CREATE_DISTANCE_RATE_FORM_DRAFT: 'policyCreateDistanceRateFormDraft',
        POLICY_DISTANCE_RATE_EDIT_FORM: 'policyDistanceRateEditForm',
        POLICY_DISTANCE_RATE_TAX_RECLAIMABLE_ON_EDIT_FORM: 'policyDistanceRateTaxReclaimableOnEditForm',
        POLICY_DISTANCE_RATE_TAX_RECLAIMABLE_ON_EDIT_FORM_DRAFT: 'policyDistanceRateTaxReclaimableOnEditFormDraft',
        POLICY_DISTANCE_RATE_EDIT_FORM_DRAFT: 'policyDistanceRateEditFormDraft',
        CLOSE_ACCOUNT_FORM: 'closeAccount',
        CLOSE_ACCOUNT_FORM_DRAFT: 'closeAccountDraft',
        PROFILE_SETTINGS_FORM: 'profileSettingsForm',
        PROFILE_SETTINGS_FORM_DRAFT: 'profileSettingsFormDraft',
        DISPLAY_NAME_FORM: 'displayNameForm',
        DISPLAY_NAME_FORM_DRAFT: 'displayNameFormDraft',
        ONBOARDING_PERSONAL_DETAILS_FORM: 'onboardingPersonalDetailsForm',
        ONBOARDING_PERSONAL_DETAILS_FORM_DRAFT: 'onboardingPersonalDetailsFormDraft',
        ROOM_NAME_FORM: 'roomNameForm',
        ROOM_NAME_FORM_DRAFT: 'roomNameFormDraft',
        REPORT_DESCRIPTION_FORM: 'reportDescriptionForm',
        REPORT_DESCRIPTION_FORM_DRAFT: 'reportDescriptionFormDraft',
        LEGAL_NAME_FORM: 'legalNameForm',
        LEGAL_NAME_FORM_DRAFT: 'legalNameFormDraft',
        WORKSPACE_INVITE_MESSAGE_FORM: 'workspaceInviteMessageForm',
        WORKSPACE_INVITE_MESSAGE_FORM_DRAFT: 'workspaceInviteMessageFormDraft',
        DATE_OF_BIRTH_FORM: 'dateOfBirthForm',
        DATE_OF_BIRTH_FORM_DRAFT: 'dateOfBirthFormDraft',
        HOME_ADDRESS_FORM: 'homeAddressForm',
        HOME_ADDRESS_FORM_DRAFT: 'homeAddressFormDraft',
        PERSONAL_DETAILS_FORM: 'personalDetailsForm',
        PERSONAL_DETAILS_FORM_DRAFT: 'personalDetailsFormDraft',
        NEW_ROOM_FORM: 'newRoomForm',
        NEW_ROOM_FORM_DRAFT: 'newRoomFormDraft',
        ROOM_SETTINGS_FORM: 'roomSettingsForm',
        ROOM_SETTINGS_FORM_DRAFT: 'roomSettingsFormDraft',
        NEW_TASK_FORM: 'newTaskForm',
        NEW_TASK_FORM_DRAFT: 'newTaskFormDraft',
        EDIT_TASK_FORM: 'editTaskForm',
        EDIT_TASK_FORM_DRAFT: 'editTaskFormDraft',
        MONEY_REQUEST_DESCRIPTION_FORM: 'moneyRequestDescriptionForm',
        MONEY_REQUEST_DESCRIPTION_FORM_DRAFT: 'moneyRequestDescriptionFormDraft',
        MONEY_REQUEST_MERCHANT_FORM: 'moneyRequestMerchantForm',
        MONEY_REQUEST_MERCHANT_FORM_DRAFT: 'moneyRequestMerchantFormDraft',
        MONEY_REQUEST_AMOUNT_FORM: 'moneyRequestAmountForm',
        MONEY_REQUEST_AMOUNT_FORM_DRAFT: 'moneyRequestAmountFormDraft',
        MONEY_REQUEST_DATE_FORM: 'moneyRequestCreatedForm',
        MONEY_REQUEST_DATE_FORM_DRAFT: 'moneyRequestCreatedFormDraft',
        MONEY_REQUEST_HOLD_FORM: 'moneyHoldReasonForm',
        MONEY_REQUEST_HOLD_FORM_DRAFT: 'moneyHoldReasonFormDraft',
        MONEY_REQUEST_COMPANY_INFO_FORM: 'moneyRequestCompanyInfoForm',
        MONEY_REQUEST_COMPANY_INFO_FORM_DRAFT: 'moneyRequestCompanyInfoFormDraft',
        NEW_CONTACT_METHOD_FORM: 'newContactMethodForm',
        NEW_CONTACT_METHOD_FORM_DRAFT: 'newContactMethodFormDraft',
        WAYPOINT_FORM: 'waypointForm',
        WAYPOINT_FORM_DRAFT: 'waypointFormDraft',
        SETTINGS_STATUS_SET_FORM: 'settingsStatusSetForm',
        SETTINGS_STATUS_SET_FORM_DRAFT: 'settingsStatusSetFormDraft',
        SETTINGS_STATUS_SET_CLEAR_AFTER_FORM: 'settingsStatusSetClearAfterForm',
        SETTINGS_STATUS_SET_CLEAR_AFTER_FORM_DRAFT: 'settingsStatusSetClearAfterFormDraft',
        SETTINGS_STATUS_CLEAR_DATE_FORM: 'settingsStatusClearDateForm',
        SETTINGS_STATUS_CLEAR_DATE_FORM_DRAFT: 'settingsStatusClearDateFormDraft',
        CHANGE_BILLING_CURRENCY_FORM: 'billingCurrencyForm',
        CHANGE_BILLING_CURRENCY_FORM_DRAFT: 'billingCurrencyFormDraft',
        PRIVATE_NOTES_FORM: 'privateNotesForm',
        PRIVATE_NOTES_FORM_DRAFT: 'privateNotesFormDraft',
        I_KNOW_A_TEACHER_FORM: 'iKnowTeacherForm',
        I_KNOW_A_TEACHER_FORM_DRAFT: 'iKnowTeacherFormDraft',
        INTRO_SCHOOL_PRINCIPAL_FORM: 'introSchoolPrincipalForm',
        INTRO_SCHOOL_PRINCIPAL_FORM_DRAFT: 'introSchoolPrincipalFormDraft',
        REPORT_PHYSICAL_CARD_FORM: 'requestPhysicalCardForm',
        REPORT_PHYSICAL_CARD_FORM_DRAFT: 'requestPhysicalCardFormDraft',
        REPORT_VIRTUAL_CARD_FRAUD: 'reportVirtualCardFraudForm',
        REPORT_VIRTUAL_CARD_FRAUD_DRAFT: 'reportVirtualCardFraudFormDraft',
        GET_PHYSICAL_CARD_FORM: 'getPhysicalCardForm',
        GET_PHYSICAL_CARD_FORM_DRAFT: 'getPhysicalCardFormDraft',
        REPORT_FIELDS_EDIT_FORM: 'reportFieldsEditForm',
        REPORT_FIELDS_EDIT_FORM_DRAFT: 'reportFieldsEditFormDraft',
        REIMBURSEMENT_ACCOUNT_FORM: 'reimbursementAccount',
        REIMBURSEMENT_ACCOUNT_FORM_DRAFT: 'reimbursementAccountDraft',
        PERSONAL_BANK_ACCOUNT_FORM: 'personalBankAccount',
        PERSONAL_BANK_ACCOUNT_FORM_DRAFT: 'personalBankAccountDraft',
        DISABLE_AUTO_RENEW_SURVEY_FORM: 'disableAutoRenewSurveyForm',
        DISABLE_AUTO_RENEW_SURVEY_FORM_DRAFT: 'disableAutoRenewSurveyFormDraft',
        REQUEST_EARLY_CANCELLATION_FORM: 'requestEarlyCancellationForm',
        REQUEST_EARLY_CANCELLATION_FORM_DRAFT: 'requestEarlyCancellationFormDraft',
        EXIT_SURVEY_REASON_FORM: 'exitSurveyReasonForm',
        EXIT_SURVEY_REASON_FORM_DRAFT: 'exitSurveyReasonFormDraft',
        EXIT_SURVEY_RESPONSE_FORM: 'exitSurveyResponseForm',
        EXIT_SURVEY_RESPONSE_FORM_DRAFT: 'exitSurveyResponseFormDraft',
        WALLET_ADDITIONAL_DETAILS: 'walletAdditionalDetails',
        WALLET_ADDITIONAL_DETAILS_DRAFT: 'walletAdditionalDetailsDraft',
        POLICY_TAG_NAME_FORM: 'policyTagNameForm',
        POLICY_TAG_NAME_FORM_DRAFT: 'policyTagNameFormDraft',
        WORKSPACE_NEW_TAX_FORM: 'workspaceNewTaxForm',
        WORKSPACE_NEW_TAX_FORM_DRAFT: 'workspaceNewTaxFormDraft',
        WORKSPACE_TAX_NAME_FORM: 'workspaceTaxNameForm',
        WORKSPACE_TAX_CODE_FORM: 'workspaceTaxCodeForm',
        WORKSPACE_TAX_CODE_FORM_DRAFT: 'workspaceTaxCodeFormDraft',
        WORKSPACE_TAX_NAME_FORM_DRAFT: 'workspaceTaxNameFormDraft',
        WORKSPACE_TAX_VALUE_FORM: 'workspaceTaxValueForm',
        WORKSPACE_TAX_VALUE_FORM_DRAFT: 'workspaceTaxValueFormDraft',
        WORKSPACE_INVOICES_COMPANY_NAME_FORM: 'workspaceInvoicesCompanyNameForm',
        WORKSPACE_INVOICES_COMPANY_NAME_FORM_DRAFT: 'workspaceInvoicesCompanyNameFormDraft',
        WORKSPACE_INVOICES_COMPANY_WEBSITE_FORM: 'workspaceInvoicesCompanyWebsiteForm',
        WORKSPACE_INVOICES_COMPANY_WEBSITE_FORM_DRAFT: 'workspaceInvoicesCompanyWebsiteFormDraft',
        NEW_CHAT_NAME_FORM: 'newChatNameForm',
        NEW_CHAT_NAME_FORM_DRAFT: 'newChatNameFormDraft',
        SUBSCRIPTION_SIZE_FORM: 'subscriptionSizeForm',
        SUBSCRIPTION_SIZE_FORM_DRAFT: 'subscriptionSizeFormDraft',
        ISSUE_NEW_EXPENSIFY_CARD_FORM: 'issueNewExpensifyCard',
        ISSUE_NEW_EXPENSIFY_CARD_FORM_DRAFT: 'issueNewExpensifyCardDraft',
        ADD_NEW_CARD_FEED_FORM: 'addNewCardFeed',
        ADD_NEW_CARD_FEED_FORM_DRAFT: 'addNewCardFeedDraft',
        ASSIGN_CARD_FORM: 'assignCard',
        ASSIGN_CARD_FORM_DRAFT: 'assignCardDraft',
        EDIT_EXPENSIFY_CARD_NAME_FORM: 'editExpensifyCardName',
        EDIT_EXPENSIFY_CARD_NAME_DRAFT_FORM: 'editExpensifyCardNameDraft',
        EDIT_EXPENSIFY_CARD_LIMIT_FORM: 'editExpensifyCardLimit',
        EDIT_EXPENSIFY_CARD_LIMIT_DRAFT_FORM: 'editExpensifyCardLimitDraft',
        SAGE_INTACCT_CREDENTIALS_FORM: 'sageIntacctCredentialsForm',
        SAGE_INTACCT_CREDENTIALS_FORM_DRAFT: 'sageIntacctCredentialsFormDraft',
        NETSUITE_CUSTOM_FIELD_FORM: 'netSuiteCustomFieldForm',
        NETSUITE_CUSTOM_FIELD_FORM_DRAFT: 'netSuiteCustomFieldFormDraft',
        NETSUITE_CUSTOM_SEGMENT_ADD_FORM: 'netSuiteCustomSegmentAddForm',
        NETSUITE_CUSTOM_SEGMENT_ADD_FORM_DRAFT: 'netSuiteCustomSegmentAddFormDraft',
        NETSUITE_CUSTOM_LIST_ADD_FORM: 'netSuiteCustomListAddForm',
        NETSUITE_CUSTOM_LIST_ADD_FORM_DRAFT: 'netSuiteCustomListAddFormDraft',
        NETSUITE_TOKEN_INPUT_FORM: 'netsuiteTokenInputForm',
        NETSUITE_TOKEN_INPUT_FORM_DRAFT: 'netsuiteTokenInputFormDraft',
        NETSUITE_CUSTOM_FORM_ID_FORM: 'netsuiteCustomFormIDForm',
        NETSUITE_CUSTOM_FORM_ID_FORM_DRAFT: 'netsuiteCustomFormIDFormDraft',
        SAGE_INTACCT_DIMENSION_TYPE_FORM: 'sageIntacctDimensionTypeForm',
        SAGE_INTACCT_DIMENSION_TYPE_FORM_DRAFT: 'sageIntacctDimensionTypeFormDraft',
        SEARCH_ADVANCED_FILTERS_FORM: 'searchAdvancedFiltersForm',
        SEARCH_ADVANCED_FILTERS_FORM_DRAFT: 'searchAdvancedFiltersFormDraft',
        SEARCH_SAVED_SEARCH_RENAME_FORM: 'searchSavedSearchRenameForm',
        SEARCH_SAVED_SEARCH_RENAME_FORM_DRAFT: 'searchSavedSearchRenameFormDraft',
        TEXT_PICKER_MODAL_FORM: 'textPickerModalForm',
        TEXT_PICKER_MODAL_FORM_DRAFT: 'textPickerModalFormDraft',
        RULES_CUSTOM_NAME_MODAL_FORM: 'rulesCustomNameModalForm',
        RULES_CUSTOM_NAME_MODAL_FORM_DRAFT: 'rulesCustomNameModalFormDraft',
        RULES_AUTO_APPROVE_REPORTS_UNDER_MODAL_FORM: 'rulesAutoApproveReportsUnderModalForm',
        RULES_AUTO_APPROVE_REPORTS_UNDER_MODAL_FORM_DRAFT: 'rulesAutoApproveReportsUnderModalFormDraft',
        RULES_RANDOM_REPORT_AUDIT_MODAL_FORM: 'rulesRandomReportAuditModalForm',
        RULES_RANDOM_REPORT_AUDIT_MODAL_FORM_DRAFT: 'rulesRandomReportAuditModalFormDraft',
        RULES_AUTO_PAY_REPORTS_UNDER_MODAL_FORM: 'rulesAutoPayReportsUnderModalForm',
        RULES_AUTO_PAY_REPORTS_UNDER_MODAL_FORM_DRAFT: 'rulesAutoPayReportsUnderModalFormDraft',
        RULES_REQUIRED_RECEIPT_AMOUNT_FORM: 'rulesRequiredReceiptAmountForm',
        RULES_REQUIRED_RECEIPT_AMOUNT_FORM_DRAFT: 'rulesRequiredReceiptAmountFormDraft',
        RULES_MAX_EXPENSE_AMOUNT_FORM: 'rulesMaxExpenseAmountForm',
        RULES_MAX_EXPENSE_AMOUNT_FORM_DRAFT: 'rulesMaxExpenseAmountFormDraft',
        RULES_MAX_EXPENSE_AGE_FORM: 'rulesMaxExpenseAgeForm',
        RULES_MAX_EXPENSE_AGE_FORM_DRAFT: 'rulesMaxExpenseAgeFormDraft',
        DEBUG_DETAILS_FORM: 'debugDetailsForm',
        DEBUG_DETAILS_FORM_DRAFT: 'debugDetailsFormDraft',
<<<<<<< HEAD
        ONBOARDING_WORK_EMAIL_FORM: 'onboardingWorkEmailForm',
        ONBOARDING_WORK_EMAIL_FORM_DRAFT: 'onboardingWorkEmailFormDraft',
=======
        WORKSPACE_PER_DIEM_FORM: 'workspacePerDiemForm',
        WORKSPACE_PER_DIEM_FORM_DRAFT: 'workspacePerDiemFormDraft',
>>>>>>> 52b4ecad
    },
} as const;

type AllOnyxKeys = DeepValueOf<typeof ONYXKEYS>;

type OnyxFormValuesMapping = {
    [ONYXKEYS.FORMS.ADD_PAYMENT_CARD_FORM]: FormTypes.AddPaymentCardForm;
    [ONYXKEYS.FORMS.WORKSPACE_SETTINGS_FORM]: FormTypes.WorkspaceSettingsForm;
    [ONYXKEYS.FORMS.WORKSPACE_CATEGORY_FORM]: FormTypes.WorkspaceCategoryForm;
    [ONYXKEYS.FORMS.WORKSPACE_TAG_FORM]: FormTypes.WorkspaceTagForm;
    [ONYXKEYS.FORMS.WORKSPACE_TAX_CUSTOM_NAME]: FormTypes.WorkspaceTaxCustomName;
    [ONYXKEYS.FORMS.WORKSPACE_COMPANY_CARD_FEED_NAME]: FormTypes.WorkspaceCompanyCardFeedName;
    [ONYXKEYS.FORMS.EDIT_WORKSPACE_COMPANY_CARD_NAME_FORM]: FormTypes.WorkspaceCompanyCardEditName;
    [ONYXKEYS.FORMS.WORKSPACE_REPORT_FIELDS_FORM]: FormTypes.WorkspaceReportFieldForm;
    [ONYXKEYS.FORMS.WORKSPACE_CATEGORY_DESCRIPTION_HINT_FORM]: FormTypes.WorkspaceCategoryDescriptionHintForm;
    [ONYXKEYS.FORMS.WORKSPACE_CATEGORY_FLAG_AMOUNTS_OVER_FORM]: FormTypes.WorkspaceCategoryFlagAmountsOverForm;
    [ONYXKEYS.FORMS.CLOSE_ACCOUNT_FORM]: FormTypes.CloseAccountForm;
    [ONYXKEYS.FORMS.PROFILE_SETTINGS_FORM]: FormTypes.ProfileSettingsForm;
    [ONYXKEYS.FORMS.DISPLAY_NAME_FORM]: FormTypes.DisplayNameForm;
    [ONYXKEYS.FORMS.ONBOARDING_PERSONAL_DETAILS_FORM]: FormTypes.DisplayNameForm;
    [ONYXKEYS.FORMS.ROOM_NAME_FORM]: FormTypes.RoomNameForm;
    [ONYXKEYS.FORMS.REPORT_DESCRIPTION_FORM]: FormTypes.ReportDescriptionForm;
    [ONYXKEYS.FORMS.LEGAL_NAME_FORM]: FormTypes.LegalNameForm;
    [ONYXKEYS.FORMS.WORKSPACE_INVITE_MESSAGE_FORM]: FormTypes.WorkspaceInviteMessageForm;
    [ONYXKEYS.FORMS.DATE_OF_BIRTH_FORM]: FormTypes.DateOfBirthForm;
    [ONYXKEYS.FORMS.HOME_ADDRESS_FORM]: FormTypes.HomeAddressForm;
    [ONYXKEYS.FORMS.PERSONAL_DETAILS_FORM]: FormTypes.PersonalDetailsForm;
    [ONYXKEYS.FORMS.NEW_ROOM_FORM]: FormTypes.NewRoomForm;
    [ONYXKEYS.FORMS.ROOM_SETTINGS_FORM]: FormTypes.RoomSettingsForm;
    [ONYXKEYS.FORMS.NEW_TASK_FORM]: FormTypes.NewTaskForm;
    [ONYXKEYS.FORMS.EDIT_TASK_FORM]: FormTypes.EditTaskForm;
    [ONYXKEYS.FORMS.DISABLE_AUTO_RENEW_SURVEY_FORM]: FormTypes.FeedbackSurveyForm;
    [ONYXKEYS.FORMS.REQUEST_EARLY_CANCELLATION_FORM]: FormTypes.FeedbackSurveyForm;
    [ONYXKEYS.FORMS.EXIT_SURVEY_REASON_FORM]: FormTypes.ExitSurveyReasonForm;
    [ONYXKEYS.FORMS.EXIT_SURVEY_RESPONSE_FORM]: FormTypes.ExitSurveyResponseForm;
    [ONYXKEYS.FORMS.MONEY_REQUEST_DESCRIPTION_FORM]: FormTypes.MoneyRequestDescriptionForm;
    [ONYXKEYS.FORMS.MONEY_REQUEST_MERCHANT_FORM]: FormTypes.MoneyRequestMerchantForm;
    [ONYXKEYS.FORMS.MONEY_REQUEST_AMOUNT_FORM]: FormTypes.MoneyRequestAmountForm;
    [ONYXKEYS.FORMS.MONEY_REQUEST_DATE_FORM]: FormTypes.MoneyRequestDateForm;
    [ONYXKEYS.FORMS.MONEY_REQUEST_HOLD_FORM]: FormTypes.MoneyRequestHoldReasonForm;
    [ONYXKEYS.FORMS.MONEY_REQUEST_COMPANY_INFO_FORM]: FormTypes.MoneyRequestCompanyInfoForm;
    [ONYXKEYS.FORMS.NEW_CONTACT_METHOD_FORM]: FormTypes.NewContactMethodForm;
    [ONYXKEYS.FORMS.WAYPOINT_FORM]: FormTypes.WaypointForm;
    [ONYXKEYS.FORMS.SETTINGS_STATUS_SET_FORM]: FormTypes.SettingsStatusSetForm;
    [ONYXKEYS.FORMS.SETTINGS_STATUS_CLEAR_DATE_FORM]: FormTypes.SettingsStatusClearDateForm;
    [ONYXKEYS.FORMS.CHANGE_BILLING_CURRENCY_FORM]: FormTypes.ChangeBillingCurrencyForm;
    [ONYXKEYS.FORMS.SETTINGS_STATUS_SET_CLEAR_AFTER_FORM]: FormTypes.SettingsStatusSetClearAfterForm;
    [ONYXKEYS.FORMS.PRIVATE_NOTES_FORM]: FormTypes.PrivateNotesForm;
    [ONYXKEYS.FORMS.I_KNOW_A_TEACHER_FORM]: FormTypes.IKnowTeacherForm;
    [ONYXKEYS.FORMS.INTRO_SCHOOL_PRINCIPAL_FORM]: FormTypes.IntroSchoolPrincipalForm;
    [ONYXKEYS.FORMS.REPORT_VIRTUAL_CARD_FRAUD]: FormTypes.ReportVirtualCardFraudForm;
    [ONYXKEYS.FORMS.REPORT_PHYSICAL_CARD_FORM]: FormTypes.ReportPhysicalCardForm;
    [ONYXKEYS.FORMS.GET_PHYSICAL_CARD_FORM]: FormTypes.GetPhysicalCardForm;
    [ONYXKEYS.FORMS.REPORT_FIELDS_EDIT_FORM]: FormTypes.ReportFieldsEditForm;
    [ONYXKEYS.FORMS.REIMBURSEMENT_ACCOUNT_FORM]: FormTypes.ReimbursementAccountForm;
    [ONYXKEYS.FORMS.PERSONAL_BANK_ACCOUNT_FORM]: FormTypes.PersonalBankAccountForm;
    [ONYXKEYS.FORMS.WORKSPACE_DESCRIPTION_FORM]: FormTypes.WorkspaceDescriptionForm;
    [ONYXKEYS.FORMS.WALLET_ADDITIONAL_DETAILS]: FormTypes.AdditionalDetailStepForm;
    [ONYXKEYS.FORMS.POLICY_TAG_NAME_FORM]: FormTypes.PolicyTagNameForm;
    [ONYXKEYS.FORMS.WORKSPACE_NEW_TAX_FORM]: FormTypes.WorkspaceNewTaxForm;
    [ONYXKEYS.FORMS.POLICY_CREATE_DISTANCE_RATE_FORM]: FormTypes.PolicyCreateDistanceRateForm;
    [ONYXKEYS.FORMS.POLICY_DISTANCE_RATE_EDIT_FORM]: FormTypes.PolicyDistanceRateEditForm;
    [ONYXKEYS.FORMS.POLICY_DISTANCE_RATE_TAX_RECLAIMABLE_ON_EDIT_FORM]: FormTypes.PolicyDistanceRateTaxReclaimableOnEditForm;
    [ONYXKEYS.FORMS.WORKSPACE_TAX_NAME_FORM]: FormTypes.WorkspaceTaxNameForm;
    [ONYXKEYS.FORMS.WORKSPACE_TAX_CODE_FORM]: FormTypes.WorkspaceTaxCodeForm;
    [ONYXKEYS.FORMS.WORKSPACE_TAX_VALUE_FORM]: FormTypes.WorkspaceTaxValueForm;
    [ONYXKEYS.FORMS.WORKSPACE_INVOICES_COMPANY_NAME_FORM]: FormTypes.WorkspaceInvoicesCompanyNameForm;
    [ONYXKEYS.FORMS.WORKSPACE_INVOICES_COMPANY_WEBSITE_FORM]: FormTypes.WorkspaceInvoicesCompanyWebsiteForm;
    [ONYXKEYS.FORMS.NEW_CHAT_NAME_FORM]: FormTypes.NewChatNameForm;
    [ONYXKEYS.FORMS.SUBSCRIPTION_SIZE_FORM]: FormTypes.SubscriptionSizeForm;
    [ONYXKEYS.FORMS.ISSUE_NEW_EXPENSIFY_CARD_FORM]: FormTypes.IssueNewExpensifyCardForm;
    [ONYXKEYS.FORMS.ADD_NEW_CARD_FEED_FORM]: FormTypes.AddNewCardFeedForm;
    [ONYXKEYS.FORMS.ASSIGN_CARD_FORM]: FormTypes.AssignCardForm;
    [ONYXKEYS.FORMS.EDIT_EXPENSIFY_CARD_NAME_FORM]: FormTypes.EditExpensifyCardNameForm;
    [ONYXKEYS.FORMS.EDIT_EXPENSIFY_CARD_LIMIT_FORM]: FormTypes.EditExpensifyCardLimitForm;
    [ONYXKEYS.FORMS.SAGE_INTACCT_CREDENTIALS_FORM]: FormTypes.SageIntactCredentialsForm;
    [ONYXKEYS.FORMS.NETSUITE_CUSTOM_FIELD_FORM]: FormTypes.NetSuiteCustomFieldForm;
    [ONYXKEYS.FORMS.NETSUITE_CUSTOM_LIST_ADD_FORM]: FormTypes.NetSuiteCustomFieldForm;
    [ONYXKEYS.FORMS.NETSUITE_CUSTOM_SEGMENT_ADD_FORM]: FormTypes.NetSuiteCustomFieldForm;
    [ONYXKEYS.FORMS.NETSUITE_TOKEN_INPUT_FORM]: FormTypes.NetSuiteTokenInputForm;
    [ONYXKEYS.FORMS.NETSUITE_CUSTOM_FORM_ID_FORM]: FormTypes.NetSuiteCustomFormIDForm;
    [ONYXKEYS.FORMS.SAGE_INTACCT_DIMENSION_TYPE_FORM]: FormTypes.SageIntacctDimensionForm;
    [ONYXKEYS.FORMS.SEARCH_ADVANCED_FILTERS_FORM]: FormTypes.SearchAdvancedFiltersForm;
    [ONYXKEYS.FORMS.TEXT_PICKER_MODAL_FORM]: FormTypes.TextPickerModalForm;
    [ONYXKEYS.FORMS.RULES_CUSTOM_NAME_MODAL_FORM]: FormTypes.RulesCustomNameModalForm;
    [ONYXKEYS.FORMS.RULES_AUTO_APPROVE_REPORTS_UNDER_MODAL_FORM]: FormTypes.RulesAutoApproveReportsUnderModalForm;
    [ONYXKEYS.FORMS.RULES_RANDOM_REPORT_AUDIT_MODAL_FORM]: FormTypes.RulesRandomReportAuditModalForm;
    [ONYXKEYS.FORMS.RULES_AUTO_PAY_REPORTS_UNDER_MODAL_FORM]: FormTypes.RulesAutoPayReportsUnderModalForm;
    [ONYXKEYS.FORMS.RULES_REQUIRED_RECEIPT_AMOUNT_FORM]: FormTypes.RulesRequiredReceiptAmountForm;
    [ONYXKEYS.FORMS.RULES_MAX_EXPENSE_AMOUNT_FORM]: FormTypes.RulesMaxExpenseAmountForm;
    [ONYXKEYS.FORMS.RULES_MAX_EXPENSE_AGE_FORM]: FormTypes.RulesMaxExpenseAgeForm;
    [ONYXKEYS.FORMS.SEARCH_SAVED_SEARCH_RENAME_FORM]: FormTypes.SearchSavedSearchRenameForm;
    [ONYXKEYS.FORMS.DEBUG_DETAILS_FORM]: FormTypes.DebugReportForm | FormTypes.DebugReportActionForm | FormTypes.DebugTransactionForm | FormTypes.DebugTransactionViolationForm;
<<<<<<< HEAD
    [ONYXKEYS.FORMS.ONBOARDING_WORK_EMAIL_FORM]: FormTypes.OnboardingWorkEmailForm;
=======
    [ONYXKEYS.FORMS.WORKSPACE_PER_DIEM_FORM]: FormTypes.WorkspacePerDiemForm;
>>>>>>> 52b4ecad
};

type OnyxFormDraftValuesMapping = {
    [K in keyof OnyxFormValuesMapping as `${K}Draft`]: OnyxFormValuesMapping[K];
};

type OnyxCollectionValuesMapping = {
    [ONYXKEYS.COLLECTION.DOWNLOAD]: OnyxTypes.Download;
    [ONYXKEYS.COLLECTION.POLICY]: OnyxTypes.Policy;
    [ONYXKEYS.COLLECTION.POLICY_DRAFTS]: OnyxTypes.Policy;
    [ONYXKEYS.COLLECTION.POLICY_CATEGORIES]: OnyxTypes.PolicyCategories;
    [ONYXKEYS.COLLECTION.POLICY_CATEGORIES_DRAFT]: OnyxTypes.PolicyCategories;
    [ONYXKEYS.COLLECTION.POLICY_TAGS]: OnyxTypes.PolicyTagLists;
    [ONYXKEYS.COLLECTION.POLICY_RECENTLY_USED_CATEGORIES]: OnyxTypes.RecentlyUsedCategories;
    [ONYXKEYS.COLLECTION.POLICY_HAS_CONNECTIONS_DATA_BEEN_FETCHED]: boolean;
    [ONYXKEYS.COLLECTION.DEPRECATED_POLICY_MEMBER_LIST]: OnyxTypes.PolicyEmployeeList;
    [ONYXKEYS.COLLECTION.WORKSPACE_INVITE_MEMBERS_DRAFT]: OnyxTypes.InvitedEmailsToAccountIDs;
    [ONYXKEYS.COLLECTION.WORKSPACE_INVITE_MESSAGE_DRAFT]: string;
    [ONYXKEYS.COLLECTION.REPORT]: OnyxTypes.Report;
    [ONYXKEYS.COLLECTION.REPORT_NAME_VALUE_PAIRS]: OnyxTypes.ReportNameValuePairs;
    [ONYXKEYS.COLLECTION.REPORT_DRAFT]: OnyxTypes.Report;
    [ONYXKEYS.COLLECTION.REPORT_METADATA]: OnyxTypes.ReportMetadata;
    [ONYXKEYS.COLLECTION.REPORT_ACTIONS]: OnyxTypes.ReportActions;
    [ONYXKEYS.COLLECTION.REPORT_ACTIONS_DRAFTS]: OnyxTypes.ReportActionsDrafts;
    [ONYXKEYS.COLLECTION.REPORT_ACTIONS_PAGES]: OnyxTypes.Pages;
    [ONYXKEYS.COLLECTION.REPORT_ACTIONS_REACTIONS]: OnyxTypes.ReportActionReactions;
    [ONYXKEYS.COLLECTION.REPORT_DRAFT_COMMENT]: string;
    [ONYXKEYS.COLLECTION.REPORT_IS_COMPOSER_FULL_SIZE]: boolean;
    [ONYXKEYS.COLLECTION.REPORT_USER_IS_TYPING]: OnyxTypes.ReportUserIsTyping;
    [ONYXKEYS.COLLECTION.REPORT_USER_IS_LEAVING_ROOM]: boolean;
    [ONYXKEYS.COLLECTION.REPORT_VIOLATIONS]: OnyxTypes.ReportViolations;
    [ONYXKEYS.COLLECTION.SECURITY_GROUP]: OnyxTypes.SecurityGroup;
    [ONYXKEYS.COLLECTION.TRANSACTION]: OnyxTypes.Transaction;
    [ONYXKEYS.COLLECTION.TRANSACTION_DRAFT]: OnyxTypes.Transaction;
    [ONYXKEYS.COLLECTION.SKIP_CONFIRMATION]: boolean;
    [ONYXKEYS.COLLECTION.TRANSACTION_BACKUP]: OnyxTypes.Transaction;
    [ONYXKEYS.COLLECTION.TRANSACTION_VIOLATIONS]: OnyxTypes.TransactionViolations;
    [ONYXKEYS.COLLECTION.SPLIT_TRANSACTION_DRAFT]: OnyxTypes.Transaction;
    [ONYXKEYS.COLLECTION.POLICY_RECENTLY_USED_TAGS]: OnyxTypes.RecentlyUsedTags;
    [ONYXKEYS.COLLECTION.OLD_POLICY_RECENTLY_USED_TAGS]: OnyxTypes.RecentlyUsedTags;
    [ONYXKEYS.COLLECTION.SELECTED_TAB]: OnyxTypes.SelectedTabRequest;
    [ONYXKEYS.COLLECTION.PRIVATE_NOTES_DRAFT]: string;
    [ONYXKEYS.COLLECTION.NEXT_STEP]: OnyxTypes.ReportNextStep;
    [ONYXKEYS.COLLECTION.POLICY_JOIN_MEMBER]: OnyxTypes.PolicyJoinMember;
    [ONYXKEYS.COLLECTION.POLICY_CONNECTION_SYNC_PROGRESS]: OnyxTypes.PolicyConnectionSyncProgress;
    [ONYXKEYS.COLLECTION.SNAPSHOT]: OnyxTypes.SearchResults;
    [ONYXKEYS.COLLECTION.SHARED_NVP_PRIVATE_USER_BILLING_GRACE_PERIOD_END]: OnyxTypes.BillingGraceEndPeriod;
    [ONYXKEYS.COLLECTION.SHARED_NVP_PRIVATE_DOMAIN_MEMBER]: OnyxTypes.CardFeeds;
    [ONYXKEYS.COLLECTION.PRIVATE_EXPENSIFY_CARD_SETTINGS]: OnyxTypes.ExpensifyCardSettings;
    [ONYXKEYS.COLLECTION.WORKSPACE_CARDS_LIST]: OnyxTypes.WorkspaceCardsList;
    [ONYXKEYS.COLLECTION.EXPENSIFY_CARD_CONTINUOUS_RECONCILIATION_CONNECTION]: OnyxTypes.PolicyConnectionName;
    [ONYXKEYS.COLLECTION.EXPENSIFY_CARD_USE_CONTINUOUS_RECONCILIATION]: boolean;
    [ONYXKEYS.COLLECTION.LAST_SELECTED_FEED]: OnyxTypes.CompanyCardFeed;
    [ONYXKEYS.COLLECTION.NVP_EXPENSIFY_ON_CARD_WAITLIST]: OnyxTypes.CardOnWaitlist;
};

type OnyxValuesMapping = {
    [ONYXKEYS.ACCOUNT]: OnyxTypes.Account;
    [ONYXKEYS.ACCOUNT_MANAGER_REPORT_ID]: string;
    [ONYXKEYS.NVP_IS_FIRST_TIME_NEW_EXPENSIFY_USER]: boolean;

    [ONYXKEYS.NVP_ONBOARDING]: Onboarding;

    // ONYXKEYS.NVP_TRYNEWDOT is HybridApp onboarding data
    [ONYXKEYS.NVP_TRYNEWDOT]: OnyxTypes.TryNewDot;
    [ONYXKEYS.RECENT_SEARCHES]: Record<string, OnyxTypes.RecentSearchItem>;
    [ONYXKEYS.SAVED_SEARCHES]: OnyxTypes.SaveSearch;
    [ONYXKEYS.RECENTLY_USED_CURRENCIES]: string[];
    [ONYXKEYS.ACTIVE_CLIENTS]: string[];
    [ONYXKEYS.DEVICE_ID]: string;
    [ONYXKEYS.IS_SIDEBAR_LOADED]: boolean;
    [ONYXKEYS.PERSISTED_REQUESTS]: OnyxTypes.Request[];
    [ONYXKEYS.PERSISTED_ONGOING_REQUESTS]: OnyxTypes.Request;
    [ONYXKEYS.CURRENT_DATE]: string;
    [ONYXKEYS.CREDENTIALS]: OnyxTypes.Credentials;
    [ONYXKEYS.STASHED_CREDENTIALS]: OnyxTypes.Credentials;
    [ONYXKEYS.MODAL]: OnyxTypes.Modal;
    [ONYXKEYS.NETWORK]: OnyxTypes.Network;
    [ONYXKEYS.NEW_GROUP_CHAT_DRAFT]: OnyxTypes.NewGroupChatDraft;
    [ONYXKEYS.CUSTOM_STATUS_DRAFT]: OnyxTypes.CustomStatusDraft;
    [ONYXKEYS.INPUT_FOCUSED]: boolean;
    [ONYXKEYS.PERSONAL_DETAILS_LIST]: OnyxTypes.PersonalDetailsList;
    [ONYXKEYS.PRIVATE_PERSONAL_DETAILS]: OnyxTypes.PrivatePersonalDetails;
    [ONYXKEYS.PERSONAL_DETAILS_METADATA]: Record<string, OnyxTypes.PersonalDetailsMetadata>;
    [ONYXKEYS.TASK]: OnyxTypes.Task;
    [ONYXKEYS.CURRENCY_LIST]: OnyxTypes.CurrencyList;
    [ONYXKEYS.UPDATE_AVAILABLE]: boolean;
    [ONYXKEYS.SCREEN_SHARE_REQUEST]: OnyxTypes.ScreenShareRequest;
    [ONYXKEYS.COUNTRY_CODE]: number;
    [ONYXKEYS.COUNTRY]: string;
    [ONYXKEYS.USER]: OnyxTypes.User;
    [ONYXKEYS.USER_LOCATION]: OnyxTypes.UserLocation;
    [ONYXKEYS.LOGIN_LIST]: OnyxTypes.LoginList;
    [ONYXKEYS.PENDING_CONTACT_ACTION]: OnyxTypes.PendingContactAction;
    [ONYXKEYS.VALIDATE_ACTION_CODE]: OnyxTypes.ValidateMagicCodeAction;
    [ONYXKEYS.JOINABLE_POLICIES]: OnyxTypes.JoinablePolicies;
    [ONYXKEYS.JOINABLE_POLICIES_LOADING]: boolean;
    [ONYXKEYS.SESSION]: OnyxTypes.Session;
    [ONYXKEYS.USER_METADATA]: OnyxTypes.UserMetadata;
    [ONYXKEYS.STASHED_SESSION]: OnyxTypes.Session;
    [ONYXKEYS.BETAS]: OnyxTypes.Beta[];
    [ONYXKEYS.NVP_MUTED_PLATFORMS]: Partial<Record<Platform, true>>;
    [ONYXKEYS.NVP_PRIORITY_MODE]: ValueOf<typeof CONST.PRIORITY_MODE>;
    [ONYXKEYS.NVP_BLOCKED_FROM_CONCIERGE]: OnyxTypes.BlockedFromConcierge;

    // The value of this nvp is a string representation of the date when the block expires, or an empty string if the user is not blocked
    [ONYXKEYS.NVP_BLOCKED_FROM_CHAT]: string;
    [ONYXKEYS.NVP_PRIVATE_PUSH_NOTIFICATION_ID]: string;
    [ONYXKEYS.NVP_RECENT_ATTENDEES]: Attendee[];
    [ONYXKEYS.NVP_TRY_FOCUS_MODE]: boolean;
    [ONYXKEYS.NVP_DISMISSED_HOLD_USE_EXPLANATION]: boolean;
    [ONYXKEYS.FOCUS_MODE_NOTIFICATION]: boolean;
    [ONYXKEYS.NVP_LAST_PAYMENT_METHOD]: OnyxTypes.LastPaymentMethod;
    [ONYXKEYS.NVP_LAST_LOCATION_PERMISSION_PROMPT]: string;
    [ONYXKEYS.LAST_EXPORT_METHOD]: OnyxTypes.LastExportMethod;
    [ONYXKEYS.NVP_RECENT_WAYPOINTS]: OnyxTypes.RecentWaypoint[];
    [ONYXKEYS.NVP_INTRO_SELECTED]: OnyxTypes.IntroSelected;
    [ONYXKEYS.NVP_LAST_SELECTED_DISTANCE_RATES]: OnyxTypes.LastSelectedDistanceRates;
    [ONYXKEYS.NVP_SEEN_NEW_USER_MODAL]: boolean;
    [ONYXKEYS.PUSH_NOTIFICATIONS_ENABLED]: boolean;
    [ONYXKEYS.PLAID_DATA]: OnyxTypes.PlaidData;
    [ONYXKEYS.IS_PLAID_DISABLED]: boolean;
    [ONYXKEYS.PLAID_LINK_TOKEN]: string;
    [ONYXKEYS.ONFIDO_TOKEN]: string;
    [ONYXKEYS.ONFIDO_APPLICANT_ID]: string;
    [ONYXKEYS.NVP_PREFERRED_LOCALE]: OnyxTypes.Locale;
    [ONYXKEYS.NVP_ACTIVE_POLICY_ID]: string;
    [ONYXKEYS.NVP_DISMISSED_REFERRAL_BANNERS]: OnyxTypes.DismissedReferralBanners;
    [ONYXKEYS.NVP_HAS_SEEN_TRACK_TRAINING]: boolean;
    [ONYXKEYS.NVP_PRIVATE_SUBSCRIPTION]: OnyxTypes.PrivateSubscription;
    [ONYXKEYS.NVP_PRIVATE_STRIPE_CUSTOMER_ID]: OnyxTypes.StripeCustomerID;
    [ONYXKEYS.NVP_PRIVATE_BILLING_DISPUTE_PENDING]: number;
    [ONYXKEYS.NVP_PRIVATE_BILLING_STATUS]: OnyxTypes.BillingStatus;
    [ONYXKEYS.USER_WALLET]: OnyxTypes.UserWallet;
    [ONYXKEYS.WALLET_ONFIDO]: OnyxTypes.WalletOnfido;
    [ONYXKEYS.WALLET_ADDITIONAL_DETAILS]: OnyxTypes.WalletAdditionalDetails;
    [ONYXKEYS.WALLET_TERMS]: OnyxTypes.WalletTerms;
    [ONYXKEYS.BANK_ACCOUNT_LIST]: OnyxTypes.BankAccountList;
    [ONYXKEYS.FUND_LIST]: OnyxTypes.FundList;
    [ONYXKEYS.CARD_LIST]: OnyxTypes.CardList;
    [ONYXKEYS.WALLET_STATEMENT]: OnyxTypes.WalletStatement;
    [ONYXKEYS.PERSONAL_BANK_ACCOUNT]: OnyxTypes.PersonalBankAccount;
    [ONYXKEYS.REIMBURSEMENT_ACCOUNT]: OnyxTypes.ReimbursementAccount;
    [ONYXKEYS.PREFERRED_EMOJI_SKIN_TONE]: string | number;
    [ONYXKEYS.FREQUENTLY_USED_EMOJIS]: OnyxTypes.FrequentlyUsedEmoji[];
    [ONYXKEYS.REIMBURSEMENT_ACCOUNT_WORKSPACE_ID]: string;
    [ONYXKEYS.IS_LOADING_PAYMENT_METHODS]: boolean;
    [ONYXKEYS.IS_LOADING_REPORT_DATA]: boolean;
    [ONYXKEYS.IS_TEST_TOOLS_MODAL_OPEN]: boolean;
    [ONYXKEYS.APP_PROFILING_IN_PROGRESS]: boolean;
    [ONYXKEYS.IS_LOADING_APP]: boolean;
    [ONYXKEYS.WALLET_TRANSFER]: OnyxTypes.WalletTransfer;
    [ONYXKEYS.LAST_ACCESSED_WORKSPACE_POLICY_ID]: string;
    [ONYXKEYS.SHOULD_SHOW_COMPOSE_INPUT]: boolean;
    [ONYXKEYS.IS_BETA]: boolean;
    [ONYXKEYS.IS_CHECKING_PUBLIC_ROOM]: boolean;
    [ONYXKEYS.MY_DOMAIN_SECURITY_GROUPS]: Record<string, string>;
    [ONYXKEYS.LAST_OPENED_PUBLIC_ROOM_ID]: string;
    [ONYXKEYS.VERIFY_3DS_SUBSCRIPTION]: string;
    [ONYXKEYS.PREFERRED_THEME]: ValueOf<typeof CONST.THEME>;
    [ONYXKEYS.MAPBOX_ACCESS_TOKEN]: OnyxTypes.MapboxAccessToken;
    [ONYXKEYS.ONYX_UPDATES_FROM_SERVER]: OnyxTypes.OnyxUpdatesFromServer;
    [ONYXKEYS.ONYX_UPDATES_LAST_UPDATE_ID_APPLIED_TO_CLIENT]: number;
    [ONYXKEYS.MAX_CANVAS_AREA]: number;
    [ONYXKEYS.MAX_CANVAS_HEIGHT]: number;
    [ONYXKEYS.MAX_CANVAS_WIDTH]: number;
    [ONYXKEYS.ONBOARDING_PURPOSE_SELECTED]: OnyxTypes.OnboardingPurpose;
    [ONYXKEYS.ONBOARDING_COMPANY_SIZE]: OnboardingCompanySize;
    [ONYXKEYS.ONBOARDING_CUSTOM_CHOICES]: OnyxTypes.OnboardingPurpose[] | [];
    [ONYXKEYS.ONBOARDING_ERROR_MESSAGE]: string;
    [ONYXKEYS.ONBOARDING_POLICY_ID]: string;
    [ONYXKEYS.ONBOARDING_ADMINS_CHAT_REPORT_ID]: string;
    [ONYXKEYS.ONBOARDING_LAST_VISITED_PATH]: string;
    [ONYXKEYS.IS_SEARCHING_FOR_REPORTS]: boolean;
    [ONYXKEYS.LAST_VISITED_PATH]: string | undefined;
    [ONYXKEYS.VERIFY_3DS_SUBSCRIPTION]: string;
    [ONYXKEYS.RECENTLY_USED_REPORT_FIELDS]: OnyxTypes.RecentlyUsedReportFields;
    [ONYXKEYS.UPDATE_REQUIRED]: boolean;
    [ONYXKEYS.RESET_REQUIRED]: boolean;
    [ONYXKEYS.PLAID_CURRENT_EVENT]: string;
    [ONYXKEYS.NVP_PRIVATE_TAX_EXEMPT]: boolean;
    [ONYXKEYS.LOGS]: OnyxTypes.CapturedLogs;
    [ONYXKEYS.SHOULD_STORE_LOGS]: boolean;
    [ONYXKEYS.SHOULD_MASK_ONYX_STATE]: boolean;
    [ONYXKEYS.CACHED_PDF_PATHS]: Record<string, string>;
    [ONYXKEYS.POLICY_OWNERSHIP_CHANGE_CHECKS]: Record<string, OnyxTypes.PolicyOwnershipChangeChecks>;
    [ONYXKEYS.NVP_QUICK_ACTION_GLOBAL_CREATE]: OnyxTypes.QuickAction;
    [ONYXKEYS.SUBSCRIPTION_RETRY_BILLING_STATUS_FAILED]: boolean;
    [ONYXKEYS.SUBSCRIPTION_RETRY_BILLING_STATUS_SUCCESSFUL]: boolean;
    [ONYXKEYS.SUBSCRIPTION_RETRY_BILLING_STATUS_PENDING]: boolean;
    [ONYXKEYS.NVP_TRAVEL_SETTINGS]: OnyxTypes.TravelSettings;
    [ONYXKEYS.REVIEW_DUPLICATES]: OnyxTypes.ReviewDuplicates;
    [ONYXKEYS.ISSUE_NEW_EXPENSIFY_CARD]: OnyxTypes.IssueNewCard;
    [ONYXKEYS.ADD_NEW_COMPANY_CARD]: OnyxTypes.AddNewCompanyCardFeed;
    [ONYXKEYS.ASSIGN_CARD]: OnyxTypes.AssignCard;
    [ONYXKEYS.MOBILE_SELECTION_MODE]: OnyxTypes.MobileSelectionMode;
    [ONYXKEYS.NVP_FIRST_DAY_FREE_TRIAL]: string;
    [ONYXKEYS.NVP_LAST_DAY_FREE_TRIAL]: string;
    [ONYXKEYS.NVP_BILLING_FUND_ID]: number;
    [ONYXKEYS.NVP_PRIVATE_AMOUNT_OWED]: number;
    [ONYXKEYS.NVP_PRIVATE_OWNER_BILLING_GRACE_PERIOD_END]: number;
    [ONYXKEYS.NVP_WORKSPACE_TOOLTIP]: OnyxTypes.WorkspaceTooltip;
    [ONYXKEYS.NVP_DELETE_TRANSACTION_NAVIGATE_BACK_URL]: string | undefined;
    [ONYXKEYS.NVP_SHOULD_HIDE_GBR_TOOLTIP]: boolean;
    [ONYXKEYS.NVP_PRIVATE_CANCELLATION_DETAILS]: OnyxTypes.CancellationDetails[];
    [ONYXKEYS.ROOM_MEMBERS_USER_SEARCH_PHRASE]: string;
    [ONYXKEYS.APPROVAL_WORKFLOW]: OnyxTypes.ApprovalWorkflowOnyx;
    [ONYXKEYS.IMPORTED_SPREADSHEET]: OnyxTypes.ImportedSpreadsheet;
    [ONYXKEYS.LAST_ROUTE]: string;
    [ONYXKEYS.IS_SINGLE_NEW_DOT_ENTRY]: boolean | undefined;
    [ONYXKEYS.IS_USING_IMPORTED_STATE]: boolean;
    [ONYXKEYS.SHOULD_SHOW_SAVED_SEARCH_RENAME_TOOLTIP]: boolean;
    [ONYXKEYS.NVP_EXPENSIFY_COMPANY_CARDS_CUSTOM_NAMES]: Record<string, string>;
    [ONYXKEYS.CONCIERGE_REPORT_ID]: string;
    [ONYXKEYS.PRESERVED_USER_SESSION]: OnyxTypes.Session;
    [ONYXKEYS.NVP_DISMISSED_PRODUCT_TRAINING]: OnyxTypes.DismissedProductTraining;
};
type OnyxValues = OnyxValuesMapping & OnyxCollectionValuesMapping & OnyxFormValuesMapping & OnyxFormDraftValuesMapping;

type OnyxCollectionKey = keyof OnyxCollectionValuesMapping;
type OnyxFormKey = keyof OnyxFormValuesMapping;
type OnyxFormDraftKey = keyof OnyxFormDraftValuesMapping;
type OnyxValueKey = keyof OnyxValuesMapping;

type OnyxKey = OnyxValueKey | OnyxCollectionKey | OnyxFormKey | OnyxFormDraftKey;
type OnyxPagesKey = typeof ONYXKEYS.COLLECTION.REPORT_ACTIONS_PAGES;

type MissingOnyxKeysError = `Error: Types don't match, OnyxKey type is missing: ${Exclude<AllOnyxKeys, OnyxKey>}`;
/** If this type errors, it means that the `OnyxKey` type is missing some keys. */
// eslint-disable-next-line @typescript-eslint/no-unused-vars
type AssertOnyxKeys = AssertTypesEqual<AllOnyxKeys, OnyxKey, MissingOnyxKeysError>;

export default ONYXKEYS;
export type {OnyxCollectionKey, OnyxCollectionValuesMapping, OnyxFormDraftKey, OnyxFormKey, OnyxFormValuesMapping, OnyxKey, OnyxPagesKey, OnyxValueKey, OnyxValues};<|MERGE_RESOLUTION|>--- conflicted
+++ resolved
@@ -733,13 +733,10 @@
         RULES_MAX_EXPENSE_AGE_FORM_DRAFT: 'rulesMaxExpenseAgeFormDraft',
         DEBUG_DETAILS_FORM: 'debugDetailsForm',
         DEBUG_DETAILS_FORM_DRAFT: 'debugDetailsFormDraft',
-<<<<<<< HEAD
         ONBOARDING_WORK_EMAIL_FORM: 'onboardingWorkEmailForm',
         ONBOARDING_WORK_EMAIL_FORM_DRAFT: 'onboardingWorkEmailFormDraft',
-=======
         WORKSPACE_PER_DIEM_FORM: 'workspacePerDiemForm',
         WORKSPACE_PER_DIEM_FORM_DRAFT: 'workspacePerDiemFormDraft',
->>>>>>> 52b4ecad
     },
 } as const;
 
@@ -833,11 +830,8 @@
     [ONYXKEYS.FORMS.RULES_MAX_EXPENSE_AGE_FORM]: FormTypes.RulesMaxExpenseAgeForm;
     [ONYXKEYS.FORMS.SEARCH_SAVED_SEARCH_RENAME_FORM]: FormTypes.SearchSavedSearchRenameForm;
     [ONYXKEYS.FORMS.DEBUG_DETAILS_FORM]: FormTypes.DebugReportForm | FormTypes.DebugReportActionForm | FormTypes.DebugTransactionForm | FormTypes.DebugTransactionViolationForm;
-<<<<<<< HEAD
     [ONYXKEYS.FORMS.ONBOARDING_WORK_EMAIL_FORM]: FormTypes.OnboardingWorkEmailForm;
-=======
     [ONYXKEYS.FORMS.WORKSPACE_PER_DIEM_FORM]: FormTypes.WorkspacePerDiemForm;
->>>>>>> 52b4ecad
 };
 
 type OnyxFormDraftValuesMapping = {
