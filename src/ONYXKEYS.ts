import type {ValueOf} from 'type-fest';
import type CONST from './CONST';
import type {OnboardingCompanySize} from './CONST';
import type Platform from './libs/getPlatform/types';
import type * as FormTypes from './types/form';
import type * as OnyxTypes from './types/onyx';
import type {Attendee} from './types/onyx/IOU';
import type Onboarding from './types/onyx/Onboarding';
import type AssertTypesEqual from './types/utils/AssertTypesEqual';
import type DeepValueOf from './types/utils/DeepValueOf';

/**
 * This is a file containing constants for all the top level keys in our store
 */
const ONYXKEYS = {
    /** Holds information about the users account that is logging in */
    ACCOUNT: 'account',

    /** Holds the reportID for the report between the user and their account manager */
    ACCOUNT_MANAGER_REPORT_ID: 'accountManagerReportID',

    /** Holds an array of client IDs which is used for multi-tabs on web in order to know
     * which tab is the leader, and which ones are the followers */
    ACTIVE_CLIENTS: 'activeClients',

    /** A unique ID for the device */
    DEVICE_ID: 'deviceID',

    /** Boolean flag set whenever the sidebar has loaded */
    IS_SIDEBAR_LOADED: 'isSidebarLoaded',

    /** Boolean flag set whenever we are searching for reports in the server */
    IS_SEARCHING_FOR_REPORTS: 'isSearchingForReports',

    /** Note: These are Persisted Requests - not all requests in the main queue as the key name might lead one to believe */
    PERSISTED_REQUESTS: 'networkRequestQueue',
    PERSISTED_ONGOING_REQUESTS: 'networkOngoingRequestQueue',

    /** Stores current date */
    CURRENT_DATE: 'currentDate',

    /** Credentials to authenticate the user */
    CREDENTIALS: 'credentials',
    STASHED_CREDENTIALS: 'stashedCredentials',

    /** Keeps track if there is modal currently visible or not */
    MODAL: 'modal',

    /** Has information about the network status (offline/online) */
    NETWORK: 'network',

    // draft status
    CUSTOM_STATUS_DRAFT: 'customStatusDraft',

    // keep edit message focus state
    INPUT_FOCUSED: 'inputFocused',

    /** Contains all the personalDetails the user has access to, keyed by accountID */
    PERSONAL_DETAILS_LIST: 'personalDetailsList',

    /** Contains all the private personal details of the user */
    PRIVATE_PERSONAL_DETAILS: 'private_personalDetails',

    /**
     * PERSONAL_DETAILS_METADATA is a perf optimization used to hold loading states of each entry in PERSONAL_DETAILS_LIST.
     * A lot of components are connected to the PERSONAL_DETAILS_LIST entity and do not care about the loading state.
     * Setting the loading state directly on the personal details entry caused a lot of unnecessary re-renders.
     */
    PERSONAL_DETAILS_METADATA: 'personalDetailsMetadata',

    /** Contains all the info for Tasks */
    TASK: 'task',

    /** Contains a list of all currencies available to the user - user can
     * select a currency based on the list */
    CURRENCY_LIST: 'currencyList',

    /** Indicates whether an update is available and ready to be installed. */
    UPDATE_AVAILABLE: 'updateAvailable',

    /** Indicates that a request to join a screen share with a GuidesPlus agent was received */
    SCREEN_SHARE_REQUEST: 'screenShareRequest',

    /** Saves the current country code which is displayed when the user types a phone number without
     *  an international code */
    COUNTRY_CODE: 'countryCode',

    /**  The 'country' field in this code represents the return country based on the user's IP address.
     * It is expected to provide a two-letter country code such as US for United States, and so on. */
    COUNTRY: 'country',

    /** Contains all the users settings for the Settings page and sub pages */
    USER: 'user',

    /** Contains latitude and longitude of user's last known location */
    USER_LOCATION: 'userLocation',

    /** Contains metadata (partner, login, validation date) for all of the user's logins */
    LOGIN_LIST: 'loginList',

    /** Object containing contact method that's going to be added */
    PENDING_CONTACT_ACTION: 'pendingContactAction',

    /** Store the information of magic code */
    VALIDATE_ACTION_CODE: 'validate_action_code',

    /** A list of policies that a user can join */
    JOINABLE_POLICIES: 'joinablePolicies',

    /** Flag to indicate if the joinablePolicies are loading */
    JOINABLE_POLICIES_LOADING: 'joinablePoliciesLoading',

    /** Information about the current session (authToken, accountID, email, loading, error) */
    SESSION: 'session',
    STASHED_SESSION: 'stashedSession',
    BETAS: 'betas',

    /** NVP keys */

    /** This NVP contains list of at most 5 recent attendees */
    NVP_RECENT_ATTENDEES: 'nvp_expensify_recentAttendees',

    /** This NVP contains information about whether the onboarding flow was completed or not */
    NVP_ONBOARDING: 'nvp_onboarding',

    /** This NVP contains data associated with HybridApp */
    NVP_TRYNEWDOT: 'nvp_tryNewDot',

    /** Contains the platforms for which the user muted the sounds */
    NVP_MUTED_PLATFORMS: 'nvp_mutedPlatforms',

    /** Contains the user preference for the LHN priority mode */
    NVP_PRIORITY_MODE: 'nvp_priorityMode',

    /** Contains the users's block expiration (if they have one) */
    NVP_BLOCKED_FROM_CONCIERGE: 'nvp_private_blockedFromConcierge',

    /** Whether the user is blocked from chat */
    NVP_BLOCKED_FROM_CHAT: 'nvp_private_blockedFromChat',

    /** A unique identifier that each user has that's used to send notifications */
    NVP_PRIVATE_PUSH_NOTIFICATION_ID: 'nvp_private_pushNotificationID',

    /** The NVP with the last payment method used per policy */
    NVP_LAST_PAYMENT_METHOD: 'nvp_private_lastPaymentMethod',

    /** Last date (yyyy-MM-dd HH:mm:ss) when the location permission prompt was shown. */
    NVP_LAST_LOCATION_PERMISSION_PROMPT: 'nvp_lastLocalPermissionPrompt',

    /** This NVP holds to most recent waypoints that a person has used when creating a distance expense */
    NVP_RECENT_WAYPOINTS: 'nvp_expensify_recentWaypoints',

    /** This NVP contains the choice that the user made on the engagement modal */
    NVP_INTRO_SELECTED: 'nvp_introSelected',

    /** This NVP contains the active policyID */
    NVP_ACTIVE_POLICY_ID: 'nvp_expensify_activePolicyID',

    /** This NVP contains the referral banners the user dismissed */
    NVP_DISMISSED_REFERRAL_BANNERS: 'nvp_dismissedReferralBanners',

    /** This NVP contains the training modals the user denied showing again */
    NVP_HAS_SEEN_TRACK_TRAINING: 'nvp_hasSeenTrackTraining',

    /** Indicates which locale should be used */
    NVP_PREFERRED_LOCALE: 'nvp_preferredLocale',

    /** Whether the user has tried focus mode yet */
    NVP_TRY_FOCUS_MODE: 'nvp_tryFocusMode',

    /** Whether the user has dismissed the hold educational interstitial */
    NVP_DISMISSED_HOLD_USE_EXPLANATION: 'nvp_dismissedHoldUseExplanation',

    /** Whether the user has seen HybridApp explanation modal */
    NVP_SEEN_NEW_USER_MODAL: 'nvp_seen_new_user_modal',

    /** Store the state of the subscription */
    NVP_PRIVATE_SUBSCRIPTION: 'nvp_private_subscription',

    /** Store the state of the private tax-exempt */
    NVP_PRIVATE_TAX_EXEMPT: 'nvp_private_taxExempt',

    /** Store the stripe id status */
    NVP_PRIVATE_STRIPE_CUSTOMER_ID: 'nvp_private_stripeCustomerID',

    /** Store the billing dispute status */
    NVP_PRIVATE_BILLING_DISPUTE_PENDING: 'nvp_private_billingDisputePending',

    /** Store the billing status */
    NVP_PRIVATE_BILLING_STATUS: 'nvp_private_billingStatus',

    /** Store preferred skintone for emoji */
    PREFERRED_EMOJI_SKIN_TONE: 'nvp_expensify_preferredEmojiSkinTone',

    /** Store frequently used emojis for this user */
    FREQUENTLY_USED_EMOJIS: 'nvp_expensify_frequentlyUsedEmojis',

    /** The NVP with the last distance rate used per policy */
    NVP_LAST_SELECTED_DISTANCE_RATES: 'nvp_expensify_lastSelectedDistanceRates',

    /** The NVP with the last action taken (for the Quick Action Button) */
    NVP_QUICK_ACTION_GLOBAL_CREATE: 'nvp_quickActionGlobalCreate',

    /** The NVP containing all information necessary to connect with Spontana */
    NVP_TRAVEL_SETTINGS: 'nvp_travelSettings',

    /** The start date (yyyy-MM-dd HH:mm:ss) of the workspace owner’s free trial period. */
    NVP_FIRST_DAY_FREE_TRIAL: 'nvp_private_firstDayFreeTrial',

    /** The end date (yyyy-MM-dd HH:mm:ss) of the workspace owner’s free trial period. */
    NVP_LAST_DAY_FREE_TRIAL: 'nvp_private_lastDayFreeTrial',

    /** ID associated with the payment card added by the user. */
    NVP_BILLING_FUND_ID: 'nvp_expensify_billingFundID',

    /** The amount owed by the workspace’s owner. */
    NVP_PRIVATE_AMOUNT_OWED: 'nvp_private_amountOwed',

    /** The end date (epoch timestamp) of the workspace owner’s grace period after the free trial ends. */
    NVP_PRIVATE_OWNER_BILLING_GRACE_PERIOD_END: 'nvp_private_billingGracePeriodEnd',

    /**  The NVP containing the target url to navigate to when deleting a transaction */
    NVP_DELETE_TRANSACTION_NAVIGATE_BACK_URL: 'nvp_deleteTransactionNavigateBackURL',

    /** Does this user have push notifications enabled for this device? */
    PUSH_NOTIFICATIONS_ENABLED: 'pushNotificationsEnabled',

    /** Plaid data (access tokens, bank accounts ...) */
    PLAID_DATA: 'plaidData',

    /** If we disabled Plaid because of too many attempts */
    IS_PLAID_DISABLED: 'isPlaidDisabled',

    /** Token needed to initialize Plaid link */
    PLAID_LINK_TOKEN: 'plaidLinkToken',

    /** Capture Plaid event  */
    PLAID_CURRENT_EVENT: 'plaidCurrentEvent',

    /** Token needed to initialize Onfido */
    ONFIDO_TOKEN: 'onfidoToken',
    ONFIDO_APPLICANT_ID: 'onfidoApplicantID',

    /** User's Expensify Wallet */
    USER_WALLET: 'userWallet',

    /** User's metadata that will be used to segmentation */
    USER_METADATA: 'userMetadata',

    /** Object containing Onfido SDK Token + applicantID */
    WALLET_ONFIDO: 'walletOnfido',

    /** Stores information about additional details form entry */
    WALLET_ADDITIONAL_DETAILS: 'walletAdditionalDetails',

    /** Object containing Wallet terms step state */
    WALLET_TERMS: 'walletTerms',

    /** The user's bank accounts */
    BANK_ACCOUNT_LIST: 'bankAccountList',

    /** The user's payment and P2P cards */
    FUND_LIST: 'fundList',

    /** The user's cash card and imported cards (including the Expensify Card) */
    CARD_LIST: 'cardList',

    /** Boolean flag used to display the focus mode notification */
    FOCUS_MODE_NOTIFICATION: 'focusModeNotification',

    /** Stores information about the user's saved statements */
    WALLET_STATEMENT: 'walletStatement',

    /** Stores information about the active personal bank account being set up */
    PERSONAL_BANK_ACCOUNT: 'personalBankAccount',

    /** Stores information about the active reimbursement account being set up */
    REIMBURSEMENT_ACCOUNT: 'reimbursementAccount',

    /** Stores Workspace ID that will be tied to reimbursement account during setup */
    REIMBURSEMENT_ACCOUNT_WORKSPACE_ID: 'reimbursementAccountWorkspaceID',

    /** Set when we are loading payment methods */
    IS_LOADING_PAYMENT_METHODS: 'isLoadingPaymentMethods',

    /** Is report data loading? */
    IS_LOADING_REPORT_DATA: 'isLoadingReportData',

    /** Is report data loading? */
    IS_LOADING_APP: 'isLoadingApp',

    /** Is the test tools modal open? */
    IS_TEST_TOOLS_MODAL_OPEN: 'isTestToolsModalOpen',

    /** Is app in profiling mode */
    APP_PROFILING_IN_PROGRESS: 'isProfilingInProgress',

    /** Stores information about active wallet transfer amount, selectedAccountID, status, etc */
    WALLET_TRANSFER: 'walletTransfer',

    /** The policyID of the last workspace whose settings were accessed by the user */
    LAST_ACCESSED_WORKSPACE_POLICY_ID: 'lastAccessedWorkspacePolicyID',

    /** Whether we should show the compose input or not */
    SHOULD_SHOW_COMPOSE_INPUT: 'shouldShowComposeInput',

    /** Is app in beta version */
    IS_BETA: 'isBeta',

    /** Whether we're checking if the room is public or not */
    IS_CHECKING_PUBLIC_ROOM: 'isCheckingPublicRoom',

    /** A map of the user's security group IDs they belong to in specific domains */
    MY_DOMAIN_SECURITY_GROUPS: 'myDomainSecurityGroups',

    /** Report ID of the last report the user viewed as anonymous user */
    LAST_OPENED_PUBLIC_ROOM_ID: 'lastOpenedPublicRoomID',

    // The theme setting set by the user in preferences.
    // This can be either "light", "dark" or "system"
    PREFERRED_THEME: 'preferredTheme',

    // Information about the onyx updates IDs that were received from the server
    ONYX_UPDATES_FROM_SERVER: 'onyxUpdatesFromServer',

    // The last update ID that was applied to the client
    ONYX_UPDATES_LAST_UPDATE_ID_APPLIED_TO_CLIENT: 'OnyxUpdatesLastUpdateIDAppliedToClient',

    // The access token to be used with the Mapbox library
    MAPBOX_ACCESS_TOKEN: 'mapboxAccessToken',

    // Max area supported for HTML <canvas> element
    MAX_CANVAS_AREA: 'maxCanvasArea',

    // Max height supported for HTML <canvas> element
    MAX_CANVAS_HEIGHT: 'maxCanvasHeight',

    /** Onboarding Purpose selected by the user during Onboarding flow */
    ONBOARDING_PURPOSE_SELECTED: 'onboardingPurposeSelected',

    /** Onboarding customized choices to display to the user based on their profile when signing up */
    ONBOARDING_CUSTOM_CHOICES: 'onboardingCustomChoices',

    /** Onboarding error message to be displayed to the user */
    ONBOARDING_ERROR_MESSAGE: 'onboardingErrorMessage',

    /** Onboarding policyID selected by the user during Onboarding flow */
    ONBOARDING_POLICY_ID: 'onboardingPolicyID',

    /** Onboarding company size selected by the user during Onboarding flow */
    ONBOARDING_COMPANY_SIZE: 'onboardingCompanySize',

    /** Onboarding Purpose selected by the user during Onboarding flow */
    ONBOARDING_ADMINS_CHAT_REPORT_ID: 'onboardingAdminsChatReportID',

    // Stores onboarding last visited path
    ONBOARDING_LAST_VISITED_PATH: 'onboardingLastVisitedPath',

    // Object containing names/timestamps of dismissed product training elements (Modal, Tooltip, etc.)
    NVP_DISMISSED_PRODUCT_TRAINING: 'nvp_dismissedProductTraining',

    // Max width supported for HTML <canvas> element
    MAX_CANVAS_WIDTH: 'maxCanvasWidth',

    // Stores last visited path
    LAST_VISITED_PATH: 'lastVisitedPath',

    // Stores the recently used report fields
    RECENTLY_USED_REPORT_FIELDS: 'recentlyUsedReportFields',

    /** Indicates whether an forced upgrade is required */
    UPDATE_REQUIRED: 'updateRequired',

    /** Indicates whether an forced reset is required. Used in emergency situations where we must completely erase the Onyx data in the client because it is in a bad state. This will clear Oynx data without signing the user out. */
    RESET_REQUIRED: 'resetRequired',

    /** Stores the logs of the app for debugging purposes */
    LOGS: 'logs',

    /** Indicates whether we should store logs or not */
    SHOULD_STORE_LOGS: 'shouldStoreLogs',

    /** Indicates whether we should mask fragile user data while exporting onyx state or not */
    SHOULD_MASK_ONYX_STATE: 'shouldMaskOnyxState',

    /** Stores new group chat draft */
    NEW_GROUP_CHAT_DRAFT: 'newGroupChatDraft',

    // Paths of PDF file that has been cached during one session
    CACHED_PDF_PATHS: 'cachedPDFPaths',

    /** Stores iframe link to verify 3DS flow for subscription */
    VERIFY_3DS_SUBSCRIPTION: 'verify3dsSubscription',

    /** Holds the checks used while transferring the ownership of the workspace */
    POLICY_OWNERSHIP_CHANGE_CHECKS: 'policyOwnershipChangeChecks',

    // These statuses below are in separate keys on purpose - it allows us to have different behaviours of the banner based on the status

    /** Indicates whether ClearOutstandingBalance failed */
    SUBSCRIPTION_RETRY_BILLING_STATUS_FAILED: 'subscriptionRetryBillingStatusFailed',

    /** Indicates whether ClearOutstandingBalance was successful */
    SUBSCRIPTION_RETRY_BILLING_STATUS_SUCCESSFUL: 'subscriptionRetryBillingStatusSuccessful',

    /** Indicates whether ClearOutstandingBalance is pending */
    SUBSCRIPTION_RETRY_BILLING_STATUS_PENDING: 'subscriptionRetryBillingStatusPending',

    /** Stores info during review duplicates flow */
    REVIEW_DUPLICATES: 'reviewDuplicates',

    /** Stores the last export method for policy */
    LAST_EXPORT_METHOD: 'lastExportMethod',

    /** Stores the information about the state of issuing a new card */
    ISSUE_NEW_EXPENSIFY_CARD: 'issueNewExpensifyCard',

    /** Stores the information about the state of addint a new company card */
    ADD_NEW_COMPANY_CARD: 'addNewCompanyCard',

    /** Stores the information about the state of assigning a company card */
    ASSIGN_CARD: 'assignCard',

    /** Stores the information if mobile selection mode is active */
    MOBILE_SELECTION_MODE: 'mobileSelectionMode',

    NVP_PRIVATE_CANCELLATION_DETAILS: 'nvp_private_cancellationDetails',

    /** Stores the information about currently edited advanced approval workflow */
    APPROVAL_WORKFLOW: 'approvalWorkflow',

    /** Stores the user search value for persistance across the screens */
    ROOM_MEMBERS_USER_SEARCH_PHRASE: 'roomMembersUserSearchPhrase',
    /** Stores information about recently uploaded spreadsheet file */
    IMPORTED_SPREADSHEET: 'importedSpreadsheet',

    /** Stores the route to open after changing app permission from settings */
    LAST_ROUTE: 'lastRoute',

    /** Stores the information if user loaded the Onyx state through Import feature  */
    IS_USING_IMPORTED_STATE: 'isUsingImportedState',

    /** Stores the information about the saved searches */
    SAVED_SEARCHES: 'nvp_savedSearches',

    /** Stores the information about the recent searches */
    RECENT_SEARCHES: 'nvp_recentSearches',

    /** Stores recently used currencies */
    RECENTLY_USED_CURRENCIES: 'nvp_recentlyUsedCurrencies',

    /** States whether we transitioned from OldDot to show only certain group of screens. It should be undefined on pure NewDot. */
    IS_SINGLE_NEW_DOT_ENTRY: 'isSingleNewDotEntry',

    /** Company cards custom names */
    NVP_EXPENSIFY_COMPANY_CARDS_CUSTOM_NAMES: 'nvp_expensify_ccCustomNames',

    /** The user's Concierge reportID */
    CONCIERGE_REPORT_ID: 'conciergeReportID',

    /** Corpay fieds to be used in the bank account creation setup */
    CORPAY_FIELDS: 'corpayFields',

<<<<<<< HEAD
    /** Corpay onboarding fields used in steps 3-5 in the global reimbursements */
    CORPAY_ONBOARDING_FIELDS: 'corpayOnboardingFields',
=======
    /** The user's session that will be preserved when using imported state */
    PRESERVED_USER_SESSION: 'preservedUserSession',
>>>>>>> 04cd7b08

    /** Collection Keys */
    COLLECTION: {
        DOWNLOAD: 'download_',
        POLICY: 'policy_',
        POLICY_DRAFTS: 'policyDrafts_',
        POLICY_JOIN_MEMBER: 'policyJoinMember_',
        POLICY_CATEGORIES: 'policyCategories_',
        POLICY_CATEGORIES_DRAFT: 'policyCategoriesDraft_',
        POLICY_RECENTLY_USED_CATEGORIES: 'policyRecentlyUsedCategories_',
        POLICY_TAGS: 'policyTags_',
        POLICY_RECENTLY_USED_TAGS: 'nvp_recentlyUsedTags_',
        POLICY_RECENTLY_USED_DESTINATIONS: 'nvp_recentlyUsedDestinations_',
        // Whether the policy's connection data was attempted to be fetched in
        // the current user session. As this state only exists client-side, it
        // should not be included as part of the policy object. The policy
        // object should mirror the data as it's stored in the database.
        POLICY_HAS_CONNECTIONS_DATA_BEEN_FETCHED: 'policyHasConnectionsDataBeenFetched_',
        OLD_POLICY_RECENTLY_USED_TAGS: 'policyRecentlyUsedTags_',
        POLICY_CONNECTION_SYNC_PROGRESS: 'policyConnectionSyncProgress_',
        WORKSPACE_INVITE_MEMBERS_DRAFT: 'workspaceInviteMembersDraft_',
        WORKSPACE_INVITE_MESSAGE_DRAFT: 'workspaceInviteMessageDraft_',
        REPORT: 'report_',
        REPORT_NAME_VALUE_PAIRS: 'reportNameValuePairs_',
        REPORT_DRAFT: 'reportDraft_',
        // REPORT_METADATA is a perf optimization used to hold loading states (isLoadingInitialReportActions, isLoadingOlderReportActions, isLoadingNewerReportActions).
        // A lot of components are connected to the Report entity and do not care about the actions. Setting the loading state
        // directly on the report caused a lot of unnecessary re-renders
        REPORT_METADATA: 'reportMetadata_',
        REPORT_ACTIONS: 'reportActions_',
        REPORT_ACTIONS_DRAFTS: 'reportActionsDrafts_',
        REPORT_ACTIONS_PAGES: 'reportActionsPages_',
        REPORT_ACTIONS_REACTIONS: 'reportActionsReactions_',
        REPORT_DRAFT_COMMENT: 'reportDraftComment_',
        REPORT_IS_COMPOSER_FULL_SIZE: 'reportIsComposerFullSize_',
        REPORT_USER_IS_TYPING: 'reportUserIsTyping_',
        REPORT_USER_IS_LEAVING_ROOM: 'reportUserIsLeavingRoom_',
        REPORT_VIOLATIONS: 'reportViolations_',
        SECURITY_GROUP: 'securityGroup_',
        TRANSACTION: 'transactions_',
        TRANSACTION_VIOLATIONS: 'transactionViolations_',
        TRANSACTION_DRAFT: 'transactionsDraft_',
        SKIP_CONFIRMATION: 'skipConfirmation_',
        TRANSACTION_BACKUP: 'transactionsBackup_',
        SPLIT_TRANSACTION_DRAFT: 'splitTransactionDraft_',
        PRIVATE_NOTES_DRAFT: 'privateNotesDraft_',
        NEXT_STEP: 'reportNextStep_',

        // Manual expense tab selector
        SELECTED_TAB: 'selectedTab_',

        /** This is deprecated, but needed for a migration, so we still need to include it here so that it will be initialized in Onyx.init */
        DEPRECATED_POLICY_MEMBER_LIST: 'policyMemberList_',

        // Search Page related
        SNAPSHOT: 'snapshot_',

        // Shared NVPs
        /** Collection of objects where each object represents the owner of the workspace that is past due billing AND the user is a member of. */
        SHARED_NVP_PRIVATE_USER_BILLING_GRACE_PERIOD_END: 'sharedNVP_private_billingGracePeriodEnd_',

        /** The collection of card feeds */
        SHARED_NVP_PRIVATE_DOMAIN_MEMBER: 'sharedNVP_private_domain_member_',

        /**
         * Stores the card list for a given fundID and feed in the format: cards_<fundID>_<bankName>
         * So for example: cards_12345_Expensify Card
         */
        WORKSPACE_CARDS_LIST: 'cards_',

        /** Expensify cards settings */
        PRIVATE_EXPENSIFY_CARD_SETTINGS: 'private_expensifyCardSettings_',

        /** Stores which connection is set up to use Continuous Reconciliation */
        EXPENSIFY_CARD_CONTINUOUS_RECONCILIATION_CONNECTION: 'expensifyCard_continuousReconciliationConnection_',

        /** The value that indicates whether Continuous Reconciliation should be used on the domain */
        EXPENSIFY_CARD_USE_CONTINUOUS_RECONCILIATION: 'expensifyCard_useContinuousReconciliation_',

        /** Currently displaying feed */
        LAST_SELECTED_FEED: 'lastSelectedFeed_',

        /**  Whether the bank account chosen for Expensify Card in on verification waitlist */
        NVP_EXPENSIFY_ON_CARD_WAITLIST: 'nvp_expensify_onCardWaitlist_',
    },

    /** List of Form ids */
    FORMS: {
        ADD_PAYMENT_CARD_FORM: 'addPaymentCardForm',
        ADD_PAYMENT_CARD_FORM_DRAFT: 'addPaymentCardFormDraft',
        WORKSPACE_SETTINGS_FORM: 'workspaceSettingsForm',
        WORKSPACE_CATEGORY_FORM: 'workspaceCategoryForm',
        WORKSPACE_CATEGORY_FORM_DRAFT: 'workspaceCategoryFormDraft',
        WORKSPACE_CATEGORY_DESCRIPTION_HINT_FORM: 'workspaceCategoryDescriptionHintForm',
        WORKSPACE_CATEGORY_DESCRIPTION_HINT_FORM_DRAFT: 'workspaceCategoryDescriptionHintFormDraft',
        WORKSPACE_CATEGORY_FLAG_AMOUNTS_OVER_FORM: 'workspaceCategoryFlagAmountsOverForm',
        WORKSPACE_CATEGORY_FLAG_AMOUNTS_OVER_FORM_DRAFT: 'workspaceCategoryFlagAmountsOverFormDraft',
        WORKSPACE_TAG_FORM: 'workspaceTagForm',
        WORKSPACE_TAG_FORM_DRAFT: 'workspaceTagFormDraft',
        WORKSPACE_SETTINGS_FORM_DRAFT: 'workspaceSettingsFormDraft',
        WORKSPACE_DESCRIPTION_FORM: 'workspaceDescriptionForm',
        WORKSPACE_DESCRIPTION_FORM_DRAFT: 'workspaceDescriptionFormDraft',
        WORKSPACE_TAX_CUSTOM_NAME: 'workspaceTaxCustomName',
        WORKSPACE_TAX_CUSTOM_NAME_DRAFT: 'workspaceTaxCustomNameDraft',
        WORKSPACE_COMPANY_CARD_FEED_NAME: 'workspaceCompanyCardFeedName',
        WORKSPACE_COMPANY_CARD_FEED_NAME_DRAFT: 'workspaceCompanyCardFeedNameDraft',
        EDIT_WORKSPACE_COMPANY_CARD_NAME_FORM: 'editCompanyCardName',
        EDIT_WORKSPACE_COMPANY_CARD_NAME_DRAFT_FORM: 'editCompanyCardNameDraft',
        WORKSPACE_REPORT_FIELDS_FORM: 'workspaceReportFieldForm',
        WORKSPACE_REPORT_FIELDS_FORM_DRAFT: 'workspaceReportFieldFormDraft',
        POLICY_CREATE_DISTANCE_RATE_FORM: 'policyCreateDistanceRateForm',
        POLICY_CREATE_DISTANCE_RATE_FORM_DRAFT: 'policyCreateDistanceRateFormDraft',
        POLICY_DISTANCE_RATE_EDIT_FORM: 'policyDistanceRateEditForm',
        POLICY_DISTANCE_RATE_TAX_RECLAIMABLE_ON_EDIT_FORM: 'policyDistanceRateTaxReclaimableOnEditForm',
        POLICY_DISTANCE_RATE_TAX_RECLAIMABLE_ON_EDIT_FORM_DRAFT: 'policyDistanceRateTaxReclaimableOnEditFormDraft',
        POLICY_DISTANCE_RATE_EDIT_FORM_DRAFT: 'policyDistanceRateEditFormDraft',
        CLOSE_ACCOUNT_FORM: 'closeAccount',
        CLOSE_ACCOUNT_FORM_DRAFT: 'closeAccountDraft',
        PROFILE_SETTINGS_FORM: 'profileSettingsForm',
        PROFILE_SETTINGS_FORM_DRAFT: 'profileSettingsFormDraft',
        DISPLAY_NAME_FORM: 'displayNameForm',
        DISPLAY_NAME_FORM_DRAFT: 'displayNameFormDraft',
        ONBOARDING_PERSONAL_DETAILS_FORM: 'onboardingPersonalDetailsForm',
        ONBOARDING_PERSONAL_DETAILS_FORM_DRAFT: 'onboardingPersonalDetailsFormDraft',
        ROOM_NAME_FORM: 'roomNameForm',
        ROOM_NAME_FORM_DRAFT: 'roomNameFormDraft',
        REPORT_DESCRIPTION_FORM: 'reportDescriptionForm',
        REPORT_DESCRIPTION_FORM_DRAFT: 'reportDescriptionFormDraft',
        LEGAL_NAME_FORM: 'legalNameForm',
        LEGAL_NAME_FORM_DRAFT: 'legalNameFormDraft',
        WORKSPACE_INVITE_MESSAGE_FORM: 'workspaceInviteMessageForm',
        WORKSPACE_INVITE_MESSAGE_FORM_DRAFT: 'workspaceInviteMessageFormDraft',
        DATE_OF_BIRTH_FORM: 'dateOfBirthForm',
        DATE_OF_BIRTH_FORM_DRAFT: 'dateOfBirthFormDraft',
        HOME_ADDRESS_FORM: 'homeAddressForm',
        HOME_ADDRESS_FORM_DRAFT: 'homeAddressFormDraft',
        PERSONAL_DETAILS_FORM: 'personalDetailsForm',
        PERSONAL_DETAILS_FORM_DRAFT: 'personalDetailsFormDraft',
        NEW_ROOM_FORM: 'newRoomForm',
        NEW_ROOM_FORM_DRAFT: 'newRoomFormDraft',
        ROOM_SETTINGS_FORM: 'roomSettingsForm',
        ROOM_SETTINGS_FORM_DRAFT: 'roomSettingsFormDraft',
        NEW_TASK_FORM: 'newTaskForm',
        NEW_TASK_FORM_DRAFT: 'newTaskFormDraft',
        EDIT_TASK_FORM: 'editTaskForm',
        EDIT_TASK_FORM_DRAFT: 'editTaskFormDraft',
        MONEY_REQUEST_DESCRIPTION_FORM: 'moneyRequestDescriptionForm',
        MONEY_REQUEST_DESCRIPTION_FORM_DRAFT: 'moneyRequestDescriptionFormDraft',
        MONEY_REQUEST_MERCHANT_FORM: 'moneyRequestMerchantForm',
        MONEY_REQUEST_MERCHANT_FORM_DRAFT: 'moneyRequestMerchantFormDraft',
        MONEY_REQUEST_AMOUNT_FORM: 'moneyRequestAmountForm',
        MONEY_REQUEST_AMOUNT_FORM_DRAFT: 'moneyRequestAmountFormDraft',
        MONEY_REQUEST_DATE_FORM: 'moneyRequestCreatedForm',
        MONEY_REQUEST_DATE_FORM_DRAFT: 'moneyRequestCreatedFormDraft',
        MONEY_REQUEST_HOLD_FORM: 'moneyHoldReasonForm',
        MONEY_REQUEST_HOLD_FORM_DRAFT: 'moneyHoldReasonFormDraft',
        MONEY_REQUEST_COMPANY_INFO_FORM: 'moneyRequestCompanyInfoForm',
        MONEY_REQUEST_COMPANY_INFO_FORM_DRAFT: 'moneyRequestCompanyInfoFormDraft',
        MONEY_REQUEST_TIME_FORM: 'moneyRequestTimeForm',
        MONEY_REQUEST_TIME_FORM_DRAFT: 'moneyRequestTimeFormDraft',
        MONEY_REQUEST_SUBRATE_FORM: 'moneyRequestSubrateForm',
        MONEY_REQUEST_SUBRATE_FORM_DRAFT: 'moneyRequestSubrateFormDraft',
        NEW_CONTACT_METHOD_FORM: 'newContactMethodForm',
        NEW_CONTACT_METHOD_FORM_DRAFT: 'newContactMethodFormDraft',
        WAYPOINT_FORM: 'waypointForm',
        WAYPOINT_FORM_DRAFT: 'waypointFormDraft',
        SETTINGS_STATUS_SET_FORM: 'settingsStatusSetForm',
        SETTINGS_STATUS_SET_FORM_DRAFT: 'settingsStatusSetFormDraft',
        SETTINGS_STATUS_SET_CLEAR_AFTER_FORM: 'settingsStatusSetClearAfterForm',
        SETTINGS_STATUS_SET_CLEAR_AFTER_FORM_DRAFT: 'settingsStatusSetClearAfterFormDraft',
        SETTINGS_STATUS_CLEAR_DATE_FORM: 'settingsStatusClearDateForm',
        SETTINGS_STATUS_CLEAR_DATE_FORM_DRAFT: 'settingsStatusClearDateFormDraft',
        CHANGE_BILLING_CURRENCY_FORM: 'billingCurrencyForm',
        CHANGE_BILLING_CURRENCY_FORM_DRAFT: 'billingCurrencyFormDraft',
        PRIVATE_NOTES_FORM: 'privateNotesForm',
        PRIVATE_NOTES_FORM_DRAFT: 'privateNotesFormDraft',
        I_KNOW_A_TEACHER_FORM: 'iKnowTeacherForm',
        I_KNOW_A_TEACHER_FORM_DRAFT: 'iKnowTeacherFormDraft',
        INTRO_SCHOOL_PRINCIPAL_FORM: 'introSchoolPrincipalForm',
        INTRO_SCHOOL_PRINCIPAL_FORM_DRAFT: 'introSchoolPrincipalFormDraft',
        REPORT_PHYSICAL_CARD_FORM: 'requestPhysicalCardForm',
        REPORT_PHYSICAL_CARD_FORM_DRAFT: 'requestPhysicalCardFormDraft',
        REPORT_VIRTUAL_CARD_FRAUD: 'reportVirtualCardFraudForm',
        REPORT_VIRTUAL_CARD_FRAUD_DRAFT: 'reportVirtualCardFraudFormDraft',
        GET_PHYSICAL_CARD_FORM: 'getPhysicalCardForm',
        GET_PHYSICAL_CARD_FORM_DRAFT: 'getPhysicalCardFormDraft',
        REPORT_FIELDS_EDIT_FORM: 'reportFieldsEditForm',
        REPORT_FIELDS_EDIT_FORM_DRAFT: 'reportFieldsEditFormDraft',
        REIMBURSEMENT_ACCOUNT_FORM: 'reimbursementAccount',
        REIMBURSEMENT_ACCOUNT_FORM_DRAFT: 'reimbursementAccountDraft',
        PERSONAL_BANK_ACCOUNT_FORM: 'personalBankAccount',
        PERSONAL_BANK_ACCOUNT_FORM_DRAFT: 'personalBankAccountDraft',
        DISABLE_AUTO_RENEW_SURVEY_FORM: 'disableAutoRenewSurveyForm',
        DISABLE_AUTO_RENEW_SURVEY_FORM_DRAFT: 'disableAutoRenewSurveyFormDraft',
        REQUEST_EARLY_CANCELLATION_FORM: 'requestEarlyCancellationForm',
        REQUEST_EARLY_CANCELLATION_FORM_DRAFT: 'requestEarlyCancellationFormDraft',
        EXIT_SURVEY_REASON_FORM: 'exitSurveyReasonForm',
        EXIT_SURVEY_REASON_FORM_DRAFT: 'exitSurveyReasonFormDraft',
        EXIT_SURVEY_RESPONSE_FORM: 'exitSurveyResponseForm',
        EXIT_SURVEY_RESPONSE_FORM_DRAFT: 'exitSurveyResponseFormDraft',
        WALLET_ADDITIONAL_DETAILS: 'walletAdditionalDetails',
        WALLET_ADDITIONAL_DETAILS_DRAFT: 'walletAdditionalDetailsDraft',
        POLICY_TAG_NAME_FORM: 'policyTagNameForm',
        POLICY_TAG_NAME_FORM_DRAFT: 'policyTagNameFormDraft',
        WORKSPACE_NEW_TAX_FORM: 'workspaceNewTaxForm',
        WORKSPACE_NEW_TAX_FORM_DRAFT: 'workspaceNewTaxFormDraft',
        WORKSPACE_TAX_NAME_FORM: 'workspaceTaxNameForm',
        WORKSPACE_TAX_CODE_FORM: 'workspaceTaxCodeForm',
        WORKSPACE_TAX_CODE_FORM_DRAFT: 'workspaceTaxCodeFormDraft',
        WORKSPACE_TAX_NAME_FORM_DRAFT: 'workspaceTaxNameFormDraft',
        WORKSPACE_TAX_VALUE_FORM: 'workspaceTaxValueForm',
        WORKSPACE_TAX_VALUE_FORM_DRAFT: 'workspaceTaxValueFormDraft',
        WORKSPACE_INVOICES_COMPANY_NAME_FORM: 'workspaceInvoicesCompanyNameForm',
        WORKSPACE_INVOICES_COMPANY_NAME_FORM_DRAFT: 'workspaceInvoicesCompanyNameFormDraft',
        WORKSPACE_INVOICES_COMPANY_WEBSITE_FORM: 'workspaceInvoicesCompanyWebsiteForm',
        WORKSPACE_INVOICES_COMPANY_WEBSITE_FORM_DRAFT: 'workspaceInvoicesCompanyWebsiteFormDraft',
        NEW_CHAT_NAME_FORM: 'newChatNameForm',
        NEW_CHAT_NAME_FORM_DRAFT: 'newChatNameFormDraft',
        SUBSCRIPTION_SIZE_FORM: 'subscriptionSizeForm',
        SUBSCRIPTION_SIZE_FORM_DRAFT: 'subscriptionSizeFormDraft',
        ISSUE_NEW_EXPENSIFY_CARD_FORM: 'issueNewExpensifyCard',
        ISSUE_NEW_EXPENSIFY_CARD_FORM_DRAFT: 'issueNewExpensifyCardDraft',
        ADD_NEW_CARD_FEED_FORM: 'addNewCardFeed',
        ADD_NEW_CARD_FEED_FORM_DRAFT: 'addNewCardFeedDraft',
        ASSIGN_CARD_FORM: 'assignCard',
        ASSIGN_CARD_FORM_DRAFT: 'assignCardDraft',
        EDIT_EXPENSIFY_CARD_NAME_FORM: 'editExpensifyCardName',
        EDIT_EXPENSIFY_CARD_NAME_DRAFT_FORM: 'editExpensifyCardNameDraft',
        EDIT_EXPENSIFY_CARD_LIMIT_FORM: 'editExpensifyCardLimit',
        EDIT_EXPENSIFY_CARD_LIMIT_DRAFT_FORM: 'editExpensifyCardLimitDraft',
        SAGE_INTACCT_CREDENTIALS_FORM: 'sageIntacctCredentialsForm',
        SAGE_INTACCT_CREDENTIALS_FORM_DRAFT: 'sageIntacctCredentialsFormDraft',
        NETSUITE_CUSTOM_FIELD_FORM: 'netSuiteCustomFieldForm',
        NETSUITE_CUSTOM_FIELD_FORM_DRAFT: 'netSuiteCustomFieldFormDraft',
        NETSUITE_CUSTOM_SEGMENT_ADD_FORM: 'netSuiteCustomSegmentAddForm',
        NETSUITE_CUSTOM_SEGMENT_ADD_FORM_DRAFT: 'netSuiteCustomSegmentAddFormDraft',
        NETSUITE_CUSTOM_LIST_ADD_FORM: 'netSuiteCustomListAddForm',
        NETSUITE_CUSTOM_LIST_ADD_FORM_DRAFT: 'netSuiteCustomListAddFormDraft',
        NETSUITE_TOKEN_INPUT_FORM: 'netsuiteTokenInputForm',
        NETSUITE_TOKEN_INPUT_FORM_DRAFT: 'netsuiteTokenInputFormDraft',
        NETSUITE_CUSTOM_FORM_ID_FORM: 'netsuiteCustomFormIDForm',
        NETSUITE_CUSTOM_FORM_ID_FORM_DRAFT: 'netsuiteCustomFormIDFormDraft',
        SAGE_INTACCT_DIMENSION_TYPE_FORM: 'sageIntacctDimensionTypeForm',
        SAGE_INTACCT_DIMENSION_TYPE_FORM_DRAFT: 'sageIntacctDimensionTypeFormDraft',
        SEARCH_ADVANCED_FILTERS_FORM: 'searchAdvancedFiltersForm',
        SEARCH_ADVANCED_FILTERS_FORM_DRAFT: 'searchAdvancedFiltersFormDraft',
        SEARCH_SAVED_SEARCH_RENAME_FORM: 'searchSavedSearchRenameForm',
        SEARCH_SAVED_SEARCH_RENAME_FORM_DRAFT: 'searchSavedSearchRenameFormDraft',
        TEXT_PICKER_MODAL_FORM: 'textPickerModalForm',
        TEXT_PICKER_MODAL_FORM_DRAFT: 'textPickerModalFormDraft',
        RULES_CUSTOM_NAME_MODAL_FORM: 'rulesCustomNameModalForm',
        RULES_CUSTOM_NAME_MODAL_FORM_DRAFT: 'rulesCustomNameModalFormDraft',
        RULES_AUTO_APPROVE_REPORTS_UNDER_MODAL_FORM: 'rulesAutoApproveReportsUnderModalForm',
        RULES_AUTO_APPROVE_REPORTS_UNDER_MODAL_FORM_DRAFT: 'rulesAutoApproveReportsUnderModalFormDraft',
        RULES_RANDOM_REPORT_AUDIT_MODAL_FORM: 'rulesRandomReportAuditModalForm',
        RULES_RANDOM_REPORT_AUDIT_MODAL_FORM_DRAFT: 'rulesRandomReportAuditModalFormDraft',
        RULES_AUTO_PAY_REPORTS_UNDER_MODAL_FORM: 'rulesAutoPayReportsUnderModalForm',
        RULES_AUTO_PAY_REPORTS_UNDER_MODAL_FORM_DRAFT: 'rulesAutoPayReportsUnderModalFormDraft',
        RULES_REQUIRED_RECEIPT_AMOUNT_FORM: 'rulesRequiredReceiptAmountForm',
        RULES_REQUIRED_RECEIPT_AMOUNT_FORM_DRAFT: 'rulesRequiredReceiptAmountFormDraft',
        RULES_MAX_EXPENSE_AMOUNT_FORM: 'rulesMaxExpenseAmountForm',
        RULES_MAX_EXPENSE_AMOUNT_FORM_DRAFT: 'rulesMaxExpenseAmountFormDraft',
        RULES_MAX_EXPENSE_AGE_FORM: 'rulesMaxExpenseAgeForm',
        RULES_MAX_EXPENSE_AGE_FORM_DRAFT: 'rulesMaxExpenseAgeFormDraft',
        DEBUG_DETAILS_FORM: 'debugDetailsForm',
        DEBUG_DETAILS_FORM_DRAFT: 'debugDetailsFormDraft',
        WORKSPACE_PER_DIEM_FORM: 'workspacePerDiemForm',
        WORKSPACE_PER_DIEM_FORM_DRAFT: 'workspacePerDiemFormDraft',
    },
} as const;

type AllOnyxKeys = DeepValueOf<typeof ONYXKEYS>;

type OnyxFormValuesMapping = {
    [ONYXKEYS.FORMS.ADD_PAYMENT_CARD_FORM]: FormTypes.AddPaymentCardForm;
    [ONYXKEYS.FORMS.WORKSPACE_SETTINGS_FORM]: FormTypes.WorkspaceSettingsForm;
    [ONYXKEYS.FORMS.WORKSPACE_CATEGORY_FORM]: FormTypes.WorkspaceCategoryForm;
    [ONYXKEYS.FORMS.WORKSPACE_TAG_FORM]: FormTypes.WorkspaceTagForm;
    [ONYXKEYS.FORMS.WORKSPACE_TAX_CUSTOM_NAME]: FormTypes.WorkspaceTaxCustomName;
    [ONYXKEYS.FORMS.WORKSPACE_COMPANY_CARD_FEED_NAME]: FormTypes.WorkspaceCompanyCardFeedName;
    [ONYXKEYS.FORMS.EDIT_WORKSPACE_COMPANY_CARD_NAME_FORM]: FormTypes.WorkspaceCompanyCardEditName;
    [ONYXKEYS.FORMS.WORKSPACE_REPORT_FIELDS_FORM]: FormTypes.WorkspaceReportFieldForm;
    [ONYXKEYS.FORMS.WORKSPACE_CATEGORY_DESCRIPTION_HINT_FORM]: FormTypes.WorkspaceCategoryDescriptionHintForm;
    [ONYXKEYS.FORMS.WORKSPACE_CATEGORY_FLAG_AMOUNTS_OVER_FORM]: FormTypes.WorkspaceCategoryFlagAmountsOverForm;
    [ONYXKEYS.FORMS.CLOSE_ACCOUNT_FORM]: FormTypes.CloseAccountForm;
    [ONYXKEYS.FORMS.PROFILE_SETTINGS_FORM]: FormTypes.ProfileSettingsForm;
    [ONYXKEYS.FORMS.DISPLAY_NAME_FORM]: FormTypes.DisplayNameForm;
    [ONYXKEYS.FORMS.ONBOARDING_PERSONAL_DETAILS_FORM]: FormTypes.DisplayNameForm;
    [ONYXKEYS.FORMS.ROOM_NAME_FORM]: FormTypes.RoomNameForm;
    [ONYXKEYS.FORMS.REPORT_DESCRIPTION_FORM]: FormTypes.ReportDescriptionForm;
    [ONYXKEYS.FORMS.LEGAL_NAME_FORM]: FormTypes.LegalNameForm;
    [ONYXKEYS.FORMS.WORKSPACE_INVITE_MESSAGE_FORM]: FormTypes.WorkspaceInviteMessageForm;
    [ONYXKEYS.FORMS.DATE_OF_BIRTH_FORM]: FormTypes.DateOfBirthForm;
    [ONYXKEYS.FORMS.HOME_ADDRESS_FORM]: FormTypes.HomeAddressForm;
    [ONYXKEYS.FORMS.PERSONAL_DETAILS_FORM]: FormTypes.PersonalDetailsForm;
    [ONYXKEYS.FORMS.NEW_ROOM_FORM]: FormTypes.NewRoomForm;
    [ONYXKEYS.FORMS.ROOM_SETTINGS_FORM]: FormTypes.RoomSettingsForm;
    [ONYXKEYS.FORMS.NEW_TASK_FORM]: FormTypes.NewTaskForm;
    [ONYXKEYS.FORMS.EDIT_TASK_FORM]: FormTypes.EditTaskForm;
    [ONYXKEYS.FORMS.DISABLE_AUTO_RENEW_SURVEY_FORM]: FormTypes.FeedbackSurveyForm;
    [ONYXKEYS.FORMS.REQUEST_EARLY_CANCELLATION_FORM]: FormTypes.FeedbackSurveyForm;
    [ONYXKEYS.FORMS.EXIT_SURVEY_REASON_FORM]: FormTypes.ExitSurveyReasonForm;
    [ONYXKEYS.FORMS.EXIT_SURVEY_RESPONSE_FORM]: FormTypes.ExitSurveyResponseForm;
    [ONYXKEYS.FORMS.MONEY_REQUEST_DESCRIPTION_FORM]: FormTypes.MoneyRequestDescriptionForm;
    [ONYXKEYS.FORMS.MONEY_REQUEST_MERCHANT_FORM]: FormTypes.MoneyRequestMerchantForm;
    [ONYXKEYS.FORMS.MONEY_REQUEST_AMOUNT_FORM]: FormTypes.MoneyRequestAmountForm;
    [ONYXKEYS.FORMS.MONEY_REQUEST_DATE_FORM]: FormTypes.MoneyRequestDateForm;
    [ONYXKEYS.FORMS.MONEY_REQUEST_TIME_FORM]: FormTypes.MoneyRequestTimeForm;
    [ONYXKEYS.FORMS.MONEY_REQUEST_SUBRATE_FORM]: FormTypes.MoneyRequestSubrateForm;
    [ONYXKEYS.FORMS.MONEY_REQUEST_HOLD_FORM]: FormTypes.MoneyRequestHoldReasonForm;
    [ONYXKEYS.FORMS.MONEY_REQUEST_COMPANY_INFO_FORM]: FormTypes.MoneyRequestCompanyInfoForm;
    [ONYXKEYS.FORMS.NEW_CONTACT_METHOD_FORM]: FormTypes.NewContactMethodForm;
    [ONYXKEYS.FORMS.WAYPOINT_FORM]: FormTypes.WaypointForm;
    [ONYXKEYS.FORMS.SETTINGS_STATUS_SET_FORM]: FormTypes.SettingsStatusSetForm;
    [ONYXKEYS.FORMS.SETTINGS_STATUS_CLEAR_DATE_FORM]: FormTypes.SettingsStatusClearDateForm;
    [ONYXKEYS.FORMS.CHANGE_BILLING_CURRENCY_FORM]: FormTypes.ChangeBillingCurrencyForm;
    [ONYXKEYS.FORMS.SETTINGS_STATUS_SET_CLEAR_AFTER_FORM]: FormTypes.SettingsStatusSetClearAfterForm;
    [ONYXKEYS.FORMS.PRIVATE_NOTES_FORM]: FormTypes.PrivateNotesForm;
    [ONYXKEYS.FORMS.I_KNOW_A_TEACHER_FORM]: FormTypes.IKnowTeacherForm;
    [ONYXKEYS.FORMS.INTRO_SCHOOL_PRINCIPAL_FORM]: FormTypes.IntroSchoolPrincipalForm;
    [ONYXKEYS.FORMS.REPORT_VIRTUAL_CARD_FRAUD]: FormTypes.ReportVirtualCardFraudForm;
    [ONYXKEYS.FORMS.REPORT_PHYSICAL_CARD_FORM]: FormTypes.ReportPhysicalCardForm;
    [ONYXKEYS.FORMS.GET_PHYSICAL_CARD_FORM]: FormTypes.GetPhysicalCardForm;
    [ONYXKEYS.FORMS.REPORT_FIELDS_EDIT_FORM]: FormTypes.ReportFieldsEditForm;
    [ONYXKEYS.FORMS.REIMBURSEMENT_ACCOUNT_FORM]: FormTypes.ReimbursementAccountForm;
    [ONYXKEYS.FORMS.PERSONAL_BANK_ACCOUNT_FORM]: FormTypes.PersonalBankAccountForm;
    [ONYXKEYS.FORMS.WORKSPACE_DESCRIPTION_FORM]: FormTypes.WorkspaceDescriptionForm;
    [ONYXKEYS.FORMS.WALLET_ADDITIONAL_DETAILS]: FormTypes.AdditionalDetailStepForm;
    [ONYXKEYS.FORMS.POLICY_TAG_NAME_FORM]: FormTypes.PolicyTagNameForm;
    [ONYXKEYS.FORMS.WORKSPACE_NEW_TAX_FORM]: FormTypes.WorkspaceNewTaxForm;
    [ONYXKEYS.FORMS.POLICY_CREATE_DISTANCE_RATE_FORM]: FormTypes.PolicyCreateDistanceRateForm;
    [ONYXKEYS.FORMS.POLICY_DISTANCE_RATE_EDIT_FORM]: FormTypes.PolicyDistanceRateEditForm;
    [ONYXKEYS.FORMS.POLICY_DISTANCE_RATE_TAX_RECLAIMABLE_ON_EDIT_FORM]: FormTypes.PolicyDistanceRateTaxReclaimableOnEditForm;
    [ONYXKEYS.FORMS.WORKSPACE_TAX_NAME_FORM]: FormTypes.WorkspaceTaxNameForm;
    [ONYXKEYS.FORMS.WORKSPACE_TAX_CODE_FORM]: FormTypes.WorkspaceTaxCodeForm;
    [ONYXKEYS.FORMS.WORKSPACE_TAX_VALUE_FORM]: FormTypes.WorkspaceTaxValueForm;
    [ONYXKEYS.FORMS.WORKSPACE_INVOICES_COMPANY_NAME_FORM]: FormTypes.WorkspaceInvoicesCompanyNameForm;
    [ONYXKEYS.FORMS.WORKSPACE_INVOICES_COMPANY_WEBSITE_FORM]: FormTypes.WorkspaceInvoicesCompanyWebsiteForm;
    [ONYXKEYS.FORMS.NEW_CHAT_NAME_FORM]: FormTypes.NewChatNameForm;
    [ONYXKEYS.FORMS.SUBSCRIPTION_SIZE_FORM]: FormTypes.SubscriptionSizeForm;
    [ONYXKEYS.FORMS.ISSUE_NEW_EXPENSIFY_CARD_FORM]: FormTypes.IssueNewExpensifyCardForm;
    [ONYXKEYS.FORMS.ADD_NEW_CARD_FEED_FORM]: FormTypes.AddNewCardFeedForm;
    [ONYXKEYS.FORMS.ASSIGN_CARD_FORM]: FormTypes.AssignCardForm;
    [ONYXKEYS.FORMS.EDIT_EXPENSIFY_CARD_NAME_FORM]: FormTypes.EditExpensifyCardNameForm;
    [ONYXKEYS.FORMS.EDIT_EXPENSIFY_CARD_LIMIT_FORM]: FormTypes.EditExpensifyCardLimitForm;
    [ONYXKEYS.FORMS.SAGE_INTACCT_CREDENTIALS_FORM]: FormTypes.SageIntactCredentialsForm;
    [ONYXKEYS.FORMS.NETSUITE_CUSTOM_FIELD_FORM]: FormTypes.NetSuiteCustomFieldForm;
    [ONYXKEYS.FORMS.NETSUITE_CUSTOM_LIST_ADD_FORM]: FormTypes.NetSuiteCustomFieldForm;
    [ONYXKEYS.FORMS.NETSUITE_CUSTOM_SEGMENT_ADD_FORM]: FormTypes.NetSuiteCustomFieldForm;
    [ONYXKEYS.FORMS.NETSUITE_TOKEN_INPUT_FORM]: FormTypes.NetSuiteTokenInputForm;
    [ONYXKEYS.FORMS.NETSUITE_CUSTOM_FORM_ID_FORM]: FormTypes.NetSuiteCustomFormIDForm;
    [ONYXKEYS.FORMS.SAGE_INTACCT_DIMENSION_TYPE_FORM]: FormTypes.SageIntacctDimensionForm;
    [ONYXKEYS.FORMS.SEARCH_ADVANCED_FILTERS_FORM]: FormTypes.SearchAdvancedFiltersForm;
    [ONYXKEYS.FORMS.TEXT_PICKER_MODAL_FORM]: FormTypes.TextPickerModalForm;
    [ONYXKEYS.FORMS.RULES_CUSTOM_NAME_MODAL_FORM]: FormTypes.RulesCustomNameModalForm;
    [ONYXKEYS.FORMS.RULES_AUTO_APPROVE_REPORTS_UNDER_MODAL_FORM]: FormTypes.RulesAutoApproveReportsUnderModalForm;
    [ONYXKEYS.FORMS.RULES_RANDOM_REPORT_AUDIT_MODAL_FORM]: FormTypes.RulesRandomReportAuditModalForm;
    [ONYXKEYS.FORMS.RULES_AUTO_PAY_REPORTS_UNDER_MODAL_FORM]: FormTypes.RulesAutoPayReportsUnderModalForm;
    [ONYXKEYS.FORMS.RULES_REQUIRED_RECEIPT_AMOUNT_FORM]: FormTypes.RulesRequiredReceiptAmountForm;
    [ONYXKEYS.FORMS.RULES_MAX_EXPENSE_AMOUNT_FORM]: FormTypes.RulesMaxExpenseAmountForm;
    [ONYXKEYS.FORMS.RULES_MAX_EXPENSE_AGE_FORM]: FormTypes.RulesMaxExpenseAgeForm;
    [ONYXKEYS.FORMS.SEARCH_SAVED_SEARCH_RENAME_FORM]: FormTypes.SearchSavedSearchRenameForm;
    [ONYXKEYS.FORMS.DEBUG_DETAILS_FORM]: FormTypes.DebugReportForm | FormTypes.DebugReportActionForm | FormTypes.DebugTransactionForm | FormTypes.DebugTransactionViolationForm;
    [ONYXKEYS.FORMS.WORKSPACE_PER_DIEM_FORM]: FormTypes.WorkspacePerDiemForm;
};

type OnyxFormDraftValuesMapping = {
    [K in keyof OnyxFormValuesMapping as `${K}Draft`]: OnyxFormValuesMapping[K];
};

type OnyxCollectionValuesMapping = {
    [ONYXKEYS.COLLECTION.DOWNLOAD]: OnyxTypes.Download;
    [ONYXKEYS.COLLECTION.POLICY]: OnyxTypes.Policy;
    [ONYXKEYS.COLLECTION.POLICY_DRAFTS]: OnyxTypes.Policy;
    [ONYXKEYS.COLLECTION.POLICY_CATEGORIES]: OnyxTypes.PolicyCategories;
    [ONYXKEYS.COLLECTION.POLICY_CATEGORIES_DRAFT]: OnyxTypes.PolicyCategories;
    [ONYXKEYS.COLLECTION.POLICY_TAGS]: OnyxTypes.PolicyTagLists;
    [ONYXKEYS.COLLECTION.POLICY_RECENTLY_USED_CATEGORIES]: OnyxTypes.RecentlyUsedCategories;
    [ONYXKEYS.COLLECTION.POLICY_RECENTLY_USED_DESTINATIONS]: OnyxTypes.RecentlyUsedCategories;
    [ONYXKEYS.COLLECTION.POLICY_HAS_CONNECTIONS_DATA_BEEN_FETCHED]: boolean;
    [ONYXKEYS.COLLECTION.DEPRECATED_POLICY_MEMBER_LIST]: OnyxTypes.PolicyEmployeeList;
    [ONYXKEYS.COLLECTION.WORKSPACE_INVITE_MEMBERS_DRAFT]: OnyxTypes.InvitedEmailsToAccountIDs;
    [ONYXKEYS.COLLECTION.WORKSPACE_INVITE_MESSAGE_DRAFT]: string;
    [ONYXKEYS.COLLECTION.REPORT]: OnyxTypes.Report;
    [ONYXKEYS.COLLECTION.REPORT_NAME_VALUE_PAIRS]: OnyxTypes.ReportNameValuePairs;
    [ONYXKEYS.COLLECTION.REPORT_DRAFT]: OnyxTypes.Report;
    [ONYXKEYS.COLLECTION.REPORT_METADATA]: OnyxTypes.ReportMetadata;
    [ONYXKEYS.COLLECTION.REPORT_ACTIONS]: OnyxTypes.ReportActions;
    [ONYXKEYS.COLLECTION.REPORT_ACTIONS_DRAFTS]: OnyxTypes.ReportActionsDrafts;
    [ONYXKEYS.COLLECTION.REPORT_ACTIONS_PAGES]: OnyxTypes.Pages;
    [ONYXKEYS.COLLECTION.REPORT_ACTIONS_REACTIONS]: OnyxTypes.ReportActionReactions;
    [ONYXKEYS.COLLECTION.REPORT_DRAFT_COMMENT]: string;
    [ONYXKEYS.COLLECTION.REPORT_IS_COMPOSER_FULL_SIZE]: boolean;
    [ONYXKEYS.COLLECTION.REPORT_USER_IS_TYPING]: OnyxTypes.ReportUserIsTyping;
    [ONYXKEYS.COLLECTION.REPORT_USER_IS_LEAVING_ROOM]: boolean;
    [ONYXKEYS.COLLECTION.REPORT_VIOLATIONS]: OnyxTypes.ReportViolations;
    [ONYXKEYS.COLLECTION.SECURITY_GROUP]: OnyxTypes.SecurityGroup;
    [ONYXKEYS.COLLECTION.TRANSACTION]: OnyxTypes.Transaction;
    [ONYXKEYS.COLLECTION.TRANSACTION_DRAFT]: OnyxTypes.Transaction;
    [ONYXKEYS.COLLECTION.SKIP_CONFIRMATION]: boolean;
    [ONYXKEYS.COLLECTION.TRANSACTION_BACKUP]: OnyxTypes.Transaction;
    [ONYXKEYS.COLLECTION.TRANSACTION_VIOLATIONS]: OnyxTypes.TransactionViolations;
    [ONYXKEYS.COLLECTION.SPLIT_TRANSACTION_DRAFT]: OnyxTypes.Transaction;
    [ONYXKEYS.COLLECTION.POLICY_RECENTLY_USED_TAGS]: OnyxTypes.RecentlyUsedTags;
    [ONYXKEYS.COLLECTION.OLD_POLICY_RECENTLY_USED_TAGS]: OnyxTypes.RecentlyUsedTags;
    [ONYXKEYS.COLLECTION.SELECTED_TAB]: OnyxTypes.SelectedTabRequest;
    [ONYXKEYS.COLLECTION.PRIVATE_NOTES_DRAFT]: string;
    [ONYXKEYS.COLLECTION.NEXT_STEP]: OnyxTypes.ReportNextStep;
    [ONYXKEYS.COLLECTION.POLICY_JOIN_MEMBER]: OnyxTypes.PolicyJoinMember;
    [ONYXKEYS.COLLECTION.POLICY_CONNECTION_SYNC_PROGRESS]: OnyxTypes.PolicyConnectionSyncProgress;
    [ONYXKEYS.COLLECTION.SNAPSHOT]: OnyxTypes.SearchResults;
    [ONYXKEYS.COLLECTION.SHARED_NVP_PRIVATE_USER_BILLING_GRACE_PERIOD_END]: OnyxTypes.BillingGraceEndPeriod;
    [ONYXKEYS.COLLECTION.SHARED_NVP_PRIVATE_DOMAIN_MEMBER]: OnyxTypes.CardFeeds;
    [ONYXKEYS.COLLECTION.PRIVATE_EXPENSIFY_CARD_SETTINGS]: OnyxTypes.ExpensifyCardSettings;
    [ONYXKEYS.COLLECTION.WORKSPACE_CARDS_LIST]: OnyxTypes.WorkspaceCardsList;
    [ONYXKEYS.COLLECTION.EXPENSIFY_CARD_CONTINUOUS_RECONCILIATION_CONNECTION]: OnyxTypes.PolicyConnectionName;
    [ONYXKEYS.COLLECTION.EXPENSIFY_CARD_USE_CONTINUOUS_RECONCILIATION]: boolean;
    [ONYXKEYS.COLLECTION.LAST_SELECTED_FEED]: OnyxTypes.CompanyCardFeed;
    [ONYXKEYS.COLLECTION.NVP_EXPENSIFY_ON_CARD_WAITLIST]: OnyxTypes.CardOnWaitlist;
};

type OnyxValuesMapping = {
    [ONYXKEYS.ACCOUNT]: OnyxTypes.Account;
    [ONYXKEYS.ACCOUNT_MANAGER_REPORT_ID]: string;

    [ONYXKEYS.NVP_ONBOARDING]: Onboarding;

    // ONYXKEYS.NVP_TRYNEWDOT is HybridApp onboarding data
    [ONYXKEYS.NVP_TRYNEWDOT]: OnyxTypes.TryNewDot;
    [ONYXKEYS.RECENT_SEARCHES]: Record<string, OnyxTypes.RecentSearchItem>;
    [ONYXKEYS.SAVED_SEARCHES]: OnyxTypes.SaveSearch;
    [ONYXKEYS.RECENTLY_USED_CURRENCIES]: string[];
    [ONYXKEYS.ACTIVE_CLIENTS]: string[];
    [ONYXKEYS.DEVICE_ID]: string;
    [ONYXKEYS.IS_SIDEBAR_LOADED]: boolean;
    [ONYXKEYS.PERSISTED_REQUESTS]: OnyxTypes.Request[];
    [ONYXKEYS.PERSISTED_ONGOING_REQUESTS]: OnyxTypes.Request;
    [ONYXKEYS.CURRENT_DATE]: string;
    [ONYXKEYS.CREDENTIALS]: OnyxTypes.Credentials;
    [ONYXKEYS.STASHED_CREDENTIALS]: OnyxTypes.Credentials;
    [ONYXKEYS.MODAL]: OnyxTypes.Modal;
    [ONYXKEYS.NETWORK]: OnyxTypes.Network;
    [ONYXKEYS.NEW_GROUP_CHAT_DRAFT]: OnyxTypes.NewGroupChatDraft;
    [ONYXKEYS.CUSTOM_STATUS_DRAFT]: OnyxTypes.CustomStatusDraft;
    [ONYXKEYS.INPUT_FOCUSED]: boolean;
    [ONYXKEYS.PERSONAL_DETAILS_LIST]: OnyxTypes.PersonalDetailsList;
    [ONYXKEYS.PRIVATE_PERSONAL_DETAILS]: OnyxTypes.PrivatePersonalDetails;
    [ONYXKEYS.PERSONAL_DETAILS_METADATA]: Record<string, OnyxTypes.PersonalDetailsMetadata>;
    [ONYXKEYS.TASK]: OnyxTypes.Task;
    [ONYXKEYS.CURRENCY_LIST]: OnyxTypes.CurrencyList;
    [ONYXKEYS.UPDATE_AVAILABLE]: boolean;
    [ONYXKEYS.SCREEN_SHARE_REQUEST]: OnyxTypes.ScreenShareRequest;
    [ONYXKEYS.COUNTRY_CODE]: number;
    [ONYXKEYS.COUNTRY]: string;
    [ONYXKEYS.USER]: OnyxTypes.User;
    [ONYXKEYS.USER_LOCATION]: OnyxTypes.UserLocation;
    [ONYXKEYS.LOGIN_LIST]: OnyxTypes.LoginList;
    [ONYXKEYS.PENDING_CONTACT_ACTION]: OnyxTypes.PendingContactAction;
    [ONYXKEYS.VALIDATE_ACTION_CODE]: OnyxTypes.ValidateMagicCodeAction;
    [ONYXKEYS.JOINABLE_POLICIES]: OnyxTypes.JoinablePolicies;
    [ONYXKEYS.JOINABLE_POLICIES_LOADING]: boolean;
    [ONYXKEYS.SESSION]: OnyxTypes.Session;
    [ONYXKEYS.USER_METADATA]: OnyxTypes.UserMetadata;
    [ONYXKEYS.STASHED_SESSION]: OnyxTypes.Session;
    [ONYXKEYS.BETAS]: OnyxTypes.Beta[];
    [ONYXKEYS.NVP_MUTED_PLATFORMS]: Partial<Record<Platform, true>>;
    [ONYXKEYS.NVP_PRIORITY_MODE]: ValueOf<typeof CONST.PRIORITY_MODE>;
    [ONYXKEYS.NVP_BLOCKED_FROM_CONCIERGE]: OnyxTypes.BlockedFromConcierge;

    // The value of this nvp is a string representation of the date when the block expires, or an empty string if the user is not blocked
    [ONYXKEYS.NVP_BLOCKED_FROM_CHAT]: string;
    [ONYXKEYS.NVP_PRIVATE_PUSH_NOTIFICATION_ID]: string;
    [ONYXKEYS.NVP_RECENT_ATTENDEES]: Attendee[];
    [ONYXKEYS.NVP_TRY_FOCUS_MODE]: boolean;
    [ONYXKEYS.NVP_DISMISSED_HOLD_USE_EXPLANATION]: boolean;
    [ONYXKEYS.FOCUS_MODE_NOTIFICATION]: boolean;
    [ONYXKEYS.NVP_LAST_PAYMENT_METHOD]: OnyxTypes.LastPaymentMethod;
    [ONYXKEYS.NVP_LAST_LOCATION_PERMISSION_PROMPT]: string;
    [ONYXKEYS.LAST_EXPORT_METHOD]: OnyxTypes.LastExportMethod;
    [ONYXKEYS.NVP_RECENT_WAYPOINTS]: OnyxTypes.RecentWaypoint[];
    [ONYXKEYS.NVP_INTRO_SELECTED]: OnyxTypes.IntroSelected;
    [ONYXKEYS.NVP_LAST_SELECTED_DISTANCE_RATES]: OnyxTypes.LastSelectedDistanceRates;
    [ONYXKEYS.NVP_SEEN_NEW_USER_MODAL]: boolean;
    [ONYXKEYS.PUSH_NOTIFICATIONS_ENABLED]: boolean;
    [ONYXKEYS.PLAID_DATA]: OnyxTypes.PlaidData;
    [ONYXKEYS.IS_PLAID_DISABLED]: boolean;
    [ONYXKEYS.PLAID_LINK_TOKEN]: string;
    [ONYXKEYS.ONFIDO_TOKEN]: string;
    [ONYXKEYS.ONFIDO_APPLICANT_ID]: string;
    [ONYXKEYS.NVP_PREFERRED_LOCALE]: OnyxTypes.Locale;
    [ONYXKEYS.NVP_ACTIVE_POLICY_ID]: string;
    [ONYXKEYS.NVP_DISMISSED_REFERRAL_BANNERS]: OnyxTypes.DismissedReferralBanners;
    [ONYXKEYS.NVP_HAS_SEEN_TRACK_TRAINING]: boolean;
    [ONYXKEYS.NVP_PRIVATE_SUBSCRIPTION]: OnyxTypes.PrivateSubscription;
    [ONYXKEYS.NVP_PRIVATE_STRIPE_CUSTOMER_ID]: OnyxTypes.StripeCustomerID;
    [ONYXKEYS.NVP_PRIVATE_BILLING_DISPUTE_PENDING]: number;
    [ONYXKEYS.NVP_PRIVATE_BILLING_STATUS]: OnyxTypes.BillingStatus;
    [ONYXKEYS.USER_WALLET]: OnyxTypes.UserWallet;
    [ONYXKEYS.WALLET_ONFIDO]: OnyxTypes.WalletOnfido;
    [ONYXKEYS.WALLET_ADDITIONAL_DETAILS]: OnyxTypes.WalletAdditionalDetails;
    [ONYXKEYS.WALLET_TERMS]: OnyxTypes.WalletTerms;
    [ONYXKEYS.BANK_ACCOUNT_LIST]: OnyxTypes.BankAccountList;
    [ONYXKEYS.FUND_LIST]: OnyxTypes.FundList;
    [ONYXKEYS.CARD_LIST]: OnyxTypes.CardList;
    [ONYXKEYS.WALLET_STATEMENT]: OnyxTypes.WalletStatement;
    [ONYXKEYS.PERSONAL_BANK_ACCOUNT]: OnyxTypes.PersonalBankAccount;
    [ONYXKEYS.REIMBURSEMENT_ACCOUNT]: OnyxTypes.ReimbursementAccount;
    [ONYXKEYS.PREFERRED_EMOJI_SKIN_TONE]: string | number;
    [ONYXKEYS.FREQUENTLY_USED_EMOJIS]: OnyxTypes.FrequentlyUsedEmoji[];
    [ONYXKEYS.REIMBURSEMENT_ACCOUNT_WORKSPACE_ID]: string;
    [ONYXKEYS.IS_LOADING_PAYMENT_METHODS]: boolean;
    [ONYXKEYS.IS_LOADING_REPORT_DATA]: boolean;
    [ONYXKEYS.IS_TEST_TOOLS_MODAL_OPEN]: boolean;
    [ONYXKEYS.APP_PROFILING_IN_PROGRESS]: boolean;
    [ONYXKEYS.IS_LOADING_APP]: boolean;
    [ONYXKEYS.WALLET_TRANSFER]: OnyxTypes.WalletTransfer;
    [ONYXKEYS.LAST_ACCESSED_WORKSPACE_POLICY_ID]: string;
    [ONYXKEYS.SHOULD_SHOW_COMPOSE_INPUT]: boolean;
    [ONYXKEYS.IS_BETA]: boolean;
    [ONYXKEYS.IS_CHECKING_PUBLIC_ROOM]: boolean;
    [ONYXKEYS.MY_DOMAIN_SECURITY_GROUPS]: Record<string, string>;
    [ONYXKEYS.LAST_OPENED_PUBLIC_ROOM_ID]: string;
    [ONYXKEYS.VERIFY_3DS_SUBSCRIPTION]: string;
    [ONYXKEYS.PREFERRED_THEME]: ValueOf<typeof CONST.THEME>;
    [ONYXKEYS.MAPBOX_ACCESS_TOKEN]: OnyxTypes.MapboxAccessToken;
    [ONYXKEYS.ONYX_UPDATES_FROM_SERVER]: OnyxTypes.OnyxUpdatesFromServer;
    [ONYXKEYS.ONYX_UPDATES_LAST_UPDATE_ID_APPLIED_TO_CLIENT]: number;
    [ONYXKEYS.MAX_CANVAS_AREA]: number;
    [ONYXKEYS.MAX_CANVAS_HEIGHT]: number;
    [ONYXKEYS.MAX_CANVAS_WIDTH]: number;
    [ONYXKEYS.ONBOARDING_PURPOSE_SELECTED]: OnyxTypes.OnboardingPurpose;
    [ONYXKEYS.ONBOARDING_COMPANY_SIZE]: OnboardingCompanySize;
    [ONYXKEYS.ONBOARDING_CUSTOM_CHOICES]: OnyxTypes.OnboardingPurpose[] | [];
    [ONYXKEYS.ONBOARDING_ERROR_MESSAGE]: string;
    [ONYXKEYS.ONBOARDING_POLICY_ID]: string;
    [ONYXKEYS.ONBOARDING_ADMINS_CHAT_REPORT_ID]: string;
    [ONYXKEYS.ONBOARDING_LAST_VISITED_PATH]: string;
    [ONYXKEYS.IS_SEARCHING_FOR_REPORTS]: boolean;
    [ONYXKEYS.LAST_VISITED_PATH]: string | undefined;
    [ONYXKEYS.VERIFY_3DS_SUBSCRIPTION]: string;
    [ONYXKEYS.RECENTLY_USED_REPORT_FIELDS]: OnyxTypes.RecentlyUsedReportFields;
    [ONYXKEYS.UPDATE_REQUIRED]: boolean;
    [ONYXKEYS.RESET_REQUIRED]: boolean;
    [ONYXKEYS.PLAID_CURRENT_EVENT]: string;
    [ONYXKEYS.NVP_PRIVATE_TAX_EXEMPT]: boolean;
    [ONYXKEYS.LOGS]: OnyxTypes.CapturedLogs;
    [ONYXKEYS.SHOULD_STORE_LOGS]: boolean;
    [ONYXKEYS.SHOULD_MASK_ONYX_STATE]: boolean;
    [ONYXKEYS.CACHED_PDF_PATHS]: Record<string, string>;
    [ONYXKEYS.POLICY_OWNERSHIP_CHANGE_CHECKS]: Record<string, OnyxTypes.PolicyOwnershipChangeChecks>;
    [ONYXKEYS.NVP_QUICK_ACTION_GLOBAL_CREATE]: OnyxTypes.QuickAction;
    [ONYXKEYS.SUBSCRIPTION_RETRY_BILLING_STATUS_FAILED]: boolean;
    [ONYXKEYS.SUBSCRIPTION_RETRY_BILLING_STATUS_SUCCESSFUL]: boolean;
    [ONYXKEYS.SUBSCRIPTION_RETRY_BILLING_STATUS_PENDING]: boolean;
    [ONYXKEYS.NVP_TRAVEL_SETTINGS]: OnyxTypes.TravelSettings;
    [ONYXKEYS.REVIEW_DUPLICATES]: OnyxTypes.ReviewDuplicates;
    [ONYXKEYS.ISSUE_NEW_EXPENSIFY_CARD]: OnyxTypes.IssueNewCard;
    [ONYXKEYS.ADD_NEW_COMPANY_CARD]: OnyxTypes.AddNewCompanyCardFeed;
    [ONYXKEYS.ASSIGN_CARD]: OnyxTypes.AssignCard;
    [ONYXKEYS.MOBILE_SELECTION_MODE]: OnyxTypes.MobileSelectionMode;
    [ONYXKEYS.NVP_FIRST_DAY_FREE_TRIAL]: string;
    [ONYXKEYS.NVP_LAST_DAY_FREE_TRIAL]: string;
    [ONYXKEYS.NVP_BILLING_FUND_ID]: number;
    [ONYXKEYS.NVP_PRIVATE_AMOUNT_OWED]: number;
    [ONYXKEYS.NVP_PRIVATE_OWNER_BILLING_GRACE_PERIOD_END]: number;
    [ONYXKEYS.NVP_DELETE_TRANSACTION_NAVIGATE_BACK_URL]: string | undefined;
    [ONYXKEYS.NVP_PRIVATE_CANCELLATION_DETAILS]: OnyxTypes.CancellationDetails[];
    [ONYXKEYS.ROOM_MEMBERS_USER_SEARCH_PHRASE]: string;
    [ONYXKEYS.APPROVAL_WORKFLOW]: OnyxTypes.ApprovalWorkflowOnyx;
    [ONYXKEYS.IMPORTED_SPREADSHEET]: OnyxTypes.ImportedSpreadsheet;
    [ONYXKEYS.LAST_ROUTE]: string;
    [ONYXKEYS.IS_SINGLE_NEW_DOT_ENTRY]: boolean | undefined;
    [ONYXKEYS.IS_USING_IMPORTED_STATE]: boolean;
    [ONYXKEYS.NVP_EXPENSIFY_COMPANY_CARDS_CUSTOM_NAMES]: Record<string, string>;
    [ONYXKEYS.CONCIERGE_REPORT_ID]: string;
    [ONYXKEYS.CORPAY_FIELDS]: OnyxTypes.CorpayFields;
    [ONYXKEYS.PRESERVED_USER_SESSION]: OnyxTypes.Session;
    [ONYXKEYS.NVP_DISMISSED_PRODUCT_TRAINING]: OnyxTypes.DismissedProductTraining;
    [ONYXKEYS.CORPAY_ONBOARDING_FIELDS]: OnyxTypes.CorpayOnboardingFields;
};
type OnyxValues = OnyxValuesMapping & OnyxCollectionValuesMapping & OnyxFormValuesMapping & OnyxFormDraftValuesMapping;

type OnyxCollectionKey = keyof OnyxCollectionValuesMapping;
type OnyxFormKey = keyof OnyxFormValuesMapping;
type OnyxFormDraftKey = keyof OnyxFormDraftValuesMapping;
type OnyxValueKey = keyof OnyxValuesMapping;

type OnyxKey = OnyxValueKey | OnyxCollectionKey | OnyxFormKey | OnyxFormDraftKey;
type OnyxPagesKey = typeof ONYXKEYS.COLLECTION.REPORT_ACTIONS_PAGES;

type MissingOnyxKeysError = `Error: Types don't match, OnyxKey type is missing: ${Exclude<AllOnyxKeys, OnyxKey>}`;
/** If this type errors, it means that the `OnyxKey` type is missing some keys. */
// eslint-disable-next-line @typescript-eslint/no-unused-vars
type AssertOnyxKeys = AssertTypesEqual<AllOnyxKeys, OnyxKey, MissingOnyxKeysError>;

export default ONYXKEYS;
export type {OnyxCollectionKey, OnyxCollectionValuesMapping, OnyxFormDraftKey, OnyxFormKey, OnyxFormValuesMapping, OnyxKey, OnyxPagesKey, OnyxValueKey, OnyxValues};<|MERGE_RESOLUTION|>--- conflicted
+++ resolved
@@ -461,13 +461,11 @@
     /** Corpay fieds to be used in the bank account creation setup */
     CORPAY_FIELDS: 'corpayFields',
 
-<<<<<<< HEAD
     /** Corpay onboarding fields used in steps 3-5 in the global reimbursements */
     CORPAY_ONBOARDING_FIELDS: 'corpayOnboardingFields',
-=======
+
     /** The user's session that will be preserved when using imported state */
     PRESERVED_USER_SESSION: 'preservedUserSession',
->>>>>>> 04cd7b08
 
     /** Collection Keys */
     COLLECTION: {
