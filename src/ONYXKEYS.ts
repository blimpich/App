--- conflicted
+++ resolved
@@ -323,12 +323,9 @@
         SETTINGS_STATUS_CLEAR_AFTER_FORM: 'settingsStatusClearAfterForm',
         SETTINGS_STATUS_CLEAR_AFTER_FORM_DRAFT: 'settingsStatusClearAfterFormDraft',
         SETTINGS_STATUS_SET_CLEAR_AFTER_FORM: 'settingsStatusSetClearAfterForm',
-<<<<<<< HEAD
         SETTINGS_STATUS_CLEAR_DATE_FORM: 'settingsStatusClearDateForm',
         SETTINGS_STATUS_SET_TIME_FORM: 'settingsStatusSetTIMEForm',
-=======
         SETTINGS_STATUS_SET_CLEAR_AFTER_FORM_DRAFT: 'settingsStatusSetClearAfterFormDraft',
->>>>>>> 24184e4a
         PRIVATE_NOTES_FORM: 'privateNotesForm',
         PRIVATE_NOTES_FORM_DRAFT: 'privateNotesFormDraft',
         I_KNOW_A_TEACHER_FORM: 'iKnowTeacherForm',
