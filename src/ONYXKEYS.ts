import type {ValueOf} from 'type-fest';
import type CONST from './CONST';
import type * as FormTypes from './types/form';
import type * as OnyxTypes from './types/onyx';
import type Onboarding from './types/onyx/Onboarding';
import type AssertTypesEqual from './types/utils/AssertTypesEqual';
import type DeepValueOf from './types/utils/DeepValueOf';

/**
 * This is a file containing constants for all the top level keys in our store
 */
const ONYXKEYS = {
    /** Holds information about the users account that is logging in */
    ACCOUNT: 'account',

    /** Holds the reportID for the report between the user and their account manager */
    ACCOUNT_MANAGER_REPORT_ID: 'accountManagerReportID',

    /** Holds an array of client IDs which is used for multi-tabs on web in order to know
     * which tab is the leader, and which ones are the followers */
    ACTIVE_CLIENTS: 'activeClients',

    /** A unique ID for the device */
    DEVICE_ID: 'deviceID',

    /** Boolean flag set whenever the sidebar has loaded */
    IS_SIDEBAR_LOADED: 'isSidebarLoaded',

    /** Boolean flag set whenever we are searching for reports in the server */
    IS_SEARCHING_FOR_REPORTS: 'isSearchingForReports',

    /** Note: These are Persisted Requests - not all requests in the main queue as the key name might lead one to believe */
    PERSISTED_REQUESTS: 'networkRequestQueue',

    /** Stores current date */
    CURRENT_DATE: 'currentDate',

    /** Credentials to authenticate the user */
    CREDENTIALS: 'credentials',
    STASHED_CREDENTIALS: 'stashedCredentials',

    /** Keeps track if there is modal currently visible or not */
    MODAL: 'modal',

    /** Has information about the network status (offline/online) */
    NETWORK: 'network',

    // draft status
    CUSTOM_STATUS_DRAFT: 'customStatusDraft',

    // keep edit message focus state
    INPUT_FOCUSED: 'inputFocused',

    /** Contains all the personalDetails the user has access to, keyed by accountID */
    PERSONAL_DETAILS_LIST: 'personalDetailsList',

    /** Contains all the private personal details of the user */
    PRIVATE_PERSONAL_DETAILS: 'private_personalDetails',

    /**
     * PERSONAL_DETAILS_METADATA is a perf optimization used to hold loading states of each entry in PERSONAL_DETAILS_LIST.
     * A lot of components are connected to the PERSONAL_DETAILS_LIST entity and do not care about the loading state.
     * Setting the loading state directly on the personal details entry caused a lot of unnecessary re-renders.
     */
    PERSONAL_DETAILS_METADATA: 'personalDetailsMetadata',

    /** Contains all the info for Tasks */
    TASK: 'task',

    /**
     * Contains all the info for Workspace Rate and Unit while editing.
     *
     * Note: This is not under the COLLECTION key as we can edit rate and unit
     * for one workspace only at a time. And we don't need to store
     * rates and units for different workspaces at the same time. */
    WORKSPACE_RATE_AND_UNIT: 'workspaceRateAndUnit',

    /** Contains a list of all currencies available to the user - user can
     * select a currency based on the list */
    CURRENCY_LIST: 'currencyList',

    /** Indicates whether an update is available and ready to be installed. */
    UPDATE_AVAILABLE: 'updateAvailable',

    /** Indicates that a request to join a screen share with a GuidesPlus agent was received */
    SCREEN_SHARE_REQUEST: 'screenShareRequest',

    /** Saves the current country code which is displayed when the user types a phone number without
     *  an international code */
    COUNTRY_CODE: 'countryCode',

    /**  The 'country' field in this code represents the return country based on the user's IP address.
     * It is expected to provide a two-letter country code such as US for United States, and so on. */
    COUNTRY: 'country',

    /** Contains all the users settings for the Settings page and sub pages */
    USER: 'user',

    /** Contains latitude and longitude of user's last known location */
    USER_LOCATION: 'userLocation',

    /** Contains metadata (partner, login, validation date) for all of the user's logins */
    LOGIN_LIST: 'loginList',

    /** Information about the current session (authToken, accountID, email, loading, error) */
    SESSION: 'session',
    STASHED_SESSION: 'stashedSession',
    BETAS: 'betas',

    /** NVP keys */

    /** Boolean flag only true when first set */
    NVP_IS_FIRST_TIME_NEW_EXPENSIFY_USER: 'nvp_isFirstTimeNewExpensifyUser',

    /** This NVP contains information about whether the onboarding flow was completed or not */
    NVP_ONBOARDING: 'nvp_onboarding',

    /** This NVP contains data associated with HybridApp */
    NVP_TRYNEWDOT: 'nvp_tryNewDot',

    /** Contains the user preference for the LHN priority mode */
    NVP_PRIORITY_MODE: 'nvp_priorityMode',

    /** Contains the users's block expiration (if they have one) */
    NVP_BLOCKED_FROM_CONCIERGE: 'nvp_private_blockedFromConcierge',

    /** Whether the user is blocked from chat */
    NVP_BLOCKED_FROM_CHAT: 'nvp_private_blockedFromChat',

    /** A unique identifier that each user has that's used to send notifications */
    NVP_PRIVATE_PUSH_NOTIFICATION_ID: 'nvp_private_pushNotificationID',

    /** The NVP with the last payment method used per policy */
    NVP_LAST_PAYMENT_METHOD: 'nvp_private_lastPaymentMethod',

    /** This NVP holds to most recent waypoints that a person has used when creating a distance expense */
    NVP_RECENT_WAYPOINTS: 'nvp_expensify_recentWaypoints',

    /** This NVP contains the choice that the user made on the engagement modal */
    NVP_INTRO_SELECTED: 'nvp_introSelected',

    /** This NVP contains the active policyID */
    NVP_ACTIVE_POLICY_ID: 'nvp_expensify_activePolicyID',

    /** This NVP contains the referral banners the user dismissed */
    NVP_DISMISSED_REFERRAL_BANNERS: 'nvp_dismissedReferralBanners',

    /** This NVP contains the training modals the user denied showing again */
    NVP_HAS_SEEN_TRACK_TRAINING: 'nvp_hasSeenTrackTraining',

    /** Indicates which locale should be used */
    NVP_PREFERRED_LOCALE: 'nvp_preferredLocale',

    /** Whether the user has tried focus mode yet */
    NVP_TRY_FOCUS_MODE: 'nvp_tryFocusMode',

    /** Whether the user has dismissed the hold educational interstitial */
    NVP_DISMISSED_HOLD_USE_EXPLANATION: 'nvp_dismissedHoldUseExplanation',

    /** Whether the user has seen HybridApp explanation modal */
    NVP_SEEN_NEW_USER_MODAL: 'nvp_seen_new_user_modal',

    /** Store the state of the subscription */
    NVP_PRIVATE_SUBSCRIPTION: 'nvp_private_subscription',

    /** Store the state of the private tax-exempt */
    NVP_PRIVATE_TAX_EXEMPT: 'nvp_private_taxExempt',

    /** Store the stripe id status */
    NVP_PRIVATE_STRIPE_CUSTOMER_ID: 'nvp_private_stripeCustomerID',

    /** Store the billing dispute status */
    NVP_PRIVATE_BILLING_DISPUTE_PENDING: 'nvp_private_billingDisputePending',

    /** Store the billing status */
    NVP_PRIVATE_BILLING_STATUS: 'nvp_private_billingStatus',

    /** Store preferred skintone for emoji */
    PREFERRED_EMOJI_SKIN_TONE: 'nvp_expensify_preferredEmojiSkinTone',

    /** Store frequently used emojis for this user */
    FREQUENTLY_USED_EMOJIS: 'nvp_expensify_frequentlyUsedEmojis',

    /** The NVP with the last distance rate used per policy */
    NVP_LAST_SELECTED_DISTANCE_RATES: 'nvp_expensify_lastSelectedDistanceRates',

    /** The NVP with the last action taken (for the Quick Action Button) */
    NVP_QUICK_ACTION_GLOBAL_CREATE: 'nvp_quickActionGlobalCreate',

    /** The NVP containing all information necessary to connect with Spontana */
    NVP_TRAVEL_SETTINGS: 'nvp_travelSettings',

    /** The start date (yyyy-MM-dd HH:mm:ss) of the workspace owner’s free trial period. */
    NVP_FIRST_DAY_FREE_TRIAL: 'nvp_private_firstDayFreeTrial',

    /** The end date (yyyy-MM-dd HH:mm:ss) of the workspace owner’s free trial period. */
    NVP_LAST_DAY_FREE_TRIAL: 'nvp_private_lastDayFreeTrial',

    /** ID associated with the payment card added by the user. */
    NVP_BILLING_FUND_ID: 'nvp_expensify_billingFundID',

    /** The amount owed by the workspace’s owner. */
    NVP_PRIVATE_AMOUNT_OWED: 'nvp_private_amountOwed',

    /** The end date (epoch timestamp) of the workspace owner’s grace period after the free trial ends. */
    NVP_PRIVATE_OWNER_BILLING_GRACE_PERIOD_END: 'nvp_private_billingGracePeriodEnd',

    /** The NVP containing all information related to educational tooltip in workspace chat */
    NVP_WORKSPACE_TOOLTIP: 'workspaceTooltip',

    /** Does this user have push notifications enabled for this device? */
    PUSH_NOTIFICATIONS_ENABLED: 'pushNotificationsEnabled',

    /** Plaid data (access tokens, bank accounts ...) */
    PLAID_DATA: 'plaidData',

    /** If we disabled Plaid because of too many attempts */
    IS_PLAID_DISABLED: 'isPlaidDisabled',

    /** Token needed to initialize Plaid link */
    PLAID_LINK_TOKEN: 'plaidLinkToken',

    /** Capture Plaid event  */
    PLAID_CURRENT_EVENT: 'plaidCurrentEvent',

    /** Token needed to initialize Onfido */
    ONFIDO_TOKEN: 'onfidoToken',
    ONFIDO_APPLICANT_ID: 'onfidoApplicantID',

    /** User's Expensify Wallet */
    USER_WALLET: 'userWallet',

    /** User's metadata that will be used to segmentation */
    USER_METADATA: 'userMetadata',

    /** Object containing Onfido SDK Token + applicantID */
    WALLET_ONFIDO: 'walletOnfido',

    /** Stores information about additional details form entry */
    WALLET_ADDITIONAL_DETAILS: 'walletAdditionalDetails',

    /** Object containing Wallet terms step state */
    WALLET_TERMS: 'walletTerms',

    /** The user's bank accounts */
    BANK_ACCOUNT_LIST: 'bankAccountList',

    /** The user's payment and P2P cards */
    FUND_LIST: 'fundList',

    /** The user's cash card and imported cards (including the Expensify Card) */
    CARD_LIST: 'cardList',

    /** Boolean flag used to display the focus mode notification */
    FOCUS_MODE_NOTIFICATION: 'focusModeNotification',

    /** Stores information about the user's saved statements */
    WALLET_STATEMENT: 'walletStatement',

    /** Stores information about the active personal bank account being set up */
    PERSONAL_BANK_ACCOUNT: 'personalBankAccount',

    /** Stores information about the active reimbursement account being set up */
    REIMBURSEMENT_ACCOUNT: 'reimbursementAccount',

    /** Stores Workspace ID that will be tied to reimbursement account during setup */
    REIMBURSEMENT_ACCOUNT_WORKSPACE_ID: 'reimbursementAccountWorkspaceID',

    /** Set when we are loading payment methods */
    IS_LOADING_PAYMENT_METHODS: 'isLoadingPaymentMethods',

    /** Is report data loading? */
    IS_LOADING_REPORT_DATA: 'isLoadingReportData',

    /** Is report data loading? */
    IS_LOADING_APP: 'isLoadingApp',

    /** Is the user in the process of switching to OldDot? */
    IS_SWITCHING_TO_OLD_DOT: 'isSwitchingToOldDot',

    /** Is the test tools modal open? */
    IS_TEST_TOOLS_MODAL_OPEN: 'isTestToolsModalOpen',

    /** Is app in profiling mode */
    APP_PROFILING_IN_PROGRESS: 'isProfilingInProgress',

    /** Stores information about active wallet transfer amount, selectedAccountID, status, etc */
    WALLET_TRANSFER: 'walletTransfer',

    /** The policyID of the last workspace whose settings were accessed by the user */
    LAST_ACCESSED_WORKSPACE_POLICY_ID: 'lastAccessedWorkspacePolicyID',

    /** Whether we should show the compose input or not */
    SHOULD_SHOW_COMPOSE_INPUT: 'shouldShowComposeInput',

    /** Is app in beta version */
    IS_BETA: 'isBeta',

    /** Whether we're checking if the room is public or not */
    IS_CHECKING_PUBLIC_ROOM: 'isCheckingPublicRoom',

    /** A map of the user's security group IDs they belong to in specific domains */
    MY_DOMAIN_SECURITY_GROUPS: 'myDomainSecurityGroups',

    /** Report ID of the last report the user viewed as anonymous user */
    LAST_OPENED_PUBLIC_ROOM_ID: 'lastOpenedPublicRoomID',

    // The theme setting set by the user in preferences.
    // This can be either "light", "dark" or "system"
    PREFERRED_THEME: 'preferredTheme',

    // Information about the onyx updates IDs that were received from the server
    ONYX_UPDATES_FROM_SERVER: 'onyxUpdatesFromServer',

    // The last update ID that was applied to the client
    ONYX_UPDATES_LAST_UPDATE_ID_APPLIED_TO_CLIENT: 'OnyxUpdatesLastUpdateIDAppliedToClient',

    // The access token to be used with the Mapbox library
    MAPBOX_ACCESS_TOKEN: 'mapboxAccessToken',

    // Max area supported for HTML <canvas> element
    MAX_CANVAS_AREA: 'maxCanvasArea',

    // Max height supported for HTML <canvas> element
    MAX_CANVAS_HEIGHT: 'maxCanvasHeight',

    /** Onboarding Purpose selected by the user during Onboarding flow */
    ONBOARDING_PURPOSE_SELECTED: 'onboardingPurposeSelected',

    /** Onboarding error message to be displayed to the user */
    ONBOARDING_ERROR_MESSAGE: 'onboardingErrorMessage',

    /** Onboarding policyID selected by the user during Onboarding flow */
    ONBOARDING_POLICY_ID: 'onboardingPolicyID',

    /** Onboarding Purpose selected by the user during Onboarding flow */
    ONBOARDING_ADMINS_CHAT_REPORT_ID: 'onboardingAdminsChatReportID',

    // Max width supported for HTML <canvas> element
    MAX_CANVAS_WIDTH: 'maxCanvasWidth',

    // Stores last visited path
    LAST_VISITED_PATH: 'lastVisitedPath',

    // Stores the recently used report fields
    RECENTLY_USED_REPORT_FIELDS: 'recentlyUsedReportFields',

    /** Indicates whether an forced upgrade is required */
    UPDATE_REQUIRED: 'updateRequired',

    /** Indicates whether an forced reset is required. Used in emergency situations where we must completely erase the Onyx data in the client because it is in a bad state. This will clear Oynx data without signing the user out. */
    RESET_REQUIRED: 'resetRequired',

    /** Stores the logs of the app for debugging purposes */
    LOGS: 'logs',

    /** Indicates whether we should store logs or not */
    SHOULD_STORE_LOGS: 'shouldStoreLogs',

    /** Indicates whether we should mask fragile user data while exporting onyx state or not */
    SHOULD_MASK_ONYX_STATE: 'shouldMaskOnyxState',

    /** Stores new group chat draft */
    NEW_GROUP_CHAT_DRAFT: 'newGroupChatDraft',

    // Paths of PDF file that has been cached during one session
    CACHED_PDF_PATHS: 'cachedPDFPaths',

    /** Stores iframe link to verify 3DS flow for subscription */
    VERIFY_3DS_SUBSCRIPTION: 'verify3dsSubscription',

    /** Holds the checks used while transferring the ownership of the workspace */
    POLICY_OWNERSHIP_CHANGE_CHECKS: 'policyOwnershipChangeChecks',

    // These statuses below are in separate keys on purpose - it allows us to have different behaviours of the banner based on the status

    /** Indicates whether ClearOutstandingBalance failed */
    SUBSCRIPTION_RETRY_BILLING_STATUS_FAILED: 'subscriptionRetryBillingStatusFailed',

    /** Indicates whether ClearOutstandingBalance was successful */
    SUBSCRIPTION_RETRY_BILLING_STATUS_SUCCESSFUL: 'subscriptionRetryBillingStatusSuccessful',

    /** Indicates whether ClearOutstandingBalance is pending */
    SUBSCRIPTION_RETRY_BILLING_STATUS_PENDING: 'subscriptionRetryBillingStatusPending',

    /** Stores info during review duplicates flow */
    REVIEW_DUPLICATES: 'reviewDuplicates',

    /** Stores the last export method for policy */
    LAST_EXPORT_METHOD: 'lastExportMethod',

    /** Stores the information about the state of issuing a new card */
    ISSUE_NEW_EXPENSIFY_CARD: 'issueNewExpensifyCard',

    /** Stores the information if mobile selection mode is active */
    MOBILE_SELECTION_MODE: 'mobileSelectionMode',

    NVP_PRIVATE_CANCELLATION_DETAILS: 'nvp_private_cancellationDetails',

    /** Stores the information about currently edited advanced approval workflow */
    APPROVAL_WORKFLOW: 'approvalWorkflow',

<<<<<<< HEAD
    /** Stores information about recently uploaded spreadsheet file */
    IMPORTED_SPREADSHEET: 'importedSpreadsheet',
=======
    /** Stores the route to open after changing app permission from settings */
    LAST_ROUTE: 'lastRoute',
>>>>>>> d5cfecfc

    /** Collection Keys */
    COLLECTION: {
        DOWNLOAD: 'download_',
        POLICY: 'policy_',
        POLICY_DRAFTS: 'policyDrafts_',
        POLICY_JOIN_MEMBER: 'policyJoinMember_',
        POLICY_CATEGORIES: 'policyCategories_',
        POLICY_CATEGORIES_DRAFT: 'policyCategoriesDraft_',
        POLICY_RECENTLY_USED_CATEGORIES: 'policyRecentlyUsedCategories_',
        POLICY_TAGS: 'policyTags_',
        POLICY_RECENTLY_USED_TAGS: 'nvp_recentlyUsedTags_',
        // Whether the policy's connection data was attempted to be fetched in
        // the current user session. As this state only exists client-side, it
        // should not be included as part of the policy object. The policy
        // object should mirror the data as it's stored in the database.
        POLICY_HAS_CONNECTIONS_DATA_BEEN_FETCHED: 'policyHasConnectionsDataBeenFetched_',
        OLD_POLICY_RECENTLY_USED_TAGS: 'policyRecentlyUsedTags_',
        POLICY_CONNECTION_SYNC_PROGRESS: 'policyConnectionSyncProgress_',
        WORKSPACE_INVITE_MEMBERS_DRAFT: 'workspaceInviteMembersDraft_',
        WORKSPACE_INVITE_MESSAGE_DRAFT: 'workspaceInviteMessageDraft_',
        REPORT: 'report_',
        REPORT_NAME_VALUE_PAIRS: 'reportNameValuePairs_',
        REPORT_DRAFT: 'reportDraft_',
        // REPORT_METADATA is a perf optimization used to hold loading states (isLoadingInitialReportActions, isLoadingOlderReportActions, isLoadingNewerReportActions).
        // A lot of components are connected to the Report entity and do not care about the actions. Setting the loading state
        // directly on the report caused a lot of unnecessary re-renders
        REPORT_METADATA: 'reportMetadata_',
        REPORT_ACTIONS: 'reportActions_',
        REPORT_ACTIONS_DRAFTS: 'reportActionsDrafts_',
        REPORT_ACTIONS_PAGES: 'reportActionsPages_',
        REPORT_ACTIONS_REACTIONS: 'reportActionsReactions_',
        REPORT_DRAFT_COMMENT: 'reportDraftComment_',
        REPORT_IS_COMPOSER_FULL_SIZE: 'reportIsComposerFullSize_',
        REPORT_USER_IS_TYPING: 'reportUserIsTyping_',
        REPORT_USER_IS_LEAVING_ROOM: 'reportUserIsLeavingRoom_',
        REPORT_VIOLATIONS: 'reportViolations_',
        SECURITY_GROUP: 'securityGroup_',
        TRANSACTION: 'transactions_',
        TRANSACTION_VIOLATIONS: 'transactionViolations_',
        TRANSACTION_DRAFT: 'transactionsDraft_',
        SKIP_CONFIRMATION: 'skipConfirmation_',
        TRANSACTION_BACKUP: 'transactionsBackup_',
        SPLIT_TRANSACTION_DRAFT: 'splitTransactionDraft_',
        PRIVATE_NOTES_DRAFT: 'privateNotesDraft_',
        NEXT_STEP: 'reportNextStep_',

        // Manual expense tab selector
        SELECTED_TAB: 'selectedTab_',

        /** This is deprecated, but needed for a migration, so we still need to include it here so that it will be initialized in Onyx.init */
        DEPRECATED_POLICY_MEMBER_LIST: 'policyMemberList_',

        // Search Page related
        SNAPSHOT: 'snapshot_',

        // Shared NVPs
        /** Collection of objects where each object represents the owner of the workspace that is past due billing AND the user is a member of. */
        SHARED_NVP_PRIVATE_USER_BILLING_GRACE_PERIOD_END: 'sharedNVP_private_billingGracePeriodEnd_',
        SHARED_NVP_PRIVATE_DOMAIN_MEMBER: 'sharedNVP_private_domain_member_',

        /**
         * Stores the card list for a given fundID and feed in the format: cards_<fundID>_<bankName>
         * So for example: cards_12345_Expensify Card
         */
        WORKSPACE_CARDS_LIST: 'cards_',

        /** Expensify cards settings */
        PRIVATE_EXPENSIFY_CARD_SETTINGS: 'private_expensifyCardSettings_',

        /** Stores which connection is set up to use Continuous Reconciliation */
        EXPENSIFY_CARD_CONTINUOUS_RECONCILIATION_CONNECTION: 'expensifyCard_continuousReconciliationConnection_',

        /** The value that indicates whether Continuous Reconciliation should be used on the domain */
        EXPENSIFY_CARD_USE_CONTINUOUS_RECONCILIATION: 'expensifyCard_useContinuousReconciliation_',
    },

    /** List of Form ids */
    FORMS: {
        ADD_PAYMENT_CARD_FORM: 'addPaymentCardForm',
        ADD_PAYMENT_CARD_FORM_DRAFT: 'addPaymentCardFormDraft',
        WORKSPACE_SETTINGS_FORM: 'workspaceSettingsForm',
        WORKSPACE_CATEGORY_FORM: 'workspaceCategoryForm',
        WORKSPACE_CATEGORY_FORM_DRAFT: 'workspaceCategoryFormDraft',
        WORKSPACE_TAG_FORM: 'workspaceTagForm',
        WORKSPACE_TAG_FORM_DRAFT: 'workspaceTagFormDraft',
        WORKSPACE_SETTINGS_FORM_DRAFT: 'workspaceSettingsFormDraft',
        WORKSPACE_DESCRIPTION_FORM: 'workspaceDescriptionForm',
        WORKSPACE_DESCRIPTION_FORM_DRAFT: 'workspaceDescriptionFormDraft',
        WORKSPACE_RATE_AND_UNIT_FORM: 'workspaceRateAndUnitForm',
        WORKSPACE_RATE_AND_UNIT_FORM_DRAFT: 'workspaceRateAndUnitFormDraft',
        WORKSPACE_TAX_CUSTOM_NAME: 'workspaceTaxCustomName',
        WORKSPACE_TAX_CUSTOM_NAME_DRAFT: 'workspaceTaxCustomNameDraft',
        WORKSPACE_REPORT_FIELDS_FORM: 'workspaceReportFieldForm',
        WORKSPACE_REPORT_FIELDS_FORM_DRAFT: 'workspaceReportFieldFormDraft',
        POLICY_CREATE_DISTANCE_RATE_FORM: 'policyCreateDistanceRateForm',
        POLICY_CREATE_DISTANCE_RATE_FORM_DRAFT: 'policyCreateDistanceRateFormDraft',
        POLICY_DISTANCE_RATE_EDIT_FORM: 'policyDistanceRateEditForm',
        POLICY_DISTANCE_RATE_TAX_RECLAIMABLE_ON_EDIT_FORM: 'policyDistanceRateTaxReclaimableOnEditForm',
        POLICY_DISTANCE_RATE_TAX_RECLAIMABLE_ON_EDIT_FORM_DRAFT: 'policyDistanceRateTaxReclaimableOnEditFormDraft',
        POLICY_DISTANCE_RATE_EDIT_FORM_DRAFT: 'policyDistanceRateEditFormDraft',
        CLOSE_ACCOUNT_FORM: 'closeAccount',
        CLOSE_ACCOUNT_FORM_DRAFT: 'closeAccountDraft',
        PROFILE_SETTINGS_FORM: 'profileSettingsForm',
        PROFILE_SETTINGS_FORM_DRAFT: 'profileSettingsFormDraft',
        DISPLAY_NAME_FORM: 'displayNameForm',
        DISPLAY_NAME_FORM_DRAFT: 'displayNameFormDraft',
        ONBOARDING_PERSONAL_DETAILS_FORM: 'onboardingPersonalDetailsForm',
        ONBOARDING_PERSONAL_DETAILS_FORM_DRAFT: 'onboardingPersonalDetailsFormDraft',
        ONBOARDING_PERSONAL_WORK: 'onboardingWorkForm',
        ONBOARDING_PERSONAL_WORK_DRAFT: 'onboardingWorkFormDraft',
        ROOM_NAME_FORM: 'roomNameForm',
        ROOM_NAME_FORM_DRAFT: 'roomNameFormDraft',
        REPORT_DESCRIPTION_FORM: 'reportDescriptionForm',
        REPORT_DESCRIPTION_FORM_DRAFT: 'reportDescriptionFormDraft',
        LEGAL_NAME_FORM: 'legalNameForm',
        LEGAL_NAME_FORM_DRAFT: 'legalNameFormDraft',
        WORKSPACE_INVITE_MESSAGE_FORM: 'workspaceInviteMessageForm',
        WORKSPACE_INVITE_MESSAGE_FORM_DRAFT: 'workspaceInviteMessageFormDraft',
        DATE_OF_BIRTH_FORM: 'dateOfBirthForm',
        DATE_OF_BIRTH_FORM_DRAFT: 'dateOfBirthFormDraft',
        HOME_ADDRESS_FORM: 'homeAddressForm',
        HOME_ADDRESS_FORM_DRAFT: 'homeAddressFormDraft',
        NEW_ROOM_FORM: 'newRoomForm',
        NEW_ROOM_FORM_DRAFT: 'newRoomFormDraft',
        ROOM_SETTINGS_FORM: 'roomSettingsForm',
        ROOM_SETTINGS_FORM_DRAFT: 'roomSettingsFormDraft',
        NEW_TASK_FORM: 'newTaskForm',
        NEW_TASK_FORM_DRAFT: 'newTaskFormDraft',
        EDIT_TASK_FORM: 'editTaskForm',
        EDIT_TASK_FORM_DRAFT: 'editTaskFormDraft',
        MONEY_REQUEST_DESCRIPTION_FORM: 'moneyRequestDescriptionForm',
        MONEY_REQUEST_DESCRIPTION_FORM_DRAFT: 'moneyRequestDescriptionFormDraft',
        MONEY_REQUEST_MERCHANT_FORM: 'moneyRequestMerchantForm',
        MONEY_REQUEST_MERCHANT_FORM_DRAFT: 'moneyRequestMerchantFormDraft',
        MONEY_REQUEST_AMOUNT_FORM: 'moneyRequestAmountForm',
        MONEY_REQUEST_AMOUNT_FORM_DRAFT: 'moneyRequestAmountFormDraft',
        MONEY_REQUEST_DATE_FORM: 'moneyRequestCreatedForm',
        MONEY_REQUEST_DATE_FORM_DRAFT: 'moneyRequestCreatedFormDraft',
        MONEY_REQUEST_HOLD_FORM: 'moneyHoldReasonForm',
        MONEY_REQUEST_HOLD_FORM_DRAFT: 'moneyHoldReasonFormDraft',
        MONEY_REQUEST_COMPANY_INFO_FORM: 'moneyRequestCompanyInfoForm',
        MONEY_REQUEST_COMPANY_INFO_FORM_DRAFT: 'moneyRequestCompanyInfoFormDraft',
        NEW_CONTACT_METHOD_FORM: 'newContactMethodForm',
        NEW_CONTACT_METHOD_FORM_DRAFT: 'newContactMethodFormDraft',
        WAYPOINT_FORM: 'waypointForm',
        WAYPOINT_FORM_DRAFT: 'waypointFormDraft',
        SETTINGS_STATUS_SET_FORM: 'settingsStatusSetForm',
        SETTINGS_STATUS_SET_FORM_DRAFT: 'settingsStatusSetFormDraft',
        SETTINGS_STATUS_SET_CLEAR_AFTER_FORM: 'settingsStatusSetClearAfterForm',
        SETTINGS_STATUS_SET_CLEAR_AFTER_FORM_DRAFT: 'settingsStatusSetClearAfterFormDraft',
        SETTINGS_STATUS_CLEAR_DATE_FORM: 'settingsStatusClearDateForm',
        SETTINGS_STATUS_CLEAR_DATE_FORM_DRAFT: 'settingsStatusClearDateFormDraft',
        CHANGE_BILLING_CURRENCY_FORM: 'billingCurrencyForm',
        CHANGE_BILLING_CURRENCY_FORM_DRAFT: 'billingCurrencyFormDraft',
        PRIVATE_NOTES_FORM: 'privateNotesForm',
        PRIVATE_NOTES_FORM_DRAFT: 'privateNotesFormDraft',
        I_KNOW_A_TEACHER_FORM: 'iKnowTeacherForm',
        I_KNOW_A_TEACHER_FORM_DRAFT: 'iKnowTeacherFormDraft',
        INTRO_SCHOOL_PRINCIPAL_FORM: 'introSchoolPrincipalForm',
        INTRO_SCHOOL_PRINCIPAL_FORM_DRAFT: 'introSchoolPrincipalFormDraft',
        REPORT_PHYSICAL_CARD_FORM: 'requestPhysicalCardForm',
        REPORT_PHYSICAL_CARD_FORM_DRAFT: 'requestPhysicalCardFormDraft',
        REPORT_VIRTUAL_CARD_FRAUD: 'reportVirtualCardFraudForm',
        REPORT_VIRTUAL_CARD_FRAUD_DRAFT: 'reportVirtualCardFraudFormDraft',
        GET_PHYSICAL_CARD_FORM: 'getPhysicalCardForm',
        GET_PHYSICAL_CARD_FORM_DRAFT: 'getPhysicalCardFormDraft',
        REPORT_FIELDS_EDIT_FORM: 'reportFieldsEditForm',
        REPORT_FIELDS_EDIT_FORM_DRAFT: 'reportFieldsEditFormDraft',
        REIMBURSEMENT_ACCOUNT_FORM: 'reimbursementAccount',
        REIMBURSEMENT_ACCOUNT_FORM_DRAFT: 'reimbursementAccountDraft',
        PERSONAL_BANK_ACCOUNT_FORM: 'personalBankAccount',
        PERSONAL_BANK_ACCOUNT_FORM_DRAFT: 'personalBankAccountDraft',
        DISABLE_AUTO_RENEW_SURVEY_FORM: 'disableAutoRenewSurveyForm',
        DISABLE_AUTO_RENEW_SURVEY_FORM_DRAFT: 'disableAutoRenewSurveyFormDraft',
        REQUEST_EARLY_CANCELLATION_FORM: 'requestEarlyCancellationForm',
        REQUEST_EARLY_CANCELLATION_FORM_DRAFT: 'requestEarlyCancellationFormDraft',
        EXIT_SURVEY_REASON_FORM: 'exitSurveyReasonForm',
        EXIT_SURVEY_REASON_FORM_DRAFT: 'exitSurveyReasonFormDraft',
        EXIT_SURVEY_RESPONSE_FORM: 'exitSurveyResponseForm',
        EXIT_SURVEY_RESPONSE_FORM_DRAFT: 'exitSurveyResponseFormDraft',
        WALLET_ADDITIONAL_DETAILS: 'walletAdditionalDetails',
        WALLET_ADDITIONAL_DETAILS_DRAFT: 'walletAdditionalDetailsDraft',
        POLICY_TAG_NAME_FORM: 'policyTagNameForm',
        POLICY_TAG_NAME_FORM_DRAFT: 'policyTagNameFormDraft',
        WORKSPACE_NEW_TAX_FORM: 'workspaceNewTaxForm',
        WORKSPACE_NEW_TAX_FORM_DRAFT: 'workspaceNewTaxFormDraft',
        WORKSPACE_TAX_NAME_FORM: 'workspaceTaxNameForm',
        WORKSPACE_TAX_CODE_FORM: 'workspaceTaxCodeForm',
        WORKSPACE_TAX_CODE_FORM_DRAFT: 'workspaceTaxCodeFormDraft',
        WORKSPACE_TAX_NAME_FORM_DRAFT: 'workspaceTaxNameFormDraft',
        WORKSPACE_TAX_VALUE_FORM: 'workspaceTaxValueForm',
        WORKSPACE_TAX_VALUE_FORM_DRAFT: 'workspaceTaxValueFormDraft',
        WORKSPACE_INVOICES_COMPANY_NAME_FORM: 'workspaceInvoicesCompanyNameForm',
        WORKSPACE_INVOICES_COMPANY_NAME_FORM_DRAFT: 'workspaceInvoicesCompanyNameFormDraft',
        WORKSPACE_INVOICES_COMPANY_WEBSITE_FORM: 'workspaceInvoicesCompanyWebsiteForm',
        WORKSPACE_INVOICES_COMPANY_WEBSITE_FORM_DRAFT: 'workspaceInvoicesCompanyWebsiteFormDraft',
        NEW_CHAT_NAME_FORM: 'newChatNameForm',
        NEW_CHAT_NAME_FORM_DRAFT: 'newChatNameFormDraft',
        SUBSCRIPTION_SIZE_FORM: 'subscriptionSizeForm',
        SUBSCRIPTION_SIZE_FORM_DRAFT: 'subscriptionSizeFormDraft',
        ISSUE_NEW_EXPENSIFY_CARD_FORM: 'issueNewExpensifyCard',
        ISSUE_NEW_EXPENSIFY_CARD_FORM_DRAFT: 'issueNewExpensifyCardDraft',
        EDIT_EXPENSIFY_CARD_NAME_FORM: 'editExpensifyCardName',
        EDIT_EXPENSIFY_CARD_NAME_DRAFT_FORM: 'editExpensifyCardNameDraft',
        EDIT_EXPENSIFY_CARD_LIMIT_FORM: 'editExpensifyCardLimit',
        EDIT_EXPENSIFY_CARD_LIMIT_DRAFT_FORM: 'editExpensifyCardLimitDraft',
        SAGE_INTACCT_CREDENTIALS_FORM: 'sageIntacctCredentialsForm',
        SAGE_INTACCT_CREDENTIALS_FORM_DRAFT: 'sageIntacctCredentialsFormDraft',
        NETSUITE_CUSTOM_FIELD_FORM: 'netSuiteCustomFieldForm',
        NETSUITE_CUSTOM_FIELD_FORM_DRAFT: 'netSuiteCustomFieldFormDraft',
        NETSUITE_CUSTOM_SEGMENT_ADD_FORM: 'netSuiteCustomSegmentAddForm',
        NETSUITE_CUSTOM_SEGMENT_ADD_FORM_DRAFT: 'netSuiteCustomSegmentAddFormDraft',
        NETSUITE_CUSTOM_LIST_ADD_FORM: 'netSuiteCustomListAddForm',
        NETSUITE_CUSTOM_LIST_ADD_FORM_DRAFT: 'netSuiteCustomListAddFormDraft',
        NETSUITE_TOKEN_INPUT_FORM: 'netsuiteTokenInputForm',
        NETSUITE_TOKEN_INPUT_FORM_DRAFT: 'netsuiteTokenInputFormDraft',
        NETSUITE_CUSTOM_FORM_ID_FORM: 'netsuiteCustomFormIDForm',
        NETSUITE_CUSTOM_FORM_ID_FORM_DRAFT: 'netsuiteCustomFormIDFormDraft',
        SAGE_INTACCT_DIMENSION_TYPE_FORM: 'sageIntacctDimensionTypeForm',
        SAGE_INTACCT_DIMENSION_TYPE_FORM_DRAFT: 'sageIntacctDimensionTypeFormDraft',
        SEARCH_ADVANCED_FILTERS_FORM: 'searchAdvancedFiltersForm',
        SEARCH_ADVANCED_FILTERS_FORM_DRAFT: 'searchAdvancedFiltersFormDraft',
        TEXT_PICKER_MODAL_FORM: 'textPickerModalForm',
        TEXT_PICKER_MODAL_FORM_DRAFT: 'textPickerModalFormDraft',
        RULES_REQUIRED_RECEIPT_AMOUNT_FORM: 'rulesRequiredReceiptAmountForm',
        RULES_REQUIRED_RECEIPT_AMOUNT_FORM_DRAFT: 'rulesRequiredReceiptAmountFormDraft',
        RULES_MAX_EXPENSE_AMOUNT_FORM: 'rulesMaxExpenseAmountForm',
        RULES_MAX_EXPENSE_AMOUNT_FORM_DRAFT: 'rulesMaxExpenseAmountFormDraft',
        RULES_MAX_EXPENSE_AGE_FORM: 'rulesMaxExpenseAgeForm',
        RULES_MAX_EXPENSE_AGE_FORM_DRAFT: 'rulesMaxExpenseAgeFormDraft',
    },
} as const;

type AllOnyxKeys = DeepValueOf<typeof ONYXKEYS>;

type OnyxFormValuesMapping = {
    [ONYXKEYS.FORMS.ADD_PAYMENT_CARD_FORM]: FormTypes.AddPaymentCardForm;
    [ONYXKEYS.FORMS.WORKSPACE_SETTINGS_FORM]: FormTypes.WorkspaceSettingsForm;
    [ONYXKEYS.FORMS.WORKSPACE_CATEGORY_FORM]: FormTypes.WorkspaceCategoryForm;
    [ONYXKEYS.FORMS.WORKSPACE_TAG_FORM]: FormTypes.WorkspaceTagForm;
    [ONYXKEYS.FORMS.WORKSPACE_RATE_AND_UNIT_FORM]: FormTypes.WorkspaceRateAndUnitForm;
    [ONYXKEYS.FORMS.WORKSPACE_TAX_CUSTOM_NAME]: FormTypes.WorkspaceTaxCustomName;
    [ONYXKEYS.FORMS.WORKSPACE_REPORT_FIELDS_FORM]: FormTypes.WorkspaceReportFieldForm;
    [ONYXKEYS.FORMS.CLOSE_ACCOUNT_FORM]: FormTypes.CloseAccountForm;
    [ONYXKEYS.FORMS.PROFILE_SETTINGS_FORM]: FormTypes.ProfileSettingsForm;
    [ONYXKEYS.FORMS.DISPLAY_NAME_FORM]: FormTypes.DisplayNameForm;
    [ONYXKEYS.FORMS.ONBOARDING_PERSONAL_DETAILS_FORM]: FormTypes.DisplayNameForm;
    [ONYXKEYS.FORMS.ONBOARDING_PERSONAL_WORK]: FormTypes.WorkForm;
    [ONYXKEYS.FORMS.ROOM_NAME_FORM]: FormTypes.RoomNameForm;
    [ONYXKEYS.FORMS.REPORT_DESCRIPTION_FORM]: FormTypes.ReportDescriptionForm;
    [ONYXKEYS.FORMS.LEGAL_NAME_FORM]: FormTypes.LegalNameForm;
    [ONYXKEYS.FORMS.WORKSPACE_INVITE_MESSAGE_FORM]: FormTypes.WorkspaceInviteMessageForm;
    [ONYXKEYS.FORMS.DATE_OF_BIRTH_FORM]: FormTypes.DateOfBirthForm;
    [ONYXKEYS.FORMS.HOME_ADDRESS_FORM]: FormTypes.HomeAddressForm;
    [ONYXKEYS.FORMS.NEW_ROOM_FORM]: FormTypes.NewRoomForm;
    [ONYXKEYS.FORMS.ROOM_SETTINGS_FORM]: FormTypes.RoomSettingsForm;
    [ONYXKEYS.FORMS.NEW_TASK_FORM]: FormTypes.NewTaskForm;
    [ONYXKEYS.FORMS.EDIT_TASK_FORM]: FormTypes.EditTaskForm;
    [ONYXKEYS.FORMS.DISABLE_AUTO_RENEW_SURVEY_FORM]: FormTypes.FeedbackSurveyForm;
    [ONYXKEYS.FORMS.REQUEST_EARLY_CANCELLATION_FORM]: FormTypes.FeedbackSurveyForm;
    [ONYXKEYS.FORMS.EXIT_SURVEY_REASON_FORM]: FormTypes.ExitSurveyReasonForm;
    [ONYXKEYS.FORMS.EXIT_SURVEY_RESPONSE_FORM]: FormTypes.ExitSurveyResponseForm;
    [ONYXKEYS.FORMS.MONEY_REQUEST_DESCRIPTION_FORM]: FormTypes.MoneyRequestDescriptionForm;
    [ONYXKEYS.FORMS.MONEY_REQUEST_MERCHANT_FORM]: FormTypes.MoneyRequestMerchantForm;
    [ONYXKEYS.FORMS.MONEY_REQUEST_AMOUNT_FORM]: FormTypes.MoneyRequestAmountForm;
    [ONYXKEYS.FORMS.MONEY_REQUEST_DATE_FORM]: FormTypes.MoneyRequestDateForm;
    [ONYXKEYS.FORMS.MONEY_REQUEST_HOLD_FORM]: FormTypes.MoneyRequestHoldReasonForm;
    [ONYXKEYS.FORMS.MONEY_REQUEST_COMPANY_INFO_FORM]: FormTypes.MoneyRequestCompanyInfoForm;
    [ONYXKEYS.FORMS.NEW_CONTACT_METHOD_FORM]: FormTypes.NewContactMethodForm;
    [ONYXKEYS.FORMS.WAYPOINT_FORM]: FormTypes.WaypointForm;
    [ONYXKEYS.FORMS.SETTINGS_STATUS_SET_FORM]: FormTypes.SettingsStatusSetForm;
    [ONYXKEYS.FORMS.SETTINGS_STATUS_CLEAR_DATE_FORM]: FormTypes.SettingsStatusClearDateForm;
    [ONYXKEYS.FORMS.CHANGE_BILLING_CURRENCY_FORM]: FormTypes.ChangeBillingCurrencyForm;
    [ONYXKEYS.FORMS.SETTINGS_STATUS_SET_CLEAR_AFTER_FORM]: FormTypes.SettingsStatusSetClearAfterForm;
    [ONYXKEYS.FORMS.PRIVATE_NOTES_FORM]: FormTypes.PrivateNotesForm;
    [ONYXKEYS.FORMS.I_KNOW_A_TEACHER_FORM]: FormTypes.IKnowTeacherForm;
    [ONYXKEYS.FORMS.INTRO_SCHOOL_PRINCIPAL_FORM]: FormTypes.IntroSchoolPrincipalForm;
    [ONYXKEYS.FORMS.REPORT_VIRTUAL_CARD_FRAUD]: FormTypes.ReportVirtualCardFraudForm;
    [ONYXKEYS.FORMS.REPORT_PHYSICAL_CARD_FORM]: FormTypes.ReportPhysicalCardForm;
    [ONYXKEYS.FORMS.GET_PHYSICAL_CARD_FORM]: FormTypes.GetPhysicalCardForm;
    [ONYXKEYS.FORMS.REPORT_FIELDS_EDIT_FORM]: FormTypes.ReportFieldsEditForm;
    [ONYXKEYS.FORMS.REIMBURSEMENT_ACCOUNT_FORM]: FormTypes.ReimbursementAccountForm;
    [ONYXKEYS.FORMS.PERSONAL_BANK_ACCOUNT_FORM]: FormTypes.PersonalBankAccountForm;
    [ONYXKEYS.FORMS.WORKSPACE_DESCRIPTION_FORM]: FormTypes.WorkspaceDescriptionForm;
    [ONYXKEYS.FORMS.WALLET_ADDITIONAL_DETAILS]: FormTypes.AdditionalDetailStepForm;
    [ONYXKEYS.FORMS.POLICY_TAG_NAME_FORM]: FormTypes.PolicyTagNameForm;
    [ONYXKEYS.FORMS.WORKSPACE_NEW_TAX_FORM]: FormTypes.WorkspaceNewTaxForm;
    [ONYXKEYS.FORMS.POLICY_CREATE_DISTANCE_RATE_FORM]: FormTypes.PolicyCreateDistanceRateForm;
    [ONYXKEYS.FORMS.POLICY_DISTANCE_RATE_EDIT_FORM]: FormTypes.PolicyDistanceRateEditForm;
    [ONYXKEYS.FORMS.POLICY_DISTANCE_RATE_TAX_RECLAIMABLE_ON_EDIT_FORM]: FormTypes.PolicyDistanceRateTaxReclaimableOnEditForm;
    [ONYXKEYS.FORMS.WORKSPACE_TAX_NAME_FORM]: FormTypes.WorkspaceTaxNameForm;
    [ONYXKEYS.FORMS.WORKSPACE_TAX_CODE_FORM]: FormTypes.WorkspaceTaxCodeForm;
    [ONYXKEYS.FORMS.WORKSPACE_TAX_VALUE_FORM]: FormTypes.WorkspaceTaxValueForm;
    [ONYXKEYS.FORMS.WORKSPACE_INVOICES_COMPANY_NAME_FORM]: FormTypes.WorkspaceInvoicesCompanyNameForm;
    [ONYXKEYS.FORMS.WORKSPACE_INVOICES_COMPANY_WEBSITE_FORM]: FormTypes.WorkspaceInvoicesCompanyWebsiteForm;
    [ONYXKEYS.FORMS.NEW_CHAT_NAME_FORM]: FormTypes.NewChatNameForm;
    [ONYXKEYS.FORMS.SUBSCRIPTION_SIZE_FORM]: FormTypes.SubscriptionSizeForm;
    [ONYXKEYS.FORMS.ISSUE_NEW_EXPENSIFY_CARD_FORM]: FormTypes.IssueNewExpensifyCardForm;
    [ONYXKEYS.FORMS.EDIT_EXPENSIFY_CARD_NAME_FORM]: FormTypes.EditExpensifyCardNameForm;
    [ONYXKEYS.FORMS.EDIT_EXPENSIFY_CARD_LIMIT_FORM]: FormTypes.EditExpensifyCardLimitForm;
    [ONYXKEYS.FORMS.SAGE_INTACCT_CREDENTIALS_FORM]: FormTypes.SageIntactCredentialsForm;
    [ONYXKEYS.FORMS.NETSUITE_CUSTOM_FIELD_FORM]: FormTypes.NetSuiteCustomFieldForm;
    [ONYXKEYS.FORMS.NETSUITE_CUSTOM_LIST_ADD_FORM]: FormTypes.NetSuiteCustomFieldForm;
    [ONYXKEYS.FORMS.NETSUITE_CUSTOM_SEGMENT_ADD_FORM]: FormTypes.NetSuiteCustomFieldForm;
    [ONYXKEYS.FORMS.NETSUITE_TOKEN_INPUT_FORM]: FormTypes.NetSuiteTokenInputForm;
    [ONYXKEYS.FORMS.NETSUITE_CUSTOM_FORM_ID_FORM]: FormTypes.NetSuiteCustomFormIDForm;
    [ONYXKEYS.FORMS.SAGE_INTACCT_DIMENSION_TYPE_FORM]: FormTypes.SageIntacctDimensionForm;
    [ONYXKEYS.FORMS.SEARCH_ADVANCED_FILTERS_FORM]: FormTypes.SearchAdvancedFiltersForm;
    [ONYXKEYS.FORMS.TEXT_PICKER_MODAL_FORM]: FormTypes.TextPickerModalForm;
    [ONYXKEYS.FORMS.RULES_REQUIRED_RECEIPT_AMOUNT_FORM]: FormTypes.RulesRequiredReceiptAmountForm;
    [ONYXKEYS.FORMS.RULES_MAX_EXPENSE_AMOUNT_FORM]: FormTypes.RulesMaxExpenseAmountForm;
    [ONYXKEYS.FORMS.RULES_MAX_EXPENSE_AGE_FORM]: FormTypes.RulesMaxExpenseAgeForm;
};

type OnyxFormDraftValuesMapping = {
    [K in keyof OnyxFormValuesMapping as `${K}Draft`]: OnyxFormValuesMapping[K];
};

type OnyxCollectionValuesMapping = {
    [ONYXKEYS.COLLECTION.DOWNLOAD]: OnyxTypes.Download;
    [ONYXKEYS.COLLECTION.POLICY]: OnyxTypes.Policy;
    [ONYXKEYS.COLLECTION.POLICY_DRAFTS]: OnyxTypes.Policy;
    [ONYXKEYS.COLLECTION.POLICY_CATEGORIES]: OnyxTypes.PolicyCategories;
    [ONYXKEYS.COLLECTION.POLICY_CATEGORIES_DRAFT]: OnyxTypes.PolicyCategories;
    [ONYXKEYS.COLLECTION.POLICY_TAGS]: OnyxTypes.PolicyTagLists;
    [ONYXKEYS.COLLECTION.POLICY_RECENTLY_USED_CATEGORIES]: OnyxTypes.RecentlyUsedCategories;
    [ONYXKEYS.COLLECTION.POLICY_HAS_CONNECTIONS_DATA_BEEN_FETCHED]: boolean;
    [ONYXKEYS.COLLECTION.DEPRECATED_POLICY_MEMBER_LIST]: OnyxTypes.PolicyEmployeeList;
    [ONYXKEYS.COLLECTION.WORKSPACE_INVITE_MEMBERS_DRAFT]: OnyxTypes.InvitedEmailsToAccountIDs;
    [ONYXKEYS.COLLECTION.WORKSPACE_INVITE_MESSAGE_DRAFT]: string;
    [ONYXKEYS.COLLECTION.REPORT]: OnyxTypes.Report;
    [ONYXKEYS.COLLECTION.REPORT_NAME_VALUE_PAIRS]: OnyxTypes.ReportNameValuePairs;
    [ONYXKEYS.COLLECTION.REPORT_DRAFT]: OnyxTypes.Report;
    [ONYXKEYS.COLLECTION.REPORT_METADATA]: OnyxTypes.ReportMetadata;
    [ONYXKEYS.COLLECTION.REPORT_ACTIONS]: OnyxTypes.ReportActions;
    [ONYXKEYS.COLLECTION.REPORT_ACTIONS_DRAFTS]: OnyxTypes.ReportActionsDrafts;
    [ONYXKEYS.COLLECTION.REPORT_ACTIONS_PAGES]: OnyxTypes.Pages;
    [ONYXKEYS.COLLECTION.REPORT_ACTIONS_REACTIONS]: OnyxTypes.ReportActionReactions;
    [ONYXKEYS.COLLECTION.REPORT_DRAFT_COMMENT]: string;
    [ONYXKEYS.COLLECTION.REPORT_IS_COMPOSER_FULL_SIZE]: boolean;
    [ONYXKEYS.COLLECTION.REPORT_USER_IS_TYPING]: OnyxTypes.ReportUserIsTyping;
    [ONYXKEYS.COLLECTION.REPORT_USER_IS_LEAVING_ROOM]: boolean;
    [ONYXKEYS.COLLECTION.REPORT_VIOLATIONS]: OnyxTypes.ReportViolations;
    [ONYXKEYS.COLLECTION.SECURITY_GROUP]: OnyxTypes.SecurityGroup;
    [ONYXKEYS.COLLECTION.TRANSACTION]: OnyxTypes.Transaction;
    [ONYXKEYS.COLLECTION.TRANSACTION_DRAFT]: OnyxTypes.Transaction;
    [ONYXKEYS.COLLECTION.SKIP_CONFIRMATION]: boolean;
    [ONYXKEYS.COLLECTION.TRANSACTION_BACKUP]: OnyxTypes.Transaction;
    [ONYXKEYS.COLLECTION.TRANSACTION_VIOLATIONS]: OnyxTypes.TransactionViolations;
    [ONYXKEYS.COLLECTION.SPLIT_TRANSACTION_DRAFT]: OnyxTypes.Transaction;
    [ONYXKEYS.COLLECTION.POLICY_RECENTLY_USED_TAGS]: OnyxTypes.RecentlyUsedTags;
    [ONYXKEYS.COLLECTION.OLD_POLICY_RECENTLY_USED_TAGS]: OnyxTypes.RecentlyUsedTags;
    [ONYXKEYS.COLLECTION.SELECTED_TAB]: OnyxTypes.SelectedTabRequest;
    [ONYXKEYS.COLLECTION.PRIVATE_NOTES_DRAFT]: string;
    [ONYXKEYS.COLLECTION.NEXT_STEP]: OnyxTypes.ReportNextStep;
    [ONYXKEYS.COLLECTION.POLICY_JOIN_MEMBER]: OnyxTypes.PolicyJoinMember;
    [ONYXKEYS.COLLECTION.POLICY_CONNECTION_SYNC_PROGRESS]: OnyxTypes.PolicyConnectionSyncProgress;
    [ONYXKEYS.COLLECTION.SNAPSHOT]: OnyxTypes.SearchResults;
    [ONYXKEYS.COLLECTION.SHARED_NVP_PRIVATE_USER_BILLING_GRACE_PERIOD_END]: OnyxTypes.BillingGraceEndPeriod;
    [ONYXKEYS.COLLECTION.SHARED_NVP_PRIVATE_DOMAIN_MEMBER]: OnyxTypes.CompanyCards;
    [ONYXKEYS.COLLECTION.PRIVATE_EXPENSIFY_CARD_SETTINGS]: OnyxTypes.ExpensifyCardSettings;
    [ONYXKEYS.COLLECTION.WORKSPACE_CARDS_LIST]: OnyxTypes.WorkspaceCardsList;
    [ONYXKEYS.COLLECTION.EXPENSIFY_CARD_CONTINUOUS_RECONCILIATION_CONNECTION]: OnyxTypes.PolicyConnectionName;
    [ONYXKEYS.COLLECTION.EXPENSIFY_CARD_USE_CONTINUOUS_RECONCILIATION]: boolean;
};

type OnyxValuesMapping = {
    [ONYXKEYS.ACCOUNT]: OnyxTypes.Account;
    [ONYXKEYS.ACCOUNT_MANAGER_REPORT_ID]: string;
    [ONYXKEYS.NVP_IS_FIRST_TIME_NEW_EXPENSIFY_USER]: boolean;

    // NVP_ONBOARDING is an array for old users.
    [ONYXKEYS.NVP_ONBOARDING]: Onboarding | [];

    // ONYXKEYS.NVP_TRYNEWDOT is HybridApp onboarding data
    [ONYXKEYS.NVP_TRYNEWDOT]: OnyxTypes.TryNewDot;

    [ONYXKEYS.ACTIVE_CLIENTS]: string[];
    [ONYXKEYS.DEVICE_ID]: string;
    [ONYXKEYS.IS_SIDEBAR_LOADED]: boolean;
    [ONYXKEYS.PERSISTED_REQUESTS]: OnyxTypes.Request[];
    [ONYXKEYS.CURRENT_DATE]: string;
    [ONYXKEYS.CREDENTIALS]: OnyxTypes.Credentials;
    [ONYXKEYS.STASHED_CREDENTIALS]: OnyxTypes.Credentials;
    [ONYXKEYS.MODAL]: OnyxTypes.Modal;
    [ONYXKEYS.NETWORK]: OnyxTypes.Network;
    [ONYXKEYS.NEW_GROUP_CHAT_DRAFT]: OnyxTypes.NewGroupChatDraft;
    [ONYXKEYS.CUSTOM_STATUS_DRAFT]: OnyxTypes.CustomStatusDraft;
    [ONYXKEYS.INPUT_FOCUSED]: boolean;
    [ONYXKEYS.PERSONAL_DETAILS_LIST]: OnyxTypes.PersonalDetailsList;
    [ONYXKEYS.PRIVATE_PERSONAL_DETAILS]: OnyxTypes.PrivatePersonalDetails;
    [ONYXKEYS.PERSONAL_DETAILS_METADATA]: Record<string, OnyxTypes.PersonalDetailsMetadata>;
    [ONYXKEYS.TASK]: OnyxTypes.Task;
    [ONYXKEYS.WORKSPACE_RATE_AND_UNIT]: OnyxTypes.WorkspaceRateAndUnit;
    [ONYXKEYS.CURRENCY_LIST]: OnyxTypes.CurrencyList;
    [ONYXKEYS.UPDATE_AVAILABLE]: boolean;
    [ONYXKEYS.SCREEN_SHARE_REQUEST]: OnyxTypes.ScreenShareRequest;
    [ONYXKEYS.COUNTRY_CODE]: number;
    [ONYXKEYS.COUNTRY]: string;
    [ONYXKEYS.USER]: OnyxTypes.User;
    [ONYXKEYS.USER_LOCATION]: OnyxTypes.UserLocation;
    [ONYXKEYS.LOGIN_LIST]: OnyxTypes.LoginList;
    [ONYXKEYS.SESSION]: OnyxTypes.Session;
    [ONYXKEYS.USER_METADATA]: OnyxTypes.UserMetadata;
    [ONYXKEYS.STASHED_SESSION]: OnyxTypes.Session;
    [ONYXKEYS.BETAS]: OnyxTypes.Beta[];
    [ONYXKEYS.NVP_PRIORITY_MODE]: ValueOf<typeof CONST.PRIORITY_MODE>;
    [ONYXKEYS.NVP_BLOCKED_FROM_CONCIERGE]: OnyxTypes.BlockedFromConcierge;

    // The value of this nvp is a string representation of the date when the block expires, or an empty string if the user is not blocked
    [ONYXKEYS.NVP_BLOCKED_FROM_CHAT]: string;
    [ONYXKEYS.NVP_PRIVATE_PUSH_NOTIFICATION_ID]: string;
    [ONYXKEYS.NVP_TRY_FOCUS_MODE]: boolean;
    [ONYXKEYS.NVP_DISMISSED_HOLD_USE_EXPLANATION]: boolean;
    [ONYXKEYS.FOCUS_MODE_NOTIFICATION]: boolean;
    [ONYXKEYS.NVP_LAST_PAYMENT_METHOD]: OnyxTypes.LastPaymentMethod;
    [ONYXKEYS.LAST_EXPORT_METHOD]: OnyxTypes.LastExportMethod;
    [ONYXKEYS.NVP_RECENT_WAYPOINTS]: OnyxTypes.RecentWaypoint[];
    [ONYXKEYS.NVP_INTRO_SELECTED]: OnyxTypes.IntroSelected;
    [ONYXKEYS.NVP_LAST_SELECTED_DISTANCE_RATES]: OnyxTypes.LastSelectedDistanceRates;
    [ONYXKEYS.NVP_SEEN_NEW_USER_MODAL]: boolean;
    [ONYXKEYS.PUSH_NOTIFICATIONS_ENABLED]: boolean;
    [ONYXKEYS.PLAID_DATA]: OnyxTypes.PlaidData;
    [ONYXKEYS.IS_PLAID_DISABLED]: boolean;
    [ONYXKEYS.PLAID_LINK_TOKEN]: string;
    [ONYXKEYS.ONFIDO_TOKEN]: string;
    [ONYXKEYS.ONFIDO_APPLICANT_ID]: string;
    [ONYXKEYS.NVP_PREFERRED_LOCALE]: OnyxTypes.Locale;
    [ONYXKEYS.NVP_ACTIVE_POLICY_ID]: string;
    [ONYXKEYS.NVP_DISMISSED_REFERRAL_BANNERS]: OnyxTypes.DismissedReferralBanners;
    [ONYXKEYS.NVP_HAS_SEEN_TRACK_TRAINING]: boolean;
    [ONYXKEYS.NVP_PRIVATE_SUBSCRIPTION]: OnyxTypes.PrivateSubscription;
    [ONYXKEYS.NVP_PRIVATE_STRIPE_CUSTOMER_ID]: OnyxTypes.StripeCustomerID;
    [ONYXKEYS.NVP_PRIVATE_BILLING_DISPUTE_PENDING]: number;
    [ONYXKEYS.NVP_PRIVATE_BILLING_STATUS]: OnyxTypes.BillingStatus;
    [ONYXKEYS.USER_WALLET]: OnyxTypes.UserWallet;
    [ONYXKEYS.WALLET_ONFIDO]: OnyxTypes.WalletOnfido;
    [ONYXKEYS.WALLET_ADDITIONAL_DETAILS]: OnyxTypes.WalletAdditionalDetails;
    [ONYXKEYS.WALLET_TERMS]: OnyxTypes.WalletTerms;
    [ONYXKEYS.BANK_ACCOUNT_LIST]: OnyxTypes.BankAccountList;
    [ONYXKEYS.FUND_LIST]: OnyxTypes.FundList;
    [ONYXKEYS.CARD_LIST]: OnyxTypes.CardList;
    [ONYXKEYS.WALLET_STATEMENT]: OnyxTypes.WalletStatement;
    [ONYXKEYS.PERSONAL_BANK_ACCOUNT]: OnyxTypes.PersonalBankAccount;
    [ONYXKEYS.REIMBURSEMENT_ACCOUNT]: OnyxTypes.ReimbursementAccount;
    [ONYXKEYS.PREFERRED_EMOJI_SKIN_TONE]: string | number;
    [ONYXKEYS.FREQUENTLY_USED_EMOJIS]: OnyxTypes.FrequentlyUsedEmoji[];
    [ONYXKEYS.REIMBURSEMENT_ACCOUNT_WORKSPACE_ID]: string;
    [ONYXKEYS.IS_LOADING_PAYMENT_METHODS]: boolean;
    [ONYXKEYS.IS_LOADING_REPORT_DATA]: boolean;
    [ONYXKEYS.IS_TEST_TOOLS_MODAL_OPEN]: boolean;
    [ONYXKEYS.APP_PROFILING_IN_PROGRESS]: boolean;
    [ONYXKEYS.IS_LOADING_APP]: boolean;
    [ONYXKEYS.IS_SWITCHING_TO_OLD_DOT]: boolean;
    [ONYXKEYS.WALLET_TRANSFER]: OnyxTypes.WalletTransfer;
    [ONYXKEYS.LAST_ACCESSED_WORKSPACE_POLICY_ID]: string;
    [ONYXKEYS.SHOULD_SHOW_COMPOSE_INPUT]: boolean;
    [ONYXKEYS.IS_BETA]: boolean;
    [ONYXKEYS.IS_CHECKING_PUBLIC_ROOM]: boolean;
    [ONYXKEYS.MY_DOMAIN_SECURITY_GROUPS]: Record<string, string>;
    [ONYXKEYS.LAST_OPENED_PUBLIC_ROOM_ID]: string;
    [ONYXKEYS.VERIFY_3DS_SUBSCRIPTION]: string;
    [ONYXKEYS.PREFERRED_THEME]: ValueOf<typeof CONST.THEME>;
    [ONYXKEYS.MAPBOX_ACCESS_TOKEN]: OnyxTypes.MapboxAccessToken;
    [ONYXKEYS.ONYX_UPDATES_FROM_SERVER]: OnyxTypes.OnyxUpdatesFromServer;
    [ONYXKEYS.ONYX_UPDATES_LAST_UPDATE_ID_APPLIED_TO_CLIENT]: number;
    [ONYXKEYS.MAX_CANVAS_AREA]: number;
    [ONYXKEYS.MAX_CANVAS_HEIGHT]: number;
    [ONYXKEYS.MAX_CANVAS_WIDTH]: number;
    [ONYXKEYS.ONBOARDING_PURPOSE_SELECTED]: string;
    [ONYXKEYS.ONBOARDING_ERROR_MESSAGE]: string;
    [ONYXKEYS.ONBOARDING_POLICY_ID]: string;
    [ONYXKEYS.ONBOARDING_ADMINS_CHAT_REPORT_ID]: string;
    [ONYXKEYS.IS_SEARCHING_FOR_REPORTS]: boolean;
    [ONYXKEYS.LAST_VISITED_PATH]: string | undefined;
    [ONYXKEYS.VERIFY_3DS_SUBSCRIPTION]: string;
    [ONYXKEYS.RECENTLY_USED_REPORT_FIELDS]: OnyxTypes.RecentlyUsedReportFields;
    [ONYXKEYS.UPDATE_REQUIRED]: boolean;
    [ONYXKEYS.RESET_REQUIRED]: boolean;
    [ONYXKEYS.PLAID_CURRENT_EVENT]: string;
    [ONYXKEYS.NVP_PRIVATE_TAX_EXEMPT]: boolean;
    [ONYXKEYS.LOGS]: OnyxTypes.CapturedLogs;
    [ONYXKEYS.SHOULD_STORE_LOGS]: boolean;
    [ONYXKEYS.SHOULD_MASK_ONYX_STATE]: boolean;
    [ONYXKEYS.CACHED_PDF_PATHS]: Record<string, string>;
    [ONYXKEYS.POLICY_OWNERSHIP_CHANGE_CHECKS]: Record<string, OnyxTypes.PolicyOwnershipChangeChecks>;
    [ONYXKEYS.NVP_QUICK_ACTION_GLOBAL_CREATE]: OnyxTypes.QuickAction;
    [ONYXKEYS.SUBSCRIPTION_RETRY_BILLING_STATUS_FAILED]: boolean;
    [ONYXKEYS.SUBSCRIPTION_RETRY_BILLING_STATUS_SUCCESSFUL]: boolean;
    [ONYXKEYS.SUBSCRIPTION_RETRY_BILLING_STATUS_PENDING]: boolean;
    [ONYXKEYS.NVP_TRAVEL_SETTINGS]: OnyxTypes.TravelSettings;
    [ONYXKEYS.REVIEW_DUPLICATES]: OnyxTypes.ReviewDuplicates;
    [ONYXKEYS.ISSUE_NEW_EXPENSIFY_CARD]: OnyxTypes.IssueNewCard;
    [ONYXKEYS.MOBILE_SELECTION_MODE]: OnyxTypes.MobileSelectionMode;
    [ONYXKEYS.NVP_FIRST_DAY_FREE_TRIAL]: string;
    [ONYXKEYS.NVP_LAST_DAY_FREE_TRIAL]: string;
    [ONYXKEYS.NVP_BILLING_FUND_ID]: number;
    [ONYXKEYS.NVP_PRIVATE_AMOUNT_OWED]: number;
    [ONYXKEYS.NVP_PRIVATE_OWNER_BILLING_GRACE_PERIOD_END]: number;
    [ONYXKEYS.NVP_WORKSPACE_TOOLTIP]: OnyxTypes.WorkspaceTooltip;
    [ONYXKEYS.NVP_PRIVATE_CANCELLATION_DETAILS]: OnyxTypes.CancellationDetails[];
    [ONYXKEYS.APPROVAL_WORKFLOW]: OnyxTypes.ApprovalWorkflowOnyx;
<<<<<<< HEAD
    [ONYXKEYS.IMPORTED_SPREADSHEET]: OnyxTypes.ImportedSpreadsheet;
=======
    [ONYXKEYS.LAST_ROUTE]: string;
>>>>>>> d5cfecfc
};

type OnyxValues = OnyxValuesMapping & OnyxCollectionValuesMapping & OnyxFormValuesMapping & OnyxFormDraftValuesMapping;

type OnyxCollectionKey = keyof OnyxCollectionValuesMapping;
type OnyxFormKey = keyof OnyxFormValuesMapping;
type OnyxFormDraftKey = keyof OnyxFormDraftValuesMapping;
type OnyxValueKey = keyof OnyxValuesMapping;

type OnyxKey = OnyxValueKey | OnyxCollectionKey | OnyxFormKey | OnyxFormDraftKey;
type OnyxPagesKey = typeof ONYXKEYS.COLLECTION.REPORT_ACTIONS_PAGES;

type MissingOnyxKeysError = `Error: Types don't match, OnyxKey type is missing: ${Exclude<AllOnyxKeys, OnyxKey>}`;
/** If this type errors, it means that the `OnyxKey` type is missing some keys. */
// eslint-disable-next-line @typescript-eslint/no-unused-vars
type AssertOnyxKeys = AssertTypesEqual<AllOnyxKeys, OnyxKey, MissingOnyxKeysError>;

export default ONYXKEYS;
export type {OnyxCollectionKey, OnyxCollectionValuesMapping, OnyxFormDraftKey, OnyxFormKey, OnyxFormValuesMapping, OnyxKey, OnyxPagesKey, OnyxValueKey, OnyxValues};<|MERGE_RESOLUTION|>--- conflicted
+++ resolved
@@ -400,13 +400,11 @@
     /** Stores the information about currently edited advanced approval workflow */
     APPROVAL_WORKFLOW: 'approvalWorkflow',
 
-<<<<<<< HEAD
     /** Stores information about recently uploaded spreadsheet file */
     IMPORTED_SPREADSHEET: 'importedSpreadsheet',
-=======
+
     /** Stores the route to open after changing app permission from settings */
     LAST_ROUTE: 'lastRoute',
->>>>>>> d5cfecfc
 
     /** Collection Keys */
     COLLECTION: {
@@ -910,11 +908,8 @@
     [ONYXKEYS.NVP_WORKSPACE_TOOLTIP]: OnyxTypes.WorkspaceTooltip;
     [ONYXKEYS.NVP_PRIVATE_CANCELLATION_DETAILS]: OnyxTypes.CancellationDetails[];
     [ONYXKEYS.APPROVAL_WORKFLOW]: OnyxTypes.ApprovalWorkflowOnyx;
-<<<<<<< HEAD
     [ONYXKEYS.IMPORTED_SPREADSHEET]: OnyxTypes.ImportedSpreadsheet;
-=======
     [ONYXKEYS.LAST_ROUTE]: string;
->>>>>>> d5cfecfc
 };
 
 type OnyxValues = OnyxValuesMapping & OnyxCollectionValuesMapping & OnyxFormValuesMapping & OnyxFormDraftValuesMapping;
