import type {ValueOf} from 'type-fest';
import type CONST from './CONST';
import type {OnboardingCompanySize} from './CONST';
import type Platform from './libs/getPlatform/types';
import type * as FormTypes from './types/form';
import type * as OnyxTypes from './types/onyx';
import type {Attendee} from './types/onyx/IOU';
import type Onboarding from './types/onyx/Onboarding';
import type AssertTypesEqual from './types/utils/AssertTypesEqual';
import type DeepValueOf from './types/utils/DeepValueOf';

/**
 * This is a file containing constants for all the top level keys in our store
 */
const ONYXKEYS = {
    /** Holds information about the users account that is logging in */
    ACCOUNT: 'account',

    /** Holds the reportID for the report between the user and their account manager */
    ACCOUNT_MANAGER_REPORT_ID: 'accountManagerReportID',

    /** Holds an array of client IDs which is used for multi-tabs on web in order to know
     * which tab is the leader, and which ones are the followers */
    ACTIVE_CLIENTS: 'activeClients',

    /** A unique ID for the device */
    DEVICE_ID: 'deviceID',

    /** Boolean flag set whenever the sidebar has loaded */
    IS_SIDEBAR_LOADED: 'isSidebarLoaded',

    /** Boolean flag set whenever we are searching for reports in the server */
    IS_SEARCHING_FOR_REPORTS: 'isSearchingForReports',

    /** Note: These are Persisted Requests - not all requests in the main queue as the key name might lead one to believe */
    PERSISTED_REQUESTS: 'networkRequestQueue',
    PERSISTED_ONGOING_REQUESTS: 'networkOngoingRequestQueue',

    /** Stores current date */
    CURRENT_DATE: 'currentDate',

    /** Credentials to authenticate the user */
    CREDENTIALS: 'credentials',
    STASHED_CREDENTIALS: 'stashedCredentials',

    /** Keeps track if there is modal currently visible or not */
    MODAL: 'modal',

    /** Has information about the network status (offline/online) */
    NETWORK: 'network',

    // draft status
    CUSTOM_STATUS_DRAFT: 'customStatusDraft',

    // keep edit message focus state
    INPUT_FOCUSED: 'inputFocused',

    /** Contains all the personalDetails the user has access to, keyed by accountID */
    PERSONAL_DETAILS_LIST: 'personalDetailsList',

    /** Contains all the private personal details of the user */
    PRIVATE_PERSONAL_DETAILS: 'private_personalDetails',

    /**
     * PERSONAL_DETAILS_METADATA is a perf optimization used to hold loading states of each entry in PERSONAL_DETAILS_LIST.
     * A lot of components are connected to the PERSONAL_DETAILS_LIST entity and do not care about the loading state.
     * Setting the loading state directly on the personal details entry caused a lot of unnecessary re-renders.
     */
    PERSONAL_DETAILS_METADATA: 'personalDetailsMetadata',

    /** Contains all the info for Tasks */
    TASK: 'task',

    /** Contains a list of all currencies available to the user - user can
     * select a currency based on the list */
    CURRENCY_LIST: 'currencyList',

    /** Indicates whether an update is available and ready to be installed. */
    UPDATE_AVAILABLE: 'updateAvailable',

    /** Indicates that a request to join a screen share with a GuidesPlus agent was received */
    SCREEN_SHARE_REQUEST: 'screenShareRequest',

    /** Saves the current country code which is displayed when the user types a phone number without
     *  an international code */
    COUNTRY_CODE: 'countryCode',

    /**  The 'country' field in this code represents the return country based on the user's IP address.
     * It is expected to provide a two-letter country code such as US for United States, and so on. */
    COUNTRY: 'country',

    /** Contains all the users settings for the Settings page and sub pages */
    USER: 'user',

    /** Contains latitude and longitude of user's last known location */
    USER_LOCATION: 'userLocation',

    /** Contains metadata (partner, login, validation date) for all of the user's logins */
    LOGIN_LIST: 'loginList',

    /** Object containing contact method that's going to be added */
    PENDING_CONTACT_ACTION: 'pendingContactAction',

    /** Store the information of magic code */
    VALIDATE_ACTION_CODE: 'validate_action_code',

    /** Information about the current session (authToken, accountID, email, loading, error) */
    SESSION: 'session',
    STASHED_SESSION: 'stashedSession',
    BETAS: 'betas',

    /** NVP keys */

    /** Boolean flag only true when first set */
    NVP_IS_FIRST_TIME_NEW_EXPENSIFY_USER: 'nvp_isFirstTimeNewExpensifyUser',

    /** This NVP contains list of at most 5 recent attendees */
    NVP_RECENT_ATTENDEES: 'nvp_expensify_recentAttendees',

    /** This NVP contains information about whether the onboarding flow was completed or not */
    NVP_ONBOARDING: 'nvp_onboarding',

    /** This NVP contains data associated with HybridApp */
    NVP_TRYNEWDOT: 'nvp_tryNewDot',

    /** Contains the platforms for which the user muted the sounds */
    NVP_MUTED_PLATFORMS: 'nvp_mutedPlatforms',

    /** Contains the user preference for the LHN priority mode */
    NVP_PRIORITY_MODE: 'nvp_priorityMode',

    /** Contains the users's block expiration (if they have one) */
    NVP_BLOCKED_FROM_CONCIERGE: 'nvp_private_blockedFromConcierge',

    /** Whether the user is blocked from chat */
    NVP_BLOCKED_FROM_CHAT: 'nvp_private_blockedFromChat',

    /** A unique identifier that each user has that's used to send notifications */
    NVP_PRIVATE_PUSH_NOTIFICATION_ID: 'nvp_private_pushNotificationID',

    /** The NVP with the last payment method used per policy */
    NVP_LAST_PAYMENT_METHOD: 'nvp_private_lastPaymentMethod',

    /** Last date (yyyy-MM-dd HH:mm:ss) when the location permission prompt was shown. */
    NVP_LAST_LOCATION_PERMISSION_PROMPT: 'nvp_lastLocalPermissionPrompt',

    /** This NVP holds to most recent waypoints that a person has used when creating a distance expense */
    NVP_RECENT_WAYPOINTS: 'nvp_expensify_recentWaypoints',

    /** This NVP contains the choice that the user made on the engagement modal */
    NVP_INTRO_SELECTED: 'nvp_introSelected',

    /** This NVP contains the active policyID */
    NVP_ACTIVE_POLICY_ID: 'nvp_expensify_activePolicyID',

    /** This NVP contains the referral banners the user dismissed */
    NVP_DISMISSED_REFERRAL_BANNERS: 'nvp_dismissedReferralBanners',

    /** This NVP contains the training modals the user denied showing again */
    NVP_HAS_SEEN_TRACK_TRAINING: 'nvp_hasSeenTrackTraining',

    /** Indicates which locale should be used */
    NVP_PREFERRED_LOCALE: 'nvp_preferredLocale',

    /** Whether the user has tried focus mode yet */
    NVP_TRY_FOCUS_MODE: 'nvp_tryFocusMode',

    /** Whether the user has dismissed the hold educational interstitial */
    NVP_DISMISSED_HOLD_USE_EXPLANATION: 'nvp_dismissedHoldUseExplanation',

    /** Whether the user has seen HybridApp explanation modal */
    NVP_SEEN_NEW_USER_MODAL: 'nvp_seen_new_user_modal',

    /** Store the state of the subscription */
    NVP_PRIVATE_SUBSCRIPTION: 'nvp_private_subscription',

    /** Store the state of the private tax-exempt */
    NVP_PRIVATE_TAX_EXEMPT: 'nvp_private_taxExempt',

    /** Store the stripe id status */
    NVP_PRIVATE_STRIPE_CUSTOMER_ID: 'nvp_private_stripeCustomerID',

    /** Store the billing dispute status */
    NVP_PRIVATE_BILLING_DISPUTE_PENDING: 'nvp_private_billingDisputePending',

    /** Store the billing status */
    NVP_PRIVATE_BILLING_STATUS: 'nvp_private_billingStatus',

    /** Store preferred skintone for emoji */
    PREFERRED_EMOJI_SKIN_TONE: 'nvp_expensify_preferredEmojiSkinTone',

    /** Store frequently used emojis for this user */
    FREQUENTLY_USED_EMOJIS: 'nvp_expensify_frequentlyUsedEmojis',

    /** The NVP with the last distance rate used per policy */
    NVP_LAST_SELECTED_DISTANCE_RATES: 'nvp_expensify_lastSelectedDistanceRates',

    /** The NVP with the last action taken (for the Quick Action Button) */
    NVP_QUICK_ACTION_GLOBAL_CREATE: 'nvp_quickActionGlobalCreate',

    /** The NVP containing all information necessary to connect with Spontana */
    NVP_TRAVEL_SETTINGS: 'nvp_travelSettings',

    /** The start date (yyyy-MM-dd HH:mm:ss) of the workspace owner’s free trial period. */
    NVP_FIRST_DAY_FREE_TRIAL: 'nvp_private_firstDayFreeTrial',

    /** The end date (yyyy-MM-dd HH:mm:ss) of the workspace owner’s free trial period. */
    NVP_LAST_DAY_FREE_TRIAL: 'nvp_private_lastDayFreeTrial',

    /** ID associated with the payment card added by the user. */
    NVP_BILLING_FUND_ID: 'nvp_expensify_billingFundID',

    /** The amount owed by the workspace’s owner. */
    NVP_PRIVATE_AMOUNT_OWED: 'nvp_private_amountOwed',

    /** The end date (epoch timestamp) of the workspace owner’s grace period after the free trial ends. */
    NVP_PRIVATE_OWNER_BILLING_GRACE_PERIOD_END: 'nvp_private_billingGracePeriodEnd',

    /** The NVP containing all information related to educational tooltip in workspace chat */
    NVP_WORKSPACE_TOOLTIP: 'workspaceTooltip',

    /**  The NVP containing the target url to navigate to when deleting a transaction */
    NVP_DELETE_TRANSACTION_NAVIGATE_BACK_URL: 'nvp_deleteTransactionNavigateBackURL',

    /** Whether to show save search rename tooltip */
    SHOULD_SHOW_SAVED_SEARCH_RENAME_TOOLTIP: 'shouldShowSavedSearchRenameTooltip',

    /**  Whether to hide gbr tooltip */
    NVP_SHOULD_HIDE_GBR_TOOLTIP: 'nvp_should_hide_gbr_tooltip',

    /** Does this user have push notifications enabled for this device? */
    PUSH_NOTIFICATIONS_ENABLED: 'pushNotificationsEnabled',

    /** Plaid data (access tokens, bank accounts ...) */
    PLAID_DATA: 'plaidData',

    /** If we disabled Plaid because of too many attempts */
    IS_PLAID_DISABLED: 'isPlaidDisabled',

    /** Token needed to initialize Plaid link */
    PLAID_LINK_TOKEN: 'plaidLinkToken',

    /** Capture Plaid event  */
    PLAID_CURRENT_EVENT: 'plaidCurrentEvent',

    /** Token needed to initialize Onfido */
    ONFIDO_TOKEN: 'onfidoToken',
    ONFIDO_APPLICANT_ID: 'onfidoApplicantID',

    /** User's Expensify Wallet */
    USER_WALLET: 'userWallet',

    /** User's metadata that will be used to segmentation */
    USER_METADATA: 'userMetadata',

    /** Object containing Onfido SDK Token + applicantID */
    WALLET_ONFIDO: 'walletOnfido',

    /** Stores information about additional details form entry */
    WALLET_ADDITIONAL_DETAILS: 'walletAdditionalDetails',

    /** Object containing Wallet terms step state */
    WALLET_TERMS: 'walletTerms',

    /** The user's bank accounts */
    BANK_ACCOUNT_LIST: 'bankAccountList',

    /** The user's payment and P2P cards */
    FUND_LIST: 'fundList',

    /** The user's cash card and imported cards (including the Expensify Card) */
    CARD_LIST: 'cardList',

    /** Boolean flag used to display the focus mode notification */
    FOCUS_MODE_NOTIFICATION: 'focusModeNotification',

    /** Stores information about the user's saved statements */
    WALLET_STATEMENT: 'walletStatement',

    /** Stores information about the active personal bank account being set up */
    PERSONAL_BANK_ACCOUNT: 'personalBankAccount',

    /** Stores information about the active reimbursement account being set up */
    REIMBURSEMENT_ACCOUNT: 'reimbursementAccount',

    /** Stores Workspace ID that will be tied to reimbursement account during setup */
    REIMBURSEMENT_ACCOUNT_WORKSPACE_ID: 'reimbursementAccountWorkspaceID',

    /** Set when we are loading payment methods */
    IS_LOADING_PAYMENT_METHODS: 'isLoadingPaymentMethods',

    /** Is report data loading? */
    IS_LOADING_REPORT_DATA: 'isLoadingReportData',

    /** Is report data loading? */
    IS_LOADING_APP: 'isLoadingApp',

    /** Is the test tools modal open? */
    IS_TEST_TOOLS_MODAL_OPEN: 'isTestToolsModalOpen',

    /** Is app in profiling mode */
    APP_PROFILING_IN_PROGRESS: 'isProfilingInProgress',

    /** Stores information about active wallet transfer amount, selectedAccountID, status, etc */
    WALLET_TRANSFER: 'walletTransfer',

    /** The policyID of the last workspace whose settings were accessed by the user */
    LAST_ACCESSED_WORKSPACE_POLICY_ID: 'lastAccessedWorkspacePolicyID',

    /** Whether we should show the compose input or not */
    SHOULD_SHOW_COMPOSE_INPUT: 'shouldShowComposeInput',

    /** Is app in beta version */
    IS_BETA: 'isBeta',

    /** Whether we're checking if the room is public or not */
    IS_CHECKING_PUBLIC_ROOM: 'isCheckingPublicRoom',

    /** A map of the user's security group IDs they belong to in specific domains */
    MY_DOMAIN_SECURITY_GROUPS: 'myDomainSecurityGroups',

    /** Report ID of the last report the user viewed as anonymous user */
    LAST_OPENED_PUBLIC_ROOM_ID: 'lastOpenedPublicRoomID',

    // The theme setting set by the user in preferences.
    // This can be either "light", "dark" or "system"
    PREFERRED_THEME: 'preferredTheme',

    // Information about the onyx updates IDs that were received from the server
    ONYX_UPDATES_FROM_SERVER: 'onyxUpdatesFromServer',

    // The last update ID that was applied to the client
    ONYX_UPDATES_LAST_UPDATE_ID_APPLIED_TO_CLIENT: 'OnyxUpdatesLastUpdateIDAppliedToClient',

    // The access token to be used with the Mapbox library
    MAPBOX_ACCESS_TOKEN: 'mapboxAccessToken',

    // Max area supported for HTML <canvas> element
    MAX_CANVAS_AREA: 'maxCanvasArea',

    // Max height supported for HTML <canvas> element
    MAX_CANVAS_HEIGHT: 'maxCanvasHeight',

    /** Onboarding Purpose selected by the user during Onboarding flow */
    ONBOARDING_PURPOSE_SELECTED: 'onboardingPurposeSelected',

    /** Onboarding customized choices to display to the user based on their profile when signing up */
    ONBOARDING_CUSTOM_CHOICES: 'onboardingCustomChoices',

    /** Onboarding error message to be displayed to the user */
    ONBOARDING_ERROR_MESSAGE: 'onboardingErrorMessage',

    /** Onboarding policyID selected by the user during Onboarding flow */
    ONBOARDING_POLICY_ID: 'onboardingPolicyID',

    /** Onboarding company size selected by the user during Onboarding flow */
    ONBOARDING_COMPANY_SIZE: 'onboardingCompanySize',

    /** Onboarding Purpose selected by the user during Onboarding flow */
    ONBOARDING_ADMINS_CHAT_REPORT_ID: 'onboardingAdminsChatReportID',

    // Stores onboarding last visited path
    ONBOARDING_LAST_VISITED_PATH: 'onboardingLastVisitedPath',

    // Object containing names/timestamps of dismissed product training elements (Modal, Tooltip, etc.)
    NVP_DISMISSED_PRODUCT_TRAINING: 'nvp_dismissedProductTraining',

    // Max width supported for HTML <canvas> element
    MAX_CANVAS_WIDTH: 'maxCanvasWidth',

    // Stores last visited path
    LAST_VISITED_PATH: 'lastVisitedPath',

    // Stores the recently used report fields
    RECENTLY_USED_REPORT_FIELDS: 'recentlyUsedReportFields',

    /** Indicates whether an forced upgrade is required */
    UPDATE_REQUIRED: 'updateRequired',

    /** Indicates whether an forced reset is required. Used in emergency situations where we must completely erase the Onyx data in the client because it is in a bad state. This will clear Oynx data without signing the user out. */
    RESET_REQUIRED: 'resetRequired',

    /** Stores the logs of the app for debugging purposes */
    LOGS: 'logs',

    /** Indicates whether we should store logs or not */
    SHOULD_STORE_LOGS: 'shouldStoreLogs',

    /** Indicates whether we should mask fragile user data while exporting onyx state or not */
    SHOULD_MASK_ONYX_STATE: 'shouldMaskOnyxState',

    /** Stores new group chat draft */
    NEW_GROUP_CHAT_DRAFT: 'newGroupChatDraft',

    // Paths of PDF file that has been cached during one session
    CACHED_PDF_PATHS: 'cachedPDFPaths',

    /** Stores iframe link to verify 3DS flow for subscription */
    VERIFY_3DS_SUBSCRIPTION: 'verify3dsSubscription',

    /** Holds the checks used while transferring the ownership of the workspace */
    POLICY_OWNERSHIP_CHANGE_CHECKS: 'policyOwnershipChangeChecks',

    // These statuses below are in separate keys on purpose - it allows us to have different behaviours of the banner based on the status

    /** Indicates whether ClearOutstandingBalance failed */
    SUBSCRIPTION_RETRY_BILLING_STATUS_FAILED: 'subscriptionRetryBillingStatusFailed',

    /** Indicates whether ClearOutstandingBalance was successful */
    SUBSCRIPTION_RETRY_BILLING_STATUS_SUCCESSFUL: 'subscriptionRetryBillingStatusSuccessful',

    /** Indicates whether ClearOutstandingBalance is pending */
    SUBSCRIPTION_RETRY_BILLING_STATUS_PENDING: 'subscriptionRetryBillingStatusPending',

    /** Stores info during review duplicates flow */
    REVIEW_DUPLICATES: 'reviewDuplicates',

    /** Stores the last export method for policy */
    LAST_EXPORT_METHOD: 'lastExportMethod',

    /** Stores the information about the state of issuing a new card */
    ISSUE_NEW_EXPENSIFY_CARD: 'issueNewExpensifyCard',

    /** Stores the information about the state of addint a new company card */
    ADD_NEW_COMPANY_CARD: 'addNewCompanyCard',

    /** Stores the information about the state of assigning a company card */
    ASSIGN_CARD: 'assignCard',

    /** Stores the information if mobile selection mode is active */
    MOBILE_SELECTION_MODE: 'mobileSelectionMode',

    NVP_PRIVATE_CANCELLATION_DETAILS: 'nvp_private_cancellationDetails',

    /** Stores the information about currently edited advanced approval workflow */
    APPROVAL_WORKFLOW: 'approvalWorkflow',

    /** Stores the user search value for persistance across the screens */
    ROOM_MEMBERS_USER_SEARCH_PHRASE: 'roomMembersUserSearchPhrase',
    /** Stores information about recently uploaded spreadsheet file */
    IMPORTED_SPREADSHEET: 'importedSpreadsheet',

    /** Stores the route to open after changing app permission from settings */
    LAST_ROUTE: 'lastRoute',

    /** Stores the information if user loaded the Onyx state through Import feature  */
    IS_USING_IMPORTED_STATE: 'isUsingImportedState',

    /** Stores the information about the saved searches */
    SAVED_SEARCHES: 'nvp_savedSearches',

    /** Stores the information about the recent searches */
    RECENT_SEARCHES: 'nvp_recentSearches',

    /** Stores recently used currencies */
    RECENTLY_USED_CURRENCIES: 'nvp_recentlyUsedCurrencies',

    /** States whether we transitioned from OldDot to show only certain group of screens. It should be undefined on pure NewDot. */
    IS_SINGLE_NEW_DOT_ENTRY: 'isSingleNewDotEntry',

    /** Company cards custom names */
    NVP_EXPENSIFY_COMPANY_CARDS_CUSTOM_NAMES: 'nvp_expensify_ccCustomNames',

    /** The user's Concierge reportID */
    CONCIERGE_REPORT_ID: 'conciergeReportID',

<<<<<<< HEAD
    /** Corpay fieds to be used in the bank account creation setup */
    CORPAY_FIELDS: 'corpayFields',

    /** Corpay onboarding fields used in steps 3-5 in the global reimbursements */
    CORPAY_ONBOARDING_FIELDS: 'corpayOnboardingFields',

=======
    /* Corpay fieds to be used in the bank account creation setup */
    CORPAY_FIELDS: 'corpayFields',

>>>>>>> c3cd9c60
    /** Collection Keys */
    COLLECTION: {
        DOWNLOAD: 'download_',
        POLICY: 'policy_',
        POLICY_DRAFTS: 'policyDrafts_',
        POLICY_JOIN_MEMBER: 'policyJoinMember_',
        POLICY_CATEGORIES: 'policyCategories_',
        POLICY_CATEGORIES_DRAFT: 'policyCategoriesDraft_',
        POLICY_RECENTLY_USED_CATEGORIES: 'policyRecentlyUsedCategories_',
        POLICY_TAGS: 'policyTags_',
        POLICY_RECENTLY_USED_TAGS: 'nvp_recentlyUsedTags_',
        // Whether the policy's connection data was attempted to be fetched in
        // the current user session. As this state only exists client-side, it
        // should not be included as part of the policy object. The policy
        // object should mirror the data as it's stored in the database.
        POLICY_HAS_CONNECTIONS_DATA_BEEN_FETCHED: 'policyHasConnectionsDataBeenFetched_',
        OLD_POLICY_RECENTLY_USED_TAGS: 'policyRecentlyUsedTags_',
        POLICY_CONNECTION_SYNC_PROGRESS: 'policyConnectionSyncProgress_',
        WORKSPACE_INVITE_MEMBERS_DRAFT: 'workspaceInviteMembersDraft_',
        WORKSPACE_INVITE_MESSAGE_DRAFT: 'workspaceInviteMessageDraft_',
        REPORT: 'report_',
        REPORT_NAME_VALUE_PAIRS: 'reportNameValuePairs_',
        REPORT_DRAFT: 'reportDraft_',
        // REPORT_METADATA is a perf optimization used to hold loading states (isLoadingInitialReportActions, isLoadingOlderReportActions, isLoadingNewerReportActions).
        // A lot of components are connected to the Report entity and do not care about the actions. Setting the loading state
        // directly on the report caused a lot of unnecessary re-renders
        REPORT_METADATA: 'reportMetadata_',
        REPORT_ACTIONS: 'reportActions_',
        REPORT_ACTIONS_DRAFTS: 'reportActionsDrafts_',
        REPORT_ACTIONS_PAGES: 'reportActionsPages_',
        REPORT_ACTIONS_REACTIONS: 'reportActionsReactions_',
        REPORT_DRAFT_COMMENT: 'reportDraftComment_',
        REPORT_IS_COMPOSER_FULL_SIZE: 'reportIsComposerFullSize_',
        REPORT_USER_IS_TYPING: 'reportUserIsTyping_',
        REPORT_USER_IS_LEAVING_ROOM: 'reportUserIsLeavingRoom_',
        REPORT_VIOLATIONS: 'reportViolations_',
        SECURITY_GROUP: 'securityGroup_',
        TRANSACTION: 'transactions_',
        TRANSACTION_VIOLATIONS: 'transactionViolations_',
        TRANSACTION_DRAFT: 'transactionsDraft_',
        SKIP_CONFIRMATION: 'skipConfirmation_',
        TRANSACTION_BACKUP: 'transactionsBackup_',
        SPLIT_TRANSACTION_DRAFT: 'splitTransactionDraft_',
        PRIVATE_NOTES_DRAFT: 'privateNotesDraft_',
        NEXT_STEP: 'reportNextStep_',

        // Manual expense tab selector
        SELECTED_TAB: 'selectedTab_',

        /** This is deprecated, but needed for a migration, so we still need to include it here so that it will be initialized in Onyx.init */
        DEPRECATED_POLICY_MEMBER_LIST: 'policyMemberList_',

        // Search Page related
        SNAPSHOT: 'snapshot_',

        // Shared NVPs
        /** Collection of objects where each object represents the owner of the workspace that is past due billing AND the user is a member of. */
        SHARED_NVP_PRIVATE_USER_BILLING_GRACE_PERIOD_END: 'sharedNVP_private_billingGracePeriodEnd_',

        /** The collection of card feeds */
        SHARED_NVP_PRIVATE_DOMAIN_MEMBER: 'sharedNVP_private_domain_member_',

        /**
         * Stores the card list for a given fundID and feed in the format: cards_<fundID>_<bankName>
         * So for example: cards_12345_Expensify Card
         */
        WORKSPACE_CARDS_LIST: 'cards_',

        /** Expensify cards settings */
        PRIVATE_EXPENSIFY_CARD_SETTINGS: 'private_expensifyCardSettings_',

        /** Stores which connection is set up to use Continuous Reconciliation */
        EXPENSIFY_CARD_CONTINUOUS_RECONCILIATION_CONNECTION: 'expensifyCard_continuousReconciliationConnection_',

        /** The value that indicates whether Continuous Reconciliation should be used on the domain */
        EXPENSIFY_CARD_USE_CONTINUOUS_RECONCILIATION: 'expensifyCard_useContinuousReconciliation_',

        /** Currently displaying feed */
        LAST_SELECTED_FEED: 'lastSelectedFeed_',

        /**  Whether the bank account chosen for Expensify Card in on verification waitlist */
        NVP_EXPENSIFY_ON_CARD_WAITLIST: 'nvp_expensify_onCardWaitlist_',
    },

    /** List of Form ids */
    FORMS: {
        ADD_PAYMENT_CARD_FORM: 'addPaymentCardForm',
        ADD_PAYMENT_CARD_FORM_DRAFT: 'addPaymentCardFormDraft',
        WORKSPACE_SETTINGS_FORM: 'workspaceSettingsForm',
        WORKSPACE_CATEGORY_FORM: 'workspaceCategoryForm',
        WORKSPACE_CATEGORY_FORM_DRAFT: 'workspaceCategoryFormDraft',
        WORKSPACE_CATEGORY_DESCRIPTION_HINT_FORM: 'workspaceCategoryDescriptionHintForm',
        WORKSPACE_CATEGORY_DESCRIPTION_HINT_FORM_DRAFT: 'workspaceCategoryDescriptionHintFormDraft',
        WORKSPACE_CATEGORY_FLAG_AMOUNTS_OVER_FORM: 'workspaceCategoryFlagAmountsOverForm',
        WORKSPACE_CATEGORY_FLAG_AMOUNTS_OVER_FORM_DRAFT: 'workspaceCategoryFlagAmountsOverFormDraft',
        WORKSPACE_TAG_FORM: 'workspaceTagForm',
        WORKSPACE_TAG_FORM_DRAFT: 'workspaceTagFormDraft',
        WORKSPACE_SETTINGS_FORM_DRAFT: 'workspaceSettingsFormDraft',
        WORKSPACE_DESCRIPTION_FORM: 'workspaceDescriptionForm',
        WORKSPACE_DESCRIPTION_FORM_DRAFT: 'workspaceDescriptionFormDraft',
        WORKSPACE_TAX_CUSTOM_NAME: 'workspaceTaxCustomName',
        WORKSPACE_TAX_CUSTOM_NAME_DRAFT: 'workspaceTaxCustomNameDraft',
        WORKSPACE_COMPANY_CARD_FEED_NAME: 'workspaceCompanyCardFeedName',
        WORKSPACE_COMPANY_CARD_FEED_NAME_DRAFT: 'workspaceCompanyCardFeedNameDraft',
        EDIT_WORKSPACE_COMPANY_CARD_NAME_FORM: 'editCompanyCardName',
        EDIT_WORKSPACE_COMPANY_CARD_NAME_DRAFT_FORM: 'editCompanyCardNameDraft',
        WORKSPACE_REPORT_FIELDS_FORM: 'workspaceReportFieldForm',
        WORKSPACE_REPORT_FIELDS_FORM_DRAFT: 'workspaceReportFieldFormDraft',
        POLICY_CREATE_DISTANCE_RATE_FORM: 'policyCreateDistanceRateForm',
        POLICY_CREATE_DISTANCE_RATE_FORM_DRAFT: 'policyCreateDistanceRateFormDraft',
        POLICY_DISTANCE_RATE_EDIT_FORM: 'policyDistanceRateEditForm',
        POLICY_DISTANCE_RATE_TAX_RECLAIMABLE_ON_EDIT_FORM: 'policyDistanceRateTaxReclaimableOnEditForm',
        POLICY_DISTANCE_RATE_TAX_RECLAIMABLE_ON_EDIT_FORM_DRAFT: 'policyDistanceRateTaxReclaimableOnEditFormDraft',
        POLICY_DISTANCE_RATE_EDIT_FORM_DRAFT: 'policyDistanceRateEditFormDraft',
        CLOSE_ACCOUNT_FORM: 'closeAccount',
        CLOSE_ACCOUNT_FORM_DRAFT: 'closeAccountDraft',
        PROFILE_SETTINGS_FORM: 'profileSettingsForm',
        PROFILE_SETTINGS_FORM_DRAFT: 'profileSettingsFormDraft',
        DISPLAY_NAME_FORM: 'displayNameForm',
        DISPLAY_NAME_FORM_DRAFT: 'displayNameFormDraft',
        ONBOARDING_PERSONAL_DETAILS_FORM: 'onboardingPersonalDetailsForm',
        ONBOARDING_PERSONAL_DETAILS_FORM_DRAFT: 'onboardingPersonalDetailsFormDraft',
        ROOM_NAME_FORM: 'roomNameForm',
        ROOM_NAME_FORM_DRAFT: 'roomNameFormDraft',
        REPORT_DESCRIPTION_FORM: 'reportDescriptionForm',
        REPORT_DESCRIPTION_FORM_DRAFT: 'reportDescriptionFormDraft',
        LEGAL_NAME_FORM: 'legalNameForm',
        LEGAL_NAME_FORM_DRAFT: 'legalNameFormDraft',
        WORKSPACE_INVITE_MESSAGE_FORM: 'workspaceInviteMessageForm',
        WORKSPACE_INVITE_MESSAGE_FORM_DRAFT: 'workspaceInviteMessageFormDraft',
        DATE_OF_BIRTH_FORM: 'dateOfBirthForm',
        DATE_OF_BIRTH_FORM_DRAFT: 'dateOfBirthFormDraft',
        HOME_ADDRESS_FORM: 'homeAddressForm',
        HOME_ADDRESS_FORM_DRAFT: 'homeAddressFormDraft',
        PERSONAL_DETAILS_FORM: 'personalDetailsForm',
        PERSONAL_DETAILS_FORM_DRAFT: 'personalDetailsFormDraft',
        NEW_ROOM_FORM: 'newRoomForm',
        NEW_ROOM_FORM_DRAFT: 'newRoomFormDraft',
        ROOM_SETTINGS_FORM: 'roomSettingsForm',
        ROOM_SETTINGS_FORM_DRAFT: 'roomSettingsFormDraft',
        NEW_TASK_FORM: 'newTaskForm',
        NEW_TASK_FORM_DRAFT: 'newTaskFormDraft',
        EDIT_TASK_FORM: 'editTaskForm',
        EDIT_TASK_FORM_DRAFT: 'editTaskFormDraft',
        MONEY_REQUEST_DESCRIPTION_FORM: 'moneyRequestDescriptionForm',
        MONEY_REQUEST_DESCRIPTION_FORM_DRAFT: 'moneyRequestDescriptionFormDraft',
        MONEY_REQUEST_MERCHANT_FORM: 'moneyRequestMerchantForm',
        MONEY_REQUEST_MERCHANT_FORM_DRAFT: 'moneyRequestMerchantFormDraft',
        MONEY_REQUEST_AMOUNT_FORM: 'moneyRequestAmountForm',
        MONEY_REQUEST_AMOUNT_FORM_DRAFT: 'moneyRequestAmountFormDraft',
        MONEY_REQUEST_DATE_FORM: 'moneyRequestCreatedForm',
        MONEY_REQUEST_DATE_FORM_DRAFT: 'moneyRequestCreatedFormDraft',
        MONEY_REQUEST_HOLD_FORM: 'moneyHoldReasonForm',
        MONEY_REQUEST_HOLD_FORM_DRAFT: 'moneyHoldReasonFormDraft',
        MONEY_REQUEST_COMPANY_INFO_FORM: 'moneyRequestCompanyInfoForm',
        MONEY_REQUEST_COMPANY_INFO_FORM_DRAFT: 'moneyRequestCompanyInfoFormDraft',
        NEW_CONTACT_METHOD_FORM: 'newContactMethodForm',
        NEW_CONTACT_METHOD_FORM_DRAFT: 'newContactMethodFormDraft',
        WAYPOINT_FORM: 'waypointForm',
        WAYPOINT_FORM_DRAFT: 'waypointFormDraft',
        SETTINGS_STATUS_SET_FORM: 'settingsStatusSetForm',
        SETTINGS_STATUS_SET_FORM_DRAFT: 'settingsStatusSetFormDraft',
        SETTINGS_STATUS_SET_CLEAR_AFTER_FORM: 'settingsStatusSetClearAfterForm',
        SETTINGS_STATUS_SET_CLEAR_AFTER_FORM_DRAFT: 'settingsStatusSetClearAfterFormDraft',
        SETTINGS_STATUS_CLEAR_DATE_FORM: 'settingsStatusClearDateForm',
        SETTINGS_STATUS_CLEAR_DATE_FORM_DRAFT: 'settingsStatusClearDateFormDraft',
        CHANGE_BILLING_CURRENCY_FORM: 'billingCurrencyForm',
        CHANGE_BILLING_CURRENCY_FORM_DRAFT: 'billingCurrencyFormDraft',
        PRIVATE_NOTES_FORM: 'privateNotesForm',
        PRIVATE_NOTES_FORM_DRAFT: 'privateNotesFormDraft',
        I_KNOW_A_TEACHER_FORM: 'iKnowTeacherForm',
        I_KNOW_A_TEACHER_FORM_DRAFT: 'iKnowTeacherFormDraft',
        INTRO_SCHOOL_PRINCIPAL_FORM: 'introSchoolPrincipalForm',
        INTRO_SCHOOL_PRINCIPAL_FORM_DRAFT: 'introSchoolPrincipalFormDraft',
        REPORT_PHYSICAL_CARD_FORM: 'requestPhysicalCardForm',
        REPORT_PHYSICAL_CARD_FORM_DRAFT: 'requestPhysicalCardFormDraft',
        REPORT_VIRTUAL_CARD_FRAUD: 'reportVirtualCardFraudForm',
        REPORT_VIRTUAL_CARD_FRAUD_DRAFT: 'reportVirtualCardFraudFormDraft',
        GET_PHYSICAL_CARD_FORM: 'getPhysicalCardForm',
        GET_PHYSICAL_CARD_FORM_DRAFT: 'getPhysicalCardFormDraft',
        REPORT_FIELDS_EDIT_FORM: 'reportFieldsEditForm',
        REPORT_FIELDS_EDIT_FORM_DRAFT: 'reportFieldsEditFormDraft',
        REIMBURSEMENT_ACCOUNT_FORM: 'reimbursementAccount',
        REIMBURSEMENT_ACCOUNT_FORM_DRAFT: 'reimbursementAccountDraft',
        PERSONAL_BANK_ACCOUNT_FORM: 'personalBankAccount',
        PERSONAL_BANK_ACCOUNT_FORM_DRAFT: 'personalBankAccountDraft',
        DISABLE_AUTO_RENEW_SURVEY_FORM: 'disableAutoRenewSurveyForm',
        DISABLE_AUTO_RENEW_SURVEY_FORM_DRAFT: 'disableAutoRenewSurveyFormDraft',
        REQUEST_EARLY_CANCELLATION_FORM: 'requestEarlyCancellationForm',
        REQUEST_EARLY_CANCELLATION_FORM_DRAFT: 'requestEarlyCancellationFormDraft',
        EXIT_SURVEY_REASON_FORM: 'exitSurveyReasonForm',
        EXIT_SURVEY_REASON_FORM_DRAFT: 'exitSurveyReasonFormDraft',
        EXIT_SURVEY_RESPONSE_FORM: 'exitSurveyResponseForm',
        EXIT_SURVEY_RESPONSE_FORM_DRAFT: 'exitSurveyResponseFormDraft',
        WALLET_ADDITIONAL_DETAILS: 'walletAdditionalDetails',
        WALLET_ADDITIONAL_DETAILS_DRAFT: 'walletAdditionalDetailsDraft',
        POLICY_TAG_NAME_FORM: 'policyTagNameForm',
        POLICY_TAG_NAME_FORM_DRAFT: 'policyTagNameFormDraft',
        WORKSPACE_NEW_TAX_FORM: 'workspaceNewTaxForm',
        WORKSPACE_NEW_TAX_FORM_DRAFT: 'workspaceNewTaxFormDraft',
        WORKSPACE_TAX_NAME_FORM: 'workspaceTaxNameForm',
        WORKSPACE_TAX_CODE_FORM: 'workspaceTaxCodeForm',
        WORKSPACE_TAX_CODE_FORM_DRAFT: 'workspaceTaxCodeFormDraft',
        WORKSPACE_TAX_NAME_FORM_DRAFT: 'workspaceTaxNameFormDraft',
        WORKSPACE_TAX_VALUE_FORM: 'workspaceTaxValueForm',
        WORKSPACE_TAX_VALUE_FORM_DRAFT: 'workspaceTaxValueFormDraft',
        WORKSPACE_INVOICES_COMPANY_NAME_FORM: 'workspaceInvoicesCompanyNameForm',
        WORKSPACE_INVOICES_COMPANY_NAME_FORM_DRAFT: 'workspaceInvoicesCompanyNameFormDraft',
        WORKSPACE_INVOICES_COMPANY_WEBSITE_FORM: 'workspaceInvoicesCompanyWebsiteForm',
        WORKSPACE_INVOICES_COMPANY_WEBSITE_FORM_DRAFT: 'workspaceInvoicesCompanyWebsiteFormDraft',
        NEW_CHAT_NAME_FORM: 'newChatNameForm',
        NEW_CHAT_NAME_FORM_DRAFT: 'newChatNameFormDraft',
        SUBSCRIPTION_SIZE_FORM: 'subscriptionSizeForm',
        SUBSCRIPTION_SIZE_FORM_DRAFT: 'subscriptionSizeFormDraft',
        ISSUE_NEW_EXPENSIFY_CARD_FORM: 'issueNewExpensifyCard',
        ISSUE_NEW_EXPENSIFY_CARD_FORM_DRAFT: 'issueNewExpensifyCardDraft',
        ADD_NEW_CARD_FEED_FORM: 'addNewCardFeed',
        ADD_NEW_CARD_FEED_FORM_DRAFT: 'addNewCardFeedDraft',
        ASSIGN_CARD_FORM: 'assignCard',
        ASSIGN_CARD_FORM_DRAFT: 'assignCardDraft',
        EDIT_EXPENSIFY_CARD_NAME_FORM: 'editExpensifyCardName',
        EDIT_EXPENSIFY_CARD_NAME_DRAFT_FORM: 'editExpensifyCardNameDraft',
        EDIT_EXPENSIFY_CARD_LIMIT_FORM: 'editExpensifyCardLimit',
        EDIT_EXPENSIFY_CARD_LIMIT_DRAFT_FORM: 'editExpensifyCardLimitDraft',
        SAGE_INTACCT_CREDENTIALS_FORM: 'sageIntacctCredentialsForm',
        SAGE_INTACCT_CREDENTIALS_FORM_DRAFT: 'sageIntacctCredentialsFormDraft',
        NETSUITE_CUSTOM_FIELD_FORM: 'netSuiteCustomFieldForm',
        NETSUITE_CUSTOM_FIELD_FORM_DRAFT: 'netSuiteCustomFieldFormDraft',
        NETSUITE_CUSTOM_SEGMENT_ADD_FORM: 'netSuiteCustomSegmentAddForm',
        NETSUITE_CUSTOM_SEGMENT_ADD_FORM_DRAFT: 'netSuiteCustomSegmentAddFormDraft',
        NETSUITE_CUSTOM_LIST_ADD_FORM: 'netSuiteCustomListAddForm',
        NETSUITE_CUSTOM_LIST_ADD_FORM_DRAFT: 'netSuiteCustomListAddFormDraft',
        NETSUITE_TOKEN_INPUT_FORM: 'netsuiteTokenInputForm',
        NETSUITE_TOKEN_INPUT_FORM_DRAFT: 'netsuiteTokenInputFormDraft',
        NETSUITE_CUSTOM_FORM_ID_FORM: 'netsuiteCustomFormIDForm',
        NETSUITE_CUSTOM_FORM_ID_FORM_DRAFT: 'netsuiteCustomFormIDFormDraft',
        SAGE_INTACCT_DIMENSION_TYPE_FORM: 'sageIntacctDimensionTypeForm',
        SAGE_INTACCT_DIMENSION_TYPE_FORM_DRAFT: 'sageIntacctDimensionTypeFormDraft',
        SEARCH_ADVANCED_FILTERS_FORM: 'searchAdvancedFiltersForm',
        SEARCH_ADVANCED_FILTERS_FORM_DRAFT: 'searchAdvancedFiltersFormDraft',
        SEARCH_SAVED_SEARCH_RENAME_FORM: 'searchSavedSearchRenameForm',
        SEARCH_SAVED_SEARCH_RENAME_FORM_DRAFT: 'searchSavedSearchRenameFormDraft',
        TEXT_PICKER_MODAL_FORM: 'textPickerModalForm',
        TEXT_PICKER_MODAL_FORM_DRAFT: 'textPickerModalFormDraft',
        RULES_CUSTOM_NAME_MODAL_FORM: 'rulesCustomNameModalForm',
        RULES_CUSTOM_NAME_MODAL_FORM_DRAFT: 'rulesCustomNameModalFormDraft',
        RULES_AUTO_APPROVE_REPORTS_UNDER_MODAL_FORM: 'rulesAutoApproveReportsUnderModalForm',
        RULES_AUTO_APPROVE_REPORTS_UNDER_MODAL_FORM_DRAFT: 'rulesAutoApproveReportsUnderModalFormDraft',
        RULES_RANDOM_REPORT_AUDIT_MODAL_FORM: 'rulesRandomReportAuditModalForm',
        RULES_RANDOM_REPORT_AUDIT_MODAL_FORM_DRAFT: 'rulesRandomReportAuditModalFormDraft',
        RULES_AUTO_PAY_REPORTS_UNDER_MODAL_FORM: 'rulesAutoPayReportsUnderModalForm',
        RULES_AUTO_PAY_REPORTS_UNDER_MODAL_FORM_DRAFT: 'rulesAutoPayReportsUnderModalFormDraft',
        RULES_REQUIRED_RECEIPT_AMOUNT_FORM: 'rulesRequiredReceiptAmountForm',
        RULES_REQUIRED_RECEIPT_AMOUNT_FORM_DRAFT: 'rulesRequiredReceiptAmountFormDraft',
        RULES_MAX_EXPENSE_AMOUNT_FORM: 'rulesMaxExpenseAmountForm',
        RULES_MAX_EXPENSE_AMOUNT_FORM_DRAFT: 'rulesMaxExpenseAmountFormDraft',
        RULES_MAX_EXPENSE_AGE_FORM: 'rulesMaxExpenseAgeForm',
        RULES_MAX_EXPENSE_AGE_FORM_DRAFT: 'rulesMaxExpenseAgeFormDraft',
        DEBUG_DETAILS_FORM: 'debugDetailsForm',
        DEBUG_DETAILS_FORM_DRAFT: 'debugDetailsFormDraft',
    },
} as const;

type AllOnyxKeys = DeepValueOf<typeof ONYXKEYS>;

type OnyxFormValuesMapping = {
    [ONYXKEYS.FORMS.ADD_PAYMENT_CARD_FORM]: FormTypes.AddPaymentCardForm;
    [ONYXKEYS.FORMS.WORKSPACE_SETTINGS_FORM]: FormTypes.WorkspaceSettingsForm;
    [ONYXKEYS.FORMS.WORKSPACE_CATEGORY_FORM]: FormTypes.WorkspaceCategoryForm;
    [ONYXKEYS.FORMS.WORKSPACE_TAG_FORM]: FormTypes.WorkspaceTagForm;
    [ONYXKEYS.FORMS.WORKSPACE_TAX_CUSTOM_NAME]: FormTypes.WorkspaceTaxCustomName;
    [ONYXKEYS.FORMS.WORKSPACE_COMPANY_CARD_FEED_NAME]: FormTypes.WorkspaceCompanyCardFeedName;
    [ONYXKEYS.FORMS.EDIT_WORKSPACE_COMPANY_CARD_NAME_FORM]: FormTypes.WorkspaceCompanyCardEditName;
    [ONYXKEYS.FORMS.WORKSPACE_REPORT_FIELDS_FORM]: FormTypes.WorkspaceReportFieldForm;
    [ONYXKEYS.FORMS.WORKSPACE_CATEGORY_DESCRIPTION_HINT_FORM]: FormTypes.WorkspaceCategoryDescriptionHintForm;
    [ONYXKEYS.FORMS.WORKSPACE_CATEGORY_FLAG_AMOUNTS_OVER_FORM]: FormTypes.WorkspaceCategoryFlagAmountsOverForm;
    [ONYXKEYS.FORMS.CLOSE_ACCOUNT_FORM]: FormTypes.CloseAccountForm;
    [ONYXKEYS.FORMS.PROFILE_SETTINGS_FORM]: FormTypes.ProfileSettingsForm;
    [ONYXKEYS.FORMS.DISPLAY_NAME_FORM]: FormTypes.DisplayNameForm;
    [ONYXKEYS.FORMS.ONBOARDING_PERSONAL_DETAILS_FORM]: FormTypes.DisplayNameForm;
    [ONYXKEYS.FORMS.ROOM_NAME_FORM]: FormTypes.RoomNameForm;
    [ONYXKEYS.FORMS.REPORT_DESCRIPTION_FORM]: FormTypes.ReportDescriptionForm;
    [ONYXKEYS.FORMS.LEGAL_NAME_FORM]: FormTypes.LegalNameForm;
    [ONYXKEYS.FORMS.WORKSPACE_INVITE_MESSAGE_FORM]: FormTypes.WorkspaceInviteMessageForm;
    [ONYXKEYS.FORMS.DATE_OF_BIRTH_FORM]: FormTypes.DateOfBirthForm;
    [ONYXKEYS.FORMS.HOME_ADDRESS_FORM]: FormTypes.HomeAddressForm;
    [ONYXKEYS.FORMS.PERSONAL_DETAILS_FORM]: FormTypes.PersonalDetailsForm;
    [ONYXKEYS.FORMS.NEW_ROOM_FORM]: FormTypes.NewRoomForm;
    [ONYXKEYS.FORMS.ROOM_SETTINGS_FORM]: FormTypes.RoomSettingsForm;
    [ONYXKEYS.FORMS.NEW_TASK_FORM]: FormTypes.NewTaskForm;
    [ONYXKEYS.FORMS.EDIT_TASK_FORM]: FormTypes.EditTaskForm;
    [ONYXKEYS.FORMS.DISABLE_AUTO_RENEW_SURVEY_FORM]: FormTypes.FeedbackSurveyForm;
    [ONYXKEYS.FORMS.REQUEST_EARLY_CANCELLATION_FORM]: FormTypes.FeedbackSurveyForm;
    [ONYXKEYS.FORMS.EXIT_SURVEY_REASON_FORM]: FormTypes.ExitSurveyReasonForm;
    [ONYXKEYS.FORMS.EXIT_SURVEY_RESPONSE_FORM]: FormTypes.ExitSurveyResponseForm;
    [ONYXKEYS.FORMS.MONEY_REQUEST_DESCRIPTION_FORM]: FormTypes.MoneyRequestDescriptionForm;
    [ONYXKEYS.FORMS.MONEY_REQUEST_MERCHANT_FORM]: FormTypes.MoneyRequestMerchantForm;
    [ONYXKEYS.FORMS.MONEY_REQUEST_AMOUNT_FORM]: FormTypes.MoneyRequestAmountForm;
    [ONYXKEYS.FORMS.MONEY_REQUEST_DATE_FORM]: FormTypes.MoneyRequestDateForm;
    [ONYXKEYS.FORMS.MONEY_REQUEST_HOLD_FORM]: FormTypes.MoneyRequestHoldReasonForm;
    [ONYXKEYS.FORMS.MONEY_REQUEST_COMPANY_INFO_FORM]: FormTypes.MoneyRequestCompanyInfoForm;
    [ONYXKEYS.FORMS.NEW_CONTACT_METHOD_FORM]: FormTypes.NewContactMethodForm;
    [ONYXKEYS.FORMS.WAYPOINT_FORM]: FormTypes.WaypointForm;
    [ONYXKEYS.FORMS.SETTINGS_STATUS_SET_FORM]: FormTypes.SettingsStatusSetForm;
    [ONYXKEYS.FORMS.SETTINGS_STATUS_CLEAR_DATE_FORM]: FormTypes.SettingsStatusClearDateForm;
    [ONYXKEYS.FORMS.CHANGE_BILLING_CURRENCY_FORM]: FormTypes.ChangeBillingCurrencyForm;
    [ONYXKEYS.FORMS.SETTINGS_STATUS_SET_CLEAR_AFTER_FORM]: FormTypes.SettingsStatusSetClearAfterForm;
    [ONYXKEYS.FORMS.PRIVATE_NOTES_FORM]: FormTypes.PrivateNotesForm;
    [ONYXKEYS.FORMS.I_KNOW_A_TEACHER_FORM]: FormTypes.IKnowTeacherForm;
    [ONYXKEYS.FORMS.INTRO_SCHOOL_PRINCIPAL_FORM]: FormTypes.IntroSchoolPrincipalForm;
    [ONYXKEYS.FORMS.REPORT_VIRTUAL_CARD_FRAUD]: FormTypes.ReportVirtualCardFraudForm;
    [ONYXKEYS.FORMS.REPORT_PHYSICAL_CARD_FORM]: FormTypes.ReportPhysicalCardForm;
    [ONYXKEYS.FORMS.GET_PHYSICAL_CARD_FORM]: FormTypes.GetPhysicalCardForm;
    [ONYXKEYS.FORMS.REPORT_FIELDS_EDIT_FORM]: FormTypes.ReportFieldsEditForm;
    [ONYXKEYS.FORMS.REIMBURSEMENT_ACCOUNT_FORM]: FormTypes.ReimbursementAccountForm;
    [ONYXKEYS.FORMS.PERSONAL_BANK_ACCOUNT_FORM]: FormTypes.PersonalBankAccountForm;
    [ONYXKEYS.FORMS.WORKSPACE_DESCRIPTION_FORM]: FormTypes.WorkspaceDescriptionForm;
    [ONYXKEYS.FORMS.WALLET_ADDITIONAL_DETAILS]: FormTypes.AdditionalDetailStepForm;
    [ONYXKEYS.FORMS.POLICY_TAG_NAME_FORM]: FormTypes.PolicyTagNameForm;
    [ONYXKEYS.FORMS.WORKSPACE_NEW_TAX_FORM]: FormTypes.WorkspaceNewTaxForm;
    [ONYXKEYS.FORMS.POLICY_CREATE_DISTANCE_RATE_FORM]: FormTypes.PolicyCreateDistanceRateForm;
    [ONYXKEYS.FORMS.POLICY_DISTANCE_RATE_EDIT_FORM]: FormTypes.PolicyDistanceRateEditForm;
    [ONYXKEYS.FORMS.POLICY_DISTANCE_RATE_TAX_RECLAIMABLE_ON_EDIT_FORM]: FormTypes.PolicyDistanceRateTaxReclaimableOnEditForm;
    [ONYXKEYS.FORMS.WORKSPACE_TAX_NAME_FORM]: FormTypes.WorkspaceTaxNameForm;
    [ONYXKEYS.FORMS.WORKSPACE_TAX_CODE_FORM]: FormTypes.WorkspaceTaxCodeForm;
    [ONYXKEYS.FORMS.WORKSPACE_TAX_VALUE_FORM]: FormTypes.WorkspaceTaxValueForm;
    [ONYXKEYS.FORMS.WORKSPACE_INVOICES_COMPANY_NAME_FORM]: FormTypes.WorkspaceInvoicesCompanyNameForm;
    [ONYXKEYS.FORMS.WORKSPACE_INVOICES_COMPANY_WEBSITE_FORM]: FormTypes.WorkspaceInvoicesCompanyWebsiteForm;
    [ONYXKEYS.FORMS.NEW_CHAT_NAME_FORM]: FormTypes.NewChatNameForm;
    [ONYXKEYS.FORMS.SUBSCRIPTION_SIZE_FORM]: FormTypes.SubscriptionSizeForm;
    [ONYXKEYS.FORMS.ISSUE_NEW_EXPENSIFY_CARD_FORM]: FormTypes.IssueNewExpensifyCardForm;
    [ONYXKEYS.FORMS.ADD_NEW_CARD_FEED_FORM]: FormTypes.AddNewCardFeedForm;
    [ONYXKEYS.FORMS.ASSIGN_CARD_FORM]: FormTypes.AssignCardForm;
    [ONYXKEYS.FORMS.EDIT_EXPENSIFY_CARD_NAME_FORM]: FormTypes.EditExpensifyCardNameForm;
    [ONYXKEYS.FORMS.EDIT_EXPENSIFY_CARD_LIMIT_FORM]: FormTypes.EditExpensifyCardLimitForm;
    [ONYXKEYS.FORMS.SAGE_INTACCT_CREDENTIALS_FORM]: FormTypes.SageIntactCredentialsForm;
    [ONYXKEYS.FORMS.NETSUITE_CUSTOM_FIELD_FORM]: FormTypes.NetSuiteCustomFieldForm;
    [ONYXKEYS.FORMS.NETSUITE_CUSTOM_LIST_ADD_FORM]: FormTypes.NetSuiteCustomFieldForm;
    [ONYXKEYS.FORMS.NETSUITE_CUSTOM_SEGMENT_ADD_FORM]: FormTypes.NetSuiteCustomFieldForm;
    [ONYXKEYS.FORMS.NETSUITE_TOKEN_INPUT_FORM]: FormTypes.NetSuiteTokenInputForm;
    [ONYXKEYS.FORMS.NETSUITE_CUSTOM_FORM_ID_FORM]: FormTypes.NetSuiteCustomFormIDForm;
    [ONYXKEYS.FORMS.SAGE_INTACCT_DIMENSION_TYPE_FORM]: FormTypes.SageIntacctDimensionForm;
    [ONYXKEYS.FORMS.SEARCH_ADVANCED_FILTERS_FORM]: FormTypes.SearchAdvancedFiltersForm;
    [ONYXKEYS.FORMS.TEXT_PICKER_MODAL_FORM]: FormTypes.TextPickerModalForm;
    [ONYXKEYS.FORMS.RULES_CUSTOM_NAME_MODAL_FORM]: FormTypes.RulesCustomNameModalForm;
    [ONYXKEYS.FORMS.RULES_AUTO_APPROVE_REPORTS_UNDER_MODAL_FORM]: FormTypes.RulesAutoApproveReportsUnderModalForm;
    [ONYXKEYS.FORMS.RULES_RANDOM_REPORT_AUDIT_MODAL_FORM]: FormTypes.RulesRandomReportAuditModalForm;
    [ONYXKEYS.FORMS.RULES_AUTO_PAY_REPORTS_UNDER_MODAL_FORM]: FormTypes.RulesAutoPayReportsUnderModalForm;
    [ONYXKEYS.FORMS.RULES_REQUIRED_RECEIPT_AMOUNT_FORM]: FormTypes.RulesRequiredReceiptAmountForm;
    [ONYXKEYS.FORMS.RULES_MAX_EXPENSE_AMOUNT_FORM]: FormTypes.RulesMaxExpenseAmountForm;
    [ONYXKEYS.FORMS.RULES_MAX_EXPENSE_AGE_FORM]: FormTypes.RulesMaxExpenseAgeForm;
    [ONYXKEYS.FORMS.SEARCH_SAVED_SEARCH_RENAME_FORM]: FormTypes.SearchSavedSearchRenameForm;
    [ONYXKEYS.FORMS.DEBUG_DETAILS_FORM]: FormTypes.DebugReportForm | FormTypes.DebugReportActionForm | FormTypes.DebugTransactionForm | FormTypes.DebugTransactionViolationForm;
};

type OnyxFormDraftValuesMapping = {
    [K in keyof OnyxFormValuesMapping as `${K}Draft`]: OnyxFormValuesMapping[K];
};

type OnyxCollectionValuesMapping = {
    [ONYXKEYS.COLLECTION.DOWNLOAD]: OnyxTypes.Download;
    [ONYXKEYS.COLLECTION.POLICY]: OnyxTypes.Policy;
    [ONYXKEYS.COLLECTION.POLICY_DRAFTS]: OnyxTypes.Policy;
    [ONYXKEYS.COLLECTION.POLICY_CATEGORIES]: OnyxTypes.PolicyCategories;
    [ONYXKEYS.COLLECTION.POLICY_CATEGORIES_DRAFT]: OnyxTypes.PolicyCategories;
    [ONYXKEYS.COLLECTION.POLICY_TAGS]: OnyxTypes.PolicyTagLists;
    [ONYXKEYS.COLLECTION.POLICY_RECENTLY_USED_CATEGORIES]: OnyxTypes.RecentlyUsedCategories;
    [ONYXKEYS.COLLECTION.POLICY_HAS_CONNECTIONS_DATA_BEEN_FETCHED]: boolean;
    [ONYXKEYS.COLLECTION.DEPRECATED_POLICY_MEMBER_LIST]: OnyxTypes.PolicyEmployeeList;
    [ONYXKEYS.COLLECTION.WORKSPACE_INVITE_MEMBERS_DRAFT]: OnyxTypes.InvitedEmailsToAccountIDs;
    [ONYXKEYS.COLLECTION.WORKSPACE_INVITE_MESSAGE_DRAFT]: string;
    [ONYXKEYS.COLLECTION.REPORT]: OnyxTypes.Report;
    [ONYXKEYS.COLLECTION.REPORT_NAME_VALUE_PAIRS]: OnyxTypes.ReportNameValuePairs;
    [ONYXKEYS.COLLECTION.REPORT_DRAFT]: OnyxTypes.Report;
    [ONYXKEYS.COLLECTION.REPORT_METADATA]: OnyxTypes.ReportMetadata;
    [ONYXKEYS.COLLECTION.REPORT_ACTIONS]: OnyxTypes.ReportActions;
    [ONYXKEYS.COLLECTION.REPORT_ACTIONS_DRAFTS]: OnyxTypes.ReportActionsDrafts;
    [ONYXKEYS.COLLECTION.REPORT_ACTIONS_PAGES]: OnyxTypes.Pages;
    [ONYXKEYS.COLLECTION.REPORT_ACTIONS_REACTIONS]: OnyxTypes.ReportActionReactions;
    [ONYXKEYS.COLLECTION.REPORT_DRAFT_COMMENT]: string;
    [ONYXKEYS.COLLECTION.REPORT_IS_COMPOSER_FULL_SIZE]: boolean;
    [ONYXKEYS.COLLECTION.REPORT_USER_IS_TYPING]: OnyxTypes.ReportUserIsTyping;
    [ONYXKEYS.COLLECTION.REPORT_USER_IS_LEAVING_ROOM]: boolean;
    [ONYXKEYS.COLLECTION.REPORT_VIOLATIONS]: OnyxTypes.ReportViolations;
    [ONYXKEYS.COLLECTION.SECURITY_GROUP]: OnyxTypes.SecurityGroup;
    [ONYXKEYS.COLLECTION.TRANSACTION]: OnyxTypes.Transaction;
    [ONYXKEYS.COLLECTION.TRANSACTION_DRAFT]: OnyxTypes.Transaction;
    [ONYXKEYS.COLLECTION.SKIP_CONFIRMATION]: boolean;
    [ONYXKEYS.COLLECTION.TRANSACTION_BACKUP]: OnyxTypes.Transaction;
    [ONYXKEYS.COLLECTION.TRANSACTION_VIOLATIONS]: OnyxTypes.TransactionViolations;
    [ONYXKEYS.COLLECTION.SPLIT_TRANSACTION_DRAFT]: OnyxTypes.Transaction;
    [ONYXKEYS.COLLECTION.POLICY_RECENTLY_USED_TAGS]: OnyxTypes.RecentlyUsedTags;
    [ONYXKEYS.COLLECTION.OLD_POLICY_RECENTLY_USED_TAGS]: OnyxTypes.RecentlyUsedTags;
    [ONYXKEYS.COLLECTION.SELECTED_TAB]: OnyxTypes.SelectedTabRequest;
    [ONYXKEYS.COLLECTION.PRIVATE_NOTES_DRAFT]: string;
    [ONYXKEYS.COLLECTION.NEXT_STEP]: OnyxTypes.ReportNextStep;
    [ONYXKEYS.COLLECTION.POLICY_JOIN_MEMBER]: OnyxTypes.PolicyJoinMember;
    [ONYXKEYS.COLLECTION.POLICY_CONNECTION_SYNC_PROGRESS]: OnyxTypes.PolicyConnectionSyncProgress;
    [ONYXKEYS.COLLECTION.SNAPSHOT]: OnyxTypes.SearchResults;
    [ONYXKEYS.COLLECTION.SHARED_NVP_PRIVATE_USER_BILLING_GRACE_PERIOD_END]: OnyxTypes.BillingGraceEndPeriod;
    [ONYXKEYS.COLLECTION.SHARED_NVP_PRIVATE_DOMAIN_MEMBER]: OnyxTypes.CardFeeds;
    [ONYXKEYS.COLLECTION.PRIVATE_EXPENSIFY_CARD_SETTINGS]: OnyxTypes.ExpensifyCardSettings;
    [ONYXKEYS.COLLECTION.WORKSPACE_CARDS_LIST]: OnyxTypes.WorkspaceCardsList;
    [ONYXKEYS.COLLECTION.EXPENSIFY_CARD_CONTINUOUS_RECONCILIATION_CONNECTION]: OnyxTypes.PolicyConnectionName;
    [ONYXKEYS.COLLECTION.EXPENSIFY_CARD_USE_CONTINUOUS_RECONCILIATION]: boolean;
    [ONYXKEYS.COLLECTION.LAST_SELECTED_FEED]: OnyxTypes.CompanyCardFeed;
    [ONYXKEYS.COLLECTION.NVP_EXPENSIFY_ON_CARD_WAITLIST]: OnyxTypes.CardOnWaitlist;
};

type OnyxValuesMapping = {
    [ONYXKEYS.ACCOUNT]: OnyxTypes.Account;
    [ONYXKEYS.ACCOUNT_MANAGER_REPORT_ID]: string;
    [ONYXKEYS.NVP_IS_FIRST_TIME_NEW_EXPENSIFY_USER]: boolean;

    // NVP_ONBOARDING is an array for old users.
    [ONYXKEYS.NVP_ONBOARDING]: Onboarding | [];

    // ONYXKEYS.NVP_TRYNEWDOT is HybridApp onboarding data
    [ONYXKEYS.NVP_TRYNEWDOT]: OnyxTypes.TryNewDot;
    [ONYXKEYS.RECENT_SEARCHES]: Record<string, OnyxTypes.RecentSearchItem>;
    [ONYXKEYS.SAVED_SEARCHES]: OnyxTypes.SaveSearch;
    [ONYXKEYS.RECENTLY_USED_CURRENCIES]: string[];
    [ONYXKEYS.ACTIVE_CLIENTS]: string[];
    [ONYXKEYS.DEVICE_ID]: string;
    [ONYXKEYS.IS_SIDEBAR_LOADED]: boolean;
    [ONYXKEYS.PERSISTED_REQUESTS]: OnyxTypes.Request[];
    [ONYXKEYS.PERSISTED_ONGOING_REQUESTS]: OnyxTypes.Request;
    [ONYXKEYS.CURRENT_DATE]: string;
    [ONYXKEYS.CREDENTIALS]: OnyxTypes.Credentials;
    [ONYXKEYS.STASHED_CREDENTIALS]: OnyxTypes.Credentials;
    [ONYXKEYS.MODAL]: OnyxTypes.Modal;
    [ONYXKEYS.NETWORK]: OnyxTypes.Network;
    [ONYXKEYS.NEW_GROUP_CHAT_DRAFT]: OnyxTypes.NewGroupChatDraft;
    [ONYXKEYS.CUSTOM_STATUS_DRAFT]: OnyxTypes.CustomStatusDraft;
    [ONYXKEYS.INPUT_FOCUSED]: boolean;
    [ONYXKEYS.PERSONAL_DETAILS_LIST]: OnyxTypes.PersonalDetailsList;
    [ONYXKEYS.PRIVATE_PERSONAL_DETAILS]: OnyxTypes.PrivatePersonalDetails;
    [ONYXKEYS.PERSONAL_DETAILS_METADATA]: Record<string, OnyxTypes.PersonalDetailsMetadata>;
    [ONYXKEYS.TASK]: OnyxTypes.Task;
    [ONYXKEYS.CURRENCY_LIST]: OnyxTypes.CurrencyList;
    [ONYXKEYS.UPDATE_AVAILABLE]: boolean;
    [ONYXKEYS.SCREEN_SHARE_REQUEST]: OnyxTypes.ScreenShareRequest;
    [ONYXKEYS.COUNTRY_CODE]: number;
    [ONYXKEYS.COUNTRY]: string;
    [ONYXKEYS.USER]: OnyxTypes.User;
    [ONYXKEYS.USER_LOCATION]: OnyxTypes.UserLocation;
    [ONYXKEYS.LOGIN_LIST]: OnyxTypes.LoginList;
    [ONYXKEYS.PENDING_CONTACT_ACTION]: OnyxTypes.PendingContactAction;
    [ONYXKEYS.VALIDATE_ACTION_CODE]: OnyxTypes.ValidateMagicCodeAction;
    [ONYXKEYS.SESSION]: OnyxTypes.Session;
    [ONYXKEYS.USER_METADATA]: OnyxTypes.UserMetadata;
    [ONYXKEYS.STASHED_SESSION]: OnyxTypes.Session;
    [ONYXKEYS.BETAS]: OnyxTypes.Beta[];
    [ONYXKEYS.NVP_MUTED_PLATFORMS]: Partial<Record<Platform, true>>;
    [ONYXKEYS.NVP_PRIORITY_MODE]: ValueOf<typeof CONST.PRIORITY_MODE>;
    [ONYXKEYS.NVP_BLOCKED_FROM_CONCIERGE]: OnyxTypes.BlockedFromConcierge;

    // The value of this nvp is a string representation of the date when the block expires, or an empty string if the user is not blocked
    [ONYXKEYS.NVP_BLOCKED_FROM_CHAT]: string;
    [ONYXKEYS.NVP_PRIVATE_PUSH_NOTIFICATION_ID]: string;
    [ONYXKEYS.NVP_RECENT_ATTENDEES]: Attendee[];
    [ONYXKEYS.NVP_TRY_FOCUS_MODE]: boolean;
    [ONYXKEYS.NVP_DISMISSED_HOLD_USE_EXPLANATION]: boolean;
    [ONYXKEYS.FOCUS_MODE_NOTIFICATION]: boolean;
    [ONYXKEYS.NVP_LAST_PAYMENT_METHOD]: OnyxTypes.LastPaymentMethod;
    [ONYXKEYS.NVP_LAST_LOCATION_PERMISSION_PROMPT]: string;
    [ONYXKEYS.LAST_EXPORT_METHOD]: OnyxTypes.LastExportMethod;
    [ONYXKEYS.NVP_RECENT_WAYPOINTS]: OnyxTypes.RecentWaypoint[];
    [ONYXKEYS.NVP_INTRO_SELECTED]: OnyxTypes.IntroSelected;
    [ONYXKEYS.NVP_LAST_SELECTED_DISTANCE_RATES]: OnyxTypes.LastSelectedDistanceRates;
    [ONYXKEYS.NVP_SEEN_NEW_USER_MODAL]: boolean;
    [ONYXKEYS.PUSH_NOTIFICATIONS_ENABLED]: boolean;
    [ONYXKEYS.PLAID_DATA]: OnyxTypes.PlaidData;
    [ONYXKEYS.IS_PLAID_DISABLED]: boolean;
    [ONYXKEYS.PLAID_LINK_TOKEN]: string;
    [ONYXKEYS.ONFIDO_TOKEN]: string;
    [ONYXKEYS.ONFIDO_APPLICANT_ID]: string;
    [ONYXKEYS.NVP_PREFERRED_LOCALE]: OnyxTypes.Locale;
    [ONYXKEYS.NVP_ACTIVE_POLICY_ID]: string;
    [ONYXKEYS.NVP_DISMISSED_REFERRAL_BANNERS]: OnyxTypes.DismissedReferralBanners;
    [ONYXKEYS.NVP_HAS_SEEN_TRACK_TRAINING]: boolean;
    [ONYXKEYS.NVP_PRIVATE_SUBSCRIPTION]: OnyxTypes.PrivateSubscription;
    [ONYXKEYS.NVP_PRIVATE_STRIPE_CUSTOMER_ID]: OnyxTypes.StripeCustomerID;
    [ONYXKEYS.NVP_PRIVATE_BILLING_DISPUTE_PENDING]: number;
    [ONYXKEYS.NVP_PRIVATE_BILLING_STATUS]: OnyxTypes.BillingStatus;
    [ONYXKEYS.USER_WALLET]: OnyxTypes.UserWallet;
    [ONYXKEYS.WALLET_ONFIDO]: OnyxTypes.WalletOnfido;
    [ONYXKEYS.WALLET_ADDITIONAL_DETAILS]: OnyxTypes.WalletAdditionalDetails;
    [ONYXKEYS.WALLET_TERMS]: OnyxTypes.WalletTerms;
    [ONYXKEYS.BANK_ACCOUNT_LIST]: OnyxTypes.BankAccountList;
    [ONYXKEYS.FUND_LIST]: OnyxTypes.FundList;
    [ONYXKEYS.CARD_LIST]: OnyxTypes.CardList;
    [ONYXKEYS.WALLET_STATEMENT]: OnyxTypes.WalletStatement;
    [ONYXKEYS.PERSONAL_BANK_ACCOUNT]: OnyxTypes.PersonalBankAccount;
    [ONYXKEYS.REIMBURSEMENT_ACCOUNT]: OnyxTypes.ReimbursementAccount;
    [ONYXKEYS.PREFERRED_EMOJI_SKIN_TONE]: string | number;
    [ONYXKEYS.FREQUENTLY_USED_EMOJIS]: OnyxTypes.FrequentlyUsedEmoji[];
    [ONYXKEYS.REIMBURSEMENT_ACCOUNT_WORKSPACE_ID]: string;
    [ONYXKEYS.IS_LOADING_PAYMENT_METHODS]: boolean;
    [ONYXKEYS.IS_LOADING_REPORT_DATA]: boolean;
    [ONYXKEYS.IS_TEST_TOOLS_MODAL_OPEN]: boolean;
    [ONYXKEYS.APP_PROFILING_IN_PROGRESS]: boolean;
    [ONYXKEYS.IS_LOADING_APP]: boolean;
    [ONYXKEYS.WALLET_TRANSFER]: OnyxTypes.WalletTransfer;
    [ONYXKEYS.LAST_ACCESSED_WORKSPACE_POLICY_ID]: string;
    [ONYXKEYS.SHOULD_SHOW_COMPOSE_INPUT]: boolean;
    [ONYXKEYS.IS_BETA]: boolean;
    [ONYXKEYS.IS_CHECKING_PUBLIC_ROOM]: boolean;
    [ONYXKEYS.MY_DOMAIN_SECURITY_GROUPS]: Record<string, string>;
    [ONYXKEYS.LAST_OPENED_PUBLIC_ROOM_ID]: string;
    [ONYXKEYS.VERIFY_3DS_SUBSCRIPTION]: string;
    [ONYXKEYS.PREFERRED_THEME]: ValueOf<typeof CONST.THEME>;
    [ONYXKEYS.MAPBOX_ACCESS_TOKEN]: OnyxTypes.MapboxAccessToken;
    [ONYXKEYS.ONYX_UPDATES_FROM_SERVER]: OnyxTypes.OnyxUpdatesFromServer;
    [ONYXKEYS.ONYX_UPDATES_LAST_UPDATE_ID_APPLIED_TO_CLIENT]: number;
    [ONYXKEYS.MAX_CANVAS_AREA]: number;
    [ONYXKEYS.MAX_CANVAS_HEIGHT]: number;
    [ONYXKEYS.MAX_CANVAS_WIDTH]: number;
    [ONYXKEYS.ONBOARDING_PURPOSE_SELECTED]: OnyxTypes.OnboardingPurpose;
    [ONYXKEYS.ONBOARDING_COMPANY_SIZE]: OnboardingCompanySize;
    [ONYXKEYS.ONBOARDING_CUSTOM_CHOICES]: OnyxTypes.OnboardingPurpose[] | [];
    [ONYXKEYS.ONBOARDING_ERROR_MESSAGE]: string;
    [ONYXKEYS.ONBOARDING_POLICY_ID]: string;
    [ONYXKEYS.ONBOARDING_ADMINS_CHAT_REPORT_ID]: string;
    [ONYXKEYS.ONBOARDING_LAST_VISITED_PATH]: string;
    [ONYXKEYS.IS_SEARCHING_FOR_REPORTS]: boolean;
    [ONYXKEYS.LAST_VISITED_PATH]: string | undefined;
    [ONYXKEYS.VERIFY_3DS_SUBSCRIPTION]: string;
    [ONYXKEYS.RECENTLY_USED_REPORT_FIELDS]: OnyxTypes.RecentlyUsedReportFields;
    [ONYXKEYS.UPDATE_REQUIRED]: boolean;
    [ONYXKEYS.RESET_REQUIRED]: boolean;
    [ONYXKEYS.PLAID_CURRENT_EVENT]: string;
    [ONYXKEYS.NVP_PRIVATE_TAX_EXEMPT]: boolean;
    [ONYXKEYS.LOGS]: OnyxTypes.CapturedLogs;
    [ONYXKEYS.SHOULD_STORE_LOGS]: boolean;
    [ONYXKEYS.SHOULD_MASK_ONYX_STATE]: boolean;
    [ONYXKEYS.CACHED_PDF_PATHS]: Record<string, string>;
    [ONYXKEYS.POLICY_OWNERSHIP_CHANGE_CHECKS]: Record<string, OnyxTypes.PolicyOwnershipChangeChecks>;
    [ONYXKEYS.NVP_QUICK_ACTION_GLOBAL_CREATE]: OnyxTypes.QuickAction;
    [ONYXKEYS.SUBSCRIPTION_RETRY_BILLING_STATUS_FAILED]: boolean;
    [ONYXKEYS.SUBSCRIPTION_RETRY_BILLING_STATUS_SUCCESSFUL]: boolean;
    [ONYXKEYS.SUBSCRIPTION_RETRY_BILLING_STATUS_PENDING]: boolean;
    [ONYXKEYS.NVP_TRAVEL_SETTINGS]: OnyxTypes.TravelSettings;
    [ONYXKEYS.REVIEW_DUPLICATES]: OnyxTypes.ReviewDuplicates;
    [ONYXKEYS.ISSUE_NEW_EXPENSIFY_CARD]: OnyxTypes.IssueNewCard;
    [ONYXKEYS.ADD_NEW_COMPANY_CARD]: OnyxTypes.AddNewCompanyCardFeed;
    [ONYXKEYS.ASSIGN_CARD]: OnyxTypes.AssignCard;
    [ONYXKEYS.MOBILE_SELECTION_MODE]: OnyxTypes.MobileSelectionMode;
    [ONYXKEYS.NVP_FIRST_DAY_FREE_TRIAL]: string;
    [ONYXKEYS.NVP_LAST_DAY_FREE_TRIAL]: string;
    [ONYXKEYS.NVP_BILLING_FUND_ID]: number;
    [ONYXKEYS.NVP_PRIVATE_AMOUNT_OWED]: number;
    [ONYXKEYS.NVP_PRIVATE_OWNER_BILLING_GRACE_PERIOD_END]: number;
    [ONYXKEYS.NVP_WORKSPACE_TOOLTIP]: OnyxTypes.WorkspaceTooltip;
    [ONYXKEYS.NVP_DELETE_TRANSACTION_NAVIGATE_BACK_URL]: string | undefined;
    [ONYXKEYS.NVP_SHOULD_HIDE_GBR_TOOLTIP]: boolean;
    [ONYXKEYS.NVP_PRIVATE_CANCELLATION_DETAILS]: OnyxTypes.CancellationDetails[];
    [ONYXKEYS.ROOM_MEMBERS_USER_SEARCH_PHRASE]: string;
    [ONYXKEYS.APPROVAL_WORKFLOW]: OnyxTypes.ApprovalWorkflowOnyx;
    [ONYXKEYS.IMPORTED_SPREADSHEET]: OnyxTypes.ImportedSpreadsheet;
    [ONYXKEYS.LAST_ROUTE]: string;
    [ONYXKEYS.IS_SINGLE_NEW_DOT_ENTRY]: boolean | undefined;
    [ONYXKEYS.IS_USING_IMPORTED_STATE]: boolean;
    [ONYXKEYS.SHOULD_SHOW_SAVED_SEARCH_RENAME_TOOLTIP]: boolean;
    [ONYXKEYS.NVP_EXPENSIFY_COMPANY_CARDS_CUSTOM_NAMES]: Record<string, string>;
    [ONYXKEYS.CONCIERGE_REPORT_ID]: string;
    [ONYXKEYS.CORPAY_FIELDS]: OnyxTypes.CorpayFields;
<<<<<<< HEAD
    [ONYXKEYS.CORPAY_ONBOARDING_FIELDS]: OnyxTypes.CorpayOnboardingFields;
=======
    [ONYXKEYS.NVP_DISMISSED_PRODUCT_TRAINING]: OnyxTypes.DismissedProductTraining;
>>>>>>> c3cd9c60
};
type OnyxValues = OnyxValuesMapping & OnyxCollectionValuesMapping & OnyxFormValuesMapping & OnyxFormDraftValuesMapping;

type OnyxCollectionKey = keyof OnyxCollectionValuesMapping;
type OnyxFormKey = keyof OnyxFormValuesMapping;
type OnyxFormDraftKey = keyof OnyxFormDraftValuesMapping;
type OnyxValueKey = keyof OnyxValuesMapping;

type OnyxKey = OnyxValueKey | OnyxCollectionKey | OnyxFormKey | OnyxFormDraftKey;
type OnyxPagesKey = typeof ONYXKEYS.COLLECTION.REPORT_ACTIONS_PAGES;

type MissingOnyxKeysError = `Error: Types don't match, OnyxKey type is missing: ${Exclude<AllOnyxKeys, OnyxKey>}`;
/** If this type errors, it means that the `OnyxKey` type is missing some keys. */
// eslint-disable-next-line @typescript-eslint/no-unused-vars
type AssertOnyxKeys = AssertTypesEqual<AllOnyxKeys, OnyxKey, MissingOnyxKeysError>;

export default ONYXKEYS;
export type {OnyxCollectionKey, OnyxCollectionValuesMapping, OnyxFormDraftKey, OnyxFormKey, OnyxFormValuesMapping, OnyxKey, OnyxPagesKey, OnyxValueKey, OnyxValues};<|MERGE_RESOLUTION|>--- conflicted
+++ resolved
@@ -464,18 +464,12 @@
     /** The user's Concierge reportID */
     CONCIERGE_REPORT_ID: 'conciergeReportID',
 
-<<<<<<< HEAD
     /** Corpay fieds to be used in the bank account creation setup */
     CORPAY_FIELDS: 'corpayFields',
 
     /** Corpay onboarding fields used in steps 3-5 in the global reimbursements */
     CORPAY_ONBOARDING_FIELDS: 'corpayOnboardingFields',
 
-=======
-    /* Corpay fieds to be used in the bank account creation setup */
-    CORPAY_FIELDS: 'corpayFields',
-
->>>>>>> c3cd9c60
     /** Collection Keys */
     COLLECTION: {
         DOWNLOAD: 'download_',
@@ -1043,11 +1037,8 @@
     [ONYXKEYS.NVP_EXPENSIFY_COMPANY_CARDS_CUSTOM_NAMES]: Record<string, string>;
     [ONYXKEYS.CONCIERGE_REPORT_ID]: string;
     [ONYXKEYS.CORPAY_FIELDS]: OnyxTypes.CorpayFields;
-<<<<<<< HEAD
+    [ONYXKEYS.NVP_DISMISSED_PRODUCT_TRAINING]: OnyxTypes.DismissedProductTraining;
     [ONYXKEYS.CORPAY_ONBOARDING_FIELDS]: OnyxTypes.CorpayOnboardingFields;
-=======
-    [ONYXKEYS.NVP_DISMISSED_PRODUCT_TRAINING]: OnyxTypes.DismissedProductTraining;
->>>>>>> c3cd9c60
 };
 type OnyxValues = OnyxValuesMapping & OnyxCollectionValuesMapping & OnyxFormValuesMapping & OnyxFormDraftValuesMapping;
 
