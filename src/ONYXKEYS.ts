import type {OnyxUpdate} from 'react-native-onyx';
import type {ValueOf} from 'type-fest';
import type CONST from './CONST';
import type {OnboardingCompanySize} from './CONST';
import type Platform from './libs/getPlatform/types';
import type * as FormTypes from './types/form';
import type * as OnyxTypes from './types/onyx';
import type {Attendee, Participant} from './types/onyx/IOU';
import type Onboarding from './types/onyx/Onboarding';
import type AssertTypesEqual from './types/utils/AssertTypesEqual';
import type DeepValueOf from './types/utils/DeepValueOf';

/**
 * This is a file containing constants for all the top level keys in our store
 */
const ONYXKEYS = {
    /** Holds information about the users account that is logging in */
    ACCOUNT: 'account',

    /** Holds the reportID for the report between the user and their account manager */
    ACCOUNT_MANAGER_REPORT_ID: 'accountManagerReportID',

    /** Holds an array of client IDs which is used for multi-tabs on web in order to know
     * which tab is the leader, and which ones are the followers */
    ACTIVE_CLIENTS: 'activeClients',

    /** A unique ID for the device */
    DEVICE_ID: 'deviceID',

    /** Boolean flag set whenever the sidebar has loaded */
    IS_SIDEBAR_LOADED: 'isSidebarLoaded',

    /** Boolean flag set whenever we are searching for reports in the server */
    IS_SEARCHING_FOR_REPORTS: 'isSearchingForReports',

    /** Note: These are Persisted Requests - not all requests in the main queue as the key name might lead one to believe */
    PERSISTED_REQUESTS: 'networkRequestQueue',
    PERSISTED_ONGOING_REQUESTS: 'networkOngoingRequestQueue',

    /** Stores current date */
    CURRENT_DATE: 'currentDate',

    /** Credentials to authenticate the user */
    CREDENTIALS: 'credentials',
    STASHED_CREDENTIALS: 'stashedCredentials',

    /** Keeps track if there is modal currently visible or not */
    MODAL: 'modal',

    /** Keeps track if there is a full screen currently visible or not */
    FULLSCREEN_VISIBILITY: 'fullscreenVisibility',

    /** Has information about the network status (offline/online) */
    NETWORK: 'network',

    // draft status
    CUSTOM_STATUS_DRAFT: 'customStatusDraft',

    // keep edit message focus state
    INPUT_FOCUSED: 'inputFocused',

    /** Contains all the personalDetails the user has access to, keyed by accountID */
    PERSONAL_DETAILS_LIST: 'personalDetailsList',

    /** Contains all the private personal details of the user */
    PRIVATE_PERSONAL_DETAILS: 'private_personalDetails',

    /**
     * PERSONAL_DETAILS_METADATA is a perf optimization used to hold loading states of each entry in PERSONAL_DETAILS_LIST.
     * A lot of components are connected to the PERSONAL_DETAILS_LIST entity and do not care about the loading state.
     * Setting the loading state directly on the personal details entry caused a lot of unnecessary re-renders.
     */
    PERSONAL_DETAILS_METADATA: 'personalDetailsMetadata',

    /** Contains all the info for Tasks */
    TASK: 'task',

    /** Contains a list of all currencies available to the user - user can
     * select a currency based on the list */
    CURRENCY_LIST: 'currencyList',

    /** Indicates whether an update is available and ready to be installed. */
    UPDATE_AVAILABLE: 'updateAvailable',

    /** Indicates that a request to join a screen share with a GuidesPlus agent was received */
    SCREEN_SHARE_REQUEST: 'screenShareRequest',

    /** Saves the current country code which is displayed when the user types a phone number without
     *  an international code */
    COUNTRY_CODE: 'countryCode',

    /**  The 'country' field in this code represents the return country based on the user's IP address.
     * It is expected to provide a two-letter country code such as US for United States, and so on. */
    COUNTRY: 'country',

    /** Contains latitude and longitude of user's last known location */
    USER_LOCATION: 'userLocation',

    /** Contains metadata (partner, login, validation date) for all of the user's logins */
    LOGIN_LIST: 'loginList',

    /** Object containing contact method that's going to be added */
    PENDING_CONTACT_ACTION: 'pendingContactAction',

    /** Store the information of magic code */
    VALIDATE_ACTION_CODE: 'validateActionCode',

    /** A list of policies that a user can join */
    JOINABLE_POLICIES: 'joinablePolicies',

    /* Contains meta data for the call to the API to get the joinable policies */
    VALIDATE_USER_AND_GET_ACCESSIBLE_POLICIES: 'validateUserAndGetAccessiblePolicies',

    /** Information about the current session (authToken, accountID, email, loading, error) */
    SESSION: 'session',
    STASHED_SESSION: 'stashedSession',
    BETAS: 'betas',

    /** Whether the user is a member of a policy other than their personal */
    HAS_NON_PERSONAL_POLICY: 'hasNonPersonalPolicy',

    /** NVP keys */

    /** This NVP contains list of at most 5 recent attendees */
    NVP_RECENT_ATTENDEES: 'nvp_expensify_recentAttendees',

    /** This NVP contains information about whether the onboarding flow was completed or not */
    NVP_ONBOARDING: 'nvp_onboarding',

    /** This NVP contains data associated with HybridApp */
    NVP_TRY_NEW_DOT: 'nvp_tryNewDot',

    /** Contains the platforms for which the user muted the sounds */
    NVP_MUTED_PLATFORMS: 'nvp_mutedPlatforms',

    /** Contains the user preference for the LHN priority mode */
    NVP_PRIORITY_MODE: 'nvp_priorityMode',

    /** Contains the users's block expiration (if they have one) */
    NVP_BLOCKED_FROM_CONCIERGE: 'nvp_private_blockedFromConcierge',

    /** Whether the user is blocked from chat */
    NVP_BLOCKED_FROM_CHAT: 'nvp_private_blockedFromChat',

    /** A unique identifier that each user has that's used to send notifications */
    NVP_PRIVATE_PUSH_NOTIFICATION_ID: 'nvp_private_pushNotificationID',

    /** The NVP with the last payment method used per policy */
    NVP_LAST_PAYMENT_METHOD: 'nvp_private_lastPaymentMethod',

    /** Last date (yyyy-MM-dd HH:mm:ss) when the location permission prompt was shown. */
    NVP_LAST_LOCATION_PERMISSION_PROMPT: 'nvp_lastLocalPermissionPrompt',

    /** This NVP holds to most recent waypoints that a person has used when creating a distance expense */
    NVP_RECENT_WAYPOINTS: 'nvp_expensify_recentWaypoints',

    /** This NVP contains the choice that the user made on the engagement modal */
    NVP_INTRO_SELECTED: 'nvp_introSelected',

    /** This NVP contains the active policyID */
    NVP_ACTIVE_POLICY_ID: 'nvp_expensify_activePolicyID',

    /** This NVP contains the referral banners the user dismissed */
    NVP_DISMISSED_REFERRAL_BANNERS: 'nvp_dismissedReferralBanners',

    /** This NVP contains the training modals the user denied showing again */
    NVP_HAS_SEEN_TRACK_TRAINING: 'nvp_hasSeenTrackTraining',

    /** Indicates which locale should be used */
    NVP_PREFERRED_LOCALE: 'nvp_preferredLocale',

    /** Whether the user has tried focus mode yet */
    NVP_TRY_FOCUS_MODE: 'nvp_tryFocusMode',

    /** Whether the user has dismissed the hold educational interstitial */
    NVP_DISMISSED_HOLD_USE_EXPLANATION: 'nvp_dismissedHoldUseExplanation',

    /** Whether the user has seen HybridApp explanation modal */
    NVP_SEEN_NEW_USER_MODAL: 'nvp_seen_new_user_modal',

    /** Store the state of the subscription */
    NVP_PRIVATE_SUBSCRIPTION: 'nvp_private_subscription',

    /** Store the state of the private tax-exempt */
    NVP_PRIVATE_TAX_EXEMPT: 'nvp_private_taxExempt',

    /** Store the stripe id status */
    NVP_PRIVATE_STRIPE_CUSTOMER_ID: 'nvp_private_stripeCustomerID',

    /** Store the billing dispute status */
    NVP_PRIVATE_BILLING_DISPUTE_PENDING: 'nvp_private_billingDisputePending',

    /** Store the billing status */
    NVP_PRIVATE_BILLING_STATUS: 'nvp_private_billingStatus',

    /** Store preferred skin tone for emoji */
    PREFERRED_EMOJI_SKIN_TONE: 'nvp_expensify_preferredEmojiSkinTone',

    /** Store frequently used emojis for this user */
    FREQUENTLY_USED_EMOJIS: 'nvp_expensify_frequentlyUsedEmojis',

    /** The NVP with the last distance rate used per policy */
    NVP_LAST_SELECTED_DISTANCE_RATES: 'nvp_expensify_lastSelectedDistanceRates',

    /** The NVP with the last action taken (for the Quick Action Button) */
    NVP_QUICK_ACTION_GLOBAL_CREATE: 'nvp_quickActionGlobalCreate',

    /** The NVP containing all information necessary to connect with Spotnana */
    NVP_TRAVEL_SETTINGS: 'nvp_travelSettings',

    /** The start date (yyyy-MM-dd HH:mm:ss) of the workspace owner’s free trial period. */
    NVP_FIRST_DAY_FREE_TRIAL: 'nvp_private_firstDayFreeTrial',

    /** The end date (yyyy-MM-dd HH:mm:ss) of the workspace owner’s free trial period. */
    NVP_LAST_DAY_FREE_TRIAL: 'nvp_private_lastDayFreeTrial',

    /** ID associated with the payment card added by the user. */
    NVP_BILLING_FUND_ID: 'nvp_expensify_billingFundID',

    /** The amount owed by the workspace’s owner. */
    NVP_PRIVATE_AMOUNT_OWED: 'nvp_private_amountOwed',

    /** The end date (epoch timestamp) of the workspace owner’s grace period after the free trial ends. */
    NVP_PRIVATE_OWNER_BILLING_GRACE_PERIOD_END: 'nvp_private_billingGracePeriodEnd',

    /**  The NVP containing the target url to navigate to when deleting a transaction */
    NVP_DELETE_TRANSACTION_NAVIGATE_BACK_URL: 'nvp_deleteTransactionNavigateBackURL',

    /** A timestamp of when the last full reconnect should have been done */
    NVP_RECONNECT_APP_IF_FULL_RECONNECT_BEFORE: 'nvp_reconnectAppIfFullReconnectBefore',

    /** User's first policy creation date */
    NVP_PRIVATE_FIRST_POLICY_CREATED_DATE: 'nvp_private_firstPolicyCreatedDate',

    /** If the user should see the team 2025 subscription pricing */
    NVP_PRIVATE_MANUAL_TEAM_2025_PRICING: 'nvp_private_manualTeam2025Pricing',

    /** Plaid data (access tokens, bank accounts ...) */
    PLAID_DATA: 'plaidData',

    /** If we disabled Plaid because of too many attempts */
    IS_PLAID_DISABLED: 'isPlaidDisabled',

    /** Token needed to initialize Plaid link */
    PLAID_LINK_TOKEN: 'plaidLinkToken',

    /** Capture Plaid event  */
    PLAID_CURRENT_EVENT: 'plaidCurrentEvent',

    /** Token needed to initialize Onfido */
    ONFIDO_TOKEN: 'onfidoToken',
    ONFIDO_APPLICANT_ID: 'onfidoApplicantID',

    /** User's Expensify Wallet */
    USER_WALLET: 'userWallet',

    /** User's metadata that will be used to segmentation */
    USER_METADATA: 'userMetadata',

    /** Object containing Onfido SDK Token + applicantID */
    WALLET_ONFIDO: 'walletOnfido',

    /** Stores information about additional details form entry */
    WALLET_ADDITIONAL_DETAILS: 'walletAdditionalDetails',

    /** Object containing Wallet terms step state */
    WALLET_TERMS: 'walletTerms',

    /** The user's bank accounts */
    BANK_ACCOUNT_LIST: 'bankAccountList',

    /** The user's payment and P2P cards */
    FUND_LIST: 'fundList',

    /** The user's cash card and imported cards (including the Expensify Card) */
    CARD_LIST: 'cardList',

    /** Stores information about the user's saved statements */
    WALLET_STATEMENT: 'walletStatement',

    /** Stores information about the user's purchases */
    PURCHASE_LIST: 'purchaseList',

    /** Stores information about the active personal bank account being set up */
    PERSONAL_BANK_ACCOUNT: 'personalBankAccount',

    /** Stores information about the active reimbursement account being set up */
    REIMBURSEMENT_ACCOUNT: 'reimbursementAccount',

    /** Stores Workspace ID that will be tied to reimbursement account during setup */
    REIMBURSEMENT_ACCOUNT_WORKSPACE_ID: 'reimbursementAccountWorkspaceID',

    /** Set when we are loading payment methods */
    IS_LOADING_PAYMENT_METHODS: 'isLoadingPaymentMethods',

    /** Is report data loading? */
    IS_LOADING_REPORT_DATA: 'isLoadingReportData',

    /** Is report data loading? */
    IS_LOADING_APP: 'isLoadingApp',

    /** Is the app loaded? */
    HAS_LOADED_APP: 'hasLoadedApp',

    /** Is the test tools modal open? */
    IS_TEST_TOOLS_MODAL_OPEN: 'isTestToolsModalOpen',

    /** Is app in profiling mode */
    APP_PROFILING_IN_PROGRESS: 'isProfilingInProgress',

    /** Stores information about active wallet transfer amount, selectedAccountID, status, etc */
    WALLET_TRANSFER: 'walletTransfer',

    /** The policyID of the last workspace whose settings were accessed by the user */
    LAST_ACCESSED_WORKSPACE_POLICY_ID: 'lastAccessedWorkspacePolicyID',

    /** Whether we should show the compose input or not */
    SHOULD_SHOW_COMPOSE_INPUT: 'shouldShowComposeInput',

    /** Is app in beta version */
    IS_BETA: 'isBeta',

    /** Whether we're checking if the room is public or not */
    IS_CHECKING_PUBLIC_ROOM: 'isCheckingPublicRoom',

    /** A map of the user's security group IDs they belong to in specific domains */
    MY_DOMAIN_SECURITY_GROUPS: 'myDomainSecurityGroups',

    /** Report ID of the last report the user viewed as anonymous user */
    LAST_OPENED_PUBLIC_ROOM_ID: 'lastOpenedPublicRoomID',

    // The theme setting set by the user in preferences.
    // This can be either "light", "dark" or "system"
    PREFERRED_THEME: 'nvp_preferredTheme',

    // Information about the onyx updates IDs that were received from the server
    ONYX_UPDATES_FROM_SERVER: 'onyxUpdatesFromServer',

    // The last update ID that was applied to the client
    ONYX_UPDATES_LAST_UPDATE_ID_APPLIED_TO_CLIENT: 'OnyxUpdatesLastUpdateIDAppliedToClient',

    // The access token to be used with the Mapbox library
    MAPBOX_ACCESS_TOKEN: 'mapboxAccessToken',

    // Max area supported for HTML <canvas> element
    MAX_CANVAS_AREA: 'maxCanvasArea',

    // Max height supported for HTML <canvas> element
    MAX_CANVAS_HEIGHT: 'maxCanvasHeight',

    /** Onboarding Purpose selected by the user during Onboarding flow */
    ONBOARDING_PURPOSE_SELECTED: 'onboardingPurposeSelected',

    /** Onboarding customized choices to display to the user based on their profile when signing up */
    ONBOARDING_CUSTOM_CHOICES: 'onboardingCustomChoices',

    /** Onboarding error message to be displayed to the user */
    ONBOARDING_ERROR_MESSAGE: 'onboardingErrorMessage',

    /** Onboarding policyID selected by the user during Onboarding flow */
    ONBOARDING_POLICY_ID: 'onboardingPolicyID',

    /** Onboarding company size selected by the user during Onboarding flow */
    ONBOARDING_COMPANY_SIZE: 'onboardingCompanySize',

    /** Onboarding Purpose selected by the user during Onboarding flow */
    ONBOARDING_ADMINS_CHAT_REPORT_ID: 'onboardingAdminsChatReportID',

    // Stores onboarding last visited path
    ONBOARDING_LAST_VISITED_PATH: 'onboardingLastVisitedPath',

    // Object containing names/timestamps of dismissed product training elements (Modal, Tooltip, etc.)
    NVP_DISMISSED_PRODUCT_TRAINING: 'nvp_dismissedProductTraining',

    // Max width supported for HTML <canvas> element
    MAX_CANVAS_WIDTH: 'maxCanvasWidth',

    // Stores last visited path
    LAST_VISITED_PATH: 'lastVisitedPath',

    // Stores the recently used report fields
    RECENTLY_USED_REPORT_FIELDS: 'recentlyUsedReportFields',

    /** Indicates whether an forced upgrade is required */
    UPDATE_REQUIRED: 'updateRequired',

    /** Indicates whether an forced reset is required. Used in emergency situations where we must completely erase the Onyx data in the client because it is in a bad state. This will clear Onyx data without signing the user out. */
    RESET_REQUIRED: 'resetRequired',

    /** Stores the logs of the app for debugging purposes */
    LOGS: 'logs',

    /** Indicates whether we should store logs or not */
    SHOULD_STORE_LOGS: 'shouldStoreLogs',

    /** Indicates whether we should mask fragile user data while exporting onyx state or not */
    SHOULD_MASK_ONYX_STATE: 'shouldMaskOnyxState',

    /** Stores new group chat draft */
    NEW_GROUP_CHAT_DRAFT: 'newGroupChatDraft',

    // Paths of PDF file that has been cached during one session
    CACHED_PDF_PATHS: 'cachedPDFPaths',

    /** Stores iframe link to verify 3DS flow for subscription */
    VERIFY_3DS_SUBSCRIPTION: 'verify3dsSubscription',

    /** Holds the checks used while transferring the ownership of the workspace */
    POLICY_OWNERSHIP_CHANGE_CHECKS: 'policyOwnershipChangeChecks',

    // These statuses below are in separate keys on purpose - it allows us to have different behaviors of the banner based on the status

    /** Indicates whether ClearOutstandingBalance failed */
    SUBSCRIPTION_RETRY_BILLING_STATUS_FAILED: 'subscriptionRetryBillingStatusFailed',

    /** Indicates whether ClearOutstandingBalance was successful */
    SUBSCRIPTION_RETRY_BILLING_STATUS_SUCCESSFUL: 'subscriptionRetryBillingStatusSuccessful',

    /** Indicates whether ClearOutstandingBalance is pending */
    SUBSCRIPTION_RETRY_BILLING_STATUS_PENDING: 'subscriptionRetryBillingStatusPending',

    /** Stores info during review duplicates flow */
    REVIEW_DUPLICATES: 'reviewDuplicates',

    /** Stores the last export method for policy */
    LAST_EXPORT_METHOD: 'lastExportMethod',

    /** Stores the information about the state of adding a new company card */
    ADD_NEW_COMPANY_CARD: 'addNewCompanyCard',

    /** Stores the information about the state of assigning a company card */
    ASSIGN_CARD: 'assignCard',

    /** Stores the information if mobile selection mode is active */
    MOBILE_SELECTION_MODE: 'mobileSelectionMode',

    NVP_PRIVATE_CANCELLATION_DETAILS: 'nvp_private_cancellationDetails',

    /** Stores the information about currently edited advanced approval workflow */
    APPROVAL_WORKFLOW: 'approvalWorkflow',

    /** Stores the user search value for persistence across the screens */
    ROOM_MEMBERS_USER_SEARCH_PHRASE: 'roomMembersUserSearchPhrase',
    /** Stores information about recently uploaded spreadsheet file */
    IMPORTED_SPREADSHEET: 'importedSpreadsheet',

    /** Stores the route to open after changing app permission from settings */
    LAST_ROUTE: 'lastRoute',

    /** Stores the information if user loaded the Onyx state through Import feature  */
    IS_USING_IMPORTED_STATE: 'isUsingImportedState',

    /** Stores the information about the saved searches */
    SAVED_SEARCHES: 'nvp_savedSearches',

    /** Stores the information about the recent searches */
    RECENT_SEARCHES: 'nvp_recentSearches',

    /** Stores recently used currencies */
    RECENTLY_USED_CURRENCIES: 'nvp_recentlyUsedCurrencies',

    /** Company cards custom names */
    NVP_EXPENSIFY_COMPANY_CARDS_CUSTOM_NAMES: 'nvp_expensify_ccCustomNames',

    /** The user's Concierge reportID */
    CONCIERGE_REPORT_ID: 'conciergeReportID',

    /** The details of unknown user while sharing a file - we don't know if they exist */
    SHARE_UNKNOWN_USER_DETAILS: 'shareUnknownUserDetails',

    /** Temporary file to be shared from outside the app */
    SHARE_TEMP_FILE: 'shareTempFile',

    /** Corpay fields to be used in the bank account creation setup */
    CORPAY_FIELDS: 'corpayFields',

    /** The user's session that will be preserved when using imported state */
    PRESERVED_USER_SESSION: 'preservedUserSession',

    /** Corpay onboarding fields used in steps 3-5 in the global reimbursements */
    CORPAY_ONBOARDING_FIELDS: 'corpayOnboardingFields',

    /** Timestamp of when the last full reconnect was done on this client */
    LAST_FULL_RECONNECT_TIME: 'lastFullReconnectTime',

    /** Information about travel provisioning process */
    TRAVEL_PROVISIONING: 'travelProvisioning',

    /** Stores the information about the state of side panel */
    NVP_SIDE_PANEL: 'nvp_sidePanel',

    /** Information about loading states while talking with AI sales */
    TALK_TO_AI_SALES: 'talkToAISales',

    /** Stores draft information while user is scheduling the call. */
    SCHEDULE_CALL_DRAFT: 'scheduleCallDraft',

    /** Onyx updates that should be stored after sequential queue is flushed */
    QUEUE_FLUSHED_DATA: 'queueFlushedData',

    /** Set when we are loading bill when downgrade */
    IS_LOADING_BILL_WHEN_DOWNGRADE: 'isLoadingBillWhenDowngrade',

    /**
     * Determines whether billing is required when the user downgrades their plan.
     * If true, the "Pay & Downgrade" RHP will be displayed to guide the user
     * through the payment process before downgrading.
     */
    SHOULD_BILL_WHEN_DOWNGRADING: 'shouldBillWhenDowngrading',

    /** Billing receipt details */
    BILLING_RECEIPT_DETAILS: 'billingReceiptDetails',

    /** Set when user tries to connect VBBA but workspace currency is unsupported and is forced to change
     * This is later used to redirect user directly back to the VBBA flow */
    IS_FORCED_TO_CHANGE_CURRENCY: 'isForcedToChangeCurrency',

    /** Set this gets redirected from global reimbursements flow */
    IS_COMING_FROM_GLOBAL_REIMBURSEMENTS_FLOW: 'isComingFromGlobalReimbursementsFlow',

<<<<<<< HEAD
    /** Stores HybridApp specific state required to interoperate with OldDot */
    HYBRID_APP: 'hybridApp',

    /** Stores information for OpenUnreportedEpensesPage API call pagination */
=======
    /** Stores information for OpenUnreportedExpensesPage API call pagination */
>>>>>>> e3d48ad4
    HAS_MORE_UNREPORTED_TRANSACTIONS_RESULTS: 'hasMoreUnreportedTransactionsResults',

    /** Is unreported transactions loading */
    IS_LOADING_UNREPORTED_TRANSACTIONS: 'isLoadingUnreportedTransactions',

    /** Timestamp of the last login on iOS */
    NVP_LAST_ECASH_IOS_LOGIN: 'nvp_lastECashIOSLogin',
    NVP_LAST_IPHONE_LOGIN: 'nvp_lastiPhoneLogin',

    /** Timestamp of the last login on Android */
    NVP_LAST_ECASH_ANDROID_LOGIN: 'nvp_lastECashAndroidLogin',
    NVP_LAST_ANDROID_LOGIN: 'nvp_lastAndroidLogin',

    /** Collection Keys */
    COLLECTION: {
        DOWNLOAD: 'download_',
        POLICY: 'policy_',
        POLICY_DRAFTS: 'policyDrafts_',
        POLICY_JOIN_MEMBER: 'policyJoinMember_',
        POLICY_CATEGORIES: 'policyCategories_',
        POLICY_CATEGORIES_DRAFT: 'policyCategoriesDraft_',
        POLICY_RECENTLY_USED_CATEGORIES: 'policyRecentlyUsedCategories_',
        POLICY_TAGS: 'policyTags_',
        POLICY_RECENTLY_USED_TAGS: 'nvp_recentlyUsedTags_',
        POLICY_RECENTLY_USED_DESTINATIONS: 'nvp_recentlyUsedDestinations_',
        // Whether the policy's connection data was attempted to be fetched in
        // the current user session. As this state only exists client-side, it
        // should not be included as part of the policy object. The policy
        // object should mirror the data as it's stored in the database.
        POLICY_HAS_CONNECTIONS_DATA_BEEN_FETCHED: 'policyHasConnectionsDataBeenFetched_',
        OLD_POLICY_RECENTLY_USED_TAGS: 'policyRecentlyUsedTags_',
        POLICY_CONNECTION_SYNC_PROGRESS: 'policyConnectionSyncProgress_',
        WORKSPACE_INVITE_MEMBERS_DRAFT: 'workspaceInviteMembersDraft_',
        WORKSPACE_INVITE_MESSAGE_DRAFT: 'workspaceInviteMessageDraft_',
        WORKSPACE_INVITE_ROLE_DRAFT: 'workspaceInviteRoleDraft_',
        REPORT: 'report_',
        REPORT_NAME_VALUE_PAIRS: 'reportNameValuePairs_',
        REPORT_DRAFT: 'reportDraft_',
        // REPORT_METADATA is a perf optimization used to hold loading states (isLoadingInitialReportActions, isLoadingOlderReportActions, isLoadingNewerReportActions).
        // A lot of components are connected to the Report entity and do not care about the actions. Setting the loading state
        // directly on the report caused a lot of unnecessary re-renders
        REPORT_METADATA: 'reportMetadata_',
        REPORT_ACTIONS: 'reportActions_',
        REPORT_ACTIONS_DRAFTS: 'reportActionsDrafts_',
        REPORT_ACTIONS_PAGES: 'reportActionsPages_',
        REPORT_ACTIONS_REACTIONS: 'reportActionsReactions_',
        REPORT_DRAFT_COMMENT: 'reportDraftComment_',
        REPORT_IS_COMPOSER_FULL_SIZE: 'reportIsComposerFullSize_',
        REPORT_USER_IS_TYPING: 'reportUserIsTyping_',
        REPORT_USER_IS_LEAVING_ROOM: 'reportUserIsLeavingRoom_',
        REPORT_VIOLATIONS: 'reportViolations_',
        SECURITY_GROUP: 'securityGroup_',
        TRANSACTION: 'transactions_',
        TRANSACTION_VIOLATIONS: 'transactionViolations_',
        TRANSACTION_DRAFT: 'transactionsDraft_',
        SKIP_CONFIRMATION: 'skipConfirmation_',
        TRANSACTION_BACKUP: 'transactionsBackup_',
        SPLIT_TRANSACTION_DRAFT: 'splitTransactionDraft_',
        PRIVATE_NOTES_DRAFT: 'privateNotesDraft_',
        NEXT_STEP: 'reportNextStep_',

        // Manual expense tab selector
        SELECTED_TAB: 'selectedTab_',

        /** This is deprecated, but needed for a migration, so we still need to include it here so that it will be initialized in Onyx.init */
        DEPRECATED_POLICY_MEMBER_LIST: 'policyMemberList_',

        // Search Page related
        SNAPSHOT: 'snapshot_',

        // Shared NVPs
        /** Collection of objects where each object represents the owner of the workspace that is past due billing AND the user is a member of. */
        SHARED_NVP_PRIVATE_USER_BILLING_GRACE_PERIOD_END: 'sharedNVP_private_billingGracePeriodEnd_',

        /** The collection of card feeds */
        SHARED_NVP_PRIVATE_DOMAIN_MEMBER: 'sharedNVP_private_domain_member_',

        /**
         * Stores the card list for a given fundID and feed in the format: cards_<fundID>_<bankName>
         * So for example: cards_12345_Expensify Card
         */
        WORKSPACE_CARDS_LIST: 'cards_',

        /** Expensify cards settings */
        PRIVATE_EXPENSIFY_CARD_SETTINGS: 'private_expensifyCardSettings_',

        /** Expensify cards bank account for a given workspace */
        EXPENSIFY_CARD_BANK_ACCOUNT_METADATA: 'expensifyCardBankAccountMetadata_',

        /** Expensify cards manual billing setting */
        PRIVATE_EXPENSIFY_CARD_MANUAL_BILLING: 'private_expensifyCardManualBilling_',

        /** Stores which connection is set up to use Continuous Reconciliation */
        EXPENSIFY_CARD_CONTINUOUS_RECONCILIATION_CONNECTION: 'expensifyCard_continuousReconciliationConnection_',

        /** The value that indicates whether Continuous Reconciliation should be used on the domain */
        EXPENSIFY_CARD_USE_CONTINUOUS_RECONCILIATION: 'expensifyCard_useContinuousReconciliation_',

        /** Currently displaying feed */
        LAST_SELECTED_FEED: 'lastSelectedFeed_',

        /** Currently displaying Expensify Card feed */
        LAST_SELECTED_EXPENSIFY_CARD_FEED: 'lastSelectedExpensifyCardFeed_',

        /**  Whether the bank account chosen for Expensify Card in on verification waitlist */
        NVP_EXPENSIFY_ON_CARD_WAITLIST: 'nvp_expensify_onCardWaitlist_',

        NVP_EXPENSIFY_REPORT_PDF_FILENAME: 'nvp_expensify_report_PDFFilename_',

        /** Stores the information about the state of issuing a new card */
        ISSUE_NEW_EXPENSIFY_CARD: 'issueNewExpensifyCard_',
    },

    /** List of Form ids */
    FORMS: {
        ADD_PAYMENT_CARD_FORM: 'addPaymentCardForm',
        ADD_PAYMENT_CARD_FORM_DRAFT: 'addPaymentCardFormDraft',
        WORKSPACE_SETTINGS_FORM: 'workspaceSettingsForm',
        WORKSPACE_CATEGORY_FORM: 'workspaceCategoryForm',
        WORKSPACE_CONFIRMATION_FORM: 'workspaceConfirmationForm',
        WORKSPACE_CONFIRMATION_FORM_DRAFT: 'workspaceConfirmationFormDraft',
        WORKSPACE_CATEGORY_FORM_DRAFT: 'workspaceCategoryFormDraft',
        WORKSPACE_CATEGORY_DESCRIPTION_HINT_FORM: 'workspaceCategoryDescriptionHintForm',
        WORKSPACE_CATEGORY_DESCRIPTION_HINT_FORM_DRAFT: 'workspaceCategoryDescriptionHintFormDraft',
        WORKSPACE_CATEGORY_FLAG_AMOUNTS_OVER_FORM: 'workspaceCategoryFlagAmountsOverForm',
        WORKSPACE_CATEGORY_FLAG_AMOUNTS_OVER_FORM_DRAFT: 'workspaceCategoryFlagAmountsOverFormDraft',
        WORKSPACE_TAG_FORM: 'workspaceTagForm',
        WORKSPACE_TAG_FORM_DRAFT: 'workspaceTagFormDraft',
        WORKSPACE_SETTINGS_FORM_DRAFT: 'workspaceSettingsFormDraft',
        WORKSPACE_DESCRIPTION_FORM: 'workspaceDescriptionForm',
        WORKSPACE_MEMBER_CUSTOM_FIELD_FORM: 'WorkspaceMemberCustomFieldForm',
        WORKSPACE_MEMBER_CUSTOM_FIELD_FORM_DRAFT: 'WorkspaceMemberCustomFieldFormDraft',
        WORKSPACE_DESCRIPTION_FORM_DRAFT: 'workspaceDescriptionFormDraft',
        WORKSPACE_TAX_CUSTOM_NAME: 'workspaceTaxCustomName',
        WORKSPACE_TAX_CUSTOM_NAME_DRAFT: 'workspaceTaxCustomNameDraft',
        WORKSPACE_COMPANY_CARD_FEED_NAME: 'workspaceCompanyCardFeedName',
        WORKSPACE_COMPANY_CARD_FEED_NAME_DRAFT: 'workspaceCompanyCardFeedNameDraft',
        EDIT_WORKSPACE_COMPANY_CARD_NAME_FORM: 'editCompanyCardName',
        EDIT_WORKSPACE_COMPANY_CARD_NAME_DRAFT_FORM: 'editCompanyCardNameDraft',
        WORKSPACE_REPORT_FIELDS_FORM: 'workspaceReportFieldForm',
        WORKSPACE_REPORT_FIELDS_FORM_DRAFT: 'workspaceReportFieldFormDraft',
        POLICY_CREATE_DISTANCE_RATE_FORM: 'policyCreateDistanceRateForm',
        POLICY_CREATE_DISTANCE_RATE_FORM_DRAFT: 'policyCreateDistanceRateFormDraft',
        POLICY_DISTANCE_RATE_EDIT_FORM: 'policyDistanceRateEditForm',
        POLICY_DISTANCE_RATE_TAX_RECLAIMABLE_ON_EDIT_FORM: 'policyDistanceRateTaxReclaimableOnEditForm',
        POLICY_DISTANCE_RATE_TAX_RECLAIMABLE_ON_EDIT_FORM_DRAFT: 'policyDistanceRateTaxReclaimableOnEditFormDraft',
        POLICY_DISTANCE_RATE_EDIT_FORM_DRAFT: 'policyDistanceRateEditFormDraft',
        CLOSE_ACCOUNT_FORM: 'closeAccount',
        CLOSE_ACCOUNT_FORM_DRAFT: 'closeAccountDraft',
        PROFILE_SETTINGS_FORM: 'profileSettingsForm',
        PROFILE_SETTINGS_FORM_DRAFT: 'profileSettingsFormDraft',
        DISPLAY_NAME_FORM: 'displayNameForm',
        DISPLAY_NAME_FORM_DRAFT: 'displayNameFormDraft',
        ONBOARDING_PERSONAL_DETAILS_FORM: 'onboardingPersonalDetailsForm',
        ONBOARDING_PERSONAL_DETAILS_FORM_DRAFT: 'onboardingPersonalDetailsFormDraft',
        ROOM_NAME_FORM: 'roomNameForm',
        ROOM_NAME_FORM_DRAFT: 'roomNameFormDraft',
        REPORT_DESCRIPTION_FORM: 'reportDescriptionForm',
        REPORT_DESCRIPTION_FORM_DRAFT: 'reportDescriptionFormDraft',
        LEGAL_NAME_FORM: 'legalNameForm',
        LEGAL_NAME_FORM_DRAFT: 'legalNameFormDraft',
        WORKSPACE_INVITE_MESSAGE_FORM: 'workspaceInviteMessageForm',
        WORKSPACE_INVITE_MESSAGE_FORM_DRAFT: 'workspaceInviteMessageFormDraft',
        DATE_OF_BIRTH_FORM: 'dateOfBirthForm',
        DATE_OF_BIRTH_FORM_DRAFT: 'dateOfBirthFormDraft',
        HOME_ADDRESS_FORM: 'homeAddressForm',
        HOME_ADDRESS_FORM_DRAFT: 'homeAddressFormDraft',
        PERSONAL_DETAILS_FORM: 'personalDetailsForm',
        PERSONAL_DETAILS_FORM_DRAFT: 'personalDetailsFormDraft',
        INTERNATIONAL_BANK_ACCOUNT_FORM: 'internationalBankAccountForm',
        INTERNATIONAL_BANK_ACCOUNT_FORM_DRAFT: 'internationalBankAccountFormDraft',
        NEW_ROOM_FORM: 'newRoomForm',
        NEW_ROOM_FORM_DRAFT: 'newRoomFormDraft',
        ROOM_SETTINGS_FORM: 'roomSettingsForm',
        ROOM_SETTINGS_FORM_DRAFT: 'roomSettingsFormDraft',
        NEW_TASK_FORM: 'newTaskForm',
        NEW_TASK_FORM_DRAFT: 'newTaskFormDraft',
        EDIT_TASK_FORM: 'editTaskForm',
        EDIT_TASK_FORM_DRAFT: 'editTaskFormDraft',
        MONEY_REQUEST_DESCRIPTION_FORM: 'moneyRequestDescriptionForm',
        MONEY_REQUEST_DESCRIPTION_FORM_DRAFT: 'moneyRequestDescriptionFormDraft',
        MONEY_REQUEST_MERCHANT_FORM: 'moneyRequestMerchantForm',
        MONEY_REQUEST_MERCHANT_FORM_DRAFT: 'moneyRequestMerchantFormDraft',
        MONEY_REQUEST_AMOUNT_FORM: 'moneyRequestAmountForm',
        MONEY_REQUEST_AMOUNT_FORM_DRAFT: 'moneyRequestAmountFormDraft',
        MONEY_REQUEST_DATE_FORM: 'moneyRequestCreatedForm',
        MONEY_REQUEST_DATE_FORM_DRAFT: 'moneyRequestCreatedFormDraft',
        MONEY_REQUEST_HOLD_FORM: 'moneyHoldReasonForm',
        MONEY_REQUEST_HOLD_FORM_DRAFT: 'moneyHoldReasonFormDraft',
        MONEY_REQUEST_COMPANY_INFO_FORM: 'moneyRequestCompanyInfoForm',
        MONEY_REQUEST_COMPANY_INFO_FORM_DRAFT: 'moneyRequestCompanyInfoFormDraft',
        MONEY_REQUEST_TIME_FORM: 'moneyRequestTimeForm',
        MONEY_REQUEST_TIME_FORM_DRAFT: 'moneyRequestTimeFormDraft',
        MONEY_REQUEST_SUBRATE_FORM: 'moneyRequestSubrateForm',
        MONEY_REQUEST_SUBRATE_FORM_DRAFT: 'moneyRequestSubrateFormDraft',
        NEW_CONTACT_METHOD_FORM: 'newContactMethodForm',
        NEW_CONTACT_METHOD_FORM_DRAFT: 'newContactMethodFormDraft',
        WAYPOINT_FORM: 'waypointForm',
        WAYPOINT_FORM_DRAFT: 'waypointFormDraft',
        SETTINGS_STATUS_SET_FORM: 'settingsStatusSetForm',
        SETTINGS_STATUS_SET_FORM_DRAFT: 'settingsStatusSetFormDraft',
        SETTINGS_STATUS_SET_CLEAR_AFTER_FORM: 'settingsStatusSetClearAfterForm',
        SETTINGS_STATUS_SET_CLEAR_AFTER_FORM_DRAFT: 'settingsStatusSetClearAfterFormDraft',
        SETTINGS_STATUS_CLEAR_DATE_FORM: 'settingsStatusClearDateForm',
        SETTINGS_STATUS_CLEAR_DATE_FORM_DRAFT: 'settingsStatusClearDateFormDraft',
        CHANGE_BILLING_CURRENCY_FORM: 'billingCurrencyForm',
        CHANGE_BILLING_CURRENCY_FORM_DRAFT: 'billingCurrencyFormDraft',
        PRIVATE_NOTES_FORM: 'privateNotesForm',
        PRIVATE_NOTES_FORM_DRAFT: 'privateNotesFormDraft',
        I_KNOW_A_TEACHER_FORM: 'iKnowTeacherForm',
        I_KNOW_A_TEACHER_FORM_DRAFT: 'iKnowTeacherFormDraft',
        INTRO_SCHOOL_PRINCIPAL_FORM: 'introSchoolPrincipalForm',
        INTRO_SCHOOL_PRINCIPAL_FORM_DRAFT: 'introSchoolPrincipalFormDraft',
        REPORT_PHYSICAL_CARD_FORM: 'requestPhysicalCardForm',
        REPORT_PHYSICAL_CARD_FORM_DRAFT: 'requestPhysicalCardFormDraft',
        REPORT_VIRTUAL_CARD_FRAUD: 'reportVirtualCardFraudForm',
        REPORT_VIRTUAL_CARD_FRAUD_DRAFT: 'reportVirtualCardFraudFormDraft',
        REPORT_FIELDS_EDIT_FORM: 'reportFieldsEditForm',
        REPORT_FIELDS_EDIT_FORM_DRAFT: 'reportFieldsEditFormDraft',
        REIMBURSEMENT_ACCOUNT_FORM: 'reimbursementAccount',
        REIMBURSEMENT_ACCOUNT_FORM_DRAFT: 'reimbursementAccountDraft',
        PERSONAL_BANK_ACCOUNT_FORM: 'personalBankAccount',
        PERSONAL_BANK_ACCOUNT_FORM_DRAFT: 'personalBankAccountDraft',
        DISABLE_AUTO_RENEW_SURVEY_FORM: 'disableAutoRenewSurveyForm',
        DISABLE_AUTO_RENEW_SURVEY_FORM_DRAFT: 'disableAutoRenewSurveyFormDraft',
        REQUEST_EARLY_CANCELLATION_FORM: 'requestEarlyCancellationForm',
        REQUEST_EARLY_CANCELLATION_FORM_DRAFT: 'requestEarlyCancellationFormDraft',
        EXIT_SURVEY_REASON_FORM: 'exitSurveyReasonForm',
        EXIT_SURVEY_REASON_FORM_DRAFT: 'exitSurveyReasonFormDraft',
        EXIT_SURVEY_RESPONSE_FORM: 'exitSurveyResponseForm',
        EXIT_SURVEY_RESPONSE_FORM_DRAFT: 'exitSurveyResponseFormDraft',
        WALLET_ADDITIONAL_DETAILS: 'walletAdditionalDetails',
        WALLET_ADDITIONAL_DETAILS_DRAFT: 'walletAdditionalDetailsDraft',
        POLICY_TAG_NAME_FORM: 'policyTagNameForm',
        POLICY_TAG_NAME_FORM_DRAFT: 'policyTagNameFormDraft',
        WORKSPACE_NEW_TAX_FORM: 'workspaceNewTaxForm',
        WORKSPACE_NEW_TAX_FORM_DRAFT: 'workspaceNewTaxFormDraft',
        WORKSPACE_TAX_NAME_FORM: 'workspaceTaxNameForm',
        WORKSPACE_TAX_CODE_FORM: 'workspaceTaxCodeForm',
        WORKSPACE_TAX_CODE_FORM_DRAFT: 'workspaceTaxCodeFormDraft',
        WORKSPACE_TAX_NAME_FORM_DRAFT: 'workspaceTaxNameFormDraft',
        WORKSPACE_TAX_VALUE_FORM: 'workspaceTaxValueForm',
        WORKSPACE_TAX_VALUE_FORM_DRAFT: 'workspaceTaxValueFormDraft',
        WORKSPACE_INVOICES_COMPANY_NAME_FORM: 'workspaceInvoicesCompanyNameForm',
        WORKSPACE_INVOICES_COMPANY_NAME_FORM_DRAFT: 'workspaceInvoicesCompanyNameFormDraft',
        WORKSPACE_INVOICES_COMPANY_WEBSITE_FORM: 'workspaceInvoicesCompanyWebsiteForm',
        WORKSPACE_INVOICES_COMPANY_WEBSITE_FORM_DRAFT: 'workspaceInvoicesCompanyWebsiteFormDraft',
        NEW_CHAT_NAME_FORM: 'newChatNameForm',
        NEW_CHAT_NAME_FORM_DRAFT: 'newChatNameFormDraft',
        SUBSCRIPTION_SIZE_FORM: 'subscriptionSizeForm',
        SUBSCRIPTION_SIZE_FORM_DRAFT: 'subscriptionSizeFormDraft',
        ISSUE_NEW_EXPENSIFY_CARD_FORM: 'issueNewExpensifyCard',
        ISSUE_NEW_EXPENSIFY_CARD_FORM_DRAFT: 'issueNewExpensifyCardDraft',
        ADD_NEW_CARD_FEED_FORM: 'addNewCardFeed',
        ADD_NEW_CARD_FEED_FORM_DRAFT: 'addNewCardFeedDraft',
        ASSIGN_CARD_FORM: 'assignCard',
        ASSIGN_CARD_FORM_DRAFT: 'assignCardDraft',
        EDIT_EXPENSIFY_CARD_NAME_FORM: 'editExpensifyCardName',
        EDIT_EXPENSIFY_CARD_NAME_DRAFT_FORM: 'editExpensifyCardNameDraft',
        EDIT_EXPENSIFY_CARD_LIMIT_FORM: 'editExpensifyCardLimit',
        EDIT_EXPENSIFY_CARD_LIMIT_DRAFT_FORM: 'editExpensifyCardLimitDraft',
        SAGE_INTACCT_CREDENTIALS_FORM: 'sageIntacctCredentialsForm',
        SAGE_INTACCT_CREDENTIALS_FORM_DRAFT: 'sageIntacctCredentialsFormDraft',
        NETSUITE_CUSTOM_FIELD_FORM: 'netSuiteCustomFieldForm',
        NETSUITE_CUSTOM_FIELD_FORM_DRAFT: 'netSuiteCustomFieldFormDraft',
        NETSUITE_CUSTOM_SEGMENT_ADD_FORM: 'netSuiteCustomSegmentAddForm',
        NETSUITE_CUSTOM_SEGMENT_ADD_FORM_DRAFT: 'netSuiteCustomSegmentAddFormDraft',
        NETSUITE_CUSTOM_LIST_ADD_FORM: 'netSuiteCustomListAddForm',
        NETSUITE_CUSTOM_LIST_ADD_FORM_DRAFT: 'netSuiteCustomListAddFormDraft',
        NETSUITE_TOKEN_INPUT_FORM: 'netsuiteTokenInputForm',
        NETSUITE_TOKEN_INPUT_FORM_DRAFT: 'netsuiteTokenInputFormDraft',
        NETSUITE_CUSTOM_FORM_ID_FORM: 'netsuiteCustomFormIDForm',
        NETSUITE_CUSTOM_FORM_ID_FORM_DRAFT: 'netsuiteCustomFormIDFormDraft',
        SAGE_INTACCT_DIMENSION_TYPE_FORM: 'sageIntacctDimensionTypeForm',
        SAGE_INTACCT_DIMENSION_TYPE_FORM_DRAFT: 'sageIntacctDimensionTypeFormDraft',
        SEARCH_ADVANCED_FILTERS_FORM: 'searchAdvancedFiltersForm',
        SEARCH_ADVANCED_FILTERS_FORM_DRAFT: 'searchAdvancedFiltersFormDraft',
        SEARCH_SAVED_SEARCH_RENAME_FORM: 'searchSavedSearchRenameForm',
        SEARCH_SAVED_SEARCH_RENAME_FORM_DRAFT: 'searchSavedSearchRenameFormDraft',
        TEXT_PICKER_MODAL_FORM: 'textPickerModalForm',
        TEXT_PICKER_MODAL_FORM_DRAFT: 'textPickerModalFormDraft',
        RULES_CUSTOM_NAME_MODAL_FORM: 'rulesCustomNameModalForm',
        RULES_CUSTOM_NAME_MODAL_FORM_DRAFT: 'rulesCustomNameModalFormDraft',
        RULES_AUTO_APPROVE_REPORTS_UNDER_MODAL_FORM: 'rulesAutoApproveReportsUnderModalForm',
        RULES_AUTO_APPROVE_REPORTS_UNDER_MODAL_FORM_DRAFT: 'rulesAutoApproveReportsUnderModalFormDraft',
        RULES_RANDOM_REPORT_AUDIT_MODAL_FORM: 'rulesRandomReportAuditModalForm',
        RULES_RANDOM_REPORT_AUDIT_MODAL_FORM_DRAFT: 'rulesRandomReportAuditModalFormDraft',
        RULES_AUTO_PAY_REPORTS_UNDER_MODAL_FORM: 'rulesAutoPayReportsUnderModalForm',
        RULES_AUTO_PAY_REPORTS_UNDER_MODAL_FORM_DRAFT: 'rulesAutoPayReportsUnderModalFormDraft',
        RULES_REQUIRED_RECEIPT_AMOUNT_FORM: 'rulesRequiredReceiptAmountForm',
        RULES_REQUIRED_RECEIPT_AMOUNT_FORM_DRAFT: 'rulesRequiredReceiptAmountFormDraft',
        RULES_MAX_EXPENSE_AMOUNT_FORM: 'rulesMaxExpenseAmountForm',
        RULES_MAX_EXPENSE_AMOUNT_FORM_DRAFT: 'rulesMaxExpenseAmountFormDraft',
        RULES_MAX_EXPENSE_AGE_FORM: 'rulesMaxExpenseAgeForm',
        RULES_MAX_EXPENSE_AGE_FORM_DRAFT: 'rulesMaxExpenseAgeFormDraft',
        RULES_CUSTOM_FORM: 'rulesCustomForm',
        RULES_CUSTOM_FORM_DRAFT: 'rulesCustomFormDraft',
        DEBUG_DETAILS_FORM: 'debugDetailsForm',
        DEBUG_DETAILS_FORM_DRAFT: 'debugDetailsFormDraft',
        ONBOARDING_WORK_EMAIL_FORM: 'onboardingWorkEmailForm',
        ONBOARDING_WORK_EMAIL_FORM_DRAFT: 'onboardingWorkEmailFormDraft',
        MERGE_ACCOUNT_DETAILS_FORM: 'mergeAccountDetailsForm',
        MERGE_ACCOUNT_DETAILS_FORM_DRAFT: 'mergeAccountDetailsFormDraft',
        WORKSPACE_PER_DIEM_FORM: 'workspacePerDiemForm',
        WORKSPACE_PER_DIEM_FORM_DRAFT: 'workspacePerDiemFormDraft',
    },
    DERIVED: {
        REPORT_ATTRIBUTES: 'reportAttributes',
    },
} as const;

type AllOnyxKeys = DeepValueOf<typeof ONYXKEYS>;

type OnyxFormValuesMapping = {
    [ONYXKEYS.FORMS.ADD_PAYMENT_CARD_FORM]: FormTypes.AddPaymentCardForm;
    [ONYXKEYS.FORMS.WORKSPACE_SETTINGS_FORM]: FormTypes.WorkspaceSettingsForm;
    [ONYXKEYS.FORMS.WORKSPACE_CATEGORY_FORM]: FormTypes.WorkspaceCategoryForm;
    [ONYXKEYS.FORMS.WORKSPACE_CONFIRMATION_FORM]: FormTypes.WorkspaceConfirmationForm;
    [ONYXKEYS.FORMS.WORKSPACE_TAG_FORM]: FormTypes.WorkspaceTagForm;
    [ONYXKEYS.FORMS.WORKSPACE_TAX_CUSTOM_NAME]: FormTypes.WorkspaceTaxCustomName;
    [ONYXKEYS.FORMS.WORKSPACE_COMPANY_CARD_FEED_NAME]: FormTypes.WorkspaceCompanyCardFeedName;
    [ONYXKEYS.FORMS.EDIT_WORKSPACE_COMPANY_CARD_NAME_FORM]: FormTypes.WorkspaceCompanyCardEditName;
    [ONYXKEYS.FORMS.WORKSPACE_REPORT_FIELDS_FORM]: FormTypes.WorkspaceReportFieldForm;
    [ONYXKEYS.FORMS.WORKSPACE_CATEGORY_DESCRIPTION_HINT_FORM]: FormTypes.WorkspaceCategoryDescriptionHintForm;
    [ONYXKEYS.FORMS.WORKSPACE_CATEGORY_FLAG_AMOUNTS_OVER_FORM]: FormTypes.WorkspaceCategoryFlagAmountsOverForm;
    [ONYXKEYS.FORMS.CLOSE_ACCOUNT_FORM]: FormTypes.CloseAccountForm;
    [ONYXKEYS.FORMS.PROFILE_SETTINGS_FORM]: FormTypes.ProfileSettingsForm;
    [ONYXKEYS.FORMS.DISPLAY_NAME_FORM]: FormTypes.DisplayNameForm;
    [ONYXKEYS.FORMS.ONBOARDING_PERSONAL_DETAILS_FORM]: FormTypes.DisplayNameForm;
    [ONYXKEYS.FORMS.ROOM_NAME_FORM]: FormTypes.RoomNameForm;
    [ONYXKEYS.FORMS.REPORT_DESCRIPTION_FORM]: FormTypes.ReportDescriptionForm;
    [ONYXKEYS.FORMS.LEGAL_NAME_FORM]: FormTypes.LegalNameForm;
    [ONYXKEYS.FORMS.WORKSPACE_INVITE_MESSAGE_FORM]: FormTypes.WorkspaceInviteMessageForm;
    [ONYXKEYS.FORMS.DATE_OF_BIRTH_FORM]: FormTypes.DateOfBirthForm;
    [ONYXKEYS.FORMS.HOME_ADDRESS_FORM]: FormTypes.HomeAddressForm;
    [ONYXKEYS.FORMS.PERSONAL_DETAILS_FORM]: FormTypes.PersonalDetailsForm;
    [ONYXKEYS.FORMS.NEW_ROOM_FORM]: FormTypes.NewRoomForm;
    [ONYXKEYS.FORMS.ROOM_SETTINGS_FORM]: FormTypes.RoomSettingsForm;
    [ONYXKEYS.FORMS.NEW_TASK_FORM]: FormTypes.NewTaskForm;
    [ONYXKEYS.FORMS.EDIT_TASK_FORM]: FormTypes.EditTaskForm;
    [ONYXKEYS.FORMS.DISABLE_AUTO_RENEW_SURVEY_FORM]: FormTypes.FeedbackSurveyForm;
    [ONYXKEYS.FORMS.REQUEST_EARLY_CANCELLATION_FORM]: FormTypes.FeedbackSurveyForm;
    [ONYXKEYS.FORMS.EXIT_SURVEY_REASON_FORM]: FormTypes.ExitSurveyReasonForm;
    [ONYXKEYS.FORMS.EXIT_SURVEY_RESPONSE_FORM]: FormTypes.ExitSurveyResponseForm;
    [ONYXKEYS.FORMS.MONEY_REQUEST_DESCRIPTION_FORM]: FormTypes.MoneyRequestDescriptionForm;
    [ONYXKEYS.FORMS.MONEY_REQUEST_MERCHANT_FORM]: FormTypes.MoneyRequestMerchantForm;
    [ONYXKEYS.FORMS.MONEY_REQUEST_AMOUNT_FORM]: FormTypes.MoneyRequestAmountForm;
    [ONYXKEYS.FORMS.MONEY_REQUEST_DATE_FORM]: FormTypes.MoneyRequestDateForm;
    [ONYXKEYS.FORMS.MONEY_REQUEST_TIME_FORM]: FormTypes.MoneyRequestTimeForm;
    [ONYXKEYS.FORMS.MONEY_REQUEST_SUBRATE_FORM]: FormTypes.MoneyRequestSubrateForm;
    [ONYXKEYS.FORMS.MONEY_REQUEST_HOLD_FORM]: FormTypes.MoneyRequestHoldReasonForm;
    [ONYXKEYS.FORMS.MONEY_REQUEST_COMPANY_INFO_FORM]: FormTypes.MoneyRequestCompanyInfoForm;
    [ONYXKEYS.FORMS.NEW_CONTACT_METHOD_FORM]: FormTypes.NewContactMethodForm;
    [ONYXKEYS.FORMS.WAYPOINT_FORM]: FormTypes.WaypointForm;
    [ONYXKEYS.FORMS.SETTINGS_STATUS_SET_FORM]: FormTypes.SettingsStatusSetForm;
    [ONYXKEYS.FORMS.SETTINGS_STATUS_CLEAR_DATE_FORM]: FormTypes.SettingsStatusClearDateForm;
    [ONYXKEYS.FORMS.CHANGE_BILLING_CURRENCY_FORM]: FormTypes.ChangeBillingCurrencyForm;
    [ONYXKEYS.FORMS.SETTINGS_STATUS_SET_CLEAR_AFTER_FORM]: FormTypes.SettingsStatusSetClearAfterForm;
    [ONYXKEYS.FORMS.PRIVATE_NOTES_FORM]: FormTypes.PrivateNotesForm;
    [ONYXKEYS.FORMS.I_KNOW_A_TEACHER_FORM]: FormTypes.IKnowTeacherForm;
    [ONYXKEYS.FORMS.INTRO_SCHOOL_PRINCIPAL_FORM]: FormTypes.IntroSchoolPrincipalForm;
    [ONYXKEYS.FORMS.REPORT_VIRTUAL_CARD_FRAUD]: FormTypes.ReportVirtualCardFraudForm;
    [ONYXKEYS.FORMS.REPORT_PHYSICAL_CARD_FORM]: FormTypes.ReportPhysicalCardForm;
    [ONYXKEYS.FORMS.REPORT_FIELDS_EDIT_FORM]: FormTypes.ReportFieldsEditForm;
    [ONYXKEYS.FORMS.REIMBURSEMENT_ACCOUNT_FORM]: FormTypes.ReimbursementAccountForm;
    [ONYXKEYS.FORMS.PERSONAL_BANK_ACCOUNT_FORM]: FormTypes.PersonalBankAccountForm;
    [ONYXKEYS.FORMS.WORKSPACE_DESCRIPTION_FORM]: FormTypes.WorkspaceDescriptionForm;
    [ONYXKEYS.FORMS.WORKSPACE_MEMBER_CUSTOM_FIELD_FORM]: FormTypes.WorkspaceMemberCustomFieldsForm;
    [ONYXKEYS.FORMS.WALLET_ADDITIONAL_DETAILS]: FormTypes.AdditionalDetailStepForm;
    [ONYXKEYS.FORMS.POLICY_TAG_NAME_FORM]: FormTypes.PolicyTagNameForm;
    [ONYXKEYS.FORMS.WORKSPACE_NEW_TAX_FORM]: FormTypes.WorkspaceNewTaxForm;
    [ONYXKEYS.FORMS.POLICY_CREATE_DISTANCE_RATE_FORM]: FormTypes.PolicyCreateDistanceRateForm;
    [ONYXKEYS.FORMS.POLICY_DISTANCE_RATE_EDIT_FORM]: FormTypes.PolicyDistanceRateEditForm;
    [ONYXKEYS.FORMS.POLICY_DISTANCE_RATE_TAX_RECLAIMABLE_ON_EDIT_FORM]: FormTypes.PolicyDistanceRateTaxReclaimableOnEditForm;
    [ONYXKEYS.FORMS.WORKSPACE_TAX_NAME_FORM]: FormTypes.WorkspaceTaxNameForm;
    [ONYXKEYS.FORMS.WORKSPACE_TAX_CODE_FORM]: FormTypes.WorkspaceTaxCodeForm;
    [ONYXKEYS.FORMS.WORKSPACE_TAX_VALUE_FORM]: FormTypes.WorkspaceTaxValueForm;
    [ONYXKEYS.FORMS.WORKSPACE_INVOICES_COMPANY_NAME_FORM]: FormTypes.WorkspaceInvoicesCompanyNameForm;
    [ONYXKEYS.FORMS.WORKSPACE_INVOICES_COMPANY_WEBSITE_FORM]: FormTypes.WorkspaceInvoicesCompanyWebsiteForm;
    [ONYXKEYS.FORMS.NEW_CHAT_NAME_FORM]: FormTypes.NewChatNameForm;
    [ONYXKEYS.FORMS.SUBSCRIPTION_SIZE_FORM]: FormTypes.SubscriptionSizeForm;
    [ONYXKEYS.FORMS.ISSUE_NEW_EXPENSIFY_CARD_FORM]: FormTypes.IssueNewExpensifyCardForm;
    [ONYXKEYS.FORMS.ADD_NEW_CARD_FEED_FORM]: FormTypes.AddNewCardFeedForm;
    [ONYXKEYS.FORMS.ASSIGN_CARD_FORM]: FormTypes.AssignCardForm;
    [ONYXKEYS.FORMS.EDIT_EXPENSIFY_CARD_NAME_FORM]: FormTypes.EditExpensifyCardNameForm;
    [ONYXKEYS.FORMS.EDIT_EXPENSIFY_CARD_LIMIT_FORM]: FormTypes.EditExpensifyCardLimitForm;
    [ONYXKEYS.FORMS.SAGE_INTACCT_CREDENTIALS_FORM]: FormTypes.SageIntactCredentialsForm;
    [ONYXKEYS.FORMS.NETSUITE_CUSTOM_FIELD_FORM]: FormTypes.NetSuiteCustomFieldForm;
    [ONYXKEYS.FORMS.NETSUITE_CUSTOM_LIST_ADD_FORM]: FormTypes.NetSuiteCustomFieldForm;
    [ONYXKEYS.FORMS.NETSUITE_CUSTOM_SEGMENT_ADD_FORM]: FormTypes.NetSuiteCustomFieldForm;
    [ONYXKEYS.FORMS.NETSUITE_TOKEN_INPUT_FORM]: FormTypes.NetSuiteTokenInputForm;
    [ONYXKEYS.FORMS.NETSUITE_CUSTOM_FORM_ID_FORM]: FormTypes.NetSuiteCustomFormIDForm;
    [ONYXKEYS.FORMS.SAGE_INTACCT_DIMENSION_TYPE_FORM]: FormTypes.SageIntacctDimensionForm;
    [ONYXKEYS.FORMS.SEARCH_ADVANCED_FILTERS_FORM]: FormTypes.SearchAdvancedFiltersForm;
    [ONYXKEYS.FORMS.TEXT_PICKER_MODAL_FORM]: FormTypes.TextPickerModalForm;
    [ONYXKEYS.FORMS.RULES_CUSTOM_NAME_MODAL_FORM]: FormTypes.RulesCustomNameModalForm;
    [ONYXKEYS.FORMS.RULES_AUTO_APPROVE_REPORTS_UNDER_MODAL_FORM]: FormTypes.RulesAutoApproveReportsUnderModalForm;
    [ONYXKEYS.FORMS.RULES_RANDOM_REPORT_AUDIT_MODAL_FORM]: FormTypes.RulesRandomReportAuditModalForm;
    [ONYXKEYS.FORMS.RULES_AUTO_PAY_REPORTS_UNDER_MODAL_FORM]: FormTypes.RulesAutoPayReportsUnderModalForm;
    [ONYXKEYS.FORMS.RULES_REQUIRED_RECEIPT_AMOUNT_FORM]: FormTypes.RulesRequiredReceiptAmountForm;
    [ONYXKEYS.FORMS.RULES_MAX_EXPENSE_AMOUNT_FORM]: FormTypes.RulesMaxExpenseAmountForm;
    [ONYXKEYS.FORMS.RULES_MAX_EXPENSE_AGE_FORM]: FormTypes.RulesMaxExpenseAgeForm;
    [ONYXKEYS.FORMS.RULES_CUSTOM_FORM]: FormTypes.RulesCustomForm;
    [ONYXKEYS.FORMS.SEARCH_SAVED_SEARCH_RENAME_FORM]: FormTypes.SearchSavedSearchRenameForm;
    [ONYXKEYS.FORMS.DEBUG_DETAILS_FORM]: FormTypes.DebugReportForm | FormTypes.DebugReportActionForm | FormTypes.DebugTransactionForm | FormTypes.DebugTransactionViolationForm;
    [ONYXKEYS.FORMS.ONBOARDING_WORK_EMAIL_FORM]: FormTypes.OnboardingWorkEmailForm;
    [ONYXKEYS.FORMS.MERGE_ACCOUNT_DETAILS_FORM]: FormTypes.MergeAccountDetailsForm;
    [ONYXKEYS.FORMS.INTERNATIONAL_BANK_ACCOUNT_FORM]: FormTypes.InternationalBankAccountForm;
    [ONYXKEYS.FORMS.WORKSPACE_PER_DIEM_FORM]: FormTypes.WorkspacePerDiemForm;
};

type OnyxFormDraftValuesMapping = {
    [K in keyof OnyxFormValuesMapping as `${K}Draft`]: OnyxFormValuesMapping[K];
};

type OnyxCollectionValuesMapping = {
    [ONYXKEYS.COLLECTION.DOWNLOAD]: OnyxTypes.Download;
    [ONYXKEYS.COLLECTION.POLICY]: OnyxTypes.Policy;
    [ONYXKEYS.COLLECTION.POLICY_DRAFTS]: OnyxTypes.Policy;
    [ONYXKEYS.COLLECTION.POLICY_CATEGORIES]: OnyxTypes.PolicyCategories;
    [ONYXKEYS.COLLECTION.POLICY_CATEGORIES_DRAFT]: OnyxTypes.PolicyCategories;
    [ONYXKEYS.COLLECTION.POLICY_TAGS]: OnyxTypes.PolicyTagLists;
    [ONYXKEYS.COLLECTION.POLICY_RECENTLY_USED_CATEGORIES]: OnyxTypes.RecentlyUsedCategories;
    [ONYXKEYS.COLLECTION.POLICY_RECENTLY_USED_DESTINATIONS]: OnyxTypes.RecentlyUsedCategories;
    [ONYXKEYS.COLLECTION.POLICY_HAS_CONNECTIONS_DATA_BEEN_FETCHED]: boolean;
    [ONYXKEYS.COLLECTION.DEPRECATED_POLICY_MEMBER_LIST]: OnyxTypes.PolicyEmployeeList;
    [ONYXKEYS.COLLECTION.WORKSPACE_INVITE_MEMBERS_DRAFT]: OnyxTypes.InvitedEmailsToAccountIDs;
    [ONYXKEYS.COLLECTION.WORKSPACE_INVITE_MESSAGE_DRAFT]: string;
    [ONYXKEYS.COLLECTION.WORKSPACE_INVITE_ROLE_DRAFT]: string;
    [ONYXKEYS.COLLECTION.REPORT]: OnyxTypes.Report;
    [ONYXKEYS.COLLECTION.REPORT_NAME_VALUE_PAIRS]: OnyxTypes.ReportNameValuePairs;
    [ONYXKEYS.COLLECTION.REPORT_DRAFT]: OnyxTypes.Report;
    [ONYXKEYS.COLLECTION.REPORT_METADATA]: OnyxTypes.ReportMetadata;
    [ONYXKEYS.COLLECTION.REPORT_ACTIONS]: OnyxTypes.ReportActions;
    [ONYXKEYS.COLLECTION.REPORT_ACTIONS_DRAFTS]: OnyxTypes.ReportActionsDrafts;
    [ONYXKEYS.COLLECTION.REPORT_ACTIONS_PAGES]: OnyxTypes.Pages;
    [ONYXKEYS.COLLECTION.REPORT_ACTIONS_REACTIONS]: OnyxTypes.ReportActionReactions;
    [ONYXKEYS.COLLECTION.REPORT_DRAFT_COMMENT]: string;
    [ONYXKEYS.COLLECTION.REPORT_IS_COMPOSER_FULL_SIZE]: boolean;
    [ONYXKEYS.COLLECTION.REPORT_USER_IS_TYPING]: OnyxTypes.ReportUserIsTyping;
    [ONYXKEYS.COLLECTION.REPORT_USER_IS_LEAVING_ROOM]: boolean;
    [ONYXKEYS.COLLECTION.REPORT_VIOLATIONS]: OnyxTypes.ReportViolations;
    [ONYXKEYS.COLLECTION.SECURITY_GROUP]: OnyxTypes.SecurityGroup;
    [ONYXKEYS.COLLECTION.TRANSACTION]: OnyxTypes.Transaction;
    [ONYXKEYS.COLLECTION.TRANSACTION_DRAFT]: OnyxTypes.Transaction;
    [ONYXKEYS.COLLECTION.SKIP_CONFIRMATION]: boolean;
    [ONYXKEYS.COLLECTION.TRANSACTION_BACKUP]: OnyxTypes.Transaction;
    [ONYXKEYS.COLLECTION.TRANSACTION_VIOLATIONS]: OnyxTypes.TransactionViolations;
    [ONYXKEYS.COLLECTION.SPLIT_TRANSACTION_DRAFT]: OnyxTypes.Transaction;
    [ONYXKEYS.COLLECTION.POLICY_RECENTLY_USED_TAGS]: OnyxTypes.RecentlyUsedTags;
    [ONYXKEYS.COLLECTION.OLD_POLICY_RECENTLY_USED_TAGS]: OnyxTypes.RecentlyUsedTags;
    [ONYXKEYS.COLLECTION.SELECTED_TAB]: OnyxTypes.SelectedTabRequest;
    [ONYXKEYS.COLLECTION.PRIVATE_NOTES_DRAFT]: string;
    [ONYXKEYS.COLLECTION.NVP_EXPENSIFY_REPORT_PDF_FILENAME]: string;
    [ONYXKEYS.COLLECTION.NEXT_STEP]: OnyxTypes.ReportNextStep;
    [ONYXKEYS.COLLECTION.POLICY_JOIN_MEMBER]: OnyxTypes.PolicyJoinMember;
    [ONYXKEYS.COLLECTION.POLICY_CONNECTION_SYNC_PROGRESS]: OnyxTypes.PolicyConnectionSyncProgress;
    [ONYXKEYS.COLLECTION.SNAPSHOT]: OnyxTypes.SearchResults;
    [ONYXKEYS.COLLECTION.SHARED_NVP_PRIVATE_USER_BILLING_GRACE_PERIOD_END]: OnyxTypes.BillingGraceEndPeriod;
    [ONYXKEYS.COLLECTION.SHARED_NVP_PRIVATE_DOMAIN_MEMBER]: OnyxTypes.CardFeeds;
    [ONYXKEYS.COLLECTION.PRIVATE_EXPENSIFY_CARD_SETTINGS]: OnyxTypes.ExpensifyCardSettings;
    [ONYXKEYS.COLLECTION.EXPENSIFY_CARD_BANK_ACCOUNT_METADATA]: OnyxTypes.ExpensifyCardBankAccountMetadata;
    [ONYXKEYS.COLLECTION.PRIVATE_EXPENSIFY_CARD_MANUAL_BILLING]: boolean;
    [ONYXKEYS.COLLECTION.WORKSPACE_CARDS_LIST]: OnyxTypes.WorkspaceCardsList;
    [ONYXKEYS.COLLECTION.EXPENSIFY_CARD_CONTINUOUS_RECONCILIATION_CONNECTION]: OnyxTypes.PolicyConnectionName;
    [ONYXKEYS.COLLECTION.EXPENSIFY_CARD_USE_CONTINUOUS_RECONCILIATION]: boolean;
    [ONYXKEYS.COLLECTION.LAST_SELECTED_FEED]: OnyxTypes.CompanyCardFeed;
    [ONYXKEYS.COLLECTION.LAST_SELECTED_EXPENSIFY_CARD_FEED]: OnyxTypes.FundID;
    [ONYXKEYS.COLLECTION.NVP_EXPENSIFY_ON_CARD_WAITLIST]: OnyxTypes.CardOnWaitlist;
    [ONYXKEYS.COLLECTION.ISSUE_NEW_EXPENSIFY_CARD]: OnyxTypes.IssueNewCard;
};

type OnyxValuesMapping = {
    [ONYXKEYS.ACCOUNT]: OnyxTypes.Account;
    [ONYXKEYS.ACCOUNT_MANAGER_REPORT_ID]: string;

    [ONYXKEYS.NVP_ONBOARDING]: Onboarding;

    // ONYXKEYS.NVP_TRY_NEW_DOT is HybridApp onboarding data
    [ONYXKEYS.NVP_TRY_NEW_DOT]: OnyxTypes.TryNewDot;
    [ONYXKEYS.RECENT_SEARCHES]: Record<string, OnyxTypes.RecentSearchItem>;
    [ONYXKEYS.SAVED_SEARCHES]: OnyxTypes.SaveSearch;
    [ONYXKEYS.RECENTLY_USED_CURRENCIES]: string[];
    [ONYXKEYS.ACTIVE_CLIENTS]: string[];
    [ONYXKEYS.DEVICE_ID]: string;
    [ONYXKEYS.IS_SIDEBAR_LOADED]: boolean;
    [ONYXKEYS.PERSISTED_REQUESTS]: OnyxTypes.Request[];
    [ONYXKEYS.PERSISTED_ONGOING_REQUESTS]: OnyxTypes.Request;
    [ONYXKEYS.CURRENT_DATE]: string;
    [ONYXKEYS.CREDENTIALS]: OnyxTypes.Credentials;
    [ONYXKEYS.STASHED_CREDENTIALS]: OnyxTypes.Credentials;
    [ONYXKEYS.MODAL]: OnyxTypes.Modal;
    [ONYXKEYS.FULLSCREEN_VISIBILITY]: boolean;
    [ONYXKEYS.NETWORK]: OnyxTypes.Network;
    [ONYXKEYS.NEW_GROUP_CHAT_DRAFT]: OnyxTypes.NewGroupChatDraft;
    [ONYXKEYS.CUSTOM_STATUS_DRAFT]: OnyxTypes.CustomStatusDraft;
    [ONYXKEYS.INPUT_FOCUSED]: boolean;
    [ONYXKEYS.PERSONAL_DETAILS_LIST]: OnyxTypes.PersonalDetailsList;
    [ONYXKEYS.PRIVATE_PERSONAL_DETAILS]: OnyxTypes.PrivatePersonalDetails;
    [ONYXKEYS.PERSONAL_DETAILS_METADATA]: Record<string, OnyxTypes.PersonalDetailsMetadata>;
    [ONYXKEYS.TASK]: OnyxTypes.Task;
    [ONYXKEYS.CURRENCY_LIST]: OnyxTypes.CurrencyList;
    [ONYXKEYS.UPDATE_AVAILABLE]: boolean;
    [ONYXKEYS.SCREEN_SHARE_REQUEST]: OnyxTypes.ScreenShareRequest;
    [ONYXKEYS.COUNTRY_CODE]: number;
    [ONYXKEYS.COUNTRY]: string;
    [ONYXKEYS.USER_LOCATION]: OnyxTypes.UserLocation;
    [ONYXKEYS.LOGIN_LIST]: OnyxTypes.LoginList;
    [ONYXKEYS.PENDING_CONTACT_ACTION]: OnyxTypes.PendingContactAction;
    [ONYXKEYS.VALIDATE_ACTION_CODE]: OnyxTypes.ValidateMagicCodeAction;
    [ONYXKEYS.JOINABLE_POLICIES]: OnyxTypes.JoinablePolicies;
    [ONYXKEYS.VALIDATE_USER_AND_GET_ACCESSIBLE_POLICIES]: OnyxTypes.ValidateUserAndGetAccessiblePolicies;
    [ONYXKEYS.SESSION]: OnyxTypes.Session;
    [ONYXKEYS.USER_METADATA]: OnyxTypes.UserMetadata;
    [ONYXKEYS.STASHED_SESSION]: OnyxTypes.Session;
    [ONYXKEYS.BETAS]: OnyxTypes.Beta[];
    [ONYXKEYS.NVP_MUTED_PLATFORMS]: Partial<Record<Platform, true>>;
    [ONYXKEYS.NVP_PRIORITY_MODE]: ValueOf<typeof CONST.PRIORITY_MODE>;
    [ONYXKEYS.NVP_BLOCKED_FROM_CONCIERGE]: OnyxTypes.BlockedFromConcierge;
    [ONYXKEYS.TALK_TO_AI_SALES]: OnyxTypes.TalkToAISales;
    [ONYXKEYS.QUEUE_FLUSHED_DATA]: OnyxUpdate[];

    // The value of this nvp is a string representation of the date when the block expires, or an empty string if the user is not blocked
    [ONYXKEYS.NVP_BLOCKED_FROM_CHAT]: string;
    [ONYXKEYS.NVP_PRIVATE_PUSH_NOTIFICATION_ID]: string;
    [ONYXKEYS.NVP_RECENT_ATTENDEES]: Attendee[];
    [ONYXKEYS.NVP_TRY_FOCUS_MODE]: boolean;
    [ONYXKEYS.NVP_DISMISSED_HOLD_USE_EXPLANATION]: boolean;
    [ONYXKEYS.NVP_LAST_PAYMENT_METHOD]: OnyxTypes.LastPaymentMethod;
    [ONYXKEYS.NVP_LAST_LOCATION_PERMISSION_PROMPT]: string;
    [ONYXKEYS.LAST_EXPORT_METHOD]: OnyxTypes.LastExportMethod;
    [ONYXKEYS.NVP_RECENT_WAYPOINTS]: OnyxTypes.RecentWaypoint[];
    [ONYXKEYS.NVP_INTRO_SELECTED]: OnyxTypes.IntroSelected;
    [ONYXKEYS.HAS_NON_PERSONAL_POLICY]: boolean;
    [ONYXKEYS.NVP_LAST_SELECTED_DISTANCE_RATES]: OnyxTypes.LastSelectedDistanceRates;
    [ONYXKEYS.NVP_SEEN_NEW_USER_MODAL]: boolean;
    [ONYXKEYS.PLAID_DATA]: OnyxTypes.PlaidData;
    [ONYXKEYS.IS_PLAID_DISABLED]: boolean;
    [ONYXKEYS.PLAID_LINK_TOKEN]: string;
    [ONYXKEYS.ONFIDO_TOKEN]: string;
    [ONYXKEYS.ONFIDO_APPLICANT_ID]: string;
    [ONYXKEYS.NVP_PREFERRED_LOCALE]: OnyxTypes.Locale;
    [ONYXKEYS.NVP_ACTIVE_POLICY_ID]: string;
    [ONYXKEYS.NVP_DISMISSED_REFERRAL_BANNERS]: OnyxTypes.DismissedReferralBanners;
    [ONYXKEYS.NVP_HAS_SEEN_TRACK_TRAINING]: boolean;
    [ONYXKEYS.NVP_PRIVATE_SUBSCRIPTION]: OnyxTypes.PrivateSubscription;
    [ONYXKEYS.NVP_PRIVATE_STRIPE_CUSTOMER_ID]: OnyxTypes.StripeCustomerID;
    [ONYXKEYS.NVP_PRIVATE_BILLING_DISPUTE_PENDING]: number;
    [ONYXKEYS.NVP_PRIVATE_BILLING_STATUS]: OnyxTypes.BillingStatus;
    [ONYXKEYS.USER_WALLET]: OnyxTypes.UserWallet;
    [ONYXKEYS.WALLET_ONFIDO]: OnyxTypes.WalletOnfido;
    [ONYXKEYS.WALLET_ADDITIONAL_DETAILS]: OnyxTypes.WalletAdditionalDetails;
    [ONYXKEYS.WALLET_TERMS]: OnyxTypes.WalletTerms;
    [ONYXKEYS.BANK_ACCOUNT_LIST]: OnyxTypes.BankAccountList;
    [ONYXKEYS.FUND_LIST]: OnyxTypes.FundList;
    [ONYXKEYS.CARD_LIST]: OnyxTypes.CardList;
    [ONYXKEYS.WALLET_STATEMENT]: OnyxTypes.WalletStatement;
    [ONYXKEYS.PURCHASE_LIST]: OnyxTypes.PurchaseList;
    [ONYXKEYS.PERSONAL_BANK_ACCOUNT]: OnyxTypes.PersonalBankAccount;
    [ONYXKEYS.REIMBURSEMENT_ACCOUNT]: OnyxTypes.ReimbursementAccount;
    [ONYXKEYS.PREFERRED_EMOJI_SKIN_TONE]: string | number;
    [ONYXKEYS.FREQUENTLY_USED_EMOJIS]: OnyxTypes.FrequentlyUsedEmoji[];
    [ONYXKEYS.REIMBURSEMENT_ACCOUNT_WORKSPACE_ID]: string;
    [ONYXKEYS.IS_LOADING_PAYMENT_METHODS]: boolean;
    [ONYXKEYS.IS_LOADING_REPORT_DATA]: boolean;
    [ONYXKEYS.IS_TEST_TOOLS_MODAL_OPEN]: boolean;
    [ONYXKEYS.APP_PROFILING_IN_PROGRESS]: boolean;
    [ONYXKEYS.IS_LOADING_APP]: boolean;
    [ONYXKEYS.HAS_LOADED_APP]: boolean;
    [ONYXKEYS.WALLET_TRANSFER]: OnyxTypes.WalletTransfer;
    [ONYXKEYS.LAST_ACCESSED_WORKSPACE_POLICY_ID]: string;
    [ONYXKEYS.SHOULD_SHOW_COMPOSE_INPUT]: boolean;
    [ONYXKEYS.IS_BETA]: boolean;
    [ONYXKEYS.IS_CHECKING_PUBLIC_ROOM]: boolean;
    [ONYXKEYS.MY_DOMAIN_SECURITY_GROUPS]: Record<string, string>;
    [ONYXKEYS.LAST_OPENED_PUBLIC_ROOM_ID]: string;
    [ONYXKEYS.VERIFY_3DS_SUBSCRIPTION]: string;
    [ONYXKEYS.PREFERRED_THEME]: ValueOf<typeof CONST.THEME>;
    [ONYXKEYS.MAPBOX_ACCESS_TOKEN]: OnyxTypes.MapboxAccessToken;
    [ONYXKEYS.ONYX_UPDATES_FROM_SERVER]: OnyxTypes.OnyxUpdatesFromServer;
    [ONYXKEYS.ONYX_UPDATES_LAST_UPDATE_ID_APPLIED_TO_CLIENT]: number;
    [ONYXKEYS.MAX_CANVAS_AREA]: number;
    [ONYXKEYS.MAX_CANVAS_HEIGHT]: number;
    [ONYXKEYS.MAX_CANVAS_WIDTH]: number;
    [ONYXKEYS.ONBOARDING_PURPOSE_SELECTED]: OnyxTypes.OnboardingPurpose;
    [ONYXKEYS.ONBOARDING_COMPANY_SIZE]: OnboardingCompanySize;
    [ONYXKEYS.ONBOARDING_CUSTOM_CHOICES]: OnyxTypes.OnboardingPurpose[] | [];
    [ONYXKEYS.ONBOARDING_ERROR_MESSAGE]: string;
    [ONYXKEYS.ONBOARDING_POLICY_ID]: string;
    [ONYXKEYS.ONBOARDING_ADMINS_CHAT_REPORT_ID]: string;
    [ONYXKEYS.ONBOARDING_LAST_VISITED_PATH]: string;
    [ONYXKEYS.IS_SEARCHING_FOR_REPORTS]: boolean;
    [ONYXKEYS.LAST_VISITED_PATH]: string | undefined;
    [ONYXKEYS.VERIFY_3DS_SUBSCRIPTION]: string;
    [ONYXKEYS.RECENTLY_USED_REPORT_FIELDS]: OnyxTypes.RecentlyUsedReportFields;
    [ONYXKEYS.UPDATE_REQUIRED]: boolean;
    [ONYXKEYS.RESET_REQUIRED]: boolean;
    [ONYXKEYS.PLAID_CURRENT_EVENT]: string;
    [ONYXKEYS.NVP_PRIVATE_TAX_EXEMPT]: boolean;
    [ONYXKEYS.LOGS]: OnyxTypes.CapturedLogs;
    [ONYXKEYS.SHOULD_STORE_LOGS]: boolean;
    [ONYXKEYS.SHOULD_MASK_ONYX_STATE]: boolean;
    [ONYXKEYS.CACHED_PDF_PATHS]: Record<string, string>;
    [ONYXKEYS.POLICY_OWNERSHIP_CHANGE_CHECKS]: Record<string, OnyxTypes.PolicyOwnershipChangeChecks>;
    [ONYXKEYS.NVP_QUICK_ACTION_GLOBAL_CREATE]: OnyxTypes.QuickAction;
    [ONYXKEYS.SUBSCRIPTION_RETRY_BILLING_STATUS_FAILED]: boolean;
    [ONYXKEYS.SUBSCRIPTION_RETRY_BILLING_STATUS_SUCCESSFUL]: boolean;
    [ONYXKEYS.SUBSCRIPTION_RETRY_BILLING_STATUS_PENDING]: boolean;
    [ONYXKEYS.NVP_TRAVEL_SETTINGS]: OnyxTypes.TravelSettings;
    [ONYXKEYS.REVIEW_DUPLICATES]: OnyxTypes.ReviewDuplicates;
    [ONYXKEYS.ADD_NEW_COMPANY_CARD]: OnyxTypes.AddNewCompanyCardFeed;
    [ONYXKEYS.ASSIGN_CARD]: OnyxTypes.AssignCard;
    [ONYXKEYS.MOBILE_SELECTION_MODE]: OnyxTypes.MobileSelectionMode;
    [ONYXKEYS.NVP_FIRST_DAY_FREE_TRIAL]: string;
    [ONYXKEYS.NVP_LAST_DAY_FREE_TRIAL]: string;
    [ONYXKEYS.NVP_BILLING_FUND_ID]: number;
    [ONYXKEYS.NVP_PRIVATE_AMOUNT_OWED]: number;
    [ONYXKEYS.NVP_PRIVATE_OWNER_BILLING_GRACE_PERIOD_END]: number;
    [ONYXKEYS.NVP_DELETE_TRANSACTION_NAVIGATE_BACK_URL]: string | undefined;
    [ONYXKEYS.NVP_RECONNECT_APP_IF_FULL_RECONNECT_BEFORE]: string;
    [ONYXKEYS.NVP_PRIVATE_FIRST_POLICY_CREATED_DATE]: string;
    [ONYXKEYS.NVP_PRIVATE_MANUAL_TEAM_2025_PRICING]: string;
    [ONYXKEYS.NVP_PRIVATE_CANCELLATION_DETAILS]: OnyxTypes.CancellationDetails[];
    [ONYXKEYS.ROOM_MEMBERS_USER_SEARCH_PHRASE]: string;
    [ONYXKEYS.APPROVAL_WORKFLOW]: OnyxTypes.ApprovalWorkflowOnyx;
    [ONYXKEYS.IMPORTED_SPREADSHEET]: OnyxTypes.ImportedSpreadsheet;
    [ONYXKEYS.LAST_ROUTE]: string;
    [ONYXKEYS.IS_USING_IMPORTED_STATE]: boolean;
    [ONYXKEYS.NVP_EXPENSIFY_COMPANY_CARDS_CUSTOM_NAMES]: Record<string, string>;
    [ONYXKEYS.CONCIERGE_REPORT_ID]: string;
    [ONYXKEYS.SHARE_UNKNOWN_USER_DETAILS]: Participant;
    [ONYXKEYS.SHARE_TEMP_FILE]: OnyxTypes.ShareTempFile;
    [ONYXKEYS.CORPAY_FIELDS]: OnyxTypes.CorpayFields;
    [ONYXKEYS.PRESERVED_USER_SESSION]: OnyxTypes.Session;
    [ONYXKEYS.NVP_DISMISSED_PRODUCT_TRAINING]: OnyxTypes.DismissedProductTraining;
    [ONYXKEYS.CORPAY_ONBOARDING_FIELDS]: OnyxTypes.CorpayOnboardingFields;
    [ONYXKEYS.LAST_FULL_RECONNECT_TIME]: string;
    [ONYXKEYS.TRAVEL_PROVISIONING]: OnyxTypes.TravelProvisioning;
    [ONYXKEYS.IS_LOADING_BILL_WHEN_DOWNGRADE]: boolean | undefined;
    [ONYXKEYS.SHOULD_BILL_WHEN_DOWNGRADING]: boolean | undefined;
    [ONYXKEYS.BILLING_RECEIPT_DETAILS]: OnyxTypes.BillingReceiptDetails;
    [ONYXKEYS.NVP_SIDE_PANEL]: OnyxTypes.SidePanel;
    [ONYXKEYS.SCHEDULE_CALL_DRAFT]: OnyxTypes.ScheduleCallDraft;
    [ONYXKEYS.IS_FORCED_TO_CHANGE_CURRENCY]: boolean | undefined;
    [ONYXKEYS.IS_COMING_FROM_GLOBAL_REIMBURSEMENTS_FLOW]: boolean | undefined;
    [ONYXKEYS.HYBRID_APP]: OnyxTypes.HybridApp;
    [ONYXKEYS.HAS_MORE_UNREPORTED_TRANSACTIONS_RESULTS]: boolean | undefined;
    [ONYXKEYS.IS_LOADING_UNREPORTED_TRANSACTIONS]: boolean | undefined;
    [ONYXKEYS.NVP_LAST_ECASH_IOS_LOGIN]: string;
    [ONYXKEYS.NVP_LAST_ECASH_ANDROID_LOGIN]: string;
    [ONYXKEYS.NVP_LAST_IPHONE_LOGIN]: string;
    [ONYXKEYS.NVP_LAST_ANDROID_LOGIN]: string;
};

type OnyxDerivedValuesMapping = {
    [ONYXKEYS.DERIVED.REPORT_ATTRIBUTES]: OnyxTypes.ReportAttributesDerivedValue;
};

type OnyxValues = OnyxValuesMapping & OnyxCollectionValuesMapping & OnyxFormValuesMapping & OnyxFormDraftValuesMapping & OnyxDerivedValuesMapping;

type OnyxCollectionKey = keyof OnyxCollectionValuesMapping;
type OnyxFormKey = keyof OnyxFormValuesMapping;
type OnyxFormDraftKey = keyof OnyxFormDraftValuesMapping;
type OnyxValueKey = keyof OnyxValuesMapping;
type OnyxDerivedKey = keyof OnyxDerivedValuesMapping;

type OnyxKey = OnyxValueKey | OnyxCollectionKey | OnyxFormKey | OnyxFormDraftKey | OnyxDerivedKey;
type OnyxPagesKey = typeof ONYXKEYS.COLLECTION.REPORT_ACTIONS_PAGES;

type MissingOnyxKeysError = `Error: Types don't match, OnyxKey type is missing: ${Exclude<AllOnyxKeys, OnyxKey>}`;
/** If this type errors, it means that the `OnyxKey` type is missing some keys. */
// eslint-disable-next-line @typescript-eslint/no-unused-vars
type AssertOnyxKeys = AssertTypesEqual<AllOnyxKeys, OnyxKey, MissingOnyxKeysError>;

export default ONYXKEYS;
export type {
    OnyxCollectionKey,
    OnyxCollectionValuesMapping,
    OnyxFormDraftKey,
    OnyxFormKey,
    OnyxFormValuesMapping,
    OnyxKey,
    OnyxPagesKey,
    OnyxValueKey,
    OnyxValues,
    OnyxDerivedKey,
    OnyxDerivedValuesMapping,
};<|MERGE_RESOLUTION|>--- conflicted
+++ resolved
@@ -518,14 +518,10 @@
     /** Set this gets redirected from global reimbursements flow */
     IS_COMING_FROM_GLOBAL_REIMBURSEMENTS_FLOW: 'isComingFromGlobalReimbursementsFlow',
 
-<<<<<<< HEAD
     /** Stores HybridApp specific state required to interoperate with OldDot */
     HYBRID_APP: 'hybridApp',
 
-    /** Stores information for OpenUnreportedEpensesPage API call pagination */
-=======
     /** Stores information for OpenUnreportedExpensesPage API call pagination */
->>>>>>> e3d48ad4
     HAS_MORE_UNREPORTED_TRANSACTIONS_RESULTS: 'hasMoreUnreportedTransactionsResults',
 
     /** Is unreported transactions loading */
