--- conflicted
+++ resolved
@@ -467,13 +467,11 @@
     /** The user's session that will be preserved when using imported state */
     PRESERVED_USER_SESSION: 'preservedUserSession',
 
-<<<<<<< HEAD
+    /** Corpay onboarding fields used in steps 3-5 in the global reimbursements */
+    CORPAY_ONBOARDING_FIELDS: 'corpayOnboardingFields',
+
     /** Information about travel provisioning process */
     TRAVEL_PROVISIONING: 'travelProvisioning',
-=======
-    /** Corpay onboarding fields used in steps 3-5 in the global reimbursements */
-    CORPAY_ONBOARDING_FIELDS: 'corpayOnboardingFields',
->>>>>>> 2c501df6
 
     /** Collection Keys */
     COLLECTION: {
@@ -1059,11 +1057,8 @@
     [ONYXKEYS.CORPAY_FIELDS]: OnyxTypes.CorpayFields;
     [ONYXKEYS.PRESERVED_USER_SESSION]: OnyxTypes.Session;
     [ONYXKEYS.NVP_DISMISSED_PRODUCT_TRAINING]: OnyxTypes.DismissedProductTraining;
-<<<<<<< HEAD
+    [ONYXKEYS.CORPAY_ONBOARDING_FIELDS]: OnyxTypes.CorpayOnboardingFields;
     [ONYXKEYS.TRAVEL_PROVISIONING]: OnyxTypes.TravelProvisioning;
-=======
-    [ONYXKEYS.CORPAY_ONBOARDING_FIELDS]: OnyxTypes.CorpayOnboardingFields;
->>>>>>> 2c501df6
 };
 type OnyxValues = OnyxValuesMapping & OnyxCollectionValuesMapping & OnyxFormValuesMapping & OnyxFormDraftValuesMapping;
 
