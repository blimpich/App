import type {OnyxUpdate} from 'react-native-onyx';
import type {ValueOf} from 'type-fest';
import type CONST from './CONST';
import type {OnboardingCompanySize} from './libs/actions/Welcome/OnboardingFlow';
import type Platform from './libs/getPlatform/types';
import type * as FormTypes from './types/form';
import type * as OnyxTypes from './types/onyx';
import type {Attendee, Participant} from './types/onyx/IOU';
import type Onboarding from './types/onyx/Onboarding';
import type AssertTypesEqual from './types/utils/AssertTypesEqual';
import type DeepValueOf from './types/utils/DeepValueOf';

/**
 * This is a file containing constants for all the top level keys in our store
 */
const ONYXKEYS = {
    /** Holds information about the users account that is logging in */
    ACCOUNT: 'account',

    /** Holds the reportID for the report between the user and their account manager */
    ACCOUNT_MANAGER_REPORT_ID: 'accountManagerReportID',

    /** Holds an array of client IDs which is used for multi-tabs on web in order to know
     * which tab is the leader, and which ones are the followers */
    ACTIVE_CLIENTS: 'activeClients',

    /** A unique ID for the device */
    DEVICE_ID: 'deviceID',

    /** Boolean flag set whenever the sidebar has loaded */
    IS_SIDEBAR_LOADED: 'isSidebarLoaded',

    /** Boolean flag set whenever we are searching for reports in the server */
    IS_SEARCHING_FOR_REPORTS: 'isSearchingForReports',

    /** Note: These are Persisted Requests - not all requests in the main queue as the key name might lead one to believe */
    PERSISTED_REQUESTS: 'networkRequestQueue',
    PERSISTED_ONGOING_REQUESTS: 'networkOngoingRequestQueue',

    /** Stores current date */
    CURRENT_DATE: 'currentDate',

    /** Credentials to authenticate the user */
    CREDENTIALS: 'credentials',
    STASHED_CREDENTIALS: 'stashedCredentials',

    /** Keeps track if there is modal currently visible or not */
    MODAL: 'modal',

    /** Keeps track if there is a full screen currently visible or not */
    FULLSCREEN_VISIBILITY: 'fullscreenVisibility',

    /** Has information about the network status (offline/online) */
    NETWORK: 'network',

    // draft status
    CUSTOM_STATUS_DRAFT: 'customStatusDraft',

    // keep edit message focus state
    INPUT_FOCUSED: 'inputFocused',

    /** Contains all the personalDetails the user has access to, keyed by accountID */
    PERSONAL_DETAILS_LIST: 'personalDetailsList',

    /** Contains all the private personal details of the user */
    PRIVATE_PERSONAL_DETAILS: 'private_personalDetails',

    /**
     * PERSONAL_DETAILS_METADATA is a perf optimization used to hold loading states of each entry in PERSONAL_DETAILS_LIST.
     * A lot of components are connected to the PERSONAL_DETAILS_LIST entity and do not care about the loading state.
     * Setting the loading state directly on the personal details entry caused a lot of unnecessary re-renders.
     */
    PERSONAL_DETAILS_METADATA: 'personalDetailsMetadata',

    /** Contains all the info for Tasks */
    TASK: 'task',

    /** Contains a list of all currencies available to the user - user can
     * select a currency based on the list */
    CURRENCY_LIST: 'currencyList',

    /** Indicates whether an update is available and ready to be installed. */
    UPDATE_AVAILABLE: 'updateAvailable',

    /** Indicates that a request to join a screen share with a GuidesPlus agent was received */
    SCREEN_SHARE_REQUEST: 'screenShareRequest',

    /** Saves the current country code which is displayed when the user types a phone number without
     *  an international code */
    COUNTRY_CODE: 'countryCode',

    /**  The 'country' field in this code represents the return country based on the user's IP address.
     * It is expected to provide a two-letter country code such as US for United States, and so on. */
    COUNTRY: 'country',

    /** Contains latitude and longitude of user's last known location */
    USER_LOCATION: 'userLocation',

    /** Contains metadata (partner, login, validation date) for all of the user's logins */
    LOGIN_LIST: 'loginList',

    /** Object containing contact method that's going to be added */
    PENDING_CONTACT_ACTION: 'pendingContactAction',

    /** Store the information of magic code */
    VALIDATE_ACTION_CODE: 'validateActionCode',

    /** A list of policies that a user can join */
    JOINABLE_POLICIES: 'joinablePolicies',

    /* Contains meta data for the call to the API to get the joinable policies */
    VALIDATE_USER_AND_GET_ACCESSIBLE_POLICIES: 'validateUserAndGetAccessiblePolicies',

    /** Information about the current session (authToken, accountID, email, loading, error) */
    SESSION: 'session',
    STASHED_SESSION: 'stashedSession',
    BETAS: 'betas',

    /** Whether the user is a member of a policy other than their personal */
    HAS_NON_PERSONAL_POLICY: 'hasNonPersonalPolicy',

    /** NVP keys */

    /** This NVP contains list of at most 5 recent attendees */
    NVP_RECENT_ATTENDEES: 'nvp_expensify_recentAttendees',

    /** This NVP contains information about whether the onboarding flow was completed or not */
    NVP_ONBOARDING: 'nvp_onboarding',

    /** This NVP contains data associated with HybridApp */
    NVP_TRY_NEW_DOT: 'nvp_tryNewDot',

    /** Contains the platforms for which the user muted the sounds */
    NVP_MUTED_PLATFORMS: 'nvp_mutedPlatforms',

    /** Contains the user preference for the LHN priority mode */
    NVP_PRIORITY_MODE: 'nvp_priorityMode',

    /** Contains the users's block expiration (if they have one) */
    NVP_BLOCKED_FROM_CONCIERGE: 'nvp_private_blockedFromConcierge',

    /** Whether the user is blocked from chat */
    NVP_BLOCKED_FROM_CHAT: 'nvp_private_blockedFromChat',

    /** A unique identifier that each user has that's used to send notifications */
    NVP_PRIVATE_PUSH_NOTIFICATION_ID: 'nvp_private_pushNotificationID',

    /** The NVP with the last payment method used per policy */
    NVP_LAST_PAYMENT_METHOD: 'nvp_private_lastPaymentMethod',

    /** Last date (yyyy-MM-dd HH:mm:ss) when the location permission prompt was shown. */
    NVP_LAST_LOCATION_PERMISSION_PROMPT: 'nvp_lastLocalPermissionPrompt',

    /** This NVP holds to most recent waypoints that a person has used when creating a distance expense */
    NVP_RECENT_WAYPOINTS: 'nvp_expensify_recentWaypoints',

    /** This NVP contains the choice that the user made on the engagement modal */
    NVP_INTRO_SELECTED: 'nvp_introSelected',

    /** This NVP contains the active policyID */
    NVP_ACTIVE_POLICY_ID: 'nvp_expensify_activePolicyID',

    /** This NVP contains the referral banners the user dismissed */
    NVP_DISMISSED_REFERRAL_BANNERS: 'nvp_dismissedReferralBanners',

    /**
     * This NVP contains if user has ever seen the ASAP submit explanation modal and user intent to not show the ASAP submit explanation modal again
     * undefined : user has never seen the modal
     * false : user has seen the modal but has not chosen "do not show again"
     * true : user has seen the modal and does not want to see it again
     */
    NVP_DISMISSED_ASAP_SUBMIT_EXPLANATION: 'nvp_dismissedASAPSubmitExplanation',

    /** This NVP contains the training modals the user denied showing again */
    NVP_HAS_SEEN_TRACK_TRAINING: 'nvp_hasSeenTrackTraining',

    /** Indicates which locale should be used */
    NVP_PREFERRED_LOCALE: 'nvp_preferredLocale',

    /** Whether the app is currently loading a translation */
    ARE_TRANSLATIONS_LOADING: 'areTranslationsLoading',

    /** Whether the user has tried focus mode yet */
    NVP_TRY_FOCUS_MODE: 'nvp_tryFocusMode',

    /** Whether the user has dismissed the hold educational interstitial */
    NVP_DISMISSED_HOLD_USE_EXPLANATION: 'nvp_dismissedHoldUseExplanation',

    /** Whether the user has seen HybridApp explanation modal */
    NVP_SEEN_NEW_USER_MODAL: 'nvp_seen_new_user_modal',

    /** Store the state of the subscription */
    NVP_PRIVATE_SUBSCRIPTION: 'nvp_private_subscription',

    /** Store the state of the private tax-exempt */
    NVP_PRIVATE_TAX_EXEMPT: 'nvp_private_taxExempt',

    /** Store the stripe id status */
    NVP_PRIVATE_STRIPE_CUSTOMER_ID: 'nvp_private_stripeCustomerID',

    /** Store the billing dispute status */
    NVP_PRIVATE_BILLING_DISPUTE_PENDING: 'nvp_private_billingDisputePending',

    /** Store the billing status */
    NVP_PRIVATE_BILLING_STATUS: 'nvp_private_billingStatus',

    /** Store preferred skin tone for emoji */
    PREFERRED_EMOJI_SKIN_TONE: 'nvp_expensify_preferredEmojiSkinTone',

    /** Store frequently used emojis for this user */
    FREQUENTLY_USED_EMOJIS: 'nvp_expensify_frequentlyUsedEmojis',

    /** The NVP with the last distance rate used per policy */
    NVP_LAST_SELECTED_DISTANCE_RATES: 'nvp_expensify_lastSelectedDistanceRates',

    /** The NVP with the last action taken (for the Quick Action Button) */
    NVP_QUICK_ACTION_GLOBAL_CREATE: 'nvp_quickActionGlobalCreate',

    /** The NVP containing all information necessary to connect with Spotnana */
    NVP_TRAVEL_SETTINGS: 'nvp_travelSettings',

    /** The start date (yyyy-MM-dd HH:mm:ss) of the workspace owner’s free trial period. */
    NVP_FIRST_DAY_FREE_TRIAL: 'nvp_private_firstDayFreeTrial',

    /** The end date (yyyy-MM-dd HH:mm:ss) of the workspace owner’s free trial period. */
    NVP_LAST_DAY_FREE_TRIAL: 'nvp_private_lastDayFreeTrial',

    /** ID associated with the payment card added by the user. */
    NVP_BILLING_FUND_ID: 'nvp_expensify_billingFundID',

    /** The amount owed by the workspace’s owner. */
    NVP_PRIVATE_AMOUNT_OWED: 'nvp_private_amountOwed',

    /** The end date (epoch timestamp) of the workspace owner’s grace period after the free trial ends. */
    NVP_PRIVATE_OWNER_BILLING_GRACE_PERIOD_END: 'nvp_private_billingGracePeriodEnd',

    /**  The NVP containing the target url to navigate to when deleting a transaction */
    NVP_DELETE_TRANSACTION_NAVIGATE_BACK_URL: 'nvp_deleteTransactionNavigateBackURL',

    /** A timestamp of when the last full reconnect should have been done */
    NVP_RECONNECT_APP_IF_FULL_RECONNECT_BEFORE: 'nvp_reconnectAppIfFullReconnectBefore',

    /** User's first policy creation date */
    NVP_PRIVATE_FIRST_POLICY_CREATED_DATE: 'nvp_private_firstPolicyCreatedDate',

    /** If the user should see the team 2025 subscription pricing */
    NVP_PRIVATE_MANUAL_TEAM_2025_PRICING: 'nvp_private_manualTeam2025Pricing',

    /** If the user dismissed the decline explanation */
    NVP_DISMISSED_DECLINE_USE_EXPLANATION: 'nvp_dismissedDeclineUseExplanation',

    /** Details on whether an account is locked or not */
    NVP_PRIVATE_LOCK_ACCOUNT_DETAILS: 'nvp_private_lockAccountDetails',

    /** Plaid data (access tokens, bank accounts ...) */
    PLAID_DATA: 'plaidData',

    /** If we disabled Plaid because of too many attempts */
    IS_PLAID_DISABLED: 'isPlaidDisabled',

    /** Token needed to initialize Plaid link */
    PLAID_LINK_TOKEN: 'plaidLinkToken',

    /** Capture Plaid event  */
    PLAID_CURRENT_EVENT: 'plaidCurrentEvent',

    /** Token needed to initialize Onfido */
    ONFIDO_TOKEN: 'onfidoToken',
    ONFIDO_APPLICANT_ID: 'onfidoApplicantID',

    /** User's Expensify Wallet */
    USER_WALLET: 'userWallet',

    /** User's metadata that will be used to segmentation */
    USER_METADATA: 'userMetadata',

    /** Object containing Onfido SDK Token + applicantID */
    WALLET_ONFIDO: 'walletOnfido',

    /** Stores information about additional details form entry */
    WALLET_ADDITIONAL_DETAILS: 'walletAdditionalDetails',

    /** Object containing Wallet terms step state */
    WALLET_TERMS: 'walletTerms',

    /** The user's bank accounts */
    BANK_ACCOUNT_LIST: 'bankAccountList',

    /** The user's payment and P2P cards */
    FUND_LIST: 'fundList',

    /** The user's cash card and imported cards (including the Expensify Card) */
    CARD_LIST: 'cardList',

    /** Stores information about the user's saved statements */
    WALLET_STATEMENT: 'walletStatement',

    /** Stores information about the user's purchases */
    PURCHASE_LIST: 'purchaseList',

    /** Stores information about the active personal bank account being set up */
    PERSONAL_BANK_ACCOUNT: 'personalBankAccount',

    /** Stores information about the active reimbursement account being set up */
    REIMBURSEMENT_ACCOUNT: 'reimbursementAccount',

    /** Stores Workspace ID that will be tied to reimbursement account during setup */
    REIMBURSEMENT_ACCOUNT_WORKSPACE_ID: 'reimbursementAccountWorkspaceID',

    /** Set when we are loading payment methods */
    IS_LOADING_PAYMENT_METHODS: 'isLoadingPaymentMethods',

    /** Is report data loading? */
    IS_LOADING_REPORT_DATA: 'isLoadingReportData',

    /** Is report data loading? */
    IS_LOADING_APP: 'isLoadingApp',

    /** Is the app loaded? */
    HAS_LOADED_APP: 'hasLoadedApp',

    /** Is the test tools modal open? */
    IS_TEST_TOOLS_MODAL_OPEN: 'isTestToolsModalOpen',

    /** Is app in profiling mode */
    APP_PROFILING_IN_PROGRESS: 'isProfilingInProgress',

    /** Stores information about active wallet transfer amount, selectedAccountID, status, etc */
    WALLET_TRANSFER: 'walletTransfer',

    /** The policyID of the last workspace whose settings were accessed by the user */
    LAST_ACCESSED_WORKSPACE_POLICY_ID: 'lastAccessedWorkspacePolicyID',

    /** Whether we should show the compose input or not */
    SHOULD_SHOW_COMPOSE_INPUT: 'shouldShowComposeInput',

    /** Is app in beta version */
    IS_BETA: 'isBeta',

    /** Whether we're checking if the room is public or not */
    IS_CHECKING_PUBLIC_ROOM: 'isCheckingPublicRoom',

    /** A map of the user's security group IDs they belong to in specific domains */
    MY_DOMAIN_SECURITY_GROUPS: 'myDomainSecurityGroups',

    /** Report ID of the last report the user viewed as anonymous user */
    LAST_OPENED_PUBLIC_ROOM_ID: 'lastOpenedPublicRoomID',

    // The theme setting set by the user in preferences.
    // This can be either "light", "dark" or "system"
    PREFERRED_THEME: 'nvp_preferredTheme',

    // Information about the onyx updates IDs that were received from the server
    ONYX_UPDATES_FROM_SERVER: 'onyxUpdatesFromServer',

    // The last update ID that was applied to the client
    ONYX_UPDATES_LAST_UPDATE_ID_APPLIED_TO_CLIENT: 'OnyxUpdatesLastUpdateIDAppliedToClient',

    // The access token to be used with the Mapbox library
    MAPBOX_ACCESS_TOKEN: 'mapboxAccessToken',

    // Max area supported for HTML <canvas> element
    MAX_CANVAS_AREA: 'maxCanvasArea',

    // Max height supported for HTML <canvas> element
    MAX_CANVAS_HEIGHT: 'maxCanvasHeight',

    /** Onboarding Purpose selected by the user during Onboarding flow */
    ONBOARDING_PURPOSE_SELECTED: 'onboardingPurposeSelected',

    /** Onboarding customized choices to display to the user based on their profile when signing up */
    ONBOARDING_CUSTOM_CHOICES: 'onboardingCustomChoices',

    /** Onboarding error message to be displayed to the user */
    ONBOARDING_ERROR_MESSAGE: 'onboardingErrorMessage',

    /** Onboarding policyID selected by the user during Onboarding flow */
    ONBOARDING_POLICY_ID: 'onboardingPolicyID',

    /** Onboarding company size selected by the user during Onboarding flow */
    ONBOARDING_COMPANY_SIZE: 'onboardingCompanySize',

    /** Onboarding Purpose selected by the user during Onboarding flow */
    ONBOARDING_ADMINS_CHAT_REPORT_ID: 'onboardingAdminsChatReportID',

    // Stores onboarding last visited path
    ONBOARDING_LAST_VISITED_PATH: 'onboardingLastVisitedPath',

    // Object containing names/timestamps of dismissed product training elements (Modal, Tooltip, etc.)
    NVP_DISMISSED_PRODUCT_TRAINING: 'nvp_dismissedProductTraining',

    // Max width supported for HTML <canvas> element
    MAX_CANVAS_WIDTH: 'maxCanvasWidth',

    // Stores last visited path
    LAST_VISITED_PATH: 'lastVisitedPath',

    // Stores the recently used report fields
    RECENTLY_USED_REPORT_FIELDS: 'recentlyUsedReportFields',

    /** Indicates whether an forced upgrade is required */
    UPDATE_REQUIRED: 'updateRequired',

    /** Indicates whether an forced reset is required. Used in emergency situations where we must completely erase the Onyx data in the client because it is in a bad state. This will clear Onyx data without signing the user out. */
    RESET_REQUIRED: 'resetRequired',

    /** Stores the logs of the app for debugging purposes */
    LOGS: 'logs',

    /** Indicates whether we should store logs or not */
    SHOULD_STORE_LOGS: 'shouldStoreLogs',

    /** Indicates whether we should record troubleshoot data or not */
    SHOULD_RECORD_TROUBLESHOOT_DATA: 'shouldRecordTroubleshootData',

    /** Indicates whether we should mask fragile user data while exporting onyx state or not */
    SHOULD_MASK_ONYX_STATE: 'shouldMaskOnyxState',

    /** Stores new group chat draft */
    NEW_GROUP_CHAT_DRAFT: 'newGroupChatDraft',

    // Paths of PDF file that has been cached during one session
    CACHED_PDF_PATHS: 'cachedPDFPaths',

    /** Stores iframe link to verify 3DS flow for subscription */
    VERIFY_3DS_SUBSCRIPTION: 'verify3dsSubscription',

    /** Holds the checks used while transferring the ownership of the workspace */
    POLICY_OWNERSHIP_CHANGE_CHECKS: 'policyOwnershipChangeChecks',

    // These statuses below are in separate keys on purpose - it allows us to have different behaviors of the banner based on the status

    /** Indicates whether ClearOutstandingBalance failed */
    SUBSCRIPTION_RETRY_BILLING_STATUS_FAILED: 'subscriptionRetryBillingStatusFailed',

    /** Indicates whether ClearOutstandingBalance was successful */
    SUBSCRIPTION_RETRY_BILLING_STATUS_SUCCESSFUL: 'subscriptionRetryBillingStatusSuccessful',

    /** Indicates whether ClearOutstandingBalance is pending */
    SUBSCRIPTION_RETRY_BILLING_STATUS_PENDING: 'subscriptionRetryBillingStatusPending',

    /** Stores info during review duplicates flow */
    REVIEW_DUPLICATES: 'reviewDuplicates',

    /** Stores the last export method for policy */
    LAST_EXPORT_METHOD: 'lastExportMethod',

    /** Stores the information about the state of adding a new company card */
    ADD_NEW_COMPANY_CARD: 'addNewCompanyCard',

    /** Stores the information about the state of assigning a company card */
    ASSIGN_CARD: 'assignCard',

    /** Stores the information if mobile selection mode is active */
    MOBILE_SELECTION_MODE: 'mobileSelectionMode',

    NVP_PRIVATE_CANCELLATION_DETAILS: 'nvp_private_cancellationDetails',

    /** Stores the information about currently edited advanced approval workflow */
    APPROVAL_WORKFLOW: 'approvalWorkflow',

    /** Stores the user search value for persistence across the screens */
    ROOM_MEMBERS_USER_SEARCH_PHRASE: 'roomMembersUserSearchPhrase',
    /** Stores information about recently uploaded spreadsheet file */
    IMPORTED_SPREADSHEET: 'importedSpreadsheet',

    /** Stores the route to open after changing app permission from settings */
    LAST_ROUTE: 'lastRoute',

    /** Stores the information if user loaded the Onyx state through Import feature  */
    IS_USING_IMPORTED_STATE: 'isUsingImportedState',

    /** Stores the information about the saved searches */
    SAVED_SEARCHES: 'nvp_savedSearches',

    /** Stores the information about the recent searches */
    RECENT_SEARCHES: 'nvp_recentSearches',

    /** Stores recently used currencies */
    RECENTLY_USED_CURRENCIES: 'nvp_recentlyUsedCurrencies',

    /** States whether we transitioned from OldDot to show only certain group of screens. It should be undefined on pure NewDot. */
    IS_SINGLE_NEW_DOT_ENTRY: 'isSingleNewDotEntry',

    /** Company cards custom names */
    NVP_EXPENSIFY_COMPANY_CARDS_CUSTOM_NAMES: 'nvp_expensify_ccCustomNames',

    /** The user's Concierge reportID */
    CONCIERGE_REPORT_ID: 'conciergeReportID',

    /** The details of unknown user while sharing a file - we don't know if they exist */
    SHARE_UNKNOWN_USER_DETAILS: 'shareUnknownUserDetails',

    /** Temporary file to be shared from outside the app */
    SHARE_TEMP_FILE: 'shareTempFile',

    /** Corpay fields to be used in the bank account creation setup */
    CORPAY_FIELDS: 'corpayFields',

    /** The user's session that will be preserved when using imported state */
    PRESERVED_USER_SESSION: 'preservedUserSession',

    /** Corpay onboarding fields used in steps 3-5 in the global reimbursements */
    CORPAY_ONBOARDING_FIELDS: 'corpayOnboardingFields',

    /** Timestamp of when the last full reconnect was done on this client */
    LAST_FULL_RECONNECT_TIME: 'lastFullReconnectTime',

    /** Information about travel provisioning process */
    TRAVEL_PROVISIONING: 'travelProvisioning',

    /** Stores the information about the state of side panel */
    NVP_SIDE_PANEL: 'nvp_sidePanel',

    /** Stores draft information while user is scheduling the call. */
    SCHEDULE_CALL_DRAFT: 'scheduleCallDraft',

    /** Onyx updates that should be stored after sequential queue is flushed */
    QUEUE_FLUSHED_DATA: 'queueFlushedData',

    /** Set when we are loading bill when downgrade */
    IS_LOADING_BILL_WHEN_DOWNGRADE: 'isLoadingBillWhenDowngrade',

    /**
     * Determines whether billing is required when the user downgrades their plan.
     * If true, the "Pay & Downgrade" RHP will be displayed to guide the user
     * through the payment process before downgrading.
     */
    SHOULD_BILL_WHEN_DOWNGRADING: 'shouldBillWhenDowngrading',

    /** Billing receipt details */
    BILLING_RECEIPT_DETAILS: 'billingReceiptDetails',

    /** Set when user tries to connect VBBA but workspace currency is unsupported and is forced to change
     * This is later used to redirect user directly back to the VBBA flow */
    IS_FORCED_TO_CHANGE_CURRENCY: 'isForcedToChangeCurrency',

    /** Set this gets redirected from global reimbursements flow */
    IS_COMING_FROM_GLOBAL_REIMBURSEMENTS_FLOW: 'isComingFromGlobalReimbursementsFlow',

    /** Stores information for OpenUnreportedExpensesPage API call pagination */
    HAS_MORE_UNREPORTED_TRANSACTIONS_RESULTS: 'hasMoreUnreportedTransactionsResults',

    /** Is unreported transactions loading */
    IS_LOADING_UNREPORTED_TRANSACTIONS: 'isLoadingUnreportedTransactions',

    /** List of transaction thread IDs used when navigating to prev/next transaction when viewing it in RHP */
    TRANSACTION_THREAD_NAVIGATION_REPORT_IDS: 'transactionThreadNavigationReportIDs',

    /** Timestamp of the last login on iOS */
    NVP_LAST_ECASH_IOS_LOGIN: 'nvp_lastECashIOSLogin',
    NVP_LAST_IPHONE_LOGIN: 'nvp_lastiPhoneLogin',

    /** Timestamp of the last login on Android */
    NVP_LAST_ECASH_ANDROID_LOGIN: 'nvp_lastECashAndroidLogin',
    NVP_LAST_ANDROID_LOGIN: 'nvp_lastAndroidLogin',

    /** Collection Keys */
    COLLECTION: {
        DOWNLOAD: 'download_',
        POLICY: 'policy_',
        POLICY_DRAFTS: 'policyDrafts_',
        POLICY_JOIN_MEMBER: 'policyJoinMember_',
        POLICY_CATEGORIES: 'policyCategories_',
        POLICY_CATEGORIES_DRAFT: 'policyCategoriesDraft_',
        POLICY_RECENTLY_USED_CATEGORIES: 'policyRecentlyUsedCategories_',
        POLICY_TAGS: 'policyTags_',
        POLICY_RECENTLY_USED_TAGS: 'nvp_recentlyUsedTags_',
        POLICY_RECENTLY_USED_DESTINATIONS: 'nvp_recentlyUsedDestinations_',
        // Whether the policy's connection data was attempted to be fetched in
        // the current user session. As this state only exists client-side, it
        // should not be included as part of the policy object. The policy
        // object should mirror the data as it's stored in the database.
        POLICY_HAS_CONNECTIONS_DATA_BEEN_FETCHED: 'policyHasConnectionsDataBeenFetched_',
        OLD_POLICY_RECENTLY_USED_TAGS: 'policyRecentlyUsedTags_',
        POLICY_CONNECTION_SYNC_PROGRESS: 'policyConnectionSyncProgress_',
        WORKSPACE_INVITE_MEMBERS_DRAFT: 'workspaceInviteMembersDraft_',
        WORKSPACE_INVITE_MESSAGE_DRAFT: 'workspaceInviteMessageDraft_',
        WORKSPACE_INVITE_ROLE_DRAFT: 'workspaceInviteRoleDraft_',
        REPORT: 'report_',
        REPORT_NAME_VALUE_PAIRS: 'reportNameValuePairs_',
        REPORT_DRAFT: 'reportDraft_',
        // REPORT_METADATA is a perf optimization used to hold loading states (isLoadingInitialReportActions, isLoadingOlderReportActions, isLoadingNewerReportActions).
        // A lot of components are connected to the Report entity and do not care about the actions. Setting the loading state
        // directly on the report caused a lot of unnecessary re-renders
        REPORT_METADATA: 'reportMetadata_',
        REPORT_ACTIONS: 'reportActions_',
        REPORT_ACTIONS_DRAFTS: 'reportActionsDrafts_',
        REPORT_ACTIONS_PAGES: 'reportActionsPages_',
        REPORT_ACTIONS_REACTIONS: 'reportActionsReactions_',
        REPORT_DRAFT_COMMENT: 'reportDraftComment_',
        REPORT_IS_COMPOSER_FULL_SIZE: 'reportIsComposerFullSize_',
        REPORT_USER_IS_TYPING: 'reportUserIsTyping_',
        REPORT_USER_IS_LEAVING_ROOM: 'reportUserIsLeavingRoom_',
        REPORT_VIOLATIONS: 'reportViolations_',
        SECURITY_GROUP: 'securityGroup_',
        TRANSACTION: 'transactions_',
        TRANSACTION_VIOLATIONS: 'transactionViolations_',
        TRANSACTION_DRAFT: 'transactionsDraft_',
        SKIP_CONFIRMATION: 'skipConfirmation_',
        TRANSACTION_BACKUP: 'transactionsBackup_',
        SPLIT_TRANSACTION_DRAFT: 'splitTransactionDraft_',
        PRIVATE_NOTES_DRAFT: 'privateNotesDraft_',
        NEXT_STEP: 'reportNextStep_',

        // Manual expense tab selector
        SELECTED_TAB: 'selectedTab_',

        /** This is deprecated, but needed for a migration, so we still need to include it here so that it will be initialized in Onyx.init */
        DEPRECATED_POLICY_MEMBER_LIST: 'policyMemberList_',

        // Search Page related
        SNAPSHOT: 'snapshot_',

        // Shared NVPs
        /** Collection of objects where each object represents the owner of the workspace that is past due billing AND the user is a member of. */
        SHARED_NVP_PRIVATE_USER_BILLING_GRACE_PERIOD_END: 'sharedNVP_private_billingGracePeriodEnd_',

        /** The collection of card feeds */
        SHARED_NVP_PRIVATE_DOMAIN_MEMBER: 'sharedNVP_private_domain_member_',

        /**
         * Stores the card list for a given fundID and feed in the format: cards_<fundID>_<bankName>
         * So for example: cards_12345_Expensify Card
         */
        WORKSPACE_CARDS_LIST: 'cards_',

        /** Expensify cards settings */
        PRIVATE_EXPENSIFY_CARD_SETTINGS: 'private_expensifyCardSettings_',

        /** Expensify cards bank account for a given workspace */
        EXPENSIFY_CARD_BANK_ACCOUNT_METADATA: 'expensifyCardBankAccountMetadata_',

        /** Expensify cards manual billing setting */
        PRIVATE_EXPENSIFY_CARD_MANUAL_BILLING: 'private_expensifyCardManualBilling_',

        /** Stores which connection is set up to use Continuous Reconciliation */
        EXPENSIFY_CARD_CONTINUOUS_RECONCILIATION_CONNECTION: 'expensifyCard_continuousReconciliationConnection_',

        /** The value that indicates whether Continuous Reconciliation should be used on the domain */
        EXPENSIFY_CARD_USE_CONTINUOUS_RECONCILIATION: 'expensifyCard_useContinuousReconciliation_',

        /** Currently displaying feed */
        LAST_SELECTED_FEED: 'lastSelectedFeed_',

        /** Currently displaying Expensify Card feed */
        LAST_SELECTED_EXPENSIFY_CARD_FEED: 'lastSelectedExpensifyCardFeed_',

        /**  Whether the bank account chosen for Expensify Card in on verification waitlist */
        NVP_EXPENSIFY_ON_CARD_WAITLIST: 'nvp_expensify_onCardWaitlist_',

        NVP_EXPENSIFY_REPORT_PDF_FILENAME: 'nvp_expensify_report_PDFFilename_',

        /** Stores the information about the state of issuing a new card */
        ISSUE_NEW_EXPENSIFY_CARD: 'issueNewExpensifyCard_',
    },

    /** List of Form ids */
    FORMS: {
        ADD_PAYMENT_CARD_FORM: 'addPaymentCardForm',
        ADD_PAYMENT_CARD_FORM_DRAFT: 'addPaymentCardFormDraft',
        WORKSPACE_SETTINGS_FORM: 'workspaceSettingsForm',
        WORKSPACE_CATEGORY_FORM: 'workspaceCategoryForm',
        WORKSPACE_CONFIRMATION_FORM: 'workspaceConfirmationForm',
        WORKSPACE_CONFIRMATION_FORM_DRAFT: 'workspaceConfirmationFormDraft',
        WORKSPACE_CATEGORY_FORM_DRAFT: 'workspaceCategoryFormDraft',
        WORKSPACE_CATEGORY_DESCRIPTION_HINT_FORM: 'workspaceCategoryDescriptionHintForm',
        WORKSPACE_CATEGORY_DESCRIPTION_HINT_FORM_DRAFT: 'workspaceCategoryDescriptionHintFormDraft',
        WORKSPACE_CATEGORY_FLAG_AMOUNTS_OVER_FORM: 'workspaceCategoryFlagAmountsOverForm',
        WORKSPACE_CATEGORY_FLAG_AMOUNTS_OVER_FORM_DRAFT: 'workspaceCategoryFlagAmountsOverFormDraft',
        WORKSPACE_TAG_FORM: 'workspaceTagForm',
        WORKSPACE_TAG_FORM_DRAFT: 'workspaceTagFormDraft',
        WORKSPACE_SETTINGS_FORM_DRAFT: 'workspaceSettingsFormDraft',
        WORKSPACE_DESCRIPTION_FORM: 'workspaceDescriptionForm',
        WORKSPACE_MEMBER_CUSTOM_FIELD_FORM: 'WorkspaceMemberCustomFieldForm',
        WORKSPACE_MEMBER_CUSTOM_FIELD_FORM_DRAFT: 'WorkspaceMemberCustomFieldFormDraft',
        WORKSPACE_DESCRIPTION_FORM_DRAFT: 'workspaceDescriptionFormDraft',
        WORKSPACE_TAX_CUSTOM_NAME: 'workspaceTaxCustomName',
        WORKSPACE_TAX_CUSTOM_NAME_DRAFT: 'workspaceTaxCustomNameDraft',
        WORKSPACE_COMPANY_CARD_FEED_NAME: 'workspaceCompanyCardFeedName',
        WORKSPACE_COMPANY_CARD_FEED_NAME_DRAFT: 'workspaceCompanyCardFeedNameDraft',
        EDIT_WORKSPACE_COMPANY_CARD_NAME_FORM: 'editCompanyCardName',
        EDIT_WORKSPACE_COMPANY_CARD_NAME_DRAFT_FORM: 'editCompanyCardNameDraft',
        WORKSPACE_REPORT_FIELDS_FORM: 'workspaceReportFieldForm',
        WORKSPACE_REPORT_FIELDS_FORM_DRAFT: 'workspaceReportFieldFormDraft',
        POLICY_CREATE_DISTANCE_RATE_FORM: 'policyCreateDistanceRateForm',
        POLICY_CREATE_DISTANCE_RATE_FORM_DRAFT: 'policyCreateDistanceRateFormDraft',
        POLICY_DISTANCE_RATE_EDIT_FORM: 'policyDistanceRateEditForm',
        POLICY_DISTANCE_RATE_TAX_RECLAIMABLE_ON_EDIT_FORM: 'policyDistanceRateTaxReclaimableOnEditForm',
        POLICY_DISTANCE_RATE_TAX_RECLAIMABLE_ON_EDIT_FORM_DRAFT: 'policyDistanceRateTaxReclaimableOnEditFormDraft',
        POLICY_DISTANCE_RATE_EDIT_FORM_DRAFT: 'policyDistanceRateEditFormDraft',
        CLOSE_ACCOUNT_FORM: 'closeAccount',
        CLOSE_ACCOUNT_FORM_DRAFT: 'closeAccountDraft',
        PROFILE_SETTINGS_FORM: 'profileSettingsForm',
        PROFILE_SETTINGS_FORM_DRAFT: 'profileSettingsFormDraft',
        DISPLAY_NAME_FORM: 'displayNameForm',
        DISPLAY_NAME_FORM_DRAFT: 'displayNameFormDraft',
        ONBOARDING_PERSONAL_DETAILS_FORM: 'onboardingPersonalDetailsForm',
        ONBOARDING_PERSONAL_DETAILS_FORM_DRAFT: 'onboardingPersonalDetailsFormDraft',
        ONBOARDING_WORKSPACE_DETAILS_FORM: 'onboardingWorkspaceDetailsForm',
        ONBOARDING_WORKSPACE_DETAILS_FORM_DRAFT: 'onboardingWorkspaceDetailsFormDraft',
        ROOM_NAME_FORM: 'roomNameForm',
        ROOM_NAME_FORM_DRAFT: 'roomNameFormDraft',
        REPORT_DESCRIPTION_FORM: 'reportDescriptionForm',
        REPORT_DESCRIPTION_FORM_DRAFT: 'reportDescriptionFormDraft',
        LEGAL_NAME_FORM: 'legalNameForm',
        LEGAL_NAME_FORM_DRAFT: 'legalNameFormDraft',
        WORKSPACE_INVITE_MESSAGE_FORM: 'workspaceInviteMessageForm',
        WORKSPACE_INVITE_MESSAGE_FORM_DRAFT: 'workspaceInviteMessageFormDraft',
        DATE_OF_BIRTH_FORM: 'dateOfBirthForm',
        DATE_OF_BIRTH_FORM_DRAFT: 'dateOfBirthFormDraft',
        HOME_ADDRESS_FORM: 'homeAddressForm',
        HOME_ADDRESS_FORM_DRAFT: 'homeAddressFormDraft',
        PERSONAL_DETAILS_FORM: 'personalDetailsForm',
        PERSONAL_DETAILS_FORM_DRAFT: 'personalDetailsFormDraft',
        INTERNATIONAL_BANK_ACCOUNT_FORM: 'internationalBankAccountForm',
        INTERNATIONAL_BANK_ACCOUNT_FORM_DRAFT: 'internationalBankAccountFormDraft',
        NEW_ROOM_FORM: 'newRoomForm',
        NEW_ROOM_FORM_DRAFT: 'newRoomFormDraft',
        ROOM_SETTINGS_FORM: 'roomSettingsForm',
        ROOM_SETTINGS_FORM_DRAFT: 'roomSettingsFormDraft',
        NEW_TASK_FORM: 'newTaskForm',
        NEW_TASK_FORM_DRAFT: 'newTaskFormDraft',
        EDIT_TASK_FORM: 'editTaskForm',
        EDIT_TASK_FORM_DRAFT: 'editTaskFormDraft',
        MONEY_REQUEST_DESCRIPTION_FORM: 'moneyRequestDescriptionForm',
        MONEY_REQUEST_DESCRIPTION_FORM_DRAFT: 'moneyRequestDescriptionFormDraft',
        MONEY_REQUEST_MERCHANT_FORM: 'moneyRequestMerchantForm',
        MONEY_REQUEST_MERCHANT_FORM_DRAFT: 'moneyRequestMerchantFormDraft',
        MONEY_REQUEST_AMOUNT_FORM: 'moneyRequestAmountForm',
        MONEY_REQUEST_AMOUNT_FORM_DRAFT: 'moneyRequestAmountFormDraft',
        MONEY_REQUEST_DATE_FORM: 'moneyRequestCreatedForm',
        MONEY_REQUEST_DATE_FORM_DRAFT: 'moneyRequestCreatedFormDraft',
        MONEY_REQUEST_HOLD_FORM: 'moneyHoldReasonForm',
        MONEY_REQUEST_HOLD_FORM_DRAFT: 'moneyHoldReasonFormDraft',
        MONEY_REQUEST_DECLINE_FORM: 'moneyDeclineReasonForm',
        MONEY_REQUEST_DECLINE_FORM_DRAFT: 'moneyDeclineReasonFormDraft',
        MONEY_REQUEST_COMPANY_INFO_FORM: 'moneyRequestCompanyInfoForm',
        MONEY_REQUEST_COMPANY_INFO_FORM_DRAFT: 'moneyRequestCompanyInfoFormDraft',
        MONEY_REQUEST_TIME_FORM: 'moneyRequestTimeForm',
        MONEY_REQUEST_TIME_FORM_DRAFT: 'moneyRequestTimeFormDraft',
        MONEY_REQUEST_SUBRATE_FORM: 'moneyRequestSubrateForm',
        MONEY_REQUEST_SUBRATE_FORM_DRAFT: 'moneyRequestSubrateFormDraft',
        NEW_CONTACT_METHOD_FORM: 'newContactMethodForm',
        NEW_CONTACT_METHOD_FORM_DRAFT: 'newContactMethodFormDraft',
        WAYPOINT_FORM: 'waypointForm',
        WAYPOINT_FORM_DRAFT: 'waypointFormDraft',
        SETTINGS_STATUS_SET_FORM: 'settingsStatusSetForm',
        SETTINGS_STATUS_SET_FORM_DRAFT: 'settingsStatusSetFormDraft',
        SETTINGS_STATUS_SET_CLEAR_AFTER_FORM: 'settingsStatusSetClearAfterForm',
        SETTINGS_STATUS_SET_CLEAR_AFTER_FORM_DRAFT: 'settingsStatusSetClearAfterFormDraft',
        SETTINGS_STATUS_CLEAR_DATE_FORM: 'settingsStatusClearDateForm',
        SETTINGS_STATUS_CLEAR_DATE_FORM_DRAFT: 'settingsStatusClearDateFormDraft',
        CHANGE_BILLING_CURRENCY_FORM: 'billingCurrencyForm',
        CHANGE_BILLING_CURRENCY_FORM_DRAFT: 'billingCurrencyFormDraft',
        PRIVATE_NOTES_FORM: 'privateNotesForm',
        PRIVATE_NOTES_FORM_DRAFT: 'privateNotesFormDraft',
        I_KNOW_A_TEACHER_FORM: 'iKnowTeacherForm',
        I_KNOW_A_TEACHER_FORM_DRAFT: 'iKnowTeacherFormDraft',
        INTRO_SCHOOL_PRINCIPAL_FORM: 'introSchoolPrincipalForm',
        INTRO_SCHOOL_PRINCIPAL_FORM_DRAFT: 'introSchoolPrincipalFormDraft',
        REPORT_PHYSICAL_CARD_FORM: 'requestPhysicalCardForm',
        REPORT_PHYSICAL_CARD_FORM_DRAFT: 'requestPhysicalCardFormDraft',
        REPORT_VIRTUAL_CARD_FRAUD: 'reportVirtualCardFraudForm',
        REPORT_VIRTUAL_CARD_FRAUD_DRAFT: 'reportVirtualCardFraudFormDraft',
        REPORT_FIELDS_EDIT_FORM: 'reportFieldsEditForm',
        REPORT_FIELDS_EDIT_FORM_DRAFT: 'reportFieldsEditFormDraft',
        REIMBURSEMENT_ACCOUNT_FORM: 'reimbursementAccount',
        REIMBURSEMENT_ACCOUNT_FORM_DRAFT: 'reimbursementAccountDraft',
        PERSONAL_BANK_ACCOUNT_FORM: 'personalBankAccount',
        PERSONAL_BANK_ACCOUNT_FORM_DRAFT: 'personalBankAccountDraft',
        DISABLE_AUTO_RENEW_SURVEY_FORM: 'disableAutoRenewSurveyForm',
        DISABLE_AUTO_RENEW_SURVEY_FORM_DRAFT: 'disableAutoRenewSurveyFormDraft',
        REQUEST_EARLY_CANCELLATION_FORM: 'requestEarlyCancellationForm',
        REQUEST_EARLY_CANCELLATION_FORM_DRAFT: 'requestEarlyCancellationFormDraft',
        EXIT_SURVEY_REASON_FORM: 'exitSurveyReasonForm',
        EXIT_SURVEY_REASON_FORM_DRAFT: 'exitSurveyReasonFormDraft',
        EXIT_SURVEY_RESPONSE_FORM: 'exitSurveyResponseForm',
        EXIT_SURVEY_RESPONSE_FORM_DRAFT: 'exitSurveyResponseFormDraft',
        WALLET_ADDITIONAL_DETAILS: 'walletAdditionalDetails',
        WALLET_ADDITIONAL_DETAILS_DRAFT: 'walletAdditionalDetailsDraft',
        POLICY_TAG_NAME_FORM: 'policyTagNameForm',
        POLICY_TAG_NAME_FORM_DRAFT: 'policyTagNameFormDraft',
        WORKSPACE_NEW_TAX_FORM: 'workspaceNewTaxForm',
        WORKSPACE_NEW_TAX_FORM_DRAFT: 'workspaceNewTaxFormDraft',
        WORKSPACE_TAX_NAME_FORM: 'workspaceTaxNameForm',
        WORKSPACE_TAX_CODE_FORM: 'workspaceTaxCodeForm',
        WORKSPACE_TAX_CODE_FORM_DRAFT: 'workspaceTaxCodeFormDraft',
        WORKSPACE_TAX_NAME_FORM_DRAFT: 'workspaceTaxNameFormDraft',
        WORKSPACE_TAX_VALUE_FORM: 'workspaceTaxValueForm',
        WORKSPACE_TAX_VALUE_FORM_DRAFT: 'workspaceTaxValueFormDraft',
        WORKSPACE_INVOICES_COMPANY_NAME_FORM: 'workspaceInvoicesCompanyNameForm',
        WORKSPACE_INVOICES_COMPANY_NAME_FORM_DRAFT: 'workspaceInvoicesCompanyNameFormDraft',
        WORKSPACE_INVOICES_COMPANY_WEBSITE_FORM: 'workspaceInvoicesCompanyWebsiteForm',
        WORKSPACE_INVOICES_COMPANY_WEBSITE_FORM_DRAFT: 'workspaceInvoicesCompanyWebsiteFormDraft',
        NEW_CHAT_NAME_FORM: 'newChatNameForm',
        NEW_CHAT_NAME_FORM_DRAFT: 'newChatNameFormDraft',
        SUBSCRIPTION_SIZE_FORM: 'subscriptionSizeForm',
        SUBSCRIPTION_SIZE_FORM_DRAFT: 'subscriptionSizeFormDraft',
        ISSUE_NEW_EXPENSIFY_CARD_FORM: 'issueNewExpensifyCard',
        ISSUE_NEW_EXPENSIFY_CARD_FORM_DRAFT: 'issueNewExpensifyCardDraft',
        ADD_NEW_CARD_FEED_FORM: 'addNewCardFeed',
        ADD_NEW_CARD_FEED_FORM_DRAFT: 'addNewCardFeedDraft',
        ASSIGN_CARD_FORM: 'assignCard',
        ASSIGN_CARD_FORM_DRAFT: 'assignCardDraft',
        EDIT_EXPENSIFY_CARD_NAME_FORM: 'editExpensifyCardName',
        EDIT_EXPENSIFY_CARD_NAME_DRAFT_FORM: 'editExpensifyCardNameDraft',
        EDIT_EXPENSIFY_CARD_LIMIT_FORM: 'editExpensifyCardLimit',
        EDIT_EXPENSIFY_CARD_LIMIT_DRAFT_FORM: 'editExpensifyCardLimitDraft',
        SAGE_INTACCT_CREDENTIALS_FORM: 'sageIntacctCredentialsForm',
        SAGE_INTACCT_CREDENTIALS_FORM_DRAFT: 'sageIntacctCredentialsFormDraft',
        NETSUITE_CUSTOM_FIELD_FORM: 'netSuiteCustomFieldForm',
        NETSUITE_CUSTOM_FIELD_FORM_DRAFT: 'netSuiteCustomFieldFormDraft',
        NETSUITE_CUSTOM_SEGMENT_ADD_FORM: 'netSuiteCustomSegmentAddForm',
        NETSUITE_CUSTOM_SEGMENT_ADD_FORM_DRAFT: 'netSuiteCustomSegmentAddFormDraft',
        NETSUITE_CUSTOM_LIST_ADD_FORM: 'netSuiteCustomListAddForm',
        NETSUITE_CUSTOM_LIST_ADD_FORM_DRAFT: 'netSuiteCustomListAddFormDraft',
        NETSUITE_TOKEN_INPUT_FORM: 'netsuiteTokenInputForm',
        NETSUITE_TOKEN_INPUT_FORM_DRAFT: 'netsuiteTokenInputFormDraft',
        NETSUITE_CUSTOM_FORM_ID_FORM: 'netsuiteCustomFormIDForm',
        NETSUITE_CUSTOM_FORM_ID_FORM_DRAFT: 'netsuiteCustomFormIDFormDraft',
        SAGE_INTACCT_DIMENSION_TYPE_FORM: 'sageIntacctDimensionTypeForm',
        SAGE_INTACCT_DIMENSION_TYPE_FORM_DRAFT: 'sageIntacctDimensionTypeFormDraft',
        SEARCH_ADVANCED_FILTERS_FORM: 'searchAdvancedFiltersForm',
        SEARCH_ADVANCED_FILTERS_FORM_DRAFT: 'searchAdvancedFiltersFormDraft',
        SEARCH_SAVED_SEARCH_RENAME_FORM: 'searchSavedSearchRenameForm',
        SEARCH_SAVED_SEARCH_RENAME_FORM_DRAFT: 'searchSavedSearchRenameFormDraft',
        TEXT_PICKER_MODAL_FORM: 'textPickerModalForm',
        TEXT_PICKER_MODAL_FORM_DRAFT: 'textPickerModalFormDraft',
        RULES_CUSTOM_NAME_MODAL_FORM: 'rulesCustomNameModalForm',
        RULES_CUSTOM_NAME_MODAL_FORM_DRAFT: 'rulesCustomNameModalFormDraft',
        RULES_AUTO_APPROVE_REPORTS_UNDER_MODAL_FORM: 'rulesAutoApproveReportsUnderModalForm',
        RULES_AUTO_APPROVE_REPORTS_UNDER_MODAL_FORM_DRAFT: 'rulesAutoApproveReportsUnderModalFormDraft',
        RULES_RANDOM_REPORT_AUDIT_MODAL_FORM: 'rulesRandomReportAuditModalForm',
        RULES_RANDOM_REPORT_AUDIT_MODAL_FORM_DRAFT: 'rulesRandomReportAuditModalFormDraft',
        RULES_AUTO_PAY_REPORTS_UNDER_MODAL_FORM: 'rulesAutoPayReportsUnderModalForm',
        RULES_AUTO_PAY_REPORTS_UNDER_MODAL_FORM_DRAFT: 'rulesAutoPayReportsUnderModalFormDraft',
        RULES_REQUIRED_RECEIPT_AMOUNT_FORM: 'rulesRequiredReceiptAmountForm',
        RULES_REQUIRED_RECEIPT_AMOUNT_FORM_DRAFT: 'rulesRequiredReceiptAmountFormDraft',
        RULES_MAX_EXPENSE_AMOUNT_FORM: 'rulesMaxExpenseAmountForm',
        RULES_MAX_EXPENSE_AMOUNT_FORM_DRAFT: 'rulesMaxExpenseAmountFormDraft',
        RULES_MAX_EXPENSE_AGE_FORM: 'rulesMaxExpenseAgeForm',
        RULES_MAX_EXPENSE_AGE_FORM_DRAFT: 'rulesMaxExpenseAgeFormDraft',
        RULES_CUSTOM_FORM: 'rulesCustomForm',
        RULES_CUSTOM_FORM_DRAFT: 'rulesCustomFormDraft',
        DEBUG_DETAILS_FORM: 'debugDetailsForm',
        DEBUG_DETAILS_FORM_DRAFT: 'debugDetailsFormDraft',
        ONBOARDING_WORK_EMAIL_FORM: 'onboardingWorkEmailForm',
        ONBOARDING_WORK_EMAIL_FORM_DRAFT: 'onboardingWorkEmailFormDraft',
        MERGE_ACCOUNT_DETAILS_FORM: 'mergeAccountDetailsForm',
        MERGE_ACCOUNT_DETAILS_FORM_DRAFT: 'mergeAccountDetailsFormDraft',
        WORKSPACE_PER_DIEM_FORM: 'workspacePerDiemForm',
        WORKSPACE_PER_DIEM_FORM_DRAFT: 'workspacePerDiemFormDraft',
    },
    DERIVED: {
        REPORT_ATTRIBUTES: 'reportAttributes',
    },
} as const;

type AllOnyxKeys = DeepValueOf<typeof ONYXKEYS>;

type OnyxFormValuesMapping = {
    [ONYXKEYS.FORMS.ADD_PAYMENT_CARD_FORM]: FormTypes.AddPaymentCardForm;
    [ONYXKEYS.FORMS.WORKSPACE_SETTINGS_FORM]: FormTypes.WorkspaceSettingsForm;
    [ONYXKEYS.FORMS.WORKSPACE_CATEGORY_FORM]: FormTypes.WorkspaceCategoryForm;
    [ONYXKEYS.FORMS.WORKSPACE_CONFIRMATION_FORM]: FormTypes.WorkspaceConfirmationForm;
    [ONYXKEYS.FORMS.ONBOARDING_WORKSPACE_DETAILS_FORM]: FormTypes.WorkspaceConfirmationForm;
    [ONYXKEYS.FORMS.WORKSPACE_TAG_FORM]: FormTypes.WorkspaceTagForm;
    [ONYXKEYS.FORMS.WORKSPACE_TAX_CUSTOM_NAME]: FormTypes.WorkspaceTaxCustomName;
    [ONYXKEYS.FORMS.WORKSPACE_COMPANY_CARD_FEED_NAME]: FormTypes.WorkspaceCompanyCardFeedName;
    [ONYXKEYS.FORMS.EDIT_WORKSPACE_COMPANY_CARD_NAME_FORM]: FormTypes.WorkspaceCompanyCardEditName;
    [ONYXKEYS.FORMS.WORKSPACE_REPORT_FIELDS_FORM]: FormTypes.WorkspaceReportFieldForm;
    [ONYXKEYS.FORMS.WORKSPACE_CATEGORY_DESCRIPTION_HINT_FORM]: FormTypes.WorkspaceCategoryDescriptionHintForm;
    [ONYXKEYS.FORMS.WORKSPACE_CATEGORY_FLAG_AMOUNTS_OVER_FORM]: FormTypes.WorkspaceCategoryFlagAmountsOverForm;
    [ONYXKEYS.FORMS.CLOSE_ACCOUNT_FORM]: FormTypes.CloseAccountForm;
    [ONYXKEYS.FORMS.PROFILE_SETTINGS_FORM]: FormTypes.ProfileSettingsForm;
    [ONYXKEYS.FORMS.DISPLAY_NAME_FORM]: FormTypes.DisplayNameForm;
    [ONYXKEYS.FORMS.ONBOARDING_PERSONAL_DETAILS_FORM]: FormTypes.DisplayNameForm;
    [ONYXKEYS.FORMS.ROOM_NAME_FORM]: FormTypes.RoomNameForm;
    [ONYXKEYS.FORMS.REPORT_DESCRIPTION_FORM]: FormTypes.ReportDescriptionForm;
    [ONYXKEYS.FORMS.LEGAL_NAME_FORM]: FormTypes.LegalNameForm;
    [ONYXKEYS.FORMS.WORKSPACE_INVITE_MESSAGE_FORM]: FormTypes.WorkspaceInviteMessageForm;
    [ONYXKEYS.FORMS.DATE_OF_BIRTH_FORM]: FormTypes.DateOfBirthForm;
    [ONYXKEYS.FORMS.HOME_ADDRESS_FORM]: FormTypes.HomeAddressForm;
    [ONYXKEYS.FORMS.PERSONAL_DETAILS_FORM]: FormTypes.PersonalDetailsForm;
    [ONYXKEYS.FORMS.NEW_ROOM_FORM]: FormTypes.NewRoomForm;
    [ONYXKEYS.FORMS.ROOM_SETTINGS_FORM]: FormTypes.RoomSettingsForm;
    [ONYXKEYS.FORMS.NEW_TASK_FORM]: FormTypes.NewTaskForm;
    [ONYXKEYS.FORMS.EDIT_TASK_FORM]: FormTypes.EditTaskForm;
    [ONYXKEYS.FORMS.DISABLE_AUTO_RENEW_SURVEY_FORM]: FormTypes.FeedbackSurveyForm;
    [ONYXKEYS.FORMS.REQUEST_EARLY_CANCELLATION_FORM]: FormTypes.FeedbackSurveyForm;
    [ONYXKEYS.FORMS.EXIT_SURVEY_REASON_FORM]: FormTypes.ExitSurveyReasonForm;
    [ONYXKEYS.FORMS.EXIT_SURVEY_RESPONSE_FORM]: FormTypes.ExitSurveyResponseForm;
    [ONYXKEYS.FORMS.MONEY_REQUEST_DESCRIPTION_FORM]: FormTypes.MoneyRequestDescriptionForm;
    [ONYXKEYS.FORMS.MONEY_REQUEST_MERCHANT_FORM]: FormTypes.MoneyRequestMerchantForm;
    [ONYXKEYS.FORMS.MONEY_REQUEST_AMOUNT_FORM]: FormTypes.MoneyRequestAmountForm;
    [ONYXKEYS.FORMS.MONEY_REQUEST_DATE_FORM]: FormTypes.MoneyRequestDateForm;
    [ONYXKEYS.FORMS.MONEY_REQUEST_TIME_FORM]: FormTypes.MoneyRequestTimeForm;
    [ONYXKEYS.FORMS.MONEY_REQUEST_SUBRATE_FORM]: FormTypes.MoneyRequestSubrateForm;
    [ONYXKEYS.FORMS.MONEY_REQUEST_HOLD_FORM]: FormTypes.MoneyRequestHoldReasonForm;
    [ONYXKEYS.FORMS.MONEY_REQUEST_DECLINE_FORM]: FormTypes.MoneyRequestDeclineReasonForm;
    [ONYXKEYS.FORMS.MONEY_REQUEST_COMPANY_INFO_FORM]: FormTypes.MoneyRequestCompanyInfoForm;
    [ONYXKEYS.FORMS.NEW_CONTACT_METHOD_FORM]: FormTypes.NewContactMethodForm;
    [ONYXKEYS.FORMS.WAYPOINT_FORM]: FormTypes.WaypointForm;
    [ONYXKEYS.FORMS.SETTINGS_STATUS_SET_FORM]: FormTypes.SettingsStatusSetForm;
    [ONYXKEYS.FORMS.SETTINGS_STATUS_CLEAR_DATE_FORM]: FormTypes.SettingsStatusClearDateForm;
    [ONYXKEYS.FORMS.CHANGE_BILLING_CURRENCY_FORM]: FormTypes.ChangeBillingCurrencyForm;
    [ONYXKEYS.FORMS.SETTINGS_STATUS_SET_CLEAR_AFTER_FORM]: FormTypes.SettingsStatusSetClearAfterForm;
    [ONYXKEYS.FORMS.PRIVATE_NOTES_FORM]: FormTypes.PrivateNotesForm;
    [ONYXKEYS.FORMS.I_KNOW_A_TEACHER_FORM]: FormTypes.IKnowTeacherForm;
    [ONYXKEYS.FORMS.INTRO_SCHOOL_PRINCIPAL_FORM]: FormTypes.IntroSchoolPrincipalForm;
    [ONYXKEYS.FORMS.REPORT_VIRTUAL_CARD_FRAUD]: FormTypes.ReportVirtualCardFraudForm;
    [ONYXKEYS.FORMS.REPORT_PHYSICAL_CARD_FORM]: FormTypes.ReportPhysicalCardForm;
    [ONYXKEYS.FORMS.REPORT_FIELDS_EDIT_FORM]: FormTypes.ReportFieldsEditForm;
    [ONYXKEYS.FORMS.REIMBURSEMENT_ACCOUNT_FORM]: FormTypes.ReimbursementAccountForm;
    [ONYXKEYS.FORMS.PERSONAL_BANK_ACCOUNT_FORM]: FormTypes.PersonalBankAccountForm;
    [ONYXKEYS.FORMS.WORKSPACE_DESCRIPTION_FORM]: FormTypes.WorkspaceDescriptionForm;
    [ONYXKEYS.FORMS.WORKSPACE_MEMBER_CUSTOM_FIELD_FORM]: FormTypes.WorkspaceMemberCustomFieldsForm;
    [ONYXKEYS.FORMS.WALLET_ADDITIONAL_DETAILS]: FormTypes.AdditionalDetailStepForm;
    [ONYXKEYS.FORMS.POLICY_TAG_NAME_FORM]: FormTypes.PolicyTagNameForm;
    [ONYXKEYS.FORMS.WORKSPACE_NEW_TAX_FORM]: FormTypes.WorkspaceNewTaxForm;
    [ONYXKEYS.FORMS.POLICY_CREATE_DISTANCE_RATE_FORM]: FormTypes.PolicyCreateDistanceRateForm;
    [ONYXKEYS.FORMS.POLICY_DISTANCE_RATE_EDIT_FORM]: FormTypes.PolicyDistanceRateEditForm;
    [ONYXKEYS.FORMS.POLICY_DISTANCE_RATE_TAX_RECLAIMABLE_ON_EDIT_FORM]: FormTypes.PolicyDistanceRateTaxReclaimableOnEditForm;
    [ONYXKEYS.FORMS.WORKSPACE_TAX_NAME_FORM]: FormTypes.WorkspaceTaxNameForm;
    [ONYXKEYS.FORMS.WORKSPACE_TAX_CODE_FORM]: FormTypes.WorkspaceTaxCodeForm;
    [ONYXKEYS.FORMS.WORKSPACE_TAX_VALUE_FORM]: FormTypes.WorkspaceTaxValueForm;
    [ONYXKEYS.FORMS.WORKSPACE_INVOICES_COMPANY_NAME_FORM]: FormTypes.WorkspaceInvoicesCompanyNameForm;
    [ONYXKEYS.FORMS.WORKSPACE_INVOICES_COMPANY_WEBSITE_FORM]: FormTypes.WorkspaceInvoicesCompanyWebsiteForm;
    [ONYXKEYS.FORMS.NEW_CHAT_NAME_FORM]: FormTypes.NewChatNameForm;
    [ONYXKEYS.FORMS.SUBSCRIPTION_SIZE_FORM]: FormTypes.SubscriptionSizeForm;
    [ONYXKEYS.FORMS.ISSUE_NEW_EXPENSIFY_CARD_FORM]: FormTypes.IssueNewExpensifyCardForm;
    [ONYXKEYS.FORMS.ADD_NEW_CARD_FEED_FORM]: FormTypes.AddNewCardFeedForm;
    [ONYXKEYS.FORMS.ASSIGN_CARD_FORM]: FormTypes.AssignCardForm;
    [ONYXKEYS.FORMS.EDIT_EXPENSIFY_CARD_NAME_FORM]: FormTypes.EditExpensifyCardNameForm;
    [ONYXKEYS.FORMS.EDIT_EXPENSIFY_CARD_LIMIT_FORM]: FormTypes.EditExpensifyCardLimitForm;
    [ONYXKEYS.FORMS.SAGE_INTACCT_CREDENTIALS_FORM]: FormTypes.SageIntactCredentialsForm;
    [ONYXKEYS.FORMS.NETSUITE_CUSTOM_FIELD_FORM]: FormTypes.NetSuiteCustomFieldForm;
    [ONYXKEYS.FORMS.NETSUITE_CUSTOM_LIST_ADD_FORM]: FormTypes.NetSuiteCustomFieldForm;
    [ONYXKEYS.FORMS.NETSUITE_CUSTOM_SEGMENT_ADD_FORM]: FormTypes.NetSuiteCustomFieldForm;
    [ONYXKEYS.FORMS.NETSUITE_TOKEN_INPUT_FORM]: FormTypes.NetSuiteTokenInputForm;
    [ONYXKEYS.FORMS.NETSUITE_CUSTOM_FORM_ID_FORM]: FormTypes.NetSuiteCustomFormIDForm;
    [ONYXKEYS.FORMS.SAGE_INTACCT_DIMENSION_TYPE_FORM]: FormTypes.SageIntacctDimensionForm;
    [ONYXKEYS.FORMS.SEARCH_ADVANCED_FILTERS_FORM]: FormTypes.SearchAdvancedFiltersForm;
    [ONYXKEYS.FORMS.TEXT_PICKER_MODAL_FORM]: FormTypes.TextPickerModalForm;
    [ONYXKEYS.FORMS.RULES_CUSTOM_NAME_MODAL_FORM]: FormTypes.RulesCustomNameModalForm;
    [ONYXKEYS.FORMS.RULES_AUTO_APPROVE_REPORTS_UNDER_MODAL_FORM]: FormTypes.RulesAutoApproveReportsUnderModalForm;
    [ONYXKEYS.FORMS.RULES_RANDOM_REPORT_AUDIT_MODAL_FORM]: FormTypes.RulesRandomReportAuditModalForm;
    [ONYXKEYS.FORMS.RULES_AUTO_PAY_REPORTS_UNDER_MODAL_FORM]: FormTypes.RulesAutoPayReportsUnderModalForm;
    [ONYXKEYS.FORMS.RULES_REQUIRED_RECEIPT_AMOUNT_FORM]: FormTypes.RulesRequiredReceiptAmountForm;
    [ONYXKEYS.FORMS.RULES_MAX_EXPENSE_AMOUNT_FORM]: FormTypes.RulesMaxExpenseAmountForm;
    [ONYXKEYS.FORMS.RULES_MAX_EXPENSE_AGE_FORM]: FormTypes.RulesMaxExpenseAgeForm;
    [ONYXKEYS.FORMS.RULES_CUSTOM_FORM]: FormTypes.RulesCustomForm;
    [ONYXKEYS.FORMS.SEARCH_SAVED_SEARCH_RENAME_FORM]: FormTypes.SearchSavedSearchRenameForm;
    [ONYXKEYS.FORMS.DEBUG_DETAILS_FORM]: FormTypes.DebugReportForm | FormTypes.DebugReportActionForm | FormTypes.DebugTransactionForm | FormTypes.DebugTransactionViolationForm;
    [ONYXKEYS.FORMS.ONBOARDING_WORK_EMAIL_FORM]: FormTypes.OnboardingWorkEmailForm;
    [ONYXKEYS.FORMS.MERGE_ACCOUNT_DETAILS_FORM]: FormTypes.MergeAccountDetailsForm;
    [ONYXKEYS.FORMS.INTERNATIONAL_BANK_ACCOUNT_FORM]: FormTypes.InternationalBankAccountForm;
    [ONYXKEYS.FORMS.WORKSPACE_PER_DIEM_FORM]: FormTypes.WorkspacePerDiemForm;
};

type OnyxFormDraftValuesMapping = {
    [K in keyof OnyxFormValuesMapping as `${K}Draft`]: OnyxFormValuesMapping[K];
};

type OnyxCollectionValuesMapping = {
    [ONYXKEYS.COLLECTION.DOWNLOAD]: OnyxTypes.Download;
    [ONYXKEYS.COLLECTION.POLICY]: OnyxTypes.Policy;
    [ONYXKEYS.COLLECTION.POLICY_DRAFTS]: OnyxTypes.Policy;
    [ONYXKEYS.COLLECTION.POLICY_CATEGORIES]: OnyxTypes.PolicyCategories;
    [ONYXKEYS.COLLECTION.POLICY_CATEGORIES_DRAFT]: OnyxTypes.PolicyCategories;
    [ONYXKEYS.COLLECTION.POLICY_TAGS]: OnyxTypes.PolicyTagLists;
    [ONYXKEYS.COLLECTION.POLICY_RECENTLY_USED_CATEGORIES]: OnyxTypes.RecentlyUsedCategories;
    [ONYXKEYS.COLLECTION.POLICY_RECENTLY_USED_DESTINATIONS]: OnyxTypes.RecentlyUsedCategories;
    [ONYXKEYS.COLLECTION.POLICY_HAS_CONNECTIONS_DATA_BEEN_FETCHED]: boolean;
    [ONYXKEYS.COLLECTION.DEPRECATED_POLICY_MEMBER_LIST]: OnyxTypes.PolicyEmployeeList;
    [ONYXKEYS.COLLECTION.WORKSPACE_INVITE_MEMBERS_DRAFT]: OnyxTypes.InvitedEmailsToAccountIDs;
    [ONYXKEYS.COLLECTION.WORKSPACE_INVITE_MESSAGE_DRAFT]: string;
    [ONYXKEYS.COLLECTION.WORKSPACE_INVITE_ROLE_DRAFT]: string;
    [ONYXKEYS.COLLECTION.REPORT]: OnyxTypes.Report;
    [ONYXKEYS.COLLECTION.REPORT_NAME_VALUE_PAIRS]: OnyxTypes.ReportNameValuePairs;
    [ONYXKEYS.COLLECTION.REPORT_DRAFT]: OnyxTypes.Report;
    [ONYXKEYS.COLLECTION.REPORT_METADATA]: OnyxTypes.ReportMetadata;
    [ONYXKEYS.COLLECTION.REPORT_ACTIONS]: OnyxTypes.ReportActions;
    [ONYXKEYS.COLLECTION.REPORT_ACTIONS_DRAFTS]: OnyxTypes.ReportActionsDrafts;
    [ONYXKEYS.COLLECTION.REPORT_ACTIONS_PAGES]: OnyxTypes.Pages;
    [ONYXKEYS.COLLECTION.REPORT_ACTIONS_REACTIONS]: OnyxTypes.ReportActionReactions;
    [ONYXKEYS.COLLECTION.REPORT_DRAFT_COMMENT]: string;
    [ONYXKEYS.COLLECTION.REPORT_IS_COMPOSER_FULL_SIZE]: boolean;
    [ONYXKEYS.COLLECTION.REPORT_USER_IS_TYPING]: OnyxTypes.ReportUserIsTyping;
    [ONYXKEYS.COLLECTION.REPORT_USER_IS_LEAVING_ROOM]: boolean;
    [ONYXKEYS.COLLECTION.REPORT_VIOLATIONS]: OnyxTypes.ReportViolations;
    [ONYXKEYS.COLLECTION.SECURITY_GROUP]: OnyxTypes.SecurityGroup;
    [ONYXKEYS.COLLECTION.TRANSACTION]: OnyxTypes.Transaction;
    [ONYXKEYS.COLLECTION.TRANSACTION_DRAFT]: OnyxTypes.Transaction;
    [ONYXKEYS.COLLECTION.SKIP_CONFIRMATION]: boolean;
    [ONYXKEYS.COLLECTION.TRANSACTION_BACKUP]: OnyxTypes.Transaction;
    [ONYXKEYS.COLLECTION.TRANSACTION_VIOLATIONS]: OnyxTypes.TransactionViolations;
    [ONYXKEYS.COLLECTION.SPLIT_TRANSACTION_DRAFT]: OnyxTypes.Transaction;
    [ONYXKEYS.COLLECTION.POLICY_RECENTLY_USED_TAGS]: OnyxTypes.RecentlyUsedTags;
    [ONYXKEYS.COLLECTION.OLD_POLICY_RECENTLY_USED_TAGS]: OnyxTypes.RecentlyUsedTags;
    [ONYXKEYS.COLLECTION.SELECTED_TAB]: OnyxTypes.SelectedTabRequest;
    [ONYXKEYS.COLLECTION.PRIVATE_NOTES_DRAFT]: string;
    [ONYXKEYS.COLLECTION.NVP_EXPENSIFY_REPORT_PDF_FILENAME]: string;
    [ONYXKEYS.COLLECTION.NEXT_STEP]: OnyxTypes.ReportNextStep;
    [ONYXKEYS.COLLECTION.POLICY_JOIN_MEMBER]: OnyxTypes.PolicyJoinMember;
    [ONYXKEYS.COLLECTION.POLICY_CONNECTION_SYNC_PROGRESS]: OnyxTypes.PolicyConnectionSyncProgress;
    [ONYXKEYS.COLLECTION.SNAPSHOT]: OnyxTypes.SearchResults;
    [ONYXKEYS.COLLECTION.SHARED_NVP_PRIVATE_USER_BILLING_GRACE_PERIOD_END]: OnyxTypes.BillingGraceEndPeriod;
    [ONYXKEYS.COLLECTION.SHARED_NVP_PRIVATE_DOMAIN_MEMBER]: OnyxTypes.CardFeeds;
    [ONYXKEYS.COLLECTION.PRIVATE_EXPENSIFY_CARD_SETTINGS]: OnyxTypes.ExpensifyCardSettings;
    [ONYXKEYS.COLLECTION.EXPENSIFY_CARD_BANK_ACCOUNT_METADATA]: OnyxTypes.ExpensifyCardBankAccountMetadata;
    [ONYXKEYS.COLLECTION.PRIVATE_EXPENSIFY_CARD_MANUAL_BILLING]: boolean;
    [ONYXKEYS.COLLECTION.WORKSPACE_CARDS_LIST]: OnyxTypes.WorkspaceCardsList;
    [ONYXKEYS.COLLECTION.EXPENSIFY_CARD_CONTINUOUS_RECONCILIATION_CONNECTION]: OnyxTypes.PolicyConnectionName;
    [ONYXKEYS.COLLECTION.EXPENSIFY_CARD_USE_CONTINUOUS_RECONCILIATION]: boolean;
    [ONYXKEYS.COLLECTION.LAST_SELECTED_FEED]: OnyxTypes.CompanyCardFeed;
    [ONYXKEYS.COLLECTION.LAST_SELECTED_EXPENSIFY_CARD_FEED]: OnyxTypes.FundID;
    [ONYXKEYS.COLLECTION.NVP_EXPENSIFY_ON_CARD_WAITLIST]: OnyxTypes.CardOnWaitlist;
    [ONYXKEYS.COLLECTION.ISSUE_NEW_EXPENSIFY_CARD]: OnyxTypes.IssueNewCard;
};

type OnyxValuesMapping = {
    [ONYXKEYS.ACCOUNT]: OnyxTypes.Account;
    [ONYXKEYS.ACCOUNT_MANAGER_REPORT_ID]: string;

    [ONYXKEYS.NVP_ONBOARDING]: Onboarding;

    // ONYXKEYS.NVP_TRY_NEW_DOT is HybridApp onboarding data
    [ONYXKEYS.NVP_TRY_NEW_DOT]: OnyxTypes.TryNewDot;
    [ONYXKEYS.RECENT_SEARCHES]: Record<string, OnyxTypes.RecentSearchItem>;
    [ONYXKEYS.SAVED_SEARCHES]: OnyxTypes.SaveSearch;
    [ONYXKEYS.RECENTLY_USED_CURRENCIES]: string[];
    [ONYXKEYS.ACTIVE_CLIENTS]: string[];
    [ONYXKEYS.DEVICE_ID]: string;
    [ONYXKEYS.IS_SIDEBAR_LOADED]: boolean;
    [ONYXKEYS.PERSISTED_REQUESTS]: OnyxTypes.Request[];
    [ONYXKEYS.PERSISTED_ONGOING_REQUESTS]: OnyxTypes.Request;
    [ONYXKEYS.CURRENT_DATE]: string;
    [ONYXKEYS.CREDENTIALS]: OnyxTypes.Credentials;
    [ONYXKEYS.STASHED_CREDENTIALS]: OnyxTypes.Credentials;
    [ONYXKEYS.MODAL]: OnyxTypes.Modal;
    [ONYXKEYS.FULLSCREEN_VISIBILITY]: boolean;
    [ONYXKEYS.NETWORK]: OnyxTypes.Network;
    [ONYXKEYS.NEW_GROUP_CHAT_DRAFT]: OnyxTypes.NewGroupChatDraft;
    [ONYXKEYS.CUSTOM_STATUS_DRAFT]: OnyxTypes.CustomStatusDraft;
    [ONYXKEYS.INPUT_FOCUSED]: boolean;
    [ONYXKEYS.PERSONAL_DETAILS_LIST]: OnyxTypes.PersonalDetailsList;
    [ONYXKEYS.PRIVATE_PERSONAL_DETAILS]: OnyxTypes.PrivatePersonalDetails;
    [ONYXKEYS.PERSONAL_DETAILS_METADATA]: Record<string, OnyxTypes.PersonalDetailsMetadata>;
    [ONYXKEYS.TASK]: OnyxTypes.Task;
    [ONYXKEYS.CURRENCY_LIST]: OnyxTypes.CurrencyList;
    [ONYXKEYS.UPDATE_AVAILABLE]: boolean;
    [ONYXKEYS.SCREEN_SHARE_REQUEST]: OnyxTypes.ScreenShareRequest;
    [ONYXKEYS.COUNTRY_CODE]: number;
    [ONYXKEYS.COUNTRY]: string;
    [ONYXKEYS.USER_LOCATION]: OnyxTypes.UserLocation;
    [ONYXKEYS.LOGIN_LIST]: OnyxTypes.LoginList;
    [ONYXKEYS.PENDING_CONTACT_ACTION]: OnyxTypes.PendingContactAction;
    [ONYXKEYS.VALIDATE_ACTION_CODE]: OnyxTypes.ValidateMagicCodeAction;
    [ONYXKEYS.JOINABLE_POLICIES]: OnyxTypes.JoinablePolicies;
    [ONYXKEYS.VALIDATE_USER_AND_GET_ACCESSIBLE_POLICIES]: OnyxTypes.ValidateUserAndGetAccessiblePolicies;
    [ONYXKEYS.SESSION]: OnyxTypes.Session;
    [ONYXKEYS.USER_METADATA]: OnyxTypes.UserMetadata;
    [ONYXKEYS.STASHED_SESSION]: OnyxTypes.Session;
    [ONYXKEYS.BETAS]: OnyxTypes.Beta[];
    [ONYXKEYS.NVP_MUTED_PLATFORMS]: Partial<Record<Platform, true>>;
    [ONYXKEYS.NVP_PRIORITY_MODE]: ValueOf<typeof CONST.PRIORITY_MODE>;
    [ONYXKEYS.NVP_BLOCKED_FROM_CONCIERGE]: OnyxTypes.BlockedFromConcierge;
    [ONYXKEYS.QUEUE_FLUSHED_DATA]: OnyxUpdate[];

    // The value of this nvp is a string representation of the date when the block expires, or an empty string if the user is not blocked
    [ONYXKEYS.NVP_BLOCKED_FROM_CHAT]: string;
    [ONYXKEYS.NVP_PRIVATE_PUSH_NOTIFICATION_ID]: string;
    [ONYXKEYS.NVP_RECENT_ATTENDEES]: Attendee[];
    [ONYXKEYS.NVP_TRY_FOCUS_MODE]: boolean;
    [ONYXKEYS.NVP_DISMISSED_HOLD_USE_EXPLANATION]: boolean;
    [ONYXKEYS.NVP_DISMISSED_ASAP_SUBMIT_EXPLANATION]: boolean;
    [ONYXKEYS.NVP_LAST_PAYMENT_METHOD]: OnyxTypes.LastPaymentMethod;
    [ONYXKEYS.NVP_LAST_LOCATION_PERMISSION_PROMPT]: string;
    [ONYXKEYS.LAST_EXPORT_METHOD]: OnyxTypes.LastExportMethod;
    [ONYXKEYS.NVP_RECENT_WAYPOINTS]: OnyxTypes.RecentWaypoint[];
    [ONYXKEYS.NVP_INTRO_SELECTED]: OnyxTypes.IntroSelected;
    [ONYXKEYS.HAS_NON_PERSONAL_POLICY]: boolean;
    [ONYXKEYS.NVP_LAST_SELECTED_DISTANCE_RATES]: OnyxTypes.LastSelectedDistanceRates;
    [ONYXKEYS.NVP_SEEN_NEW_USER_MODAL]: boolean;
    [ONYXKEYS.PLAID_DATA]: OnyxTypes.PlaidData;
    [ONYXKEYS.IS_PLAID_DISABLED]: boolean;
    [ONYXKEYS.PLAID_LINK_TOKEN]: string;
    [ONYXKEYS.ONFIDO_TOKEN]: string;
    [ONYXKEYS.ONFIDO_APPLICANT_ID]: string;
    [ONYXKEYS.NVP_PREFERRED_LOCALE]: OnyxTypes.Locale;
    [ONYXKEYS.ARE_TRANSLATIONS_LOADING]: boolean;
    [ONYXKEYS.NVP_ACTIVE_POLICY_ID]: string;
    [ONYXKEYS.NVP_DISMISSED_REFERRAL_BANNERS]: OnyxTypes.DismissedReferralBanners;
    [ONYXKEYS.NVP_HAS_SEEN_TRACK_TRAINING]: boolean;
    [ONYXKEYS.NVP_PRIVATE_SUBSCRIPTION]: OnyxTypes.PrivateSubscription;
    [ONYXKEYS.NVP_PRIVATE_STRIPE_CUSTOMER_ID]: OnyxTypes.StripeCustomerID;
    [ONYXKEYS.NVP_PRIVATE_BILLING_DISPUTE_PENDING]: number;
    [ONYXKEYS.NVP_PRIVATE_BILLING_STATUS]: OnyxTypes.BillingStatus;
    [ONYXKEYS.USER_WALLET]: OnyxTypes.UserWallet;
    [ONYXKEYS.WALLET_ONFIDO]: OnyxTypes.WalletOnfido;
    [ONYXKEYS.WALLET_ADDITIONAL_DETAILS]: OnyxTypes.WalletAdditionalDetails;
    [ONYXKEYS.WALLET_TERMS]: OnyxTypes.WalletTerms;
    [ONYXKEYS.BANK_ACCOUNT_LIST]: OnyxTypes.BankAccountList;
    [ONYXKEYS.FUND_LIST]: OnyxTypes.FundList;
    [ONYXKEYS.CARD_LIST]: OnyxTypes.CardList;
    [ONYXKEYS.WALLET_STATEMENT]: OnyxTypes.WalletStatement;
    [ONYXKEYS.PURCHASE_LIST]: OnyxTypes.PurchaseList;
    [ONYXKEYS.PERSONAL_BANK_ACCOUNT]: OnyxTypes.PersonalBankAccount;
    [ONYXKEYS.REIMBURSEMENT_ACCOUNT]: OnyxTypes.ReimbursementAccount;
    [ONYXKEYS.PREFERRED_EMOJI_SKIN_TONE]: string | number;
    [ONYXKEYS.FREQUENTLY_USED_EMOJIS]: OnyxTypes.FrequentlyUsedEmoji[];
    [ONYXKEYS.REIMBURSEMENT_ACCOUNT_WORKSPACE_ID]: string;
    [ONYXKEYS.IS_LOADING_PAYMENT_METHODS]: boolean;
    [ONYXKEYS.IS_LOADING_REPORT_DATA]: boolean;
    [ONYXKEYS.IS_TEST_TOOLS_MODAL_OPEN]: boolean;
    [ONYXKEYS.APP_PROFILING_IN_PROGRESS]: boolean;
    [ONYXKEYS.IS_LOADING_APP]: boolean;
    [ONYXKEYS.HAS_LOADED_APP]: boolean;
    [ONYXKEYS.WALLET_TRANSFER]: OnyxTypes.WalletTransfer;
    [ONYXKEYS.LAST_ACCESSED_WORKSPACE_POLICY_ID]: string;
    [ONYXKEYS.SHOULD_SHOW_COMPOSE_INPUT]: boolean;
    [ONYXKEYS.IS_BETA]: boolean;
    [ONYXKEYS.IS_CHECKING_PUBLIC_ROOM]: boolean;
    [ONYXKEYS.MY_DOMAIN_SECURITY_GROUPS]: Record<string, string>;
    [ONYXKEYS.LAST_OPENED_PUBLIC_ROOM_ID]: string;
    [ONYXKEYS.VERIFY_3DS_SUBSCRIPTION]: string;
    [ONYXKEYS.PREFERRED_THEME]: ValueOf<typeof CONST.THEME>;
    [ONYXKEYS.MAPBOX_ACCESS_TOKEN]: OnyxTypes.MapboxAccessToken;
    [ONYXKEYS.ONYX_UPDATES_FROM_SERVER]: OnyxTypes.OnyxUpdatesFromServer;
    [ONYXKEYS.ONYX_UPDATES_LAST_UPDATE_ID_APPLIED_TO_CLIENT]: number;
    [ONYXKEYS.MAX_CANVAS_AREA]: number;
    [ONYXKEYS.MAX_CANVAS_HEIGHT]: number;
    [ONYXKEYS.MAX_CANVAS_WIDTH]: number;
    [ONYXKEYS.ONBOARDING_PURPOSE_SELECTED]: OnyxTypes.OnboardingPurpose;
    [ONYXKEYS.ONBOARDING_COMPANY_SIZE]: OnboardingCompanySize;
    [ONYXKEYS.ONBOARDING_CUSTOM_CHOICES]: OnyxTypes.OnboardingPurpose[] | [];
    [ONYXKEYS.ONBOARDING_ERROR_MESSAGE]: string;
    [ONYXKEYS.ONBOARDING_POLICY_ID]: string;
    [ONYXKEYS.ONBOARDING_ADMINS_CHAT_REPORT_ID]: string;
    [ONYXKEYS.ONBOARDING_LAST_VISITED_PATH]: string;
    [ONYXKEYS.IS_SEARCHING_FOR_REPORTS]: boolean;
    [ONYXKEYS.LAST_VISITED_PATH]: string | undefined;
    [ONYXKEYS.VERIFY_3DS_SUBSCRIPTION]: string;
    [ONYXKEYS.RECENTLY_USED_REPORT_FIELDS]: OnyxTypes.RecentlyUsedReportFields;
    [ONYXKEYS.UPDATE_REQUIRED]: boolean;
    [ONYXKEYS.RESET_REQUIRED]: boolean;
    [ONYXKEYS.PLAID_CURRENT_EVENT]: string;
    [ONYXKEYS.NVP_PRIVATE_TAX_EXEMPT]: boolean;
    [ONYXKEYS.LOGS]: OnyxTypes.CapturedLogs;
    [ONYXKEYS.SHOULD_STORE_LOGS]: boolean;
    [ONYXKEYS.SHOULD_RECORD_TROUBLESHOOT_DATA]: boolean;
    [ONYXKEYS.SHOULD_MASK_ONYX_STATE]: boolean;
    [ONYXKEYS.CACHED_PDF_PATHS]: Record<string, string>;
    [ONYXKEYS.POLICY_OWNERSHIP_CHANGE_CHECKS]: Record<string, OnyxTypes.PolicyOwnershipChangeChecks>;
    [ONYXKEYS.NVP_QUICK_ACTION_GLOBAL_CREATE]: OnyxTypes.QuickAction;
    [ONYXKEYS.SUBSCRIPTION_RETRY_BILLING_STATUS_FAILED]: boolean;
    [ONYXKEYS.SUBSCRIPTION_RETRY_BILLING_STATUS_SUCCESSFUL]: boolean;
    [ONYXKEYS.SUBSCRIPTION_RETRY_BILLING_STATUS_PENDING]: boolean;
    [ONYXKEYS.NVP_TRAVEL_SETTINGS]: OnyxTypes.TravelSettings;
    [ONYXKEYS.REVIEW_DUPLICATES]: OnyxTypes.ReviewDuplicates;
    [ONYXKEYS.ADD_NEW_COMPANY_CARD]: OnyxTypes.AddNewCompanyCardFeed;
    [ONYXKEYS.ASSIGN_CARD]: OnyxTypes.AssignCard;
    [ONYXKEYS.MOBILE_SELECTION_MODE]: OnyxTypes.MobileSelectionMode;
    [ONYXKEYS.NVP_FIRST_DAY_FREE_TRIAL]: string;
    [ONYXKEYS.NVP_LAST_DAY_FREE_TRIAL]: string;
    [ONYXKEYS.NVP_BILLING_FUND_ID]: number;
    [ONYXKEYS.NVP_PRIVATE_AMOUNT_OWED]: number;
    [ONYXKEYS.NVP_PRIVATE_OWNER_BILLING_GRACE_PERIOD_END]: number;
    [ONYXKEYS.NVP_DELETE_TRANSACTION_NAVIGATE_BACK_URL]: string | undefined;
    [ONYXKEYS.NVP_RECONNECT_APP_IF_FULL_RECONNECT_BEFORE]: string;
    [ONYXKEYS.NVP_PRIVATE_FIRST_POLICY_CREATED_DATE]: string;
    [ONYXKEYS.NVP_PRIVATE_MANUAL_TEAM_2025_PRICING]: string;
    [ONYXKEYS.NVP_PRIVATE_LOCK_ACCOUNT_DETAILS]: OnyxTypes.LockAccountDetails;
    [ONYXKEYS.NVP_PRIVATE_CANCELLATION_DETAILS]: OnyxTypes.CancellationDetails[];
    [ONYXKEYS.ROOM_MEMBERS_USER_SEARCH_PHRASE]: string;
    [ONYXKEYS.APPROVAL_WORKFLOW]: OnyxTypes.ApprovalWorkflowOnyx;
    [ONYXKEYS.IMPORTED_SPREADSHEET]: OnyxTypes.ImportedSpreadsheet;
    [ONYXKEYS.LAST_ROUTE]: string;
    [ONYXKEYS.IS_SINGLE_NEW_DOT_ENTRY]: boolean | undefined;
    [ONYXKEYS.IS_USING_IMPORTED_STATE]: boolean;
    [ONYXKEYS.NVP_EXPENSIFY_COMPANY_CARDS_CUSTOM_NAMES]: Record<string, string>;
    [ONYXKEYS.CONCIERGE_REPORT_ID]: string;
    [ONYXKEYS.SHARE_UNKNOWN_USER_DETAILS]: Participant;
    [ONYXKEYS.SHARE_TEMP_FILE]: OnyxTypes.ShareTempFile;
    [ONYXKEYS.CORPAY_FIELDS]: OnyxTypes.CorpayFields;
    [ONYXKEYS.PRESERVED_USER_SESSION]: OnyxTypes.Session;
    [ONYXKEYS.NVP_DISMISSED_PRODUCT_TRAINING]: OnyxTypes.DismissedProductTraining;
    [ONYXKEYS.CORPAY_ONBOARDING_FIELDS]: OnyxTypes.CorpayOnboardingFields;
    [ONYXKEYS.LAST_FULL_RECONNECT_TIME]: string;
    [ONYXKEYS.TRAVEL_PROVISIONING]: OnyxTypes.TravelProvisioning;
    [ONYXKEYS.IS_LOADING_BILL_WHEN_DOWNGRADE]: boolean | undefined;
    [ONYXKEYS.SHOULD_BILL_WHEN_DOWNGRADING]: boolean | undefined;
    [ONYXKEYS.BILLING_RECEIPT_DETAILS]: OnyxTypes.BillingReceiptDetails;
    [ONYXKEYS.NVP_SIDE_PANEL]: OnyxTypes.SidePanel;
<<<<<<< HEAD
    [ONYXKEYS.NVP_DISMISSED_DECLINE_USE_EXPLANATION]: boolean;
    [ONYXKEYS.NVP_PRIVATE_VACATION_DELEGATE]: OnyxTypes.VacationDelegate;
=======
>>>>>>> 9494e085
    [ONYXKEYS.SCHEDULE_CALL_DRAFT]: OnyxTypes.ScheduleCallDraft;
    [ONYXKEYS.IS_FORCED_TO_CHANGE_CURRENCY]: boolean | undefined;
    [ONYXKEYS.IS_COMING_FROM_GLOBAL_REIMBURSEMENTS_FLOW]: boolean | undefined;
    [ONYXKEYS.HAS_MORE_UNREPORTED_TRANSACTIONS_RESULTS]: boolean | undefined;
    [ONYXKEYS.IS_LOADING_UNREPORTED_TRANSACTIONS]: boolean | undefined;
    [ONYXKEYS.NVP_LAST_ECASH_IOS_LOGIN]: string;
    [ONYXKEYS.NVP_LAST_ECASH_ANDROID_LOGIN]: string;
    [ONYXKEYS.NVP_LAST_IPHONE_LOGIN]: string;
    [ONYXKEYS.NVP_LAST_ANDROID_LOGIN]: string;
    [ONYXKEYS.TRANSACTION_THREAD_NAVIGATION_REPORT_IDS]: string[];
};

type OnyxDerivedValuesMapping = {
    [ONYXKEYS.DERIVED.REPORT_ATTRIBUTES]: OnyxTypes.ReportAttributesDerivedValue;
};

type OnyxValues = OnyxValuesMapping & OnyxCollectionValuesMapping & OnyxFormValuesMapping & OnyxFormDraftValuesMapping & OnyxDerivedValuesMapping;

type OnyxCollectionKey = keyof OnyxCollectionValuesMapping;
type OnyxFormKey = keyof OnyxFormValuesMapping;
type OnyxFormDraftKey = keyof OnyxFormDraftValuesMapping;
type OnyxValueKey = keyof OnyxValuesMapping;
type OnyxDerivedKey = keyof OnyxDerivedValuesMapping;

type OnyxKey = OnyxValueKey | OnyxCollectionKey | OnyxFormKey | OnyxFormDraftKey | OnyxDerivedKey;
type OnyxPagesKey = typeof ONYXKEYS.COLLECTION.REPORT_ACTIONS_PAGES;

type MissingOnyxKeysError = `Error: Types don't match, OnyxKey type is missing: ${Exclude<AllOnyxKeys, OnyxKey>}`;
/** If this type errors, it means that the `OnyxKey` type is missing some keys. */
// eslint-disable-next-line @typescript-eslint/no-unused-vars
type AssertOnyxKeys = AssertTypesEqual<AllOnyxKeys, OnyxKey, MissingOnyxKeysError>;

export default ONYXKEYS;
export type {
    OnyxCollectionKey,
    OnyxCollectionValuesMapping,
    OnyxFormDraftKey,
    OnyxFormKey,
    OnyxFormValuesMapping,
    OnyxKey,
    OnyxPagesKey,
    OnyxValueKey,
    OnyxValues,
    OnyxDerivedKey,
    OnyxDerivedValuesMapping,
};<|MERGE_RESOLUTION|>--- conflicted
+++ resolved
@@ -1194,11 +1194,7 @@
     [ONYXKEYS.SHOULD_BILL_WHEN_DOWNGRADING]: boolean | undefined;
     [ONYXKEYS.BILLING_RECEIPT_DETAILS]: OnyxTypes.BillingReceiptDetails;
     [ONYXKEYS.NVP_SIDE_PANEL]: OnyxTypes.SidePanel;
-<<<<<<< HEAD
     [ONYXKEYS.NVP_DISMISSED_DECLINE_USE_EXPLANATION]: boolean;
-    [ONYXKEYS.NVP_PRIVATE_VACATION_DELEGATE]: OnyxTypes.VacationDelegate;
-=======
->>>>>>> 9494e085
     [ONYXKEYS.SCHEDULE_CALL_DRAFT]: OnyxTypes.ScheduleCallDraft;
     [ONYXKEYS.IS_FORCED_TO_CHANGE_CURRENCY]: boolean | undefined;
     [ONYXKEYS.IS_COMING_FROM_GLOBAL_REIMBURSEMENTS_FLOW]: boolean | undefined;
