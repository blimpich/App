--- conflicted
+++ resolved
@@ -467,15 +467,13 @@
     /** Corpay onboarding fields used in steps 3-5 in the global reimbursements */
     CORPAY_ONBOARDING_FIELDS: 'corpayOnboardingFields',
 
-<<<<<<< HEAD
-    HYBRID_APP: 'hybridApp',
-=======
     /** Timestamp of when the last full reconnect was done on this client */
     LAST_FULL_RECONNECT_TIME: 'lastFullReconnectTime',
 
     /** Information about travel provisioning process */
     TRAVEL_PROVISIONING: 'travelProvisioning',
->>>>>>> f60c6476
+
+    HYBRID_APP: 'hybridApp',
 
     /** Collection Keys */
     COLLECTION: {
@@ -1069,12 +1067,9 @@
     [ONYXKEYS.PRESERVED_USER_SESSION]: OnyxTypes.Session;
     [ONYXKEYS.NVP_DISMISSED_PRODUCT_TRAINING]: OnyxTypes.DismissedProductTraining;
     [ONYXKEYS.CORPAY_ONBOARDING_FIELDS]: OnyxTypes.CorpayOnboardingFields;
-<<<<<<< HEAD
-    [ONYXKEYS.HYBRID_APP]: OnyxTypes.HybridApp;
-=======
     [ONYXKEYS.LAST_FULL_RECONNECT_TIME]: string;
     [ONYXKEYS.TRAVEL_PROVISIONING]: OnyxTypes.TravelProvisioning;
->>>>>>> f60c6476
+    [ONYXKEYS.HYBRID_APP]: OnyxTypes.HybridApp;
 };
 type OnyxValues = OnyxValuesMapping & OnyxCollectionValuesMapping & OnyxFormValuesMapping & OnyxFormDraftValuesMapping;
 
