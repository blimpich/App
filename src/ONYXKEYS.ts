import type {ValueOf} from 'type-fest';
import type CONST from './CONST';
import type {OnboardingCompanySizeType, OnboardingPurposeType} from './CONST';
import type * as FormTypes from './types/form';
import type * as OnyxTypes from './types/onyx';
import type Onboarding from './types/onyx/Onboarding';
import type AssertTypesEqual from './types/utils/AssertTypesEqual';
import type DeepValueOf from './types/utils/DeepValueOf';

/**
 * This is a file containing constants for all the top level keys in our store
 */
const ONYXKEYS = {
    /** Holds information about the users account that is logging in */
    ACCOUNT: 'account',

    /** Holds the reportID for the report between the user and their account manager */
    ACCOUNT_MANAGER_REPORT_ID: 'accountManagerReportID',

    /** Holds an array of client IDs which is used for multi-tabs on web in order to know
     * which tab is the leader, and which ones are the followers */
    ACTIVE_CLIENTS: 'activeClients',

    /** A unique ID for the device */
    DEVICE_ID: 'deviceID',

    /** Boolean flag set whenever the sidebar has loaded */
    IS_SIDEBAR_LOADED: 'isSidebarLoaded',

    /** Boolean flag set whenever we are searching for reports in the server */
    IS_SEARCHING_FOR_REPORTS: 'isSearchingForReports',

    /** Note: These are Persisted Requests - not all requests in the main queue as the key name might lead one to believe */
    PERSISTED_REQUESTS: 'networkRequestQueue',
    PERSISTED_ONGOING_REQUESTS: 'networkOngoingRequestQueue',

    /** Stores current date */
    CURRENT_DATE: 'currentDate',

    /** Credentials to authenticate the user */
    CREDENTIALS: 'credentials',
    STASHED_CREDENTIALS: 'stashedCredentials',

    /** Keeps track if there is modal currently visible or not */
    MODAL: 'modal',

    /** Has information about the network status (offline/online) */
    NETWORK: 'network',

    // draft status
    CUSTOM_STATUS_DRAFT: 'customStatusDraft',

    // keep edit message focus state
    INPUT_FOCUSED: 'inputFocused',

    /** Contains all the personalDetails the user has access to, keyed by accountID */
    PERSONAL_DETAILS_LIST: 'personalDetailsList',

    /** Contains all the private personal details of the user */
    PRIVATE_PERSONAL_DETAILS: 'private_personalDetails',

    /**
     * PERSONAL_DETAILS_METADATA is a perf optimization used to hold loading states of each entry in PERSONAL_DETAILS_LIST.
     * A lot of components are connected to the PERSONAL_DETAILS_LIST entity and do not care about the loading state.
     * Setting the loading state directly on the personal details entry caused a lot of unnecessary re-renders.
     */
    PERSONAL_DETAILS_METADATA: 'personalDetailsMetadata',

    /** Contains all the info for Tasks */
    TASK: 'task',

    /** Contains a list of all currencies available to the user - user can
     * select a currency based on the list */
    CURRENCY_LIST: 'currencyList',

    /** Indicates whether an update is available and ready to be installed. */
    UPDATE_AVAILABLE: 'updateAvailable',

    /** Indicates that a request to join a screen share with a GuidesPlus agent was received */
    SCREEN_SHARE_REQUEST: 'screenShareRequest',

    /** Saves the current country code which is displayed when the user types a phone number without
     *  an international code */
    COUNTRY_CODE: 'countryCode',

    /**  The 'country' field in this code represents the return country based on the user's IP address.
     * It is expected to provide a two-letter country code such as US for United States, and so on. */
    COUNTRY: 'country',

    /** Contains all the users settings for the Settings page and sub pages */
    USER: 'user',

    /** Contains latitude and longitude of user's last known location */
    USER_LOCATION: 'userLocation',

    /** Contains metadata (partner, login, validation date) for all of the user's logins */
    LOGIN_LIST: 'loginList',

    /** Object containing contact method that's going to be added */
    PENDING_CONTACT_ACTION: 'pendingContactAction',

    /** Store the information of magic code */
    VALIDATE_ACTION_CODE: 'validate_action_code',

    /** Information about the current session (authToken, accountID, email, loading, error) */
    SESSION: 'session',
    STASHED_SESSION: 'stashedSession',
    BETAS: 'betas',

    /** NVP keys */

    /** Boolean flag only true when first set */
    NVP_IS_FIRST_TIME_NEW_EXPENSIFY_USER: 'nvp_isFirstTimeNewExpensifyUser',

    /** This NVP contains information about whether the onboarding flow was completed or not */
    NVP_ONBOARDING: 'nvp_onboarding',

    /** This NVP contains data associated with HybridApp */
    NVP_TRYNEWDOT: 'nvp_tryNewDot',

    /** Contains the user preference for the LHN priority mode */
    NVP_PRIORITY_MODE: 'nvp_priorityMode',

    /** Contains the users's block expiration (if they have one) */
    NVP_BLOCKED_FROM_CONCIERGE: 'nvp_private_blockedFromConcierge',

    /** Whether the user is blocked from chat */
    NVP_BLOCKED_FROM_CHAT: 'nvp_private_blockedFromChat',

    /** A unique identifier that each user has that's used to send notifications */
    NVP_PRIVATE_PUSH_NOTIFICATION_ID: 'nvp_private_pushNotificationID',

    /** The NVP with the last payment method used per policy */
    NVP_LAST_PAYMENT_METHOD: 'nvp_private_lastPaymentMethod',

    /** Last date (yyyy-MM-dd HH:mm:ss) when the location permission prompt was shown. */
    NVP_LAST_LOCATION_PERMISSION_PROMPT: 'nvp_lastLocalPermissionPrompt',

    /** This NVP holds to most recent waypoints that a person has used when creating a distance expense */
    NVP_RECENT_WAYPOINTS: 'nvp_expensify_recentWaypoints',

    /** This NVP contains the choice that the user made on the engagement modal */
    NVP_INTRO_SELECTED: 'nvp_introSelected',

    /** This NVP contains the active policyID */
    NVP_ACTIVE_POLICY_ID: 'nvp_expensify_activePolicyID',

    /** This NVP contains the referral banners the user dismissed */
    NVP_DISMISSED_REFERRAL_BANNERS: 'nvp_dismissedReferralBanners',

    /** This NVP contains the training modals the user denied showing again */
    NVP_HAS_SEEN_TRACK_TRAINING: 'nvp_hasSeenTrackTraining',

    /** Indicates which locale should be used */
    NVP_PREFERRED_LOCALE: 'nvp_preferredLocale',

    /** Whether the user has tried focus mode yet */
    NVP_TRY_FOCUS_MODE: 'nvp_tryFocusMode',

    /** Whether the user has dismissed the hold educational interstitial */
    NVP_DISMISSED_HOLD_USE_EXPLANATION: 'nvp_dismissedHoldUseExplanation',

    /** Whether the user has seen HybridApp explanation modal */
    NVP_SEEN_NEW_USER_MODAL: 'nvp_seen_new_user_modal',

    /** Store the state of the subscription */
    NVP_PRIVATE_SUBSCRIPTION: 'nvp_private_subscription',

    /** Store the state of the private tax-exempt */
    NVP_PRIVATE_TAX_EXEMPT: 'nvp_private_taxExempt',

    /** Store the stripe id status */
    NVP_PRIVATE_STRIPE_CUSTOMER_ID: 'nvp_private_stripeCustomerID',

    /** Store the billing dispute status */
    NVP_PRIVATE_BILLING_DISPUTE_PENDING: 'nvp_private_billingDisputePending',

    /** Store the billing status */
    NVP_PRIVATE_BILLING_STATUS: 'nvp_private_billingStatus',

    /** Store preferred skintone for emoji */
    PREFERRED_EMOJI_SKIN_TONE: 'nvp_expensify_preferredEmojiSkinTone',

    /** Store frequently used emojis for this user */
    FREQUENTLY_USED_EMOJIS: 'nvp_expensify_frequentlyUsedEmojis',

    /** The NVP with the last distance rate used per policy */
    NVP_LAST_SELECTED_DISTANCE_RATES: 'nvp_expensify_lastSelectedDistanceRates',

    /** The NVP with the last action taken (for the Quick Action Button) */
    NVP_QUICK_ACTION_GLOBAL_CREATE: 'nvp_quickActionGlobalCreate',

    /** The NVP containing all information necessary to connect with Spontana */
    NVP_TRAVEL_SETTINGS: 'nvp_travelSettings',

    /** The start date (yyyy-MM-dd HH:mm:ss) of the workspace owner’s free trial period. */
    NVP_FIRST_DAY_FREE_TRIAL: 'nvp_private_firstDayFreeTrial',

    /** The end date (yyyy-MM-dd HH:mm:ss) of the workspace owner’s free trial period. */
    NVP_LAST_DAY_FREE_TRIAL: 'nvp_private_lastDayFreeTrial',

    /** ID associated with the payment card added by the user. */
    NVP_BILLING_FUND_ID: 'nvp_expensify_billingFundID',

    /** The amount owed by the workspace’s owner. */
    NVP_PRIVATE_AMOUNT_OWED: 'nvp_private_amountOwed',

    /** The end date (epoch timestamp) of the workspace owner’s grace period after the free trial ends. */
    NVP_PRIVATE_OWNER_BILLING_GRACE_PERIOD_END: 'nvp_private_billingGracePeriodEnd',

    /** The NVP containing all information related to educational tooltip in workspace chat */
    NVP_WORKSPACE_TOOLTIP: 'workspaceTooltip',

    /** Whether to show save search rename tooltip */
    SHOULD_SHOW_SAVED_SEARCH_RENAME_TOOLTIP: 'shouldShowSavedSearchRenameTooltip',

    /**  Whether to hide gbr tooltip */
    NVP_SHOULD_HIDE_GBR_TOOLTIP: 'nvp_should_hide_gbr_tooltip',

    /** Does this user have push notifications enabled for this device? */
    PUSH_NOTIFICATIONS_ENABLED: 'pushNotificationsEnabled',

    /** Plaid data (access tokens, bank accounts ...) */
    PLAID_DATA: 'plaidData',

    /** If we disabled Plaid because of too many attempts */
    IS_PLAID_DISABLED: 'isPlaidDisabled',

    /** Token needed to initialize Plaid link */
    PLAID_LINK_TOKEN: 'plaidLinkToken',

    /** Capture Plaid event  */
    PLAID_CURRENT_EVENT: 'plaidCurrentEvent',

    /** Token needed to initialize Onfido */
    ONFIDO_TOKEN: 'onfidoToken',
    ONFIDO_APPLICANT_ID: 'onfidoApplicantID',

    /** User's Expensify Wallet */
    USER_WALLET: 'userWallet',

    /** User's metadata that will be used to segmentation */
    USER_METADATA: 'userMetadata',

    /** Object containing Onfido SDK Token + applicantID */
    WALLET_ONFIDO: 'walletOnfido',

    /** Stores information about additional details form entry */
    WALLET_ADDITIONAL_DETAILS: 'walletAdditionalDetails',

    /** Object containing Wallet terms step state */
    WALLET_TERMS: 'walletTerms',

    /** The user's bank accounts */
    BANK_ACCOUNT_LIST: 'bankAccountList',

    /** The user's payment and P2P cards */
    FUND_LIST: 'fundList',

    /** The user's cash card and imported cards (including the Expensify Card) */
    CARD_LIST: 'cardList',

    /** Boolean flag used to display the focus mode notification */
    FOCUS_MODE_NOTIFICATION: 'focusModeNotification',

    /** Stores information about the user's saved statements */
    WALLET_STATEMENT: 'walletStatement',

    /** Stores information about the active personal bank account being set up */
    PERSONAL_BANK_ACCOUNT: 'personalBankAccount',

    /** Stores information about the active reimbursement account being set up */
    REIMBURSEMENT_ACCOUNT: 'reimbursementAccount',

    /** Stores Workspace ID that will be tied to reimbursement account during setup */
    REIMBURSEMENT_ACCOUNT_WORKSPACE_ID: 'reimbursementAccountWorkspaceID',

    /** Set when we are loading payment methods */
    IS_LOADING_PAYMENT_METHODS: 'isLoadingPaymentMethods',

    /** Is report data loading? */
    IS_LOADING_REPORT_DATA: 'isLoadingReportData',

    /** Is report data loading? */
    IS_LOADING_APP: 'isLoadingApp',

    /** Is the test tools modal open? */
    IS_TEST_TOOLS_MODAL_OPEN: 'isTestToolsModalOpen',

    /** Is app in profiling mode */
    APP_PROFILING_IN_PROGRESS: 'isProfilingInProgress',

    /** Stores information about active wallet transfer amount, selectedAccountID, status, etc */
    WALLET_TRANSFER: 'walletTransfer',

    /** The policyID of the last workspace whose settings were accessed by the user */
    LAST_ACCESSED_WORKSPACE_POLICY_ID: 'lastAccessedWorkspacePolicyID',

    /** Whether we should show the compose input or not */
    SHOULD_SHOW_COMPOSE_INPUT: 'shouldShowComposeInput',

    /** Is app in beta version */
    IS_BETA: 'isBeta',

    /** Whether we're checking if the room is public or not */
    IS_CHECKING_PUBLIC_ROOM: 'isCheckingPublicRoom',

    /** A map of the user's security group IDs they belong to in specific domains */
    MY_DOMAIN_SECURITY_GROUPS: 'myDomainSecurityGroups',

    /** Report ID of the last report the user viewed as anonymous user */
    LAST_OPENED_PUBLIC_ROOM_ID: 'lastOpenedPublicRoomID',

    // The theme setting set by the user in preferences.
    // This can be either "light", "dark" or "system"
    PREFERRED_THEME: 'preferredTheme',

    // Information about the onyx updates IDs that were received from the server
    ONYX_UPDATES_FROM_SERVER: 'onyxUpdatesFromServer',

    // The last update ID that was applied to the client
    ONYX_UPDATES_LAST_UPDATE_ID_APPLIED_TO_CLIENT: 'OnyxUpdatesLastUpdateIDAppliedToClient',

    // The access token to be used with the Mapbox library
    MAPBOX_ACCESS_TOKEN: 'mapboxAccessToken',

    // Max area supported for HTML <canvas> element
    MAX_CANVAS_AREA: 'maxCanvasArea',

    // Max height supported for HTML <canvas> element
    MAX_CANVAS_HEIGHT: 'maxCanvasHeight',

    /** Onboarding Purpose selected by the user during Onboarding flow */
    ONBOARDING_PURPOSE_SELECTED: 'onboardingPurposeSelected',

    /** Onboarding customized choices to display to the user based on their profile when signing up */
    ONBOARDING_CUSTOM_CHOICES: 'onboardingCustomChoices',

    /** Onboarding error message to be displayed to the user */
    ONBOARDING_ERROR_MESSAGE: 'onboardingErrorMessage',

    /** Onboarding policyID selected by the user during Onboarding flow */
    ONBOARDING_POLICY_ID: 'onboardingPolicyID',

    /** Onboarding company size selected by the user during Onboarding flow */
    ONBOARDING_COMPANY_SIZE: 'onboardingCompanySize',

    /** Onboarding Purpose selected by the user during Onboarding flow */
    ONBOARDING_ADMINS_CHAT_REPORT_ID: 'onboardingAdminsChatReportID',

    // Stores onboarding last visited path
    ONBOARDING_LAST_VISITED_PATH: 'onboardingLastVisitedPath',

    // Max width supported for HTML <canvas> element
    MAX_CANVAS_WIDTH: 'maxCanvasWidth',

    // Stores last visited path
    LAST_VISITED_PATH: 'lastVisitedPath',

    // Stores the recently used report fields
    RECENTLY_USED_REPORT_FIELDS: 'recentlyUsedReportFields',

    /** Indicates whether an forced upgrade is required */
    UPDATE_REQUIRED: 'updateRequired',

    /** Indicates whether an forced reset is required. Used in emergency situations where we must completely erase the Onyx data in the client because it is in a bad state. This will clear Oynx data without signing the user out. */
    RESET_REQUIRED: 'resetRequired',

    /** Stores the logs of the app for debugging purposes */
    LOGS: 'logs',

    /** Indicates whether we should store logs or not */
    SHOULD_STORE_LOGS: 'shouldStoreLogs',

    /** Indicates whether we should mask fragile user data while exporting onyx state or not */
    SHOULD_MASK_ONYX_STATE: 'shouldMaskOnyxState',

    /** Stores new group chat draft */
    NEW_GROUP_CHAT_DRAFT: 'newGroupChatDraft',

    // Paths of PDF file that has been cached during one session
    CACHED_PDF_PATHS: 'cachedPDFPaths',

    /** Stores iframe link to verify 3DS flow for subscription */
    VERIFY_3DS_SUBSCRIPTION: 'verify3dsSubscription',

    /** Holds the checks used while transferring the ownership of the workspace */
    POLICY_OWNERSHIP_CHANGE_CHECKS: 'policyOwnershipChangeChecks',

    // These statuses below are in separate keys on purpose - it allows us to have different behaviours of the banner based on the status

    /** Indicates whether ClearOutstandingBalance failed */
    SUBSCRIPTION_RETRY_BILLING_STATUS_FAILED: 'subscriptionRetryBillingStatusFailed',

    /** Indicates whether ClearOutstandingBalance was successful */
    SUBSCRIPTION_RETRY_BILLING_STATUS_SUCCESSFUL: 'subscriptionRetryBillingStatusSuccessful',

    /** Indicates whether ClearOutstandingBalance is pending */
    SUBSCRIPTION_RETRY_BILLING_STATUS_PENDING: 'subscriptionRetryBillingStatusPending',

    /** Stores info during review duplicates flow */
    REVIEW_DUPLICATES: 'reviewDuplicates',

    /** Stores the last export method for policy */
    LAST_EXPORT_METHOD: 'lastExportMethod',

    /** Stores the information about the state of issuing a new card */
    ISSUE_NEW_EXPENSIFY_CARD: 'issueNewExpensifyCard',

    /** Stores the information about the state of addint a new company card */
    ADD_NEW_COMPANY_CARD: 'addNewCompanyCard',

    /** Stores the information about the state of assigning a company card */
    ASSIGN_CARD: 'assignCard',

    /** Stores the information if mobile selection mode is active */
    MOBILE_SELECTION_MODE: 'mobileSelectionMode',

    NVP_PRIVATE_CANCELLATION_DETAILS: 'nvp_private_cancellationDetails',

    /** Stores the information about currently edited advanced approval workflow */
    APPROVAL_WORKFLOW: 'approvalWorkflow',

    /** Stores the user search value for persistance across the screens */
    ROOM_MEMBERS_USER_SEARCH_PHRASE: 'roomMembersUserSearchPhrase',
    /** Stores information about recently uploaded spreadsheet file */
    IMPORTED_SPREADSHEET: 'importedSpreadsheet',

    /** Stores the route to open after changing app permission from settings */
    LAST_ROUTE: 'lastRoute',

    /** Stores the information if user loaded the Onyx state through Import feature  */
    IS_USING_IMPORTED_STATE: 'isUsingImportedState',

    /** Stores the information about the saved searches */
    SAVED_SEARCHES: 'nvp_savedSearches',

    /** Stores the information about the recent searches */
    RECENT_SEARCHES: 'nvp_recentSearches',

    /** Stores recently used currencies */
    RECENTLY_USED_CURRENCIES: 'nvp_recentlyUsedCurrencies',

<<<<<<< HEAD
    /** States whether we transitioned from OldDot to show only certain group of screens. It should be undefined on pure NewDot. */
    IS_SINGLE_NEW_DOT_ENTRY: 'isSingleNewDotEntry',
=======
    /** Company cards custom names */
    NVP_EXPENSIFY_COMPANY_CARDS_CUSTOM_NAMES: 'nvp_expensify_ccCustomNames',
>>>>>>> aecea435

    /** Collection Keys */
    COLLECTION: {
        DOWNLOAD: 'download_',
        POLICY: 'policy_',
        POLICY_DRAFTS: 'policyDrafts_',
        POLICY_JOIN_MEMBER: 'policyJoinMember_',
        POLICY_CATEGORIES: 'policyCategories_',
        POLICY_CATEGORIES_DRAFT: 'policyCategoriesDraft_',
        POLICY_RECENTLY_USED_CATEGORIES: 'policyRecentlyUsedCategories_',
        POLICY_TAGS: 'policyTags_',
        POLICY_RECENTLY_USED_TAGS: 'nvp_recentlyUsedTags_',
        // Whether the policy's connection data was attempted to be fetched in
        // the current user session. As this state only exists client-side, it
        // should not be included as part of the policy object. The policy
        // object should mirror the data as it's stored in the database.
        POLICY_HAS_CONNECTIONS_DATA_BEEN_FETCHED: 'policyHasConnectionsDataBeenFetched_',
        OLD_POLICY_RECENTLY_USED_TAGS: 'policyRecentlyUsedTags_',
        POLICY_CONNECTION_SYNC_PROGRESS: 'policyConnectionSyncProgress_',
        WORKSPACE_INVITE_MEMBERS_DRAFT: 'workspaceInviteMembersDraft_',
        WORKSPACE_INVITE_MESSAGE_DRAFT: 'workspaceInviteMessageDraft_',
        REPORT: 'report_',
        REPORT_NAME_VALUE_PAIRS: 'reportNameValuePairs_',
        REPORT_DRAFT: 'reportDraft_',
        // REPORT_METADATA is a perf optimization used to hold loading states (isLoadingInitialReportActions, isLoadingOlderReportActions, isLoadingNewerReportActions).
        // A lot of components are connected to the Report entity and do not care about the actions. Setting the loading state
        // directly on the report caused a lot of unnecessary re-renders
        REPORT_METADATA: 'reportMetadata_',
        REPORT_ACTIONS: 'reportActions_',
        REPORT_ACTIONS_DRAFTS: 'reportActionsDrafts_',
        REPORT_ACTIONS_PAGES: 'reportActionsPages_',
        REPORT_ACTIONS_REACTIONS: 'reportActionsReactions_',
        REPORT_DRAFT_COMMENT: 'reportDraftComment_',
        REPORT_IS_COMPOSER_FULL_SIZE: 'reportIsComposerFullSize_',
        REPORT_USER_IS_TYPING: 'reportUserIsTyping_',
        REPORT_USER_IS_LEAVING_ROOM: 'reportUserIsLeavingRoom_',
        REPORT_VIOLATIONS: 'reportViolations_',
        SECURITY_GROUP: 'securityGroup_',
        TRANSACTION: 'transactions_',
        TRANSACTION_VIOLATIONS: 'transactionViolations_',
        TRANSACTION_DRAFT: 'transactionsDraft_',
        SKIP_CONFIRMATION: 'skipConfirmation_',
        TRANSACTION_BACKUP: 'transactionsBackup_',
        SPLIT_TRANSACTION_DRAFT: 'splitTransactionDraft_',
        PRIVATE_NOTES_DRAFT: 'privateNotesDraft_',
        NEXT_STEP: 'reportNextStep_',

        // Manual expense tab selector
        SELECTED_TAB: 'selectedTab_',

        /** This is deprecated, but needed for a migration, so we still need to include it here so that it will be initialized in Onyx.init */
        DEPRECATED_POLICY_MEMBER_LIST: 'policyMemberList_',

        // Search Page related
        SNAPSHOT: 'snapshot_',

        // Shared NVPs
        /** Collection of objects where each object represents the owner of the workspace that is past due billing AND the user is a member of. */
        SHARED_NVP_PRIVATE_USER_BILLING_GRACE_PERIOD_END: 'sharedNVP_private_billingGracePeriodEnd_',

        /** The collection of card feeds */
        SHARED_NVP_PRIVATE_DOMAIN_MEMBER: 'sharedNVP_private_domain_member_',

        /**
         * Stores the card list for a given fundID and feed in the format: cards_<fundID>_<bankName>
         * So for example: cards_12345_Expensify Card
         */
        WORKSPACE_CARDS_LIST: 'cards_',

        /** Expensify cards settings */
        PRIVATE_EXPENSIFY_CARD_SETTINGS: 'private_expensifyCardSettings_',

        /** Stores which connection is set up to use Continuous Reconciliation */
        EXPENSIFY_CARD_CONTINUOUS_RECONCILIATION_CONNECTION: 'expensifyCard_continuousReconciliationConnection_',

        /** The value that indicates whether Continuous Reconciliation should be used on the domain */
        EXPENSIFY_CARD_USE_CONTINUOUS_RECONCILIATION: 'expensifyCard_useContinuousReconciliation_',

        /** Currently displaying feed */
        LAST_SELECTED_FEED: 'lastSelectedFeed_',
    },

    /** List of Form ids */
    FORMS: {
        ADD_PAYMENT_CARD_FORM: 'addPaymentCardForm',
        ADD_PAYMENT_CARD_FORM_DRAFT: 'addPaymentCardFormDraft',
        WORKSPACE_SETTINGS_FORM: 'workspaceSettingsForm',
        WORKSPACE_CATEGORY_FORM: 'workspaceCategoryForm',
        WORKSPACE_CATEGORY_FORM_DRAFT: 'workspaceCategoryFormDraft',
        WORKSPACE_CATEGORY_DESCRIPTION_HINT_FORM: 'workspaceCategoryDescriptionHintForm',
        WORKSPACE_CATEGORY_DESCRIPTION_HINT_FORM_DRAFT: 'workspaceCategoryDescriptionHintFormDraft',
        WORKSPACE_CATEGORY_FLAG_AMOUNTS_OVER_FORM: 'workspaceCategoryFlagAmountsOverForm',
        WORKSPACE_CATEGORY_FLAG_AMOUNTS_OVER_FORM_DRAFT: 'workspaceCategoryFlagAmountsOverFormDraft',
        WORKSPACE_TAG_FORM: 'workspaceTagForm',
        WORKSPACE_TAG_FORM_DRAFT: 'workspaceTagFormDraft',
        WORKSPACE_SETTINGS_FORM_DRAFT: 'workspaceSettingsFormDraft',
        WORKSPACE_DESCRIPTION_FORM: 'workspaceDescriptionForm',
        WORKSPACE_DESCRIPTION_FORM_DRAFT: 'workspaceDescriptionFormDraft',
        WORKSPACE_TAX_CUSTOM_NAME: 'workspaceTaxCustomName',
        WORKSPACE_TAX_CUSTOM_NAME_DRAFT: 'workspaceTaxCustomNameDraft',
        WORKSPACE_COMPANY_CARD_FEED_NAME: 'workspaceCompanyCardFeedName',
        WORKSPACE_COMPANY_CARD_FEED_NAME_DRAFT: 'workspaceCompanyCardFeedNameDraft',
        EDIT_WORKSPACE_COMPANY_CARD_NAME_FORM: 'editCompanyCardName',
        EDIT_WORKSPACE_COMPANY_CARD_NAME_DRAFT_FORM: 'editCompanyCardNameDraft',
        WORKSPACE_REPORT_FIELDS_FORM: 'workspaceReportFieldForm',
        WORKSPACE_REPORT_FIELDS_FORM_DRAFT: 'workspaceReportFieldFormDraft',
        POLICY_CREATE_DISTANCE_RATE_FORM: 'policyCreateDistanceRateForm',
        POLICY_CREATE_DISTANCE_RATE_FORM_DRAFT: 'policyCreateDistanceRateFormDraft',
        POLICY_DISTANCE_RATE_EDIT_FORM: 'policyDistanceRateEditForm',
        POLICY_DISTANCE_RATE_TAX_RECLAIMABLE_ON_EDIT_FORM: 'policyDistanceRateTaxReclaimableOnEditForm',
        POLICY_DISTANCE_RATE_TAX_RECLAIMABLE_ON_EDIT_FORM_DRAFT: 'policyDistanceRateTaxReclaimableOnEditFormDraft',
        POLICY_DISTANCE_RATE_EDIT_FORM_DRAFT: 'policyDistanceRateEditFormDraft',
        CLOSE_ACCOUNT_FORM: 'closeAccount',
        CLOSE_ACCOUNT_FORM_DRAFT: 'closeAccountDraft',
        PROFILE_SETTINGS_FORM: 'profileSettingsForm',
        PROFILE_SETTINGS_FORM_DRAFT: 'profileSettingsFormDraft',
        DISPLAY_NAME_FORM: 'displayNameForm',
        DISPLAY_NAME_FORM_DRAFT: 'displayNameFormDraft',
        ONBOARDING_PERSONAL_DETAILS_FORM: 'onboardingPersonalDetailsForm',
        ONBOARDING_PERSONAL_DETAILS_FORM_DRAFT: 'onboardingPersonalDetailsFormDraft',
        ROOM_NAME_FORM: 'roomNameForm',
        ROOM_NAME_FORM_DRAFT: 'roomNameFormDraft',
        REPORT_DESCRIPTION_FORM: 'reportDescriptionForm',
        REPORT_DESCRIPTION_FORM_DRAFT: 'reportDescriptionFormDraft',
        LEGAL_NAME_FORM: 'legalNameForm',
        LEGAL_NAME_FORM_DRAFT: 'legalNameFormDraft',
        WORKSPACE_INVITE_MESSAGE_FORM: 'workspaceInviteMessageForm',
        WORKSPACE_INVITE_MESSAGE_FORM_DRAFT: 'workspaceInviteMessageFormDraft',
        DATE_OF_BIRTH_FORM: 'dateOfBirthForm',
        DATE_OF_BIRTH_FORM_DRAFT: 'dateOfBirthFormDraft',
        HOME_ADDRESS_FORM: 'homeAddressForm',
        HOME_ADDRESS_FORM_DRAFT: 'homeAddressFormDraft',
        PERSONAL_DETAILS_FORM: 'personalDetailsForm',
        PERSONAL_DETAILS_FORM_DRAFT: 'personalDetailsFormDraft',
        NEW_ROOM_FORM: 'newRoomForm',
        NEW_ROOM_FORM_DRAFT: 'newRoomFormDraft',
        ROOM_SETTINGS_FORM: 'roomSettingsForm',
        ROOM_SETTINGS_FORM_DRAFT: 'roomSettingsFormDraft',
        NEW_TASK_FORM: 'newTaskForm',
        NEW_TASK_FORM_DRAFT: 'newTaskFormDraft',
        EDIT_TASK_FORM: 'editTaskForm',
        EDIT_TASK_FORM_DRAFT: 'editTaskFormDraft',
        MONEY_REQUEST_DESCRIPTION_FORM: 'moneyRequestDescriptionForm',
        MONEY_REQUEST_DESCRIPTION_FORM_DRAFT: 'moneyRequestDescriptionFormDraft',
        MONEY_REQUEST_MERCHANT_FORM: 'moneyRequestMerchantForm',
        MONEY_REQUEST_MERCHANT_FORM_DRAFT: 'moneyRequestMerchantFormDraft',
        MONEY_REQUEST_AMOUNT_FORM: 'moneyRequestAmountForm',
        MONEY_REQUEST_AMOUNT_FORM_DRAFT: 'moneyRequestAmountFormDraft',
        MONEY_REQUEST_DATE_FORM: 'moneyRequestCreatedForm',
        MONEY_REQUEST_DATE_FORM_DRAFT: 'moneyRequestCreatedFormDraft',
        MONEY_REQUEST_HOLD_FORM: 'moneyHoldReasonForm',
        MONEY_REQUEST_HOLD_FORM_DRAFT: 'moneyHoldReasonFormDraft',
        MONEY_REQUEST_COMPANY_INFO_FORM: 'moneyRequestCompanyInfoForm',
        MONEY_REQUEST_COMPANY_INFO_FORM_DRAFT: 'moneyRequestCompanyInfoFormDraft',
        NEW_CONTACT_METHOD_FORM: 'newContactMethodForm',
        NEW_CONTACT_METHOD_FORM_DRAFT: 'newContactMethodFormDraft',
        WAYPOINT_FORM: 'waypointForm',
        WAYPOINT_FORM_DRAFT: 'waypointFormDraft',
        SETTINGS_STATUS_SET_FORM: 'settingsStatusSetForm',
        SETTINGS_STATUS_SET_FORM_DRAFT: 'settingsStatusSetFormDraft',
        SETTINGS_STATUS_SET_CLEAR_AFTER_FORM: 'settingsStatusSetClearAfterForm',
        SETTINGS_STATUS_SET_CLEAR_AFTER_FORM_DRAFT: 'settingsStatusSetClearAfterFormDraft',
        SETTINGS_STATUS_CLEAR_DATE_FORM: 'settingsStatusClearDateForm',
        SETTINGS_STATUS_CLEAR_DATE_FORM_DRAFT: 'settingsStatusClearDateFormDraft',
        CHANGE_BILLING_CURRENCY_FORM: 'billingCurrencyForm',
        CHANGE_BILLING_CURRENCY_FORM_DRAFT: 'billingCurrencyFormDraft',
        PRIVATE_NOTES_FORM: 'privateNotesForm',
        PRIVATE_NOTES_FORM_DRAFT: 'privateNotesFormDraft',
        I_KNOW_A_TEACHER_FORM: 'iKnowTeacherForm',
        I_KNOW_A_TEACHER_FORM_DRAFT: 'iKnowTeacherFormDraft',
        INTRO_SCHOOL_PRINCIPAL_FORM: 'introSchoolPrincipalForm',
        INTRO_SCHOOL_PRINCIPAL_FORM_DRAFT: 'introSchoolPrincipalFormDraft',
        REPORT_PHYSICAL_CARD_FORM: 'requestPhysicalCardForm',
        REPORT_PHYSICAL_CARD_FORM_DRAFT: 'requestPhysicalCardFormDraft',
        REPORT_VIRTUAL_CARD_FRAUD: 'reportVirtualCardFraudForm',
        REPORT_VIRTUAL_CARD_FRAUD_DRAFT: 'reportVirtualCardFraudFormDraft',
        GET_PHYSICAL_CARD_FORM: 'getPhysicalCardForm',
        GET_PHYSICAL_CARD_FORM_DRAFT: 'getPhysicalCardFormDraft',
        REPORT_FIELDS_EDIT_FORM: 'reportFieldsEditForm',
        REPORT_FIELDS_EDIT_FORM_DRAFT: 'reportFieldsEditFormDraft',
        REIMBURSEMENT_ACCOUNT_FORM: 'reimbursementAccount',
        REIMBURSEMENT_ACCOUNT_FORM_DRAFT: 'reimbursementAccountDraft',
        PERSONAL_BANK_ACCOUNT_FORM: 'personalBankAccount',
        PERSONAL_BANK_ACCOUNT_FORM_DRAFT: 'personalBankAccountDraft',
        DISABLE_AUTO_RENEW_SURVEY_FORM: 'disableAutoRenewSurveyForm',
        DISABLE_AUTO_RENEW_SURVEY_FORM_DRAFT: 'disableAutoRenewSurveyFormDraft',
        REQUEST_EARLY_CANCELLATION_FORM: 'requestEarlyCancellationForm',
        REQUEST_EARLY_CANCELLATION_FORM_DRAFT: 'requestEarlyCancellationFormDraft',
        EXIT_SURVEY_REASON_FORM: 'exitSurveyReasonForm',
        EXIT_SURVEY_REASON_FORM_DRAFT: 'exitSurveyReasonFormDraft',
        EXIT_SURVEY_RESPONSE_FORM: 'exitSurveyResponseForm',
        EXIT_SURVEY_RESPONSE_FORM_DRAFT: 'exitSurveyResponseFormDraft',
        WALLET_ADDITIONAL_DETAILS: 'walletAdditionalDetails',
        WALLET_ADDITIONAL_DETAILS_DRAFT: 'walletAdditionalDetailsDraft',
        POLICY_TAG_NAME_FORM: 'policyTagNameForm',
        POLICY_TAG_NAME_FORM_DRAFT: 'policyTagNameFormDraft',
        WORKSPACE_NEW_TAX_FORM: 'workspaceNewTaxForm',
        WORKSPACE_NEW_TAX_FORM_DRAFT: 'workspaceNewTaxFormDraft',
        WORKSPACE_TAX_NAME_FORM: 'workspaceTaxNameForm',
        WORKSPACE_TAX_CODE_FORM: 'workspaceTaxCodeForm',
        WORKSPACE_TAX_CODE_FORM_DRAFT: 'workspaceTaxCodeFormDraft',
        WORKSPACE_TAX_NAME_FORM_DRAFT: 'workspaceTaxNameFormDraft',
        WORKSPACE_TAX_VALUE_FORM: 'workspaceTaxValueForm',
        WORKSPACE_TAX_VALUE_FORM_DRAFT: 'workspaceTaxValueFormDraft',
        WORKSPACE_INVOICES_COMPANY_NAME_FORM: 'workspaceInvoicesCompanyNameForm',
        WORKSPACE_INVOICES_COMPANY_NAME_FORM_DRAFT: 'workspaceInvoicesCompanyNameFormDraft',
        WORKSPACE_INVOICES_COMPANY_WEBSITE_FORM: 'workspaceInvoicesCompanyWebsiteForm',
        WORKSPACE_INVOICES_COMPANY_WEBSITE_FORM_DRAFT: 'workspaceInvoicesCompanyWebsiteFormDraft',
        NEW_CHAT_NAME_FORM: 'newChatNameForm',
        NEW_CHAT_NAME_FORM_DRAFT: 'newChatNameFormDraft',
        SUBSCRIPTION_SIZE_FORM: 'subscriptionSizeForm',
        SUBSCRIPTION_SIZE_FORM_DRAFT: 'subscriptionSizeFormDraft',
        ISSUE_NEW_EXPENSIFY_CARD_FORM: 'issueNewExpensifyCard',
        ISSUE_NEW_EXPENSIFY_CARD_FORM_DRAFT: 'issueNewExpensifyCardDraft',
        ADD_NEW_CARD_FEED_FORM: 'addNewCardFeed',
        ADD_NEW_CARD_FEED_FORM_DRAFT: 'addNewCardFeedDraft',
        ASSIGN_CARD_FORM: 'assignCard',
        ASSIGN_CARD_FORM_DRAFT: 'assignCardDraft',
        EDIT_EXPENSIFY_CARD_NAME_FORM: 'editExpensifyCardName',
        EDIT_EXPENSIFY_CARD_NAME_DRAFT_FORM: 'editExpensifyCardNameDraft',
        EDIT_EXPENSIFY_CARD_LIMIT_FORM: 'editExpensifyCardLimit',
        EDIT_EXPENSIFY_CARD_LIMIT_DRAFT_FORM: 'editExpensifyCardLimitDraft',
        SAGE_INTACCT_CREDENTIALS_FORM: 'sageIntacctCredentialsForm',
        SAGE_INTACCT_CREDENTIALS_FORM_DRAFT: 'sageIntacctCredentialsFormDraft',
        NETSUITE_CUSTOM_FIELD_FORM: 'netSuiteCustomFieldForm',
        NETSUITE_CUSTOM_FIELD_FORM_DRAFT: 'netSuiteCustomFieldFormDraft',
        NETSUITE_CUSTOM_SEGMENT_ADD_FORM: 'netSuiteCustomSegmentAddForm',
        NETSUITE_CUSTOM_SEGMENT_ADD_FORM_DRAFT: 'netSuiteCustomSegmentAddFormDraft',
        NETSUITE_CUSTOM_LIST_ADD_FORM: 'netSuiteCustomListAddForm',
        NETSUITE_CUSTOM_LIST_ADD_FORM_DRAFT: 'netSuiteCustomListAddFormDraft',
        NETSUITE_TOKEN_INPUT_FORM: 'netsuiteTokenInputForm',
        NETSUITE_TOKEN_INPUT_FORM_DRAFT: 'netsuiteTokenInputFormDraft',
        NETSUITE_CUSTOM_FORM_ID_FORM: 'netsuiteCustomFormIDForm',
        NETSUITE_CUSTOM_FORM_ID_FORM_DRAFT: 'netsuiteCustomFormIDFormDraft',
        SAGE_INTACCT_DIMENSION_TYPE_FORM: 'sageIntacctDimensionTypeForm',
        SAGE_INTACCT_DIMENSION_TYPE_FORM_DRAFT: 'sageIntacctDimensionTypeFormDraft',
        SEARCH_ADVANCED_FILTERS_FORM: 'searchAdvancedFiltersForm',
        SEARCH_ADVANCED_FILTERS_FORM_DRAFT: 'searchAdvancedFiltersFormDraft',
        SEARCH_SAVED_SEARCH_RENAME_FORM: 'searchSavedSearchRenameForm',
        SEARCH_SAVED_SEARCH_RENAME_FORM_DRAFT: 'searchSavedSearchRenameFormDraft',
        TEXT_PICKER_MODAL_FORM: 'textPickerModalForm',
        TEXT_PICKER_MODAL_FORM_DRAFT: 'textPickerModalFormDraft',
        RULES_CUSTOM_NAME_MODAL_FORM: 'rulesCustomNameModalForm',
        RULES_CUSTOM_NAME_MODAL_FORM_DRAFT: 'rulesCustomNameModalFormDraft',
        RULES_AUTO_APPROVE_REPORTS_UNDER_MODAL_FORM: 'rulesAutoApproveReportsUnderModalForm',
        RULES_AUTO_APPROVE_REPORTS_UNDER_MODAL_FORM_DRAFT: 'rulesAutoApproveReportsUnderModalFormDraft',
        RULES_RANDOM_REPORT_AUDIT_MODAL_FORM: 'rulesRandomReportAuditModalForm',
        RULES_RANDOM_REPORT_AUDIT_MODAL_FORM_DRAFT: 'rulesRandomReportAuditModalFormDraft',
        RULES_AUTO_PAY_REPORTS_UNDER_MODAL_FORM: 'rulesAutoPayReportsUnderModalForm',
        RULES_AUTO_PAY_REPORTS_UNDER_MODAL_FORM_DRAFT: 'rulesAutoPayReportsUnderModalFormDraft',
        RULES_REQUIRED_RECEIPT_AMOUNT_FORM: 'rulesRequiredReceiptAmountForm',
        RULES_REQUIRED_RECEIPT_AMOUNT_FORM_DRAFT: 'rulesRequiredReceiptAmountFormDraft',
        RULES_MAX_EXPENSE_AMOUNT_FORM: 'rulesMaxExpenseAmountForm',
        RULES_MAX_EXPENSE_AMOUNT_FORM_DRAFT: 'rulesMaxExpenseAmountFormDraft',
        RULES_MAX_EXPENSE_AGE_FORM: 'rulesMaxExpenseAgeForm',
        RULES_MAX_EXPENSE_AGE_FORM_DRAFT: 'rulesMaxExpenseAgeFormDraft',
        DEBUG_REPORT_PAGE_FORM: 'debugReportPageForm',
        DEBUG_REPORT_PAGE_FORM_DRAFT: 'debugReportPageFormDraft',
        DEBUG_REPORT_ACTION_PAGE_FORM: 'debugReportActionPageForm',
        DEBUG_REPORT_ACTION_PAGE_FORM_DRAFT: 'debugReportActionPageFormDraft',
        DEBUG_DETAILS_FORM: 'debugDetailsForm',
        DEBUG_DETAILS_FORM_DRAFT: 'debugDetailsFormDraft',
    },
} as const;

type AllOnyxKeys = DeepValueOf<typeof ONYXKEYS>;

type OnyxFormValuesMapping = {
    [ONYXKEYS.FORMS.ADD_PAYMENT_CARD_FORM]: FormTypes.AddPaymentCardForm;
    [ONYXKEYS.FORMS.WORKSPACE_SETTINGS_FORM]: FormTypes.WorkspaceSettingsForm;
    [ONYXKEYS.FORMS.WORKSPACE_CATEGORY_FORM]: FormTypes.WorkspaceCategoryForm;
    [ONYXKEYS.FORMS.WORKSPACE_TAG_FORM]: FormTypes.WorkspaceTagForm;
    [ONYXKEYS.FORMS.WORKSPACE_TAX_CUSTOM_NAME]: FormTypes.WorkspaceTaxCustomName;
    [ONYXKEYS.FORMS.WORKSPACE_COMPANY_CARD_FEED_NAME]: FormTypes.WorkspaceCompanyCardFeedName;
    [ONYXKEYS.FORMS.EDIT_WORKSPACE_COMPANY_CARD_NAME_FORM]: FormTypes.WorkspaceCompanyCardEditName;
    [ONYXKEYS.FORMS.WORKSPACE_REPORT_FIELDS_FORM]: FormTypes.WorkspaceReportFieldForm;
    [ONYXKEYS.FORMS.WORKSPACE_CATEGORY_DESCRIPTION_HINT_FORM]: FormTypes.WorkspaceCategoryDescriptionHintForm;
    [ONYXKEYS.FORMS.WORKSPACE_CATEGORY_FLAG_AMOUNTS_OVER_FORM]: FormTypes.WorkspaceCategoryFlagAmountsOverForm;
    [ONYXKEYS.FORMS.CLOSE_ACCOUNT_FORM]: FormTypes.CloseAccountForm;
    [ONYXKEYS.FORMS.PROFILE_SETTINGS_FORM]: FormTypes.ProfileSettingsForm;
    [ONYXKEYS.FORMS.DISPLAY_NAME_FORM]: FormTypes.DisplayNameForm;
    [ONYXKEYS.FORMS.ONBOARDING_PERSONAL_DETAILS_FORM]: FormTypes.DisplayNameForm;
    [ONYXKEYS.FORMS.ROOM_NAME_FORM]: FormTypes.RoomNameForm;
    [ONYXKEYS.FORMS.REPORT_DESCRIPTION_FORM]: FormTypes.ReportDescriptionForm;
    [ONYXKEYS.FORMS.LEGAL_NAME_FORM]: FormTypes.LegalNameForm;
    [ONYXKEYS.FORMS.WORKSPACE_INVITE_MESSAGE_FORM]: FormTypes.WorkspaceInviteMessageForm;
    [ONYXKEYS.FORMS.DATE_OF_BIRTH_FORM]: FormTypes.DateOfBirthForm;
    [ONYXKEYS.FORMS.HOME_ADDRESS_FORM]: FormTypes.HomeAddressForm;
    [ONYXKEYS.FORMS.PERSONAL_DETAILS_FORM]: FormTypes.PersonalDetailsForm;
    [ONYXKEYS.FORMS.NEW_ROOM_FORM]: FormTypes.NewRoomForm;
    [ONYXKEYS.FORMS.ROOM_SETTINGS_FORM]: FormTypes.RoomSettingsForm;
    [ONYXKEYS.FORMS.NEW_TASK_FORM]: FormTypes.NewTaskForm;
    [ONYXKEYS.FORMS.EDIT_TASK_FORM]: FormTypes.EditTaskForm;
    [ONYXKEYS.FORMS.DISABLE_AUTO_RENEW_SURVEY_FORM]: FormTypes.FeedbackSurveyForm;
    [ONYXKEYS.FORMS.REQUEST_EARLY_CANCELLATION_FORM]: FormTypes.FeedbackSurveyForm;
    [ONYXKEYS.FORMS.EXIT_SURVEY_REASON_FORM]: FormTypes.ExitSurveyReasonForm;
    [ONYXKEYS.FORMS.EXIT_SURVEY_RESPONSE_FORM]: FormTypes.ExitSurveyResponseForm;
    [ONYXKEYS.FORMS.MONEY_REQUEST_DESCRIPTION_FORM]: FormTypes.MoneyRequestDescriptionForm;
    [ONYXKEYS.FORMS.MONEY_REQUEST_MERCHANT_FORM]: FormTypes.MoneyRequestMerchantForm;
    [ONYXKEYS.FORMS.MONEY_REQUEST_AMOUNT_FORM]: FormTypes.MoneyRequestAmountForm;
    [ONYXKEYS.FORMS.MONEY_REQUEST_DATE_FORM]: FormTypes.MoneyRequestDateForm;
    [ONYXKEYS.FORMS.MONEY_REQUEST_HOLD_FORM]: FormTypes.MoneyRequestHoldReasonForm;
    [ONYXKEYS.FORMS.MONEY_REQUEST_COMPANY_INFO_FORM]: FormTypes.MoneyRequestCompanyInfoForm;
    [ONYXKEYS.FORMS.NEW_CONTACT_METHOD_FORM]: FormTypes.NewContactMethodForm;
    [ONYXKEYS.FORMS.WAYPOINT_FORM]: FormTypes.WaypointForm;
    [ONYXKEYS.FORMS.SETTINGS_STATUS_SET_FORM]: FormTypes.SettingsStatusSetForm;
    [ONYXKEYS.FORMS.SETTINGS_STATUS_CLEAR_DATE_FORM]: FormTypes.SettingsStatusClearDateForm;
    [ONYXKEYS.FORMS.CHANGE_BILLING_CURRENCY_FORM]: FormTypes.ChangeBillingCurrencyForm;
    [ONYXKEYS.FORMS.SETTINGS_STATUS_SET_CLEAR_AFTER_FORM]: FormTypes.SettingsStatusSetClearAfterForm;
    [ONYXKEYS.FORMS.PRIVATE_NOTES_FORM]: FormTypes.PrivateNotesForm;
    [ONYXKEYS.FORMS.I_KNOW_A_TEACHER_FORM]: FormTypes.IKnowTeacherForm;
    [ONYXKEYS.FORMS.INTRO_SCHOOL_PRINCIPAL_FORM]: FormTypes.IntroSchoolPrincipalForm;
    [ONYXKEYS.FORMS.REPORT_VIRTUAL_CARD_FRAUD]: FormTypes.ReportVirtualCardFraudForm;
    [ONYXKEYS.FORMS.REPORT_PHYSICAL_CARD_FORM]: FormTypes.ReportPhysicalCardForm;
    [ONYXKEYS.FORMS.GET_PHYSICAL_CARD_FORM]: FormTypes.GetPhysicalCardForm;
    [ONYXKEYS.FORMS.REPORT_FIELDS_EDIT_FORM]: FormTypes.ReportFieldsEditForm;
    [ONYXKEYS.FORMS.REIMBURSEMENT_ACCOUNT_FORM]: FormTypes.ReimbursementAccountForm;
    [ONYXKEYS.FORMS.PERSONAL_BANK_ACCOUNT_FORM]: FormTypes.PersonalBankAccountForm;
    [ONYXKEYS.FORMS.WORKSPACE_DESCRIPTION_FORM]: FormTypes.WorkspaceDescriptionForm;
    [ONYXKEYS.FORMS.WALLET_ADDITIONAL_DETAILS]: FormTypes.AdditionalDetailStepForm;
    [ONYXKEYS.FORMS.POLICY_TAG_NAME_FORM]: FormTypes.PolicyTagNameForm;
    [ONYXKEYS.FORMS.WORKSPACE_NEW_TAX_FORM]: FormTypes.WorkspaceNewTaxForm;
    [ONYXKEYS.FORMS.POLICY_CREATE_DISTANCE_RATE_FORM]: FormTypes.PolicyCreateDistanceRateForm;
    [ONYXKEYS.FORMS.POLICY_DISTANCE_RATE_EDIT_FORM]: FormTypes.PolicyDistanceRateEditForm;
    [ONYXKEYS.FORMS.POLICY_DISTANCE_RATE_TAX_RECLAIMABLE_ON_EDIT_FORM]: FormTypes.PolicyDistanceRateTaxReclaimableOnEditForm;
    [ONYXKEYS.FORMS.WORKSPACE_TAX_NAME_FORM]: FormTypes.WorkspaceTaxNameForm;
    [ONYXKEYS.FORMS.WORKSPACE_TAX_CODE_FORM]: FormTypes.WorkspaceTaxCodeForm;
    [ONYXKEYS.FORMS.WORKSPACE_TAX_VALUE_FORM]: FormTypes.WorkspaceTaxValueForm;
    [ONYXKEYS.FORMS.WORKSPACE_INVOICES_COMPANY_NAME_FORM]: FormTypes.WorkspaceInvoicesCompanyNameForm;
    [ONYXKEYS.FORMS.WORKSPACE_INVOICES_COMPANY_WEBSITE_FORM]: FormTypes.WorkspaceInvoicesCompanyWebsiteForm;
    [ONYXKEYS.FORMS.NEW_CHAT_NAME_FORM]: FormTypes.NewChatNameForm;
    [ONYXKEYS.FORMS.SUBSCRIPTION_SIZE_FORM]: FormTypes.SubscriptionSizeForm;
    [ONYXKEYS.FORMS.ISSUE_NEW_EXPENSIFY_CARD_FORM]: FormTypes.IssueNewExpensifyCardForm;
    [ONYXKEYS.FORMS.ADD_NEW_CARD_FEED_FORM]: FormTypes.AddNewCardFeedForm;
    [ONYXKEYS.FORMS.ASSIGN_CARD_FORM]: FormTypes.AssignCardForm;
    [ONYXKEYS.FORMS.EDIT_EXPENSIFY_CARD_NAME_FORM]: FormTypes.EditExpensifyCardNameForm;
    [ONYXKEYS.FORMS.EDIT_EXPENSIFY_CARD_LIMIT_FORM]: FormTypes.EditExpensifyCardLimitForm;
    [ONYXKEYS.FORMS.SAGE_INTACCT_CREDENTIALS_FORM]: FormTypes.SageIntactCredentialsForm;
    [ONYXKEYS.FORMS.NETSUITE_CUSTOM_FIELD_FORM]: FormTypes.NetSuiteCustomFieldForm;
    [ONYXKEYS.FORMS.NETSUITE_CUSTOM_LIST_ADD_FORM]: FormTypes.NetSuiteCustomFieldForm;
    [ONYXKEYS.FORMS.NETSUITE_CUSTOM_SEGMENT_ADD_FORM]: FormTypes.NetSuiteCustomFieldForm;
    [ONYXKEYS.FORMS.NETSUITE_TOKEN_INPUT_FORM]: FormTypes.NetSuiteTokenInputForm;
    [ONYXKEYS.FORMS.NETSUITE_CUSTOM_FORM_ID_FORM]: FormTypes.NetSuiteCustomFormIDForm;
    [ONYXKEYS.FORMS.SAGE_INTACCT_DIMENSION_TYPE_FORM]: FormTypes.SageIntacctDimensionForm;
    [ONYXKEYS.FORMS.SEARCH_ADVANCED_FILTERS_FORM]: FormTypes.SearchAdvancedFiltersForm;
    [ONYXKEYS.FORMS.TEXT_PICKER_MODAL_FORM]: FormTypes.TextPickerModalForm;
    [ONYXKEYS.FORMS.RULES_CUSTOM_NAME_MODAL_FORM]: FormTypes.RulesCustomNameModalForm;
    [ONYXKEYS.FORMS.RULES_AUTO_APPROVE_REPORTS_UNDER_MODAL_FORM]: FormTypes.RulesAutoApproveReportsUnderModalForm;
    [ONYXKEYS.FORMS.RULES_RANDOM_REPORT_AUDIT_MODAL_FORM]: FormTypes.RulesRandomReportAuditModalForm;
    [ONYXKEYS.FORMS.RULES_AUTO_PAY_REPORTS_UNDER_MODAL_FORM]: FormTypes.RulesAutoPayReportsUnderModalForm;
    [ONYXKEYS.FORMS.RULES_REQUIRED_RECEIPT_AMOUNT_FORM]: FormTypes.RulesRequiredReceiptAmountForm;
    [ONYXKEYS.FORMS.RULES_MAX_EXPENSE_AMOUNT_FORM]: FormTypes.RulesMaxExpenseAmountForm;
    [ONYXKEYS.FORMS.RULES_MAX_EXPENSE_AGE_FORM]: FormTypes.RulesMaxExpenseAgeForm;
    [ONYXKEYS.FORMS.SEARCH_SAVED_SEARCH_RENAME_FORM]: FormTypes.SearchSavedSearchRenameForm;
    [ONYXKEYS.FORMS.DEBUG_REPORT_PAGE_FORM]: FormTypes.DebugReportForm;
    [ONYXKEYS.FORMS.DEBUG_REPORT_ACTION_PAGE_FORM]: FormTypes.DebugReportActionForm;
    [ONYXKEYS.FORMS.DEBUG_DETAILS_FORM]: FormTypes.DebugReportForm | FormTypes.DebugReportActionForm;
};

type OnyxFormDraftValuesMapping = {
    [K in keyof OnyxFormValuesMapping as `${K}Draft`]: OnyxFormValuesMapping[K];
};

type OnyxCollectionValuesMapping = {
    [ONYXKEYS.COLLECTION.DOWNLOAD]: OnyxTypes.Download;
    [ONYXKEYS.COLLECTION.POLICY]: OnyxTypes.Policy;
    [ONYXKEYS.COLLECTION.POLICY_DRAFTS]: OnyxTypes.Policy;
    [ONYXKEYS.COLLECTION.POLICY_CATEGORIES]: OnyxTypes.PolicyCategories;
    [ONYXKEYS.COLLECTION.POLICY_CATEGORIES_DRAFT]: OnyxTypes.PolicyCategories;
    [ONYXKEYS.COLLECTION.POLICY_TAGS]: OnyxTypes.PolicyTagLists;
    [ONYXKEYS.COLLECTION.POLICY_RECENTLY_USED_CATEGORIES]: OnyxTypes.RecentlyUsedCategories;
    [ONYXKEYS.COLLECTION.POLICY_HAS_CONNECTIONS_DATA_BEEN_FETCHED]: boolean;
    [ONYXKEYS.COLLECTION.DEPRECATED_POLICY_MEMBER_LIST]: OnyxTypes.PolicyEmployeeList;
    [ONYXKEYS.COLLECTION.WORKSPACE_INVITE_MEMBERS_DRAFT]: OnyxTypes.InvitedEmailsToAccountIDs;
    [ONYXKEYS.COLLECTION.WORKSPACE_INVITE_MESSAGE_DRAFT]: string;
    [ONYXKEYS.COLLECTION.REPORT]: OnyxTypes.Report;
    [ONYXKEYS.COLLECTION.REPORT_NAME_VALUE_PAIRS]: OnyxTypes.ReportNameValuePairs;
    [ONYXKEYS.COLLECTION.REPORT_DRAFT]: OnyxTypes.Report;
    [ONYXKEYS.COLLECTION.REPORT_METADATA]: OnyxTypes.ReportMetadata;
    [ONYXKEYS.COLLECTION.REPORT_ACTIONS]: OnyxTypes.ReportActions;
    [ONYXKEYS.COLLECTION.REPORT_ACTIONS_DRAFTS]: OnyxTypes.ReportActionsDrafts;
    [ONYXKEYS.COLLECTION.REPORT_ACTIONS_PAGES]: OnyxTypes.Pages;
    [ONYXKEYS.COLLECTION.REPORT_ACTIONS_REACTIONS]: OnyxTypes.ReportActionReactions;
    [ONYXKEYS.COLLECTION.REPORT_DRAFT_COMMENT]: string;
    [ONYXKEYS.COLLECTION.REPORT_IS_COMPOSER_FULL_SIZE]: boolean;
    [ONYXKEYS.COLLECTION.REPORT_USER_IS_TYPING]: OnyxTypes.ReportUserIsTyping;
    [ONYXKEYS.COLLECTION.REPORT_USER_IS_LEAVING_ROOM]: boolean;
    [ONYXKEYS.COLLECTION.REPORT_VIOLATIONS]: OnyxTypes.ReportViolations;
    [ONYXKEYS.COLLECTION.SECURITY_GROUP]: OnyxTypes.SecurityGroup;
    [ONYXKEYS.COLLECTION.TRANSACTION]: OnyxTypes.Transaction;
    [ONYXKEYS.COLLECTION.TRANSACTION_DRAFT]: OnyxTypes.Transaction;
    [ONYXKEYS.COLLECTION.SKIP_CONFIRMATION]: boolean;
    [ONYXKEYS.COLLECTION.TRANSACTION_BACKUP]: OnyxTypes.Transaction;
    [ONYXKEYS.COLLECTION.TRANSACTION_VIOLATIONS]: OnyxTypes.TransactionViolations;
    [ONYXKEYS.COLLECTION.SPLIT_TRANSACTION_DRAFT]: OnyxTypes.Transaction;
    [ONYXKEYS.COLLECTION.POLICY_RECENTLY_USED_TAGS]: OnyxTypes.RecentlyUsedTags;
    [ONYXKEYS.COLLECTION.OLD_POLICY_RECENTLY_USED_TAGS]: OnyxTypes.RecentlyUsedTags;
    [ONYXKEYS.COLLECTION.SELECTED_TAB]: OnyxTypes.SelectedTabRequest;
    [ONYXKEYS.COLLECTION.PRIVATE_NOTES_DRAFT]: string;
    [ONYXKEYS.COLLECTION.NEXT_STEP]: OnyxTypes.ReportNextStep;
    [ONYXKEYS.COLLECTION.POLICY_JOIN_MEMBER]: OnyxTypes.PolicyJoinMember;
    [ONYXKEYS.COLLECTION.POLICY_CONNECTION_SYNC_PROGRESS]: OnyxTypes.PolicyConnectionSyncProgress;
    [ONYXKEYS.COLLECTION.SNAPSHOT]: OnyxTypes.SearchResults;
    [ONYXKEYS.COLLECTION.SHARED_NVP_PRIVATE_USER_BILLING_GRACE_PERIOD_END]: OnyxTypes.BillingGraceEndPeriod;
    [ONYXKEYS.COLLECTION.SHARED_NVP_PRIVATE_DOMAIN_MEMBER]: OnyxTypes.CardFeeds;
    [ONYXKEYS.COLLECTION.PRIVATE_EXPENSIFY_CARD_SETTINGS]: OnyxTypes.ExpensifyCardSettings;
    [ONYXKEYS.COLLECTION.WORKSPACE_CARDS_LIST]: OnyxTypes.WorkspaceCardsList;
    [ONYXKEYS.COLLECTION.EXPENSIFY_CARD_CONTINUOUS_RECONCILIATION_CONNECTION]: OnyxTypes.PolicyConnectionName;
    [ONYXKEYS.COLLECTION.EXPENSIFY_CARD_USE_CONTINUOUS_RECONCILIATION]: boolean;
    [ONYXKEYS.COLLECTION.LAST_SELECTED_FEED]: OnyxTypes.CompanyCardFeed;
};

type OnyxValuesMapping = {
    [ONYXKEYS.ACCOUNT]: OnyxTypes.Account;
    [ONYXKEYS.ACCOUNT_MANAGER_REPORT_ID]: string;
    [ONYXKEYS.NVP_IS_FIRST_TIME_NEW_EXPENSIFY_USER]: boolean;

    // NVP_ONBOARDING is an array for old users.
    [ONYXKEYS.NVP_ONBOARDING]: Onboarding | [];

    // ONYXKEYS.NVP_TRYNEWDOT is HybridApp onboarding data
    [ONYXKEYS.NVP_TRYNEWDOT]: OnyxTypes.TryNewDot;
    [ONYXKEYS.RECENT_SEARCHES]: Record<string, OnyxTypes.RecentSearchItem>;
    [ONYXKEYS.SAVED_SEARCHES]: OnyxTypes.SaveSearch;
    [ONYXKEYS.RECENTLY_USED_CURRENCIES]: string[];
    [ONYXKEYS.ACTIVE_CLIENTS]: string[];
    [ONYXKEYS.DEVICE_ID]: string;
    [ONYXKEYS.IS_SIDEBAR_LOADED]: boolean;
    [ONYXKEYS.PERSISTED_REQUESTS]: OnyxTypes.Request[];
    [ONYXKEYS.PERSISTED_ONGOING_REQUESTS]: OnyxTypes.Request;
    [ONYXKEYS.CURRENT_DATE]: string;
    [ONYXKEYS.CREDENTIALS]: OnyxTypes.Credentials;
    [ONYXKEYS.STASHED_CREDENTIALS]: OnyxTypes.Credentials;
    [ONYXKEYS.MODAL]: OnyxTypes.Modal;
    [ONYXKEYS.NETWORK]: OnyxTypes.Network;
    [ONYXKEYS.NEW_GROUP_CHAT_DRAFT]: OnyxTypes.NewGroupChatDraft;
    [ONYXKEYS.CUSTOM_STATUS_DRAFT]: OnyxTypes.CustomStatusDraft;
    [ONYXKEYS.INPUT_FOCUSED]: boolean;
    [ONYXKEYS.PERSONAL_DETAILS_LIST]: OnyxTypes.PersonalDetailsList;
    [ONYXKEYS.PRIVATE_PERSONAL_DETAILS]: OnyxTypes.PrivatePersonalDetails;
    [ONYXKEYS.PERSONAL_DETAILS_METADATA]: Record<string, OnyxTypes.PersonalDetailsMetadata>;
    [ONYXKEYS.TASK]: OnyxTypes.Task;
    [ONYXKEYS.CURRENCY_LIST]: OnyxTypes.CurrencyList;
    [ONYXKEYS.UPDATE_AVAILABLE]: boolean;
    [ONYXKEYS.SCREEN_SHARE_REQUEST]: OnyxTypes.ScreenShareRequest;
    [ONYXKEYS.COUNTRY_CODE]: number;
    [ONYXKEYS.COUNTRY]: string;
    [ONYXKEYS.USER]: OnyxTypes.User;
    [ONYXKEYS.USER_LOCATION]: OnyxTypes.UserLocation;
    [ONYXKEYS.LOGIN_LIST]: OnyxTypes.LoginList;
    [ONYXKEYS.PENDING_CONTACT_ACTION]: OnyxTypes.PendingContactAction;
    [ONYXKEYS.VALIDATE_ACTION_CODE]: OnyxTypes.ValidateMagicCodeAction;
    [ONYXKEYS.SESSION]: OnyxTypes.Session;
    [ONYXKEYS.USER_METADATA]: OnyxTypes.UserMetadata;
    [ONYXKEYS.STASHED_SESSION]: OnyxTypes.Session;
    [ONYXKEYS.BETAS]: OnyxTypes.Beta[];
    [ONYXKEYS.NVP_PRIORITY_MODE]: ValueOf<typeof CONST.PRIORITY_MODE>;
    [ONYXKEYS.NVP_BLOCKED_FROM_CONCIERGE]: OnyxTypes.BlockedFromConcierge;

    // The value of this nvp is a string representation of the date when the block expires, or an empty string if the user is not blocked
    [ONYXKEYS.NVP_BLOCKED_FROM_CHAT]: string;
    [ONYXKEYS.NVP_PRIVATE_PUSH_NOTIFICATION_ID]: string;
    [ONYXKEYS.NVP_TRY_FOCUS_MODE]: boolean;
    [ONYXKEYS.NVP_DISMISSED_HOLD_USE_EXPLANATION]: boolean;
    [ONYXKEYS.FOCUS_MODE_NOTIFICATION]: boolean;
    [ONYXKEYS.NVP_LAST_PAYMENT_METHOD]: OnyxTypes.LastPaymentMethod;
    [ONYXKEYS.NVP_LAST_LOCATION_PERMISSION_PROMPT]: string;
    [ONYXKEYS.LAST_EXPORT_METHOD]: OnyxTypes.LastExportMethod;
    [ONYXKEYS.NVP_RECENT_WAYPOINTS]: OnyxTypes.RecentWaypoint[];
    [ONYXKEYS.NVP_INTRO_SELECTED]: OnyxTypes.IntroSelected;
    [ONYXKEYS.NVP_LAST_SELECTED_DISTANCE_RATES]: OnyxTypes.LastSelectedDistanceRates;
    [ONYXKEYS.NVP_SEEN_NEW_USER_MODAL]: boolean;
    [ONYXKEYS.PUSH_NOTIFICATIONS_ENABLED]: boolean;
    [ONYXKEYS.PLAID_DATA]: OnyxTypes.PlaidData;
    [ONYXKEYS.IS_PLAID_DISABLED]: boolean;
    [ONYXKEYS.PLAID_LINK_TOKEN]: string;
    [ONYXKEYS.ONFIDO_TOKEN]: string;
    [ONYXKEYS.ONFIDO_APPLICANT_ID]: string;
    [ONYXKEYS.NVP_PREFERRED_LOCALE]: OnyxTypes.Locale;
    [ONYXKEYS.NVP_ACTIVE_POLICY_ID]: string;
    [ONYXKEYS.NVP_DISMISSED_REFERRAL_BANNERS]: OnyxTypes.DismissedReferralBanners;
    [ONYXKEYS.NVP_HAS_SEEN_TRACK_TRAINING]: boolean;
    [ONYXKEYS.NVP_PRIVATE_SUBSCRIPTION]: OnyxTypes.PrivateSubscription;
    [ONYXKEYS.NVP_PRIVATE_STRIPE_CUSTOMER_ID]: OnyxTypes.StripeCustomerID;
    [ONYXKEYS.NVP_PRIVATE_BILLING_DISPUTE_PENDING]: number;
    [ONYXKEYS.NVP_PRIVATE_BILLING_STATUS]: OnyxTypes.BillingStatus;
    [ONYXKEYS.USER_WALLET]: OnyxTypes.UserWallet;
    [ONYXKEYS.WALLET_ONFIDO]: OnyxTypes.WalletOnfido;
    [ONYXKEYS.WALLET_ADDITIONAL_DETAILS]: OnyxTypes.WalletAdditionalDetails;
    [ONYXKEYS.WALLET_TERMS]: OnyxTypes.WalletTerms;
    [ONYXKEYS.BANK_ACCOUNT_LIST]: OnyxTypes.BankAccountList;
    [ONYXKEYS.FUND_LIST]: OnyxTypes.FundList;
    [ONYXKEYS.CARD_LIST]: OnyxTypes.CardList;
    [ONYXKEYS.WALLET_STATEMENT]: OnyxTypes.WalletStatement;
    [ONYXKEYS.PERSONAL_BANK_ACCOUNT]: OnyxTypes.PersonalBankAccount;
    [ONYXKEYS.REIMBURSEMENT_ACCOUNT]: OnyxTypes.ReimbursementAccount;
    [ONYXKEYS.PREFERRED_EMOJI_SKIN_TONE]: string | number;
    [ONYXKEYS.FREQUENTLY_USED_EMOJIS]: OnyxTypes.FrequentlyUsedEmoji[];
    [ONYXKEYS.REIMBURSEMENT_ACCOUNT_WORKSPACE_ID]: string;
    [ONYXKEYS.IS_LOADING_PAYMENT_METHODS]: boolean;
    [ONYXKEYS.IS_LOADING_REPORT_DATA]: boolean;
    [ONYXKEYS.IS_TEST_TOOLS_MODAL_OPEN]: boolean;
    [ONYXKEYS.APP_PROFILING_IN_PROGRESS]: boolean;
    [ONYXKEYS.IS_LOADING_APP]: boolean;
    [ONYXKEYS.WALLET_TRANSFER]: OnyxTypes.WalletTransfer;
    [ONYXKEYS.LAST_ACCESSED_WORKSPACE_POLICY_ID]: string;
    [ONYXKEYS.SHOULD_SHOW_COMPOSE_INPUT]: boolean;
    [ONYXKEYS.IS_BETA]: boolean;
    [ONYXKEYS.IS_CHECKING_PUBLIC_ROOM]: boolean;
    [ONYXKEYS.MY_DOMAIN_SECURITY_GROUPS]: Record<string, string>;
    [ONYXKEYS.LAST_OPENED_PUBLIC_ROOM_ID]: string;
    [ONYXKEYS.VERIFY_3DS_SUBSCRIPTION]: string;
    [ONYXKEYS.PREFERRED_THEME]: ValueOf<typeof CONST.THEME>;
    [ONYXKEYS.MAPBOX_ACCESS_TOKEN]: OnyxTypes.MapboxAccessToken;
    [ONYXKEYS.ONYX_UPDATES_FROM_SERVER]: OnyxTypes.OnyxUpdatesFromServer;
    [ONYXKEYS.ONYX_UPDATES_LAST_UPDATE_ID_APPLIED_TO_CLIENT]: number;
    [ONYXKEYS.MAX_CANVAS_AREA]: number;
    [ONYXKEYS.MAX_CANVAS_HEIGHT]: number;
    [ONYXKEYS.MAX_CANVAS_WIDTH]: number;
    [ONYXKEYS.ONBOARDING_PURPOSE_SELECTED]: OnboardingPurposeType;
    [ONYXKEYS.ONBOARDING_COMPANY_SIZE]: OnboardingCompanySizeType;
    [ONYXKEYS.ONBOARDING_CUSTOM_CHOICES]: OnboardingPurposeType[] | [];
    [ONYXKEYS.ONBOARDING_ERROR_MESSAGE]: string;
    [ONYXKEYS.ONBOARDING_POLICY_ID]: string;
    [ONYXKEYS.ONBOARDING_ADMINS_CHAT_REPORT_ID]: string;
    [ONYXKEYS.ONBOARDING_LAST_VISITED_PATH]: string;
    [ONYXKEYS.IS_SEARCHING_FOR_REPORTS]: boolean;
    [ONYXKEYS.LAST_VISITED_PATH]: string | undefined;
    [ONYXKEYS.VERIFY_3DS_SUBSCRIPTION]: string;
    [ONYXKEYS.RECENTLY_USED_REPORT_FIELDS]: OnyxTypes.RecentlyUsedReportFields;
    [ONYXKEYS.UPDATE_REQUIRED]: boolean;
    [ONYXKEYS.RESET_REQUIRED]: boolean;
    [ONYXKEYS.PLAID_CURRENT_EVENT]: string;
    [ONYXKEYS.NVP_PRIVATE_TAX_EXEMPT]: boolean;
    [ONYXKEYS.LOGS]: OnyxTypes.CapturedLogs;
    [ONYXKEYS.SHOULD_STORE_LOGS]: boolean;
    [ONYXKEYS.SHOULD_MASK_ONYX_STATE]: boolean;
    [ONYXKEYS.CACHED_PDF_PATHS]: Record<string, string>;
    [ONYXKEYS.POLICY_OWNERSHIP_CHANGE_CHECKS]: Record<string, OnyxTypes.PolicyOwnershipChangeChecks>;
    [ONYXKEYS.NVP_QUICK_ACTION_GLOBAL_CREATE]: OnyxTypes.QuickAction;
    [ONYXKEYS.SUBSCRIPTION_RETRY_BILLING_STATUS_FAILED]: boolean;
    [ONYXKEYS.SUBSCRIPTION_RETRY_BILLING_STATUS_SUCCESSFUL]: boolean;
    [ONYXKEYS.SUBSCRIPTION_RETRY_BILLING_STATUS_PENDING]: boolean;
    [ONYXKEYS.NVP_TRAVEL_SETTINGS]: OnyxTypes.TravelSettings;
    [ONYXKEYS.REVIEW_DUPLICATES]: OnyxTypes.ReviewDuplicates;
    [ONYXKEYS.ISSUE_NEW_EXPENSIFY_CARD]: OnyxTypes.IssueNewCard;
    [ONYXKEYS.ADD_NEW_COMPANY_CARD]: OnyxTypes.AddNewCompanyCardFeed;
    [ONYXKEYS.ASSIGN_CARD]: OnyxTypes.AssignCard;
    [ONYXKEYS.MOBILE_SELECTION_MODE]: OnyxTypes.MobileSelectionMode;
    [ONYXKEYS.NVP_FIRST_DAY_FREE_TRIAL]: string;
    [ONYXKEYS.NVP_LAST_DAY_FREE_TRIAL]: string;
    [ONYXKEYS.NVP_BILLING_FUND_ID]: number;
    [ONYXKEYS.NVP_PRIVATE_AMOUNT_OWED]: number;
    [ONYXKEYS.NVP_PRIVATE_OWNER_BILLING_GRACE_PERIOD_END]: number;
    [ONYXKEYS.NVP_WORKSPACE_TOOLTIP]: OnyxTypes.WorkspaceTooltip;
    [ONYXKEYS.NVP_SHOULD_HIDE_GBR_TOOLTIP]: boolean;
    [ONYXKEYS.NVP_PRIVATE_CANCELLATION_DETAILS]: OnyxTypes.CancellationDetails[];
    [ONYXKEYS.ROOM_MEMBERS_USER_SEARCH_PHRASE]: string;
    [ONYXKEYS.APPROVAL_WORKFLOW]: OnyxTypes.ApprovalWorkflowOnyx;
    [ONYXKEYS.IMPORTED_SPREADSHEET]: OnyxTypes.ImportedSpreadsheet;
    [ONYXKEYS.LAST_ROUTE]: string;
    [ONYXKEYS.IS_SINGLE_NEW_DOT_ENTRY]: boolean | undefined;
    [ONYXKEYS.IS_USING_IMPORTED_STATE]: boolean;
    [ONYXKEYS.SHOULD_SHOW_SAVED_SEARCH_RENAME_TOOLTIP]: boolean;
    [ONYXKEYS.NVP_EXPENSIFY_COMPANY_CARDS_CUSTOM_NAMES]: Record<string, string>;
};
type OnyxValues = OnyxValuesMapping & OnyxCollectionValuesMapping & OnyxFormValuesMapping & OnyxFormDraftValuesMapping;

type OnyxCollectionKey = keyof OnyxCollectionValuesMapping;
type OnyxFormKey = keyof OnyxFormValuesMapping;
type OnyxFormDraftKey = keyof OnyxFormDraftValuesMapping;
type OnyxValueKey = keyof OnyxValuesMapping;

type OnyxKey = OnyxValueKey | OnyxCollectionKey | OnyxFormKey | OnyxFormDraftKey;
type OnyxPagesKey = typeof ONYXKEYS.COLLECTION.REPORT_ACTIONS_PAGES;

type MissingOnyxKeysError = `Error: Types don't match, OnyxKey type is missing: ${Exclude<AllOnyxKeys, OnyxKey>}`;
/** If this type errors, it means that the `OnyxKey` type is missing some keys. */
// eslint-disable-next-line @typescript-eslint/no-unused-vars
type AssertOnyxKeys = AssertTypesEqual<AllOnyxKeys, OnyxKey, MissingOnyxKeysError>;

export default ONYXKEYS;
export type {OnyxCollectionKey, OnyxCollectionValuesMapping, OnyxFormDraftKey, OnyxFormKey, OnyxFormValuesMapping, OnyxKey, OnyxPagesKey, OnyxValueKey, OnyxValues};<|MERGE_RESOLUTION|>--- conflicted
+++ resolved
@@ -441,13 +441,10 @@
     /** Stores recently used currencies */
     RECENTLY_USED_CURRENCIES: 'nvp_recentlyUsedCurrencies',
 
-<<<<<<< HEAD
     /** States whether we transitioned from OldDot to show only certain group of screens. It should be undefined on pure NewDot. */
     IS_SINGLE_NEW_DOT_ENTRY: 'isSingleNewDotEntry',
-=======
     /** Company cards custom names */
     NVP_EXPENSIFY_COMPANY_CARDS_CUSTOM_NAMES: 'nvp_expensify_ccCustomNames',
->>>>>>> aecea435
 
     /** Collection Keys */
     COLLECTION: {
