--- conflicted
+++ resolved
@@ -235,10 +235,7 @@
     /** If the user should see the team 2025 subscription pricing */
     NVP_PRIVATE_MANUAL_TEAM_2025_PRICING: 'nvp_private_manualTeam2025Pricing',
 
-<<<<<<< HEAD
-=======
     /** Details on whether an account is locked or not */
->>>>>>> d4e40e55
     NVP_PRIVATE_LOCK_ACCOUNT_DETAILS: 'nvp_private_lockAccountDetails',
 
     /** Plaid data (access tokens, bank accounts ...) */
