--- conflicted
+++ resolved
@@ -452,16 +452,14 @@
     /** The user's Concierge reportID */
     CONCIERGE_REPORT_ID: 'conciergeReportID',
 
-<<<<<<< HEAD
     /** The details of not existing user while sharing a file */
     SHARE_UNKNOWN_USER_DETAILS: 'shareUnknownUserDetails',
 
     /** Temporary file to be shared from outside the app */
     TEMP_SHARE_FILE: 'tempShareFile',
-=======
+
     /** The user's session that will be preserved when using imported state */
     PRESERVED_USER_SESSION: 'preservedUserSession',
->>>>>>> 63636e5e
 
     /** Collection Keys */
     COLLECTION: {
@@ -1025,12 +1023,9 @@
     [ONYXKEYS.IS_USING_IMPORTED_STATE]: boolean;
     [ONYXKEYS.NVP_EXPENSIFY_COMPANY_CARDS_CUSTOM_NAMES]: Record<string, string>;
     [ONYXKEYS.CONCIERGE_REPORT_ID]: string;
-<<<<<<< HEAD
     [ONYXKEYS.SHARE_UNKNOWN_USER_DETAILS]: Participant;
     [ONYXKEYS.TEMP_SHARE_FILE]: OnyxTypes.TempShareFile;
-=======
     [ONYXKEYS.PRESERVED_USER_SESSION]: OnyxTypes.Session;
->>>>>>> 63636e5e
     [ONYXKEYS.NVP_DISMISSED_PRODUCT_TRAINING]: OnyxTypes.DismissedProductTraining;
 };
 type OnyxValues = OnyxValuesMapping & OnyxCollectionValuesMapping & OnyxFormValuesMapping & OnyxFormDraftValuesMapping;
