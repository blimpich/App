import lodashGet from 'lodash/get';
import * as Url from './libs/Url';

/**
 * This is a file containing constants for all of the routes we want to be able to go to
 */

const REPORT = 'r';
const IOU_REQUEST = 'request/new';
const IOU_BILL = 'split/new';
const IOU_SEND = 'send/new';
const IOU_DETAILS = 'iou/details';
const IOU_REQUEST_CURRENCY = `${IOU_REQUEST}/currency`;
const IOU_BILL_CURRENCY = `${IOU_BILL}/currency`;
const IOU_SEND_CURRENCY = `${IOU_SEND}/currency`;
const NEW_TASK = 'new/task';
const SETTINGS_PERSONAL_DETAILS = 'settings/profile/personal-details';
const SETTINGS_CONTACT_METHODS = 'settings/profile/contact-methods';

export default {
    BANK_ACCOUNT: 'bank-account',
    BANK_ACCOUNT_WITH_STEP_TO_OPEN: 'bank-account/:stepToOpen?',
    BANK_ACCOUNT_PERSONAL: 'bank-account/personal',
    getBankAccountRoute: (stepToOpen = '', policyID = '') => `bank-account/${stepToOpen}?policyID=${policyID}`,
    HOME: '',
    SETTINGS: 'settings',
    SETTINGS_PROFILE: 'settings/profile',
    SETTINGS_PROFILE_SHARE_CODE: 'settings/profile/shareCode',
    SETTINGS_DISPLAY_NAME: 'settings/profile/display-name',
    SETTINGS_TIMEZONE: 'settings/profile/timezone',
    SETTINGS_TIMEZONE_SELECT: 'settings/profile/timezone/select',
    SETTINGS_PRONOUNS: 'settings/profile/pronouns',
    SETTINGS_PREFERENCES: 'settings/preferences',
    SETTINGS_PRIORITY_MODE: 'settings/preferences/priority-mode',
    SETTINGS_LANGUAGE: 'settings/preferences/language',
    SETTINGS_WORKSPACES: 'settings/workspaces',
    SETTINGS_SECURITY: 'settings/security',
    SETTINGS_CLOSE: 'settings/security/closeAccount',
    SETTINGS_PASSWORD: 'settings/security/password',
    SETTINGS_ABOUT: 'settings/about',
    SETTINGS_APP_DOWNLOAD_LINKS: 'settings/about/app-download-links',
    SETTINGS_PAYMENTS: 'settings/payments',
    SETTINGS_ADD_PAYPAL_ME: 'settings/payments/add-paypal-me',
    SETTINGS_ADD_DEBIT_CARD: 'settings/payments/add-debit-card',
    SETTINGS_ADD_BANK_ACCOUNT: 'settings/payments/add-bank-account',
    SETTINGS_ENABLE_PAYMENTS: 'settings/payments/enable-payments',
    getSettingsAddLoginRoute: (type) => `settings/addlogin/${type}`,
    SETTINGS_PAYMENTS_TRANSFER_BALANCE: 'settings/payments/transfer-balance',
    SETTINGS_PAYMENTS_CHOOSE_TRANSFER_ACCOUNT: 'settings/payments/choose-transfer-account',
    SETTINGS_PERSONAL_DETAILS,
    SETTINGS_PERSONAL_DETAILS_LEGAL_NAME: `${SETTINGS_PERSONAL_DETAILS}/legal-name`,
    SETTINGS_PERSONAL_DETAILS_DATE_OF_BIRTH: `${SETTINGS_PERSONAL_DETAILS}/date-of-birth`,
    SETTINGS_PERSONAL_DETAILS_ADDRESS: `${SETTINGS_PERSONAL_DETAILS}/address`,
    SETTINGS_CONTACT_METHODS,
    SETTINGS_CONTACT_METHOD_DETAILS: `${SETTINGS_CONTACT_METHODS}/:contactMethod/details`,
    getEditContactMethodRoute: (contactMethod) => `${SETTINGS_CONTACT_METHODS}/${encodeURIComponent(contactMethod)}/details`,
    SETTINGS_NEW_CONTACT_METHOD: `${SETTINGS_CONTACT_METHODS}/new`,
    NEW_GROUP: 'new/group',
    NEW_CHAT: 'new/chat',
    NEW_TASK,
    REPORT,
    REPORT_WITH_ID: 'r/:reportID',
<<<<<<< HEAD
    getReportRoute: reportID => `r/${reportID}`,
    REPORT_WITH_ID_DETAILS_SHARE_CODE: 'r/:reportID/details/shareCode',
    getReportShareCodeRoute: reportID => `r/${reportID}/details/shareCode`,
=======
    getReportRoute: (reportID) => `r/${reportID}`,
>>>>>>> c50a048c
    SELECT_YEAR: 'select-year',
    getYearSelectionRoute: (minYear, maxYear, currYear, backTo) => `select-year?min=${minYear}&max=${maxYear}&year=${currYear}&backTo=${backTo}`,

    /** This is a utility route used to go to the user's concierge chat, or the sign-in page if the user's not authenticated */
    CONCIERGE: 'concierge',

    IOU_REQUEST,
    IOU_BILL,
    IOU_SEND,
    IOU_REQUEST_WITH_REPORT_ID: `${IOU_REQUEST}/:reportID?`,
    IOU_BILL_WITH_REPORT_ID: `${IOU_BILL}/:reportID?`,
    IOU_SEND_WITH_REPORT_ID: `${IOU_SEND}/:reportID?`,
    getIouRequestRoute: (reportID) => `${IOU_REQUEST}/${reportID}`,
    getIouSplitRoute: (reportID) => `${IOU_BILL}/${reportID}`,
    getIOUSendRoute: (reportID) => `${IOU_SEND}/${reportID}`,
    IOU_BILL_CURRENCY: `${IOU_BILL_CURRENCY}/:reportID?`,
    IOU_REQUEST_CURRENCY: `${IOU_REQUEST_CURRENCY}/:reportID?`,
    MONEY_REQUEST_DESCRIPTION: `${IOU_REQUEST}/description`,
    IOU_SEND_CURRENCY: `${IOU_SEND_CURRENCY}/:reportID?`,
    IOU_SEND_ADD_BANK_ACCOUNT: `${IOU_SEND}/add-bank-account`,
    IOU_SEND_ADD_DEBIT_CARD: `${IOU_SEND}/add-debit-card`,
    IOU_SEND_ENABLE_PAYMENTS: `${IOU_SEND}/enable-payments`,
    getIouRequestCurrencyRoute: (reportID) => `${IOU_REQUEST_CURRENCY}/${reportID}`,
    getIouBillCurrencyRoute: (reportID) => `${IOU_BILL_CURRENCY}/${reportID}`,
    getIouSendCurrencyRoute: (reportID) => `${IOU_SEND_CURRENCY}/${reportID}`,
    IOU_DETAILS,
    IOU_DETAILS_ADD_BANK_ACCOUNT: `${IOU_DETAILS}/add-bank-account`,
    IOU_DETAILS_ADD_DEBIT_CARD: `${IOU_DETAILS}/add-debit-card`,
    IOU_DETAILS_ENABLE_PAYMENTS: `${IOU_DETAILS}/enable-payments`,
    IOU_DETAILS_WITH_IOU_REPORT_ID: `${IOU_DETAILS}/:chatReportID/:iouReportID/`,
    getIouDetailsRoute: (chatReportID, iouReportID) => `iou/details/${chatReportID}/${iouReportID}`,
    getNewTaskRoute: (reportID) => `${NEW_TASK}/${reportID}`,
    NEW_TASK_WITH_REPORT_ID: `${NEW_TASK}/:reportID?`,
    TASK_TITLE: 'r/:reportID/title',
    TASK_DESCRIPTION: 'r/:reportID/description',
    getTaskReportTitleRoute: (reportID) => `r/${reportID}/title`,
    getTaskReportDescriptionRoute: (reportID) => `r/${reportID}/description`,
    NEW_TASK_ASSIGNEE: `${NEW_TASK}/assignee`,
    NEW_TASK_SHARE_DESTINATION: `${NEW_TASK}/share-destination`,
    NEW_TASK_DETAILS: `${NEW_TASK}/details`,
    NEW_TASK_TITLE: `${NEW_TASK}/title`,
    NEW_TASK_DESCRIPTION: `${NEW_TASK}/description`,
    getTaskDetailsRoute: (taskID) => `task/details/${taskID}`,
    SEARCH: 'search',
    SET_PASSWORD_WITH_VALIDATE_CODE: 'setpassword/:accountID/:validateCode',
    DETAILS: 'details',
    getDetailsRoute: (login) => `details?login=${encodeURIComponent(login)}`,
    REPORT_PARTICIPANTS: 'r/:reportID/participants',
    getReportParticipantsRoute: (reportID) => `r/${reportID}/participants`,
    REPORT_PARTICIPANT: 'r/:reportID/participants/details',
    getReportParticipantRoute: (reportID, login) => `r/${reportID}/participants/details?login=${encodeURIComponent(login)}`,
    REPORT_WITH_ID_DETAILS: 'r/:reportID/details',
    getReportDetailsRoute: (reportID) => `r/${reportID}/details`,
    REPORT_SETTINGS: 'r/:reportID/settings',
    getReportSettingsRoute: (reportID) => `r/${reportID}/settings`,
    TRANSITION_FROM_OLD_DOT: 'transition',
    VALIDATE_LOGIN: 'v/:accountID/:validateCode',
    GET_ASSISTANCE: 'get-assistance/:taskID',
    getGetAssistanceRoute: (taskID) => `get-assistance/${taskID}`,
    UNLINK_LOGIN: 'u/:accountID/:validateCode',

    // This is a special validation URL that will take the user to /workspace/new after validation. This is used
    // when linking users from e.com in order to share a session in this app.
    ENABLE_PAYMENTS: 'enable-payments',
    WALLET_STATEMENT_WITH_DATE: 'statements/:yearMonth',
    getWalletStatementWithDateRoute: (yearMonth) => `statements/${yearMonth}`,
    WORKSPACE_NEW: 'workspace/new',
    WORKSPACE_INITIAL: 'workspace/:policyID',
    WORKSPACE_INVITE: 'workspace/:policyID/invite',
    WORKSPACE_INVITE_MESSAGE: 'workspace/:policyID/invite-message',
    WORKSPACE_SETTINGS: 'workspace/:policyID/settings',
    WORKSPACE_CARD: 'workspace/:policyID/card',
    WORKSPACE_REIMBURSE: 'workspace/:policyID/reimburse',
    WORKSPACE_BILLS: 'workspace/:policyID/bills',
    WORKSPACE_INVOICES: 'workspace/:policyID/invoices',
    WORKSPACE_TRAVEL: 'workspace/:policyID/travel',
    WORKSPACE_MEMBERS: 'workspace/:policyID/members',
    WORKSPACE_NEW_ROOM: 'workspace/new-room',
    getWorkspaceInitialRoute: (policyID) => `workspace/${policyID}`,
    getWorkspaceInviteRoute: (policyID) => `workspace/${policyID}/invite`,
    getWorkspaceInviteMessageRoute: (policyID) => `workspace/${policyID}/invite-message`,
    getWorkspaceSettingsRoute: (policyID) => `workspace/${policyID}/settings`,
    getWorkspaceCardRoute: (policyID) => `workspace/${policyID}/card`,
    getWorkspaceReimburseRoute: (policyID) => `workspace/${policyID}/reimburse`,
    getWorkspaceBillsRoute: (policyID) => `workspace/${policyID}/bills`,
    getWorkspaceInvoicesRoute: (policyID) => `workspace/${policyID}/invoices`,
    getWorkspaceTravelRoute: (policyID) => `workspace/${policyID}/travel`,
    getWorkspaceMembersRoute: (policyID) => `workspace/${policyID}/members`,

    /**
     * @param {String} route
     * @returns {Object}
     */
    parseReportRouteParams: (route) => {
        if (!route.startsWith(Url.addTrailingForwardSlash(REPORT))) {
            return {reportID: '', isSubReportPageRoute: false};
        }

        const pathSegments = route.split('/');
        return {
            reportID: lodashGet(pathSegments, 1),
            isSubReportPageRoute: Boolean(lodashGet(pathSegments, 2)),
        };
    },
};<|MERGE_RESOLUTION|>--- conflicted
+++ resolved
@@ -60,13 +60,9 @@
     NEW_TASK,
     REPORT,
     REPORT_WITH_ID: 'r/:reportID',
-<<<<<<< HEAD
     getReportRoute: reportID => `r/${reportID}`,
     REPORT_WITH_ID_DETAILS_SHARE_CODE: 'r/:reportID/details/shareCode',
     getReportShareCodeRoute: reportID => `r/${reportID}/details/shareCode`,
-=======
-    getReportRoute: (reportID) => `r/${reportID}`,
->>>>>>> c50a048c
     SELECT_YEAR: 'select-year',
     getYearSelectionRoute: (minYear, maxYear, currYear, backTo) => `select-year?min=${minYear}&max=${maxYear}&year=${currYear}&backTo=${backTo}`,
 
