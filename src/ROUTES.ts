--- conflicted
+++ resolved
@@ -372,14 +372,10 @@
     },
     ROOM_INVITE: {
         route: 'r/:reportID/invite/:role?',
-<<<<<<< HEAD
-        getRoute: (reportID: string, role?: string, backTo?: string) => getUrlWithBackToParam(`r/${reportID}/invite/${role ?? ''}` as const, backTo),
-=======
-        getRoute: (reportID: string, role?: string) => {
+        getRoute: (reportID: string, role?: string, backTo?: string) => {
             const route = role ? (`r/${reportID}/invite/${role}` as const) : (`r/${reportID}/invite` as const);
-            return route;
+            return getUrlWithBackToParam(route, backTo);
         },
->>>>>>> 04762acb
     },
     MONEY_REQUEST_HOLD_REASON: {
         route: ':type/edit/reason/:transactionID?',
