import type {ValueOf} from 'type-fest';
import type CONST from './CONST';
import type {IOUAction, IOUType} from './CONST';
import type {IOURequestType} from './libs/actions/IOU';
import type {AuthScreensParamList} from './libs/Navigation/types';
import type {SearchQuery} from './types/onyx/SearchResults';
import type AssertTypesNotEqual from './types/utils/AssertTypesNotEqual';

// This is a file containing constants for all the routes we want to be able to go to

/**
 * Builds a URL with an encoded URI component for the `backTo` param which can be added to the end of URLs
 */
function getUrlWithBackToParam<TUrl extends string>(url: TUrl, backTo?: string): `${TUrl}` | `${TUrl}?backTo=${string}` | `${TUrl}&backTo=${string}` {
    const backToParam = backTo ? (`${url.includes('?') ? '&' : '?'}backTo=${encodeURIComponent(backTo)}` as const) : '';
    return `${url}${backToParam}` as const;
}

const PUBLIC_SCREENS_ROUTES = {
    // If the user opens this route, we'll redirect them to the path saved in the last visited path or to the home page if the last visited path is empty.
    ROOT: '',
    TRANSITION_BETWEEN_APPS: 'transition',
    CONNECTION_COMPLETE: 'connection-complete',
    VALIDATE_LOGIN: 'v/:accountID/:validateCode',
    UNLINK_LOGIN: 'u/:accountID/:validateCode',
    APPLE_SIGN_IN: 'sign-in-with-apple',
    GOOGLE_SIGN_IN: 'sign-in-with-google',
    SAML_SIGN_IN: 'sign-in-with-saml',
} as const;

const ROUTES = {
    ...PUBLIC_SCREENS_ROUTES,
    // This route renders the list of reports.
    HOME: 'home',

    ALL_SETTINGS: 'all-settings',

    SEARCH: {
        route: '/search/:query',
        getRoute: (searchQuery: SearchQuery, queryParams?: AuthScreensParamList['Search_Central_Pane']) => {
            const {sortBy, sortOrder} = queryParams ?? {};

            if (!sortBy && !sortOrder) {
                return `search/${searchQuery}` as const;
            }

            return `search/${searchQuery}?sortBy=${sortBy}&sortOrder=${sortOrder}` as const;
        },
    },

    SEARCH_REPORT: {
        route: '/search/:query/view/:reportID',
        getRoute: (query: string, reportID: string) => `search/${query}/view/${reportID}` as const,
    },

    // This is a utility route used to go to the user's concierge chat, or the sign-in page if the user's not authenticated
    CONCIERGE: 'concierge',
    FLAG_COMMENT: {
        route: 'flag/:reportID/:reportActionID',
        getRoute: (reportID: string, reportActionID: string) => `flag/${reportID}/${reportActionID}` as const,
    },
    CHAT_FINDER: 'chat-finder',
    PROFILE: {
        route: 'a/:accountID',
        getRoute: (accountID?: string | number, backTo?: string, login?: string) => {
            const baseRoute = getUrlWithBackToParam(`a/${accountID}`, backTo);
            const loginParam = login ? `?login=${encodeURIComponent(login)}` : '';
            return `${baseRoute}${loginParam}` as const;
        },
    },
    PROFILE_AVATAR: {
        route: 'a/:accountID/avatar',
        getRoute: (accountID: string | number) => `a/${accountID}/avatar` as const,
    },

    GET_ASSISTANCE: {
        route: 'get-assistance/:taskID',
        getRoute: (taskID: string, backTo: string) => getUrlWithBackToParam(`get-assistance/${taskID}`, backTo),
    },
    DESKTOP_SIGN_IN_REDIRECT: 'desktop-signin-redirect',

    // This is a special validation URL that will take the user to /workspace/new after validation. This is used
    // when linking users from e.com in order to share a session in this app.
    ENABLE_PAYMENTS: 'enable-payments',
    WALLET_STATEMENT_WITH_DATE: 'statements/:yearMonth',
    SIGN_IN_MODAL: 'sign-in-modal',

    BANK_ACCOUNT: 'bank-account',
    BANK_ACCOUNT_NEW: 'bank-account/new',
    BANK_ACCOUNT_PERSONAL: 'bank-account/personal',
    BANK_ACCOUNT_WITH_STEP_TO_OPEN: {
        route: 'bank-account/:stepToOpen?',
        getRoute: (stepToOpen = '', policyID = '', backTo?: string) => getUrlWithBackToParam(`bank-account/${stepToOpen}?policyID=${policyID}`, backTo),
    },
    WORKSPACE_SWITCHER: 'workspace-switcher',
    SETTINGS: 'settings',
    SETTINGS_PROFILE: 'settings/profile',
    SETTINGS_SHARE_CODE: 'settings/shareCode',
    SETTINGS_DISPLAY_NAME: 'settings/profile/display-name',
    SETTINGS_TIMEZONE: 'settings/profile/timezone',
    SETTINGS_TIMEZONE_SELECT: 'settings/profile/timezone/select',
    SETTINGS_PRONOUNS: 'settings/profile/pronouns',
    SETTINGS_PREFERENCES: 'settings/preferences',
    SETTINGS_SUBSCRIPTION: 'settings/subscription',
    SETTINGS_SUBSCRIPTION_SIZE: {
        route: 'settings/subscription/subscription-size',
        getRoute: (canChangeSize: 0 | 1) => `settings/subscription/subscription-size?canChangeSize=${canChangeSize}` as const,
    },
    SETTINGS_SUBSCRIPTION_ADD_PAYMENT_CARD: 'settings/subscription/add-payment-card',
    SETTINGS_SUBSCRIPTION_DISABLE_AUTO_RENEW_SURVEY: 'settings/subscription/disable-auto-renew-survey',
    SETTINGS_PRIORITY_MODE: 'settings/preferences/priority-mode',
    SETTINGS_LANGUAGE: 'settings/preferences/language',
    SETTINGS_THEME: 'settings/preferences/theme',
    SETTINGS_WORKSPACES: 'settings/workspaces',
    SETTINGS_SECURITY: 'settings/security',
    SETTINGS_CLOSE: 'settings/security/closeAccount',
    SETTINGS_ABOUT: 'settings/about',
    SETTINGS_APP_DOWNLOAD_LINKS: 'settings/about/app-download-links',
    SETTINGS_WALLET: 'settings/wallet',
    SETTINGS_WALLET_DOMAINCARD: {
        route: 'settings/wallet/card/:cardID?',
        getRoute: (cardID: string) => `settings/wallet/card/${cardID}` as const,
    },
    SETTINGS_REPORT_FRAUD: {
        route: 'settings/wallet/card/:cardID/report-virtual-fraud',
        getRoute: (cardID: string) => `settings/wallet/card/${cardID}/report-virtual-fraud` as const,
    },
    SETTINGS_WALLET_CARD_GET_PHYSICAL_NAME: {
        route: 'settings/wallet/card/:domain/get-physical/name',
        getRoute: (domain: string) => `settings/wallet/card/${domain}/get-physical/name` as const,
    },
    SETTINGS_WALLET_CARD_GET_PHYSICAL_PHONE: {
        route: 'settings/wallet/card/:domain/get-physical/phone',
        getRoute: (domain: string) => `settings/wallet/card/${domain}/get-physical/phone` as const,
    },
    SETTINGS_WALLET_CARD_GET_PHYSICAL_ADDRESS: {
        route: 'settings/wallet/card/:domain/get-physical/address',
        getRoute: (domain: string) => `settings/wallet/card/${domain}/get-physical/address` as const,
    },
    SETTINGS_WALLET_CARD_GET_PHYSICAL_CONFIRM: {
        route: 'settings/wallet/card/:domain/get-physical/confirm',
        getRoute: (domain: string) => `settings/wallet/card/${domain}/get-physical/confirm` as const,
    },
    SETTINGS_ADD_DEBIT_CARD: 'settings/wallet/add-debit-card',
    SETTINGS_ADD_BANK_ACCOUNT: 'settings/wallet/add-bank-account',
    SETTINGS_ENABLE_PAYMENTS: 'settings/wallet/enable-payments',
    SETTINGS_WALLET_CARD_DIGITAL_DETAILS_UPDATE_ADDRESS: {
        route: 'settings/wallet/card/:domain/digital-details/update-address',
        getRoute: (domain: string) => `settings/wallet/card/${domain}/digital-details/update-address` as const,
    },
    SETTINGS_WALLET_TRANSFER_BALANCE: 'settings/wallet/transfer-balance',
    SETTINGS_WALLET_CHOOSE_TRANSFER_ACCOUNT: 'settings/wallet/choose-transfer-account',
    SETTINGS_WALLET_REPORT_CARD_LOST_OR_DAMAGED: {
        route: 'settings/wallet/card/:cardID/report-card-lost-or-damaged',
        getRoute: (cardID: string) => `settings/wallet/card/${cardID}/report-card-lost-or-damaged` as const,
    },
    SETTINGS_WALLET_CARD_ACTIVATE: {
        route: 'settings/wallet/card/:cardID/activate',
        getRoute: (cardID: string) => `settings/wallet/card/${cardID}/activate` as const,
    },
    SETTINGS_LEGAL_NAME: 'settings/profile/legal-name',
    SETTINGS_DATE_OF_BIRTH: 'settings/profile/date-of-birth',
    SETTINGS_ADDRESS: 'settings/profile/address',
    SETTINGS_ADDRESS_COUNTRY: {
        route: 'settings/profile/address/country',
        getRoute: (country: string, backTo?: string) => getUrlWithBackToParam(`settings/profile/address/country?country=${country}`, backTo),
    },
    SETTINGS_ADDRESS_STATE: {
        route: 'settings/profile/address/state',

        getRoute: (state?: string, backTo?: string, label?: string) =>
            `${getUrlWithBackToParam(`settings/profile/address/state${state ? `?state=${encodeURIComponent(state)}` : ''}`, backTo)}${
                // the label param can be an empty string so we cannot use a nullish ?? operator
                // eslint-disable-next-line @typescript-eslint/prefer-nullish-coalescing
                label ? `${backTo || state ? '&' : '?'}label=${encodeURIComponent(label)}` : ''
            }` as const,
    },
    SETTINGS_CONTACT_METHODS: {
        route: 'settings/profile/contact-methods',
        getRoute: (backTo?: string) => getUrlWithBackToParam('settings/profile/contact-methods', backTo),
    },
    SETTINGS_CONTACT_METHOD_DETAILS: {
        route: 'settings/profile/contact-methods/:contactMethod/details',
        getRoute: (contactMethod: string) => `settings/profile/contact-methods/${encodeURIComponent(contactMethod)}/details` as const,
    },
    SETTINGS_NEW_CONTACT_METHOD: {
        route: 'settings/profile/contact-methods/new',
        getRoute: (backTo?: string) => getUrlWithBackToParam('settings/profile/contact-methods/new', backTo),
    },
    SETTINGS_2FA: {
        route: 'settings/security/two-factor-auth',
        getRoute: (backTo?: string) => getUrlWithBackToParam('settings/security/two-factor-auth', backTo),
    },
    SETTINGS_STATUS: 'settings/profile/status',

    SETTINGS_STATUS_CLEAR_AFTER: 'settings/profile/status/clear-after',
    SETTINGS_STATUS_CLEAR_AFTER_DATE: 'settings/profile/status/clear-after/date',
    SETTINGS_STATUS_CLEAR_AFTER_TIME: 'settings/profile/status/clear-after/time',
    SETTINGS_TROUBLESHOOT: 'settings/troubleshoot',
    SETTINGS_CONSOLE: {
        route: 'settings/troubleshoot/console',
        getRoute: (backTo?: string) => getUrlWithBackToParam(`settings/troubleshoot/console`, backTo),
    },
    SETTINGS_SHARE_LOG: {
        route: 'settings/troubleshoot/console/share-log',
        getRoute: (source: string) => `settings/troubleshoot/console/share-log?source=${encodeURI(source)}` as const,
    },

    SETTINGS_EXIT_SURVEY_REASON: 'settings/exit-survey/reason',
    SETTINGS_EXIT_SURVEY_RESPONSE: {
        route: 'settings/exit-survey/response',
        getRoute: (reason?: ValueOf<typeof CONST.EXIT_SURVEY.REASONS>, backTo?: string) =>
            getUrlWithBackToParam(`settings/exit-survey/response${reason ? `?reason=${encodeURIComponent(reason)}` : ''}`, backTo),
    },
    SETTINGS_EXIT_SURVEY_CONFIRM: {
        route: 'settings/exit-survey/confirm',
        getRoute: (backTo?: string) => getUrlWithBackToParam('settings/exit-survey/confirm', backTo),
    },

    SETTINGS_SAVE_THE_WORLD: 'settings/teachersunite',

    KEYBOARD_SHORTCUTS: 'keyboard-shortcuts',

    NEW: 'new',
    NEW_CHAT: 'new/chat',
    NEW_CHAT_CONFIRM: 'new/chat/confirm',
    NEW_CHAT_EDIT_NAME: 'new/chat/confirm/name/edit',
    NEW_ROOM: 'new/room',

    REPORT: 'r',
    REPORT_WITH_ID: {
        route: 'r/:reportID?/:reportActionID?',
        getRoute: (reportID: string, reportActionID?: string, referrer?: string) => {
            const baseRoute = reportActionID ? (`r/${reportID}/${reportActionID}` as const) : (`r/${reportID}` as const);
            const referrerParam = referrer ? `?referrer=${encodeURIComponent(referrer)}` : '';
            return `${baseRoute}${referrerParam}` as const;
        },
    },
    REPORT_AVATAR: {
        route: 'r/:reportID/avatar',
        getRoute: (reportID: string) => `r/${reportID}/avatar` as const,
    },
    EDIT_CURRENCY_REQUEST: {
        route: 'r/:threadReportID/edit/currency',
        getRoute: (threadReportID: string, currency: string, backTo: string) => `r/${threadReportID}/edit/currency?currency=${currency}&backTo=${backTo}` as const,
    },
    EDIT_REPORT_FIELD_REQUEST: {
        route: 'r/:reportID/edit/policyField/:policyID/:fieldID',
        getRoute: (reportID: string, policyID: string, fieldID: string) => `r/${reportID}/edit/policyField/${policyID}/${fieldID}` as const,
    },
    REPORT_WITH_ID_DETAILS_SHARE_CODE: {
        route: 'r/:reportID/details/shareCode',
        getRoute: (reportID: string) => `r/${reportID}/details/shareCode` as const,
    },
    ATTACHMENTS: {
        route: 'attachment',
        getRoute: (reportID: string, type: ValueOf<typeof CONST.ATTACHMENT_TYPE>, url: string, accountID?: number) =>
            `attachment?source=${encodeURIComponent(url)}&type=${type}${reportID ? `&reportID=${reportID}` : ''}${accountID ? `&accountID=${accountID}` : ''}` as const,
    },
    REPORT_PARTICIPANTS: {
        route: 'r/:reportID/participants',
        getRoute: (reportID: string) => `r/${reportID}/participants` as const,
    },
    REPORT_PARTICIPANTS_INVITE: {
        route: 'r/:reportID/participants/invite',
        getRoute: (reportID: string) => `r/${reportID}/participants/invite` as const,
    },
    REPORT_PARTICIPANTS_DETAILS: {
        route: 'r/:reportID/participants/:accountID',
        getRoute: (reportID: string, accountID: number) => `r/${reportID}/participants/${accountID}` as const,
    },
    REPORT_PARTICIPANTS_ROLE_SELECTION: {
        route: 'r/:reportID/participants/:accountID/role',
        getRoute: (reportID: string, accountID: number) => `r/${reportID}/participants/${accountID}/role` as const,
    },
    REPORT_WITH_ID_DETAILS: {
        route: 'r/:reportID/details',
        getRoute: (reportID: string, backTo?: string) => getUrlWithBackToParam(`r/${reportID}/details`, backTo),
    },
    REPORT_SETTINGS: {
        route: 'r/:reportID/settings',
        getRoute: (reportID: string) => `r/${reportID}/settings` as const,
    },
    REPORT_SETTINGS_NAME: {
        route: 'r/:reportID/settings/name',
        getRoute: (reportID: string) => `r/${reportID}/settings/name` as const,
    },
    REPORT_SETTINGS_NOTIFICATION_PREFERENCES: {
        route: 'r/:reportID/settings/notification-preferences',
        getRoute: (reportID: string) => `r/${reportID}/settings/notification-preferences` as const,
    },
    REPORT_SETTINGS_WRITE_CAPABILITY: {
        route: 'r/:reportID/settings/who-can-post',
        getRoute: (reportID: string) => `r/${reportID}/settings/who-can-post` as const,
    },
    REPORT_SETTINGS_VISIBILITY: {
        route: 'r/:reportID/settings/visibility',
        getRoute: (reportID: string) => `r/${reportID}/settings/visibility` as const,
    },
    SPLIT_BILL_DETAILS: {
        route: 'r/:reportID/split/:reportActionID',
        getRoute: (reportID: string, reportActionID: string) => `r/${reportID}/split/${reportActionID}` as const,
    },
    TASK_TITLE: {
        route: 'r/:reportID/title',
        getRoute: (reportID: string) => `r/${reportID}/title` as const,
    },
    REPORT_DESCRIPTION: {
        route: 'r/:reportID/description',
        getRoute: (reportID: string) => `r/${reportID}/description` as const,
    },
    TASK_ASSIGNEE: {
        route: 'r/:reportID/assignee',
        getRoute: (reportID: string) => `r/${reportID}/assignee` as const,
    },
    PRIVATE_NOTES_LIST: {
        route: 'r/:reportID/notes',
        getRoute: (reportID: string) => `r/${reportID}/notes` as const,
    },
    PRIVATE_NOTES_EDIT: {
        route: 'r/:reportID/notes/:accountID/edit',
        getRoute: (reportID: string, accountID: string | number) => `r/${reportID}/notes/${accountID}/edit` as const,
    },
    ROOM_MEMBERS: {
        route: 'r/:reportID/members',
        getRoute: (reportID: string) => `r/${reportID}/members` as const,
    },
    ROOM_INVITE: {
        route: 'r/:reportID/invite/:role?',
        getRoute: (reportID: string, role?: string) => `r/${reportID}/invite/${role}` as const,
    },
    MONEY_REQUEST_HOLD_REASON: {
        route: ':type/edit/reason/:transactionID?',
        getRoute: (type: ValueOf<typeof CONST.POLICY.TYPE>, transactionID: string, reportID: string, backTo: string) =>
            `${type}/edit/reason/${transactionID}?backTo=${backTo}&reportID=${reportID}` as const,
    },
    MONEY_REQUEST_CREATE: {
        route: ':action/:iouType/start/:transactionID/:reportID',
        getRoute: (action: IOUAction, iouType: IOUType, transactionID: string, reportID: string) => `${action as string}/${iouType as string}/start/${transactionID}/${reportID}` as const,
    },
    MONEY_REQUEST_STEP_SEND_FROM: {
        route: 'create/:iouType/from/:transactionID/:reportID',
        getRoute: (iouType: ValueOf<typeof CONST.IOU.TYPE>, transactionID: string, reportID: string, backTo = '') =>
            getUrlWithBackToParam(`create/${iouType as string}/from/${transactionID}/${reportID}`, backTo),
    },
    MONEY_REQUEST_STEP_CONFIRMATION: {
        route: ':action/:iouType/confirmation/:transactionID/:reportID',
        getRoute: (action: IOUAction, iouType: IOUType, transactionID: string, reportID: string) =>
            `${action as string}/${iouType as string}/confirmation/${transactionID}/${reportID}` as const,
    },
    MONEY_REQUEST_STEP_AMOUNT: {
        route: ':action/:iouType/amount/:transactionID/:reportID',
        getRoute: (action: IOUAction, iouType: IOUType, transactionID: string, reportID: string, backTo = '') =>
            getUrlWithBackToParam(`${action as string}/${iouType as string}/amount/${transactionID}/${reportID}`, backTo),
    },
    MONEY_REQUEST_STEP_TAX_RATE: {
        route: ':action/:iouType/taxRate/:transactionID/:reportID?',
        getRoute: (action: IOUAction, iouType: IOUType, transactionID: string, reportID: string, backTo = '') =>
            getUrlWithBackToParam(`${action as string}/${iouType as string}/taxRate/${transactionID}/${reportID}`, backTo),
    },
    MONEY_REQUEST_STEP_TAX_AMOUNT: {
        route: ':action/:iouType/taxAmount/:transactionID/:reportID?',
        getRoute: (action: IOUAction, iouType: IOUType, transactionID: string, reportID: string, backTo = '') =>
            getUrlWithBackToParam(`${action as string}/${iouType as string}/taxAmount/${transactionID}/${reportID}`, backTo),
    },
    MONEY_REQUEST_STEP_CATEGORY: {
        route: ':action/:iouType/category/:transactionID/:reportID/:reportActionID?',
        getRoute: (action: IOUAction, iouType: IOUType, transactionID: string, reportID: string, backTo = '', reportActionID?: string) =>
            getUrlWithBackToParam(`${action as string}/${iouType as string}/category/${transactionID}/${reportID}${reportActionID ? `/${reportActionID}` : ''}`, backTo),
    },
    SETTINGS_CATEGORIES_ROOT: {
        route: 'settings/:policyID/categories',
        getRoute: (policyID: string, backTo = '') => getUrlWithBackToParam(`settings/${policyID}/categories`, backTo),
    },
    SETTINGS_CATEGORY_SETTINGS: {
        route: 'settings/:policyID/categories/:categoryName',
        getRoute: (policyID: string, categoryName: string, backTo = '') => getUrlWithBackToParam(`settings/${policyID}/categories/${encodeURIComponent(categoryName)}`, backTo),
    },
    SETTINGS_CATEGORIES_SETTINGS: {
        route: 'settings/:policyID/categories/settings',
        getRoute: (policyID: string, backTo = '') => getUrlWithBackToParam(`settings/${policyID}/categories/settings`, backTo),
    },
    SETTINGS_CATEGORY_CREATE: {
        route: 'settings/:policyID/categories/new',
        getRoute: (policyID: string, backTo = '') => getUrlWithBackToParam(`settings/${policyID}/categories/new`, backTo),
    },
    SETTINGS_CATEGORY_EDIT: {
        route: 'settings/:policyID/categories/:categoryName/edit',
        getRoute: (policyID: string, categoryName: string, backTo = '') =>
            getUrlWithBackToParam(`settings/workspaces/${policyID}/categories/${encodeURIComponent(categoryName)}/edit`, backTo),
    },
    MONEY_REQUEST_STEP_CURRENCY: {
        route: ':action/:iouType/currency/:transactionID/:reportID/:pageIndex?',
        getRoute: (action: IOUAction, iouType: IOUType, transactionID: string, reportID: string, pageIndex = '', currency = '', backTo = '') =>
            getUrlWithBackToParam(`${action as string}/${iouType as string}/currency/${transactionID}/${reportID}/${pageIndex}?currency=${currency}`, backTo),
    },
    MONEY_REQUEST_STEP_DATE: {
        route: ':action/:iouType/date/:transactionID/:reportID/:reportActionID?',
        getRoute: (action: IOUAction, iouType: IOUType, transactionID: string, reportID: string, backTo = '', reportActionID?: string) =>
            getUrlWithBackToParam(`${action as string}/${iouType as string}/date/${transactionID}/${reportID}${reportActionID ? `/${reportActionID}` : ''}`, backTo),
    },
    MONEY_REQUEST_STEP_DESCRIPTION: {
        route: ':action/:iouType/description/:transactionID/:reportID/:reportActionID?',
        getRoute: (action: IOUAction, iouType: IOUType, transactionID: string, reportID: string, backTo = '', reportActionID?: string) =>
            getUrlWithBackToParam(`${action as string}/${iouType as string}/description/${transactionID}/${reportID}${reportActionID ? `/${reportActionID}` : ''}`, backTo),
    },
    MONEY_REQUEST_STEP_DISTANCE: {
        route: ':action/:iouType/distance/:transactionID/:reportID',
        getRoute: (action: IOUAction, iouType: IOUType, transactionID: string, reportID: string, backTo = '') =>
            getUrlWithBackToParam(`${action as string}/${iouType as string}/distance/${transactionID}/${reportID}`, backTo),
    },
    MONEY_REQUEST_STEP_DISTANCE_RATE: {
        route: ':action/:iouType/distanceRate/:transactionID/:reportID',
        getRoute: (action: ValueOf<typeof CONST.IOU.ACTION>, iouType: ValueOf<typeof CONST.IOU.TYPE>, transactionID: string, reportID: string, backTo = '') =>
            getUrlWithBackToParam(`${action}/${iouType}/distanceRate/${transactionID}/${reportID}`, backTo),
    },
    MONEY_REQUEST_STEP_MERCHANT: {
        route: ':action/:iouType/merchant/:transactionID/:reportID',
        getRoute: (action: IOUAction, iouType: IOUType, transactionID: string, reportID: string, backTo = '') =>
            getUrlWithBackToParam(`${action as string}/${iouType as string}/merchant/${transactionID}/${reportID}`, backTo),
    },
    MONEY_REQUEST_STEP_PARTICIPANTS: {
        route: ':action/:iouType/participants/:transactionID/:reportID',
        getRoute: (iouType: IOUType, transactionID: string, reportID: string, backTo = '', action: IOUAction = 'create') =>
            getUrlWithBackToParam(`${action as string}/${iouType as string}/participants/${transactionID}/${reportID}`, backTo),
    },
    MONEY_REQUEST_STEP_SPLIT_PAYER: {
        route: ':action/:iouType/confirmation/:transactionID/:reportID/payer',
        getRoute: (action: ValueOf<typeof CONST.IOU.ACTION>, iouType: ValueOf<typeof CONST.IOU.TYPE>, transactionID: string, reportID: string, backTo = '') =>
            getUrlWithBackToParam(`${action}/${iouType}/confirmation/${transactionID}/${reportID}/payer`, backTo),
    },
    MONEY_REQUEST_STEP_SCAN: {
        route: ':action/:iouType/scan/:transactionID/:reportID',
        getRoute: (action: IOUAction, iouType: IOUType, transactionID: string, reportID: string, backTo = '') =>
            getUrlWithBackToParam(`${action as string}/${iouType as string}/scan/${transactionID}/${reportID}`, backTo),
    },
    MONEY_REQUEST_STEP_TAG: {
        route: ':action/:iouType/tag/:orderWeight/:transactionID/:reportID/:reportActionID?',
        getRoute: (action: IOUAction, iouType: IOUType, orderWeight: number, transactionID: string, reportID: string, backTo = '', reportActionID?: string) =>
            getUrlWithBackToParam(`${action as string}/${iouType as string}/tag/${orderWeight}/${transactionID}/${reportID}${reportActionID ? `/${reportActionID}` : ''}`, backTo),
    },
    MONEY_REQUEST_STEP_WAYPOINT: {
        route: ':action/:iouType/waypoint/:transactionID/:reportID/:pageIndex',
        getRoute: (action: IOUAction, iouType: IOUType, transactionID: string, reportID?: string, pageIndex = '', backTo = '') =>
            getUrlWithBackToParam(`${action as string}/${iouType as string}/waypoint/${transactionID}/${reportID}/${pageIndex}`, backTo),
    },
    // This URL is used as a redirect to one of the create tabs below. This is so that we can message users with a link
    // straight to those flows without needing to have optimistic transaction and report IDs.
    MONEY_REQUEST_START: {
        route: 'start/:iouType/:iouRequestType',
        getRoute: (iouType: IOUType, iouRequestType: IOURequestType) => `start/${iouType as string}/${iouRequestType}` as const,
    },
    MONEY_REQUEST_CREATE_TAB_DISTANCE: {
        route: ':action/:iouType/start/:transactionID/:reportID/distance',
        getRoute: (action: IOUAction, iouType: IOUType, transactionID: string, reportID: string) => `create/${iouType as string}/start/${transactionID}/${reportID}/distance` as const,
    },
    MONEY_REQUEST_CREATE_TAB_MANUAL: {
        route: ':action/:iouType/start/:transactionID/:reportID/manual',
        getRoute: (action: IOUAction, iouType: IOUType, transactionID: string, reportID: string) =>
            `${action as string}/${iouType as string}/start/${transactionID}/${reportID}/manual` as const,
    },
    MONEY_REQUEST_CREATE_TAB_SCAN: {
        route: ':action/:iouType/start/:transactionID/:reportID/scan',
        getRoute: (action: IOUAction, iouType: IOUType, transactionID: string, reportID: string) => `create/${iouType as string}/start/${transactionID}/${reportID}/scan` as const,
    },

    MONEY_REQUEST_STATE_SELECTOR: {
        route: 'submit/state',

        getRoute: (state?: string, backTo?: string, label?: string) =>
            `${getUrlWithBackToParam(`submit/state${state ? `?state=${encodeURIComponent(state)}` : ''}`, backTo)}${
                // the label param can be an empty string so we cannot use a nullish ?? operator
                // eslint-disable-next-line @typescript-eslint/prefer-nullish-coalescing
                label ? `${backTo || state ? '&' : '?'}label=${encodeURIComponent(label)}` : ''
            }` as const,
    },
    IOU_REQUEST: 'submit/new',
    IOU_SEND: 'pay/new',
    IOU_SEND_ADD_BANK_ACCOUNT: 'pay/new/add-bank-account',
    IOU_SEND_ADD_DEBIT_CARD: 'pay/new/add-debit-card',
    IOU_SEND_ENABLE_PAYMENTS: 'pay/new/enable-payments',

    NEW_TASK: 'new/task',
    NEW_TASK_ASSIGNEE: 'new/task/assignee',
    NEW_TASK_SHARE_DESTINATION: 'new/task/share-destination',
    NEW_TASK_DETAILS: 'new/task/details',
    NEW_TASK_TITLE: 'new/task/title',
    NEW_TASK_DESCRIPTION: 'new/task/description',

    TEACHERS_UNITE: 'settings/teachersunite',
    I_KNOW_A_TEACHER: 'settings/teachersunite/i-know-a-teacher',
    I_AM_A_TEACHER: 'settings/teachersunite/i-am-a-teacher',
    INTRO_SCHOOL_PRINCIPAL: 'settings/teachersunite/intro-school-principal',

    ERECEIPT: {
        route: 'eReceipt/:transactionID',
        getRoute: (transactionID: string) => `eReceipt/${transactionID}` as const,
    },

    WORKSPACE_NEW: 'workspace/new',
    WORKSPACE_NEW_ROOM: 'workspace/new-room',
    WORKSPACE_INITIAL: {
        route: 'settings/workspaces/:policyID',
        getRoute: (policyID: string) => `settings/workspaces/${policyID}` as const,
    },
    WORKSPACE_INVITE: {
        route: 'settings/workspaces/:policyID/invite',
        getRoute: (policyID: string) => `settings/workspaces/${policyID}/invite` as const,
    },
    WORKSPACE_INVITE_MESSAGE: {
        route: 'settings/workspaces/:policyID/invite-message',
        getRoute: (policyID: string) => `settings/workspaces/${policyID}/invite-message` as const,
    },
    WORKSPACE_PROFILE: {
        route: 'settings/workspaces/:policyID/profile',
        getRoute: (policyID: string) => `settings/workspaces/${policyID}/profile` as const,
    },
    WORKSPACE_PROFILE_ADDRESS: {
        route: 'settings/workspaces/:policyID/profile/address',
        getRoute: (policyID: string) => `settings/workspaces/${policyID}/profile/address` as const,
    },
    WORKSPACE_ACCOUNTING: {
        route: 'settings/workspaces/:policyID/accounting',
        getRoute: (policyID: string) => `settings/workspaces/${policyID}/accounting` as const,
    },
    WORKSPACE_PROFILE_CURRENCY: {
        route: 'settings/workspaces/:policyID/profile/currency',
        getRoute: (policyID: string) => `settings/workspaces/${policyID}/profile/currency` as const,
    },
    POLICY_ACCOUNTING_QUICKBOOKS_ONLINE_EXPORT: {
        route: 'settings/workspaces/:policyID/accounting/quickbooks-online/export',
        getRoute: (policyID: string) => `settings/workspaces/${policyID}/accounting/quickbooks-online/export` as const,
    },
    POLICY_ACCOUNTING_QUICKBOOKS_ONLINE_COMPANY_CARD_EXPENSE_ACCOUNT: {
        route: 'settings/workspaces/:policyID/accounting/quickbooks-online/export/company-card-expense-account',
        getRoute: (policyID: string) => `settings/workspaces/${policyID}/accounting/quickbooks-online/export/company-card-expense-account` as const,
    },
    POLICY_ACCOUNTING_QUICKBOOKS_ONLINE_COMPANY_CARD_EXPENSE_ACCOUNT_SELECT: {
        route: 'settings/workspaces/:policyID/accounting/quickbooks-online/export/company-card-expense-account/account-select',
        getRoute: (policyID: string) => `settings/workspaces/${policyID}/accounting/quickbooks-online/export/company-card-expense-account/account-select` as const,
    },
    POLICY_ACCOUNTING_QUICKBOOKS_ONLINE_NON_REIMBURSABLE_DEFAULT_VENDOR_SELECT: {
        route: 'settings/workspaces/:policyID/accounting/quickbooks-online/export/company-card-expense-account/default-vendor-select',
        getRoute: (policyID: string) => `settings/workspaces/${policyID}/accounting/quickbooks-online/export/company-card-expense-account/default-vendor-select` as const,
    },
    POLICY_ACCOUNTING_QUICKBOOKS_ONLINE_COMPANY_CARD_EXPENSE_SELECT: {
        route: 'settings/workspaces/:policyID/accounting/quickbooks-online/export/company-card-expense-account/card-select',
        getRoute: (policyID: string) => `settings/workspaces/${policyID}/accounting/quickbooks-online/export/company-card-expense-account/card-select` as const,
    },
    POLICY_ACCOUNTING_QUICKBOOKS_ONLINE_INVOICE_ACCOUNT_SELECT: {
        route: 'settings/workspaces/:policyID/accounting/quickbooks-online/export/invoice-account-select',
        getRoute: (policyID: string) => `settings/workspaces/${policyID}/accounting/quickbooks-online/export/invoice-account-select` as const,
    },
    POLICY_ACCOUNTING_QUICKBOOKS_ONLINE_PREFERRED_EXPORTER: {
        route: 'settings/workspaces/:policyID/accounting/quickbooks-online/export/preferred-exporter',
        getRoute: (policyID: string) => `settings/workspaces/${policyID}/accounting/quickbooks-online/export/preferred-exporter` as const,
    },
    POLICY_ACCOUNTING_QUICKBOOKS_ONLINE_EXPORT_OUT_OF_POCKET_EXPENSES: {
        route: 'settings/workspaces/:policyID/accounting/quickbooks-online/export/out-of-pocket-expense',
        getRoute: (policyID: string) => `settings/workspaces/${policyID}/accounting/quickbooks-online/export/out-of-pocket-expense` as const,
    },
    POLICY_ACCOUNTING_QUICKBOOKS_ONLINE_EXPORT_OUT_OF_POCKET_EXPENSES_ACCOUNT_SELECT: {
        route: 'settings/workspaces/:policyID/accounting/quickbooks-online/export/out-of-pocket-expense/account-select',
        getRoute: (policyID: string) => `settings/workspaces/${policyID}/accounting/quickbooks-online/export/out-of-pocket-expense/account-select` as const,
    },
    POLICY_ACCOUNTING_QUICKBOOKS_ONLINE_EXPORT_OUT_OF_POCKET_EXPENSES_SELECT: {
        route: 'settings/workspaces/:policyID/accounting/quickbooks-online/export/out-of-pocket-expense/entity-select',
        getRoute: (policyID: string) => `settings/workspaces/${policyID}/accounting/quickbooks-online/export/out-of-pocket-expense/entity-select` as const,
    },
    POLICY_ACCOUNTING_QUICKBOOKS_ONLINE_EXPORT_DATE_SELECT: {
        route: 'settings/workspaces/:policyID/accounting/quickbooks-online/export/date-select',
        getRoute: (policyID: string) => `settings/workspaces/${policyID}/accounting/quickbooks-online/export/date-select` as const,
    },
    WORKSPACE_PROFILE_NAME: {
        route: 'settings/workspaces/:policyID/profile/name',
        getRoute: (policyID: string) => `settings/workspaces/${policyID}/profile/name` as const,
    },
    WORKSPACE_PROFILE_DESCRIPTION: {
        route: 'settings/workspaces/:policyID/profile/description',
        getRoute: (policyID: string) => `settings/workspaces/${policyID}/profile/description` as const,
    },
    WORKSPACE_PROFILE_SHARE: {
        route: 'settings/workspaces/:policyID/profile/share',
        getRoute: (policyID: string) => `settings/workspaces/${policyID}/profile/share` as const,
    },
    WORKSPACE_AVATAR: {
        route: 'settings/workspaces/:policyID/avatar',
        getRoute: (policyID: string) => `settings/workspaces/${policyID}/avatar` as const,
    },
    WORKSPACE_JOIN_USER: {
        route: 'settings/workspaces/:policyID/join',
        getRoute: (policyID: string, inviterEmail: string) => `settings/workspaces/${policyID}/join?email=${inviterEmail}` as const,
    },
    WORKSPACE_SETTINGS_CURRENCY: {
        route: 'settings/workspaces/:policyID/settings/currency',
        getRoute: (policyID: string) => `settings/workspaces/${policyID}/settings/currency` as const,
    },
    WORKSPACE_WORKFLOWS: {
        route: 'settings/workspaces/:policyID/workflows',
        getRoute: (policyID: string) => `settings/workspaces/${policyID}/workflows` as const,
    },
    WORKSPACE_WORKFLOWS_PAYER: {
        route: 'workspace/:policyID/settings/workflows/payer',
        getRoute: (policyId: string) => `workspace/${policyId}/settings/workflows/payer` as const,
    },
    WORKSPACE_WORKFLOWS_APPROVER: {
        route: 'settings/workspaces/:policyID/settings/workflows/approver',
        getRoute: (policyID: string) => `settings/workspaces/${policyID}/settings/workflows/approver` as const,
    },
    WORKSPACE_WORKFLOWS_AUTOREPORTING_FREQUENCY: {
        route: 'settings/workspaces/:policyID/settings/workflows/auto-reporting-frequency',
        getRoute: (policyID: string) => `settings/workspaces/${policyID}/settings/workflows/auto-reporting-frequency` as const,
    },
    WORKSPACE_WORKFLOWS_AUTOREPORTING_MONTHLY_OFFSET: {
        route: 'settings/workspaces/:policyID/settings/workflows/auto-reporting-frequency/monthly-offset',
        getRoute: (policyID: string) => `settings/workspaces/${policyID}/settings/workflows/auto-reporting-frequency/monthly-offset` as const,
    },
    WORKSPACE_CARD: {
        route: 'settings/workspaces/:policyID/card',
        getRoute: (policyID: string) => `settings/workspaces/${policyID}/card` as const,
    },
    WORKSPACE_REIMBURSE: {
        route: 'settings/workspaces/:policyID/reimburse',
        getRoute: (policyID: string) => `settings/workspaces/${policyID}/reimburse` as const,
    },
    WORKSPACE_RATE_AND_UNIT: {
        route: 'settings/workspaces/:policyID/rateandunit',
        getRoute: (policyID: string) => `settings/workspaces/${policyID}/rateandunit` as const,
    },
    WORKSPACE_RATE_AND_UNIT_RATE: {
        route: 'settings/workspaces/:policyID/rateandunit/rate',
        getRoute: (policyID: string) => `settings/workspaces/${policyID}/rateandunit/rate` as const,
    },
    WORKSPACE_RATE_AND_UNIT_UNIT: {
        route: 'settings/workspaces/:policyID/rateandunit/unit',
        getRoute: (policyID: string) => `settings/workspaces/${policyID}/rateandunit/unit` as const,
    },
    WORKSPACE_BILLS: {
        route: 'settings/workspaces/:policyID/bills',
        getRoute: (policyID: string) => `settings/workspaces/${policyID}/bills` as const,
    },
    WORKSPACE_INVOICES: {
        route: 'settings/workspaces/:policyID/invoices',
        getRoute: (policyID: string) => `settings/workspaces/${policyID}/invoices` as const,
    },
    WORKSPACE_TRAVEL: {
        route: 'settings/workspaces/:policyID/travel',
        getRoute: (policyID: string) => `settings/workspaces/${policyID}/travel` as const,
    },
    WORKSPACE_MEMBERS: {
        route: 'settings/workspaces/:policyID/members',
        getRoute: (policyID: string) => `settings/workspaces/${policyID}/members` as const,
    },
    POLICY_ACCOUNTING: {
        route: 'settings/workspaces/:policyID/accounting',
        getRoute: (policyID: string) => `settings/workspaces/${policyID}/accounting` as const,
    },
    WORKSPACE_ACCOUNTING_QUICKBOOKS_ONLINE_ADVANCED: {
        route: 'settings/workspaces/:policyID/accounting/quickbooks-online/advanced',
        getRoute: (policyID: string) => `settings/workspaces/${policyID}/accounting/quickbooks-online/advanced` as const,
    },
    WORKSPACE_ACCOUNTING_QUICKBOOKS_ONLINE_ACCOUNT_SELECTOR: {
        route: 'settings/workspaces/:policyID/accounting/quickbooks-online/account-selector',
        getRoute: (policyID: string) => `settings/workspaces/${policyID}/accounting/quickbooks-online/account-selector` as const,
    },
    WORKSPACE_ACCOUNTING_QUICKBOOKS_ONLINE_INVOICE_ACCOUNT_SELECTOR: {
        route: 'settings/workspaces/:policyID/accounting/quickbooks-online/invoice-account-selector',
        getRoute: (policyID: string) => `settings/workspaces/${policyID}/accounting/quickbooks-online/invoice-account-selector` as const,
    },
    WORKSPACE_CATEGORIES: {
        route: 'settings/workspaces/:policyID/categories',
        getRoute: (policyID: string) => `settings/workspaces/${policyID}/categories` as const,
    },
    WORKSPACE_CATEGORY_SETTINGS: {
        route: 'settings/workspaces/:policyID/categories/:categoryName',
        getRoute: (policyID: string, categoryName: string) => `settings/workspaces/${policyID}/categories/${encodeURIComponent(categoryName)}` as const,
    },
    WORKSPACE_CATEGORIES_SETTINGS: {
        route: 'settings/workspaces/:policyID/categories/settings',
        getRoute: (policyID: string) => `settings/workspaces/${policyID}/categories/settings` as const,
    },
    WORKSPACE_CATEGORY_CREATE: {
        route: 'settings/workspaces/:policyID/categories/new',
        getRoute: (policyID: string) => `settings/workspaces/${policyID}/categories/new` as const,
    },
    WORKSPACE_CATEGORY_EDIT: {
        route: 'settings/workspaces/:policyID/categories/:categoryName/edit',
        getRoute: (policyID: string, categoryName: string) => `settings/workspaces/${policyID}/categories/${encodeURIComponent(categoryName)}/edit` as const,
    },
    WORKSPACE_MORE_FEATURES: {
        route: 'settings/workspaces/:policyID/more-features',
        getRoute: (policyID: string) => `settings/workspaces/${policyID}/more-features` as const,
    },
    WORKSPACE_TAGS: {
        route: 'settings/workspaces/:policyID/tags',
        getRoute: (policyID: string) => `settings/workspaces/${policyID}/tags` as const,
    },
    WORKSPACE_TAG_CREATE: {
        route: 'settings/workspaces/:policyID/tags/new',
        getRoute: (policyID: string) => `settings/workspaces/${policyID}/tags/new` as const,
    },
    WORKSPACE_TAGS_SETTINGS: {
        route: 'settings/workspaces/:policyID/tags/settings',
        getRoute: (policyID: string) => `settings/workspaces/${policyID}/tags/settings` as const,
    },
    WORKSPACE_EDIT_TAGS: {
        route: 'settings/workspaces/:policyID/tags/:orderWeight/edit',
        getRoute: (policyID: string, orderWeight: number) => `settings/workspaces/${policyID}/tags/${orderWeight}/edit` as const,
    },
    WORKSPACE_TAG_EDIT: {
        route: 'settings/workspaces/:policyID/tag/:orderWeight/:tagName/edit',
        getRoute: (policyID: string, orderWeight: number, tagName: string) => `settings/workspaces/${policyID}/tag/${orderWeight}/${encodeURIComponent(tagName)}/edit` as const,
    },
    WORKSPACE_TAG_SETTINGS: {
        route: 'settings/workspaces/:policyID/tag/:orderWeight/:tagName',
        getRoute: (policyID: string, orderWeight: number, tagName: string) => `settings/workspaces/${policyID}/tag/${orderWeight}/${encodeURIComponent(tagName)}` as const,
    },
    WORKSPACE_TAG_LIST_VIEW: {
        route: 'settings/workspaces/:policyID/tag-list/:orderWeight',
        getRoute: (policyID: string, orderWeight: number) => `settings/workspaces/${policyID}/tag-list/${orderWeight}` as const,
    },
    WORKSPACE_TAXES: {
        route: 'settings/workspaces/:policyID/taxes',
        getRoute: (policyID: string) => `settings/workspaces/${policyID}/taxes` as const,
    },
    WORKSPACE_TAXES_SETTINGS: {
        route: 'settings/workspaces/:policyID/taxes/settings',
        getRoute: (policyID: string) => `settings/workspaces/${policyID}/taxes/settings` as const,
    },
    WORKSPACE_TAXES_SETTINGS_WORKSPACE_CURRENCY_DEFAULT: {
        route: 'settings/workspaces/:policyID/taxes/settings/workspace-currency',
        getRoute: (policyID: string) => `settings/workspaces/${policyID}/taxes/settings/workspace-currency` as const,
    },
    WORKSPACE_TAXES_SETTINGS_FOREIGN_CURRENCY_DEFAULT: {
        route: 'settings/workspaces/:policyID/taxes/settings/foreign-currency',
        getRoute: (policyID: string) => `settings/workspaces/${policyID}/taxes/settings/foreign-currency` as const,
    },
    WORKSPACE_TAXES_SETTINGS_CUSTOM_TAX_NAME: {
        route: 'settings/workspaces/:policyID/taxes/settings/tax-name',
        getRoute: (policyID: string) => `settings/workspaces/${policyID}/taxes/settings/tax-name` as const,
    },
    WORKSPACE_MEMBER_DETAILS: {
        route: 'settings/workspaces/:policyID/members/:accountID',
        getRoute: (policyID: string, accountID: number) => `settings/workspaces/${policyID}/members/${accountID}` as const,
    },
    WORKSPACE_MEMBER_ROLE_SELECTION: {
        route: 'settings/workspaces/:policyID/members/:accountID/role-selection',
        getRoute: (policyID: string, accountID: number) => `settings/workspaces/${policyID}/members/${accountID}/role-selection` as const,
    },
    WORKSPACE_OWNER_CHANGE_SUCCESS: {
        route: 'settings/workspaces/:policyID/change-owner/:accountID/success',
        getRoute: (policyID: string, accountID: number) => `settings/workspaces/${policyID}/change-owner/${accountID}/success` as const,
    },
    WORKSPACE_OWNER_CHANGE_ERROR: {
        route: 'settings/workspaces/:policyID/change-owner/:accountID/failure',
        getRoute: (policyID: string, accountID: number) => `settings/workspaces/${policyID}/change-owner/${accountID}/failure` as const,
    },
    WORKSPACE_OWNER_CHANGE_CHECK: {
        route: 'settings/workspaces/:policyID/change-owner/:accountID/:error',
        getRoute: (policyID: string, accountID: number, error: ValueOf<typeof CONST.POLICY.OWNERSHIP_ERRORS>) =>
            `settings/workspaces/${policyID}/change-owner/${accountID}/${error as string}` as const,
    },
    WORKSPACE_TAX_CREATE: {
        route: 'settings/workspaces/:policyID/taxes/new',
        getRoute: (policyID: string) => `settings/workspaces/${policyID}/taxes/new` as const,
    },
    WORKSPACE_TAX_EDIT: {
        route: 'settings/workspaces/:policyID/tax/:taxID',
        getRoute: (policyID: string, taxID: string) => `settings/workspaces/${policyID}/tax/${encodeURIComponent(taxID)}` as const,
    },
    WORKSPACE_TAX_NAME: {
        route: 'settings/workspaces/:policyID/tax/:taxID/name',
        getRoute: (policyID: string, taxID: string) => `settings/workspaces/${policyID}/tax/${encodeURIComponent(taxID)}/name` as const,
    },
    WORKSPACE_TAX_VALUE: {
        route: 'settings/workspaces/:policyID/tax/:taxID/value',
        getRoute: (policyID: string, taxID: string) => `settings/workspaces/${policyID}/tax/${encodeURIComponent(taxID)}/value` as const,
    },
    WORKSPACE_REPORT_FIELDS: {
        route: 'settings/workspaces/:policyID/reportFields',
        getRoute: (policyID: string) => `settings/workspaces/${policyID}/reportFields` as const,
    },
    WORKSPACE_DISTANCE_RATES: {
        route: 'settings/workspaces/:policyID/distance-rates',
        getRoute: (policyID: string) => `settings/workspaces/${policyID}/distance-rates` as const,
    },
    WORKSPACE_CREATE_DISTANCE_RATE: {
        route: 'settings/workspaces/:policyID/distance-rates/new',
        getRoute: (policyID: string) => `settings/workspaces/${policyID}/distance-rates/new` as const,
    },
    WORKSPACE_DISTANCE_RATES_SETTINGS: {
        route: 'settings/workspaces/:policyID/distance-rates/settings',
        getRoute: (policyID: string) => `settings/workspaces/${policyID}/distance-rates/settings` as const,
    },
    WORKSPACE_DISTANCE_RATE_DETAILS: {
        route: 'settings/workspaces/:policyID/distance-rates/:rateID',
        getRoute: (policyID: string, rateID: string) => `settings/workspaces/${policyID}/distance-rates/${rateID}` as const,
    },
    WORKSPACE_DISTANCE_RATE_EDIT: {
        route: 'settings/workspaces/:policyID/distance-rates/:rateID/edit',
        getRoute: (policyID: string, rateID: string) => `settings/workspaces/${policyID}/distance-rates/${rateID}/edit` as const,
    },
    WORKSPACE_DISTANCE_RATE_TAX_RECLAIMABLE_ON_EDIT: {
        route: 'settings/workspaces/:policyID/distance-rates/:rateID/tax-reclaimable/edit',
        getRoute: (policyID: string, rateID: string) => `settings/workspaces/${policyID}/distance-rates/${rateID}/tax-reclaimable/edit` as const,
    },
    WORKSPACE_DISTANCE_RATE_TAX_RATE_EDIT: {
        route: 'settings/workspaces/:policyID/distance-rates/:rateID/tax-rate/edit',
        getRoute: (policyID: string, rateID: string) => `settings/workspaces/${policyID}/distance-rates/${rateID}/tax-rate/edit` as const,
    },
    // Referral program promotion
    REFERRAL_DETAILS_MODAL: {
        route: 'referral/:contentType',
        getRoute: (contentType: string, backTo?: string) => getUrlWithBackToParam(`referral/${contentType}`, backTo),
    },
    PROCESS_MONEY_REQUEST_HOLD: 'hold-expense-educational',
    TRAVEL_MY_TRIPS: 'travel',
    TRAVEL_TCS: 'travel/terms',
    TRACK_TRAINING_MODAL: 'track-training',
    ONBOARDING_ROOT: 'onboarding',
    ONBOARDING_PERSONAL_DETAILS: 'onboarding/personal-details',
    ONBOARDING_WORK: 'onboarding/work',
    ONBOARDING_PURPOSE: 'onboarding/purpose',
    WELCOME_VIDEO_ROOT: 'onboarding/welcome-video',

    TRANSACTION_RECEIPT: {
        route: 'r/:reportID/transaction/:transactionID/receipt',
        getRoute: (reportID: string, transactionID: string) => `r/${reportID}/transaction/${transactionID}/receipt` as const,
    },
    TRANSACTION_DUPLICATE_REVIEW_PAGE: {
        route: 'r/:threadReportID/duplicates/review',
        getRoute: (threadReportID: string) => `r/${threadReportID}/duplicates/review` as const,
    },

    POLICY_ACCOUNTING_XERO_IMPORT: {
        route: 'settings/workspaces/:policyID/accounting/xero/import',
        getRoute: (policyID: string) => `settings/workspaces/${policyID}/accounting/xero/import` as const,
    },
    POLICY_ACCOUNTING_XERO_CHART_OF_ACCOUNTS: {
        route: 'settings/workspaces/:policyID/accounting/xero/import/accounts',
        getRoute: (policyID: string) => `settings/workspaces/${policyID}/accounting/xero/import/accounts` as const,
    },
    POLICY_ACCOUNTING_XERO_ORGANIZATION: {
        route: 'settings/workspaces/:policyID/accounting/xero/organization/:currentOrganizationID',
        getRoute: (policyID: string, currentOrganizationID: string) => `settings/workspaces/${policyID}/accounting/xero/organization/${currentOrganizationID}` as const,
    },
    POLICY_ACCOUNTING_XERO_TRACKING_CATEGORIES: {
        route: 'settings/workspaces/:policyID/accounting/xero/import/tracking-categories',
        getRoute: (policyID: string) => `settings/workspaces/${policyID}/accounting/xero/import/tracking-categories` as const,
    },
    POLICY_ACCOUNTING_XERO_TRACKING_CATEGORIES_MAP: {
        route: 'settings/workspaces/:policyID/accounting/xero/import/tracking-categories/mapping/:categoryId/:categoryName',
        getRoute: (policyID: string, categoryId: string, categoryName: string) =>
            `settings/workspaces/${policyID}/accounting/xero/import/tracking-categories/mapping/${categoryId}/${encodeURIComponent(categoryName)}` as const,
    },
    POLICY_ACCOUNTING_XERO_CUSTOMER: {
        route: 'settings/workspaces/:policyID/accounting/xero/import/customers',
        getRoute: (policyID: string) => `settings/workspaces/${policyID}/accounting/xero/import/customers` as const,
    },
    POLICY_ACCOUNTING_XERO_TAXES: {
        route: 'settings/workspaces/:policyID/accounting/xero/import/taxes',
        getRoute: (policyID: string) => `settings/workspaces/${policyID}/accounting/xero/import/taxes` as const,
    },
    POLICY_ACCOUNTING_XERO_EXPORT: {
        route: 'settings/workspaces/:policyID/accounting/xero/export',
        getRoute: (policyID: string) => `settings/workspaces/${policyID}/accounting/xero/export` as const,
    },
    POLICY_ACCOUNTING_XERO_PREFERRED_EXPORTER_SELECT: {
        route: 'settings/workspaces/:policyID/connections/xero/export/preferred-exporter/select',
        getRoute: (policyID: string) => `settings/workspaces/${policyID}/connections/xero/export/preferred-exporter/select` as const,
    },
    POLICY_ACCOUNTING_XERO_EXPORT_PURCHASE_BILL_DATE_SELECT: {
        route: 'settings/workspaces/:policyID/accounting/xero/export/purchase-bill-date-select',
        getRoute: (policyID: string) => `settings/workspaces/${policyID}/accounting/xero/export/purchase-bill-date-select` as const,
    },
    POLICY_ACCOUNTING_XERO_EXPORT_BANK_ACCOUNT_SELECT: {
        route: 'settings/workspaces/:policyID/accounting/xero/export/bank-account-select',
        getRoute: (policyID: string) => `settings/workspaces/${policyID}/accounting/xero/export/bank-account-select` as const,
    },
    POLICY_ACCOUNTING_XERO_ADVANCED: {
        route: 'settings/workspaces/:policyID/accounting/xero/advanced',
        getRoute: (policyID: string) => `settings/workspaces/${policyID}/accounting/xero/advanced` as const,
    },
    POLICY_ACCOUNTING_XERO_BILL_STATUS_SELECTOR: {
        route: 'settings/workspaces/:policyID/accounting/xero/export/purchase-bill-status-selector',
        getRoute: (policyID: string) => `settings/workspaces/${policyID}/accounting/xero/export/purchase-bill-status-selector` as const,
    },
    POLICY_ACCOUNTING_XERO_INVOICE_SELECTOR: {
        route: 'settings/workspaces/:policyID/accounting/xero/advanced/invoice-account-selector',
        getRoute: (policyID: string) => `settings/workspaces/${policyID}/accounting/xero/advanced/invoice-account-selector` as const,
    },
    POLICY_ACCOUNTING_XERO_BILL_PAYMENT_ACCOUNT_SELECTOR: {
        route: 'settings/workspaces/:policyID/accounting/xero/advanced/bill-payment-account-selector',
        getRoute: (policyID: string) => `settings/workspaces/${policyID}/accounting/xero/advanced/bill-payment-account-selector` as const,
    },
    POLICY_ACCOUNTING_QUICKBOOKS_ONLINE_IMPORT: {
        route: 'settings/workspaces/:policyID/accounting/quickbooks-online/import',
        getRoute: (policyID: string) => `settings/workspaces/${policyID}/accounting/quickbooks-online/import` as const,
    },
    POLICY_ACCOUNTING_QUICKBOOKS_ONLINE_CHART_OF_ACCOUNTS: {
        route: 'settings/workspaces/:policyID/accounting/quickbooks-online/import/accounts',
        getRoute: (policyID: string) => `settings/workspaces/${policyID}/accounting/quickbooks-online/import/accounts` as const,
    },
    POLICY_ACCOUNTING_QUICKBOOKS_ONLINE_CLASSES: {
        route: 'settings/workspaces/:policyID/accounting/quickbooks-online/import/classes',
        getRoute: (policyID: string) => `settings/workspaces/${policyID}/accounting/quickbooks-online/import/classes` as const,
    },
    POLICY_ACCOUNTING_QUICKBOOKS_ONLINE_CUSTOMERS: {
        route: 'settings/workspaces/:policyID/accounting/quickbooks-online/import/customers',
        getRoute: (policyID: string) => `settings/workspaces/${policyID}/accounting/quickbooks-online/import/customers` as const,
    },
    POLICY_ACCOUNTING_QUICKBOOKS_ONLINE_LOCATIONS: {
        route: 'settings/workspaces/:policyID/accounting/quickbooks-online/import/locations',
        getRoute: (policyID: string) => `settings/workspaces/${policyID}/accounting/quickbooks-online/import/locations` as const,
    },
    POLICY_ACCOUNTING_QUICKBOOKS_ONLINE_TAXES: {
        route: 'settings/workspaces/:policyID/accounting/quickbooks-online/import/taxes',
        getRoute: (policyID: string) => `settings/workspaces/${policyID}/accounting/quickbooks-online/import/taxes` as const,
    },
<<<<<<< HEAD
    POLICY_ACCOUNTING_SAGE_INTACCT_PREREQUISITES: {
        route: 'settings/workspaces/:policyID/accounting/sage-intacct/prerequisites',
        getRoute: (policyID: string) => `settings/workspaces/${policyID}/accounting/sage-intacct/prerequisites` as const,
    },
    POLICY_ACCOUNTING_SAGE_INTACCT_ENTER_CREDENTIALS: {
        route: 'settings/workspaces/:policyID/accounting/sage-intacct/enter-credentials',
        getRoute: (policyID: string) => `settings/workspaces/${policyID}/accounting/sage-intacct/enter-credentials` as const,
    },
    POLICY_ACCOUNTING_SAGE_INTACCT_EXISTING_CONNECTIONS: {
        route: 'settings/workspaces/:policyID/accounting/sage-intacct/exisitng-connections',
        getRoute: (policyID: string) => `settings/workspaces/${policyID}/accounting/sage-intacct/exisitng-connections` as const,
=======
    POLICY_ACCOUNTING_NETSUITE_SUBSIDIARY_SELECTOR: {
        route: 'settings/workspaces/:policyID/accounting/net-suite/subsidiary-selector',
        getRoute: (policyID: string) => `settings/workspaces/${policyID}/accounting/net-suite/subsidiary-selector` as const,
    },
    RESTRICTED_ACTION: {
        route: 'restricted-action/workspace/:policyID',
        getRoute: (policyID: string) => `restricted-action/workspace/${policyID}` as const,
>>>>>>> d0674b35
    },
} as const;

/**
 * Proxy routes can be used to generate a correct url with dynamic values
 *
 * It will be used by HybridApp, that has no access to methods generating dynamic routes in NewDot
 */
const HYBRID_APP_ROUTES = {
    MONEY_REQUEST_CREATE: '/request/new/scan',
    MONEY_REQUEST_SUBMIT_CREATE: '/submit/new/scan',
} as const;

export {HYBRID_APP_ROUTES, getUrlWithBackToParam, PUBLIC_SCREENS_ROUTES};
export default ROUTES;

// eslint-disable-next-line @typescript-eslint/no-explicit-any
type ExtractRouteName<TRoute> = TRoute extends {getRoute: (...args: any[]) => infer TRouteName} ? TRouteName : TRoute;

/**
 * Represents all routes in the app as a union of literal strings.
 */
type Route = {
    [K in keyof typeof ROUTES]: ExtractRouteName<(typeof ROUTES)[K]>;
}[keyof typeof ROUTES];

type RoutesValidationError = 'Error: One or more routes defined within `ROUTES` have not correctly used `as const` in their `getRoute` function return value.';

// eslint-disable-next-line @typescript-eslint/no-unused-vars
type RouteIsPlainString = AssertTypesNotEqual<string, Route, RoutesValidationError>;

type HybridAppRoute = (typeof HYBRID_APP_ROUTES)[keyof typeof HYBRID_APP_ROUTES];

export type {HybridAppRoute, Route};<|MERGE_RESOLUTION|>--- conflicted
+++ resolved
@@ -917,7 +917,14 @@
         route: 'settings/workspaces/:policyID/accounting/quickbooks-online/import/taxes',
         getRoute: (policyID: string) => `settings/workspaces/${policyID}/accounting/quickbooks-online/import/taxes` as const,
     },
-<<<<<<< HEAD
+    POLICY_ACCOUNTING_NETSUITE_SUBSIDIARY_SELECTOR: {
+        route: 'settings/workspaces/:policyID/accounting/net-suite/subsidiary-selector',
+        getRoute: (policyID: string) => `settings/workspaces/${policyID}/accounting/net-suite/subsidiary-selector` as const,
+    },
+    RESTRICTED_ACTION: {
+        route: 'restricted-action/workspace/:policyID',
+        getRoute: (policyID: string) => `restricted-action/workspace/${policyID}` as const,
+    },
     POLICY_ACCOUNTING_SAGE_INTACCT_PREREQUISITES: {
         route: 'settings/workspaces/:policyID/accounting/sage-intacct/prerequisites',
         getRoute: (policyID: string) => `settings/workspaces/${policyID}/accounting/sage-intacct/prerequisites` as const,
@@ -929,15 +936,6 @@
     POLICY_ACCOUNTING_SAGE_INTACCT_EXISTING_CONNECTIONS: {
         route: 'settings/workspaces/:policyID/accounting/sage-intacct/exisitng-connections',
         getRoute: (policyID: string) => `settings/workspaces/${policyID}/accounting/sage-intacct/exisitng-connections` as const,
-=======
-    POLICY_ACCOUNTING_NETSUITE_SUBSIDIARY_SELECTOR: {
-        route: 'settings/workspaces/:policyID/accounting/net-suite/subsidiary-selector',
-        getRoute: (policyID: string) => `settings/workspaces/${policyID}/accounting/net-suite/subsidiary-selector` as const,
-    },
-    RESTRICTED_ACTION: {
-        route: 'restricted-action/workspace/:policyID',
-        getRoute: (policyID: string) => `restricted-action/workspace/${policyID}` as const,
->>>>>>> d0674b35
     },
 } as const;
 
