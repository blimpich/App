--- conflicted
+++ resolved
@@ -917,7 +917,10 @@
         route: 'settings/workspaces/:policyID/accounting/quickbooks-online/import/taxes',
         getRoute: (policyID: string) => `settings/workspaces/${policyID}/accounting/quickbooks-online/import/taxes` as const,
     },
-<<<<<<< HEAD
+    RESTRICTED_ACTION: {
+        route: 'restricted-action/workspace/:policyID',
+        getRoute: (policyID: string) => `restricted-action/workspace/${policyID}` as const,
+    },
     POLICY_ACCOUNTING_NETSUITE_EXPORT: {
         route: 'settings/workspaces/:policyID/connections/netsuite/export/',
         getRoute: (policyID: string) => `settings/workspaces/${policyID}/connections/netsuite/export/` as const,
@@ -974,11 +977,6 @@
     POLICY_ACCOUNTING_NETSUITE_PROVINCIAL_TAX_POSTING_ACCOUNT_SELECT: {
         route: 'settings/workspaces/:policyID/connections/netsuite/export/provincial-tax-posting-account/select',
         getRoute: (policyID: string) => `settings/workspaces/${policyID}/connections/netsuite/export/provincial-tax-posting-account/select` as const,
-=======
-    RESTRICTED_ACTION: {
-        route: 'restricted-action/workspace/:policyID',
-        getRoute: (policyID: string) => `restricted-action/workspace/${policyID}` as const,
->>>>>>> 61dab89e
     },
 } as const;
 
