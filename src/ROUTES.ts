--- conflicted
+++ resolved
@@ -815,16 +815,12 @@
     },
     WORKSPACE_PROFILE: {
         route: 'settings/workspaces/:policyID/profile',
-<<<<<<< HEAD
-        getRoute: (policyID: string, backTo?: string) => getUrlWithBackToParam(`settings/workspaces/${policyID}/profile` as const, backTo),
-=======
-        getRoute: (policyID: string | undefined) => {
+        getRoute: (policyID: string | undefined, backTo?: string) => {
             if (!policyID) {
                 Log.warn('Invalid policyID is used to build the WORKSPACE_PROFILE route');
             }
-            return `settings/workspaces/${policyID}/profile` as const;
-        },
->>>>>>> 49128c81
+            return getUrlWithBackToParam(`settings/workspaces/${policyID}/profile` as const, backTo);
+        },
     },
     WORKSPACE_PROFILE_ADDRESS: {
         route: 'settings/workspaces/:policyID/profile/address',
