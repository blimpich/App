import type {ValueOf} from 'type-fest';
import type CONST from './CONST';
import type {IOUAction, IOUType} from './CONST';
import type {IOURequestType} from './libs/actions/IOU';
import type {CentralPaneNavigatorParamList} from './libs/Navigation/types';
import type {SearchQuery} from './types/onyx/SearchResults';
import type AssertTypesNotEqual from './types/utils/AssertTypesNotEqual';

// This is a file containing constants for all the routes we want to be able to go to

/**
 * Builds a URL with an encoded URI component for the `backTo` param which can be added to the end of URLs
 */
function getUrlWithBackToParam<TUrl extends string>(url: TUrl, backTo?: string): `${TUrl}` | `${TUrl}?backTo=${string}` | `${TUrl}&backTo=${string}` {
    const backToParam = backTo ? (`${url.includes('?') ? '&' : '?'}backTo=${encodeURIComponent(backTo)}` as const) : '';
    return `${url}${backToParam}` as const;
}

const PUBLIC_SCREENS_ROUTES = {
    // If the user opens this route, we'll redirect them to the path saved in the last visited path or to the home page if the last visited path is empty.
    ROOT: '',
    TRANSITION_BETWEEN_APPS: 'transition',
    CONNECTION_COMPLETE: 'connection-complete',
    VALIDATE_LOGIN: 'v/:accountID/:validateCode',
    UNLINK_LOGIN: 'u/:accountID/:validateCode',
    APPLE_SIGN_IN: 'sign-in-with-apple',
    GOOGLE_SIGN_IN: 'sign-in-with-google',
    SAML_SIGN_IN: 'sign-in-with-saml',
} as const;

const ROUTES = {
    ...PUBLIC_SCREENS_ROUTES,
    // This route renders the list of reports.
    HOME: 'home',

    ALL_SETTINGS: 'all-settings',

    SEARCH: {
        route: '/search/:query',
        getRoute: (searchQuery: SearchQuery, queryParams?: CentralPaneNavigatorParamList['Search_Central_Pane']) => {
            const {sortBy, sortOrder} = queryParams ?? {};

            if (!sortBy && !sortOrder) {
                return `search/${searchQuery}` as const;
            }

            return `search/${searchQuery}?sortBy=${sortBy}&sortOrder=${sortOrder}` as const;
        },
    },

    SEARCH_REPORT: {
        route: '/search/:query/view/:reportID',
        getRoute: (query: string, reportID: string) => `search/${query}/view/${reportID}` as const,
    },

    // This is a utility route used to go to the user's concierge chat, or the sign-in page if the user's not authenticated
    CONCIERGE: 'concierge',
    FLAG_COMMENT: {
        route: 'flag/:reportID/:reportActionID',
        getRoute: (reportID: string, reportActionID: string) => `flag/${reportID}/${reportActionID}` as const,
    },
    CHAT_FINDER: 'chat-finder',
    PROFILE: {
        route: 'a/:accountID',
        getRoute: (accountID?: string | number, backTo?: string, login?: string) => {
            const baseRoute = getUrlWithBackToParam(`a/${accountID}`, backTo);
            const loginParam = login ? `?login=${encodeURIComponent(login)}` : '';
            return `${baseRoute}${loginParam}` as const;
        },
    },
    PROFILE_AVATAR: {
        route: 'a/:accountID/avatar',
        getRoute: (accountID: string | number) => `a/${accountID}/avatar` as const,
    },

    GET_ASSISTANCE: {
        route: 'get-assistance/:taskID',
        getRoute: (taskID: string, backTo: string) => getUrlWithBackToParam(`get-assistance/${taskID}`, backTo),
    },
    DESKTOP_SIGN_IN_REDIRECT: 'desktop-signin-redirect',

    // This is a special validation URL that will take the user to /workspace/new after validation. This is used
    // when linking users from e.com in order to share a session in this app.
    ENABLE_PAYMENTS: 'enable-payments',
    WALLET_STATEMENT_WITH_DATE: 'statements/:yearMonth',
    SIGN_IN_MODAL: 'sign-in-modal',

    BANK_ACCOUNT: 'bank-account',
    BANK_ACCOUNT_NEW: 'bank-account/new',
    BANK_ACCOUNT_PERSONAL: 'bank-account/personal',
    BANK_ACCOUNT_WITH_STEP_TO_OPEN: {
        route: 'bank-account/:stepToOpen?',
        getRoute: (stepToOpen = '', policyID = '', backTo?: string) => getUrlWithBackToParam(`bank-account/${stepToOpen}?policyID=${policyID}`, backTo),
    },
    WORKSPACE_SWITCHER: 'workspace-switcher',
    SETTINGS: 'settings',
    SETTINGS_PROFILE: 'settings/profile',
    SETTINGS_SHARE_CODE: 'settings/shareCode',
    SETTINGS_DISPLAY_NAME: 'settings/profile/display-name',
    SETTINGS_TIMEZONE: 'settings/profile/timezone',
    SETTINGS_TIMEZONE_SELECT: 'settings/profile/timezone/select',
    SETTINGS_PRONOUNS: 'settings/profile/pronouns',
    SETTINGS_PREFERENCES: 'settings/preferences',
    SETTINGS_SUBSCRIPTION: 'settings/subscription',
    SETTINGS_SUBSCRIPTION_SIZE: {
        route: 'settings/subscription/subscription-size',
        getRoute: (canChangeSize: 0 | 1) => `settings/subscription/subscription-size?canChangeSize=${canChangeSize}` as const,
    },
    SETTINGS_SUBSCRIPTION_ADD_PAYMENT_CARD: 'settings/subscription/add-payment-card',
    SETTINGS_SUBSCRIPTION_DISABLE_AUTO_RENEW_SURVEY: 'settings/subscription/disable-auto-renew-survey',
    SETTINGS_PRIORITY_MODE: 'settings/preferences/priority-mode',
    SETTINGS_LANGUAGE: 'settings/preferences/language',
    SETTINGS_THEME: 'settings/preferences/theme',
    SETTINGS_WORKSPACES: 'settings/workspaces',
    SETTINGS_SECURITY: 'settings/security',
    SETTINGS_CLOSE: 'settings/security/closeAccount',
    SETTINGS_ABOUT: 'settings/about',
    SETTINGS_APP_DOWNLOAD_LINKS: 'settings/about/app-download-links',
    SETTINGS_WALLET: 'settings/wallet',
    SETTINGS_WALLET_DOMAINCARD: {
        route: 'settings/wallet/card/:cardID?',
        getRoute: (cardID: string) => `settings/wallet/card/${cardID}` as const,
    },
    SETTINGS_REPORT_FRAUD: {
        route: 'settings/wallet/card/:cardID/report-virtual-fraud',
        getRoute: (cardID: string) => `settings/wallet/card/${cardID}/report-virtual-fraud` as const,
    },
    SETTINGS_WALLET_CARD_GET_PHYSICAL_NAME: {
        route: 'settings/wallet/card/:domain/get-physical/name',
        getRoute: (domain: string) => `settings/wallet/card/${domain}/get-physical/name` as const,
    },
    SETTINGS_WALLET_CARD_GET_PHYSICAL_PHONE: {
        route: 'settings/wallet/card/:domain/get-physical/phone',
        getRoute: (domain: string) => `settings/wallet/card/${domain}/get-physical/phone` as const,
    },
    SETTINGS_WALLET_CARD_GET_PHYSICAL_ADDRESS: {
        route: 'settings/wallet/card/:domain/get-physical/address',
        getRoute: (domain: string) => `settings/wallet/card/${domain}/get-physical/address` as const,
    },
    SETTINGS_WALLET_CARD_GET_PHYSICAL_CONFIRM: {
        route: 'settings/wallet/card/:domain/get-physical/confirm',
        getRoute: (domain: string) => `settings/wallet/card/${domain}/get-physical/confirm` as const,
    },
    SETTINGS_ADD_DEBIT_CARD: 'settings/wallet/add-debit-card',
    SETTINGS_ADD_BANK_ACCOUNT: 'settings/wallet/add-bank-account',
    SETTINGS_ENABLE_PAYMENTS: 'settings/wallet/enable-payments',
    SETTINGS_WALLET_CARD_DIGITAL_DETAILS_UPDATE_ADDRESS: {
        route: 'settings/wallet/card/:domain/digital-details/update-address',
        getRoute: (domain: string) => `settings/wallet/card/${domain}/digital-details/update-address` as const,
    },
    SETTINGS_WALLET_TRANSFER_BALANCE: 'settings/wallet/transfer-balance',
    SETTINGS_WALLET_CHOOSE_TRANSFER_ACCOUNT: 'settings/wallet/choose-transfer-account',
    SETTINGS_WALLET_REPORT_CARD_LOST_OR_DAMAGED: {
        route: 'settings/wallet/card/:cardID/report-card-lost-or-damaged',
        getRoute: (cardID: string) => `settings/wallet/card/${cardID}/report-card-lost-or-damaged` as const,
    },
    SETTINGS_WALLET_CARD_ACTIVATE: {
        route: 'settings/wallet/card/:cardID/activate',
        getRoute: (cardID: string) => `settings/wallet/card/${cardID}/activate` as const,
    },
    SETTINGS_LEGAL_NAME: 'settings/profile/legal-name',
    SETTINGS_DATE_OF_BIRTH: 'settings/profile/date-of-birth',
    SETTINGS_ADDRESS: 'settings/profile/address',
    SETTINGS_ADDRESS_COUNTRY: {
        route: 'settings/profile/address/country',
        getRoute: (country: string, backTo?: string) => getUrlWithBackToParam(`settings/profile/address/country?country=${country}`, backTo),
    },
    SETTINGS_ADDRESS_STATE: {
        route: 'settings/profile/address/state',

        getRoute: (state?: string, backTo?: string, label?: string) =>
            `${getUrlWithBackToParam(`settings/profile/address/state${state ? `?state=${encodeURIComponent(state)}` : ''}`, backTo)}${
                // the label param can be an empty string so we cannot use a nullish ?? operator
                // eslint-disable-next-line @typescript-eslint/prefer-nullish-coalescing
                label ? `${backTo || state ? '&' : '?'}label=${encodeURIComponent(label)}` : ''
            }` as const,
    },
    SETTINGS_CONTACT_METHODS: {
        route: 'settings/profile/contact-methods',
        getRoute: (backTo?: string) => getUrlWithBackToParam('settings/profile/contact-methods', backTo),
    },
    SETTINGS_CONTACT_METHOD_DETAILS: {
        route: 'settings/profile/contact-methods/:contactMethod/details',
        getRoute: (contactMethod: string) => `settings/profile/contact-methods/${encodeURIComponent(contactMethod)}/details` as const,
    },
    SETTINGS_NEW_CONTACT_METHOD: {
        route: 'settings/profile/contact-methods/new',
        getRoute: (backTo?: string) => getUrlWithBackToParam('settings/profile/contact-methods/new', backTo),
    },
    SETTINGS_2FA: {
        route: 'settings/security/two-factor-auth',
        getRoute: (backTo?: string) => getUrlWithBackToParam('settings/security/two-factor-auth', backTo),
    },
    SETTINGS_STATUS: 'settings/profile/status',

    SETTINGS_STATUS_CLEAR_AFTER: 'settings/profile/status/clear-after',
    SETTINGS_STATUS_CLEAR_AFTER_DATE: 'settings/profile/status/clear-after/date',
    SETTINGS_STATUS_CLEAR_AFTER_TIME: 'settings/profile/status/clear-after/time',
    SETTINGS_TROUBLESHOOT: 'settings/troubleshoot',
    SETTINGS_CONSOLE: {
        route: 'settings/troubleshoot/console',
        getRoute: (backTo?: string) => getUrlWithBackToParam(`settings/troubleshoot/console`, backTo),
    },
    SETTINGS_SHARE_LOG: {
        route: 'settings/troubleshoot/console/share-log',
        getRoute: (source: string) => `settings/troubleshoot/console/share-log?source=${encodeURI(source)}` as const,
    },

    SETTINGS_EXIT_SURVEY_REASON: 'settings/exit-survey/reason',
    SETTINGS_EXIT_SURVEY_RESPONSE: {
        route: 'settings/exit-survey/response',
        getRoute: (reason?: ValueOf<typeof CONST.EXIT_SURVEY.REASONS>, backTo?: string) =>
            getUrlWithBackToParam(`settings/exit-survey/response${reason ? `?reason=${encodeURIComponent(reason)}` : ''}`, backTo),
    },
    SETTINGS_EXIT_SURVEY_CONFIRM: {
        route: 'settings/exit-survey/confirm',
        getRoute: (backTo?: string) => getUrlWithBackToParam('settings/exit-survey/confirm', backTo),
    },

    SETTINGS_SAVE_THE_WORLD: 'settings/teachersunite',

    KEYBOARD_SHORTCUTS: 'keyboard-shortcuts',

    NEW: 'new',
    NEW_CHAT: 'new/chat',
    NEW_CHAT_CONFIRM: 'new/chat/confirm',
    NEW_CHAT_EDIT_NAME: 'new/chat/confirm/name/edit',
    NEW_ROOM: 'new/room',

    REPORT: 'r',
    REPORT_WITH_ID: {
        route: 'r/:reportID?/:reportActionID?',
        getRoute: (reportID: string, reportActionID?: string, referrer?: string) => {
            const baseRoute = reportActionID ? (`r/${reportID}/${reportActionID}` as const) : (`r/${reportID}` as const);
            const referrerParam = referrer ? `?referrer=${encodeURIComponent(referrer)}` : '';
            return `${baseRoute}${referrerParam}` as const;
        },
    },
    REPORT_AVATAR: {
        route: 'r/:reportID/avatar',
        getRoute: (reportID: string) => `r/${reportID}/avatar` as const,
    },
    EDIT_CURRENCY_REQUEST: {
        route: 'r/:threadReportID/edit/currency',
        getRoute: (threadReportID: string, currency: string, backTo: string) => `r/${threadReportID}/edit/currency?currency=${currency}&backTo=${backTo}` as const,
    },
    EDIT_REPORT_FIELD_REQUEST: {
        route: 'r/:reportID/edit/policyField/:policyID/:fieldID',
        getRoute: (reportID: string, policyID: string, fieldID: string) => `r/${reportID}/edit/policyField/${policyID}/${fieldID}` as const,
    },
    REPORT_WITH_ID_DETAILS_SHARE_CODE: {
        route: 'r/:reportID/details/shareCode',
        getRoute: (reportID: string) => `r/${reportID}/details/shareCode` as const,
    },
    ATTACHMENTS: {
        route: 'attachment',
        getRoute: (reportID: string, type: ValueOf<typeof CONST.ATTACHMENT_TYPE>, url: string, accountID?: number) =>
            `attachment?source=${encodeURIComponent(url)}&type=${type}${reportID ? `&reportID=${reportID}` : ''}${accountID ? `&accountID=${accountID}` : ''}` as const,
    },
    REPORT_PARTICIPANTS: {
        route: 'r/:reportID/participants',
        getRoute: (reportID: string) => `r/${reportID}/participants` as const,
    },
    REPORT_PARTICIPANTS_INVITE: {
        route: 'r/:reportID/participants/invite',
        getRoute: (reportID: string) => `r/${reportID}/participants/invite` as const,
    },
    REPORT_PARTICIPANTS_DETAILS: {
        route: 'r/:reportID/participants/:accountID',
        getRoute: (reportID: string, accountID: number) => `r/${reportID}/participants/${accountID}` as const,
    },
    REPORT_PARTICIPANTS_ROLE_SELECTION: {
        route: 'r/:reportID/participants/:accountID/role',
        getRoute: (reportID: string, accountID: number) => `r/${reportID}/participants/${accountID}/role` as const,
    },
    REPORT_WITH_ID_DETAILS: {
        route: 'r/:reportID/details',
        getRoute: (reportID: string, backTo?: string) => getUrlWithBackToParam(`r/${reportID}/details`, backTo),
    },
    REPORT_SETTINGS: {
        route: 'r/:reportID/settings',
        getRoute: (reportID: string) => `r/${reportID}/settings` as const,
    },
    REPORT_SETTINGS_NAME: {
        route: 'r/:reportID/settings/name',
        getRoute: (reportID: string) => `r/${reportID}/settings/name` as const,
    },
    REPORT_SETTINGS_NOTIFICATION_PREFERENCES: {
        route: 'r/:reportID/settings/notification-preferences',
        getRoute: (reportID: string) => `r/${reportID}/settings/notification-preferences` as const,
    },
    REPORT_SETTINGS_WRITE_CAPABILITY: {
        route: 'r/:reportID/settings/who-can-post',
        getRoute: (reportID: string) => `r/${reportID}/settings/who-can-post` as const,
    },
    REPORT_SETTINGS_VISIBILITY: {
        route: 'r/:reportID/settings/visibility',
        getRoute: (reportID: string) => `r/${reportID}/settings/visibility` as const,
    },
    SPLIT_BILL_DETAILS: {
        route: 'r/:reportID/split/:reportActionID',
        getRoute: (reportID: string, reportActionID: string) => `r/${reportID}/split/${reportActionID}` as const,
    },
    TASK_TITLE: {
        route: 'r/:reportID/title',
        getRoute: (reportID: string) => `r/${reportID}/title` as const,
    },
    REPORT_DESCRIPTION: {
        route: 'r/:reportID/description',
        getRoute: (reportID: string) => `r/${reportID}/description` as const,
    },
    TASK_ASSIGNEE: {
        route: 'r/:reportID/assignee',
        getRoute: (reportID: string) => `r/${reportID}/assignee` as const,
    },
    PRIVATE_NOTES_LIST: {
        route: 'r/:reportID/notes',
        getRoute: (reportID: string) => `r/${reportID}/notes` as const,
    },
    PRIVATE_NOTES_EDIT: {
        route: 'r/:reportID/notes/:accountID/edit',
        getRoute: (reportID: string, accountID: string | number) => `r/${reportID}/notes/${accountID}/edit` as const,
    },
    ROOM_MEMBERS: {
        route: 'r/:reportID/members',
        getRoute: (reportID: string) => `r/${reportID}/members` as const,
    },
    ROOM_INVITE: {
        route: 'r/:reportID/invite/:role?',
        getRoute: (reportID: string, role?: string) => `r/${reportID}/invite/${role}` as const,
    },
    MONEY_REQUEST_HOLD_REASON: {
        route: ':type/edit/reason/:transactionID?',
        getRoute: (type: ValueOf<typeof CONST.POLICY.TYPE>, transactionID: string, reportID: string, backTo: string) =>
            `${type}/edit/reason/${transactionID}?backTo=${backTo}&reportID=${reportID}` as const,
    },
    MONEY_REQUEST_CREATE: {
        route: ':action/:iouType/start/:transactionID/:reportID',
        getRoute: (action: IOUAction, iouType: IOUType, transactionID: string, reportID: string) => `${action as string}/${iouType as string}/start/${transactionID}/${reportID}` as const,
    },
    MONEY_REQUEST_STEP_SEND_FROM: {
        route: 'create/:iouType/from/:transactionID/:reportID',
        getRoute: (iouType: ValueOf<typeof CONST.IOU.TYPE>, transactionID: string, reportID: string, backTo = '') =>
            getUrlWithBackToParam(`create/${iouType as string}/from/${transactionID}/${reportID}`, backTo),
    },
    MONEY_REQUEST_STEP_CONFIRMATION: {
        route: ':action/:iouType/confirmation/:transactionID/:reportID',
        getRoute: (action: IOUAction, iouType: IOUType, transactionID: string, reportID: string) =>
            `${action as string}/${iouType as string}/confirmation/${transactionID}/${reportID}` as const,
    },
    MONEY_REQUEST_STEP_AMOUNT: {
        route: ':action/:iouType/amount/:transactionID/:reportID',
        getRoute: (action: IOUAction, iouType: IOUType, transactionID: string, reportID: string, backTo = '') =>
            getUrlWithBackToParam(`${action as string}/${iouType as string}/amount/${transactionID}/${reportID}`, backTo),
    },
    MONEY_REQUEST_STEP_TAX_RATE: {
        route: ':action/:iouType/taxRate/:transactionID/:reportID?',
        getRoute: (action: IOUAction, iouType: IOUType, transactionID: string, reportID: string, backTo = '') =>
            getUrlWithBackToParam(`${action as string}/${iouType as string}/taxRate/${transactionID}/${reportID}`, backTo),
    },
    MONEY_REQUEST_STEP_TAX_AMOUNT: {
        route: ':action/:iouType/taxAmount/:transactionID/:reportID?',
        getRoute: (action: IOUAction, iouType: IOUType, transactionID: string, reportID: string, backTo = '') =>
            getUrlWithBackToParam(`${action as string}/${iouType as string}/taxAmount/${transactionID}/${reportID}`, backTo),
    },
    MONEY_REQUEST_STEP_CATEGORY: {
        route: ':action/:iouType/category/:transactionID/:reportID/:reportActionID?',
        getRoute: (action: IOUAction, iouType: IOUType, transactionID: string, reportID: string, backTo = '', reportActionID?: string) =>
            getUrlWithBackToParam(`${action as string}/${iouType as string}/category/${transactionID}/${reportID}${reportActionID ? `/${reportActionID}` : ''}`, backTo),
    },
    SETTINGS_CATEGORIES_ROOT: {
        route: 'settings/:policyID/categories',
        getRoute: (policyID: string, backTo = '') => getUrlWithBackToParam(`settings/${policyID}/categories`, backTo),
    },
    SETTINGS_CATEGORY_SETTINGS: {
        route: 'settings/:policyID/categories/:categoryName',
        getRoute: (policyID: string, categoryName: string, backTo = '') => getUrlWithBackToParam(`settings/${policyID}/categories/${encodeURIComponent(categoryName)}`, backTo),
    },
    SETTINGS_CATEGORIES_SETTINGS: {
        route: 'settings/:policyID/categories/settings',
        getRoute: (policyID: string, backTo = '') => getUrlWithBackToParam(`settings/${policyID}/categories/settings`, backTo),
    },
    SETTINGS_CATEGORY_CREATE: {
        route: 'settings/:policyID/categories/new',
        getRoute: (policyID: string, backTo = '') => getUrlWithBackToParam(`settings/${policyID}/categories/new`, backTo),
    },
    SETTINGS_CATEGORY_EDIT: {
        route: 'settings/:policyID/categories/:categoryName/edit',
        getRoute: (policyID: string, categoryName: string, backTo = '') =>
            getUrlWithBackToParam(`settings/workspaces/${policyID}/categories/${encodeURIComponent(categoryName)}/edit`, backTo),
    },
    MONEY_REQUEST_STEP_CURRENCY: {
        route: ':action/:iouType/currency/:transactionID/:reportID/:pageIndex?',
        getRoute: (action: IOUAction, iouType: IOUType, transactionID: string, reportID: string, pageIndex = '', currency = '', backTo = '') =>
            getUrlWithBackToParam(`${action as string}/${iouType as string}/currency/${transactionID}/${reportID}/${pageIndex}?currency=${currency}`, backTo),
    },
    MONEY_REQUEST_STEP_DATE: {
        route: ':action/:iouType/date/:transactionID/:reportID/:reportActionID?',
        getRoute: (action: IOUAction, iouType: IOUType, transactionID: string, reportID: string, backTo = '', reportActionID?: string) =>
            getUrlWithBackToParam(`${action as string}/${iouType as string}/date/${transactionID}/${reportID}${reportActionID ? `/${reportActionID}` : ''}`, backTo),
    },
    MONEY_REQUEST_STEP_DESCRIPTION: {
        route: ':action/:iouType/description/:transactionID/:reportID/:reportActionID?',
        getRoute: (action: IOUAction, iouType: IOUType, transactionID: string, reportID: string, backTo = '', reportActionID?: string) =>
            getUrlWithBackToParam(`${action as string}/${iouType as string}/description/${transactionID}/${reportID}${reportActionID ? `/${reportActionID}` : ''}`, backTo),
    },
    MONEY_REQUEST_STEP_DISTANCE: {
        route: ':action/:iouType/distance/:transactionID/:reportID',
        getRoute: (action: IOUAction, iouType: IOUType, transactionID: string, reportID: string, backTo = '') =>
            getUrlWithBackToParam(`${action as string}/${iouType as string}/distance/${transactionID}/${reportID}`, backTo),
    },
    MONEY_REQUEST_STEP_DISTANCE_RATE: {
        route: ':action/:iouType/distanceRate/:transactionID/:reportID',
        getRoute: (action: ValueOf<typeof CONST.IOU.ACTION>, iouType: ValueOf<typeof CONST.IOU.TYPE>, transactionID: string, reportID: string, backTo = '') =>
            getUrlWithBackToParam(`${action}/${iouType}/distanceRate/${transactionID}/${reportID}`, backTo),
    },
    MONEY_REQUEST_STEP_MERCHANT: {
        route: ':action/:iouType/merchant/:transactionID/:reportID',
        getRoute: (action: IOUAction, iouType: IOUType, transactionID: string, reportID: string, backTo = '') =>
            getUrlWithBackToParam(`${action as string}/${iouType as string}/merchant/${transactionID}/${reportID}`, backTo),
    },
    MONEY_REQUEST_STEP_PARTICIPANTS: {
        route: ':action/:iouType/participants/:transactionID/:reportID',
        getRoute: (iouType: IOUType, transactionID: string, reportID: string, backTo = '', action: IOUAction = 'create') =>
            getUrlWithBackToParam(`${action as string}/${iouType as string}/participants/${transactionID}/${reportID}`, backTo),
    },
    MONEY_REQUEST_STEP_SPLIT_PAYER: {
        route: ':action/:iouType/confirmation/:transactionID/:reportID/payer',
        getRoute: (action: ValueOf<typeof CONST.IOU.ACTION>, iouType: ValueOf<typeof CONST.IOU.TYPE>, transactionID: string, reportID: string, backTo = '') =>
            getUrlWithBackToParam(`${action}/${iouType}/confirmation/${transactionID}/${reportID}/payer`, backTo),
    },
    MONEY_REQUEST_STEP_SCAN: {
        route: ':action/:iouType/scan/:transactionID/:reportID',
        getRoute: (action: IOUAction, iouType: IOUType, transactionID: string, reportID: string, backTo = '') =>
            getUrlWithBackToParam(`${action as string}/${iouType as string}/scan/${transactionID}/${reportID}`, backTo),
    },
    MONEY_REQUEST_STEP_TAG: {
        route: ':action/:iouType/tag/:orderWeight/:transactionID/:reportID/:reportActionID?',
        getRoute: (action: IOUAction, iouType: IOUType, orderWeight: number, transactionID: string, reportID: string, backTo = '', reportActionID?: string) =>
            getUrlWithBackToParam(`${action as string}/${iouType as string}/tag/${orderWeight}/${transactionID}/${reportID}${reportActionID ? `/${reportActionID}` : ''}`, backTo),
    },
    MONEY_REQUEST_STEP_WAYPOINT: {
        route: ':action/:iouType/waypoint/:transactionID/:reportID/:pageIndex',
        getRoute: (action: IOUAction, iouType: IOUType, transactionID: string, reportID?: string, pageIndex = '', backTo = '') =>
            getUrlWithBackToParam(`${action as string}/${iouType as string}/waypoint/${transactionID}/${reportID}/${pageIndex}`, backTo),
    },
    // This URL is used as a redirect to one of the create tabs below. This is so that we can message users with a link
    // straight to those flows without needing to have optimistic transaction and report IDs.
    MONEY_REQUEST_START: {
        route: 'start/:iouType/:iouRequestType',
        getRoute: (iouType: IOUType, iouRequestType: IOURequestType) => `start/${iouType as string}/${iouRequestType}` as const,
    },
    MONEY_REQUEST_CREATE_TAB_DISTANCE: {
        route: ':action/:iouType/start/:transactionID/:reportID/distance',
        getRoute: (action: IOUAction, iouType: IOUType, transactionID: string, reportID: string) => `create/${iouType as string}/start/${transactionID}/${reportID}/distance` as const,
    },
    MONEY_REQUEST_CREATE_TAB_MANUAL: {
        route: ':action/:iouType/start/:transactionID/:reportID/manual',
        getRoute: (action: IOUAction, iouType: IOUType, transactionID: string, reportID: string) =>
            `${action as string}/${iouType as string}/start/${transactionID}/${reportID}/manual` as const,
    },
    MONEY_REQUEST_CREATE_TAB_SCAN: {
        route: ':action/:iouType/start/:transactionID/:reportID/scan',
        getRoute: (action: IOUAction, iouType: IOUType, transactionID: string, reportID: string) => `create/${iouType as string}/start/${transactionID}/${reportID}/scan` as const,
    },

    MONEY_REQUEST_STATE_SELECTOR: {
        route: 'submit/state',

        getRoute: (state?: string, backTo?: string, label?: string) =>
            `${getUrlWithBackToParam(`submit/state${state ? `?state=${encodeURIComponent(state)}` : ''}`, backTo)}${
                // the label param can be an empty string so we cannot use a nullish ?? operator
                // eslint-disable-next-line @typescript-eslint/prefer-nullish-coalescing
                label ? `${backTo || state ? '&' : '?'}label=${encodeURIComponent(label)}` : ''
            }` as const,
    },
    IOU_REQUEST: 'submit/new',
    IOU_SEND: 'pay/new',
    IOU_SEND_ADD_BANK_ACCOUNT: 'pay/new/add-bank-account',
    IOU_SEND_ADD_DEBIT_CARD: 'pay/new/add-debit-card',
    IOU_SEND_ENABLE_PAYMENTS: 'pay/new/enable-payments',

    NEW_TASK: 'new/task',
    NEW_TASK_ASSIGNEE: 'new/task/assignee',
    NEW_TASK_SHARE_DESTINATION: 'new/task/share-destination',
    NEW_TASK_DETAILS: 'new/task/details',
    NEW_TASK_TITLE: 'new/task/title',
    NEW_TASK_DESCRIPTION: 'new/task/description',

    TEACHERS_UNITE: 'settings/teachersunite',
    I_KNOW_A_TEACHER: 'settings/teachersunite/i-know-a-teacher',
    I_AM_A_TEACHER: 'settings/teachersunite/i-am-a-teacher',
    INTRO_SCHOOL_PRINCIPAL: 'settings/teachersunite/intro-school-principal',

    ERECEIPT: {
        route: 'eReceipt/:transactionID',
        getRoute: (transactionID: string) => `eReceipt/${transactionID}` as const,
    },

    WORKSPACE_NEW: 'workspace/new',
    WORKSPACE_NEW_ROOM: 'workspace/new-room',
    WORKSPACE_INITIAL: {
        route: 'settings/workspaces/:policyID',
        getRoute: (policyID: string) => `settings/workspaces/${policyID}` as const,
    },
    WORKSPACE_INVITE: {
        route: 'settings/workspaces/:policyID/invite',
        getRoute: (policyID: string) => `settings/workspaces/${policyID}/invite` as const,
    },
    WORKSPACE_INVITE_MESSAGE: {
        route: 'settings/workspaces/:policyID/invite-message',
        getRoute: (policyID: string) => `settings/workspaces/${policyID}/invite-message` as const,
    },
    WORKSPACE_PROFILE: {
        route: 'settings/workspaces/:policyID/profile',
        getRoute: (policyID: string) => `settings/workspaces/${policyID}/profile` as const,
    },
    WORKSPACE_PROFILE_ADDRESS: {
        route: 'settings/workspaces/:policyID/profile/address',
        getRoute: (policyID: string) => `settings/workspaces/${policyID}/profile/address` as const,
    },
    WORKSPACE_ACCOUNTING: {
        route: 'settings/workspaces/:policyID/accounting',
        getRoute: (policyID: string) => `settings/workspaces/${policyID}/accounting` as const,
    },
    WORKSPACE_PROFILE_CURRENCY: {
        route: 'settings/workspaces/:policyID/profile/currency',
        getRoute: (policyID: string) => `settings/workspaces/${policyID}/profile/currency` as const,
    },
    POLICY_ACCOUNTING_QUICKBOOKS_ONLINE_EXPORT: {
        route: 'settings/workspaces/:policyID/accounting/quickbooks-online/export',
        getRoute: (policyID: string) => `settings/workspaces/${policyID}/accounting/quickbooks-online/export` as const,
    },
    POLICY_ACCOUNTING_QUICKBOOKS_ONLINE_COMPANY_CARD_EXPENSE_ACCOUNT: {
        route: 'settings/workspaces/:policyID/accounting/quickbooks-online/export/company-card-expense-account',
        getRoute: (policyID: string) => `settings/workspaces/${policyID}/accounting/quickbooks-online/export/company-card-expense-account` as const,
    },
    POLICY_ACCOUNTING_QUICKBOOKS_ONLINE_COMPANY_CARD_EXPENSE_ACCOUNT_SELECT: {
        route: 'settings/workspaces/:policyID/accounting/quickbooks-online/export/company-card-expense-account/account-select',
        getRoute: (policyID: string) => `settings/workspaces/${policyID}/accounting/quickbooks-online/export/company-card-expense-account/account-select` as const,
    },
    POLICY_ACCOUNTING_QUICKBOOKS_ONLINE_NON_REIMBURSABLE_DEFAULT_VENDOR_SELECT: {
        route: 'settings/workspaces/:policyID/accounting/quickbooks-online/export/company-card-expense-account/default-vendor-select',
        getRoute: (policyID: string) => `settings/workspaces/${policyID}/accounting/quickbooks-online/export/company-card-expense-account/default-vendor-select` as const,
    },
    POLICY_ACCOUNTING_QUICKBOOKS_ONLINE_COMPANY_CARD_EXPENSE_SELECT: {
        route: 'settings/workspaces/:policyID/accounting/quickbooks-online/export/company-card-expense-account/card-select',
        getRoute: (policyID: string) => `settings/workspaces/${policyID}/accounting/quickbooks-online/export/company-card-expense-account/card-select` as const,
    },
    POLICY_ACCOUNTING_QUICKBOOKS_ONLINE_INVOICE_ACCOUNT_SELECT: {
        route: 'settings/workspaces/:policyID/accounting/quickbooks-online/export/invoice-account-select',
        getRoute: (policyID: string) => `settings/workspaces/${policyID}/accounting/quickbooks-online/export/invoice-account-select` as const,
    },
    POLICY_ACCOUNTING_QUICKBOOKS_ONLINE_PREFERRED_EXPORTER: {
        route: 'settings/workspaces/:policyID/accounting/quickbooks-online/export/preferred-exporter',
        getRoute: (policyID: string) => `settings/workspaces/${policyID}/accounting/quickbooks-online/export/preferred-exporter` as const,
    },
    POLICY_ACCOUNTING_QUICKBOOKS_ONLINE_EXPORT_OUT_OF_POCKET_EXPENSES: {
        route: 'settings/workspaces/:policyID/accounting/quickbooks-online/export/out-of-pocket-expense',
        getRoute: (policyID: string) => `settings/workspaces/${policyID}/accounting/quickbooks-online/export/out-of-pocket-expense` as const,
    },
    POLICY_ACCOUNTING_QUICKBOOKS_ONLINE_EXPORT_OUT_OF_POCKET_EXPENSES_ACCOUNT_SELECT: {
        route: 'settings/workspaces/:policyID/accounting/quickbooks-online/export/out-of-pocket-expense/account-select',
        getRoute: (policyID: string) => `settings/workspaces/${policyID}/accounting/quickbooks-online/export/out-of-pocket-expense/account-select` as const,
    },
    POLICY_ACCOUNTING_QUICKBOOKS_ONLINE_EXPORT_OUT_OF_POCKET_EXPENSES_SELECT: {
        route: 'settings/workspaces/:policyID/accounting/quickbooks-online/export/out-of-pocket-expense/entity-select',
        getRoute: (policyID: string) => `settings/workspaces/${policyID}/accounting/quickbooks-online/export/out-of-pocket-expense/entity-select` as const,
    },
    POLICY_ACCOUNTING_QUICKBOOKS_ONLINE_EXPORT_DATE_SELECT: {
        route: 'settings/workspaces/:policyID/accounting/quickbooks-online/export/date-select',
        getRoute: (policyID: string) => `settings/workspaces/${policyID}/accounting/quickbooks-online/export/date-select` as const,
    },
    WORKSPACE_PROFILE_NAME: {
        route: 'settings/workspaces/:policyID/profile/name',
        getRoute: (policyID: string) => `settings/workspaces/${policyID}/profile/name` as const,
    },
    WORKSPACE_PROFILE_DESCRIPTION: {
        route: 'settings/workspaces/:policyID/profile/description',
        getRoute: (policyID: string) => `settings/workspaces/${policyID}/profile/description` as const,
    },
    WORKSPACE_PROFILE_SHARE: {
        route: 'settings/workspaces/:policyID/profile/share',
        getRoute: (policyID: string) => `settings/workspaces/${policyID}/profile/share` as const,
    },
    WORKSPACE_AVATAR: {
        route: 'settings/workspaces/:policyID/avatar',
        getRoute: (policyID: string) => `settings/workspaces/${policyID}/avatar` as const,
    },
    WORKSPACE_JOIN_USER: {
        route: 'settings/workspaces/:policyID/join',
        getRoute: (policyID: string, inviterEmail: string) => `settings/workspaces/${policyID}/join?email=${inviterEmail}` as const,
    },
    WORKSPACE_SETTINGS_CURRENCY: {
        route: 'settings/workspaces/:policyID/settings/currency',
        getRoute: (policyID: string) => `settings/workspaces/${policyID}/settings/currency` as const,
    },
    WORKSPACE_WORKFLOWS: {
        route: 'settings/workspaces/:policyID/workflows',
        getRoute: (policyID: string) => `settings/workspaces/${policyID}/workflows` as const,
    },
    WORKSPACE_WORKFLOWS_PAYER: {
        route: 'workspace/:policyID/settings/workflows/payer',
        getRoute: (policyId: string) => `workspace/${policyId}/settings/workflows/payer` as const,
    },
    WORKSPACE_WORKFLOWS_APPROVER: {
        route: 'settings/workspaces/:policyID/settings/workflows/approver',
        getRoute: (policyID: string) => `settings/workspaces/${policyID}/settings/workflows/approver` as const,
    },
    WORKSPACE_WORKFLOWS_AUTOREPORTING_FREQUENCY: {
        route: 'settings/workspaces/:policyID/settings/workflows/auto-reporting-frequency',
        getRoute: (policyID: string) => `settings/workspaces/${policyID}/settings/workflows/auto-reporting-frequency` as const,
    },
    WORKSPACE_WORKFLOWS_AUTOREPORTING_MONTHLY_OFFSET: {
        route: 'settings/workspaces/:policyID/settings/workflows/auto-reporting-frequency/monthly-offset',
        getRoute: (policyID: string) => `settings/workspaces/${policyID}/settings/workflows/auto-reporting-frequency/monthly-offset` as const,
    },
    WORKSPACE_CARD: {
        route: 'settings/workspaces/:policyID/card',
        getRoute: (policyID: string) => `settings/workspaces/${policyID}/card` as const,
    },
    WORKSPACE_REIMBURSE: {
        route: 'settings/workspaces/:policyID/reimburse',
        getRoute: (policyID: string) => `settings/workspaces/${policyID}/reimburse` as const,
    },
    WORKSPACE_RATE_AND_UNIT: {
        route: 'settings/workspaces/:policyID/rateandunit',
        getRoute: (policyID: string) => `settings/workspaces/${policyID}/rateandunit` as const,
    },
    WORKSPACE_RATE_AND_UNIT_RATE: {
        route: 'settings/workspaces/:policyID/rateandunit/rate',
        getRoute: (policyID: string) => `settings/workspaces/${policyID}/rateandunit/rate` as const,
    },
    WORKSPACE_RATE_AND_UNIT_UNIT: {
        route: 'settings/workspaces/:policyID/rateandunit/unit',
        getRoute: (policyID: string) => `settings/workspaces/${policyID}/rateandunit/unit` as const,
    },
    WORKSPACE_BILLS: {
        route: 'settings/workspaces/:policyID/bills',
        getRoute: (policyID: string) => `settings/workspaces/${policyID}/bills` as const,
    },
    WORKSPACE_INVOICES: {
        route: 'settings/workspaces/:policyID/invoices',
        getRoute: (policyID: string) => `settings/workspaces/${policyID}/invoices` as const,
    },
    WORKSPACE_TRAVEL: {
        route: 'settings/workspaces/:policyID/travel',
        getRoute: (policyID: string) => `settings/workspaces/${policyID}/travel` as const,
    },
    WORKSPACE_MEMBERS: {
        route: 'settings/workspaces/:policyID/members',
        getRoute: (policyID: string) => `settings/workspaces/${policyID}/members` as const,
    },
    POLICY_ACCOUNTING: {
        route: 'settings/workspaces/:policyID/accounting',
        getRoute: (policyID: string) => `settings/workspaces/${policyID}/accounting` as const,
    },
    WORKSPACE_ACCOUNTING_QUICKBOOKS_ONLINE_ADVANCED: {
        route: 'settings/workspaces/:policyID/accounting/quickbooks-online/advanced',
        getRoute: (policyID: string) => `settings/workspaces/${policyID}/accounting/quickbooks-online/advanced` as const,
    },
    WORKSPACE_ACCOUNTING_QUICKBOOKS_ONLINE_ACCOUNT_SELECTOR: {
        route: 'settings/workspaces/:policyID/accounting/quickbooks-online/account-selector',
        getRoute: (policyID: string) => `settings/workspaces/${policyID}/accounting/quickbooks-online/account-selector` as const,
    },
    WORKSPACE_ACCOUNTING_QUICKBOOKS_ONLINE_INVOICE_ACCOUNT_SELECTOR: {
        route: 'settings/workspaces/:policyID/accounting/quickbooks-online/invoice-account-selector',
        getRoute: (policyID: string) => `settings/workspaces/${policyID}/accounting/quickbooks-online/invoice-account-selector` as const,
    },
    WORKSPACE_CATEGORIES: {
        route: 'settings/workspaces/:policyID/categories',
        getRoute: (policyID: string) => `settings/workspaces/${policyID}/categories` as const,
    },
    WORKSPACE_CATEGORY_SETTINGS: {
        route: 'settings/workspaces/:policyID/categories/:categoryName',
        getRoute: (policyID: string, categoryName: string) => `settings/workspaces/${policyID}/categories/${encodeURIComponent(categoryName)}` as const,
    },
    WORKSPACE_CATEGORIES_SETTINGS: {
        route: 'settings/workspaces/:policyID/categories/settings',
        getRoute: (policyID: string) => `settings/workspaces/${policyID}/categories/settings` as const,
    },
    WORKSPACE_CATEGORY_CREATE: {
        route: 'settings/workspaces/:policyID/categories/new',
        getRoute: (policyID: string) => `settings/workspaces/${policyID}/categories/new` as const,
    },
    WORKSPACE_CATEGORY_EDIT: {
        route: 'settings/workspaces/:policyID/categories/:categoryName/edit',
        getRoute: (policyID: string, categoryName: string) => `settings/workspaces/${policyID}/categories/${encodeURIComponent(categoryName)}/edit` as const,
    },
    WORKSPACE_MORE_FEATURES: {
        route: 'settings/workspaces/:policyID/more-features',
        getRoute: (policyID: string) => `settings/workspaces/${policyID}/more-features` as const,
    },
    WORKSPACE_TAGS: {
        route: 'settings/workspaces/:policyID/tags',
        getRoute: (policyID: string) => `settings/workspaces/${policyID}/tags` as const,
    },
    WORKSPACE_TAG_CREATE: {
        route: 'settings/workspaces/:policyID/tags/new',
        getRoute: (policyID: string) => `settings/workspaces/${policyID}/tags/new` as const,
    },
    WORKSPACE_TAGS_SETTINGS: {
        route: 'settings/workspaces/:policyID/tags/settings',
        getRoute: (policyID: string) => `settings/workspaces/${policyID}/tags/settings` as const,
    },
    WORKSPACE_EDIT_TAGS: {
        route: 'settings/workspaces/:policyID/tags/:orderWeight/edit',
        getRoute: (policyID: string, orderWeight: number) => `settings/workspaces/${policyID}/tags/${orderWeight}/edit` as const,
    },
    WORKSPACE_TAG_EDIT: {
        route: 'settings/workspaces/:policyID/tag/:orderWeight/:tagName/edit',
        getRoute: (policyID: string, orderWeight: number, tagName: string) => `settings/workspaces/${policyID}/tag/${orderWeight}/${encodeURIComponent(tagName)}/edit` as const,
    },
    WORKSPACE_TAG_SETTINGS: {
        route: 'settings/workspaces/:policyID/tag/:orderWeight/:tagName',
        getRoute: (policyID: string, orderWeight: number, tagName: string) => `settings/workspaces/${policyID}/tag/${orderWeight}/${encodeURIComponent(tagName)}` as const,
    },
    WORKSPACE_TAG_LIST_VIEW: {
        route: 'settings/workspaces/:policyID/tag-list/:orderWeight',
        getRoute: (policyID: string, orderWeight: number) => `settings/workspaces/${policyID}/tag-list/${orderWeight}` as const,
    },
    WORKSPACE_TAXES: {
        route: 'settings/workspaces/:policyID/taxes',
        getRoute: (policyID: string) => `settings/workspaces/${policyID}/taxes` as const,
    },
    WORKSPACE_TAXES_SETTINGS: {
        route: 'settings/workspaces/:policyID/taxes/settings',
        getRoute: (policyID: string) => `settings/workspaces/${policyID}/taxes/settings` as const,
    },
    WORKSPACE_TAXES_SETTINGS_WORKSPACE_CURRENCY_DEFAULT: {
        route: 'settings/workspaces/:policyID/taxes/settings/workspace-currency',
        getRoute: (policyID: string) => `settings/workspaces/${policyID}/taxes/settings/workspace-currency` as const,
    },
    WORKSPACE_TAXES_SETTINGS_FOREIGN_CURRENCY_DEFAULT: {
        route: 'settings/workspaces/:policyID/taxes/settings/foreign-currency',
        getRoute: (policyID: string) => `settings/workspaces/${policyID}/taxes/settings/foreign-currency` as const,
    },
    WORKSPACE_TAXES_SETTINGS_CUSTOM_TAX_NAME: {
        route: 'settings/workspaces/:policyID/taxes/settings/tax-name',
        getRoute: (policyID: string) => `settings/workspaces/${policyID}/taxes/settings/tax-name` as const,
    },
    WORKSPACE_MEMBER_DETAILS: {
        route: 'settings/workspaces/:policyID/members/:accountID',
        getRoute: (policyID: string, accountID: number) => `settings/workspaces/${policyID}/members/${accountID}` as const,
    },
    WORKSPACE_MEMBER_ROLE_SELECTION: {
        route: 'settings/workspaces/:policyID/members/:accountID/role-selection',
        getRoute: (policyID: string, accountID: number) => `settings/workspaces/${policyID}/members/${accountID}/role-selection` as const,
    },
    WORKSPACE_OWNER_CHANGE_SUCCESS: {
        route: 'settings/workspaces/:policyID/change-owner/:accountID/success',
        getRoute: (policyID: string, accountID: number) => `settings/workspaces/${policyID}/change-owner/${accountID}/success` as const,
    },
    WORKSPACE_OWNER_CHANGE_ERROR: {
        route: 'settings/workspaces/:policyID/change-owner/:accountID/failure',
        getRoute: (policyID: string, accountID: number) => `settings/workspaces/${policyID}/change-owner/${accountID}/failure` as const,
    },
    WORKSPACE_OWNER_CHANGE_CHECK: {
        route: 'settings/workspaces/:policyID/change-owner/:accountID/:error',
        getRoute: (policyID: string, accountID: number, error: ValueOf<typeof CONST.POLICY.OWNERSHIP_ERRORS>) =>
            `settings/workspaces/${policyID}/change-owner/${accountID}/${error as string}` as const,
    },
    WORKSPACE_TAX_CREATE: {
        route: 'settings/workspaces/:policyID/taxes/new',
        getRoute: (policyID: string) => `settings/workspaces/${policyID}/taxes/new` as const,
    },
    WORKSPACE_TAX_EDIT: {
        route: 'settings/workspaces/:policyID/tax/:taxID',
        getRoute: (policyID: string, taxID: string) => `settings/workspaces/${policyID}/tax/${encodeURIComponent(taxID)}` as const,
    },
    WORKSPACE_TAX_NAME: {
        route: 'settings/workspaces/:policyID/tax/:taxID/name',
        getRoute: (policyID: string, taxID: string) => `settings/workspaces/${policyID}/tax/${encodeURIComponent(taxID)}/name` as const,
    },
    WORKSPACE_TAX_VALUE: {
        route: 'settings/workspaces/:policyID/tax/:taxID/value',
        getRoute: (policyID: string, taxID: string) => `settings/workspaces/${policyID}/tax/${encodeURIComponent(taxID)}/value` as const,
    },
    WORKSPACE_REPORT_FIELDS: {
        route: 'settings/workspaces/:policyID/reportFields',
        getRoute: (policyID: string) => `settings/workspaces/${policyID}/reportFields` as const,
    },
    WORKSPACE_DISTANCE_RATES: {
        route: 'settings/workspaces/:policyID/distance-rates',
        getRoute: (policyID: string) => `settings/workspaces/${policyID}/distance-rates` as const,
    },
    WORKSPACE_CREATE_DISTANCE_RATE: {
        route: 'settings/workspaces/:policyID/distance-rates/new',
        getRoute: (policyID: string) => `settings/workspaces/${policyID}/distance-rates/new` as const,
    },
    WORKSPACE_DISTANCE_RATES_SETTINGS: {
        route: 'settings/workspaces/:policyID/distance-rates/settings',
        getRoute: (policyID: string) => `settings/workspaces/${policyID}/distance-rates/settings` as const,
    },
    WORKSPACE_DISTANCE_RATE_DETAILS: {
        route: 'settings/workspaces/:policyID/distance-rates/:rateID',
        getRoute: (policyID: string, rateID: string) => `settings/workspaces/${policyID}/distance-rates/${rateID}` as const,
    },
    WORKSPACE_DISTANCE_RATE_EDIT: {
        route: 'settings/workspaces/:policyID/distance-rates/:rateID/edit',
        getRoute: (policyID: string, rateID: string) => `settings/workspaces/${policyID}/distance-rates/${rateID}/edit` as const,
    },
    WORKSPACE_DISTANCE_RATE_TAX_RECLAIMABLE_ON_EDIT: {
        route: 'settings/workspaces/:policyID/distance-rates/:rateID/tax-reclaimable/edit',
        getRoute: (policyID: string, rateID: string) => `settings/workspaces/${policyID}/distance-rates/${rateID}/tax-reclaimable/edit` as const,
    },
    WORKSPACE_DISTANCE_RATE_TAX_RATE_EDIT: {
        route: 'settings/workspaces/:policyID/distance-rates/:rateID/tax-rate/edit',
        getRoute: (policyID: string, rateID: string) => `settings/workspaces/${policyID}/distance-rates/${rateID}/tax-rate/edit` as const,
    },
    // Referral program promotion
    REFERRAL_DETAILS_MODAL: {
        route: 'referral/:contentType',
        getRoute: (contentType: string, backTo?: string) => getUrlWithBackToParam(`referral/${contentType}`, backTo),
    },
    PROCESS_MONEY_REQUEST_HOLD: 'hold-expense-educational',
    TRAVEL_MY_TRIPS: 'travel',
    TRAVEL_TCS: 'travel/terms',
    TRACK_TRAINING_MODAL: 'track-training',
    ONBOARDING_ROOT: 'onboarding',
    ONBOARDING_PERSONAL_DETAILS: 'onboarding/personal-details',
    ONBOARDING_WORK: 'onboarding/work',
    ONBOARDING_PURPOSE: 'onboarding/purpose',
    WELCOME_VIDEO_ROOT: 'onboarding/welcome-video',

    TRANSACTION_RECEIPT: {
        route: 'r/:reportID/transaction/:transactionID/receipt',
        getRoute: (reportID: string, transactionID: string) => `r/${reportID}/transaction/${transactionID}/receipt` as const,
    },
    TRANSACTION_DUPLICATE_REVIEW_PAGE: {
        route: 'r/:threadReportID/duplicates/review',
        getRoute: (threadReportID: string) => `r/${threadReportID}/duplicates/review` as const,
    },

    POLICY_ACCOUNTING_XERO_IMPORT: {
        route: 'settings/workspaces/:policyID/accounting/xero/import',
        getRoute: (policyID: string) => `settings/workspaces/${policyID}/accounting/xero/import` as const,
    },
    POLICY_ACCOUNTING_XERO_CHART_OF_ACCOUNTS: {
        route: 'settings/workspaces/:policyID/accounting/xero/import/accounts',
        getRoute: (policyID: string) => `settings/workspaces/${policyID}/accounting/xero/import/accounts` as const,
    },
    POLICY_ACCOUNTING_XERO_ORGANIZATION: {
        route: 'settings/workspaces/:policyID/accounting/xero/organization/:currentOrganizationID',
        getRoute: (policyID: string, currentOrganizationID: string) => `settings/workspaces/${policyID}/accounting/xero/organization/${currentOrganizationID}` as const,
    },
    POLICY_ACCOUNTING_XERO_TRACKING_CATEGORIES: {
        route: 'settings/workspaces/:policyID/accounting/xero/import/tracking-categories',
        getRoute: (policyID: string) => `settings/workspaces/${policyID}/accounting/xero/import/tracking-categories` as const,
    },
    POLICY_ACCOUNTING_XERO_TRACKING_CATEGORIES_MAP: {
        route: 'settings/workspaces/:policyID/accounting/xero/import/tracking-categories/mapping/:categoryId/:categoryName',
        getRoute: (policyID: string, categoryId: string, categoryName: string) =>
            `settings/workspaces/${policyID}/accounting/xero/import/tracking-categories/mapping/${categoryId}/${encodeURIComponent(categoryName)}` as const,
    },
    POLICY_ACCOUNTING_XERO_CUSTOMER: {
        route: 'settings/workspaces/:policyID/accounting/xero/import/customers',
        getRoute: (policyID: string) => `settings/workspaces/${policyID}/accounting/xero/import/customers` as const,
    },
    POLICY_ACCOUNTING_XERO_TAXES: {
        route: 'settings/workspaces/:policyID/accounting/xero/import/taxes',
        getRoute: (policyID: string) => `settings/workspaces/${policyID}/accounting/xero/import/taxes` as const,
    },
    POLICY_ACCOUNTING_XERO_EXPORT: {
        route: 'settings/workspaces/:policyID/accounting/xero/export',
        getRoute: (policyID: string) => `settings/workspaces/${policyID}/accounting/xero/export` as const,
    },
    POLICY_ACCOUNTING_XERO_PREFERRED_EXPORTER_SELECT: {
        route: 'settings/workspaces/:policyID/connections/xero/export/preferred-exporter/select',
        getRoute: (policyID: string) => `settings/workspaces/${policyID}/connections/xero/export/preferred-exporter/select` as const,
    },
    POLICY_ACCOUNTING_XERO_EXPORT_PURCHASE_BILL_DATE_SELECT: {
        route: 'settings/workspaces/:policyID/accounting/xero/export/purchase-bill-date-select',
        getRoute: (policyID: string) => `settings/workspaces/${policyID}/accounting/xero/export/purchase-bill-date-select` as const,
    },
    POLICY_ACCOUNTING_XERO_EXPORT_BANK_ACCOUNT_SELECT: {
        route: 'settings/workspaces/:policyID/accounting/xero/export/bank-account-select',
        getRoute: (policyID: string) => `settings/workspaces/${policyID}/accounting/xero/export/bank-account-select` as const,
    },
    POLICY_ACCOUNTING_XERO_ADVANCED: {
        route: 'settings/workspaces/:policyID/accounting/xero/advanced',
        getRoute: (policyID: string) => `settings/workspaces/${policyID}/accounting/xero/advanced` as const,
    },
    POLICY_ACCOUNTING_XERO_BILL_STATUS_SELECTOR: {
        route: 'settings/workspaces/:policyID/accounting/xero/export/purchase-bill-status-selector',
        getRoute: (policyID: string) => `settings/workspaces/${policyID}/accounting/xero/export/purchase-bill-status-selector` as const,
    },
    POLICY_ACCOUNTING_XERO_INVOICE_SELECTOR: {
        route: 'settings/workspaces/:policyID/accounting/xero/advanced/invoice-account-selector',
        getRoute: (policyID: string) => `settings/workspaces/${policyID}/accounting/xero/advanced/invoice-account-selector` as const,
    },
    POLICY_ACCOUNTING_XERO_BILL_PAYMENT_ACCOUNT_SELECTOR: {
        route: 'settings/workspaces/:policyID/accounting/xero/advanced/bill-payment-account-selector',
        getRoute: (policyID: string) => `settings/workspaces/${policyID}/accounting/xero/advanced/bill-payment-account-selector` as const,
    },
    POLICY_ACCOUNTING_QUICKBOOKS_ONLINE_IMPORT: {
        route: 'settings/workspaces/:policyID/accounting/quickbooks-online/import',
        getRoute: (policyID: string) => `settings/workspaces/${policyID}/accounting/quickbooks-online/import` as const,
    },
    POLICY_ACCOUNTING_QUICKBOOKS_ONLINE_CHART_OF_ACCOUNTS: {
        route: 'settings/workspaces/:policyID/accounting/quickbooks-online/import/accounts',
        getRoute: (policyID: string) => `settings/workspaces/${policyID}/accounting/quickbooks-online/import/accounts` as const,
    },
    POLICY_ACCOUNTING_QUICKBOOKS_ONLINE_CLASSES: {
        route: 'settings/workspaces/:policyID/accounting/quickbooks-online/import/classes',
        getRoute: (policyID: string) => `settings/workspaces/${policyID}/accounting/quickbooks-online/import/classes` as const,
    },
    POLICY_ACCOUNTING_QUICKBOOKS_ONLINE_CUSTOMERS: {
        route: 'settings/workspaces/:policyID/accounting/quickbooks-online/import/customers',
        getRoute: (policyID: string) => `settings/workspaces/${policyID}/accounting/quickbooks-online/import/customers` as const,
    },
    POLICY_ACCOUNTING_QUICKBOOKS_ONLINE_LOCATIONS: {
        route: 'settings/workspaces/:policyID/accounting/quickbooks-online/import/locations',
        getRoute: (policyID: string) => `settings/workspaces/${policyID}/accounting/quickbooks-online/import/locations` as const,
    },
    POLICY_ACCOUNTING_QUICKBOOKS_ONLINE_TAXES: {
        route: 'settings/workspaces/:policyID/accounting/quickbooks-online/import/taxes',
        getRoute: (policyID: string) => `settings/workspaces/${policyID}/accounting/quickbooks-online/import/taxes` as const,
    },
<<<<<<< HEAD
    POLICY_ACCOUNTING_NETSUITE_SUBSIDIARY_SELECTOR: {
        route: 'settings/workspaces/:policyID/accounting/net-suite/subsidiary-selector',
        getRoute: (policyID: string) => `settings/workspaces/${policyID}/accounting/net-suite/subsidiary-selector` as const,
=======
    RESTRICTED_ACTION: {
        route: 'restricted-action/workspace/:policyID',
        getRoute: (policyID: string) => `restricted-action/workspace/${policyID}` as const,
>>>>>>> 3ef375f4
    },
} as const;

/**
 * Proxy routes can be used to generate a correct url with dynamic values
 *
 * It will be used by HybridApp, that has no access to methods generating dynamic routes in NewDot
 */
const HYBRID_APP_ROUTES = {
    MONEY_REQUEST_CREATE: '/request/new/scan',
    MONEY_REQUEST_SUBMIT_CREATE: '/submit/new/scan',
} as const;

export {HYBRID_APP_ROUTES, getUrlWithBackToParam, PUBLIC_SCREENS_ROUTES};
export default ROUTES;

// eslint-disable-next-line @typescript-eslint/no-explicit-any
type ExtractRouteName<TRoute> = TRoute extends {getRoute: (...args: any[]) => infer TRouteName} ? TRouteName : TRoute;

/**
 * Represents all routes in the app as a union of literal strings.
 */
type Route = {
    [K in keyof typeof ROUTES]: ExtractRouteName<(typeof ROUTES)[K]>;
}[keyof typeof ROUTES];

type RoutesValidationError = 'Error: One or more routes defined within `ROUTES` have not correctly used `as const` in their `getRoute` function return value.';

// eslint-disable-next-line @typescript-eslint/no-unused-vars
type RouteIsPlainString = AssertTypesNotEqual<string, Route, RoutesValidationError>;

type HybridAppRoute = (typeof HYBRID_APP_ROUTES)[keyof typeof HYBRID_APP_ROUTES];

export type {HybridAppRoute, Route};<|MERGE_RESOLUTION|>--- conflicted
+++ resolved
@@ -917,15 +917,13 @@
         route: 'settings/workspaces/:policyID/accounting/quickbooks-online/import/taxes',
         getRoute: (policyID: string) => `settings/workspaces/${policyID}/accounting/quickbooks-online/import/taxes` as const,
     },
-<<<<<<< HEAD
     POLICY_ACCOUNTING_NETSUITE_SUBSIDIARY_SELECTOR: {
         route: 'settings/workspaces/:policyID/accounting/net-suite/subsidiary-selector',
         getRoute: (policyID: string) => `settings/workspaces/${policyID}/accounting/net-suite/subsidiary-selector` as const,
-=======
+    },
     RESTRICTED_ACTION: {
         route: 'restricted-action/workspace/:policyID',
         getRoute: (policyID: string) => `restricted-action/workspace/${policyID}` as const,
->>>>>>> 3ef375f4
     },
 } as const;
 
