import type {IsEqual, ValueOf} from 'type-fest';
import type CONST from './CONST';
import type {IOURequestType} from './libs/actions/IOU';

// This is a file containing constants for all the routes we want to be able to go to

/**
 * Builds a URL with an encoded URI component for the `backTo` param which can be added to the end of URLs
 */
function getUrlWithBackToParam<TUrl extends string>(url: TUrl, backTo?: string): `${TUrl}` | `${TUrl}?backTo=${string}` | `${TUrl}&backTo=${string}` {
    const backToParam = backTo ? (`${url.includes('?') ? '&' : '?'}backTo=${encodeURIComponent(backTo)}` as const) : '';
    return `${url}${backToParam}` as const;
}

const ROUTES = {
    // If the user opens this route, we'll redirect them to the path saved in the last visited path or to the home page if the last visited path is empty.
    ROOT: '',

    // This route renders the list of reports.
    HOME: 'home',

    ALL_SETTINGS: 'all-settings',

    // This is a utility route used to go to the user's concierge chat, or the sign-in page if the user's not authenticated
    CONCIERGE: 'concierge',
    FLAG_COMMENT: {
        route: 'flag/:reportID/:reportActionID',
        getRoute: (reportID: string, reportActionID: string) => `flag/${reportID}/${reportActionID}` as const,
    },
    SEARCH: 'search',
    DETAILS: {
        route: 'details',
        getRoute: (login: string) => `details?login=${encodeURIComponent(login)}` as const,
    },
    PROFILE: {
        route: 'a/:accountID',
        getRoute: (accountID: string | number, backTo?: string) => getUrlWithBackToParam(`a/${accountID}`, backTo),
    },
    PROFILE_AVATAR: {
        route: 'a/:accountID/avatar',
        getRoute: (accountID: string | number) => `a/${accountID}/avatar` as const,
    },

    TRANSITION_BETWEEN_APPS: 'transition',
    VALIDATE_LOGIN: 'v/:accountID/:validateCode',
    GET_ASSISTANCE: {
        route: 'get-assistance/:taskID',
        getRoute: (taskID: string, backTo: string) => getUrlWithBackToParam(`get-assistance/${taskID}`, backTo),
    },
    UNLINK_LOGIN: 'u/:accountID/:validateCode',
    APPLE_SIGN_IN: 'sign-in-with-apple',
    GOOGLE_SIGN_IN: 'sign-in-with-google',
    DESKTOP_SIGN_IN_REDIRECT: 'desktop-signin-redirect',
    SAML_SIGN_IN: 'sign-in-with-saml',

    // This is a special validation URL that will take the user to /workspace/new after validation. This is used
    // when linking users from e.com in order to share a session in this app.
    ENABLE_PAYMENTS: 'enable-payments',
    WALLET_STATEMENT_WITH_DATE: 'statements/:yearMonth',
    SIGN_IN_MODAL: 'sign-in-modal',

    BANK_ACCOUNT: 'bank-account',
    BANK_ACCOUNT_NEW: 'bank-account/new',
    BANK_ACCOUNT_PERSONAL: 'bank-account/personal',
    BANK_ACCOUNT_WITH_STEP_TO_OPEN: {
        route: 'bank-account/:stepToOpen?',
        getRoute: (stepToOpen = '', policyID = '', backTo?: string) => getUrlWithBackToParam(`bank-account/${stepToOpen}?policyID=${policyID}`, backTo),
    },
    WORKSPACE_SWITCHER: 'workspace-switcher',
    SETTINGS: 'settings',
    SETTINGS_PROFILE: 'settings/profile',
    SETTINGS_SHARE_CODE: 'settings/shareCode',
    SETTINGS_DISPLAY_NAME: 'settings/profile/display-name',
    SETTINGS_TIMEZONE: 'settings/profile/timezone',
    SETTINGS_TIMEZONE_SELECT: 'settings/profile/timezone/select',
    SETTINGS_PRONOUNS: 'settings/profile/pronouns',
    SETTINGS_PREFERENCES: 'settings/preferences',
    SETTINGS_PRIORITY_MODE: 'settings/preferences/priority-mode',
    SETTINGS_LANGUAGE: 'settings/preferences/language',
    SETTINGS_THEME: 'settings/preferences/theme',
    SETTINGS_WORKSPACES: 'settings/workspaces',
    SETTINGS_SECURITY: 'settings/security',
    SETTINGS_CLOSE: 'settings/security/closeAccount',
    SETTINGS_ABOUT: 'settings/about',
    SETTINGS_APP_DOWNLOAD_LINKS: 'settings/about/app-download-links',
    SETTINGS_WALLET: 'settings/wallet',
    SETTINGS_WALLET_DOMAINCARD: {
        route: 'settings/wallet/card/:domain',
        getRoute: (domain: string) => `settings/wallet/card/${domain}` as const,
    },
    SETTINGS_REPORT_FRAUD: {
        route: 'settings/wallet/card/:domain/report-virtual-fraud',
        getRoute: (domain: string) => `settings/wallet/card/${domain}/report-virtual-fraud` as const,
    },
    SETTINGS_WALLET_CARD_GET_PHYSICAL_NAME: {
        route: 'settings/wallet/card/:domain/get-physical/name',
        getRoute: (domain: string) => `settings/wallet/card/${domain}/get-physical/name` as const,
    },
    SETTINGS_WALLET_CARD_GET_PHYSICAL_PHONE: {
        route: 'settings/wallet/card/:domain/get-physical/phone',
        getRoute: (domain: string) => `settings/wallet/card/${domain}/get-physical/phone` as const,
    },
    SETTINGS_WALLET_CARD_GET_PHYSICAL_ADDRESS: {
        route: 'settings/wallet/card/:domain/get-physical/address',
        getRoute: (domain: string) => `settings/wallet/card/${domain}/get-physical/address` as const,
    },
    SETTINGS_WALLET_CARD_GET_PHYSICAL_CONFIRM: {
        route: 'settings/wallet/card/:domain/get-physical/confirm',
        getRoute: (domain: string) => `settings/wallet/card/${domain}/get-physical/confirm` as const,
    },
    SETTINGS_ADD_DEBIT_CARD: 'settings/wallet/add-debit-card',
    SETTINGS_ADD_BANK_ACCOUNT: 'settings/wallet/add-bank-account',
    SETTINGS_ADD_BANK_ACCOUNT_REFACTOR: 'settings/wallet/add-bank-account-refactor',
    SETTINGS_ENABLE_PAYMENTS: 'settings/wallet/enable-payments',
    SETTINGS_WALLET_CARD_DIGITAL_DETAILS_UPDATE_ADDRESS: {
        route: 'settings/wallet/card/:domain/digital-details/update-address',
        getRoute: (domain: string) => `settings/wallet/card/${domain}/digital-details/update-address` as const,
    },
    SETTINGS_WALLET_TRANSFER_BALANCE: 'settings/wallet/transfer-balance',
    SETTINGS_WALLET_CHOOSE_TRANSFER_ACCOUNT: 'settings/wallet/choose-transfer-account',
    SETTINGS_WALLET_REPORT_CARD_LOST_OR_DAMAGED: {
        route: 'settings/wallet/card/:domain/report-card-lost-or-damaged',
        getRoute: (domain: string) => `settings/wallet/card/${domain}/report-card-lost-or-damaged` as const,
    },
    SETTINGS_WALLET_CARD_ACTIVATE: {
        route: 'settings/wallet/card/:domain/activate',
        getRoute: (domain: string) => `settings/wallet/card/${domain}/activate` as const,
    },
    SETTINGS_LEGAL_NAME: 'settings/profile/legal-name',
    SETTINGS_DATE_OF_BIRTH: 'settings/profile/date-of-birth',
    SETTINGS_ADDRESS: 'settings/profile/address',
    SETTINGS_ADDRESS_COUNTRY: {
        route: 'settings/profile/address/country',
        getRoute: (country: string, backTo?: string) => getUrlWithBackToParam(`settings/profile/address/country?country=${country}`, backTo),
    },
    SETTINGS_ADDRESS_STATE: {
        route: 'settings/profile/address/state',

        getRoute: (state?: string, backTo?: string, label?: string) =>
            `${getUrlWithBackToParam(`settings/profile/address/state${state ? `?state=${encodeURIComponent(state)}` : ''}`, backTo)}${
                // the label param can be an empty string so we cannot use a nullish ?? operator
                // eslint-disable-next-line @typescript-eslint/prefer-nullish-coalescing
                label ? `${backTo || state ? '&' : '?'}label=${encodeURIComponent(label)}` : ''
            }` as const,
    },
    SETTINGS_CONTACT_METHODS: {
        route: 'settings/profile/contact-methods',
        getRoute: (backTo?: string) => getUrlWithBackToParam('settings/profile/contact-methods', backTo),
    },
    SETTINGS_CONTACT_METHOD_DETAILS: {
        route: 'settings/profile/contact-methods/:contactMethod/details',
        getRoute: (contactMethod: string) => `settings/profile/contact-methods/${encodeURIComponent(contactMethod)}/details` as const,
    },
    SETTINGS_NEW_CONTACT_METHOD: {
        route: 'settings/profile/contact-methods/new',
        getRoute: (backTo?: string) => getUrlWithBackToParam('settings/profile/contact-methods/new', backTo),
    },
    SETTINGS_2FA: {
        route: 'settings/security/two-factor-auth',
        getRoute: (backTo?: string) => getUrlWithBackToParam('settings/security/two-factor-auth', backTo),
    },
    SETTINGS_STATUS: 'settings/profile/status',

    SETTINGS_STATUS_CLEAR_AFTER: 'settings/profile/status/clear-after',
    SETTINGS_STATUS_CLEAR_AFTER_DATE: 'settings/profile/status/clear-after/date',
    SETTINGS_STATUS_CLEAR_AFTER_TIME: 'settings/profile/status/clear-after/time',
    SETTINGS_TROUBLESHOOT: 'settings/troubleshoot',
    SETTINGS_CONSOLE: 'settings/troubleshoot/console',
    SETTINGS_SHARE_LOG: {
        route: 'settings/troubleshoot/console/share-log',
        getRoute: (source: string) => `settings/troubleshoot/console/share-log?source=${encodeURI(source)}` as const,
    },

    SETTINGS_EXIT_SURVEY_REASON: 'settings/exit-survey/reason',
    SETTINGS_EXIT_SURVEY_RESPONSE: {
        route: 'settings/exit-survey/response',
        getRoute: (reason?: ValueOf<typeof CONST.EXIT_SURVEY.REASONS>, backTo?: string) =>
            getUrlWithBackToParam(`settings/exit-survey/response${reason ? `?reason=${encodeURIComponent(reason)}` : ''}`, backTo),
    },
    SETTINGS_EXIT_SURVEY_CONFIRM: {
        route: 'settings/exit-survey/confirm',
        getRoute: (backTo?: string) => getUrlWithBackToParam('settings/exit-survey/confirm', backTo),
    },

    SETTINGS_SAVE_THE_WORLD: 'settings/teachersunite',

    KEYBOARD_SHORTCUTS: 'keyboard-shortcuts',

    NEW: 'new',
    NEW_CHAT: 'new/chat',
    NEW_CHAT_CONFIRM: 'new/chat/confirm',
    NEW_ROOM: 'new/room',

    REPORT: 'r',
    REPORT_WITH_ID: {
        route: 'r/:reportID?/:reportActionID?',
        getRoute: (reportID: string, reportActionID?: string) => (reportActionID ? (`r/${reportID}/${reportActionID}` as const) : (`r/${reportID}` as const)),
    },
    REPORT_AVATAR: {
        route: 'r/:reportID/avatar',
        getRoute: (reportID: string) => `r/${reportID}/avatar` as const,
    },
    EDIT_REQUEST: {
        route: 'r/:threadReportID/edit/:field/:tagIndex?',
        getRoute: (threadReportID: string, field: ValueOf<typeof CONST.EDIT_REQUEST_FIELD>, tagIndex?: number) =>
            `r/${threadReportID}/edit/${field}${typeof tagIndex === 'number' ? `/${tagIndex}` : ''}` as const,
    },
    EDIT_CURRENCY_REQUEST: {
        route: 'r/:threadReportID/edit/currency',
        getRoute: (threadReportID: string, currency: string, backTo: string) => `r/${threadReportID}/edit/currency?currency=${currency}&backTo=${backTo}` as const,
    },
    EDIT_REPORT_FIELD_REQUEST: {
        route: 'r/:reportID/edit/policyField/:policyID/:fieldID',
        getRoute: (reportID: string, policyID: string, fieldID: string) => `r/${reportID}/edit/policyField/${policyID}/${fieldID}` as const,
    },
    REPORT_WITH_ID_DETAILS_SHARE_CODE: {
        route: 'r/:reportID/details/shareCode',
        getRoute: (reportID: string) => `r/${reportID}/details/shareCode` as const,
    },
    REPORT_ATTACHMENTS: {
        route: 'r/:reportID/attachment',
        getRoute: (reportID: string, source: string) => `r/${reportID}/attachment?source=${encodeURIComponent(source)}` as const,
    },
    REPORT_PARTICIPANTS: {
        route: 'r/:reportID/participants',
        getRoute: (reportID: string) => `r/${reportID}/participants` as const,
    },
    REPORT_WITH_ID_DETAILS: {
        route: 'r/:reportID/details',
        getRoute: (reportID: string, backTo?: string) => getUrlWithBackToParam(`r/${reportID}/details`, backTo),
    },
    REPORT_SETTINGS: {
        route: 'r/:reportID/settings',
        getRoute: (reportID: string) => `r/${reportID}/settings` as const,
    },
    REPORT_SETTINGS_ROOM_NAME: {
        route: 'r/:reportID/settings/room-name',
        getRoute: (reportID: string) => `r/${reportID}/settings/room-name` as const,
    },
    REPORT_SETTINGS_NOTIFICATION_PREFERENCES: {
        route: 'r/:reportID/settings/notification-preferences',
        getRoute: (reportID: string) => `r/${reportID}/settings/notification-preferences` as const,
    },
    REPORT_SETTINGS_WRITE_CAPABILITY: {
        route: 'r/:reportID/settings/who-can-post',
        getRoute: (reportID: string) => `r/${reportID}/settings/who-can-post` as const,
    },
    REPORT_SETTINGS_VISIBILITY: {
        route: 'r/:reportID/settings/visibility',
        getRoute: (reportID: string) => `r/${reportID}/settings/visibility` as const,
    },
    SPLIT_BILL_DETAILS: {
        route: 'r/:reportID/split/:reportActionID',
        getRoute: (reportID: string, reportActionID: string) => `r/${reportID}/split/${reportActionID}` as const,
    },
    EDIT_SPLIT_BILL: {
        route: `r/:reportID/split/:reportActionID/edit/:field/:tagIndex?`,
        getRoute: (reportID: string, reportActionID: string, field: ValueOf<typeof CONST.EDIT_REQUEST_FIELD>, tagIndex?: number) =>
            `r/${reportID}/split/${reportActionID}/edit/${field}${typeof tagIndex === 'number' ? `/${tagIndex}` : ''}` as const,
    },
    TASK_TITLE: {
        route: 'r/:reportID/title',
        getRoute: (reportID: string) => `r/${reportID}/title` as const,
    },
    REPORT_DESCRIPTION: {
        route: 'r/:reportID/description',
        getRoute: (reportID: string) => `r/${reportID}/description` as const,
    },
    TASK_ASSIGNEE: {
        route: 'r/:reportID/assignee',
        getRoute: (reportID: string) => `r/${reportID}/assignee` as const,
    },
    PRIVATE_NOTES_LIST: {
        route: 'r/:reportID/notes',
        getRoute: (reportID: string) => `r/${reportID}/notes` as const,
    },
    PRIVATE_NOTES_EDIT: {
        route: 'r/:reportID/notes/:accountID/edit',
        getRoute: (reportID: string, accountID: string | number) => `r/${reportID}/notes/${accountID}/edit` as const,
    },
    ROOM_MEMBERS: {
        route: 'r/:reportID/members',
        getRoute: (reportID: string) => `r/${reportID}/members` as const,
    },
    ROOM_INVITE: {
        route: 'r/:reportID/invite',
        getRoute: (reportID: string) => `r/${reportID}/invite` as const,
    },
<<<<<<< HEAD
    MONEY_REQUEST_CURRENCY: {
        route: ':iouType/new/currency/:reportID?',
        getRoute: (iouType: string, reportID: string, currency: string, backTo: string) => `${iouType}/new/currency/${reportID}?currency=${currency}&backTo=${backTo}` as const,
=======
    MONEY_REQUEST_PARTICIPANTS: {
        route: ':iouType/new/participants/:reportID?',
        getRoute: (iouType: string, reportID = '') => `${iouType}/new/participants/${reportID}` as const,
>>>>>>> 260a7de6
    },
    MONEY_REQUEST_HOLD_REASON: {
        route: ':iouType/edit/reason/:transactionID?',
        getRoute: (iouType: string, transactionID: string, reportID: string, backTo: string) => `${iouType}/edit/reason/${transactionID}?backTo=${backTo}&reportID=${reportID}` as const,
    },
    MONEY_REQUEST_MERCHANT: {
        route: ':iouType/new/merchant/:reportID?',
        getRoute: (iouType: string, reportID = '') => `${iouType}/new/merchant/${reportID}` as const,
    },
    MONEY_REQUEST_RECEIPT: {
        route: ':iouType/new/receipt/:reportID?',
        getRoute: (iouType: string, reportID = '') => `${iouType}/new/receipt/${reportID}` as const,
    },
    MONEY_REQUEST_CREATE: {
        route: ':action/:iouType/start/:transactionID/:reportID',
        getRoute: (action: ValueOf<typeof CONST.IOU.ACTION>, iouType: ValueOf<typeof CONST.IOU.TYPE>, transactionID: string, reportID: string) =>
            `${action}/${iouType}/start/${transactionID}/${reportID}` as const,
    },
    MONEY_REQUEST_STEP_CONFIRMATION: {
        route: ':action/:iouType/confirmation/:transactionID/:reportID',
        getRoute: (action: ValueOf<typeof CONST.IOU.ACTION>, iouType: ValueOf<typeof CONST.IOU.TYPE>, transactionID: string, reportID: string) =>
            `${action}/${iouType}/confirmation/${transactionID}/${reportID}` as const,
    },
    MONEY_REQUEST_STEP_AMOUNT: {
        route: ':action/:iouType/amount/:transactionID/:reportID',
        getRoute: (action: ValueOf<typeof CONST.IOU.ACTION>, iouType: ValueOf<typeof CONST.IOU.TYPE>, transactionID: string, reportID: string, backTo = '') =>
            getUrlWithBackToParam(`${action}/${iouType}/amount/${transactionID}/${reportID}`, backTo),
    },
    MONEY_REQUEST_STEP_TAX_RATE: {
        route: ':action/:iouType/taxRate/:transactionID/:reportID?',
        getRoute: (action: ValueOf<typeof CONST.IOU.ACTION>, iouType: ValueOf<typeof CONST.IOU.TYPE>, transactionID: string, reportID: string, backTo = '') =>
            getUrlWithBackToParam(`${action}/${iouType}/taxRate/${transactionID}/${reportID}`, backTo),
    },
    MONEY_REQUEST_STEP_TAX_AMOUNT: {
        route: ':action/:iouType/taxAmount/:transactionID/:reportID?',
        getRoute: (action: ValueOf<typeof CONST.IOU.ACTION>, iouType: ValueOf<typeof CONST.IOU.TYPE>, transactionID: string, reportID: string, backTo = '') =>
            getUrlWithBackToParam(`${action}/${iouType}/taxAmount/${transactionID}/${reportID}`, backTo),
    },
    MONEY_REQUEST_STEP_CATEGORY: {
        route: ':action/:iouType/category/:transactionID/:reportID/:reportActionID?',
        getRoute: (action: ValueOf<typeof CONST.IOU.ACTION>, iouType: ValueOf<typeof CONST.IOU.TYPE>, transactionID: string, reportID: string, backTo = '', reportActionID?: string) =>
            getUrlWithBackToParam(`${action}/${iouType}/category/${transactionID}/${reportID}${reportActionID ? `/${reportActionID}` : ''}`, backTo),
    },
    MONEY_REQUEST_STEP_CURRENCY: {
        route: ':action/:iouType/currency/:transactionID/:reportID/:pageIndex?',
        getRoute: (action: ValueOf<typeof CONST.IOU.ACTION>, iouType: ValueOf<typeof CONST.IOU.TYPE>, transactionID: string, reportID: string, pageIndex = '', backTo = '') =>
            getUrlWithBackToParam(`${action}/${iouType}/currency/${transactionID}/${reportID}/${pageIndex}`, backTo),
    },
    MONEY_REQUEST_STEP_DATE: {
        route: ':action/:iouType/date/:transactionID/:reportID',
        getRoute: (action: ValueOf<typeof CONST.IOU.ACTION>, iouType: ValueOf<typeof CONST.IOU.TYPE>, transactionID: string, reportID: string, backTo = '') =>
            getUrlWithBackToParam(`${action}/${iouType}/date/${transactionID}/${reportID}`, backTo),
    },
    MONEY_REQUEST_STEP_DESCRIPTION: {
        route: ':action/:iouType/description/:transactionID/:reportID/:reportActionID?',
        getRoute: (action: ValueOf<typeof CONST.IOU.ACTION>, iouType: ValueOf<typeof CONST.IOU.TYPE>, transactionID: string, reportID: string, backTo = '', reportActionID?: string) =>
            getUrlWithBackToParam(`${action}/${iouType}/description/${transactionID}/${reportID}${reportActionID ? `/${reportActionID}` : ''}`, backTo),
    },
    MONEY_REQUEST_STEP_DISTANCE: {
        route: ':action/:iouType/distance/:transactionID/:reportID',
        getRoute: (action: ValueOf<typeof CONST.IOU.ACTION>, iouType: ValueOf<typeof CONST.IOU.TYPE>, transactionID: string, reportID: string, backTo = '') =>
            getUrlWithBackToParam(`${action}/${iouType}/distance/${transactionID}/${reportID}`, backTo),
    },
    MONEY_REQUEST_STEP_MERCHANT: {
        route: ':action/:iouType/merchant/:transactionID/:reportID',
        getRoute: (action: ValueOf<typeof CONST.IOU.ACTION>, iouType: ValueOf<typeof CONST.IOU.TYPE>, transactionID: string, reportID: string, backTo = '') =>
            getUrlWithBackToParam(`${action}/${iouType}/merchant/${transactionID}/${reportID}`, backTo),
    },
    MONEY_REQUEST_STEP_PARTICIPANTS: {
        route: 'create/:iouType/participants/:transactionID/:reportID',
        getRoute: (iouType: ValueOf<typeof CONST.IOU.TYPE>, transactionID: string, reportID: string, backTo = '') =>
            getUrlWithBackToParam(`create/${iouType}/participants/${transactionID}/${reportID}`, backTo),
    },
    MONEY_REQUEST_STEP_SCAN: {
        route: ':action/:iouType/scan/:transactionID/:reportID',
        getRoute: (action: ValueOf<typeof CONST.IOU.ACTION>, iouType: ValueOf<typeof CONST.IOU.TYPE>, transactionID: string, reportID: string, backTo = '') =>
            getUrlWithBackToParam(`${action}/${iouType}/scan/${transactionID}/${reportID}`, backTo),
    },
    MONEY_REQUEST_STEP_TAG: {
        route: ':action/:iouType/tag/:tagIndex/:transactionID/:reportID/:reportActionID?',
        getRoute: (
            action: ValueOf<typeof CONST.IOU.ACTION>,
            iouType: ValueOf<typeof CONST.IOU.TYPE>,
            tagIndex: number,
            transactionID: string,
            reportID: string,
            backTo = '',
            reportActionID?: string,
        ) => getUrlWithBackToParam(`${action}/${iouType}/tag/${tagIndex}/${transactionID}/${reportID}${reportActionID ? `/${reportActionID}` : ''}`, backTo),
    },
    MONEY_REQUEST_STEP_WAYPOINT: {
        route: ':action/:iouType/waypoint/:transactionID/:reportID/:pageIndex',
        getRoute: (action: ValueOf<typeof CONST.IOU.ACTION>, iouType: ValueOf<typeof CONST.IOU.TYPE>, transactionID: string, reportID: string, pageIndex = '', backTo = '') =>
            getUrlWithBackToParam(`${action}/${iouType}/waypoint/${transactionID}/${reportID}/${pageIndex}`, backTo),
    },
    // This URL is used as a redirect to one of the create tabs below. This is so that we can message users with a link
    // straight to those flows without needing to have optimistic transaction and report IDs.
    MONEY_REQUEST_START: {
        route: 'start/:iouType/:iouRequestType',
        getRoute: (iouType: ValueOf<typeof CONST.IOU.TYPE>, iouRequestType: IOURequestType) => `start/${iouType}/${iouRequestType}` as const,
    },
    MONEY_REQUEST_CREATE_TAB_DISTANCE: {
        route: ':action/:iouType/start/:transactionID/:reportID/distance',
        getRoute: (action: ValueOf<typeof CONST.IOU.ACTION>, iouType: ValueOf<typeof CONST.IOU.TYPE>, transactionID: string, reportID: string) =>
            `create/${iouType}/start/${transactionID}/${reportID}/distance` as const,
    },
    MONEY_REQUEST_CREATE_TAB_MANUAL: {
        route: ':action/:iouType/start/:transactionID/:reportID/manual',
        getRoute: (action: ValueOf<typeof CONST.IOU.ACTION>, iouType: ValueOf<typeof CONST.IOU.TYPE>, transactionID: string, reportID: string) =>
            `${action}/${iouType}/start/${transactionID}/${reportID}/manual` as const,
    },
    MONEY_REQUEST_CREATE_TAB_SCAN: {
        route: ':action/:iouType/start/:transactionID/:reportID/scan',
        getRoute: (action: ValueOf<typeof CONST.IOU.ACTION>, iouType: ValueOf<typeof CONST.IOU.TYPE>, transactionID: string, reportID: string) =>
            `create/${iouType}/start/${transactionID}/${reportID}/scan` as const,
    },

    MONEY_REQUEST_STATE_SELECTOR: {
        route: 'request/state',

        getRoute: (state?: string, backTo?: string, label?: string) =>
            `${getUrlWithBackToParam(`request/state${state ? `?state=${encodeURIComponent(state)}` : ''}`, backTo)}${
                // the label param can be an empty string so we cannot use a nullish ?? operator
                // eslint-disable-next-line @typescript-eslint/prefer-nullish-coalescing
                label ? `${backTo || state ? '&' : '?'}label=${encodeURIComponent(label)}` : ''
            }` as const,
    },
    IOU_REQUEST: 'request/new',
    IOU_SEND: 'send/new',
    IOU_SEND_ADD_BANK_ACCOUNT: 'send/new/add-bank-account',
    IOU_SEND_ADD_DEBIT_CARD: 'send/new/add-debit-card',
    IOU_SEND_ENABLE_PAYMENTS: 'send/new/enable-payments',

    NEW_TASK: 'new/task',
    NEW_TASK_ASSIGNEE: 'new/task/assignee',
    NEW_TASK_SHARE_DESTINATION: 'new/task/share-destination',
    NEW_TASK_DETAILS: 'new/task/details',
    NEW_TASK_TITLE: 'new/task/title',
    NEW_TASK_DESCRIPTION: 'new/task/description',

    ONBOARD: 'onboard',
    ONBOARD_MANAGE_EXPENSES: 'onboard/manage-expenses',
    ONBOARD_EXPENSIFY_CLASSIC: 'onboard/expensify-classic',

    TEACHERS_UNITE: 'settings/teachersunite',
    I_KNOW_A_TEACHER: 'settings/teachersunite/i-know-a-teacher',
    I_AM_A_TEACHER: 'settings/teachersunite/i-am-a-teacher',
    INTRO_SCHOOL_PRINCIPAL: 'settings/teachersunite/intro-school-principal',

    ERECEIPT: {
        route: 'eReceipt/:transactionID',
        getRoute: (transactionID: string) => `eReceipt/${transactionID}` as const,
    },

    WORKSPACE_NEW: 'workspace/new',
    WORKSPACE_NEW_ROOM: 'workspace/new-room',
    WORKSPACE_INITIAL: {
        route: 'settings/workspaces/:policyID',
        getRoute: (policyID: string) => `settings/workspaces/${policyID}` as const,
    },
    WORKSPACE_INVITE: {
        route: 'settings/workspaces/:policyID/invite',
        getRoute: (policyID: string) => `settings/workspaces/${policyID}/invite` as const,
    },
    WORKSPACE_INVITE_MESSAGE: {
        route: 'settings/workspaces/:policyID/invite-message',
        getRoute: (policyID: string) => `settings/workspaces/${policyID}/invite-message` as const,
    },
    WORKSPACE_PROFILE: {
        route: 'settings/workspaces/:policyID/profile',
        getRoute: (policyID: string) => `settings/workspaces/${policyID}/profile` as const,
    },
    WORKSPACE_PROFILE_CURRENCY: {
        route: 'settings/workspaces/:policyID/profile/currency',
        getRoute: (policyID: string) => `settings/workspaces/${policyID}/profile/currency` as const,
    },
    WORKSPACE_PROFILE_NAME: {
        route: 'settings/workspaces/:policyID/profile/name',
        getRoute: (policyID: string) => `settings/workspaces/${policyID}/profile/name` as const,
    },
    WORKSPACE_PROFILE_DESCRIPTION: {
        route: 'settings/workspaces/:policyID/profile/description',
        getRoute: (policyID: string) => `settings/workspaces/${policyID}/profile/description` as const,
    },
    WORKSPACE_PROFILE_SHARE: {
        route: 'settings/workspaces/:policyID/profile/share',
        getRoute: (policyID: string) => `settings/workspaces/${policyID}/profile/share` as const,
    },
    WORKSPACE_AVATAR: {
        route: 'settings/workspaces/:policyID/avatar',
        getRoute: (policyID: string) => `settings/workspaces/${policyID}/avatar` as const,
    },
    WORKSPACE_JOIN_USER: {
        route: 'settings/workspaces/:policyID/join',
        getRoute: (policyID: string, inviterEmail: string) => `settings/workspaces/${policyID}/join?email=${inviterEmail}` as const,
    },
    WORKSPACE_SETTINGS_CURRENCY: {
        route: 'settings/workspaces/:policyID/settings/currency',
        getRoute: (policyID: string) => `settings/workspaces/${policyID}/settings/currency` as const,
    },
    WORKSPACE_WORKFLOWS: {
        route: 'settings/workspaces/:policyID/workflows',
        getRoute: (policyID: string) => `settings/workspaces/${policyID}/workflows` as const,
    },
    WORKSPACE_WORKFLOWS_PAYER: {
        route: 'workspace/:policyID/settings/workflows/payer',
        getRoute: (policyId: string) => `workspace/${policyId}/settings/workflows/payer` as const,
    },
    WORKSPACE_WORKFLOWS_APPROVER: {
        route: 'settings/workspaces/:policyID/settings/workflows/approver',
        getRoute: (policyID: string) => `settings/workspaces/${policyID}/settings/workflows/approver` as const,
    },
    WORKSPACE_WORKFLOWS_AUTOREPORTING_FREQUENCY: {
        route: 'settings/workspaces/:policyID/settings/workflows/auto-reporting-frequency',
        getRoute: (policyID: string) => `settings/workspaces/${policyID}/settings/workflows/auto-reporting-frequency` as const,
    },
    WORKSPACE_WORKFLOWS_AUTOREPORTING_MONTHLY_OFFSET: {
        route: 'settings/workspaces/:policyID/settings/workflows/auto-reporting-frequency/monthly-offset',
        getRoute: (policyID: string) => `settings/workspaces/${policyID}/settings/workflows/auto-reporting-frequency/monthly-offset` as const,
    },
    WORKSPACE_CARD: {
        route: 'settings/workspaces/:policyID/card',
        getRoute: (policyID: string) => `settings/workspaces/${policyID}/card` as const,
    },
    WORKSPACE_REIMBURSE: {
        route: 'settings/workspaces/:policyID/reimburse',
        getRoute: (policyID: string) => `settings/workspaces/${policyID}/reimburse` as const,
    },
    WORKSPACE_RATE_AND_UNIT: {
        route: 'settings/workspaces/:policyID/rateandunit',
        getRoute: (policyID: string) => `settings/workspaces/${policyID}/rateandunit` as const,
    },
    WORKSPACE_RATE_AND_UNIT_RATE: {
        route: 'settings/workspaces/:policyID/rateandunit/rate',
        getRoute: (policyID: string) => `settings/workspaces/${policyID}/rateandunit/rate` as const,
    },
    WORKSPACE_RATE_AND_UNIT_UNIT: {
        route: 'settings/workspaces/:policyID/rateandunit/unit',
        getRoute: (policyID: string) => `settings/workspaces/${policyID}/rateandunit/unit` as const,
    },
    WORKSPACE_BILLS: {
        route: 'settings/workspaces/:policyID/bills',
        getRoute: (policyID: string) => `settings/workspaces/${policyID}/bills` as const,
    },
    WORKSPACE_INVOICES: {
        route: 'settings/workspaces/:policyID/invoices',
        getRoute: (policyID: string) => `settings/workspaces/${policyID}/invoices` as const,
    },
    WORKSPACE_TRAVEL: {
        route: 'settings/workspaces/:policyID/travel',
        getRoute: (policyID: string) => `settings/workspaces/${policyID}/travel` as const,
    },
    WORKSPACE_MEMBERS: {
        route: 'settings/workspaces/:policyID/members',
        getRoute: (policyID: string) => `settings/workspaces/${policyID}/members` as const,
    },
    WORKSPACE_ACCOUNTING: {
        route: 'settings/workspaces/:policyID/accounting',
        getRoute: (policyID: string) => `settings/workspaces/${policyID}/accounting` as const,
    },
    WORKSPACE_CATEGORIES: {
        route: 'settings/workspaces/:policyID/categories',
        getRoute: (policyID: string) => `settings/workspaces/${policyID}/categories` as const,
    },
    WORKSPACE_CATEGORY_SETTINGS: {
        route: 'settings/workspaces/:policyID/categories/:categoryName',
        getRoute: (policyID: string, categoryName: string) => `settings/workspaces/${policyID}/categories/${encodeURIComponent(categoryName)}` as const,
    },
    WORKSPACE_CATEGORIES_SETTINGS: {
        route: 'settings/workspaces/:policyID/categories/settings',
        getRoute: (policyID: string) => `settings/workspaces/${policyID}/categories/settings` as const,
    },
    WORKSPACE_MORE_FEATURES: {
        route: 'settings/workspaces/:policyID/more-features',
        getRoute: (policyID: string) => `settings/workspaces/${policyID}/more-features` as const,
    },
    WORKSPACE_CATEGORY_CREATE: {
        route: 'settings/workspaces/:policyID/categories/new',
        getRoute: (policyID: string) => `settings/workspaces/${policyID}/categories/new` as const,
    },
    WORKSPACE_CATEGORY_EDIT: {
        route: 'settings/workspaces/:policyID/categories/:categoryName/edit',
        getRoute: (policyID: string, categoryName: string) => `settings/workspaces/${policyID}/categories/${encodeURIComponent(categoryName)}/edit` as const,
    },
    WORKSPACE_TAGS: {
        route: 'settings/workspaces/:policyID/tags',
        getRoute: (policyID: string) => `settings/workspaces/${policyID}/tags` as const,
    },
    WORKSPACE_TAG_CREATE: {
        route: 'settings/workspaces/:policyID/tags/new',
        getRoute: (policyID: string) => `settings/workspaces/${policyID}/tags/new` as const,
    },
    WORKSPACE_TAGS_SETTINGS: {
        route: 'settings/workspaces/:policyID/tags/settings',
        getRoute: (policyID: string) => `settings/workspaces/${policyID}/tags/settings` as const,
    },
    WORKSPACE_EDIT_TAGS: {
        route: 'settings/workspaces/:policyID/tags/edit',
        getRoute: (policyID: string) => `settings/workspaces/${policyID}/tags/edit` as const,
    },
    WORKSPACE_TAG_EDIT: {
        route: 'settings/workspace/:policyID/tag/:tagName/edit',
        getRoute: (policyID: string, tagName: string) => `settings/workspace/${policyID}/tag/${encodeURIComponent(tagName)}/edit` as const,
    },
    WORKSPACE_TAG_SETTINGS: {
        route: 'settings/workspaces/:policyID/tag/:tagName',
        getRoute: (policyID: string, tagName: string) => `settings/workspaces/${policyID}/tag/${encodeURIComponent(tagName)}` as const,
    },
    WORKSPACE_TAXES: {
        route: 'settings/workspaces/:policyID/taxes',
        getRoute: (policyID: string) => `settings/workspaces/${policyID}/taxes` as const,
    },
    WORKSPACE_TAXES_SETTINGS: {
        route: 'settings/workspaces/:policyID/taxes/settings',
        getRoute: (policyID: string) => `settings/workspaces/${policyID}/taxes/settings` as const,
    },
    WORKSPACE_TAXES_SETTINGS_WORKSPACE_CURRENCY_DEFAULT: {
        route: 'settings/workspaces/:policyID/taxes/settings/workspace-currency',
        getRoute: (policyID: string) => `settings/workspaces/${policyID}/taxes/settings/workspace-currency` as const,
    },
    WORKSPACE_TAXES_SETTINGS_FOREIGN_CURRENCY_DEFAULT: {
        route: 'settings/workspaces/:policyID/taxes/settings/foreign-currency',
        getRoute: (policyID: string) => `settings/workspaces/${policyID}/taxes/settings/foreign-currency` as const,
    },
    WORKSPACE_TAXES_SETTINGS_CUSTOM_TAX_NAME: {
        route: 'settings/workspaces/:policyID/taxes/settings/tax-name',
        getRoute: (policyID: string) => `settings/workspaces/${policyID}/taxes/settings/tax-name` as const,
    },
    WORKSPACE_MEMBER_DETAILS: {
        route: 'settings/workspaces/:policyID/members/:accountID',
        getRoute: (policyID: string, accountID: number) => `settings/workspaces/${policyID}/members/${accountID}` as const,
    },
    WORKSPACE_MEMBER_ROLE_SELECTION: {
        route: 'settings/workspaces/:policyID/members/:accountID/role-selection',
        getRoute: (policyID: string, accountID: number) => `settings/workspaces/${policyID}/members/${accountID}/role-selection` as const,
    },
    WORKSPACE_OWNER_CHANGE_SUCCESS: {
        route: 'settings/workspaces/:policyID/change-owner/:accountID/success',
        getRoute: (policyID: string, accountID: number) => `settings/workspaces/${policyID}/change-owner/${accountID}/success` as const,
    },
    WORKSPACE_OWNER_CHANGE_ERROR: {
        route: 'settings/workspaces/:policyID/change-owner/:accountID/failure',
        getRoute: (policyID: string, accountID: number) => `settings/workspaces/${policyID}/change-owner/${accountID}/failure` as const,
    },
    WORKSPACE_OWNER_CHANGE_CHECK: {
        route: 'settings/workspaces/:policyID/change-owner/:accountID/:error',
        getRoute: (policyID: string, accountID: number, error: ValueOf<typeof CONST.POLICY.OWNERSHIP_ERRORS>) =>
            `settings/workspaces/${policyID}/change-owner/${accountID}/${error}` as const,
    },
    WORKSPACE_TAX_CREATE: {
        route: 'settings/workspaces/:policyID/taxes/new',
        getRoute: (policyID: string) => `settings/workspaces/${policyID}/taxes/new` as const,
    },
    WORKSPACE_TAX_EDIT: {
        route: 'settings/workspaces/:policyID/tax/:taxID',
        getRoute: (policyID: string, taxID: string) => `settings/workspaces/${policyID}/tax/${encodeURIComponent(taxID)}` as const,
    },
    WORKSPACE_TAX_NAME: {
        route: 'settings/workspaces/:policyID/tax/:taxID/name',
        getRoute: (policyID: string, taxID: string) => `settings/workspaces/${policyID}/tax/${encodeURIComponent(taxID)}/name` as const,
    },
    WORKSPACE_TAX_VALUE: {
        route: 'settings/workspaces/:policyID/tax/:taxID/value',
        getRoute: (policyID: string, taxID: string) => `settings/workspaces/${policyID}/tax/${encodeURIComponent(taxID)}/value` as const,
    },
    WORKSPACE_DISTANCE_RATES: {
        route: 'settings/workspaces/:policyID/distance-rates',
        getRoute: (policyID: string) => `settings/workspaces/${policyID}/distance-rates` as const,
    },
    WORKSPACE_CREATE_DISTANCE_RATE: {
        route: 'settings/workspaces/:policyID/distance-rates/new',
        getRoute: (policyID: string) => `settings/workspaces/${policyID}/distance-rates/new` as const,
    },
    WORKSPACE_DISTANCE_RATES_SETTINGS: {
        route: 'settings/workspaces/:policyID/distance-rates/settings',
        getRoute: (policyID: string) => `settings/workspaces/${policyID}/distance-rates/settings` as const,
    },
    WORKSPACE_DISTANCE_RATE_DETAILS: {
        route: 'settings/workspaces/:policyID/distance-rates/:rateID',
        getRoute: (policyID: string, rateID: string) => `settings/workspaces/${policyID}/distance-rates/${rateID}` as const,
    },
    WORKSPACE_DISTANCE_RATE_EDIT: {
        route: 'settings/workspaces/:policyID/distance-rates/:rateID/edit',
        getRoute: (policyID: string, rateID: string) => `settings/workspaces/${policyID}/distance-rates/${rateID}/edit` as const,
    },
    // Referral program promotion
    REFERRAL_DETAILS_MODAL: {
        route: 'referral/:contentType',
        getRoute: (contentType: string, backTo?: string) => getUrlWithBackToParam(`referral/${contentType}`, backTo),
    },
    PROCESS_MONEY_REQUEST_HOLD: 'hold-request-educational',
    ONBOARDING_ROOT: 'onboarding',
    ONBOARDING_PERSONAL_DETAILS: 'onboarding/personal-details',
    ONBOARDING_PURPOSE: 'onboarding/purpose',
    WELCOME_VIDEO_ROOT: 'onboarding/welcome-video',

    TRANSACTION_RECEIPT: {
        route: 'r/:reportID/transaction/:transactionID/receipt',
        getRoute: (reportID: string, transactionID: string) => `r/${reportID}/transaction/${transactionID}/receipt` as const,
    },
    WORKSPACE_ACCOUNTING_QUICKBOOKS_ONLINE_IMPORT: {
        route: 'settings/workspaces/:policyID/accounting/quickbooks-online/import',
        getRoute: (policyID: string) => `settings/workspaces/${policyID}/accounting/quickbooks-online/import` as const,
    },
    WORKSPACE_ACCOUNTING_QUICKBOOKS_ONLINE_CHART_OF_ACCOUNTS: {
        route: 'settings/workspaces/:policyID/accounting/quickbooks-online/import/accounts',
        getRoute: (policyID: string) => `settings/workspaces/${policyID}/accounting/quickbooks-online/import/accounts` as const,
    },
    WORKSPACE_ACCOUNTING_QUICKBOOKS_ONLINE_CLASSES: {
        route: 'settings/workspaces/:policyID/accounting/quickbooks-online/import/classes',
        getRoute: (policyID: string) => `settings/workspaces/${policyID}/accounting/quickbooks-online/import/classes` as const,
    },
    WORKSPACE_ACCOUNTING_QUICKBOOKS_ONLINE_CUSTOMERS: {
        route: 'settings/workspaces/:policyID/accounting/quickbooks-online/import/customers',
        getRoute: (policyID: string) => `settings/workspaces/${policyID}/accounting/quickbooks-online/import/customers` as const,
    },
    WORKSPACE_ACCOUNTING_QUICKBOOKS_ONLINE_LOCATIONS: {
        route: 'settings/workspaces/:policyID/accounting/quickbooks-online/import/locations',
        getRoute: (policyID: string) => `settings/workspaces/${policyID}/accounting/quickbooks-online/import/locations` as const,
    },
    WORKSPACE_ACCOUNTING_QUICKBOOKS_ONLINE_TAXES: {
        route: 'settings/workspaces/:policyID/accounting/quickbooks-online/import/taxes',
        getRoute: (policyID: string) => `settings/workspaces/${policyID}/accounting/quickbooks-online/import/taxes` as const,
    },
} as const;

/**
 * Proxy routes can be used to generate a correct url with dynamic values
 *
 * It will be used by HybridApp, that has no access to methods generating dynamic routes in NewDot
 */
const HYBRID_APP_ROUTES = {
    MONEY_REQUEST_CREATE: '/request/new/scan',
} as const;

export {getUrlWithBackToParam, HYBRID_APP_ROUTES};
export default ROUTES;

// eslint-disable-next-line @typescript-eslint/no-explicit-any
type ExtractRouteName<TRoute> = TRoute extends {getRoute: (...args: any[]) => infer TRouteName} ? TRouteName : TRoute;

type AllRoutes = {
    [K in keyof typeof ROUTES]: ExtractRouteName<(typeof ROUTES)[K]>;
}[keyof typeof ROUTES];

type RouteIsPlainString = IsEqual<AllRoutes, string>;

/**
 * Represents all routes in the app as a union of literal strings.
 *
 * If this type resolves to `never`, it implies that one or more routes defined within `ROUTES` have not correctly used
 * `as const` in their `getRoute` function return value.
 */
type Route = RouteIsPlainString extends true ? never : AllRoutes;

type HybridAppRoute = (typeof HYBRID_APP_ROUTES)[keyof typeof HYBRID_APP_ROUTES];

export type {Route, HybridAppRoute, AllRoutes};<|MERGE_RESOLUTION|>--- conflicted
+++ resolved
@@ -286,16 +286,6 @@
         route: 'r/:reportID/invite',
         getRoute: (reportID: string) => `r/${reportID}/invite` as const,
     },
-<<<<<<< HEAD
-    MONEY_REQUEST_CURRENCY: {
-        route: ':iouType/new/currency/:reportID?',
-        getRoute: (iouType: string, reportID: string, currency: string, backTo: string) => `${iouType}/new/currency/${reportID}?currency=${currency}&backTo=${backTo}` as const,
-=======
-    MONEY_REQUEST_PARTICIPANTS: {
-        route: ':iouType/new/participants/:reportID?',
-        getRoute: (iouType: string, reportID = '') => `${iouType}/new/participants/${reportID}` as const,
->>>>>>> 260a7de6
-    },
     MONEY_REQUEST_HOLD_REASON: {
         route: ':iouType/edit/reason/:transactionID?',
         getRoute: (iouType: string, transactionID: string, reportID: string, backTo: string) => `${iouType}/edit/reason/${transactionID}?backTo=${backTo}&reportID=${reportID}` as const,
