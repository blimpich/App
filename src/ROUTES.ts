--- conflicted
+++ resolved
@@ -826,14 +826,10 @@
         route: 'settings/workspaces/:policyID/expensify-card',
         getRoute: (policyID: string) => `settings/workspaces/${policyID}/expensify-card` as const,
     },
-<<<<<<< HEAD
-    // TODO: uncomment after development is done
-    // WORKSPACE_EXPENSIFY_CARD_ISSUE_NEW: {
-    // route: 'settings/workspaces/:policyID/expensify-card/issues-new',
-    // getRoute: (policyID: string) => `settings/workspaces/${policyID}/expensify-card/issue-new` as const,
-    // },
-    // TODO: remove after development is done - this one is for testing purposes
-    WORKSPACE_EXPENSIFY_CARD_ISSUE_NEW: 'settings/workspaces/expensify-card/issue-new',
+    WORKSPACE_EXPENSIFY_CARD_ISSUE_NEW: {
+        route: 'settings/workspaces/:policyID/expensify-card/issue-new',
+        getRoute: (policyID: string) => `settings/workspaces/${policyID}/expensify-card/issue-new` as const,
+    },
     WORKSPACE_EXPENSIFY_CARD_SETTINGS: {
         route: 'settings/workspaces/:policyID/expensify-card/settings',
         getRoute: (policyID: string) => `settings/workspaces/${policyID}/expensify-card/settings` as const,
@@ -845,11 +841,6 @@
     WORKSPACE_EXPENSIFY_CARD_SETTINGS_FREQUENCY: {
         route: 'settings/workspaces/:policyID/expensify-card/settings/frequency',
         getRoute: (policyID: string) => `settings/workspaces/${policyID}/expensify-card/settings/frequency` as const,
-=======
-    WORKSPACE_EXPENSIFY_CARD_ISSUE_NEW: {
-        route: 'settings/workspaces/:policyID/expensify-card/issue-new',
-        getRoute: (policyID: string) => `settings/workspaces/${policyID}/expensify-card/issue-new` as const,
->>>>>>> c973e622
     },
     WORKSPACE_DISTANCE_RATES: {
         route: 'settings/workspaces/:policyID/distance-rates',
