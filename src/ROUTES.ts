import {ValueOf} from 'type-fest';
import CONST from './CONST';

/**
 * This is a file containing constants for all of the routes we want to be able to go to
 */

// prettier-ignore
export default {
    HOME:                                       '',
    /** This is a utility route used to go to the user's concierge chat, or the sign-in page if the user's not authenticated */
    CONCIERGE:                                  'concierge',
    FLAG_COMMENT: {                      route: 'flag/:reportID/:reportActionID',       getRoute: (reportID: string, reportActionID: string) => `flag/${reportID}/${reportActionID}`},
    SEARCH:                                     'search',
    DETAILS: {                           route: 'details',                              getRoute: (login: string) => `details?login=${encodeURIComponent(login)}`},
    PROFILE: {                           route: 'a/:accountID',                         getRoute: (accountID: string | number, backTo = '') => {
        const backToParam = backTo ? `?backTo=${encodeURIComponent(backTo)}` : '';
        return `a/${accountID}${backToParam}`;
    }},

    TRANSITION_BETWEEN_APPS:                    'transition',
    VALIDATE_LOGIN:                             'v/:accountID/:validateCode',
    GET_ASSISTANCE: {                    route: 'get-assistance/:taskID',               getRoute: (taskID: string) => `get-assistance/${taskID}`},
    UNLINK_LOGIN:                               'u/:accountID/:validateCode',
    APPLE_SIGN_IN:                              'sign-in-with-apple',
    GOOGLE_SIGN_IN:                             'sign-in-with-google',
    DESKTOP_SIGN_IN_REDIRECT:                   'desktop-signin-redirect',
    // This is a special validation URL that will take the user to /workspace/new after validation. This is used
    // when linking users from e.com in order to share a session in this app.
    ENABLE_PAYMENTS:                            'enable-payments',
    WALLET_STATEMENT_WITH_DATE:                 'statements/:yearMonth',
    SIGN_IN_MODAL:                              'sign-in-modal',

    BANK_ACCOUNT:                               'bank-account',
    BANK_ACCOUNT_NEW:                           'bank-account/new',
    BANK_ACCOUNT_PERSONAL:                      'bank-account/personal',
    BANK_ACCOUNT_WITH_STEP_TO_OPEN: {    route: 'bank-account/:stepToOpen?',            getRoute: (stepToOpen = '', policyID = '', backTo = ''): string => {
        const backToParam = backTo ? `&backTo=${encodeURIComponent(backTo)}` : '';
        return `bank-account/${stepToOpen}?policyID=${policyID}${backToParam}`;
<<<<<<< HEAD
    },
    HOME: '',
    SETTINGS: 'settings',
    SETTINGS_PROFILE: 'settings/profile',
    SETTINGS_SHARE_CODE: 'settings/shareCode',
    SETTINGS_DISPLAY_NAME: 'settings/profile/display-name',
    SETTINGS_TIMEZONE: 'settings/profile/timezone',
    SETTINGS_TIMEZONE_SELECT: 'settings/profile/timezone/select',
    SETTINGS_PRONOUNS: 'settings/profile/pronouns',
    SETTINGS_LOUNGE_ACCESS: 'settings/profile/lounge-access',
    SETTINGS_PREFERENCES: 'settings/preferences',
    SETTINGS_PRIORITY_MODE: 'settings/preferences/priority-mode',
    SETTINGS_LANGUAGE: 'settings/preferences/language',
    SETTINGS_THEME: 'settings/preferences/theme',
    SETTINGS_WORKSPACES: 'settings/workspaces',
    SETTINGS_SECURITY: 'settings/security',
    SETTINGS_CLOSE: 'settings/security/closeAccount',
    SETTINGS_ABOUT: 'settings/about',
    SETTINGS_APP_DOWNLOAD_LINKS: 'settings/about/app-download-links',
    SETTINGS_WALLET: 'settings/wallet',
    SETTINGS_ADD_PAYPAL_ME: 'settings/wallet/add-paypal-me',
    SETTINGS_ADD_DEBIT_CARD: 'settings/wallet/add-debit-card',
    SETTINGS_ADD_BANK_ACCOUNT: 'settings/wallet/add-bank-account',
    SETTINGS_ENABLE_PAYMENTS: 'settings/wallet/enable-payments',
    getSettingsAddLoginRoute: (type: string) => `settings/addlogin/${type}`,
    SETTINGS_WALLET_TRANSFER_BALANCE: 'settings/wallet/transfer-balance',
    SETTINGS_WALLET_CHOOSE_TRANSFER_ACCOUNT: 'settings/wallet/choose-transfer-account',
    SETTINGS_PERSONAL_DETAILS,
    SETTINGS_PERSONAL_DETAILS_LEGAL_NAME: `${SETTINGS_PERSONAL_DETAILS}/legal-name`,
    SETTINGS_PERSONAL_DETAILS_DATE_OF_BIRTH: `${SETTINGS_PERSONAL_DETAILS}/date-of-birth`,
    SETTINGS_PERSONAL_DETAILS_ADDRESS: `${SETTINGS_PERSONAL_DETAILS}/address`,
    SETTINGS_PERSONAL_DETAILS_ADDRESS_COUNTRY: `${SETTINGS_PERSONAL_DETAILS}/address/country`,
    getCountryRoute: (country: string, backTo?: string) => {
        let route = `${SETTINGS_PERSONAL_DETAILS}/address/country?country=${country}`;
        if (backTo) {
            route += `&backTo=${encodeURIComponent(backTo)}`;
        }
        return route;
    },
    SETTINGS_CONTACT_METHODS,
    SETTINGS_CONTACT_METHOD_DETAILS: `${SETTINGS_CONTACT_METHODS}/:contactMethod/details`,
    getEditContactMethodRoute: (contactMethod: string) => `${SETTINGS_CONTACT_METHODS}/${encodeURIComponent(contactMethod)}/details`,
    SETTINGS_NEW_CONTACT_METHOD: `${SETTINGS_CONTACT_METHODS}/new`,
    SETTINGS_2FA: 'settings/security/two-factor-auth',
    SETTINGS_STATUS,
    SETTINGS_STATUS_SET,
    NEW_GROUP: 'new/group',
    NEW_CHAT: 'new/chat',
    NEW_TASK,
    REPORT,
    REPORT_WITH_ID: 'r/:reportID/:reportActionID?',
    EDIT_REQUEST: 'r/:threadReportID/edit/:field',
    getEditRequestRoute: (threadReportID: string, field: ValueOf<typeof CONST.EDIT_REQUEST_FIELD>) => `r/${threadReportID}/edit/${field}`,
    EDIT_CURRENCY_REQUEST: 'r/:threadReportID/edit/currency',
    getEditRequestCurrencyRoute: (threadReportID: string, currency: string, backTo: string) => `r/${threadReportID}/edit/currency?currency=${currency}&backTo=${backTo}`,
    getReportRoute: (reportID: string) => `r/${reportID}`,
    REPORT_WITH_ID_DETAILS_SHARE_CODE: 'r/:reportID/details/shareCode',
    getReportShareCodeRoute: (reportID: string) => `r/${reportID}/details/shareCode`,
    REPORT_ATTACHMENTS: 'r/:reportID/attachment',
    getReportAttachmentRoute: (reportID: string, source: string) => `r/${reportID}/attachment?source=${encodeURI(source)}`,
=======
    }},
>>>>>>> 21b3e64f

    SETTINGS:                                   'settings',
    SETTINGS_PROFILE:                           'settings/profile',
    SETTINGS_SHARE_CODE:                        'settings/shareCode',
    SETTINGS_DISPLAY_NAME:                      'settings/profile/display-name',
    SETTINGS_TIMEZONE:                          'settings/profile/timezone',
    SETTINGS_TIMEZONE_SELECT:                   'settings/profile/timezone/select',
    SETTINGS_PRONOUNS:                          'settings/profile/pronouns',
    SETTINGS_LOUNGE_ACCESS:                     'settings/profile/lounge-access',
    SETTINGS_PREFERENCES:                       'settings/preferences',
    SETTINGS_PRIORITY_MODE:                     'settings/preferences/priority-mode',
    SETTINGS_LANGUAGE:                          'settings/preferences/language',
    SETTINGS_THEME:                             'settings/preferences/theme',
    SETTINGS_WORKSPACES:                        'settings/workspaces',
    SETTINGS_SECURITY:                          'settings/security',
    SETTINGS_CLOSE:                             'settings/security/closeAccount',
    SETTINGS_ABOUT:                             'settings/about',
    SETTINGS_APP_DOWNLOAD_LINKS:                'settings/about/app-download-links',
    SETTINGS_WALLET:                            'settings/wallet',
    SETTINGS_ADD_DEBIT_CARD:                    'settings/wallet/add-debit-card',
    SETTINGS_ADD_BANK_ACCOUNT:                  'settings/wallet/add-bank-account',
    SETTINGS_ENABLE_PAYMENTS:                   'settings/wallet/enable-payments',
    SETTINGS_WALLET_TRANSFER_BALANCE:           'settings/wallet/transfer-balance',
    SETTINGS_WALLET_CHOOSE_TRANSFER_ACCOUNT:    'settings/wallet/choose-transfer-account',
    SETTINGS_PERSONAL_DETAILS:                  'settings/profile/personal-details',
    SETTINGS_PERSONAL_DETAILS_LEGAL_NAME:       'settings/profile/personal-details/legal-name',
    SETTINGS_PERSONAL_DETAILS_DATE_OF_BIRTH:    'settings/profile/personal-details/date-of-birth',
    SETTINGS_PERSONAL_DETAILS_ADDRESS:          'settings/profile/personal-details/address',
    SETTINGS_CONTACT_METHODS:                   'settings/profile/contact-methods',
    SETTINGS_CONTACT_METHOD_DETAILS: {   route: 'settings/profile/contact-methods/:contactMethod/details', getRoute: (contactMethod: string) => `settings/profile/contact-methods/${encodeURIComponent(contactMethod)}/details`},
    SETTINGS_NEW_CONTACT_METHOD:                'settings/profile/contact-methods/new',
    SETTINGS_2FA:                               'settings/security/two-factor-auth',
    SETTINGS_STATUS:                            'settings/profile/status',
    SETTINGS_STATUS_SET:                        'settings/profile/status/set',

    NEW:                                        'new',
    NEW_CHAT:                                   'new/chat',
    NEW_ROOM:                                   'new/room',

    REPORT:                                     'r',
    REPORT_WITH_ID: {                    route: 'r/:reportID?/:reportActionID?',        getRoute: (reportID: string) => `r/${reportID}`},
    EDIT_REQUEST: {                      route: 'r/:threadReportID/edit/:field',        getRoute: (threadReportID: string, field: ValueOf<typeof CONST.EDIT_REQUEST_FIELD>) => `r/${threadReportID}/edit/${field}`},
    EDIT_CURRENCY_REQUEST: {             route: 'r/:threadReportID/edit/currency',      getRoute: (threadReportID: string, currency: string, backTo: string) => `r/${threadReportID}/edit/currency?currency=${currency}&backTo=${backTo}`},
    REPORT_WITH_ID_DETAILS_SHARE_CODE: { route: 'r/:reportID/details/shareCode',        getRoute: (reportID: string) => `r/${reportID}/details/shareCode`},
    REPORT_ATTACHMENTS: {                route: 'r/:reportID/attachment',               getRoute: (reportID: string, source: string) => `r/${reportID}/attachment?source=${encodeURI(source)}`},
    REPORT_PARTICIPANTS: {               route: 'r/:reportID/participants',             getRoute: (reportID: string) => `r/${reportID}/participants`},
    REPORT_WITH_ID_DETAILS: {            route: 'r/:reportID/details',                  getRoute: (reportID: string) => `r/${reportID}/details`},
    REPORT_SETTINGS: {                   route: 'r/:reportID/settings',                 getRoute: (reportID: string) => `r/${reportID}/settings`},
    REPORT_SETTINGS_ROOM_NAME: {         route: 'r/:reportID/settings/room-name',       getRoute: (reportID: string) => `r/${reportID}/settings/room-name`},
    REPORT_SETTINGS_NOTIFICATION_PREFERENCES: {route: 'r/:reportID/settings/notification-preferences', getRoute: (reportID: string) => `r/${reportID}/settings/notification-preferences`},
    REPORT_SETTINGS_WRITE_CAPABILITY: {  route: 'r/:reportID/settings/who-can-post',    getRoute: (reportID: string) => `r/${reportID}/settings/who-can-post`},
    REPORT_WELCOME_MESSAGE: {            route: 'r/:reportID/welcomeMessage',           getRoute: (reportID: string) => `r/${reportID}/welcomeMessage`},
    SPLIT_BILL_DETAILS: {                route: 'r/:reportID/split/:reportActionID',    getRoute: (reportID: string, reportActionID: string) => `r/${reportID}/split/${reportActionID}`},
    TASK_TITLE: {                        route: 'r/:reportID/title',                    getRoute: (reportID: string) => `r/${reportID}/title`},
    TASK_DESCRIPTION: {                  route: 'r/:reportID/description',              getRoute: (reportID: string) => `r/${reportID}/description`},
    TASK_ASSIGNEE: {                     route: 'r/:reportID/assignee',                 getRoute: (reportID: string) => `r/${reportID}/assignee`},
    PRIVATE_NOTES_VIEW: {                route: 'r/:reportID/notes/:accountID',         getRoute: (reportID: string, accountID: string | number) => `r/${reportID}/notes/${accountID}`},
    PRIVATE_NOTES_LIST: {                route: 'r/:reportID/notes',                    getRoute: (reportID: string) => `r/${reportID}/notes`},
    PRIVATE_NOTES_EDIT: {                route: 'r/:reportID/notes/:accountID/edit',    getRoute: (reportID: string, accountID: string | number) => `r/${reportID}/notes/${accountID}/edit`},

    // To see the available iouType, please refer to CONST.IOU.MONEY_REQUEST_TYPE
    MONEY_REQUEST: {                     route: ':iouType/new/:reportID?',              getRoute: (iouType: string, reportID = '') => `${iouType}/new/${reportID}`},
    MONEY_REQUEST_AMOUNT: {              route: ':iouType/new/amount/:reportID?',       getRoute: (iouType: string, reportID = '') => `${iouType}/new/amount/${reportID}`},
    MONEY_REQUEST_PARTICIPANTS: {        route: ':iouType/new/participants/:reportID?', getRoute: (iouType: string, reportID = '') => `${iouType}/new/participants/${reportID}`},
    MONEY_REQUEST_CONFIRMATION: {        route: ':iouType/new/confirmation/:reportID?', getRoute: (iouType: string, reportID = '') => `${iouType}/new/confirmation/${reportID}`},
    MONEY_REQUEST_DATE: {                route: ':iouType/new/date/:reportID?',         getRoute: (iouType: string, reportID = '') => `${iouType}/new/date/${reportID}`},
    MONEY_REQUEST_CURRENCY: {            route: ':iouType/new/currency/:reportID?',     getRoute: (iouType: string, reportID: string, currency: string, backTo: string) => `${iouType}/new/currency/${reportID}?currency=${currency}&backTo=${backTo}`},
    MONEY_REQUEST_DESCRIPTION: {         route: ':iouType/new/description/:reportID?',  getRoute: (iouType: string, reportID = '') => `${iouType}/new/description/${reportID}`},
    MONEY_REQUEST_CATEGORY: {            route: ':iouType/new/category/:reportID?',     getRoute: (iouType: string, reportID = '') => `${iouType}/new/category/${reportID}`},
    MONEY_REQUEST_TAG: {                 route: ':iouType/new/tag/:reportID?',          getRoute: (iouType: string, reportID = '') => `${iouType}/new/tag/${reportID}`},
    MONEY_REQUEST_MERCHANT: {            route: ':iouType/new/merchant/:reportID?',     getRoute: (iouType: string, reportID = '') => `${iouType}/new/merchant/${reportID}`},
    MONEY_REQUEST_WAYPOINT: {            route: ':iouType/new/waypoint/:waypointIndex', getRoute: (iouType: string, waypointIndex: number) => `${iouType}/new/waypoint/${waypointIndex}`},
    MONEY_REQUEST_RECEIPT: {             route: ':iouType/new/receipt/:reportID?',      getRoute: (iouType: string, reportID = '') => `${iouType}/new/receipt/${reportID}`},
    MONEY_REQUEST_ADDRESS: {             route: ':iouType/new/address/:reportID?',      getRoute: (iouType: string, reportID = '') => `${iouType}/new/address/${reportID}`},
    MONEY_REQUEST_DISTANCE_TAB: {        route: ':iouType/new/:reportID?/distance',     getRoute: (iouType: string, reportID = '') => `${iouType}/new/${reportID}/distance`},
    MONEY_REQUEST_MANUAL_TAB:                   ':iouType/new/:reportID?/manual',
    MONEY_REQUEST_SCAN_TAB:                     ':iouType/new/:reportID?/scan',

    IOU_REQUEST:                                'request/new',
    IOU_SEND:                                   'send/new',
    IOU_SEND_ADD_BANK_ACCOUNT:                  'send/new/add-bank-account',
    IOU_SEND_ADD_DEBIT_CARD:                    'send/new/add-debit-card',
    IOU_SEND_ENABLE_PAYMENTS:                   'send/new/enable-payments',

    NEW_TASK:                                   'new/task',
    NEW_TASK_WITH_REPORT_ID:                    'new/task/:reportID?',
    NEW_TASK_ASSIGNEE:                          'new/task/assignee',
    NEW_TASK_SHARE_DESTINATION:                 'new/task/share-destination',
    NEW_TASK_DETAILS:                           'new/task/details',
    NEW_TASK_TITLE:                             'new/task/title',
    NEW_TASK_DESCRIPTION:                       'new/task/description',

    TEACHERS_UNITE:                             'teachersunite',
    I_KNOW_A_TEACHER:                           'teachersunite/i-know-a-teacher',
    I_AM_A_TEACHER:                             'teachersunite/i-am-a-teacher',
    INTRO_SCHOOL_PRINCIPAL:                     'teachersunite/intro-school-principal',

    WORKSPACE_NEW:                              'workspace/new',
    WORKSPACE_NEW_ROOM:                         'workspace/new-room',
    WORKSPACE_INITIAL: {                 route: 'workspace/:policyID',                   getRoute: (policyID: string) => `workspace/${policyID}`},
    WORKSPACE_INVITE: {                  route: 'workspace/:policyID/invite',            getRoute: (policyID: string) => `workspace/${policyID}/invite`},
    WORKSPACE_INVITE_MESSAGE: {          route: 'workspace/:policyID/invite-message',    getRoute: (policyID: string) => `workspace/${policyID}/invite-message`},
    WORKSPACE_SETTINGS: {                route: 'workspace/:policyID/settings',          getRoute: (policyID: string) => `workspace/${policyID}/settings`},
    WORKSPACE_CARD: {                    route: 'workspace/:policyID/card',              getRoute: (policyID: string) => `workspace/${policyID}/card`},
    WORKSPACE_REIMBURSE: {               route: 'workspace/:policyID/reimburse',         getRoute: (policyID: string) => `workspace/${policyID}/reimburse`},
    WORKSPACE_RATE_AND_UNIT: {           route: 'workspace/:policyID/rateandunit',       getRoute: (policyID: string) => `workspace/${policyID}/rateandunit`},
    WORKSPACE_BILLS: {                   route: 'workspace/:policyID/bills',             getRoute: (policyID: string) => `workspace/${policyID}/bills`},
    WORKSPACE_INVOICES: {                route: 'workspace/:policyID/invoices',          getRoute: (policyID: string) => `workspace/${policyID}/invoices`},
    WORKSPACE_TRAVEL: {                  route: 'workspace/:policyID/travel',            getRoute: (policyID: string) => `workspace/${policyID}/travel`},
    WORKSPACE_MEMBERS: {                 route: 'workspace/:policyID/members',           getRoute: (policyID: string) => `workspace/${policyID}/members`},

    // These are some on-off routes that will be removed once they're no longer needed (see GH issues for details)
    SAASTR:                                     'saastr',
    SBE:                                        'sbe',
} as const;<|MERGE_RESOLUTION|>--- conflicted
+++ resolved
@@ -37,70 +37,7 @@
     BANK_ACCOUNT_WITH_STEP_TO_OPEN: {    route: 'bank-account/:stepToOpen?',            getRoute: (stepToOpen = '', policyID = '', backTo = ''): string => {
         const backToParam = backTo ? `&backTo=${encodeURIComponent(backTo)}` : '';
         return `bank-account/${stepToOpen}?policyID=${policyID}${backToParam}`;
-<<<<<<< HEAD
-    },
-    HOME: '',
-    SETTINGS: 'settings',
-    SETTINGS_PROFILE: 'settings/profile',
-    SETTINGS_SHARE_CODE: 'settings/shareCode',
-    SETTINGS_DISPLAY_NAME: 'settings/profile/display-name',
-    SETTINGS_TIMEZONE: 'settings/profile/timezone',
-    SETTINGS_TIMEZONE_SELECT: 'settings/profile/timezone/select',
-    SETTINGS_PRONOUNS: 'settings/profile/pronouns',
-    SETTINGS_LOUNGE_ACCESS: 'settings/profile/lounge-access',
-    SETTINGS_PREFERENCES: 'settings/preferences',
-    SETTINGS_PRIORITY_MODE: 'settings/preferences/priority-mode',
-    SETTINGS_LANGUAGE: 'settings/preferences/language',
-    SETTINGS_THEME: 'settings/preferences/theme',
-    SETTINGS_WORKSPACES: 'settings/workspaces',
-    SETTINGS_SECURITY: 'settings/security',
-    SETTINGS_CLOSE: 'settings/security/closeAccount',
-    SETTINGS_ABOUT: 'settings/about',
-    SETTINGS_APP_DOWNLOAD_LINKS: 'settings/about/app-download-links',
-    SETTINGS_WALLET: 'settings/wallet',
-    SETTINGS_ADD_PAYPAL_ME: 'settings/wallet/add-paypal-me',
-    SETTINGS_ADD_DEBIT_CARD: 'settings/wallet/add-debit-card',
-    SETTINGS_ADD_BANK_ACCOUNT: 'settings/wallet/add-bank-account',
-    SETTINGS_ENABLE_PAYMENTS: 'settings/wallet/enable-payments',
-    getSettingsAddLoginRoute: (type: string) => `settings/addlogin/${type}`,
-    SETTINGS_WALLET_TRANSFER_BALANCE: 'settings/wallet/transfer-balance',
-    SETTINGS_WALLET_CHOOSE_TRANSFER_ACCOUNT: 'settings/wallet/choose-transfer-account',
-    SETTINGS_PERSONAL_DETAILS,
-    SETTINGS_PERSONAL_DETAILS_LEGAL_NAME: `${SETTINGS_PERSONAL_DETAILS}/legal-name`,
-    SETTINGS_PERSONAL_DETAILS_DATE_OF_BIRTH: `${SETTINGS_PERSONAL_DETAILS}/date-of-birth`,
-    SETTINGS_PERSONAL_DETAILS_ADDRESS: `${SETTINGS_PERSONAL_DETAILS}/address`,
-    SETTINGS_PERSONAL_DETAILS_ADDRESS_COUNTRY: `${SETTINGS_PERSONAL_DETAILS}/address/country`,
-    getCountryRoute: (country: string, backTo?: string) => {
-        let route = `${SETTINGS_PERSONAL_DETAILS}/address/country?country=${country}`;
-        if (backTo) {
-            route += `&backTo=${encodeURIComponent(backTo)}`;
-        }
-        return route;
-    },
-    SETTINGS_CONTACT_METHODS,
-    SETTINGS_CONTACT_METHOD_DETAILS: `${SETTINGS_CONTACT_METHODS}/:contactMethod/details`,
-    getEditContactMethodRoute: (contactMethod: string) => `${SETTINGS_CONTACT_METHODS}/${encodeURIComponent(contactMethod)}/details`,
-    SETTINGS_NEW_CONTACT_METHOD: `${SETTINGS_CONTACT_METHODS}/new`,
-    SETTINGS_2FA: 'settings/security/two-factor-auth',
-    SETTINGS_STATUS,
-    SETTINGS_STATUS_SET,
-    NEW_GROUP: 'new/group',
-    NEW_CHAT: 'new/chat',
-    NEW_TASK,
-    REPORT,
-    REPORT_WITH_ID: 'r/:reportID/:reportActionID?',
-    EDIT_REQUEST: 'r/:threadReportID/edit/:field',
-    getEditRequestRoute: (threadReportID: string, field: ValueOf<typeof CONST.EDIT_REQUEST_FIELD>) => `r/${threadReportID}/edit/${field}`,
-    EDIT_CURRENCY_REQUEST: 'r/:threadReportID/edit/currency',
-    getEditRequestCurrencyRoute: (threadReportID: string, currency: string, backTo: string) => `r/${threadReportID}/edit/currency?currency=${currency}&backTo=${backTo}`,
-    getReportRoute: (reportID: string) => `r/${reportID}`,
-    REPORT_WITH_ID_DETAILS_SHARE_CODE: 'r/:reportID/details/shareCode',
-    getReportShareCodeRoute: (reportID: string) => `r/${reportID}/details/shareCode`,
-    REPORT_ATTACHMENTS: 'r/:reportID/attachment',
-    getReportAttachmentRoute: (reportID: string, source: string) => `r/${reportID}/attachment?source=${encodeURI(source)}`,
-=======
     }},
->>>>>>> 21b3e64f
 
     SETTINGS:                                   'settings',
     SETTINGS_PROFILE:                           'settings/profile',
@@ -129,6 +66,13 @@
     SETTINGS_PERSONAL_DETAILS_LEGAL_NAME:       'settings/profile/personal-details/legal-name',
     SETTINGS_PERSONAL_DETAILS_DATE_OF_BIRTH:    'settings/profile/personal-details/date-of-birth',
     SETTINGS_PERSONAL_DETAILS_ADDRESS:          'settings/profile/personal-details/address',
+    SETTINGS_PERSONAL_DETAILS_ADDRESS_COUNTRY: {   route:`settings/profile/personal-details/address/country`, getRoute: (country: string, backTo?: string) => {
+        let route = `settings/profile/personal-details/address/country?country=${country}`;
+        if (backTo) {
+            route += `&backTo=${encodeURIComponent(backTo)}`;
+        }
+        return route;
+    }},
     SETTINGS_CONTACT_METHODS:                   'settings/profile/contact-methods',
     SETTINGS_CONTACT_METHOD_DETAILS: {   route: 'settings/profile/contact-methods/:contactMethod/details', getRoute: (contactMethod: string) => `settings/profile/contact-methods/${encodeURIComponent(contactMethod)}/details`},
     SETTINGS_NEW_CONTACT_METHOD:                'settings/profile/contact-methods/new',
