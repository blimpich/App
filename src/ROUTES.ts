--- conflicted
+++ resolved
@@ -768,7 +768,6 @@
     },
     MONEY_REQUEST_UPGRADE: {
         route: ':action/:iouType/upgrade/:transactionID/:reportID',
-<<<<<<< HEAD
         getRoute: (params: {
             action: IOUAction;
             iouType: IOUType;
@@ -802,15 +801,12 @@
                     : '';
 
             if (queryString) {
+                // eslint-disable-next-line no-restricted-syntax -- Legacy route generation
                 return getUrlWithBackToParam(`${baseURL}?${queryString}` as const, backTo);
             }
+            // eslint-disable-next-line no-restricted-syntax -- Legacy route generation
             return getUrlWithBackToParam(baseURL, backTo);
         },
-=======
-        getRoute: (action: IOUAction, iouType: IOUType, transactionID: string, reportID: string, backTo = '') =>
-            // eslint-disable-next-line no-restricted-syntax -- Legacy route generation
-            getUrlWithBackToParam(`${action as string}/${iouType as string}/upgrade/${transactionID}/${reportID}`, backTo),
->>>>>>> 712e38e5
     },
     MONEY_REQUEST_STEP_DESTINATION: {
         route: ':action/:iouType/destination/:transactionID/:reportID',
