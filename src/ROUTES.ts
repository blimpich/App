import type {ValueOf} from 'type-fest';
import type CONST from './CONST';
import type {IOUAction, IOUType} from './CONST';
import type {IOURequestType} from './libs/actions/IOU';
import type AssertTypesNotEqual from './types/utils/AssertTypesNotEqual';

// This is a file containing constants for all the routes we want to be able to go to

/**
 * Builds a URL with an encoded URI component for the `backTo` param which can be added to the end of URLs
 */
function getUrlWithBackToParam<TUrl extends string>(url: TUrl, backTo?: string): `${TUrl}` | `${TUrl}?backTo=${string}` | `${TUrl}&backTo=${string}` {
    const backToParam = backTo ? (`${url.includes('?') ? '&' : '?'}backTo=${encodeURIComponent(backTo)}` as const) : '';
    return `${url}${backToParam}` as const;
}

const ROUTES = {
    // If the user opens this route, we'll redirect them to the path saved in the last visited path or to the home page if the last visited path is empty.
    ROOT: '',

    // This route renders the list of reports.
    HOME: 'home',

    ALL_SETTINGS: 'all-settings',

    SEARCH: {
        route: '/search/:query',
        getRoute: (query: string) => `search/${query}` as const,
    },

    SEARCH_REPORT: {
        route: '/search/:query/view/:reportID',
        getRoute: (query: string, reportID: string) => `search/${query}/view/${reportID}` as const,
    },

    // This is a utility route used to go to the user's concierge chat, or the sign-in page if the user's not authenticated
    CONCIERGE: 'concierge',
    FLAG_COMMENT: {
        route: 'flag/:reportID/:reportActionID',
        getRoute: (reportID: string, reportActionID: string) => `flag/${reportID}/${reportActionID}` as const,
    },
    CHAT_FINDER: 'chat-finder',
    DETAILS: {
        route: 'details',
        getRoute: (login: string) => `details?login=${encodeURIComponent(login)}` as const,
    },
    PROFILE: {
        route: 'a/:accountID',
        getRoute: (accountID: string | number, backTo?: string) => getUrlWithBackToParam(`a/${accountID}`, backTo),
    },
    PROFILE_AVATAR: {
        route: 'a/:accountID/avatar',
        getRoute: (accountID: string | number) => `a/${accountID}/avatar` as const,
    },

    TRANSITION_BETWEEN_APPS: 'transition',
    VALIDATE_LOGIN: 'v/:accountID/:validateCode',
    CONNECTION_COMPLETE: 'connection-complete',
    GET_ASSISTANCE: {
        route: 'get-assistance/:taskID',
        getRoute: (taskID: string, backTo: string) => getUrlWithBackToParam(`get-assistance/${taskID}`, backTo),
    },
    UNLINK_LOGIN: 'u/:accountID/:validateCode',
    APPLE_SIGN_IN: 'sign-in-with-apple',
    GOOGLE_SIGN_IN: 'sign-in-with-google',
    DESKTOP_SIGN_IN_REDIRECT: 'desktop-signin-redirect',
    SAML_SIGN_IN: 'sign-in-with-saml',

    // This is a special validation URL that will take the user to /workspace/new after validation. This is used
    // when linking users from e.com in order to share a session in this app.
    ENABLE_PAYMENTS: 'enable-payments',
    WALLET_STATEMENT_WITH_DATE: 'statements/:yearMonth',
    SIGN_IN_MODAL: 'sign-in-modal',

    BANK_ACCOUNT: 'bank-account',
    BANK_ACCOUNT_NEW: 'bank-account/new',
    BANK_ACCOUNT_PERSONAL: 'bank-account/personal',
    BANK_ACCOUNT_WITH_STEP_TO_OPEN: {
        route: 'bank-account/:stepToOpen?',
        getRoute: (stepToOpen = '', policyID = '', backTo?: string) => getUrlWithBackToParam(`bank-account/${stepToOpen}?policyID=${policyID}`, backTo),
    },
    WORKSPACE_SWITCHER: 'workspace-switcher',
    SETTINGS: 'settings',
    SETTINGS_PROFILE: 'settings/profile',
    SETTINGS_SHARE_CODE: 'settings/shareCode',
    SETTINGS_DISPLAY_NAME: 'settings/profile/display-name',
    SETTINGS_TIMEZONE: 'settings/profile/timezone',
    SETTINGS_TIMEZONE_SELECT: 'settings/profile/timezone/select',
    SETTINGS_PRONOUNS: 'settings/profile/pronouns',
    SETTINGS_PREFERENCES: 'settings/preferences',
    SETTINGS_PRIORITY_MODE: 'settings/preferences/priority-mode',
    SETTINGS_LANGUAGE: 'settings/preferences/language',
    SETTINGS_THEME: 'settings/preferences/theme',
    SETTINGS_WORKSPACES: 'settings/workspaces',
    SETTINGS_SECURITY: 'settings/security',
    SETTINGS_CLOSE: 'settings/security/closeAccount',
    SETTINGS_ABOUT: 'settings/about',
    SETTINGS_APP_DOWNLOAD_LINKS: 'settings/about/app-download-links',
    SETTINGS_WALLET: 'settings/wallet',
    SETTINGS_WALLET_DOMAINCARD: {
        route: 'settings/wallet/card/:cardID?',
        getRoute: (cardID: string) => `settings/wallet/card/${cardID}` as const,
    },
    SETTINGS_REPORT_FRAUD: {
        route: 'settings/wallet/card/:cardID/report-virtual-fraud',
        getRoute: (cardID: string) => `settings/wallet/card/${cardID}/report-virtual-fraud` as const,
    },
    SETTINGS_WALLET_CARD_GET_PHYSICAL_NAME: {
        route: 'settings/wallet/card/:domain/get-physical/name',
        getRoute: (domain: string) => `settings/wallet/card/${domain}/get-physical/name` as const,
    },
    SETTINGS_WALLET_CARD_GET_PHYSICAL_PHONE: {
        route: 'settings/wallet/card/:domain/get-physical/phone',
        getRoute: (domain: string) => `settings/wallet/card/${domain}/get-physical/phone` as const,
    },
    SETTINGS_WALLET_CARD_GET_PHYSICAL_ADDRESS: {
        route: 'settings/wallet/card/:domain/get-physical/address',
        getRoute: (domain: string) => `settings/wallet/card/${domain}/get-physical/address` as const,
    },
    SETTINGS_WALLET_CARD_GET_PHYSICAL_CONFIRM: {
        route: 'settings/wallet/card/:domain/get-physical/confirm',
        getRoute: (domain: string) => `settings/wallet/card/${domain}/get-physical/confirm` as const,
    },
    SETTINGS_ADD_DEBIT_CARD: 'settings/wallet/add-debit-card',
    SETTINGS_ADD_BANK_ACCOUNT: 'settings/wallet/add-bank-account',
    SETTINGS_ADD_BANK_ACCOUNT_REFACTOR: 'settings/wallet/add-bank-account-refactor',
    SETTINGS_ENABLE_PAYMENTS: 'settings/wallet/enable-payments',
    // TODO: Added temporarily for testing purposes, remove after refactor - https://github.com/Expensify/App/issues/36648
    SETTINGS_ENABLE_PAYMENTS_REFACTOR: 'settings/wallet/enable-payments-refactor',
    // TODO: Added temporarily for testing purposes, remove after refactor - https://github.com/Expensify/App/issues/36648
    SETTINGS_ENABLE_PAYMENTS_TEMPORARY_TERMS: 'settings/wallet/enable-payments-temporary-terms',
    SETTINGS_WALLET_CARD_DIGITAL_DETAILS_UPDATE_ADDRESS: {
        route: 'settings/wallet/card/:domain/digital-details/update-address',
        getRoute: (domain: string) => `settings/wallet/card/${domain}/digital-details/update-address` as const,
    },
    SETTINGS_WALLET_TRANSFER_BALANCE: 'settings/wallet/transfer-balance',
    SETTINGS_WALLET_CHOOSE_TRANSFER_ACCOUNT: 'settings/wallet/choose-transfer-account',
    SETTINGS_WALLET_REPORT_CARD_LOST_OR_DAMAGED: {
        route: 'settings/wallet/card/:cardID/report-card-lost-or-damaged',
        getRoute: (cardID: string) => `settings/wallet/card/${cardID}/report-card-lost-or-damaged` as const,
    },
    SETTINGS_WALLET_CARD_ACTIVATE: {
        route: 'settings/wallet/card/:cardID/activate',
        getRoute: (cardID: string) => `settings/wallet/card/${cardID}/activate` as const,
    },
    SETTINGS_LEGAL_NAME: 'settings/profile/legal-name',
    SETTINGS_DATE_OF_BIRTH: 'settings/profile/date-of-birth',
    SETTINGS_ADDRESS: 'settings/profile/address',
    SETTINGS_ADDRESS_COUNTRY: {
        route: 'settings/profile/address/country',
        getRoute: (country: string, backTo?: string) => getUrlWithBackToParam(`settings/profile/address/country?country=${country}`, backTo),
    },
    SETTINGS_ADDRESS_STATE: {
        route: 'settings/profile/address/state',

        getRoute: (state?: string, backTo?: string, label?: string) =>
            `${getUrlWithBackToParam(`settings/profile/address/state${state ? `?state=${encodeURIComponent(state)}` : ''}`, backTo)}${
                // the label param can be an empty string so we cannot use a nullish ?? operator
                // eslint-disable-next-line @typescript-eslint/prefer-nullish-coalescing
                label ? `${backTo || state ? '&' : '?'}label=${encodeURIComponent(label)}` : ''
            }` as const,
    },
    SETTINGS_CONTACT_METHODS: {
        route: 'settings/profile/contact-methods',
        getRoute: (backTo?: string) => getUrlWithBackToParam('settings/profile/contact-methods', backTo),
    },
    SETTINGS_CONTACT_METHOD_DETAILS: {
        route: 'settings/profile/contact-methods/:contactMethod/details',
        getRoute: (contactMethod: string) => `settings/profile/contact-methods/${encodeURIComponent(contactMethod)}/details` as const,
    },
    SETTINGS_NEW_CONTACT_METHOD: {
        route: 'settings/profile/contact-methods/new',
        getRoute: (backTo?: string) => getUrlWithBackToParam('settings/profile/contact-methods/new', backTo),
    },
    SETTINGS_2FA: {
        route: 'settings/security/two-factor-auth',
        getRoute: (backTo?: string) => getUrlWithBackToParam('settings/security/two-factor-auth', backTo),
    },
    SETTINGS_STATUS: 'settings/profile/status',

    SETTINGS_STATUS_CLEAR_AFTER: 'settings/profile/status/clear-after',
    SETTINGS_STATUS_CLEAR_AFTER_DATE: 'settings/profile/status/clear-after/date',
    SETTINGS_STATUS_CLEAR_AFTER_TIME: 'settings/profile/status/clear-after/time',
    SETTINGS_TROUBLESHOOT: 'settings/troubleshoot',
    SETTINGS_CONSOLE: 'settings/troubleshoot/console',
    SETTINGS_SHARE_LOG: {
        route: 'settings/troubleshoot/console/share-log',
        getRoute: (source: string) => `settings/troubleshoot/console/share-log?source=${encodeURI(source)}` as const,
    },

    SETTINGS_EXIT_SURVEY_REASON: 'settings/exit-survey/reason',
    SETTINGS_EXIT_SURVEY_RESPONSE: {
        route: 'settings/exit-survey/response',
        getRoute: (reason?: ValueOf<typeof CONST.EXIT_SURVEY.REASONS>, backTo?: string) =>
            getUrlWithBackToParam(`settings/exit-survey/response${reason ? `?reason=${encodeURIComponent(reason)}` : ''}`, backTo),
    },
    SETTINGS_EXIT_SURVEY_CONFIRM: {
        route: 'settings/exit-survey/confirm',
        getRoute: (backTo?: string) => getUrlWithBackToParam('settings/exit-survey/confirm', backTo),
    },

    SETTINGS_SAVE_THE_WORLD: 'settings/teachersunite',

    KEYBOARD_SHORTCUTS: 'keyboard-shortcuts',

    NEW: 'new',
    NEW_CHAT: 'new/chat',
    NEW_CHAT_CONFIRM: 'new/chat/confirm',
    NEW_CHAT_EDIT_NAME: 'new/chat/confirm/name/edit',
    NEW_ROOM: 'new/room',

    REPORT: 'r',
    REPORT_WITH_ID: {
        route: 'r/:reportID?/:reportActionID?',
        getRoute: (reportID: string, reportActionID?: string, referrer?: string) => {
            const baseRoute = reportActionID ? (`r/${reportID}/${reportActionID}` as const) : (`r/${reportID}` as const);
            const referrerParam = referrer ? `?referrer=${encodeURIComponent(referrer)}` : '';
            return `${baseRoute}${referrerParam}` as const;
        },
    },
    REPORT_AVATAR: {
        route: 'r/:reportID/avatar',
        getRoute: (reportID: string) => `r/${reportID}/avatar` as const,
    },
    EDIT_CURRENCY_REQUEST: {
        route: 'r/:threadReportID/edit/currency',
        getRoute: (threadReportID: string, currency: string, backTo: string) => `r/${threadReportID}/edit/currency?currency=${currency}&backTo=${backTo}` as const,
    },
    EDIT_REPORT_FIELD_REQUEST: {
        route: 'r/:reportID/edit/policyField/:policyID/:fieldID',
        getRoute: (reportID: string, policyID: string, fieldID: string) => `r/${reportID}/edit/policyField/${policyID}/${fieldID}` as const,
    },
    REPORT_WITH_ID_DETAILS_SHARE_CODE: {
        route: 'r/:reportID/details/shareCode',
        getRoute: (reportID: string) => `r/${reportID}/details/shareCode` as const,
    },
    REPORT_ATTACHMENTS: {
        route: 'r/:reportID/attachment',
        getRoute: (reportID: string, source: string) => `r/${reportID}/attachment?source=${encodeURIComponent(source)}` as const,
    },
    REPORT_PARTICIPANTS: {
        route: 'r/:reportID/participants',
        getRoute: (reportID: string) => `r/${reportID}/participants` as const,
    },
    REPORT_PARTICIPANTS_INVITE: {
        route: 'r/:reportID/participants/invite',
        getRoute: (reportID: string) => `r/${reportID}/participants/invite` as const,
    },
    REPORT_PARTICIPANTS_DETAILS: {
        route: 'r/:reportID/participants/:accountID',
        getRoute: (reportID: string, accountID: number) => `r/${reportID}/participants/${accountID}` as const,
    },
    REPORT_PARTICIPANTS_ROLE_SELECTION: {
        route: 'r/:reportID/participants/:accountID/role',
        getRoute: (reportID: string, accountID: number) => `r/${reportID}/participants/${accountID}/role` as const,
    },
    REPORT_WITH_ID_DETAILS: {
        route: 'r/:reportID/details',
        getRoute: (reportID: string, backTo?: string) => getUrlWithBackToParam(`r/${reportID}/details`, backTo),
    },
    REPORT_SETTINGS: {
        route: 'r/:reportID/settings',
        getRoute: (reportID: string) => `r/${reportID}/settings` as const,
    },
    REPORT_SETTINGS_ROOM_NAME: {
        route: 'r/:reportID/settings/room-name',
        getRoute: (reportID: string) => `r/${reportID}/settings/room-name` as const,
    },
    REPORT_SETTINGS_GROUP_NAME: {
        route: 'r/:reportID/settings/group-name',
        getRoute: (reportID: string) => `r/${reportID}/settings/group-name` as const,
    },
    REPORT_SETTINGS_NOTIFICATION_PREFERENCES: {
        route: 'r/:reportID/settings/notification-preferences',
        getRoute: (reportID: string) => `r/${reportID}/settings/notification-preferences` as const,
    },
    REPORT_SETTINGS_WRITE_CAPABILITY: {
        route: 'r/:reportID/settings/who-can-post',
        getRoute: (reportID: string) => `r/${reportID}/settings/who-can-post` as const,
    },
    REPORT_SETTINGS_VISIBILITY: {
        route: 'r/:reportID/settings/visibility',
        getRoute: (reportID: string) => `r/${reportID}/settings/visibility` as const,
    },
    SPLIT_BILL_DETAILS: {
        route: 'r/:reportID/split/:reportActionID',
        getRoute: (reportID: string, reportActionID: string) => `r/${reportID}/split/${reportActionID}` as const,
    },
    TASK_TITLE: {
        route: 'r/:reportID/title',
        getRoute: (reportID: string) => `r/${reportID}/title` as const,
    },
    REPORT_DESCRIPTION: {
        route: 'r/:reportID/description',
        getRoute: (reportID: string) => `r/${reportID}/description` as const,
    },
    TASK_ASSIGNEE: {
        route: 'r/:reportID/assignee',
        getRoute: (reportID: string) => `r/${reportID}/assignee` as const,
    },
    PRIVATE_NOTES_LIST: {
        route: 'r/:reportID/notes',
        getRoute: (reportID: string) => `r/${reportID}/notes` as const,
    },
    PRIVATE_NOTES_EDIT: {
        route: 'r/:reportID/notes/:accountID/edit',
        getRoute: (reportID: string, accountID: string | number) => `r/${reportID}/notes/${accountID}/edit` as const,
    },
    ROOM_MEMBERS: {
        route: 'r/:reportID/members',
        getRoute: (reportID: string) => `r/${reportID}/members` as const,
    },
    ROOM_INVITE: {
        route: 'r/:reportID/invite/:role?',
        getRoute: (reportID: string, role?: string) => `r/${reportID}/invite/${role}` as const,
    },
    MONEY_REQUEST_HOLD_REASON: {
        route: ':type/edit/reason/:transactionID?',
        getRoute: (type: ValueOf<typeof CONST.POLICY.TYPE>, transactionID: string, reportID: string, backTo: string) =>
            `${type}/edit/reason/${transactionID}?backTo=${backTo}&reportID=${reportID}` as const,
    },
    MONEY_REQUEST_CREATE: {
        route: ':action/:iouType/start/:transactionID/:reportID',
        getRoute: (action: IOUAction, iouType: IOUType, transactionID: string, reportID: string) => `${action as string}/${iouType as string}/start/${transactionID}/${reportID}` as const,
    },
    MONEY_REQUEST_STEP_SEND_FROM: {
        route: 'create/:iouType/from/:transactionID/:reportID',
        getRoute: (iouType: ValueOf<typeof CONST.IOU.TYPE>, transactionID: string, reportID: string, backTo = '') =>
            getUrlWithBackToParam(`create/${iouType as string}/from/${transactionID}/${reportID}`, backTo),
    },
    MONEY_REQUEST_STEP_CONFIRMATION: {
        route: ':action/:iouType/confirmation/:transactionID/:reportID',
        getRoute: (action: IOUAction, iouType: IOUType, transactionID: string, reportID: string) =>
            `${action as string}/${iouType as string}/confirmation/${transactionID}/${reportID}` as const,
    },
    MONEY_REQUEST_STEP_AMOUNT: {
        route: ':action/:iouType/amount/:transactionID/:reportID',
        getRoute: (action: IOUAction, iouType: IOUType, transactionID: string, reportID: string, backTo = '') =>
            getUrlWithBackToParam(`${action as string}/${iouType as string}/amount/${transactionID}/${reportID}`, backTo),
    },
    MONEY_REQUEST_STEP_TAX_RATE: {
        route: ':action/:iouType/taxRate/:transactionID/:reportID?',
        getRoute: (action: IOUAction, iouType: IOUType, transactionID: string, reportID: string, backTo = '') =>
            getUrlWithBackToParam(`${action as string}/${iouType as string}/taxRate/${transactionID}/${reportID}`, backTo),
    },
    MONEY_REQUEST_STEP_TAX_AMOUNT: {
        route: ':action/:iouType/taxAmount/:transactionID/:reportID?',
        getRoute: (action: IOUAction, iouType: IOUType, transactionID: string, reportID: string, backTo = '') =>
            getUrlWithBackToParam(`${action as string}/${iouType as string}/taxAmount/${transactionID}/${reportID}`, backTo),
    },
    MONEY_REQUEST_STEP_CATEGORY: {
        route: ':action/:iouType/category/:transactionID/:reportID/:reportActionID?',
        getRoute: (action: IOUAction, iouType: IOUType, transactionID: string, reportID: string, backTo = '', reportActionID?: string) =>
            getUrlWithBackToParam(`${action as string}/${iouType as string}/category/${transactionID}/${reportID}${reportActionID ? `/${reportActionID}` : ''}`, backTo),
    },
    MONEY_REQUEST_STEP_CURRENCY: {
        route: ':action/:iouType/currency/:transactionID/:reportID/:pageIndex?',
        getRoute: (action: IOUAction, iouType: IOUType, transactionID: string, reportID: string, pageIndex = '', currency = '', backTo = '') =>
            getUrlWithBackToParam(`${action as string}/${iouType as string}/currency/${transactionID}/${reportID}/${pageIndex}?currency=${currency}`, backTo),
    },
    MONEY_REQUEST_STEP_DATE: {
        route: ':action/:iouType/date/:transactionID/:reportID/:reportActionID?',
        getRoute: (action: IOUAction, iouType: IOUType, transactionID: string, reportID: string, backTo = '', reportActionID?: string) =>
            getUrlWithBackToParam(`${action as string}/${iouType as string}/date/${transactionID}/${reportID}${reportActionID ? `/${reportActionID}` : ''}`, backTo),
    },
    MONEY_REQUEST_STEP_DESCRIPTION: {
        route: ':action/:iouType/description/:transactionID/:reportID/:reportActionID?',
        getRoute: (action: IOUAction, iouType: IOUType, transactionID: string, reportID: string, backTo = '', reportActionID?: string) =>
            getUrlWithBackToParam(`${action as string}/${iouType as string}/description/${transactionID}/${reportID}${reportActionID ? `/${reportActionID}` : ''}`, backTo),
    },
    MONEY_REQUEST_STEP_DISTANCE: {
        route: ':action/:iouType/distance/:transactionID/:reportID',
        getRoute: (action: IOUAction, iouType: IOUType, transactionID: string, reportID: string, backTo = '') =>
            getUrlWithBackToParam(`${action as string}/${iouType as string}/distance/${transactionID}/${reportID}`, backTo),
    },
    MONEY_REQUEST_STEP_DISTANCE_RATE: {
        route: ':action/:iouType/distanceRate/:transactionID/:reportID',
        getRoute: (action: ValueOf<typeof CONST.IOU.ACTION>, iouType: ValueOf<typeof CONST.IOU.TYPE>, transactionID: string, reportID: string, backTo = '') =>
            getUrlWithBackToParam(`${action}/${iouType}/distanceRate/${transactionID}/${reportID}`, backTo),
    },
    MONEY_REQUEST_STEP_MERCHANT: {
        route: ':action/:iouType/merchant/:transactionID/:reportID',
        getRoute: (action: IOUAction, iouType: IOUType, transactionID: string, reportID: string, backTo = '') =>
            getUrlWithBackToParam(`${action as string}/${iouType as string}/merchant/${transactionID}/${reportID}`, backTo),
    },
    MONEY_REQUEST_STEP_PARTICIPANTS: {
        route: ':action/:iouType/participants/:transactionID/:reportID',
        getRoute: (iouType: IOUType, transactionID: string, reportID: string, backTo = '', action: IOUAction = 'create') =>
            getUrlWithBackToParam(`${action as string}/${iouType as string}/participants/${transactionID}/${reportID}`, backTo),
    },
    MONEY_REQUEST_STEP_SPLIT_PAYER: {
        route: ':action/:iouType/confirmation/:transactionID/:reportID/payer',
        getRoute: (action: ValueOf<typeof CONST.IOU.ACTION>, iouType: ValueOf<typeof CONST.IOU.TYPE>, transactionID: string, reportID: string, backTo = '') =>
            getUrlWithBackToParam(`${action}/${iouType}/confirmation/${transactionID}/${reportID}/payer`, backTo),
    },
    MONEY_REQUEST_STEP_SCAN: {
        route: ':action/:iouType/scan/:transactionID/:reportID',
        getRoute: (action: IOUAction, iouType: IOUType, transactionID: string, reportID: string, backTo = '') =>
            getUrlWithBackToParam(`${action as string}/${iouType as string}/scan/${transactionID}/${reportID}`, backTo),
    },
    MONEY_REQUEST_STEP_TAG: {
        route: ':action/:iouType/tag/:orderWeight/:transactionID/:reportID/:reportActionID?',
        getRoute: (action: IOUAction, iouType: IOUType, orderWeight: number, transactionID: string, reportID: string, backTo = '', reportActionID?: string) =>
            getUrlWithBackToParam(`${action as string}/${iouType as string}/tag/${orderWeight}/${transactionID}/${reportID}${reportActionID ? `/${reportActionID}` : ''}`, backTo),
    },
    MONEY_REQUEST_STEP_WAYPOINT: {
        route: ':action/:iouType/waypoint/:transactionID/:reportID/:pageIndex',
        getRoute: (action: IOUAction, iouType: IOUType, transactionID: string, reportID?: string, pageIndex = '', backTo = '') =>
            getUrlWithBackToParam(`${action as string}/${iouType as string}/waypoint/${transactionID}/${reportID}/${pageIndex}`, backTo),
    },
    // This URL is used as a redirect to one of the create tabs below. This is so that we can message users with a link
    // straight to those flows without needing to have optimistic transaction and report IDs.
    MONEY_REQUEST_START: {
        route: 'start/:iouType/:iouRequestType',
        getRoute: (iouType: IOUType, iouRequestType: IOURequestType) => `start/${iouType as string}/${iouRequestType}` as const,
    },
    MONEY_REQUEST_CREATE_TAB_DISTANCE: {
        route: ':action/:iouType/start/:transactionID/:reportID/distance',
        getRoute: (action: IOUAction, iouType: IOUType, transactionID: string, reportID: string) => `create/${iouType as string}/start/${transactionID}/${reportID}/distance` as const,
    },
    MONEY_REQUEST_CREATE_TAB_MANUAL: {
        route: ':action/:iouType/start/:transactionID/:reportID/manual',
        getRoute: (action: IOUAction, iouType: IOUType, transactionID: string, reportID: string) =>
            `${action as string}/${iouType as string}/start/${transactionID}/${reportID}/manual` as const,
    },
    MONEY_REQUEST_CREATE_TAB_SCAN: {
        route: ':action/:iouType/start/:transactionID/:reportID/scan',
        getRoute: (action: IOUAction, iouType: IOUType, transactionID: string, reportID: string) => `create/${iouType as string}/start/${transactionID}/${reportID}/scan` as const,
    },

    MONEY_REQUEST_STATE_SELECTOR: {
        route: 'submit/state',

        getRoute: (state?: string, backTo?: string, label?: string) =>
            `${getUrlWithBackToParam(`submit/state${state ? `?state=${encodeURIComponent(state)}` : ''}`, backTo)}${
                // the label param can be an empty string so we cannot use a nullish ?? operator
                // eslint-disable-next-line @typescript-eslint/prefer-nullish-coalescing
                label ? `${backTo || state ? '&' : '?'}label=${encodeURIComponent(label)}` : ''
            }` as const,
    },
    IOU_REQUEST: 'submit/new',
    IOU_SEND: 'pay/new',
    IOU_SEND_ADD_BANK_ACCOUNT: 'pay/new/add-bank-account',
    IOU_SEND_ADD_DEBIT_CARD: 'pay/new/add-debit-card',
    IOU_SEND_ENABLE_PAYMENTS: 'pay/new/enable-payments',

    NEW_TASK: 'new/task',
    NEW_TASK_ASSIGNEE: 'new/task/assignee',
    NEW_TASK_SHARE_DESTINATION: 'new/task/share-destination',
    NEW_TASK_DETAILS: 'new/task/details',
    NEW_TASK_TITLE: 'new/task/title',
    NEW_TASK_DESCRIPTION: 'new/task/description',

    TEACHERS_UNITE: 'settings/teachersunite',
    I_KNOW_A_TEACHER: 'settings/teachersunite/i-know-a-teacher',
    I_AM_A_TEACHER: 'settings/teachersunite/i-am-a-teacher',
    INTRO_SCHOOL_PRINCIPAL: 'settings/teachersunite/intro-school-principal',

    ERECEIPT: {
        route: 'eReceipt/:transactionID',
        getRoute: (transactionID: string) => `eReceipt/${transactionID}` as const,
    },

    WORKSPACE_NEW: 'workspace/new',
    WORKSPACE_NEW_ROOM: 'workspace/new-room',
    WORKSPACE_INITIAL: {
        route: 'settings/workspaces/:policyID',
        getRoute: (policyID: string) => `settings/workspaces/${policyID}` as const,
    },
    WORKSPACE_INVITE: {
        route: 'settings/workspaces/:policyID/invite',
        getRoute: (policyID: string) => `settings/workspaces/${policyID}/invite` as const,
    },
    WORKSPACE_INVITE_MESSAGE: {
        route: 'settings/workspaces/:policyID/invite-message',
        getRoute: (policyID: string) => `settings/workspaces/${policyID}/invite-message` as const,
    },
    WORKSPACE_PROFILE: {
        route: 'settings/workspaces/:policyID/profile',
        getRoute: (policyID: string) => `settings/workspaces/${policyID}/profile` as const,
    },
    WORKSPACE_PROFILE_ADDRESS: {
        route: 'settings/workspaces/:policyID/profile/address',
        getRoute: (policyID: string) => `settings/workspaces/${policyID}/profile/address` as const,
    },
    WORKSPACE_ACCOUNTING: {
        route: 'settings/workspaces/:policyID/accounting',
        getRoute: (policyID: string) => `settings/workspaces/${policyID}/accounting` as const,
    },
    WORKSPACE_PROFILE_CURRENCY: {
        route: 'settings/workspaces/:policyID/profile/currency',
        getRoute: (policyID: string) => `settings/workspaces/${policyID}/profile/currency` as const,
    },
    POLICY_ACCOUNTING_QUICKBOOKS_ONLINE_EXPORT: {
        route: 'settings/workspaces/:policyID/accounting/quickbooks-online/export',
        getRoute: (policyID: string) => `settings/workspaces/${policyID}/accounting/quickbooks-online/export` as const,
    },
    POLICY_ACCOUNTING_QUICKBOOKS_ONLINE_COMPANY_CARD_EXPENSE_ACCOUNT: {
        route: 'settings/workspaces/:policyID/accounting/quickbooks-online/export/company-card-expense-account',
        getRoute: (policyID: string) => `settings/workspaces/${policyID}/accounting/quickbooks-online/export/company-card-expense-account` as const,
    },
    POLICY_ACCOUNTING_QUICKBOOKS_ONLINE_COMPANY_CARD_EXPENSE_ACCOUNT_SELECT: {
        route: 'settings/workspaces/:policyID/accounting/quickbooks-online/export/company-card-expense-account/account-select',
        getRoute: (policyID: string) => `settings/workspaces/${policyID}/accounting/quickbooks-online/export/company-card-expense-account/account-select` as const,
    },
    POLICY_ACCOUNTING_QUICKBOOKS_ONLINE_NON_REIMBURSABLE_DEFAULT_VENDOR_SELECT: {
        route: 'settings/workspaces/:policyID/accounting/quickbooks-online/export/company-card-expense-account/default-vendor-select',
        getRoute: (policyID: string) => `settings/workspaces/${policyID}/accounting/quickbooks-online/export/company-card-expense-account/default-vendor-select` as const,
    },
    POLICY_ACCOUNTING_QUICKBOOKS_ONLINE_COMPANY_CARD_EXPENSE_SELECT: {
        route: 'settings/workspaces/:policyID/accounting/quickbooks-online/export/company-card-expense-account/card-select',
        getRoute: (policyID: string) => `settings/workspaces/${policyID}/accounting/quickbooks-online/export/company-card-expense-account/card-select` as const,
    },
    POLICY_ACCOUNTING_QUICKBOOKS_ONLINE_INVOICE_ACCOUNT_SELECT: {
        route: 'settings/workspaces/:policyID/accounting/quickbooks-online/export/invoice-account-select',
        getRoute: (policyID: string) => `settings/workspaces/${policyID}/accounting/quickbooks-online/export/invoice-account-select` as const,
    },
    POLICY_ACCOUNTING_QUICKBOOKS_ONLINE_PREFERRED_EXPORTER: {
        route: 'settings/workspaces/:policyID/accounting/quickbooks-online/export/preferred-exporter',
        getRoute: (policyID: string) => `settings/workspaces/${policyID}/accounting/quickbooks-online/export/preferred-exporter` as const,
    },
    POLICY_ACCOUNTING_QUICKBOOKS_ONLINE_EXPORT_OUT_OF_POCKET_EXPENSES: {
        route: 'settings/workspaces/:policyID/accounting/quickbooks-online/export/out-of-pocket-expense',
        getRoute: (policyID: string) => `settings/workspaces/${policyID}/accounting/quickbooks-online/export/out-of-pocket-expense` as const,
    },
    POLICY_ACCOUNTING_QUICKBOOKS_ONLINE_EXPORT_OUT_OF_POCKET_EXPENSES_ACCOUNT_SELECT: {
        route: 'settings/workspaces/:policyID/accounting/quickbooks-online/export/out-of-pocket-expense/account-select',
        getRoute: (policyID: string) => `settings/workspaces/${policyID}/accounting/quickbooks-online/export/out-of-pocket-expense/account-select` as const,
    },
    POLICY_ACCOUNTING_QUICKBOOKS_ONLINE_EXPORT_OUT_OF_POCKET_EXPENSES_SELECT: {
        route: 'settings/workspaces/:policyID/accounting/quickbooks-online/export/out-of-pocket-expense/entity-select',
        getRoute: (policyID: string) => `settings/workspaces/${policyID}/accounting/quickbooks-online/export/out-of-pocket-expense/entity-select` as const,
    },
    POLICY_ACCOUNTING_QUICKBOOKS_ONLINE_EXPORT_DATE_SELECT: {
        route: 'settings/workspaces/:policyID/accounting/quickbooks-online/export/date-select',
        getRoute: (policyID: string) => `settings/workspaces/${policyID}/accounting/quickbooks-online/export/date-select` as const,
    },
    WORKSPACE_PROFILE_NAME: {
        route: 'settings/workspaces/:policyID/profile/name',
        getRoute: (policyID: string) => `settings/workspaces/${policyID}/profile/name` as const,
    },
    WORKSPACE_PROFILE_DESCRIPTION: {
        route: 'settings/workspaces/:policyID/profile/description',
        getRoute: (policyID: string) => `settings/workspaces/${policyID}/profile/description` as const,
    },
    WORKSPACE_PROFILE_SHARE: {
        route: 'settings/workspaces/:policyID/profile/share',
        getRoute: (policyID: string) => `settings/workspaces/${policyID}/profile/share` as const,
    },
    WORKSPACE_AVATAR: {
        route: 'settings/workspaces/:policyID/avatar',
        getRoute: (policyID: string) => `settings/workspaces/${policyID}/avatar` as const,
    },
    WORKSPACE_JOIN_USER: {
        route: 'settings/workspaces/:policyID/join',
        getRoute: (policyID: string, inviterEmail: string) => `settings/workspaces/${policyID}/join?email=${inviterEmail}` as const,
    },
    WORKSPACE_SETTINGS_CURRENCY: {
        route: 'settings/workspaces/:policyID/settings/currency',
        getRoute: (policyID: string) => `settings/workspaces/${policyID}/settings/currency` as const,
    },
    WORKSPACE_WORKFLOWS: {
        route: 'settings/workspaces/:policyID/workflows',
        getRoute: (policyID: string) => `settings/workspaces/${policyID}/workflows` as const,
    },
    WORKSPACE_WORKFLOWS_PAYER: {
        route: 'workspace/:policyID/settings/workflows/payer',
        getRoute: (policyId: string) => `workspace/${policyId}/settings/workflows/payer` as const,
    },
    WORKSPACE_WORKFLOWS_APPROVER: {
        route: 'settings/workspaces/:policyID/settings/workflows/approver',
        getRoute: (policyID: string) => `settings/workspaces/${policyID}/settings/workflows/approver` as const,
    },
    WORKSPACE_WORKFLOWS_AUTOREPORTING_FREQUENCY: {
        route: 'settings/workspaces/:policyID/settings/workflows/auto-reporting-frequency',
        getRoute: (policyID: string) => `settings/workspaces/${policyID}/settings/workflows/auto-reporting-frequency` as const,
    },
    WORKSPACE_WORKFLOWS_AUTOREPORTING_MONTHLY_OFFSET: {
        route: 'settings/workspaces/:policyID/settings/workflows/auto-reporting-frequency/monthly-offset',
        getRoute: (policyID: string) => `settings/workspaces/${policyID}/settings/workflows/auto-reporting-frequency/monthly-offset` as const,
    },
    WORKSPACE_CARD: {
        route: 'settings/workspaces/:policyID/card',
        getRoute: (policyID: string) => `settings/workspaces/${policyID}/card` as const,
    },
    WORKSPACE_REIMBURSE: {
        route: 'settings/workspaces/:policyID/reimburse',
        getRoute: (policyID: string) => `settings/workspaces/${policyID}/reimburse` as const,
    },
    WORKSPACE_RATE_AND_UNIT: {
        route: 'settings/workspaces/:policyID/rateandunit',
        getRoute: (policyID: string) => `settings/workspaces/${policyID}/rateandunit` as const,
    },
    WORKSPACE_RATE_AND_UNIT_RATE: {
        route: 'settings/workspaces/:policyID/rateandunit/rate',
        getRoute: (policyID: string) => `settings/workspaces/${policyID}/rateandunit/rate` as const,
    },
    WORKSPACE_RATE_AND_UNIT_UNIT: {
        route: 'settings/workspaces/:policyID/rateandunit/unit',
        getRoute: (policyID: string) => `settings/workspaces/${policyID}/rateandunit/unit` as const,
    },
    WORKSPACE_BILLS: {
        route: 'settings/workspaces/:policyID/bills',
        getRoute: (policyID: string) => `settings/workspaces/${policyID}/bills` as const,
    },
    WORKSPACE_INVOICES: {
        route: 'settings/workspaces/:policyID/invoices',
        getRoute: (policyID: string) => `settings/workspaces/${policyID}/invoices` as const,
    },
    WORKSPACE_TRAVEL: {
        route: 'settings/workspaces/:policyID/travel',
        getRoute: (policyID: string) => `settings/workspaces/${policyID}/travel` as const,
    },
    WORKSPACE_MEMBERS: {
        route: 'settings/workspaces/:policyID/members',
        getRoute: (policyID: string) => `settings/workspaces/${policyID}/members` as const,
    },
    POLICY_ACCOUNTING: {
        route: 'settings/workspaces/:policyID/accounting',
        getRoute: (policyID: string) => `settings/workspaces/${policyID}/accounting` as const,
    },
    WORKSPACE_ACCOUNTING_QUICKBOOKS_ONLINE_ADVANCED: {
        route: 'settings/workspaces/:policyID/accounting/quickbooks-online/advanced',
        getRoute: (policyID: string) => `settings/workspaces/${policyID}/accounting/quickbooks-online/advanced` as const,
    },
    WORKSPACE_ACCOUNTING_QUICKBOOKS_ONLINE_ACCOUNT_SELECTOR: {
        route: 'settings/workspaces/:policyID/accounting/quickbooks-online/account-selector',
        getRoute: (policyID: string) => `settings/workspaces/${policyID}/accounting/quickbooks-online/account-selector` as const,
    },
    WORKSPACE_ACCOUNTING_QUICKBOOKS_ONLINE_INVOICE_ACCOUNT_SELECTOR: {
        route: 'settings/workspaces/:policyID/accounting/quickbooks-online/invoice-account-selector',
        getRoute: (policyID: string) => `settings/workspaces/${policyID}/accounting/quickbooks-online/invoice-account-selector` as const,
    },
    WORKSPACE_CATEGORIES: {
        route: 'settings/workspaces/:policyID/categories',
        getRoute: (policyID: string) => `settings/workspaces/${policyID}/categories` as const,
    },
    WORKSPACE_CATEGORY_SETTINGS: {
        route: 'settings/workspaces/:policyID/categories/:categoryName',
        getRoute: (policyID: string, categoryName: string) => `settings/workspaces/${policyID}/categories/${encodeURIComponent(categoryName)}` as const,
    },
    WORKSPACE_CATEGORIES_SETTINGS: {
        route: 'settings/workspaces/:policyID/categories/settings',
        getRoute: (policyID: string) => `settings/workspaces/${policyID}/categories/settings` as const,
    },
    WORKSPACE_MORE_FEATURES: {
        route: 'settings/workspaces/:policyID/more-features',
        getRoute: (policyID: string) => `settings/workspaces/${policyID}/more-features` as const,
    },
    WORKSPACE_CATEGORY_CREATE: {
        route: 'settings/workspaces/:policyID/categories/new',
        getRoute: (policyID: string) => `settings/workspaces/${policyID}/categories/new` as const,
    },
    WORKSPACE_CATEGORY_EDIT: {
        route: 'settings/workspaces/:policyID/categories/:categoryName/edit',
        getRoute: (policyID: string, categoryName: string) => `settings/workspaces/${policyID}/categories/${encodeURIComponent(categoryName)}/edit` as const,
    },
    WORKSPACE_TAGS: {
        route: 'settings/workspaces/:policyID/tags',
        getRoute: (policyID: string) => `settings/workspaces/${policyID}/tags` as const,
    },
    WORKSPACE_TAG_CREATE: {
        route: 'settings/workspaces/:policyID/tags/new',
        getRoute: (policyID: string) => `settings/workspaces/${policyID}/tags/new` as const,
    },
    WORKSPACE_TAGS_SETTINGS: {
        route: 'settings/workspaces/:policyID/tags/settings',
        getRoute: (policyID: string) => `settings/workspaces/${policyID}/tags/settings` as const,
    },
    WORKSPACE_EDIT_TAGS: {
        route: 'settings/workspaces/:policyID/tags/:orderWeight/edit',
        getRoute: (policyID: string, orderWeight: number) => `settings/workspaces/${policyID}/tags/${orderWeight}/edit` as const,
    },
    WORKSPACE_TAG_EDIT: {
        route: 'settings/workspace/:policyID/tag/:tagName/edit',
        getRoute: (policyID: string, tagName: string) => `settings/workspace/${policyID}/tag/${encodeURIComponent(tagName)}/edit` as const,
    },
    WORKSPACE_TAG_SETTINGS: {
        route: 'settings/workspaces/:policyID/tag/:tagName',
        getRoute: (policyID: string, tagName: string) => `settings/workspaces/${policyID}/tag/${encodeURIComponent(tagName)}` as const,
    },
    WORKSPACE_TAG_LIST_VIEW: {
        route: 'settings/workspaces/:policyID/tag-list/:orderWeight',
        getRoute: (policyID: string, orderWeight: number) => `settings/workspaces/${policyID}/tag-list/${orderWeight}` as const,
    },
    WORKSPACE_TAXES: {
        route: 'settings/workspaces/:policyID/taxes',
        getRoute: (policyID: string) => `settings/workspaces/${policyID}/taxes` as const,
    },
    WORKSPACE_TAXES_SETTINGS: {
        route: 'settings/workspaces/:policyID/taxes/settings',
        getRoute: (policyID: string) => `settings/workspaces/${policyID}/taxes/settings` as const,
    },
    WORKSPACE_TAXES_SETTINGS_WORKSPACE_CURRENCY_DEFAULT: {
        route: 'settings/workspaces/:policyID/taxes/settings/workspace-currency',
        getRoute: (policyID: string) => `settings/workspaces/${policyID}/taxes/settings/workspace-currency` as const,
    },
    WORKSPACE_TAXES_SETTINGS_FOREIGN_CURRENCY_DEFAULT: {
        route: 'settings/workspaces/:policyID/taxes/settings/foreign-currency',
        getRoute: (policyID: string) => `settings/workspaces/${policyID}/taxes/settings/foreign-currency` as const,
    },
    WORKSPACE_TAXES_SETTINGS_CUSTOM_TAX_NAME: {
        route: 'settings/workspaces/:policyID/taxes/settings/tax-name',
        getRoute: (policyID: string) => `settings/workspaces/${policyID}/taxes/settings/tax-name` as const,
    },
    WORKSPACE_MEMBER_DETAILS: {
        route: 'settings/workspaces/:policyID/members/:accountID',
        getRoute: (policyID: string, accountID: number) => `settings/workspaces/${policyID}/members/${accountID}` as const,
    },
    WORKSPACE_MEMBER_ROLE_SELECTION: {
        route: 'settings/workspaces/:policyID/members/:accountID/role-selection',
        getRoute: (policyID: string, accountID: number) => `settings/workspaces/${policyID}/members/${accountID}/role-selection` as const,
    },
    WORKSPACE_OWNER_CHANGE_SUCCESS: {
        route: 'settings/workspaces/:policyID/change-owner/:accountID/success',
        getRoute: (policyID: string, accountID: number) => `settings/workspaces/${policyID}/change-owner/${accountID}/success` as const,
    },
    WORKSPACE_OWNER_CHANGE_ERROR: {
        route: 'settings/workspaces/:policyID/change-owner/:accountID/failure',
        getRoute: (policyID: string, accountID: number) => `settings/workspaces/${policyID}/change-owner/${accountID}/failure` as const,
    },
    WORKSPACE_OWNER_CHANGE_CHECK: {
        route: 'settings/workspaces/:policyID/change-owner/:accountID/:error',
        getRoute: (policyID: string, accountID: number, error: ValueOf<typeof CONST.POLICY.OWNERSHIP_ERRORS>) =>
            `settings/workspaces/${policyID}/change-owner/${accountID}/${error as string}` as const,
    },
    WORKSPACE_TAX_CREATE: {
        route: 'settings/workspaces/:policyID/taxes/new',
        getRoute: (policyID: string) => `settings/workspaces/${policyID}/taxes/new` as const,
    },
    WORKSPACE_TAX_EDIT: {
        route: 'settings/workspaces/:policyID/tax/:taxID',
        getRoute: (policyID: string, taxID: string) => `settings/workspaces/${policyID}/tax/${encodeURIComponent(taxID)}` as const,
    },
    WORKSPACE_TAX_NAME: {
        route: 'settings/workspaces/:policyID/tax/:taxID/name',
        getRoute: (policyID: string, taxID: string) => `settings/workspaces/${policyID}/tax/${encodeURIComponent(taxID)}/name` as const,
    },
    WORKSPACE_TAX_VALUE: {
        route: 'settings/workspaces/:policyID/tax/:taxID/value',
        getRoute: (policyID: string, taxID: string) => `settings/workspaces/${policyID}/tax/${encodeURIComponent(taxID)}/value` as const,
    },
    WORKSPACE_DISTANCE_RATES: {
        route: 'settings/workspaces/:policyID/distance-rates',
        getRoute: (policyID: string) => `settings/workspaces/${policyID}/distance-rates` as const,
    },
    WORKSPACE_CREATE_DISTANCE_RATE: {
        route: 'settings/workspaces/:policyID/distance-rates/new',
        getRoute: (policyID: string) => `settings/workspaces/${policyID}/distance-rates/new` as const,
    },
    WORKSPACE_DISTANCE_RATES_SETTINGS: {
        route: 'settings/workspaces/:policyID/distance-rates/settings',
        getRoute: (policyID: string) => `settings/workspaces/${policyID}/distance-rates/settings` as const,
    },
    WORKSPACE_DISTANCE_RATE_DETAILS: {
        route: 'settings/workspaces/:policyID/distance-rates/:rateID',
        getRoute: (policyID: string, rateID: string) => `settings/workspaces/${policyID}/distance-rates/${rateID}` as const,
    },
    WORKSPACE_DISTANCE_RATE_EDIT: {
        route: 'settings/workspaces/:policyID/distance-rates/:rateID/edit',
        getRoute: (policyID: string, rateID: string) => `settings/workspaces/${policyID}/distance-rates/${rateID}/edit` as const,
    },
    // Referral program promotion
    REFERRAL_DETAILS_MODAL: {
        route: 'referral/:contentType',
        getRoute: (contentType: string, backTo?: string) => getUrlWithBackToParam(`referral/${contentType}`, backTo),
    },
    PROCESS_MONEY_REQUEST_HOLD: 'hold-expense-educational',
    TRAVEL_MY_TRIPS: 'travel',
    TRAVEL_TCS: 'travel/terms',
    TRACK_TRAINING_MODAL: 'track-training',
    ONBOARDING_ROOT: 'onboarding',
    ONBOARDING_PERSONAL_DETAILS: 'onboarding/personal-details',
    ONBOARDING_WORK: 'onboarding/work',
    ONBOARDING_PURPOSE: 'onboarding/purpose',
    WELCOME_VIDEO_ROOT: 'onboarding/welcome-video',

    TRANSACTION_RECEIPT: {
        route: 'r/:reportID/transaction/:transactionID/receipt',
        getRoute: (reportID: string, transactionID: string) => `r/${reportID}/transaction/${transactionID}/receipt` as const,
    },
    TRANSACTION_DUPLICATE_REVIEW_PAGE: {
        route: 'r/:threadReportID/duplicates/review',
        getRoute: (threadReportID: string) => `r/${threadReportID}/duplicates/review` as const,
    },
<<<<<<< HEAD
    TRANSACTION_DUPLICATE_REVIEW_MERCHANT_PAGE: {
        route: 'r/:threadReportID/duplicates/review/merchant',
        getRoute: (threadReportID: string) => `r/${threadReportID}/duplicates/review/merchant` as const,
    },
    TRANSACTION_DUPLICATE_REVIEW_CATEGORY_PAGE: {
        route: 'r/:threadReportID/duplicates/review/category',
        getRoute: (threadReportID: string) => `r/${threadReportID}/duplicates/review/category` as const,
    },
    TRANSACTION_DUPLICATE_REVIEW_TAG_PAGE: {
        route: 'r/:threadReportID/duplicates/review/tag',
        getRoute: (threadReportID: string) => `r/${threadReportID}/duplicates/review/tag` as const,
    },
    TRANSACTION_DUPLICATE_REVIEW_TAX_CODE_PAGE: {
        route: 'r/:threadReportID/duplicates/review/tax-code',
        getRoute: (threadReportID: string) => `r/${threadReportID}/duplicates/review/tax-code` as const,
    },
    TRANSACTION_DUPLICATE_REVIEW_DESCRIPTION_PAGE: {
        route: 'r/:threadReportID/duplicates/confirm',
        getRoute: (threadReportID: string) => `r/${threadReportID}/duplicates/confirm` as const,
    },
    TRANSACTION_DUPLICATE_REVIEW_REIMBURSABLE_PAGE: {
        route: 'r/:threadReportID/duplicates/review/reimbursable',
        getRoute: (threadReportID: string) => `r/${threadReportID}/duplicates/review/reimbursable` as const,
    },
    TRANSACTION_DUPLICATE_REVIEW_BILLABLE_PAGE: {
        route: 'r/:threadReportID/duplicates/review/billable',
        getRoute: (threadReportID: string) => `r/${threadReportID}/duplicates/review/billable` as const,
    },
    // TRANSACTION_DUPLICATE_CONFIRM: {
    //     route: 'r/:threadReportID/duplicates/review/description',
    //     getRoute: (threadReportID: string) => `r/${threadReportID}/duplicates/review/description` as const,
    // },
=======

>>>>>>> a16260e5
    POLICY_ACCOUNTING_XERO_IMPORT: {
        route: 'settings/workspaces/:policyID/accounting/xero/import',
        getRoute: (policyID: string) => `settings/workspaces/${policyID}/accounting/xero/import` as const,
    },
    POLICY_ACCOUNTING_XERO_CHART_OF_ACCOUNTS: {
        route: 'settings/workspaces/:policyID/accounting/xero/import/accounts',
        getRoute: (policyID: string) => `settings/workspaces/${policyID}/accounting/xero/import/accounts` as const,
    },
    POLICY_ACCOUNTING_XERO_ORGANIZATION: {
        route: 'settings/workspaces/:policyID/accounting/xero/organization/:currentOrganizationID',
        getRoute: (policyID: string, currentOrganizationID: string) => `settings/workspaces/${policyID}/accounting/xero/organization/${currentOrganizationID}` as const,
    },
    POLICY_ACCOUNTING_XERO_TRACKING_CATEGORIES: {
        route: 'settings/workspaces/:policyID/accounting/xero/import/tracking-categories',
        getRoute: (policyID: string) => `settings/workspaces/${policyID}/accounting/xero/import/tracking-categories` as const,
    },
    POLICY_ACCOUNTING_XERO_TRACKING_CATEGORIES_MAP_COST_CENTERS: {
        route: 'settings/workspaces/:policyID/accounting/xero/import/tracking-categories/cost-centers',
        getRoute: (policyID: string) => `settings/workspaces/${policyID}/accounting/xero/import/tracking-categories/cost-centers` as const,
    },
    POLICY_ACCOUNTING_XERO_TRACKING_CATEGORIES_MAP_REGION: {
        route: 'settings/workspaces/:policyID/accounting/xero/import/tracking-categories/region',
        getRoute: (policyID: string) => `settings/workspaces/${policyID}/accounting/xero/import/tracking-categories/region` as const,
    },
    POLICY_ACCOUNTING_XERO_CUSTOMER: {
        route: '/settings/workspaces/:policyID/accounting/xero/import/customers',
        getRoute: (policyID: string) => `/settings/workspaces/${policyID}/accounting/xero/import/customers` as const,
    },
    POLICY_ACCOUNTING_XERO_TAXES: {
        route: 'settings/workspaces/:policyID/accounting/xero/import/taxes',
        getRoute: (policyID: string) => `settings/workspaces/${policyID}/accounting/xero/import/taxes` as const,
    },
    POLICY_ACCOUNTING_XERO_EXPORT: {
        route: 'settings/workspaces/:policyID/accounting/xero/export',
        getRoute: (policyID: string) => `settings/workspaces/${policyID}/accounting/xero/export` as const,
    },
    POLICY_ACCOUNTING_XERO_PREFERRED_EXPORTER_SELECT: {
        route: '/settings/workspaces/:policyID/connections/xero/export/preferred-exporter/select',
        getRoute: (policyID: string) => `/settings/workspaces/${policyID}/connections/xero/export/preferred-exporter/select` as const,
    },
    POLICY_ACCOUNTING_XERO_EXPORT_PURCHASE_BILL_DATE_SELECT: {
        route: 'settings/workspaces/:policyID/accounting/xero/export/purchase-bill-date-select',
        getRoute: (policyID: string) => `settings/workspaces/${policyID}/accounting/xero/export/purchase-bill-date-select` as const,
    },
    POLICY_ACCOUNTING_XERO_EXPORT_BANK_ACCOUNT_SELECT: {
        route: 'settings/workspaces/:policyID/accounting/xero/export/bank-account-select',
        getRoute: (policyID: string) => `settings/workspaces/${policyID}/accounting/xero/export/bank-account-select` as const,
    },
    POLICY_ACCOUNTING_XERO_ADVANCED: {
        route: 'settings/workspaces/:policyID/accounting/xero/advanced',
        getRoute: (policyID: string) => `settings/workspaces/${policyID}/accounting/xero/advanced` as const,
    },
    POLICY_ACCOUNTING_XERO_INVOICE_SELECTOR: {
        route: 'settings/workspaces/:policyID/accounting/xero/advanced/invoice-account-selector',
        getRoute: (policyID: string) => `settings/workspaces/${policyID}/accounting/xero/advanced/invoice-account-selector` as const,
    },
    POLICY_ACCOUNTING_XERO_BILL_PAYMENT_ACCOUNT_SELECTOR: {
        route: 'settings/workspaces/:policyID/accounting/xero/advanced/bill-payment-account-selector',
        getRoute: (policyID: string) => `settings/workspaces/${policyID}/accounting/xero/advanced/bill-payment-account-selector` as const,
    },
    POLICY_ACCOUNTING_QUICKBOOKS_ONLINE_IMPORT: {
        route: 'settings/workspaces/:policyID/accounting/quickbooks-online/import',
        getRoute: (policyID: string) => `settings/workspaces/${policyID}/accounting/quickbooks-online/import` as const,
    },
    POLICY_ACCOUNTING_QUICKBOOKS_ONLINE_CHART_OF_ACCOUNTS: {
        route: 'settings/workspaces/:policyID/accounting/quickbooks-online/import/accounts',
        getRoute: (policyID: string) => `settings/workspaces/${policyID}/accounting/quickbooks-online/import/accounts` as const,
    },
    POLICY_ACCOUNTING_QUICKBOOKS_ONLINE_CLASSES: {
        route: 'settings/workspaces/:policyID/accounting/quickbooks-online/import/classes',
        getRoute: (policyID: string) => `settings/workspaces/${policyID}/accounting/quickbooks-online/import/classes` as const,
    },
    POLICY_ACCOUNTING_QUICKBOOKS_ONLINE_CUSTOMERS: {
        route: 'settings/workspaces/:policyID/accounting/quickbooks-online/import/customers',
        getRoute: (policyID: string) => `settings/workspaces/${policyID}/accounting/quickbooks-online/import/customers` as const,
    },
    POLICY_ACCOUNTING_QUICKBOOKS_ONLINE_LOCATIONS: {
        route: 'settings/workspaces/:policyID/accounting/quickbooks-online/import/locations',
        getRoute: (policyID: string) => `settings/workspaces/${policyID}/accounting/quickbooks-online/import/locations` as const,
    },
    POLICY_ACCOUNTING_QUICKBOOKS_ONLINE_TAXES: {
        route: 'settings/workspaces/:policyID/accounting/quickbooks-online/import/taxes',
        getRoute: (policyID: string) => `settings/workspaces/${policyID}/accounting/quickbooks-online/import/taxes` as const,
    },
} as const;

/**
 * Proxy routes can be used to generate a correct url with dynamic values
 *
 * It will be used by HybridApp, that has no access to methods generating dynamic routes in NewDot
 */
const HYBRID_APP_ROUTES = {
    MONEY_REQUEST_CREATE: '/request/new/scan',
    MONEY_REQUEST_SUBMIT_CREATE: '/submit/new/scan',
} as const;

export {HYBRID_APP_ROUTES, getUrlWithBackToParam};
export default ROUTES;

// eslint-disable-next-line @typescript-eslint/no-explicit-any
type ExtractRouteName<TRoute> = TRoute extends {getRoute: (...args: any[]) => infer TRouteName} ? TRouteName : TRoute;

/**
 * Represents all routes in the app as a union of literal strings.
 */
type Route = {
    [K in keyof typeof ROUTES]: ExtractRouteName<(typeof ROUTES)[K]>;
}[keyof typeof ROUTES];

type RoutesValidationError = 'Error: One or more routes defined within `ROUTES` have not correctly used `as const` in their `getRoute` function return value.';

// eslint-disable-next-line @typescript-eslint/no-unused-vars
type RouteIsPlainString = AssertTypesNotEqual<string, Route, RoutesValidationError>;

type HybridAppRoute = (typeof HYBRID_APP_ROUTES)[keyof typeof HYBRID_APP_ROUTES];

export type {HybridAppRoute, Route};<|MERGE_RESOLUTION|>--- conflicted
+++ resolved
@@ -783,7 +783,6 @@
         route: 'r/:threadReportID/duplicates/review',
         getRoute: (threadReportID: string) => `r/${threadReportID}/duplicates/review` as const,
     },
-<<<<<<< HEAD
     TRANSACTION_DUPLICATE_REVIEW_MERCHANT_PAGE: {
         route: 'r/:threadReportID/duplicates/review/merchant',
         getRoute: (threadReportID: string) => `r/${threadReportID}/duplicates/review/merchant` as const,
@@ -812,13 +811,7 @@
         route: 'r/:threadReportID/duplicates/review/billable',
         getRoute: (threadReportID: string) => `r/${threadReportID}/duplicates/review/billable` as const,
     },
-    // TRANSACTION_DUPLICATE_CONFIRM: {
-    //     route: 'r/:threadReportID/duplicates/review/description',
-    //     getRoute: (threadReportID: string) => `r/${threadReportID}/duplicates/review/description` as const,
-    // },
-=======
-
->>>>>>> a16260e5
+
     POLICY_ACCOUNTING_XERO_IMPORT: {
         route: 'settings/workspaces/:policyID/accounting/xero/import',
         getRoute: (policyID: string) => `settings/workspaces/${policyID}/accounting/xero/import` as const,
