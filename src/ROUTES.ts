--- conflicted
+++ resolved
@@ -1247,18 +1247,14 @@
     },
     POLICY_ACCOUNTING_QUICKBOOKS_ONLINE_COMPANY_CARD_EXPENSE_ACCOUNT: {
         route: 'workspaces/:policyID/accounting/quickbooks-online/export/company-card-expense-account',
-<<<<<<< HEAD
+
         getRoute: (policyID: string | undefined, backTo?: string) => {
             if (!policyID) {
                 Log.warn('Invalid policyID is used to build the POLICY_ACCOUNTING_QUICKBOOKS_ONLINE_COMPANY_CARD_EXPENSE_ACCOUNT route');
             }
+            // eslint-disable-next-line no-restricted-syntax -- Legacy route generation
             return getUrlWithBackToParam(`workspaces/${policyID}/accounting/quickbooks-online/export/company-card-expense-account` as const, backTo);
         },
-=======
-
-        // eslint-disable-next-line no-restricted-syntax -- Legacy route generation
-        getRoute: (policyID: string, backTo?: string) => getUrlWithBackToParam(`workspaces/${policyID}/accounting/quickbooks-online/export/company-card-expense-account` as const, backTo),
->>>>>>> 27d31c6c
     },
     POLICY_ACCOUNTING_QUICKBOOKS_ONLINE_COMPANY_CARD_EXPENSE_ACCOUNT_SELECT: {
         route: 'workspaces/:policyID/accounting/quickbooks-online/export/company-card-expense-account/account-select',
