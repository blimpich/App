--- conflicted
+++ resolved
@@ -965,21 +965,18 @@
         route: 'settings/workspaces/:policyID/company-cards/select-feed',
         getRoute: (policyID: string) => `settings/workspaces/${policyID}/company-cards/select-feed` as const,
     },
+    WORKSPACE_COMPANY_CARD_DETAILS: {
+        route: 'settings/workspaces/:policyID/company-cards/:cardID',
+        getRoute: (policyID: string, cardID: string, backTo?: string) => getUrlWithBackToParam(`settings/workspaces/${policyID}/company-cards/${cardID}`, backTo),
+    },
     WORKSPACE_EXPENSIFY_CARD: {
         route: 'settings/workspaces/:policyID/expensify-card',
         getRoute: (policyID: string) => `settings/workspaces/${policyID}/expensify-card` as const,
     },
-<<<<<<< HEAD
     WORKSPACE_COMPANY_CARDS: {
         route: 'settings/workspaces/:policyID/company-cards',
         getRoute: (policyID: string) => `settings/workspaces/${policyID}/company-cards` as const,
     },
-    WORKSPACE_COMPANY_CARD_DETAILS: {
-        route: 'settings/workspaces/:policyID/company-cards/:cardID',
-        getRoute: (policyID: string, cardID: string, backTo?: string) => getUrlWithBackToParam(`settings/workspaces/${policyID}/company-cards/${cardID}`, backTo),
-    },
-=======
->>>>>>> 762bffcf
     WORKSPACE_COMPANY_CARDS_ASSIGN_CARD: {
         route: 'settings/workspaces/:policyID/company-cards/:feed/assign-card',
         getRoute: (policyID: string, feed: string) => `settings/workspaces/${policyID}/company-cards/${feed}/assign-card` as const,
