import {IsEqual, ValueOf} from 'type-fest';
import CONST from './CONST';

// This is a file containing constants for all the routes we want to be able to go to

/**
 * Builds a URL with an encoded URI component for the `backTo` param which can be added to the end of URLs
 */
function getUrlWithBackToParam<TUrl extends string>(url: TUrl, backTo?: string): `${TUrl}` | `${TUrl}?backTo=${string}` | `${TUrl}&backTo=${string}` {
    const backToParam = backTo ? (`${url.includes('?') ? '&' : '?'}backTo=${encodeURIComponent(backTo)}` as const) : '';
    return `${url}${backToParam}` as const;
}

const ROUTES = {
    HOME: '',
    /** This is a utility route used to go to the user's concierge chat, or the sign-in page if the user's not authenticated */
    CONCIERGE: 'concierge',
    FLAG_COMMENT: {
        route: 'flag/:reportID/:reportActionID',
        getRoute: (reportID: string, reportActionID: string) => `flag/${reportID}/${reportActionID}` as const,
    },
    SEARCH: 'search',
    DETAILS: {
        route: 'details',
        getRoute: (login: string) => `details?login=${encodeURIComponent(login)}` as const,
    },
    PROFILE: {
        route: 'a/:accountID',
        getRoute: (accountID: string | number, backTo?: string) => getUrlWithBackToParam(`a/${accountID}`, backTo),
    },

    TRANSITION_BETWEEN_APPS: 'transition',
    VALIDATE_LOGIN: 'v/:accountID/:validateCode',
    GET_ASSISTANCE: {
        route: 'get-assistance/:taskID',
        getRoute: (taskID: string) => `get-assistance/${taskID}` as const,
    },
    UNLINK_LOGIN: 'u/:accountID/:validateCode',
    APPLE_SIGN_IN: 'sign-in-with-apple',
    GOOGLE_SIGN_IN: 'sign-in-with-google',
    DESKTOP_SIGN_IN_REDIRECT: 'desktop-signin-redirect',
    SAML_SIGN_IN: 'sign-in-with-saml',

    // This is a special validation URL that will take the user to /workspace/new after validation. This is used
    // when linking users from e.com in order to share a session in this app.
    ENABLE_PAYMENTS: 'enable-payments',
    WALLET_STATEMENT_WITH_DATE: 'statements/:yearMonth',
    SIGN_IN_MODAL: 'sign-in-modal',

    BANK_ACCOUNT: 'bank-account',
    BANK_ACCOUNT_NEW: 'bank-account/new',
    BANK_ACCOUNT_PERSONAL: 'bank-account/personal',
    BANK_ACCOUNT_WITH_STEP_TO_OPEN: {
        route: 'bank-account/:stepToOpen?',
        getRoute: (stepToOpen = '', policyID = '', backTo?: string) => getUrlWithBackToParam(`bank-account/${stepToOpen}?policyID=${policyID}`, backTo),
    },

    SETTINGS: 'settings',
    SETTINGS_PROFILE: 'settings/profile',
    SETTINGS_SHARE_CODE: 'settings/shareCode',
    SETTINGS_DISPLAY_NAME: 'settings/profile/display-name',
    SETTINGS_TIMEZONE: 'settings/profile/timezone',
    SETTINGS_TIMEZONE_SELECT: 'settings/profile/timezone/select',
    SETTINGS_PRONOUNS: 'settings/profile/pronouns',
    SETTINGS_LOUNGE_ACCESS: 'settings/profile/lounge-access',
    SETTINGS_PREFERENCES: 'settings/preferences',
    SETTINGS_PRIORITY_MODE: 'settings/preferences/priority-mode',
    SETTINGS_LANGUAGE: 'settings/preferences/language',
    SETTINGS_THEME: 'settings/preferences/theme',
    SETTINGS_WORKSPACES: 'settings/workspaces',
    SETTINGS_SECURITY: 'settings/security',
    SETTINGS_CLOSE: 'settings/security/closeAccount',
    SETTINGS_ABOUT: 'settings/about',
    SETTINGS_APP_DOWNLOAD_LINKS: 'settings/about/app-download-links',
    SETTINGS_WALLET: 'settings/wallet',
    SETTINGS_WALLET_DOMAINCARD: {
        route: '/settings/wallet/card/:domain',
        getRoute: (domain: string) => `/settings/wallet/card/${domain}` as const,
    },
    SETTINGS_REPORT_FRAUD: {
        route: '/settings/wallet/card/:domain/report-virtual-fraud',
        getRoute: (domain: string) => `/settings/wallet/card/${domain}/report-virtual-fraud` as const,
    },
    SETTINGS_WALLET_CARD_GET_PHYSICAL_NAME: {
        route: '/settings/wallet/card/:domain/get-physical/name',
        getRoute: (domain: string) => `/settings/wallet/card/${domain}/get-physical/name` as const,
    },
    SETTINGS_WALLET_CARD_GET_PHYSICAL_PHONE: {
        route: '/settings/wallet/card/:domain/get-physical/phone',
        getRoute: (domain: string) => `/settings/wallet/card/${domain}/get-physical/phone` as const,
    },
    SETTINGS_WALLET_CARD_GET_PHYSICAL_ADDRESS: {
        route: '/settings/wallet/card/:domain/get-physical/address',
        getRoute: (domain: string) => `/settings/wallet/card/${domain}/get-physical/address` as const,
    },
    SETTINGS_WALLET_CARD_GET_PHYSICAL_CONFIRM: {
        route: '/settings/wallet/card/:domain/get-physical/confirm',
        getRoute: (domain: string) => `/settings/wallet/card/${domain}/get-physical/confirm` as const,
    },
    SETTINGS_ADD_DEBIT_CARD: 'settings/wallet/add-debit-card',
    SETTINGS_ADD_BANK_ACCOUNT: 'settings/wallet/add-bank-account',
    SETTINGS_ENABLE_PAYMENTS: 'settings/wallet/enable-payments',
    SETTINGS_WALLET_CARD_DIGITAL_DETAILS_UPDATE_ADDRESS: {
        route: 'settings/wallet/card/:domain/digital-details/update-address',
        getRoute: (domain: string) => `settings/wallet/card/${domain}/digital-details/update-address` as const,
    },
    SETTINGS_WALLET_TRANSFER_BALANCE: 'settings/wallet/transfer-balance',
    SETTINGS_WALLET_CHOOSE_TRANSFER_ACCOUNT: 'settings/wallet/choose-transfer-account',
    SETTINGS_WALLET_REPORT_CARD_LOST_OR_DAMAGED: {
        route: '/settings/wallet/card/:domain/report-card-lost-or-damaged',
        getRoute: (domain: string) => `/settings/wallet/card/${domain}/report-card-lost-or-damaged` as const,
    },
    SETTINGS_WALLET_CARD_ACTIVATE: {
        route: 'settings/wallet/card/:domain/activate',
        getRoute: (domain: string) => `settings/wallet/card/${domain}/activate` as const,
    },
    SETTINGS_PERSONAL_DETAILS: 'settings/profile/personal-details',
    SETTINGS_PERSONAL_DETAILS_LEGAL_NAME: 'settings/profile/personal-details/legal-name',
    SETTINGS_PERSONAL_DETAILS_DATE_OF_BIRTH: 'settings/profile/personal-details/date-of-birth',
    SETTINGS_PERSONAL_DETAILS_ADDRESS: 'settings/profile/personal-details/address',
    SETTINGS_PERSONAL_DETAILS_ADDRESS_COUNTRY: {
        route: 'settings/profile/personal-details/address/country',
        getRoute: (country: string, backTo?: string) => getUrlWithBackToParam(`settings/profile/personal-details/address/country?country=${country}`, backTo),
    },
    SETTINGS_CONTACT_METHODS: {
        route: 'settings/profile/contact-methods',
        getRoute: (backTo?: string) => getUrlWithBackToParam('settings/profile/contact-methods', backTo),
    },
    SETTINGS_CONTACT_METHOD_DETAILS: {
        route: 'settings/profile/contact-methods/:contactMethod/details',
        getRoute: (contactMethod: string) => `settings/profile/contact-methods/${encodeURIComponent(contactMethod)}/details` as const,
    },
<<<<<<< HEAD
    SETTINGS_NEW_CONTACT_METHOD: {
        route: 'settings/profile/contact-methods/new',
        getRoute: (backTo?: string) => `${getUrlWithBackToParam('settings/profile/contact-methods/new', backTo)}`,
    },
    SETTINGS_2FA: 'settings/security/two-factor-auth',
=======
    SETTINGS_NEW_CONTACT_METHOD: 'settings/profile/contact-methods/new',
    SETTINGS_2FA: {
        route: 'settings/security/two-factor-auth',
        getRoute: (backTo?: string) => getUrlWithBackToParam('settings/security/two-factor-auth', backTo),
    },
>>>>>>> ef65a0a5
    SETTINGS_STATUS: 'settings/profile/status',
    SETTINGS_STATUS_SET: 'settings/profile/status/set',

    KEYBOARD_SHORTCUTS: 'keyboard-shortcuts',

    NEW: 'new',
    NEW_CHAT: 'new/chat',
    NEW_ROOM: 'new/room',

    REPORT: 'r',
    REPORT_WITH_ID: {
        route: 'r/:reportID?/:reportActionID?',
        getRoute: (reportID: string) => `r/${reportID}` as const,
    },
    EDIT_REQUEST: {
        route: 'r/:threadReportID/edit/:field',
        getRoute: (threadReportID: string, field: ValueOf<typeof CONST.EDIT_REQUEST_FIELD>) => `r/${threadReportID}/edit/${field}` as const,
    },
    EDIT_CURRENCY_REQUEST: {
        route: 'r/:threadReportID/edit/currency',
        getRoute: (threadReportID: string, currency: string, backTo: string) => `r/${threadReportID}/edit/currency?currency=${currency}&backTo=${backTo}` as const,
    },
    REPORT_WITH_ID_DETAILS_SHARE_CODE: {
        route: 'r/:reportID/details/shareCode',
        getRoute: (reportID: string) => `r/${reportID}/details/shareCode` as const,
    },
    REPORT_ATTACHMENTS: {
        route: 'r/:reportID/attachment',
        getRoute: (reportID: string, source: string) => `r/${reportID}/attachment?source=${encodeURI(source)}` as const,
    },
    REPORT_PARTICIPANTS: {
        route: 'r/:reportID/participants',
        getRoute: (reportID: string) => `r/${reportID}/participants` as const,
    },
    REPORT_WITH_ID_DETAILS: {
        route: 'r/:reportID/details',
        getRoute: (reportID: string) => `r/${reportID}/details` as const,
    },
    REPORT_SETTINGS: {
        route: 'r/:reportID/settings',
        getRoute: (reportID: string) => `r/${reportID}/settings` as const,
    },
    REPORT_SETTINGS_ROOM_NAME: {
        route: 'r/:reportID/settings/room-name',
        getRoute: (reportID: string) => `r/${reportID}/settings/room-name` as const,
    },
    REPORT_SETTINGS_NOTIFICATION_PREFERENCES: {
        route: 'r/:reportID/settings/notification-preferences',
        getRoute: (reportID: string) => `r/${reportID}/settings/notification-preferences` as const,
    },
    REPORT_SETTINGS_WRITE_CAPABILITY: {
        route: 'r/:reportID/settings/who-can-post',
        getRoute: (reportID: string) => `r/${reportID}/settings/who-can-post` as const,
    },
    REPORT_WELCOME_MESSAGE: {
        route: 'r/:reportID/welcomeMessage',
        getRoute: (reportID: string) => `r/${reportID}/welcomeMessage` as const,
    },
    SPLIT_BILL_DETAILS: {
        route: 'r/:reportID/split/:reportActionID',
        getRoute: (reportID: string, reportActionID: string) => `r/${reportID}/split/${reportActionID}` as const,
    },
    EDIT_SPLIT_BILL: {
        route: `r/:reportID/split/:reportActionID/edit/:field`,
        getRoute: (reportID: string, reportActionID: string, field: ValueOf<typeof CONST.EDIT_REQUEST_FIELD>) => `r/${reportID}/split/${reportActionID}/edit/${field}` as const,
    },
    EDIT_SPLIT_BILL_CURRENCY: {
        route: 'r/:reportID/split/:reportActionID/edit/currency',
        getRoute: (reportID: string, reportActionID: string, currency: string, backTo: string) =>
            `r/${reportID}/split/${reportActionID}/edit/currency?currency=${currency}&backTo=${backTo}` as const,
    },
    TASK_TITLE: {
        route: 'r/:reportID/title',
        getRoute: (reportID: string) => `r/${reportID}/title` as const,
    },
    TASK_DESCRIPTION: {
        route: 'r/:reportID/description',
        getRoute: (reportID: string) => `r/${reportID}/description` as const,
    },
    TASK_ASSIGNEE: {
        route: 'r/:reportID/assignee',
        getRoute: (reportID: string) => `r/${reportID}/assignee` as const,
    },
    PRIVATE_NOTES_VIEW: {
        route: 'r/:reportID/notes/:accountID',
        getRoute: (reportID: string, accountID: string | number) => `r/${reportID}/notes/${accountID}` as const,
    },
    PRIVATE_NOTES_LIST: {
        route: 'r/:reportID/notes',
        getRoute: (reportID: string) => `r/${reportID}/notes` as const,
    },
    PRIVATE_NOTES_EDIT: {
        route: 'r/:reportID/notes/:accountID/edit',
        getRoute: (reportID: string, accountID: string | number) => `r/${reportID}/notes/${accountID}/edit` as const,
    },
    ROOM_MEMBERS: {
        route: 'r/:reportID/members',
        getRoute: (reportID: string) => `r/${reportID}/members` as const,
    },
    ROOM_INVITE: {
        route: 'r/:reportID/invite',
        getRoute: (reportID: string) => `r/${reportID}/invite` as const,
    },

    // To see the available iouType, please refer to CONST.IOU.TYPE
    MONEY_REQUEST: {
        route: ':iouType/new/:reportID?',
        getRoute: (iouType: string, reportID = '') => `${iouType}/new/${reportID}` as const,
    },
    MONEY_REQUEST_AMOUNT: {
        route: ':iouType/new/amount/:reportID?',
        getRoute: (iouType: string, reportID = '') => `${iouType}/new/amount/${reportID}` as const,
    },
    MONEY_REQUEST_PARTICIPANTS: {
        route: ':iouType/new/participants/:reportID?',
        getRoute: (iouType: string, reportID = '') => `${iouType}/new/participants/${reportID}` as const,
    },
    MONEY_REQUEST_CONFIRMATION: {
        route: ':iouType/new/confirmation/:reportID?',
        getRoute: (iouType: string, reportID = '') => `${iouType}/new/confirmation/${reportID}` as const,
    },
    MONEY_REQUEST_DATE: {
        route: ':iouType/new/date/:reportID?',
        getRoute: (iouType: string, reportID = '') => `${iouType}/new/date/${reportID}` as const,
    },
    MONEY_REQUEST_CURRENCY: {
        route: ':iouType/new/currency/:reportID?',
        getRoute: (iouType: string, reportID: string, currency: string, backTo: string) => `${iouType}/new/currency/${reportID}?currency=${currency}&backTo=${backTo}` as const,
    },
    MONEY_REQUEST_DESCRIPTION: {
        route: ':iouType/new/description/:reportID?',
        getRoute: (iouType: string, reportID = '') => `${iouType}/new/description/${reportID}` as const,
    },
    MONEY_REQUEST_CATEGORY: {
        route: ':iouType/new/category/:reportID?',
        getRoute: (iouType: string, reportID = '') => `${iouType}/new/category/${reportID}` as const,
    },
    MONEY_REQUEST_TAG: {
        route: ':iouType/new/tag/:reportID?',
        getRoute: (iouType: string, reportID = '') => `${iouType}/new/tag/${reportID}` as const,
    },
    MONEY_REQUEST_MERCHANT: {
        route: ':iouType/new/merchant/:reportID?',
        getRoute: (iouType: string, reportID = '') => `${iouType}/new/merchant/${reportID}` as const,
    },
    MONEY_REQUEST_WAYPOINT: {
        route: ':iouType/new/waypoint/:waypointIndex',
        getRoute: (iouType: string, waypointIndex: number) => `${iouType}/new/waypoint/${waypointIndex}` as const,
    },
    MONEY_REQUEST_RECEIPT: {
        route: ':iouType/new/receipt/:reportID?',
        getRoute: (iouType: string, reportID = '') => `${iouType}/new/receipt/${reportID}` as const,
    },
    MONEY_REQUEST_DISTANCE: {
        route: ':iouType/new/address/:reportID?',
        getRoute: (iouType: string, reportID = '') => `${iouType}/new/address/${reportID}` as const,
    },
    MONEY_REQUEST_EDIT_WAYPOINT: {
        route: 'r/:threadReportID/edit/distance/:transactionID/waypoint/:waypointIndex',
        getRoute: (threadReportID: number, transactionID: string, waypointIndex: number) => `r/${threadReportID}/edit/distance/${transactionID}/waypoint/${waypointIndex}` as const,
    },
    MONEY_REQUEST_DISTANCE_TAB: {
        route: ':iouType/new/:reportID?/distance',
        getRoute: (iouType: string, reportID = '') => `${iouType}/new/${reportID}/distance` as const,
    },
    MONEY_REQUEST_MANUAL_TAB: ':iouType/new/:reportID?/manual',
    MONEY_REQUEST_SCAN_TAB: ':iouType/new/:reportID?/scan',

    IOU_REQUEST: 'request/new',
    IOU_SEND: 'send/new',
    IOU_SEND_ADD_BANK_ACCOUNT: 'send/new/add-bank-account',
    IOU_SEND_ADD_DEBIT_CARD: 'send/new/add-debit-card',
    IOU_SEND_ENABLE_PAYMENTS: 'send/new/enable-payments',

    NEW_TASK: 'new/task',
    NEW_TASK_ASSIGNEE: 'new/task/assignee',
    NEW_TASK_SHARE_DESTINATION: 'new/task/share-destination',
    NEW_TASK_DETAILS: 'new/task/details',
    NEW_TASK_TITLE: 'new/task/title',
    NEW_TASK_DESCRIPTION: 'new/task/description',

    TEACHERS_UNITE: 'teachersunite',
    I_KNOW_A_TEACHER: 'teachersunite/i-know-a-teacher',
    I_AM_A_TEACHER: 'teachersunite/i-am-a-teacher',
    INTRO_SCHOOL_PRINCIPAL: 'teachersunite/intro-school-principal',

    ERECEIPT: {
        route: 'eReceipt/:transactionID',
        getRoute: (transactionID: string) => `eReceipt/${transactionID}` as const,
    },

    WORKSPACE_NEW: 'workspace/new',
    WORKSPACE_NEW_ROOM: 'workspace/new-room',
    WORKSPACE_INITIAL: {
        route: 'workspace/:policyID',
        getRoute: (policyID: string) => `workspace/${policyID}` as const,
    },
    WORKSPACE_INVITE: {
        route: 'workspace/:policyID/invite',
        getRoute: (policyID: string) => `workspace/${policyID}/invite` as const,
    },
    WORKSPACE_INVITE_MESSAGE: {
        route: 'workspace/:policyID/invite-message',
        getRoute: (policyID: string) => `workspace/${policyID}/invite-message` as const,
    },
    WORKSPACE_SETTINGS: {
        route: 'workspace/:policyID/settings',
        getRoute: (policyID: string) => `workspace/${policyID}/settings` as const,
    },
    WORKSPACE_SETTINGS_CURRENCY: {
        route: 'workspace/:policyID/settings/currency',
        getRoute: (policyID: string) => `workspace/${policyID}/settings/currency` as const,
    },
    WORKSPACE_CARD: {
        route: 'workspace/:policyID/card',
        getRoute: (policyID: string) => `workspace/${policyID}/card` as const,
    },
    WORKSPACE_REIMBURSE: {
        route: 'workspace/:policyID/reimburse',
        getRoute: (policyID: string) => `workspace/${policyID}/reimburse` as const,
    },
    WORKSPACE_RATE_AND_UNIT: {
        route: 'workspace/:policyID/rateandunit',
        getRoute: (policyID: string) => `workspace/${policyID}/rateandunit` as const,
    },
    WORKSPACE_BILLS: {
        route: 'workspace/:policyID/bills',
        getRoute: (policyID: string) => `workspace/${policyID}/bills` as const,
    },
    WORKSPACE_INVOICES: {
        route: 'workspace/:policyID/invoices',
        getRoute: (policyID: string) => `workspace/${policyID}/invoices` as const,
    },
    WORKSPACE_TRAVEL: {
        route: 'workspace/:policyID/travel',
        getRoute: (policyID: string) => `workspace/${policyID}/travel` as const,
    },
    WORKSPACE_MEMBERS: {
        route: 'workspace/:policyID/members',
        getRoute: (policyID: string) => `workspace/${policyID}/members` as const,
    },
    // Referral program promotion
    REFERRAL_DETAILS_MODAL: {
        route: 'referral/:contentType',
        getRoute: (contentType: string) => `referral/${contentType}` as const,
    },

    // These are some one-off routes that will be removed once they're no longer needed (see GH issues for details)
    SAASTR: 'saastr',
    SBE: 'sbe',
    MONEY2020: 'money2020',
} as const;

export default ROUTES;

// eslint-disable-next-line @typescript-eslint/no-explicit-any
type ExtractRouteName<TRoute> = TRoute extends {getRoute: (...args: any[]) => infer TRouteName} ? TRouteName : TRoute;

type AllRoutes = {
    [K in keyof typeof ROUTES]: ExtractRouteName<(typeof ROUTES)[K]>;
}[keyof typeof ROUTES];

type RouteIsPlainString = IsEqual<AllRoutes, string>;

/**
 * Represents all routes in the app as a union of literal strings.
 *
 * If this type resolves to `never`, it implies that one or more routes defined within `ROUTES` have not correctly used
 * `as const` in their `getRoute` function return value.
 */
type Route = RouteIsPlainString extends true ? never : AllRoutes;

export type {Route};<|MERGE_RESOLUTION|>--- conflicted
+++ resolved
@@ -130,19 +130,14 @@
         route: 'settings/profile/contact-methods/:contactMethod/details',
         getRoute: (contactMethod: string) => `settings/profile/contact-methods/${encodeURIComponent(contactMethod)}/details` as const,
     },
-<<<<<<< HEAD
     SETTINGS_NEW_CONTACT_METHOD: {
         route: 'settings/profile/contact-methods/new',
         getRoute: (backTo?: string) => `${getUrlWithBackToParam('settings/profile/contact-methods/new', backTo)}`,
     },
-    SETTINGS_2FA: 'settings/security/two-factor-auth',
-=======
-    SETTINGS_NEW_CONTACT_METHOD: 'settings/profile/contact-methods/new',
     SETTINGS_2FA: {
         route: 'settings/security/two-factor-auth',
         getRoute: (backTo?: string) => getUrlWithBackToParam('settings/security/two-factor-auth', backTo),
     },
->>>>>>> ef65a0a5
     SETTINGS_STATUS: 'settings/profile/status',
     SETTINGS_STATUS_SET: 'settings/profile/status/set',
 
