--- conflicted
+++ resolved
@@ -304,20 +304,12 @@
     },
     MONEY_REQUEST_STEP_CONFIRMATION: {
         route: ':action/:iouType/confirmation/:transactionID/:reportID',
-<<<<<<< HEAD
-        getRoute: (iouType: ValueOf<typeof CONST.IOU.TYPE>, transactionID: string, reportID: string, action: ValueOf<typeof CONST.IOU.ACTION> = 'create') =>
-=======
         getRoute: (action: ValueOf<typeof CONST.IOU.ACTION>, iouType: ValueOf<typeof CONST.IOU.TYPE>, transactionID: string, reportID: string) =>
->>>>>>> 85e22fba
             `${action}/${iouType}/confirmation/${transactionID}/${reportID}` as const,
     },
     MONEY_REQUEST_STEP_AMOUNT: {
         route: ':action/:iouType/amount/:transactionID/:reportID',
-<<<<<<< HEAD
-        getRoute: (iouType: ValueOf<typeof CONST.IOU.TYPE>, transactionID: string, reportID: string, backTo = '', action: ValueOf<typeof CONST.IOU.ACTION> = 'create') =>
-=======
         getRoute: (action: ValueOf<typeof CONST.IOU.ACTION>, iouType: ValueOf<typeof CONST.IOU.TYPE>, transactionID: string, reportID: string, backTo = '') =>
->>>>>>> 85e22fba
             getUrlWithBackToParam(`${action}/${iouType}/amount/${transactionID}/${reportID}`, backTo),
     },
     MONEY_REQUEST_STEP_TAX_RATE: {
@@ -337,11 +329,7 @@
     },
     MONEY_REQUEST_STEP_CURRENCY: {
         route: ':action/:iouType/currency/:transactionID/:reportID/:pageIndex?',
-<<<<<<< HEAD
-        getRoute: (iouType: ValueOf<typeof CONST.IOU.TYPE>, transactionID: string, reportID: string, pageIndex = '', backTo = '', action: ValueOf<typeof CONST.IOU.ACTION> = 'create') =>
-=======
         getRoute: (action: ValueOf<typeof CONST.IOU.ACTION>, iouType: ValueOf<typeof CONST.IOU.TYPE>, transactionID: string, reportID: string, pageIndex = '', backTo = '') =>
->>>>>>> 85e22fba
             getUrlWithBackToParam(`${action}/${iouType}/currency/${transactionID}/${reportID}/${pageIndex}`, backTo),
     },
     MONEY_REQUEST_STEP_DATE: {
