import type {TupleToUnion, ValueOf} from 'type-fest';
import type {SearchQueryString} from './components/Search/types';
import type CONST from './CONST';
import type {IOUAction, IOUType} from './CONST';
import type {IOURequestType} from './libs/actions/IOU';
import Log from './libs/Log';
import type {ReimbursementAccountStepToOpen} from './libs/ReimbursementAccountUtils';
import type {ExitReason} from './types/form/ExitSurveyReasonForm';
import type {ConnectionName, SageIntacctMappingName} from './types/onyx/Policy';
import type AssertTypesNotEqual from './types/utils/AssertTypesNotEqual';

// This is a file containing constants for all the routes we want to be able to go to

/**
 * Builds a URL with an encoded URI component for the `backTo` param which can be added to the end of URLs
 */
function getUrlWithBackToParam<TUrl extends string>(url: TUrl, backTo?: string, shouldEncodeURIComponent = true): `${TUrl}` {
    const backToParam = backTo ? (`${url.includes('?') ? '&' : '?'}backTo=${shouldEncodeURIComponent ? encodeURIComponent(backTo) : backTo}` as const) : '';
    return `${url}${backToParam}` as `${TUrl}`;
}

const PUBLIC_SCREENS_ROUTES = {
    // If the user opens this route, we'll redirect them to the path saved in the last visited path or to the home page if the last visited path is empty.
    ROOT: '',
    TRANSITION_BETWEEN_APPS: 'transition',
    CONNECTION_COMPLETE: 'connection-complete',
    BANK_CONNECTION_COMPLETE: 'bank-connection-complete',
    VALIDATE_LOGIN: 'v/:accountID/:validateCode',
    UNLINK_LOGIN: 'u/:accountID/:validateCode',
    APPLE_SIGN_IN: 'sign-in-with-apple',
    GOOGLE_SIGN_IN: 'sign-in-with-google',
    SAML_SIGN_IN: 'sign-in-with-saml',
} as const;

const ROUTES = {
    ...PUBLIC_SCREENS_ROUTES,
    // This route renders the list of reports.
    HOME: 'home',

    SEARCH_ROOT: {
        route: 'search',
        getRoute: ({query, name, groupBy}: {query: SearchQueryString; name?: string; groupBy?: string}) => {
            return `search?q=${encodeURIComponent(query)}${groupBy ? `&groupBy=${groupBy}` : ''}${name ? `&name=${name}` : ''}` as const;
        },
    },
    SEARCH_SAVED_SEARCH_RENAME: {
        route: 'search/saved-search/rename',
        getRoute: ({name, jsonQuery}: {name: string; jsonQuery: SearchQueryString}) => `search/saved-search/rename?name=${name}&q=${jsonQuery}` as const,
    },
    SEARCH_ADVANCED_FILTERS: 'search/filters',
    SEARCH_ADVANCED_FILTERS_DATE: 'search/filters/date',
    SEARCH_ADVANCED_FILTERS_CURRENCY: 'search/filters/currency',
    SEARCH_ADVANCED_FILTERS_MERCHANT: 'search/filters/merchant',
    SEARCH_ADVANCED_FILTERS_DESCRIPTION: 'search/filters/description',
    SEARCH_ADVANCED_FILTERS_REPORT_ID: 'search/filters/reportID',
    SEARCH_ADVANCED_FILTERS_AMOUNT: 'search/filters/amount',
    SEARCH_ADVANCED_FILTERS_CATEGORY: 'search/filters/category',
    SEARCH_ADVANCED_FILTERS_KEYWORD: 'search/filters/keyword',
    SEARCH_ADVANCED_FILTERS_CARD: 'search/filters/card',
    SEARCH_ADVANCED_FILTERS_TAX_RATE: 'search/filters/taxRate',
    SEARCH_ADVANCED_FILTERS_EXPENSE_TYPE: 'search/filters/expenseType',
    SEARCH_ADVANCED_FILTERS_TAG: 'search/filters/tag',
    SEARCH_ADVANCED_FILTERS_FROM: 'search/filters/from',
    SEARCH_ADVANCED_FILTERS_TO: 'search/filters/to',
    SEARCH_ADVANCED_FILTERS_IN: 'search/filters/in',
    SEARCH_ADVANCED_FILTERS_SUBMITTED: 'search/filters/submitted',
    SEARCH_ADVANCED_FILTERS_APPROVED: 'search/filters/approved',
    SEARCH_ADVANCED_FILTERS_PAID: 'search/filters/paid',
    SEARCH_ADVANCED_FILTERS_EXPORTED: 'search/filters/exported',
    SEARCH_ADVANCED_FILTERS_POSTED: 'search/filters/posted',
    SEARCH_REPORT: {
        route: 'search/view/:reportID/:reportActionID?',
        getRoute: ({reportID, reportActionID, backTo}: {reportID: string | undefined; reportActionID?: string; backTo?: string}) => {
            if (!reportID) {
                Log.warn('Invalid reportID is used to build the SEARCH_REPORT route');
            }
            const baseRoute = reportActionID ? (`search/view/${reportID}/${reportActionID}` as const) : (`search/view/${reportID}` as const);
            return getUrlWithBackToParam(baseRoute, backTo);
        },
    },
    TRANSACTION_HOLD_REASON_RHP: 'search/hold',

    // This is a utility route used to go to the user's concierge chat, or the sign-in page if the user's not authenticated
    CONCIERGE: 'concierge',
    TRACK_EXPENSE: 'track-expense',
    SUBMIT_EXPENSE: 'submit-expense',
    FLAG_COMMENT: {
        route: 'flag/:reportID/:reportActionID',
        getRoute: (reportID: string, reportActionID: string, backTo?: string) => getUrlWithBackToParam(`flag/${reportID}/${reportActionID}` as const, backTo),
    },
    PROFILE: {
        route: 'a/:accountID',
        getRoute: (accountID?: number, backTo?: string, login?: string) => {
            const baseRoute = getUrlWithBackToParam(`a/${accountID}`, backTo);
            const loginParam = login ? `?login=${encodeURIComponent(login)}` : '';
            return `${baseRoute}${loginParam}` as const;
        },
    },
    PROFILE_AVATAR: {
        route: 'a/:accountID/avatar',
        getRoute: (accountID: number) => `a/${accountID}/avatar` as const,
    },

    GET_ASSISTANCE: {
        route: 'get-assistance/:taskID',
        getRoute: (taskID: string, backTo: string) => getUrlWithBackToParam(`get-assistance/${taskID}`, backTo),
    },
    DESKTOP_SIGN_IN_REDIRECT: 'desktop-signin-redirect',

    // This is a special validation URL that will take the user to /workspace/new after validation. This is used
    // when linking users from e.com in order to share a session in this app.
    ENABLE_PAYMENTS: 'enable-payments',
    WALLET_STATEMENT_WITH_DATE: 'statements/:yearMonth',
    SIGN_IN_MODAL: 'sign-in-modal',

    BANK_ACCOUNT: 'bank-account',
    BANK_ACCOUNT_NEW: 'bank-account/new',
    BANK_ACCOUNT_PERSONAL: 'bank-account/personal',
    BANK_ACCOUNT_WITH_STEP_TO_OPEN: {
        route: 'bank-account/:stepToOpen?',
        getRoute: (policyID: string | undefined, stepToOpen: ReimbursementAccountStepToOpen = '', backTo?: string) => {
            if (!policyID) {
                Log.warn('Invalid policyID is used to build the BANK_ACCOUNT_WITH_STEP_TO_OPEN route');
            }
            return getUrlWithBackToParam(`bank-account/${stepToOpen}?policyID=${policyID}`, backTo);
        },
    },
    WORKSPACE_SWITCHER: 'workspace-switcher',
    SETTINGS: 'settings',
    SETTINGS_PROFILE: 'settings/profile',
    SETTINGS_CHANGE_CURRENCY: 'settings/add-payment-card/change-currency',
    SETTINGS_SHARE_CODE: 'settings/shareCode',
    SETTINGS_DISPLAY_NAME: 'settings/profile/display-name',
    SETTINGS_TIMEZONE: 'settings/profile/timezone',
    SETTINGS_TIMEZONE_SELECT: 'settings/profile/timezone/select',
    SETTINGS_PRONOUNS: 'settings/profile/pronouns',
    SETTINGS_PREFERENCES: 'settings/preferences',
    SETTINGS_SUBSCRIPTION: {
        route: 'settings/subscription',
        getRoute: (backTo?: string) => getUrlWithBackToParam('settings/subscription', backTo),
    },
    SETTINGS_SUBSCRIPTION_SIZE: {
        route: 'settings/subscription/subscription-size',
        getRoute: (canChangeSize: 0 | 1) => `settings/subscription/subscription-size?canChangeSize=${canChangeSize as number}` as const,
    },
    SETTINGS_SUBSCRIPTION_ADD_PAYMENT_CARD: 'settings/subscription/add-payment-card',
    SETTINGS_SUBSCRIPTION_CHANGE_BILLING_CURRENCY: 'settings/subscription/change-billing-currency',
    SETTINGS_SUBSCRIPTION_CHANGE_PAYMENT_CURRENCY: 'settings/subscription/add-payment-card/change-payment-currency',
    SETTINGS_SUBSCRIPTION_DISABLE_AUTO_RENEW_SURVEY: 'settings/subscription/disable-auto-renew-survey',
    SETTINGS_SUBSCRIPTION_REQUEST_EARLY_CANCELLATION: 'settings/subscription/request-early-cancellation-survey',
    SETTINGS_PRIORITY_MODE: 'settings/preferences/priority-mode',
    SETTINGS_LANGUAGE: 'settings/preferences/language',
    SETTINGS_THEME: 'settings/preferences/theme',
    SETTINGS_WORKSPACES: {route: 'settings/workspaces', getRoute: (backTo?: string) => getUrlWithBackToParam('settings/workspaces', backTo)},
    SETTINGS_SECURITY: 'settings/security',
    SETTINGS_CLOSE: 'settings/security/closeAccount',
    SETTINGS_ADD_DELEGATE: 'settings/security/delegate',
    SETTINGS_DELEGATE_ROLE: {
        route: 'settings/security/delegate/:login/role/:role',
        getRoute: (login: string, role?: string, backTo?: string) => getUrlWithBackToParam(`settings/security/delegate/${encodeURIComponent(login)}/role/${role}`, backTo),
    },
    SETTINGS_UPDATE_DELEGATE_ROLE: {
        route: 'settings/security/delegate/:login/update-role/:currentRole',
        getRoute: (login: string, currentRole: string) => `settings/security/delegate/${encodeURIComponent(login)}/update-role/${currentRole}` as const,
    },
    SETTINGS_DELEGATE_CONFIRM: {
        route: 'settings/security/delegate/:login/role/:role/confirm',
        getRoute: (login: string, role: string, showValidateActionModal?: boolean) => {
            const validateActionModalParam = showValidateActionModal ? `?showValidateActionModal=true` : '';
            return `settings/security/delegate/${encodeURIComponent(login)}/role/${role}/confirm${validateActionModalParam}` as const;
        },
    },
    SETTINGS_ABOUT: 'settings/about',
    SETTINGS_APP_DOWNLOAD_LINKS: 'settings/about/app-download-links',
    SETTINGS_WALLET: 'settings/wallet',
    SETTINGS_WALLET_VERIFY_ACCOUNT: {
        route: 'settings/wallet/verify',
        getRoute: (backTo?: string, forwardTo?: string) =>
            getUrlWithBackToParam(forwardTo ? `settings/wallet/verify?forwardTo=${encodeURIComponent(forwardTo)}` : 'settings/wallet/verify', backTo),
    },
    SETTINGS_WALLET_DOMAINCARD: {
        route: 'settings/wallet/card/:cardID?',
        getRoute: (cardID: string) => `settings/wallet/card/${cardID}` as const,
    },
    SETTINGS_DOMAINCARD_DETAIL: {
        route: 'settings/card/:cardID?',
        getRoute: (cardID: string) => `settings/card/${cardID}` as const,
    },
    SETTINGS_REPORT_FRAUD: {
        route: 'settings/wallet/card/:cardID/report-virtual-fraud',
        getRoute: (cardID: string) => `settings/wallet/card/${cardID}/report-virtual-fraud` as const,
    },
    SETTINGS_REPORT_FRAUD_CONFIRMATION: {
        route: 'settings/wallet/card/:cardID/report-virtual-fraud-confirm',
        getRoute: (cardID: string) => `settings/wallet/card/${cardID}/report-virtual-fraud-confirm` as const,
    },
    SETTINGS_DOMAINCARD_REPORT_FRAUD: {
        route: 'settings/card/:cardID/report-virtual-fraud',
        getRoute: (cardID: string) => `settings/card/${cardID}/report-virtual-fraud` as const,
    },
    SETTINGS_ADD_DEBIT_CARD: 'settings/wallet/add-debit-card',
    SETTINGS_ADD_BANK_ACCOUNT: 'settings/wallet/add-bank-account',
    SETTINGS_ADD_US_BANK_ACCOUNT: 'settings/wallet/add-us-bank-account',
    SETTINGS_ENABLE_PAYMENTS: 'settings/wallet/enable-payments',
    SETTINGS_WALLET_CARD_DIGITAL_DETAILS_UPDATE_ADDRESS: {
        route: 'settings/wallet/card/:domain/digital-details/update-address',
        getRoute: (domain: string) => `settings/wallet/card/${domain}/digital-details/update-address` as const,
    },
    SETTINGS_WALLET_TRANSFER_BALANCE: 'settings/wallet/transfer-balance',
    SETTINGS_WALLET_CHOOSE_TRANSFER_ACCOUNT: 'settings/wallet/choose-transfer-account',
    SETTINGS_WALLET_REPORT_CARD_LOST_OR_DAMAGED: {
        route: 'settings/wallet/card/:cardID/report-card-lost-or-damaged',
        getRoute: (cardID: string) => `settings/wallet/card/${cardID}/report-card-lost-or-damaged` as const,
    },
    SETTINGS_WALLET_CARD_ACTIVATE: {
        route: 'settings/wallet/card/:cardID/activate',
        getRoute: (cardID: string) => `settings/wallet/card/${cardID}/activate` as const,
    },
    SETTINGS_LEGAL_NAME: 'settings/profile/legal-name',
    SETTINGS_DATE_OF_BIRTH: 'settings/profile/date-of-birth',
    SETTINGS_PHONE_NUMBER: 'settings/profile/phone',
    SETTINGS_ADDRESS: 'settings/profile/address',
    SETTINGS_ADDRESS_COUNTRY: {
        route: 'settings/profile/address/country',
        getRoute: (country: string, backTo?: string) => getUrlWithBackToParam(`settings/profile/address/country?country=${country}`, backTo),
    },
    SETTINGS_ADDRESS_STATE: {
        route: 'settings/profile/address/state',

        getRoute: (state?: string, backTo?: string, label?: string) =>
            `${getUrlWithBackToParam(`settings/profile/address/state${state ? `?state=${encodeURIComponent(state)}` : ''}`, backTo)}${
                // the label param can be an empty string so we cannot use a nullish ?? operator
                // eslint-disable-next-line @typescript-eslint/prefer-nullish-coalescing
                label ? `${backTo || state ? '&' : '?'}label=${encodeURIComponent(label)}` : ''
            }` as const,
    },
    SETTINGS_CONTACT_METHODS: {
        route: 'settings/profile/contact-methods',
        getRoute: (backTo?: string) => getUrlWithBackToParam('settings/profile/contact-methods', backTo),
    },
    SETTINGS_CONTACT_METHOD_DETAILS: {
        route: 'settings/profile/contact-methods/:contactMethod/details',
        getRoute: (contactMethod: string, backTo?: string) => getUrlWithBackToParam(`settings/profile/contact-methods/${encodeURIComponent(contactMethod)}/details`, backTo),
    },
    SETTINGS_NEW_CONTACT_METHOD: {
        route: 'settings/profile/contact-methods/new',
        getRoute: (backTo?: string) => getUrlWithBackToParam('settings/profile/contact-methods/new', backTo),
    },

    SETTINGS_2FA_ROOT: {
        route: 'settings/security/two-factor-auth',
        getRoute: (backTo?: string, forwardTo?: string) =>
            getUrlWithBackToParam(forwardTo ? `settings/security/two-factor-auth?forwardTo=${encodeURIComponent(forwardTo)}` : 'settings/security/two-factor-auth', backTo),
    },
    SETTINGS_2FA_VERIFY: {
        route: 'settings/security/two-factor-auth/verify',
        getRoute: (backTo?: string, forwardTo?: string) =>
            getUrlWithBackToParam(forwardTo ? `settings/security/two-factor-auth/verify?forwardTo=${encodeURIComponent(forwardTo)}` : 'settings/security/two-factor-auth/verify', backTo),
    },
    SETTINGS_2FA_SUCCESS: {
        route: 'settings/security/two-factor-auth/success',
        getRoute: (backTo?: string, forwardTo?: string) =>
            getUrlWithBackToParam(forwardTo ? `settings/security/two-factor-auth/success?forwardTo=${encodeURIComponent(forwardTo)}` : 'settings/security/two-factor-auth/success', backTo),
    },
    SETTINGS_2FA_DISABLED: 'settings/security/two-factor-auth/disabled',
    SETTINGS_2FA_DISABLE: 'settings/security/two-factor-auth/disable',

    SETTINGS_STATUS: 'settings/profile/status',

    SETTINGS_STATUS_CLEAR_AFTER: 'settings/profile/status/clear-after',
    SETTINGS_STATUS_CLEAR_AFTER_DATE: 'settings/profile/status/clear-after/date',
    SETTINGS_STATUS_CLEAR_AFTER_TIME: 'settings/profile/status/clear-after/time',
    SETTINGS_TROUBLESHOOT: 'settings/troubleshoot',
    SETTINGS_CONSOLE: {
        route: 'settings/troubleshoot/console',
        getRoute: (backTo?: string) => getUrlWithBackToParam(`settings/troubleshoot/console`, backTo),
    },
    SETTINGS_SHARE_LOG: {
        route: 'settings/troubleshoot/console/share-log',
        getRoute: (source: string) => `settings/troubleshoot/console/share-log?source=${encodeURI(source)}` as const,
    },

    SETTINGS_EXIT_SURVEY_REASON: {
        route: 'settings/exit-survey/reason',
        getRoute: (backTo?: string) => getUrlWithBackToParam('settings/exit-survey/reason', backTo),
    },
    SETTINGS_EXIT_SURVERY_BOOK_CALL: {
        route: 'settings/exit-survey/book-call',
        getRoute: (backTo?: string) => getUrlWithBackToParam('settings/exit-survey/book-call', backTo),
    },
    SETTINGS_EXIT_SURVEY_RESPONSE: {
        route: 'settings/exit-survey/response',
        getRoute: (reason?: ExitReason, backTo?: string) => getUrlWithBackToParam(`settings/exit-survey/response${reason ? `?reason=${encodeURIComponent(reason)}` : ''}`, backTo),
    },
    SETTINGS_EXIT_SURVEY_CONFIRM: {
        route: 'settings/exit-survey/confirm',
        getRoute: (backTo?: string) => getUrlWithBackToParam('settings/exit-survey/confirm', backTo),
    },

    SETTINGS_SAVE_THE_WORLD: 'settings/teachersunite',

    KEYBOARD_SHORTCUTS: 'keyboard-shortcuts',

    NEW: 'new',
    NEW_CHAT: 'new/chat',
    NEW_CHAT_CONFIRM: 'new/chat/confirm',
    NEW_CHAT_EDIT_NAME: 'new/chat/confirm/name/edit',
    NEW_ROOM: 'new/room',

    REPORT: 'r',
    REPORT_WITH_ID: {
        route: 'r/:reportID?/:reportActionID?',
        getRoute: (reportID: string | undefined, reportActionID?: string, referrer?: string) => {
            if (!reportID) {
                Log.warn('Invalid reportID is used to build the REPORT_WITH_ID route');
            }
            const baseRoute = reportActionID ? (`r/${reportID}/${reportActionID}` as const) : (`r/${reportID}` as const);
            const referrerParam = referrer ? `?referrer=${encodeURIComponent(referrer)}` : '';
            return `${baseRoute}${referrerParam}` as const;
        },
    },
    REPORT_AVATAR: {
        route: 'r/:reportID/avatar',
        getRoute: (reportID: string, policyID?: string) => {
            if (policyID) {
                return `r/${reportID}/avatar?policyID=${policyID}` as const;
            }
            return `r/${reportID}/avatar` as const;
        },
    },
    EDIT_CURRENCY_REQUEST: {
        route: 'r/:threadReportID/edit/currency',
        getRoute: (threadReportID: string, currency: string, backTo: string) => `r/${threadReportID}/edit/currency?currency=${currency}&backTo=${backTo}` as const,
    },
    EDIT_REPORT_FIELD_REQUEST: {
        route: 'r/:reportID/edit/policyField/:policyID/:fieldID',
        getRoute: (reportID: string | undefined, policyID: string | undefined, fieldID: string, backTo?: string) => {
            if (!policyID || !reportID) {
                Log.warn('Invalid policyID or reportID is used to build the EDIT_REPORT_FIELD_REQUEST route', {
                    policyID,
                    reportID,
                });
            }
            return getUrlWithBackToParam(`r/${reportID}/edit/policyField/${policyID}/${encodeURIComponent(fieldID)}` as const, backTo);
        },
    },
    REPORT_WITH_ID_DETAILS_SHARE_CODE: {
        route: 'r/:reportID/details/shareCode',
        getRoute: (reportID: string | undefined, backTo?: string) => {
            if (!reportID) {
                Log.warn('Invalid reportID is used to build the REPORT_WITH_ID_DETAILS_SHARE_CODE route');
            }
            return getUrlWithBackToParam(`r/${reportID}/details/shareCode` as const, backTo);
        },
    },
    ATTACHMENTS: {
        route: 'attachment',
        getRoute: (
            reportID: string | undefined,
            type: ValueOf<typeof CONST.ATTACHMENT_TYPE>,
            url: string,
            accountID?: number,
            isAuthTokenRequired?: boolean,
            fileName?: string,
            attachmentLink?: string,
        ) => {
            const reportParam = reportID ? `&reportID=${reportID}` : '';
            const accountParam = accountID ? `&accountID=${accountID}` : '';
            const authTokenParam = isAuthTokenRequired ? '&isAuthTokenRequired=true' : '';
            const fileNameParam = fileName ? `&fileName=${fileName}` : '';
            const attachmentLinkParam = attachmentLink ? `&attachmentLink=${attachmentLink}` : '';

            return `attachment?source=${encodeURIComponent(url)}&type=${type as string}${reportParam}${accountParam}${authTokenParam}${fileNameParam}${attachmentLinkParam}` as const;
        },
    },
    REPORT_PARTICIPANTS: {
        route: 'r/:reportID/participants',
        getRoute: (reportID: string, backTo?: string) => getUrlWithBackToParam(`r/${reportID}/participants` as const, backTo),
    },
    REPORT_PARTICIPANTS_INVITE: {
        route: 'r/:reportID/participants/invite',
        getRoute: (reportID: string, backTo?: string) => getUrlWithBackToParam(`r/${reportID}/participants/invite` as const, backTo),
    },
    REPORT_PARTICIPANTS_DETAILS: {
        route: 'r/:reportID/participants/:accountID',
        getRoute: (reportID: string, accountID: number, backTo?: string) => getUrlWithBackToParam(`r/${reportID}/participants/${accountID}` as const, backTo),
    },
    REPORT_PARTICIPANTS_ROLE_SELECTION: {
        route: 'r/:reportID/participants/:accountID/role',
        getRoute: (reportID: string, accountID: number, backTo?: string) => getUrlWithBackToParam(`r/${reportID}/participants/${accountID}/role` as const, backTo),
    },
    REPORT_WITH_ID_DETAILS: {
        route: 'r/:reportID/details',
        getRoute: (reportID: string | undefined, backTo?: string) => {
            if (!reportID) {
                Log.warn('Invalid reportID is used to build the REPORT_WITH_ID_DETAILS route');
            }
            return getUrlWithBackToParam(`r/${reportID}/details`, backTo);
        },
    },
    REPORT_WITH_ID_DETAILS_EXPORT: {
        route: 'r/:reportID/details/export/:connectionName',
        getRoute: (reportID: string, connectionName: ConnectionName, backTo?: string) => getUrlWithBackToParam(`r/${reportID}/details/export/${connectionName as string}` as const, backTo),
    },
    REPORT_SETTINGS: {
        route: 'r/:reportID/settings',
        getRoute: (reportID: string, backTo?: string) => getUrlWithBackToParam(`r/${reportID}/settings` as const, backTo),
    },
    REPORT_SETTINGS_NAME: {
        route: 'r/:reportID/settings/name',
        getRoute: (reportID: string, backTo?: string) => getUrlWithBackToParam(`r/${reportID}/settings/name` as const, backTo),
    },
    REPORT_SETTINGS_NOTIFICATION_PREFERENCES: {
        route: 'r/:reportID/settings/notification-preferences',
        getRoute: (reportID: string, backTo?: string) => getUrlWithBackToParam(`r/${reportID}/settings/notification-preferences` as const, backTo),
    },
    REPORT_SETTINGS_WRITE_CAPABILITY: {
        route: 'r/:reportID/settings/who-can-post',
        getRoute: (reportID: string, backTo?: string) => getUrlWithBackToParam(`r/${reportID}/settings/who-can-post` as const, backTo),
    },
    REPORT_SETTINGS_VISIBILITY: {
        route: 'r/:reportID/settings/visibility',
        getRoute: (reportID: string, backTo?: string) => getUrlWithBackToParam(`r/${reportID}/settings/visibility` as const, backTo),
    },
    SPLIT_BILL_DETAILS: {
        route: 'r/:reportID/split/:reportActionID',
        getRoute: (reportID: string | undefined, reportActionID: string, backTo?: string) => {
            if (!reportID) {
                Log.warn('Invalid reportID is used to build the SPLIT_BILL_DETAILS route');
            }
            return getUrlWithBackToParam(`r/${reportID}/split/${reportActionID}` as const, backTo);
        },
    },
    TASK_TITLE: {
        route: 'r/:reportID/title',
        getRoute: (reportID: string | undefined, backTo?: string) => {
            if (!reportID) {
                Log.warn('Invalid reportID is used to build the TASK_TITLE route');
            }
            return getUrlWithBackToParam(`r/${reportID}/title` as const, backTo);
        },
    },
    REPORT_DESCRIPTION: {
        route: 'r/:reportID/description',
        getRoute: (reportID: string | undefined, backTo?: string) => {
            if (!reportID) {
                Log.warn('Invalid reportID is used to build the REPORT_DESCRIPTION route');
            }
            return getUrlWithBackToParam(`r/${reportID}/description` as const, backTo);
        },
    },
    TASK_ASSIGNEE: {
        route: 'r/:reportID/assignee',
        getRoute: (reportID: string | undefined, backTo?: string) => {
            if (!reportID) {
                Log.warn('Invalid reportID is used to build the TASK_ASSIGNEE route');
            }
            return getUrlWithBackToParam(`r/${reportID}/assignee` as const, backTo);
        },
    },
    PRIVATE_NOTES_LIST: {
        route: 'r/:reportID/notes',
        getRoute: (reportID: string, backTo?: string) => getUrlWithBackToParam(`r/${reportID}/notes` as const, backTo),
    },
    PRIVATE_NOTES_EDIT: {
        route: 'r/:reportID/notes/:accountID/edit',
        getRoute: (reportID: string, accountID: number, backTo?: string) => getUrlWithBackToParam(`r/${reportID}/notes/${accountID}/edit` as const, backTo),
    },
    ROOM_MEMBERS: {
        route: 'r/:reportID/members',
        getRoute: (reportID: string, backTo?: string) => getUrlWithBackToParam(`r/${reportID}/members` as const, backTo),
    },
    ROOM_MEMBER_DETAILS: {
        route: 'r/:reportID/members/:accountID',
        getRoute: (reportID: string, accountID: number, backTo?: string) => getUrlWithBackToParam(`r/${reportID}/members/${accountID}` as const, backTo),
    },
    ROOM_INVITE: {
        route: 'r/:reportID/invite/:role?',
        getRoute: (reportID: string | undefined, role?: string, backTo?: string) => {
            if (!reportID) {
                Log.warn('Invalid reportID is used to build the ROOM_INVITE route');
            }
            const route = role ? (`r/${reportID}/invite/${role}` as const) : (`r/${reportID}/invite` as const);
            return getUrlWithBackToParam(route, backTo);
        },
    },
    MONEY_REQUEST_HOLD_REASON: {
        route: ':type/edit/reason/:transactionID?/:searchHash?',
        getRoute: (type: ValueOf<typeof CONST.POLICY.TYPE>, transactionID: string, reportID: string, backTo: string, searchHash?: number) => {
            const route = searchHash
                ? (`${type as string}/edit/reason/${transactionID}/${searchHash}/?backTo=${backTo}&reportID=${reportID}` as const)
                : (`${type as string}/edit/reason/${transactionID}/?backTo=${backTo}&reportID=${reportID}` as const);
            return route;
        },
    },
    MONEY_REQUEST_CREATE: {
        route: ':action/:iouType/start/:transactionID/:reportID',
        getRoute: (action: IOUAction, iouType: IOUType, transactionID: string, reportID: string) => `${action as string}/${iouType as string}/start/${transactionID}/${reportID}` as const,
    },
    MONEY_REQUEST_STEP_SEND_FROM: {
        route: 'create/:iouType/from/:transactionID/:reportID',
        getRoute: (iouType: IOUType, transactionID: string, reportID: string, backTo = '') => getUrlWithBackToParam(`create/${iouType as string}/from/${transactionID}/${reportID}`, backTo),
    },
    MONEY_REQUEST_STEP_COMPANY_INFO: {
        route: 'create/:iouType/company-info/:transactionID/:reportID',
        getRoute: (iouType: IOUType, transactionID: string, reportID: string, backTo = '') =>
            getUrlWithBackToParam(`create/${iouType as string}/company-info/${transactionID}/${reportID}`, backTo),
    },
    MONEY_REQUEST_STEP_CONFIRMATION: {
        route: ':action/:iouType/confirmation/:transactionID/:reportID',
        getRoute: (action: IOUAction, iouType: IOUType, transactionID: string, reportID: string | undefined, participantsAutoAssigned?: boolean) =>
            `${action as string}/${iouType as string}/confirmation/${transactionID}/${reportID}${participantsAutoAssigned ? '?participantsAutoAssigned=true' : ''}` as const,
    },
    MONEY_REQUEST_STEP_AMOUNT: {
        route: ':action/:iouType/amount/:transactionID/:reportID/:pageIndex?',
        getRoute: (action: IOUAction, iouType: IOUType, transactionID: string, reportID: string, pageIndex: string, backTo = '') =>
            getUrlWithBackToParam(`${action as string}/${iouType as string}/amount/${transactionID}/${reportID}/${pageIndex}`, backTo),
    },
    MONEY_REQUEST_STEP_TAX_RATE: {
        route: ':action/:iouType/taxRate/:transactionID/:reportID?',
        getRoute: (action: IOUAction, iouType: IOUType, transactionID: string, reportID: string, backTo = '') =>
            getUrlWithBackToParam(`${action as string}/${iouType as string}/taxRate/${transactionID}/${reportID}`, backTo),
    },
    MONEY_REQUEST_STEP_TAX_AMOUNT: {
        route: ':action/:iouType/taxAmount/:transactionID/:reportID?',
        getRoute: (action: IOUAction, iouType: IOUType, transactionID: string, reportID: string, backTo = '') =>
            getUrlWithBackToParam(`${action as string}/${iouType as string}/taxAmount/${transactionID}/${reportID}`, backTo),
    },
    MONEY_REQUEST_STEP_CATEGORY: {
        route: ':action/:iouType/category/:transactionID/:reportID/:reportActionID?',
        getRoute: (action: IOUAction, iouType: IOUType, transactionID: string, reportID: string | undefined, backTo = '', reportActionID?: string) =>
            getUrlWithBackToParam(`${action as string}/${iouType as string}/category/${transactionID}/${reportID}${reportActionID ? `/${reportActionID}` : ''}`, backTo),
    },
    MONEY_REQUEST_ATTENDEE: {
        route: ':action/:iouType/attendees/:transactionID/:reportID',
        getRoute: (action: IOUAction, iouType: IOUType, transactionID: string, reportID: string, backTo = '') =>
            getUrlWithBackToParam(`${action as string}/${iouType as string}/attendees/${transactionID}/${reportID}`, backTo),
    },
    MONEY_REQUEST_UPGRADE: {
        route: ':action/:iouType/upgrade/:transactionID/:reportID',
        getRoute: (action: IOUAction, iouType: IOUType, transactionID: string, reportID: string, backTo = '') =>
            getUrlWithBackToParam(`${action as string}/${iouType as string}/upgrade/${transactionID}/${reportID}`, backTo),
    },
    MONEY_REQUEST_STEP_DESTINATION: {
        route: ':action/:iouType/destination/:transactionID/:reportID',
        getRoute: (action: IOUAction, iouType: IOUType, transactionID: string, reportID: string, backTo = '') =>
            getUrlWithBackToParam(`${action as string}/${iouType as string}/destination/${transactionID}/${reportID}`, backTo),
    },
    MONEY_REQUEST_STEP_TIME: {
        route: ':action/:iouType/time/:transactionID/:reportID',
        getRoute: (action: IOUAction, iouType: IOUType, transactionID: string, reportID: string, backTo = '') =>
            getUrlWithBackToParam(`${action as string}/${iouType as string}/time/${transactionID}/${reportID}`, backTo),
    },
    MONEY_REQUEST_STEP_SUBRATE: {
        route: ':action/:iouType/subrate/:transactionID/:reportID/:pageIndex',
        getRoute: (action: IOUAction, iouType: IOUType, transactionID: string, reportID: string, backTo = '') =>
            getUrlWithBackToParam(`${action as string}/${iouType as string}/subrate/${transactionID}/${reportID}/0`, backTo),
    },
    MONEY_REQUEST_STEP_DESTINATION_EDIT: {
        route: ':action/:iouType/destination/:transactionID/:reportID/edit',
        getRoute: (action: IOUAction, iouType: IOUType, transactionID: string, reportID: string, backTo = '') =>
            getUrlWithBackToParam(`${action as string}/${iouType as string}/destination/${transactionID}/${reportID}/edit`, backTo),
    },
    MONEY_REQUEST_STEP_TIME_EDIT: {
        route: ':action/:iouType/time/:transactionID/:reportID/edit',
        getRoute: (action: IOUAction, iouType: IOUType, transactionID: string, reportID: string, backTo = '') =>
            getUrlWithBackToParam(`${action as string}/${iouType as string}/time/${transactionID}/${reportID}/edit`, backTo),
    },
    MONEY_REQUEST_STEP_SUBRATE_EDIT: {
        route: ':action/:iouType/subrate/:transactionID/:reportID/edit/:pageIndex',
        getRoute: (action: IOUAction, iouType: IOUType, transactionID: string, reportID: string, pageIndex = 0, backTo = '') =>
            getUrlWithBackToParam(`${action as string}/${iouType as string}/subrate/${transactionID}/${reportID}/edit/${pageIndex}`, backTo),
    },
    SETTINGS_TAGS_ROOT: {
        route: 'settings/:policyID/tags',
        getRoute: (policyID: string | undefined, backTo = '') => {
            if (!policyID) {
                Log.warn('Invalid policyID while building route SETTINGS_TAGS_ROOT');
            }
            return getUrlWithBackToParam(`settings/${policyID}/tags`, backTo);
        },
    },
    SETTINGS_TAGS_SETTINGS: {
        route: 'settings/:policyID/tags/settings',
        getRoute: (policyID: string, backTo = '') => getUrlWithBackToParam(`settings/${policyID}/tags/settings` as const, backTo),
    },
    SETTINGS_TAGS_EDIT: {
        route: 'settings/:policyID/tags/:orderWeight/edit',
        getRoute: (policyID: string, orderWeight: number, backTo = '') => getUrlWithBackToParam(`settings/${policyID}/tags/${orderWeight}/edit` as const, backTo),
    },
    SETTINGS_TAG_CREATE: {
        route: 'settings/:policyID/tags/new',
        getRoute: (policyID: string, backTo = '') => getUrlWithBackToParam(`settings/${policyID}/tags/new` as const, backTo),
    },
    SETTINGS_TAG_EDIT: {
        route: 'settings/:policyID/tag/:orderWeight/:tagName/edit',
        getRoute: (policyID: string, orderWeight: number, tagName: string, backTo = '') =>
            getUrlWithBackToParam(`settings/${policyID}/tag/${orderWeight}/${encodeURIComponent(tagName)}/edit` as const, backTo),
    },
    SETTINGS_TAG_SETTINGS: {
        route: 'settings/:policyID/tag/:orderWeight/:tagName',
        getRoute: (policyID: string, orderWeight: number, tagName: string, backTo = '') =>
            getUrlWithBackToParam(`settings/${policyID}/tag/${orderWeight}/${encodeURIComponent(tagName)}` as const, backTo),
    },
    SETTINGS_TAG_APPROVER: {
        route: 'settings/:policyID/tag/:orderWeight/:tagName/approver',
        getRoute: (policyID: string, orderWeight: number, tagName: string, backTo = '') =>
            getUrlWithBackToParam(`settings/${policyID}/tag/${orderWeight}/${encodeURIComponent(tagName)}/approver` as const, backTo),
    },
    SETTINGS_TAG_LIST_VIEW: {
        route: 'settings/:policyID/tag-list/:orderWeight',
        getRoute: (policyID: string, orderWeight: number, backTo = '') => getUrlWithBackToParam(`settings/${policyID}/tag-list/${orderWeight}` as const, backTo),
    },
    SETTINGS_TAG_GL_CODE: {
        route: 'settings/:policyID/tag/:orderWeight/:tagName/gl-code',
        getRoute: (policyID: string, orderWeight: number, tagName: string, backTo = '') =>
            getUrlWithBackToParam(`settings/${policyID}/tag/${orderWeight}/${encodeURIComponent(tagName)}/gl-code` as const, backTo),
    },
    SETTINGS_TAGS_IMPORT: {
        route: 'settings/:policyID/tags/import',
        getRoute: (policyID: string, backTo = '') => getUrlWithBackToParam(`settings/${policyID}/tags/import` as const, backTo),
    },
    SETTINGS_TAGS_IMPORTED: {
        route: 'settings/:policyID/tags/imported',
        getRoute: (policyID: string, backTo = '') => getUrlWithBackToParam(`settings/${policyID}/tags/imported` as const, backTo),
    },
    SETTINGS_CATEGORIES_ROOT: {
        route: 'settings/:policyID/categories',
        getRoute: (policyID: string, backTo = '') => getUrlWithBackToParam(`settings/${policyID}/categories`, backTo),
    },
    SETTINGS_CATEGORY_SETTINGS: {
        route: 'settings/:policyID/category/:categoryName',
        getRoute: (policyID: string, categoryName: string, backTo = '') => getUrlWithBackToParam(`settings/${policyID}/category/${encodeURIComponent(categoryName)}`, backTo),
    },
    SETTINGS_CATEGORIES_SETTINGS: {
        route: 'settings/:policyID/categories/settings',
        getRoute: (policyID: string, backTo = '') => getUrlWithBackToParam(`settings/${policyID}/categories/settings`, backTo),
    },
    SETTINGS_CATEGORY_CREATE: {
        route: 'settings/:policyID/categories/new',
        getRoute: (policyID: string, backTo = '') => getUrlWithBackToParam(`settings/${policyID}/categories/new`, backTo),
    },
    SETTINGS_CATEGORY_EDIT: {
        route: 'settings/:policyID/category/:categoryName/edit',
        getRoute: (policyID: string, categoryName: string, backTo = '') => getUrlWithBackToParam(`settings/${policyID}/category/${encodeURIComponent(categoryName)}/edit`, backTo),
    },
    SETTINGS_CATEGORIES_IMPORT: {
        route: 'settings/:policyID/categories/import',
        getRoute: (policyID: string, backTo = '') => getUrlWithBackToParam(`settings/${policyID}/categories/import` as const, backTo),
    },
    SETTINGS_CATEGORIES_IMPORTED: {
        route: 'settings/:policyID/categories/imported',
        getRoute: (policyID: string, backTo = '') => getUrlWithBackToParam(`settings/${policyID}/categories/imported` as const, backTo),
    },
    SETTINGS_CATEGORY_PAYROLL_CODE: {
        route: 'settings/:policyID/category/:categoryName/payroll-code',
        getRoute: (policyID: string, categoryName: string, backTo = '') =>
            getUrlWithBackToParam(`settings/${policyID}/category/${encodeURIComponent(categoryName)}/payroll-code` as const, backTo),
    },
    SETTINGS_CATEGORY_GL_CODE: {
        route: 'settings/:policyID/category/:categoryName/gl-code',
        getRoute: (policyID: string, categoryName: string, backTo = '') =>
            getUrlWithBackToParam(`settings/${policyID}/category/${encodeURIComponent(categoryName)}/gl-code` as const, backTo),
    },
    MONEY_REQUEST_STEP_CURRENCY: {
        route: ':action/:iouType/currency/:transactionID/:reportID/:pageIndex?',
        getRoute: (action: IOUAction, iouType: IOUType, transactionID: string, reportID: string, pageIndex = '', currency = '', backTo = '') =>
            getUrlWithBackToParam(`${action as string}/${iouType as string}/currency/${transactionID}/${reportID}/${pageIndex}?currency=${currency}`, backTo),
    },
    MONEY_REQUEST_STEP_DATE: {
        route: ':action/:iouType/date/:transactionID/:reportID/:reportActionID?',
        getRoute: (action: IOUAction, iouType: IOUType, transactionID: string, reportID: string, backTo = '', reportActionID?: string) =>
            getUrlWithBackToParam(`${action as string}/${iouType as string}/date/${transactionID}/${reportID}${reportActionID ? `/${reportActionID}` : ''}`, backTo),
    },
    MONEY_REQUEST_STEP_DESCRIPTION: {
        route: ':action/:iouType/description/:transactionID/:reportID/:reportActionID?',
        getRoute: (action: IOUAction, iouType: IOUType, transactionID: string, reportID: string, backTo = '', reportActionID?: string) =>
            getUrlWithBackToParam(`${action as string}/${iouType as string}/description/${transactionID}/${reportID}${reportActionID ? `/${reportActionID}` : ''}`, backTo),
    },
    MONEY_REQUEST_STEP_DISTANCE: {
        route: ':action/:iouType/distance/:transactionID/:reportID',
        getRoute: (action: IOUAction, iouType: IOUType, transactionID: string, reportID: string, backTo = '') =>
            getUrlWithBackToParam(`${action as string}/${iouType as string}/distance/${transactionID}/${reportID}`, backTo),
    },
    MONEY_REQUEST_STEP_DISTANCE_RATE: {
        route: ':action/:iouType/distanceRate/:transactionID/:reportID',
        getRoute: (action: IOUAction, iouType: IOUType, transactionID: string, reportID: string, backTo = '') =>
            getUrlWithBackToParam(`${action as string}/${iouType as string}/distanceRate/${transactionID}/${reportID}`, backTo),
    },
    MONEY_REQUEST_STEP_MERCHANT: {
        route: ':action/:iouType/merchant/:transactionID/:reportID',
        getRoute: (action: IOUAction, iouType: IOUType, transactionID: string, reportID: string, backTo = '') =>
            getUrlWithBackToParam(`${action as string}/${iouType as string}/merchant/${transactionID}/${reportID}`, backTo),
    },
    MONEY_REQUEST_STEP_PARTICIPANTS: {
        route: ':action/:iouType/participants/:transactionID/:reportID',
        getRoute: (iouType: IOUType, transactionID: string | undefined, reportID: string | undefined, backTo = '', action: IOUAction = 'create') =>
            getUrlWithBackToParam(`${action as string}/${iouType as string}/participants/${transactionID}/${reportID}`, backTo),
    },
    MONEY_REQUEST_STEP_SPLIT_PAYER: {
        route: ':action/:iouType/confirmation/:transactionID/:reportID/payer',
        getRoute: (action: IOUAction, iouType: IOUType, transactionID: string, reportID: string, backTo = '') =>
            getUrlWithBackToParam(`${action as string}/${iouType as string}/confirmation/${transactionID}/${reportID}/payer`, backTo),
    },
    MONEY_REQUEST_STEP_SCAN: {
        route: ':action/:iouType/scan/:transactionID/:reportID',
        getRoute: (action: IOUAction, iouType: IOUType, transactionID: string | undefined, reportID: string | undefined, backTo = '') => {
            if (!transactionID || !reportID) {
                Log.warn('Invalid transactionID or reportID is used to build the MONEY_REQUEST_STEP_SCAN route');
            }
            return getUrlWithBackToParam(`${action as string}/${iouType as string}/scan/${transactionID}/${reportID}`, backTo);
        },
    },
    MONEY_REQUEST_STEP_TAG: {
        route: ':action/:iouType/tag/:orderWeight/:transactionID/:reportID/:reportActionID?',
        getRoute: (action: IOUAction, iouType: IOUType, orderWeight: number, transactionID: string, reportID?: string, backTo = '', reportActionID?: string) =>
            getUrlWithBackToParam(
                `${action as string}/${iouType as string}/tag/${orderWeight}/${transactionID}${reportID ? `/${reportID}` : ''}${reportActionID ? `/${reportActionID}` : ''}`,
                backTo,
            ),
    },
    MONEY_REQUEST_STEP_WAYPOINT: {
        route: ':action/:iouType/waypoint/:transactionID/:reportID/:pageIndex',
        getRoute: (action: IOUAction, iouType: IOUType, transactionID: string, reportID?: string, pageIndex = '', backTo = '') =>
            getUrlWithBackToParam(`${action as string}/${iouType as string}/waypoint/${transactionID}/${reportID}/${pageIndex}`, backTo),
    },
    // This URL is used as a redirect to one of the create tabs below. This is so that we can message users with a link
    // straight to those flows without needing to have optimistic transaction and report IDs.
    MONEY_REQUEST_START: {
        route: 'start/:iouType/:iouRequestType',
        getRoute: (iouType: IOUType, iouRequestType: IOURequestType) => `start/${iouType as string}/${iouRequestType as string}` as const,
    },
    MONEY_REQUEST_CREATE_TAB_DISTANCE: {
        route: ':action/:iouType/start/:transactionID/:reportID/distance',
        getRoute: (action: IOUAction, iouType: IOUType, transactionID: string, reportID: string) => `create/${iouType as string}/start/${transactionID}/${reportID}/distance` as const,
    },
    MONEY_REQUEST_CREATE_TAB_MANUAL: {
        route: ':action/:iouType/start/:transactionID/:reportID/manual',
        getRoute: (action: IOUAction, iouType: IOUType, transactionID: string, reportID: string) =>
            `${action as string}/${iouType as string}/start/${transactionID}/${reportID}/manual` as const,
    },
    MONEY_REQUEST_CREATE_TAB_SCAN: {
        route: ':action/:iouType/start/:transactionID/:reportID/scan',
        getRoute: (action: IOUAction, iouType: IOUType, transactionID: string, reportID: string) => `create/${iouType as string}/start/${transactionID}/${reportID}/scan` as const,
    },
    MONEY_REQUEST_CREATE_TAB_PER_DIEM: {
        route: ':action/:iouType/start/:transactionID/:reportID/per-diem',
        getRoute: (action: IOUAction, iouType: IOUType, transactionID: string, reportID: string) => `create/${iouType as string}/start/${transactionID}/${reportID}/per-diem` as const,
    },

    MONEY_REQUEST_STATE_SELECTOR: {
        route: 'submit/state',

        getRoute: (state?: string, backTo?: string, label?: string) =>
            `${getUrlWithBackToParam(`submit/state${state ? `?state=${encodeURIComponent(state)}` : ''}`, backTo)}${
                // the label param can be an empty string so we cannot use a nullish ?? operator
                // eslint-disable-next-line @typescript-eslint/prefer-nullish-coalescing
                label ? `${backTo || state ? '&' : '?'}label=${encodeURIComponent(label)}` : ''
            }` as const,
    },
    IOU_REQUEST: 'submit/new',
    IOU_SEND: 'pay/new',
    IOU_SEND_ADD_BANK_ACCOUNT: 'pay/new/add-bank-account',
    IOU_SEND_ADD_DEBIT_CARD: 'pay/new/add-debit-card',
    IOU_SEND_ENABLE_PAYMENTS: 'pay/new/enable-payments',

    NEW_TASK: {
        route: 'new/task',
        getRoute: (backTo?: string) => getUrlWithBackToParam('new/task', backTo),
    },
    NEW_TASK_ASSIGNEE: {
        route: 'new/task/assignee',
        getRoute: (backTo?: string) => getUrlWithBackToParam('new/task/assignee', backTo),
    },
    NEW_TASK_SHARE_DESTINATION: 'new/task/share-destination',
    NEW_TASK_DETAILS: {
        route: 'new/task/details',
        getRoute: (backTo?: string) => getUrlWithBackToParam('new/task/details', backTo),
    },
    NEW_TASK_TITLE: {
        route: 'new/task/title',
        getRoute: (backTo?: string) => getUrlWithBackToParam('new/task/title', backTo),
    },
    NEW_TASK_DESCRIPTION: {
        route: 'new/task/description',
        getRoute: (backTo?: string) => getUrlWithBackToParam('new/task/description', backTo),
    },

    TEACHERS_UNITE: 'settings/teachersunite',
    I_KNOW_A_TEACHER: 'settings/teachersunite/i-know-a-teacher',
    I_AM_A_TEACHER: 'settings/teachersunite/i-am-a-teacher',
    INTRO_SCHOOL_PRINCIPAL: 'settings/teachersunite/intro-school-principal',

    ERECEIPT: {
        route: 'eReceipt/:transactionID',
        getRoute: (transactionID: string) => `eReceipt/${transactionID}` as const,
    },

    WORKSPACE_NEW: 'workspace/new',
    WORKSPACE_NEW_ROOM: 'workspace/new-room',
    WORKSPACE_INITIAL: {
        route: 'settings/workspaces/:policyID',
        getRoute: (policyID: string | undefined, backTo?: string) => {
            if (!policyID) {
                Log.warn('Invalid policyID is used to build the WORKSPACE_INITIAL route');
            }
            return `${getUrlWithBackToParam(`settings/workspaces/${policyID}`, backTo)}` as const;
        },
    },
    WORKSPACE_INVITE: {
        route: 'settings/workspaces/:policyID/invite',
        getRoute: (policyID: string, backTo?: string) => `${getUrlWithBackToParam(`settings/workspaces/${policyID}/invite`, backTo)}` as const,
    },
    WORKSPACE_INVITE_MESSAGE: {
        route: 'settings/workspaces/:policyID/invite-message',
        getRoute: (policyID: string, backTo?: string) => `${getUrlWithBackToParam(`settings/workspaces/${policyID}/invite-message`, backTo)}` as const,
    },
    WORKSPACE_OVERVIEW: {
        route: 'settings/workspaces/:policyID/overview',
        getRoute: (policyID: string | undefined, backTo?: string) => {
            if (!policyID) {
                Log.warn('Invalid policyID is used to build the WORKSPACE_OVERVIEW route');
            }
            return getUrlWithBackToParam(`settings/workspaces/${policyID}/overview` as const, backTo);
        },
    },
    WORKSPACE_OVERVIEW_ADDRESS: {
        route: 'settings/workspaces/:policyID/overview/address',
        getRoute: (policyID: string | undefined, backTo?: string) => {
            if (!policyID) {
                Log.warn('Invalid policyID is used to build the WORKSPACE_OVERVIEW_ADDRESS route');
            }
            return getUrlWithBackToParam(`settings/workspaces/${policyID}/overview/address` as const, backTo);
        },
    },
    WORKSPACE_OVERVIEW_PLAN: {
        route: 'settings/workspaces/:policyID/overview/plan',
        getRoute: (policyID: string, backTo?: string) => getUrlWithBackToParam(`settings/workspaces/${policyID}/overview/plan` as const, backTo),
    },
    WORKSPACE_ACCOUNTING: {
        route: 'settings/workspaces/:policyID/accounting',
        getRoute: (policyID: string) => `settings/workspaces/${policyID}/accounting` as const,
    },
    WORKSPACE_OVERVIEW_CURRENCY: {
        route: 'settings/workspaces/:policyID/overview/currency',
        getRoute: (policyID: string) => `settings/workspaces/${policyID}/overview/currency` as const,
    },
    POLICY_ACCOUNTING_QUICKBOOKS_ONLINE_EXPORT: {
        route: 'settings/workspaces/:policyID/accounting/quickbooks-online/export',
        getRoute: (policyID: string | undefined, backTo?: string) => {
            if (!policyID) {
                Log.warn('Invalid policyID is used to build the POLICY_ACCOUNTING_QUICKBOOKS_ONLINE_EXPORT route');
            }
            return getUrlWithBackToParam(`settings/workspaces/${policyID}/accounting/quickbooks-online/export` as const, backTo, false);
        },
    },
    POLICY_ACCOUNTING_QUICKBOOKS_ONLINE_COMPANY_CARD_EXPENSE_ACCOUNT: {
        route: 'settings/workspaces/:policyID/accounting/quickbooks-online/export/company-card-expense-account',
        getRoute: (policyID: string, backTo?: string) =>
            getUrlWithBackToParam(`settings/workspaces/${policyID}/accounting/quickbooks-online/export/company-card-expense-account` as const, backTo),
    },
    POLICY_ACCOUNTING_QUICKBOOKS_ONLINE_COMPANY_CARD_EXPENSE_ACCOUNT_SELECT: {
        route: 'settings/workspaces/:policyID/accounting/quickbooks-online/export/company-card-expense-account/account-select',
        getRoute: (policyID: string | undefined, backTo?: string) => {
            if (!policyID) {
                Log.warn('Invalid policyID is used to build the POLICY_ACCOUNTING_QUICKBOOKS_ONLINE_COMPANY_CARD_EXPENSE_ACCOUNT_SELECT route');
            }
            return getUrlWithBackToParam(`settings/workspaces/${policyID}/accounting/quickbooks-online/export/company-card-expense-account/account-select` as const, backTo);
        },
    },
    POLICY_ACCOUNTING_QUICKBOOKS_ONLINE_NON_REIMBURSABLE_DEFAULT_VENDOR_SELECT: {
        route: 'settings/workspaces/:policyID/accounting/quickbooks-online/export/company-card-expense-account/default-vendor-select',
        getRoute: (policyID: string | undefined) => {
            if (!policyID) {
                Log.warn('Invalid policyID is used to build the POLICY_ACCOUNTING_QUICKBOOKS_ONLINE_NON_REIMBURSABLE_DEFAULT_VENDOR_SELECT route');
            }
            return `settings/workspaces/${policyID}/accounting/quickbooks-online/export/company-card-expense-account/default-vendor-select` as const;
        },
    },
    POLICY_ACCOUNTING_QUICKBOOKS_ONLINE_COMPANY_CARD_EXPENSE_SELECT: {
        route: 'settings/workspaces/:policyID/accounting/quickbooks-online/export/company-card-expense-account/card-select',
        getRoute: (policyID: string | undefined, backTo?: string) => {
            if (!policyID) {
                Log.warn('Invalid policyID is used to build the POLICY_ACCOUNTING_QUICKBOOKS_ONLINE_COMPANY_CARD_EXPENSE_SELECT route');
            }
            return getUrlWithBackToParam(`settings/workspaces/${policyID}/accounting/quickbooks-online/export/company-card-expense-account/card-select` as const, backTo);
        },
    },
    POLICY_ACCOUNTING_QUICKBOOKS_ONLINE_INVOICE_ACCOUNT_SELECT: {
        route: 'settings/workspaces/:policyID/accounting/quickbooks-online/export/invoice-account-select',
        getRoute: (policyID: string, backTo?: string) => getUrlWithBackToParam(`settings/workspaces/${policyID}/accounting/quickbooks-online/export/invoice-account-select` as const, backTo),
    },
    POLICY_ACCOUNTING_QUICKBOOKS_ONLINE_PREFERRED_EXPORTER: {
        route: 'settings/workspaces/:policyID/accounting/quickbooks-online/export/preferred-exporter',
        getRoute: (policyID: string, backTo?: string) => getUrlWithBackToParam(`settings/workspaces/${policyID}/accounting/quickbooks-online/export/preferred-exporter` as const, backTo),
    },
    POLICY_ACCOUNTING_QUICKBOOKS_ONLINE_EXPORT_OUT_OF_POCKET_EXPENSES: {
        route: 'settings/workspaces/:policyID/accounting/quickbooks-online/export/out-of-pocket-expense',
        getRoute: (policyID: string, backTo?: string) => getUrlWithBackToParam(`settings/workspaces/${policyID}/accounting/quickbooks-online/export/out-of-pocket-expense` as const, backTo),
    },
    POLICY_ACCOUNTING_QUICKBOOKS_ONLINE_EXPORT_OUT_OF_POCKET_EXPENSES_ACCOUNT_SELECT: {
        route: 'settings/workspaces/:policyID/accounting/quickbooks-online/export/out-of-pocket-expense/account-select',
        getRoute: (policyID: string, backTo?: string) =>
            getUrlWithBackToParam(`settings/workspaces/${policyID}/accounting/quickbooks-online/export/out-of-pocket-expense/account-select` as const, backTo),
    },
    POLICY_ACCOUNTING_QUICKBOOKS_ONLINE_EXPORT_OUT_OF_POCKET_EXPENSES_SELECT: {
        route: 'settings/workspaces/:policyID/accounting/quickbooks-online/export/out-of-pocket-expense/entity-select',
        getRoute: (policyID: string, backTo?: string) =>
            getUrlWithBackToParam(`settings/workspaces/${policyID}/accounting/quickbooks-online/export/out-of-pocket-expense/entity-select` as const, backTo),
    },
    POLICY_ACCOUNTING_QUICKBOOKS_ONLINE_EXPORT_DATE_SELECT: {
        route: 'settings/workspaces/:policyID/accounting/quickbooks-online/export/date-select',
        getRoute: (policyID: string, backTo?: string) => getUrlWithBackToParam(`settings/workspaces/${policyID}/accounting/quickbooks-online/export/date-select` as const, backTo),
    },
    POLICY_ACCOUNTING_QUICKBOOKS_DESKTOP_COMPANY_CARD_EXPENSE_ACCOUNT_SELECT: {
        route: 'settings/workspaces/:policyID/accounting/quickbooks-desktop/export/company-card-expense-account/account-select',
        getRoute: (policyID: string) => `settings/workspaces/${policyID}/accounting/quickbooks-desktop/export/company-card-expense-account/account-select` as const,
    },
    POLICY_ACCOUNTING_QUICKBOOKS_DESKTOP_COMPANY_CARD_EXPENSE_SELECT: {
        route: 'settings/workspaces/:policyID/accounting/quickbooks-desktop/export/company-card-expense-account/card-select',
        getRoute: (policyID: string) => `settings/workspaces/${policyID}/accounting/quickbooks-desktop/export/company-card-expense-account/card-select` as const,
    },
    POLICY_ACCOUNTING_QUICKBOOKS_DESKTOP_NON_REIMBURSABLE_DEFAULT_VENDOR_SELECT: {
        route: 'settings/workspaces/:policyID/accounting/quickbooks-desktop/export/company-card-expense-account/default-vendor-select',
        getRoute: (policyID: string) => `settings/workspaces/${policyID}/accounting/quickbooks-desktop/export/company-card-expense-account/default-vendor-select` as const,
    },
    POLICY_ACCOUNTING_QUICKBOOKS_DESKTOP_COMPANY_CARD_EXPENSE_ACCOUNT: {
        route: 'settings/workspaces/:policyID/accounting/quickbooks-desktop/export/company-card-expense-account',
        getRoute: (policyID: string) => `settings/workspaces/${policyID}/accounting/quickbooks-desktop/export/company-card-expense-account` as const,
    },
    WORKSPACE_ACCOUNTING_QUICKBOOKS_DESKTOP_ADVANCED: {
        route: 'settings/workspaces/:policyID/accounting/quickbooks-desktop/advanced',
        getRoute: (policyID: string) => `settings/workspaces/${policyID}/accounting/quickbooks-desktop/advanced` as const,
    },
    POLICY_ACCOUNTING_QUICKBOOKS_DESKTOP_EXPORT_DATE_SELECT: {
        route: 'settings/workspaces/:policyID/accounting/quickbooks-desktop/export/date-select',
        getRoute: (policyID: string) => `settings/workspaces/${policyID}/accounting/quickbooks-desktop/export/date-select` as const,
    },
    POLICY_ACCOUNTING_QUICKBOOKS_DESKTOP_PREFERRED_EXPORTER: {
        route: 'settings/workspaces/:policyID/accounting/quickbooks-desktop/export/preferred-exporter',
        getRoute: (policyID: string) => `settings/workspaces/${policyID}/accounting/quickbooks-desktop/export/preferred-exporter` as const,
    },
    POLICY_ACCOUNTING_QUICKBOOKS_DESKTOP_EXPORT_OUT_OF_POCKET_EXPENSES: {
        route: 'settings/workspaces/:policyID/accounting/quickbooks-desktop/export/out-of-pocket-expense',
        getRoute: (policyID: string) => `settings/workspaces/${policyID}/accounting/quickbooks-desktop/export/out-of-pocket-expense` as const,
    },
    POLICY_ACCOUNTING_QUICKBOOKS_DESKTOP_EXPORT_OUT_OF_POCKET_EXPENSES_ACCOUNT_SELECT: {
        route: 'settings/workspaces/:policyID/accounting/quickbooks-desktop/export/out-of-pocket-expense/account-select',
        getRoute: (policyID: string) => `settings/workspaces/${policyID}/accounting/quickbooks-desktop/export/out-of-pocket-expense/account-select` as const,
    },
    POLICY_ACCOUNTING_QUICKBOOKS_DESKTOP_EXPORT_OUT_OF_POCKET_EXPENSES_SELECT: {
        route: 'settings/workspaces/:policyID/accounting/quickbooks-desktop/export/out-of-pocket-expense/entity-select',
        getRoute: (policyID: string) => `settings/workspaces/${policyID}/accounting/quickbooks-desktop/export/out-of-pocket-expense/entity-select` as const,
    },
    POLICY_ACCOUNTING_QUICKBOOKS_DESKTOP_EXPORT: {
        route: 'settings/workspaces/:policyID/accounting/quickbooks-desktop/export',
        getRoute: (policyID: string) => `settings/workspaces/${policyID}/accounting/quickbooks-desktop/export` as const,
    },
    POLICY_ACCOUNTING_QUICKBOOKS_DESKTOP_SETUP_MODAL: {
        route: 'settings/workspaces/:policyID/accounting/quickbooks-desktop/setup-modal',
        getRoute: (policyID: string) => `settings/workspaces/${policyID}/accounting/quickbooks-desktop/setup-modal` as const,
    },
    POLICY_ACCOUNTING_QUICKBOOKS_DESKTOP_SETUP_REQUIRED_DEVICE_MODAL: {
        route: 'settings/workspaces/:policyID/accounting/quickbooks-desktop/setup-required-device',
        getRoute: (policyID: string) => `settings/workspaces/${policyID}/accounting/quickbooks-desktop/setup-required-device` as const,
    },
    POLICY_ACCOUNTING_QUICKBOOKS_DESKTOP_TRIGGER_FIRST_SYNC: {
        route: 'settings/workspaces/:policyID/accounting/quickbooks-desktop/trigger-first-sync',
        getRoute: (policyID: string) => `settings/workspaces/${policyID}/accounting/quickbooks-desktop/trigger-first-sync` as const,
    },
    POLICY_ACCOUNTING_QUICKBOOKS_DESKTOP_IMPORT: {
        route: 'settings/workspaces/:policyID/accounting/quickbooks-desktop/import',
        getRoute: (policyID: string) => `settings/workspaces/${policyID}/accounting/quickbooks-desktop/import` as const,
    },
    POLICY_ACCOUNTING_QUICKBOOKS_DESKTOP_CHART_OF_ACCOUNTS: {
        route: 'settings/workspaces/:policyID/accounting/quickbooks-desktop/import/accounts',
        getRoute: (policyID: string) => `settings/workspaces/${policyID}/accounting/quickbooks-desktop/import/accounts` as const,
    },
    POLICY_ACCOUNTING_QUICKBOOKS_DESKTOP_CLASSES: {
        route: 'settings/workspaces/:policyID/accounting/quickbooks-desktop/import/classes',
        getRoute: (policyID: string) => `settings/workspaces/${policyID}/accounting/quickbooks-desktop/import/classes` as const,
    },
    POLICY_ACCOUNTING_QUICKBOOKS_DESKTOP_CLASSES_DISPLAYED_AS: {
        route: 'settings/workspaces/:policyID/accounting/quickbooks-desktop/import/classes/displayed_as',
        getRoute: (policyID: string) => `settings/workspaces/${policyID}/accounting/quickbooks-desktop/import/classes/displayed_as` as const,
    },
    POLICY_ACCOUNTING_QUICKBOOKS_DESKTOP_CUSTOMERS: {
        route: 'settings/workspaces/:policyID/accounting/quickbooks-desktop/import/customers',
        getRoute: (policyID: string) => `settings/workspaces/${policyID}/accounting/quickbooks-desktop/import/customers` as const,
    },
    POLICY_ACCOUNTING_QUICKBOOKS_DESKTOP_CUSTOMERS_DISPLAYED_AS: {
        route: 'settings/workspaces/:policyID/accounting/quickbooks-desktop/import/customers/displayed_as',
        getRoute: (policyID: string) => `settings/workspaces/${policyID}/accounting/quickbooks-desktop/import/customers/displayed_as` as const,
    },
    POLICY_ACCOUNTING_QUICKBOOKS_DESKTOP_ITEMS: {
        route: 'settings/workspaces/:policyID/accounting/quickbooks-desktop/import/items',
        getRoute: (policyID: string) => `settings/workspaces/${policyID}/accounting/quickbooks-desktop/import/items` as const,
    },
    WORKSPACE_OVERVIEW_NAME: {
        route: 'settings/workspaces/:policyID/overview/name',
        getRoute: (policyID: string) => `settings/workspaces/${policyID}/overview/name` as const,
    },
    WORKSPACE_OVERVIEW_DESCRIPTION: {
        route: 'settings/workspaces/:policyID/overview/description',
        getRoute: (policyID: string | undefined) => {
            if (!policyID) {
                Log.warn('Invalid policyID is used to build the WORKSPACE_OVERVIEW_DESCRIPTION route');
            }
            return `settings/workspaces/${policyID}/overview/description` as const;
        },
    },
    WORKSPACE_OVERVIEW_SHARE: {
        route: 'settings/workspaces/:policyID/overview/share',
        getRoute: (policyID: string) => `settings/workspaces/${policyID}/overview/share` as const,
    },
    WORKSPACE_AVATAR: {
        route: 'settings/workspaces/:policyID/avatar',
        getRoute: (policyID: string) => `settings/workspaces/${policyID}/avatar` as const,
    },
    WORKSPACE_JOIN_USER: {
        route: 'settings/workspaces/:policyID/join',
        getRoute: (policyID: string, inviterEmail: string) => `settings/workspaces/${policyID}/join?email=${inviterEmail}` as const,
    },
    WORKSPACE_SETTINGS_CURRENCY: {
        route: 'settings/workspaces/:policyID/settings/currency',
        getRoute: (policyID: string) => `settings/workspaces/${policyID}/settings/currency` as const,
    },
    WORKSPACE_WORKFLOWS: {
        route: 'settings/workspaces/:policyID/workflows',
        getRoute: (policyID: string | undefined) => {
            if (!policyID) {
                Log.warn('Invalid policyID is used to build the WORKSPACE_WORKFLOWS route');
            }
            return `settings/workspaces/${policyID}/workflows` as const;
        },
    },
    WORKSPACE_WORKFLOWS_APPROVALS_NEW: {
        route: 'settings/workspaces/:policyID/workflows/approvals/new',
        getRoute: (policyID: string) => `settings/workspaces/${policyID}/workflows/approvals/new` as const,
    },
    WORKSPACE_WORKFLOWS_APPROVALS_EDIT: {
        route: 'settings/workspaces/:policyID/workflows/approvals/:firstApproverEmail/edit',
        getRoute: (policyID: string, firstApproverEmail: string) => `settings/workspaces/${policyID}/workflows/approvals/${encodeURIComponent(firstApproverEmail)}/edit` as const,
    },
    WORKSPACE_WORKFLOWS_APPROVALS_EXPENSES_FROM: {
        route: 'settings/workspaces/:policyID/workflows/approvals/expenses-from',
        getRoute: (policyID: string, backTo?: string) => getUrlWithBackToParam(`settings/workspaces/${policyID}/workflows/approvals/expenses-from` as const, backTo),
    },
    WORKSPACE_WORKFLOWS_APPROVALS_APPROVER: {
        route: 'settings/workspaces/:policyID/workflows/approvals/approver',
        getRoute: (policyID: string, approverIndex: number, backTo?: string) =>
            getUrlWithBackToParam(`settings/workspaces/${policyID}/workflows/approvals/approver?approverIndex=${approverIndex}` as const, backTo),
    },
    WORKSPACE_WORKFLOWS_PAYER: {
        route: 'settings/workspaces/:policyID/workflows/payer',
        getRoute: (policyId: string) => `settings/workspaces/${policyId}/workflows/payer` as const,
    },
    WORKSPACE_WORKFLOWS_AUTOREPORTING_FREQUENCY: {
        route: 'settings/workspaces/:policyID/workflows/auto-reporting-frequency',
        getRoute: (policyID: string) => `settings/workspaces/${policyID}/workflows/auto-reporting-frequency` as const,
    },
    WORKSPACE_WORKFLOWS_AUTOREPORTING_MONTHLY_OFFSET: {
        route: 'settings/workspaces/:policyID/workflows/auto-reporting-frequency/monthly-offset',
        getRoute: (policyID: string) => `settings/workspaces/${policyID}/workflows/auto-reporting-frequency/monthly-offset` as const,
    },
    WORKSPACE_INVOICES: {
        route: 'settings/workspaces/:policyID/invoices',
        getRoute: (policyID: string | undefined) => {
            if (!policyID) {
                Log.warn('Invalid policyID is used to build the WORKSPACE_INVOICES route');
            }
            return `settings/workspaces/${policyID}/invoices` as const;
        },
    },
    WORKSPACE_INVOICES_COMPANY_NAME: {
        route: 'settings/workspaces/:policyID/invoices/company-name',
        getRoute: (policyID: string) => `settings/workspaces/${policyID}/invoices/company-name` as const,
    },
    WORKSPACE_INVOICES_COMPANY_WEBSITE: {
        route: 'settings/workspaces/:policyID/invoices/company-website',
        getRoute: (policyID: string) => `settings/workspaces/${policyID}/invoices/company-website` as const,
    },
    WORKSPACE_MEMBERS: {
        route: 'settings/workspaces/:policyID/members',
        getRoute: (policyID: string | undefined) => {
            if (!policyID) {
                Log.warn('Invalid policyID is used to build the WORKSPACE_MEMBERS route');
            }
            return `settings/workspaces/${policyID}/members` as const;
        },
    },
    WORKSPACE_MEMBERS_IMPORT: {
        route: 'settings/workspaces/:policyID/members/import',
        getRoute: (policyID: string) => `settings/workspaces/${policyID}/members/import` as const,
    },
    WORKSPACE_MEMBERS_IMPORTED: {
        route: 'settings/workspaces/:policyID/members/imported',
        getRoute: (policyID: string) => `settings/workspaces/${policyID}/members/imported` as const,
    },
    POLICY_ACCOUNTING: {
        route: 'settings/workspaces/:policyID/accounting',
        getRoute: (policyID: string | undefined, newConnectionName?: ConnectionName, integrationToDisconnect?: ConnectionName, shouldDisconnectIntegrationBeforeConnecting?: boolean) => {
            if (!policyID) {
                Log.warn('Invalid policyID is used to build the POLICY_ACCOUNTING route');
            }

            let queryParams = '';
            if (newConnectionName) {
                queryParams += `?newConnectionName=${newConnectionName}`;
                if (integrationToDisconnect) {
                    queryParams += `&integrationToDisconnect=${integrationToDisconnect}`;
                }
                if (shouldDisconnectIntegrationBeforeConnecting !== undefined) {
                    queryParams += `&shouldDisconnectIntegrationBeforeConnecting=${shouldDisconnectIntegrationBeforeConnecting}`;
                }
            }
            return `settings/workspaces/${policyID}/accounting${queryParams}` as const;
        },
    },
    WORKSPACE_ACCOUNTING_QUICKBOOKS_ONLINE_ADVANCED: {
        route: 'settings/workspaces/:policyID/accounting/quickbooks-online/advanced',
        getRoute: (policyID: string | undefined) => {
            if (!policyID) {
                Log.warn('Invalid policyID is used to build the WORKSPACE_ACCOUNTING_QUICKBOOKS_ONLINE_ADVANCED route');
            }
            return `settings/workspaces/${policyID}/accounting/quickbooks-online/advanced` as const;
        },
    },
    WORKSPACE_ACCOUNTING_QUICKBOOKS_ONLINE_ACCOUNT_SELECTOR: {
        route: 'settings/workspaces/:policyID/accounting/quickbooks-online/account-selector',
        getRoute: (policyID: string) => `settings/workspaces/${policyID}/accounting/quickbooks-online/account-selector` as const,
    },
    WORKSPACE_ACCOUNTING_QUICKBOOKS_ONLINE_INVOICE_ACCOUNT_SELECTOR: {
        route: 'settings/workspaces/:policyID/accounting/quickbooks-online/invoice-account-selector',
        getRoute: (policyID: string) => `settings/workspaces/${policyID}/accounting/quickbooks-online/invoice-account-selector` as const,
    },
    WORKSPACE_ACCOUNTING_CARD_RECONCILIATION: {
        route: 'settings/workspaces/:policyID/accounting/:connection/card-reconciliation',
        getRoute: (policyID: string, connection?: ValueOf<typeof CONST.POLICY.CONNECTIONS.ROUTE>) =>
            `settings/workspaces/${policyID}/accounting/${connection as string}/card-reconciliation` as const,
    },
    WORKSPACE_ACCOUNTING_RECONCILIATION_ACCOUNT_SETTINGS: {
        route: 'settings/workspaces/:policyID/accounting/:connection/card-reconciliation/account',
        getRoute: (policyID: string | undefined, connection?: ValueOf<typeof CONST.POLICY.CONNECTIONS.ROUTE>) => {
            if (!policyID) {
                Log.warn('Invalid policyID is used to build the WORKSPACE_ACCOUNTING_RECONCILIATION_ACCOUNT_SETTINGS route');
            }
            return `settings/workspaces/${policyID}/accounting/${connection as string}/card-reconciliation/account` as const;
        },
    },
    WORKSPACE_ACCOUNTING_MULTI_CONNECTION_SELECTOR: {
        route: 'settings/workspaces/:policyID/accounting/:connection/connection-selector',
        getRoute: (policyID: string, connection: ValueOf<typeof CONST.POLICY.CONNECTIONS.ROUTE>) => `settings/workspaces/${policyID}/accounting/${connection}/connection-selector` as const,
    },
    WORKSPACE_CATEGORIES: {
        route: 'settings/workspaces/:policyID/categories',
        getRoute: (policyID: string | undefined) => {
            if (!policyID) {
                Log.warn('Invalid policyID is used to build the WORKSPACE_CATEGORIES route');
            }
            return `settings/workspaces/${policyID}/categories` as const;
        },
    },
    WORKSPACE_CATEGORY_SETTINGS: {
        route: 'settings/workspaces/:policyID/category/:categoryName',
        getRoute: (policyID: string, categoryName: string) => `settings/workspaces/${policyID}/category/${encodeURIComponent(categoryName)}` as const,
    },
    WORKSPACE_UPGRADE: {
        route: 'settings/workspaces/:policyID?/upgrade/:featureName?',
        getRoute: (policyID?: string, featureName?: string, backTo?: string) =>
<<<<<<< HEAD
            policyID
                ? getUrlWithBackToParam(`settings/workspaces/${policyID}/upgrade/${encodeURIComponent(featureName ?? '')}` as const, backTo)
                : getUrlWithBackToParam(`settings/workspaces/upgrade` as const, backTo),
=======
            getUrlWithBackToParam(
                policyID ? (`settings/workspaces/${policyID}/upgrade/${encodeURIComponent(featureName ?? '')}` as const) : (`settings/workspaces/upgrade` as const),
                backTo,
            ),
>>>>>>> 5d85b794
    },
    WORKSPACE_DOWNGRADE: {
        route: 'settings/workspaces/:policyID?/downgrade/',
        getRoute: (policyID?: string, backTo?: string) =>
<<<<<<< HEAD
            policyID ? getUrlWithBackToParam(`settings/workspaces/${policyID}/downgrade/` as const, backTo) : getUrlWithBackToParam(`settings/workspaces/downgrade` as const, backTo),
=======
            getUrlWithBackToParam(policyID ? (`settings/workspaces/${policyID}/downgrade/` as const) : (`settings/workspaces/downgrade` as const), backTo),
>>>>>>> 5d85b794
    },
    WORKSPACE_CATEGORIES_SETTINGS: {
        route: 'settings/workspaces/:policyID/categories/settings',
        getRoute: (policyID: string) => `settings/workspaces/${policyID}/categories/settings` as const,
    },
    WORKSPACE_CATEGORIES_IMPORT: {
        route: 'settings/workspaces/:policyID/categories/import',
        getRoute: (policyID: string) => `settings/workspaces/${policyID}/categories/import` as const,
    },
    WORKSPACE_CATEGORIES_IMPORTED: {
        route: 'settings/workspaces/:policyID/categories/imported',
        getRoute: (policyID: string) => `settings/workspaces/${policyID}/categories/imported` as const,
    },
    WORKSPACE_CATEGORY_CREATE: {
        route: 'settings/workspaces/:policyID/categories/new',
        getRoute: (policyID: string) => `settings/workspaces/${policyID}/categories/new` as const,
    },
    WORKSPACE_CATEGORY_EDIT: {
        route: 'settings/workspaces/:policyID/category/:categoryName/edit',
        getRoute: (policyID: string, categoryName: string) => `settings/workspaces/${policyID}/category/${encodeURIComponent(categoryName)}/edit` as const,
    },
    WORKSPACE_CATEGORY_PAYROLL_CODE: {
        route: 'settings/workspaces/:policyID/category/:categoryName/payroll-code',
        getRoute: (policyID: string, categoryName: string) => `settings/workspaces/${policyID}/category/${encodeURIComponent(categoryName)}/payroll-code` as const,
    },
    WORKSPACE_CATEGORY_GL_CODE: {
        route: 'settings/workspaces/:policyID/category/:categoryName/gl-code',
        getRoute: (policyID: string, categoryName: string) => `settings/workspaces/${policyID}/category/${encodeURIComponent(categoryName)}/gl-code` as const,
    },
    WORSKPACE_CATEGORY_DEFAULT_TAX_RATE: {
        route: 'settings/workspaces/:policyID/category/:categoryName/tax-rate',
        getRoute: (policyID: string, categoryName: string) => `settings/workspaces/${policyID}/category/${encodeURIComponent(categoryName)}/tax-rate` as const,
    },
    WORSKPACE_CATEGORY_FLAG_AMOUNTS_OVER: {
        route: 'settings/workspaces/:policyID/category/:categoryName/flag-amounts',
        getRoute: (policyID: string, categoryName: string) => `settings/workspaces/${policyID}/category/${encodeURIComponent(categoryName)}/flag-amounts` as const,
    },
    WORSKPACE_CATEGORY_DESCRIPTION_HINT: {
        route: 'settings/workspaces/:policyID/category/:categoryName/description-hint',
        getRoute: (policyID: string, categoryName: string) => `settings/workspaces/${policyID}/category/${encodeURIComponent(categoryName)}/description-hint` as const,
    },
    WORSKPACE_CATEGORY_REQUIRE_RECEIPTS_OVER: {
        route: 'settings/workspaces/:policyID/category/:categoryName/require-receipts-over',
        getRoute: (policyID: string, categoryName: string) => `settings/workspaces/${policyID}/category/${encodeURIComponent(categoryName)}/require-receipts-over` as const,
    },
    WORSKPACE_CATEGORY_APPROVER: {
        route: 'settings/workspaces/:policyID/category/:categoryName/approver',
        getRoute: (policyID: string, categoryName: string) => `settings/workspaces/${policyID}/category/${encodeURIComponent(categoryName)}/approver` as const,
    },
    WORKSPACE_MORE_FEATURES: {
        route: 'settings/workspaces/:policyID/more-features',
        getRoute: (policyID: string | undefined) => {
            if (!policyID) {
                Log.warn('Invalid policyID is used to build the WORKSPACE_MORE_FEATURES route');
            }
            return `settings/workspaces/${policyID}/more-features` as const;
        },
    },
    WORKSPACE_TAGS: {
        route: 'settings/workspaces/:policyID/tags',
        getRoute: (policyID: string | undefined) => {
            if (!policyID) {
                Log.warn('Invalid policyID is used to build the WORKSPACE_TAGS route');
            }
            return `settings/workspaces/${policyID}/tags` as const;
        },
    },
    WORKSPACE_TAG_CREATE: {
        route: 'settings/workspaces/:policyID/tags/new',
        getRoute: (policyID: string) => `settings/workspaces/${policyID}/tags/new` as const,
    },
    WORKSPACE_TAGS_SETTINGS: {
        route: 'settings/workspaces/:policyID/tags/settings',
        getRoute: (policyID: string) => `settings/workspaces/${policyID}/tags/settings` as const,
    },
    WORKSPACE_EDIT_TAGS: {
        route: 'settings/workspaces/:policyID/tags/:orderWeight/edit',
        getRoute: (policyID: string, orderWeight: number, backTo?: string) => getUrlWithBackToParam(`settings/workspaces/${policyID}/tags/${orderWeight}/edit` as const, backTo),
    },
    WORKSPACE_TAG_EDIT: {
        route: 'settings/workspaces/:policyID/tag/:orderWeight/:tagName/edit',
        getRoute: (policyID: string, orderWeight: number, tagName: string) => `settings/workspaces/${policyID}/tag/${orderWeight}/${encodeURIComponent(tagName)}/edit` as const,
    },
    WORKSPACE_TAG_SETTINGS: {
        route: 'settings/workspaces/:policyID/tag/:orderWeight/:tagName',
        getRoute: (policyID: string, orderWeight: number, tagName: string) => `settings/workspaces/${policyID}/tag/${orderWeight}/${encodeURIComponent(tagName)}` as const,
    },
    WORKSPACE_TAG_APPROVER: {
        route: 'settings/workspaces/:policyID/tag/:orderWeight/:tagName/approver',
        getRoute: (policyID: string, orderWeight: number, tagName: string) => `settings/workspaces/${policyID}/tag/${orderWeight}/${encodeURIComponent(tagName)}/approver` as const,
    },
    WORKSPACE_TAG_LIST_VIEW: {
        route: 'settings/workspaces/:policyID/tag-list/:orderWeight',
        getRoute: (policyID: string, orderWeight: number) => `settings/workspaces/${policyID}/tag-list/${orderWeight}` as const,
    },
    WORKSPACE_TAG_GL_CODE: {
        route: 'settings/workspaces/:policyID/tag/:orderWeight/:tagName/gl-code',
        getRoute: (policyID: string, orderWeight: number, tagName: string) => `settings/workspaces/${policyID}/tag/${orderWeight}/${encodeURIComponent(tagName)}/gl-code` as const,
    },
    WORKSPACE_TAGS_IMPORT: {
        route: 'settings/workspaces/:policyID/tags/import',
        getRoute: (policyID: string) => `settings/workspaces/${policyID}/tags/import` as const,
    },
    WORKSPACE_TAGS_IMPORTED: {
        route: 'settings/workspaces/:policyID/tags/imported',
        getRoute: (policyID: string) => `settings/workspaces/${policyID}/tags/imported` as const,
    },
    WORKSPACE_TAXES: {
        route: 'settings/workspaces/:policyID/taxes',
        getRoute: (policyID: string | undefined) => {
            if (!policyID) {
                Log.warn('Invalid policyID is used to build the WORKSPACE_TAXES route');
            }
            return `settings/workspaces/${policyID}/taxes` as const;
        },
    },
    WORKSPACE_TAXES_SETTINGS: {
        route: 'settings/workspaces/:policyID/taxes/settings',
        getRoute: (policyID: string) => `settings/workspaces/${policyID}/taxes/settings` as const,
    },
    WORKSPACE_TAXES_SETTINGS_WORKSPACE_CURRENCY_DEFAULT: {
        route: 'settings/workspaces/:policyID/taxes/settings/workspace-currency',
        getRoute: (policyID: string) => `settings/workspaces/${policyID}/taxes/settings/workspace-currency` as const,
    },
    WORKSPACE_TAXES_SETTINGS_FOREIGN_CURRENCY_DEFAULT: {
        route: 'settings/workspaces/:policyID/taxes/settings/foreign-currency',
        getRoute: (policyID: string) => `settings/workspaces/${policyID}/taxes/settings/foreign-currency` as const,
    },
    WORKSPACE_TAXES_SETTINGS_CUSTOM_TAX_NAME: {
        route: 'settings/workspaces/:policyID/taxes/settings/tax-name',
        getRoute: (policyID: string) => `settings/workspaces/${policyID}/taxes/settings/tax-name` as const,
    },
    WORKSPACE_MEMBER_DETAILS: {
        route: 'settings/workspaces/:policyID/members/:accountID',
        getRoute: (policyID: string, accountID: number) => `settings/workspaces/${policyID}/members/${accountID}` as const,
    },
    WORKSPACE_MEMBER_NEW_CARD: {
        route: 'settings/workspaces/:policyID/members/:accountID/new-card',
        getRoute: (policyID: string, accountID: number) => `settings/workspaces/${policyID}/members/${accountID}/new-card` as const,
    },
    WORKSPACE_MEMBER_ROLE_SELECTION: {
        route: 'settings/workspaces/:policyID/members/:accountID/role-selection',
        getRoute: (policyID: string, accountID: number) => `settings/workspaces/${policyID}/members/${accountID}/role-selection` as const,
    },
    WORKSPACE_OWNER_CHANGE_SUCCESS: {
        route: 'settings/workspaces/:policyID/change-owner/:accountID/success',
        getRoute: (policyID: string, accountID: number) => `settings/workspaces/${policyID}/change-owner/${accountID}/success` as const,
    },
    WORKSPACE_OWNER_CHANGE_ERROR: {
        route: 'settings/workspaces/:policyID/change-owner/:accountID/failure',
        getRoute: (policyID: string, accountID: number) => `settings/workspaces/${policyID}/change-owner/${accountID}/failure` as const,
    },
    WORKSPACE_OWNER_CHANGE_CHECK: {
        route: 'settings/workspaces/:policyID/change-owner/:accountID/:error',
        getRoute: (policyID: string, accountID: number, error: ValueOf<typeof CONST.POLICY.OWNERSHIP_ERRORS>) =>
            `settings/workspaces/${policyID}/change-owner/${accountID}/${error as string}` as const,
    },
    WORKSPACE_TAX_CREATE: {
        route: 'settings/workspaces/:policyID/taxes/new',
        getRoute: (policyID: string) => `settings/workspaces/${policyID}/taxes/new` as const,
    },
    WORKSPACE_TAX_EDIT: {
        route: 'settings/workspaces/:policyID/tax/:taxID',
        getRoute: (policyID: string, taxID: string) => `settings/workspaces/${policyID}/tax/${encodeURIComponent(taxID)}` as const,
    },
    WORKSPACE_TAX_NAME: {
        route: 'settings/workspaces/:policyID/tax/:taxID/name',
        getRoute: (policyID: string, taxID: string) => `settings/workspaces/${policyID}/tax/${encodeURIComponent(taxID)}/name` as const,
    },
    WORKSPACE_TAX_VALUE: {
        route: 'settings/workspaces/:policyID/tax/:taxID/value',
        getRoute: (policyID: string, taxID: string) => `settings/workspaces/${policyID}/tax/${encodeURIComponent(taxID)}/value` as const,
    },
    WORKSPACE_TAX_CODE: {
        route: 'settings/workspaces/:policyID/tax/:taxID/tax-code',
        getRoute: (policyID: string, taxID: string) => `settings/workspaces/${policyID}/tax/${encodeURIComponent(taxID)}/tax-code` as const,
    },
    WORKSPACE_REPORT_FIELDS: {
        route: 'settings/workspaces/:policyID/reportFields',
        getRoute: (policyID: string | undefined) => {
            if (!policyID) {
                Log.warn('Invalid policyID is used to build the WORKSPACE_REPORT_FIELDS route');
            }
            return `settings/workspaces/${policyID}/reportFields` as const;
        },
    },
    WORKSPACE_CREATE_REPORT_FIELD: {
        route: 'settings/workspaces/:policyID/reportFields/new',
        getRoute: (policyID: string) => `settings/workspaces/${policyID}/reportFields/new` as const,
    },
    WORKSPACE_REPORT_FIELDS_SETTINGS: {
        route: 'settings/workspaces/:policyID/reportFields/:reportFieldID/edit',
        getRoute: (policyID: string, reportFieldID: string) => `settings/workspaces/${policyID}/reportFields/${encodeURIComponent(reportFieldID)}/edit` as const,
    },
    WORKSPACE_REPORT_FIELDS_LIST_VALUES: {
        route: 'settings/workspaces/:policyID/reportFields/listValues/:reportFieldID?',
        getRoute: (policyID: string, reportFieldID?: string) => `settings/workspaces/${policyID}/reportFields/listValues/${reportFieldID ? encodeURIComponent(reportFieldID) : ''}` as const,
    },
    WORKSPACE_REPORT_FIELDS_ADD_VALUE: {
        route: 'settings/workspaces/:policyID/reportFields/addValue/:reportFieldID?',
        getRoute: (policyID: string, reportFieldID?: string) => `settings/workspaces/${policyID}/reportFields/addValue/${reportFieldID ? encodeURIComponent(reportFieldID) : ''}` as const,
    },
    WORKSPACE_REPORT_FIELDS_VALUE_SETTINGS: {
        route: 'settings/workspaces/:policyID/reportFields/:valueIndex/:reportFieldID?',
        getRoute: (policyID: string, valueIndex: number, reportFieldID?: string) =>
            `settings/workspaces/${policyID}/reportFields/${valueIndex}/${reportFieldID ? encodeURIComponent(reportFieldID) : ''}` as const,
    },
    WORKSPACE_REPORT_FIELDS_EDIT_VALUE: {
        route: 'settings/workspaces/:policyID/reportFields/new/:valueIndex/edit',
        getRoute: (policyID: string, valueIndex: number) => `settings/workspaces/${policyID}/reportFields/new/${valueIndex}/edit` as const,
    },
    WORKSPACE_EDIT_REPORT_FIELDS_INITIAL_VALUE: {
        route: 'settings/workspaces/:policyID/reportFields/:reportFieldID/edit/initialValue',
        getRoute: (policyID: string, reportFieldID: string) => `settings/workspaces/${policyID}/reportFields/${encodeURIComponent(reportFieldID)}/edit/initialValue` as const,
    },
    WORKSPACE_COMPANY_CARDS: {
        route: 'settings/workspaces/:policyID/company-cards',
        getRoute: (policyID: string | undefined) => {
            if (!policyID) {
                Log.warn('Invalid policyID is used to build the WORKSPACE_COMPANY_CARDS route');
            }
            return `settings/workspaces/${policyID}/company-cards` as const;
        },
    },
    WORKSPACE_COMPANY_CARDS_BANK_CONNECTION: {
        route: 'settings/workspaces/:policyID/company-cards/:bankName/bank-connection',
        getRoute: (policyID: string | undefined, bankName: string, backTo: string) => {
            if (!policyID) {
                Log.warn('Invalid policyID is used to build the WORKSPACE_COMPANY_CARDS_BANK_CONNECTION route');
            }
            return getUrlWithBackToParam(`settings/workspaces/${policyID}/company-cards/${bankName}/bank-connection`, backTo);
        },
    },
    WORKSPACE_COMPANY_CARDS_ADD_NEW: {
        route: 'settings/workspaces/:policyID/company-cards/add-card-feed',
        getRoute: (policyID: string, backTo?: string) => getUrlWithBackToParam(`settings/workspaces/${policyID}/company-cards/add-card-feed`, backTo),
    },
    WORKSPACE_COMPANY_CARDS_SELECT_FEED: {
        route: 'settings/workspaces/:policyID/company-cards/select-feed',
        getRoute: (policyID: string) => `settings/workspaces/${policyID}/company-cards/select-feed` as const,
    },
    WORKSPACE_COMPANY_CARDS_ASSIGN_CARD: {
        route: 'settings/workspaces/:policyID/company-cards/:feed/assign-card',
        getRoute: (policyID: string, feed: string, backTo?: string) => getUrlWithBackToParam(`settings/workspaces/${policyID}/company-cards/${feed}/assign-card`, backTo),
    },
    WORKSPACE_COMPANY_CARD_DETAILS: {
        route: 'settings/workspaces/:policyID/company-cards/:bank/:cardID',
        getRoute: (policyID: string, cardID: string, bank: string, backTo?: string) => getUrlWithBackToParam(`settings/workspaces/${policyID}/company-cards/${bank}/${cardID}`, backTo),
    },
    WORKSPACE_COMPANY_CARD_NAME: {
        route: 'settings/workspaces/:policyID/company-cards/:bank/:cardID/edit/name',
        getRoute: (policyID: string, cardID: string, bank: string) => `settings/workspaces/${policyID}/company-cards/${bank}/${cardID}/edit/name` as const,
    },
    WORKSPACE_COMPANY_CARD_EXPORT: {
        route: 'settings/workspaces/:policyID/company-cards/:bank/:cardID/edit/export',
        getRoute: (policyID: string, cardID: string, bank: string, backTo?: string) =>
            getUrlWithBackToParam(`settings/workspaces/${policyID}/company-cards/${bank}/${cardID}/edit/export`, backTo, false),
    },
    WORKSPACE_EXPENSIFY_CARD: {
        route: 'settings/workspaces/:policyID/expensify-card',
        getRoute: (policyID: string | undefined) => {
            if (!policyID) {
                Log.warn('Invalid policyID is used to build the WORKSPACE_EXPENSIFY_CARD route');
            }
            return `settings/workspaces/${policyID}/expensify-card` as const;
        },
    },
    WORKSPACE_EXPENSIFY_CARD_DETAILS: {
        route: 'settings/workspaces/:policyID/expensify-card/:cardID',
        getRoute: (policyID: string, cardID: string, backTo?: string) => getUrlWithBackToParam(`settings/workspaces/${policyID}/expensify-card/${cardID}`, backTo),
    },
    EXPENSIFY_CARD_DETAILS: {
        route: 'settings/:policyID/expensify-card/:cardID',
        getRoute: (policyID: string, cardID: string, backTo?: string) => getUrlWithBackToParam(`settings/${policyID}/expensify-card/${cardID}`, backTo),
    },
    WORKSPACE_EXPENSIFY_CARD_NAME: {
        route: 'settings/workspaces/:policyID/expensify-card/:cardID/edit/name',
        getRoute: (policyID: string, cardID: string, backTo?: string) => getUrlWithBackToParam(`settings/workspaces/${policyID}/expensify-card/${cardID}/edit/name`, backTo),
    },
    EXPENSIFY_CARD_NAME: {
        route: 'settings/:policyID/expensify-card/:cardID/edit/name',
        getRoute: (policyID: string, cardID: string, backTo?: string) => getUrlWithBackToParam(`settings/${policyID}/expensify-card/${cardID}/edit/name`, backTo),
    },
    WORKSPACE_EXPENSIFY_CARD_LIMIT: {
        route: 'settings/workspaces/:policyID/expensify-card/:cardID/edit/limit',
        getRoute: (policyID: string, cardID: string, backTo?: string) => getUrlWithBackToParam(`settings/workspaces/${policyID}/expensify-card/${cardID}/edit/limit`, backTo),
    },
    EXPENSIFY_CARD_LIMIT: {
        route: 'settings/:policyID/expensify-card/:cardID/edit/limit',
        getRoute: (policyID: string, cardID: string, backTo?: string) => getUrlWithBackToParam(`settings/${policyID}/expensify-card/${cardID}/edit/limit`, backTo),
    },
    WORKSPACE_EXPENSIFY_CARD_LIMIT_TYPE: {
        route: 'settings/workspaces/:policyID/expensify-card/:cardID/edit/limit-type',
        getRoute: (policyID: string, cardID: string, backTo?: string) => getUrlWithBackToParam(`settings/workspaces/${policyID}/expensify-card/${cardID}/edit/limit-type`, backTo),
    },
    EXPENSIFY_CARD_LIMIT_TYPE: {
        route: 'settings/:policyID/expensify-card/:cardID/edit/limit-type',
        getRoute: (policyID: string, cardID: string, backTo?: string) => getUrlWithBackToParam(`settings/${policyID}/expensify-card/${cardID}/edit/limit-type`, backTo),
    },
    WORKSPACE_EXPENSIFY_CARD_ISSUE_NEW: {
        route: 'settings/workspaces/:policyID/expensify-card/issue-new',
        getRoute: (policyID: string, backTo?: string) => getUrlWithBackToParam(`settings/workspaces/${policyID}/expensify-card/issue-new`, backTo),
    },
    WORKSPACE_EXPENSIFY_CARD_BANK_ACCOUNT: {
        route: 'settings/workspaces/:policyID/expensify-card/choose-bank-account',
        getRoute: (policyID: string | undefined) => {
            if (!policyID) {
                Log.warn('Invalid policyID is used to build the WORKSPACE_EXPENSIFY_CARD_BANK_ACCOUNT route');
            }
            return `settings/workspaces/${policyID}/expensify-card/choose-bank-account` as const;
        },
    },
    WORKSPACE_EXPENSIFY_CARD_SETTINGS: {
        route: 'settings/workspaces/:policyID/expensify-card/settings',
        getRoute: (policyID: string) => `settings/workspaces/${policyID}/expensify-card/settings` as const,
    },
    WORKSPACE_EXPENSIFY_CARD_SETTINGS_ACCOUNT: {
        route: 'settings/workspaces/:policyID/expensify-card/settings/account',
        getRoute: (policyID: string, backTo?: string) => getUrlWithBackToParam(`settings/workspaces/${policyID}/expensify-card/settings/account`, backTo),
    },
    WORKSPACE_EXPENSIFY_CARD_SETTINGS_FREQUENCY: {
        route: 'settings/workspaces/:policyID/expensify-card/settings/frequency',
        getRoute: (policyID: string) => `settings/workspaces/${policyID}/expensify-card/settings/frequency` as const,
    },
    WORKSPACE_COMPANY_CARDS_SETTINGS: {
        route: 'settings/workspaces/:policyID/company-cards/settings',
        getRoute: (policyID: string) => `settings/workspaces/${policyID}/company-cards/settings` as const,
    },
    WORKSPACE_COMPANY_CARDS_SETTINGS_FEED_NAME: {
        route: 'settings/workspaces/:policyID/company-cards/settings/feed-name',
        getRoute: (policyID: string) => `settings/workspaces/${policyID}/company-cards/settings/feed-name` as const,
    },
    WORKSPACE_RULES: {
        route: 'settings/workspaces/:policyID/rules',
        getRoute: (policyID: string | undefined) => {
            if (!policyID) {
                Log.warn('Invalid policyID is used to build the WORKSPACE_RULES route');
            }
            return `settings/workspaces/${policyID}/rules` as const;
        },
    },
    WORKSPACE_DISTANCE_RATES: {
        route: 'settings/workspaces/:policyID/distance-rates',
        getRoute: (policyID: string | undefined) => {
            if (!policyID) {
                Log.warn('Invalid policyID is used to build the WORKSPACE_DISTANCE_RATES route');
            }
            return `settings/workspaces/${policyID}/distance-rates` as const;
        },
    },
    WORKSPACE_CREATE_DISTANCE_RATE: {
        route: 'settings/workspaces/:policyID/distance-rates/new',
        getRoute: (policyID: string) => `settings/workspaces/${policyID}/distance-rates/new` as const,
    },
    WORKSPACE_DISTANCE_RATES_SETTINGS: {
        route: 'settings/workspaces/:policyID/distance-rates/settings',
        getRoute: (policyID: string) => `settings/workspaces/${policyID}/distance-rates/settings` as const,
    },
    WORKSPACE_DISTANCE_RATE_DETAILS: {
        route: 'settings/workspaces/:policyID/distance-rates/:rateID',
        getRoute: (policyID: string, rateID: string) => `settings/workspaces/${policyID}/distance-rates/${rateID}` as const,
    },
    WORKSPACE_DISTANCE_RATE_EDIT: {
        route: 'settings/workspaces/:policyID/distance-rates/:rateID/edit',
        getRoute: (policyID: string, rateID: string) => `settings/workspaces/${policyID}/distance-rates/${rateID}/edit` as const,
    },
    WORKSPACE_DISTANCE_RATE_TAX_RECLAIMABLE_ON_EDIT: {
        route: 'settings/workspaces/:policyID/distance-rates/:rateID/tax-reclaimable/edit',
        getRoute: (policyID: string, rateID: string) => `settings/workspaces/${policyID}/distance-rates/${rateID}/tax-reclaimable/edit` as const,
    },
    WORKSPACE_DISTANCE_RATE_TAX_RATE_EDIT: {
        route: 'settings/workspaces/:policyID/distance-rates/:rateID/tax-rate/edit',
        getRoute: (policyID: string, rateID: string) => `settings/workspaces/${policyID}/distance-rates/${rateID}/tax-rate/edit` as const,
    },
    WORKSPACE_PER_DIEM: {
        route: 'settings/workspaces/:policyID/per-diem',
        getRoute: (policyID: string | undefined) => {
            if (!policyID) {
                Log.warn('Invalid policyID is used to build the WORKSPACE_PER_DIEM route');
            }
            return `settings/workspaces/${policyID}/per-diem` as const;
        },
    },
    WORKSPACE_PER_DIEM_IMPORT: {
        route: 'settings/workspaces/:policyID/per-diem/import',
        getRoute: (policyID: string) => `settings/workspaces/${policyID}/per-diem/import` as const,
    },
    WORKSPACE_PER_DIEM_IMPORTED: {
        route: 'settings/workspaces/:policyID/per-diem/imported',
        getRoute: (policyID: string) => `settings/workspaces/${policyID}/per-diem/imported` as const,
    },
    WORKSPACE_PER_DIEM_SETTINGS: {
        route: 'settings/workspaces/:policyID/per-diem/settings',
        getRoute: (policyID: string) => `settings/workspaces/${policyID}/per-diem/settings` as const,
    },
    WORKSPACE_PER_DIEM_DETAILS: {
        route: 'settings/workspaces/:policyID/per-diem/details/:rateID/:subRateID',
        getRoute: (policyID: string, rateID: string, subRateID: string) => `settings/workspaces/${policyID}/per-diem/details/${rateID}/${subRateID}` as const,
    },
    WORKSPACE_PER_DIEM_EDIT_DESTINATION: {
        route: 'settings/workspaces/:policyID/per-diem/edit/destination/:rateID/:subRateID',
        getRoute: (policyID: string, rateID: string, subRateID: string) => `settings/workspaces/${policyID}/per-diem/edit/destination/${rateID}/${subRateID}` as const,
    },
    WORKSPACE_PER_DIEM_EDIT_SUBRATE: {
        route: 'settings/workspaces/:policyID/per-diem/edit/subrate/:rateID/:subRateID',
        getRoute: (policyID: string, rateID: string, subRateID: string) => `settings/workspaces/${policyID}/per-diem/edit/subrate/${rateID}/${subRateID}` as const,
    },
    WORKSPACE_PER_DIEM_EDIT_AMOUNT: {
        route: 'settings/workspaces/:policyID/per-diem/edit/amount/:rateID/:subRateID',
        getRoute: (policyID: string, rateID: string, subRateID: string) => `settings/workspaces/${policyID}/per-diem/edit/amount/${rateID}/${subRateID}` as const,
    },
    WORKSPACE_PER_DIEM_EDIT_CURRENCY: {
        route: 'settings/workspaces/:policyID/per-diem/edit/currency/:rateID/:subRateID',
        getRoute: (policyID: string, rateID: string, subRateID: string) => `settings/workspaces/${policyID}/per-diem/edit/currency/${rateID}/${subRateID}` as const,
    },
    RULES_CUSTOM_NAME: {
        route: 'settings/workspaces/:policyID/rules/name',
        getRoute: (policyID: string) => `settings/workspaces/${policyID}/rules/name` as const,
    },
    RULES_AUTO_APPROVE_REPORTS_UNDER: {
        route: 'settings/workspaces/:policyID/rules/auto-approve',
        getRoute: (policyID: string) => `settings/workspaces/${policyID}/rules/auto-approve` as const,
    },
    RULES_RANDOM_REPORT_AUDIT: {
        route: 'settings/workspaces/:policyID/rules/audit',
        getRoute: (policyID: string) => `settings/workspaces/${policyID}/rules/audit` as const,
    },
    RULES_AUTO_PAY_REPORTS_UNDER: {
        route: 'settings/workspaces/:policyID/rules/auto-pay',
        getRoute: (policyID: string) => `settings/workspaces/${policyID}/rules/auto-pay` as const,
    },
    RULES_RECEIPT_REQUIRED_AMOUNT: {
        route: 'settings/workspaces/:policyID/rules/receipt-required-amount',
        getRoute: (policyID: string) => `settings/workspaces/${policyID}/rules/receipt-required-amount` as const,
    },
    RULES_MAX_EXPENSE_AMOUNT: {
        route: 'settings/workspaces/:policyID/rules/max-expense-amount',
        getRoute: (policyID: string) => `settings/workspaces/${policyID}/rules/max-expense-amount` as const,
    },
    RULES_MAX_EXPENSE_AGE: {
        route: 'settings/workspaces/:policyID/rules/max-expense-age',
        getRoute: (policyID: string) => `settings/workspaces/${policyID}/rules/max-expense-age` as const,
    },
    RULES_BILLABLE_DEFAULT: {
        route: 'settings/workspaces/:policyID/rules/billable',
        getRoute: (policyID: string) => `settings/workspaces/${policyID}/rules/billable` as const,
    },
    RULES_CUSTOM: {
        route: 'settings/workspaces/:policyID/rules/custom',
        getRoute: (policyID: string) => `settings/workspaces/${policyID}/rules/custom` as const,
    },
    // Referral program promotion
    REFERRAL_DETAILS_MODAL: {
        route: 'referral/:contentType',
        getRoute: (contentType: string, backTo?: string) => getUrlWithBackToParam(`referral/${contentType}`, backTo),
    },
    PROCESS_MONEY_REQUEST_HOLD: {
        route: 'hold-expense-educational',
        getRoute: (backTo?: string) => getUrlWithBackToParam('hold-expense-educational', backTo),
    },
    TRAVEL_MY_TRIPS: 'travel',
    TRAVEL_TCS: {
        route: 'travel/terms/:domain/accept',
        getRoute: (domain: string, backTo?: string) => getUrlWithBackToParam(`travel/terms/${domain}/accept`, backTo),
    },
    TRAVEL_UPGRADE: 'travel/upgrade',
    TRACK_TRAINING_MODAL: 'track-training',
    TRAVEL_TRIP_SUMMARY: {
        route: 'r/:reportID/trip/:transactionID',
        getRoute: (reportID: string, transactionID: string, backTo?: string) => getUrlWithBackToParam(`r/${reportID}/trip/${transactionID}`, backTo),
    },
    TRAVEL_TRIP_DETAILS: {
        route: 'r/:reportID/trip/:transactionID/:reservationIndex',
        getRoute: (reportID: string, transactionID: string, reservationIndex: number, backTo?: string) =>
            getUrlWithBackToParam(`r/${reportID}/trip/${transactionID}/${reservationIndex}`, backTo),
    },
    TRAVEL_DOMAIN_SELECTOR: 'travel/domain-selector',
    TRAVEL_DOMAIN_PERMISSION_INFO: {
        route: 'travel/domain-permission/:domain/info',
        getRoute: (domain?: string, backTo?: string) => getUrlWithBackToParam(`travel/domain-permission/${domain}/info`, backTo),
    },
    TRAVEL_PUBLIC_DOMAIN_ERROR: 'travel/public-domain-error',
    ONBOARDING_ROOT: {
        route: 'onboarding',
        getRoute: (backTo?: string) => getUrlWithBackToParam(`onboarding`, backTo),
    },
    ONBOARDING_PERSONAL_DETAILS: {
        route: 'onboarding/personal-details',
        getRoute: (backTo?: string) => getUrlWithBackToParam(`onboarding/personal-details`, backTo),
    },
    ONBOARDING_PRIVATE_DOMAIN: {
        route: 'onboarding/private-domain',
        getRoute: (backTo?: string) => getUrlWithBackToParam(`onboarding/private-domain`, backTo),
    },
    ONBOARDING_EMPLOYEES: {
        route: 'onboarding/employees',
        getRoute: (backTo?: string) => getUrlWithBackToParam(`onboarding/employees`, backTo),
    },
    ONBOARDING_ACCOUNTING: {
        route: 'onboarding/accounting',
        getRoute: (backTo?: string) => getUrlWithBackToParam(`onboarding/accounting`, backTo),
    },
    ONBOARDING_PURPOSE: {
        route: 'onboarding/purpose',
        getRoute: (backTo?: string) => getUrlWithBackToParam(`onboarding/purpose`, backTo),
    },
    ONBOARDING_WORKSPACES: {
        route: 'onboarding/join-workspaces',
        getRoute: (backTo?: string) => getUrlWithBackToParam(`onboarding/join-workspaces`, backTo),
    },
    WELCOME_VIDEO_ROOT: 'onboarding/welcome-video',
    EXPLANATION_MODAL_ROOT: 'onboarding/explanation',
    WORKSPACE_CONFIRMATION: {
        route: 'workspace/confirmation',
        getRoute: (backTo?: string) => getUrlWithBackToParam(`workspace/confirmation`, backTo),
    },
    MIGRATED_USER_WELCOME_MODAL: 'onboarding/migrated-user-welcome',

    TRANSACTION_RECEIPT: {
        route: 'r/:reportID/transaction/:transactionID/receipt',
        getRoute: (reportID: string, transactionID: string, readonly = false, isFromReviewDuplicates = false) =>
            `r/${reportID}/transaction/${transactionID}/receipt?readonly=${readonly}${isFromReviewDuplicates ? '&isFromReviewDuplicates=true' : ''}` as const,
    },

    TRANSACTION_DUPLICATE_REVIEW_PAGE: {
        route: 'r/:threadReportID/duplicates/review',
        getRoute: (threadReportID: string | undefined, backTo?: string) => getUrlWithBackToParam(`r/${threadReportID}/duplicates/review` as const, backTo),
    },
    TRANSACTION_DUPLICATE_REVIEW_MERCHANT_PAGE: {
        route: 'r/:threadReportID/duplicates/review/merchant',
        getRoute: (threadReportID: string, backTo?: string) => getUrlWithBackToParam(`r/${threadReportID}/duplicates/review/merchant` as const, backTo),
    },
    TRANSACTION_DUPLICATE_REVIEW_CATEGORY_PAGE: {
        route: 'r/:threadReportID/duplicates/review/category',
        getRoute: (threadReportID: string, backTo?: string) => getUrlWithBackToParam(`r/${threadReportID}/duplicates/review/category` as const, backTo),
    },
    TRANSACTION_DUPLICATE_REVIEW_TAG_PAGE: {
        route: 'r/:threadReportID/duplicates/review/tag',
        getRoute: (threadReportID: string, backTo?: string) => getUrlWithBackToParam(`r/${threadReportID}/duplicates/review/tag` as const, backTo),
    },
    TRANSACTION_DUPLICATE_REVIEW_TAX_CODE_PAGE: {
        route: 'r/:threadReportID/duplicates/review/tax-code',
        getRoute: (threadReportID: string, backTo?: string) => getUrlWithBackToParam(`r/${threadReportID}/duplicates/review/tax-code` as const, backTo),
    },
    TRANSACTION_DUPLICATE_REVIEW_DESCRIPTION_PAGE: {
        route: 'r/:threadReportID/duplicates/review/description',
        getRoute: (threadReportID: string, backTo?: string) => getUrlWithBackToParam(`r/${threadReportID}/duplicates/review/description` as const, backTo),
    },
    TRANSACTION_DUPLICATE_REVIEW_REIMBURSABLE_PAGE: {
        route: 'r/:threadReportID/duplicates/review/reimbursable',
        getRoute: (threadReportID: string, backTo?: string) => getUrlWithBackToParam(`r/${threadReportID}/duplicates/review/reimbursable` as const, backTo),
    },
    TRANSACTION_DUPLICATE_REVIEW_BILLABLE_PAGE: {
        route: 'r/:threadReportID/duplicates/review/billable',
        getRoute: (threadReportID: string, backTo?: string) => getUrlWithBackToParam(`r/${threadReportID}/duplicates/review/billable` as const, backTo),
    },
    TRANSACTION_DUPLICATE_CONFIRMATION_PAGE: {
        route: 'r/:threadReportID/duplicates/confirm',
        getRoute: (threadReportID: string, backTo?: string) => getUrlWithBackToParam(`r/${threadReportID}/duplicates/confirm` as const, backTo),
    },
    POLICY_ACCOUNTING_XERO_IMPORT: {
        route: 'settings/workspaces/:policyID/accounting/xero/import',
        getRoute: (policyID: string) => `settings/workspaces/${policyID}/accounting/xero/import` as const,
    },
    POLICY_ACCOUNTING_XERO_CHART_OF_ACCOUNTS: {
        route: 'settings/workspaces/:policyID/accounting/xero/import/accounts',
        getRoute: (policyID: string) => `settings/workspaces/${policyID}/accounting/xero/import/accounts` as const,
    },
    POLICY_ACCOUNTING_XERO_ORGANIZATION: {
        route: 'settings/workspaces/:policyID/accounting/xero/organization/:currentOrganizationID',
        getRoute: (policyID: string | undefined, currentOrganizationID: string | undefined) => {
            if (!policyID || !currentOrganizationID) {
                Log.warn('Invalid policyID is used to build the POLICY_ACCOUNTING_XERO_ORGANIZATION route');
            }
            return `settings/workspaces/${policyID}/accounting/xero/organization/${currentOrganizationID}` as const;
        },
    },
    POLICY_ACCOUNTING_XERO_TRACKING_CATEGORIES: {
        route: 'settings/workspaces/:policyID/accounting/xero/import/tracking-categories',
        getRoute: (policyID: string) => `settings/workspaces/${policyID}/accounting/xero/import/tracking-categories` as const,
    },
    POLICY_ACCOUNTING_XERO_TRACKING_CATEGORIES_MAP: {
        route: 'settings/workspaces/:policyID/accounting/xero/import/tracking-categories/mapping/:categoryId/:categoryName',
        getRoute: (policyID: string, categoryId: string, categoryName: string) =>
            `settings/workspaces/${policyID}/accounting/xero/import/tracking-categories/mapping/${categoryId}/${encodeURIComponent(categoryName)}` as const,
    },
    POLICY_ACCOUNTING_XERO_CUSTOMER: {
        route: 'settings/workspaces/:policyID/accounting/xero/import/customers',
        getRoute: (policyID: string) => `settings/workspaces/${policyID}/accounting/xero/import/customers` as const,
    },
    POLICY_ACCOUNTING_XERO_TAXES: {
        route: 'settings/workspaces/:policyID/accounting/xero/import/taxes',
        getRoute: (policyID: string) => `settings/workspaces/${policyID}/accounting/xero/import/taxes` as const,
    },
    POLICY_ACCOUNTING_XERO_EXPORT: {
        route: 'settings/workspaces/:policyID/accounting/xero/export',
        getRoute: (policyID: string, backTo?: string) => getUrlWithBackToParam(`settings/workspaces/${policyID}/accounting/xero/export` as const, backTo, false),
    },
    POLICY_ACCOUNTING_XERO_PREFERRED_EXPORTER_SELECT: {
        route: 'settings/workspaces/:policyID/connections/xero/export/preferred-exporter/select',
        getRoute: (policyID: string, backTo?: string) => getUrlWithBackToParam(`settings/workspaces/${policyID}/connections/xero/export/preferred-exporter/select` as const, backTo),
    },
    POLICY_ACCOUNTING_XERO_EXPORT_PURCHASE_BILL_DATE_SELECT: {
        route: 'settings/workspaces/:policyID/accounting/xero/export/purchase-bill-date-select',
        getRoute: (policyID: string, backTo?: string) => getUrlWithBackToParam(`settings/workspaces/${policyID}/accounting/xero/export/purchase-bill-date-select` as const, backTo),
    },
    POLICY_ACCOUNTING_XERO_EXPORT_BANK_ACCOUNT_SELECT: {
        route: 'settings/workspaces/:policyID/accounting/xero/export/bank-account-select',
        getRoute: (policyID: string, backTo?: string) => getUrlWithBackToParam(`settings/workspaces/${policyID}/accounting/xero/export/bank-account-select` as const, backTo),
    },
    POLICY_ACCOUNTING_XERO_ADVANCED: {
        route: 'settings/workspaces/:policyID/accounting/xero/advanced',
        getRoute: (policyID: string | undefined) => {
            if (!policyID) {
                Log.warn('Invalid policyID is used to build the POLICY_ACCOUNTING_XERO_ADVANCED route');
            }
            return `settings/workspaces/${policyID}/accounting/xero/advanced` as const;
        },
    },
    POLICY_ACCOUNTING_XERO_BILL_STATUS_SELECTOR: {
        route: 'settings/workspaces/:policyID/accounting/xero/export/purchase-bill-status-selector',
        getRoute: (policyID: string, backTo?: string) => getUrlWithBackToParam(`settings/workspaces/${policyID}/accounting/xero/export/purchase-bill-status-selector` as const, backTo),
    },
    POLICY_ACCOUNTING_XERO_INVOICE_SELECTOR: {
        route: 'settings/workspaces/:policyID/accounting/xero/advanced/invoice-account-selector',
        getRoute: (policyID: string) => `settings/workspaces/${policyID}/accounting/xero/advanced/invoice-account-selector` as const,
    },
    POLICY_ACCOUNTING_XERO_BILL_PAYMENT_ACCOUNT_SELECTOR: {
        route: 'settings/workspaces/:policyID/accounting/xero/advanced/bill-payment-account-selector',
        getRoute: (policyID: string) => `settings/workspaces/${policyID}/accounting/xero/advanced/bill-payment-account-selector` as const,
    },
    POLICY_ACCOUNTING_QUICKBOOKS_ONLINE_IMPORT: {
        route: 'settings/workspaces/:policyID/accounting/quickbooks-online/import',
        getRoute: (policyID: string) => `settings/workspaces/${policyID}/accounting/quickbooks-online/import` as const,
    },
    POLICY_ACCOUNTING_QUICKBOOKS_ONLINE_CHART_OF_ACCOUNTS: {
        route: 'settings/workspaces/:policyID/accounting/quickbooks-online/import/accounts',
        getRoute: (policyID: string) => `settings/workspaces/${policyID}/accounting/quickbooks-online/import/accounts` as const,
    },
    POLICY_ACCOUNTING_QUICKBOOKS_ONLINE_CLASSES: {
        route: 'settings/workspaces/:policyID/accounting/quickbooks-online/import/classes',
        getRoute: (policyID: string) => `settings/workspaces/${policyID}/accounting/quickbooks-online/import/classes` as const,
    },
    POLICY_ACCOUNTING_QUICKBOOKS_ONLINE_CLASSES_DISPLAYED_AS: {
        route: 'settings/workspaces/:policyID/accounting/quickbooks-online/import/classes/displayed-as',
        getRoute: (policyID: string) => `settings/workspaces/${policyID}/accounting/quickbooks-online/import/classes/displayed-as` as const,
    },
    POLICY_ACCOUNTING_QUICKBOOKS_ONLINE_CUSTOMERS: {
        route: 'settings/workspaces/:policyID/accounting/quickbooks-online/import/customers',
        getRoute: (policyID: string) => `settings/workspaces/${policyID}/accounting/quickbooks-online/import/customers` as const,
    },
    POLICY_ACCOUNTING_QUICKBOOKS_ONLINE_CUSTOMERS_DISPLAYED_AS: {
        route: 'settings/workspaces/:policyID/accounting/quickbooks-online/import/customers/displayed-as',
        getRoute: (policyID: string) => `settings/workspaces/${policyID}/accounting/quickbooks-online/import/customers/displayed-as` as const,
    },
    POLICY_ACCOUNTING_QUICKBOOKS_ONLINE_LOCATIONS: {
        route: 'settings/workspaces/:policyID/accounting/quickbooks-online/import/locations',
        getRoute: (policyID: string) => `settings/workspaces/${policyID}/accounting/quickbooks-online/import/locations` as const,
    },
    POLICY_ACCOUNTING_QUICKBOOKS_ONLINE_LOCATIONS_DISPLAYED_AS: {
        route: 'settings/workspaces/:policyID/accounting/quickbooks-online/import/locations/displayed-as',
        getRoute: (policyID: string) => `settings/workspaces/${policyID}/accounting/quickbooks-online/import/locations/displayed-as` as const,
    },
    POLICY_ACCOUNTING_QUICKBOOKS_ONLINE_TAXES: {
        route: 'settings/workspaces/:policyID/accounting/quickbooks-online/import/taxes',
        getRoute: (policyID: string) => `settings/workspaces/${policyID}/accounting/quickbooks-online/import/taxes` as const,
    },
    RESTRICTED_ACTION: {
        route: 'restricted-action/workspace/:policyID',
        getRoute: (policyID: string) => `restricted-action/workspace/${policyID}` as const,
    },
    MISSING_PERSONAL_DETAILS: 'missing-personal-details',
    POLICY_ACCOUNTING_NETSUITE_SUBSIDIARY_SELECTOR: {
        route: 'settings/workspaces/:policyID/accounting/netsuite/subsidiary-selector',
        getRoute: (policyID: string | undefined) => {
            if (!policyID) {
                Log.warn('Invalid policyID is used to build the POLICY_ACCOUNTING_NETSUITE_SUBSIDIARY_SELECTOR route');
            }
            return `settings/workspaces/${policyID}/accounting/netsuite/subsidiary-selector` as const;
        },
    },
    POLICY_ACCOUNTING_NETSUITE_EXISTING_CONNECTIONS: {
        route: 'settings/workspaces/:policyID/accounting/netsuite/existing-connections',
        getRoute: (policyID: string) => `settings/workspaces/${policyID}/accounting/netsuite/existing-connections` as const,
    },
    POLICY_ACCOUNTING_NETSUITE_TOKEN_INPUT: {
        route: 'settings/workspaces/:policyID/accounting/netsuite/token-input',
        getRoute: (policyID: string) => `settings/workspaces/${policyID}/accounting/netsuite/token-input` as const,
    },
    POLICY_ACCOUNTING_NETSUITE_IMPORT: {
        route: 'settings/workspaces/:policyID/accounting/netsuite/import',
        getRoute: (policyID: string) => `settings/workspaces/${policyID}/accounting/netsuite/import` as const,
    },
    POLICY_ACCOUNTING_NETSUITE_IMPORT_MAPPING: {
        route: 'settings/workspaces/:policyID/accounting/netsuite/import/mapping/:importField',
        getRoute: (policyID: string, importField: TupleToUnion<typeof CONST.NETSUITE_CONFIG.IMPORT_FIELDS>) =>
            `settings/workspaces/${policyID}/accounting/netsuite/import/mapping/${importField as string}` as const,
    },
    POLICY_ACCOUNTING_NETSUITE_IMPORT_CUSTOM_FIELD_MAPPING: {
        route: 'settings/workspaces/:policyID/accounting/netsuite/import/custom/:importCustomField',
        getRoute: (policyID: string, importCustomField: ValueOf<typeof CONST.NETSUITE_CONFIG.IMPORT_CUSTOM_FIELDS>) =>
            `settings/workspaces/${policyID}/accounting/netsuite/import/custom/${importCustomField as string}` as const,
    },
    POLICY_ACCOUNTING_NETSUITE_IMPORT_CUSTOM_FIELD_VIEW: {
        route: 'settings/workspaces/:policyID/accounting/netsuite/import/custom/:importCustomField/view/:valueIndex',
        getRoute: (policyID: string, importCustomField: ValueOf<typeof CONST.NETSUITE_CONFIG.IMPORT_CUSTOM_FIELDS>, valueIndex: number) =>
            `settings/workspaces/${policyID}/accounting/netsuite/import/custom/${importCustomField as string}/view/${valueIndex}` as const,
    },
    POLICY_ACCOUNTING_NETSUITE_IMPORT_CUSTOM_FIELD_EDIT: {
        route: 'settings/workspaces/:policyID/accounting/netsuite/import/custom/:importCustomField/edit/:valueIndex/:fieldName',
        getRoute: (policyID: string, importCustomField: ValueOf<typeof CONST.NETSUITE_CONFIG.IMPORT_CUSTOM_FIELDS>, valueIndex: number, fieldName: string) =>
            `settings/workspaces/${policyID}/accounting/netsuite/import/custom/${importCustomField as string}/edit/${valueIndex}/${fieldName}` as const,
    },
    POLICY_ACCOUNTING_NETSUITE_IMPORT_CUSTOM_LIST_ADD: {
        route: 'settings/workspaces/:policyID/accounting/netsuite/import/custom-list/new',
        getRoute: (policyID: string) => `settings/workspaces/${policyID}/accounting/netsuite/import/custom-list/new` as const,
    },
    POLICY_ACCOUNTING_NETSUITE_IMPORT_CUSTOM_SEGMENT_ADD: {
        route: 'settings/workspaces/:policyID/accounting/netsuite/import/custom-segment/new',
        getRoute: (policyID: string) => `settings/workspaces/${policyID}/accounting/netsuite/import/custom-segment/new` as const,
    },
    POLICY_ACCOUNTING_NETSUITE_IMPORT_CUSTOMERS_OR_PROJECTS: {
        route: 'settings/workspaces/:policyID/accounting/netsuite/import/customer-projects',
        getRoute: (policyID: string) => `settings/workspaces/${policyID}/accounting/netsuite/import/customer-projects` as const,
    },
    POLICY_ACCOUNTING_NETSUITE_IMPORT_CUSTOMERS_OR_PROJECTS_SELECT: {
        route: 'settings/workspaces/:policyID/accounting/netsuite/import/customer-projects/select',
        getRoute: (policyID: string) => `settings/workspaces/${policyID}/accounting/netsuite/import/customer-projects/select` as const,
    },
    POLICY_ACCOUNTING_NETSUITE_EXPORT: {
        route: 'settings/workspaces/:policyID/connections/netsuite/export/',
        getRoute: (policyID: string | undefined, backTo?: string) => {
            if (!policyID) {
                Log.warn('Invalid policyID is used to build the POLICY_ACCOUNTING_NETSUITE_EXPORT route');
            }
            return getUrlWithBackToParam(`settings/workspaces/${policyID}/connections/netsuite/export/` as const, backTo, false);
        },
    },
    POLICY_ACCOUNTING_NETSUITE_PREFERRED_EXPORTER_SELECT: {
        route: 'settings/workspaces/:policyID/connections/netsuite/export/preferred-exporter/select',
        getRoute: (policyID: string, backTo?: string) => getUrlWithBackToParam(`settings/workspaces/${policyID}/connections/netsuite/export/preferred-exporter/select` as const, backTo),
    },
    POLICY_ACCOUNTING_NETSUITE_DATE_SELECT: {
        route: 'settings/workspaces/:policyID/connections/netsuite/export/date/select',
        getRoute: (policyID: string, backTo?: string) => getUrlWithBackToParam(`settings/workspaces/${policyID}/connections/netsuite/export/date/select` as const, backTo),
    },
    POLICY_ACCOUNTING_NETSUITE_EXPORT_EXPENSES: {
        route: 'settings/workspaces/:policyID/connections/netsuite/export/expenses/:expenseType',
        getRoute: (policyID: string | undefined, expenseType: ValueOf<typeof CONST.NETSUITE_EXPENSE_TYPE>, backTo?: string) => {
            if (!policyID) {
                Log.warn('Invalid policyID is used to build the POLICY_ACCOUNTING_NETSUITE_EXPORT_EXPENSES route');
            }
            return getUrlWithBackToParam(`settings/workspaces/${policyID}/connections/netsuite/export/expenses/${expenseType as string}` as const, backTo);
        },
    },
    POLICY_ACCOUNTING_NETSUITE_EXPORT_EXPENSES_DESTINATION_SELECT: {
        route: 'settings/workspaces/:policyID/connections/netsuite/export/expenses/:expenseType/destination/select',
        getRoute: (policyID: string, expenseType: ValueOf<typeof CONST.NETSUITE_EXPENSE_TYPE>, backTo?: string) =>
            getUrlWithBackToParam(`settings/workspaces/${policyID}/connections/netsuite/export/expenses/${expenseType as string}/destination/select` as const, backTo),
    },
    POLICY_ACCOUNTING_NETSUITE_EXPORT_EXPENSES_VENDOR_SELECT: {
        route: 'settings/workspaces/:policyID/connections/netsuite/export/expenses/:expenseType/vendor/select',
        getRoute: (policyID: string, expenseType: ValueOf<typeof CONST.NETSUITE_EXPENSE_TYPE>, backTo?: string) =>
            getUrlWithBackToParam(`settings/workspaces/${policyID}/connections/netsuite/export/expenses/${expenseType as string}/vendor/select` as const, backTo),
    },
    POLICY_ACCOUNTING_NETSUITE_EXPORT_EXPENSES_PAYABLE_ACCOUNT_SELECT: {
        route: 'settings/workspaces/:policyID/connections/netsuite/export/expenses/:expenseType/payable-account/select',
        getRoute: (policyID: string, expenseType: ValueOf<typeof CONST.NETSUITE_EXPENSE_TYPE>, backTo?: string) =>
            getUrlWithBackToParam(`settings/workspaces/${policyID}/connections/netsuite/export/expenses/${expenseType as string}/payable-account/select` as const, backTo),
    },
    POLICY_ACCOUNTING_NETSUITE_EXPORT_EXPENSES_JOURNAL_POSTING_PREFERENCE_SELECT: {
        route: 'settings/workspaces/:policyID/connections/netsuite/export/expenses/:expenseType/journal-posting-preference/select',
        getRoute: (policyID: string, expenseType: ValueOf<typeof CONST.NETSUITE_EXPENSE_TYPE>, backTo?: string) =>
            getUrlWithBackToParam(`settings/workspaces/${policyID}/connections/netsuite/export/expenses/${expenseType as string}/journal-posting-preference/select` as const, backTo),
    },
    POLICY_ACCOUNTING_NETSUITE_RECEIVABLE_ACCOUNT_SELECT: {
        route: 'settings/workspaces/:policyID/connections/netsuite/export/receivable-account/select',
        getRoute: (policyID: string, backTo?: string) => getUrlWithBackToParam(`settings/workspaces/${policyID}/connections/netsuite/export/receivable-account/select` as const, backTo),
    },
    POLICY_ACCOUNTING_NETSUITE_INVOICE_ITEM_PREFERENCE_SELECT: {
        route: 'settings/workspaces/:policyID/connections/netsuite/export/invoice-item-preference/select',
        getRoute: (policyID: string | undefined, backTo?: string) => {
            if (!policyID) {
                Log.warn('Invalid policyID is used to build the POLICY_ACCOUNTING_NETSUITE_INVOICE_ITEM_PREFERENCE_SELECT route');
            }
            return getUrlWithBackToParam(`settings/workspaces/${policyID}/connections/netsuite/export/invoice-item-preference/select` as const, backTo);
        },
    },
    POLICY_ACCOUNTING_NETSUITE_INVOICE_ITEM_SELECT: {
        route: 'settings/workspaces/:policyID/connections/netsuite/export/invoice-item-preference/invoice-item/select',
        getRoute: (policyID: string | undefined) => {
            if (!policyID) {
                Log.warn('Invalid policyID is used to build the POLICY_ACCOUNTING_NETSUITE_INVOICE_ITEM_SELECT route');
            }
            return `settings/workspaces/${policyID}/connections/netsuite/export/invoice-item-preference/invoice-item/select` as const;
        },
    },
    POLICY_ACCOUNTING_NETSUITE_TAX_POSTING_ACCOUNT_SELECT: {
        route: 'settings/workspaces/:policyID/connections/netsuite/export/tax-posting-account/select',
        getRoute: (policyID: string) => `settings/workspaces/${policyID}/connections/netsuite/export/tax-posting-account/select` as const,
    },
    POLICY_ACCOUNTING_NETSUITE_PROVINCIAL_TAX_POSTING_ACCOUNT_SELECT: {
        route: 'settings/workspaces/:policyID/connections/netsuite/export/provincial-tax-posting-account/select',
        getRoute: (policyID: string) => `settings/workspaces/${policyID}/connections/netsuite/export/provincial-tax-posting-account/select` as const,
    },
    POLICY_ACCOUNTING_NETSUITE_ADVANCED: {
        route: 'settings/workspaces/:policyID/connections/netsuite/advanced/',
        getRoute: (policyID: string | undefined) => {
            if (!policyID) {
                Log.warn('Invalid policyID is used to build the POLICY_ACCOUNTING_NETSUITE_ADVANCED route');
            }
            return `settings/workspaces/${policyID}/connections/netsuite/advanced/` as const;
        },
    },
    POLICY_ACCOUNTING_NETSUITE_REIMBURSEMENT_ACCOUNT_SELECT: {
        route: 'settings/workspaces/:policyID/connections/netsuite/advanced/reimbursement-account/select',
        getRoute: (policyID: string) => `settings/workspaces/${policyID}/connections/netsuite/advanced/reimbursement-account/select` as const,
    },
    POLICY_ACCOUNTING_NETSUITE_COLLECTION_ACCOUNT_SELECT: {
        route: 'settings/workspaces/:policyID/connections/netsuite/advanced/collection-account/select',
        getRoute: (policyID: string) => `settings/workspaces/${policyID}/connections/netsuite/advanced/collection-account/select` as const,
    },
    POLICY_ACCOUNTING_NETSUITE_EXPENSE_REPORT_APPROVAL_LEVEL_SELECT: {
        route: 'settings/workspaces/:policyID/connections/netsuite/advanced/expense-report-approval-level/select',
        getRoute: (policyID: string) => `settings/workspaces/${policyID}/connections/netsuite/advanced/expense-report-approval-level/select` as const,
    },
    POLICY_ACCOUNTING_NETSUITE_VENDOR_BILL_APPROVAL_LEVEL_SELECT: {
        route: 'settings/workspaces/:policyID/connections/netsuite/advanced/vendor-bill-approval-level/select',
        getRoute: (policyID: string) => `settings/workspaces/${policyID}/connections/netsuite/advanced/vendor-bill-approval-level/select` as const,
    },
    POLICY_ACCOUNTING_NETSUITE_JOURNAL_ENTRY_APPROVAL_LEVEL_SELECT: {
        route: 'settings/workspaces/:policyID/connections/netsuite/advanced/journal-entry-approval-level/select',
        getRoute: (policyID: string) => `settings/workspaces/${policyID}/connections/netsuite/advanced/journal-entry-approval-level/select` as const,
    },
    POLICY_ACCOUNTING_NETSUITE_APPROVAL_ACCOUNT_SELECT: {
        route: 'settings/workspaces/:policyID/connections/netsuite/advanced/approval-account/select',
        getRoute: (policyID: string) => `settings/workspaces/${policyID}/connections/netsuite/advanced/approval-account/select` as const,
    },
    POLICY_ACCOUNTING_NETSUITE_CUSTOM_FORM_ID: {
        route: 'settings/workspaces/:policyID/connections/netsuite/advanced/custom-form-id/:expenseType',
        getRoute: (policyID: string, expenseType: ValueOf<typeof CONST.NETSUITE_EXPENSE_TYPE>) =>
            `settings/workspaces/${policyID}/connections/netsuite/advanced/custom-form-id/${expenseType as string}` as const,
    },
    POLICY_ACCOUNTING_NETSUITE_AUTO_SYNC: {
        route: 'settings/workspaces/:policyID/connections/netsuite/advanced/autosync',
        getRoute: (policyID: string) => `settings/workspaces/${policyID}/connections/netsuite/advanced/autosync` as const,
    },
    POLICY_ACCOUNTING_NETSUITE_ACCOUNTING_METHOD: {
        route: 'settings/workspaces/:policyID/connections/netsuite/advanced/autosync/accounting-method',
        getRoute: (policyID: string) => `settings/workspaces/${policyID}/connections/netsuite/advanced/autosync/accounting-method` as const,
    },
    POLICY_ACCOUNTING_NSQS_SETUP: {
        route: 'settings/workspaces/:policyID/accounting/nsqs/setup',
        getRoute: (policyID: string) => `settings/workspaces/${policyID}/accounting/nsqs/setup` as const,
    },
    POLICY_ACCOUNTING_NSQS_IMPORT: {
        route: 'settings/workspaces/:policyID/accounting/nsqs/import',
        getRoute: (policyID: string) => `settings/workspaces/${policyID}/accounting/nsqs/import` as const,
    },
    POLICY_ACCOUNTING_NSQS_IMPORT_CUSTOMERS: {
        route: 'settings/workspaces/:policyID/accounting/nsqs/import/customers',
        getRoute: (policyID: string) => `settings/workspaces/${policyID}/accounting/nsqs/import/customers` as const,
    },
    POLICY_ACCOUNTING_NSQS_IMPORT_CUSTOMERS_DISPLAYED_AS: {
        route: 'settings/workspaces/:policyID/accounting/nsqs/import/customers/displayed-as',
        getRoute: (policyID: string) => `settings/workspaces/${policyID}/accounting/nsqs/import/customers/displayed-as` as const,
    },
    POLICY_ACCOUNTING_NSQS_IMPORT_PROJECTS: {
        route: 'settings/workspaces/:policyID/accounting/nsqs/import/projects',
        getRoute: (policyID: string) => `settings/workspaces/${policyID}/accounting/nsqs/import/projects` as const,
    },
    POLICY_ACCOUNTING_NSQS_IMPORT_PROJECTS_DISPLAYED_AS: {
        route: 'settings/workspaces/:policyID/accounting/nsqs/import/projects/displayed-as',
        getRoute: (policyID: string) => `settings/workspaces/${policyID}/accounting/nsqs/import/projects/displayed-as` as const,
    },
    POLICY_ACCOUNTING_NSQS_EXPORT: {
        route: 'settings/workspaces/:policyID/accounting/nsqs/export',
        getRoute: (policyID: string) => `settings/workspaces/${policyID}/accounting/nsqs/export` as const,
    },
    POLICY_ACCOUNTING_NSQS_EXPORT_PREFERRED_EXPORTER: {
        route: 'settings/workspaces/:policyID/accounting/nsqs/export/preferred-exporter',
        getRoute: (policyID: string) => `settings/workspaces/${policyID}/accounting/nsqs/export/preferred-exporter` as const,
    },
    POLICY_ACCOUNTING_NSQS_EXPORT_DATE: {
        route: 'settings/workspaces/:policyID/accounting/nsqs/export/date',
        getRoute: (policyID: string) => `settings/workspaces/${policyID}/accounting/nsqs/export/date` as const,
    },
    POLICY_ACCOUNTING_NSQS_EXPORT_PAYMENT_ACCOUNT: {
        route: 'settings/workspaces/:policyID/accounting/nsqs/export/payment-account',
        getRoute: (policyID: string) => `settings/workspaces/${policyID}/accounting/nsqs/export/payment-account` as const,
    },
    POLICY_ACCOUNTING_NSQS_ADVANCED: {
        route: 'settings/workspaces/:policyID/accounting/nsqs/advanced',
        getRoute: (policyID: string) => `settings/workspaces/${policyID}/accounting/nsqs/advanced` as const,
    },
    POLICY_ACCOUNTING_SAGE_INTACCT_PREREQUISITES: {
        route: 'settings/workspaces/:policyID/accounting/sage-intacct/prerequisites',
        getRoute: (policyID: string) => `settings/workspaces/${policyID}/accounting/sage-intacct/prerequisites` as const,
    },
    POLICY_ACCOUNTING_SAGE_INTACCT_ENTER_CREDENTIALS: {
        route: 'settings/workspaces/:policyID/accounting/sage-intacct/enter-credentials',
        getRoute: (policyID: string) => `settings/workspaces/${policyID}/accounting/sage-intacct/enter-credentials` as const,
    },
    POLICY_ACCOUNTING_SAGE_INTACCT_EXISTING_CONNECTIONS: {
        route: 'settings/workspaces/:policyID/accounting/sage-intacct/existing-connections',
        getRoute: (policyID: string) => `settings/workspaces/${policyID}/accounting/sage-intacct/existing-connections` as const,
    },
    POLICY_ACCOUNTING_SAGE_INTACCT_ENTITY: {
        route: 'settings/workspaces/:policyID/accounting/sage-intacct/entity',
        getRoute: (policyID: string | undefined) => {
            if (!policyID) {
                Log.warn('Invalid policyID is used to build the POLICY_ACCOUNTING_SAGE_INTACCT_ENTITY route');
            }
            return `settings/workspaces/${policyID}/accounting/sage-intacct/entity` as const;
        },
    },
    POLICY_ACCOUNTING_SAGE_INTACCT_IMPORT: {
        route: 'settings/workspaces/:policyID/accounting/sage-intacct/import',
        getRoute: (policyID: string) => `settings/workspaces/${policyID}/accounting/sage-intacct/import` as const,
    },
    POLICY_ACCOUNTING_SAGE_INTACCT_TOGGLE_MAPPINGS: {
        route: 'settings/workspaces/:policyID/accounting/sage-intacct/import/toggle-mapping/:mapping',
        getRoute: (policyID: string, mapping: SageIntacctMappingName) => `settings/workspaces/${policyID}/accounting/sage-intacct/import/toggle-mapping/${mapping as string}` as const,
    },
    POLICY_ACCOUNTING_SAGE_INTACCT_MAPPINGS_TYPE: {
        route: 'settings/workspaces/:policyID/accounting/sage-intacct/import/mapping-type/:mapping',
        getRoute: (policyID: string, mapping: string) => `settings/workspaces/${policyID}/accounting/sage-intacct/import/mapping-type/${mapping}` as const,
    },
    POLICY_ACCOUNTING_SAGE_INTACCT_USER_DIMENSIONS: {
        route: 'settings/workspaces/:policyID/accounting/sage-intacct/import/user-dimensions',
        getRoute: (policyID: string) => `settings/workspaces/${policyID}/accounting/sage-intacct/import/user-dimensions` as const,
    },
    POLICY_ACCOUNTING_SAGE_INTACCT_ADD_USER_DIMENSION: {
        route: 'settings/workspaces/:policyID/accounting/sage-intacct/import/add-user-dimension',
        getRoute: (policyID: string) => `settings/workspaces/${policyID}/accounting/sage-intacct/import/add-user-dimension` as const,
    },
    POLICY_ACCOUNTING_SAGE_INTACCT_EDIT_USER_DIMENSION: {
        route: 'settings/workspaces/:policyID/accounting/sage-intacct/import/edit-user-dimension/:dimensionName',
        getRoute: (policyID: string, dimensionName: string) => `settings/workspaces/${policyID}/accounting/sage-intacct/import/edit-user-dimension/${dimensionName}` as const,
    },
    POLICY_ACCOUNTING_SAGE_INTACCT_EXPORT: {
        route: 'settings/workspaces/:policyID/accounting/sage-intacct/export',
        getRoute: (policyID: string, backTo?: string) => getUrlWithBackToParam(`settings/workspaces/${policyID}/accounting/sage-intacct/export` as const, backTo, false),
    },
    POLICY_ACCOUNTING_SAGE_INTACCT_PREFERRED_EXPORTER: {
        route: 'settings/workspaces/:policyID/accounting/sage-intacct/export/preferred-exporter',
        getRoute: (policyID: string, backTo?: string) => getUrlWithBackToParam(`settings/workspaces/${policyID}/accounting/sage-intacct/export/preferred-exporter` as const, backTo),
    },
    POLICY_ACCOUNTING_SAGE_INTACCT_EXPORT_DATE: {
        route: 'settings/workspaces/:policyID/accounting/sage-intacct/export/date',
        getRoute: (policyID: string, backTo?: string) => getUrlWithBackToParam(`settings/workspaces/${policyID}/accounting/sage-intacct/export/date` as const, backTo),
    },
    POLICY_ACCOUNTING_SAGE_INTACCT_REIMBURSABLE_EXPENSES: {
        route: 'settings/workspaces/:policyID/accounting/sage-intacct/export/reimbursable',
        getRoute: (policyID: string, backTo?: string) => getUrlWithBackToParam(`settings/workspaces/${policyID}/accounting/sage-intacct/export/reimbursable` as const, backTo),
    },
    POLICY_ACCOUNTING_SAGE_INTACCT_NON_REIMBURSABLE_EXPENSES: {
        route: 'settings/workspaces/:policyID/accounting/sage-intacct/export/nonreimbursable',
        getRoute: (policyID: string, backTo?: string) => getUrlWithBackToParam(`settings/workspaces/${policyID}/accounting/sage-intacct/export/nonreimbursable` as const, backTo),
    },
    POLICY_ACCOUNTING_SAGE_INTACCT_REIMBURSABLE_DESTINATION: {
        route: 'settings/workspaces/:policyID/accounting/sage-intacct/export/reimbursable/destination',
        getRoute: (policyID: string, backTo?: string) => getUrlWithBackToParam(`settings/workspaces/${policyID}/accounting/sage-intacct/export/reimbursable/destination` as const, backTo),
    },
    POLICY_ACCOUNTING_SAGE_INTACCT_NON_REIMBURSABLE_DESTINATION: {
        route: 'settings/workspaces/:policyID/accounting/sage-intacct/export/nonreimbursable/destination',
        getRoute: (policyID: string, backTo?: string) => getUrlWithBackToParam(`settings/workspaces/${policyID}/accounting/sage-intacct/export/nonreimbursable/destination` as const, backTo),
    },
    POLICY_ACCOUNTING_SAGE_INTACCT_DEFAULT_VENDOR: {
        route: 'settings/workspaces/:policyID/accounting/sage-intacct/export/:reimbursable/default-vendor',
        getRoute: (policyID: string, reimbursable: string, backTo?: string) =>
            getUrlWithBackToParam(`settings/workspaces/${policyID}/accounting/sage-intacct/export/${reimbursable}/default-vendor` as const, backTo),
    },
    POLICY_ACCOUNTING_SAGE_INTACCT_NON_REIMBURSABLE_CREDIT_CARD_ACCOUNT: {
        route: 'settings/workspaces/:policyID/accounting/sage-intacct/export/nonreimbursable/credit-card-account',
        getRoute: (policyID: string, backTo?: string) =>
            getUrlWithBackToParam(`settings/workspaces/${policyID}/accounting/sage-intacct/export/nonreimbursable/credit-card-account` as const, backTo),
    },
    POLICY_ACCOUNTING_SAGE_INTACCT_ADVANCED: {
        route: 'settings/workspaces/:policyID/accounting/sage-intacct/advanced',
        getRoute: (policyID: string | undefined) => {
            if (!policyID) {
                Log.warn('Invalid policyID is used to build the POLICY_ACCOUNTING_SAGE_INTACCT_ADVANCED route');
            }
            return `settings/workspaces/${policyID}/accounting/sage-intacct/advanced` as const;
        },
    },
    POLICY_ACCOUNTING_SAGE_INTACCT_PAYMENT_ACCOUNT: {
        route: 'settings/workspaces/:policyID/accounting/sage-intacct/advanced/payment-account',
        getRoute: (policyID: string) => `settings/workspaces/${policyID}/accounting/sage-intacct/advanced/payment-account` as const,
    },
    DEBUG_REPORT: {
        route: 'debug/report/:reportID',
        getRoute: (reportID: string | undefined) => `debug/report/${reportID}` as const,
    },
    DEBUG_REPORT_TAB_DETAILS: {
        route: 'debug/report/:reportID/details',
        getRoute: (reportID: string) => `debug/report/${reportID}/details` as const,
    },
    DEBUG_REPORT_TAB_JSON: {
        route: 'debug/report/:reportID/json',
        getRoute: (reportID: string) => `debug/report/${reportID}/json` as const,
    },
    DEBUG_REPORT_TAB_ACTIONS: {
        route: 'debug/report/:reportID/actions',
        getRoute: (reportID: string) => `debug/report/${reportID}/actions` as const,
    },
    DEBUG_REPORT_ACTION: {
        route: 'debug/report/:reportID/actions/:reportActionID',
        getRoute: (reportID: string | undefined, reportActionID: string) => {
            if (!reportID) {
                Log.warn('Invalid reportID is used to build the DEBUG_REPORT_ACTION route');
            }
            return `debug/report/${reportID}/actions/${reportActionID}` as const;
        },
    },
    DEBUG_REPORT_ACTION_CREATE: {
        route: 'debug/report/:reportID/actions/create',
        getRoute: (reportID: string) => `debug/report/${reportID}/actions/create` as const,
    },
    DEBUG_REPORT_ACTION_TAB_DETAILS: {
        route: 'debug/report/:reportID/actions/:reportActionID/details',
        getRoute: (reportID: string, reportActionID: string) => `debug/report/${reportID}/actions/${reportActionID}/details` as const,
    },
    DEBUG_REPORT_ACTION_TAB_JSON: {
        route: 'debug/report/:reportID/actions/:reportActionID/json',
        getRoute: (reportID: string, reportActionID: string) => `debug/report/${reportID}/actions/${reportActionID}/json` as const,
    },
    DEBUG_REPORT_ACTION_TAB_PREVIEW: {
        route: 'debug/report/:reportID/actions/:reportActionID/preview',
        getRoute: (reportID: string, reportActionID: string) => `debug/report/${reportID}/actions/${reportActionID}/preview` as const,
    },
    DETAILS_CONSTANT_PICKER_PAGE: {
        route: 'debug/:formType/details/constant/:fieldName',
        getRoute: (formType: string, fieldName: string, fieldValue?: string, policyID?: string, backTo?: string) =>
            getUrlWithBackToParam(`debug/${formType}/details/constant/${fieldName}?fieldValue=${fieldValue}&policyID=${policyID}`, backTo),
    },
    DETAILS_DATE_TIME_PICKER_PAGE: {
        route: 'debug/details/datetime/:fieldName',
        getRoute: (fieldName: string, fieldValue?: string, backTo?: string) => getUrlWithBackToParam(`debug/details/datetime/${fieldName}?fieldValue=${fieldValue}`, backTo),
    },
    DEBUG_TRANSACTION: {
        route: 'debug/transaction/:transactionID',
        getRoute: (transactionID: string) => `debug/transaction/${transactionID}` as const,
    },
    DEBUG_TRANSACTION_TAB_DETAILS: {
        route: 'debug/transaction/:transactionID/details',
        getRoute: (transactionID: string) => `debug/transaction/${transactionID}/details` as const,
    },
    DEBUG_TRANSACTION_TAB_JSON: {
        route: 'debug/transaction/:transactionID/json',
        getRoute: (transactionID: string) => `debug/transaction/${transactionID}/json` as const,
    },
    DEBUG_TRANSACTION_TAB_VIOLATIONS: {
        route: 'debug/transaction/:transactionID/violations',
        getRoute: (transactionID: string) => `debug/transaction/${transactionID}/violations` as const,
    },
    DEBUG_TRANSACTION_VIOLATION_CREATE: {
        route: 'debug/transaction/:transactionID/violations/create',
        getRoute: (transactionID: string) => `debug/transaction/${transactionID}/violations/create` as const,
    },
    DEBUG_TRANSACTION_VIOLATION: {
        route: 'debug/transaction/:transactionID/violations/:index',
        getRoute: (transactionID: string, index: string) => `debug/transaction/${transactionID}/violations/${index}` as const,
    },
    DEBUG_TRANSACTION_VIOLATION_TAB_DETAILS: {
        route: 'debug/transaction/:transactionID/violations/:index/details',
        getRoute: (transactionID: string, index: string) => `debug/transaction/${transactionID}/violations/${index}/details` as const,
    },
    DEBUG_TRANSACTION_VIOLATION_TAB_JSON: {
        route: 'debug/transaction/:transactionID/violations/:index/json',
        getRoute: (transactionID: string, index: string) => `debug/transaction/${transactionID}/violations/${index}/json` as const,
    },
} as const;

/**
 * Proxy routes can be used to generate a correct url with dynamic values
 *
 * It will be used by HybridApp, that has no access to methods generating dynamic routes in NewDot
 */
const HYBRID_APP_ROUTES = {
    MONEY_REQUEST_CREATE: '/request/new/scan',
    MONEY_REQUEST_CREATE_TAB_SCAN: '/submit/new/scan',
    MONEY_REQUEST_CREATE_TAB_MANUAL: '/submit/new/manual',
    MONEY_REQUEST_CREATE_TAB_DISTANCE: '/submit/new/distance',
} as const;

export {HYBRID_APP_ROUTES, getUrlWithBackToParam, PUBLIC_SCREENS_ROUTES};
export default ROUTES;

// eslint-disable-next-line @typescript-eslint/no-explicit-any
type ExtractRouteName<TRoute> = TRoute extends {getRoute: (...args: any[]) => infer TRouteName} ? TRouteName : TRoute;

/**
 * Represents all routes in the app as a union of literal strings.
 */
type Route = {
    [K in keyof typeof ROUTES]: ExtractRouteName<(typeof ROUTES)[K]>;
}[keyof typeof ROUTES];

type RoutesValidationError = 'Error: One or more routes defined within `ROUTES` have not correctly used `as const` in their `getRoute` function return value.';

/**
 * Represents all routes in the app as a union of literal strings.
 *
 * If TS throws on this line, it implies that one or more routes defined within `ROUTES` have not correctly used
 * `as const` in their `getRoute` function return value.
 */
// eslint-disable-next-line @typescript-eslint/no-unused-vars
type RouteIsPlainString = AssertTypesNotEqual<string, Route, RoutesValidationError>;

type HybridAppRoute = (typeof HYBRID_APP_ROUTES)[keyof typeof HYBRID_APP_ROUTES];

export type {HybridAppRoute, Route};<|MERGE_RESOLUTION|>--- conflicted
+++ resolved
@@ -1168,25 +1168,15 @@
     WORKSPACE_UPGRADE: {
         route: 'settings/workspaces/:policyID?/upgrade/:featureName?',
         getRoute: (policyID?: string, featureName?: string, backTo?: string) =>
-<<<<<<< HEAD
-            policyID
-                ? getUrlWithBackToParam(`settings/workspaces/${policyID}/upgrade/${encodeURIComponent(featureName ?? '')}` as const, backTo)
-                : getUrlWithBackToParam(`settings/workspaces/upgrade` as const, backTo),
-=======
             getUrlWithBackToParam(
                 policyID ? (`settings/workspaces/${policyID}/upgrade/${encodeURIComponent(featureName ?? '')}` as const) : (`settings/workspaces/upgrade` as const),
                 backTo,
             ),
->>>>>>> 5d85b794
     },
     WORKSPACE_DOWNGRADE: {
         route: 'settings/workspaces/:policyID?/downgrade/',
         getRoute: (policyID?: string, backTo?: string) =>
-<<<<<<< HEAD
-            policyID ? getUrlWithBackToParam(`settings/workspaces/${policyID}/downgrade/` as const, backTo) : getUrlWithBackToParam(`settings/workspaces/downgrade` as const, backTo),
-=======
             getUrlWithBackToParam(policyID ? (`settings/workspaces/${policyID}/downgrade/` as const) : (`settings/workspaces/downgrade` as const), backTo),
->>>>>>> 5d85b794
     },
     WORKSPACE_CATEGORIES_SETTINGS: {
         route: 'settings/workspaces/:policyID/categories/settings',
