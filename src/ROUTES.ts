--- conflicted
+++ resolved
@@ -783,15 +783,13 @@
         route: 'settings/workspaces/:policyID/reportFields',
         getRoute: (policyID: string) => `settings/workspaces/${policyID}/reportFields` as const,
     },
-<<<<<<< HEAD
     WORKSPACE_REPORT_FIELD_SETTINGS: {
         route: 'settings/workspaces/:policyID/reportField/:reportFieldKey',
         getRoute: (policyID: string, reportFieldKey: string) => `settings/workspaces/${policyID}/reportField/${encodeURIComponent(reportFieldKey)}` as const,
-=======
+    },
     WORKSPACE_EXPENSIFY_CARD: {
         route: 'settings/workspaces/:policyID/expensify-card',
         getRoute: (policyID: string) => `settings/workspaces/${policyID}/expensify-card` as const,
->>>>>>> 9babbdaf
     },
     // TODO: uncomment after development is done
     // WORKSPACE_EXPENSIFY_CARD_ISSUE_NEW: {
