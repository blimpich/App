--- conflicted
+++ resolved
@@ -772,7 +772,6 @@
         },
     },
     MONEY_REQUEST_UPGRADE: {
-<<<<<<< HEAD
         route: ':action/:iouType/upgrade/:transactionID/:reportID',
         getRoute: (params: {
             action: IOUAction;
@@ -783,10 +782,11 @@
             isCategorizing?: boolean;
             isReporting?: boolean;
             shouldSubmitExpense?: boolean;
+            featureName?: string;
         }) => {
             const {action, iouType, transactionID, reportID, backTo = '', isCategorizing = false, isReporting = false, shouldSubmitExpense = false} = params;
-
-            const baseURL = `${action as string}/${iouType as string}/upgrade/${transactionID}/${reportID}` as const;
+            const featureNameParam = featureName ? `/${featureName}` : '';
+            const baseURL = `${action as string}/${iouType as string}/upgrade/${transactionID}/${reportID}${featureName}` as const;
 
             const queryParams: Record<string, string> = {};
             if (isCategorizing) {
@@ -813,12 +813,6 @@
             // eslint-disable-next-line no-restricted-syntax -- Legacy route generation
             return getUrlWithBackToParam(baseURL, backTo);
         },
-=======
-        route: ':action/:iouType/upgrade/:transactionID/:reportID/:featureName?',
-        getRoute: (action: IOUAction, iouType: IOUType, transactionID: string, reportID: string, featureName?: string, backTo = '') =>
-            // eslint-disable-next-line no-restricted-syntax -- Legacy route generation
-            getUrlWithBackToParam(`${action as string}/${iouType as string}/upgrade/${transactionID}/${reportID}/${encodeURIComponent(featureName ?? '')}`, backTo),
->>>>>>> aacbf6b4
     },
     MONEY_REQUEST_STEP_DESTINATION: {
         route: ':action/:iouType/destination/:transactionID/:reportID',
