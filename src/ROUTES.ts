--- conflicted
+++ resolved
@@ -1387,12 +1387,8 @@
     },
     WELCOME_VIDEO_ROOT: 'onboarding/welcome-video',
     EXPLANATION_MODAL_ROOT: 'onboarding/explanation',
-<<<<<<< HEAD
     WORKSPACE_CONFIRMATION: 'workspace/confirmation',
-=======
     MIGRATED_USER_WELCOME_MODAL: 'onboarding/migrated-user-welcome',
->>>>>>> 0ef4fb17
-
     TRANSACTION_RECEIPT: {
         route: 'r/:reportID/transaction/:transactionID/receipt',
         getRoute: (reportID: string, transactionID: string, readonly = false, isFromReviewDuplicates = false) =>
