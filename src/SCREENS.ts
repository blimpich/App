/**
 * This is a file containing constants for all of the screen names. In most cases, we should use the routes for
 * navigation. But there are situations where we may need to access screen names directly.
 */
import type DeepValueOf from './types/utils/DeepValueOf';

const PROTECTED_SCREENS = {
    HOME: 'Home',
    CONCIERGE: 'Concierge',
    ATTACHMENTS: 'Attachments',
} as const;

const SCREENS = {
    ...PROTECTED_SCREENS,
    ALL_SETTINGS: 'AllSettings',
    REPORT: 'Report',
    PROFILE_AVATAR: 'ProfileAvatar',
    WORKSPACE_AVATAR: 'WorkspaceAvatar',
    REPORT_AVATAR: 'ReportAvatar',
    NOT_FOUND: 'not-found',
    TRANSITION_BETWEEN_APPS: 'TransitionBetweenApps',
    VALIDATE_LOGIN: 'ValidateLogin',
    CONNECTION_COMPLETE: 'ConnectionComplete',
    UNLINK_LOGIN: 'UnlinkLogin',
    SETTINGS_CENTRAL_PANE: 'SettingsCentralPane',
    TRAVEL: {
        MY_TRIPS: 'Travel_MyTrips',
        TCS: 'Travel_TCS',
    },
    SEARCH: {
        CENTRAL_PANE: 'Search_Central_Pane',
        REPORT_RHP: 'Search_Report_RHP',
        BOTTOM_TAB: 'Search_Bottom_Tab',
    },
    SETTINGS: {
        ROOT: 'Settings_Root',
        SHARE_CODE: 'Settings_Share_Code',
        WORKSPACES: 'Settings_Workspaces',
        SECURITY: 'Settings_Security',
        ABOUT: 'Settings_About',
        SAVE_THE_WORLD: 'Settings_TeachersUnite',
        APP_DOWNLOAD_LINKS: 'Settings_App_Download_Links',
        ADD_DEBIT_CARD: 'Settings_Add_Debit_Card',
        ADD_PAYMENT_CARD_CHANGE_CURRENCY: 'Settings_Add_Payment_Card_Change_Currency',
        ADD_BANK_ACCOUNT: 'Settings_Add_Bank_Account',
        CLOSE: 'Settings_Close',
        TWO_FACTOR_AUTH: 'Settings_TwoFactorAuth',
        REPORT_CARD_LOST_OR_DAMAGED: 'Settings_ReportCardLostOrDamaged',
        TROUBLESHOOT: 'Settings_Troubleshoot',
        CONSOLE: 'Settings_Console',
        SHARE_LOG: 'Share_Log',

        PROFILE: {
            ROOT: 'Settings_Profile',
            DISPLAY_NAME: 'Settings_Display_Name',
            CONTACT_METHODS: 'Settings_ContactMethods',
            CONTACT_METHOD_DETAILS: 'Settings_ContactMethodDetails',
            NEW_CONTACT_METHOD: 'Settings_NewContactMethod',
            STATUS_CLEAR_AFTER: 'Settings_Status_Clear_After',
            STATUS_CLEAR_AFTER_DATE: 'Settings_Status_Clear_After_Date',
            STATUS_CLEAR_AFTER_TIME: 'Settings_Status_Clear_After_Time',
            STATUS: 'Settings_Status',
            PRONOUNS: 'Settings_Pronouns',
            TIMEZONE: 'Settings_Timezone',
            TIMEZONE_SELECT: 'Settings_Timezone_Select',
            LEGAL_NAME: 'Settings_LegalName',
            DATE_OF_BIRTH: 'Settings_DateOfBirth',
            ADDRESS: 'Settings_Address',
            ADDRESS_COUNTRY: 'Settings_Address_Country',
            ADDRESS_STATE: 'Settings_Address_State',
        },

        PREFERENCES: {
            ROOT: 'Settings_Preferences',
            PRIORITY_MODE: 'Settings_Preferences_PriorityMode',
            LANGUAGE: 'Settings_Preferences_Language',
            THEME: 'Settings_Preferences_Theme',
        },

        WALLET: {
            ROOT: 'Settings_Wallet',
            DOMAIN_CARD: 'Settings_Wallet_DomainCard',
            CARD_GET_PHYSICAL: {
                NAME: 'Settings_Card_Get_Physical_Name',
                PHONE: 'Settings_Card_Get_Physical_Phone',
                ADDRESS: 'Settings_Card_Get_Physical_Address',
                CONFIRM: 'Settings_Card_Get_Physical_Confirm',
            },
            TRANSFER_BALANCE: 'Settings_Wallet_Transfer_Balance',
            CHOOSE_TRANSFER_ACCOUNT: 'Settings_Wallet_Choose_Transfer_Account',
            ENABLE_PAYMENTS: 'Settings_Wallet_EnablePayments',
            CARD_ACTIVATE: 'Settings_Wallet_Card_Activate',
            REPORT_VIRTUAL_CARD_FRAUD: 'Settings_Wallet_ReportVirtualCardFraud',
            CARDS_DIGITAL_DETAILS_UPDATE_ADDRESS: 'Settings_Wallet_Cards_Digital_Details_Update_Address',
        },

        EXIT_SURVEY: {
            REASON: 'Settings_ExitSurvey_Reason',
            RESPONSE: 'Settings_ExitSurvey_Response',
            CONFIRM: 'Settings_ExitSurvey_Confirm',
        },

        SUBSCRIPTION: {
            ROOT: 'Settings_Subscription',
            SIZE: 'Settings_Subscription_Size',
            ADD_PAYMENT_CARD: 'Settings_Subscription_Add_Payment_Card',
            DISABLE_AUTO_RENEW_SURVEY: 'Settings_Subscription_DisableAutoRenewSurvey',
            CHANGE_BILLING_CURRENCY: 'Settings_Subscription_Change_Billing_Currency',
            CHANGE_PAYMENT_CURRENCY: 'Settings_Subscription_Change_Payment_Currency',
        },
    },
    SAVE_THE_WORLD: {
        ROOT: 'SaveTheWorld_Root',
    },
    LEFT_MODAL: {
        CHAT_FINDER: 'ChatFinder',
        WORKSPACE_SWITCHER: 'WorkspaceSwitcher',
    },
    RIGHT_MODAL: {
        SETTINGS: 'Settings',
        NEW_CHAT: 'NewChat',
        DETAILS: 'Details',
        PROFILE: 'Profile',
        REPORT_DETAILS: 'Report_Details',
        REPORT_SETTINGS: 'Report_Settings',
        REPORT_DESCRIPTION: 'Report_Description',
        PARTICIPANTS: 'Participants',
        MONEY_REQUEST: 'MoneyRequest',
        NEW_TASK: 'NewTask',
        TEACHERS_UNITE: 'TeachersUnite',
        TASK_DETAILS: 'Task_Details',
        ENABLE_PAYMENTS: 'EnablePayments',
        SPLIT_DETAILS: 'SplitDetails',
        ADD_PERSONAL_BANK_ACCOUNT: 'AddPersonalBankAccount',
        WALLET_STATEMENT: 'Wallet_Statement',
        FLAG_COMMENT: 'Flag_Comment',
        EDIT_REQUEST: 'EditRequest',
        SIGN_IN: 'SignIn',
        PRIVATE_NOTES: 'Private_Notes',
        ROOM_MEMBERS: 'RoomMembers',
        ROOM_INVITE: 'RoomInvite',
        REFERRAL: 'Referral',
        PROCESS_MONEY_REQUEST_HOLD: 'ProcessMoneyRequestHold',
        TRANSACTION_DUPLICATE: 'TransactionDuplicate',
        TRAVEL: 'Travel',
        SEARCH_REPORT: 'SearchReport',
        SETTINGS_CATEGORIES: 'SettingsCategories',
        RESTRICTED_ACTION: 'RestrictedAction',
    },
    ONBOARDING_MODAL: {
        ONBOARDING: 'Onboarding',
    },
    SIGN_IN_WITH_APPLE_DESKTOP: 'AppleSignInDesktop',
    SIGN_IN_WITH_GOOGLE_DESKTOP: 'GoogleSignInDesktop',
    DESKTOP_SIGN_IN_REDIRECT: 'DesktopSignInRedirect',
    SAML_SIGN_IN: 'SAMLSignIn',
    WORKSPACE_JOIN_USER: 'WorkspaceJoinUser',

    MONEY_REQUEST: {
        CREATE: 'Money_Request_Create',
        HOLD: 'Money_Request_Hold_Reason',
        STEP_CONFIRMATION: 'Money_Request_Step_Confirmation',
        START: 'Money_Request_Start',
        STEP_AMOUNT: 'Money_Request_Step_Amount',
        STEP_CATEGORY: 'Money_Request_Step_Category',
        STEP_CURRENCY: 'Money_Request_Step_Currency',
        STEP_DATE: 'Money_Request_Step_Date',
        STEP_DESCRIPTION: 'Money_Request_Step_Description',
        STEP_DISTANCE: 'Money_Request_Step_Distance',
        STEP_DISTANCE_RATE: 'Money_Request_Step_Rate',
        STEP_MERCHANT: 'Money_Request_Step_Merchant',
        STEP_PARTICIPANTS: 'Money_Request_Step_Participants',
        STEP_SCAN: 'Money_Request_Step_Scan',
        STEP_TAG: 'Money_Request_Step_Tag',
        STEP_WAYPOINT: 'Money_Request_Step_Waypoint',
        STEP_TAX_AMOUNT: 'Money_Request_Step_Tax_Amount',
        STEP_TAX_RATE: 'Money_Request_Step_Tax_Rate',
        STEP_SPLIT_PAYER: 'Money_Request_Step_Split_Payer',
        STEP_SEND_FROM: 'Money_Request_Step_Send_From',
        CURRENCY: 'Money_Request_Currency',
        WAYPOINT: 'Money_Request_Waypoint',
        EDIT_WAYPOINT: 'Money_Request_Edit_Waypoint',
        RECEIPT: 'Money_Request_Receipt',
        STATE_SELECTOR: 'Money_Request_State_Selector',
    },

    TRANSACTION_DUPLICATE: {
        REVIEW: 'Transaction_Duplicate_Review',
    },

    IOU_SEND: {
        ADD_BANK_ACCOUNT: 'IOU_Send_Add_Bank_Account',
        ADD_DEBIT_CARD: 'IOU_Send_Add_Debit_Card',
        ENABLE_PAYMENTS: 'IOU_Send_Enable_Payments',
    },

    SETTINGS_CATEGORIES: {
        SETTINGS_CATEGORY_SETTINGS: 'Settings_Category_Settings',
        SETTINGS_CATEGORIES_SETTINGS: 'Settings_Categories_Settings',
        SETTINGS_CATEGORY_CREATE: 'Settings_Category_Create',
        SETTINGS_CATEGORY_EDIT: 'Settings_Category_Edit',
        SETTINGS_CATEGORIES_ROOT: 'Settings_Categories',
    },

    REPORT_SETTINGS: {
        ROOT: 'Report_Settings_Root',
        NAME: 'Report_Settings_Name',
        NOTIFICATION_PREFERENCES: 'Report_Settings_Notification_Preferences',
        WRITE_CAPABILITY: 'Report_Settings_Write_Capability',
        VISIBILITY: 'Report_Settings_Visibility',
    },

    NEW_TASK: {
        ROOT: 'NewTask_Root',
        TASK_ASSIGNEE_SELECTOR: 'NewTask_TaskAssigneeSelector',
        TASK_SHARE_DESTINATION_SELECTOR: 'NewTask_TaskShareDestinationSelector',
        DETAILS: 'NewTask_Details',
        TITLE: 'NewTask_Title',
        DESCRIPTION: 'NewTask_Description',
    },

    TASK: {
        TITLE: 'Task_Title',
        ASSIGNEE: 'Task_Assignee',
    },

    PRIVATE_NOTES: {
        LIST: 'PrivateNotes_List',
        EDIT: 'PrivateNotes_Edit',
    },

    REPORT_DETAILS: {
        ROOT: 'Report_Details_Root',
        SHARE_CODE: 'Report_Details_Share_Code',
    },

    WORKSPACE: {
        ACCOUNTING: {
            ROOT: 'Policy_Accounting',
            QUICKBOOKS_ONLINE_IMPORT: 'Policy_Accounting_Quickbooks_Online_Import',
            QUICKBOOKS_ONLINE_CHART_OF_ACCOUNTS: 'Policy_Accounting_Quickbooks_Online_Import_Chart_Of_Accounts',
            QUICKBOOKS_ONLINE_CLASSES: 'Policy_Accounting_Quickbooks_Online_Import_Classes',
            QUICKBOOKS_ONLINE_CUSTOMERS: 'Policy_Accounting_Quickbooks_Online_Import_Customers',
            QUICKBOOKS_ONLINE_LOCATIONS: 'Policy_Accounting_Quickbooks_Online_Import_Locations',
            QUICKBOOKS_ONLINE_TAXES: 'Policy_Accounting_Quickbooks_Online_Import_Taxes',
            QUICKBOOKS_ONLINE_EXPORT: 'Workspace_Accounting_Quickbooks_Online_Export',
            QUICKBOOKS_ONLINE_EXPORT_DATE_SELECT: 'Workspace_Accounting_Quickbooks_Online_Export_Date_Select',
            QUICKBOOKS_ONLINE_EXPORT_INVOICE_ACCOUNT_SELECT: 'Workspace_Accounting_Quickbooks_Online_Export_Invoice_Account_Select',
            QUICKBOOKS_ONLINE_COMPANY_CARD_EXPENSE_ACCOUNT: 'Workspace_Accounting_Quickbooks_Online_Export_Company_Card_Expense',
            QUICKBOOKS_ONLINE_COMPANY_CARD_EXPENSE_ACCOUNT_SELECT: 'Workspace_Accounting_Quickbooks_Online_Export_Company_Card_Expense_Account_Select',
            QUICKBOOKS_ONLINE_NON_REIMBURSABLE_DEFAULT_VENDOR_SELECT: 'Workspace_Accounting_Quickbooks_Online_Export_Non_Reimbursable_Default_Vendor_Select',
            QUICKBOOKS_ONLINE_COMPANY_CARD_EXPENSE_ACCOUNT_COMPANY_CARD_SELECT: 'Workspace_Accounting_Quickbooks_Online_Export_Company_Card_Expense_Select',
            QUICKBOOKS_ONLINE_EXPORT_PREFERRED_EXPORTER: 'Workspace_Accounting_Quickbooks_Online_Export_Preferred_Exporter',
            QUICKBOOKS_ONLINE_EXPORT_OUT_OF_POCKET_EXPENSES: 'Workspace_Accounting_Quickbooks_Online_Export_Out_Of_Pocket_Expenses',
            QUICKBOOKS_ONLINE_EXPORT_OUT_OF_POCKET_EXPENSES_SELECT: 'Workspace_Accounting_Quickbooks_Online_Export_Out_Of_Pocket_Expenses_Select',
            QUICKBOOKS_ONLINE_EXPORT_OUT_OF_POCKET_EXPENSES_ACCOUNT_SELECT: 'Workspace_Accounting_Quickbooks_Online_Export_Out_Of_Pocket_Expenses_Account_Select',
            QUICKBOOKS_ONLINE_ADVANCED: 'Policy_Accounting_Quickbooks_Online_Advanced',
            QUICKBOOKS_ONLINE_ACCOUNT_SELECTOR: 'Policy_Accounting_Quickbooks_Online_Account_Selector',
            QUICKBOOKS_ONLINE_INVOICE_ACCOUNT_SELECTOR: 'Policy_Accounting_Quickbooks_Online_Invoice_Account_Selector',
            XERO_IMPORT: 'Policy_Accounting_Xero_Import',
            XERO_ORGANIZATION: 'Policy_Accounting_Xero_Customers',
            XERO_CHART_OF_ACCOUNTS: 'Policy_Accounting_Xero_Import_Chart_Of_Accounts',
            XERO_CUSTOMER: 'Policy_Acounting_Xero_Import_Customer',
            XERO_TAXES: 'Policy_Accounting_Xero_Taxes',
            XERO_TRACKING_CATEGORIES: 'Policy_Accounting_Xero_Tracking_Categories',
            XERO_MAP_TRACKING_CATEGORY: 'Policy_Accounting_Xero_Map_Tracking_Category',
            XERO_EXPORT: 'Policy_Accounting_Xero_Export',
            XERO_EXPORT_PURCHASE_BILL_DATE_SELECT: 'Policy_Accounting_Xero_Export_Purchase_Bill_Date_Select',
            XERO_ADVANCED: 'Policy_Accounting_Xero_Advanced',
            XERO_BILL_STATUS_SELECTOR: 'Policy_Accounting_Xero_Export_Bill_Status_Selector',
            XERO_INVOICE_ACCOUNT_SELECTOR: 'Policy_Accounting_Xero_Invoice_Account_Selector',
            XERO_EXPORT_PREFERRED_EXPORTER_SELECT: 'Workspace_Accounting_Xero_Export_Preferred_Exporter_Select',
            XERO_BILL_PAYMENT_ACCOUNT_SELECTOR: 'Policy_Accounting_Xero_Bill_Payment_Account_Selector',
            XERO_EXPORT_BANK_ACCOUNT_SELECT: 'Policy_Accounting_Xero_Export_Bank_Account_Select',
<<<<<<< HEAD
            NETSUITE_SUBSIDIARY_SELECTOR: 'Policy_Accounting_Net_Suite_Subsidiary_Selector',
            NETSUITE_TOKEN_INPUT: 'Policy_Accounting_Net_Suite_Token_Input',
=======
            NETSUITE_SUBSIDIARY_SELECTOR: 'Policy_Accounting_NetSuite_Subsidiary_Selector',
            NETSUITE_IMPORT: 'Policy_Accounting_NetSuite_Import',
>>>>>>> 7264dec9
            NETSUITE_EXPORT: 'Policy_Accounting_NetSuite_Export',
            NETSUITE_PREFERRED_EXPORTER_SELECT: 'Policy_Accounting_NetSuite_Preferred_Exporter_Select',
            NETSUITE_DATE_SELECT: 'Policy_Accounting_NetSuite_Date_Select',
            NETSUITE_EXPORT_EXPENSES: 'Policy_Accounting_NetSuite_Export_Expenses',
            NETSUITE_EXPORT_EXPENSES_DESTINATION_SELECT: 'Policy_Accounting_NetSuite_Export_Expenses_Destination_Select',
            NETSUITE_EXPORT_EXPENSES_VENDOR_SELECT: 'Policy_Accounting_NetSuite_Export_Expenses_Vendor_Select',
            NETSUITE_EXPORT_EXPENSES_PAYABLE_ACCOUNT_SELECT: 'Policy_Accounting_NetSuite_Export_Expenses_Payable_Account_Select',
            NETSUITE_EXPORT_EXPENSES_JOURNAL_POSTING_PREFERENCE_SELECT: 'Policy_Accounting_NetSuite_Export_Expenses_Journal_Posting_Preference_Select',
            NETSUITE_RECEIVABLE_ACCOUNT_SELECT: 'Policy_Accounting_NetSuite_Receivable_Account_Select',
            NETSUITE_INVOICE_ITEM_PREFERENCE_SELECT: 'Policy_Accounting_NetSuite_Invoice_Item_Preference_Select',
            NETSUITE_INVOICE_ITEM_SELECT: 'Policy_Accounting_NetSuite_Invoice_Item_Select',
            NETSUITE_TAX_POSTING_ACCOUNT_SELECT: 'Policy_Accounting_NetSuite_Tax_Posting_Account_Select',
            NETSUITE_PROVINCIAL_TAX_POSTING_ACCOUNT_SELECT: 'Policy_Accounting_NetSuite_Provincial_Tax_Posting_Account_Select',
            SAGE_INTACCT_PREREQUISITES: 'Policy_Accounting_Sage_Intacct_Prerequisites',
            ENTER_SAGE_INTACCT_CREDENTIALS: 'Policy_Enter_Sage_Intacct_Credentials',
            EXISTING_SAGE_INTACCT_CONNECTIONS: 'Policy_Existing_Sage_Intacct_Connections',
        },
        INITIAL: 'Workspace_Initial',
        PROFILE: 'Workspace_Profile',
        CARD: 'Workspace_Card',
        REIMBURSE: 'Workspace_Reimburse',
        RATE_AND_UNIT: 'Workspace_RateAndUnit',
        RATE_AND_UNIT_RATE: 'Workspace_RateAndUnit_Rate',
        RATE_AND_UNIT_UNIT: 'Workspace_RateAndUnit_Unit',
        EXPENSIFY_CARD: 'Workspace_ExpensifyCard',
        EXPENSIFY_CARD_ISSUE_NEW: 'Workspace_ExpensifyCard_New',
        BILLS: 'Workspace_Bills',
        INVOICES: 'Workspace_Invoices',
        TRAVEL: 'Workspace_Travel',
        MEMBERS: 'Workspace_Members',
        INVITE: 'Workspace_Invite',
        INVITE_MESSAGE: 'Workspace_Invite_Message',
        CATEGORIES: 'Workspace_Categories',
        TAGS: 'Workspace_Tags',
        TAGS_SETTINGS: 'Tags_Settings',
        TAGS_EDIT: 'Tags_Edit',
        TAG_EDIT: 'Tag_Edit',
        TAXES: 'Workspace_Taxes',
        REPORT_FIELDS: 'Workspace_ReportFields',
        TAX_EDIT: 'Workspace_Tax_Edit',
        TAX_NAME: 'Workspace_Tax_Name',
        TAX_VALUE: 'Workspace_Tax_Value',
        TAXES_SETTINGS: 'Workspace_Taxes_Settings',
        TAXES_SETTINGS_CUSTOM_TAX_NAME: 'Workspace_Taxes_Settings_CustomTaxName',
        TAXES_SETTINGS_WORKSPACE_CURRENCY_DEFAULT: 'Workspace_Taxes_Settings_WorkspaceCurrency',
        TAXES_SETTINGS_FOREIGN_CURRENCY_DEFAULT: 'Workspace_Taxes_Settings_ForeignCurrency',
        TAX_CREATE: 'Workspace_Tax_Create',
        TAG_CREATE: 'Tag_Create',
        TAG_SETTINGS: 'Tag_Settings',
        TAG_LIST_VIEW: 'Tag_List_View',
        CURRENCY: 'Workspace_Profile_Currency',
        ADDRESS: 'Workspace_Profile_Address',
        WORKFLOWS: 'Workspace_Workflows',
        WORKFLOWS_PAYER: 'Workspace_Workflows_Payer',
        WORKFLOWS_APPROVER: 'Workspace_Workflows_Approver',
        WORKFLOWS_AUTO_REPORTING_FREQUENCY: 'Workspace_Workflows_Auto_Reporting_Frequency',
        WORKFLOWS_AUTO_REPORTING_MONTHLY_OFFSET: 'Workspace_Workflows_Auto_Reporting_Monthly_Offset',
        DESCRIPTION: 'Workspace_Profile_Description',
        SHARE: 'Workspace_Profile_Share',
        NAME: 'Workspace_Profile_Name',
        CATEGORY_CREATE: 'Category_Create',
        CATEGORY_EDIT: 'Category_Edit',
        CATEGORY_SETTINGS: 'Category_Settings',
        CATEGORIES_SETTINGS: 'Categories_Settings',
        MORE_FEATURES: 'Workspace_More_Features',
        MEMBER_DETAILS: 'Workspace_Member_Details',
        OWNER_CHANGE_CHECK: 'Workspace_Owner_Change_Check',
        OWNER_CHANGE_SUCCESS: 'Workspace_Owner_Change_Success',
        OWNER_CHANGE_ERROR: 'Workspace_Owner_Change_Error',
        DISTANCE_RATES: 'Distance_Rates',
        CREATE_DISTANCE_RATE: 'Create_Distance_Rate',
        DISTANCE_RATES_SETTINGS: 'Distance_Rates_Settings',
        DISTANCE_RATE_DETAILS: 'Distance_Rate_Details',
        DISTANCE_RATE_EDIT: 'Distance_Rate_Edit',
        DISTANCE_RATE_TAX_RECLAIMABLE_ON_EDIT: 'Distance_Rate_Tax_Reclaimable_On_Edit',
        DISTANCE_RATE_TAX_RATE_EDIT: 'Distance_Rate_Tax_Rate_Edit',
    },

    EDIT_REQUEST: {
        CURRENCY: 'EditRequest_Currency',
        REPORT_FIELD: 'EditRequest_ReportField',
    },

    NEW_CHAT: {
        ROOT: 'NewChat_Root',
        NEW_CHAT: 'chat',
        NEW_CHAT_CONFIRM: 'NewChat_Confirm',
        NEW_CHAT_EDIT_NAME: 'NewChat_Edit_Name',
        NEW_ROOM: 'room',
    },

    SPLIT_DETAILS: {
        ROOT: 'SplitDetails_Root',
        EDIT_REQUEST: 'SplitDetails_Edit_Request',
        EDIT_CURRENCY: 'SplitDetails_Edit_Currency',
    },

    ONBOARDING: {
        PERSONAL_DETAILS: 'Onboarding_Personal_Details',
        PURPOSE: 'Onboarding_Purpose',
        WORK: 'Onboarding_Work',
    },

    WELCOME_VIDEO: {
        ROOT: 'Welcome_Video_Root',
    },

    EXPLANATION_MODAL: {
        ROOT: 'Explanation_Modal_Root',
    },

    I_KNOW_A_TEACHER: 'I_Know_A_Teacher',
    INTRO_SCHOOL_PRINCIPAL: 'Intro_School_Principal',
    I_AM_A_TEACHER: 'I_Am_A_Teacher',
    ENABLE_PAYMENTS_ROOT: 'EnablePayments_Root',
    ADD_PERSONAL_BANK_ACCOUNT_ROOT: 'AddPersonalBankAccount_Root',
    REIMBURSEMENT_ACCOUNT_ROOT: 'Reimbursement_Account_Root',
    WALLET_STATEMENT_ROOT: 'WalletStatement_Root',
    SIGN_IN_ROOT: 'SignIn_Root',
    DETAILS_ROOT: 'Details_Root',
    PROFILE_ROOT: 'Profile_Root',
    PROCESS_MONEY_REQUEST_HOLD_ROOT: 'ProcessMoneyRequestHold_Root',
    REPORT_DESCRIPTION_ROOT: 'Report_Description_Root',
    REPORT_PARTICIPANTS: {
        ROOT: 'ReportParticipants_Root',
        INVITE: 'ReportParticipants_Invite',
        DETAILS: 'ReportParticipants_Details',
        ROLE: 'ReportParticipants_Role',
    },
    ROOM_MEMBERS_ROOT: 'RoomMembers_Root',
    ROOM_INVITE_ROOT: 'RoomInvite_Root',
    FLAG_COMMENT_ROOT: 'FlagComment_Root',
    REIMBURSEMENT_ACCOUNT: 'ReimbursementAccount',
    GET_ASSISTANCE: 'GetAssistance',
    REFERRAL_DETAILS: 'Referral_Details',
    KEYBOARD_SHORTCUTS: 'KeyboardShortcuts',
    TRANSACTION_RECEIPT: 'TransactionReceipt',
    FEATURE_TRAINING_ROOT: 'FeatureTraining_Root',
    RESTRICTED_ACTION_ROOT: 'RestrictedAction_Root',
} as const;

type Screen = DeepValueOf<typeof SCREENS>;

export default SCREENS;
export {PROTECTED_SCREENS};
export type {Screen};<|MERGE_RESOLUTION|>--- conflicted
+++ resolved
@@ -272,13 +272,9 @@
             XERO_EXPORT_PREFERRED_EXPORTER_SELECT: 'Workspace_Accounting_Xero_Export_Preferred_Exporter_Select',
             XERO_BILL_PAYMENT_ACCOUNT_SELECTOR: 'Policy_Accounting_Xero_Bill_Payment_Account_Selector',
             XERO_EXPORT_BANK_ACCOUNT_SELECT: 'Policy_Accounting_Xero_Export_Bank_Account_Select',
-<<<<<<< HEAD
-            NETSUITE_SUBSIDIARY_SELECTOR: 'Policy_Accounting_Net_Suite_Subsidiary_Selector',
-            NETSUITE_TOKEN_INPUT: 'Policy_Accounting_Net_Suite_Token_Input',
-=======
+            NETSUITE_TOKEN_INPUT: 'Policy_Accounting_NetSuite_Token_Input',
             NETSUITE_SUBSIDIARY_SELECTOR: 'Policy_Accounting_NetSuite_Subsidiary_Selector',
             NETSUITE_IMPORT: 'Policy_Accounting_NetSuite_Import',
->>>>>>> 7264dec9
             NETSUITE_EXPORT: 'Policy_Accounting_NetSuite_Export',
             NETSUITE_PREFERRED_EXPORTER_SELECT: 'Policy_Accounting_NetSuite_Preferred_Exporter_Select',
             NETSUITE_DATE_SELECT: 'Policy_Accounting_NetSuite_Date_Select',
