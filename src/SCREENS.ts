--- conflicted
+++ resolved
@@ -46,12 +46,9 @@
         ADVANCED_FILTERS_TAG_RHP: 'Search_Advanced_Filters_Tag_RHP',
         ADVANCED_FILTERS_FROM_RHP: 'Search_Advanced_Filters_From_RHP',
         ADVANCED_FILTERS_TO_RHP: 'Search_Advanced_Filters_To_RHP',
-<<<<<<< HEAD
-        ADVANCED_FILTERS_IS_RHP: 'Search_Advanced_Filters_Is_RHP',
-=======
         ADVANCED_FILTERS_IN_RHP: 'Search_Advanced_Filters_In_RHP',
         ADVANCED_FILTERS_HAS_RHP: 'Search_Advanced_Filters_Has_RHP',
->>>>>>> ddf0e538
+        ADVANCED_FILTERS_IS_RHP: 'Search_Advanced_Filters_Is_RHP',
         TRANSACTION_HOLD_REASON_RHP: 'Search_Transaction_Hold_Reason_RHP',
         BOTTOM_TAB: 'Search_Bottom_Tab',
     },
