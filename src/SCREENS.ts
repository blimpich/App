--- conflicted
+++ resolved
@@ -16,10 +16,6 @@
     TRANSITION_BETWEEN_APPS: 'TransitionBetweenApps',
     VALIDATE_LOGIN: 'ValidateLogin',
     UNLINK_LOGIN: 'UnlinkLogin',
-<<<<<<< HEAD
-    CONCIERGE: 'Concierge',
-=======
->>>>>>> 5eb3fa2b
     SETTINGS: {
         ROOT: 'Settings_Root',
         PREFERENCES: 'Settings_Preferences',
@@ -44,8 +40,13 @@
         APP_DOWNLOAD_LINKS: 'Settings_App_Download_Links',
         LOUNGE_ACCESS: 'Settings_Lounge_Access',
         WALLET: 'Settings_Wallet',
-<<<<<<< HEAD
-        WALLET_DOMAIN_CARDS: 'Settings_Wallet_DomainCards',
+        WALLET_DOMAIN_CARD: 'Settings_Wallet_DomainCard',
+        WALLET_CARD_GET_PHYSICAL: {
+            NAME: 'Settings_Card_Get_Physical_Name',
+            PHONE: 'Settings_Card_Get_Physical_Phone',
+            ADDRESS: 'Settings_Card_Get_Physical_Address',
+            CONFIRM: 'Settings_Card_Get_Physical_Confirm',
+        },
         WALLET_TRANSFER_BALANCE: 'Settings_Wallet_Transfer_Balance',
         WALLET_CHOOSE_TRANSFER_ACCOUNT: 'Settings_Wallet_Choose_Transfer_Account',
         WALLET_ENABLE_PAYMENTS: 'Settings_Wallet_EnablePayments',
@@ -60,15 +61,6 @@
         STATUS_SET: 'Settings_Status_Set',
         TWO_FACTOR_AUTH: 'Settings_TwoFactorAuth',
         REPORT_CARD_LOST_OR_DAMAGED: 'Settings_ReportCardLostOrDamaged',
-=======
-        WALLET_DOMAIN_CARD: 'Settings_Wallet_DomainCard',
-        WALLET_CARD_GET_PHYSICAL: {
-            NAME: 'Settings_Card_Get_Physical_Name',
-            PHONE: 'Settings_Card_Get_Physical_Phone',
-            ADDRESS: 'Settings_Card_Get_Physical_Address',
-            CONFIRM: 'Settings_Card_Get_Physical_Confirm',
-        },
->>>>>>> 5eb3fa2b
     },
     SAVE_THE_WORLD: {
         ROOT: 'SaveTheWorld_Root',
@@ -102,7 +94,6 @@
     SIGN_IN_WITH_GOOGLE_DESKTOP: 'GoogleSignInDesktop',
     DESKTOP_SIGN_IN_REDIRECT: 'DesktopSignInRedirect',
     SAML_SIGN_IN: 'SAMLSignIn',
-<<<<<<< HEAD
 
     MONEY_REQUEST: {
         ROOT: 'Money_Request',
@@ -210,9 +201,6 @@
 
     KEYBOARD_SHORTCUTS: 'KeyboardShortcuts',
 } as const;
-=======
-} as const;
 
 export default SCREENS;
-export {PROTECTED_SCREENS};
->>>>>>> 5eb3fa2b
+export {PROTECTED_SCREENS};