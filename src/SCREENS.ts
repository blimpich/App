--- conflicted
+++ resolved
@@ -215,11 +215,8 @@
         REPORT_EXPORT: 'Report_Export',
         MISSING_PERSONAL_DETAILS: 'MissingPersonalDetails',
         DEBUG: 'Debug',
-<<<<<<< HEAD
         ADD_UNREPORTED_EXPENSE: 'AddUnreportedExpense',
-=======
         SCHEDULE_CALL: 'ScheduleCall',
->>>>>>> 1de2c6d1
     },
     PUBLIC_CONSOLE_DEBUG: 'Console_Debug',
     ONBOARDING_MODAL: {
