--- conflicted
+++ resolved
@@ -152,11 +152,7 @@
         STEP_DATE: 'Money_Request_Step_Date',
         STEP_DESCRIPTION: 'Money_Request_Step_Description',
         STEP_DISTANCE: 'Money_Request_Step_Distance',
-<<<<<<< HEAD
-        STEP_RATE: 'Money_Request_Step_Rate',
-=======
         STEP_DISTANCE_RATE: 'Money_Request_Step_Rate',
->>>>>>> a04f40e0
         STEP_MERCHANT: 'Money_Request_Step_Merchant',
         STEP_PARTICIPANTS: 'Money_Request_Step_Participants',
         STEP_SCAN: 'Money_Request_Step_Scan',
