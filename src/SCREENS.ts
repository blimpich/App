/**
 * This is a file containing constants for all of the screen names. In most cases, we should use the routes for
 * navigation. But there are situations where we may need to access screen names directly.
 */
const PROTECTED_SCREENS = {
    HOME: 'Home',
    CONCIERGE: 'Concierge',
    REPORT_ATTACHMENTS: 'ReportAttachments',
} as const;

export default {
    ...PROTECTED_SCREENS,
    LOADING: 'Loading',
    REPORT: 'Report',
    NOT_FOUND: 'not-found',
    SETTINGS: {
        ROOT: 'Settings_Root',
        PREFERENCES: 'Settings_Preferences',
        WORKSPACES: 'Settings_Workspaces',
        SECURITY: 'Settings_Security',
        STATUS: 'Settings_Status',
        WALLET: 'Settings_Wallet',
        WALLET_DOMAIN_CARDS: 'Settings_Wallet_DomainCards',
    },
    SAVE_THE_WORLD: {
        ROOT: 'SaveTheWorld_Root',
    },
    TRANSITION_BETWEEN_APPS: 'TransitionBetweenApps',
    SIGN_IN_WITH_APPLE_DESKTOP: 'AppleSignInDesktop',
    SIGN_IN_WITH_GOOGLE_DESKTOP: 'GoogleSignInDesktop',
    DESKTOP_SIGN_IN_REDIRECT: 'DesktopSignInRedirect',
<<<<<<< HEAD
    SAML_SIGN_IN: 'SAMLSignIn',
=======
    VALIDATE_LOGIN: 'ValidateLogin',
>>>>>>> 873a250c

    // Iframe screens from olddot
    HOME_OLDDOT: 'Home_OLDDOT',

    // Spend tab
    EXPENSES_OLDDOT: 'Expenses_OLDDOT',
    REPORTS_OLDDOT: 'Reports_OLDDOT',
    INSIGHTS_OLDDOT: 'Insights_OLDDOT',

    // Workspaces tab
    INDIVIDUAL_WORKSPACES_OLDDOT: 'IndividualWorkspaces_OLDDOT',
    GROUPS_WORKSPACES_OLDDOT: 'GroupWorkspaces_OLDDOT',
    CARDS_AND_DOMAINS_OLDDOT: 'CardsAndDomains_OLDDOT',
} as const;

export {PROTECTED_SCREENS};<|MERGE_RESOLUTION|>--- conflicted
+++ resolved
@@ -29,11 +29,8 @@
     SIGN_IN_WITH_APPLE_DESKTOP: 'AppleSignInDesktop',
     SIGN_IN_WITH_GOOGLE_DESKTOP: 'GoogleSignInDesktop',
     DESKTOP_SIGN_IN_REDIRECT: 'DesktopSignInRedirect',
-<<<<<<< HEAD
     SAML_SIGN_IN: 'SAMLSignIn',
-=======
     VALIDATE_LOGIN: 'ValidateLogin',
->>>>>>> 873a250c
 
     // Iframe screens from olddot
     HOME_OLDDOT: 'Home_OLDDOT',
