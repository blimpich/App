--- conflicted
+++ resolved
@@ -36,14 +36,8 @@
     const {translate} = useLocalize();
     const {isOffline} = useNetwork();
     const {shouldUseNarrowLayout} = useResponsiveLayout();
-<<<<<<< HEAD
-    const [account] = useOnyx(ONYXKEYS.ACCOUNT);
-    const [session] = useOnyx(ONYXKEYS.SESSION);
-=======
     const [account] = useOnyx(ONYXKEYS.ACCOUNT, {canBeMissing: true});
     const [session] = useOnyx(ONYXKEYS.SESSION, {canBeMissing: false});
-    const [user] = useOnyx(ONYXKEYS.USER, {canBeMissing: true});
->>>>>>> 48cabfb8
     const buttonRef = useRef<HTMLDivElement>(null);
     const {windowHeight} = useWindowDimensions();
     const {canUseLeftHandBar} = usePermissions();
