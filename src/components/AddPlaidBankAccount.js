import _ from 'underscore';
import React from 'react';
import {
    ActivityIndicator,
    View,
} from 'react-native';
import PropTypes from 'prop-types';
import lodashGet from 'lodash/get';
import {withOnyx} from 'react-native-onyx';
import Log from '../libs/Log';
import PlaidLink from './PlaidLink';
<<<<<<< HEAD
import {
    clearPlaidBankAccountsAndToken,
    fetchPlaidLinkToken,
    fetchPlaidBankAccounts,
    setBankAccountFormValidationErrors,
    showBankAccountErrorModal,
} from '../libs/actions/BankAccounts';
=======
import * as BankAccounts from '../libs/actions/BankAccounts';
>>>>>>> 2b7d6d0a
import ONYXKEYS from '../ONYXKEYS';
import styles from '../styles/styles';
import themeColors from '../styles/themes/default';
import compose from '../libs/compose';
import withLocalize, {withLocalizePropTypes} from './withLocalize';
import ExpensiPicker from './ExpensiPicker';
import Text from './Text';
import * as ReimbursementAccountUtils from '../libs/ReimbursementAccountUtils';
import ReimbursementAccountForm from '../pages/ReimbursementAccount/ReimbursementAccountForm';
import getBankIcon from './Icon/BankIcons';
import Icon from './Icon';

const propTypes = {
    ...withLocalizePropTypes,

    /** Plaid SDK token to use to initialize the widget */
    plaidLinkToken: PropTypes.string,

    /** Contains list of accounts and loading state while fetching them */
    plaidBankAccounts: PropTypes.shape({
        /** Whether we are fetching the bank accounts from the API */
        loading: PropTypes.bool,

        /** Error object */
        error: PropTypes.shape({
            /** Error message */
            message: PropTypes.string,

            /** Error title */
            title: PropTypes.string,
        }),

        /** List of accounts */
        accounts: PropTypes.arrayOf(PropTypes.shape({
            /** Masked account number */
            accountNumber: PropTypes.string,

            /** Name of account */
            addressName: PropTypes.string,

            /** Has this account has already been added? */
            alreadyExists: PropTypes.bool,

            /** Is the account a savings account? */
            isSavings: PropTypes.bool,

            /** Unique identifier for this account in Plaid */
            plaidAccountID: PropTypes.string,

            /** Routing number for the account */
            routingNumber: PropTypes.string,
        })),
    }),

    /** Fired when the user exits the Plaid flow */
    onExitPlaid: PropTypes.func,

    /** Fired when the user selects an account and submits the form */
    onSubmit: PropTypes.func,

    /** Additional text to display */
    text: PropTypes.string,
};

const defaultProps = {
    plaidLinkToken: '',
    plaidBankAccounts: {
        loading: false,
    },
    onExitPlaid: () => {},
    onSubmit: () => {},
    text: '',
};

class AddPlaidBankAccount extends React.Component {
    constructor(props) {
        super(props);

        this.selectAccount = this.selectAccount.bind(this);

        this.state = {
            selectedIndex: undefined,
            institution: {},
        };

        this.getErrors = () => ReimbursementAccountUtils.getErrors(this.props);
        this.clearError = inputKey => ReimbursementAccountUtils.clearError(this.props, inputKey);
    }

    componentDidMount() {
        BankAccounts.clearPlaidBankAccountsAndToken();
        BankAccounts.fetchPlaidLinkToken();
    }

    /**
     * Get list of bank accounts
     *
     * @returns {Object[]}
     */
    getAccounts() {
        return lodashGet(this.props.plaidBankAccounts, 'accounts', []);
    }

    /**
     * @returns {Boolean}
     */
    validate() {
        const errors = {};
        if (_.isUndefined(this.state.selectedIndex)) {
            errors.selectedBank = true;
        }
        BankAccounts.setBankAccountFormValidationErrors(errors);
        return _.size(errors) === 0;
    }

    selectAccount() {
        if (!this.validate()) {
            BankAccounts.showBankAccountErrorModal();
            return;
        }

        const account = this.getAccounts()[this.state.selectedIndex];
        const bankName = lodashGet(this.props.plaidBankAccounts, 'bankName');
        this.props.onSubmit({
            bankName,
            account,
            plaidLinkToken: this.props.plaidLinkToken,
        });
    }

    render() {
        const accounts = this.getAccounts();
        const options = _.map(accounts, (account, index) => ({
            value: index, label: `${account.addressName} ${account.accountNumber}`,
        }));
        const {icon, iconSize} = getBankIcon(this.state.institution.name);
        return (
            <>
                {(!this.props.plaidLinkToken || this.props.plaidBankAccounts.loading)
                    && (
                        <View style={[styles.flex1, styles.alignItemsCenter, styles.justifyContentCenter]}>
                            <ActivityIndicator color={themeColors.spinner} size="large" />
                        </View>
                    )}
                {!_.isEmpty(this.props.plaidLinkToken) && (
                    <PlaidLink
                        token={this.props.plaidLinkToken}
                        onSuccess={({publicToken, metadata}) => {
                            Log.info('[PlaidLink] Success!');
<<<<<<< HEAD
                            fetchPlaidBankAccounts(publicToken, metadata.institution.name);
=======
                            BankAccounts.getPlaidBankAccounts(publicToken, metadata.institution.name);
>>>>>>> 2b7d6d0a
                            this.setState({institution: metadata.institution});
                        }}
                        onError={(error) => {
                            Log.hmmm('[PlaidLink] Error: ', error.message);
                        }}

                        // User prematurely exited the Plaid flow
                        // eslint-disable-next-line react/jsx-props-no-multi-spaces
                        onExit={this.props.onExitPlaid}
                    />
                )}
                {accounts.length > 0 && (
                    <ReimbursementAccountForm
                        onSubmit={this.selectAccount}
                    >
                        {!_.isEmpty(this.props.text) && (
                            <Text style={[styles.mb5]}>{this.props.text}</Text>
                        )}
                        <View style={[styles.flexRow, styles.alignItemsCenter, styles.mb5]}>
                            <Icon
                                src={icon}
                                height={iconSize}
                                width={iconSize}
                            />
                            <Text style={[styles.ml3, styles.textStrong]}>{this.state.institution.name}</Text>
                        </View>
                        <View style={[styles.mb5]}>
                            <ExpensiPicker
                                label={this.props.translate('addPersonalBankAccountPage.chooseAccountLabel')}
                                onChange={(index) => {
                                    this.setState({selectedIndex: Number(index)});
                                    this.clearError('selectedBank');
                                }}
                                items={options}
                                placeholder={_.isUndefined(this.state.selectedIndex) ? {
                                    value: '',
                                    label: this.props.translate('bankAccount.chooseAnAccount'),
                                } : {}}
                                value={this.state.selectedIndex}
                                hasError={this.getErrors().selectedBank}
                            />
                        </View>
                    </ReimbursementAccountForm>
                )}
            </>
        );
    }
}

AddPlaidBankAccount.propTypes = propTypes;
AddPlaidBankAccount.defaultProps = defaultProps;

export default compose(
    withLocalize,
    withOnyx({
        plaidLinkToken: {
            key: ONYXKEYS.PLAID_LINK_TOKEN,

            // We always fetch a new token to call Plaid. If we don't then it's possible to open multiple Plaid Link instances. In particular, this can cause issues for Android e.g.
            // inability to hand off to React Native once the bank connection is made. This is because an old stashed token will mount the PlaidLink component then it gets set again
            // which will mount another PlaidLink component.
            initWithStoredValues: false,
        },
        plaidBankAccounts: {
            key: ONYXKEYS.PLAID_BANK_ACCOUNTS,
        },
        reimbursementAccount: {
            key: ONYXKEYS.REIMBURSEMENT_ACCOUNT,
        },
    }),
)(AddPlaidBankAccount);<|MERGE_RESOLUTION|>--- conflicted
+++ resolved
@@ -9,17 +9,7 @@
 import {withOnyx} from 'react-native-onyx';
 import Log from '../libs/Log';
 import PlaidLink from './PlaidLink';
-<<<<<<< HEAD
-import {
-    clearPlaidBankAccountsAndToken,
-    fetchPlaidLinkToken,
-    fetchPlaidBankAccounts,
-    setBankAccountFormValidationErrors,
-    showBankAccountErrorModal,
-} from '../libs/actions/BankAccounts';
-=======
 import * as BankAccounts from '../libs/actions/BankAccounts';
->>>>>>> 2b7d6d0a
 import ONYXKEYS from '../ONYXKEYS';
 import styles from '../styles/styles';
 import themeColors from '../styles/themes/default';
@@ -169,11 +159,7 @@
                         token={this.props.plaidLinkToken}
                         onSuccess={({publicToken, metadata}) => {
                             Log.info('[PlaidLink] Success!');
-<<<<<<< HEAD
-                            fetchPlaidBankAccounts(publicToken, metadata.institution.name);
-=======
                             BankAccounts.getPlaidBankAccounts(publicToken, metadata.institution.name);
->>>>>>> 2b7d6d0a
                             this.setState({institution: metadata.institution});
                         }}
                         onError={(error) => {
