--- conflicted
+++ resolved
@@ -140,7 +140,6 @@
     resultTypes: 'address',
 };
 
-<<<<<<< HEAD
 function AddressSearch({
     canUseCurrentLocation,
     containerStyles,
@@ -164,14 +163,8 @@
     translate,
     value,
 }) {
-=======
-// Do not convert to class component! It's been tried before and presents more challenges than it's worth.
-// Relevant thread: https://expensify.slack.com/archives/C03TQ48KC/p1634088400387400
-// Reference: https://github.com/FaridSafi/react-native-google-places-autocomplete/issues/609#issuecomment-886133839
-function AddressSearch(props) {
     const theme = useTheme();
     const styles = useThemeStyles();
->>>>>>> e79d5c7e
     const [displayListViewBorder, setDisplayListViewBorder] = useState(false);
     const [isTyping, setIsTyping] = useState(false);
     const [isFocused, setIsFocused] = useState(false);
@@ -397,7 +390,7 @@
         () => (
             <View style={[styles.pv4]}>
                 <ActivityIndicator
-                    color={themeColors.spinner}
+                    color={theme.spinner}
                     size="small"
                 />
             </View>
@@ -431,27 +424,10 @@
                         fetchDetails
                         suppressDefaultStyles
                         enablePoweredByContainer={false}
-<<<<<<< HEAD
                         predefinedPlaces={predefinedPlaces}
                         listEmptyComponent={listEmptyComponent}
                         listLoaderComponent={listLoader}
                         renderHeaderComponent={renderHeaderComponent}
-=======
-                        predefinedPlaces={props.predefinedPlaces}
-                        listEmptyComponent={
-                            props.network.isOffline || !isTyping ? null : (
-                                <Text style={[styles.textLabel, styles.colorMuted, styles.pv4, styles.ph3, styles.overflowAuto]}>{props.translate('common.noResultsFound')}</Text>
-                            )
-                        }
-                        listLoaderComponent={
-                            <View style={[styles.pv4]}>
-                                <ActivityIndicator
-                                    color={theme.spinner}
-                                    size="small"
-                                />
-                            </View>
-                        }
->>>>>>> e79d5c7e
                         renderRow={(data) => {
                             const title = data.isPredefinedPlace ? data.name : data.structured_formatting.main_text;
                             const subtitle = data.isPredefinedPlace ? data.description : data.structured_formatting.secondary_text;
