--- conflicted
+++ resolved
@@ -23,9 +23,8 @@
 import type {Address} from '@src/types/onyx/PrivatePersonalDetails';
 import CurrentLocationButton from './CurrentLocationButton';
 import isCurrentTargetInsideContainer from './isCurrentTargetInsideContainer';
-<<<<<<< HEAD
 import listViewOverflow from './listViewOverflow';
-import type {AddressSearchProps, PredefinedPlace, RenamedInputKeysProps} from './types';
+import type {AddressSearchProps, PredefinedPlace} from './types';
 
 /**
  * Check if the place matches the search by the place name or description.
@@ -43,9 +42,6 @@
     const fullSearchSentence = `${place.name ?? ''} ${place.description}`;
     return search.split(' ').every((searchTerm) => !searchTerm || (searchTerm && fullSearchSentence.toLocaleLowerCase().includes(searchTerm.toLocaleLowerCase())));
 }
-=======
-import type {AddressSearchProps} from './types';
->>>>>>> 455dce42
 
 // The error that's being thrown below will be ignored until we fork the
 // react-native-google-places-autocomplete repo and replace the
