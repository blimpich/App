--- conflicted
+++ resolved
@@ -20,10 +20,7 @@
     lat?: string;
     lng?: string;
     zipCode: string;
-<<<<<<< HEAD
-=======
     address?: string;
->>>>>>> cfa0ae37
     country?: string;
 };
 
