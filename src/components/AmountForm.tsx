import type {ForwardedRef} from 'react';
import React, {forwardRef} from 'react';
import useThemeStyles from '@hooks/useThemeStyles';
import {getCurrencyDecimals, getLocalizedCurrencySymbol} from '@libs/CurrencyUtils';
import CONST from '@src/CONST';
import NumberWithSymbolForm from './NumberWithSymbolForm';
import type {BaseTextInputProps, BaseTextInputRef} from './TextInput/BaseTextInput/types';

type AmountFormProps = {
    /** Amount supplied by the FormProvider */
    value?: string;

    /**
     * Currency of the amount, should be the currency name, not the currency code
     * e.g. "USD", "EUR", "GBP", not "$", "€", "£"
     */
    currency?: string;

    /** Error to display at the bottom of the component */
    errorText?: string;

    /** Callback to update the amount in the FormProvider */
    onInputChange?: (value: string) => void;

    /** Fired when back button pressed, navigates to currency selection page */
    onCurrencyButtonPress?: () => void;

    /** Whether the currency symbol is pressable */
    isCurrencyPressable?: boolean;

    /** Custom max amount length. It defaults to CONST.IOU.AMOUNT_MAX_LENGTH */
    amountMaxLength?: number;

    /** Custom label for the TextInput */
    label?: string;

    /** Whether the form should use a standard TextInput as a base */
    displayAsTextInput?: boolean;

    /** Number of decimals to display */
    decimals?: number;

    /** Whether to hide the currency symbol */
    hideCurrencySymbol?: boolean;
} & Pick<BaseTextInputProps, 'autoFocus' | 'autoGrowExtraSpace' | 'autoGrowMarginSide'>;

/**
 * Wrapper around NumberWithSymbolForm with currency handling.
 */
function AmountForm(
    {
        value,
        currency = CONST.CURRENCY.USD,
        amountMaxLength,
        errorText,
        onInputChange,
        onCurrencyButtonPress,
        displayAsTextInput = false,
        isCurrencyPressable = true,
        label,
        decimals: decimalsProp,
        hideCurrencySymbol = false,
        autoFocus,
        autoGrowExtraSpace,
        autoGrowMarginSide,
    }: AmountFormProps,
    forwardedRef: ForwardedRef<BaseTextInputRef>,
) {
    const styles = useThemeStyles();
    const decimals = decimalsProp ?? getCurrencyDecimals(currency);

    return (
<<<<<<< HEAD
        <NumberWithSymbolForm
            label={label}
            value={value}
            decimals={decimals}
            displayAsTextInput={displayAsTextInput}
            onInputChange={onInputChange}
            onSymbolButtonPress={onCurrencyButtonPress}
            ref={(ref: BaseTextInputRef) => {
                if (typeof forwardedRef === 'function') {
                    forwardedRef(ref);
                } else if (forwardedRef && 'current' in forwardedRef) {
                    // eslint-disable-next-line no-param-reassign
                    forwardedRef.current = ref;
                }
            }}
            symbol={getLocalizedCurrencySymbol(currency) ?? ''}
            symbolPosition={CONST.TEXT_INPUT_SYMBOL_POSITION.PREFIX}
            isSymbolPressable={isCurrencyPressable}
            hideSymbol={hideCurrencySymbol}
            maxLength={amountMaxLength}
            errorText={errorText}
            style={displayAsTextInput ? undefined : styles.iouAmountTextInput}
            containerStyle={displayAsTextInput ? undefined : styles.iouAmountTextInputContainer}
            autoFocus={autoFocus}
            autoGrowExtraSpace={autoGrowExtraSpace}
            autoGrowMarginSide={autoGrowMarginSide}
        />
=======
        <>
            <View
                id={AMOUNT_VIEW_ID}
                onMouseDown={(event) => focusTextInput(event, [AMOUNT_VIEW_ID])}
                style={[styles.moneyRequestAmountContainer, styles.flex1, styles.flexRow, styles.w100, styles.alignItemsCenter, styles.justifyContentCenter]}
            >
                <TextInputWithCurrencySymbol
                    formattedAmount={formattedAmount}
                    onChangeAmount={setNewAmount}
                    onCurrencyButtonPress={onCurrencyButtonPress}
                    placeholder={numberFormat(0)}
                    ref={(ref: BaseTextInputRef) => {
                        if (typeof forwardedRef === 'function') {
                            forwardedRef(ref);
                        } else if (forwardedRef && 'current' in forwardedRef) {
                            // eslint-disable-next-line no-param-reassign
                            forwardedRef.current = ref;
                        }
                        textInput.current = ref;
                    }}
                    selectedCurrencyCode={currency}
                    selection={selection}
                    onSelectionChange={(start, end) => {
                        if (!shouldUpdateSelection) {
                            return;
                        }
                        setSelection({start, end});
                    }}
                    onKeyPress={textInputKeyPress}
                    isCurrencyPressable={isCurrencyPressable}
                    style={[styles.iouAmountTextInput]}
                    containerStyle={[styles.iouAmountTextInputContainer]}
                    touchableInputWrapperStyle={[styles.heightUndefined]}
                    // eslint-disable-next-line react/jsx-props-no-spreading
                    {...rest}
                />
                {!!errorText && (
                    <FormHelpMessage
                        style={[styles.pAbsolute, styles.b0, canUseTouchScreen ? styles.mb0 : styles.mb3, styles.ph5, styles.w100]}
                        isError
                        message={errorText}
                    />
                )}
            </View>
            {canUseTouchScreen ? (
                <View
                    onMouseDown={(event) => focusTextInput(event, [NUM_PAD_CONTAINER_VIEW_ID, NUM_PAD_VIEW_ID])}
                    style={[styles.w100, styles.justifyContentEnd, styles.pageWrapper, styles.pt0]}
                    id={NUM_PAD_CONTAINER_VIEW_ID}
                >
                    <BigNumberPad
                        id={NUM_PAD_VIEW_ID}
                        numberPressed={updateAmountNumberPad}
                        longPressHandlerStateChanged={updateLongPressHandlerState}
                    />
                </View>
            ) : null}
        </>
>>>>>>> 028bd0ff
    );
}

AmountForm.displayName = 'AmountForm';

export default forwardRef(AmountForm);
export type {AmountFormProps};<|MERGE_RESOLUTION|>--- conflicted
+++ resolved
@@ -70,7 +70,6 @@
     const decimals = decimalsProp ?? getCurrencyDecimals(currency);
 
     return (
-<<<<<<< HEAD
         <NumberWithSymbolForm
             label={label}
             value={value}
@@ -94,70 +93,11 @@
             errorText={errorText}
             style={displayAsTextInput ? undefined : styles.iouAmountTextInput}
             containerStyle={displayAsTextInput ? undefined : styles.iouAmountTextInputContainer}
+            touchableInputWrapperStyle={displayAsTextInput ? undefined : styles.heightUndefined}
             autoFocus={autoFocus}
             autoGrowExtraSpace={autoGrowExtraSpace}
             autoGrowMarginSide={autoGrowMarginSide}
         />
-=======
-        <>
-            <View
-                id={AMOUNT_VIEW_ID}
-                onMouseDown={(event) => focusTextInput(event, [AMOUNT_VIEW_ID])}
-                style={[styles.moneyRequestAmountContainer, styles.flex1, styles.flexRow, styles.w100, styles.alignItemsCenter, styles.justifyContentCenter]}
-            >
-                <TextInputWithCurrencySymbol
-                    formattedAmount={formattedAmount}
-                    onChangeAmount={setNewAmount}
-                    onCurrencyButtonPress={onCurrencyButtonPress}
-                    placeholder={numberFormat(0)}
-                    ref={(ref: BaseTextInputRef) => {
-                        if (typeof forwardedRef === 'function') {
-                            forwardedRef(ref);
-                        } else if (forwardedRef && 'current' in forwardedRef) {
-                            // eslint-disable-next-line no-param-reassign
-                            forwardedRef.current = ref;
-                        }
-                        textInput.current = ref;
-                    }}
-                    selectedCurrencyCode={currency}
-                    selection={selection}
-                    onSelectionChange={(start, end) => {
-                        if (!shouldUpdateSelection) {
-                            return;
-                        }
-                        setSelection({start, end});
-                    }}
-                    onKeyPress={textInputKeyPress}
-                    isCurrencyPressable={isCurrencyPressable}
-                    style={[styles.iouAmountTextInput]}
-                    containerStyle={[styles.iouAmountTextInputContainer]}
-                    touchableInputWrapperStyle={[styles.heightUndefined]}
-                    // eslint-disable-next-line react/jsx-props-no-spreading
-                    {...rest}
-                />
-                {!!errorText && (
-                    <FormHelpMessage
-                        style={[styles.pAbsolute, styles.b0, canUseTouchScreen ? styles.mb0 : styles.mb3, styles.ph5, styles.w100]}
-                        isError
-                        message={errorText}
-                    />
-                )}
-            </View>
-            {canUseTouchScreen ? (
-                <View
-                    onMouseDown={(event) => focusTextInput(event, [NUM_PAD_CONTAINER_VIEW_ID, NUM_PAD_VIEW_ID])}
-                    style={[styles.w100, styles.justifyContentEnd, styles.pageWrapper, styles.pt0]}
-                    id={NUM_PAD_CONTAINER_VIEW_ID}
-                >
-                    <BigNumberPad
-                        id={NUM_PAD_VIEW_ID}
-                        numberPressed={updateAmountNumberPad}
-                        longPressHandlerStateChanged={updateLongPressHandlerState}
-                    />
-                </View>
-            ) : null}
-        </>
->>>>>>> 028bd0ff
     );
 }
 
