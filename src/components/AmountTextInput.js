--- conflicted
+++ resolved
@@ -58,13 +58,8 @@
 AmountTextInput.displayName = 'AmountTextInput';
 
 export default React.forwardRef((props, ref) => (
-<<<<<<< HEAD
-    // eslint-disable-next-line react/jsx-props-no-spreading
-    <AmountTextInput
-=======
     <AmountTextInput
         // eslint-disable-next-line react/jsx-props-no-spreading
->>>>>>> 6d17cc80
         {...props}
         forwardedRef={ref}
     />
