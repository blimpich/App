import React from 'react';
import {View, FlatList} from 'react-native';
import PropTypes from 'prop-types';
import {withOnyx} from 'react-native-onyx';
import _ from 'underscore';
import * as Expensicons from '../Icon/Expensicons';
import styles from '../../styles/styles';
import themeColors from '../../styles/themes/default';
import CarouselActions from './CarouselActions';
import Button from '../Button';
import * as ReportActionsUtils from '../../libs/ReportActionsUtils';
import AttachmentView from '../AttachmentView';
import addEncryptedAuthTokenToURL from '../../libs/addEncryptedAuthTokenToURL';
import * as DeviceCapabilities from '../../libs/DeviceCapabilities';
import CONST from '../../CONST';
import ONYXKEYS from '../../ONYXKEYS';
import reportActionPropTypes from '../../pages/home/report/reportActionPropTypes';
import tryResolveUrlFromApiRoot from '../../libs/tryResolveUrlFromApiRoot';
import Tooltip from '../Tooltip';
import withLocalize, {withLocalizePropTypes} from '../withLocalize';
import compose from '../../libs/compose';

const propTypes = {
    /** source is used to determine the starting index in the array of attachments */
    source: PropTypes.string,

    /** Callback to update the parent modal's state with a source and name from the attachments array */
    onNavigate: PropTypes.func,

    /** Object of report actions for this report */
    reportActions: PropTypes.objectOf(PropTypes.shape(reportActionPropTypes)),

    ...withLocalizePropTypes,
};

const defaultProps = {
    source: '',
    reportActions: {},
    onNavigate: () => {},
};

class AttachmentCarousel extends React.Component {
    constructor(props) {
        super(props);

        this.scrollRef = React.createRef();
        this.canUseTouchScreen = DeviceCapabilities.canUseTouchScreen();
        this.viewabilityConfig = {
            // To facilitate paging through the attachments, we want to consider an item "viewable" when it is
            // more than 90% visible. When that happens we update the page index in the state.
            itemVisiblePercentThreshold: 95,
        };

        this.cycleThroughAttachments = this.cycleThroughAttachments.bind(this);
        this.getItemLayout = this.getItemLayout.bind(this);
        this.renderItem = this.renderItem.bind(this);
        this.renderCell = this.renderCell.bind(this);
        this.updatePage = this.updatePage.bind(this);
        this.updateZoomState = this.updateZoomState.bind(this);
        this.toggleArrowsVisibility = this.toggleArrowsVisibility.bind(this);

        this.state = {
            attachments: [],
            source: this.props.source,
            shouldShowArrow: this.canUseTouchScreen,
            containerWidth: 0,
            isZoomed: false,
        };
    }

    componentDidMount() {
        this.makeStateWithReports();
    }

    componentDidUpdate(prevProps) {
        const previousReportActionsCount = _.size(prevProps.reportActions);
        const currentReportActionsCount = _.size(this.props.reportActions);
        if (previousReportActionsCount === currentReportActionsCount) {
            return;
        }

        this.makeStateWithReports();
    }

    /**
     * Helps to navigate between next/previous attachments
     * @param {Object} attachmentItem
     * @returns {Object}
     */
    getAttachment(attachmentItem) {
        const source = _.get(attachmentItem, 'source', '');
        const file = _.get(attachmentItem, 'file', {name: ''});

        return {
            source,
            file,
        };
    }

    /**
     * Calculate items layout information to optimize scrolling performance
     * @param {*} data
     * @param {Number} index
     * @returns {{offset: Number, length: Number, index: Number}}
     */
    getItemLayout(data, index) {
        return ({
            length: this.state.containerWidth,
            offset: this.state.containerWidth * index,
            index,
        });
    }

    /**
     * Toggles the visibility of the arrows
     * @param {Boolean} shouldShowArrow
     */
    toggleArrowsVisibility(shouldShowArrow) {
        // Don't toggle arrows in a zoomed state
        if (this.state.isZoomed) {
            return;
        }
        if (_.isBoolean(shouldShowArrow)) {
            this.setState({shouldShowArrow});
            return;
        }
        this.setState(current => ({shouldShowArrow: !current.shouldShowArrow}));
    }

    /**
     * Updates zoomed state to enable/disable panning the PDF
     * @param {Number} scale current PDF scale
     */
    updateZoomState(scale) {
        const isZoomed = scale > 1;
        if (isZoomed === this.state.isZoomed) {
            return;
        }
        if (isZoomed) {
            this.toggleArrowsVisibility(false);
        }
        this.setState({isZoomed});
    }

    /**
     * Map report actions to attachment items
     */
    makeStateWithReports() {
        let page = 0;
        const actions = ReportActionsUtils.getSortedReportActions(_.values(this.props.reportActions), true);

        /**
         * Looping to filter out attachments and retrieve the src URL and name of attachments.
         */
        const attachments = [];
        _.forEach(actions, ({originalMessage, message}) => {
            // Check for attachment which hasn't been deleted
            if (!originalMessage || !originalMessage.html || _.some(message, m => m.isEdited)) {
                return;
            }
            const matches = [...originalMessage.html.matchAll(CONST.REGEX.ATTACHMENT_DATA)];

            // matchAll captured both source url and name of the attachment
            if (matches.length === 2) {
                const [originalSource, name] = _.map(matches, m => m[2]);

                // Update the image URL so the images can be accessed depending on the config environment.
                // Eg: while using Ngrok the image path is from an Ngrok URL and not an Expensify URL.
                const source = tryResolveUrlFromApiRoot(originalSource);
                if (source === this.state.source) {
                    page = attachments.length;
                }

                attachments.push({source, file: {name}});
            }
        });

        this.setState({
            page,
            attachments,
        });
    }

    /**
     * Increments or decrements the index to get another selected item
     * @param {Number} deltaSlide
     */
    cycleThroughAttachments(deltaSlide) {
        const nextIndex = this.state.page - deltaSlide;
        const nextItem = this.state.attachments[nextIndex];

        if (!nextItem) {
            return;
        }

        // The sliding transition is a bit too much on web, because of the wider and bigger images,
        // so we only enable it for mobile
        this.scrollRef.current.scrollToIndex({index: nextIndex, animated: this.canUseTouchScreen});
    }

    /**
     * Updates the page state when the user navigates between attachments
     * @param {Array<{item: *, index: Number}>} viewableItems
     */
    updatePage({viewableItems}) {
        // Since we can have only one item in view at a time, we can use the first item in the array
        // to get the index of the current page
        const entry = _.first(viewableItems);
        if (!entry) {
            return;
        }

        const page = entry.index;
        const {source, file} = this.getAttachment(entry.item);
        this.props.onNavigate({source: addEncryptedAuthTokenToURL(source), file});
        this.setState({page, source, isZoomed: false});
    }

    /**
     * Defines how a container for a single attachment should be rendered
     * @param {Object} props
     * @returns {JSX.Element}
     */
    renderCell(props) {
        const style = [props.style, styles.h100, {width: this.state.containerWidth}];

        // eslint-disable-next-line react/jsx-props-no-spreading
        return <View {...props} style={style} />;
    }

    /**
     * Defines how a single attachment should be rendered
     * @param {{ source: String, file: { name: String } }} item
     * @returns {JSX.Element}
     */
    renderItem({item}) {
        const authSource = addEncryptedAuthTokenToURL(item.source);
        if (!this.canUseTouchScreen) {
            return <AttachmentView source={authSource} file={item.file} />;
        }

        return (
            <AttachmentView
                source={authSource}
                file={item.file}
                onScaleChanged={this.updateZoomState}
                onPress={this.toggleArrowsVisibility}
            />
        );
    }

    render() {
        const isForwardDisabled = this.state.page === 0;
        const isBackDisabled = this.state.page === _.size(this.state.attachments) - 1;

        return (
            <View
                style={[styles.attachmentModalArrowsContainer, styles.flex1]}
                onLayout={({nativeEvent}) => this.setState({containerWidth: nativeEvent.layout.width + 1})}
                onMouseEnter={() => this.toggleArrowsVisibility(true)}
                onMouseLeave={() => this.toggleArrowsVisibility(false)}
            >
                {this.state.shouldShowArrow && (
                    <>
<<<<<<< HEAD
                        {!this.state.isBackDisabled && (
                            <Tooltip text={this.props.translate('common.previous')}>
                                <View style={styles.leftAttachmentArrow}>
=======
                        {!isBackDisabled && (
                            <View style={styles.leftAttachmentArrow}>
                                <Tooltip text={this.props.translate('common.previous')}>
>>>>>>> 76c93382
                                    <Button
                                        medium
                                        innerStyles={[styles.arrowIcon]}
                                        icon={Expensicons.BackArrow}
                                        iconFill={themeColors.text}
                                        iconStyles={[styles.mr0]}
                                        onPress={() => this.cycleThroughAttachments(-1)}
                                    />
                                </View>
                            </Tooltip>
                        )}
<<<<<<< HEAD
                        {!this.state.isForwardDisabled && (
                            <Tooltip text={this.props.translate('common.next')}>
                                <View style={styles.rightAttachmentArrow}>
=======
                        {!isForwardDisabled && (
                            <View style={styles.rightAttachmentArrow}>
                                <Tooltip text={this.props.translate('common.next')}>
>>>>>>> 76c93382
                                    <Button
                                        medium
                                        innerStyles={[styles.arrowIcon]}
                                        icon={Expensicons.ArrowRight}
                                        iconFill={themeColors.text}
                                        iconStyles={[styles.mr0]}
                                        onPress={() => this.cycleThroughAttachments(1)}
                                    />
                                </View>
                            </Tooltip>
                        )}
                    </>
                )}

                {this.state.containerWidth > 0 && (
                    <FlatList
                        listKey="AttachmentCarousel"
                        horizontal

                        // Inverting the list for touchscreen devices that can swipe or have an animation when scrolling
                        // promotes the natural feeling of swiping left/right to go to the next/previous image
                        // We don't want to invert the list for desktop/web because this interferes with mouse
                        // wheel or trackpad scrolling (in cases like document preview where you can scroll vertically)
                        inverted={this.canUseTouchScreen}

                        decelerationRate="fast"
                        showsHorizontalScrollIndicator={false}
                        bounces={false}

                        // Scroll only one image at a time no matter how fast the user swipes
                        disableIntervalMomentum
                        pagingEnabled
                        snapToAlignment="start"
                        snapToInterval={this.state.containerWidth}

                        // Enable scrolling by swiping on mobile (touch) devices only
                        // disable scroll for desktop/browsers because they add their scrollbars
                        // Enable scrolling FlatList only when PDF is not in a zoomed state
                        scrollEnabled={this.canUseTouchScreen && !this.state.isZoomed}
                        ref={this.scrollRef}
                        initialScrollIndex={this.state.page}
                        initialNumToRender={3}
                        windowSize={5}
                        maxToRenderPerBatch={3}
                        data={this.state.attachments}
                        CellRendererComponent={this.renderCell}
                        renderItem={this.renderItem}
                        getItemLayout={this.getItemLayout}
                        keyExtractor={item => item.source}
                        viewabilityConfig={this.viewabilityConfig}
                        onViewableItemsChanged={this.updatePage}
                    />
                )}

                <CarouselActions onCycleThroughAttachments={this.cycleThroughAttachments} />
            </View>
        );
    }
}

AttachmentCarousel.propTypes = propTypes;
AttachmentCarousel.defaultProps = defaultProps;

export default compose(
    withOnyx({
        reportActions: {
            key: ({reportID}) => `${ONYXKEYS.COLLECTION.REPORT_ACTIONS}${reportID}`,
            canEvict: false,
        },
    }),
    withLocalize,
)(AttachmentCarousel);<|MERGE_RESOLUTION|>--- conflicted
+++ resolved
@@ -262,15 +262,9 @@
             >
                 {this.state.shouldShowArrow && (
                     <>
-<<<<<<< HEAD
-                        {!this.state.isBackDisabled && (
+                        {!isBackDisabled && (
                             <Tooltip text={this.props.translate('common.previous')}>
                                 <View style={styles.leftAttachmentArrow}>
-=======
-                        {!isBackDisabled && (
-                            <View style={styles.leftAttachmentArrow}>
-                                <Tooltip text={this.props.translate('common.previous')}>
->>>>>>> 76c93382
                                     <Button
                                         medium
                                         innerStyles={[styles.arrowIcon]}
@@ -282,15 +276,9 @@
                                 </View>
                             </Tooltip>
                         )}
-<<<<<<< HEAD
-                        {!this.state.isForwardDisabled && (
+                        {!isForwardDisabled && (
                             <Tooltip text={this.props.translate('common.next')}>
                                 <View style={styles.rightAttachmentArrow}>
-=======
-                        {!isForwardDisabled && (
-                            <View style={styles.rightAttachmentArrow}>
-                                <Tooltip text={this.props.translate('common.next')}>
->>>>>>> 76c93382
                                     <Button
                                         medium
                                         innerStyles={[styles.arrowIcon]}
