--- conflicted
+++ resolved
@@ -109,13 +109,9 @@
     isWorkspaceAvatar: false,
 };
 
-<<<<<<< HEAD
 const AttachmentModal = forwardRef((props, ref) => {
-=======
-function AttachmentModal(props) {
     const theme = useTheme();
     const styles = useThemeStyles();
->>>>>>> 88b1de19
     const onModalHideCallbackRef = useRef(null);
     const [isModalOpen, setIsModalOpen] = useState(props.defaultOpen);
     const [shouldLoadAttachment, setShouldLoadAttachment] = useState(false);
