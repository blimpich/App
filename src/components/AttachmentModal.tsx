--- conflicted
+++ resolved
@@ -543,23 +543,8 @@
                             shouldLoadAttachment &&
                             !isLoading &&
                             !shouldShowNotFoundPage && (
-<<<<<<< HEAD
-                                <AttachmentView
-                                    containerStyles={[styles.mh5]}
-                                    source={sourceForAttachmentView}
-                                    isAuthTokenRequired={isAuthTokenRequired}
-                                    file={file}
-                                    onToggleKeyboard={updateConfirmButtonVisibility}
-                                    isWorkspaceAvatar={isWorkspaceAvatar}
-                                    maybeIcon={maybeIcon}
-                                    fallbackSource={fallbackSource}
-                                    isUsedInAttachmentModal
-                                    transactionID={transaction?.transactionID}
-                                />
-=======
                                 <AttachmentCarouselPagerContext.Provider value={context}>
                                     <AttachmentView
-                                        // @ts-expect-error TODO: Remove this once Attachments (https://github.com/Expensify/App/issues/24969) is migrated to TypeScript.
                                         containerStyles={[styles.mh5]}
                                         source={sourceForAttachmentView}
                                         isAuthTokenRequired={isAuthTokenRequired}
@@ -572,7 +557,6 @@
                                         transactionID={transaction?.transactionID}
                                     />
                                 </AttachmentCarouselPagerContext.Provider>
->>>>>>> af6de54d
                             )
                         )}
                     </View>
