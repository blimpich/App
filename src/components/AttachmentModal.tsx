--- conflicted
+++ resolved
@@ -582,13 +582,8 @@
                             />
                         )}
                         {!shouldShowNotFoundPage &&
-<<<<<<< HEAD
-                            !isLoading &&
-                            (!isEmptyObject(report) && !isReceiptAttachment ? (
-=======
                             // We shouldn't show carousel arrow in search result attachment
                             (!isEmptyObject(report) && !isReceiptAttachment && type !== CONST.ATTACHMENT_TYPE.SEARCH ? (
->>>>>>> 912b4368
                                 <AttachmentCarousel
                                     accountID={accountID}
                                     type={type}
