--- conflicted
+++ resolved
@@ -97,21 +97,15 @@
 
     // For this check we use both source and file.name since temporary file source is a blob
     // both PDFs and images will appear as images when pasted into the the text field
-<<<<<<< HEAD
     const isImage = Str.isImage(props.source);
     if (isImage || (props.file && Str.isImage(props.file.name))) {
-        return (
-            <ImageView onPress={props.onPress} url={props.source} isAuthTokenRequired={isImage && props.isAuthTokenRequired} />
-=======
-    if (Str.isImage(props.source) || (props.file && Str.isImage(props.file.name))) {
-        const children = <ImageView url={props.source} isAuthTokenRequired={props.isAuthTokenRequired} />;
+        const children = <ImageView url={props.source} isAuthTokenRequired={isImage && props.isAuthTokenRequired} />;
         return (
             props.onPress ? (
                 <Pressable onPress={props.onPress} disabled={loadComplete} style={containerStyles}>
                     {children}
                 </Pressable>
             ) : children
->>>>>>> 76c93382
         );
     }
 
