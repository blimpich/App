import {Parser as HtmlParser} from 'htmlparser2';
import type {OnyxEntry} from 'react-native-onyx';
import type {ValueOf} from 'type-fest';
import type {Attachment} from '@components/Attachments/types';
import {getFileName, splitExtensionFromFileName} from '@libs/fileDownload/FileUtils';
import {getReportActionHtml, getReportActionMessage, getSortedReportActions, isMoneyRequestAction, shouldReportActionBeVisible} from '@libs/ReportActionsUtils';
<<<<<<< HEAD
import {canUserPerformWriteAction as canUserPerformWriteActionUtil} from '@libs/ReportUtils';
=======
import {canUserPerformWriteAction} from '@libs/ReportUtils';
>>>>>>> b61e9691
import tryResolveUrlFromApiRoot from '@libs/tryResolveUrlFromApiRoot';
import CONST from '@src/CONST';
import type {Report, ReportAction, ReportActions} from '@src/types/onyx';
import type {Note} from '@src/types/onyx/Report';

/**
 * Constructs the initial component state from report actions
 */
function extractAttachments(
    type: ValueOf<typeof CONST.ATTACHMENT_TYPE>,
    {
        privateNotes,
        accountID,
        parentReportAction,
        reportActions,
        report,
    }: {privateNotes?: Record<number, Note>; accountID?: number; parentReportAction?: OnyxEntry<ReportAction>; reportActions?: OnyxEntry<ReportActions>; report: OnyxEntry<Report>},
) {
    const targetNote = privateNotes?.[Number(accountID)]?.note ?? '';
    const description = report?.description ?? '';
    const attachments: Attachment[] = [];
<<<<<<< HEAD
    const canUserPerformWriteAction = canUserPerformWriteActionUtil(report);
=======
    const canUserPerformAction = canUserPerformWriteAction(report);

    // We handle duplicate image sources by considering the first instance as original. Selecting any duplicate
    // and navigating back (<) shows the image preceding the first instance, not the selected duplicate's position.
    const uniqueSourcesAndLinks = new Set();
>>>>>>> b61e9691

    let currentLink = '';

    const htmlParser = new HtmlParser({
        onopentag: (name, attribs) => {
            if (name === 'a' && attribs.href) {
                currentLink = attribs.href;
            }
            if (name === 'video') {
                const source = tryResolveUrlFromApiRoot(attribs[CONST.ATTACHMENT_SOURCE_ATTRIBUTE]);

<<<<<<< HEAD
=======
                uniqueSourcesAndLinks.add(source);
>>>>>>> b61e9691
                const fileName = attribs[CONST.ATTACHMENT_ORIGINAL_FILENAME_ATTRIBUTE] || getFileName(`${source}`);
                attachments.unshift({
                    source: tryResolveUrlFromApiRoot(attribs[CONST.ATTACHMENT_SOURCE_ATTRIBUTE]),
                    isAuthTokenRequired: !!attribs[CONST.ATTACHMENT_SOURCE_ATTRIBUTE],
                    file: {name: fileName},
                    duration: Number(attribs[CONST.ATTACHMENT_DURATION_ATTRIBUTE]),
                    isReceipt: false,
                    hasBeenFlagged: false,
                });
                return;
            }

            if (name === 'img' && attribs.src) {
                const expensifySource = attribs[CONST.ATTACHMENT_SOURCE_ATTRIBUTE] ?? (new RegExp(CONST.ATTACHMENT_OR_RECEIPT_LOCAL_URL, 'i').test(attribs.src) ? attribs.src : null);
                const source = tryResolveUrlFromApiRoot(expensifySource || attribs.src);
                const previewSource = tryResolveUrlFromApiRoot(attribs.src);

                let fileName = attribs[CONST.ATTACHMENT_ORIGINAL_FILENAME_ATTRIBUTE] || getFileName(`${source}`);

                const width = (attribs['data-expensify-width'] && parseInt(attribs['data-expensify-width'], 10)) || undefined;
                const height = (attribs['data-expensify-height'] && parseInt(attribs['data-expensify-height'], 10)) || undefined;

                // Public image URLs might lack a file extension in the source URL, without an extension our
                // AttachmentView fails to recognize them as images and renders fallback content instead.
                // We apply this small hack to add an image extension and ensure AttachmentView renders the image.
                const fileInfo = splitExtensionFromFileName(fileName);
                if (!fileInfo.fileExtension) {
                    fileName = `${fileInfo.fileName || 'image'}.jpg`;
                }

                // By iterating actions in chronological order and prepending each attachment
                // we ensure correct order of attachments even across actions with multiple attachments.
                attachments.unshift({
                    reportActionID: attribs['data-id'],
                    source,
                    previewSource,
                    isAuthTokenRequired: !!expensifySource,
                    file: {name: fileName, width, height},
                    isReceipt: false,
                    hasBeenFlagged: attribs['data-flagged'] === 'true',
                    attachmentLink: currentLink,
                });
            }
        },
        onclosetag: (name) => {
            if (name !== 'a' || !currentLink) {
                return;
            }

            currentLink = '';
        },
    });

    if (type === CONST.ATTACHMENT_TYPE.NOTE) {
        htmlParser.write(targetNote);
        htmlParser.end();

        return attachments.reverse();
    }

<<<<<<< HEAD
    const actions = [...(parentReportAction ? [parentReportAction] : []), ...getSortedReportActions(Object.values(reportActions ?? {}))];
    actions.forEach((action, key) => {
        if (!shouldReportActionBeVisible(action, key, canUserPerformWriteAction) || isMoneyRequestAction(action)) {
=======
    if (type === CONST.ATTACHMENT_TYPE.ONBOARDING) {
        htmlParser.write(description);
        htmlParser.end();

        return attachments.reverse();
    }

    const actions = [...(parentReportAction ? [parentReportAction] : []), ...getSortedReportActions(Object.values(reportActions ?? {}))];
    actions.forEach((action, key) => {
        if (!shouldReportActionBeVisible(action, key, canUserPerformAction) || isMoneyRequestAction(action)) {
>>>>>>> b61e9691
            return;
        }

        const decision = getReportActionMessage(action)?.moderationDecision?.decision;
        const hasBeenFlagged = decision === CONST.MODERATION.MODERATOR_DECISION_PENDING_HIDE || decision === CONST.MODERATION.MODERATOR_DECISION_HIDDEN;
        const html = getReportActionHtml(action).replace('/>', `data-flagged="${hasBeenFlagged}" data-id="${action.reportActionID}"/>`);
        htmlParser.write(html);
    });
    htmlParser.end();

    return attachments.reverse();
}

export default extractAttachments;<|MERGE_RESOLUTION|>--- conflicted
+++ resolved
@@ -4,11 +4,7 @@
 import type {Attachment} from '@components/Attachments/types';
 import {getFileName, splitExtensionFromFileName} from '@libs/fileDownload/FileUtils';
 import {getReportActionHtml, getReportActionMessage, getSortedReportActions, isMoneyRequestAction, shouldReportActionBeVisible} from '@libs/ReportActionsUtils';
-<<<<<<< HEAD
-import {canUserPerformWriteAction as canUserPerformWriteActionUtil} from '@libs/ReportUtils';
-=======
 import {canUserPerformWriteAction} from '@libs/ReportUtils';
->>>>>>> b61e9691
 import tryResolveUrlFromApiRoot from '@libs/tryResolveUrlFromApiRoot';
 import CONST from '@src/CONST';
 import type {Report, ReportAction, ReportActions} from '@src/types/onyx';
@@ -30,15 +26,7 @@
     const targetNote = privateNotes?.[Number(accountID)]?.note ?? '';
     const description = report?.description ?? '';
     const attachments: Attachment[] = [];
-<<<<<<< HEAD
-    const canUserPerformWriteAction = canUserPerformWriteActionUtil(report);
-=======
     const canUserPerformAction = canUserPerformWriteAction(report);
-
-    // We handle duplicate image sources by considering the first instance as original. Selecting any duplicate
-    // and navigating back (<) shows the image preceding the first instance, not the selected duplicate's position.
-    const uniqueSourcesAndLinks = new Set();
->>>>>>> b61e9691
 
     let currentLink = '';
 
@@ -50,10 +38,6 @@
             if (name === 'video') {
                 const source = tryResolveUrlFromApiRoot(attribs[CONST.ATTACHMENT_SOURCE_ATTRIBUTE]);
 
-<<<<<<< HEAD
-=======
-                uniqueSourcesAndLinks.add(source);
->>>>>>> b61e9691
                 const fileName = attribs[CONST.ATTACHMENT_ORIGINAL_FILENAME_ATTRIBUTE] || getFileName(`${source}`);
                 attachments.unshift({
                     source: tryResolveUrlFromApiRoot(attribs[CONST.ATTACHMENT_SOURCE_ATTRIBUTE]),
@@ -114,11 +98,6 @@
         return attachments.reverse();
     }
 
-<<<<<<< HEAD
-    const actions = [...(parentReportAction ? [parentReportAction] : []), ...getSortedReportActions(Object.values(reportActions ?? {}))];
-    actions.forEach((action, key) => {
-        if (!shouldReportActionBeVisible(action, key, canUserPerformWriteAction) || isMoneyRequestAction(action)) {
-=======
     if (type === CONST.ATTACHMENT_TYPE.ONBOARDING) {
         htmlParser.write(description);
         htmlParser.end();
@@ -129,7 +108,6 @@
     const actions = [...(parentReportAction ? [parentReportAction] : []), ...getSortedReportActions(Object.values(reportActions ?? {}))];
     actions.forEach((action, key) => {
         if (!shouldReportActionBeVisible(action, key, canUserPerformAction) || isMoneyRequestAction(action)) {
->>>>>>> b61e9691
             return;
         }
 
