import {Str} from 'expensify-common';
import React, {memo, useContext, useEffect, useState} from 'react';
import type {GestureResponderEvent, StyleProp, ViewStyle} from 'react-native';
import {View} from 'react-native';
import {useOnyx} from 'react-native-onyx';
import AttachmentCarouselPagerContext from '@components/Attachments/AttachmentCarousel/Pager/AttachmentCarouselPagerContext';
import type {Attachment, AttachmentSource} from '@components/Attachments/types';
import DistanceEReceipt from '@components/DistanceEReceipt';
import EReceipt from '@components/EReceipt';
import Icon from '@components/Icon';
import * as Expensicons from '@components/Icon/Expensicons';
import PerDiemEReceipt from '@components/PerDiemEReceipt';
import ScrollView from '@components/ScrollView';
import Text from '@components/Text';
import {usePlaybackContext} from '@components/VideoPlayerContexts/PlaybackContext';
import useLocalize from '@hooks/useLocalize';
import useNetwork from '@hooks/useNetwork';
import useStyledSafeAreaInsets from '@hooks/useStyledSafeAreaInsets';
import useStyleUtils from '@hooks/useStyleUtils';
import useTheme from '@hooks/useTheme';
import useThemeStyles from '@hooks/useThemeStyles';
import {add as addCachedPDFPaths} from '@libs/actions/CachedPDFPaths';
import addEncryptedAuthTokenToURL from '@libs/addEncryptedAuthTokenToURL';
import {getFileResolution, isHighResolutionImage} from '@libs/fileDownload/FileUtils';
import {hasEReceipt, hasReceiptSource, isDistanceRequest, isPerDiemRequest} from '@libs/TransactionUtils';
import type {ColorValue} from '@styles/utils/types';
import variables from '@styles/variables';
import ONYXKEYS from '@src/ONYXKEYS';
import AttachmentViewImage from './AttachmentViewImage';
import AttachmentViewPdf from './AttachmentViewPdf';
import AttachmentViewVideo from './AttachmentViewVideo';
import DefaultAttachmentView from './DefaultAttachmentView';
import HighResolutionInfo from './HighResolutionInfo';

type AttachmentViewProps = Attachment & {
    /** Whether this view is the active screen  */
    isFocused?: boolean;

    /** Function for handle on press */
    onPress?: (e?: GestureResponderEvent | KeyboardEvent) => void;

    /** Whether the attachment is used in attachment modal */
    isUsedInAttachmentModal?: boolean;

    /** Flag to show/hide download icon */
    shouldShowDownloadIcon?: boolean;

    /** Flag to show the loading indicator */
    shouldShowLoadingSpinnerIcon?: boolean;

    /** Notify parent that the UI should be modified to accommodate keyboard */
    onToggleKeyboard?: (shouldFadeOut: boolean) => void;

    /** A callback when the PDF fails to load */
    onPDFLoadError?: () => void;

    /** Extra styles to pass to View wrapper */
    containerStyles?: StyleProp<ViewStyle>;

    /** Denotes whether it is a workspace avatar or not */
    isWorkspaceAvatar?: boolean;

    /** Denotes whether it is an icon (ex: SVG) */
    maybeIcon?: boolean;

    /** Fallback source to use in case of error */
    fallbackSource?: AttachmentSource;

    /* Whether it is hovered or not */
    isHovered?: boolean;

    /** Whether the attachment is used as a chat attachment */
    isUsedAsChatAttachment?: boolean;

    /* Flag indicating whether the attachment has been uploaded. */
    isUploaded?: boolean;

    /** Whether the attachment is deleted */
    isDeleted?: boolean;

    /** Flag indicating if the attachment is being uploaded. */
    isUploading?: boolean;
};

function AttachmentView({
    source,
    previewSource,
    file,
    isAuthTokenRequired,
    onPress,
    shouldShowLoadingSpinnerIcon,
    shouldShowDownloadIcon,
    containerStyles,
    onToggleKeyboard,
    onPDFLoadError: onPDFLoadErrorProp = () => {},
    isFocused,
    isUsedInAttachmentModal,
    isWorkspaceAvatar,
    maybeIcon,
    fallbackSource,
    transactionID = '-1',
    reportActionID,
    isHovered,
    duration,
    isUsedAsChatAttachment,
    isUploaded = true,
    isDeleted,
    isUploading = false,
}: AttachmentViewProps) {
    const [transaction] = useOnyx(`${ONYXKEYS.COLLECTION.TRANSACTION}${transactionID}`);
    const {translate} = useLocalize();
    const {updateCurrentlyPlayingURL} = usePlaybackContext();
    const attachmentCarouselPagerContext = useContext(AttachmentCarouselPagerContext);

    const theme = useTheme();
    const {safeAreaPaddingBottomStyle} = useStyledSafeAreaInsets();
    const styles = useThemeStyles();
    const StyleUtils = useStyleUtils();
    const [loadComplete, setLoadComplete] = useState(false);
    const [isHighResolution, setIsHighResolution] = useState<boolean>(false);
    const [hasPDFFailedToLoad, setHasPDFFailedToLoad] = useState(false);
    const isVideo = (typeof source === 'string' && Str.isVideo(source)) || (file?.name && Str.isVideo(file.name));
    const isUsedInCarousel = !!attachmentCarouselPagerContext?.pagerRef;

    useEffect(() => {
        if (!isFocused && !(file && isUsedInAttachmentModal)) {
            return;
        }
        updateCurrentlyPlayingURL(isVideo && typeof source === 'string' ? source : null);
    }, [file, isFocused, isUsedInAttachmentModal, isVideo, source, updateCurrentlyPlayingURL]);

    const [imageError, setImageError] = useState(false);

    const {isOffline} = useNetwork({onReconnect: () => setImageError(false)});

    useEffect(() => {
        getFileResolution(file).then((resolution) => {
            setIsHighResolution(isHighResolutionImage(resolution));
        });
    }, [file]);

    // Handles case where source is a component (ex: SVG) or a number
    // Number may represent a SVG or an image
    if (typeof source === 'function' || (maybeIcon && typeof source === 'number')) {
        let iconFillColor: ColorValue | undefined = '';
        let additionalStyles: ViewStyle[] = [];
        if (isWorkspaceAvatar && file) {
            const defaultWorkspaceAvatarColor = StyleUtils.getDefaultWorkspaceAvatarColor(file.name ?? '');
            iconFillColor = defaultWorkspaceAvatarColor.fill;
            additionalStyles = [defaultWorkspaceAvatarColor];
        }

        return (
            <Icon
                src={source}
                height={variables.defaultAvatarPreviewSize}
                width={variables.defaultAvatarPreviewSize}
                fill={iconFillColor}
                additionalStyles={additionalStyles}
            />
        );
    }

<<<<<<< HEAD
    if (true) {
=======
    if (isPerDiemRequest(transaction) && transaction && !hasReceiptSource(transaction)) {
        return <PerDiemEReceipt transactionID={transaction.transactionID} />;
    }

    if (transaction && !hasReceiptSource(transaction) && hasEReceipt(transaction)) {
>>>>>>> ba27d002
        return (
            <View style={[styles.flex1, styles.alignItemsCenter]}>
                <ScrollView
                    style={styles.w100}
                    contentContainerStyle={[styles.flexGrow1, styles.justifyContentCenter, styles.alignItemsCenter]}
                >
                    <EReceipt transactionID={transaction.transactionID} />
                </ScrollView>
            </View>
        );
    }

    // Check both source and file.name since PDFs dragged into the text field
    // will appear with a source that is a blob
    const isSourcePDF = typeof source === 'string' && Str.isPDF(source);
    const isFilePDF = file && Str.isPDF(file.name ?? translate('attachmentView.unknownFilename'));
    if (!hasPDFFailedToLoad && !isUploading && (isSourcePDF || isFilePDF)) {
        const encryptedSourceUrl = isAuthTokenRequired ? addEncryptedAuthTokenToURL(source as string) : (source as string);

        const onPDFLoadComplete = (path: string) => {
            const id = (transaction && transaction.transactionID) ?? reportActionID;
            if (path && id) {
                addCachedPDFPaths(id, path);
            }
            if (!loadComplete) {
                setLoadComplete(true);
            }
        };

        const onPDFLoadError = () => {
            setHasPDFFailedToLoad(true);
            onPDFLoadErrorProp();
        };

        // We need the following View component on android native
        // So that the event will propagate properly and
        // the Password protected preview will be shown for pdf attachement we are about to send.
        return (
            <View style={[styles.flex1, styles.attachmentCarouselContainer]}>
                <AttachmentViewPdf
                    file={file}
                    isFocused={isFocused}
                    encryptedSourceUrl={encryptedSourceUrl}
                    onPress={onPress}
                    onToggleKeyboard={onToggleKeyboard}
                    onLoadComplete={onPDFLoadComplete}
                    style={isUsedInAttachmentModal ? styles.imageModalPDF : styles.flex1}
                    isUsedAsChatAttachment={isUsedAsChatAttachment}
                    onLoadError={onPDFLoadError}
                />
            </View>
        );
    }

    if (isDistanceRequest(transaction) && transaction) {
        return <DistanceEReceipt transaction={transaction} />;
    }

    // For this check we use both source and file.name since temporary file source is a blob
    // both PDFs and images will appear as images when pasted into the text field.
    // We also check for numeric source since this is how static images (used for preview) are represented in RN.
    const isSourceImage = typeof source === 'number' || (typeof source === 'string' && Str.isImage(source));
    const isFileNameImage = file?.name && Str.isImage(file.name);
    const isFileImage = isSourceImage || isFileNameImage;

    if (isFileImage) {
        if (imageError && (typeof fallbackSource === 'number' || typeof fallbackSource === 'function')) {
            return (
                <View style={[styles.flexColumn, styles.alignItemsCenter, styles.justifyContentCenter]}>
                    <Icon
                        src={fallbackSource}
                        width={variables.iconSizeSuperLarge}
                        height={variables.iconSizeSuperLarge}
                        fill={theme.icon}
                    />
                    <View>
                        <Text style={[styles.notFoundTextHeader]}>{translate('attachmentView.attachmentNotFound')}</Text>
                    </View>
                </View>
            );
        }

        let imageSource = imageError && fallbackSource ? (fallbackSource as string) : (source as string);

        if (isHighResolution) {
            if (!isUploaded) {
                return (
                    <>
                        <View style={styles.imageModalImageCenterContainer}>
                            <DefaultAttachmentView
                                icon={Expensicons.Gallery}
                                fileName={file?.name}
                                shouldShowDownloadIcon={shouldShowDownloadIcon}
                                shouldShowLoadingSpinnerIcon={shouldShowLoadingSpinnerIcon}
                                containerStyles={containerStyles}
                            />
                        </View>
                        <HighResolutionInfo isUploaded={isUploaded} />
                    </>
                );
            }
            imageSource = previewSource?.toString() ?? imageSource;
        }

        return (
            <>
                <View style={styles.imageModalImageCenterContainer}>
                    <AttachmentViewImage
                        url={imageSource}
                        file={file}
                        isAuthTokenRequired={isAuthTokenRequired}
                        loadComplete={loadComplete}
                        isImage={isFileImage}
                        onPress={onPress}
                        onError={() => {
                            if (isOffline) {
                                return;
                            }
                            setImageError(true);
                        }}
                    />
                </View>
                <View style={safeAreaPaddingBottomStyle}>{isHighResolution && <HighResolutionInfo isUploaded={isUploaded} />}</View>
            </>
        );
    }

    if ((isVideo ?? (file?.name && Str.isVideo(file.name))) && typeof source === 'string') {
        return (
            <AttachmentViewVideo
                source={source}
                shouldUseSharedVideoElement={isUsedInCarousel}
                isHovered={isHovered}
                duration={duration}
            />
        );
    }

    return (
        <DefaultAttachmentView
            fileName={file?.name}
            shouldShowDownloadIcon={shouldShowDownloadIcon}
            // eslint-disable-next-line @typescript-eslint/prefer-nullish-coalescing
            shouldShowLoadingSpinnerIcon={shouldShowLoadingSpinnerIcon || isUploading}
            containerStyles={containerStyles}
            isDeleted={isDeleted}
            isUploading={isUploading}
        />
    );
}

AttachmentView.displayName = 'AttachmentView';

export default memo(AttachmentView);

export type {AttachmentViewProps};<|MERGE_RESOLUTION|>--- conflicted
+++ resolved
@@ -161,15 +161,11 @@
         );
     }
 
-<<<<<<< HEAD
-    if (true) {
-=======
     if (isPerDiemRequest(transaction) && transaction && !hasReceiptSource(transaction)) {
         return <PerDiemEReceipt transactionID={transaction.transactionID} />;
     }
 
     if (transaction && !hasReceiptSource(transaction) && hasEReceipt(transaction)) {
->>>>>>> ba27d002
         return (
             <View style={[styles.flex1, styles.alignItemsCenter]}>
                 <ScrollView
