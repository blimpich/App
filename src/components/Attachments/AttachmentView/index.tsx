import {Str} from 'expensify-common';
import React, {memo, useContext, useEffect, useState} from 'react';
import type {GestureResponderEvent, StyleProp, ViewStyle} from 'react-native';
import {View} from 'react-native';
import {useOnyx} from 'react-native-onyx';
import AttachmentCarouselPagerContext from '@components/Attachments/AttachmentCarousel/Pager/AttachmentCarouselPagerContext';
import type {Attachment, AttachmentSource} from '@components/Attachments/types';
import DistanceEReceipt from '@components/DistanceEReceipt';
import EReceipt from '@components/EReceipt';
import Icon from '@components/Icon';
import * as Expensicons from '@components/Icon/Expensicons';
import ScrollView from '@components/ScrollView';
import {usePlaybackContext} from '@components/VideoPlayerContexts/PlaybackContext';
import useLocalize from '@hooks/useLocalize';
import useNetwork from '@hooks/useNetwork';
import useStyleUtils from '@hooks/useStyleUtils';
import useTheme from '@hooks/useTheme';
import useThemeStyles from '@hooks/useThemeStyles';
import * as CachedPDFPaths from '@libs/actions/CachedPDFPaths';
import addEncryptedAuthTokenToURL from '@libs/addEncryptedAuthTokenToURL';
import * as FileUtils from '@libs/fileDownload/FileUtils';
import * as TransactionUtils from '@libs/TransactionUtils';
import type {ColorValue} from '@styles/utils/types';
import variables from '@styles/variables';
import ONYXKEYS from '@src/ONYXKEYS';
import AttachmentViewImage from './AttachmentViewImage';
import AttachmentViewPdf from './AttachmentViewPdf';
import AttachmentViewVideo from './AttachmentViewVideo';
import DefaultAttachmentView from './DefaultAttachmentView';
import HighResolutionInfo from './HighResolutionInfo';

type AttachmentViewProps = Attachment & {
    /** Whether this view is the active screen  */
    isFocused?: boolean;

    /** Function for handle on press */
    onPress?: (e?: GestureResponderEvent | KeyboardEvent) => void;

<<<<<<< HEAD
=======
    /** Whether the attachment is used in attachment modal */
>>>>>>> 793dcaf5
    isUsedInAttachmentModal?: boolean;

    /** Flag to show/hide download icon */
    shouldShowDownloadIcon?: boolean;

    /** Flag to show the loading indicator */
    shouldShowLoadingSpinnerIcon?: boolean;

    /** Notify parent that the UI should be modified to accommodate keyboard */
    onToggleKeyboard?: (shouldFadeOut: boolean) => void;

    /** A callback when the PDF fails to load */
    onPDFLoadError?: () => void;

    /** Extra styles to pass to View wrapper */
    containerStyles?: StyleProp<ViewStyle>;

    /** Denotes whether it is a workspace avatar or not */
    isWorkspaceAvatar?: boolean;

    /** Denotes whether it is an icon (ex: SVG) */
    maybeIcon?: boolean;

    /** Fallback source to use in case of error */
    fallbackSource?: AttachmentSource;

    /* Whether it is hovered or not */
    isHovered?: boolean;

    /** Whether the attachment is used as a chat attachment */
    isUsedAsChatAttachment?: boolean;

    /* Flag indicating whether the attachment has been uploaded. */
    isUploaded?: boolean;

<<<<<<< HEAD
    /** Whether the attachment is deleted */
    isDeleted?: boolean;
=======
    /** Flag indicating if the attachment is being uploaded. */
    isUploading?: boolean;
>>>>>>> 793dcaf5
};

function AttachmentView({
    source,
    previewSource,
    file,
    isAuthTokenRequired,
    onPress,
    shouldShowLoadingSpinnerIcon,
    shouldShowDownloadIcon,
    containerStyles,
    onToggleKeyboard,
    onPDFLoadError: onPDFLoadErrorProp = () => {},
    isFocused,
    isUsedInAttachmentModal,
    isWorkspaceAvatar,
    maybeIcon,
    fallbackSource,
<<<<<<< HEAD
=======
    transactionID = '-1',
>>>>>>> 793dcaf5
    reportActionID,
    isHovered,
    duration,
    isUsedAsChatAttachment,
    isUploaded = true,
<<<<<<< HEAD
    isDeleted,
    transactionID,
=======
    isUploading = false,
>>>>>>> 793dcaf5
}: AttachmentViewProps) {
    const [transaction] = useOnyx(`${ONYXKEYS.COLLECTION.TRANSACTION}${transactionID}`);
    const {translate} = useLocalize();
    const {updateCurrentlyPlayingURL} = usePlaybackContext();
    const attachmentCarouselPagerContext = useContext(AttachmentCarouselPagerContext);

    const [transaction] = useOnyx(`${ONYXKEYS.COLLECTION.TRANSACTION}${transactionID}`);

    const theme = useTheme();
    const styles = useThemeStyles();
    const StyleUtils = useStyleUtils();
    const [loadComplete, setLoadComplete] = useState(false);
    const [isHighResolution, setIsHighResolution] = useState<boolean>(false);
    const [hasPDFFailedToLoad, setHasPDFFailedToLoad] = useState(false);
    const isVideo = (typeof source === 'string' && Str.isVideo(source)) || (file?.name && Str.isVideo(file.name));
    const isUsedInCarousel = !!attachmentCarouselPagerContext?.pagerRef;

    useEffect(() => {
        if (!isFocused && !(file && isUsedInAttachmentModal)) {
            return;
        }
        updateCurrentlyPlayingURL(isVideo && typeof source === 'string' ? source : null);
    }, [file, isFocused, isUsedInAttachmentModal, isVideo, source, updateCurrentlyPlayingURL]);

    const [imageError, setImageError] = useState(false);

    useNetwork({onReconnect: () => setImageError(false)});

    useEffect(() => {
        FileUtils.getFileResolution(file).then((resolution) => {
            setIsHighResolution(FileUtils.isHighResolutionImage(resolution));
        });
    }, [file]);

    // Handles case where source is a component (ex: SVG) or a number
    // Number may represent a SVG or an image
    if (typeof source === 'function' || (maybeIcon && typeof source === 'number')) {
        let iconFillColor: ColorValue | undefined = '';
        let additionalStyles: ViewStyle[] = [];
        if (isWorkspaceAvatar && file) {
            const defaultWorkspaceAvatarColor = StyleUtils.getDefaultWorkspaceAvatarColor(file.name ?? '');
            iconFillColor = defaultWorkspaceAvatarColor.fill;
            additionalStyles = [defaultWorkspaceAvatarColor];
        }

        return (
            <Icon
                src={source}
                height={variables.defaultAvatarPreviewSize}
                width={variables.defaultAvatarPreviewSize}
                fill={iconFillColor}
                additionalStyles={additionalStyles}
            />
        );
    }

    if (transaction && !TransactionUtils.hasReceiptSource(transaction) && TransactionUtils.hasEReceipt(transaction)) {
        return (
            <View style={[styles.flex1, styles.alignItemsCenter]}>
                <ScrollView
                    style={styles.w100}
                    contentContainerStyle={[styles.flexGrow1, styles.justifyContentCenter, styles.alignItemsCenter]}
                >
                    <EReceipt transactionID={transaction.transactionID} />
                </ScrollView>
            </View>
        );
    }

    // Check both source and file.name since PDFs dragged into the text field
    // will appear with a source that is a blob
    const isSourcePDF = typeof source === 'string' && Str.isPDF(source);
    const isFilePDF = file && Str.isPDF(file.name ?? translate('attachmentView.unknownFilename'));
    if (!hasPDFFailedToLoad && (isSourcePDF || isFilePDF)) {
        const encryptedSourceUrl = isAuthTokenRequired ? addEncryptedAuthTokenToURL(source as string) : (source as string);

        const onPDFLoadComplete = (path: string) => {
            const id = (transaction && transaction.transactionID) ?? reportActionID;
            if (path && id) {
                CachedPDFPaths.add(id, path);
            }
            if (!loadComplete) {
                setLoadComplete(true);
            }
        };

        const onPDFLoadError = () => {
            setHasPDFFailedToLoad(true);
            onPDFLoadErrorProp();
        };

        // We need the following View component on android native
        // So that the event will propagate properly and
        // the Password protected preview will be shown for pdf attachement we are about to send.
        return (
            <View style={[styles.flex1, styles.attachmentCarouselContainer]}>
                <AttachmentViewPdf
                    file={file}
                    isFocused={isFocused}
                    encryptedSourceUrl={encryptedSourceUrl}
                    onPress={onPress}
                    onToggleKeyboard={onToggleKeyboard}
                    onLoadComplete={onPDFLoadComplete}
                    style={isUsedInAttachmentModal ? styles.imageModalPDF : styles.flex1}
                    isUsedAsChatAttachment={isUsedAsChatAttachment}
                    onLoadError={onPDFLoadError}
                />
            </View>
        );
    }

    if (TransactionUtils.isDistanceRequest(transaction) && transaction) {
        return <DistanceEReceipt transaction={transaction} />;
    }

    // For this check we use both source and file.name since temporary file source is a blob
    // both PDFs and images will appear as images when pasted into the text field.
    // We also check for numeric source since this is how static images (used for preview) are represented in RN.
    const isSourceImage = typeof source === 'number' || (typeof source === 'string' && Str.isImage(source));
    const isFileNameImage = file?.name && Str.isImage(file.name);
    const isFileImage = isSourceImage || isFileNameImage;

    if (isFileImage) {
        if (imageError && (typeof fallbackSource === 'number' || typeof fallbackSource === 'function')) {
            return (
                <Icon
                    src={fallbackSource}
                    height={variables.defaultAvatarPreviewSize}
                    width={variables.defaultAvatarPreviewSize}
                    additionalStyles={[styles.alignItemsCenter, styles.justifyContentCenter, styles.flex1]}
                    fill={theme.border}
                />
            );
        }
        let imageSource = imageError && fallbackSource ? (fallbackSource as string) : (source as string);

        if (isHighResolution) {
            if (!isUploaded) {
                return (
                    <>
                        <View style={styles.imageModalImageCenterContainer}>
                            <DefaultAttachmentView
                                icon={Expensicons.Gallery}
                                fileName={file?.name}
                                shouldShowDownloadIcon={shouldShowDownloadIcon}
                                shouldShowLoadingSpinnerIcon={shouldShowLoadingSpinnerIcon}
                                containerStyles={containerStyles}
                            />
                        </View>
                        <HighResolutionInfo isUploaded={isUploaded} />
                    </>
                );
            }
            imageSource = previewSource?.toString() ?? imageSource;
        }

        return (
            <>
                <View style={styles.imageModalImageCenterContainer}>
                    <AttachmentViewImage
                        url={imageSource}
                        file={file}
                        isAuthTokenRequired={isAuthTokenRequired}
                        loadComplete={loadComplete}
                        isImage={isFileImage}
                        onPress={onPress}
                        onError={() => {
                            setImageError(true);
                        }}
                    />
                </View>
                {isHighResolution && <HighResolutionInfo isUploaded={isUploaded} />}
            </>
        );
    }

    if ((isVideo ?? (file?.name && Str.isVideo(file.name))) && typeof source === 'string') {
        return (
            <AttachmentViewVideo
                source={source}
                shouldUseSharedVideoElement={isUsedInCarousel}
                isHovered={isHovered}
                duration={duration}
            />
        );
    }

    return (
        <DefaultAttachmentView
            fileName={file?.name}
            shouldShowDownloadIcon={shouldShowDownloadIcon}
            // eslint-disable-next-line @typescript-eslint/prefer-nullish-coalescing
            shouldShowLoadingSpinnerIcon={shouldShowLoadingSpinnerIcon || isUploading}
            containerStyles={containerStyles}
<<<<<<< HEAD
            isDeleted={isDeleted}
=======
            isUploading={isUploading}
>>>>>>> 793dcaf5
        />
    );
}

AttachmentView.displayName = 'AttachmentView';

export default memo(AttachmentView);

export type {AttachmentViewProps};<|MERGE_RESOLUTION|>--- conflicted
+++ resolved
@@ -36,10 +36,7 @@
     /** Function for handle on press */
     onPress?: (e?: GestureResponderEvent | KeyboardEvent) => void;
 
-<<<<<<< HEAD
-=======
     /** Whether the attachment is used in attachment modal */
->>>>>>> 793dcaf5
     isUsedInAttachmentModal?: boolean;
 
     /** Flag to show/hide download icon */
@@ -75,13 +72,11 @@
     /* Flag indicating whether the attachment has been uploaded. */
     isUploaded?: boolean;
 
-<<<<<<< HEAD
     /** Whether the attachment is deleted */
     isDeleted?: boolean;
-=======
+
     /** Flag indicating if the attachment is being uploaded. */
     isUploading?: boolean;
->>>>>>> 793dcaf5
 };
 
 function AttachmentView({
@@ -100,21 +95,15 @@
     isWorkspaceAvatar,
     maybeIcon,
     fallbackSource,
-<<<<<<< HEAD
-=======
     transactionID = '-1',
->>>>>>> 793dcaf5
     reportActionID,
     isHovered,
     duration,
     isUsedAsChatAttachment,
     isUploaded = true,
-<<<<<<< HEAD
     isDeleted,
     transactionID,
-=======
     isUploading = false,
->>>>>>> 793dcaf5
 }: AttachmentViewProps) {
     const [transaction] = useOnyx(`${ONYXKEYS.COLLECTION.TRANSACTION}${transactionID}`);
     const {translate} = useLocalize();
@@ -309,11 +298,8 @@
             // eslint-disable-next-line @typescript-eslint/prefer-nullish-coalescing
             shouldShowLoadingSpinnerIcon={shouldShowLoadingSpinnerIcon || isUploading}
             containerStyles={containerStyles}
-<<<<<<< HEAD
             isDeleted={isDeleted}
-=======
             isUploading={isUploading}
->>>>>>> 793dcaf5
         />
     );
 }
