import type {ReactElement} from 'react';
import React, {useCallback, useEffect, useRef} from 'react';
import {FlatList} from 'react-native-gesture-handler';
import Animated, {Easing, FadeOutDown, useAnimatedStyle, useSharedValue, withTiming} from 'react-native-reanimated';
import ColorSchemeWrapper from '@components/ColorSchemeWrapper';
import PressableWithFeedback from '@components/Pressable/PressableWithFeedback';
import useResponsiveLayout from '@hooks/useResponsiveLayout';
import useStyleUtils from '@hooks/useStyleUtils';
import useThemeStyles from '@hooks/useThemeStyles';
import * as DeviceCapabilities from '@libs/DeviceCapabilities';
import CONST from '@src/CONST';
import type {AutoCompleteSuggestionsProps, RenderSuggestionMenuItemProps} from './types';

const measureHeightOfSuggestionRows = (numRows: number, isSuggestionPickerLarge: boolean): number => {
    if (isSuggestionPickerLarge) {
        if (numRows > CONST.AUTO_COMPLETE_SUGGESTER.MAX_AMOUNT_OF_VISIBLE_SUGGESTIONS_IN_CONTAINER) {
            // On large screens, if there are more than 5 suggestions, we display a scrollable window with a height of 5 items, indicating that there are more items available
            return CONST.AUTO_COMPLETE_SUGGESTER.MAX_AMOUNT_OF_VISIBLE_SUGGESTIONS_IN_CONTAINER * CONST.AUTO_COMPLETE_SUGGESTER.SUGGESTION_ROW_HEIGHT;
        }
        return numRows * CONST.AUTO_COMPLETE_SUGGESTER.SUGGESTION_ROW_HEIGHT;
    }
    if (numRows > 2) {
        // On small screens, we display a scrollable window with a height of 2.5 items, indicating that there are more items available beyond what is currently visible
        return CONST.AUTO_COMPLETE_SUGGESTER.SMALL_CONTAINER_HEIGHT_FACTOR * CONST.AUTO_COMPLETE_SUGGESTER.SUGGESTION_ROW_HEIGHT;
    }
    return numRows * CONST.AUTO_COMPLETE_SUGGESTER.SUGGESTION_ROW_HEIGHT;
};

/**
 * On the mobile-web platform, when long-pressing on auto-complete suggestions,
 * we need to prevent focus shifting to avoid blurring the main input (which makes the suggestions picker close and fires the onSelect callback).
 * The desired pattern for all platforms is to do nothing on long-press.
 * On the native platform, tapping on auto-complete suggestions will not blur the main input.
 */

function BaseAutoCompleteSuggestions<TSuggestion>({
    highlightedSuggestionIndex,
    onSelect,
    accessibilityLabelExtractor,
    renderSuggestionMenuItem,
    suggestions,
    isSuggestionPickerLarge,
    keyExtractor,
}: AutoCompleteSuggestionsProps<TSuggestion>) {
<<<<<<< HEAD
    const {windowWidth} = useWindowDimensions();
    const {isLargeScreenWidth} = useResponsiveLayout();
=======
>>>>>>> d81a18e9
    const styles = useThemeStyles();
    const StyleUtils = useStyleUtils();
    const rowHeight = useSharedValue(0);
    const scrollRef = useRef<FlatList<TSuggestion>>(null);
    /**
     * Render a suggestion menu item component.
     */
    const renderItem = useCallback(
        ({item, index}: RenderSuggestionMenuItemProps<TSuggestion>): ReactElement => (
            <PressableWithFeedback
                style={({hovered}) => StyleUtils.getAutoCompleteSuggestionItemStyle(highlightedSuggestionIndex, CONST.AUTO_COMPLETE_SUGGESTER.SUGGESTION_ROW_HEIGHT, hovered, index)}
                hoverDimmingValue={1}
                onMouseDown={(e) => e.preventDefault()}
                onPress={() => onSelect(index)}
                onLongPress={() => {}}
                shouldUseHapticsOnLongPress={false}
                accessibilityLabel={accessibilityLabelExtractor(item, index)}
            >
                {renderSuggestionMenuItem(item, index)}
            </PressableWithFeedback>
        ),
        [accessibilityLabelExtractor, renderSuggestionMenuItem, StyleUtils, highlightedSuggestionIndex, onSelect],
    );

    const innerHeight = CONST.AUTO_COMPLETE_SUGGESTER.SUGGESTION_ROW_HEIGHT * suggestions.length;
    const animatedStyles = useAnimatedStyle(() => StyleUtils.getAutoCompleteSuggestionContainerStyle(rowHeight.value));

    useEffect(() => {
        rowHeight.value = withTiming(measureHeightOfSuggestionRows(suggestions.length, isSuggestionPickerLarge), {
            duration: 100,
            easing: Easing.inOut(Easing.ease),
        });
    }, [suggestions.length, isSuggestionPickerLarge, rowHeight]);

    useEffect(() => {
        if (!scrollRef.current) {
            return;
        }
        scrollRef.current.scrollToIndex({index: highlightedSuggestionIndex, animated: true});
    }, [highlightedSuggestionIndex]);

    return (
        <Animated.View
            style={[styles.autoCompleteSuggestionsContainer, animatedStyles]}
            exiting={FadeOutDown.duration(100).easing(Easing.inOut(Easing.ease))}
            onPointerDown={(e) => {
                if (DeviceCapabilities.hasHoverSupport()) {
                    return;
                }
                e.preventDefault();
            }}
        >
            <ColorSchemeWrapper>
                <FlatList
                    ref={scrollRef}
                    keyboardShouldPersistTaps="handled"
                    data={suggestions}
                    renderItem={renderItem}
                    keyExtractor={keyExtractor}
                    removeClippedSubviews={false}
                    showsVerticalScrollIndicator={innerHeight > rowHeight.value}
                    extraData={[highlightedSuggestionIndex, renderSuggestionMenuItem]}
                />
            </ColorSchemeWrapper>
        </Animated.View>
    );
}

BaseAutoCompleteSuggestions.displayName = 'BaseAutoCompleteSuggestions';

export default BaseAutoCompleteSuggestions;<|MERGE_RESOLUTION|>--- conflicted
+++ resolved
@@ -4,7 +4,6 @@
 import Animated, {Easing, FadeOutDown, useAnimatedStyle, useSharedValue, withTiming} from 'react-native-reanimated';
 import ColorSchemeWrapper from '@components/ColorSchemeWrapper';
 import PressableWithFeedback from '@components/Pressable/PressableWithFeedback';
-import useResponsiveLayout from '@hooks/useResponsiveLayout';
 import useStyleUtils from '@hooks/useStyleUtils';
 import useThemeStyles from '@hooks/useThemeStyles';
 import * as DeviceCapabilities from '@libs/DeviceCapabilities';
@@ -42,11 +41,6 @@
     isSuggestionPickerLarge,
     keyExtractor,
 }: AutoCompleteSuggestionsProps<TSuggestion>) {
-<<<<<<< HEAD
-    const {windowWidth} = useWindowDimensions();
-    const {isLargeScreenWidth} = useResponsiveLayout();
-=======
->>>>>>> d81a18e9
     const styles = useThemeStyles();
     const StyleUtils = useStyleUtils();
     const rowHeight = useSharedValue(0);
