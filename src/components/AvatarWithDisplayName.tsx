--- conflicted
+++ resolved
@@ -70,7 +70,6 @@
     id: -1,
 };
 
-<<<<<<< HEAD
 function AvatarWithDisplayName({
     policy,
     report,
@@ -80,14 +79,8 @@
     useCustomSearchTitleName = false,
     transactions = [],
 }: AvatarWithDisplayNameProps) {
-    const [parentReportActions] = useOnyx(`${ONYXKEYS.COLLECTION.REPORT_ACTIONS}${report?.parentReportID}`, {canEvict: false, canBeMissing: true});
-    const [personalDetails] = useOnyx(ONYXKEYS.PERSONAL_DETAILS_LIST, {canBeMissing: true}) ?? CONST.EMPTY_OBJECT;
-=======
-function AvatarWithDisplayName({policy, report, isAnonymous = false, size = CONST.AVATAR_SIZE.DEFAULT, shouldEnableDetailPageNavigation = false}: AvatarWithDisplayNameProps) {
     const [parentReportActions] = useOnyx(`${ONYXKEYS.COLLECTION.REPORT_ACTIONS}${report?.parentReportID}`, {canEvict: false, canBeMissing: false});
     const [personalDetails] = useOnyx(ONYXKEYS.PERSONAL_DETAILS_LIST, {canBeMissing: false}) ?? CONST.EMPTY_OBJECT;
-
->>>>>>> 802e0d7e
     const theme = useTheme();
     const styles = useThemeStyles();
     const StyleUtils = useStyleUtils();
