--- conflicted
+++ resolved
@@ -197,12 +197,7 @@
     const isReportArchived = useReportIsArchived(report?.reportID);
     const icons = getIcons(report, personalDetails, null, '', -1, policy, invoiceReceiverPolicy, isReportArchived);
     const ownerPersonalDetails = getPersonalDetailsForAccountIDs(report?.ownerAccountID ? [report.ownerAccountID] : [], personalDetails);
-<<<<<<< HEAD
     const displayNamesWithTooltips = getDisplayNamesWithTooltips(Object.values(ownerPersonalDetails), false, localeCompare);
-    const isReportArchived = useReportIsArchived(report?.reportID);
-=======
-    const displayNamesWithTooltips = getDisplayNamesWithTooltips(Object.values(ownerPersonalDetails), false);
->>>>>>> e48373d8
     const shouldShowSubscriptAvatar = shouldReportShowSubscript(report, isReportArchived);
     const avatarBorderColor = avatarBorderColorProp ?? (isAnonymous ? theme.highlightBG : theme.componentBG);
 
