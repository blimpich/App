--- conflicted
+++ resolved
@@ -256,7 +256,6 @@
 
         return (
             <View style={[styles.alignItemsCenter, ...additionalStyles]}>
-<<<<<<< HEAD
                 <Pressable
                     onPress={(e) => {
                         if (e.nativeEvent.closedPopoverId === CONST.POPOVERS.IMAGE_PICKER) {
@@ -266,9 +265,6 @@
                         this.setState(prev => ({isMenuVisible: !prev.isMenuVisible}));
                     }}
                 >
-=======
-                <Pressable onPress={() => this.setState({isMenuVisible: true})}>
->>>>>>> 756e9d82
                     <View style={[styles.pRelative, styles.avatarLarge]}>
                         <Tooltip text={this.props.translate('avatarWithImagePicker.editImage')}>
                             {this.props.source ? (
