--- conflicted
+++ resolved
@@ -15,12 +15,9 @@
 import walletTermsPropTypes from '../pages/EnablePayments/walletTermsPropTypes';
 import * as PolicyUtils from '../libs/PolicyUtils';
 import * as PaymentMethods from '../libs/actions/PaymentMethods';
-<<<<<<< HEAD
+import * as ReportUtils from '../libs/ReportUtils';
 import * as UserUtils from '../libs/UserUtils';
 import themeColors from '../styles/themes/default';
-=======
-import * as ReportUtils from '../libs/ReportUtils';
->>>>>>> 0b24114b
 
 const propTypes = {
     /** URL for the avatar */
@@ -111,12 +108,7 @@
         <View style={[styles.sidebarAvatar]}>
             <Tooltip text={props.tooltipText}>
                 <Avatar
-<<<<<<< HEAD
-                    source={props.source}
-=======
-                    imageStyles={[isLarge ? styles.avatarLarge : null]}
                     source={ReportUtils.getSmallSizeAvatar(props.source)}
->>>>>>> 0b24114b
                     size={props.size}
                 />
                 {(shouldShowErrorIndicator || shouldShowInfoIndicator) && (
