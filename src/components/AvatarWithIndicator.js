--- conflicted
+++ resolved
@@ -26,31 +26,26 @@
     /** The employee list of all policies (coming from Onyx) */
     policiesMemberList: PropTypes.objectOf(policyMemberPropType),
 
-<<<<<<< HEAD
     /** The list of this user's policies (coming from Onyx) */
     policies: PropTypes.objectOf(PropTypes.shape({
         /** The ID of the policy */
         ID: PropTypes.string,
     })),
-=======
+
     /** List of bank accounts */
     bankAccountList: PropTypes.objectOf(bankAccountPropTypes),
 
     /** List of cards */
     cardList: PropTypes.objectOf(cardPropTypes),
->>>>>>> 2bc5f3cf
 };
 
 const defaultProps = {
     size: 'default',
     tooltipText: '',
     policiesMemberList: {},
-<<<<<<< HEAD
     policies: {},
-=======
     bankAccountList: {},
     cardList: {},
->>>>>>> 2bc5f3cf
 };
 
 const AvatarWithIndicator = (props) => {
@@ -62,13 +57,9 @@
     ];
 
     const hasPolicyMemberError = _.some(props.policiesMemberList, policyMembers => Policy.hasPolicyMemberError(policyMembers));
-<<<<<<< HEAD
     const hasCustomUnitsError = _.some(props.policies, policy => Policy.hasCustomUnitsError(policy));
-    const shouldShowIndicator = hasPolicyMemberError || hasCustomUnitsError;
-
-=======
     const hasPaymentMethodError = PaymentMethods.hasPaymentMethodError(props.bankAccountList, props.cardList);
->>>>>>> 2bc5f3cf
+    const shouldShowIndicator = hasPolicyMemberError || hasPaymentMethodError || hasCustomUnitsError;
     return (
         <View style={[isLarge ? styles.avatarLarge : styles.sidebarAvatar]}>
             <Tooltip text={props.tooltipText}>
@@ -77,11 +68,7 @@
                     source={props.source}
                     size={props.size}
                 />
-<<<<<<< HEAD
                 {shouldShowIndicator && (
-=======
-                {(hasPolicyMemberError || hasPaymentMethodError) && (
->>>>>>> 2bc5f3cf
                     <View style={StyleSheet.flatten(indicatorStyles)} />
                 )}
             </Tooltip>
@@ -97,15 +84,13 @@
     policiesMemberList: {
         key: ONYXKEYS.COLLECTION.POLICY_MEMBER_LIST,
     },
-<<<<<<< HEAD
     policies: {
         key: ONYXKEYS.COLLECTION.POLICY,
-=======
+    },
     bankAccountList: {
         key: ONYXKEYS.BANK_ACCOUNT_LIST,
     },
     cardList: {
         key: ONYXKEYS.CARD_LIST,
->>>>>>> 2bc5f3cf
     },
 })(AvatarWithIndicator);