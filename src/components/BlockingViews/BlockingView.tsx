import type {ImageContentFit} from 'expo-image';
import React, {useMemo} from 'react';
import type {ImageSourcePropType, StyleProp, TextStyle, ViewStyle} from 'react-native';
import {View} from 'react-native';
import type {SvgProps} from 'react-native-svg';
import type {WebStyle} from 'react-native-web';
import type {MergeExclusive} from 'type-fest';
import AutoEmailLink from '@components/AutoEmailLink';
import Icon from '@components/Icon';
import Lottie from '@components/Lottie';
import type DotLottieAnimation from '@components/LottieAnimations/types';
import Text from '@components/Text';
import TextLink from '@components/TextLink';
import useBottomSafeSafeAreaPaddingStyle from '@hooks/useBottomSafeSafeAreaPaddingStyle';
import useLocalize from '@hooks/useLocalize';
import useThemeStyles from '@hooks/useThemeStyles';
import Navigation from '@libs/Navigation/Navigation';
import variables from '@styles/variables';
import type {TranslationPaths} from '@src/languages/types';

type BaseBlockingViewProps = {
    /** Title message below the icon */
    title: string;

    /** Subtitle message below the title */
    subtitle?: string;

    /** The style of the subtitle message */
    subtitleStyle?: StyleProp<TextStyle>;

    /** Link message below the subtitle */
    linkKey?: TranslationPaths;

    /** Whether we should show a link to navigate elsewhere */
    shouldShowLink?: boolean;

    /** Function to call when pressing the navigation link */
    onLinkPress?: () => void;

    /** Whether we should embed the link with subtitle */
    shouldEmbedLinkWithSubtitle?: boolean;

    /** Render custom subtitle */
    CustomSubtitle?: React.ReactElement;

    /** Determines how the image should be resized to fit its container */
    contentFitImage?: ImageContentFit;

    /** Additional styles to apply to the container */
    containerStyle?: StyleProp<ViewStyle>;

    /** Whether to add bottom safe area padding to the view. */
    addBottomSafeAreaPadding?: boolean;

<<<<<<< HEAD
    /** Accessibility label for the view */
    accessibilityLabel: string;
=======
    /** Whether to add bottom safe area padding to the content. */
    addOfflineIndicatorBottomSafeAreaPadding?: boolean;
>>>>>>> 5fa31216
};

type BlockingViewIconProps = {
    /** Expensicon for the page */
    icon: React.FC<SvgProps> | ImageSourcePropType;

    /** The custom icon width */
    iconWidth?: number;

    /** The custom icon height */
    iconHeight?: number;

    /** Color for the icon (should be from theme) */
    iconColor?: string;
};

type BlockingViewAnimationProps = {
    /** Animation for the page */
    animation: DotLottieAnimation;

    /** Style for the animation */
    animationStyles?: StyleProp<ViewStyle>;

    /** Style for the animation on web */
    animationWebStyle?: WebStyle;
};

// This page requires either an icon or an animation, but not both
type BlockingViewProps = BaseBlockingViewProps & MergeExclusive<BlockingViewIconProps, BlockingViewAnimationProps>;

function BlockingView({
    animation,
    icon,
    iconColor,
    title,
    subtitle = '',
    subtitleStyle,
    linkKey = 'notFound.goBackHome',
    shouldShowLink = false,
    iconWidth = variables.iconSizeSuperLarge,
    iconHeight = variables.iconSizeSuperLarge,
    onLinkPress = () => Navigation.dismissModal(),
    shouldEmbedLinkWithSubtitle = false,
    animationStyles = [],
    animationWebStyle = {},
    accessibilityLabel = '',
    CustomSubtitle,
    contentFitImage,
    containerStyle: containerStyleProp,
    addBottomSafeAreaPadding = false,
    addOfflineIndicatorBottomSafeAreaPadding = addBottomSafeAreaPadding,
}: BlockingViewProps) {
    const styles = useThemeStyles();
    const {translate} = useLocalize();

    const subtitleText = useMemo(
        () => (
            <>
                {!!subtitle && (
                    <AutoEmailLink
                        style={[styles.textAlignCenter, subtitleStyle]}
                        text={subtitle}
                    />
                )}
                {shouldShowLink ? (
                    <TextLink
                        onPress={onLinkPress}
                        style={[styles.link, styles.mt2]}
                    >
                        {translate(linkKey)}
                    </TextLink>
                ) : null}
            </>
        ),
        [styles, subtitle, shouldShowLink, linkKey, onLinkPress, translate, subtitleStyle],
    );

    const subtitleContent = useMemo(() => {
        if (CustomSubtitle) {
            return CustomSubtitle;
        }
        return shouldEmbedLinkWithSubtitle ? (
            <Text style={[styles.textAlignCenter]}>{subtitleText}</Text>
        ) : (
            <View style={[styles.alignItemsCenter, styles.justifyContentCenter]}>{subtitleText}</View>
        );
    }, [styles, subtitleText, shouldEmbedLinkWithSubtitle, CustomSubtitle]);

    const containerStyle = useBottomSafeSafeAreaPaddingStyle({addBottomSafeAreaPadding, addOfflineIndicatorBottomSafeAreaPadding, style: containerStyleProp});

    return (
        <View style={[styles.flex1, styles.alignItemsCenter, styles.justifyContentCenter, styles.ph10, containerStyle]} accessibilityLabel={accessibilityLabel}>
            {!!animation && (
                <Lottie
                    source={animation}
                    loop
                    autoPlay
                    style={animationStyles}
                    webStyle={animationWebStyle}
                />
            )}
            {!!icon && (
                <Icon
                    src={icon}
                    fill={iconColor}
                    width={iconWidth}
                    height={iconHeight}
                    contentFit={contentFitImage}
                />
            )}
            <View>
                <Text style={[styles.notFoundTextHeader]}>{title}</Text>

                {subtitleContent}
            </View>
        </View>
    );
}

BlockingView.displayName = 'BlockingView';

export default BlockingView;<|MERGE_RESOLUTION|>--- conflicted
+++ resolved
@@ -52,13 +52,11 @@
     /** Whether to add bottom safe area padding to the view. */
     addBottomSafeAreaPadding?: boolean;
 
-<<<<<<< HEAD
     /** Accessibility label for the view */
     accessibilityLabel: string;
-=======
+
     /** Whether to add bottom safe area padding to the content. */
     addOfflineIndicatorBottomSafeAreaPadding?: boolean;
->>>>>>> 5fa31216
 };
 
 type BlockingViewIconProps = {
