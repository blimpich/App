import React from 'react';
import {View} from 'react-native';
import HeaderWithBackButton from '@components/HeaderWithBackButton';
import * as Illustrations from '@components/Icon/Illustrations';
import useLocalize from '@hooks/useLocalize';
import useThemeStyles from '@hooks/useThemeStyles';
import Navigation from '@libs/Navigation/Navigation';
import variables from '@styles/variables';
import type {TranslationPaths} from '@src/languages/types';
import ROUTES from '@src/ROUTES';
import BlockingView from './BlockingView';
import ForceFullScreenView from './ForceFullScreenView';

type FullPageNotFoundViewProps = {
    /** Child elements */
    children?: React.ReactNode;

    /** If true, child components are replaced with a blocking "not found" view */
    shouldShow?: boolean;

    /** The key in the translations file to use for the title */
    titleKey?: TranslationPaths;

    /** The key in the translations file to use for the subtitle */
    subtitleKey?: TranslationPaths;

    /** Whether we should show a link to navigate elsewhere */
    shouldShowLink?: boolean;

    /** Whether we should show the back button on the header */
    shouldShowBackButton?: boolean;

    /** The key in the translations file to use for the go back link */
    linkKey?: TranslationPaths;

    /** Method to trigger when pressing the back button of the header */
    onBackButtonPress?: () => void;

    /** Function to call when pressing the navigation link */
    onLinkPress?: () => void;

    /** Whether we should force the full page view */
<<<<<<< HEAD
    forceFullScreen?: boolean;
=======
    shouldForceFullScreen?: boolean;
>>>>>>> feac02c7
};

// eslint-disable-next-line rulesdir/no-negated-variables
function FullPageNotFoundView({
    children = null,
    shouldShow = false,
    titleKey = 'notFound.notHere',
    subtitleKey = 'notFound.pageNotFound',
    linkKey = 'notFound.goBackHome',
    onBackButtonPress = () => Navigation.goBack(ROUTES.HOME),
    shouldShowLink = true,
    shouldShowBackButton = true,
    onLinkPress = () => Navigation.dismissModal(),
<<<<<<< HEAD
    forceFullScreen = false,
=======
    shouldForceFullScreen = false,
>>>>>>> feac02c7
}: FullPageNotFoundViewProps) {
    const styles = useThemeStyles();
    const {translate} = useLocalize();

    if (shouldShow) {
        return (
<<<<<<< HEAD
            <ForceFullScreenView forceFullScreen={forceFullScreen}>
=======
            <ForceFullScreenView shouldForceFullScreen={shouldForceFullScreen}>
>>>>>>> feac02c7
                <HeaderWithBackButton
                    onBackButtonPress={onBackButtonPress}
                    shouldShowBackButton={shouldShowBackButton}
                />
                <View style={[styles.flex1, styles.blockingViewContainer]}>
                    <BlockingView
                        icon={Illustrations.ToddBehindCloud}
                        iconWidth={variables.modalTopIconWidth}
                        iconHeight={variables.modalTopIconHeight}
                        title={translate(titleKey)}
                        subtitle={translate(subtitleKey)}
                        linkKey={linkKey}
                        shouldShowLink={shouldShowLink}
                        onLinkPress={onLinkPress}
                    />
                </View>
            </ForceFullScreenView>
        );
    }

    return children;
}

FullPageNotFoundView.displayName = 'FullPageNotFoundView';

export default FullPageNotFoundView;<|MERGE_RESOLUTION|>--- conflicted
+++ resolved
@@ -40,11 +40,7 @@
     onLinkPress?: () => void;
 
     /** Whether we should force the full page view */
-<<<<<<< HEAD
-    forceFullScreen?: boolean;
-=======
     shouldForceFullScreen?: boolean;
->>>>>>> feac02c7
 };
 
 // eslint-disable-next-line rulesdir/no-negated-variables
@@ -58,22 +54,14 @@
     shouldShowLink = true,
     shouldShowBackButton = true,
     onLinkPress = () => Navigation.dismissModal(),
-<<<<<<< HEAD
-    forceFullScreen = false,
-=======
     shouldForceFullScreen = false,
->>>>>>> feac02c7
 }: FullPageNotFoundViewProps) {
     const styles = useThemeStyles();
     const {translate} = useLocalize();
 
     if (shouldShow) {
         return (
-<<<<<<< HEAD
-            <ForceFullScreenView forceFullScreen={forceFullScreen}>
-=======
             <ForceFullScreenView shouldForceFullScreen={shouldForceFullScreen}>
->>>>>>> feac02c7
                 <HeaderWithBackButton
                     onBackButtonPress={onBackButtonPress}
                     shouldShowBackButton={shouldShowBackButton}
