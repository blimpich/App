--- conflicted
+++ resolved
@@ -142,9 +142,6 @@
                 Navigation.navigate(ROUTES.TRAVEL_DOMAIN_SELECTOR);
             }
         }
-<<<<<<< HEAD
-    }, [policy, hybridApp?.isSingleNewDotEntry, travelSettings, translate, primaryContactMethod, isBlockedFromSpotnanaTravel, StyleUtils, styles]);
-=======
     }, [
         isBlockedFromSpotnanaTravel,
         primaryContactMethod,
@@ -154,12 +151,10 @@
         styles.link,
         StyleUtils,
         translate,
-        wasNewDotLaunchedJustForTravel,
-        setRootStatusBarEnabled,
+        hybridApp?.isSingleNewDotEntry,
         isUserValidated,
         groupPaidPolicies.length,
     ]);
->>>>>>> 7f80b75d
 
     return (
         <>
