import React from 'react';
import type {OnyxEntry} from 'react-native-onyx';
import {useOnyx} from 'react-native-onyx';
import useLocalize from '@hooks/useLocalize';
import useThemeStyles from '@hooks/useThemeStyles';
import * as PolicyUtils from '@libs/PolicyUtils';
import * as ReportUtils from '@libs/ReportUtils';
import Navigation from '@navigation/Navigation';
import CONST from '@src/CONST';
import ONYXKEYS from '@src/ONYXKEYS';
import ROUTES from '@src/ROUTES';
import type {Policy, Report} from '@src/types/onyx';
import TextLink from './TextLink';

type BrokenConnectionDescriptionProps = {
    /** Transaction id of the corresponding report */
    transactionID: string | undefined;

    /** Current report */
    report: OnyxEntry<Report>;

    /** Policy which the report is tied to */
    policy: OnyxEntry<Policy>;
};

function BrokenConnectionDescription({transactionID, policy, report}: BrokenConnectionDescriptionProps) {
    const styles = useThemeStyles();
    const {translate} = useLocalize();
    const [transactionViolations] = useOnyx(`${ONYXKEYS.COLLECTION.TRANSACTION_VIOLATIONS}${transactionID}`);

    const brokenConnection530Error = transactionViolations?.find((violation) => violation.data?.rterType === CONST.RTER_VIOLATION_TYPES.BROKEN_CARD_CONNECTION_530);
    const brokenConnectionError = transactionViolations?.find((violation) => violation.data?.rterType === CONST.RTER_VIOLATION_TYPES.BROKEN_CARD_CONNECTION);
    const isPolicyAdmin = PolicyUtils.isPolicyAdmin(policy);

    if (!brokenConnection530Error && !brokenConnectionError) {
        return '';
    }

    if (brokenConnection530Error) {
        return translate('violations.brokenConnection530Error');
    }

    if (isPolicyAdmin && !ReportUtils.isCurrentUserSubmitter(report?.reportID)) {
        return (
            <>
                {`${translate('violations.adminBrokenConnectionError')}`}
                <TextLink
                    style={[styles.textLabelSupporting, styles.link]}
<<<<<<< HEAD
                    onPress={() => {
                        if (!policy) {
                            return;
                        }
                        Navigation.navigate(ROUTES.WORKSPACE_COMPANY_CARDS.getRoute(policy?.id));
                    }}
=======
                    onPress={() => Navigation.navigate(ROUTES.WORKSPACE_COMPANY_CARDS.getRoute(policy?.id))}
>>>>>>> 43655584
                >{`${translate('workspace.common.companyCards')}`}</TextLink>
                .
            </>
        );
    }

    if (ReportUtils.isReportApproved(report) || ReportUtils.isReportManuallyReimbursed(report) || (ReportUtils.isProcessingReport(report) && !PolicyUtils.isInstantSubmitEnabled(policy))) {
        return translate('violations.memberBrokenConnectionError');
    }

    return `${translate('violations.memberBrokenConnectionError')} ${translate('violations.markAsCashToIgnore')}`;
}

BrokenConnectionDescription.displayName = 'BrokenConnectionDescription';

export default BrokenConnectionDescription;<|MERGE_RESOLUTION|>--- conflicted
+++ resolved
@@ -46,16 +46,7 @@
                 {`${translate('violations.adminBrokenConnectionError')}`}
                 <TextLink
                     style={[styles.textLabelSupporting, styles.link]}
-<<<<<<< HEAD
-                    onPress={() => {
-                        if (!policy) {
-                            return;
-                        }
-                        Navigation.navigate(ROUTES.WORKSPACE_COMPANY_CARDS.getRoute(policy?.id));
-                    }}
-=======
                     onPress={() => Navigation.navigate(ROUTES.WORKSPACE_COMPANY_CARDS.getRoute(policy?.id))}
->>>>>>> 43655584
                 >{`${translate('workspace.common.companyCards')}`}</TextLink>
                 .
             </>
