import type {MutableRefObject} from 'react';
import React, {useEffect, useRef, useState} from 'react';
import {View} from 'react-native';
import Button from '@components/Button';
import Icon from '@components/Icon';
import * as Expensicons from '@components/Icon/Expensicons';
import PopoverMenu from '@components/PopoverMenu';
import useStyleUtils from '@hooks/useStyleUtils';
import useTheme from '@hooks/useTheme';
import useThemeStyles from '@hooks/useThemeStyles';
import useWindowDimensions from '@hooks/useWindowDimensions';
import CONST from '@src/CONST';
import type {AnchorPosition} from '@src/styles';
import type {ButtonWithDropdownMenuProps} from './types';

function ButtonWithDropdownMenu<IValueType>({
    success = false,
    isSplitButton = true,
    isLoading = false,
    isDisabled = false,
    pressOnEnter = false,
    shouldAlwaysShowDropdownMenu = false,
    menuHeaderText = '',
    customText,
    style,
    buttonSize = CONST.DROPDOWN_BUTTON_SIZE.MEDIUM,
    anchorAlignment = {
        horizontal: CONST.MODAL.ANCHOR_ORIGIN_HORIZONTAL.RIGHT,
        vertical: CONST.MODAL.ANCHOR_ORIGIN_VERTICAL.TOP, // we assume that popover menu opens below the button, anchor is at TOP
    },
    buttonRef,
    onPress,
    options,
    onOptionSelected,
    onOptionsMenuShow,
    onOptionsMenuHide,
    enterKeyEventListenerPriority = 0,
    wrapperStyle,
}: ButtonWithDropdownMenuProps<IValueType>) {
    const theme = useTheme();
    const styles = useThemeStyles();
    const StyleUtils = useStyleUtils();
    const [selectedItemIndex, setSelectedItemIndex] = useState(0);
    const [isMenuVisible, setIsMenuVisible] = useState(false);
    const [popoverAnchorPosition, setPopoverAnchorPosition] = useState<AnchorPosition | null>(null);
    const {windowWidth, windowHeight} = useWindowDimensions();
    const dropdownAnchor = useRef<View | null>(null);
    const selectedItem = options[selectedItemIndex] || options[0];
    const innerStyleDropButton = StyleUtils.getDropDownButtonHeight(buttonSize);
    const isButtonSizeLarge = buttonSize === CONST.DROPDOWN_BUTTON_SIZE.LARGE;
    const nullCheckRef = (ref: MutableRefObject<View | null>) => ref ?? null;

    useEffect(() => {
        if (!dropdownAnchor.current) {
            return;
        }
        if (!isMenuVisible) {
            return;
        }
        if ('measureInWindow' in dropdownAnchor.current) {
            dropdownAnchor.current.measureInWindow((x, y, w, h) => {
                setPopoverAnchorPosition({
                    horizontal: x + w,
                    vertical:
                        anchorAlignment.vertical === CONST.MODAL.ANCHOR_ORIGIN_VERTICAL.TOP
                            ? y + h + CONST.MODAL.POPOVER_MENU_PADDING // if vertical anchorAlignment is TOP, menu will open below the button and we need to add the height of button and padding
                            : y - CONST.MODAL.POPOVER_MENU_PADDING, // if it is BOTTOM, menu will open above the button so NO need to add height but DO subtract padding
                });
            });
        }
    }, [windowWidth, windowHeight, isMenuVisible, anchorAlignment.vertical]);
    return (
        <View style={wrapperStyle}>
            {shouldAlwaysShowDropdownMenu || options.length > 1 ? (
                <View style={[styles.flexRow, styles.justifyContentBetween, styles.alignItemsCenter, style]}>
                    <Button
                        success={success}
                        pressOnEnter={pressOnEnter}
                        ref={(ref) => {
                            if (isSplitButton) {
                                return;
                            }
                            dropdownAnchor.current = ref;
                        }}
                        onPress={(event) => (!isSplitButton ? setIsMenuVisible(!isMenuVisible) : onPress(event, selectedItem.value))}
                        text={customText ?? selectedItem.text}
                        isDisabled={isDisabled || !!selectedItem?.disabled}
                        isLoading={isLoading}
                        shouldRemoveRightBorderRadius
                        style={[styles.flex1, styles.pr0]}
                        large={isButtonSizeLarge}
                        medium={!isButtonSizeLarge}
                        innerStyles={[innerStyleDropButton, !isSplitButton && styles.dropDownButtonCartIconView]}
                        enterKeyEventListenerPriority={enterKeyEventListenerPriority}
                        iconRight={Expensicons.DownArrow}
                        shouldShowRightIcon={!isSplitButton}
                        isSplitButton={isSplitButton}
                    />

                    {isSplitButton && (
                        <Button
                            ref={dropdownAnchor}
                            success={success}
                            isDisabled={isDisabled}
                            style={[styles.pl0]}
                            onPress={() => setIsMenuVisible(!isMenuVisible)}
                            shouldRemoveLeftBorderRadius
                            large={isButtonSizeLarge}
                            medium={!isButtonSizeLarge}
                            innerStyles={[styles.dropDownButtonCartIconContainerPadding, innerStyleDropButton]}
                            enterKeyEventListenerPriority={enterKeyEventListenerPriority}
                        >
                            <View style={[styles.dropDownButtonCartIconView, innerStyleDropButton]}>
                                <View style={[success ? styles.buttonSuccessDivider : styles.buttonDivider]} />
                                <View style={[isButtonSizeLarge ? styles.dropDownLargeButtonArrowContain : styles.dropDownMediumButtonArrowContain]}>
                                    <Icon
                                        medium={isButtonSizeLarge}
                                        small={!isButtonSizeLarge}
                                        src={Expensicons.DownArrow}
                                        fill={success ? theme.buttonSuccessText : theme.icon}
                                    />
                                </View>
                            </View>
                        </Button>
                    )}
                </View>
            ) : (
                <Button
                    success={success}
                    ref={buttonRef}
                    pressOnEnter={pressOnEnter}
                    isDisabled={isDisabled || !!options[0].disabled}
                    style={[styles.w100, style]}
                    isLoading={isLoading}
                    text={selectedItem.text}
                    onPress={(event) => onPress(event, options[0].value)}
                    large={isButtonSizeLarge}
                    medium={!isButtonSizeLarge}
                    innerStyles={[innerStyleDropButton]}
                    enterKeyEventListenerPriority={enterKeyEventListenerPriority}
                />
            )}
            {(shouldAlwaysShowDropdownMenu || options.length > 1) && popoverAnchorPosition && (
                <PopoverMenu
                    isVisible={isMenuVisible}
                    onClose={() => {
                        setIsMenuVisible(false);
                        onOptionsMenuHide?.();
                    }}
                    onModalShow={onOptionsMenuShow}
                    onItemSelected={() => setIsMenuVisible(false)}
                    anchorPosition={popoverAnchorPosition}
<<<<<<< HEAD
                    anchorRef={nullCheckRef(caretButton)}
=======
                    anchorRef={dropdownAnchor}
>>>>>>> 55be36f8
                    withoutOverlay
                    anchorAlignment={anchorAlignment}
                    headerText={menuHeaderText}
                    menuItems={options.map((item, index) => ({
                        ...item,
                        onSelected:
                            item.onSelected ??
                            (() => {
                                onOptionSelected?.(item);
                                setSelectedItemIndex(index);
                            }),
                    }))}
                />
            )}
        </View>
    );
}

ButtonWithDropdownMenu.displayName = 'ButtonWithDropdownMenu';

export default ButtonWithDropdownMenu;<|MERGE_RESOLUTION|>--- conflicted
+++ resolved
@@ -150,11 +150,7 @@
                     onModalShow={onOptionsMenuShow}
                     onItemSelected={() => setIsMenuVisible(false)}
                     anchorPosition={popoverAnchorPosition}
-<<<<<<< HEAD
                     anchorRef={nullCheckRef(caretButton)}
-=======
-                    anchorRef={dropdownAnchor}
->>>>>>> 55be36f8
                     withoutOverlay
                     anchorAlignment={anchorAlignment}
                     headerText={menuHeaderText}
