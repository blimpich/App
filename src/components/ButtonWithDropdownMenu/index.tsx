--- conflicted
+++ resolved
@@ -54,11 +54,8 @@
     shouldPopoverUseScrollView = false,
     containerStyles,
     shouldUseModalPaddingStyle = true,
-<<<<<<< HEAD
     shouldUseShortForm = false,
-=======
     shouldUseOptionIcon = false,
->>>>>>> c73ede0b
 }: ButtonWithDropdownMenuProps<IValueType>) {
     const theme = useTheme();
     const styles = useThemeStyles();
