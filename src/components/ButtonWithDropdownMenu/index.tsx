import type {RefObject} from 'react';
import React, {useEffect, useRef, useState} from 'react';
import type {GestureResponderEvent, StyleProp, ViewStyle} from 'react-native';
import {View} from 'react-native';
import type {ValueOf} from 'type-fest';
import useStyleUtils from '@hooks/useStyleUtils';
import useTheme from '@hooks/useTheme';
import useThemeStyles from '@hooks/useThemeStyles';
import useWindowDimensions from '@hooks/useWindowDimensions';
import type {AnchorPosition} from '@styles/index';
import CONST from '@src/CONST';
import type AnchorAlignment from '@src/types/utils/AnchorAlignment';
import type DeepValueOf from '@src/types/utils/DeepValueOf';
import type IconAsset from '@src/types/utils/IconAsset';
import Button from './Button';
import Icon from './Icon';
import * as Expensicons from './Icon/Expensicons';
import PopoverMenu from './PopoverMenu';

type PaymentType = DeepValueOf<typeof CONST.IOU.PAYMENT_TYPE | typeof CONST.IOU.REPORT_ACTION_TYPE | typeof CONST.PAYMENT_METHODS> 

type DropdownOption = {
    value: PaymentType;
    text: string;
    icon: IconAsset;
    iconWidth?: number;
    iconHeight?: number;
    iconDescription?: string;
};

type ButtonWithDropdownMenuProps = {
    /** Text to display for the menu header */
    menuHeaderText?: string;

    /** Callback to execute when the main button is pressed */
    onPress: (event: GestureResponderEvent | KeyboardEvent | undefined, value: PaymentType) => void;

    /** Callback to execute when a dropdown option is selected */
    onOptionSelected?: (option: DropdownOption) => void;

    /** Call the onPress function on main button when Enter key is pressed */
    pressOnEnter?: boolean;

    /** Whether we should show a loading state for the main button */
    isLoading?: boolean;

    /** The size of button size */
    buttonSize: ValueOf<typeof CONST.DROPDOWN_BUTTON_SIZE>;

    /** Should the confirmation button be disabled? */
    isDisabled?: boolean;

    /** Additional styles to add to the component */
    style?: StyleProp<ViewStyle>;

    /** Menu options to display */
    /** e.g. [{text: 'Pay with Expensify', icon: Wallet}] */
    options: DropdownOption[];

    /** The anchor alignment of the popover menu */
    anchorAlignment?: AnchorAlignment;

    /* ref for the button */
    buttonRef: RefObject<View>;

    /** The priority to assign the enter key event listener to buttons. 0 is the highest priority. */
    enterKeyEventListenerPriority?: number;
};

function ButtonWithDropdownMenu({
    isLoading = false,
    isDisabled = false,
    pressOnEnter = false,
    menuHeaderText = '',
    style,
    buttonSize = CONST.DROPDOWN_BUTTON_SIZE.MEDIUM,
    anchorAlignment = {
        horizontal: CONST.MODAL.ANCHOR_ORIGIN_HORIZONTAL.RIGHT,
        vertical: CONST.MODAL.ANCHOR_ORIGIN_VERTICAL.TOP, // we assume that popover menu opens below the button, anchor is at TOP
    },
    buttonRef,
    onPress,
    options,
    onOptionSelected,
    enterKeyEventListenerPriority = 0,
<<<<<<< HEAD
}: ButtonWithDropdownMenuProps) {
=======
    wrapperStyle,
}: ButtonWithDropdownMenuProps<IValueType>) {
>>>>>>> 54040182
    const theme = useTheme();
    const styles = useThemeStyles();
    const StyleUtils = useStyleUtils();
    const [selectedItemIndex, setSelectedItemIndex] = useState(0);
    const [isMenuVisible, setIsMenuVisible] = useState(false);
    const [popoverAnchorPosition, setPopoverAnchorPosition] = useState<AnchorPosition | null>(null);
    const {windowWidth, windowHeight} = useWindowDimensions();
    const caretButton = useRef<View & HTMLDivElement>(null);
    const selectedItem = options[selectedItemIndex] || options[0];
    const innerStyleDropButton = StyleUtils.getDropDownButtonHeight(buttonSize);
    const isButtonSizeLarge = buttonSize === CONST.DROPDOWN_BUTTON_SIZE.LARGE;

    useEffect(() => {
        if (!caretButton.current) {
            return;
        }
        if (!isMenuVisible) {
            return;
        }
        if ('measureInWindow' in caretButton.current) {
            caretButton.current.measureInWindow((x, y, w, h) => {
                setPopoverAnchorPosition({
                    horizontal: x + w,
                    vertical:
                        anchorAlignment.vertical === CONST.MODAL.ANCHOR_ORIGIN_VERTICAL.TOP
                            ? y + h + CONST.MODAL.POPOVER_MENU_PADDING // if vertical anchorAlignment is TOP, menu will open below the button and we need to add the height of button and padding
                            : y - CONST.MODAL.POPOVER_MENU_PADDING, // if it is BOTTOM, menu will open above the button so NO need to add height but DO subtract padding
                });
            });
        }
    }, [windowWidth, windowHeight, isMenuVisible, anchorAlignment.vertical]);

    return (
<<<<<<< HEAD
        <View>
            {options.length > 1 ? (
=======
        <View style={wrapperStyle}>
            {shouldAlwaysShowDropdownMenu || options.length > 1 ? (
>>>>>>> 54040182
                <View style={[styles.flexRow, styles.justifyContentBetween, styles.alignItemsCenter, style]}>
                    <Button
                        success
                        pressOnEnter={pressOnEnter}
                        ref={buttonRef}
                        onPress={(event) => onPress(event, selectedItem.value)}
                        text={selectedItem.text}
                        isDisabled={isDisabled}
                        isLoading={isLoading}
                        shouldRemoveRightBorderRadius
                        style={[styles.flex1, styles.pr0]}
                        large={isButtonSizeLarge}
                        medium={!isButtonSizeLarge}
                        innerStyles={[innerStyleDropButton]}
                        enterKeyEventListenerPriority={enterKeyEventListenerPriority}
                    />

                    <Button
                        ref={caretButton}
                        success
                        isDisabled={isDisabled}
                        style={[styles.pl0]}
                        onPress={() => setIsMenuVisible(!isMenuVisible)}
                        shouldRemoveLeftBorderRadius
                        large={isButtonSizeLarge}
                        medium={!isButtonSizeLarge}
                        innerStyles={[styles.dropDownButtonCartIconContainerPadding, innerStyleDropButton]}
                        enterKeyEventListenerPriority={enterKeyEventListenerPriority}
                    >
                        <View style={[styles.dropDownButtonCartIconView, innerStyleDropButton]}>
                            <View style={[styles.buttonDivider]} />
                            <View style={[styles.dropDownButtonArrowContain]}>
                                <Icon
                                    src={Expensicons.DownArrow}
                                    fill={theme.textLight}
                                />
                            </View>
                        </View>
                    </Button>
                </View>
            ) : (
                <Button
                    success
                    ref={buttonRef}
                    pressOnEnter={pressOnEnter}
                    isDisabled={isDisabled}
                    style={[styles.w100, style]}
                    isLoading={isLoading}
                    text={selectedItem.text}
                    onPress={(event) => onPress(event, options[0].value)}
                    large={isButtonSizeLarge}
                    medium={!isButtonSizeLarge}
                    innerStyles={[innerStyleDropButton]}
                    enterKeyEventListenerPriority={enterKeyEventListenerPriority}
                />
            )}
            {options.length > 1 && popoverAnchorPosition && (
                <PopoverMenu
                    isVisible={isMenuVisible}
                    onClose={() => setIsMenuVisible(false)}
                    onItemSelected={() => setIsMenuVisible(false)}
                    anchorPosition={popoverAnchorPosition}
                    anchorRef={caretButton}
                    withoutOverlay
                    anchorAlignment={anchorAlignment}
                    headerText={menuHeaderText}
                    menuItems={options.map((item, index) => ({
                        ...item,
                        onSelected: () => {
                            onOptionSelected?.(item);
                            setSelectedItemIndex(index);
                        },
                    }))}
                />
            )}
        </View>
    );
}

ButtonWithDropdownMenu.displayName = 'ButtonWithDropdownMenu';

export default React.memo(ButtonWithDropdownMenu);<|MERGE_RESOLUTION|>--- conflicted
+++ resolved
@@ -1,77 +1,26 @@
-import type {RefObject} from 'react';
 import React, {useEffect, useRef, useState} from 'react';
-import type {GestureResponderEvent, StyleProp, ViewStyle} from 'react-native';
 import {View} from 'react-native';
-import type {ValueOf} from 'type-fest';
+import Button from '@components/Button';
+import Icon from '@components/Icon';
+import * as Expensicons from '@components/Icon/Expensicons';
+import PopoverMenu from '@components/PopoverMenu';
 import useStyleUtils from '@hooks/useStyleUtils';
 import useTheme from '@hooks/useTheme';
 import useThemeStyles from '@hooks/useThemeStyles';
 import useWindowDimensions from '@hooks/useWindowDimensions';
-import type {AnchorPosition} from '@styles/index';
+import variables from '@styles/variables';
 import CONST from '@src/CONST';
-import type AnchorAlignment from '@src/types/utils/AnchorAlignment';
-import type DeepValueOf from '@src/types/utils/DeepValueOf';
-import type IconAsset from '@src/types/utils/IconAsset';
-import Button from './Button';
-import Icon from './Icon';
-import * as Expensicons from './Icon/Expensicons';
-import PopoverMenu from './PopoverMenu';
+import type {AnchorPosition} from '@src/styles';
+import type {ButtonWithDropdownMenuProps} from './types';
 
-type PaymentType = DeepValueOf<typeof CONST.IOU.PAYMENT_TYPE | typeof CONST.IOU.REPORT_ACTION_TYPE | typeof CONST.PAYMENT_METHODS> 
-
-type DropdownOption = {
-    value: PaymentType;
-    text: string;
-    icon: IconAsset;
-    iconWidth?: number;
-    iconHeight?: number;
-    iconDescription?: string;
-};
-
-type ButtonWithDropdownMenuProps = {
-    /** Text to display for the menu header */
-    menuHeaderText?: string;
-
-    /** Callback to execute when the main button is pressed */
-    onPress: (event: GestureResponderEvent | KeyboardEvent | undefined, value: PaymentType) => void;
-
-    /** Callback to execute when a dropdown option is selected */
-    onOptionSelected?: (option: DropdownOption) => void;
-
-    /** Call the onPress function on main button when Enter key is pressed */
-    pressOnEnter?: boolean;
-
-    /** Whether we should show a loading state for the main button */
-    isLoading?: boolean;
-
-    /** The size of button size */
-    buttonSize: ValueOf<typeof CONST.DROPDOWN_BUTTON_SIZE>;
-
-    /** Should the confirmation button be disabled? */
-    isDisabled?: boolean;
-
-    /** Additional styles to add to the component */
-    style?: StyleProp<ViewStyle>;
-
-    /** Menu options to display */
-    /** e.g. [{text: 'Pay with Expensify', icon: Wallet}] */
-    options: DropdownOption[];
-
-    /** The anchor alignment of the popover menu */
-    anchorAlignment?: AnchorAlignment;
-
-    /* ref for the button */
-    buttonRef: RefObject<View>;
-
-    /** The priority to assign the enter key event listener to buttons. 0 is the highest priority. */
-    enterKeyEventListenerPriority?: number;
-};
-
-function ButtonWithDropdownMenu({
+function ButtonWithDropdownMenu<IValueType>({
+    success = false,
     isLoading = false,
     isDisabled = false,
     pressOnEnter = false,
+    shouldAlwaysShowDropdownMenu = false,
     menuHeaderText = '',
+    customText,
     style,
     buttonSize = CONST.DROPDOWN_BUTTON_SIZE.MEDIUM,
     anchorAlignment = {
@@ -83,12 +32,8 @@
     options,
     onOptionSelected,
     enterKeyEventListenerPriority = 0,
-<<<<<<< HEAD
-}: ButtonWithDropdownMenuProps) {
-=======
     wrapperStyle,
 }: ButtonWithDropdownMenuProps<IValueType>) {
->>>>>>> 54040182
     const theme = useTheme();
     const styles = useThemeStyles();
     const StyleUtils = useStyleUtils();
@@ -122,33 +67,28 @@
     }, [windowWidth, windowHeight, isMenuVisible, anchorAlignment.vertical]);
 
     return (
-<<<<<<< HEAD
-        <View>
-            {options.length > 1 ? (
-=======
         <View style={wrapperStyle}>
             {shouldAlwaysShowDropdownMenu || options.length > 1 ? (
->>>>>>> 54040182
                 <View style={[styles.flexRow, styles.justifyContentBetween, styles.alignItemsCenter, style]}>
                     <Button
-                        success
+                        success={success}
                         pressOnEnter={pressOnEnter}
                         ref={buttonRef}
                         onPress={(event) => onPress(event, selectedItem.value)}
-                        text={selectedItem.text}
+                        text={customText ?? selectedItem.text}
                         isDisabled={isDisabled}
                         isLoading={isLoading}
                         shouldRemoveRightBorderRadius
                         style={[styles.flex1, styles.pr0]}
                         large={isButtonSizeLarge}
                         medium={!isButtonSizeLarge}
-                        innerStyles={[innerStyleDropButton]}
+                        innerStyles={[innerStyleDropButton, customText !== undefined && styles.cursorDefault, customText !== undefined && styles.pointerEventsNone]}
                         enterKeyEventListenerPriority={enterKeyEventListenerPriority}
                     />
 
                     <Button
                         ref={caretButton}
-                        success
+                        success={success}
                         isDisabled={isDisabled}
                         style={[styles.pl0]}
                         onPress={() => setIsMenuVisible(!isMenuVisible)}
@@ -159,11 +99,13 @@
                         enterKeyEventListenerPriority={enterKeyEventListenerPriority}
                     >
                         <View style={[styles.dropDownButtonCartIconView, innerStyleDropButton]}>
-                            <View style={[styles.buttonDivider]} />
+                            <View style={[success ? styles.buttonSuccessDivider : styles.buttonDivider]} />
                             <View style={[styles.dropDownButtonArrowContain]}>
                                 <Icon
                                     src={Expensicons.DownArrow}
-                                    fill={theme.textLight}
+                                    fill={success ? theme.buttonSuccessText : theme.icon}
+                                    width={variables.iconSizeSmall}
+                                    height={variables.iconSizeSmall}
                                 />
                             </View>
                         </View>
@@ -171,7 +113,7 @@
                 </View>
             ) : (
                 <Button
-                    success
+                    success={success}
                     ref={buttonRef}
                     pressOnEnter={pressOnEnter}
                     isDisabled={isDisabled}
@@ -185,7 +127,7 @@
                     enterKeyEventListenerPriority={enterKeyEventListenerPriority}
                 />
             )}
-            {options.length > 1 && popoverAnchorPosition && (
+            {(shouldAlwaysShowDropdownMenu || options.length > 1) && popoverAnchorPosition && (
                 <PopoverMenu
                     isVisible={isMenuVisible}
                     onClose={() => setIsMenuVisible(false)}
@@ -197,10 +139,12 @@
                     headerText={menuHeaderText}
                     menuItems={options.map((item, index) => ({
                         ...item,
-                        onSelected: () => {
-                            onOptionSelected?.(item);
-                            setSelectedItemIndex(index);
-                        },
+                        onSelected:
+                            item.onSelected ??
+                            (() => {
+                                onOptionSelected?.(item);
+                                setSelectedItemIndex(index);
+                            }),
                     }))}
                 />
             )}
@@ -210,4 +154,4 @@
 
 ButtonWithDropdownMenu.displayName = 'ButtonWithDropdownMenu';
 
-export default React.memo(ButtonWithDropdownMenu);+export default ButtonWithDropdownMenu;