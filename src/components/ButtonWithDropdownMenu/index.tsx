--- conflicted
+++ resolved
@@ -10,11 +10,8 @@
 import useTheme from '@hooks/useTheme';
 import useThemeStyles from '@hooks/useThemeStyles';
 import useWindowDimensions from '@hooks/useWindowDimensions';
-<<<<<<< HEAD
 import mergeRefs from '@libs/mergeRefs';
-=======
 import * as Modal from '@userActions/Modal';
->>>>>>> 66ae3740
 import CONST from '@src/CONST';
 import type {AnchorPosition} from '@src/styles';
 import type {ButtonWithDropdownMenuProps} from './types';
@@ -96,16 +93,12 @@
                     <Button
                         success={success}
                         pressOnEnter={pressOnEnter}
-<<<<<<< HEAD
-                        ref={mergeRefs(caretButton, buttonRef)}
-=======
                         ref={(ref) => {
                             if (isSplitButton) {
                                 return;
                             }
                             dropdownAnchor.current = ref;
                         }}
->>>>>>> 66ae3740
                         onPress={(event) => (!isSplitButton ? setIsMenuVisible(!isMenuVisible) : onPress(event, selectedItem.value))}
                         text={customText ?? selectedItem.text}
                         isDisabled={isDisabled || !!selectedItem?.disabled}
