--- conflicted
+++ resolved
@@ -238,11 +238,6 @@
                     shouldShowSelectedItemCheck={shouldShowSelectedItemCheck}
                     // eslint-disable-next-line react-compiler/react-compiler
                     anchorRef={nullCheckRef(dropdownAnchor)}
-<<<<<<< HEAD
-                    shouldUseScrollView
-=======
-                    withoutOverlay
->>>>>>> 842dec95
                     scrollContainerStyle={!shouldUseModalPaddingStyle && isSmallScreenWidth && styles.pv4}
                     anchorAlignment={anchorAlignment}
                     shouldUseModalPaddingStyle={shouldUseModalPaddingStyle}
