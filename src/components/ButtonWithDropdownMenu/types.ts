import type {RefObject} from 'react';
import type {GestureResponderEvent, StyleProp, TextStyle, View, ViewStyle} from 'react-native';
import type {ValueOf} from 'type-fest';
import type CONST from '@src/CONST';
import type AnchorAlignment from '@src/types/utils/AnchorAlignment';
import type DeepValueOf from '@src/types/utils/DeepValueOf';
import type IconAsset from '@src/types/utils/IconAsset';

type PaymentType = DeepValueOf<typeof CONST.IOU.PAYMENT_TYPE | typeof CONST.IOU.REPORT_ACTION_TYPE>;

type WorkspaceMemberBulkActionType = DeepValueOf<typeof CONST.POLICY.MEMBERS_BULK_ACTION_TYPES>;

type RoomMemberBulkActionType = DeepValueOf<typeof CONST.REPORT.ROOM_MEMBERS_BULK_ACTION_TYPES>;

type WorkspaceDistanceRatesBulkActionType = DeepValueOf<typeof CONST.POLICY.BULK_ACTION_TYPES>;

type WorkspaceTaxRatesBulkActionType = DeepValueOf<typeof CONST.POLICY.BULK_ACTION_TYPES>;

type ReportExportType = DeepValueOf<typeof CONST.REPORT.EXPORT_OPTIONS>;

type DropdownOption<TValueType> = {
    value: TValueType;
    text: string;
    icon?: IconAsset;
    iconWidth?: number;
    iconHeight?: number;
    iconDescription?: string;
    additionalIconStyles?: StyleProp<ViewStyle>;
    onSelected?: () => void;
    disabled?: boolean;
    iconFill?: string;
    interactive?: boolean;
    numberOfLinesTitle?: number;
    titleStyle?: ViewStyle;
    shouldCloseModalOnSelect?: boolean;
<<<<<<< HEAD
    description?: string;
    descriptionTextStyle?: StyleProp<TextStyle>;
    wrapperStyle?: StyleProp<ViewStyle>;
=======
    shouldPreserveSelectionAfterHideModal?: boolean;
>>>>>>> 31e2a2a4
};

type ButtonWithDropdownMenuProps<TValueType> = {
    /** The custom text to display on the main button instead of selected option */
    customText?: string;

    /** Text to display for the menu header */
    menuHeaderText?: string;

    /** Callback to execute when the main button is pressed */
    onPress: (event: GestureResponderEvent | KeyboardEvent | undefined, value: TValueType) => void;

    /** Callback to execute when a dropdown option is selected */
    onOptionSelected?: (option: DropdownOption<TValueType>) => void;

    /** Callback when the options popover is shown */
    onOptionsMenuShow?: () => void;

    /** Callback when the options popover is shown */
    onOptionsMenuHide?: () => void;

    /** Call the onPress function on main button when Enter key is pressed */
    pressOnEnter?: boolean;

    /** Whether we should show a loading state for the main button */
    isLoading?: boolean;

    /** The size of button size */
    buttonSize?: ValueOf<typeof CONST.DROPDOWN_BUTTON_SIZE>;

    /** Should the confirmation button be disabled? */
    isDisabled?: boolean;

    /** Additional styles to add to the component */
    style?: StyleProp<ViewStyle>;

    /** Additional styles to add to the component when it's disabled */
    disabledStyle?: StyleProp<ViewStyle>;

    /** Menu options to display */
    /** e.g. [{text: 'Pay with Expensify', icon: Wallet}] */
    options: Array<DropdownOption<TValueType>>;

    /** The anchor alignment of the popover menu */
    anchorAlignment?: AnchorAlignment;

    /**
     * Determines how the popover menu should be horizontally positioned relative to the button.
     * - 'right': Anchors to the right edge of the button (default)
     * - 'left': Anchors to the left edge of the button
     * - 'center': Anchors to the center of the button
     */
    popoverHorizontalOffsetType?: ValueOf<typeof CONST.MODAL.ANCHOR_ORIGIN_HORIZONTAL>;

    /* ref for the button */
    buttonRef?: RefObject<View>;

    /** The priority to assign the enter key event listener to buttons. 0 is the highest priority. */
    enterKeyEventListenerPriority?: number;

    /** Whether the button should use success style or not */
    success?: boolean;

    /** Whether the dropdown menu should be shown even if it has only one option */
    shouldAlwaysShowDropdownMenu?: boolean;

    /** Additional style to add to the wrapper */
    wrapperStyle?: StyleProp<ViewStyle>;

    /** Whether the button should use split style or not */
    isSplitButton?: boolean;

    /** Whether to use keyboard shortcuts for confirmation or not */
    useKeyboardShortcuts?: boolean;

    /** Determines if a style utility function should be used for calculating the PopoverMenu anchor position. */
    shouldUseStyleUtilityForAnchorPosition?: boolean;

    /** Decides which index in menuItems should be selected */
    defaultSelectedIndex?: number;

    /** Whether selected items should be marked as selected */
    shouldShowSelectedItemCheck?: boolean;

    /** Used to locate the component in the tests */
    testID?: string;

    /** The second line text displays under the first line */
    secondLineText?: string;

    /** Icon for main button */
    icon?: IconAsset;
};

export type {
    PaymentType,
    WorkspaceMemberBulkActionType,
    RoomMemberBulkActionType,
    WorkspaceDistanceRatesBulkActionType,
    DropdownOption,
    ButtonWithDropdownMenuProps,
    WorkspaceTaxRatesBulkActionType,
    ReportExportType,
};<|MERGE_RESOLUTION|>--- conflicted
+++ resolved
@@ -33,13 +33,10 @@
     numberOfLinesTitle?: number;
     titleStyle?: ViewStyle;
     shouldCloseModalOnSelect?: boolean;
-<<<<<<< HEAD
     description?: string;
     descriptionTextStyle?: StyleProp<TextStyle>;
     wrapperStyle?: StyleProp<ViewStyle>;
-=======
     shouldPreserveSelectionAfterHideModal?: boolean;
->>>>>>> 31e2a2a4
 };
 
 type ButtonWithDropdownMenuProps<TValueType> = {
