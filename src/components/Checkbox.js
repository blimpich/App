--- conflicted
+++ resolved
@@ -68,61 +68,11 @@
             return;
         }
 
-<<<<<<< HEAD
-        this.props.onPress();
-    }
-
-    render() {
-        return (
-            <PressableWithFeedback
-                disabled={this.props.disabled}
-                onPress={this.firePressHandlerOnClick}
-                onMouseDown={this.props.onMouseDown}
-                ref={this.props.forwardedRef}
-                onPressOut={this.onBlur}
-                style={this.props.style}
-                onKeyDown={this.handleSpaceKey}
-                accessibilityRole="checkbox"
-                accessibilityState={{
-                    checked: this.props.isChecked,
-                }}
-                accessibilityLabel={this.props.accessibilityLabel}
-                pressDimmingValue={1}
-            >
-                {this.props.children ? (
-                    this.props.children
-                ) : (
-                    <View
-                        style={[
-                            styles.checkboxContainer,
-                            this.props.containerStyle,
-                            this.props.isChecked && styles.checkedContainer,
-                            this.props.hasError && styles.borderColorDanger,
-                            this.props.disabled && styles.cursorDisabled,
-                            this.props.isChecked && styles.borderColorFocus,
-                        ]}
-                        // Used as CSS selector to customize focus-visible style
-                        dataSet={{checkbox: true}}
-                    >
-                        {this.props.isChecked && (
-                            <Icon
-                                src={Expensicons.Checkmark}
-                                fill={themeColors.textLight}
-                                height={14}
-                                width={14}
-                            />
-                        )}
-                    </View>
-                )}
-            </PressableWithFeedback>
-        );
-    }
-=======
         props.onPress();
     };
 
     return (
-        <Pressable
+        <PressableWithFeedback
             disabled={props.disabled}
             onPress={firePressHandlerOnClick}
             onMouseDown={props.onMouseDown}
@@ -131,6 +81,8 @@
             onKeyDown={handleSpaceKey}
             accessibilityRole="checkbox"
             accessibilityState={{checked: props.isChecked}}
+            accessibilityLabel={props.accessibilityLabel}
+            pressDimmingValue={1}
         >
             {props.children ? (
                 props.children
@@ -157,9 +109,8 @@
                     )}
                 </View>
             )}
-        </Pressable>
+        </PressableWithFeedback>
     );
->>>>>>> ffd9672e
 }
 
 Checkbox.propTypes = propTypes;
