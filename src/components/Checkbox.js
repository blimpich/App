import React from 'react';
import {View} from 'react-native';
import PropTypes from 'prop-types';
import styles from '../styles/styles';
import themeColors from '../styles/themes/default';
import stylePropTypes from '../styles/stylePropTypes';
import Icon from './Icon';
import * as Expensicons from './Icon/Expensicons';
import PressableWithFeedback from './Pressable/PressableWithFeedback';

const propTypes = {
    /** Whether checkbox is checked */
    isChecked: PropTypes.bool,

    /** A function that is called when the box/label is pressed */
    onPress: PropTypes.func.isRequired,

    /** Should the input be styled for errors  */
    hasError: PropTypes.bool,

    /** Should the input be disabled  */
    disabled: PropTypes.bool,

    /** Children (icon) for Checkbox */
    children: PropTypes.node,

    /** Additional styles to add to checkbox button */
    style: stylePropTypes,

    /** Additional styles to add to checkbox container */
    containerStyle: stylePropTypes,

    /** Callback that is called when mousedown is triggered. */
    onMouseDown: PropTypes.func,

    /** A ref to forward to the Pressable */
    forwardedRef: PropTypes.oneOfType([PropTypes.func, PropTypes.shape({current: PropTypes.instanceOf(React.Component)})]),

    /** A ref to forward to the Pressable */
    accessibilityLabel: PropTypes.string,
};

const defaultProps = {
    isChecked: false,
    hasError: false,
    disabled: false,
    style: [],
    containerStyle: [],
    forwardedRef: undefined,
    children: null,
    onMouseDown: undefined,
    accessibilityLabel: 'checkbox',
};

class Checkbox extends React.Component {
    constructor(props) {
        super(props);

        this.handleSpaceKey = this.handleSpaceKey.bind(this);
        this.firePressHandlerOnClick = this.firePressHandlerOnClick.bind(this);
    }

    handleSpaceKey(event) {
        if (event.code !== 'Space') {
            return;
        }

        this.props.onPress();
    }

    firePressHandlerOnClick(event) {
        // Pressable can be triggered with Enter key and by a click. As this is a checkbox,
        // We do not want to toggle it, when Enter key is pressed.
        if (event.type && event.type !== 'click') {
            return;
        }

        this.props.onPress();
    }

    render() {
        return (
            <PressableWithFeedback
                disabled={this.props.disabled}
                onPress={this.firePressHandlerOnClick}
                onMouseDown={this.props.onMouseDown}
                ref={this.props.forwardedRef}
<<<<<<< HEAD
                onPressOut={this.onBlur}
                style={[this.props.style, styles.userSelectNone]}
=======
                style={this.props.style}
>>>>>>> cd624c9a
                onKeyDown={this.handleSpaceKey}
                accessibilityRole="checkbox"
                accessibilityState={{
                    checked: this.props.isChecked,
                }}
                accessibilityLabel={this.props.accessibilityLabel}
                hoverDimmingValue={1}
                pressDimmingValue={1}
            >
                {this.props.children ? (
                    this.props.children
                ) : (
                    <View
                        style={[
                            styles.checkboxContainer,
                            this.props.containerStyle,
                            this.props.isChecked && styles.checkedContainer,
                            this.props.hasError && styles.borderColorDanger,
                            this.props.disabled && styles.cursorDisabled,
                            this.props.isChecked && styles.borderColorFocus,
                        ]}
                        // Used as CSS selector to customize focus-visible style
                        dataSet={{checkbox: true}}
                    >
                        {this.props.isChecked && (
                            <Icon
                                src={Expensicons.Checkmark}
                                fill={themeColors.textLight}
                                height={14}
                                width={14}
                            />
                        )}
                    </View>
                )}
            </PressableWithFeedback>
        );
    }
}

Checkbox.propTypes = propTypes;
Checkbox.defaultProps = defaultProps;

export default Checkbox;<|MERGE_RESOLUTION|>--- conflicted
+++ resolved
@@ -85,12 +85,8 @@
                 onPress={this.firePressHandlerOnClick}
                 onMouseDown={this.props.onMouseDown}
                 ref={this.props.forwardedRef}
-<<<<<<< HEAD
                 onPressOut={this.onBlur}
                 style={[this.props.style, styles.userSelectNone]}
-=======
-                style={this.props.style}
->>>>>>> cd624c9a
                 onKeyDown={this.handleSpaceKey}
                 accessibilityRole="checkbox"
                 accessibilityState={{
