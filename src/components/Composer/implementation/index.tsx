import type {MarkdownStyle} from '@expensify/react-native-live-markdown';
import lodashDebounce from 'lodash/debounce';
import type {BaseSyntheticEvent, ForwardedRef} from 'react';
import React, {useCallback, useEffect, useImperativeHandle, useMemo, useRef, useState} from 'react';
// eslint-disable-next-line no-restricted-imports
import type {NativeSyntheticEvent, TextInput, TextInputKeyPressEventData, TextInputSelectionChangeEventData} from 'react-native';
import {DeviceEventEmitter, StyleSheet} from 'react-native';
import type {ComposerProps} from '@components/Composer/types';
import type {AnimatedMarkdownTextInputRef} from '@components/RNMarkdownTextInput';
import RNMarkdownTextInput from '@components/RNMarkdownTextInput';
import useHtmlPaste from '@hooks/useHtmlPaste';
import useIsScrollBarVisible from '@hooks/useIsScrollBarVisible';
import useMarkdownStyle from '@hooks/useMarkdownStyle';
import useStyleUtils from '@hooks/useStyleUtils';
import useTheme from '@hooks/useTheme';
import useThemeStyles from '@hooks/useThemeStyles';
import addEncryptedAuthTokenToURL from '@libs/addEncryptedAuthTokenToURL';
import * as Browser from '@libs/Browser';
import * as EmojiUtils from '@libs/EmojiUtils';
import * as FileUtils from '@libs/fileDownload/FileUtils';
import isEnterWhileComposition from '@libs/KeyboardShortcut/isEnterWhileComposition';
import CONST from '@src/CONST';

const excludeNoStyles: Array<keyof MarkdownStyle> = [];
const excludeReportMentionStyle: Array<keyof MarkdownStyle> = ['mentionReport'];
const imagePreviewAuthRequiredURLs = [CONST.EXPENSIFY_URL, CONST.STAGING_EXPENSIFY_URL];

// Enable Markdown parsing.
// On web we like to have the Text Input field always focused so the user can easily type a new chat
function Composer(
    {
        value,
        defaultValue,
        maxLines = -1,
        onKeyPress = () => {},
        style,
        autoFocus = false,
        shouldCalculateCaretPosition = false,
        isDisabled = false,
        onClear = () => {},
        onPasteFile = () => {},
        onSelectionChange = () => {},
        checkComposerVisibility = () => false,
        selection: selectionProp = {
            start: 0,
            end: 0,
        },
        isComposerFullSize = false,
        shouldContainScroll = true,
        isGroupPolicyReport = false,
        ...props
    }: ComposerProps,
    ref: ForwardedRef<TextInput | HTMLInputElement>,
) {
    const textContainsOnlyEmojis = useMemo(() => EmojiUtils.containsOnlyEmojis(value ?? ''), [value]);
    const theme = useTheme();
    const styles = useThemeStyles();
    const markdownStyle = useMarkdownStyle(value, !isGroupPolicyReport ? excludeReportMentionStyle : excludeNoStyles);
    const StyleUtils = useStyleUtils();
    const textInput = useRef<AnimatedMarkdownTextInputRef | null>(null);
    const [selection, setSelection] = useState<
        | {
              start: number;
              end?: number;
              positionX?: number;
              positionY?: number;
          }
        | undefined
    >({
        start: selectionProp.start,
        end: selectionProp.end,
    });
    const [isRendered, setIsRendered] = useState(false);
    const isScrollBarVisible = useIsScrollBarVisible(textInput, value ?? '');
    const [prevScroll, setPrevScroll] = useState<number | undefined>();
    const [prevHeight, setPrevHeight] = useState<number | undefined>();
    const isReportFlatListScrolling = useRef(false);

    useEffect(() => {
        if (!!selection && selectionProp.start === selection.start && selectionProp.end === selection.end) {
            return;
        }
        setSelection(selectionProp);
        // eslint-disable-next-line react-compiler/react-compiler, react-hooks/exhaustive-deps
    }, [selectionProp]);

    /**
     *  Adds the cursor position to the selection change event.
     */
    const addCursorPositionToSelectionChange = (event: NativeSyntheticEvent<TextInputSelectionChangeEventData>) => {
        const webEvent = event as BaseSyntheticEvent<TextInputSelectionChangeEventData>;
        const sel = window.getSelection();
        if (shouldCalculateCaretPosition && isRendered && sel) {
            const range = sel.getRangeAt(0).cloneRange();
            range.collapse(true);
            const rect = range.getClientRects()[0] || range.startContainer.parentElement?.getClientRects()[0];
            const containerRect = textInput.current?.getBoundingClientRect();

            let x = 0;
            let y = 0;
            if (rect && containerRect) {
                x = rect.left - containerRect.left;
                y = rect.top - containerRect.top + (textInput?.current?.scrollTop ?? 0) - rect.height / 2;
            }

            const selectionValue = {
                start: webEvent.nativeEvent.selection.start,
                end: webEvent.nativeEvent.selection.end,
                positionX: x - CONST.SPACE_CHARACTER_WIDTH,
                positionY: y,
            };

            onSelectionChange({
                ...webEvent,
                nativeEvent: {
                    ...webEvent.nativeEvent,
                    selection: selectionValue,
                },
            });
            setSelection(selectionValue);
        } else {
            onSelectionChange(webEvent);
            setSelection(webEvent.nativeEvent.selection);
        }
    };

    /**
     * Check the paste event for an attachment, parse the data and call onPasteFile from props with the selected file,
     * Otherwise, convert pasted HTML to Markdown and set it on the composer.
     */
    const handlePaste = useCallback(
        (event: ClipboardEvent) => {
            const isVisible = checkComposerVisibility();
            const isFocused = textInput.current?.isFocused();
            const isContenteditableDivFocused = document.activeElement?.nodeName === 'DIV' && document.activeElement?.hasAttribute('contenteditable');

            if (!(isVisible || isFocused)) {
                return true;
            }

            if (textInput.current !== event.target && !(isContenteditableDivFocused && !event.clipboardData?.files.length)) {
                const eventTarget = event.target as HTMLInputElement | HTMLTextAreaElement | null;
                // To make sure the composer does not capture paste events from other inputs, we check where the event originated
                // If it did originate in another input, we return early to prevent the composer from handling the paste
                const isTargetInput = eventTarget?.nodeName === 'INPUT' || eventTarget?.nodeName === 'TEXTAREA' || eventTarget?.contentEditable === 'true';
                if (isTargetInput || (!isFocused && isContenteditableDivFocused && event.clipboardData?.files.length)) {
                    return true;
                }

                textInput.current?.focus();
            }

            event.preventDefault();

            const TEXT_HTML = 'text/html';

            const clipboardDataHtml = event.clipboardData?.getData(TEXT_HTML) ?? '';

            // If paste contains files, then trigger file management
            if (event.clipboardData?.files.length && event.clipboardData.files.length > 0) {
                // Prevent the default so we do not post the file name into the text box
                onPasteFile(event.clipboardData.files[0]);
                return true;
            }

            // If paste contains base64 image
            if (clipboardDataHtml?.includes(CONST.IMAGE_BASE64_MATCH)) {
                const domparser = new DOMParser();
                const pastedHTML = clipboardDataHtml;
                const embeddedImages = domparser.parseFromString(pastedHTML, TEXT_HTML)?.images;

                if (embeddedImages.length > 0 && embeddedImages[0].src) {
                    const src = embeddedImages[0].src;
                    const file = FileUtils.base64ToFile(src, 'image.png');
                    onPasteFile(file);
                    return true;
                }
            }

            // If paste contains image from Google Workspaces ex: Sheets, Docs, Slide, etc
            if (clipboardDataHtml?.includes(CONST.GOOGLE_DOC_IMAGE_LINK_MATCH)) {
                const domparser = new DOMParser();
                const pastedHTML = clipboardDataHtml;
                const embeddedImages = domparser.parseFromString(pastedHTML, TEXT_HTML).images;

                if (embeddedImages.length > 0 && embeddedImages[0]?.src) {
                    const src = embeddedImages[0].src;
                    if (src.includes(CONST.GOOGLE_DOC_IMAGE_LINK_MATCH)) {
                        fetch(src)
                            .then((response) => response.blob())
                            .then((blob) => {
                                const file = new File([blob], 'image.jpg', {type: 'image/jpeg'});
                                onPasteFile(file);
                            });
                        return true;
                    }
                }
            }
            return false;
        },
        [onPasteFile, checkComposerVisibility],
    );

    useEffect(() => {
        if (!textInput.current) {
            return;
        }
        const debouncedSetPrevScroll = lodashDebounce(() => {
            if (!textInput.current) {
                return;
            }
            setPrevScroll(textInput.current.scrollTop);
        }, 100);

        textInput.current.addEventListener('scroll', debouncedSetPrevScroll);
        return () => {
            textInput.current?.removeEventListener('scroll', debouncedSetPrevScroll);
        };
    }, []);

    useEffect(() => {
        const scrollingListener = DeviceEventEmitter.addListener(CONST.EVENTS.SCROLLING, (scrolling: boolean) => {
            isReportFlatListScrolling.current = scrolling;
        });

        return () => scrollingListener.remove();
    }, []);

    useEffect(() => {
        const handleWheel = (e: MouseEvent) => {
            if (isReportFlatListScrolling.current) {
                e.preventDefault();
                return;
            }
            e.stopPropagation();
        };
        textInput.current?.addEventListener('wheel', handleWheel, {passive: false});

        return () => {
            textInput.current?.removeEventListener('wheel', handleWheel);
        };
    }, []);

    useEffect(() => {
        if (!textInput.current || prevScroll === undefined || prevHeight === undefined) {
            return;
        }
        // eslint-disable-next-line react-compiler/react-compiler
        textInput.current.scrollTop = prevScroll + prevHeight - textInput.current.clientHeight;
        // eslint-disable-next-line react-compiler/react-compiler, react-hooks/exhaustive-deps
    }, [isComposerFullSize]);

    useHtmlPaste(textInput, handlePaste, true);

    useEffect(() => {
        setIsRendered(true);
    }, []);

    const clear = useCallback(() => {
        if (!textInput.current) {
            return;
        }

        const currentText = textInput.current.value;
        textInput.current.clear();

        // We need to reset the selection to 0,0 manually after clearing the text input on web
        const selectionEvent = {
            nativeEvent: {
                selection: {
                    start: 0,
                    end: 0,
                },
            },
        } as NativeSyntheticEvent<TextInputSelectionChangeEventData>;
        onSelectionChange(selectionEvent);
        setSelection({start: 0, end: 0});

        onClear(currentText);
    }, [onClear, onSelectionChange]);

    useImperativeHandle(
        ref,
        () => {
            const textInputRef = textInput.current;
            if (!textInputRef) {
                throw new Error('textInputRef is not available. This should never happen and indicates a developer error.');
            }

            return {
                ...textInputRef,
                // Overwrite clear with our custom implementation, which mimics how the native TextInput's clear method works
                clear,
                // We have to redefine these methods as they are inherited by prototype chain and are not accessible directly
                blur: () => textInputRef.blur(),
                focus: () => textInputRef.focus(),
                get scrollTop() {
                    return textInputRef.scrollTop;
                },
            };
        },
        [clear],
    );

    const handleKeyPress = useCallback(
        (e: NativeSyntheticEvent<TextInputKeyPressEventData>) => {
            // Prevent onKeyPress from being triggered if the Enter key is pressed while text is being composed
            if (!onKeyPress || isEnterWhileComposition(e as unknown as KeyboardEvent)) {
                return;
            }

            onKeyPress(e);
        },
        [onKeyPress],
    );

    const scrollStyleMemo = useMemo(() => {
        if (shouldContainScroll) {
            return isScrollBarVisible ? [styles.overflowScroll, styles.overscrollBehaviorContain] : styles.overflowHidden;
        }
        return styles.overflowAuto;
    }, [shouldContainScroll, styles.overflowAuto, styles.overflowScroll, styles.overscrollBehaviorContain, styles.overflowHidden, isScrollBarVisible]);

    const inputStyleMemo = useMemo(
        () => [
            StyleSheet.flatten([style, {outline: 'none'}]),
            StyleUtils.getComposeTextAreaPadding(isComposerFullSize),
            Browser.isMobileSafari() || Browser.isSafari() ? styles.rtlTextRenderForSafari : {},
            scrollStyleMemo,
            StyleUtils.getComposerMaxHeightStyle(maxLines, isComposerFullSize),
            isComposerFullSize ? {height: '100%', maxHeight: 'none'} : undefined,
            textContainsOnlyEmojis ? styles.onlyEmojisTextLineHeight : {},
        ],

        [style, styles.rtlTextRenderForSafari, styles.onlyEmojisTextLineHeight, scrollStyleMemo, StyleUtils, maxLines, isComposerFullSize, textContainsOnlyEmojis],
    );

    return (
        <RNMarkdownTextInput
            id={CONST.COMPOSER.NATIVE_ID}
            autoComplete="off"
            autoCorrect={!Browser.isMobileSafari()}
            placeholderTextColor={theme.placeholderText}
            ref={(el) => (textInput.current = el)}
            selection={selection}
            style={[inputStyleMemo]}
            markdownStyle={markdownStyle}
            value={value}
            defaultValue={defaultValue}
            autoFocus={autoFocus}
            /* eslint-disable-next-line react/jsx-props-no-spreading */
            {...props}
            onSelectionChange={addCursorPositionToSelectionChange}
<<<<<<< HEAD
            onContentSizeChange={(e) => {
                setPrevHeight(e.nativeEvent.contentSize.height);
                updateIsFullComposerAvailable({maxLines, isComposerFullSize, isDisabled, setIsFullComposerAvailable}, e, styles);
            }}
=======
>>>>>>> 4bb19d77
            disabled={isDisabled}
            onKeyPress={handleKeyPress}
            addAuthTokenToImageURLCallback={addEncryptedAuthTokenToURL}
            imagePreviewAuthRequiredURLs={imagePreviewAuthRequiredURLs}
        />
    );
}

Composer.displayName = 'Composer';

export default React.forwardRef(Composer);<|MERGE_RESOLUTION|>--- conflicted
+++ resolved
@@ -351,13 +351,9 @@
             /* eslint-disable-next-line react/jsx-props-no-spreading */
             {...props}
             onSelectionChange={addCursorPositionToSelectionChange}
-<<<<<<< HEAD
             onContentSizeChange={(e) => {
                 setPrevHeight(e.nativeEvent.contentSize.height);
-                updateIsFullComposerAvailable({maxLines, isComposerFullSize, isDisabled, setIsFullComposerAvailable}, e, styles);
             }}
-=======
->>>>>>> 4bb19d77
             disabled={isDisabled}
             onKeyPress={handleKeyPress}
             addAuthTokenToImageURLCallback={addEncryptedAuthTokenToURL}
