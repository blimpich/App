import type {MarkdownStyle} from '@expensify/react-native-live-markdown';
import type {ForwardedRef} from 'react';
<<<<<<< HEAD
import React, {useCallback, useMemo, useRef} from 'react';
import type {NativeSyntheticEvent, TextInput, TextInputChangeEventData} from 'react-native';
=======
import React, {useCallback, useEffect, useMemo, useRef} from 'react';
import type {NativeSyntheticEvent, TextInput, TextInputPasteEventData} from 'react-native';
>>>>>>> cc4626f3
import {StyleSheet} from 'react-native';
import type {FileObject} from '@components/AttachmentModal';
import type {AnimatedMarkdownTextInputRef} from '@components/RNMarkdownTextInput';
import RNMarkdownTextInput from '@components/RNMarkdownTextInput';
import useMarkdownStyle from '@hooks/useMarkdownStyle';
import useResetComposerFocus from '@hooks/useResetComposerFocus';
import useStyleUtils from '@hooks/useStyleUtils';
import useTheme from '@hooks/useTheme';
import useThemeStyles from '@hooks/useThemeStyles';
import updateIsFullComposerAvailable from '@libs/ComposerUtils/updateIsFullComposerAvailable';
import * as EmojiUtils from '@libs/EmojiUtils';
import type {ComposerProps} from './types';

const excludeNoStyles: Array<keyof MarkdownStyle> = [];
const excludeReportMentionStyle: Array<keyof MarkdownStyle> = ['mentionReport'];

function Composer(
    {
<<<<<<< HEAD
        onClear: onClearProp = () => {},
=======
        shouldClear = false,
        onClear = () => {},
        onPasteFile = () => {},
>>>>>>> cc4626f3
        isDisabled = false,
        maxLines,
        isComposerFullSize = false,
        setIsFullComposerAvailable = () => {},
        autoFocus = false,
        style,
        // On native layers we like to have the Text Input not focused so the
        // user can read new chats without the keyboard in the way of the view.
        // On Android the selection prop is required on the TextInput but this prop has issues on IOS
        selection,
        value,
        isGroupPolicyReport = false,
        ...props
    }: ComposerProps,
    ref: ForwardedRef<TextInput>,
) {
    const textInput = useRef<AnimatedMarkdownTextInputRef | null>(null);
    const {isFocused, shouldResetFocusRef} = useResetComposerFocus(textInput);
    const textContainsOnlyEmojis = useMemo(() => EmojiUtils.containsOnlyEmojis(value ?? ''), [value]);
    const theme = useTheme();
    const markdownStyle = useMarkdownStyle(value, !isGroupPolicyReport ? excludeReportMentionStyle : excludeNoStyles);
    const styles = useThemeStyles();
    const StyleUtils = useStyleUtils();

    /**
     * Set the TextInput Ref
     * @param {Element} el
     */
    const setTextInputRef = useCallback((el: AnimatedMarkdownTextInputRef) => {
        // eslint-disable-next-line react-compiler/react-compiler
        textInput.current = el;
        if (typeof ref !== 'function' || textInput.current === null) {
            return;
        }

        // This callback prop is used by the parent component using the constructor to
        // get a ref to the inner textInput element e.g. if we do
        // <constructor ref={el => this.textInput = el} /> this will not
        // return a ref to the component, but rather the HTML element by default
        ref(textInput.current);
        // eslint-disable-next-line react-compiler/react-compiler, react-hooks/exhaustive-deps
    }, []);

<<<<<<< HEAD
    const onClear = useCallback(
        ({nativeEvent}: NativeSyntheticEvent<TextInputChangeEventData>) => {
            onClearProp(nativeEvent.text);
        },
        [onClearProp],
    );
=======
    const pasteFile = useCallback(
        (e: NativeSyntheticEvent<TextInputPasteEventData>) => {
            const clipboardContent = e.nativeEvent.items[0];
            if (clipboardContent.type === 'text/plain') {
                return;
            }
            const fileURI = clipboardContent.data;
            const fileName = fileURI.split('/').pop();
            const file: FileObject = {uri: fileURI, name: fileName, type: clipboardContent.type};
            onPasteFile(file);
        },
        [onPasteFile],
    );

    useEffect(() => {
        if (!shouldClear) {
            return;
        }
        textInput.current?.clear();
        onClear();
    }, [shouldClear, onClear]);
>>>>>>> cc4626f3

    const maxHeightStyle = useMemo(() => StyleUtils.getComposerMaxHeightStyle(maxLines, isComposerFullSize), [StyleUtils, isComposerFullSize, maxLines]);
    const composerStyle = useMemo(() => StyleSheet.flatten([style, textContainsOnlyEmojis ? styles.onlyEmojisTextLineHeight : {}]), [style, textContainsOnlyEmojis, styles]);

    return (
        <RNMarkdownTextInput
            multiline
            autoComplete="off"
            placeholderTextColor={theme.placeholderText}
            ref={setTextInputRef}
            value={value}
            onContentSizeChange={(e) => updateIsFullComposerAvailable({maxLines, isComposerFullSize, isDisabled, setIsFullComposerAvailable}, e, styles, true)}
            rejectResponderTermination={false}
            smartInsertDelete={false}
            textAlignVertical="center"
            style={[composerStyle, maxHeightStyle]}
            markdownStyle={markdownStyle}
            autoFocus={autoFocus}
            /* eslint-disable-next-line react/jsx-props-no-spreading */
            {...props}
            readOnly={isDisabled}
            onPaste={pasteFile}
            onBlur={(e) => {
                if (!isFocused) {
                    // eslint-disable-next-line react-compiler/react-compiler
                    shouldResetFocusRef.current = true; // detect the input is blurred when the page is hidden
                }
                props?.onBlur?.(e);
            }}
            onClear={onClear}
        />
    );
}

Composer.displayName = 'Composer';

export default React.forwardRef(Composer);<|MERGE_RESOLUTION|>--- conflicted
+++ resolved
@@ -1,12 +1,7 @@
 import type {MarkdownStyle} from '@expensify/react-native-live-markdown';
 import type {ForwardedRef} from 'react';
-<<<<<<< HEAD
 import React, {useCallback, useMemo, useRef} from 'react';
-import type {NativeSyntheticEvent, TextInput, TextInputChangeEventData} from 'react-native';
-=======
-import React, {useCallback, useEffect, useMemo, useRef} from 'react';
 import type {NativeSyntheticEvent, TextInput, TextInputPasteEventData} from 'react-native';
->>>>>>> cc4626f3
 import {StyleSheet} from 'react-native';
 import type {FileObject} from '@components/AttachmentModal';
 import type {AnimatedMarkdownTextInputRef} from '@components/RNMarkdownTextInput';
@@ -25,13 +20,8 @@
 
 function Composer(
     {
-<<<<<<< HEAD
         onClear: onClearProp = () => {},
-=======
-        shouldClear = false,
-        onClear = () => {},
         onPasteFile = () => {},
->>>>>>> cc4626f3
         isDisabled = false,
         maxLines,
         isComposerFullSize = false,
@@ -75,14 +65,12 @@
         // eslint-disable-next-line react-compiler/react-compiler, react-hooks/exhaustive-deps
     }, []);
 
-<<<<<<< HEAD
     const onClear = useCallback(
         ({nativeEvent}: NativeSyntheticEvent<TextInputChangeEventData>) => {
             onClearProp(nativeEvent.text);
         },
         [onClearProp],
     );
-=======
     const pasteFile = useCallback(
         (e: NativeSyntheticEvent<TextInputPasteEventData>) => {
             const clipboardContent = e.nativeEvent.items[0];
@@ -96,15 +84,6 @@
         },
         [onPasteFile],
     );
-
-    useEffect(() => {
-        if (!shouldClear) {
-            return;
-        }
-        textInput.current?.clear();
-        onClear();
-    }, [shouldClear, onClear]);
->>>>>>> cc4626f3
 
     const maxHeightStyle = useMemo(() => StyleUtils.getComposerMaxHeightStyle(maxLines, isComposerFullSize), [StyleUtils, isComposerFullSize, maxLines]);
     const composerStyle = useMemo(() => StyleSheet.flatten([style, textContainsOnlyEmojis ? styles.onlyEmojisTextLineHeight : {}]), [style, textContainsOnlyEmojis, styles]);
