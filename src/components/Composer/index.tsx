--- conflicted
+++ resolved
@@ -398,20 +398,6 @@
                 }}
                 disabled={isDisabled}
                 onKeyPress={handleKeyPress}
-<<<<<<< HEAD
-=======
-                onFocus={(e) => {
-                    ReportActionComposeFocusManager.onComposerFocus(() => {
-                        if (!textInput.current) {
-                            return;
-                        }
-
-                        focusComposerWithDelay(textInput.current)(true);
-                    });
-
-                    props.onFocus?.(e);
-                }}
->>>>>>> 685bb4c7
             />
             {shouldCalculateCaretPosition && renderElementForCaretPosition}
         </>
