import _ from 'underscore';
import React, {useMemo} from 'react';
import PropTypes from 'prop-types';
import CONST from '../../CONST';
import useLocalize from '../../hooks/useLocalize';
import HeaderWithBackButton from '../HeaderWithBackButton';
import SelectionList from '../SelectionList';
import Modal from '../Modal';
import ScreenWrapper from '../ScreenWrapper';
import styles from '../../styles/styles';
import searchCountryOptions from '../../libs/searchCountryOptions';

const propTypes = {
    /** Whether the modal is visible */
    isVisible: PropTypes.bool.isRequired,

    /** Country value selected  */
    currentCountry: PropTypes.string,

    /** Function to call when the user selects a Country */
    onCountrySelected: PropTypes.func,

    /** Function to call when the user closes the Country modal */
    onClose: PropTypes.func,

    /** The search value from the selection list */
    searchValue: PropTypes.string.isRequired,

    /** Function to call when the user types in the search input */
    setSearchValue: PropTypes.func.isRequired,
};

const defaultProps = {
    currentCountry: '',
    onClose: () => {},
    onCountrySelected: () => {},
};

function CountrySelectorModal({currentCountry, isVisible, onClose, onCountrySelected, setSearchValue, searchValue}) {
    const {translate} = useLocalize();

    const countries = useMemo(
        () =>
            _.map(translate('allCountries'), (countryName, countryISO) => ({
                value: countryISO,
                keyForList: countryISO,
                text: countryName,
                isSelected: currentCountry === countryISO,
                searchValue: `${countryISO}${countryName}`.toLowerCase().replaceAll(CONST.REGEX.NON_ALPHABETIC_AND_NON_LATIN_CHARS, ''),
            })),
        [translate, currentCountry],
    );

    const searchResults = searchCountryOptions(searchValue, countries);
    const headerMessage = searchValue.trim() && !searchResults.length ? translate('common.noResultsFound') : '';

    return (
        <Modal
            type={CONST.MODAL.MODAL_TYPE.RIGHT_DOCKED}
            isVisible={isVisible}
            onClose={onClose}
            onModalHide={onClose}
            hideModalContentWhileAnimating
            useNativeDriver
        >
<<<<<<< HEAD
            <HeaderWithBackButton
                title={translate('common.country')}
                onBackButtonPress={onClose}
            />
            <SelectionList
                headerMessage={headerMessage}
                textInputLabel={translate('common.country')}
                textInputPlaceholder={translate('countrySelectorModal.placeholderText')}
                textInputValue={searchValue}
                sections={[{data: searchResults, indexOffset: 0}]}
                onSelectRow={onCountrySelected}
                onChangeText={setSearchValue}
                shouldDelayFocus
                initiallyFocusedOptionKey={currentCountry}
            />
=======
            <ScreenWrapper
                style={[styles.pb0]}
                includePaddingTop={false}
                includeSafeAreaPaddingBottom={false}
            >
                <HeaderWithBackButton
                    title={translate('common.country')}
                    onBackButtonPress={onClose}
                />
                <SelectionListRadio
                    headerMessage={headerMessage}
                    textInputLabel={translate('common.country')}
                    textInputPlaceholder={translate('countrySelectorModal.placeholderText')}
                    textInputValue={searchValue}
                    sections={[{data: searchResults, indexOffset: 0}]}
                    onSelectRow={onCountrySelected}
                    onChangeText={setSearchValue}
                    shouldFocusOnSelectRow
                    shouldHaveOptionSeparator
                    shouldDelayFocus
                    initiallyFocusedOptionKey={currentCountry}
                />
            </ScreenWrapper>
>>>>>>> a03a21d2
        </Modal>
    );
}

CountrySelectorModal.propTypes = propTypes;
CountrySelectorModal.defaultProps = defaultProps;
CountrySelectorModal.displayName = 'CountrySelectorModal';

export default CountrySelectorModal;<|MERGE_RESOLUTION|>--- conflicted
+++ resolved
@@ -63,23 +63,6 @@
             hideModalContentWhileAnimating
             useNativeDriver
         >
-<<<<<<< HEAD
-            <HeaderWithBackButton
-                title={translate('common.country')}
-                onBackButtonPress={onClose}
-            />
-            <SelectionList
-                headerMessage={headerMessage}
-                textInputLabel={translate('common.country')}
-                textInputPlaceholder={translate('countrySelectorModal.placeholderText')}
-                textInputValue={searchValue}
-                sections={[{data: searchResults, indexOffset: 0}]}
-                onSelectRow={onCountrySelected}
-                onChangeText={setSearchValue}
-                shouldDelayFocus
-                initiallyFocusedOptionKey={currentCountry}
-            />
-=======
             <ScreenWrapper
                 style={[styles.pb0]}
                 includePaddingTop={false}
@@ -89,7 +72,7 @@
                     title={translate('common.country')}
                     onBackButtonPress={onClose}
                 />
-                <SelectionListRadio
+                <SelectionList
                     headerMessage={headerMessage}
                     textInputLabel={translate('common.country')}
                     textInputPlaceholder={translate('countrySelectorModal.placeholderText')}
@@ -97,13 +80,10 @@
                     sections={[{data: searchResults, indexOffset: 0}]}
                     onSelectRow={onCountrySelected}
                     onChangeText={setSearchValue}
-                    shouldFocusOnSelectRow
-                    shouldHaveOptionSeparator
                     shouldDelayFocus
                     initiallyFocusedOptionKey={currentCountry}
                 />
             </ScreenWrapper>
->>>>>>> a03a21d2
         </Modal>
     );
 }
