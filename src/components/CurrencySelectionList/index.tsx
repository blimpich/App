--- conflicted
+++ resolved
@@ -52,19 +52,11 @@
         const filteredCurrencies = currencyOptions.filter((currencyOption) => searchRegex.test(currencyOption.text ?? '') || searchRegex.test(currencyOption.currencyName));
         const isEmpty = searchValue.trim() && !filteredCurrencies.length;
         const shouldDisplayRecentlyOptions = !isEmptyObject(policyRecentlyUsedCurrencyOptions) && !searchValue;
-        const selectedOptions = currencyOptions.filter((option) => option.isSelected);
-        const shouldDisplaySelectedOptionOnTop = selectedOptions.length > 0 && !searchValue;
+        const selectedOptions = filteredCurrencies.filter((option) => option.isSelected);
+        const shouldDisplaySelectedOptionOnTop = selectedOptions.length > 0;
+        const unselectedOptions = getUnselectedOptions(filteredCurrencies);
         const result = [];
 
-        let computedSections: Array<{data: CurrencyListItem[]}> = [];
-
-        if (!isEmpty) {
-            computedSections = canSelectMultiple
-                ? [{data: filteredCurrencies.filter((currency) => currency.isSelected)}, {data: filteredCurrencies.filter((currency) => !currency.isSelected)}]
-                : [{data: filteredCurrencies}];
-        }
-
-<<<<<<< HEAD
         if (shouldDisplaySelectedOptionOnTop) {
             result.push({
                 title: '',
@@ -82,24 +74,17 @@
                         data: shouldDisplaySelectedOptionOnTop ? getUnselectedOptions(cutPolicyRecentlyUsedCurrencyOptions) : cutPolicyRecentlyUsedCurrencyOptions,
                         shouldShow: shouldDisplayRecentlyOptions,
                     },
-                    {title: translate('common.all'), data: shouldDisplayRecentlyOptions ? getUnselectedOptions(filteredCurrencies) : filteredCurrencies},
+                    {title: translate('common.all'), data: shouldDisplayRecentlyOptions ? unselectedOptions : filteredCurrencies},
                 );
             }
         } else if (!isEmpty) {
             result.push({
-                data: shouldDisplaySelectedOptionOnTop ? getUnselectedOptions(filteredCurrencies) : filteredCurrencies,
+                data: shouldDisplaySelectedOptionOnTop ? unselectedOptions : filteredCurrencies,
             });
         }
 
         return {sections: result, headerMessage: isEmpty ? translate('common.noResultsFound') : ''};
     }, [currencyList, searchValue, canSelectMultiple, translate, initiallySelectedCurrencyCode, selectedCurrencies, getUnselectedOptions, policyRecentlyUsedCurrencies]);
-=======
-        return {
-            sections: computedSections,
-            headerMessage: isEmpty ? translate('common.noResultsFound') : '',
-        };
-    }, [currencyList, searchValue, canSelectMultiple, translate, initiallySelectedCurrencyCode, selectedCurrencies]);
->>>>>>> 0e4f02e1
 
     return (
         <SelectionList
