--- conflicted
+++ resolved
@@ -17,19 +17,7 @@
 function CurrentUserPersonalDetailsProvider({children}: {children: React.ReactNode}) {
     const session = useSession();
     const userAccountID = session?.accountID ?? CONST.DEFAULT_NUMBER_ID;
-<<<<<<< HEAD
     const userAccountSelector = useMemo(() => createUserAccountSelector(userAccountID), [userAccountID]);
-=======
-    const userAccountSelector = useCallback(
-        (allPersonalDetails: OnyxEntry<PersonalDetailsList>): CurrentUserPersonalDetails => {
-            const personalDetailsForUser = (allPersonalDetails?.[userAccountID] ?? {}) as CurrentUserPersonalDetails;
-            personalDetailsForUser.accountID = userAccountID;
-            personalDetailsForUser.email = session?.email;
-            return personalDetailsForUser;
-        },
-        [session?.email, userAccountID],
-    );
->>>>>>> 47f6827a
     const [currentUserPersonalDetails = defaultCurrentUserPersonalDetails] = useOnyx(ONYXKEYS.PERSONAL_DETAILS_LIST, {selector: userAccountSelector, canBeMissing: true});
 
     return <CurrentUserPersonalDetailsContext.Provider value={currentUserPersonalDetails}>{children}</CurrentUserPersonalDetailsContext.Provider>;
