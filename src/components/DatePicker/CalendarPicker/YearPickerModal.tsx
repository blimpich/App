--- conflicted
+++ resolved
@@ -79,11 +79,8 @@
                     initiallyFocusedOptionKey={currentYear.toString()}
                     showScrollIndicator
                     shouldStopPropagation
-<<<<<<< HEAD
+                    shouldUseDynamicMaxToRenderPerBatch
                     ListItem={RadioListItem}
-=======
-                    shouldUseDynamicMaxToRenderPerBatch
->>>>>>> 8d60f673
                 />
             </ScreenWrapper>
         </Modal>
