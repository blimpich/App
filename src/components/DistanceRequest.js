import React, {useEffect, useMemo, useState, useRef} from 'react';
import {ScrollView, View} from 'react-native';
import {withOnyx} from 'react-native-onyx';
import lodashGet from 'lodash/get';
import lodashIsNil from 'lodash/isNil';
import PropTypes from 'prop-types';
import _ from 'underscore';

import CONST from '../CONST';
import ROUTES from '../ROUTES';
import ONYXKEYS from '../ONYXKEYS';

import styles from '../styles/styles';
import variables from '../styles/variables';
import theme from '../styles/themes/default';

import transactionPropTypes from './transactionPropTypes';

import useNetwork from '../hooks/useNetwork';
import usePrevious from '../hooks/usePrevious';
import useLocalize from '../hooks/useLocalize';

import * as ErrorUtils from '../libs/ErrorUtils';
import Navigation from '../libs/Navigation/Navigation';
import * as MapboxToken from '../libs/actions/MapboxToken';
import * as Transaction from '../libs/actions/Transaction';
import * as TransactionUtils from '../libs/TransactionUtils';

import Button from './Button';
import MapView from './MapView';
import LinearGradient from './LinearGradient';
import * as Expensicons from './Icon/Expensicons';
import BlockingView from './BlockingViews/BlockingView';
import DotIndicatorMessage from './DotIndicatorMessage';
import MenuItemWithTopDescription from './MenuItemWithTopDescription';
import {iouPropTypes} from '../pages/iou/propTypes';
import reportPropTypes from '../pages/reportPropTypes';
import * as IOU from '../libs/actions/IOU';
import * as StyleUtils from '../styles/StyleUtils';

const MAX_WAYPOINTS = 25;
const MAX_WAYPOINTS_TO_DISPLAY = 4;

const propTypes = {
    /** Holds data related to Money Request view state, rather than the underlying Money Request data. */
    iou: iouPropTypes,

    /** Type of money request (i.e. IOU) */
    iouType: PropTypes.oneOf(_.values(CONST.IOU.MONEY_REQUEST_TYPE)),

    /** The report to which the distance request is associated */
    report: reportPropTypes,

    /** The optimistic transaction for this request */
    transaction: transactionPropTypes,

    /** Data about Mapbox token for calling Mapbox API */
    mapboxAccessToken: PropTypes.shape({
        /** Temporary token for Mapbox API */
        token: PropTypes.string,

        /** Time when the token will expire in ISO 8601 */
        expiration: PropTypes.string,
    }),
};

const defaultProps = {
    iou: {},
    iouType: '',
    report: {},
    transaction: {},
    mapboxAccessToken: {
        token: '',
    },
};

function DistanceRequest({iou, iouType, report, transaction, mapboxAccessToken}) {
    const [shouldShowGradient, setShouldShowGradient] = useState(false);
    const [scrollContainerHeight, setScrollContainerHeight] = useState(0);
    const [scrollContentHeight, setScrollContentHeight] = useState(0);
    const {isOffline} = useNetwork();
    const {translate} = useLocalize();

    const reportID = lodashGet(report, 'reportID', '');
    const waypoints = useMemo(() => lodashGet(transaction, 'comment.waypoints', {}), [transaction]);
    const previousWaypoints = usePrevious(waypoints);
    const numberOfWaypoints = _.size(waypoints);
    const numberOfPreviousWaypoints = _.size(previousWaypoints);
    const scrollViewRef = useRef(null);

    const lastWaypointIndex = numberOfWaypoints - 1;
    const isLoadingRoute = lodashGet(transaction, 'comment.isLoading', false);
<<<<<<< HEAD
    const hasRouteError = !lodashIsNil(lodashGet(transaction, 'errorFields.route'));
=======
    const hasRouteError = !!lodashGet(transaction, 'errorFields.route');
>>>>>>> fd3a753b
    const haveWaypointsChanged = !_.isEqual(previousWaypoints, waypoints);
    const doesRouteExist = TransactionUtils.doesRouteExist(transaction);
    const validatedWaypoints = TransactionUtils.getValidWaypoints(waypoints);
    const isRouteAbsentWithNoErrors = !hasRouteError && !doesRouteExist;
    const shouldFetchRoute = (haveWaypointsChanged || isRouteAbsentWithNoErrors) && !isLoadingRoute && _.size(validatedWaypoints) > 1;
    const waypointMarkers = useMemo(
        () =>
            _.filter(
                _.map(waypoints, (waypoint, key) => {
                    if (!waypoint || lodashIsNil(lodashGet(waypoint, 'lng')) || lodashIsNil(lodashGet(waypoint, 'lat'))) {
                        return;
                    }

                    const index = TransactionUtils.getWaypointIndex(key);
                    let MarkerComponent;
                    if (index === 0) {
                        MarkerComponent = Expensicons.DotIndicatorUnfilled;
                    } else if (index === lastWaypointIndex) {
                        MarkerComponent = Expensicons.Location;
                    } else {
                        MarkerComponent = Expensicons.DotIndicator;
                    }

                    return {
                        id: `${waypoint.lng},${waypoint.lat},${index}`,
                        coordinate: [waypoint.lng, waypoint.lat],
                        markerComponent: () => (
                            <MarkerComponent
                                width={CONST.MAP_MARKER_SIZE}
                                height={CONST.MAP_MARKER_SIZE}
                                fill={theme.icon}
                            />
                        ),
                    };
                }),
                (waypoint) => waypoint,
            ),
        [waypoints, lastWaypointIndex],
    );

    // Show up to the max number of waypoints plus 1/2 of one to hint at scrolling
    const halfMenuItemHeight = Math.floor(variables.optionRowHeight / 2);
    const scrollContainerMaxHeight = variables.optionRowHeight * MAX_WAYPOINTS_TO_DISPLAY + halfMenuItemHeight;

    useEffect(() => {
        MapboxToken.init();
        return MapboxToken.stop;
    }, []);

    useEffect(() => {
        if (!iou.transactionID || !_.isEmpty(waypoints)) {
            return;
        }
        // Create the initial start and stop waypoints
        Transaction.createInitialWaypoints(iou.transactionID);
    }, [iou.transactionID, waypoints]);

    const updateGradientVisibility = (event = {}) => {
        // If a waypoint extends past the bottom of the visible area show the gradient, else hide it.
        const visibleAreaEnd = lodashGet(event, 'nativeEvent.contentOffset.y', 0) + scrollContainerHeight;
        setShouldShowGradient(visibleAreaEnd < scrollContentHeight);
    };
    useEffect(() => {
        if (isOffline || !shouldFetchRoute) {
            return;
        }

        Transaction.getRoute(iou.transactionID, validatedWaypoints);
    }, [shouldFetchRoute, iou.transactionID, validatedWaypoints, isOffline]);

    useEffect(updateGradientVisibility, [scrollContainerHeight, scrollContentHeight]);

    return (
        <ScrollView contentContainerStyle={styles.flexGrow1}>
            <View
                style={styles.distanceRequestContainer(scrollContainerMaxHeight)}
                onLayout={(event = {}) => setScrollContainerHeight(lodashGet(event, 'nativeEvent.layout.height', 0))}
            >
                <ScrollView
                    onContentSizeChange={(width, height) => {
                        if (scrollContentHeight < height && numberOfWaypoints > numberOfPreviousWaypoints) {
                            scrollViewRef.current.scrollToEnd({animated: true});
                        }
                        setScrollContentHeight(height);
                    }}
                    onScroll={updateGradientVisibility}
                    scrollEventThrottle={variables.distanceScrollEventThrottle}
                    ref={scrollViewRef}
                >
                    {_.map(waypoints, (waypoint, key) => {
                        // key is of the form waypoint0, waypoint1, ...
                        const index = TransactionUtils.getWaypointIndex(key);
                        let descriptionKey = 'distance.waypointDescription.';
                        let waypointIcon;
                        if (index === 0) {
                            descriptionKey += 'start';
                            waypointIcon = Expensicons.DotIndicatorUnfilled;
                        } else if (index === lastWaypointIndex) {
                            descriptionKey += 'finish';
                            waypointIcon = Expensicons.Location;
                        } else {
                            descriptionKey += 'stop';
                            waypointIcon = Expensicons.DotIndicator;
                        }

                        return (
                            <MenuItemWithTopDescription
                                description={translate(descriptionKey)}
                                title={lodashGet(waypoints, [`waypoint${index}`, 'address'], '')}
                                iconFill={theme.icon}
                                secondaryIcon={waypointIcon}
                                secondaryIconFill={theme.icon}
                                shouldShowRightIcon
                                onPress={() => Navigation.navigate(ROUTES.getMoneyRequestWaypointRoute('request', index))}
                                key={key}
                            />
                        );
                    })}
                </ScrollView>
                {shouldShowGradient && (
                    <LinearGradient
                        style={[styles.pAbsolute, styles.b0, styles.l0, styles.r0, {height: halfMenuItemHeight}]}
                        colors={[StyleUtils.getTransparentColor(theme.modalBackground), theme.modalBackground]}
                    />
                )}
                {hasRouteError && (
                    <DotIndicatorMessage
                        style={[styles.mh5, styles.mv3]}
                        messages={ErrorUtils.getLatestErrorField(transaction, 'route')}
                        type="error"
                    />
                )}
            </View>
            <View style={[styles.flexRow, styles.justifyContentCenter, styles.pt1]}>
                <Button
                    small
                    icon={Expensicons.Plus}
                    onPress={() => Transaction.addStop(iou.transactionID)}
                    text={translate('distance.addStop')}
                    isDisabled={numberOfWaypoints === MAX_WAYPOINTS}
                    innerStyles={[styles.ph10]}
                />
            </View>
            <View style={styles.mapViewContainer}>
                {!isOffline && Boolean(mapboxAccessToken.token) ? (
                    <MapView
                        accessToken={mapboxAccessToken.token}
                        mapPadding={CONST.MAPBOX.PADDING}
                        pitchEnabled={false}
                        initialState={{
                            zoom: CONST.MAPBOX.DEFAULT_ZOOM,
                            location: CONST.MAPBOX.DEFAULT_COORDINATE,
                        }}
                        directionCoordinates={lodashGet(transaction, 'routes.route0.geometry.coordinates', [])}
                        style={styles.mapView}
                        waypoints={waypointMarkers}
                        styleURL={CONST.MAPBOX.STYLE_URL}
                    />
                ) : (
                    <View style={[styles.mapPendingView]}>
                        <BlockingView
                            icon={Expensicons.EmptyStateRoutePending}
                            title={translate('distance.mapPending.title')}
                            subtitle={isOffline ? translate('distance.mapPending.subtitle') : translate('distance.mapPending.onlineSubtitle')}
                            shouldShowLink={false}
                        />
                    </View>
                )}
            </View>
            <Button
                success
                style={[styles.w100, styles.mb4, styles.ph4, styles.flexShrink0]}
                onPress={() => IOU.navigateToNextPage(iou, iouType, reportID, report)}
                isDisabled={_.size(validatedWaypoints) < 2 || hasRouteError || isOffline}
                text={translate('common.next')}
            />
        </ScrollView>
    );
}

DistanceRequest.displayName = 'DistanceRequest';
DistanceRequest.propTypes = propTypes;
DistanceRequest.defaultProps = defaultProps;
export default withOnyx({
    transaction: {
        key: (props) => `${ONYXKEYS.COLLECTION.TRANSACTION}${props.iou.transactionID}`,
    },
    mapboxAccessToken: {
        key: ONYXKEYS.MAPBOX_ACCESS_TOKEN,
    },
})(DistanceRequest);<|MERGE_RESOLUTION|>--- conflicted
+++ resolved
@@ -2,7 +2,6 @@
 import {ScrollView, View} from 'react-native';
 import {withOnyx} from 'react-native-onyx';
 import lodashGet from 'lodash/get';
-import lodashIsNil from 'lodash/isNil';
 import PropTypes from 'prop-types';
 import _ from 'underscore';
 
@@ -90,11 +89,7 @@
 
     const lastWaypointIndex = numberOfWaypoints - 1;
     const isLoadingRoute = lodashGet(transaction, 'comment.isLoading', false);
-<<<<<<< HEAD
-    const hasRouteError = !lodashIsNil(lodashGet(transaction, 'errorFields.route'));
-=======
     const hasRouteError = !!lodashGet(transaction, 'errorFields.route');
->>>>>>> fd3a753b
     const haveWaypointsChanged = !_.isEqual(previousWaypoints, waypoints);
     const doesRouteExist = TransactionUtils.doesRouteExist(transaction);
     const validatedWaypoints = TransactionUtils.getValidWaypoints(waypoints);
@@ -104,7 +99,7 @@
         () =>
             _.filter(
                 _.map(waypoints, (waypoint, key) => {
-                    if (!waypoint || lodashIsNil(lodashGet(waypoint, 'lng')) || lodashIsNil(lodashGet(waypoint, 'lat'))) {
+                    if (!waypoint || !!waypoint.lat || !!waypoint.lng) {
                         return;
                     }
 
