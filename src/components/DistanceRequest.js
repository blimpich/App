import React, {useEffect, useMemo, useState} from 'react';
import {ScrollView, View} from 'react-native';
import {withOnyx} from 'react-native-onyx';
import lodashGet from 'lodash/get';
import lodashHas from 'lodash/has';
import PropTypes from 'prop-types';
import _ from 'underscore';

import CONST from '../CONST';
import ROUTES from '../ROUTES';
import ONYXKEYS from '../ONYXKEYS';

import styles from '../styles/styles';
import variables from '../styles/variables';
import theme from '../styles/themes/default';

import transactionPropTypes from './transactionPropTypes';

import useNetwork from '../hooks/useNetwork';
import usePrevious from '../hooks/usePrevious';
import useLocalize from '../hooks/useLocalize';

import * as ErrorUtils from '../libs/ErrorUtils';
import Navigation from '../libs/Navigation/Navigation';
import * as MapboxToken from '../libs/actions/MapboxToken';
import * as Transaction from '../libs/actions/Transaction';
import * as TransactionUtils from '../libs/TransactionUtils';

import Button from './Button';
import MapView from './MapView';
import LinearGradient from './LinearGradient';
import * as Expensicons from './Icon/Expensicons';
import BlockingView from './BlockingViews/BlockingView';
import DotIndicatorMessage from './DotIndicatorMessage';
import MenuItemWithTopDescription from './MenuItemWithTopDescription';
import {iouPropTypes} from '../pages/iou/propTypes';
import reportPropTypes from '../pages/reportPropTypes';
import * as IOU from '../libs/actions/IOU';

const MAX_WAYPOINTS = 25;
const MAX_WAYPOINTS_TO_DISPLAY = 4;

const propTypes = {
    /** Holds data related to Money Request view state, rather than the underlying Money Request data. */
    iou: iouPropTypes,

    /** Type of money request (i.e. IOU) */
    iouType: PropTypes.oneOf(_.values(CONST.IOU.MONEY_REQUEST_TYPE)),

    /** The report to which the distance request is associated */
    report: reportPropTypes,

    /** The optimistic transaction for this request */
    transaction: transactionPropTypes,

    /** Data about Mapbox token for calling Mapbox API */
    mapboxAccessToken: PropTypes.shape({
        /** Temporary token for Mapbox API */
        token: PropTypes.string,

        /** Time when the token will expire in ISO 8601 */
        expiration: PropTypes.string,
    }),
};

const defaultProps = {
    iou: {},
    iouType: '',
    report: {},
    transaction: {},
    mapboxAccessToken: {
        token: '',
    },
};

function DistanceRequest({iou, iouType, report, transaction, mapboxAccessToken}) {
    const [shouldShowGradient, setShouldShowGradient] = useState(false);
    const [scrollContainerHeight, setScrollContainerHeight] = useState(0);
    const [scrollContentHeight, setScrollContentHeight] = useState(0);
    const {isOffline} = useNetwork();
    const {translate} = useLocalize();

    const reportID = lodashGet(report, 'reportID', '');
    const waypoints = useMemo(() => lodashGet(transaction, 'comment.waypoints', {}), [transaction]);
    const numberOfWaypoints = _.size(waypoints);

    const lastWaypointIndex = numberOfWaypoints - 1;
    const isLoadingRoute = lodashGet(transaction, 'comment.isLoading', false);
    const hasRouteError = lodashHas(transaction, 'errorFields.route');
    const previousWaypoints = usePrevious(waypoints);
    const haveWaypointsChanged = !_.isEqual(previousWaypoints, waypoints);
    const doesRouteExist = lodashHas(transaction, 'routes.route0.geometry.coordinates');
    const validatedWaypoints = TransactionUtils.getValidWaypoints(waypoints);
    const shouldFetchRoute = (!doesRouteExist || haveWaypointsChanged) && !isLoadingRoute && _.keys(validatedWaypoints).length > 1;
    const waypointMarkers = useMemo(
        () =>
            _.filter(
                _.map(waypoints, (waypoint, key) => {
                    if (!waypoint || !lodashHas(waypoint, 'lat') || !lodashHas(waypoint, 'lng')) {
                        return;
                    }

                    const index = Number(key.replace('waypoint', ''));
                    let MarkerComponent;
                    if (index === 0) {
                        MarkerComponent = Expensicons.DotIndicatorUnfilled;
                    } else if (index === lastWaypointIndex) {
                        MarkerComponent = Expensicons.Location;
                    } else {
                        MarkerComponent = Expensicons.DotIndicator;
                    }

                    return {
                        id: `${waypoint.lng},${waypoint.lat},${index}`,
                        coordinate: [waypoint.lng, waypoint.lat],
                        markerComponent: () => (
                            <MarkerComponent
                                width={CONST.MAP_MARKER_SIZE}
                                height={CONST.MAP_MARKER_SIZE}
                                fill={theme.icon}
                            />
                        ),
                    };
                }),
                (waypoint) => waypoint,
            ),
        [waypoints, lastWaypointIndex],
    );

    // Show up to the max number of waypoints plus 1/2 of one to hint at scrolling
    const halfMenuItemHeight = Math.floor(variables.baseMenuItemHeight / 2);
    const scrollContainerMaxHeight = variables.baseMenuItemHeight * MAX_WAYPOINTS_TO_DISPLAY + halfMenuItemHeight;

    useEffect(() => {
        MapboxToken.init();
        return MapboxToken.stop;
    }, []);

    useEffect(() => {
        if (!iou.transactionID || !_.isEmpty(waypoints)) {
            return;
        }
        // Create the initial start and stop waypoints
        Transaction.createInitialWaypoints(iou.transactionID);
    }, [iou.transactionID, waypoints]);

    const updateGradientVisibility = (event = {}) => {
        // If a waypoint extends past the bottom of the visible area show the gradient, else hide it.
        const visibleAreaEnd = lodashGet(event, 'nativeEvent.contentOffset.y', 0) + scrollContainerHeight;
        setShouldShowGradient(visibleAreaEnd < scrollContentHeight);
    };
    useEffect(() => {
        if (isOffline || !shouldFetchRoute) {
            return;
        }

        Transaction.getRoute(iou.transactionID, validatedWaypoints);
    }, [shouldFetchRoute, iou.transactionID, validatedWaypoints, isOffline]);

    useEffect(updateGradientVisibility, [scrollContainerHeight, scrollContentHeight]);

    return (
        <>
            <View
                style={styles.distanceRequestContainer(scrollContainerMaxHeight)}
                onLayout={(event = {}) => setScrollContainerHeight(lodashGet(event, 'nativeEvent.layout.height', 0))}
            >
                <ScrollView
                    onContentSizeChange={(width, height) => setScrollContentHeight(height)}
                    onScroll={updateGradientVisibility}
                    scrollEventThrottle={16}
                >
                    {_.map(waypoints, (waypoint, key) => {
                        // key is of the form waypoint0, waypoint1, ...
                        const index = Number(key.replace('waypoint', ''));
                        let descriptionKey = 'distance.waypointDescription.';
                        let waypointIcon;
                        if (index === 0) {
                            descriptionKey += 'start';
                            waypointIcon = Expensicons.DotIndicatorUnfilled;
                        } else if (index === lastWaypointIndex) {
                            descriptionKey += 'finish';
                            waypointIcon = Expensicons.Location;
                        } else {
                            descriptionKey += 'stop';
                            waypointIcon = Expensicons.DotIndicator;
                        }

                        return (
                            <MenuItemWithTopDescription
                                description={translate(descriptionKey)}
                                title={lodashGet(waypoints, [`waypoint${index}`, 'address'], '')}
                                iconFill={theme.icon}
                                secondaryIcon={waypointIcon}
                                secondaryIconFill={theme.icon}
                                shouldShowRightIcon
                                onPress={() => Navigation.navigate(ROUTES.getMoneyRequestWaypointRoute('request', index))}
                                key={key}
                            />
                        );
                    })}
                </ScrollView>
                {shouldShowGradient && (
                    <LinearGradient
                        style={[styles.pAbsolute, styles.b0, styles.l0, styles.r0, {height: halfMenuItemHeight}]}
                        colors={[theme.transparent, theme.modalBackground]}
                    />
                )}
                {hasRouteError && (
                    <DotIndicatorMessage
                        style={[styles.mh5, styles.mv3]}
                        messages={ErrorUtils.getLatestErrorField(transaction, 'route')}
                        type="error"
                    />
                )}
            </View>
            <View style={[styles.flexRow, styles.justifyContentCenter, styles.pt1]}>
                <Button
                    small
                    icon={Expensicons.Plus}
                    onPress={() => Transaction.addStop(iou.transactionID)}
                    text={translate('distance.addStop')}
                    isDisabled={numberOfWaypoints === MAX_WAYPOINTS}
                    innerStyles={[styles.ph10]}
                />
            </View>
            <View style={styles.mapViewContainer}>
                {!isOffline && Boolean(mapboxAccessToken.token) ? (
                    <MapView
                        accessToken={mapboxAccessToken.token}
                        mapPadding={CONST.MAPBOX.PADDING}
                        pitchEnabled={false}
                        initialState={{
                            zoom: CONST.MAPBOX.DEFAULT_ZOOM,
                            location: CONST.MAPBOX.DEFAULT_COORDINATE,
                        }}
                        directionCoordinates={lodashGet(transaction, 'routes.route0.geometry.coordinates', [])}
                        style={styles.mapView}
                        waypoints={waypointMarkers}
                        styleURL={CONST.MAPBOX.STYLE_URL}
                    />
                ) : (
                    <View style={[styles.mapPendingView]}>
                        <BlockingView
                            icon={Expensicons.EmptyStateRoutePending}
                            title={translate('distance.mapPending.title')}
                            subtitle={isOffline ? translate('distance.mapPending.subtitle') : translate('distance.mapPending.onlineSubtitle')}
                            shouldShowLink={false}
                        />
                    </View>
                )}
            </View>
            <Button
                success
                style={[styles.w100, styles.mb4, styles.ph4, styles.flexShrink0]}
                onPress={() => IOU.navigateToNextPage(iou, iouType, reportID, report)}
<<<<<<< HEAD
                pressOnEnter
                isDisabled={_.keys(validatedWaypoints).length < 2}
=======
                isDisabled={waypointMarkers.length < 2}
>>>>>>> 2fbe81dd
                text={translate('common.next')}
            />
        </>
    );
}

DistanceRequest.displayName = 'DistanceRequest';
DistanceRequest.propTypes = propTypes;
DistanceRequest.defaultProps = defaultProps;
export default withOnyx({
    transaction: {
        key: (props) => `${ONYXKEYS.COLLECTION.TRANSACTION}${props.iou.transactionID}`,
    },
    mapboxAccessToken: {
        key: ONYXKEYS.MAPBOX_ACCESS_TOKEN,
    },
})(DistanceRequest);<|MERGE_RESOLUTION|>--- conflicted
+++ resolved
@@ -254,12 +254,7 @@
                 success
                 style={[styles.w100, styles.mb4, styles.ph4, styles.flexShrink0]}
                 onPress={() => IOU.navigateToNextPage(iou, iouType, reportID, report)}
-<<<<<<< HEAD
-                pressOnEnter
                 isDisabled={_.keys(validatedWaypoints).length < 2}
-=======
-                isDisabled={waypointMarkers.length < 2}
->>>>>>> 2fbe81dd
                 text={translate('common.next')}
             />
         </>
