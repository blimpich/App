import React, {useEffect, useState} from 'react';
import {ScrollView, View} from 'react-native';
import lodashGet from 'lodash/get';
import lodashHas from 'lodash/has';
import _ from 'underscore';
import PropTypes from 'prop-types';
import {withOnyx} from 'react-native-onyx';
import MapView from 'react-native-x-maps';
import ONYXKEYS from '../ONYXKEYS';
import * as Transaction from '../libs/actions/Transaction';
import * as TransactionUtils from '../libs/TransactionUtils';
import MenuItemWithTopDescription from './MenuItemWithTopDescription';
import * as Expensicons from './Icon/Expensicons';
import theme from '../styles/themes/default';
import Button from './Button';
import styles from '../styles/styles';
import variables from '../styles/variables';
import LinearGradient from './LinearGradient';
import * as MapboxToken from '../libs/actions/MapboxToken';
import CONST from '../CONST';
import BlockingView from './BlockingViews/BlockingView';
import useNetwork from '../hooks/useNetwork';
import useLocalize from '../hooks/useLocalize';
import Navigation from '../libs/Navigation/Navigation';
import ROUTES from '../ROUTES';
import reportPropTypes from '../pages/reportPropTypes';
import DotIndicatorMessage from './DotIndicatorMessage';
import * as ErrorUtils from '../libs/ErrorUtils';
import usePrevious from '../hooks/usePrevious';

const MAX_WAYPOINTS = 25;
const MAX_WAYPOINTS_TO_DISPLAY = 4;

const DEFAULT_ZOOM_LEVEL = 10;

const propTypes = {
    /** The transactionID of this request */
    transactionID: PropTypes.string,

    /** The report to which the distance request is associated */
    report: reportPropTypes,

    /** Data about Mapbox token for calling Mapbox API */
    mapboxAccessToken: PropTypes.shape({
        /** Temporary token for Mapbox API */
        token: PropTypes.string,

        /** Time when the token will expire in ISO 8601 */
        expiration: PropTypes.string,
    }),

    /** Are we editing an existing distance request, or creating a new one? */
    isEditingRequest: PropTypes.bool,

    /** Called on submit of this page */
    onSubmit: PropTypes.func.isRequired,
};

const defaultProps = {
    transactionID: '',
    report: {},
    mapboxAccessToken: {},
    isEditingRequest: false,
};

function DistanceRequest({transactionID, report, mapboxAccessToken, isEditingRequest, onSubmit}) {
    const [shouldShowGradient, setShouldShowGradient] = useState(false);
    const [scrollContainerHeight, setScrollContainerHeight] = useState(0);
    const [scrollContentHeight, setScrollContentHeight] = useState(0);
    const {isOffline} = useNetwork();
    const {translate} = useLocalize();

    const transaction = TransactionUtils.getTransaction(transactionID);
    const waypoints = lodashGet(transaction, 'comment.waypoints', {});
    const numberOfWaypoints = _.size(waypoints);

    const lastWaypointIndex = numberOfWaypoints - 1;
    const isLoadingRoute = lodashGet(transaction, 'comment.isLoading', false);
    const hasRouteError = lodashHas(transaction, 'errorFields.route');
    const previousWaypoints = usePrevious(waypoints);
    const haveWaypointsChanged = !_.isEqual(previousWaypoints, waypoints);
    const doesRouteExist = lodashHas(transaction, 'routes.route0.geometry.coordinates');
    const shouldFetchRoute = (!doesRouteExist || haveWaypointsChanged) && !isLoadingRoute && TransactionUtils.validateWaypoints(waypoints);

    const waypointMarkers = _.filter(
        _.map(waypoints, (waypoint, key) => {
            if (!waypoint || !lodashHas(waypoint, 'lat') || !lodashHas(waypoint, 'lng')) {
                return;
            }

            const index = Number(key.replace('waypoint', ''));
            let MarkerComponent;
            if (index === 0) {
                MarkerComponent = Expensicons.DotIndicatorUnfilled;
            } else if (index === lastWaypointIndex) {
                MarkerComponent = Expensicons.Location;
            } else {
                MarkerComponent = Expensicons.DotIndicator;
            }

            return {
                coordinate: [waypoint.lng, waypoint.lat],
                markerComponent: () => (
                    <MarkerComponent
                        width={CONST.MAP_MARKER_SIZE}
                        height={CONST.MAP_MARKER_SIZE}
                        fill={theme.icon}
                    />
                ),
            };
        }),
        (waypoint) => waypoint,
    );

    // Show up to the max number of waypoints plus 1/2 of one to hint at scrolling
    const halfMenuItemHeight = Math.floor(variables.baseMenuItemHeight / 2);
    const scrollContainerMaxHeight = variables.baseMenuItemHeight * MAX_WAYPOINTS_TO_DISPLAY + halfMenuItemHeight;

    useEffect(() => {
        MapboxToken.init();
        return MapboxToken.stop;
    }, []);

    useEffect(() => {
        if (!transactionID || !_.isEmpty(waypoints)) {
            return;
        }
        // Create the initial start and stop waypoints
        Transaction.createInitialWaypoints(transactionID);
    }, [transactionID, waypoints]);

    const updateGradientVisibility = (event = {}) => {
        // If a waypoint extends past the bottom of the visible area show the gradient, else hide it.
        const visibleAreaEnd = lodashGet(event, 'nativeEvent.contentOffset.y', 0) + scrollContainerHeight;
        setShouldShowGradient(visibleAreaEnd < scrollContentHeight);
    };

    useEffect(() => {
        if (isOffline || !shouldFetchRoute) {
            return;
        }

<<<<<<< HEAD
        Transaction.getRoute(transactionID, waypoints);
    }, [shouldFetchRoute, transactionID, waypoints]);
=======
        Transaction.getRoute(iou.transactionID, waypoints);
    }, [shouldFetchRoute, iou.transactionID, waypoints, isOffline]);
>>>>>>> 2fd54c1e

    useEffect(updateGradientVisibility, [scrollContainerHeight, scrollContentHeight]);

    return (
        <>
            <View
                style={styles.distanceRequestContainer(scrollContainerMaxHeight)}
                onLayout={(event = {}) => setScrollContainerHeight(lodashGet(event, 'nativeEvent.layout.height', 0))}
            >
                <ScrollView
                    onContentSizeChange={(width, height) => setScrollContentHeight(height)}
                    onScroll={updateGradientVisibility}
                    scrollEventThrottle={16}
                >
                    {_.map(waypoints, (waypoint, key) => {
                        // key is of the form waypoint0, waypoint1, ...
                        const index = Number(key.replace('waypoint', ''));
                        let descriptionKey = 'distance.waypointDescription.';
                        let waypointIcon;
                        if (index === 0) {
                            descriptionKey += 'start';
                            waypointIcon = Expensicons.DotIndicatorUnfilled;
                        } else if (index === lastWaypointIndex) {
                            descriptionKey += 'finish';
                            waypointIcon = Expensicons.Location;
                        } else {
                            descriptionKey += 'stop';
                            waypointIcon = Expensicons.DotIndicator;
                        }

                        return (
                            <MenuItemWithTopDescription
                                description={translate(descriptionKey)}
                                title={lodashGet(waypoints, [`waypoint${index}`, 'address'], '')}
                                iconFill={theme.icon}
                                secondaryIcon={waypointIcon}
                                secondaryIconFill={theme.icon}
                                shouldShowRightIcon
                                onPress={() =>
                                    Navigation.navigate(
                                        isEditingRequest ? ROUTES.getMoneyRequestEditWaypointRoute(report.reportID, index) : ROUTES.getMoneyRequestWaypointRoute('request', index),
                                    )
                                }
                                key={key}
                            />
                        );
                    })}
                </ScrollView>
                {shouldShowGradient && (
                    <LinearGradient
                        style={[styles.pAbsolute, styles.b0, styles.l0, styles.r0, {height: halfMenuItemHeight}]}
                        colors={[theme.transparent, theme.modalBackground]}
                    />
                )}
                {hasRouteError && (
                    <DotIndicatorMessage
                        style={[styles.mh5, styles.mv3]}
                        messages={ErrorUtils.getLatestErrorField(transaction, 'route')}
                        type="error"
                    />
                )}
            </View>
            <View style={[styles.flexRow, styles.justifyContentCenter, styles.pt1]}>
                <Button
                    small
                    icon={Expensicons.Plus}
                    onPress={() => Transaction.addStop(transactionID)}
                    text={translate('distance.addStop')}
                    isDisabled={numberOfWaypoints === MAX_WAYPOINTS}
                    innerStyles={[styles.ph10]}
                />
            </View>
            <View style={styles.mapViewContainer}>
                {!isOffline && Boolean(mapboxAccessToken.token) ? (
                    <MapView
                        accessToken={mapboxAccessToken.token}
                        mapPadding={CONST.MAP_PADDING}
                        pitchEnabled={false}
                        initialState={{
                            location: CONST.SF_COORDINATES,
                            zoom: DEFAULT_ZOOM_LEVEL,
                        }}
                        directionCoordinates={lodashGet(transaction, 'routes.route0.geometry.coordinates', [])}
                        directionStyle={styles.mapDirection}
                        style={styles.mapView}
                        waypoints={waypointMarkers}
                        styleURL={CONST.MAPBOX_STYLE_URL}
                    />
                ) : (
                    <View style={[styles.mapPendingView]}>
                        <BlockingView
                            icon={Expensicons.EmptyStateRoutePending}
                            title={translate('distance.mapPending.title')}
                            subtitle={isOffline ? translate('distance.mapPending.subtitle') : translate('distance.mapPending.onlineSubtitle')}
                            shouldShowLink={false}
                        />
                    </View>
                )}
            </View>
            <Button
                isLoading={transaction.isLoading}
                success
                style={[styles.w100, styles.mb4, styles.ph4, styles.flexShrink0]}
                onPress={() => onSubmit(waypoints)}
                pressOnEnter
                isDisabled={waypointMarkers.length < 2}
                text={translate(isEditingRequest ? 'common.save' : 'common.next')}
            />
        </>
    );
}

DistanceRequest.displayName = 'DistanceRequest';
DistanceRequest.propTypes = propTypes;
DistanceRequest.defaultProps = defaultProps;
export default withOnyx({
    transaction: {
        key: (props) => `${ONYXKEYS.COLLECTION.TRANSACTION}${props.transactionID}`,
    },
    mapboxAccessToken: {
        key: ONYXKEYS.MAPBOX_ACCESS_TOKEN,
    },
})(DistanceRequest);<|MERGE_RESOLUTION|>--- conflicted
+++ resolved
@@ -140,13 +140,8 @@
             return;
         }
 
-<<<<<<< HEAD
         Transaction.getRoute(transactionID, waypoints);
-    }, [shouldFetchRoute, transactionID, waypoints]);
-=======
-        Transaction.getRoute(iou.transactionID, waypoints);
-    }, [shouldFetchRoute, iou.transactionID, waypoints, isOffline]);
->>>>>>> 2fd54c1e
+    }, [shouldFetchRoute, transactionID, waypoints, isOffline]);
 
     useEffect(updateGradientVisibility, [scrollContainerHeight, scrollContentHeight]);
 
