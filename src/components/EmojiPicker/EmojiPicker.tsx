--- conflicted
+++ resolved
@@ -12,12 +12,8 @@
 import useStyleUtils from '@hooks/useStyleUtils';
 import useThemeStyles from '@hooks/useThemeStyles';
 import useWindowDimensions from '@hooks/useWindowDimensions';
-<<<<<<< HEAD
 import blurActiveElement from '@libs/Accessibility/blurActiveElement';
-import type {AnchorOrigin, EmojiPickerRef, EmojiPopoverAnchor, OnEmojiSelected, OnModalHideValue, OnWillShowPicker} from '@libs/actions/EmojiPickerAction';
-=======
 import type {AnchorOrigin, EmojiPickerOnModalHide, EmojiPickerRef, EmojiPopoverAnchor, OnEmojiSelected, ShowEmojiPickerOptions} from '@libs/actions/EmojiPickerAction';
->>>>>>> 9494e085
 import {isMobileChrome} from '@libs/Browser';
 import calculateAnchorPosition from '@libs/calculateAnchorPosition';
 import refocusComposerAfterPreventFirstResponder from '@libs/refocusComposerAfterPreventFirstResponder';
@@ -135,24 +131,14 @@
     /**
      * Hide the emoji picker menu.
      */
-<<<<<<< HEAD
-    const hideEmojiPicker = (isNavigating?: boolean) => {
-        blurActiveElement();
-
-        const currOnModalHide = onModalHide.current;
-        onModalHide.current = () => {
-            if (currOnModalHide) {
-                currOnModalHide(!!isNavigating);
-            }
-=======
     const hideEmojiPicker = useCallback(
         (isNavigating?: boolean) => {
+            blurActiveElement();
             const currOnModalHide = onModalHide.current;
             onModalHide.current = () => {
                 if (currOnModalHide) {
                     currOnModalHide(!!isNavigating);
                 }
->>>>>>> 9494e085
 
                 emojiPopoverAnchorRef.current = null;
             };
