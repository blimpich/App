import React from 'react';
import {Pressable} from 'react-native';
import PropTypes from 'prop-types';
import styles from '../../styles/styles';
import * as StyleUtils from '../../styles/StyleUtils';
import getButtonState from '../../libs/getButtonState';
import * as Expensicons from '../Icon/Expensicons';
import Tooltip from '../Tooltip';
import Icon from '../Icon';
import withLocalize, {withLocalizePropTypes} from '../withLocalize';
import * as EmojiPickerAction from '../../libs/actions/EmojiPickerAction';

const propTypes = {
    /** Flag to disable the emoji picker button */
    isDisabled: PropTypes.bool,

    /** Id to use for the emoji picker button */
    nativeID: PropTypes.string,

    ...withLocalizePropTypes,
};

const defaultProps = {
    isDisabled: false,
    nativeID: '',
};

const EmojiPickerButton = (props) => {
    let emojiPopoverAnchor = null;
    return (
<<<<<<< HEAD
        <Tooltip text={props.translate('reportActionCompose.emoji')}>
=======
        <Tooltip
            containerStyles={[styles.alignSelfEnd]}
            text={props.translate('reportActionCompose.emoji')}
        >
>>>>>>> 1b1e562a
            <Pressable
                ref={(el) => (emojiPopoverAnchor = el)}
                style={({hovered, pressed}) => [styles.chatItemEmojiButton, StyleUtils.getButtonBackgroundColorStyle(getButtonState(hovered, pressed))]}
                disabled={props.isDisabled}
                onPress={() => EmojiPickerAction.showEmojiPicker(props.onModalHide, props.onEmojiSelected, emojiPopoverAnchor)}
                nativeID={props.nativeID}
            >
                {({hovered, pressed}) => (
                    <Icon
                        src={Expensicons.Emoji}
                        fill={StyleUtils.getIconFillColor(getButtonState(hovered, pressed))}
                    />
                )}
            </Pressable>
        </Tooltip>
    );
};

EmojiPickerButton.propTypes = propTypes;
EmojiPickerButton.defaultProps = defaultProps;
EmojiPickerButton.displayName = 'EmojiPickerButton';
export default withLocalize(EmojiPickerButton);<|MERGE_RESOLUTION|>--- conflicted
+++ resolved
@@ -28,14 +28,7 @@
 const EmojiPickerButton = (props) => {
     let emojiPopoverAnchor = null;
     return (
-<<<<<<< HEAD
         <Tooltip text={props.translate('reportActionCompose.emoji')}>
-=======
-        <Tooltip
-            containerStyles={[styles.alignSelfEnd]}
-            text={props.translate('reportActionCompose.emoji')}
-        >
->>>>>>> 1b1e562a
             <Pressable
                 ref={(el) => (emojiPopoverAnchor = el)}
                 style={({hovered, pressed}) => [styles.chatItemEmojiButton, StyleUtils.getButtonBackgroundColorStyle(getButtonState(hovered, pressed))]}
