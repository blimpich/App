--- conflicted
+++ resolved
@@ -42,7 +42,7 @@
     alwaysBounceVertical?: boolean;
 
     /** Reference to the outer element */
-    ref?: ForwardedRef<FlashList<EmojiPickerListItem>>;
+    ref?: ForwardedRef<FlashListRef<EmojiPickerListItem>>;
 };
 
 /**
@@ -80,25 +80,9 @@
     return <Text style={[styles.textLabel, styles.colorMuted]}>{translate('common.noResultsFound')}</Text>;
 }
 
-<<<<<<< HEAD
-function BaseEmojiPickerMenu({
-    headerEmojis,
-    scrollToHeader,
-    isFiltered,
-    listWrapperStyle = [],
-    data,
-    renderItem,
-    stickyHeaderIndices = [],
-    extraData = [],
-    alwaysBounceVertical = false,
-    ref,
-}: BaseEmojiPickerMenuProps) {
-=======
 function BaseEmojiPickerMenu(
-    {headerEmojis, scrollToHeader, isFiltered, listWrapperStyle = [], data, renderItem, stickyHeaderIndices = [], extraData = [], alwaysBounceVertical = false}: BaseEmojiPickerMenuProps,
-    ref: ForwardedRef<FlashListRef<EmojiPickerListItem>>,
+    {headerEmojis, scrollToHeader, isFiltered, listWrapperStyle = [], data, renderItem, stickyHeaderIndices = [], extraData = [], alwaysBounceVertical = false, ref}: BaseEmojiPickerMenuProps,
 ) {
->>>>>>> 305ae12b
     const styles = useThemeStyles();
     return (
         <>
