import React, {Component} from 'react';
import {View, FlatList} from 'react-native';
import {withOnyx} from 'react-native-onyx';
import PropTypes from 'prop-types';
import _ from 'underscore';
import lodashGet from 'lodash/get';
import CONST from '../../../CONST';
import ONYXKEYS from '../../../ONYXKEYS';
import styles from '../../../styles/styles';
import * as StyleUtils from '../../../styles/StyleUtils';
import themeColors from '../../../styles/themes/default';
import emojis from '../../../../assets/emojis';
import EmojiPickerMenuItem from '../EmojiPickerMenuItem';
import Text from '../../Text';
import TextInputFocusable from '../../TextInputFocusable';
import withWindowDimensions, {windowDimensionsPropTypes} from '../../withWindowDimensions';
import withLocalize, {withLocalizePropTypes} from '../../withLocalize';
import compose from '../../../libs/compose';
import getOperatingSystem from '../../../libs/getOperatingSystem';
import * as User from '../../../libs/actions/User';
import EmojiSkinToneList from '../EmojiSkinToneList';
import * as EmojiUtils from '../../../libs/EmojiUtils';

const propTypes = {
    /** Function to add the selected emoji to the main compose text input */
    onEmojiSelected: PropTypes.func.isRequired,

    /** The ref to the search input (may be null on small screen widths) */
    forwardedRef: PropTypes.func,

    /** Stores user's preferred skin tone */
    preferredSkinTone: PropTypes.oneOfType([PropTypes.number, PropTypes.string]).isRequired,

    /** User's frequently used emojis */
    frequentlyUsedEmojis: PropTypes.arrayOf(PropTypes.shape({
        code: PropTypes.string.isRequired,
        keywords: PropTypes.arrayOf(PropTypes.string),
    })).isRequired,

    /** Props related to the dimensions of the window */
    ...windowDimensionsPropTypes,

    ...withLocalizePropTypes,
};

const defaultProps = {
    forwardedRef: () => {},
};

class EmojiPickerMenu extends Component {
    constructor(props) {
        super(props);

        // Ref for the emoji search input
        this.searchInput = undefined;

        // Ref for emoji FlatList
        this.emojiList = undefined;

        // This is the number of columns in each row of the picker.
        // Because of how flatList implements these rows, each row is an index rather than each element
        // For this reason to make headers work, we need to have the header be the only rendered element in its row
        // If this number is changed, emojis.js will need to be updated to have the proper number of spacer elements
        // around each header.
        this.numColumns = CONST.EMOJI_NUM_PER_ROW;

        const allEmojis = EmojiUtils.mergeEmojisWithFrequentlyUsedEmojis(emojis, this.props.frequentlyUsedEmojis);

        // This is the indices of each category of emojis
        // The positions are static, and are calculated as index/numColumns (8 in our case)
        // This is because each row of 8 emojis counts as one index
        this.unfilteredHeaderIndices = EmojiUtils.getDynamicHeaderIndices(allEmojis);

        // If we're on Windows, don't display the flag emojis (the last category),
        // since Windows doesn't support them (and only displays country codes instead)
        this.emojis = getOperatingSystem() === CONST.OS.WINDOWS
            ? allEmojis.slice(0, this.unfilteredHeaderIndices.pop() * this.numColumns)
            : allEmojis;

        this.filterEmojis = _.debounce(this.filterEmojis.bind(this), 300);
        this.highlightAdjacentEmoji = this.highlightAdjacentEmoji.bind(this);
        this.scrollToHighlightedIndex = this.scrollToHighlightedIndex.bind(this);
        this.setupEventHandlers = this.setupEventHandlers.bind(this);
        this.cleanupEventHandlers = this.cleanupEventHandlers.bind(this);
        this.renderItem = this.renderItem.bind(this);
        this.isMobileLandscape = this.isMobileLandscape.bind(this);
        this.onSelectionChange = this.onSelectionChange.bind(this);
        this.updatePreferredSkinTone = this.updatePreferredSkinTone.bind(this);
<<<<<<< HEAD
        this.onEmojiSelected = this.onEmojiSelected.bind(this);
=======
>>>>>>> 2bc5c843

        this.currentScrollOffset = 0;

        this.state = {
            filteredEmojis: this.emojis,
            headerIndices: this.unfilteredHeaderIndices,
            highlightedIndex: -1,
            arePointerEventsDisabled: false,
            selection: {
                start: 0,
                end: 0,
            },
        };
    }

    componentDidMount() {
        // This callback prop is used by the parent component using the constructor to
        // get a ref to the inner textInput element e.g. if we do
        // <constructor ref={el => this.textInput = el} /> this will not
        // return a ref to the component, but rather the HTML element by default
        if (this.props.forwardedRef && _.isFunction(this.props.forwardedRef)) {
            this.props.forwardedRef(this.searchInput);
        }
        this.setupEventHandlers();
    }

    componentWillUnmount() {
        this.cleanupEventHandlers();
    }

    /**
     * Callback for the emoji picker to add whatever emoji is chosen into the main input
     *
     * @param {String} emoji
     * @param {Object} emojiObject
     */
    onEmojiSelected(emoji, emojiObject) {
        EmojiUtils.addToFrequentlyUsedEmojis(this.props.frequentlyUsedEmojis, emojiObject);
        this.props.onEmojiSelected(emoji);
    }

    /**
     * On text input selection change
     *
     * @param {Event} event
     */
    onSelectionChange(event) {
        this.setState({selection: event.nativeEvent.selection});
    }


    /**
     * Setup and attach keypress/mouse handlers for highlight navigation.
     */
    setupEventHandlers() {
        if (!document) {
            return;
        }

        this.keyDownHandler = (keyBoardEvent) => {
            if (keyBoardEvent.key.startsWith('Arrow')) {
                // Move the highlight when arrow keys are pressed
                this.highlightAdjacentEmoji(keyBoardEvent.key);
                return;
            }

            // Select the currently highlighted emoji if enter is pressed
            if (keyBoardEvent.key === 'Enter' && this.state.highlightedIndex !== -1) {
                const item = this.state.filteredEmojis[this.state.highlightedIndex];
                const emoji = lodashGet(item, ['types', this.props.preferredSkinTone], item.code);
<<<<<<< HEAD
                this.onEmojiSelected(emoji, item);
=======
                this.addToFrequentAndSelectEmoji(emoji, item);
>>>>>>> 2bc5c843
                return;
            }

            // We allow typing in the search box if any key is pressed apart from Arrow keys.
            if (this.searchInput && !this.searchInput.isFocused()) {
                this.setState({selectTextOnFocus: false});
                this.searchInput.value = '';
                this.searchInput.focus();

                // Re-enable selection on the searchInput
                this.setState({selectTextOnFocus: true});
            }
        };

        // Keyboard events are not bubbling on TextInput in RN-Web, Bubbling was needed for this event to trigger
        // event handler attached to document root. To fix this, trigger event handler in Capture phase.
        document.addEventListener('keydown', this.keyDownHandler, true);

        // Re-enable pointer events and hovering over EmojiPickerItems when the mouse moves
        this.mouseMoveHandler = () => {
            if (!this.state.arePointerEventsDisabled) {
                return;
            }

            this.setState({arePointerEventsDisabled: false});
        };
        document.addEventListener('mousemove', this.mouseMoveHandler);
    }

    /**
     * Cleanup all mouse/keydown event listeners that we've set up
     */
    cleanupEventHandlers() {
        if (!document) {
            return;
        }

        document.removeEventListener('keydown', this.keyDownHandler, true);
        document.removeEventListener('mousemove', this.mouseMoveHandler);
    }

    /**
     * @param {String} emoji
     * @param {Object} emojiObject
     */
    addToFrequentAndSelectEmoji(emoji, emojiObject) {
        EmojiUtils.addToFrequentlyUsedEmojis(this.props.frequentlyUsedEmojis, emojiObject);
        this.props.onEmojiSelected(emoji);
    }

    /**
     * Focuses the search Input and has the text selected
     */
    focusInputWithTextSelect() {
        if (!this.searchInput) {
            return;
        }

        this.setState({selectTextOnFocus: true});
        this.searchInput.focus();
    }

    /**
     * Highlights emojis adjacent to the currently highlighted emoji depending on the arrowKey
     * @param {String} arrowKey
     */
    highlightAdjacentEmoji(arrowKey) {
        const firstNonHeaderIndex = this.state.filteredEmojis.length === this.emojis.length ? this.numColumns : 0;

        // Arrow Down and Arrow Right enable arrow navigation when search is focused
        if (this.searchInput && this.searchInput.isFocused() && this.state.filteredEmojis.length) {
            if (arrowKey !== 'ArrowDown' && arrowKey !== 'ArrowRight') {
                return;
            }

            if (arrowKey === 'ArrowRight'
                  && !(
                      this.searchInput.value.length === this.state.selection.start
                      && this.state.selection.start === this.state.selection.end
                  )
            ) {
                return;
            }
            this.searchInput.blur();

            // We only want to hightlight the Emoji if none was highlighted already
            // If we already have a highlighted Emoji, lets just skip the first navigation
            if (this.state.highlightedIndex !== -1) {
                return;
            }
        }

        // If nothing is highlighted and an arrow key is pressed
        // select the first emoji
        if (this.state.highlightedIndex === -1) {
            this.setState({highlightedIndex: firstNonHeaderIndex});
            this.scrollToHighlightedIndex();
            return;
        }

        let newIndex = this.state.highlightedIndex;
        const move = (steps, boundsCheck, onBoundReached = () => {}) => {
            if (boundsCheck()) {
                onBoundReached();
                return;
            }

            // Move in the prescribed direction until we reach an element that isn't a header
            const isHeader = e => e.header || e.spacer;
            do {
                newIndex += steps;
            } while (isHeader(this.state.filteredEmojis[newIndex]));
        };

        switch (arrowKey) {
            case 'ArrowDown':
                move(
                    this.numColumns,
                    () => this.state.highlightedIndex + this.numColumns > this.state.filteredEmojis.length - 1,
                );
                break;
            case 'ArrowLeft':
                move(-1,
                    () => this.state.highlightedIndex - 1 < firstNonHeaderIndex,
                    () => {
                        // Reaching start of the list, arrow left set the focus to searchInput.
                        this.focusInputWithTextSelect();
                        newIndex = -1;
                    });
                break;
            case 'ArrowRight':
                move(1, () => this.state.highlightedIndex + 1 > this.state.filteredEmojis.length - 1);
                break;
            case 'ArrowUp':
                move(
                    -this.numColumns,
                    () => this.state.highlightedIndex - this.numColumns < firstNonHeaderIndex,
                    () => {
                        // Reaching start of the list, arrow up set the focus to searchInput.
                        this.focusInputWithTextSelect();
                        newIndex = -1;
                    },
                );
                break;
            default:
                break;
        }

        // Actually highlight the new emoji and scroll to it if the index was changed
        if (newIndex !== this.state.highlightedIndex) {
            this.setState({highlightedIndex: newIndex});
            this.scrollToHighlightedIndex();
        }
    }

    /**
     * Calculates the required scroll offset (aka distance from top) and scrolls the FlatList to the highlighted emoji
     * if any portion of it falls outside of the window.
     * Doing this because scrollToIndex doesn't work as expected.
     */
    scrollToHighlightedIndex() {
        // If there are headers in the emoji array, so we need to offset by their heights as well
        let numHeaders = 0;
        if (this.state.filteredEmojis.length === this.emojis.length) {
            numHeaders = _.filter(this.unfilteredHeaderIndices, i => this.state.highlightedIndex > i * this.numColumns).length;
        }

        // Calculate the scroll offset at the bottom of the currently highlighted emoji
        // (subtract numHeaders because the highlightedIndex includes them, and add 1 to include the current row)
        const numEmojiRows = (Math.floor(this.state.highlightedIndex / this.numColumns) - numHeaders) + 1;

        // The scroll offsets at the top and bottom of the highlighted emoji
        const offsetAtEmojiBottom = ((numHeaders) * CONST.EMOJI_PICKER_HEADER_HEIGHT)
            + (numEmojiRows * CONST.EMOJI_PICKER_ITEM_HEIGHT);
        const offsetAtEmojiTop = offsetAtEmojiBottom - CONST.EMOJI_PICKER_ITEM_HEIGHT;

        // Scroll to fit the entire highlighted emoji into the window if we need to
        let targetOffset = this.currentScrollOffset;
        if (offsetAtEmojiBottom - this.currentScrollOffset >= CONST.NON_NATIVE_EMOJI_PICKER_LIST_HEIGHT) {
            targetOffset = offsetAtEmojiBottom - CONST.NON_NATIVE_EMOJI_PICKER_LIST_HEIGHT;
        } else if (offsetAtEmojiTop - CONST.EMOJI_PICKER_ITEM_HEIGHT <= this.currentScrollOffset) {
            targetOffset = offsetAtEmojiTop - CONST.EMOJI_PICKER_ITEM_HEIGHT;
        }
        if (targetOffset !== this.currentScrollOffset) {
            // Disable pointer events so that onHover doesn't get triggered when the items move while we're scrolling
            if (!this.state.arePointerEventsDisabled) {
                this.setState({arePointerEventsDisabled: true});
            }
            this.emojiList.scrollToOffset({offset: targetOffset, animated: false});
        }
    }

    /**
     * Filter the entire list of emojis to only emojis that have the search term in their keywords
     *
     * @param {String} searchTerm
     */
    filterEmojis(searchTerm) {
        const normalizedSearchTerm = searchTerm.toLowerCase().trim();
        if (normalizedSearchTerm === '') {
            // There are no headers when searching, so we need to re-make them sticky when there is no search term
            this.setState({
                filteredEmojis: this.emojis,
                headerIndices: this.unfilteredHeaderIndices,
                highlightedIndex: this.numColumns,
            });
            return;
        }

        // Skip "Frequently Used" emojis to avoid duplicate results.
        // Frequently used emojis are on the 0th index category. Hence, slice the array from the 1st index category onwards.
        const uniqueEmojis = _.isEmpty(this.props.frequentlyUsedEmojis) ? this.emojis : this.emojis.slice(this.unfilteredHeaderIndices[1] * this.numColumns);
        const newFilteredEmojiList = _.filter(uniqueEmojis, emoji => (
            !emoji.header
            && !emoji.spacer
            && _.find(emoji.keywords, keyword => keyword.includes(normalizedSearchTerm))
        ));

        // Remove sticky header indices. There are no headers while searching and we don't want to make emojis sticky
        this.setState({filteredEmojis: newFilteredEmojiList, headerIndices: [], highlightedIndex: 0});
    }

    /**
     * Check if its a landscape mode of mobile device
     *
     * @returns {Boolean}
     */
    isMobileLandscape() {
        return this.props.isSmallScreenWidth && this.props.windowWidth >= this.props.windowHeight;
    }

    /**
<<<<<<< HEAD
     * Update user preferred skin tone
     *
=======
>>>>>>> 2bc5c843
     * @param {Number} skinTone
     */
    updatePreferredSkinTone(skinTone) {
        if (this.props.preferredSkinTone === skinTone) {
            return;
        }

<<<<<<< HEAD
        this.props.updatePreferredSkinTone(skinTone);
=======
        User.setPreferredSkinTone(skinTone);
>>>>>>> 2bc5c843
    }

    /**
     * Given an emoji item object, render a component based on its type.
     * Items with the code "SPACER" return nothing and are used to fill rows up to 8
     * so that the sticky headers function properly.
     *
     * @param {Object} item
     * @param {Number} index
     * @returns {*}
     */
    renderItem({item, index}) {
        const {code, header, types} = item;
        if (item.spacer) {
            return null;
        }

        if (header) {
            return (
                <Text style={styles.emojiHeaderStyle}>
                    {this.props.translate(`emojiPicker.headers.${code}`)}
                </Text>
            );
        }

        const emojiCode = types && types[this.props.preferredSkinTone]
            ? types[this.props.preferredSkinTone]
            : code;


        return (
            <EmojiPickerMenuItem
<<<<<<< HEAD
                onPress={emoji => this.onEmojiSelected(emoji, item)}
=======
                onPress={emoji => this.addToFrequentAndSelectEmoji(emoji, item)}
>>>>>>> 2bc5c843
                onHover={() => this.setState({highlightedIndex: index})}
                emoji={emojiCode}
                isHighlighted={index === this.state.highlightedIndex}
            />
        );
    }

    render() {
        return (
            <View
                style={[styles.emojiPickerContainer, StyleUtils.getEmojiPickerStyle(this.props.isSmallScreenWidth)]}
                pointerEvents={this.state.arePointerEventsDisabled ? 'none' : 'auto'}
            >
                {!this.props.isSmallScreenWidth && (
                    <View style={[styles.pt4, styles.ph4, styles.pb1]}>
                        <TextInputFocusable
                            textAlignVertical="top"
                            placeholder={this.props.translate('common.search')}
                            placeholderTextColor={themeColors.textSupporting}
                            onChangeText={this.filterEmojis}
                            style={styles.textInput}
                            defaultValue=""
                            ref={el => this.searchInput = el}
                            autoFocus
                            selectTextOnFocus={this.state.selectTextOnFocus}
                            onSelectionChange={this.onSelectionChange}
                        />
                    </View>
                )}
                {this.state.filteredEmojis.length === 0
                    ? (
                        <Text
                            style={[
                                styles.disabledText,
                                styles.emojiPickerList,
                                styles.dFlex,
                                styles.alignItemsCenter,
                                styles.justifyContentCenter,
                                this.isMobileLandscape() && styles.emojiPickerListLandscape,
                            ]}
                        >
                            {this.props.translate('common.noResultsFound')}
                        </Text>
                    )
                    : (
                        <FlatList
                            ref={el => this.emojiList = el}
                            data={this.state.filteredEmojis}
                            renderItem={this.renderItem}
                            keyExtractor={item => `emoji_picker_${item.code}`}
                            numColumns={this.numColumns}
                            style={[
                                styles.emojiPickerList,
                                this.isMobileLandscape() && styles.emojiPickerListLandscape,
                            ]}
                            extraData={
                              [this.state.filteredEmojis, this.state.highlightedIndex, this.props.preferredSkinTone]
                            }
                            stickyHeaderIndices={this.state.headerIndices}
                            onScroll={e => this.currentScrollOffset = e.nativeEvent.contentOffset.y}
                        />
                    )}
                <EmojiSkinToneList
                    updatePreferredSkinTone={this.updatePreferredSkinTone}
                    preferredSkinTone={this.props.preferredSkinTone}
                />
            </View>
        );
    }
}

EmojiPickerMenu.propTypes = propTypes;
EmojiPickerMenu.defaultProps = defaultProps;

export default compose(
    withWindowDimensions,
    withLocalize,
    withOnyx({
        preferredSkinTone: {
            key: ONYXKEYS.PREFERRED_EMOJI_SKIN_TONE,
        },
        frequentlyUsedEmojis: {
            key: ONYXKEYS.FREQUENTLY_USED_EMOJIS,
        },
    }),
)(React.forwardRef((props, ref) => (
    // eslint-disable-next-line react/jsx-props-no-spreading
    <EmojiPickerMenu {...props} forwardedRef={ref} />
)));<|MERGE_RESOLUTION|>--- conflicted
+++ resolved
@@ -86,10 +86,6 @@
         this.isMobileLandscape = this.isMobileLandscape.bind(this);
         this.onSelectionChange = this.onSelectionChange.bind(this);
         this.updatePreferredSkinTone = this.updatePreferredSkinTone.bind(this);
-<<<<<<< HEAD
-        this.onEmojiSelected = this.onEmojiSelected.bind(this);
-=======
->>>>>>> 2bc5c843
 
         this.currentScrollOffset = 0;
 
@@ -121,17 +117,6 @@
     }
 
     /**
-     * Callback for the emoji picker to add whatever emoji is chosen into the main input
-     *
-     * @param {String} emoji
-     * @param {Object} emojiObject
-     */
-    onEmojiSelected(emoji, emojiObject) {
-        EmojiUtils.addToFrequentlyUsedEmojis(this.props.frequentlyUsedEmojis, emojiObject);
-        this.props.onEmojiSelected(emoji);
-    }
-
-    /**
      * On text input selection change
      *
      * @param {Event} event
@@ -160,11 +145,7 @@
             if (keyBoardEvent.key === 'Enter' && this.state.highlightedIndex !== -1) {
                 const item = this.state.filteredEmojis[this.state.highlightedIndex];
                 const emoji = lodashGet(item, ['types', this.props.preferredSkinTone], item.code);
-<<<<<<< HEAD
-                this.onEmojiSelected(emoji, item);
-=======
                 this.addToFrequentAndSelectEmoji(emoji, item);
->>>>>>> 2bc5c843
                 return;
             }
 
@@ -397,11 +378,6 @@
     }
 
     /**
-<<<<<<< HEAD
-     * Update user preferred skin tone
-     *
-=======
->>>>>>> 2bc5c843
      * @param {Number} skinTone
      */
     updatePreferredSkinTone(skinTone) {
@@ -409,11 +385,7 @@
             return;
         }
 
-<<<<<<< HEAD
-        this.props.updatePreferredSkinTone(skinTone);
-=======
         User.setPreferredSkinTone(skinTone);
->>>>>>> 2bc5c843
     }
 
     /**
@@ -446,11 +418,7 @@
 
         return (
             <EmojiPickerMenuItem
-<<<<<<< HEAD
-                onPress={emoji => this.onEmojiSelected(emoji, item)}
-=======
                 onPress={emoji => this.addToFrequentAndSelectEmoji(emoji, item)}
->>>>>>> 2bc5c843
                 onHover={() => this.setState({highlightedIndex: index})}
                 emoji={emojiCode}
                 isHighlighted={index === this.state.highlightedIndex}
