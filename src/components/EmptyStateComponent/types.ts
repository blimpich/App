--- conflicted
+++ resolved
@@ -9,11 +9,7 @@
 
 type ValidSkeletons = typeof SearchRowSkeleton | typeof TableRowSkeleton;
 type MediaTypes = ValueOf<typeof CONST.EMPTY_STATE_MEDIA>;
-<<<<<<< HEAD
-type EmptyStateButton = {buttonText?: string; buttonAction?: () => void; success?: boolean; icon?: IconAsset; isDisabled?: boolean};
-=======
-type Button = {buttonText?: string; buttonAction?: () => void; success?: boolean; icon?: IconAsset; isDisabled?: boolean; style?: StyleProp<ViewStyle>};
->>>>>>> 28a46196
+type EmptyStateButton = {buttonText?: string; buttonAction?: () => void; success?: boolean; icon?: IconAsset; isDisabled?: boolean; style?: StyleProp<ViewStyle>};
 
 type SharedProps<T> = {
     SkeletonComponent?: ValidSkeletons;
