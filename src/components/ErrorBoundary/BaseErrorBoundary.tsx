import React, {useState} from 'react';
import {ErrorBoundary} from 'react-error-boundary';
import BootSplash from '@libs/BootSplash';
import GenericErrorPage from '@pages/ErrorPage/GenericErrorPage';
<<<<<<< HEAD
import CONST from '@src/CONST';
import UpdateRequiredView from '@pages/ErrorPage/UpdateRequiredView';
import {BaseErrorBoundaryProps, LogError} from './types';
=======
import type {BaseErrorBoundaryProps, LogError} from './types';
>>>>>>> b03fe673

/**
 * This component captures an error in the child component tree and logs it to the server
 * It can be used to wrap the entire app as well as to wrap specific parts for more granularity
 * @see {@link https://reactjs.org/docs/error-boundaries.html#where-to-place-error-boundaries}
 */

function BaseErrorBoundary({logError = () => {}, errorMessage, children}: BaseErrorBoundaryProps) {
    const [errorContent, setErrorContent] = useState('');
    const catchError = (errorObject: Error, errorInfo: React.ErrorInfo) => {
        logError(errorMessage, errorObject, JSON.stringify(errorInfo));
        // We hide the splash screen since the error might happened during app init
        BootSplash.hide();
        setErrorContent(errorObject.message);
    };

    const updateRequired = errorContent === CONST.ERROR.UPDATE_REQUIRED;

    return (
        <ErrorBoundary
            fallback={updateRequired ? <UpdateRequiredView/> : <GenericErrorPage />}
            onError={catchError}
        >
            {children}
        </ErrorBoundary>
    );
}

BaseErrorBoundary.displayName = 'BaseErrorBoundary';
export type {LogError, BaseErrorBoundaryProps};
export default BaseErrorBoundary;<|MERGE_RESOLUTION|>--- conflicted
+++ resolved
@@ -2,13 +2,9 @@
 import {ErrorBoundary} from 'react-error-boundary';
 import BootSplash from '@libs/BootSplash';
 import GenericErrorPage from '@pages/ErrorPage/GenericErrorPage';
-<<<<<<< HEAD
 import CONST from '@src/CONST';
 import UpdateRequiredView from '@pages/ErrorPage/UpdateRequiredView';
-import {BaseErrorBoundaryProps, LogError} from './types';
-=======
 import type {BaseErrorBoundaryProps, LogError} from './types';
->>>>>>> b03fe673
 
 /**
  * This component captures an error in the child component tree and logs it to the server
