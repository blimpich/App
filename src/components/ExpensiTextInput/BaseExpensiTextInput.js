import React, {Component} from 'react';
import {
    Animated, TextInput, View, TouchableWithoutFeedback,
} from 'react-native';
import Str from 'expensify-common/lib/str';
import ExpensiTextInputLabel from './ExpensiTextInputLabel';
import Text from '../Text';
import {propTypes, defaultProps} from './propTypes';
import themeColors from '../../styles/themes/default';
import styles from '../../styles/styles';

const ACTIVE_LABEL_TRANSLATE_Y = -10;
const ACTIVE_LABEL_TRANSLATE_X = (translateX = -22) => translateX;
const ACTIVE_LABEL_SCALE = 0.8668;

const INACTIVE_LABEL_TRANSLATE_Y = 0;
const INACTIVE_LABEL_TRANSLATE_X = 0;
const INACTIVE_LABEL_SCALE = 1;

class BaseExpensiTextInput extends Component {
    constructor(props) {
        super(props);

        const hasValue = props.value && props.value.length > 0;

        this.state = {
            isFocused: false,
            labelTranslateY: new Animated.Value(hasValue ? ACTIVE_LABEL_TRANSLATE_Y : INACTIVE_LABEL_TRANSLATE_Y),
            labelTranslateX: new Animated.Value(hasValue
                ? ACTIVE_LABEL_TRANSLATE_X(props.translateX) : INACTIVE_LABEL_TRANSLATE_X),
            labelScale: new Animated.Value(hasValue ? ACTIVE_LABEL_SCALE : INACTIVE_LABEL_SCALE),
        };

        this.input = null;
        this.value = hasValue ? props.value : '';
        this.isLabelActive = false;
        this.onFocus = this.onFocus.bind(this);
        this.onBlur = this.onBlur.bind(this);
        this.setValue = this.setValue.bind(this);
    }

    componentDidMount() {
        // We are manually managing focus to prevent this issue: https://github.com/Expensify/App/issues/4514
        if (this.props.autoFocus && this.input) {
            this.input.focus();
        }
    }

    onFocus() {
        if (this.props.onFocus) { this.props.onFocus(); }
        this.setState({isFocused: true});
        this.activateLabel();
    }

    onBlur() {
        if (this.props.onBlur) { this.props.onBlur(); }
        this.setState({isFocused: false});
        this.deactivateLabel();
    }

    /**
     * Set Value & activateLabel
     *
     * @param {String} value
     * @memberof BaseExpensiTextInput
     */
    setValue(value) {
        this.value = value;
        Str.result(this.props.onChangeText, value);
        this.activateLabel();
    }

    activateLabel() {
        if (this.value.length >= 0 && !this.isLabelActive) {
            this.animateLabel(
                ACTIVE_LABEL_TRANSLATE_Y,
                ACTIVE_LABEL_TRANSLATE_X(this.props.translateX),
                ACTIVE_LABEL_SCALE,
            );
            this.isLabelActive = true;
        }
    }

    deactivateLabel() {
        if (this.value.length === 0) {
            this.animateLabel(INACTIVE_LABEL_TRANSLATE_Y, INACTIVE_LABEL_TRANSLATE_X, INACTIVE_LABEL_SCALE);
            this.isLabelActive = false;
        }
    }

    animateLabel(translateY, translateX, scale) {
        Animated.parallel([
            Animated.spring(this.state.labelTranslateY, {
                toValue: translateY,
                duration: 80,
                useNativeDriver: true,
            }),
            Animated.spring(this.state.labelTranslateX, {
                toValue: translateX,
                duration: 80,
                useNativeDriver: true,
            }),
            Animated.spring(this.state.labelScale, {
                toValue: scale,
                duration: 80,
                useNativeDriver: true,
            }),
        ]).start();
    }

    render() {
        const {
            label,
            value,
            placeholder,
            errorText,
            hasError,
            containerStyles,
            inputStyle,
            ignoreLabelTranslateX,
            innerRef,
            autoFocus,
            multiline,
            ...inputProps
        } = this.props;

        const hasLabel = Boolean(label.length);
        return (
<<<<<<< HEAD
            <View
                style={[
                    !multiline && styles.componentHeightLarge,
                    ...containerStyles,
                ]}
            >
                <TouchableWithoutFeedback onPress={() => this.input.focus()} focusable={false}>
                    <View
                        style={[
                            styles.expensiTextInputContainer,
                            !hasLabel && styles.pv0,
                            this.state.isFocused && styles.borderColorFocus,
                            hasError && styles.borderColorDanger,
                        ]}
                    >
                        {hasLabel ? (
                            <ExpensiTextInputLabel
                                label={label}
                                labelTranslateX={
                                    ignoreLabelTranslateX
                                        ? new Animated.Value(0)
                                        : this.state.labelTranslateX
                                }
                                labelTranslateY={this.state.labelTranslateY}
                                labelScale={this.state.labelScale}
                            />
                        ) : null}
                        <TextInput
                            ref={(ref) => {
                                if (typeof innerRef === 'function') { innerRef(ref); }
                                this.input = ref;
                            }}
                            // eslint-disable-next-line
                            {...inputProps}
                            value={value}
                            placeholder={(this.state.isFocused || !label) ? placeholder : null}
                            placeholderTextColor={themeColors.placeholderText}
                            underlineColorAndroid="transparent"
                            style={inputStyle}
                            multiline={multiline}
                            onFocus={this.onFocus}
                            onBlur={this.onBlur}
                            onChangeText={this.setValue}
                        />
                    </View>
                </TouchableWithoutFeedback>
=======
            <View>
                <View style={[styles.componentHeightLarge, ...containerStyles]}>
                    <TouchableWithoutFeedback onPress={() => this.input.focus()} focusable={false}>
                        <View
                            style={[
                                styles.expensiTextInputContainer,
                                !hasLabel && styles.pv0,
                                this.state.isFocused && styles.borderColorFocus,
                                (hasError || errorText) && styles.borderColorDanger,
                            ]}
                        >
                            {hasLabel ? (
                                <ExpensiTextInputLabel
                                    label={label}
                                    labelTranslateX={
                                        ignoreLabelTranslateX
                                            ? new Animated.Value(0)
                                            : this.state.labelTranslateX
                                    }
                                    labelTranslateY={this.state.labelTranslateY}
                                    labelScale={this.state.labelScale}
                                />
                            ) : null}
                            <TextInput
                                ref={(ref) => {
                                    if (typeof innerRef === 'function') { innerRef(ref); }
                                    this.input = ref;
                                }}
                                // eslint-disable-next-line
                                {...inputProps}
                                value={value}
                                placeholder={(this.state.isFocused || !label) ? placeholder : null}
                                placeholderTextColor={themeColors.placeholderText}
                                underlineColorAndroid="transparent"
                                style={[...inputStyle, errorText ? styles.errorOutline : undefined]}
                                onFocus={this.onFocus}
                                onBlur={this.onBlur}
                                onChangeText={this.setValue}
                            />
                        </View>
                    </TouchableWithoutFeedback>
                </View>
                {Boolean(errorText) && (
                    <Text style={[styles.formError, styles.mt1]}>{errorText}</Text>
                )}
>>>>>>> bdcafa34
            </View>
        );
    }
}

BaseExpensiTextInput.propTypes = propTypes;
BaseExpensiTextInput.defaultProps = defaultProps;

export default BaseExpensiTextInput;<|MERGE_RESOLUTION|>--- conflicted
+++ resolved
@@ -126,56 +126,13 @@
 
         const hasLabel = Boolean(label.length);
         return (
-<<<<<<< HEAD
-            <View
-                style={[
-                    !multiline && styles.componentHeightLarge,
-                    ...containerStyles,
-                ]}
-            >
-                <TouchableWithoutFeedback onPress={() => this.input.focus()} focusable={false}>
-                    <View
-                        style={[
-                            styles.expensiTextInputContainer,
-                            !hasLabel && styles.pv0,
-                            this.state.isFocused && styles.borderColorFocus,
-                            hasError && styles.borderColorDanger,
-                        ]}
-                    >
-                        {hasLabel ? (
-                            <ExpensiTextInputLabel
-                                label={label}
-                                labelTranslateX={
-                                    ignoreLabelTranslateX
-                                        ? new Animated.Value(0)
-                                        : this.state.labelTranslateX
-                                }
-                                labelTranslateY={this.state.labelTranslateY}
-                                labelScale={this.state.labelScale}
-                            />
-                        ) : null}
-                        <TextInput
-                            ref={(ref) => {
-                                if (typeof innerRef === 'function') { innerRef(ref); }
-                                this.input = ref;
-                            }}
-                            // eslint-disable-next-line
-                            {...inputProps}
-                            value={value}
-                            placeholder={(this.state.isFocused || !label) ? placeholder : null}
-                            placeholderTextColor={themeColors.placeholderText}
-                            underlineColorAndroid="transparent"
-                            style={inputStyle}
-                            multiline={multiline}
-                            onFocus={this.onFocus}
-                            onBlur={this.onBlur}
-                            onChangeText={this.setValue}
-                        />
-                    </View>
-                </TouchableWithoutFeedback>
-=======
             <View>
-                <View style={[styles.componentHeightLarge, ...containerStyles]}>
+                <View
+                    style={[
+                        !multiline && styles.componentHeightLarge,
+                        ...containerStyles,
+                    ]}
+                >
                     <TouchableWithoutFeedback onPress={() => this.input.focus()} focusable={false}>
                         <View
                             style={[
@@ -209,6 +166,7 @@
                                 placeholderTextColor={themeColors.placeholderText}
                                 underlineColorAndroid="transparent"
                                 style={[...inputStyle, errorText ? styles.errorOutline : undefined]}
+                                multiline={multiline}
                                 onFocus={this.onFocus}
                                 onBlur={this.onBlur}
                                 onChangeText={this.setValue}
@@ -219,7 +177,6 @@
                 {Boolean(errorText) && (
                     <Text style={[styles.formError, styles.mt1]}>{errorText}</Text>
                 )}
->>>>>>> bdcafa34
             </View>
         );
     }
