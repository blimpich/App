--- conflicted
+++ resolved
@@ -22,16 +22,9 @@
 
         this.state = {
             isFocused: false,
-<<<<<<< HEAD
             labelTranslateY: new Animated.Value(activeLabel ? styleConst.ACTIVE_LABEL_TRANSLATE_Y : styleConst.INACTIVE_LABEL_TRANSLATE_Y),
             labelScale: new Animated.Value(activeLabel ? styleConst.ACTIVE_LABEL_SCALE : styleConst.INACTIVE_LABEL_SCALE),
-=======
-            labelTranslateY: new Animated.Value(activeLabel ? ACTIVE_LABEL_TRANSLATE_Y : INACTIVE_LABEL_TRANSLATE_Y),
-            labelTranslateX: new Animated.Value(activeLabel
-                ? ACTIVE_LABEL_TRANSLATE_X(props.translateX) : INACTIVE_LABEL_TRANSLATE_X),
-            labelScale: new Animated.Value(activeLabel ? ACTIVE_LABEL_SCALE : INACTIVE_LABEL_SCALE),
             passwordHidden: props.secureTextEntry,
->>>>>>> f8d33925
         };
 
         this.input = null;
@@ -177,26 +170,6 @@
                                     />
                                 </>
                             ) : null}
-<<<<<<< HEAD
-                            <TextInput
-                                ref={(ref) => {
-                                    if (typeof this.props.innerRef === 'function') { this.props.innerRef(ref); }
-                                    this.input = ref;
-                                }}
-                                // eslint-disable-next-line
-                                {...inputProps}
-                                value={this.props.value}
-                                placeholder={(this.state.isFocused || !this.props.label) ? this.props.placeholder : null}
-                                placeholderTextColor={themeColors.placeholderText}
-                                underlineColorAndroid="transparent"
-                                style={[this.props.inputStyle, !hasLabel && styles.pv0]}
-                                multiline={this.props.multiline}
-                                onFocus={this.onFocus}
-                                onBlur={this.onBlur}
-                                onChangeText={this.setValue}
-                                onPressOut={this.props.onPress}
-                            />
-=======
                             <View style={[styles.expensiTextInputAndIconContainer]}>
                                 <TextInput
                                     ref={(ref) => {
@@ -216,7 +189,6 @@
                                     onChangeText={this.setValue}
                                     secureTextEntry={this.state.passwordHidden}
                                     onPressOut={this.props.onPress}
-                                    translateX={this.props.translateX}
                                 />
                                 {this.props.secureTextEntry && (
                                 <Pressable
@@ -231,7 +203,6 @@
                                 </Pressable>
                                 )}
                             </View>
->>>>>>> f8d33925
                         </View>
                     </TouchableWithoutFeedback>
                 </View>
