--- conflicted
+++ resolved
@@ -1,12 +1,8 @@
 import React, {memo} from 'react';
 import {Animated} from 'react-native';
 import styles from '../../../styles/styles';
-<<<<<<< HEAD
 import labelStyles from './overrideLabelStyles';
-import propTypes from './propTypes';
-=======
 import propTypes from './expensiTextInputLabelPropTypes';
->>>>>>> 97110f06
 
 const ExpensiTextInputLabel = ({
     label,
