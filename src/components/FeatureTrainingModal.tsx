--- conflicted
+++ resolved
@@ -23,12 +23,8 @@
 import LottieAnimations from './LottieAnimations';
 import type DotLottieAnimation from './LottieAnimations/types';
 import Modal from './Modal';
-<<<<<<< HEAD
 import RenderHTML from './RenderHTML';
-import SafeAreaConsumer from './SafeAreaConsumer';
 import ScrollView from './ScrollView';
-=======
->>>>>>> eea5fe64
 import Text from './Text';
 import VideoPlayer from './VideoPlayer';
 
@@ -330,84 +326,8 @@
     useLayoutEffect(parseFSAttributes, []);
 
     return (
-<<<<<<< HEAD
-        <SafeAreaConsumer>
-            {({safeAreaPaddingBottomStyle}) => (
-                <Modal
-                    avoidKeyboard={avoidKeyboard}
-                    isVisible={isModalVisible}
-                    type={onboardingIsMediumOrLargerScreenWidth ? CONST.MODAL.MODAL_TYPE.CENTERED_UNSWIPEABLE : CONST.MODAL.MODAL_TYPE.BOTTOM_DOCKED}
-                    onClose={closeModal}
-                    innerContainerStyle={{
-                        boxShadow: 'none',
-                        paddingBottom: 20,
-                        paddingTop: onboardingIsMediumOrLargerScreenWidth ? undefined : MODAL_PADDING,
-                        ...(onboardingIsMediumOrLargerScreenWidth
-                            ? // Override styles defined by MODAL.MODAL_TYPE.CENTERED_UNSWIPEABLE
-                              // To make it take as little space as possible.
-                              {
-                                  flex: undefined,
-                                  width: 'auto',
-                              }
-                            : {}),
-                        ...modalInnerContainerStyle,
-                    }}
-                    shouldUseNewModal
-                >
-                    <ScrollView
-                        style={[styles.mh100, onboardingIsMediumOrLargerScreenWidth && StyleUtils.getWidthStyle(width), safeAreaPaddingBottomStyle]}
-                        fsClass={CONST.FULL_STORY.UNMASK}
-                        testID={CONST.FULL_STORY.UNMASK}
-                    >
-                        <View style={[onboardingIsMediumOrLargerScreenWidth ? {padding: MODAL_PADDING} : {paddingHorizontal: MODAL_PADDING}, illustrationOuterContainerStyle]}>
-                            {renderIllustration()}
-                        </View>
-                        <View style={[styles.mt5, styles.mh5, contentOuterContainerStyles]}>
-                            {!!title && !!description && (
-                                <View style={[onboardingIsMediumOrLargerScreenWidth ? [styles.gap1, styles.mb8] : [styles.mb10], contentInnerContainerStyles]}>
-                                    {typeof title === 'string' ? <Text style={[styles.textHeadlineH1]}>{title}</Text> : title}
-                                    {shouldRenderHTMLDescription ? (
-                                        <Text>
-                                            <RenderHTML html={description} />
-                                        </Text>
-                                    ) : (
-                                        <Text style={styles.textSupporting}>{description}</Text>
-                                    )}
-                                    {secondaryDescription.length > 0 && <Text style={[styles.textSupporting, styles.mt4]}>{secondaryDescription}</Text>}
-                                    {children}
-                                </View>
-                            )}
-                            {shouldShowDismissModalOption && (
-                                <CheckboxWithLabel
-                                    label={translate('featureTraining.doNotShowAgain')}
-                                    accessibilityLabel={translate('featureTraining.doNotShowAgain')}
-                                    style={[styles.mb5]}
-                                    isChecked={!willShowAgain}
-                                    onInputChange={toggleWillShowAgain}
-                                />
-                            )}
-                            {!!helpText && (
-                                <Button
-                                    large
-                                    style={[styles.mb3]}
-                                    onPress={onHelp}
-                                    text={helpText}
-                                />
-                            )}
-                            <Button
-                                large
-                                success
-                                pressOnEnter
-                                onPress={closeAndConfirmModal}
-                                text={confirmText}
-                            />
-                        </View>
-                    </ScrollView>
-                </Modal>
-            )}
-        </SafeAreaConsumer>
-=======
         <Modal
+            avoidKeyboard={avoidKeyboard}
             isVisible={isModalVisible}
             type={onboardingIsMediumOrLargerScreenWidth ? CONST.MODAL.MODAL_TYPE.CENTERED_UNSWIPEABLE : CONST.MODAL.MODAL_TYPE.BOTTOM_DOCKED}
             onClose={closeModal}
@@ -427,7 +347,7 @@
             }}
             shouldUseNewModal
         >
-            <View
+            <ScrollView
                 style={[styles.mh100, onboardingIsMediumOrLargerScreenWidth && StyleUtils.getWidthStyle(width)]}
                 fsClass={CONST.FULL_STORY.UNMASK}
                 testID={CONST.FULL_STORY.UNMASK}
@@ -439,7 +359,13 @@
                     {!!title && !!description && (
                         <View style={[onboardingIsMediumOrLargerScreenWidth ? [styles.gap1, styles.mb8] : [styles.mb10], contentInnerContainerStyles]}>
                             {typeof title === 'string' ? <Text style={[styles.textHeadlineH1]}>{title}</Text> : title}
-                            <Text style={styles.textSupporting}>{description}</Text>
+                            {shouldRenderHTMLDescription ? (
+                                <Text>
+                                    <RenderHTML html={description} />
+                                </Text>
+                            ) : (
+                                <Text style={styles.textSupporting}>{description}</Text>
+                            )}
                             {secondaryDescription.length > 0 && <Text style={[styles.textSupporting, styles.mt4]}>{secondaryDescription}</Text>}
                             {children}
                         </View>
@@ -469,9 +395,8 @@
                         text={confirmText}
                     />
                 </View>
-            </View>
+            </ScrollView>
         </Modal>
->>>>>>> eea5fe64
     );
 }
 
