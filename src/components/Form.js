--- conflicted
+++ resolved
@@ -112,12 +112,8 @@
     submitButtonText: '',
 };
 
-<<<<<<< HEAD
 const Form = forwardRef((props, forwardedRef) => {
-=======
-function Form(props) {
     const styles = useThemeStyles();
->>>>>>> 30cc17c6
     const [errors, setErrors] = useState({});
     const [inputValues, setInputValues] = useState(() => ({...props.draftValues}));
     const formRef = useRef(null);
@@ -499,14 +495,11 @@
             props.style,
             props.isSubmitButtonVisible,
             props.submitButtonText,
-<<<<<<< HEAD
             props.useSmallerSubmitButtonSize,
             props.errorMessageStyle,
-=======
             props.formState.errorFields,
             props.formState.isLoading,
             props.footerContent,
->>>>>>> 30cc17c6
             props.submitButtonStyles,
             props.enabledWhenOffline,
             props.isSubmitActionDangerous,
