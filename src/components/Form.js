--- conflicted
+++ resolved
@@ -10,11 +10,8 @@
 import * as ErrorUtils from '../libs/ErrorUtils';
 import styles from '../styles/styles';
 import FormAlertWithSubmitButton from './FormAlertWithSubmitButton';
-<<<<<<< HEAD
 import FormSubmit from './FormSubmit';
-=======
 import ScrollViewWithContext from './ScrollViewWithContext';
->>>>>>> 0bde3f83
 
 const propTypes = {
     /** A unique Onyx key identifying the form */
@@ -253,13 +250,8 @@
 
     render() {
         return (
-<<<<<<< HEAD
             <FormSubmit style={[styles.w100, styles.flex1]} onSubmit={this.submit}>
-                <ScrollView
-=======
-            <>
                 <ScrollViewWithContext
->>>>>>> 0bde3f83
                     style={[styles.w100, styles.flex1]}
                     contentContainerStyle={styles.flexGrow1}
                     keyboardShouldPersistTaps="handled"
@@ -297,13 +289,8 @@
                         />
                         )}
                     </View>
-<<<<<<< HEAD
-                </ScrollView>
+                </ScrollViewWithContext>
             </FormSubmit>
-=======
-                </ScrollViewWithContext>
-            </>
->>>>>>> 0bde3f83
         );
     }
 }
