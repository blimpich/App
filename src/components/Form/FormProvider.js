--- conflicted
+++ resolved
@@ -312,11 +312,7 @@
                     });
 
                     if (propsToParse.shouldSaveDraft) {
-<<<<<<< HEAD
-                        FormActions.setDraftValues(propsToParse.formID, {[inputKey]: inputValue});
-=======
                         FormActions.setDraftValues(formID, {[inputKey]: value});
->>>>>>> 19ab14af
                     }
 
                     if (_.isFunction(propsToParse.onValueChange)) {
