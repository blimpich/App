import lodashIsEqual from 'lodash/isEqual';
import type {ForwardedRef, MutableRefObject, ReactNode} from 'react';
import React, {createRef, forwardRef, useCallback, useEffect, useImperativeHandle, useMemo, useRef, useState} from 'react';
import type {NativeSyntheticEvent, StyleProp, TextInputSubmitEditingEventData, ViewStyle} from 'react-native';
import type {OnyxEntry} from 'react-native-onyx';
import {withOnyx} from 'react-native-onyx';
import useLocalize from '@hooks/useLocalize';
import * as ValidationUtils from '@libs/ValidationUtils';
import Visibility from '@libs/Visibility';
import * as FormActions from '@userActions/FormActions';
import CONST from '@src/CONST';
import type {TranslationPaths} from '@src/languages/types';
import type {OnyxFormKey} from '@src/ONYXKEYS';
import ONYXKEYS from '@src/ONYXKEYS';
import type {Form} from '@src/types/form';
import type {Network} from '@src/types/onyx';
import {isEmptyObject} from '@src/types/utils/EmptyObject';
import type {RegisterInput} from './FormContext';
import FormContext from './FormContext';
import FormWrapper from './FormWrapper';
<<<<<<< HEAD
import type {BaseInputProps, FormProps, FormRef, InputRefs, OnyxFormKeyWithoutDraft, OnyxFormValues, OnyxFormValuesFields, RegisterInput, ValueTypeKey} from './types';
=======
import type {FormInputErrors, FormOnyxValues, FormProps, InputComponentBaseProps, InputRefs, ValueTypeKey} from './types';
>>>>>>> 67dd5952

// In order to prevent Checkbox focus loss when the user are focusing a TextInput and proceeds to toggle a CheckBox in web and mobile web.
// 200ms delay was chosen as a result of empirical testing.
// More details: https://github.com/Expensify/App/pull/16444#issuecomment-1482983426
const VALIDATE_DELAY = 200;

type GenericFormInputErrors = Partial<Record<string, TranslationPaths>>;
type InitialDefaultValue = false | Date | '';

function getInitialValueByType(valueType?: ValueTypeKey): InitialDefaultValue {
    switch (valueType) {
        case 'string':
            return '';
        case 'boolean':
            return false;
        case 'date':
            return new Date();
        default:
            return '';
    }
}

type FormProviderOnyxProps = {
    /** Contains the form state that must be accessed outside the component */
    formState: OnyxEntry<Form>;

    /** Contains draft values for each input in the form */
    draftValues: OnyxEntry<Form>;

    /** Information about the network */
    network: OnyxEntry<Network>;
};

type FormProviderProps<TFormID extends OnyxFormKey = OnyxFormKey> = FormProviderOnyxProps &
    FormProps<TFormID> & {
        /** Children to render. */
        children: ((props: {inputValues: FormOnyxValues<TFormID>}) => ReactNode) | ReactNode;

        /** Callback to validate the form */
        validate?: (values: FormOnyxValues<TFormID>) => FormInputErrors<TFormID>;

        /** Should validate function be called when input loose focus */
        shouldValidateOnBlur?: boolean;

        /** Should validate function be called when the value of the input is changed */
        shouldValidateOnChange?: boolean;

        /** Styles that will be applied to the submit button only */
        submitButtonStyles?: StyleProp<ViewStyle>;

        /** Whether to apply flex to the submit button */
        submitFlexEnabled?: boolean;
    };

<<<<<<< HEAD
=======
type FormRef<TFormID extends OnyxFormKey = OnyxFormKey> = {
    resetForm: (optionalValue: FormOnyxValues<TFormID>) => void;
};

>>>>>>> 67dd5952
function FormProvider(
    {
        formID,
        validate,
        shouldValidateOnBlur = true,
        shouldValidateOnChange = true,
        children,
        formState,
        network,
        enabledWhenOffline = false,
        draftValues,
        onSubmit,
        ...rest
    }: FormProviderProps,
    forwardedRef: ForwardedRef<FormRef>,
) {
    const {preferredLocale} = useLocalize();
    const inputRefs = useRef<InputRefs>({});
    const touchedInputs = useRef<Record<string, boolean>>({});
    const [inputValues, setInputValues] = useState<Form>(() => ({...draftValues}));
    const [errors, setErrors] = useState<GenericFormInputErrors>({});
    const hasServerError = useMemo(() => !!formState && !isEmptyObject(formState?.errors), [formState]);

    const onValidate = useCallback(
        (values: FormOnyxValues, shouldClearServerError = true) => {
            const trimmedStringValues = ValidationUtils.prepareValues(values);

            if (shouldClearServerError) {
                FormActions.clearErrors(formID);
            }
            FormActions.clearErrorFields(formID);

            const validateErrors: GenericFormInputErrors = validate?.(trimmedStringValues) ?? {};

            // Validate the input for html tags. It should supersede any other error
            Object.entries(trimmedStringValues).forEach(([inputID, inputValue]) => {
                // If the input value is empty OR is non-string, we don't need to validate it for HTML tags
                if (!inputValue || typeof inputValue !== 'string') {
                    return;
                }
                const foundHtmlTagIndex = inputValue.search(CONST.VALIDATE_FOR_HTML_TAG_REGEX);
                const leadingSpaceIndex = inputValue.search(CONST.VALIDATE_FOR_LEADINGSPACES_HTML_TAG_REGEX);

                // Return early if there are no HTML characters
                if (leadingSpaceIndex === -1 && foundHtmlTagIndex === -1) {
                    return;
                }

                const matchedHtmlTags = inputValue.match(CONST.VALIDATE_FOR_HTML_TAG_REGEX);
                let isMatch = CONST.WHITELISTED_TAGS.some((regex) => regex.test(inputValue));
                // Check for any matches that the original regex (foundHtmlTagIndex) matched
                if (matchedHtmlTags) {
                    // Check if any matched inputs does not match in WHITELISTED_TAGS list and return early if needed.
                    for (const htmlTag of matchedHtmlTags) {
                        isMatch = CONST.WHITELISTED_TAGS.some((regex) => regex.test(htmlTag));
                        if (!isMatch) {
                            break;
                        }
                    }
                }

                if (isMatch && leadingSpaceIndex === -1) {
                    return;
                }

                // Add a validation error here because it is a string value that contains HTML characters
                validateErrors[inputID] = 'common.error.invalidCharacter';
            });

            if (typeof validateErrors !== 'object') {
                throw new Error('Validate callback must return an empty object or an object with shape {inputID: error}');
            }

            const touchedInputErrors = Object.fromEntries(Object.entries(validateErrors).filter(([inputID]) => touchedInputs.current[inputID]));

            if (!lodashIsEqual(errors, touchedInputErrors)) {
                setErrors(touchedInputErrors);
            }

            return touchedInputErrors;
        },
        [errors, formID, validate],
    );

    // When locales change from another session of the same account,
    // validate the form in order to update the error translations
    useEffect(() => {
        // Return since we only have issues with error translations
        if (Object.keys(errors).length === 0) {
            return;
        }

        // Prepare validation values
        const trimmedStringValues = ValidationUtils.prepareValues(inputValues);

        // Validate in order to make sure the correct error translations are displayed,
        // making sure to not clear server errors if they exist
        onValidate(trimmedStringValues, !hasServerError);

        // Only run when locales change
        // eslint-disable-next-line react-hooks/exhaustive-deps
    }, [preferredLocale]);

    /** @param inputID - The inputID of the input being touched */
    const setTouchedInput = useCallback(
        (inputID: keyof Form) => {
            touchedInputs.current[inputID] = true;
        },
        [touchedInputs],
    );

    const submit = useCallback(() => {
        // Return early if the form is already submitting to avoid duplicate submission
        if (formState?.isLoading) {
            return;
        }

        // Prepare values before submitting
        const trimmedStringValues = ValidationUtils.prepareValues(inputValues);

        // Touches all form inputs, so we can validate the entire form
        Object.keys(inputRefs.current).forEach((inputID) => (touchedInputs.current[inputID] = true));

        // Validate form and return early if any errors are found
        if (!isEmptyObject(onValidate(trimmedStringValues))) {
            return;
        }

        // Do not submit form if network is offline and the form is not enabled when offline
        if (network?.isOffline && !enabledWhenOffline) {
            return;
        }

        onSubmit(trimmedStringValues);
    }, [enabledWhenOffline, formState?.isLoading, inputValues, network?.isOffline, onSubmit, onValidate]);

    const resetForm = useCallback(
        (optionalValue: FormOnyxValues) => {
            Object.keys(inputValues).forEach((inputID) => {
                setInputValues((prevState) => {
                    const copyPrevState = {...prevState};

                    touchedInputs.current[inputID] = false;
                    copyPrevState[inputID] = optionalValue[inputID as keyof FormOnyxValues] || '';

                    return copyPrevState;
                });
            });
            setErrors({});
        },
        [inputValues],
    );
    useImperativeHandle(forwardedRef, () => ({
        resetForm,
    }));

    const registerInput = useCallback<RegisterInput>(
        (inputID, shouldSubmitForm, inputProps) => {
            const newRef: MutableRefObject<InputComponentBaseProps> = inputRefs.current[inputID] ?? inputProps.ref ?? createRef();
            if (inputRefs.current[inputID] !== newRef) {
                inputRefs.current[inputID] = newRef;
            }
            if (inputProps.value !== undefined) {
                inputValues[inputID] = inputProps.value;
            } else if (inputProps.shouldSaveDraft && draftValues?.[inputID] !== undefined && inputValues[inputID] === undefined) {
                inputValues[inputID] = draftValues[inputID];
            } else if (inputProps.shouldUseDefaultValue && inputProps.defaultValue !== undefined && inputValues[inputID] === undefined) {
                // We force the form to set the input value from the defaultValue props if there is a saved valid value
                inputValues[inputID] = inputProps.defaultValue;
            } else if (inputValues[inputID] === undefined) {
                // We want to initialize the input value if it's undefined
                inputValues[inputID] = inputProps.defaultValue ?? getInitialValueByType(inputProps.valueType);
            }

            const errorFields = formState?.errorFields?.[inputID] ?? {};
            const fieldErrorMessage =
                (Object.keys(errorFields)
                    .sort()
                    .map((key) => errorFields[key])
                    .at(-1) as string) ?? '';

            const inputRef = inputProps.ref;

            return {
                ...inputProps,
                ...(shouldSubmitForm && {
                    onSubmitEditing: (event: NativeSyntheticEvent<TextInputSubmitEditingEventData>) => {
                        submit();

                        inputProps.onSubmitEditing?.(event);
                    },
                    returnKeyType: 'go',
                }),
                ref:
                    typeof inputRef === 'function'
                        ? (node: InputComponentBaseProps) => {
                              inputRef(node);
                              newRef.current = node;
                          }
                        : newRef,
                inputID,
                key: inputProps.key ?? inputID,
                errorText: errors[inputID] ?? fieldErrorMessage,
                value: inputValues[inputID],
                // As the text input is controlled, we never set the defaultValue prop
                // as this is already happening by the value prop.
                defaultValue: undefined,
                onTouched: (event) => {
                    if (!inputProps.shouldSetTouchedOnBlurOnly) {
                        setTimeout(() => {
                            setTouchedInput(inputID);
                        }, VALIDATE_DELAY);
                    }
                    inputProps.onTouched?.(event);
                },
                onPress: (event) => {
                    if (!inputProps.shouldSetTouchedOnBlurOnly) {
                        setTimeout(() => {
                            setTouchedInput(inputID);
                        }, VALIDATE_DELAY);
                    }
                    inputProps.onPress?.(event);
                },
                onPressOut: (event) => {
                    // To prevent validating just pressed inputs, we need to set the touched input right after
                    // onValidate and to do so, we need to delay setTouchedInput of the same amount of time
                    // as the onValidate is delayed
                    if (!inputProps.shouldSetTouchedOnBlurOnly) {
                        setTimeout(() => {
                            setTouchedInput(inputID);
                        }, VALIDATE_DELAY);
                    }
                    inputProps.onPressOut?.(event);
                },
                onBlur: (event) => {
                    // Only run validation when user proactively blurs the input.
                    if (Visibility.isVisible() && Visibility.hasFocus()) {
                        const relatedTarget = event && 'relatedTarget' in event.nativeEvent && event?.nativeEvent?.relatedTarget;
                        const relatedTargetId = relatedTarget && 'id' in relatedTarget && typeof relatedTarget.id === 'string' && relatedTarget.id;
                        // We delay the validation in order to prevent Checkbox loss of focus when
                        // the user is focusing a TextInput and proceeds to toggle a CheckBox in
                        // web and mobile web platforms.

                        setTimeout(() => {
                            if (
                                relatedTargetId === CONST.OVERLAY.BOTTOM_BUTTON_NATIVE_ID ||
                                relatedTargetId === CONST.OVERLAY.TOP_BUTTON_NATIVE_ID ||
                                relatedTargetId === CONST.BACK_BUTTON_NATIVE_ID
                            ) {
                                return;
                            }
                            setTouchedInput(inputID);
                            if (shouldValidateOnBlur) {
                                onValidate(inputValues, !hasServerError);
                            }
                        }, VALIDATE_DELAY);
                    }
                    inputProps.onBlur?.(event);
                },
                onInputChange: (value, key) => {
                    const inputKey = key ?? inputID;
                    setInputValues((prevState) => {
                        const newState = {
                            ...prevState,
                            [inputKey]: value,
                        };

                        if (shouldValidateOnChange) {
                            onValidate(newState);
                        }
                        return newState as Form;
                    });

                    if (inputProps.shouldSaveDraft && !formID.includes('Draft')) {
                        FormActions.setDraftValues(formID as OnyxFormKey, {[inputKey]: value});
                    }
                    inputProps.onValueChange?.(value, inputKey);
                },
            };
        },
        [draftValues, inputValues, formState?.errorFields, errors, submit, setTouchedInput, shouldValidateOnBlur, onValidate, hasServerError, formID, shouldValidateOnChange],
    );
    const value = useMemo(() => ({registerInput}), [registerInput]);

    return (
        <FormContext.Provider value={value}>
            {/* eslint-disable react/jsx-props-no-spreading */}
            <FormWrapper
                {...rest}
                formID={formID}
                onSubmit={submit}
                inputRefs={inputRefs}
                errors={errors}
                enabledWhenOffline={enabledWhenOffline}
            >
                {typeof children === 'function' ? children({inputValues}) : children}
            </FormWrapper>
        </FormContext.Provider>
    );
}

FormProvider.displayName = 'Form';

export default withOnyx<FormProviderProps, FormProviderOnyxProps>({
    network: {
        key: ONYXKEYS.NETWORK,
    },
    // withOnyx typings are not able to handle such generic cases like this one, since it's a generic component we need to cast the keys to any
    formState: {
        // eslint-disable-next-line @typescript-eslint/no-unsafe-return, @typescript-eslint/no-explicit-any
        key: ({formID}) => formID as any,
    },
    draftValues: {
        // eslint-disable-next-line @typescript-eslint/no-unsafe-return, @typescript-eslint/no-explicit-any
        key: (props) => `${props.formID}Draft` as any,
    },
})(forwardRef(FormProvider)) as <TFormID extends OnyxFormKey>(props: Omit<FormProviderProps<TFormID>, keyof FormProviderOnyxProps>) => ReactNode;<|MERGE_RESOLUTION|>--- conflicted
+++ resolved
@@ -18,11 +18,7 @@
 import type {RegisterInput} from './FormContext';
 import FormContext from './FormContext';
 import FormWrapper from './FormWrapper';
-<<<<<<< HEAD
-import type {BaseInputProps, FormProps, FormRef, InputRefs, OnyxFormKeyWithoutDraft, OnyxFormValues, OnyxFormValuesFields, RegisterInput, ValueTypeKey} from './types';
-=======
-import type {FormInputErrors, FormOnyxValues, FormProps, InputComponentBaseProps, InputRefs, ValueTypeKey} from './types';
->>>>>>> 67dd5952
+import type {FormInputErrors, FormOnyxValues, FormProps, FormRef, InputComponentBaseProps, InputRefs, ValueTypeKey} from './types';
 
 // In order to prevent Checkbox focus loss when the user are focusing a TextInput and proceeds to toggle a CheckBox in web and mobile web.
 // 200ms delay was chosen as a result of empirical testing.
@@ -77,13 +73,6 @@
         submitFlexEnabled?: boolean;
     };
 
-<<<<<<< HEAD
-=======
-type FormRef<TFormID extends OnyxFormKey = OnyxFormKey> = {
-    resetForm: (optionalValue: FormOnyxValues<TFormID>) => void;
-};
-
->>>>>>> 67dd5952
 function FormProvider(
     {
         formID,
