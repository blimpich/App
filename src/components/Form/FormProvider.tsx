--- conflicted
+++ resolved
@@ -93,13 +93,11 @@
     /** Fires at most once per frame during scrolling. */
     onScroll?: () => void;
 
-<<<<<<< HEAD
     /** Use stricter HTML-like tag validation (e.g. blocks <✓>, <123>). */
     shouldUseStrictHtmlTagValidation?: boolean;
-=======
+
     /** Prevents the submit button from triggering blur on mouse down. */
     shouldPreventDefaultFocusOnPressSubmit?: boolean;
->>>>>>> 65799d84
 };
 
 function FormProvider(
@@ -115,11 +113,8 @@
         allowHTML = false,
         isLoading = false,
         shouldRenderFooterAboveSubmit = false,
-<<<<<<< HEAD
         shouldUseStrictHtmlTagValidation = false,
-=======
         shouldPreventDefaultFocusOnPressSubmit = false,
->>>>>>> 65799d84
         ...rest
     }: FormProviderProps,
     forwardedRef: ForwardedRef<FormRef>,
