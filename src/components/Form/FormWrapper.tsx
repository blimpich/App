--- conflicted
+++ resolved
@@ -25,15 +25,12 @@
 type FormWrapperProps = ChildrenProps &
     FormWrapperOnyxProps &
     FormProps & {
-<<<<<<< HEAD
-=======
         /** Submit button styles */
         submitButtonStyles?: StyleProp<ViewStyle>;
 
         /** Whether to apply flex to the submit button */
         submitFlexEnabled?: boolean;
 
->>>>>>> 1f1867a0
         /** Server side errors keyed by microtime */
         errors: Errors;
 
