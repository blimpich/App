--- conflicted
+++ resolved
@@ -71,14 +71,9 @@
     isSubmitDisabled = false,
     isLoading = false,
     shouldScrollToEnd = false,
-<<<<<<< HEAD
-    addBottomSafeAreaPadding = true,
-    addOfflineIndicatorBottomSafeAreaPadding = addBottomSafeAreaPadding,
-    shouldSubmitButtonStickToBottom = false,
-=======
     addBottomSafeAreaPadding,
+    addOfflineIndicatorBottomSafeAreaPadding: addOfflineIndicatorBottomSafeAreaPaddingProp,
     shouldSubmitButtonStickToBottom: shouldSubmitButtonStickToBottomProp,
->>>>>>> b2fd9de3
 }: FormWrapperProps) {
     const styles = useThemeStyles();
     const formRef = useRef<RNScrollView>(null);
@@ -130,6 +125,7 @@
     // If the paddingBottom is 0, it has already been applied to a parent component and we don't want to apply the padding again.
     const isLegacyBottomSafeAreaPaddingAlreadyApplied = paddingBottom === 0;
     const shouldApplyBottomSafeAreaPadding = addBottomSafeAreaPadding ?? !isLegacyBottomSafeAreaPaddingAlreadyApplied;
+    const addOfflineIndicatorBottomSafeAreaPadding = addOfflineIndicatorBottomSafeAreaPaddingProp ?? addBottomSafeAreaPadding === true;
 
     const SubmitButton = useMemo(
         () =>
@@ -238,12 +234,8 @@
                     style={[styles.w100, styles.flex1]}
                     contentContainerStyle={styles.flexGrow1}
                     keyboardShouldPersistTaps="handled"
-<<<<<<< HEAD
-                    addBottomSafeAreaPadding={addBottomSafeAreaPadding}
+                    addBottomSafeAreaPadding={shouldApplyBottomSafeAreaPadding}
                     addOfflineIndicatorBottomSafeAreaPadding={addOfflineIndicatorBottomSafeAreaPadding}
-=======
-                    addBottomSafeAreaPadding={shouldApplyBottomSafeAreaPadding}
->>>>>>> b2fd9de3
                     ref={formRef}
                 >
                     {scrollViewContent()}
@@ -253,12 +245,8 @@
                     style={[styles.w100, styles.flex1]}
                     contentContainerStyle={styles.flexGrow1}
                     keyboardShouldPersistTaps="handled"
-<<<<<<< HEAD
-                    addBottomSafeAreaPadding={addBottomSafeAreaPadding}
+                    addBottomSafeAreaPadding={shouldApplyBottomSafeAreaPadding}
                     addOfflineIndicatorBottomSafeAreaPadding={addOfflineIndicatorBottomSafeAreaPadding}
-=======
-                    addBottomSafeAreaPadding={shouldApplyBottomSafeAreaPadding}
->>>>>>> b2fd9de3
                     ref={formRef}
                 >
                     {scrollViewContent()}
