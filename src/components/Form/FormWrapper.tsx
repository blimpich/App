--- conflicted
+++ resolved
@@ -1,13 +1,8 @@
 import React, {useCallback, useMemo, useRef} from 'react';
 import type {RefObject} from 'react';
 // eslint-disable-next-line no-restricted-imports
-<<<<<<< HEAD
 import type {ScrollView as RNScrollView, StyleProp, ViewStyle} from 'react-native';
-import {Keyboard, View} from 'react-native';
-=======
-import type {ScrollView as RNScrollView, StyleProp, View, ViewStyle} from 'react-native';
-import {InteractionManager, Keyboard} from 'react-native';
->>>>>>> c948ac9f
+import {InteractionManager, Keyboard, View} from 'react-native';
 import {useOnyx} from 'react-native-onyx';
 import FormAlertWithSubmitButton from '@components/FormAlertWithSubmitButton';
 import FormElement from '@components/FormElement';
@@ -45,14 +40,10 @@
         /** Whether the form is loading */
         isLoading?: boolean;
 
-        /**
-         * If enabled, the content will have a bottom padding equal to account for the safe bottom area inset.
-         */
+        /** If enabled, the content will have a bottom padding equal to account for the safe bottom area inset. */
         addBottomSafeAreaPadding?: boolean;
 
-        /**
-         * Whether the submit button should stick to the bottom of the screen.
-         */
+        /** Whether the submit button should stick to the bottom of the screen. */
         shouldSubmitButtonStickToBottom?: boolean;
     };
 
@@ -76,12 +67,9 @@
     disablePressOnEnter = false,
     isSubmitDisabled = false,
     isLoading = false,
-<<<<<<< HEAD
+    shouldScrollToEnd = false,
     addBottomSafeAreaPadding = false,
     shouldSubmitButtonStickToBottom = false,
-=======
-    shouldScrollToEnd = false,
->>>>>>> c948ac9f
 }: FormWrapperProps) {
     const styles = useThemeStyles();
     const formRef = useRef<RNScrollView>(null);
@@ -192,11 +180,8 @@
             <FormElement
                 key={formID}
                 ref={formContentRef}
-<<<<<<< HEAD
+                // Note: the paddingBottom is only grater 0 if no parent has applied the inset yet:
                 style={[style, styles.pb5]}
-=======
-                // Note: the paddingBottom is only grater 0 if no parent has applied the inset yet:
-                style={[style, {paddingBottom: safeAreaInsetPaddingBottom + styles.pb5.paddingBottom}]}
                 onLayout={() => {
                     if (!shouldScrollToEnd) {
                         return;
@@ -207,44 +192,12 @@
                         });
                     });
                 }}
->>>>>>> c948ac9f
             >
                 {children}
                 {!shouldSubmitButtonStickToBottom && SubmitButton}
             </FormElement>
         ),
-<<<<<<< HEAD
-        [formID, style, styles.pb5, children, shouldSubmitButtonStickToBottom, SubmitButton],
-=======
-        [
-            formID,
-            style,
-            safeAreaInsetPaddingBottom,
-            styles.pb5.paddingBottom,
-            styles.mh0,
-            styles.mt5,
-            styles.flex1,
-            children,
-            isSubmitButtonVisible,
-            submitButtonText,
-            isSubmitDisabled,
-            errors,
-            formState?.errorFields,
-            formState?.isLoading,
-            shouldHideFixErrorsAlert,
-            errorMessage,
-            isLoading,
-            onSubmit,
-            footerContent,
-            onFixTheErrorsLinkPressed,
-            submitFlexEnabled,
-            submitButtonStyles,
-            enabledWhenOffline,
-            isSubmitActionDangerous,
-            disablePressOnEnter,
-            shouldScrollToEnd,
-        ],
->>>>>>> c948ac9f
+        [formID, style, styles.pb5, children, shouldSubmitButtonStickToBottom, SubmitButton, shouldScrollToEnd],
     );
 
     if (!shouldUseScrollView) {
