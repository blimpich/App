import React, {useCallback, useMemo, useRef} from 'react';
import type {RefObject} from 'react';
// eslint-disable-next-line no-restricted-imports
import type {ScrollView as RNScrollView, StyleProp, ViewStyle} from 'react-native';
import {InteractionManager, Keyboard, View} from 'react-native';
import {useOnyx} from 'react-native-onyx';
import FormAlertWithSubmitButton from '@components/FormAlertWithSubmitButton';
import FormElement from '@components/FormElement';
import ScrollView from '@components/ScrollView';
import ScrollViewWithContext from '@components/ScrollViewWithContext';
import useSafeAreaPaddings from '@hooks/useSafeAreaPaddings';
import useThemeStyles from '@hooks/useThemeStyles';
import {getLatestErrorMessage} from '@libs/ErrorUtils';
import type {OnyxFormKey} from '@src/ONYXKEYS';
import type {Form} from '@src/types/form';
import type ChildrenProps from '@src/types/utils/ChildrenProps';
import {isEmptyObject} from '@src/types/utils/EmptyObject';
import type {FormInputErrors, FormProps, InputRefs} from './types';

type FormWrapperProps = ChildrenProps &
    FormProps & {
        /** Submit button styles */
        submitButtonStyles?: StyleProp<ViewStyle>;

        /** Whether to apply flex to the submit button */
        submitFlexEnabled?: boolean;

        /** Server side errors keyed by microtime */
        errors: FormInputErrors;

        /** Assuming refs are React refs */
        inputRefs: RefObject<InputRefs>;

        /** Whether the submit button is disabled */
        isSubmitDisabled?: boolean;

        /** Callback to submit the form */
        onSubmit: () => void;

        /** should render the extra button above submit button */
        shouldRenderFooterAboveSubmit?: boolean;

        /** Whether the form is loading */
        isLoading?: boolean;

        /** If enabled, the content will have a bottom padding equal to account for the safe bottom area inset. */
        addBottomSafeAreaPadding?: boolean;

        /** Whether to add bottom safe area padding to the content. */
        addOfflineIndicatorBottomSafeAreaPadding?: boolean;

        /** Whether the submit button should stick to the bottom of the screen. */
        shouldSubmitButtonStickToBottom?: boolean;
    };

function FormWrapper({
    onSubmit,
    children,
    errors,
    inputRefs,
    submitButtonText,
    footerContent,
    isSubmitButtonVisible = true,
    style,
    submitButtonStyles,
    submitFlexEnabled = true,
    enabledWhenOffline,
    isSubmitActionDangerous = false,
    formID,
    shouldUseScrollView = true,
    scrollContextEnabled = false,
    shouldHideFixErrorsAlert = false,
    disablePressOnEnter = false,
    isSubmitDisabled = false,
    shouldRenderFooterAboveSubmit = false,
    isLoading = false,
    shouldScrollToEnd = false,
    addBottomSafeAreaPadding,
    addOfflineIndicatorBottomSafeAreaPadding: addOfflineIndicatorBottomSafeAreaPaddingProp,
    shouldSubmitButtonStickToBottom: shouldSubmitButtonStickToBottomProp,
}: FormWrapperProps) {
    const styles = useThemeStyles();
    const formRef = useRef<RNScrollView>(null);
    const formContentRef = useRef<View>(null);

    const [formState] = useOnyx<OnyxFormKey, Form>(`${formID}`);

    const errorMessage = useMemo(() => (formState ? getLatestErrorMessage(formState) : undefined), [formState]);

    const onFixTheErrorsLinkPressed = useCallback(() => {
        const errorFields = !isEmptyObject(errors) ? errors : formState?.errorFields ?? {};
        const focusKey = Object.keys(inputRefs.current ?? {}).find((key) => Object.keys(errorFields).includes(key));

        if (!focusKey) {
            return;
        }

        const focusInput = inputRefs.current?.[focusKey]?.current;

        // Dismiss the keyboard for non-text fields by checking if the component has the isFocused method, as only TextInput has this method.
        if (typeof focusInput?.isFocused !== 'function') {
            Keyboard.dismiss();
        }

        // We subtract 10 to scroll slightly above the input
        if (formContentRef.current) {
            // We measure relative to the content root, not the scroll view, as that gives
            // consistent results across mobile and web
            focusInput?.measureLayout?.(formContentRef.current, (X: number, y: number) =>
                formRef.current?.scrollTo({
                    y: y - 10,
                    animated: false,
                }),
            );
        }

        // Focus the input after scrolling, as on the Web it gives a slightly better visual result
        focusInput?.focus?.();
    }, [errors, formState?.errorFields, inputRefs]);

    // If either of `addBottomSafeAreaPadding` or `shouldSubmitButtonStickToBottom` is explicitly set,
    // we expect that the user wants to use the new edge-to-edge bottom safe area padding handling.
    // In this case, we want to get and apply the padding unconditionnally.
    const enableEdgeToEdgeBottomSafeAreaPadding = addBottomSafeAreaPadding !== undefined || shouldSubmitButtonStickToBottomProp !== undefined;
    const shouldSubmitButtonStickToBottom = shouldSubmitButtonStickToBottomProp ?? false;
    const {paddingBottom} = useSafeAreaPaddings(enableEdgeToEdgeBottomSafeAreaPadding);

    // Same as above, if `addBottomSafeAreaPadding` is explicitly set true, we default to the new edge-to-edge bottom safe area padding handling.
    // If the paddingBottom is 0, it has already been applied to a parent component and we don't want to apply the padding again.
    const isLegacyBottomSafeAreaPaddingAlreadyApplied = paddingBottom === 0;
    const shouldApplyBottomSafeAreaPadding = addBottomSafeAreaPadding ?? !isLegacyBottomSafeAreaPaddingAlreadyApplied;
    const addOfflineIndicatorBottomSafeAreaPadding = addOfflineIndicatorBottomSafeAreaPaddingProp ?? addBottomSafeAreaPadding === true;

    const SubmitButton = useMemo(
        () =>
            isSubmitButtonVisible && (
                <FormAlertWithSubmitButton
                    buttonText={submitButtonText}
                    isDisabled={isSubmitDisabled}
                    isAlertVisible={((!isEmptyObject(errors) || !isEmptyObject(formState?.errorFields)) && !shouldHideFixErrorsAlert) || !!errorMessage}
                    isLoading={!!formState?.isLoading || isLoading}
                    message={isEmptyObject(formState?.errorFields) ? errorMessage : undefined}
                    onSubmit={onSubmit}
                    footerContent={footerContent}
                    onFixTheErrorsLinkPressed={onFixTheErrorsLinkPressed}
                    containerStyles={[
                        styles.mh0,
                        styles.mt5,
                        submitFlexEnabled ? styles.flex1 : {},
                        submitButtonStyles,
                        shouldSubmitButtonStickToBottom
                            ? [
                                  styles.stickToBottom,
                                  {
                                      bottom: styles.pb5.paddingBottom + paddingBottom,
                                  },
                                  style,
                              ]
                            : {},
                    ]}
                    enabledWhenOffline={enabledWhenOffline}
                    isSubmitActionDangerous={isSubmitActionDangerous}
                    disablePressOnEnter={disablePressOnEnter}
                    enterKeyEventListenerPriority={1}
                    shouldBlendOpacity={shouldSubmitButtonStickToBottom}
                />
            ),
        [
            disablePressOnEnter,
            enabledWhenOffline,
            errorMessage,
            errors,
            footerContent,
            formState?.errorFields,
            formState?.isLoading,
            isLoading,
            isSubmitActionDangerous,
            isSubmitButtonVisible,
            isSubmitDisabled,
            onFixTheErrorsLinkPressed,
            onSubmit,
            paddingBottom,
            shouldHideFixErrorsAlert,
            shouldSubmitButtonStickToBottom,
            style,
            styles.flex1,
            styles.mh0,
            styles.mt5,
            styles.pb5.paddingBottom,
            styles.stickToBottom,
            submitButtonStyles,
            submitButtonText,
            submitFlexEnabled,
        ],
    );

    const scrollViewContent = useCallback(
        () => (
            <FormElement
                key={formID}
                ref={formContentRef}
                style={[style, styles.pb5]}
                onLayout={() => {
                    if (!shouldScrollToEnd) {
                        return;
                    }
                    InteractionManager.runAfterInteractions(() => {
                        requestAnimationFrame(() => {
                            formRef.current?.scrollToEnd({animated: true});
                        });
                    });
                }}
            >
                {children}
<<<<<<< HEAD
                {isSubmitButtonVisible && (
                    <FormAlertWithSubmitButton
                        buttonText={submitButtonText}
                        isDisabled={isSubmitDisabled}
                        isAlertVisible={((!isEmptyObject(errors) || !isEmptyObject(formState?.errorFields)) && !shouldHideFixErrorsAlert) || !!errorMessage}
                        isLoading={!!formState?.isLoading || isLoading}
                        message={isEmptyObject(formState?.errorFields) ? errorMessage : undefined}
                        onSubmit={onSubmit}
                        footerContent={footerContent}
                        onFixTheErrorsLinkPressed={onFixTheErrorsLinkPressed}
                        containerStyles={[styles.mh0, styles.mt5, submitFlexEnabled ? styles.flex1 : {}, submitButtonStyles]}
                        enabledWhenOffline={enabledWhenOffline}
                        isSubmitActionDangerous={isSubmitActionDangerous}
                        disablePressOnEnter={disablePressOnEnter}
                        enterKeyEventListenerPriority={1}
                        shouldRenderFooterAboveSubmit={shouldRenderFooterAboveSubmit}
                    />
                )}
            </FormElement>
        ),
        [
            formID,
            style,
            safeAreaInsetPaddingBottom,
            styles.pb5.paddingBottom,
            styles.mh0,
            styles.mt5,
            styles.flex1,
            children,
            isSubmitButtonVisible,
            submitButtonText,
            isSubmitDisabled,
            errors,
            formState?.errorFields,
            formState?.isLoading,
            shouldHideFixErrorsAlert,
            errorMessage,
            isLoading,
            onSubmit,
            footerContent,
            onFixTheErrorsLinkPressed,
            submitFlexEnabled,
            submitButtonStyles,
            enabledWhenOffline,
            isSubmitActionDangerous,
            disablePressOnEnter,
            shouldRenderFooterAboveSubmit,
            shouldScrollToEnd,
        ],
=======
                {!shouldSubmitButtonStickToBottom && SubmitButton}
            </FormElement>
        ),
        [formID, style, styles.pb5, children, shouldSubmitButtonStickToBottom, SubmitButton, shouldScrollToEnd],
>>>>>>> 8deddfa6
    );

    if (!shouldUseScrollView) {
        if (shouldSubmitButtonStickToBottom) {
            return (
                <>
                    {scrollViewContent()}
                    {SubmitButton}
                </>
            );
        }

        return scrollViewContent();
    }

    return (
        <View style={styles.flex1}>
            {scrollContextEnabled ? (
                <ScrollViewWithContext
                    style={[styles.w100, styles.flex1]}
                    contentContainerStyle={styles.flexGrow1}
                    keyboardShouldPersistTaps="handled"
                    addBottomSafeAreaPadding={shouldApplyBottomSafeAreaPadding}
                    addOfflineIndicatorBottomSafeAreaPadding={addOfflineIndicatorBottomSafeAreaPadding}
                    ref={formRef}
                >
                    {scrollViewContent()}
                </ScrollViewWithContext>
            ) : (
                <ScrollView
                    style={[styles.w100, styles.flex1]}
                    contentContainerStyle={styles.flexGrow1}
                    keyboardShouldPersistTaps="handled"
                    addBottomSafeAreaPadding={shouldApplyBottomSafeAreaPadding}
                    addOfflineIndicatorBottomSafeAreaPadding={addOfflineIndicatorBottomSafeAreaPadding}
                    ref={formRef}
                >
                    {scrollViewContent()}
                </ScrollView>
            )}
            {shouldSubmitButtonStickToBottom && SubmitButton}
        </View>
    );
}

FormWrapper.displayName = 'FormWrapper';

export default FormWrapper;<|MERGE_RESOLUTION|>--- conflicted
+++ resolved
@@ -163,6 +163,7 @@
                     disablePressOnEnter={disablePressOnEnter}
                     enterKeyEventListenerPriority={1}
                     shouldBlendOpacity={shouldSubmitButtonStickToBottom}
+                    shouldRenderFooterAboveSubmit={shouldRenderFooterAboveSubmit}              
                 />
             ),
         [
@@ -191,6 +192,7 @@
             submitButtonStyles,
             submitButtonText,
             submitFlexEnabled,
+            shouldRenderFooterAboveSubmit,
         ],
     );
 
@@ -212,62 +214,10 @@
                 }}
             >
                 {children}
-<<<<<<< HEAD
-                {isSubmitButtonVisible && (
-                    <FormAlertWithSubmitButton
-                        buttonText={submitButtonText}
-                        isDisabled={isSubmitDisabled}
-                        isAlertVisible={((!isEmptyObject(errors) || !isEmptyObject(formState?.errorFields)) && !shouldHideFixErrorsAlert) || !!errorMessage}
-                        isLoading={!!formState?.isLoading || isLoading}
-                        message={isEmptyObject(formState?.errorFields) ? errorMessage : undefined}
-                        onSubmit={onSubmit}
-                        footerContent={footerContent}
-                        onFixTheErrorsLinkPressed={onFixTheErrorsLinkPressed}
-                        containerStyles={[styles.mh0, styles.mt5, submitFlexEnabled ? styles.flex1 : {}, submitButtonStyles]}
-                        enabledWhenOffline={enabledWhenOffline}
-                        isSubmitActionDangerous={isSubmitActionDangerous}
-                        disablePressOnEnter={disablePressOnEnter}
-                        enterKeyEventListenerPriority={1}
-                        shouldRenderFooterAboveSubmit={shouldRenderFooterAboveSubmit}
-                    />
-                )}
-            </FormElement>
-        ),
-        [
-            formID,
-            style,
-            safeAreaInsetPaddingBottom,
-            styles.pb5.paddingBottom,
-            styles.mh0,
-            styles.mt5,
-            styles.flex1,
-            children,
-            isSubmitButtonVisible,
-            submitButtonText,
-            isSubmitDisabled,
-            errors,
-            formState?.errorFields,
-            formState?.isLoading,
-            shouldHideFixErrorsAlert,
-            errorMessage,
-            isLoading,
-            onSubmit,
-            footerContent,
-            onFixTheErrorsLinkPressed,
-            submitFlexEnabled,
-            submitButtonStyles,
-            enabledWhenOffline,
-            isSubmitActionDangerous,
-            disablePressOnEnter,
-            shouldRenderFooterAboveSubmit,
-            shouldScrollToEnd,
-        ],
-=======
                 {!shouldSubmitButtonStickToBottom && SubmitButton}
             </FormElement>
         ),
         [formID, style, styles.pb5, children, shouldSubmitButtonStickToBottom, SubmitButton, shouldScrollToEnd],
->>>>>>> 8deddfa6
     );
 
     if (!shouldUseScrollView) {
