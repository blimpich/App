--- conflicted
+++ resolved
@@ -1,10 +1,7 @@
 import PropTypes from 'prop-types';
 import React, {forwardRef, useContext} from 'react';
 import refPropTypes from '@components/refPropTypes';
-<<<<<<< HEAD
-=======
 import TextInput from '@components/TextInput';
->>>>>>> bfb7d9ce
 import FormContext from './FormContext';
 
 const propTypes = {
@@ -12,11 +9,8 @@
     inputID: PropTypes.string.isRequired,
     valueType: PropTypes.string,
     forwardedRef: refPropTypes,
-<<<<<<< HEAD
     valueParser: PropTypes.func,
     displayParser: PropTypes.func,
-=======
->>>>>>> bfb7d9ce
 };
 
 const defaultProps = {
