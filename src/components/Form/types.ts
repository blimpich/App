import type {ComponentType, FocusEvent, Key, MutableRefObject, ReactNode, Ref} from 'react';
import type {GestureResponderEvent, NativeSyntheticEvent, StyleProp, TextInputFocusEventData, TextInputSubmitEditingEventData, ViewStyle} from 'react-native';
import type {ValueOf} from 'type-fest';
import type AddPlaidBankAccount from '@components/AddPlaidBankAccount';
import type AddressSearch from '@components/AddressSearch';
import type AmountForm from '@components/AmountForm';
import type AmountPicker from '@components/AmountPicker';
import type AmountTextInput from '@components/AmountTextInput';
import type {FileObject} from '@components/AttachmentModal';
import type CheckboxWithLabel from '@components/CheckboxWithLabel';
import type CountryPicker from '@components/CountryPicker';
import type CountrySelector from '@components/CountrySelector';
import type CurrencySelector from '@components/CurrencySelector';
import type DatePicker from '@components/DatePicker';
import type EmojiPickerButtonDropdown from '@components/EmojiPicker/EmojiPickerButtonDropdown';
import type PercentageForm from '@components/PercentageForm';
import type Picker from '@components/Picker';
import type PushRowWithModal from '@components/PushRowWithModal';
import type RadioButtons from '@components/RadioButtons';
import type RoomNameInput from '@components/RoomNameInput';
import type SingleChoiceQuestion from '@components/SingleChoiceQuestion';
import type StatePicker from '@components/StatePicker';
import type StateSelector from '@components/StateSelector';
import type TextInput from '@components/TextInput';
import type TextPicker from '@components/TextPicker';
import type UploadFile from '@components/UploadFile';
import type ValuePicker from '@components/ValuePicker';
import type ConstantSelector from '@pages/Debug/ConstantSelector';
import type BusinessTypePicker from '@pages/ReimbursementAccount/BusinessInfo/substeps/TypeBusiness/BusinessTypePicker';
import type DimensionTypeSelector from '@pages/workspace/accounting/intacct/import/DimensionTypeSelector';
import type NetSuiteCustomFieldMappingPicker from '@pages/workspace/accounting/netsuite/import/NetSuiteImportCustomFieldNew/NetSuiteCustomFieldMappingPicker';
import type NetSuiteCustomListPicker from '@pages/workspace/accounting/netsuite/import/NetSuiteImportCustomFieldNew/NetSuiteCustomListPicker';
import type NetSuiteMenuWithTopDescriptionForm from '@pages/workspace/accounting/netsuite/import/NetSuiteImportCustomFieldNew/NetSuiteMenuWithTopDescriptionForm';
import type {Country} from '@src/CONST';
import type {OnyxFormKey, OnyxValues} from '@src/ONYXKEYS';
import type {BaseForm} from '@src/types/form/Form';

/**
 * This type specifies all the inputs that can be used with `InputWrapper` component. Make sure to update it
 * when adding new inputs or removing old ones.
 */
type ValidInputs =
    | typeof TextInput
    | typeof AmountTextInput
    | typeof SingleChoiceQuestion
    | typeof CheckboxWithLabel
    | typeof Picker
    | typeof AddressSearch
    | typeof CountrySelector
    | typeof CurrencySelector
    | typeof AmountForm
    | typeof PercentageForm
    | typeof BusinessTypePicker
    | typeof DimensionTypeSelector
    | typeof StateSelector
    | typeof RoomNameInput
    | typeof ValuePicker
    | typeof DatePicker
    | typeof RadioButtons
    | typeof AmountPicker
    | typeof TextPicker
    | typeof AddPlaidBankAccount
    | typeof EmojiPickerButtonDropdown
    | typeof NetSuiteCustomListPicker
    | typeof NetSuiteCustomFieldMappingPicker
    | typeof NetSuiteMenuWithTopDescriptionForm
    | typeof CountryPicker
    | typeof StatePicker
    | typeof ConstantSelector
<<<<<<< HEAD
    | typeof UploadFile;
=======
    | typeof PushRowWithModal;
>>>>>>> aa25823b

type ValueTypeKey = 'string' | 'boolean' | 'date' | 'country' | 'reportFields' | 'disabledListValues' | 'entityChart';
type ValueTypeMap = {
    string: string;
    boolean: boolean;
    date: Date;
    country: Country | '';
    reportFields: string[];
    disabledListValues: boolean[];
    entityChart: FileObject[];
};
type FormValue = ValueOf<ValueTypeMap>;

type InputComponentValueProps<TValue extends ValueTypeKey = ValueTypeKey> = {
    valueType?: TValue;
    value?: ValueTypeMap[TValue];
    defaultValue?: ValueTypeMap[TValue];
    onValueChange?: (value: ValueTypeMap[TValue], key: string) => void;
    shouldSaveDraft?: boolean;
    shouldUseDefaultValue?: boolean;
};

type MeasureLayoutOnSuccessCallback = (left: number, top: number, width: number, height: number) => void;
type InputComponentBaseProps<TValue extends ValueTypeKey = ValueTypeKey> = InputComponentValueProps<TValue> & {
    InputComponent: ComponentType;
    inputID: string;
    errorText?: string;
    shouldSetTouchedOnBlurOnly?: boolean;
    isFocused?: boolean;
    measureLayout?: (ref: unknown, callback: MeasureLayoutOnSuccessCallback) => void;
    focus?: () => void;
    label?: string;
    minDate?: Date;
    maxDate?: Date;
    onTouched?: (event: GestureResponderEvent) => void;
    onBlur?: (event: FocusEvent | NativeSyntheticEvent<TextInputFocusEventData>) => void;
    onPressOut?: (event: GestureResponderEvent) => void;
    onPress?: (event: GestureResponderEvent) => void;
    onInputChange?: (value: FormValue, key: string) => void;
    onSubmitEditing?: (event: NativeSyntheticEvent<TextInputSubmitEditingEventData>) => void;
    key?: Key;
    ref?: Ref<unknown>;
    multiline?: boolean;
    autoGrowHeight?: boolean;
    blurOnSubmit?: boolean;
    shouldSubmitForm?: boolean;
};

type FormOnyxValues<TFormID extends OnyxFormKey = OnyxFormKey> = Omit<OnyxValues[TFormID], keyof BaseForm>;
type FormOnyxKeys<TFormID extends OnyxFormKey = OnyxFormKey> = keyof FormOnyxValues<TFormID>;

type FormProps<TFormID extends OnyxFormKey = OnyxFormKey> = {
    /** A unique Onyx key identifying the form */
    formID: TFormID;

    /** Text to be displayed in the submit button */
    submitButtonText: string;

    /** Submit button styles */
    submitButtonStyles?: StyleProp<ViewStyle>;

    /** Controls the submit button's visibility */
    isSubmitButtonVisible?: boolean;

    /** Callback to submit the form */
    onSubmit: (values: FormOnyxValues<TFormID>) => void;

    /** Should the button be enabled when offline */
    enabledWhenOffline?: boolean;

    /** Whether the form submit action is dangerous */
    isSubmitActionDangerous?: boolean;

    /** Should fix the errors alert be displayed when there is an error in the form */
    shouldHideFixErrorsAlert?: boolean;

    /** Whether ScrollWithContext should be used instead of regular ScrollView. Set to true when there's a nested Picker component in Form. */
    scrollContextEnabled?: boolean;

    /** Whether to use ScrollView */
    shouldUseScrollView?: boolean;

    /** Container styles */
    style?: StyleProp<ViewStyle>;

    /** Custom content to display in the footer after submit button */
    footerContent?: ReactNode;

    /** Disable press on enter for submit button */
    disablePressOnEnter?: boolean;
};

type FormRef<TFormID extends OnyxFormKey = OnyxFormKey> = {
    resetForm: (optionalValue: FormOnyxValues<TFormID>) => void;
    resetErrors: () => void;
};

type InputRefs = Record<string, MutableRefObject<InputComponentBaseProps>>;

type FormInputErrors<TFormID extends OnyxFormKey = OnyxFormKey> = Partial<Record<FormOnyxKeys<TFormID>, string | undefined>>;

export type {
    FormProps,
    ValidInputs,
    InputComponentValueProps,
    FormValue,
    ValueTypeKey,
    FormOnyxValues,
    FormOnyxKeys,
    FormInputErrors,
    InputRefs,
    InputComponentBaseProps,
    ValueTypeMap,
    FormRef,
};<|MERGE_RESOLUTION|>--- conflicted
+++ resolved
@@ -67,11 +67,8 @@
     | typeof CountryPicker
     | typeof StatePicker
     | typeof ConstantSelector
-<<<<<<< HEAD
     | typeof UploadFile;
-=======
     | typeof PushRowWithModal;
->>>>>>> aa25823b
 
 type ValueTypeKey = 'string' | 'boolean' | 'date' | 'country' | 'reportFields' | 'disabledListValues' | 'entityChart';
 type ValueTypeMap = {
