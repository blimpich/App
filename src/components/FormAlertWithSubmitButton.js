import _ from 'underscore';
import React from 'react';
import {View} from 'react-native';
import PropTypes from 'prop-types';
import styles from '../styles/styles';
import Icon from './Icon';
import {Exclamation} from './Icon/Expensicons';
import colors from '../styles/colors';
import Button from './Button';
import withLocalize, {withLocalizePropTypes} from './withLocalize';
import TextLink from './TextLink';
import Text from './Text';
import RenderHTML from './RenderHTML';

const propTypes = {
    /** Whether to show the alert text */
    isAlertVisible: PropTypes.bool.isRequired,

    /** Whether the button is disabled */
    isDisabled: PropTypes.bool,

    /** Submit function */
    onSubmit: PropTypes.func.isRequired,

    /** Text for the button */
    buttonText: PropTypes.string.isRequired,

    /** Callback fired when the "fix the errors" link is pressed */
    onFixTheErrorsLinkPressed: PropTypes.func.isRequired,

    /** Error message to display above button */
    message: PropTypes.string,

    /** Whether message is in html format */
    isMessageHtml: PropTypes.bool,

    ...withLocalizePropTypes,
};

const defaultProps = {
    message: '',
<<<<<<< HEAD
    isDisabled: false,
=======
    isMessageHtml: false,
>>>>>>> bf660aab
};

const FormAlertWithSubmitButton = ({
    isAlertVisible,
    isDisabled,
    onSubmit,
    buttonText,
    translate,
    onFixTheErrorsLinkPressed,
    message,
    isMessageHtml,
}) => {
    /**
     * @returns {React.Component}
     */
    function getAlertPrompt() {
        let error = '';

        if (!_.isEmpty(message)) {
            if (isMessageHtml) {
                error = (
                    <RenderHTML html={`<muted-text>${message}</muted-text>`} />
                );
            } else {
                error = (
                    <Text style={styles.mutedTextLabel}>{message}</Text>
                );
            }
        } else {
            error = (
                <>
                    <Text style={styles.mutedTextLabel}>
                        {`${translate('common.please')} `}
                    </Text>
                    <TextLink
                        style={styles.label}
                        onPress={onFixTheErrorsLinkPressed}
                    >
                        {translate('common.fixTheErrors')}
                    </TextLink>
                    <Text style={styles.mutedTextLabel}>
                        {` ${translate('common.inTheFormBeforeContinuing')}.`}
                    </Text>
                </>
            );
        }

        return (
            <View style={[styles.flexRow, styles.ml2, styles.flexWrap, styles.flex1]}>
                {error}
            </View>
        );
    }

    return (
        <View style={[styles.mh5, styles.mb5, styles.flex1, styles.justifyContentEnd]}>
            {isAlertVisible && (
                <View style={[styles.flexRow, styles.alignItemsCenter, styles.mb3]}>
                    <Icon src={Exclamation} fill={colors.red} />
                    {getAlertPrompt()}
                </View>
            )}
            <Button
                success
                pressOnEnter
                text={buttonText}
                onPress={onSubmit}
                isDisabled={isDisabled}
            />
        </View>
    );
};

FormAlertWithSubmitButton.propTypes = propTypes;
FormAlertWithSubmitButton.defaultProps = defaultProps;
export default withLocalize(FormAlertWithSubmitButton);<|MERGE_RESOLUTION|>--- conflicted
+++ resolved
@@ -39,11 +39,8 @@
 
 const defaultProps = {
     message: '',
-<<<<<<< HEAD
     isDisabled: false,
-=======
     isMessageHtml: false,
->>>>>>> bf660aab
 };
 
 const FormAlertWithSubmitButton = ({
