--- conflicted
+++ resolved
@@ -63,16 +63,15 @@
     /** The priority to assign the enter key event listener to buttons. 0 is the highest priority. */
     enterKeyEventListenerPriority?: number;
 
-<<<<<<< HEAD
     /** should render the extra button above submit button */
     shouldRenderFooterAboveSubmit?: boolean;
-=======
+
     /**
      * Whether the button should have a background layer in the color of theme.appBG.
      * This is needed for buttons that allow content to display under them.
      */
     shouldBlendOpacity?: boolean;
->>>>>>> 8deddfa6
+
 };
 
 function FormAlertWithSubmitButton({
@@ -94,11 +93,8 @@
     useSmallerSubmitButtonSize = false,
     errorMessageStyle,
     enterKeyEventListenerPriority = 0,
-<<<<<<< HEAD
     shouldRenderFooterAboveSubmit = false,
-=======
     shouldBlendOpacity = false,
->>>>>>> 8deddfa6
 }: FormAlertWithSubmitButtonProps) {
     const styles = useThemeStyles();
     const style = [!footerContent ? {} : styles.mb3, buttonStyles];
