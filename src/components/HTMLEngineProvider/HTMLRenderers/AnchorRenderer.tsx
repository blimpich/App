import {Str} from 'expensify-common';
import React, {useMemo} from 'react';
import type {StyleProp, TextStyle} from 'react-native';
import type {CustomRendererProps, TBlock} from 'react-native-render-html';
import {TNodeChildrenRenderer} from 'react-native-render-html';
import AnchorForAttachmentsOnly from '@components/AnchorForAttachmentsOnly';
import AnchorForCommentsOnly from '@components/AnchorForCommentsOnly';
import * as HTMLEngineUtils from '@components/HTMLEngineProvider/htmlEngineUtils';
import Text from '@components/Text';
import useEnvironment from '@hooks/useEnvironment';
<<<<<<< HEAD
=======
import useHover from '@hooks/useHover';
import useOnyx from '@hooks/useOnyx';
import useParentReport from '@hooks/useParentReport';
import useReportIsArchived from '@hooks/useReportIsArchived';
import useStyleUtils from '@hooks/useStyleUtils';
import useTheme from '@hooks/useTheme';
>>>>>>> 072356c3
import useThemeStyles from '@hooks/useThemeStyles';
import {getInternalExpensifyPath, getInternalNewExpensifyPath, openLink} from '@libs/actions/Link';
import tryResolveUrlFromApiRoot from '@libs/tryResolveUrlFromApiRoot';
import CONST from '@src/CONST';

type AnchorRendererProps = CustomRendererProps<TBlock> & {
    /** Key of the element */
    key?: string;
};

function AnchorRenderer({tnode, style, key}: AnchorRendererProps) {
<<<<<<< HEAD
=======
    const currentUserPersonalDetails = useCurrentUserPersonalDetails();
    const {report, action} = useContext(ShowContextMenuContext);
    const [introSelected] = useOnyx(ONYXKEYS.NVP_INTRO_SELECTED, {canBeMissing: true});
    const [viewTourTaskReport] = useOnyx(`${ONYXKEYS.COLLECTION.REPORT}${introSelected?.viewTour}`, {canBeMissing: true});
    const [hasSeenTour = false] = useOnyx(ONYXKEYS.NVP_ONBOARDING, {
        selector: hasSeenTourSelector,
        canBeMissing: true,
    });
    const parentReport = useParentReport(report?.reportID);
    const isParentReportArchived = useReportIsArchived(parentReport?.reportID);
    const canModifyViewTourTask = canModifyTask(viewTourTaskReport, currentUserPersonalDetails.accountID, isParentReportArchived);
    const canActionViewTourTask = canActionTask(viewTourTaskReport, currentUserPersonalDetails.accountID, parentReport, isParentReportArchived);

    const theme = useTheme();
>>>>>>> 072356c3
    const styles = useThemeStyles();
    const StyleUtils = useStyleUtils();
    const htmlAttribs = tnode.attributes;
<<<<<<< HEAD
    const {environmentURL} = useEnvironment();
=======
    const {environment, environmentURL} = useEnvironment();
    const {hovered, bind} = useHover();
>>>>>>> 072356c3
    // An auth token is needed to download Expensify chat attachments
    const isAttachment = !!htmlAttribs[CONST.ATTACHMENT_SOURCE_ATTRIBUTE];
    const tNodeChild = tnode?.domNode?.children?.at(0);
    const displayName = tNodeChild && 'data' in tNodeChild && typeof tNodeChild.data === 'string' ? tNodeChild.data : '';
    const attrHref = htmlAttribs.href || htmlAttribs[CONST.ATTACHMENT_SOURCE_ATTRIBUTE] || '';
    const parentStyle = tnode.parent?.styles?.nativeTextRet ?? {};
    const internalNewExpensifyPath = getInternalNewExpensifyPath(attrHref);
    const internalExpensifyPath = getInternalExpensifyPath(attrHref);
    const isVideo = attrHref && Str.isVideo(attrHref);
    const linkHasImage = tnode.tagName === 'a' && tnode.children.some((child) => child.tagName === 'img');

    const isDeleted = HTMLEngineUtils.isDeletedNode(tnode);
    const isChildOfTaskTitle = HTMLEngineUtils.isChildOfTaskTitle(tnode);

    const textDecorationLineStyle = isDeleted ? styles.lineThrough : {};

    const onLinkPress = useMemo(() => {
        if (internalNewExpensifyPath || internalExpensifyPath) {
            return () => openLink(attrHref, environmentURL, isAttachment);
        }

        return undefined;
    }, [internalNewExpensifyPath, internalExpensifyPath, attrHref, environmentURL, isAttachment]);

    if (!HTMLEngineUtils.isChildOfComment(tnode) && !isChildOfTaskTitle) {
        // This is not a comment from a chat, the AnchorForCommentsOnly uses a Pressable to create a context menu on right click.
        // We don't have this behaviour in other links in NewDot
        // TODO: We should use TextLink, but I'm leaving it as Text for now because TextLink breaks the alignment in Android.

        // Define link style based on context
        let linkStyle: StyleProp<TextStyle> = styles.link;

        // Special handling for links in RBR to maintain consistent font size
        if (HTMLEngineUtils.isChildOfRBR(tnode)) {
            linkStyle = [
                styles.link,
                {
                    fontSize: HTMLEngineUtils.getFontSizeOfRBRChild(tnode),
                    textDecorationLine: 'underline',
                },
            ];
        }

        return (
            <Text
                style={linkStyle}
                onPress={() => openLink(attrHref, environmentURL, isAttachment)}
                suppressHighlighting
            >
                <TNodeChildrenRenderer tnode={tnode} />
            </Text>
        );
    }

    if (isAttachment && !isVideo) {
        return (
            <AnchorForAttachmentsOnly
                source={tryResolveUrlFromApiRoot(attrHref)}
                displayName={displayName}
                isDeleted={isDeleted}
            />
        );
    }

    const hoverStyle = hovered ? StyleUtils.getColorStyle(theme.linkHover) : {};
    return (
        <AnchorForCommentsOnly
            href={attrHref}
            // Unless otherwise specified open all links in
            // a new window. On Desktop this means that we will
            // skip the default Save As... download prompt
            // and defer to whatever browser the user has.
            // eslint-disable-next-line react/jsx-props-no-multi-spaces
            target={htmlAttribs.target || '_blank'}
            rel={htmlAttribs.rel || 'noopener noreferrer'}
            style={[
                style,
                parentStyle,
                styles.textDecorationLineNone,
                textDecorationLineStyle,
                styles.textUnderlinePositionUnder,
                styles.textDecorationSkipInkNone,
                isChildOfTaskTitle && styles.taskTitleMenuItem,
                styles.dInlineFlex,
                hoverStyle,
            ]}
            key={key}
            // Only pass the press handler for internal links. For public links or whitelisted internal links fallback to default link handling
            onPress={onLinkPress}
            // eslint-disable-next-line react/jsx-props-no-spreading
            {...bind}
            linkHasImage={linkHasImage}
        >
            <TNodeChildrenRenderer
                tnode={tnode}
                renderChild={(props) => {
                    if (props.childTnode.tagName === 'br') {
                        return <Text key={props.key}>{'\n'}</Text>;
                    }
                    if (props.childTnode.type === 'text' && props.childTnode.tagName !== 'code') {
                        return (
                            <Text
                                key={props.key}
                                style={[
                                    props.childTnode.getNativeStyles(),
                                    parentStyle,
                                    styles.textDecorationLineNone,
                                    textDecorationLineStyle,
                                    styles.textUnderlinePositionUnder,
                                    styles.textDecorationSkipInkNone,
                                    styles.dInlineFlex,
                                    hoverStyle,
                                ]}
                            >
                                {props.childTnode.data}
                            </Text>
                        );
                    }
                    return props.childElement;
                }}
            />
        </AnchorForCommentsOnly>
    );
}

AnchorRenderer.displayName = 'AnchorRenderer';

export default AnchorRenderer;<|MERGE_RESOLUTION|>--- conflicted
+++ resolved
@@ -8,15 +8,9 @@
 import * as HTMLEngineUtils from '@components/HTMLEngineProvider/htmlEngineUtils';
 import Text from '@components/Text';
 import useEnvironment from '@hooks/useEnvironment';
-<<<<<<< HEAD
-=======
 import useHover from '@hooks/useHover';
-import useOnyx from '@hooks/useOnyx';
-import useParentReport from '@hooks/useParentReport';
-import useReportIsArchived from '@hooks/useReportIsArchived';
 import useStyleUtils from '@hooks/useStyleUtils';
 import useTheme from '@hooks/useTheme';
->>>>>>> 072356c3
 import useThemeStyles from '@hooks/useThemeStyles';
 import {getInternalExpensifyPath, getInternalNewExpensifyPath, openLink} from '@libs/actions/Link';
 import tryResolveUrlFromApiRoot from '@libs/tryResolveUrlFromApiRoot';
@@ -28,32 +22,12 @@
 };
 
 function AnchorRenderer({tnode, style, key}: AnchorRendererProps) {
-<<<<<<< HEAD
-=======
-    const currentUserPersonalDetails = useCurrentUserPersonalDetails();
-    const {report, action} = useContext(ShowContextMenuContext);
-    const [introSelected] = useOnyx(ONYXKEYS.NVP_INTRO_SELECTED, {canBeMissing: true});
-    const [viewTourTaskReport] = useOnyx(`${ONYXKEYS.COLLECTION.REPORT}${introSelected?.viewTour}`, {canBeMissing: true});
-    const [hasSeenTour = false] = useOnyx(ONYXKEYS.NVP_ONBOARDING, {
-        selector: hasSeenTourSelector,
-        canBeMissing: true,
-    });
-    const parentReport = useParentReport(report?.reportID);
-    const isParentReportArchived = useReportIsArchived(parentReport?.reportID);
-    const canModifyViewTourTask = canModifyTask(viewTourTaskReport, currentUserPersonalDetails.accountID, isParentReportArchived);
-    const canActionViewTourTask = canActionTask(viewTourTaskReport, currentUserPersonalDetails.accountID, parentReport, isParentReportArchived);
-
     const theme = useTheme();
->>>>>>> 072356c3
     const styles = useThemeStyles();
     const StyleUtils = useStyleUtils();
     const htmlAttribs = tnode.attributes;
-<<<<<<< HEAD
     const {environmentURL} = useEnvironment();
-=======
-    const {environment, environmentURL} = useEnvironment();
     const {hovered, bind} = useHover();
->>>>>>> 072356c3
     // An auth token is needed to download Expensify chat attachments
     const isAttachment = !!htmlAttribs[CONST.ATTACHMENT_SOURCE_ATTRIBUTE];
     const tNodeChild = tnode?.domNode?.children?.at(0);
