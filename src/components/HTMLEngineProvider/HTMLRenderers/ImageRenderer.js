import React from 'react';
import Navigation from '../../../libs/Navigation/Navigation';
import htmlRendererPropTypes from './htmlRendererPropTypes';
import styles from '../../../styles/styles';
import ThumbnailImage from '../../ThumbnailImage';
import PressableWithoutFocus from '../../Pressable/PressableWithoutFocus';
import CONST from '../../../CONST';
import {ShowContextMenuContext, showContextMenuForReport} from '../../ShowContextMenuContext';
import tryResolveUrlFromApiRoot from '../../../libs/tryResolveUrlFromApiRoot';
import * as ReportUtils from '../../../libs/ReportUtils';
<<<<<<< HEAD
import ROUTES from '../../../ROUTES';
=======
import withLocalize, {withLocalizePropTypes} from '../../withLocalize';
>>>>>>> ffd9672e

const propTypes = {...htmlRendererPropTypes, ...withLocalizePropTypes};

function ImageRenderer(props) {
    const htmlAttribs = props.tnode.attributes;

    // There are two kinds of images that need to be displayed:
    //
    //     - Chat Attachment images
    //
    //           Images uploaded by the user via the app or email.
    //           These have a full-sized image `htmlAttribs[CONST.ATTACHMENT_SOURCE_ATTRIBUTE]`
    //           and a thumbnail `htmlAttribs.src`. Both of these URLs need to have
    //           an authToken added to them in order to control who
    //           can see the images.
    //
    //     - Non-Attachment Images
    //
    //           These could be hosted from anywhere (Expensify or another source)
    //           and are not protected by any kind of access control e.g. certain
    //           Concierge responder attachments are uploaded to S3 without any access
    //           control and thus require no authToken to verify access.
    //
    const isAttachment = Boolean(htmlAttribs[CONST.ATTACHMENT_SOURCE_ATTRIBUTE]);

    // Files created/uploaded/hosted by App should resolve from API ROOT. Other URLs aren't modified
    const previewSource = tryResolveUrlFromApiRoot(htmlAttribs.src);
    const source = tryResolveUrlFromApiRoot(isAttachment ? htmlAttribs[CONST.ATTACHMENT_SOURCE_ATTRIBUTE] : htmlAttribs.src);

    const imageWidth = htmlAttribs['data-expensify-width'] ? parseInt(htmlAttribs['data-expensify-width'], 10) : undefined;
    const imageHeight = htmlAttribs['data-expensify-height'] ? parseInt(htmlAttribs['data-expensify-height'], 10) : undefined;
    const imagePreviewModalDisabled = htmlAttribs['data-expensify-preview-modal-disabled'] === 'true';

    return imagePreviewModalDisabled ? (
        <ThumbnailImage
            previewSourceURL={previewSource}
            style={styles.webViewStyles.tagStyles.img}
            isAuthTokenRequired={isAttachment}
            imageWidth={imageWidth}
            imageHeight={imageHeight}
        />
    ) : (
        <ShowContextMenuContext.Consumer>
            {({anchor, report, action, checkIfContextMenuActive}) => (
<<<<<<< HEAD
                <PressableWithoutFocus
                    style={styles.noOutline}
                    onPress={() => {
                        const route = ROUTES.getReportAttachmentRoute(report.reportID, source);
                        Navigation.navigate(route);
                    }}
                    onLongPress={(event) => showContextMenuForReport(event, anchor, report.reportID, action, checkIfContextMenuActive, ReportUtils.isArchivedRoom(report))}
                >
                    <ThumbnailImage
                        previewSourceURL={previewSource}
                        style={styles.webViewStyles.tagStyles.img}
                        isAuthTokenRequired={isAttachment}
                        imageWidth={imageWidth}
                        imageHeight={imageHeight}
                    />
                </PressableWithoutFocus>
=======
                <AttachmentModal
                    allowDownload
                    report={report}
                    source={source}
                    isAuthTokenRequired={isAttachment}
                    originalFileName={originalFileName}
                >
                    {({show}) => (
                        <PressableWithoutFocus
                            style={[styles.noOutline]}
                            onPress={show}
                            onLongPress={(event) => showContextMenuForReport(event, anchor, report.reportID, action, checkIfContextMenuActive, ReportUtils.isArchivedRoom(report))}
                            accessibilityRole="imagebutton"
                            accessibilityLabel={props.translate('accessibilityHints.viewAttachment')}
                        >
                            <ThumbnailImage
                                previewSourceURL={previewSource}
                                style={styles.webViewStyles.tagStyles.img}
                                isAuthTokenRequired={isAttachment}
                                imageWidth={imageWidth}
                                imageHeight={imageHeight}
                            />
                        </PressableWithoutFocus>
                    )}
                </AttachmentModal>
>>>>>>> ffd9672e
            )}
        </ShowContextMenuContext.Consumer>
    );
}

ImageRenderer.propTypes = propTypes;
ImageRenderer.displayName = 'ImageRenderer';

export default withLocalize(ImageRenderer);<|MERGE_RESOLUTION|>--- conflicted
+++ resolved
@@ -8,11 +8,8 @@
 import {ShowContextMenuContext, showContextMenuForReport} from '../../ShowContextMenuContext';
 import tryResolveUrlFromApiRoot from '../../../libs/tryResolveUrlFromApiRoot';
 import * as ReportUtils from '../../../libs/ReportUtils';
-<<<<<<< HEAD
+import withLocalize, {withLocalizePropTypes} from '../../withLocalize';
 import ROUTES from '../../../ROUTES';
-=======
-import withLocalize, {withLocalizePropTypes} from '../../withLocalize';
->>>>>>> ffd9672e
 
 const propTypes = {...htmlRendererPropTypes, ...withLocalizePropTypes};
 
@@ -57,14 +54,15 @@
     ) : (
         <ShowContextMenuContext.Consumer>
             {({anchor, report, action, checkIfContextMenuActive}) => (
-<<<<<<< HEAD
                 <PressableWithoutFocus
-                    style={styles.noOutline}
+                    style={[styles.noOutline]}
                     onPress={() => {
                         const route = ROUTES.getReportAttachmentRoute(report.reportID, source);
                         Navigation.navigate(route);
                     }}
                     onLongPress={(event) => showContextMenuForReport(event, anchor, report.reportID, action, checkIfContextMenuActive, ReportUtils.isArchivedRoom(report))}
+                    accessibilityRole="imagebutton"
+                    accessibilityLabel={props.translate('accessibilityHints.viewAttachment')}
                 >
                     <ThumbnailImage
                         previewSourceURL={previewSource}
@@ -74,33 +72,6 @@
                         imageHeight={imageHeight}
                     />
                 </PressableWithoutFocus>
-=======
-                <AttachmentModal
-                    allowDownload
-                    report={report}
-                    source={source}
-                    isAuthTokenRequired={isAttachment}
-                    originalFileName={originalFileName}
-                >
-                    {({show}) => (
-                        <PressableWithoutFocus
-                            style={[styles.noOutline]}
-                            onPress={show}
-                            onLongPress={(event) => showContextMenuForReport(event, anchor, report.reportID, action, checkIfContextMenuActive, ReportUtils.isArchivedRoom(report))}
-                            accessibilityRole="imagebutton"
-                            accessibilityLabel={props.translate('accessibilityHints.viewAttachment')}
-                        >
-                            <ThumbnailImage
-                                previewSourceURL={previewSource}
-                                style={styles.webViewStyles.tagStyles.img}
-                                isAuthTokenRequired={isAttachment}
-                                imageWidth={imageWidth}
-                                imageHeight={imageHeight}
-                            />
-                        </PressableWithoutFocus>
-                    )}
-                </AttachmentModal>
->>>>>>> ffd9672e
             )}
         </ShowContextMenuContext.Consumer>
     );
