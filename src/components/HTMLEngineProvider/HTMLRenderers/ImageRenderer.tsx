import React, {memo} from 'react';
import {useOnyx} from 'react-native-onyx';
import type {OnyxEntry} from 'react-native-onyx';
import type {CustomRendererProps, TBlock} from 'react-native-render-html';
import {AttachmentContext} from '@components/AttachmentContext';
import {getButtonRole} from '@components/Button/utils';
import {isDeletedNode} from '@components/HTMLEngineProvider/htmlEngineUtils';
import {Document, GalleryNotFound} from '@components/Icon/Expensicons';
import PressableWithoutFocus from '@components/Pressable/PressableWithoutFocus';
import {ShowContextMenuContext, showContextMenuForReport} from '@components/ShowContextMenuContext';
import ThumbnailImage from '@components/ThumbnailImage';
import useLocalize from '@hooks/useLocalize';
import useTheme from '@hooks/useTheme';
import useThemeStyles from '@hooks/useThemeStyles';
import {getFileName, getFileType, splitExtensionFromFileName} from '@libs/fileDownload/FileUtils';
import Navigation from '@libs/Navigation/Navigation';
import {isArchivedNonExpenseReport} from '@libs/ReportUtils';
import tryResolveUrlFromApiRoot from '@libs/tryResolveUrlFromApiRoot';
import CONST from '@src/CONST';
import ONYXKEYS from '@src/ONYXKEYS';
import ROUTES from '@src/ROUTES';
import type {User} from '@src/types/onyx';

type ImageRendererWithOnyxProps = {
    /** Current user */
    // Following line is disabled because the onyx prop is only being used on the memo HOC
    // eslint-disable-next-line react/no-unused-prop-types
    user: OnyxEntry<User>;
};

type ImageRendererProps = ImageRendererWithOnyxProps & CustomRendererProps<TBlock>;

function ImageRenderer({tnode}: ImageRendererProps) {
    const styles = useThemeStyles();
    const {translate} = useLocalize();

    const htmlAttribs = tnode.attributes;
    const isDeleted = isDeletedNode(tnode);

    // There are two kinds of images that need to be displayed:
    //
    //     - Chat Attachment images
    //
    //           Images uploaded by the user via the app or email.
    //           These have a full-sized image `htmlAttribs[CONST.ATTACHMENT_SOURCE_ATTRIBUTE]`
    //           and a thumbnail `htmlAttribs.src`. Both of these URLs need to have
    //           an authToken added to them in order to control who
    //           can see the images.
    //
    //     - Non-Attachment Images
    //
    //           These could be hosted from anywhere (Expensify or another source)
    //           and are not protected by any kind of access control e.g. certain
    //           Concierge responder attachments are uploaded to S3 without any access
    //           control and thus require no authToken to verify access.
    //
    const attachmentSourceAttribute =
        htmlAttribs[CONST.ATTACHMENT_SOURCE_ATTRIBUTE] ?? (new RegExp(CONST.ATTACHMENT_OR_RECEIPT_LOCAL_URL, 'i').test(htmlAttribs.src) ? htmlAttribs.src : null);
    const isAttachmentOrReceipt = !!attachmentSourceAttribute;
    const attachmentID = htmlAttribs[CONST.ATTACHMENT_ID_ATTRIBUTE];

    // Files created/uploaded/hosted by App should resolve from API ROOT. Other URLs aren't modified
    const previewSource = tryResolveUrlFromApiRoot(htmlAttribs.src);
    // The backend always returns these thumbnails with a .jpg extension, even for .png images.
    // As a workaround, we remove the .1024.jpg or .320.jpg suffix only for .png images,
    // For other image formats, we retain the thumbnail as is to avoid unnecessary modifications.
    const processedPreviewSource = typeof previewSource === 'string' ? previewSource.replace(/\.png\.(1024|320)\.jpg$/, '.png') : previewSource;
    const source = tryResolveUrlFromApiRoot(isAttachmentOrReceipt ? attachmentSourceAttribute : htmlAttribs.src);

    const alt = htmlAttribs.alt;
    const imageWidth = (htmlAttribs['data-expensify-width'] && parseInt(htmlAttribs['data-expensify-width'], 10)) || undefined;
    const imageHeight = (htmlAttribs['data-expensify-height'] && parseInt(htmlAttribs['data-expensify-height'], 10)) || undefined;
    const imagePreviewModalDisabled = htmlAttribs['data-expensify-preview-modal-disabled'] === 'true';

    const fileType = getFileType(attachmentSourceAttribute);
    const fallbackIcon = fileType === CONST.ATTACHMENT_FILE_TYPE.FILE ? Document : GalleryNotFound;
    const theme = useTheme();

    let fileName = htmlAttribs[CONST.ATTACHMENT_ORIGINAL_FILENAME_ATTRIBUTE] || getFileName(`${isAttachmentOrReceipt ? attachmentSourceAttribute : htmlAttribs.src}`);
    const fileInfo = splitExtensionFromFileName(fileName);
    if (!fileInfo.fileExtension) {
        fileName = `${fileInfo?.fileName || CONST.DEFAULT_IMAGE_FILE_NAME}.jpg`;
    }

    const thumbnailImageComponent = (
        <ThumbnailImage
            previewSourceURL={processedPreviewSource}
            style={styles.webViewStyles.tagStyles.img}
            isAuthTokenRequired={isAttachmentOrReceipt}
            fallbackIcon={fallbackIcon}
            imageWidth={imageWidth}
            imageHeight={imageHeight}
            isDeleted={isDeleted}
            altText={alt}
            fallbackIconBackground={theme.highlightBG}
            fallbackIconColor={theme.border}
        />
    );

    return imagePreviewModalDisabled ? (
        thumbnailImageComponent
    ) : (
        <ShowContextMenuContext.Consumer>
<<<<<<< HEAD
            {({onShowContextMenu, anchor, report, reportNameValuePairs, action, checkIfContextMenuActive, isDisabled}) => (
=======
            {({anchor, report, reportNameValuePairs, action, checkIfContextMenuActive, isDisabled, shouldDisplayContextMenu}) => (
>>>>>>> dec149db
                <AttachmentContext.Consumer>
                    {({reportID, accountID, type}) => (
                        <PressableWithoutFocus
                            style={[styles.noOutline]}
                            onPress={() => {
                                if (!source || !type) {
                                    return;
                                }

                                const attachmentLink = tnode.parent?.attributes?.href;
                                const route = ROUTES.ATTACHMENTS?.getRoute(reportID, attachmentID, type, source, accountID, isAttachmentOrReceipt, fileName, attachmentLink);
                                Navigation.navigate(route);
                            }}
                            onLongPress={(event) => {
                                if (isDisabled || !shouldDisplayContextMenu) {
                                    return;
                                }
                                return onShowContextMenu(() =>
                                    showContextMenuForReport(event, anchor, report?.reportID, action, checkIfContextMenuActive, isArchivedNonExpenseReport(report, reportNameValuePairs)),
                                );
                            }}
                            isNested
                            shouldUseHapticsOnLongPress
                            role={getButtonRole(true)}
                            accessibilityLabel={translate('accessibilityHints.viewAttachment')}
                        >
                            {thumbnailImageComponent}
                        </PressableWithoutFocus>
                    )}
                </AttachmentContext.Consumer>
            )}
        </ShowContextMenuContext.Consumer>
    );
}

ImageRenderer.displayName = 'ImageRenderer';

const ImageRendererMemorize = memo(
    ImageRenderer,
    (prevProps, nextProps) => prevProps.tnode.attributes === nextProps.tnode.attributes && prevProps.user?.shouldUseStagingServer === nextProps.user?.shouldUseStagingServer,
);

function ImageRendererWrapper(props: CustomRendererProps<TBlock>) {
    const [user] = useOnyx(ONYXKEYS.USER);
    return (
        <ImageRendererMemorize
            // eslint-disable-next-line react/jsx-props-no-spreading
            {...props}
            user={user}
        />
    );
}

export default ImageRendererWrapper;<|MERGE_RESOLUTION|>--- conflicted
+++ resolved
@@ -101,11 +101,7 @@
         thumbnailImageComponent
     ) : (
         <ShowContextMenuContext.Consumer>
-<<<<<<< HEAD
-            {({onShowContextMenu, anchor, report, reportNameValuePairs, action, checkIfContextMenuActive, isDisabled}) => (
-=======
-            {({anchor, report, reportNameValuePairs, action, checkIfContextMenuActive, isDisabled, shouldDisplayContextMenu}) => (
->>>>>>> dec149db
+            {({onShowContextMenu, anchor, report, reportNameValuePairs, action, checkIfContextMenuActive, isDisabled, shouldDisplayContextMenu}) => (
                 <AttachmentContext.Consumer>
                     {({reportID, accountID, type}) => (
                         <PressableWithoutFocus
