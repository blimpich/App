import React, {memo} from 'react';
import {useOnyx} from 'react-native-onyx';
import type {OnyxEntry} from 'react-native-onyx';
import type {CustomRendererProps, TBlock} from 'react-native-render-html';
import {AttachmentContext} from '@components/AttachmentContext';
import {getButtonRole} from '@components/Button/utils';
import {isDeletedNode} from '@components/HTMLEngineProvider/htmlEngineUtils';
import {Document, GalleryNotFound} from '@components/Icon/Expensicons';
import PressableWithoutFocus from '@components/Pressable/PressableWithoutFocus';
import {ShowContextMenuContext, showContextMenuForReport} from '@components/ShowContextMenuContext';
import ThumbnailImage from '@components/ThumbnailImage';
import useLocalize from '@hooks/useLocalize';
import useTheme from '@hooks/useTheme';
import useThemeStyles from '@hooks/useThemeStyles';
import {getFileName, getFileType, splitExtensionFromFileName} from '@libs/fileDownload/FileUtils';
import Navigation from '@libs/Navigation/Navigation';
import {isArchivedNonExpenseReport} from '@libs/ReportUtils';
import tryResolveUrlFromApiRoot from '@libs/tryResolveUrlFromApiRoot';
import CONST from '@src/CONST';
import ONYXKEYS from '@src/ONYXKEYS';
import ROUTES from '@src/ROUTES';
import type {User} from '@src/types/onyx';

type ImageRendererWithOnyxProps = {
    /** Current user */
    // Following line is disabled because the onyx prop is only being used on the memo HOC
    // eslint-disable-next-line react/no-unused-prop-types
    user: OnyxEntry<User>;
};

type ImageRendererProps = ImageRendererWithOnyxProps & CustomRendererProps<TBlock>;

function ImageRenderer({tnode}: ImageRendererProps) {
    const styles = useThemeStyles();
    const {translate} = useLocalize();

    const htmlAttribs = tnode.attributes;
    const isDeleted = isDeletedNode(tnode);

    // There are two kinds of images that need to be displayed:
    //
    //     - Chat Attachment images
    //
    //           Images uploaded by the user via the app or email.
    //           These have a full-sized image `htmlAttribs[CONST.ATTACHMENT_SOURCE_ATTRIBUTE]`
    //           and a thumbnail `htmlAttribs.src`. Both of these URLs need to have
    //           an authToken added to them in order to control who
    //           can see the images.
    //
    //     - Non-Attachment Images
    //
    //           These could be hosted from anywhere (Expensify or another source)
    //           and are not protected by any kind of access control e.g. certain
    //           Concierge responder attachments are uploaded to S3 without any access
    //           control and thus require no authToken to verify access.
    //
    const attachmentSourceAttribute =
        htmlAttribs[CONST.ATTACHMENT_SOURCE_ATTRIBUTE] ?? (new RegExp(CONST.ATTACHMENT_OR_RECEIPT_LOCAL_URL, 'i').test(htmlAttribs.src) ? htmlAttribs.src : null);
    const isAttachmentOrReceipt = !!attachmentSourceAttribute;

    // Files created/uploaded/hosted by App should resolve from API ROOT. Other URLs aren't modified
    const previewSource = tryResolveUrlFromApiRoot(htmlAttribs.src);
    // The backend always returns these thumbnails with a .jpg extension, even for .png images.
    // As a workaround, we remove the .1024.jpg or .320.jpg suffix only for .png images,
    // For other image formats, we retain the thumbnail as is to avoid unnecessary modifications.
    const processedPreviewSource = typeof previewSource === 'string' ? previewSource.replace(/\.png\.(1024|320)\.jpg$/, '.png') : previewSource;
    const source = tryResolveUrlFromApiRoot(isAttachmentOrReceipt ? attachmentSourceAttribute : htmlAttribs.src);

    const alt = htmlAttribs.alt;
    const imageWidth = (htmlAttribs['data-expensify-width'] && parseInt(htmlAttribs['data-expensify-width'], 10)) || undefined;
    const imageHeight = (htmlAttribs['data-expensify-height'] && parseInt(htmlAttribs['data-expensify-height'], 10)) || undefined;
    const imagePreviewModalDisabled = htmlAttribs['data-expensify-preview-modal-disabled'] === 'true';

    const fileType = getFileType(attachmentSourceAttribute);
<<<<<<< HEAD
    const fallbackIcon = fileType === CONST.ATTACHMENT_FILE_TYPE.FILE ? Document : GalleryNotFound;
=======
    const fallbackIcon = fileType === CONST.ATTACHMENT_FILE_TYPE.FILE ? Expensicons.Document : Expensicons.GalleryNotFound;
>>>>>>> 0d67347a
    const theme = useTheme();

    let fileName = htmlAttribs[CONST.ATTACHMENT_ORIGINAL_FILENAME_ATTRIBUTE] || getFileName(`${isAttachmentOrReceipt ? attachmentSourceAttribute : htmlAttribs.src}`);
    const fileInfo = splitExtensionFromFileName(fileName);
    if (!fileInfo.fileExtension) {
        fileName = `${fileInfo?.fileName || CONST.DEFAULT_IMAGE_FILE_NAME}.jpg`;
    }

    const thumbnailImageComponent = (
        <ThumbnailImage
            previewSourceURL={processedPreviewSource}
            style={styles.webViewStyles.tagStyles.img}
            isAuthTokenRequired={isAttachmentOrReceipt}
            fallbackIcon={fallbackIcon}
            imageWidth={imageWidth}
            imageHeight={imageHeight}
            isDeleted={isDeleted}
            altText={alt}
            fallbackIconBackground={theme.highlightBG}
            fallbackIconColor={theme.border}
        />
    );

    return imagePreviewModalDisabled ? (
        thumbnailImageComponent
    ) : (
        <ShowContextMenuContext.Consumer>
            {({anchor, report, reportNameValuePairs, action, checkIfContextMenuActive, isDisabled}) => (
                <AttachmentContext.Consumer>
                    {({reportID, accountID, type}) => (
                        <PressableWithoutFocus
                            style={[styles.noOutline]}
                            onPress={() => {
                                if (!source || !type) {
                                    return;
                                }

                                const attachmentLink = tnode.parent?.attributes?.href;
                                const route = ROUTES.ATTACHMENTS?.getRoute(reportID, action?.reportActionID, type, source, accountID, isAttachmentOrReceipt, fileName, attachmentLink);
                                Navigation.navigate(route);
                            }}
                            onLongPress={(event) => {
                                if (isDisabled) {
                                    return;
                                }
                                showContextMenuForReport(event, anchor, report?.reportID, action, checkIfContextMenuActive, isArchivedNonExpenseReport(report, reportNameValuePairs));
                            }}
                            isNested
                            shouldUseHapticsOnLongPress
                            role={getButtonRole(true)}
                            accessibilityLabel={translate('accessibilityHints.viewAttachment')}
                        >
                            {thumbnailImageComponent}
                        </PressableWithoutFocus>
                    )}
                </AttachmentContext.Consumer>
            )}
        </ShowContextMenuContext.Consumer>
    );
}

ImageRenderer.displayName = 'ImageRenderer';

const ImageRendererMemorize = memo(
    ImageRenderer,
    (prevProps, nextProps) => prevProps.tnode.attributes === nextProps.tnode.attributes && prevProps.user?.shouldUseStagingServer === nextProps.user?.shouldUseStagingServer,
);

function ImageRendererWrapper(props: CustomRendererProps<TBlock>) {
    const [user] = useOnyx(ONYXKEYS.USER);
    return (
        <ImageRendererMemorize
            // eslint-disable-next-line react/jsx-props-no-spreading
            {...props}
            user={user}
        />
    );
}

export default ImageRendererWrapper;<|MERGE_RESOLUTION|>--- conflicted
+++ resolved
@@ -72,11 +72,7 @@
     const imagePreviewModalDisabled = htmlAttribs['data-expensify-preview-modal-disabled'] === 'true';
 
     const fileType = getFileType(attachmentSourceAttribute);
-<<<<<<< HEAD
     const fallbackIcon = fileType === CONST.ATTACHMENT_FILE_TYPE.FILE ? Document : GalleryNotFound;
-=======
-    const fallbackIcon = fileType === CONST.ATTACHMENT_FILE_TYPE.FILE ? Expensicons.Document : Expensicons.GalleryNotFound;
->>>>>>> 0d67347a
     const theme = useTheme();
 
     let fileName = htmlAttribs[CONST.ATTACHMENT_ORIGINAL_FILENAME_ATTRIBUTE] || getFileName(`${isAttachmentOrReceipt ? attachmentSourceAttribute : htmlAttribs.src}`);
