import {Str} from 'expensify-common';
import cloneDeep from 'lodash/cloneDeep';
import isEmpty from 'lodash/isEmpty';
import React from 'react';
import {StyleSheet} from 'react-native';
import type {TextStyle} from 'react-native';
import type {CustomRendererProps, TPhrasing, TText} from 'react-native-render-html';
import {TNodeChildrenRenderer} from 'react-native-render-html';
import {usePersonalDetails} from '@components/OnyxProvider';
import {ShowContextMenuContext, showContextMenuForReport} from '@components/ShowContextMenuContext';
import Text from '@components/Text';
import UserDetailsTooltip from '@components/UserDetailsTooltip';
import withCurrentUserPersonalDetails from '@components/withCurrentUserPersonalDetails';
import type {WithCurrentUserPersonalDetailsProps} from '@components/withCurrentUserPersonalDetails';
import useStyleUtils from '@hooks/useStyleUtils';
import useThemeStyles from '@hooks/useThemeStyles';
import * as LocalePhoneNumber from '@libs/LocalePhoneNumber';
import * as LoginUtils from '@libs/LoginUtils';
import Navigation from '@libs/Navigation/Navigation';
import * as PersonalDetailsUtils from '@libs/PersonalDetailsUtils';
import * as ReportUtils from '@libs/ReportUtils';
import CONST from '@src/CONST';
import ROUTES from '@src/ROUTES';
import type {Route} from '@src/ROUTES';
import asMutable from '@src/types/utils/asMutable';
import {isEmptyObject} from '@src/types/utils/EmptyObject';

type MentionUserRendererProps = WithCurrentUserPersonalDetailsProps & CustomRendererProps<TText | TPhrasing>;

function MentionUserRenderer({style, tnode, TDefaultRenderer, currentUserPersonalDetails, ...defaultRendererProps}: MentionUserRendererProps) {
    const styles = useThemeStyles();
    const StyleUtils = useStyleUtils();
    const htmlAttribAccountID = tnode.attributes.accountid;
    const personalDetails = usePersonalDetails() || CONST.EMPTY_OBJECT;
    const htmlAttributeAccountID = tnode.attributes.accountid;

    let accountID: number;
    let mentionDisplayText: string;
    let navigationRoute: Route;

    const tnodeClone = cloneDeep(tnode);

    const getShortMentionIfFound = (displayText: string, userAccountID: string, userLogin = '') => {
        // If the userAccountID does not exist, this is an email-based mention so the displayText must be an email.
        // If the userAccountID exists but userLogin is different from displayText, this means the displayText is either user display name, Hidden, or phone number, in which case we should return it as is.
        if (userAccountID && userLogin !== displayText) {
            return displayText;
        }

        // If the emails are not in the same private domain, we also return the displayText
        if (!LoginUtils.areEmailsFromSamePrivateDomain(displayText, currentUserPersonalDetails.login ?? '')) {
            return displayText;
        }

        // Otherwise, the emails must be of the same private domain, so we should remove the domain part
        return displayText.split('@')[0];
    };

    if (!isEmpty(htmlAttribAccountID)) {
        const user = personalDetails[htmlAttribAccountID];
        accountID = parseInt(htmlAttribAccountID, 10);
        mentionDisplayText = LocalePhoneNumber.formatPhoneNumber(user?.login ?? '') || PersonalDetailsUtils.getDisplayNameOrDefault(user);
        mentionDisplayText = getShortMentionIfFound(mentionDisplayText, htmlAttributeAccountID, user?.login ?? '');
        navigationRoute = ROUTES.PROFILE.getRoute(htmlAttribAccountID);
    } else if ('data' in tnodeClone && !isEmptyObject(tnodeClone.data)) {
        // We need to remove the LTR unicode and leading @ from data as it is not part of the login
        mentionDisplayText = tnodeClone.data.replace(CONST.UNICODE.LTR, '').slice(1);
        // We need to replace tnode.data here because we will pass it to TNodeChildrenRenderer below
        asMutable(tnodeClone).data = tnodeClone.data.replace(mentionDisplayText, Str.removeSMSDomain(getShortMentionIfFound(mentionDisplayText, htmlAttributeAccountID)));

        accountID = PersonalDetailsUtils.getAccountIDsByLogins([mentionDisplayText])?.[0];
        navigationRoute = ROUTES.PROFILE.getRoute(accountID, undefined, mentionDisplayText);
        mentionDisplayText = Str.removeSMSDomain(mentionDisplayText);
    } else {
        // If neither an account ID or email is provided, don't render anything
        return null;
    }

    const isOurMention = accountID === currentUserPersonalDetails.accountID;

    const flattenStyle = StyleSheet.flatten(style as TextStyle);
    const {color, ...styleWithoutColor} = flattenStyle;

    return (
        <ShowContextMenuContext.Consumer>
            {({onShowContextMenu, anchor, report, action, checkIfContextMenuActive}) => (
                <Text
                    suppressHighlighting
<<<<<<< HEAD
                    onLongPress={(event) =>
                        onShowContextMenu(() => showContextMenuForReport(event, anchor, report?.reportID ?? '', action, checkIfContextMenuActive, ReportUtils.isArchivedRoom(report)))
                    }
=======
                    onLongPress={(event) => showContextMenuForReport(event, anchor, report?.reportID ?? '-1', action, checkIfContextMenuActive, ReportUtils.isArchivedRoom(report))}
>>>>>>> 75614394
                    onPress={(event) => {
                        event.preventDefault();
                        Navigation.navigate(navigationRoute);
                    }}
                    role={CONST.ROLE.LINK}
                    accessibilityLabel={`/${navigationRoute}`}
                >
                    <UserDetailsTooltip
                        accountID={accountID}
                        fallbackUserDetails={{
                            displayName: mentionDisplayText,
                        }}
                    >
                        <Text
                            // eslint-disable-next-line react/jsx-props-no-spreading
                            {...defaultRendererProps}
                            style={[styles.link, styleWithoutColor, StyleUtils.getMentionStyle(isOurMention), {color: StyleUtils.getMentionTextColor(isOurMention)}]}
                            role={CONST.ROLE.LINK}
                            testID="mention-user"
                            href={`/${navigationRoute}`}
                        >
                            {htmlAttribAccountID ? `@${mentionDisplayText}` : <TNodeChildrenRenderer tnode={tnodeClone} />}
                        </Text>
                    </UserDetailsTooltip>
                </Text>
            )}
        </ShowContextMenuContext.Consumer>
    );
}

MentionUserRenderer.displayName = 'MentionUserRenderer';

export default withCurrentUserPersonalDetails(MentionUserRenderer);<|MERGE_RESOLUTION|>--- conflicted
+++ resolved
@@ -86,13 +86,9 @@
             {({onShowContextMenu, anchor, report, action, checkIfContextMenuActive}) => (
                 <Text
                     suppressHighlighting
-<<<<<<< HEAD
                     onLongPress={(event) =>
-                        onShowContextMenu(() => showContextMenuForReport(event, anchor, report?.reportID ?? '', action, checkIfContextMenuActive, ReportUtils.isArchivedRoom(report)))
+                        onShowContextMenu(() => showContextMenuForReport(event, anchor, report?.reportID ?? '-1', action, checkIfContextMenuActive, ReportUtils.isArchivedRoom(report)))
                     }
-=======
-                    onLongPress={(event) => showContextMenuForReport(event, anchor, report?.reportID ?? '-1', action, checkIfContextMenuActive, ReportUtils.isArchivedRoom(report))}
->>>>>>> 75614394
                     onPress={(event) => {
                         event.preventDefault();
                         Navigation.navigate(navigationRoute);
