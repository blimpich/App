import {Str} from 'expensify-common';
import cloneDeep from 'lodash/cloneDeep';
import isEmpty from 'lodash/isEmpty';
import React from 'react';
import {StyleSheet} from 'react-native';
import type {TextStyle} from 'react-native';
import {useOnyx} from 'react-native-onyx';
import type {CustomRendererProps, TPhrasing, TText} from 'react-native-render-html';
import {TNodeChildrenRenderer} from 'react-native-render-html';
import {ShowContextMenuContext, showContextMenuForReport} from '@components/ShowContextMenuContext';
import Text from '@components/Text';
import UserDetailsTooltip from '@components/UserDetailsTooltip';
import withCurrentUserPersonalDetails from '@components/withCurrentUserPersonalDetails';
import type {WithCurrentUserPersonalDetailsProps} from '@components/withCurrentUserPersonalDetails';
import useStyleUtils from '@hooks/useStyleUtils';
import useThemeStyles from '@hooks/useThemeStyles';
import {formatPhoneNumber} from '@libs/LocalePhoneNumber';
import Navigation from '@libs/Navigation/Navigation';
import {getAccountIDsByLogins, getDisplayNameOrDefault, getShortMentionIfFound} from '@libs/PersonalDetailsUtils';
import {isArchivedNonExpenseReport} from '@libs/ReportUtils';
import CONST from '@src/CONST';
import ONYXKEYS from '@src/ONYXKEYS';
import ROUTES from '@src/ROUTES';
import type {Route} from '@src/ROUTES';
import asMutable from '@src/types/utils/asMutable';
import {isEmptyObject} from '@src/types/utils/EmptyObject';

type MentionUserRendererProps = WithCurrentUserPersonalDetailsProps & CustomRendererProps<TText | TPhrasing>;

function MentionUserRenderer({style, tnode, TDefaultRenderer, currentUserPersonalDetails, ...defaultRendererProps}: MentionUserRendererProps) {
    const styles = useThemeStyles();
    const StyleUtils = useStyleUtils();
    const htmlAttribAccountID = tnode.attributes.accountid;
    const [personalDetails] = useOnyx(ONYXKEYS.PERSONAL_DETAILS_LIST);
    const htmlAttributeAccountID = tnode.attributes.accountid;

    let accountID: number;
    let mentionDisplayText: string;
    let navigationRoute: Route;

    const tnodeClone = cloneDeep(tnode);

    if (!isEmpty(htmlAttribAccountID) && personalDetails?.[htmlAttribAccountID]) {
        const user = personalDetails[htmlAttribAccountID];
        accountID = parseInt(htmlAttribAccountID, 10);
        mentionDisplayText = formatPhoneNumber(user?.login ?? '') || getDisplayNameOrDefault(user);
        mentionDisplayText = getShortMentionIfFound(mentionDisplayText, htmlAttributeAccountID, currentUserPersonalDetails, user?.login ?? '') ?? '';
        navigationRoute = ROUTES.PROFILE.getRoute(accountID, Navigation.getReportRHPActiveRoute());
    } else if ('data' in tnodeClone && !isEmptyObject(tnodeClone.data)) {
        // We need to remove the LTR unicode and leading @ from data as it is not part of the login
        mentionDisplayText = tnodeClone.data.replace(CONST.UNICODE.LTR, '').slice(1);
        // We need to replace tnode.data here because we will pass it to TNodeChildrenRenderer below
        asMutable(tnodeClone).data = tnodeClone.data.replace(
            mentionDisplayText,
            Str.removeSMSDomain(getShortMentionIfFound(mentionDisplayText, htmlAttributeAccountID, currentUserPersonalDetails) ?? ''),
        );

        accountID = getAccountIDsByLogins([mentionDisplayText])?.at(0) ?? -1;
        navigationRoute = ROUTES.PROFILE.getRoute(accountID, Navigation.getReportRHPActiveRoute(), mentionDisplayText);
        mentionDisplayText = Str.removeSMSDomain(mentionDisplayText);
    } else {
        // If neither an account ID or email is provided, don't render anything
        return null;
    }

    const isOurMention = accountID === currentUserPersonalDetails.accountID;

    const flattenStyle = StyleSheet.flatten(style as TextStyle);
    const {color, ...styleWithoutColor} = flattenStyle;

    return (
        <ShowContextMenuContext.Consumer>
<<<<<<< HEAD
            {({onShowContextMenu, anchor, report, reportNameValuePairs, action, checkIfContextMenuActive, isDisabled}) => (
=======
            {({anchor, report, reportNameValuePairs, action, checkIfContextMenuActive, isDisabled, shouldDisplayContextMenu}) => (
>>>>>>> dec149db
                <Text
                    suppressHighlighting
                    onLongPress={(event) => {
                        if (isDisabled || !shouldDisplayContextMenu) {
                            return;
                        }
                        return onShowContextMenu(() =>
                            showContextMenuForReport(event, anchor, report?.reportID, action, checkIfContextMenuActive, isArchivedNonExpenseReport(report, reportNameValuePairs)),
                        );
                    }}
                    onPress={(event) => {
                        event.preventDefault();
                        if (!isEmpty(htmlAttribAccountID)) {
                            Navigation.navigate(ROUTES.PROFILE.getRoute(parseInt(htmlAttribAccountID, 10), Navigation.getReportRHPActiveRoute()));
                            return;
                        }
                        Navigation.navigate(ROUTES.PROFILE.getRoute(accountID, Navigation.getReportRHPActiveRoute(), mentionDisplayText));
                    }}
                    role={CONST.ROLE.LINK}
                    accessibilityLabel={`/${navigationRoute}`}
                >
                    <UserDetailsTooltip
                        accountID={accountID}
                        fallbackUserDetails={{
                            displayName: mentionDisplayText,
                        }}
                    >
                        <Text
                            // eslint-disable-next-line react/jsx-props-no-spreading
                            {...defaultRendererProps}
                            style={[styles.link, styleWithoutColor, StyleUtils.getMentionStyle(isOurMention), {color: StyleUtils.getMentionTextColor(isOurMention)}]}
                            role={CONST.ROLE.LINK}
                            testID="mention-user"
                            href={`/${navigationRoute}`}
                        >
                            {htmlAttribAccountID ? `@${mentionDisplayText}` : <TNodeChildrenRenderer tnode={tnodeClone} />}
                        </Text>
                    </UserDetailsTooltip>
                </Text>
            )}
        </ShowContextMenuContext.Consumer>
    );
}

MentionUserRenderer.displayName = 'MentionUserRenderer';

export default withCurrentUserPersonalDetails(MentionUserRenderer);<|MERGE_RESOLUTION|>--- conflicted
+++ resolved
@@ -70,11 +70,7 @@
 
     return (
         <ShowContextMenuContext.Consumer>
-<<<<<<< HEAD
-            {({onShowContextMenu, anchor, report, reportNameValuePairs, action, checkIfContextMenuActive, isDisabled}) => (
-=======
-            {({anchor, report, reportNameValuePairs, action, checkIfContextMenuActive, isDisabled, shouldDisplayContextMenu}) => (
->>>>>>> dec149db
+            {({onShowContextMenu, anchor, report, reportNameValuePairs, action, checkIfContextMenuActive, isDisabled, shouldDisplayContextMenu}) => (
                 <Text
                     suppressHighlighting
                     onLongPress={(event) => {
