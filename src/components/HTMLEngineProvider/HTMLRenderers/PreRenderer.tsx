import React from 'react';
import {View} from 'react-native';
import type {GestureResponderEvent} from 'react-native';
import type {CustomRendererProps, TBlock} from 'react-native-render-html';
import PressableWithoutFeedback from '@components/Pressable/PressableWithoutFeedback';
import {ShowContextMenuContext, showContextMenuForReport} from '@components/ShowContextMenuContext';
import useLocalize from '@hooks/useLocalize';
import useThemeStyles from '@hooks/useThemeStyles';
import * as ReportUtils from '@libs/ReportUtils';
import CONST from '@src/CONST';

type PreRendererProps = CustomRendererProps<TBlock> & {
    /** Press in handler for the code block */
    onPressIn?: (event?: GestureResponderEvent | KeyboardEvent) => void;

    /** Press out handler for the code block */
    onPressOut?: (event?: GestureResponderEvent | KeyboardEvent) => void;

    /** Long press handler for the code block */
    onLongPress?: (event?: GestureResponderEvent | KeyboardEvent) => void;

    /** The position of this React element relative to the parent React element, starting at 0 */
    renderIndex: number;

    /** The total number of elements children of this React element parent */
    renderLength: number;
};

function PreRenderer({TDefaultRenderer, onPressIn, onPressOut, onLongPress, ...defaultRendererProps}: PreRendererProps) {
    const styles = useThemeStyles();
    const {translate} = useLocalize();
    const isLast = defaultRendererProps.renderIndex === defaultRendererProps.renderLength - 1;

    return (
        <View style={isLast ? styles.mt2 : styles.mv2}>
            <ShowContextMenuContext.Consumer>
                {({onShowContextMenu, anchor, report, reportNameValuePairs, action, checkIfContextMenuActive, isDisabled}) => (
                    <PressableWithoutFeedback
                        onPress={onPressIn ?? (() => {})}
                        onPressIn={onPressIn}
                        onPressOut={onPressOut}
                        onLongPress={(event) => {
<<<<<<< HEAD
                            onShowContextMenu(() => {
                                if (isDisabled) {
                                    return;
                                }
                                return showContextMenuForReport(
                                    event,
                                    anchor,
                                    report?.reportID ?? '-1',
                                    action,
                                    checkIfContextMenuActive,
                                    ReportUtils.isArchivedRoom(report, reportNameValuePairs),
                                );
                            });
=======
                            if (isDisabled) {
                                return;
                            }
                            showContextMenuForReport(event, anchor, report?.reportID, action, checkIfContextMenuActive, ReportUtils.isArchivedNonExpenseReport(report, reportNameValuePairs));
>>>>>>> bc29231f
                        }}
                        shouldUseHapticsOnLongPress
                        role={CONST.ROLE.PRESENTATION}
                        accessibilityLabel={translate('accessibilityHints.prestyledText')}
                    >
                        <View>
                            {/* eslint-disable-next-line react/jsx-props-no-spreading */}
                            <TDefaultRenderer {...defaultRendererProps} />
                        </View>
                    </PressableWithoutFeedback>
                )}
            </ShowContextMenuContext.Consumer>
        </View>
    );
}

PreRenderer.displayName = 'PreRenderer';

export default PreRenderer;<|MERGE_RESOLUTION|>--- conflicted
+++ resolved
@@ -40,7 +40,6 @@
                         onPressIn={onPressIn}
                         onPressOut={onPressOut}
                         onLongPress={(event) => {
-<<<<<<< HEAD
                             onShowContextMenu(() => {
                                 if (isDisabled) {
                                     return;
@@ -48,18 +47,12 @@
                                 return showContextMenuForReport(
                                     event,
                                     anchor,
-                                    report?.reportID ?? '-1',
+                                    report?.reportID,
                                     action,
                                     checkIfContextMenuActive,
-                                    ReportUtils.isArchivedRoom(report, reportNameValuePairs),
+                                    ReportUtils.isArchivedNonExpenseReport(report, reportNameValuePairs),
                                 );
                             });
-=======
-                            if (isDisabled) {
-                                return;
-                            }
-                            showContextMenuForReport(event, anchor, report?.reportID, action, checkIfContextMenuActive, ReportUtils.isArchivedNonExpenseReport(report, reportNameValuePairs));
->>>>>>> bc29231f
                         }}
                         shouldUseHapticsOnLongPress
                         role={CONST.ROLE.PRESENTATION}
