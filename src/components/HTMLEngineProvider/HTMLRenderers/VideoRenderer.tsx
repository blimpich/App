import React from 'react';
import type {CustomRendererProps, TBlock} from 'react-native-render-html';
import {AttachmentContext} from '@components/AttachmentContext';
import {isDeletedNode} from '@components/HTMLEngineProvider/htmlEngineUtils';
import {ShowContextMenuContext} from '@components/ShowContextMenuContext';
import VideoPlayerPreview from '@components/VideoPlayerPreview';
<<<<<<< HEAD
import useCurrentReportID from '@hooks/useCurrentReportID';
=======
>>>>>>> 0d67347a
import {getFileName} from '@libs/fileDownload/FileUtils';
import tryResolveUrlFromApiRoot from '@libs/tryResolveUrlFromApiRoot';
import Navigation from '@navigation/Navigation';
import CONST from '@src/CONST';
import ROUTES from '@src/ROUTES';

type VideoRendererProps = CustomRendererProps<TBlock> & {
    /** Key of the element */
    key?: string;
};

function VideoRenderer({tnode, key}: VideoRendererProps) {
    const htmlAttribs = tnode.attributes;
    const attrHref = htmlAttribs[CONST.ATTACHMENT_SOURCE_ATTRIBUTE] || htmlAttribs.src || htmlAttribs.href || '';
    const sourceURL = tryResolveUrlFromApiRoot(attrHref);
    const fileName = getFileName(`${sourceURL}`);
    const thumbnailUrl = tryResolveUrlFromApiRoot(htmlAttribs[CONST.ATTACHMENT_THUMBNAIL_URL_ATTRIBUTE]);
    const width = Number(htmlAttribs[CONST.ATTACHMENT_THUMBNAIL_WIDTH_ATTRIBUTE]);
    const height = Number(htmlAttribs[CONST.ATTACHMENT_THUMBNAIL_HEIGHT_ATTRIBUTE]);
    const duration = Number(htmlAttribs[CONST.ATTACHMENT_DURATION_ATTRIBUTE]);
    const isDeleted = isDeletedNode(tnode);

    return (
        <ShowContextMenuContext.Consumer>
            {({report}) => (
                <AttachmentContext.Consumer>
                    {({accountID, type}) => (
                        <VideoPlayerPreview
                            key={key}
                            videoUrl={sourceURL}
<<<<<<< HEAD
                            reportID={currentReportIDValue?.currentReportID}
=======
                            reportID={report?.reportID}
>>>>>>> 0d67347a
                            fileName={fileName}
                            thumbnailUrl={thumbnailUrl}
                            videoDimensions={{width, height}}
                            videoDuration={duration}
                            isDeleted={isDeleted}
                            onShowModalPress={() => {
                                if (!sourceURL || !type) {
                                    return;
                                }
<<<<<<< HEAD
                                const route = ROUTES.ATTACHMENTS.getRoute(report?.reportID, undefined, type, sourceURL, accountID);
=======
                                const route = ROUTES.ATTACHMENTS.getRoute(report?.reportID, type, sourceURL, accountID);
>>>>>>> 0d67347a
                                Navigation.navigate(route);
                            }}
                        />
                    )}
                </AttachmentContext.Consumer>
            )}
        </ShowContextMenuContext.Consumer>
    );
}

VideoRenderer.displayName = 'VideoRenderer';

export default VideoRenderer;<|MERGE_RESOLUTION|>--- conflicted
+++ resolved
@@ -4,10 +4,6 @@
 import {isDeletedNode} from '@components/HTMLEngineProvider/htmlEngineUtils';
 import {ShowContextMenuContext} from '@components/ShowContextMenuContext';
 import VideoPlayerPreview from '@components/VideoPlayerPreview';
-<<<<<<< HEAD
-import useCurrentReportID from '@hooks/useCurrentReportID';
-=======
->>>>>>> 0d67347a
 import {getFileName} from '@libs/fileDownload/FileUtils';
 import tryResolveUrlFromApiRoot from '@libs/tryResolveUrlFromApiRoot';
 import Navigation from '@navigation/Navigation';
@@ -38,11 +34,7 @@
                         <VideoPlayerPreview
                             key={key}
                             videoUrl={sourceURL}
-<<<<<<< HEAD
-                            reportID={currentReportIDValue?.currentReportID}
-=======
                             reportID={report?.reportID}
->>>>>>> 0d67347a
                             fileName={fileName}
                             thumbnailUrl={thumbnailUrl}
                             videoDimensions={{width, height}}
@@ -52,11 +44,7 @@
                                 if (!sourceURL || !type) {
                                     return;
                                 }
-<<<<<<< HEAD
                                 const route = ROUTES.ATTACHMENTS.getRoute(report?.reportID, undefined, type, sourceURL, accountID);
-=======
-                                const route = ROUTES.ATTACHMENTS.getRoute(report?.reportID, type, sourceURL, accountID);
->>>>>>> 0d67347a
                                 Navigation.navigate(route);
                             }}
                         />
