--- conflicted
+++ resolved
@@ -19,11 +19,8 @@
 import withWindowDimensions, {windowDimensionsPropTypes} from './withWindowDimensions';
 import compose from '../libs/compose';
 import FixedFooter from './FixedFooter';
-<<<<<<< HEAD
 import ExpensiTextInput from './ExpensiTextInput';
-=======
 import CONST from '../CONST';
->>>>>>> 48bf2f51
 
 const propTypes = {
     /** Callback to inform parent modal of success */
