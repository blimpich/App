import Android from '../../../assets/images/android.svg';
import Apple from '../../../assets/images/apple.svg';
import ArrowRight from '../../../assets/images/arrow-right.svg';
import BackArrow from '../../../assets/images/back-left.svg';
import Bank from '../../../assets/images/bank.svg';
<<<<<<< HEAD
import BankArrow from '../../../assets/images/bank-arrow.svg';
import BankMouse from '../../../assets/images/bank-mouse.svg';
import Bell from '../../../assets/images/bell.svg';
=======
import Bill from '../../../assets/images/bill.svg';
import Briefcase from '../../../assets/images/briefcase.svg';
>>>>>>> b6955943
import Bug from '../../../assets/images/bug.svg';
import Building from '../../../assets/images/building.svg';
import Camera from '../../../assets/images/camera.svg';
import Cash from '../../../assets/images/cash.svg';
import ChatBubble from '../../../assets/images/chatbubble.svg';
import Checkmark from '../../../assets/images/checkmark.svg';
import CircleHourglass from '../../../assets/images/circle-hourglass.svg';
import Clipboard from '../../../assets/images/clipboard.svg';
import Close from '../../../assets/images/close.svg';
import Concierge from '../../../assets/images/concierge.svg';
import CreditCard from '../../../assets/images/creditcard.svg';
import DownArrow from '../../../assets/images/down.svg';
import Download from '../../../assets/images/download.svg';
import Emoji from '../../../assets/images/emoji.svg';
import Exclamation from '../../../assets/images/exclamation.svg';
import Eye from '../../../assets/images/eye.svg';
import ExpensifyCard from '../../../assets/images/expensifycard.svg';
import Gallery from '../../../assets/images/gallery.svg';
import Gear from '../../../assets/images/gear.svg';
import Info from '../../../assets/images/info.svg';
import Invoice from '../../../assets/images/invoice.svg';
import Link from '../../../assets/images/link.svg';
import LinkCopy from '../../../assets/images/link-copy.svg';
import Lock from '../../../assets/images/lock.svg';
import Luggage from '../../../assets/images/luggage.svg';
import MagnifyingGlass from '../../../assets/images/magnifyingglass.svg';
import Mail from '../../../assets/images/mail.svg';
import MoneyBag from '../../../assets/images/money-bag.svg';
import MoneyCircle from '../../../assets/images/money-circle.svg';
import Monitor from '../../../assets/images/monitor.svg';
import NewWindow from '../../../assets/images/new-window.svg';
import NewWorkspace from '../../../assets/images/new-workspace.svg';
import Offline from '../../../assets/images/offline.svg';
import Paperclip from '../../../assets/images/paperclip.svg';
import Paycheck from '../../../assets/images/paycheck.svg';
import PayPal from '../../../assets/images/paypal.svg';
import Pencil from '../../../assets/images/pencil.svg';
import Phone from '../../../assets/images/phone.svg';
import Pin from '../../../assets/images/pin.svg';
import PinCircle from '../../../assets/images/pin-circle.svg';
import Plus from '../../../assets/images/plus.svg';
import Printer from '../../../assets/images/printer.svg';
import Profile from '../../../assets/images/profile.svg';
import Receipt from '../../../assets/images/receipt.svg';
import ReceiptSearch from '../../../assets/images/receipt-search.svg';
import Send from '../../../assets/images/send.svg';
import SignOut from '../../../assets/images/sign-out.svg';
import Sync from '../../../assets/images/sync.svg';
import Trashcan from '../../../assets/images/trashcan.svg';
import UpArrow from '../../../assets/images/arrow-up.svg';
import Upload from '../../../assets/images/upload.svg';
import Users from '../../../assets/images/users.svg';
import Venmo from '../../../assets/images/venmo.svg';
import Wallet from '../../../assets/images/wallet.svg';
import Workspace from '../../../assets/images/workspace-default-avatar.svg';

export {
    Android,
    Apple,
    ArrowRight,
    BackArrow,
    Bank,
<<<<<<< HEAD
    BankArrow,
    BankMouse,
    Bell,
=======
    Bill,
    Briefcase,
>>>>>>> b6955943
    Building,
    Bug,
    Camera,
    Cash,
    ChatBubble,
    Checkmark,
    CircleHourglass,
    Clipboard,
    Close,
    Concierge,
    CreditCard,
    DownArrow,
    Download,
    Emoji,
    Exclamation,
    Eye,
    ExpensifyCard,
    Gallery,
    Gear,
    Info,
    Invoice,
    Link,
    LinkCopy,
    Lock,
    Luggage,
    MagnifyingGlass,
    Mail,
    MoneyBag,
    MoneyCircle,
    Monitor,
    NewWindow,
    NewWorkspace,
    Offline,
    Paperclip,
    Paycheck,
    PayPal,
    Pencil,
    Phone,
    Pin,
    PinCircle,
    Plus,
    Printer,
    Profile,
    Receipt,
    ReceiptSearch,
    Send,
    SignOut,
    Sync,
    Trashcan,
    UpArrow,
    Upload,
    Users,
    Venmo,
    Wallet,
    Workspace,
};<|MERGE_RESOLUTION|>--- conflicted
+++ resolved
@@ -3,14 +3,11 @@
 import ArrowRight from '../../../assets/images/arrow-right.svg';
 import BackArrow from '../../../assets/images/back-left.svg';
 import Bank from '../../../assets/images/bank.svg';
-<<<<<<< HEAD
 import BankArrow from '../../../assets/images/bank-arrow.svg';
 import BankMouse from '../../../assets/images/bank-mouse.svg';
 import Bell from '../../../assets/images/bell.svg';
-=======
 import Bill from '../../../assets/images/bill.svg';
 import Briefcase from '../../../assets/images/briefcase.svg';
->>>>>>> b6955943
 import Bug from '../../../assets/images/bug.svg';
 import Building from '../../../assets/images/building.svg';
 import Camera from '../../../assets/images/camera.svg';
@@ -73,14 +70,11 @@
     ArrowRight,
     BackArrow,
     Bank,
-<<<<<<< HEAD
     BankArrow,
     BankMouse,
     Bell,
-=======
     Bill,
     Briefcase,
->>>>>>> b6955943
     Building,
     Bug,
     Camera,
