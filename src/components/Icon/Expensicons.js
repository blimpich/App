import Android from '../../../assets/images/android.svg';
import Apple from '../../../assets/images/apple.svg';
import ArrowRight from '../../../assets/images/arrow-right.svg';
import BackArrow from '../../../assets/images/back-left.svg';
import Bank from '../../../assets/images/bank.svg';
import Bug from '../../../assets/images/bug.svg';
import Building from '../../../assets/images/building.svg';
import Camera from '../../../assets/images/camera.svg';
import Cash from '../../../assets/images/cash.svg';
import ChatBubble from '../../../assets/images/chatbubble.svg';
import Checkmark from '../../../assets/images/checkmark.svg';
import Clipboard from '../../../assets/images/clipboard.svg';
import Close from '../../../assets/images/close.svg';
import CreditCard from '../../../assets/images/creditcard.svg';
import DownArrow from '../../../assets/images/down.svg';
import Download from '../../../assets/images/download.svg';
import Emoji from '../../../assets/images/emoji.svg';
import Exclamation from '../../../assets/images/exclamation.svg';
import Eye from '../../../assets/images/eye.svg';
import ExpensifyCard from '../../../assets/images/expensifycard.svg';
import Gallery from '../../../assets/images/gallery.svg';
import Gear from '../../../assets/images/gear.svg';
import Info from '../../../assets/images/info.svg';
import Link from '../../../assets/images/link.svg';
import LinkCopy from '../../../assets/images/link-copy.svg';
import Lock from '../../../assets/images/lock.svg';
import MagnifyingGlass from '../../../assets/images/magnifyingglass.svg';
import Mail from '../../../assets/images/mail.svg';
import MoneyBag from '../../../assets/images/money-bag.svg';
import MoneyCircle from '../../../assets/images/money-circle.svg';
import Monitor from '../../../assets/images/monitor.svg';
import NewWindow from '../../../assets/images/new-window.svg';
import NewWorkspace from '../../../assets/images/new-workspace.svg';
import Offline from '../../../assets/images/offline.svg';
import Paperclip from '../../../assets/images/paperclip.svg';
import Paycheck from '../../../assets/images/paycheck.svg';
<<<<<<< HEAD
import PayPal from '../../../assets/images/paypal.svg';
=======
import Paypal from '../../../assets/images/paypal.svg';
>>>>>>> 8e0c6f5c
import Pencil from '../../../assets/images/pencil.svg';
import Phone from '../../../assets/images/phone.svg';
import Pin from '../../../assets/images/pin.svg';
import PinCircle from '../../../assets/images/pin-circle.svg';
import Plus from '../../../assets/images/plus.svg';
import Profile from '../../../assets/images/profile.svg';
import Receipt from '../../../assets/images/receipt.svg';
import Send from '../../../assets/images/send.svg';
import SignOut from '../../../assets/images/sign-out.svg';
import Sync from '../../../assets/images/sync.svg';
import Trashcan from '../../../assets/images/trashcan.svg';
import Users from '../../../assets/images/users.svg';
import Upload from '../../../assets/images/upload.svg';
import Venmo from '../../../assets/images/venmo.svg';
import Wallet from '../../../assets/images/wallet.svg';

export {
    Android,
    Apple,
    ArrowRight,
    BackArrow,
    Bank,
    Building,
    Bug,
    Camera,
    Cash,
    ChatBubble,
    Checkmark,
    Clipboard,
    Close,
    CreditCard,
    DownArrow,
    Download,
    Emoji,
    Exclamation,
    Eye,
    ExpensifyCard,
    Gallery,
    Gear,
    Info,
    Link,
    LinkCopy,
    Lock,
    MagnifyingGlass,
    Mail,
    MoneyBag,
    MoneyCircle,
    Monitor,
    NewWindow,
    NewWorkspace,
    Offline,
    Paperclip,
    Paycheck,
<<<<<<< HEAD
    PayPal,
=======
    Paypal,
>>>>>>> 8e0c6f5c
    Pencil,
    Phone,
    Pin,
    PinCircle,
    Plus,
    Profile,
    Receipt,
    Send,
    SignOut,
    Sync,
    Trashcan,
    Upload,
    Users,
    Venmo,
    Wallet,
};<|MERGE_RESOLUTION|>--- conflicted
+++ resolved
@@ -34,11 +34,7 @@
 import Offline from '../../../assets/images/offline.svg';
 import Paperclip from '../../../assets/images/paperclip.svg';
 import Paycheck from '../../../assets/images/paycheck.svg';
-<<<<<<< HEAD
 import PayPal from '../../../assets/images/paypal.svg';
-=======
-import Paypal from '../../../assets/images/paypal.svg';
->>>>>>> 8e0c6f5c
 import Pencil from '../../../assets/images/pencil.svg';
 import Phone from '../../../assets/images/phone.svg';
 import Pin from '../../../assets/images/pin.svg';
@@ -92,11 +88,7 @@
     Offline,
     Paperclip,
     Paycheck,
-<<<<<<< HEAD
     PayPal,
-=======
-    Paypal,
->>>>>>> 8e0c6f5c
     Pencil,
     Phone,
     Pin,
