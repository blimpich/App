import AddReaction from '@assets/images/add-reaction.svg';
import All from '@assets/images/all.svg';
import Android from '@assets/images/android.svg';
import Apple from '@assets/images/apple.svg';
import ArrowDownLong from '@assets/images/arrow-down-long.svg';
import ArrowRightLong from '@assets/images/arrow-right-long.svg';
import ArrowRight from '@assets/images/arrow-right.svg';
import ArrowUpLong from '@assets/images/arrow-up-long.svg';
import UpArrow from '@assets/images/arrow-up.svg';
import ArrowsUpDown from '@assets/images/arrows-updown.svg';
import AdminRoomAvatar from '@assets/images/avatars/admin-room.svg';
import AnnounceRoomAvatar from '@assets/images/avatars/announce-room.svg';
import ConciergeAvatar from '@assets/images/avatars/concierge-avatar.svg';
import DeletedRoomAvatar from '@assets/images/avatars/deleted-room.svg';
import DomainRoomAvatar from '@assets/images/avatars/domain-room.svg';
import FallbackAvatar from '@assets/images/avatars/fallback-avatar.svg';
import FallbackWorkspaceAvatar from '@assets/images/avatars/fallback-workspace-avatar.svg';
import NotificationsAvatar from '@assets/images/avatars/notifications-avatar.svg';
import ActiveRoomAvatar from '@assets/images/avatars/room.svg';
import BackArrow from '@assets/images/back-left.svg';
import Bank from '@assets/images/bank.svg';
import Bed from '@assets/images/bed.svg';
import Bell from '@assets/images/bell.svg';
import BellSlash from '@assets/images/bellSlash.svg';
import Bill from '@assets/images/bill.svg';
import Bolt from '@assets/images/bolt.svg';
import Box from '@assets/images/box.svg';
import Briefcase from '@assets/images/briefcase.svg';
import Bug from '@assets/images/bug.svg';
import Building from '@assets/images/building.svg';
import CalendarSolid from '@assets/images/calendar-solid.svg';
import Calendar from '@assets/images/calendar.svg';
import Camera from '@assets/images/camera.svg';
import CarWithKey from '@assets/images/car-with-key.svg';
import Car from '@assets/images/car.svg';
import CaretUpDown from '@assets/images/caret-up-down.svg';
import Cash from '@assets/images/cash.svg';
import Chair from '@assets/images/chair.svg';
import ChatBubbleAdd from '@assets/images/chatbubble-add.svg';
import ChatBubbleReply from '@assets/images/chatbubble-reply.svg';
import ChatBubbleUnread from '@assets/images/chatbubble-unread.svg';
import ChatBubble from '@assets/images/chatbubble.svg';
import ChatBubbles from '@assets/images/chatbubbles.svg';
import CheckCircle from '@assets/images/check-circle.svg';
import CheckmarkCircle from '@assets/images/checkmark-circle.svg';
import Checkmark from '@assets/images/checkmark.svg';
import CircularArrowBackwards from '@assets/images/circular-arrow-backwards.svg';
import Close from '@assets/images/close.svg';
import ClosedSign from '@assets/images/closed-sign.svg';
import Coins from '@assets/images/coins.svg';
import Collapse from '@assets/images/collapse.svg';
import CommentBubbles from '@assets/images/comment-bubbles.svg';
import Concierge from '@assets/images/concierge.svg';
import Connect from '@assets/images/connect.svg';
import ConnectionComplete from '@assets/images/connection-complete.svg';
import Copy from '@assets/images/copy.svg';
import CreditCardExclamation from '@assets/images/credit-card-exclamation.svg';
import CreditCardHourglass from '@assets/images/credit-card-hourglass.svg';
import CreditCard from '@assets/images/creditcard.svg';
import Crosshair from '@assets/images/crosshair.svg';
import DocumentPlus from '@assets/images/document-plus.svg';
import DocumentSlash from '@assets/images/document-slash.svg';
import Document from '@assets/images/document.svg';
import DotIndicatorUnfilled from '@assets/images/dot-indicator-unfilled.svg';
import DotIndicator from '@assets/images/dot-indicator.svg';
import DownArrow from '@assets/images/down.svg';
import Download from '@assets/images/download.svg';
import DragAndDrop from '@assets/images/drag-and-drop.svg';
import DragHandles from '@assets/images/drag-handles.svg';
import Emoji from '@assets/images/emoji.svg';
import Lightbulb from '@assets/images/emojiCategoryIcons/light-bulb.svg';
import EmptyStateAttachReceipt from '@assets/images/empty-state__attach-receipt.svg';
import EmptyStateRoutePending from '@assets/images/emptystate__routepending.svg';
import EReceiptIcon from '@assets/images/eReceiptIcon.svg';
import Exclamation from '@assets/images/exclamation.svg';
import Exit from '@assets/images/exit.svg';
import Expand from '@assets/images/expand.svg';
import ExpensifyAppIcon from '@assets/images/expensify-app-icon.svg';
import ExpensifyCard from '@assets/images/expensify-card-icon.svg';
import ExpensifyFooterLogoVertical from '@assets/images/expensify-footer-logo-vertical.svg';
import ExpensifyFooterLogo from '@assets/images/expensify-footer-logo.svg';
import ExpensifyLogoNew from '@assets/images/expensify-logo-new.svg';
import ExpensifyWordmark from '@assets/images/expensify-wordmark.svg';
import EyeDisabled from '@assets/images/eye-disabled.svg';
import Eye from '@assets/images/eye.svg';
import Feed from '@assets/images/feed.svg';
import Filter from '@assets/images/filter.svg';
import Filters from '@assets/images/filters.svg';
import Flag from '@assets/images/flag.svg';
import FlagLevelOne from '@assets/images/flag_level_01.svg';
import FlagLevelTwo from '@assets/images/flag_level_02.svg';
import FlagLevelThree from '@assets/images/flag_level_03.svg';
import Folder from '@assets/images/folder.svg';
import Fullscreen from '@assets/images/fullscreen.svg';
import Gallery from '@assets/images/gallery.svg';
import Gear from '@assets/images/gear.svg';
import Globe from '@assets/images/globe.svg';
import Hashtag from '@assets/images/hashtag.svg';
import Heart from '@assets/images/heart.svg';
import History from '@assets/images/history.svg';
import Home from '@assets/images/home.svg';
import Hourglass from '@assets/images/hourglass.svg';
import ImageCropCircleMask from '@assets/images/image-crop-circle-mask.svg';
import ImageCropSquareMask from '@assets/images/image-crop-square-mask.svg';
import Inbox from '@assets/images/inbox.svg';
import Info from '@assets/images/info.svg';
import NetSuiteSquare from '@assets/images/integrationicons/netsuite-icon-square.svg';
import QBOCircle from '@assets/images/integrationicons/qbo-icon-circle.svg';
import QBOSquare from '@assets/images/integrationicons/qbo-icon-square.svg';
import SageIntacctSquare from '@assets/images/integrationicons/sage-intacct-icon-square.svg';
import XeroCircle from '@assets/images/integrationicons/xero-icon-circle.svg';
import XeroSquare from '@assets/images/integrationicons/xero-icon-square.svg';
import InvoiceGeneric from '@assets/images/invoice-generic.svg';
import Invoice from '@assets/images/invoice.svg';
import Key from '@assets/images/key.svg';
import Keyboard from '@assets/images/keyboard.svg';
import LinkCopy from '@assets/images/link-copy.svg';
import Link from '@assets/images/link.svg';
import Location from '@assets/images/location.svg';
import Lock from '@assets/images/lock.svg';
import Luggage from '@assets/images/luggage.svg';
import MagnifyingGlass from '@assets/images/magnifying-glass.svg';
import Mail from '@assets/images/mail.svg';
import MakeAdmin from '@assets/images/make-admin.svg';
import Megaphone from '@assets/images/megaphone.svg';
import Menu from '@assets/images/menu.svg';
import Meter from '@assets/images/meter.svg';
import MoneyBag from '@assets/images/money-bag.svg';
import MoneyCircle from '@assets/images/money-circle.svg';
import MoneySearch from '@assets/images/money-search.svg';
import MoneyWaving from '@assets/images/money-waving.svg';
import Monitor from '@assets/images/monitor.svg';
import Mute from '@assets/images/mute.svg';
import NewWindow from '@assets/images/new-window.svg';
import NewWorkspace from '@assets/images/new-workspace.svg';
import OfflineCloud from '@assets/images/offline-cloud.svg';
import Offline from '@assets/images/offline.svg';
import OldDotWireframe from '@assets/images/olddot-wireframe.svg';
import Paperclip from '@assets/images/paperclip.svg';
import Pause from '@assets/images/pause.svg';
import Paycheck from '@assets/images/paycheck.svg';
import Pencil from '@assets/images/pencil.svg';
import Phone from '@assets/images/phone.svg';
import Pin from '@assets/images/pin.svg';
import Plane from '@assets/images/plane.svg';
import Play from '@assets/images/play.svg';
import Plus from '@assets/images/plus.svg';
import Printer from '@assets/images/printer.svg';
import Profile from '@assets/images/profile.svg';
import QrCode from '@assets/images/qrcode.svg';
import QuestionMark from '@assets/images/question-mark-circle.svg';
import ReceiptPlus from '@assets/images/receipt-plus.svg';
import ReceiptScan from '@assets/images/receipt-scan.svg';
import ReceiptSearch from '@assets/images/receipt-search.svg';
import ReceiptSlash from '@assets/images/receipt-slash.svg';
import Receipt from '@assets/images/receipt.svg';
import RemoveMembers from '@assets/images/remove-members.svg';
import Rotate from '@assets/images/rotate-image.svg';
import RotateLeft from '@assets/images/rotate-left.svg';
import Scan from '@assets/images/scan.svg';
import Send from '@assets/images/send.svg';
import Shield from '@assets/images/shield.svg';
import AppleLogo from '@assets/images/signIn/apple-logo.svg';
import GoogleLogo from '@assets/images/signIn/google-logo.svg';
import AdvancedApprovalsSquare from '@assets/images/simple-illustrations/advanced-approvals-icon-square.svg';
import Facebook from '@assets/images/social-facebook.svg';
import Instagram from '@assets/images/social-instagram.svg';
import Linkedin from '@assets/images/social-linkedin.svg';
import Podcast from '@assets/images/social-podcast.svg';
import Twitter from '@assets/images/social-twitter.svg';
import Youtube from '@assets/images/social-youtube.svg';
import Stopwatch from '@assets/images/stopwatch.svg';
import Suitcase from '@assets/images/suitcase.svg';
import Sync from '@assets/images/sync.svg';
import Tag from '@assets/images/tag.svg';
import Task from '@assets/images/task.svg';
import Thread from '@assets/images/thread.svg';
import ThreeDots from '@assets/images/three-dots.svg';
import ThumbsUp from '@assets/images/thumbs-up.svg';
import Transfer from '@assets/images/transfer.svg';
import Trashcan from '@assets/images/trashcan.svg';
import Unlock from '@assets/images/unlock.svg';
import UploadAlt from '@assets/images/upload-alt.svg';
import Upload from '@assets/images/upload.svg';
import UserCheck from '@assets/images/user-check.svg';
import UserPlus from '@assets/images/user-plus.svg';
import User from '@assets/images/user.svg';
import Users from '@assets/images/users.svg';
import VolumeHigh from '@assets/images/volume-high.svg';
import VolumeLow from '@assets/images/volume-low.svg';
import Wallet from '@assets/images/wallet.svg';
import Workflows from '@assets/images/workflows.svg';
import Workspace from '@assets/images/workspace-default-avatar.svg';
import Wrench from '@assets/images/wrench.svg';
import Clear from '@assets/images/x-circle.svg';
import Zoom from '@assets/images/zoom.svg';

export {
    ActiveRoomAvatar,
    AddReaction,
    AdminRoomAvatar,
    All,
    Android,
    AnnounceRoomAvatar,
    Apple,
    AppleLogo,
    ArrowRight,
    ArrowRightLong,
    ArrowsUpDown,
    ArrowUpLong,
    ArrowDownLong,
    Wrench,
    BackArrow,
    Bank,
    CircularArrowBackwards,
    Bill,
    Bell,
    BellSlash,
    Bolt,
    Box,
    Briefcase,
    Bug,
    Building,
    Calendar,
    Camera,
    Car,
    Cash,
    ChatBubble,
    ChatBubbles,
    Checkmark,
    Chair,
    Close,
    ClosedSign,
    Collapse,
    CommentBubbles,
    Concierge,
    ConciergeAvatar,
    Connect,
    Crosshair,
    ConnectionComplete,
    Copy,
    CreditCard,
    CreditCardHourglass,
    CreditCardExclamation,
    DeletedRoomAvatar,
    Document,
    DocumentSlash,
    DomainRoomAvatar,
    DotIndicator,
    DotIndicatorUnfilled,
    DownArrow,
    Download,
    DragAndDrop,
    DragHandles,
    EReceiptIcon,
    Emoji,
    EmptyStateRoutePending,
    EmptyStateAttachReceipt,
    Exclamation,
    Exit,
    ExpensifyAppIcon,
    ExpensifyCard,
    ExpensifyWordmark,
    ExpensifyFooterLogo,
    ExpensifyFooterLogoVertical,
    Expand,
    Eye,
    EyeDisabled,
    FallbackAvatar,
    FallbackWorkspaceAvatar,
    Flag,
    FlagLevelOne,
    FlagLevelTwo,
    FlagLevelThree,
    Fullscreen,
    Folder,
    Tag,
    Coins,
    Thread,
    Gallery,
    Gear,
    Globe,
    GoogleLogo,
    Hashtag,
    Heart,
    History,
    Home,
    Hourglass,
    Inbox,
    ImageCropCircleMask,
    ImageCropSquareMask,
    Info,
    Invoice,
    InvoiceGeneric,
    Key,
    Keyboard,
    Link,
    LinkCopy,
    Location,
    Lock,
    Luggage,
    MagnifyingGlass,
    Mail,
    MakeAdmin,
    Menu,
    Meter,
    Megaphone,
    MoneyBag,
    MoneyCircle,
    MoneySearch,
    MoneyWaving,
    Monitor,
    Mute,
    ExpensifyLogoNew,
    NewWindow,
    NewWorkspace,
    NotificationsAvatar,
    Offline,
    OfflineCloud,
    OldDotWireframe,
    Paperclip,
    Pause,
    Paycheck,
    Pencil,
    Phone,
    Pin,
    Play,
    Plus,
    Printer,
    Profile,
    QBOSquare,
    QrCode,
    QuestionMark,
    Receipt,
    ReceiptPlus,
    ReceiptScan,
    ReceiptSlash,
    RemoveMembers,
    ReceiptSearch,
    Rotate,
    RotateLeft,
    Scan,
    Send,
    Shield,
    Stopwatch,
    Suitcase,
    Sync,
    Task,
    ThumbsUp,
    ThreeDots,
    Transfer,
    Trashcan,
    Unlock,
    UpArrow,
    Upload,
    UploadAlt,
    User,
    UserCheck,
    Users,
    VolumeHigh,
    VolumeLow,
    Wallet,
    Workflows,
    Workspace,
    XeroSquare,
    SageIntacctSquare as IntacctSquare,
    AdvancedApprovalsSquare,
    Zoom,
    Twitter,
    Youtube,
    Facebook,
    Podcast,
    Linkedin,
    Instagram,
    ChatBubbleAdd,
    ChatBubbleUnread,
    ChatBubbleReply,
    Lightbulb,
    Plane,
    Bed,
    CarWithKey,
    DocumentPlus,
    Clear,
    CheckCircle,
    CheckmarkCircle,
    NetSuiteSquare,
    XeroCircle,
    QBOCircle,
    Filters,
    CalendarSolid,
    Filter,
    CaretUpDown,
<<<<<<< HEAD
    UserPlus,
=======
    Feed,
>>>>>>> 9d6c29b9
};<|MERGE_RESOLUTION|>--- conflicted
+++ resolved
@@ -390,9 +390,6 @@
     CalendarSolid,
     Filter,
     CaretUpDown,
-<<<<<<< HEAD
     UserPlus,
-=======
     Feed,
->>>>>>> 9d6c29b9
 };