import AmexCompanyCards from '@assets/images/companyCards/amex.svg';
import AmexCardCompanyCardDetail from '@assets/images/companyCards/card-amex.svg';
import BankOfAmericaCompanyCardDetail from '@assets/images/companyCards/card-bofa.svg';
import BrexCompanyCardDetail from '@assets/images/companyCards/card-brex.svg';
import CapitalOneCompanyCardDetail from '@assets/images/companyCards/card-capitalone.svg';
import ChaseCompanyCardDetail from '@assets/images/companyCards/card-chase.svg';
import CitibankCompanyCardDetail from '@assets/images/companyCards/card-citi.svg';
import MasterCardCompanyCardDetail from '@assets/images/companyCards/card-mastercard.svg';
import PlaidCompanyCardDetail from '@assets/images/companyCards/card-plaid.svg';
import StripeCompanyCardDetail from '@assets/images/companyCards/card-stripe.svg';
import VisaCompanyCardDetail from '@assets/images/companyCards/card-visa.svg';
import WellsFargoCompanyCardDetail from '@assets/images/companyCards/card-wellsfargo.svg';
import CompanyCardsEmptyState from '@assets/images/companyCards/emptystate__card-pos.svg';
import AmexCardCompanyCardDetailLarge from '@assets/images/companyCards/large/card-amex-large.svg';
import BankOfAmericaCompanyCardDetailLarge from '@assets/images/companyCards/large/card-bofa-large.svg';
import BrexCompanyCardDetailLarge from '@assets/images/companyCards/large/card-brex-large.svg';
import CapitalOneCompanyCardDetailLarge from '@assets/images/companyCards/large/card-capital_one-large.svg';
import ChaseCompanyCardDetailLarge from '@assets/images/companyCards/large/card-chase-large.svg';
import CitibankCompanyCardDetailLarge from '@assets/images/companyCards/large/card-citi-large.svg';
import MasterCardCompanyCardDetailLarge from '@assets/images/companyCards/large/card-mastercard-large.svg';
import PlaidCompanyCardDetailLarge from '@assets/images/companyCards/large/card-plaid-large.svg';
import StripeCompanyCardDetailLarge from '@assets/images/companyCards/large/card-stripe-large.svg';
import VisaCompanyCardDetailLarge from '@assets/images/companyCards/large/card-visa-large.svg';
import WellsFargoCompanyCardDetailLarge from '@assets/images/companyCards/large/card-wellsfargo-large.svg';
import MasterCardCompanyCards from '@assets/images/companyCards/mastercard.svg';
import PendingBank from '@assets/images/companyCards/pending-bank.svg';
import CompanyCardsPendingState from '@assets/images/companyCards/pendingstate_laptop-with-hourglass-and-cards.svg';
import VisaCompanyCards from '@assets/images/companyCards/visa.svg';
import EmptyCardState from '@assets/images/emptystate__expensifycard.svg';
import ExpensifyCardIllustration from '@assets/images/expensifyCard/cardIllustration.svg';
import LaptopWithSecondScreenAndHourglass from '@assets/images/laptop-with-second-screen-and-hourglass.svg';
import Abracadabra from '@assets/images/product-illustrations/abracadabra.svg';
import BankArrowPink from '@assets/images/product-illustrations/bank-arrow--pink.svg';
import BankMouseGreen from '@assets/images/product-illustrations/bank-mouse--green.svg';
import BankUserGreen from '@assets/images/product-illustrations/bank-user--green.svg';
import BrokenMagnifyingGlass from '@assets/images/product-illustrations/broken-magnifying-glass.svg';
import ConciergeBlue from '@assets/images/product-illustrations/concierge--blue.svg';
import ConciergeExclamation from '@assets/images/product-illustrations/concierge--exclamation.svg';
import CreditCardsBlue from '@assets/images/product-illustrations/credit-cards--blue.svg';
import EmptyStateExpenses from '@assets/images/product-illustrations/emptystate__expenses.svg';
import HoldExpense from '@assets/images/product-illustrations/emptystate__holdexpense.svg';
import ReceiptFairy from '@assets/images/product-illustrations/emptystate__receiptfairy.svg';
import EmptyStateTravel from '@assets/images/product-illustrations/emptystate__travel.svg';
import FolderWithPapers from '@assets/images/product-illustrations/folder-with-papers.svg';
import GpsTrackOrange from '@assets/images/product-illustrations/gps-track--orange.svg';
import Hands from '@assets/images/product-illustrations/home-illustration-hands.svg';
import InvoiceOrange from '@assets/images/product-illustrations/invoice--orange.svg';
import JewelBoxBlue from '@assets/images/product-illustrations/jewel-box--blue.svg';
import JewelBoxGreen from '@assets/images/product-illustrations/jewel-box--green.svg';
import JewelBoxPink from '@assets/images/product-illustrations/jewel-box--pink.svg';
import JewelBoxYellow from '@assets/images/product-illustrations/jewel-box--yellow.svg';
import MagicCode from '@assets/images/product-illustrations/magic-code.svg';
import ModalHoldOrDecline from '@assets/images/product-illustrations/modal-hold-or-decline.svg';
import MoneyEnvelopeBlue from '@assets/images/product-illustrations/money-envelope--blue.svg';
import MoneyMousePink from '@assets/images/product-illustrations/money-mouse--pink.svg';
import MushroomTopHat from '@assets/images/product-illustrations/mushroom-top-hat.svg';
import PaymentHands from '@assets/images/product-illustrations/payment-hands.svg';
import ReceiptYellow from '@assets/images/product-illustrations/receipt--yellow.svg';
import ReceiptsSearchYellow from '@assets/images/product-illustrations/receipts-search--yellow.svg';
import RocketBlue from '@assets/images/product-illustrations/rocket--blue.svg';
import RocketOrange from '@assets/images/product-illustrations/rocket--orange.svg';
import RocketDude from '@assets/images/product-illustrations/rocket-dude.svg';
import SafeBlue from '@assets/images/product-illustrations/safe.svg';
import SmartScan from '@assets/images/product-illustrations/simple-illustration__smartscan.svg';
import TadaBlue from '@assets/images/product-illustrations/tada--blue.svg';
import TadaYellow from '@assets/images/product-illustrations/tada--yellow.svg';
import TeleScope from '@assets/images/product-illustrations/telescope.svg';
import ThreeLeggedLaptopWoman from '@assets/images/product-illustrations/three_legged_laptop_woman.svg';
import ToddBehindCloud from '@assets/images/product-illustrations/todd-behind-cloud.svg';
import ToddWithPhones from '@assets/images/product-illustrations/todd-with-phones.svg';
import RunningTurtle from '@assets/images/running-turtle.svg';
import BigVault from '@assets/images/simple-illustrations/emptystate__big-vault.svg';
import Puzzle from '@assets/images/simple-illustrations/emptystate__puzzlepieces.svg';
import Abacus from '@assets/images/simple-illustrations/simple-illustration__abacus.svg';
import Accounting from '@assets/images/simple-illustrations/simple-illustration__accounting.svg';
import Alert from '@assets/images/simple-illustrations/simple-illustration__alert.svg';
import Approval from '@assets/images/simple-illustrations/simple-illustration__approval.svg';
import BankArrow from '@assets/images/simple-illustrations/simple-illustration__bank-arrow.svg';
import BigRocket from '@assets/images/simple-illustrations/simple-illustration__bigrocket.svg';
import PinkBill from '@assets/images/simple-illustrations/simple-illustration__bill.svg';
import Binoculars from '@assets/images/simple-illustrations/simple-illustration__binoculars.svg';
import Building from '@assets/images/simple-illustrations/simple-illustration__building.svg';
import Buildings from '@assets/images/simple-illustrations/simple-illustration__buildings.svg';
import CarIce from '@assets/images/simple-illustrations/simple-illustration__car-ice.svg';
import Car from '@assets/images/simple-illustrations/simple-illustration__car.svg';
import ChatBubbles from '@assets/images/simple-illustrations/simple-illustration__chatbubbles.svg';
import CheckmarkCircle from '@assets/images/simple-illustrations/simple-illustration__checkmarkcircle.svg';
import CoffeeMug from '@assets/images/simple-illustrations/simple-illustration__coffeemug.svg';
import Coins from '@assets/images/simple-illustrations/simple-illustration__coins.svg';
import CommentBubbles from '@assets/images/simple-illustrations/simple-illustration__commentbubbles.svg';
import CommentBubblesBlue from '@assets/images/simple-illustrations/simple-illustration__commentbubbles_blue.svg';
import ConciergeBubble from '@assets/images/simple-illustrations/simple-illustration__concierge-bubble.svg';
import ConciergeNew from '@assets/images/simple-illustrations/simple-illustration__concierge.svg';
import CreditCardsNew from '@assets/images/simple-illustrations/simple-illustration__credit-cards.svg';
import CreditCardEyes from '@assets/images/simple-illustrations/simple-illustration__creditcardeyes.svg';
import CreditCardsNewGreen from '@assets/images/simple-illustrations/simple-illustration__creditcards--green.svg';
import EmailAddress from '@assets/images/simple-illustrations/simple-illustration__email-address.svg';
import EmptyState from '@assets/images/simple-illustrations/simple-illustration__empty-state.svg';
import Encryption from '@assets/images/simple-illustrations/simple-illustration__encryption.svg';
import EnvelopeReceipt from '@assets/images/simple-illustrations/simple-illustration__envelopereceipt.svg';
import Filters from '@assets/images/simple-illustrations/simple-illustration__filters.svg';
import Flash from '@assets/images/simple-illustrations/simple-illustration__flash.svg';
import FolderOpen from '@assets/images/simple-illustrations/simple-illustration__folder-open.svg';
import Gears from '@assets/images/simple-illustrations/simple-illustration__gears.svg';
import HandCard from '@assets/images/simple-illustrations/simple-illustration__handcard.svg';
import HandEarth from '@assets/images/simple-illustrations/simple-illustration__handearth.svg';
import HeadSet from '@assets/images/simple-illustrations/simple-illustration__headset.svg';
import HotDogStand from '@assets/images/simple-illustrations/simple-illustration__hotdogstand.svg';
import Hourglass from '@assets/images/simple-illustrations/simple-illustration__hourglass.svg';
import House from '@assets/images/simple-illustrations/simple-illustration__house.svg';
import InvoiceBlue from '@assets/images/simple-illustrations/simple-illustration__invoice.svg';
import Lightbulb from '@assets/images/simple-illustrations/simple-illustration__lightbulb.svg';
import LockClosed from '@assets/images/simple-illustrations/simple-illustration__lockclosed.svg';
import LockClosedOrange from '@assets/images/simple-illustrations/simple-illustration__lockclosed_orange.svg';
import LockOpen from '@assets/images/simple-illustrations/simple-illustration__lockopen.svg';
import Luggage from '@assets/images/simple-illustrations/simple-illustration__luggage.svg';
import MagnifyingGlassMoney from '@assets/images/simple-illustrations/simple-illustration__magnifyingglass-money.svg';
import Mailbox from '@assets/images/simple-illustrations/simple-illustration__mailbox.svg';
import ExpensifyMobileApp from '@assets/images/simple-illustrations/simple-illustration__mobileapp.svg';
import MoneyReceipts from '@assets/images/simple-illustrations/simple-illustration__money-receipts.svg';
import MoneyBadge from '@assets/images/simple-illustrations/simple-illustration__moneybadge.svg';
import MoneyIntoWallet from '@assets/images/simple-illustrations/simple-illustration__moneyintowallet.svg';
import MoneyWings from '@assets/images/simple-illustrations/simple-illustration__moneywings.svg';
import OpenSafe from '@assets/images/simple-illustrations/simple-illustration__opensafe.svg';
import PalmTree from '@assets/images/simple-illustrations/simple-illustration__palmtree.svg';
import Pencil from '@assets/images/simple-illustrations/simple-illustration__pencil.svg';
import PerDiem from '@assets/images/simple-illustrations/simple-illustration__perdiem.svg';
import PiggyBank from '@assets/images/simple-illustrations/simple-illustration__piggybank.svg';
import Pillow from '@assets/images/simple-illustrations/simple-illustration__pillow.svg';
import Profile from '@assets/images/simple-illustrations/simple-illustration__profile.svg';
import QRCode from '@assets/images/simple-illustrations/simple-illustration__qr-code.svg';
import RealtimeReport from '@assets/images/simple-illustrations/simple-illustration__realtimereports.svg';
import ReceiptEnvelope from '@assets/images/simple-illustrations/simple-illustration__receipt-envelope.svg';
import ReceiptLocationMarker from '@assets/images/simple-illustrations/simple-illustration__receipt-location-marker.svg';
import ReceiptWrangler from '@assets/images/simple-illustrations/simple-illustration__receipt-wrangler.svg';
import ReceiptUpload from '@assets/images/simple-illustrations/simple-illustration__receiptupload.svg';
import ReportReceipt from '@assets/images/simple-illustrations/simple-illustration__report-receipt.svg';
import Rules from '@assets/images/simple-illustrations/simple-illustration__rules.svg';
import SanFrancisco from '@assets/images/simple-illustrations/simple-illustration__sanfrancisco.svg';
import SendMoney from '@assets/images/simple-illustrations/simple-illustration__sendmoney.svg';
import ShieldYellow from '@assets/images/simple-illustrations/simple-illustration__shield.svg';
import SmallRocket from '@assets/images/simple-illustrations/simple-illustration__smallrocket.svg';
import SplitBill from '@assets/images/simple-illustrations/simple-illustration__splitbill.svg';
import Stopwatch from '@assets/images/simple-illustrations/simple-illustration__stopwatch.svg';
import SubscriptionAnnual from '@assets/images/simple-illustrations/simple-illustration__subscription-annual.svg';
import SubscriptionPPU from '@assets/images/simple-illustrations/simple-illustration__subscription-ppu.svg';
import Tag from '@assets/images/simple-illustrations/simple-illustration__tag.svg';
import TeachersUnite from '@assets/images/simple-illustrations/simple-illustration__teachers-unite.svg';
import ThumbsDown from '@assets/images/simple-illustrations/simple-illustration__thumbsdown.svg';
import ThumbsUpStars from '@assets/images/simple-illustrations/simple-illustration__thumbsupstars.svg';
import Tire from '@assets/images/simple-illustrations/simple-illustration__tire.svg';
import TrackShoe from '@assets/images/simple-illustrations/simple-illustration__track-shoe.svg';
import TrashCan from '@assets/images/simple-illustrations/simple-illustration__trashcan.svg';
import TreasureChest from '@assets/images/simple-illustrations/simple-illustration__treasurechest.svg';
import CompanyCard from '@assets/images/simple-illustrations/simple-illustration__twocards-horizontal.svg';
import VirtualCard from '@assets/images/simple-illustrations/simple-illustration__virtualcard.svg';
import WalletAlt from '@assets/images/simple-illustrations/simple-illustration__wallet-alt.svg';
import Workflows from '@assets/images/simple-illustrations/simple-illustration__workflows.svg';
import ExpensifyApprovedLogoLight from '@assets/images/subscription-details__approvedlogo--light.svg';
import ExpensifyApprovedLogo from '@assets/images/subscription-details__approvedlogo.svg';
import TurtleInShell from '@assets/images/turtle-in-shell.svg';

export {
    Abracadabra,
    Encryption,
    BankArrowPink,
    BankMouseGreen,
    BankUserGreen,
    BigRocket,
    BrokenMagnifyingGlass,
    ChatBubbles,
    CoffeeMug,
    ConciergeBlue,
    ConciergeExclamation,
    CreditCardsBlue,
    EmailAddress,
    EmptyCardState,
    EmptyStateExpenses,
    EnvelopeReceipt,
    FolderOpen,
    HandCard,
    HotDogStand,
    InvoiceOrange,
    JewelBoxBlue,
    JewelBoxGreen,
    PaymentHands,
    JewelBoxPink,
    JewelBoxYellow,
    MagicCode,
    Mailbox,
    MoneyEnvelopeBlue,
    MoneyMousePink,
    MushroomTopHat,
    ReceiptsSearchYellow,
    ReceiptYellow,
    ReceiptWrangler,
    RocketBlue,
    RocketDude,
    RocketOrange,
    SanFrancisco,
    SafeBlue,
    SmallRocket,
    TadaYellow,
    TadaBlue,
    ToddBehindCloud,
    ToddWithPhones,
    GpsTrackOrange,
    ShieldYellow,
    MoneyReceipts,
    PinkBill,
    CreditCardsNew,
    CreditCardsNewGreen,
    InvoiceBlue,
    LaptopWithSecondScreenAndHourglass,
    LockOpen,
    Luggage,
    MoneyIntoWallet,
    MoneyWings,
    OpenSafe,
    TrackShoe,
    BankArrow,
    ConciergeBubble,
    ConciergeNew,
    MoneyBadge,
    TreasureChest,
    ThumbsUpStars,
    Hands,
    HandEarth,
    HeadSet,
    SmartScan,
    Hourglass,
    CommentBubbles,
    CommentBubblesBlue,
    TrashCan,
    TeleScope,
    Profile,
    Puzzle,
    PalmTree,
    LockClosed,
    Gears,
    QRCode,
    RealtimeReport,
    HoldExpense,
    ReceiptFairy,
    ReceiptEnvelope,
    Approval,
    WalletAlt,
    Workflows,
    PendingBank,
    ThreeLeggedLaptopWoman,
    House,
    Building,
    Buildings,
    Alert,
    TeachersUnite,
    Abacus,
    Binoculars,
    CompanyCard,
    ReceiptUpload,
    ExpensifyCardIllustration,
    SplitBill,
    PiggyBank,
    Pillow,
    Accounting,
    Car,
    Coins,
    Pencil,
    Tag,
    CarIce,
    ReceiptLocationMarker,
    Lightbulb,
    EmptyStateTravel,
    Stopwatch,
    SubscriptionAnnual,
    SubscriptionPPU,
    ExpensifyApprovedLogo,
    ExpensifyApprovedLogoLight,
    SendMoney,
    CheckmarkCircle,
    CreditCardEyes,
    LockClosedOrange,
    EmptyState,
    FolderWithPapers,
    VirtualCard,
    Tire,
    BigVault,
    Filters,
    MagnifyingGlassMoney,
    Rules,
    RunningTurtle,
    CompanyCardsEmptyState,
    AmexCompanyCards,
    MasterCardCompanyCards,
    VisaCompanyCards,
    CompanyCardsPendingState,
    VisaCompanyCardDetail,
    MasterCardCompanyCardDetail,
    AmexCardCompanyCardDetail,
    TurtleInShell,
    BankOfAmericaCompanyCardDetail,
    BrexCompanyCardDetail,
    CapitalOneCompanyCardDetail,
    ChaseCompanyCardDetail,
    CitibankCompanyCardDetail,
    StripeCompanyCardDetail,
    WellsFargoCompanyCardDetail,
    PerDiem,
    AmexCardCompanyCardDetailLarge,
    BankOfAmericaCompanyCardDetailLarge,
    BrexCompanyCardDetailLarge,
    CapitalOneCompanyCardDetailLarge,
    ChaseCompanyCardDetailLarge,
    CitibankCompanyCardDetailLarge,
    MasterCardCompanyCardDetailLarge,
    StripeCompanyCardDetailLarge,
    VisaCompanyCardDetailLarge,
    WellsFargoCompanyCardDetailLarge,
    Flash,
    ExpensifyMobileApp,
    ReportReceipt,
<<<<<<< HEAD
    ModalHoldOrDecline,
    ThumbsDown,
=======
    PlaidCompanyCardDetailLarge,
    PlaidCompanyCardDetail,
>>>>>>> e1766ef3
};<|MERGE_RESOLUTION|>--- conflicted
+++ resolved
@@ -318,11 +318,8 @@
     Flash,
     ExpensifyMobileApp,
     ReportReceipt,
-<<<<<<< HEAD
     ModalHoldOrDecline,
     ThumbsDown,
-=======
     PlaidCompanyCardDetailLarge,
     PlaidCompanyCardDetail,
->>>>>>> e1766ef3
 };