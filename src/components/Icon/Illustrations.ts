import AmexCompanyCards from '@assets/images/companyCards/amex.svg';
import MasterCardCompanyCards from '@assets/images/companyCards/mastercard.svg';
import VisaCompanyCards from '@assets/images/companyCards/visa.svg';
import EmptyCardState from '@assets/images/emptystate__expensifycard.svg';
import ExpensifyCardIllustration from '@assets/images/expensifyCard/cardIllustration.svg';
import LaptopwithSecondScreenandHourglass from '@assets/images/LaptopwithSecondScreenandHourglass.svg';
import Abracadabra from '@assets/images/product-illustrations/abracadabra.svg';
import BankArrowPink from '@assets/images/product-illustrations/bank-arrow--pink.svg';
import BankMouseGreen from '@assets/images/product-illustrations/bank-mouse--green.svg';
import BankUserGreen from '@assets/images/product-illustrations/bank-user--green.svg';
import ConciergeBlue from '@assets/images/product-illustrations/concierge--blue.svg';
import ConciergeExclamation from '@assets/images/product-illustrations/concierge--exclamation.svg';
import CreditCardsBlue from '@assets/images/product-illustrations/credit-cards--blue.svg';
import EmptyStateExpenses from '@assets/images/product-illustrations/emptystate__expenses.svg';
import EmptyStateTravel from '@assets/images/product-illustrations/emptystate__travel.svg';
import FolderWithPapers from '@assets/images/product-illustrations/folder-with-papers.svg';
import GpsTrackOrange from '@assets/images/product-illustrations/gps-track--orange.svg';
import Hands from '@assets/images/product-illustrations/home-illustration-hands.svg';
import InvoiceOrange from '@assets/images/product-illustrations/invoice--orange.svg';
import JewelBoxBlue from '@assets/images/product-illustrations/jewel-box--blue.svg';
import JewelBoxGreen from '@assets/images/product-illustrations/jewel-box--green.svg';
import JewelBoxPink from '@assets/images/product-illustrations/jewel-box--pink.svg';
import JewelBoxYellow from '@assets/images/product-illustrations/jewel-box--yellow.svg';
import MagicCode from '@assets/images/product-illustrations/magic-code.svg';
import MoneyEnvelopeBlue from '@assets/images/product-illustrations/money-envelope--blue.svg';
import MoneyMousePink from '@assets/images/product-illustrations/money-mouse--pink.svg';
import MushroomTopHat from '@assets/images/product-illustrations/mushroom-top-hat.svg';
import PaymentHands from '@assets/images/product-illustrations/payment-hands.svg';
import ReceiptYellow from '@assets/images/product-illustrations/receipt--yellow.svg';
import ReceiptsSearchYellow from '@assets/images/product-illustrations/receipts-search--yellow.svg';
import RocketBlue from '@assets/images/product-illustrations/rocket--blue.svg';
import RocketOrange from '@assets/images/product-illustrations/rocket--orange.svg';
import SafeBlue from '@assets/images/product-illustrations/safe.svg';
import SmartScan from '@assets/images/product-illustrations/simple-illustration__smartscan.svg';
import TadaBlue from '@assets/images/product-illustrations/tada--blue.svg';
import TadaYellow from '@assets/images/product-illustrations/tada--yellow.svg';
import TeleScope from '@assets/images/product-illustrations/telescope.svg';
import ThreeLeggedLaptopWoman from '@assets/images/product-illustrations/three_legged_laptop_woman.svg';
import ToddBehindCloud from '@assets/images/product-illustrations/todd-behind-cloud.svg';
import ToddWithPhones from '@assets/images/product-illustrations/todd-with-phones.svg';
import BigVault from '@assets/images/simple-illustrations/emptystate__big-vault.svg';
import Abacus from '@assets/images/simple-illustrations/simple-illustration__abacus.svg';
import Accounting from '@assets/images/simple-illustrations/simple-illustration__accounting.svg';
import Alert from '@assets/images/simple-illustrations/simple-illustration__alert.svg';
import Approval from '@assets/images/simple-illustrations/simple-illustration__approval.svg';
import BankArrow from '@assets/images/simple-illustrations/simple-illustration__bank-arrow.svg';
import BigRocket from '@assets/images/simple-illustrations/simple-illustration__bigrocket.svg';
import PinkBill from '@assets/images/simple-illustrations/simple-illustration__bill.svg';
import Binoculars from '@assets/images/simple-illustrations/simple-illustration__binoculars.svg';
import CarIce from '@assets/images/simple-illustrations/simple-illustration__car-ice.svg';
import Car from '@assets/images/simple-illustrations/simple-illustration__car.svg';
import ChatBubbles from '@assets/images/simple-illustrations/simple-illustration__chatbubbles.svg';
import CheckmarkCircle from '@assets/images/simple-illustrations/simple-illustration__checkmarkcircle.svg';
import CoffeeMug from '@assets/images/simple-illustrations/simple-illustration__coffeemug.svg';
import Coins from '@assets/images/simple-illustrations/simple-illustration__coins.svg';
import CommentBubbles from '@assets/images/simple-illustrations/simple-illustration__commentbubbles.svg';
import ConciergeBubble from '@assets/images/simple-illustrations/simple-illustration__concierge-bubble.svg';
import ConciergeNew from '@assets/images/simple-illustrations/simple-illustration__concierge.svg';
import CreditCardsNew from '@assets/images/simple-illustrations/simple-illustration__credit-cards.svg';
import CreditCardEyes from '@assets/images/simple-illustrations/simple-illustration__creditcardeyes.svg';
import EmailAddress from '@assets/images/simple-illustrations/simple-illustration__email-address.svg';
import EmptyState from '@assets/images/simple-illustrations/simple-illustration__empty-state.svg';
import Filters from '@assets/images/simple-illustrations/simple-illustration__filters.svg';
import FolderOpen from '@assets/images/simple-illustrations/simple-illustration__folder-open.svg';
import Gears from '@assets/images/simple-illustrations/simple-illustration__gears.svg';
import HandCard from '@assets/images/simple-illustrations/simple-illustration__handcard.svg';
import HandEarth from '@assets/images/simple-illustrations/simple-illustration__handearth.svg';
import HotDogStand from '@assets/images/simple-illustrations/simple-illustration__hotdogstand.svg';
import Hourglass from '@assets/images/simple-illustrations/simple-illustration__hourglass.svg';
import House from '@assets/images/simple-illustrations/simple-illustration__house.svg';
import InvoiceBlue from '@assets/images/simple-illustrations/simple-illustration__invoice.svg';
import Lightbulb from '@assets/images/simple-illustrations/simple-illustration__lightbulb.svg';
import LockClosed from '@assets/images/simple-illustrations/simple-illustration__lockclosed.svg';
import LockClosedOrange from '@assets/images/simple-illustrations/simple-illustration__lockclosed_orange.svg';
import LockOpen from '@assets/images/simple-illustrations/simple-illustration__lockopen.svg';
import Luggage from '@assets/images/simple-illustrations/simple-illustration__luggage.svg';
import Mailbox from '@assets/images/simple-illustrations/simple-illustration__mailbox.svg';
import MoneyReceipts from '@assets/images/simple-illustrations/simple-illustration__money-receipts.svg';
import MoneyBadge from '@assets/images/simple-illustrations/simple-illustration__moneybadge.svg';
import MoneyIntoWallet from '@assets/images/simple-illustrations/simple-illustration__moneyintowallet.svg';
import MoneyWings from '@assets/images/simple-illustrations/simple-illustration__moneywings.svg';
import OpenSafe from '@assets/images/simple-illustrations/simple-illustration__opensafe.svg';
import PalmTree from '@assets/images/simple-illustrations/simple-illustration__palmtree.svg';
import Pencil from '@assets/images/simple-illustrations/simple-illustration__pencil.svg';
import PiggyBank from '@assets/images/simple-illustrations/simple-illustration__piggybank.svg';
import Profile from '@assets/images/simple-illustrations/simple-illustration__profile.svg';
import QRCode from '@assets/images/simple-illustrations/simple-illustration__qr-code.svg';
import ReceiptEnvelope from '@assets/images/simple-illustrations/simple-illustration__receipt-envelope.svg';
import ReceiptLocationMarker from '@assets/images/simple-illustrations/simple-illustration__receipt-location-marker.svg';
import ReceiptWrangler from '@assets/images/simple-illustrations/simple-illustration__receipt-wrangler.svg';
import ReceiptUpload from '@assets/images/simple-illustrations/simple-illustration__receiptupload.svg';
import Rules from '@assets/images/simple-illustrations/simple-illustration__rules.svg';
import SanFrancisco from '@assets/images/simple-illustrations/simple-illustration__sanfrancisco.svg';
import SendMoney from '@assets/images/simple-illustrations/simple-illustration__sendmoney.svg';
import ShieldYellow from '@assets/images/simple-illustrations/simple-illustration__shield.svg';
import SmallRocket from '@assets/images/simple-illustrations/simple-illustration__smallrocket.svg';
import SplitBill from '@assets/images/simple-illustrations/simple-illustration__splitbill.svg';
import SubscriptionAnnual from '@assets/images/simple-illustrations/simple-illustration__subscription-annual.svg';
import SubscriptionPPU from '@assets/images/simple-illustrations/simple-illustration__subscription-ppu.svg';
import Tag from '@assets/images/simple-illustrations/simple-illustration__tag.svg';
import TeachersUnite from '@assets/images/simple-illustrations/simple-illustration__teachers-unite.svg';
import ThumbsUpStars from '@assets/images/simple-illustrations/simple-illustration__thumbsupstars.svg';
import Tire from '@assets/images/simple-illustrations/simple-illustration__tire.svg';
import TrackShoe from '@assets/images/simple-illustrations/simple-illustration__track-shoe.svg';
import TrashCan from '@assets/images/simple-illustrations/simple-illustration__trashcan.svg';
import TreasureChest from '@assets/images/simple-illustrations/simple-illustration__treasurechest.svg';
import CompanyCard from '@assets/images/simple-illustrations/simple-illustration__twocards-horizontal.svg';
import VirtualCard from '@assets/images/simple-illustrations/simple-illustration__virtualcard.svg';
import WalletAlt from '@assets/images/simple-illustrations/simple-illustration__wallet-alt.svg';
import Workflows from '@assets/images/simple-illustrations/simple-illustration__workflows.svg';
import ExpensifyApprovedLogoLight from '@assets/images/subscription-details__approvedlogo--light.svg';
import ExpensifyApprovedLogo from '@assets/images/subscription-details__approvedlogo.svg';

export {
    Abracadabra,
    BankArrowPink,
    BankMouseGreen,
    BankUserGreen,
    BigRocket,
    ChatBubbles,
    CoffeeMug,
    ConciergeBlue,
    ConciergeExclamation,
    CreditCardsBlue,
    EmailAddress,
    EmptyCardState,
    EmptyStateExpenses,
    FolderOpen,
    HandCard,
    HotDogStand,
    InvoiceOrange,
    JewelBoxBlue,
    JewelBoxGreen,
    PaymentHands,
    JewelBoxPink,
    JewelBoxYellow,
    MagicCode,
    Mailbox,
    MoneyEnvelopeBlue,
    MoneyMousePink,
    MushroomTopHat,
    ReceiptsSearchYellow,
    ReceiptYellow,
    ReceiptWrangler,
    RocketBlue,
    RocketOrange,
    SanFrancisco,
    SafeBlue,
    SmallRocket,
    TadaYellow,
    TadaBlue,
    ToddBehindCloud,
    ToddWithPhones,
    GpsTrackOrange,
    ShieldYellow,
    MoneyReceipts,
    PinkBill,
    CreditCardsNew,
    InvoiceBlue,
    LaptopwithSecondScreenandHourglass,
    LockOpen,
    Luggage,
    MoneyIntoWallet,
    MoneyWings,
    OpenSafe,
    TrackShoe,
    BankArrow,
    ConciergeBubble,
    ConciergeNew,
    MoneyBadge,
    TreasureChest,
    ThumbsUpStars,
    Hands,
    HandEarth,
    SmartScan,
    Hourglass,
    CommentBubbles,
    TrashCan,
    TeleScope,
    Profile,
    PalmTree,
    LockClosed,
    Gears,
    QRCode,
    ReceiptEnvelope,
    Approval,
    WalletAlt,
    Workflows,
    ThreeLeggedLaptopWoman,
    House,
    Alert,
    TeachersUnite,
    Abacus,
    Binoculars,
    CompanyCard,
    ReceiptUpload,
    ExpensifyCardIllustration,
    SplitBill,
    PiggyBank,
    Accounting,
    Car,
    Coins,
    Pencil,
    Tag,
    CarIce,
    ReceiptLocationMarker,
    Lightbulb,
    EmptyStateTravel,
    SubscriptionAnnual,
    SubscriptionPPU,
    ExpensifyApprovedLogo,
    ExpensifyApprovedLogoLight,
    SendMoney,
    CheckmarkCircle,
    CreditCardEyes,
    LockClosedOrange,
    EmptyState,
    FolderWithPapers,
    VirtualCard,
    Tire,
    BigVault,
    Filters,
<<<<<<< HEAD
    AmexCompanyCards,
    MasterCardCompanyCards,
    VisaCompanyCards,
=======
    Rules,
>>>>>>> 28fbed61
};<|MERGE_RESOLUTION|>--- conflicted
+++ resolved
@@ -220,11 +220,8 @@
     Tire,
     BigVault,
     Filters,
-<<<<<<< HEAD
+    Rules,
     AmexCompanyCards,
     MasterCardCompanyCards,
     VisaCompanyCards,
-=======
-    Rules,
->>>>>>> 28fbed61
 };