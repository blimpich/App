import Abracadabra from '@assets/images/product-illustrations/abracadabra.svg';
import BankArrowPink from '@assets/images/product-illustrations/bank-arrow--pink.svg';
import BankMouseGreen from '@assets/images/product-illustrations/bank-mouse--green.svg';
import BankUserGreen from '@assets/images/product-illustrations/bank-user--green.svg';
import ConciergeBlue from '@assets/images/product-illustrations/concierge--blue.svg';
import ConciergeExclamation from '@assets/images/product-illustrations/concierge--exclamation.svg';
import CreditCardsBlue from '@assets/images/product-illustrations/credit-cards--blue.svg';
import EmptyStateExpenses from '@assets/images/product-illustrations/emptystate__expenses.svg';
import GpsTrackOrange from '@assets/images/product-illustrations/gps-track--orange.svg';
import Hands from '@assets/images/product-illustrations/home-illustration-hands.svg';
import InvoiceOrange from '@assets/images/product-illustrations/invoice--orange.svg';
import JewelBoxBlue from '@assets/images/product-illustrations/jewel-box--blue.svg';
import JewelBoxGreen from '@assets/images/product-illustrations/jewel-box--green.svg';
import JewelBoxPink from '@assets/images/product-illustrations/jewel-box--pink.svg';
import JewelBoxYellow from '@assets/images/product-illustrations/jewel-box--yellow.svg';
import MagicCode from '@assets/images/product-illustrations/magic-code.svg';
import MoneyEnvelopeBlue from '@assets/images/product-illustrations/money-envelope--blue.svg';
import MoneyMousePink from '@assets/images/product-illustrations/money-mouse--pink.svg';
import MushroomTopHat from '@assets/images/product-illustrations/mushroom-top-hat.svg';
import PaymentHands from '@assets/images/product-illustrations/payment-hands.svg';
import ReceiptYellow from '@assets/images/product-illustrations/receipt--yellow.svg';
import ReceiptsSearchYellow from '@assets/images/product-illustrations/receipts-search--yellow.svg';
import RocketBlue from '@assets/images/product-illustrations/rocket--blue.svg';
import RocketOrange from '@assets/images/product-illustrations/rocket--orange.svg';
import SafeBlue from '@assets/images/product-illustrations/safe.svg';
import SmartScan from '@assets/images/product-illustrations/simple-illustration__smartscan.svg';
import TadaBlue from '@assets/images/product-illustrations/tada--blue.svg';
import TadaYellow from '@assets/images/product-illustrations/tada--yellow.svg';
import TeleScope from '@assets/images/product-illustrations/telescope.svg';
import ThreeLeggedLaptopWoman from '@assets/images/product-illustrations/three_legged_laptop_woman.svg';
import ToddBehindCloud from '@assets/images/product-illustrations/todd-behind-cloud.svg';
import Approval from '@assets/images/simple-illustrations/simple-illustration__approval.svg';
import BankArrow from '@assets/images/simple-illustrations/simple-illustration__bank-arrow.svg';
import BigRocket from '@assets/images/simple-illustrations/simple-illustration__bigrocket.svg';
import PinkBill from '@assets/images/simple-illustrations/simple-illustration__bill.svg';
import CarIce from '@assets/images/simple-illustrations/simple-illustration__car-ice.svg';
import ChatBubbles from '@assets/images/simple-illustrations/simple-illustration__chatbubbles.svg';
import CoffeeMug from '@assets/images/simple-illustrations/simple-illustration__coffeemug.svg';
import CommentBubbles from '@assets/images/simple-illustrations/simple-illustration__commentbubbles.svg';
import ConciergeBubble from '@assets/images/simple-illustrations/simple-illustration__concierge-bubble.svg';
import ConciergeNew from '@assets/images/simple-illustrations/simple-illustration__concierge.svg';
import CreditCardsNew from '@assets/images/simple-illustrations/simple-illustration__credit-cards.svg';
import EmailAddress from '@assets/images/simple-illustrations/simple-illustration__email-address.svg';
import FolderOpen from '@assets/images/simple-illustrations/simple-illustration__folder-open.svg';
import Gears from '@assets/images/simple-illustrations/simple-illustration__gears.svg';
import HandCard from '@assets/images/simple-illustrations/simple-illustration__handcard.svg';
import HandEarth from '@assets/images/simple-illustrations/simple-illustration__handearth.svg';
import HotDogStand from '@assets/images/simple-illustrations/simple-illustration__hotdogstand.svg';
import Hourglass from '@assets/images/simple-illustrations/simple-illustration__hourglass.svg';
import House from '@assets/images/simple-illustrations/simple-illustration__house.svg';
import InvoiceBlue from '@assets/images/simple-illustrations/simple-illustration__invoice.svg';
import LockClosed from '@assets/images/simple-illustrations/simple-illustration__lockclosed.svg';
import LockOpen from '@assets/images/simple-illustrations/simple-illustration__lockopen.svg';
import Luggage from '@assets/images/simple-illustrations/simple-illustration__luggage.svg';
import Mailbox from '@assets/images/simple-illustrations/simple-illustration__mailbox.svg';
import MoneyReceipts from '@assets/images/simple-illustrations/simple-illustration__money-receipts.svg';
import MoneyBadge from '@assets/images/simple-illustrations/simple-illustration__moneybadge.svg';
import MoneyIntoWallet from '@assets/images/simple-illustrations/simple-illustration__moneyintowallet.svg';
import MoneyWings from '@assets/images/simple-illustrations/simple-illustration__moneywings.svg';
import OpenSafe from '@assets/images/simple-illustrations/simple-illustration__opensafe.svg';
import PalmTree from '@assets/images/simple-illustrations/simple-illustration__palmtree.svg';
import Profile from '@assets/images/simple-illustrations/simple-illustration__profile.svg';
import QRCode from '@assets/images/simple-illustrations/simple-illustration__qr-code.svg';
import ReceiptEnvelope from '@assets/images/simple-illustrations/simple-illustration__receipt-envelope.svg';
import ReceiptWrangler from '@assets/images/simple-illustrations/simple-illustration__receipt-wrangler.svg';
import SanFrancisco from '@assets/images/simple-illustrations/simple-illustration__sanfrancisco.svg';
import ShieldYellow from '@assets/images/simple-illustrations/simple-illustration__shield.svg';
import SmallRocket from '@assets/images/simple-illustrations/simple-illustration__smallrocket.svg';
import Tag from '@assets/images/simple-illustrations/simple-illustration__tag.svg';
import ThumbsUpStars from '@assets/images/simple-illustrations/simple-illustration__thumbsupstars.svg';
import TrackShoe from '@assets/images/simple-illustrations/simple-illustration__track-shoe.svg';
import TrashCan from '@assets/images/simple-illustrations/simple-illustration__trashcan.svg';
import TreasureChest from '@assets/images/simple-illustrations/simple-illustration__treasurechest.svg';
import WalletAlt from '@assets/images/simple-illustrations/simple-illustration__wallet-alt.svg';
import Workflows from '@assets/images/simple-illustrations/simple-illustration__workflows.svg';

export {
    Abracadabra,
    BankArrowPink,
    BankMouseGreen,
    BankUserGreen,
    BigRocket,
    ChatBubbles,
    CoffeeMug,
    ConciergeBlue,
    ConciergeExclamation,
    CreditCardsBlue,
    EmailAddress,
    EmptyStateExpenses,
    FolderOpen,
    HandCard,
    HotDogStand,
    InvoiceOrange,
    JewelBoxBlue,
    JewelBoxGreen,
    PaymentHands,
    JewelBoxPink,
    JewelBoxYellow,
    MagicCode,
    Mailbox,
    MoneyEnvelopeBlue,
    MoneyMousePink,
    MushroomTopHat,
    ReceiptsSearchYellow,
    ReceiptYellow,
    ReceiptWrangler,
    RocketBlue,
    RocketOrange,
    SanFrancisco,
    SafeBlue,
    SmallRocket,
    TadaYellow,
    TadaBlue,
    ToddBehindCloud,
    GpsTrackOrange,
    ShieldYellow,
    MoneyReceipts,
    PinkBill,
    CreditCardsNew,
    InvoiceBlue,
    LockOpen,
    Luggage,
    MoneyIntoWallet,
    MoneyWings,
    OpenSafe,
    TrackShoe,
    BankArrow,
    ConciergeBubble,
    ConciergeNew,
    MoneyBadge,
    TreasureChest,
    ThumbsUpStars,
    Hands,
    HandEarth,
    SmartScan,
    Hourglass,
    CommentBubbles,
    TrashCan,
    TeleScope,
    Profile,
    PalmTree,
    LockClosed,
    Gears,
    QRCode,
    ReceiptEnvelope,
    Approval,
    WalletAlt,
    Workflows,
    ThreeLeggedLaptopWoman,
    House,
<<<<<<< HEAD
    CarIce,
=======
    Tag,
>>>>>>> 9c49ab65
};<|MERGE_RESOLUTION|>--- conflicted
+++ resolved
@@ -148,9 +148,6 @@
     Workflows,
     ThreeLeggedLaptopWoman,
     House,
-<<<<<<< HEAD
+    Tag,
     CarIce,
-=======
-    Tag,
->>>>>>> 9c49ab65
 };