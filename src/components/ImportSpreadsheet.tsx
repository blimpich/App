import React, {useRef, useState} from 'react';
import {PanResponder, PixelRatio, Platform, View} from 'react-native';
import RNFetchBlob from 'react-native-blob-util';
import type {TupleToUnion} from 'type-fest';
import * as XLSX from 'xlsx';
import useLocalize from '@hooks/useLocalize';
import useResponsiveLayout from '@hooks/useResponsiveLayout';
import useThemeStyles from '@hooks/useThemeStyles';
import {setSpreadsheetData} from '@libs/actions/ImportSpreadsheet';
import {canUseTouchScreen} from '@libs/DeviceCapabilities';
import {splitExtensionFromFileName} from '@libs/fileDownload/FileUtils';
import Navigation from '@libs/Navigation/Navigation';
import type {FileObject} from '@pages/media/AttachmentModalScreen/types';
import CONST from '@src/CONST';
import type {TranslationPaths} from '@src/languages/types';
import type {Route as Routes} from '@src/ROUTES';
import Button from './Button';
import ConfirmModal from './ConfirmModal';
import DragAndDropConsumer from './DragAndDrop/Consumer';
import DragAndDropProvider from './DragAndDrop/Provider';
import FilePicker from './FilePicker';
import HeaderWithBackButton from './HeaderWithBackButton';
import * as Expensicons from './Icon/Expensicons';
import ImageSVG from './ImageSVG';
import ScreenWrapper from './ScreenWrapper';
import Text from './Text';

type ImportSpreadsheetProps = {
    // The route to navigate to when the back button is pressed.
    backTo?: Routes;

    // The route to navigate to after the file import is completed.
    goTo: Routes;
};

function ImportSpreadsheet({backTo, goTo}: ImportSpreadsheetProps) {
    const styles = useThemeStyles();
    const {translate} = useLocalize();
    const [isReadingFile, setIsReadingFile] = useState(false);
    const [fileTopPosition, setFileTopPosition] = useState(0);
    const [isAttachmentInvalid, setIsAttachmentInvalid] = useState(false);
    const [attachmentInvalidReasonTitle, setAttachmentInvalidReasonTitle] = useState<TranslationPaths>();
    const [attachmentInvalidReason, setAttachmentValidReason] = useState<TranslationPaths>();

    // We need to use isSmallScreenWidth instead of shouldUseNarrowLayout to use different copies depending on the screen size
    // eslint-disable-next-line rulesdir/prefer-shouldUseNarrowLayout-instead-of-isSmallScreenWidth
    const {isSmallScreenWidth} = useResponsiveLayout();
    const [isDraggingOver, setIsDraggingOver] = useState(false);

    const panResponder = useRef(
        PanResponder.create({
            onPanResponderTerminationRequest: () => false,
        }),
    ).current;

    const setUploadFileError = (isInvalid: boolean, title: TranslationPaths, reason: TranslationPaths) => {
        setIsAttachmentInvalid(isInvalid);
        setAttachmentInvalidReasonTitle(title);
        setAttachmentValidReason(reason);
    };

    const validateFile = (file: FileObject) => {
        const {fileExtension} = splitExtensionFromFileName(file?.name ?? '');
        if (!CONST.ALLOWED_SPREADSHEET_EXTENSIONS.includes(fileExtension.toLowerCase() as TupleToUnion<typeof CONST.ALLOWED_SPREADSHEET_EXTENSIONS>)) {
            setUploadFileError(true, 'attachmentPicker.wrongFileType', 'attachmentPicker.notAllowedExtension');
            return false;
        }

        if ((file?.size ?? 0) <= 0) {
            setUploadFileError(true, 'attachmentPicker.attachmentTooSmall', 'spreadsheet.sizeNotMet');
            return false;
        }
        return true;
    };

    const readFile = (file: File) => {
        if (!validateFile(file)) {
            return;
        }
        let fileURI = file.uri ?? URL.createObjectURL(file);
        if (!fileURI) {
            return;
        }
        if (Platform.OS === 'ios') {
            fileURI = fileURI.replace(/^.*\/Documents\//, `${RNFetchBlob.fs.dirs.DocumentDir}/`);
        }
<<<<<<< HEAD

        fetch(fileURI)
            .then((data) => {
                setIsReadingFile(true);
                return data.arrayBuffer();
            })
            .then((arrayBuffer) => {
                const workbook = XLSX.read(new Uint8Array(arrayBuffer), {type: 'buffer'});
=======
        const {fileExtension} = splitExtensionFromFileName(file?.name ?? '');
        const shouldReadAsText = CONST.TEXT_SPREADSHEET_EXTENSIONS.includes(fileExtension as TupleToUnion<typeof CONST.TEXT_SPREADSHEET_EXTENSIONS>);
        const readWorkbook = () => {
            if (shouldReadAsText) {
                return fetch(fileURI)
                    .then((data) => {
                        setIsReadingFIle(true);
                        return data.text();
                    })
                    .then((text) => XLSX.read(text, {type: 'string'}));
            }
            return fetch(fileURI)
                .then((data) => {
                    setIsReadingFIle(true);
                    return data.arrayBuffer();
                })
                .then((arrayBuffer) => XLSX.read(new Uint8Array(arrayBuffer), {type: 'buffer'}));
        };
        readWorkbook()
            .then((workbook) => {
>>>>>>> cce1238e
                const worksheet = workbook.Sheets[workbook.SheetNames[0]];
                const data = XLSX.utils.sheet_to_json(worksheet, {header: 1, blankrows: false}) as string[][] | unknown[][];
                const formattedSpreadsheetData = data.map((row) => row.map((cell) => String(cell)));

                setSpreadsheetData(formattedSpreadsheetData)
                    .then(() => {
                        Navigation.navigate(goTo);
                    })
                    .catch(() => {
                        setUploadFileError(true, 'spreadsheet.importFailedTitle', 'spreadsheet.invalidFileMessage');
                    });
            })
            .finally(() => {
                setIsReadingFile(false);
                if (fileURI && !file.uri) {
                    URL.revokeObjectURL(fileURI);
                }
            });
    };

    const desktopView = (
        <>
            <View onLayout={({nativeEvent}) => setFileTopPosition(PixelRatio.roundToNearestPixel((nativeEvent.layout as DOMRect).top))}>
                <ImageSVG
                    src={Expensicons.SpreadsheetComputer}
                    contentFit="contain"
                    style={styles.mb4}
                    width={CONST.IMPORT_SPREADSHEET.ICON_WIDTH}
                    height={CONST.IMPORT_SPREADSHEET.ICON_HEIGHT}
                />
            </View>
            <View
                style={[styles.uploadFileViewTextContainer, styles.userSelectNone]}
                // eslint-disable-next-line react-compiler/react-compiler, react/jsx-props-no-spreading
                {...panResponder.panHandlers}
            >
                <Text style={[styles.textFileUpload, styles.mb1]}>{translate('spreadsheet.upload')}</Text>
                <Text style={[styles.subTextFileUpload, styles.textSupporting]}>
                    {isSmallScreenWidth ? translate('spreadsheet.chooseSpreadsheet') : translate('spreadsheet.dragAndDrop')}
                </Text>
            </View>
            <FilePicker acceptableFileTypes={CONST.ALLOWED_SPREADSHEET_EXTENSIONS.map((extension) => `.${extension}`).join(',')}>
                {({openPicker}) => (
                    <Button
                        success
                        text={translate('common.chooseFile')}
                        accessibilityLabel={translate('common.chooseFile')}
                        style={[styles.pt9]}
                        isLoading={isReadingFile}
                        onPress={() => {
                            openPicker({
                                onPicked: (file) => {
                                    readFile(file as File);
                                },
                            });
                        }}
                    />
                )}
            </FilePicker>
        </>
    );

    const hideInvalidAttachmentModal = () => {
        setIsAttachmentInvalid(false);
    };

    return (
        <ScreenWrapper
            includeSafeAreaPaddingBottom={false}
            shouldEnableKeyboardAvoidingView={false}
            testID={ImportSpreadsheet.displayName}
            shouldEnableMaxHeight={canUseTouchScreen()}
            headerGapStyles={isDraggingOver ? [styles.isDraggingOver] : []}
        >
            {({safeAreaPaddingBottomStyle}) => (
                <DragAndDropProvider setIsDraggingOver={setIsDraggingOver}>
                    <View style={[styles.flex1, safeAreaPaddingBottomStyle]}>
                        <HeaderWithBackButton
                            title={translate('spreadsheet.importSpreadsheet')}
                            onBackButtonPress={() => Navigation.goBack(backTo)}
                        />

                        <View style={[styles.flex1, styles.uploadFileView(isSmallScreenWidth)]}>
                            {!(isDraggingOver ?? isDraggingOver) && desktopView}

                            <DragAndDropConsumer
                                onDrop={(e) => {
                                    const file = e?.dataTransfer?.files[0];
                                    if (file) {
                                        readFile(file);
                                    }
                                }}
                            >
                                <View style={[styles.fileDropOverlay, styles.w100, styles.h100, styles.justifyContentCenter, styles.alignItemsCenter]}>
                                    <View style={styles.fileUploadImageWrapper(fileTopPosition)}>
                                        <ImageSVG
                                            src={Expensicons.SpreadsheetComputer}
                                            contentFit="contain"
                                            style={styles.mb4}
                                            width={CONST.IMPORT_SPREADSHEET.ICON_WIDTH}
                                            height={CONST.IMPORT_SPREADSHEET.ICON_HEIGHT}
                                        />
                                        <Text style={[styles.textFileUpload]}>{translate('common.dropTitle')}</Text>
                                        <Text style={[styles.subTextFileUpload, styles.themeTextColor]}>{translate('common.dropMessage')}</Text>
                                    </View>
                                </View>
                            </DragAndDropConsumer>
                            <ConfirmModal
                                title={attachmentInvalidReasonTitle ? translate(attachmentInvalidReasonTitle) : ''}
                                onConfirm={hideInvalidAttachmentModal}
                                onCancel={hideInvalidAttachmentModal}
                                isVisible={isAttachmentInvalid}
                                prompt={attachmentInvalidReason ? translate(attachmentInvalidReason) : ''}
                                confirmText={translate('common.close')}
                                shouldShowCancelButton={false}
                                shouldHandleNavigationBack
                            />
                        </View>
                    </View>
                </DragAndDropProvider>
            )}
        </ScreenWrapper>
    );
}

ImportSpreadsheet.displayName = 'ImportSpreadsheet';

export default ImportSpreadsheet;<|MERGE_RESOLUTION|>--- conflicted
+++ resolved
@@ -84,37 +84,26 @@
         if (Platform.OS === 'ios') {
             fileURI = fileURI.replace(/^.*\/Documents\//, `${RNFetchBlob.fs.dirs.DocumentDir}/`);
         }
-<<<<<<< HEAD
-
-        fetch(fileURI)
-            .then((data) => {
-                setIsReadingFile(true);
-                return data.arrayBuffer();
-            })
-            .then((arrayBuffer) => {
-                const workbook = XLSX.read(new Uint8Array(arrayBuffer), {type: 'buffer'});
-=======
         const {fileExtension} = splitExtensionFromFileName(file?.name ?? '');
         const shouldReadAsText = CONST.TEXT_SPREADSHEET_EXTENSIONS.includes(fileExtension as TupleToUnion<typeof CONST.TEXT_SPREADSHEET_EXTENSIONS>);
         const readWorkbook = () => {
             if (shouldReadAsText) {
                 return fetch(fileURI)
                     .then((data) => {
-                        setIsReadingFIle(true);
+                        setIsReadingFile(true);
                         return data.text();
                     })
                     .then((text) => XLSX.read(text, {type: 'string'}));
             }
             return fetch(fileURI)
                 .then((data) => {
-                    setIsReadingFIle(true);
+                    setIsReadingFile(true);
                     return data.arrayBuffer();
                 })
                 .then((arrayBuffer) => XLSX.read(new Uint8Array(arrayBuffer), {type: 'buffer'}));
         };
         readWorkbook()
             .then((workbook) => {
->>>>>>> cce1238e
                 const worksheet = workbook.Sheets[workbook.SheetNames[0]];
                 const data = XLSX.utils.sheet_to_json(worksheet, {header: 1, blankrows: false}) as string[][] | unknown[][];
                 const formattedSpreadsheetData = data.map((row) => row.map((cell) => String(cell)));
