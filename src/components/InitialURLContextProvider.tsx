import React, {createContext, useEffect, useMemo, useRef, useState} from 'react';
import type {ReactNode} from 'react';
import {Linking} from 'react-native';
<<<<<<< HEAD
import {useOnyx} from 'react-native-onyx';
import type {ValueOf} from 'type-fest';
import {setupNewDotAfterTransitionFromOldDot} from '@libs/actions/Session';
import Navigation from '@navigation/Navigation';
import {setIsRootStatusBarEnabled} from '@userActions/HybridApp';
=======
import {signInAfterTransitionFromOldDot} from '@libs/actions/Session';
import type {AppProps} from '@src/App';
>>>>>>> 1ce740c2
import CONST from '@src/CONST';
import type {Route} from '@src/ROUTES';
import {useSplashScreenStateContext} from '@src/SplashScreenStateContext';
import isLoadingOnyxValue from '@src/types/utils/isLoadingOnyxValue';

type InitialUrlContextType = {
    initialURL: Route | undefined;
    setInitialURL: React.Dispatch<React.SetStateAction<Route | undefined>>;
};

/** Initial url that will be opened when NewDot is embedded into Hybrid App. */
const InitialURLContext = createContext<InitialUrlContextType>({
    initialURL: undefined,
    setInitialURL: () => {},
});

<<<<<<< HEAD
type InitialURLContextProviderProps = {
    /** URL passed to our top-level React Native component by HybridApp. Will always be undefined in "pure" NewDot builds. */
    url?: Route | ValueOf<typeof CONST.HYBRID_APP>;

    hybridAppSettings?: string;

=======
type InitialURLContextProviderProps = AppProps & {
>>>>>>> 1ce740c2
    /** Children passed to the context provider */
    children: ReactNode;
};

<<<<<<< HEAD
function InitialURLContextProvider({children, url, hybridAppSettings}: InitialURLContextProviderProps) {
    const [initialURL, setInitialURL] = useState<Route | ValueOf<typeof CONST.HYBRID_APP> | undefined>(url);
    const [lastVisitedPath] = useOnyx(ONYXKEYS.LAST_VISITED_PATH);
=======
function InitialURLContextProvider({children, url, hybridAppSettings, timestamp}: InitialURLContextProviderProps) {
    const [initialURL, setInitialURL] = useState<Route | undefined>();
>>>>>>> 1ce740c2
    const {splashScreenState, setSplashScreenState} = useSplashScreenStateContext();
    const [tryNewDot, tryNewDotMetadata] = useOnyx(ONYXKEYS.NVP_TRYNEWDOT);
    // We use `setupCalled` ref to guarantee that `signInAfterTransitionFromOldDot` is called once.
    const setupCalled = useRef(false);

    useEffect(() => {
<<<<<<< HEAD
        if (url !== CONST.HYBRID_APP.REORDERING_REACT_NATIVE_ACTIVITY_TO_FRONT) {
            return;
        }

        if (splashScreenState !== CONST.BOOT_SPLASH_STATE.HIDDEN) {
            setSplashScreenState(CONST.BOOT_SPLASH_STATE.READY_TO_BE_HIDDEN);
            Navigation.navigate(lastVisitedPath as Route);
        }
    }, [lastVisitedPath, setSplashScreenState, splashScreenState, url]);

    useEffect(() => {
        if (url === CONST.HYBRID_APP.REORDERING_REACT_NATIVE_ACTIVITY_TO_FRONT) {
            return;
        }

        setIsRootStatusBarEnabled(true);
        if (url && hybridAppSettings) {
            if (!isLoadingOnyxValue(tryNewDotMetadata) && !setupCalled.current) {
                setupCalled.current = true;
                setupNewDotAfterTransitionFromOldDot(url, hybridAppSettings, tryNewDot).then((route) => {
                    setInitialURL(route);
                    setSplashScreenState(CONST.BOOT_SPLASH_STATE.READY_TO_BE_HIDDEN);
                });
            }
=======
        if (url && hybridAppSettings) {
            signInAfterTransitionFromOldDot(hybridAppSettings).then(() => {
                setInitialURL(url);
                if (splashScreenState === CONST.BOOT_SPLASH_STATE.HIDDEN) {
                    return;
                }
                setSplashScreenState(CONST.BOOT_SPLASH_STATE.READY_TO_BE_HIDDEN);
            });
>>>>>>> 1ce740c2
            return;
        }
        Linking.getInitialURL().then((initURL) => {
            setInitialURL(initURL as Route);
        });
<<<<<<< HEAD
    }, [hybridAppSettings, setSplashScreenState, tryNewDot, tryNewDotMetadata, url]);
=======
        // eslint-disable-next-line react-compiler/react-compiler, react-hooks/exhaustive-deps
    }, [url, hybridAppSettings, timestamp]);
>>>>>>> 1ce740c2

    const initialUrlContext = useMemo(
        () => ({
            initialURL: initialURL === CONST.HYBRID_APP.REORDERING_REACT_NATIVE_ACTIVITY_TO_FRONT ? undefined : initialURL,
            setInitialURL: setInitialURL as React.Dispatch<React.SetStateAction<Route | undefined>>,
        }),
        [initialURL],
    );

    return <InitialURLContext.Provider value={initialUrlContext}>{children}</InitialURLContext.Provider>;
}

InitialURLContextProvider.displayName = 'InitialURLContextProvider';

export default InitialURLContextProvider;
export {InitialURLContext};<|MERGE_RESOLUTION|>--- conflicted
+++ resolved
@@ -1,16 +1,9 @@
 import React, {createContext, useEffect, useMemo, useRef, useState} from 'react';
 import type {ReactNode} from 'react';
 import {Linking} from 'react-native';
-<<<<<<< HEAD
+import type {AppProps} from '@src/App';
 import {useOnyx} from 'react-native-onyx';
-import type {ValueOf} from 'type-fest';
 import {setupNewDotAfterTransitionFromOldDot} from '@libs/actions/Session';
-import Navigation from '@navigation/Navigation';
-import {setIsRootStatusBarEnabled} from '@userActions/HybridApp';
-=======
-import {signInAfterTransitionFromOldDot} from '@libs/actions/Session';
-import type {AppProps} from '@src/App';
->>>>>>> 1ce740c2
 import CONST from '@src/CONST';
 import type {Route} from '@src/ROUTES';
 import {useSplashScreenStateContext} from '@src/SplashScreenStateContext';
@@ -27,85 +20,42 @@
     setInitialURL: () => {},
 });
 
-<<<<<<< HEAD
-type InitialURLContextProviderProps = {
-    /** URL passed to our top-level React Native component by HybridApp. Will always be undefined in "pure" NewDot builds. */
-    url?: Route | ValueOf<typeof CONST.HYBRID_APP>;
-
-    hybridAppSettings?: string;
-
-=======
 type InitialURLContextProviderProps = AppProps & {
->>>>>>> 1ce740c2
     /** Children passed to the context provider */
     children: ReactNode;
 };
 
-<<<<<<< HEAD
-function InitialURLContextProvider({children, url, hybridAppSettings}: InitialURLContextProviderProps) {
-    const [initialURL, setInitialURL] = useState<Route | ValueOf<typeof CONST.HYBRID_APP> | undefined>(url);
-    const [lastVisitedPath] = useOnyx(ONYXKEYS.LAST_VISITED_PATH);
-=======
 function InitialURLContextProvider({children, url, hybridAppSettings, timestamp}: InitialURLContextProviderProps) {
     const [initialURL, setInitialURL] = useState<Route | undefined>();
->>>>>>> 1ce740c2
     const {splashScreenState, setSplashScreenState} = useSplashScreenStateContext();
     const [tryNewDot, tryNewDotMetadata] = useOnyx(ONYXKEYS.NVP_TRYNEWDOT);
     // We use `setupCalled` ref to guarantee that `signInAfterTransitionFromOldDot` is called once.
     const setupCalled = useRef(false);
 
     useEffect(() => {
-<<<<<<< HEAD
-        if (url !== CONST.HYBRID_APP.REORDERING_REACT_NATIVE_ACTIVITY_TO_FRONT) {
-            return;
-        }
-
-        if (splashScreenState !== CONST.BOOT_SPLASH_STATE.HIDDEN) {
-            setSplashScreenState(CONST.BOOT_SPLASH_STATE.READY_TO_BE_HIDDEN);
-            Navigation.navigate(lastVisitedPath as Route);
-        }
-    }, [lastVisitedPath, setSplashScreenState, splashScreenState, url]);
-
-    useEffect(() => {
-        if (url === CONST.HYBRID_APP.REORDERING_REACT_NATIVE_ACTIVITY_TO_FRONT) {
-            return;
-        }
-
-        setIsRootStatusBarEnabled(true);
         if (url && hybridAppSettings) {
             if (!isLoadingOnyxValue(tryNewDotMetadata) && !setupCalled.current) {
                 setupCalled.current = true;
-                setupNewDotAfterTransitionFromOldDot(url, hybridAppSettings, tryNewDot).then((route) => {
-                    setInitialURL(route);
+                setupNewDotAfterTransitionFromOldDot(hybridAppSettings, tryNewDot).then(() => {
+                    setInitialURL(url);
+                    if (splashScreenState === CONST.BOOT_SPLASH_STATE.HIDDEN) {
+                        return;
+                    }
                     setSplashScreenState(CONST.BOOT_SPLASH_STATE.READY_TO_BE_HIDDEN);
                 });
             }
-=======
-        if (url && hybridAppSettings) {
-            signInAfterTransitionFromOldDot(hybridAppSettings).then(() => {
-                setInitialURL(url);
-                if (splashScreenState === CONST.BOOT_SPLASH_STATE.HIDDEN) {
-                    return;
-                }
-                setSplashScreenState(CONST.BOOT_SPLASH_STATE.READY_TO_BE_HIDDEN);
-            });
->>>>>>> 1ce740c2
             return;
         }
         Linking.getInitialURL().then((initURL) => {
             setInitialURL(initURL as Route);
         });
-<<<<<<< HEAD
-    }, [hybridAppSettings, setSplashScreenState, tryNewDot, tryNewDotMetadata, url]);
-=======
         // eslint-disable-next-line react-compiler/react-compiler, react-hooks/exhaustive-deps
-    }, [url, hybridAppSettings, timestamp]);
->>>>>>> 1ce740c2
+    }, [url, hybridAppSettings, timestamp, tryNewDot, tryNewDotMetadata]);
 
     const initialUrlContext = useMemo(
         () => ({
-            initialURL: initialURL === CONST.HYBRID_APP.REORDERING_REACT_NATIVE_ACTIVITY_TO_FRONT ? undefined : initialURL,
-            setInitialURL: setInitialURL as React.Dispatch<React.SetStateAction<Route | undefined>>,
+            initialURL,
+            setInitialURL,
         }),
         [initialURL],
     );
