import lodashGet from 'lodash/get';
import React from 'react';
import {Dimensions} from 'react-native';
<<<<<<< HEAD
import lodashGet from 'lodash/get';
import CONST from '../../CONST';
import Navigation from '../../libs/Navigation/Navigation';
import AddPaymentMethodMenu from '../AddPaymentMethodMenu';
import getClickedTargetLocation from '../../libs/getClickedTargetLocation';
import * as PaymentUtils from '../../libs/PaymentUtils';
import * as PaymentMethods from '../../libs/actions/PaymentMethods';
import * as Policy from '../../libs/actions/Policy';
import ONYXKEYS from '../../ONYXKEYS';
import Log from '../../libs/Log';
import {propTypes, defaultProps} from './kycWallPropTypes';
import * as Wallet from '../../libs/actions/Wallet';
import * as ReportUtils from '../../libs/ReportUtils';
=======
import {withOnyx} from 'react-native-onyx';
import _ from 'underscore';
import AddPaymentMethodMenu from '@components/AddPaymentMethodMenu';
import getClickedTargetLocation from '@libs/getClickedTargetLocation';
import Log from '@libs/Log';
import Navigation from '@libs/Navigation/Navigation';
import * as PaymentUtils from '@libs/PaymentUtils';
import * as ReportUtils from '@libs/ReportUtils';
import * as PaymentMethods from '@userActions/PaymentMethods';
import * as Wallet from '@userActions/Wallet';
import CONST from '@src/CONST';
import ONYXKEYS from '@src/ONYXKEYS';
import {defaultProps, propTypes} from './kycWallPropTypes';
>>>>>>> 43f245ce

// This component allows us to block various actions by forcing the user to first add a default payment method and successfully make it through our Know Your Customer flow
// before continuing to take whatever action they originally intended to take. It requires a button as a child and a native event so we can get the coordinates and use it
// to render the AddPaymentMethodMenu in the correct location.
class KYCWall extends React.Component {
    constructor(props) {
        super(props);

        this.continue = this.continue.bind(this);
        this.setMenuPosition = this.setMenuPosition.bind(this);
        this.selectPaymentMethod = this.selectPaymentMethod.bind(this);
        this.anchorRef = React.createRef(null);

        this.state = {
            shouldShowAddPaymentMenu: false,
            anchorPositionVertical: 0,
            anchorPositionHorizontal: 0,
            transferBalanceButton: null,
        };
    }

    componentDidMount() {
        PaymentMethods.kycWallRef.current = this;
        if (this.props.shouldListenForResize) {
            this.dimensionsSubscription = Dimensions.addEventListener('change', this.setMenuPosition);
        }
    }

    componentWillUnmount() {
        if (this.props.shouldListenForResize && this.dimensionsSubscription) {
            this.dimensionsSubscription.remove();
        }
        PaymentMethods.kycWallRef.current = null;
    }

    setMenuPosition() {
        if (!this.state.transferBalanceButton) {
            return;
        }
        const buttonPosition = getClickedTargetLocation(this.state.transferBalanceButton);
        const position = this.getAnchorPosition(buttonPosition);
        this.setPositionAddPaymentMenu(position);
    }

    /**
     * @param {DOMRect} domRect
     * @returns {Object}
     */
    getAnchorPosition(domRect) {
        if (this.props.anchorAlignment.vertical === CONST.MODAL.ANCHOR_ORIGIN_VERTICAL.TOP) {
            return {
                anchorPositionVertical: domRect.top + domRect.height + CONST.MODAL.POPOVER_MENU_PADDING,
                anchorPositionHorizontal: domRect.left + 20,
            };
        }

        return {
            anchorPositionVertical: domRect.top - CONST.MODAL.POPOVER_MENU_PADDING,
            anchorPositionHorizontal: domRect.left,
        };
    }

    /**
     * Set position of the transfer payment menu
     *
     * @param {Object} position
     */
    setPositionAddPaymentMenu(position) {
        this.setState({
            anchorPositionVertical: position.anchorPositionVertical,
            anchorPositionHorizontal: position.anchorPositionHorizontal,
        });
    }

    /**
     * @param {String} paymentMethod
     */
    selectPaymentMethod(paymentMethod) {
        this.props.onSelectPaymentMethod(paymentMethod);
        if (paymentMethod === CONST.PAYMENT_METHODS.BANK_ACCOUNT) {
            Navigation.navigate(this.props.addBankAccountRoute);
        } else if (paymentMethod === CONST.PAYMENT_METHODS.DEBIT_CARD) {
            Navigation.navigate(this.props.addDebitCardRoute);
        } else if (paymentMethod === CONST.PAYMENT_METHODS.BUSINESS_BANK_ACCOUNT) {
            Policy.startCollectFlow(this.props.iouReport);
        }
    }

    /**
     * Take the position of the button that calls this method and show the Add Payment method menu when the user has no valid payment method.
     * If they do have a valid payment method they are navigated to the "enable payments" route to complete KYC checks.
     * If they are already KYC'd we will continue whatever action is gated behind the KYC wall.
     *
     * @param {Event} event
     * @param {String} iouPaymentType
     */
    continue(event, iouPaymentType) {
        const currentSource = lodashGet(this.props.walletTerms, 'source', this.props.source);

        /**
         * Set the source, so we can tailor the process according to how we got here.
         * We do not want to set this on mount, as the source can change upon completing the flow, e.g. when upgrading the wallet to Gold.
         */
        Wallet.setKYCWallSource(this.props.source, this.props.chatReportID);

        if (this.state.shouldShowAddPaymentMenu) {
            this.setState({shouldShowAddPaymentMenu: false});
            return;
        }

        // Use event target as fallback if anchorRef is null for safety
        const targetElement = this.anchorRef.current || event.nativeEvent.target;
        this.setState({transferBalanceButton: targetElement});
        const isExpenseReport = ReportUtils.isExpenseReport(this.props.iouReport);
        const paymentCardList = this.props.fundList || {};

        // Check to see if user has a valid payment method on file and display the add payment popover if they don't
        if (
            (isExpenseReport && lodashGet(this.props.reimbursementAccount, 'achData.state', '') !== CONST.BANK_ACCOUNT.STATE.OPEN) ||
            (!isExpenseReport && !PaymentUtils.hasExpensifyPaymentMethod(paymentCardList, this.props.bankAccountList, this.props.shouldIncludeDebitCard))
        ) {
            Log.info('[KYC Wallet] User does not have valid payment method');
            if (!this.props.shouldIncludeDebitCard) {
                this.selectPaymentMethod(CONST.PAYMENT_METHODS.BANK_ACCOUNT);
                return;
            }
            const clickedElementLocation = getClickedTargetLocation(targetElement);
            const position = this.getAnchorPosition(clickedElementLocation);
            this.setPositionAddPaymentMenu(position);
            this.setState({
                shouldShowAddPaymentMenu: true,
            });
            return;
        }
        if (!isExpenseReport) {
            // Ask the user to upgrade to a gold wallet as this means they have not yet gone through our Know Your Customer (KYC) checks
            const hasActivatedWallet = this.props.userWallet.tierName && _.contains([CONST.WALLET.TIER_NAME.GOLD, CONST.WALLET.TIER_NAME.PLATINUM], this.props.userWallet.tierName);
            if (!hasActivatedWallet) {
                Log.info('[KYC Wallet] User does not have active wallet');
                Navigation.navigate(this.props.enablePaymentsRoute);
                return;
            }
        }
        Log.info('[KYC Wallet] User has valid payment method and passed KYC checks or did not need them');
        this.props.onSuccessfulKYC(iouPaymentType, currentSource);
    }

    render() {
        return (
            <>
                <AddPaymentMethodMenu
                    isVisible={this.state.shouldShowAddPaymentMenu}
                    iouReport={this.props.iouReport}
                    onClose={() => this.setState({shouldShowAddPaymentMenu: false})}
                    anchorRef={this.anchorRef}
                    anchorPosition={{
                        vertical: this.state.anchorPositionVertical,
                        horizontal: this.state.anchorPositionHorizontal,
                    }}
                    anchorAlignment={this.props.anchorAlignment}
                    onItemSelected={(item) => {
                        this.setState({shouldShowAddPaymentMenu: false});
                        this.selectPaymentMethod(item);
                    }}
                />
                {this.props.children(this.continue, this.anchorRef)}
            </>
        );
    }
}

KYCWall.propTypes = propTypes;
KYCWall.defaultProps = defaultProps;

export default withOnyx({
    userWallet: {
        key: ONYXKEYS.USER_WALLET,
    },
    walletTerms: {
        key: ONYXKEYS.WALLET_TERMS,
    },
    fundList: {
        key: ONYXKEYS.FUND_LIST,
    },
    bankAccountList: {
        key: ONYXKEYS.BANK_ACCOUNT_LIST,
    },
    reimbursementAccount: {
        key: ONYXKEYS.REIMBURSEMENT_ACCOUNT,
    },
    chatReport: {
        key: ({chatReportID}) => `${ONYXKEYS.COLLECTION.REPORT}${chatReportID}`,
    },
})(KYCWall);<|MERGE_RESOLUTION|>--- conflicted
+++ resolved
@@ -1,21 +1,6 @@
 import lodashGet from 'lodash/get';
 import React from 'react';
 import {Dimensions} from 'react-native';
-<<<<<<< HEAD
-import lodashGet from 'lodash/get';
-import CONST from '../../CONST';
-import Navigation from '../../libs/Navigation/Navigation';
-import AddPaymentMethodMenu from '../AddPaymentMethodMenu';
-import getClickedTargetLocation from '../../libs/getClickedTargetLocation';
-import * as PaymentUtils from '../../libs/PaymentUtils';
-import * as PaymentMethods from '../../libs/actions/PaymentMethods';
-import * as Policy from '../../libs/actions/Policy';
-import ONYXKEYS from '../../ONYXKEYS';
-import Log from '../../libs/Log';
-import {propTypes, defaultProps} from './kycWallPropTypes';
-import * as Wallet from '../../libs/actions/Wallet';
-import * as ReportUtils from '../../libs/ReportUtils';
-=======
 import {withOnyx} from 'react-native-onyx';
 import _ from 'underscore';
 import AddPaymentMethodMenu from '@components/AddPaymentMethodMenu';
@@ -29,7 +14,6 @@
 import CONST from '@src/CONST';
 import ONYXKEYS from '@src/ONYXKEYS';
 import {defaultProps, propTypes} from './kycWallPropTypes';
->>>>>>> 43f245ce
 
 // This component allows us to block various actions by forcing the user to first add a default payment method and successfully make it through our Know Your Customer flow
 // before continuing to take whatever action they originally intended to take. It requires a button as a child and a native event so we can get the coordinates and use it
