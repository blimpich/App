import {useRoute} from '@react-navigation/native';
import type {FlashListProps} from '@shopify/flash-list';
import {FlashList} from '@shopify/flash-list';
import type {ReactElement} from 'react';
import React, {memo, useCallback, useContext, useEffect, useMemo, useRef} from 'react';
import {StyleSheet, View} from 'react-native';
import {useOnyx} from 'react-native-onyx';
import BlockingView from '@components/BlockingViews/BlockingView';
import Icon from '@components/Icon';
import * as Expensicons from '@components/Icon/Expensicons';
import LottieAnimations from '@components/LottieAnimations';
import {ScrollOffsetContext} from '@components/ScrollOffsetContextProvider';
import TextBlock from '@components/TextBlock';
import useLHNEstimatedListSize from '@hooks/useLHNEstimatedListSize';
import useLocalize from '@hooks/useLocalize';
import useNetwork from '@hooks/useNetwork';
import usePrevious from '@hooks/usePrevious';
import useScrollEventEmitter from '@hooks/useScrollEventEmitter';
import useTheme from '@hooks/useTheme';
import useThemeStyles from '@hooks/useThemeStyles';
import {isValidDraftComment} from '@libs/DraftCommentUtils';
import getPlatform from '@libs/getPlatform';
import Log from '@libs/Log';
import {getIOUReportIDOfLastAction, getLastMessageTextForReport, hasReportErrors} from '@libs/OptionsListUtils';
import {getOneTransactionThreadReportID, getOriginalMessage, getSortedReportActionsForDisplay, isMoneyRequestAction} from '@libs/ReportActionsUtils';
import {canUserPerformWriteAction, requiresAttentionFromCurrentUser} from '@libs/ReportUtils';
import isProductTrainingElementDismissed from '@libs/TooltipUtils';
import variables from '@styles/variables';
import CONST from '@src/CONST';
import ONYXKEYS from '@src/ONYXKEYS';
<<<<<<< HEAD
import type {PersonalDetails, Report} from '@src/types/onyx';
=======
import type {PersonalDetails} from '@src/types/onyx';
import isLoadingOnyxValue from '@src/types/utils/isLoadingOnyxValue';
>>>>>>> e1921388
import OptionRowLHNData from './OptionRowLHNData';
import OptionRowRendererComponent from './OptionRowRendererComponent';
import type {LHNOptionsListProps, RenderItemProps} from './types';

const keyExtractor = (item: Report) => `report_${item.reportID}`;

function LHNOptionsList({style, contentContainerStyles, data, onSelectRow, optionMode, shouldDisableFocusOptions = false, onFirstItemRendered = () => {}}: LHNOptionsListProps) {
    const {saveScrollOffset, getScrollOffset, saveScrollIndex, getScrollIndex} = useContext(ScrollOffsetContext);
    const {isOffline} = useNetwork();
    const flashListRef = useRef<FlashList<Report>>(null);
    const route = useRoute();

<<<<<<< HEAD
=======
    const [reports] = useOnyx(ONYXKEYS.COLLECTION.REPORT, {canBeMissing: false});
    const [reportAttributes] = useOnyx(ONYXKEYS.DERIVED.REPORT_ATTRIBUTES, {selector: (attributes) => attributes?.reports, canBeMissing: false});
>>>>>>> e1921388
    const [reportNameValuePairs] = useOnyx(ONYXKEYS.COLLECTION.REPORT_NAME_VALUE_PAIRS, {canBeMissing: false});
    const [reportActions] = useOnyx(ONYXKEYS.COLLECTION.REPORT_ACTIONS, {canBeMissing: false});
    const [policy] = useOnyx(ONYXKEYS.COLLECTION.POLICY, {canBeMissing: false});
    const [personalDetails] = useOnyx(ONYXKEYS.PERSONAL_DETAILS_LIST, {canBeMissing: false});
    const [transactions] = useOnyx(ONYXKEYS.COLLECTION.TRANSACTION, {canBeMissing: false});
    const [draftComments] = useOnyx(ONYXKEYS.COLLECTION.REPORT_DRAFT_COMMENT, {canBeMissing: false});
    const [transactionViolations] = useOnyx(ONYXKEYS.COLLECTION.TRANSACTION_VIOLATIONS, {canBeMissing: false});
    const [dismissedProductTraining, dismissedProductTrainingMetadata] = useOnyx(ONYXKEYS.NVP_DISMISSED_PRODUCT_TRAINING, {canBeMissing: true});

    const theme = useTheme();
    const styles = useThemeStyles();
    const {translate, preferredLocale} = useLocalize();
    const estimatedListSize = useLHNEstimatedListSize();
    const shouldShowEmptyLHN = data.length === 0;
    const estimatedItemSize = optionMode === CONST.OPTION_MODE.COMPACT ? variables.optionRowHeightCompact : variables.optionRowHeight;
    const platform = getPlatform();
    const isWebOrDesktop = platform === CONST.PLATFORM.WEB || platform === CONST.PLATFORM.DESKTOP;
    const isGBRorRBRTooltipDismissed =
        !isLoadingOnyxValue(dismissedProductTrainingMetadata) && isProductTrainingElementDismissed(CONST.PRODUCT_TRAINING_TOOLTIP_NAMES.GBR_RBR_CHAT, dismissedProductTraining);

    const firstReportIDWithGBRorRBR = useMemo(() => {
        if (isGBRorRBRTooltipDismissed) {
            return undefined;
        }
        return data.find((reportID) => {
            const itemFullReport = reports?.[`${ONYXKEYS.COLLECTION.REPORT}${reportID}`];
            const itemReportActions = reportActions?.[`${ONYXKEYS.COLLECTION.REPORT_ACTIONS}${reportID}`];
            if (!itemFullReport) {
                return false;
            }
            if (hasReportErrors(itemFullReport, itemReportActions)) {
                return true;
            }
            const itemParentReportActions = reportActions?.[`${ONYXKEYS.COLLECTION.REPORT_ACTIONS}${itemFullReport?.parentReportID}`];
            const itemParentReportAction = itemFullReport?.parentReportActionID ? itemParentReportActions?.[itemFullReport?.parentReportActionID] : undefined;
            const hasGBR = requiresAttentionFromCurrentUser(itemFullReport, itemParentReportAction);
            return hasGBR;
        });
    }, [isGBRorRBRTooltipDismissed, data, reportActions, reports]);

    // When the first item renders we want to call the onFirstItemRendered callback.
    // At this point in time we know that the list is actually displaying items.
    const hasCalledOnLayout = React.useRef(false);
    const onLayoutItem = useCallback(() => {
        if (hasCalledOnLayout.current) {
            return;
        }
        hasCalledOnLayout.current = true;

        onFirstItemRendered();
    }, [onFirstItemRendered]);

    // Controls the visibility of the educational tooltip based on user scrolling.
    // Hides the tooltip when the user is scrolling and displays it once scrolling stops.
    const triggerScrollEvent = useScrollEventEmitter();

    const emptyLHNSubtitle = useMemo(
        () => (
            <View style={[styles.alignItemsCenter, styles.flexRow, styles.justifyContentCenter, styles.flexWrap, styles.textAlignCenter]}>
                <TextBlock
                    color={theme.textSupporting}
                    textStyles={[styles.textAlignCenter, styles.textNormal]}
                    text={translate('common.emptyLHN.subtitleText1')}
                />
                <Icon
                    src={Expensicons.MagnifyingGlass}
                    width={variables.emptyLHNIconWidth}
                    height={variables.emptyLHNIconHeight}
                    fill={theme.icon}
                    small
                    additionalStyles={styles.mh1}
                />
                <TextBlock
                    color={theme.textSupporting}
                    textStyles={[styles.textAlignCenter, styles.textNormal]}
                    text={translate('common.emptyLHN.subtitleText2')}
                />
                <Icon
                    src={Expensicons.Plus}
                    width={variables.emptyLHNIconWidth}
                    height={variables.emptyLHNIconHeight}
                    fill={theme.icon}
                    small
                    additionalStyles={styles.mh1}
                />
                <TextBlock
                    color={theme.textSupporting}
                    textStyles={[styles.textAlignCenter, styles.textNormal]}
                    text={translate('common.emptyLHN.subtitleText3')}
                />
            </View>
        ),
        [
            styles.alignItemsCenter,
            styles.flexRow,
            styles.justifyContentCenter,
            styles.flexWrap,
            styles.textAlignCenter,
            styles.mh1,
            theme.icon,
            theme.textSupporting,
            styles.textNormal,
            translate,
        ],
    );

    /**
     * Function which renders a row in the list
     */
    const renderItem = useCallback(
        ({item}: RenderItemProps): ReactElement => {
            const reportID = item.reportID;
            const itemParentReport = data.find((report) => report.reportID === item.parentReportID);
            const itemReportNameValuePairs = reportNameValuePairs?.[`${ONYXKEYS.COLLECTION.REPORT_NAME_VALUE_PAIRS}${reportID}`];
            const itemReportActions = reportActions?.[`${ONYXKEYS.COLLECTION.REPORT_ACTIONS}${reportID}`];
            const itemOneTransactionThreadReport = data.find((report) => report.reportID === getOneTransactionThreadReportID(reportID, itemReportActions, isOffline));
            const itemParentReportActions = reportActions?.[`${ONYXKEYS.COLLECTION.REPORT_ACTIONS}${item?.parentReportID}`];
            const itemParentReportAction = item?.parentReportActionID ? itemParentReportActions?.[item?.parentReportActionID] : undefined;

            let invoiceReceiverPolicyID = '-1';
            if (item?.invoiceReceiver && 'policyID' in item.invoiceReceiver) {
                invoiceReceiverPolicyID = item.invoiceReceiver.policyID;
            }
            if (itemParentReport?.invoiceReceiver && 'policyID' in itemParentReport.invoiceReceiver) {
                invoiceReceiverPolicyID = itemParentReport.invoiceReceiver.policyID;
            }
            const itemInvoiceReceiverPolicy = policy?.[`${ONYXKEYS.COLLECTION.POLICY}${invoiceReceiverPolicyID}`];

            const iouReportIDOfLastAction = getIOUReportIDOfLastAction(item);
            const itemIouReportReportActions = iouReportIDOfLastAction ? reportActions?.[`${ONYXKEYS.COLLECTION.REPORT_ACTIONS}${iouReportIDOfLastAction}`] : undefined;

            const itemPolicy = policy?.[`${ONYXKEYS.COLLECTION.POLICY}${item?.policyID}`];
            const transactionID = isMoneyRequestAction(itemParentReportAction)
                ? getOriginalMessage(itemParentReportAction)?.IOUTransactionID ?? CONST.DEFAULT_NUMBER_ID
                : CONST.DEFAULT_NUMBER_ID;
            const itemTransaction = transactions?.[`${ONYXKEYS.COLLECTION.TRANSACTION}${transactionID}`];
            const hasDraftComment = isValidDraftComment(draftComments?.[`${ONYXKEYS.COLLECTION.REPORT_DRAFT_COMMENT}${reportID}`]);

            const canUserPerformWrite = canUserPerformWriteAction(item);
            const sortedReportActions = getSortedReportActionsForDisplay(itemReportActions, canUserPerformWrite);
            const lastReportAction = sortedReportActions.at(0);

            // Get the transaction for the last report action
            const lastReportActionTransactionID = isMoneyRequestAction(lastReportAction)
                ? getOriginalMessage(lastReportAction)?.IOUTransactionID ?? CONST.DEFAULT_NUMBER_ID
                : CONST.DEFAULT_NUMBER_ID;
            const lastReportActionTransaction = transactions?.[`${ONYXKEYS.COLLECTION.TRANSACTION}${lastReportActionTransactionID}`];

            // SidebarUtils.getOptionData in OptionRowLHNData does not get re-evaluated when the linked task report changes, so we have the lastMessageTextFromReport evaluation logic here
            let lastActorDetails: Partial<PersonalDetails> | null = item?.lastActorAccountID && personalDetails?.[item.lastActorAccountID] ? personalDetails[item.lastActorAccountID] : null;
            if (!lastActorDetails && lastReportAction) {
                const lastActorDisplayName = lastReportAction?.person?.[0]?.text;
                lastActorDetails = lastActorDisplayName
                    ? {
                          displayName: lastActorDisplayName,
                          accountID: item?.lastActorAccountID,
                      }
                    : null;
            }
            const lastMessageTextFromReport = getLastMessageTextForReport(item, lastActorDetails, itemPolicy, itemReportNameValuePairs);

            const shouldShowRBRorGBRTooltip = firstReportIDWithGBRorRBR === reportID;

            return (
                <OptionRowLHNData
                    reportID={reportID}
<<<<<<< HEAD
                    fullReport={item}
=======
                    fullReport={itemFullReport}
                    reportAttributes={reportAttributes ?? {}}
>>>>>>> e1921388
                    oneTransactionThreadReport={itemOneTransactionThreadReport}
                    reportNameValuePairs={itemReportNameValuePairs}
                    reportActions={itemReportActions}
                    parentReportAction={itemParentReportAction}
                    iouReportReportActions={itemIouReportReportActions}
                    policy={itemPolicy}
                    invoiceReceiverPolicy={itemInvoiceReceiverPolicy}
                    personalDetails={personalDetails ?? {}}
                    transaction={itemTransaction}
                    lastReportActionTransaction={lastReportActionTransaction}
                    receiptTransactions={transactions}
                    viewMode={optionMode}
                    isFocused={!shouldDisableFocusOptions}
                    lastMessageTextFromReport={lastMessageTextFromReport}
                    onSelectRow={onSelectRow}
                    preferredLocale={preferredLocale}
                    hasDraftComment={hasDraftComment}
                    transactionViolations={transactionViolations}
                    onLayout={onLayoutItem}
                    shouldShowRBRorGBRTooltip={shouldShowRBRorGBRTooltip}
                />
            );
        },
        [
            draftComments,
            onSelectRow,
            optionMode,
            personalDetails,
            policy,
            preferredLocale,
            reportActions,
<<<<<<< HEAD
            data,
=======
            reports,
            reportAttributes,
>>>>>>> e1921388
            reportNameValuePairs,
            shouldDisableFocusOptions,
            transactions,
            transactionViolations,
            onLayoutItem,
            isOffline,
            firstReportIDWithGBRorRBR,
        ],
    );

    const extraData = useMemo(
<<<<<<< HEAD
        () => [reportActions, data, reportNameValuePairs, transactionViolations, policy, personalDetails, data.length, draftComments, optionMode, preferredLocale, transactions, isOffline],
        [reportActions, data, reportNameValuePairs, transactionViolations, policy, personalDetails, draftComments, optionMode, preferredLocale, transactions, isOffline],
=======
        () => [
            reportActions,
            reports,
            reportAttributes,
            reportNameValuePairs,
            transactionViolations,
            policy,
            personalDetails,
            data.length,
            draftComments,
            optionMode,
            preferredLocale,
            transactions,
            isOffline,
        ],
        [
            reportActions,
            reports,
            reportAttributes,
            reportNameValuePairs,
            transactionViolations,
            policy,
            personalDetails,
            data.length,
            draftComments,
            optionMode,
            preferredLocale,
            transactions,
            isOffline,
        ],
>>>>>>> e1921388
    );

    const previousOptionMode = usePrevious(optionMode);

    useEffect(() => {
        if (previousOptionMode === null || previousOptionMode === optionMode || !flashListRef.current) {
            return;
        }

        if (!flashListRef.current) {
            return;
        }

        // If the option mode changes want to scroll to the top of the list because rendered items will have different height.
        flashListRef.current.scrollToOffset({offset: 0});
    }, [previousOptionMode, optionMode]);

    const onScroll = useCallback<NonNullable<FlashListProps<string>['onScroll']>>(
        (e) => {
            // If the layout measurement is 0, it means the FlashList is not displayed but the onScroll may be triggered with offset value 0.
            // We should ignore this case.
            if (e.nativeEvent.layoutMeasurement.height === 0) {
                return;
            }
            saveScrollOffset(route, e.nativeEvent.contentOffset.y);
            if (isWebOrDesktop) {
                saveScrollIndex(route, Math.floor(e.nativeEvent.contentOffset.y / estimatedItemSize));
            }
            triggerScrollEvent();
        },
        [estimatedItemSize, isWebOrDesktop, route, saveScrollIndex, saveScrollOffset, triggerScrollEvent],
    );

    const onLayout = useCallback(() => {
        const offset = getScrollOffset(route);

        if (!(offset && flashListRef.current) || isWebOrDesktop) {
            return;
        }

        // We need to use requestAnimationFrame to make sure it will scroll properly on iOS.
        requestAnimationFrame(() => {
            if (!(offset && flashListRef.current)) {
                return;
            }
            flashListRef.current.scrollToOffset({offset});
        });
    }, [getScrollOffset, route, isWebOrDesktop]);

    // eslint-disable-next-line rulesdir/prefer-early-return
    useEffect(() => {
        if (shouldShowEmptyLHN) {
            Log.info('Woohoo! All caught up. Was rendered', false, {
                reportsCount: data.length,
                reportActionsCount: Object.keys(reportActions ?? {}).length,
                policyCount: Object.keys(policy ?? {}).length,
                personalDetailsCount: Object.keys(personalDetails ?? {}).length,
                route,
                reportsIDsFromUseReportsCount: data.length,
            });
        }
    }, [shouldShowEmptyLHN, route, data, reportActions, policy, personalDetails]);

    return (
        <View style={[style ?? styles.flex1, shouldShowEmptyLHN ? styles.emptyLHNWrapper : undefined]}>
            {shouldShowEmptyLHN ? (
                <BlockingView
                    animation={LottieAnimations.Fireworks}
                    animationStyles={styles.emptyLHNAnimation}
                    animationWebStyle={styles.emptyLHNAnimation}
                    title={translate('common.emptyLHN.title')}
                    shouldShowLink={false}
                    CustomSubtitle={emptyLHNSubtitle}
                    accessibilityLabel={translate('common.emptyLHN.title')}
                />
            ) : (
                <FlashList
                    ref={flashListRef}
                    indicatorStyle="white"
                    keyboardShouldPersistTaps="always"
                    CellRendererComponent={OptionRowRendererComponent}
                    contentContainerStyle={StyleSheet.flatten(contentContainerStyles)}
                    data={data}
                    testID="lhn-options-list"
                    keyExtractor={keyExtractor}
                    renderItem={renderItem}
                    estimatedItemSize={estimatedItemSize}
                    overrideProps={{estimatedHeightSize: estimatedItemSize * CONST.LHN_VIEWPORT_ITEM_COUNT}}
                    extraData={extraData}
                    showsVerticalScrollIndicator={false}
                    onLayout={onLayout}
                    onScroll={onScroll}
                    estimatedListSize={estimatedListSize}
                    initialScrollIndex={isWebOrDesktop ? getScrollIndex(route) : undefined}
                />
            )}
        </View>
    );
}

LHNOptionsList.displayName = 'LHNOptionsList';

export default memo(LHNOptionsList);<|MERGE_RESOLUTION|>--- conflicted
+++ resolved
@@ -28,12 +28,8 @@
 import variables from '@styles/variables';
 import CONST from '@src/CONST';
 import ONYXKEYS from '@src/ONYXKEYS';
-<<<<<<< HEAD
 import type {PersonalDetails, Report} from '@src/types/onyx';
-=======
-import type {PersonalDetails} from '@src/types/onyx';
 import isLoadingOnyxValue from '@src/types/utils/isLoadingOnyxValue';
->>>>>>> e1921388
 import OptionRowLHNData from './OptionRowLHNData';
 import OptionRowRendererComponent from './OptionRowRendererComponent';
 import type {LHNOptionsListProps, RenderItemProps} from './types';
@@ -46,11 +42,7 @@
     const flashListRef = useRef<FlashList<Report>>(null);
     const route = useRoute();
 
-<<<<<<< HEAD
-=======
-    const [reports] = useOnyx(ONYXKEYS.COLLECTION.REPORT, {canBeMissing: false});
     const [reportAttributes] = useOnyx(ONYXKEYS.DERIVED.REPORT_ATTRIBUTES, {selector: (attributes) => attributes?.reports, canBeMissing: false});
->>>>>>> e1921388
     const [reportNameValuePairs] = useOnyx(ONYXKEYS.COLLECTION.REPORT_NAME_VALUE_PAIRS, {canBeMissing: false});
     const [reportActions] = useOnyx(ONYXKEYS.COLLECTION.REPORT_ACTIONS, {canBeMissing: false});
     const [policy] = useOnyx(ONYXKEYS.COLLECTION.POLICY, {canBeMissing: false});
@@ -75,21 +67,22 @@
         if (isGBRorRBRTooltipDismissed) {
             return undefined;
         }
-        return data.find((reportID) => {
-            const itemFullReport = reports?.[`${ONYXKEYS.COLLECTION.REPORT}${reportID}`];
-            const itemReportActions = reportActions?.[`${ONYXKEYS.COLLECTION.REPORT_ACTIONS}${reportID}`];
-            if (!itemFullReport) {
+        const firstReportWithGBRorRBR = data.find((report) => {
+            const itemReportActions = reportActions?.[`${ONYXKEYS.COLLECTION.REPORT_ACTIONS}${report.reportID}`];
+            if (!report) {
                 return false;
             }
-            if (hasReportErrors(itemFullReport, itemReportActions)) {
+            if (hasReportErrors(report, itemReportActions)) {
                 return true;
             }
-            const itemParentReportActions = reportActions?.[`${ONYXKEYS.COLLECTION.REPORT_ACTIONS}${itemFullReport?.parentReportID}`];
-            const itemParentReportAction = itemFullReport?.parentReportActionID ? itemParentReportActions?.[itemFullReport?.parentReportActionID] : undefined;
-            const hasGBR = requiresAttentionFromCurrentUser(itemFullReport, itemParentReportAction);
+            const itemParentReportActions = reportActions?.[`${ONYXKEYS.COLLECTION.REPORT_ACTIONS}${report?.parentReportID}`];
+            const itemParentReportAction = report?.parentReportActionID ? itemParentReportActions?.[report?.parentReportActionID] : undefined;
+            const hasGBR = requiresAttentionFromCurrentUser(report, itemParentReportAction);
             return hasGBR;
         });
-    }, [isGBRorRBRTooltipDismissed, data, reportActions, reports]);
+
+        return firstReportWithGBRorRBR?.reportID;
+    }, [isGBRorRBRTooltipDismissed, data, reportActions]);
 
     // When the first item renders we want to call the onFirstItemRendered callback.
     // At this point in time we know that the list is actually displaying items.
@@ -217,12 +210,8 @@
             return (
                 <OptionRowLHNData
                     reportID={reportID}
-<<<<<<< HEAD
                     fullReport={item}
-=======
-                    fullReport={itemFullReport}
                     reportAttributes={reportAttributes ?? {}}
->>>>>>> e1921388
                     oneTransactionThreadReport={itemOneTransactionThreadReport}
                     reportNameValuePairs={itemReportNameValuePairs}
                     reportActions={itemReportActions}
@@ -247,65 +236,28 @@
             );
         },
         [
+            data,
+            reportNameValuePairs,
+            reportActions,
+            policy,
+            transactions,
             draftComments,
+            personalDetails,
+            firstReportIDWithGBRorRBR,
+            reportAttributes,
+            optionMode,
+            shouldDisableFocusOptions,
             onSelectRow,
-            optionMode,
-            personalDetails,
-            policy,
             preferredLocale,
-            reportActions,
-<<<<<<< HEAD
-            data,
-=======
-            reports,
-            reportAttributes,
->>>>>>> e1921388
-            reportNameValuePairs,
-            shouldDisableFocusOptions,
-            transactions,
             transactionViolations,
             onLayoutItem,
             isOffline,
-            firstReportIDWithGBRorRBR,
         ],
     );
 
     const extraData = useMemo(
-<<<<<<< HEAD
         () => [reportActions, data, reportNameValuePairs, transactionViolations, policy, personalDetails, data.length, draftComments, optionMode, preferredLocale, transactions, isOffline],
         [reportActions, data, reportNameValuePairs, transactionViolations, policy, personalDetails, draftComments, optionMode, preferredLocale, transactions, isOffline],
-=======
-        () => [
-            reportActions,
-            reports,
-            reportAttributes,
-            reportNameValuePairs,
-            transactionViolations,
-            policy,
-            personalDetails,
-            data.length,
-            draftComments,
-            optionMode,
-            preferredLocale,
-            transactions,
-            isOffline,
-        ],
-        [
-            reportActions,
-            reports,
-            reportAttributes,
-            reportNameValuePairs,
-            transactionViolations,
-            policy,
-            personalDetails,
-            data.length,
-            draftComments,
-            optionMode,
-            preferredLocale,
-            transactions,
-            isOffline,
-        ],
->>>>>>> e1921388
     );
 
     const previousOptionMode = usePrevious(optionMode);
