import {useRoute} from '@react-navigation/native';
import type {FlashListProps} from '@shopify/flash-list';
import {FlashList} from '@shopify/flash-list';
import type {ReactElement} from 'react';
import React, {memo, useCallback, useContext, useEffect, useMemo, useRef} from 'react';
import {StyleSheet, View} from 'react-native';
import {withOnyx} from 'react-native-onyx';
import BlockingView from '@components/BlockingViews/BlockingView';
import Icon from '@components/Icon';
import * as Expensicons from '@components/Icon/Expensicons';
import LottieAnimations from '@components/LottieAnimations';
import {ScrollOffsetContext} from '@components/ScrollOffsetContextProvider';
import Text from '@components/Text';
import useLocalize from '@hooks/useLocalize';
import usePermissions from '@hooks/usePermissions';
import usePrevious from '@hooks/usePrevious';
import useTheme from '@hooks/useTheme';
import useThemeStyles from '@hooks/useThemeStyles';
import useWindowDimensions from '@hooks/useWindowDimensions';
import * as DraftCommentUtils from '@libs/DraftCommentUtils';
import * as ReportActionsUtils from '@libs/ReportActionsUtils';
import variables from '@styles/variables';
import CONST from '@src/CONST';
import ONYXKEYS from '@src/ONYXKEYS';
import OptionRowLHNData from './OptionRowLHNData';
import type {LHNOptionsListOnyxProps, LHNOptionsListProps, RenderItemProps} from './types';

const keyExtractor = (item: string) => `report_${item}`;

function LHNOptionsList({
    style,
    contentContainerStyles,
    data,
    onSelectRow,
    optionMode,
    shouldDisableFocusOptions = false,
    reports = {},
    reportActions = {},
    policy = {},
    preferredLocale = CONST.LOCALES.DEFAULT,
    personalDetails = {},
    transactions = {},
    draftComments = {},
    transactionViolations = {},
    onFirstItemRendered = () => {},
}: LHNOptionsListProps) {
    const {saveScrollOffset, getScrollOffset} = useContext(ScrollOffsetContext);
    const flashListRef = useRef<FlashList<string>>(null);
    const route = useRoute();

    const theme = useTheme();
    const styles = useThemeStyles();
    const {canUseViolations} = usePermissions();
    const {translate} = useLocalize();
    const {isSmallScreenWidth} = useWindowDimensions();
    const shouldShowEmptyLHN = isSmallScreenWidth && data.length === 0;

    // When the first item renders we want to call the onFirstItemRendered callback.
    // At this point in time we know that the list is actually displaying items.
    const hasCalledOnLayout = React.useRef(false);
    const onLayoutItem = useCallback(() => {
        if (hasCalledOnLayout.current) {
            return;
        }
        hasCalledOnLayout.current = true;

        onFirstItemRendered();
    }, [onFirstItemRendered]);

    const emptyLHNSubtitle = useMemo(
        () => (
            <View>
                <Text
                    color={theme.placeholderText}
                    style={[styles.textAlignCenter]}
                >
                    {translate('common.emptyLHN.subtitleText1')}
                    <Icon
                        src={Expensicons.MagnifyingGlass}
                        width={variables.emptyLHNIconWidth}
                        height={variables.emptyLHNIconHeight}
                        small
                        inline
                        fill={theme.icon}
                        additionalStyles={styles.alignItemsCenter}
                    />
                    {translate('common.emptyLHN.subtitleText2')}
                    <Icon
                        src={Expensicons.Plus}
                        width={variables.emptyLHNIconWidth}
                        height={variables.emptyLHNIconHeight}
                        small
                        inline
                        fill={theme.icon}
                        additionalStyles={styles.alignItemsCenter}
                    />
                    {translate('common.emptyLHN.subtitleText3')}
                </Text>
            </View>
        ),
        [theme, styles.alignItemsCenter, styles.textAlignCenter, translate],
    );

    /**
     * Function which renders a row in the list
     */
    const renderItem = useCallback(
        ({item: reportID}: RenderItemProps): ReactElement => {
            const itemFullReport = reports?.[`${ONYXKEYS.COLLECTION.REPORT}${reportID}`] ?? null;
            const itemReportActions = reportActions?.[`${ONYXKEYS.COLLECTION.REPORT_ACTIONS}${reportID}`] ?? null;
            const itemParentReportActions = reportActions?.[`${ONYXKEYS.COLLECTION.REPORT_ACTIONS}${itemFullReport?.parentReportID}`] ?? null;
            const itemParentReportAction = itemParentReportActions?.[itemFullReport?.parentReportActionID ?? ''] ?? null;
            const itemPolicy = policy?.[`${ONYXKEYS.COLLECTION.POLICY}${itemFullReport?.policyID}`] ?? null;
            const transactionID = itemParentReportAction?.actionName === CONST.REPORT.ACTIONS.TYPE.IOU ? itemParentReportAction.originalMessage.IOUTransactionID ?? '' : '';
            const itemTransaction = transactions?.[`${ONYXKEYS.COLLECTION.TRANSACTION}${transactionID}`] ?? null;
            const hasDraftComment = DraftCommentUtils.isValidDraftComment(draftComments?.[`${ONYXKEYS.COLLECTION.REPORT_DRAFT_COMMENT}${reportID}`]);
            const sortedReportActions = ReportActionsUtils.getSortedReportActionsForDisplay(itemReportActions);
            const lastReportAction = sortedReportActions[0];

            // Get the transaction for the last report action
            let lastReportActionTransactionID = '';

            if (lastReportAction?.actionName === CONST.REPORT.ACTIONS.TYPE.IOU) {
                lastReportActionTransactionID = lastReportAction.originalMessage?.IOUTransactionID ?? '';
            }
            const lastReportActionTransaction = transactions?.[`${ONYXKEYS.COLLECTION.TRANSACTION}${lastReportActionTransactionID}`] ?? {};

            return (
                <OptionRowLHNData
                    reportID={reportID}
                    fullReport={itemFullReport}
                    reportActions={itemReportActions}
                    parentReportAction={itemParentReportAction}
                    policy={itemPolicy}
                    personalDetails={personalDetails ?? {}}
                    transaction={itemTransaction}
                    lastReportActionTransaction={lastReportActionTransaction}
                    receiptTransactions={transactions}
                    viewMode={optionMode}
                    isFocused={!shouldDisableFocusOptions}
                    onSelectRow={onSelectRow}
                    preferredLocale={preferredLocale}
                    hasDraftComment={hasDraftComment}
                    transactionViolations={transactionViolations}
                    canUseViolations={canUseViolations}
                    onLayout={onLayoutItem}
                />
            );
        },
        [
            draftComments,
            onSelectRow,
            optionMode,
            personalDetails,
            policy,
            preferredLocale,
            reportActions,
            reports,
            shouldDisableFocusOptions,
            transactions,
            transactionViolations,
            canUseViolations,
            onLayoutItem,
        ],
    );

<<<<<<< HEAD
    const extraData = useMemo(() => [reportActions, reports, policy, personalDetails, data?.length], [reportActions, reports, policy, personalDetails, data?.length]);
=======
    const extraData = useMemo(
        () => [reportActions, reports, policy, personalDetails, data.length, draftComments],
        [reportActions, reports, policy, personalDetails, data.length, draftComments],
    );
>>>>>>> 8fe465d7

    const previousOptionMode = usePrevious(optionMode);

    useEffect(() => {
        if (previousOptionMode === null || previousOptionMode === optionMode || !flashListRef.current) {
            return;
        }

        if (!flashListRef.current) {
            return;
        }

        // If the option mode changes want to scroll to the top of the list because rendered items will have different height.
        flashListRef.current.scrollToOffset({offset: 0});
    }, [previousOptionMode, optionMode]);

    const onScroll = useCallback<NonNullable<FlashListProps<string>['onScroll']>>(
        (e) => {
            // If the layout measurement is 0, it means the flashlist is not displayed but the onScroll may be triggered with offset value 0.
            // We should ignore this case.
            if (e.nativeEvent.layoutMeasurement.height === 0) {
                return;
            }
            saveScrollOffset(route, e.nativeEvent.contentOffset.y);
        },
        [route, saveScrollOffset],
    );

    const onLayout = useCallback(() => {
        const offset = getScrollOffset(route);

        if (!(offset && flashListRef.current)) {
            return;
        }

        // We need to use requestAnimationFrame to make sure it will scroll properly on iOS.
        requestAnimationFrame(() => {
            if (!(offset && flashListRef.current)) {
                return;
            }
            flashListRef.current.scrollToOffset({offset});
        });
    }, [route, flashListRef, getScrollOffset]);

    return (
        <View style={[style ?? styles.flex1, shouldShowEmptyLHN ? styles.emptyLHNWrapper : undefined]}>
            {shouldShowEmptyLHN ? (
                <BlockingView
                    animation={LottieAnimations.Fireworks}
                    animationStyles={styles.emptyLHNAnimation}
                    animationWebStyle={styles.emptyLHNAnimation}
                    title={translate('common.emptyLHN.title')}
                    shouldShowLink={false}
                    CustomSubtitle={emptyLHNSubtitle}
                />
            ) : (
                <FlashList
                    ref={flashListRef}
                    indicatorStyle="white"
                    keyboardShouldPersistTaps="always"
                    contentContainerStyle={StyleSheet.flatten(contentContainerStyles)}
                    data={data}
                    testID="lhn-options-list"
                    keyExtractor={keyExtractor}
                    renderItem={renderItem}
                    estimatedItemSize={optionMode === CONST.OPTION_MODE.COMPACT ? variables.optionRowHeightCompact : variables.optionRowHeight}
                    extraData={extraData}
                    showsVerticalScrollIndicator={false}
                    onLayout={onLayout}
                    onScroll={onScroll}
                />
            )}
        </View>
    );
}

LHNOptionsList.displayName = 'LHNOptionsList';

export default withOnyx<LHNOptionsListProps, LHNOptionsListOnyxProps>({
    reports: {
        key: ONYXKEYS.COLLECTION.REPORT,
    },
    reportActions: {
        key: ONYXKEYS.COLLECTION.REPORT_ACTIONS,
    },
    policy: {
        key: ONYXKEYS.COLLECTION.POLICY,
    },
    preferredLocale: {
        key: ONYXKEYS.NVP_PREFERRED_LOCALE,
    },
    personalDetails: {
        key: ONYXKEYS.PERSONAL_DETAILS_LIST,
    },
    transactions: {
        key: ONYXKEYS.COLLECTION.TRANSACTION,
    },
    draftComments: {
        key: ONYXKEYS.COLLECTION.REPORT_DRAFT_COMMENT,
    },
    transactionViolations: {
        key: ONYXKEYS.COLLECTION.TRANSACTION_VIOLATIONS,
    },
})(memo(LHNOptionsList));

export type {LHNOptionsListProps};<|MERGE_RESOLUTION|>--- conflicted
+++ resolved
@@ -164,14 +164,10 @@
         ],
     );
 
-<<<<<<< HEAD
-    const extraData = useMemo(() => [reportActions, reports, policy, personalDetails, data?.length], [reportActions, reports, policy, personalDetails, data?.length]);
-=======
     const extraData = useMemo(
         () => [reportActions, reports, policy, personalDetails, data.length, draftComments],
         [reportActions, reports, policy, personalDetails, data.length, draftComments],
     );
->>>>>>> 8fe465d7
 
     const previousOptionMode = usePrevious(optionMode);
 
