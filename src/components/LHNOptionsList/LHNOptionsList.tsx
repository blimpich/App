import {useRoute} from '@react-navigation/native';
import type {FlashListProps} from '@shopify/flash-list';
import {FlashList} from '@shopify/flash-list';
import type {ReactElement} from 'react';
import React, {memo, useCallback, useContext, useEffect, useMemo, useRef} from 'react';
import {StyleSheet, View} from 'react-native';
import {useOnyx} from 'react-native-onyx';
import BlockingView from '@components/BlockingViews/BlockingView';
import Icon from '@components/Icon';
import * as Expensicons from '@components/Icon/Expensicons';
import LottieAnimations from '@components/LottieAnimations';
import {useProductTrainingContext} from '@components/ProductTrainingContext';
import {ScrollOffsetContext} from '@components/ScrollOffsetContextProvider';
import TextBlock from '@components/TextBlock';
import useLHNEstimatedListSize from '@hooks/useLHNEstimatedListSize';
import useLocalize from '@hooks/useLocalize';
import useNetwork from '@hooks/useNetwork';
import usePrevious from '@hooks/usePrevious';
import useScrollEventEmitter from '@hooks/useScrollEventEmitter';
import useTheme from '@hooks/useTheme';
import useThemeStyles from '@hooks/useThemeStyles';
import {isValidDraftComment} from '@libs/DraftCommentUtils';
import getPlatform from '@libs/getPlatform';
import Log from '@libs/Log';
import {getIOUReportIDOfLastAction, getLastMessageTextForReport, hasReportErrors} from '@libs/OptionsListUtils';
import {getOneTransactionThreadReportID, getOriginalMessage, getSortedReportActionsForDisplay, isMoneyRequestAction} from '@libs/ReportActionsUtils';
import {canUserPerformWriteAction, requiresAttentionFromCurrentUser} from '@libs/ReportUtils';
import variables from '@styles/variables';
import CONST from '@src/CONST';
import ONYXKEYS from '@src/ONYXKEYS';
import type {PersonalDetails} from '@src/types/onyx';
import OptionRowLHNData from './OptionRowLHNData';
import OptionRowRendererComponent from './OptionRowRendererComponent';
import type {LHNOptionsListProps, RenderItemProps} from './types';

const keyExtractor = (item: string) => `report_${item}`;

function LHNOptionsList({style, contentContainerStyles, data, onSelectRow, optionMode, shouldDisableFocusOptions = false, onFirstItemRendered = () => {}}: LHNOptionsListProps) {
    const {saveScrollOffset, getScrollOffset, saveScrollIndex, getScrollIndex} = useContext(ScrollOffsetContext);
    const {isOffline} = useNetwork();
    const flashListRef = useRef<FlashList<string>>(null);
    const route = useRoute();

<<<<<<< HEAD
    const [reports] = useOnyx(ONYXKEYS.COLLECTION.REPORT, {canBeMissing: true});
    const [reportNameValuePairs] = useOnyx(ONYXKEYS.COLLECTION.REPORT_NAME_VALUE_PAIRS, {canBeMissing: true});
    const [reportActions] = useOnyx(ONYXKEYS.COLLECTION.REPORT_ACTIONS, {canBeMissing: true});
    const [policy] = useOnyx(ONYXKEYS.COLLECTION.POLICY, {canBeMissing: true});
    const [personalDetails] = useOnyx(ONYXKEYS.PERSONAL_DETAILS_LIST, {canBeMissing: true});
    const [transactions] = useOnyx(ONYXKEYS.COLLECTION.TRANSACTION, {canBeMissing: true});
    const [draftComments] = useOnyx(ONYXKEYS.COLLECTION.REPORT_DRAFT_COMMENT, {canBeMissing: true});
    const [transactionViolations] = useOnyx(ONYXKEYS.COLLECTION.TRANSACTION_VIOLATIONS, {canBeMissing: true});
=======
    const [reports] = useOnyx(ONYXKEYS.COLLECTION.REPORT, {canBeMissing: false});
    const [reportAttributes] = useOnyx(ONYXKEYS.DERIVED.REPORT_ATTRIBUTES, {selector: (attributes) => attributes?.reports, canBeMissing: false});
    const [reportNameValuePairs] = useOnyx(ONYXKEYS.COLLECTION.REPORT_NAME_VALUE_PAIRS, {canBeMissing: false});
    const [reportActions] = useOnyx(ONYXKEYS.COLLECTION.REPORT_ACTIONS, {canBeMissing: false});
    const [policy] = useOnyx(ONYXKEYS.COLLECTION.POLICY, {canBeMissing: false});
    const [personalDetails] = useOnyx(ONYXKEYS.PERSONAL_DETAILS_LIST, {canBeMissing: false});
    const [transactions] = useOnyx(ONYXKEYS.COLLECTION.TRANSACTION, {canBeMissing: false});
    const [draftComments] = useOnyx(ONYXKEYS.COLLECTION.REPORT_DRAFT_COMMENT, {canBeMissing: false});
    const [transactionViolations] = useOnyx(ONYXKEYS.COLLECTION.TRANSACTION_VIOLATIONS, {canBeMissing: false});
>>>>>>> 3885a406

    const theme = useTheme();
    const styles = useThemeStyles();
    const {translate, preferredLocale} = useLocalize();
    const estimatedListSize = useLHNEstimatedListSize();
    const shouldShowEmptyLHN = data.length === 0;
    const estimatedItemSize = optionMode === CONST.OPTION_MODE.COMPACT ? variables.optionRowHeightCompact : variables.optionRowHeight;
    const platform = getPlatform();
    const isWebOrDesktop = platform === CONST.PLATFORM.WEB || platform === CONST.PLATFORM.DESKTOP;

    const {shouldShowProductTrainingTooltip} = useProductTrainingContext(CONST.PRODUCT_TRAINING_TOOLTIP_NAMES.GBR_RBR_CHAT, true);
    const firstReportIDWithGBRorRGR = useMemo(() => {
        if (!shouldShowProductTrainingTooltip) {
            return undefined;
        }
        return data.find((reportID) => {
            const itemFullReport = reports?.[`${ONYXKEYS.COLLECTION.REPORT}${reportID}`];
            const itemReportActions = reportActions?.[`${ONYXKEYS.COLLECTION.REPORT_ACTIONS}${reportID}`];
            if (!itemFullReport) {
                return false;
            }
            if (hasReportErrors(itemFullReport, itemReportActions)) {
                return true;
            }
            const itemParentReportActions = reportActions?.[`${ONYXKEYS.COLLECTION.REPORT_ACTIONS}${itemFullReport?.parentReportID}`];
            const itemParentReportAction = itemFullReport?.parentReportActionID ? itemParentReportActions?.[itemFullReport?.parentReportActionID] : undefined;
            const hasGBR = requiresAttentionFromCurrentUser(itemFullReport, itemParentReportAction);
            return hasGBR;
        });
    }, [shouldShowProductTrainingTooltip, data, reportActions, reports]);

    // When the first item renders we want to call the onFirstItemRendered callback.
    // At this point in time we know that the list is actually displaying items.
    const hasCalledOnLayout = React.useRef(false);
    const onLayoutItem = useCallback(() => {
        if (hasCalledOnLayout.current) {
            return;
        }
        hasCalledOnLayout.current = true;

        onFirstItemRendered();
    }, [onFirstItemRendered]);

    // Controls the visibility of the educational tooltip based on user scrolling.
    // Hides the tooltip when the user is scrolling and displays it once scrolling stops.
    const triggerScrollEvent = useScrollEventEmitter();

    const emptyLHNSubtitle = useMemo(
        () => (
            <View style={[styles.alignItemsCenter, styles.flexRow, styles.justifyContentCenter, styles.flexWrap, styles.textAlignCenter]}>
                <TextBlock
                    color={theme.textSupporting}
                    textStyles={[styles.textAlignCenter, styles.textNormal]}
                    text={translate('common.emptyLHN.subtitleText1')}
                />
                <Icon
                    src={Expensicons.MagnifyingGlass}
                    width={variables.emptyLHNIconWidth}
                    height={variables.emptyLHNIconHeight}
                    fill={theme.icon}
                    small
                    additionalStyles={styles.mh1}
                />
                <TextBlock
                    color={theme.textSupporting}
                    textStyles={[styles.textAlignCenter, styles.textNormal]}
                    text={translate('common.emptyLHN.subtitleText2')}
                />
                <Icon
                    src={Expensicons.Plus}
                    width={variables.emptyLHNIconWidth}
                    height={variables.emptyLHNIconHeight}
                    fill={theme.icon}
                    small
                    additionalStyles={styles.mh1}
                />
                <TextBlock
                    color={theme.textSupporting}
                    textStyles={[styles.textAlignCenter, styles.textNormal]}
                    text={translate('common.emptyLHN.subtitleText3')}
                />
            </View>
        ),
        [
            styles.alignItemsCenter,
            styles.flexRow,
            styles.justifyContentCenter,
            styles.flexWrap,
            styles.textAlignCenter,
            styles.mh1,
            theme.icon,
            theme.textSupporting,
            styles.textNormal,
            translate,
        ],
    );

    /**
     * Function which renders a row in the list
     */
    const renderItem = useCallback(
        ({item: reportID}: RenderItemProps): ReactElement => {
            const itemFullReport = reports?.[`${ONYXKEYS.COLLECTION.REPORT}${reportID}`];
            const itemParentReport = reports?.[`${ONYXKEYS.COLLECTION.REPORT}${itemFullReport?.parentReportID}`];
            const itemReportNameValuePairs = reportNameValuePairs?.[`${ONYXKEYS.COLLECTION.REPORT_NAME_VALUE_PAIRS}${reportID}`];
            const itemReportActions = reportActions?.[`${ONYXKEYS.COLLECTION.REPORT_ACTIONS}${reportID}`];
            const itemOneTransactionThreadReport = reports?.[`${ONYXKEYS.COLLECTION.REPORT}${getOneTransactionThreadReportID(reportID, itemReportActions, isOffline)}`];
            const itemParentReportActions = reportActions?.[`${ONYXKEYS.COLLECTION.REPORT_ACTIONS}${itemFullReport?.parentReportID}`];
            const itemParentReportAction = itemFullReport?.parentReportActionID ? itemParentReportActions?.[itemFullReport?.parentReportActionID] : undefined;

            let invoiceReceiverPolicyID = '-1';
            if (itemFullReport?.invoiceReceiver && 'policyID' in itemFullReport.invoiceReceiver) {
                invoiceReceiverPolicyID = itemFullReport.invoiceReceiver.policyID;
            }
            if (itemParentReport?.invoiceReceiver && 'policyID' in itemParentReport.invoiceReceiver) {
                invoiceReceiverPolicyID = itemParentReport.invoiceReceiver.policyID;
            }
            const itemInvoiceReceiverPolicy = policy?.[`${ONYXKEYS.COLLECTION.POLICY}${invoiceReceiverPolicyID}`];

            const iouReportIDOfLastAction = getIOUReportIDOfLastAction(itemFullReport);
            const itemIouReportReportActions = iouReportIDOfLastAction ? reportActions?.[`${ONYXKEYS.COLLECTION.REPORT_ACTIONS}${iouReportIDOfLastAction}`] : undefined;

            const itemPolicy = policy?.[`${ONYXKEYS.COLLECTION.POLICY}${itemFullReport?.policyID}`];
            const transactionID = isMoneyRequestAction(itemParentReportAction)
                ? getOriginalMessage(itemParentReportAction)?.IOUTransactionID ?? CONST.DEFAULT_NUMBER_ID
                : CONST.DEFAULT_NUMBER_ID;
            const itemTransaction = transactions?.[`${ONYXKEYS.COLLECTION.TRANSACTION}${transactionID}`];
            const hasDraftComment = isValidDraftComment(draftComments?.[`${ONYXKEYS.COLLECTION.REPORT_DRAFT_COMMENT}${reportID}`]);

            const canUserPerformWrite = canUserPerformWriteAction(itemFullReport);
            const sortedReportActions = getSortedReportActionsForDisplay(itemReportActions, canUserPerformWrite);
            const lastReportAction = sortedReportActions.at(0);

            // Get the transaction for the last report action
            const lastReportActionTransactionID = isMoneyRequestAction(lastReportAction)
                ? getOriginalMessage(lastReportAction)?.IOUTransactionID ?? CONST.DEFAULT_NUMBER_ID
                : CONST.DEFAULT_NUMBER_ID;
            const lastReportActionTransaction = transactions?.[`${ONYXKEYS.COLLECTION.TRANSACTION}${lastReportActionTransactionID}`];

            // SidebarUtils.getOptionData in OptionRowLHNData does not get re-evaluated when the linked task report changes, so we have the lastMessageTextFromReport evaluation logic here
            let lastActorDetails: Partial<PersonalDetails> | null =
                itemFullReport?.lastActorAccountID && personalDetails?.[itemFullReport.lastActorAccountID] ? personalDetails[itemFullReport.lastActorAccountID] : null;
            if (!lastActorDetails && lastReportAction) {
                const lastActorDisplayName = lastReportAction?.person?.[0]?.text;
                lastActorDetails = lastActorDisplayName
                    ? {
                          displayName: lastActorDisplayName,
                          accountID: itemFullReport?.lastActorAccountID,
                      }
                    : null;
            }
            const lastMessageTextFromReport = getLastMessageTextForReport(itemFullReport, lastActorDetails, itemPolicy, itemReportNameValuePairs);

            const shouldShowRBRorGPRTooltip = firstReportIDWithGBRorRGR === reportID;

            return (
                <OptionRowLHNData
                    reportID={reportID}
                    fullReport={itemFullReport}
                    reportAttributes={reportAttributes ?? {}}
                    oneTransactionThreadReport={itemOneTransactionThreadReport}
                    reportNameValuePairs={itemReportNameValuePairs}
                    reportActions={itemReportActions}
                    parentReportAction={itemParentReportAction}
                    iouReportReportActions={itemIouReportReportActions}
                    policy={itemPolicy}
                    invoiceReceiverPolicy={itemInvoiceReceiverPolicy}
                    personalDetails={personalDetails ?? {}}
                    transaction={itemTransaction}
                    lastReportActionTransaction={lastReportActionTransaction}
                    receiptTransactions={transactions}
                    viewMode={optionMode}
                    isFocused={!shouldDisableFocusOptions}
                    lastMessageTextFromReport={lastMessageTextFromReport}
                    onSelectRow={onSelectRow}
                    preferredLocale={preferredLocale}
                    hasDraftComment={hasDraftComment}
                    transactionViolations={transactionViolations}
                    onLayout={onLayoutItem}
                    shouldShowRBRorGPRTooltip={shouldShowRBRorGPRTooltip}
                />
            );
        },
        [
            draftComments,
            onSelectRow,
            optionMode,
            personalDetails,
            policy,
            preferredLocale,
            reportActions,
            reports,
            reportAttributes,
            reportNameValuePairs,
            shouldDisableFocusOptions,
            transactions,
            transactionViolations,
            onLayoutItem,
            isOffline,
            firstReportIDWithGBRorRGR,
        ],
    );

    const extraData = useMemo(
        () => [
            reportActions,
            reports,
            reportAttributes,
            reportNameValuePairs,
            transactionViolations,
            policy,
            personalDetails,
            data.length,
            draftComments,
            optionMode,
            preferredLocale,
            transactions,
            isOffline,
        ],
        [
            reportActions,
            reports,
            reportAttributes,
            reportNameValuePairs,
            transactionViolations,
            policy,
            personalDetails,
            data.length,
            draftComments,
            optionMode,
            preferredLocale,
            transactions,
            isOffline,
        ],
    );

    const previousOptionMode = usePrevious(optionMode);

    useEffect(() => {
        if (previousOptionMode === null || previousOptionMode === optionMode || !flashListRef.current) {
            return;
        }

        if (!flashListRef.current) {
            return;
        }

        // If the option mode changes want to scroll to the top of the list because rendered items will have different height.
        flashListRef.current.scrollToOffset({offset: 0});
    }, [previousOptionMode, optionMode]);

    const onScroll = useCallback<NonNullable<FlashListProps<string>['onScroll']>>(
        (e) => {
            // If the layout measurement is 0, it means the flashlist is not displayed but the onScroll may be triggered with offset value 0.
            // We should ignore this case.
            if (e.nativeEvent.layoutMeasurement.height === 0) {
                return;
            }
            saveScrollOffset(route, e.nativeEvent.contentOffset.y);
            if (isWebOrDesktop) {
                saveScrollIndex(route, Math.floor(e.nativeEvent.contentOffset.y / estimatedItemSize));
            }
            triggerScrollEvent();
        },
        [estimatedItemSize, isWebOrDesktop, route, saveScrollIndex, saveScrollOffset, triggerScrollEvent],
    );

    const onLayout = useCallback(() => {
        const offset = getScrollOffset(route);

        if (!(offset && flashListRef.current) || isWebOrDesktop) {
            return;
        }

        // We need to use requestAnimationFrame to make sure it will scroll properly on iOS.
        requestAnimationFrame(() => {
            if (!(offset && flashListRef.current)) {
                return;
            }
            flashListRef.current.scrollToOffset({offset});
        });
    }, [getScrollOffset, route, isWebOrDesktop]);

    // eslint-disable-next-line rulesdir/prefer-early-return
    useEffect(() => {
        if (shouldShowEmptyLHN) {
            Log.info('Woohoo! All caught up. Was rendered', false, {
                reportsCount: Object.keys(reports ?? {}).length,
                reportActionsCount: Object.keys(reportActions ?? {}).length,
                policyCount: Object.keys(policy ?? {}).length,
                personalDetailsCount: Object.keys(personalDetails ?? {}).length,
                route,
                reportsIDsFromUseReportsCount: data.length,
            });
        }
    }, [data, shouldShowEmptyLHN, route, reports, reportActions, policy, personalDetails]);

    return (
        <View style={[style ?? styles.flex1, shouldShowEmptyLHN ? styles.emptyLHNWrapper : undefined]}>
            {shouldShowEmptyLHN ? (
                <BlockingView
                    animation={LottieAnimations.Fireworks}
                    animationStyles={styles.emptyLHNAnimation}
                    animationWebStyle={styles.emptyLHNAnimation}
                    title={translate('common.emptyLHN.title')}
                    shouldShowLink={false}
                    CustomSubtitle={emptyLHNSubtitle}
                    accessibilityLabel={translate('common.emptyLHN.title')}
                />
            ) : (
                <FlashList
                    ref={flashListRef}
                    indicatorStyle="white"
                    keyboardShouldPersistTaps="always"
                    CellRendererComponent={OptionRowRendererComponent}
                    contentContainerStyle={StyleSheet.flatten(contentContainerStyles)}
                    data={data}
                    testID="lhn-options-list"
                    keyExtractor={keyExtractor}
                    renderItem={renderItem}
                    estimatedItemSize={estimatedItemSize}
                    overrideProps={{estimatedHeightSize: estimatedItemSize * CONST.LHN_VIEWPORT_ITEM_COUNT}}
                    extraData={extraData}
                    showsVerticalScrollIndicator={false}
                    onLayout={onLayout}
                    onScroll={onScroll}
                    estimatedListSize={estimatedListSize}
                    initialScrollIndex={isWebOrDesktop ? getScrollIndex(route) : undefined}
                />
            )}
        </View>
    );
}

LHNOptionsList.displayName = 'LHNOptionsList';

export default memo(LHNOptionsList);<|MERGE_RESOLUTION|>--- conflicted
+++ resolved
@@ -41,16 +41,6 @@
     const flashListRef = useRef<FlashList<string>>(null);
     const route = useRoute();
 
-<<<<<<< HEAD
-    const [reports] = useOnyx(ONYXKEYS.COLLECTION.REPORT, {canBeMissing: true});
-    const [reportNameValuePairs] = useOnyx(ONYXKEYS.COLLECTION.REPORT_NAME_VALUE_PAIRS, {canBeMissing: true});
-    const [reportActions] = useOnyx(ONYXKEYS.COLLECTION.REPORT_ACTIONS, {canBeMissing: true});
-    const [policy] = useOnyx(ONYXKEYS.COLLECTION.POLICY, {canBeMissing: true});
-    const [personalDetails] = useOnyx(ONYXKEYS.PERSONAL_DETAILS_LIST, {canBeMissing: true});
-    const [transactions] = useOnyx(ONYXKEYS.COLLECTION.TRANSACTION, {canBeMissing: true});
-    const [draftComments] = useOnyx(ONYXKEYS.COLLECTION.REPORT_DRAFT_COMMENT, {canBeMissing: true});
-    const [transactionViolations] = useOnyx(ONYXKEYS.COLLECTION.TRANSACTION_VIOLATIONS, {canBeMissing: true});
-=======
     const [reports] = useOnyx(ONYXKEYS.COLLECTION.REPORT, {canBeMissing: false});
     const [reportAttributes] = useOnyx(ONYXKEYS.DERIVED.REPORT_ATTRIBUTES, {selector: (attributes) => attributes?.reports, canBeMissing: false});
     const [reportNameValuePairs] = useOnyx(ONYXKEYS.COLLECTION.REPORT_NAME_VALUE_PAIRS, {canBeMissing: false});
@@ -60,7 +50,6 @@
     const [transactions] = useOnyx(ONYXKEYS.COLLECTION.TRANSACTION, {canBeMissing: false});
     const [draftComments] = useOnyx(ONYXKEYS.COLLECTION.REPORT_DRAFT_COMMENT, {canBeMissing: false});
     const [transactionViolations] = useOnyx(ONYXKEYS.COLLECTION.TRANSACTION_VIOLATIONS, {canBeMissing: false});
->>>>>>> 3885a406
 
     const theme = useTheme();
     const styles = useThemeStyles();
