import {useRoute} from '@react-navigation/native';
import type {FlashListProps} from '@shopify/flash-list';
import {FlashList} from '@shopify/flash-list';
import type {ReactElement} from 'react';
import React, {memo, useCallback, useContext, useEffect, useMemo, useRef} from 'react';
import {StyleSheet, View} from 'react-native';
import {useOnyx} from 'react-native-onyx';
import BlockingView from '@components/BlockingViews/BlockingView';
import Icon from '@components/Icon';
import * as Expensicons from '@components/Icon/Expensicons';
import LottieAnimations from '@components/LottieAnimations';
import {ScrollOffsetContext} from '@components/ScrollOffsetContextProvider';
import TextBlock from '@components/TextBlock';
import useLHNEstimatedListSize from '@hooks/useLHNEstimatedListSize';
import useLocalize from '@hooks/useLocalize';
import useNetwork from '@hooks/useNetwork';
import usePrevious from '@hooks/usePrevious';
import useScrollEventEmitter from '@hooks/useScrollEventEmitter';
import useTheme from '@hooks/useTheme';
import useThemeStyles from '@hooks/useThemeStyles';
import {isValidDraftComment} from '@libs/DraftCommentUtils';
import getPlatform from '@libs/getPlatform';
import Log from '@libs/Log';
import {getIOUReportIDOfLastAction, getLastMessageTextForReport, hasReportErrors} from '@libs/OptionsListUtils';
import {getOneTransactionThreadReportID, getOriginalMessage, getSortedReportActionsForDisplay, isMoneyRequestAction} from '@libs/ReportActionsUtils';
import {canUserPerformWriteAction, getReportAttributes} from '@libs/ReportUtils';
import isProductTrainingElementDismissed from '@libs/TooltipUtils';
import variables from '@styles/variables';
import CONST from '@src/CONST';
import ONYXKEYS from '@src/ONYXKEYS';
import type {PersonalDetails, Report} from '@src/types/onyx';
import isLoadingOnyxValue from '@src/types/utils/isLoadingOnyxValue';
import OptionRowLHNData from './OptionRowLHNData';
import OptionRowRendererComponent from './OptionRowRendererComponent';
import type {LHNOptionsListProps, RenderItemProps} from './types';

const keyExtractor = (item: Report) => `report_${item.reportID}`;

function LHNOptionsList({style, contentContainerStyles, data, onSelectRow, optionMode, shouldDisableFocusOptions = false, onFirstItemRendered = () => {}}: LHNOptionsListProps) {
    const {saveScrollOffset, getScrollOffset, saveScrollIndex, getScrollIndex} = useContext(ScrollOffsetContext);
    const {isOffline} = useNetwork();
    const flashListRef = useRef<FlashList<Report>>(null);
    const route = useRoute();

    const [reports] = useOnyx(ONYXKEYS.COLLECTION.REPORT, {canBeMissing: false});
    const [reportAttributes] = useOnyx(ONYXKEYS.DERIVED.REPORT_ATTRIBUTES, {selector: (attributes) => attributes?.reports, canBeMissing: false});
    const [reportNameValuePairs] = useOnyx(ONYXKEYS.COLLECTION.REPORT_NAME_VALUE_PAIRS, {canBeMissing: true});
    const [reportActions] = useOnyx(ONYXKEYS.COLLECTION.REPORT_ACTIONS, {canBeMissing: false});
    const [policy] = useOnyx(ONYXKEYS.COLLECTION.POLICY, {canBeMissing: false});
    const [personalDetails] = useOnyx(ONYXKEYS.PERSONAL_DETAILS_LIST, {canBeMissing: true});
    const [transactions] = useOnyx(ONYXKEYS.COLLECTION.TRANSACTION, {canBeMissing: false});
    const [draftComments] = useOnyx(ONYXKEYS.COLLECTION.REPORT_DRAFT_COMMENT, {canBeMissing: false});
    const [transactionViolations] = useOnyx(ONYXKEYS.COLLECTION.TRANSACTION_VIOLATIONS, {canBeMissing: false});
    const [dismissedProductTraining, dismissedProductTrainingMetadata] = useOnyx(ONYXKEYS.NVP_DISMISSED_PRODUCT_TRAINING, {canBeMissing: true});

    const theme = useTheme();
    const styles = useThemeStyles();
    const {translate, preferredLocale} = useLocalize();
    const estimatedListSize = useLHNEstimatedListSize();
    const shouldShowEmptyLHN = data.length === 0;
    const estimatedItemSize = optionMode === CONST.OPTION_MODE.COMPACT ? variables.optionRowHeightCompact : variables.optionRowHeight;
    const platform = getPlatform();
    const isWebOrDesktop = platform === CONST.PLATFORM.WEB || platform === CONST.PLATFORM.DESKTOP;
    const isGBRorRBRTooltipDismissed =
        !isLoadingOnyxValue(dismissedProductTrainingMetadata) && isProductTrainingElementDismissed(CONST.PRODUCT_TRAINING_TOOLTIP_NAMES.GBR_RBR_CHAT, dismissedProductTraining);

    const firstReportIDWithGBRorRBR = useMemo(() => {
        if (isGBRorRBRTooltipDismissed) {
            return undefined;
        }
        const firstReportWithGBRorRBR = data.find((report) => {
            const itemReportActions = reportActions?.[`${ONYXKEYS.COLLECTION.REPORT_ACTIONS}${report.reportID}`];
            if (!report) {
                return false;
            }
            if (hasReportErrors(report, itemReportActions)) {
                return true;
            }
<<<<<<< HEAD
            const hasGBR = getReportAttributes(reportID, reportAttributes)?.requiresAttention;
            return hasGBR;
        });
    }, [isGBRorRBRTooltipDismissed, data, reports, reportActions, reportAttributes]);
=======
            const itemParentReportActions = reportActions?.[`${ONYXKEYS.COLLECTION.REPORT_ACTIONS}${report?.parentReportID}`];
            const itemParentReportAction = report?.parentReportActionID ? itemParentReportActions?.[report?.parentReportActionID] : undefined;
            const hasGBR = requiresAttentionFromCurrentUser(report, itemParentReportAction);
            return hasGBR;
        });

        return firstReportWithGBRorRBR?.reportID;
    }, [isGBRorRBRTooltipDismissed, data, reportActions]);
>>>>>>> 8246d438

    // When the first item renders we want to call the onFirstItemRendered callback.
    // At this point in time we know that the list is actually displaying items.
    const hasCalledOnLayout = React.useRef(false);
    const onLayoutItem = useCallback(() => {
        if (hasCalledOnLayout.current) {
            return;
        }
        hasCalledOnLayout.current = true;

        onFirstItemRendered();
    }, [onFirstItemRendered]);

    // Controls the visibility of the educational tooltip based on user scrolling.
    // Hides the tooltip when the user is scrolling and displays it once scrolling stops.
    const triggerScrollEvent = useScrollEventEmitter();

    const emptyLHNSubtitle = useMemo(
        () => (
            <View style={[styles.alignItemsCenter, styles.flexRow, styles.justifyContentCenter, styles.flexWrap, styles.textAlignCenter]}>
                <TextBlock
                    color={theme.textSupporting}
                    textStyles={[styles.textAlignCenter, styles.textNormal]}
                    text={translate('common.emptyLHN.subtitleText1')}
                />
                <Icon
                    src={Expensicons.MagnifyingGlass}
                    width={variables.emptyLHNIconWidth}
                    height={variables.emptyLHNIconHeight}
                    fill={theme.icon}
                    small
                    additionalStyles={styles.mh1}
                />
                <TextBlock
                    color={theme.textSupporting}
                    textStyles={[styles.textAlignCenter, styles.textNormal]}
                    text={translate('common.emptyLHN.subtitleText2')}
                />
                <Icon
                    src={Expensicons.Plus}
                    width={variables.emptyLHNIconWidth}
                    height={variables.emptyLHNIconHeight}
                    fill={theme.icon}
                    small
                    additionalStyles={styles.mh1}
                />
                <TextBlock
                    color={theme.textSupporting}
                    textStyles={[styles.textAlignCenter, styles.textNormal]}
                    text={translate('common.emptyLHN.subtitleText3')}
                />
            </View>
        ),
        [
            styles.alignItemsCenter,
            styles.flexRow,
            styles.justifyContentCenter,
            styles.flexWrap,
            styles.textAlignCenter,
            styles.mh1,
            theme.icon,
            theme.textSupporting,
            styles.textNormal,
            translate,
        ],
    );

    /**
     * Function which renders a row in the list
     */
    const renderItem = useCallback(
        ({item}: RenderItemProps): ReactElement => {
            const reportID = item.reportID;
            const itemParentReport = reports?.[`${ONYXKEYS.COLLECTION.REPORT}${item.parentReportID}`];
            const itemReportNameValuePairs = reportNameValuePairs?.[`${ONYXKEYS.COLLECTION.REPORT_NAME_VALUE_PAIRS}${reportID}`];
            const itemReportActions = reportActions?.[`${ONYXKEYS.COLLECTION.REPORT_ACTIONS}${reportID}`];
            const itemOneTransactionThreadReport = reports?.[`${ONYXKEYS.COLLECTION.REPORT}${getOneTransactionThreadReportID(reportID, itemReportActions, isOffline)}`];
            const itemParentReportActions = reportActions?.[`${ONYXKEYS.COLLECTION.REPORT_ACTIONS}${item?.parentReportID}`];
            const itemParentReportAction = item?.parentReportActionID ? itemParentReportActions?.[item?.parentReportActionID] : undefined;
            const itemReportAttributes = reportAttributes?.[reportID];

            let invoiceReceiverPolicyID = '-1';
            if (item?.invoiceReceiver && 'policyID' in item.invoiceReceiver) {
                invoiceReceiverPolicyID = item.invoiceReceiver.policyID;
            }
            if (itemParentReport?.invoiceReceiver && 'policyID' in itemParentReport.invoiceReceiver) {
                invoiceReceiverPolicyID = itemParentReport.invoiceReceiver.policyID;
            }
            const itemInvoiceReceiverPolicy = policy?.[`${ONYXKEYS.COLLECTION.POLICY}${invoiceReceiverPolicyID}`];

            const iouReportIDOfLastAction = getIOUReportIDOfLastAction(item);
            const itemIouReportReportActions = iouReportIDOfLastAction ? reportActions?.[`${ONYXKEYS.COLLECTION.REPORT_ACTIONS}${iouReportIDOfLastAction}`] : undefined;

            const itemPolicy = policy?.[`${ONYXKEYS.COLLECTION.POLICY}${item?.policyID}`];
            const transactionID = isMoneyRequestAction(itemParentReportAction)
                ? getOriginalMessage(itemParentReportAction)?.IOUTransactionID ?? CONST.DEFAULT_NUMBER_ID
                : CONST.DEFAULT_NUMBER_ID;
            const itemTransaction = transactions?.[`${ONYXKEYS.COLLECTION.TRANSACTION}${transactionID}`];
            const hasDraftComment = isValidDraftComment(draftComments?.[`${ONYXKEYS.COLLECTION.REPORT_DRAFT_COMMENT}${reportID}`]);

            const canUserPerformWrite = canUserPerformWriteAction(item);
            const sortedReportActions = getSortedReportActionsForDisplay(itemReportActions, canUserPerformWrite);
            const lastReportAction = sortedReportActions.at(0);

            // Get the transaction for the last report action
            const lastReportActionTransactionID = isMoneyRequestAction(lastReportAction)
                ? getOriginalMessage(lastReportAction)?.IOUTransactionID ?? CONST.DEFAULT_NUMBER_ID
                : CONST.DEFAULT_NUMBER_ID;
            const lastReportActionTransaction = transactions?.[`${ONYXKEYS.COLLECTION.TRANSACTION}${lastReportActionTransactionID}`];

            // SidebarUtils.getOptionData in OptionRowLHNData does not get re-evaluated when the linked task report changes, so we have the lastMessageTextFromReport evaluation logic here
            let lastActorDetails: Partial<PersonalDetails> | null = item?.lastActorAccountID && personalDetails?.[item.lastActorAccountID] ? personalDetails[item.lastActorAccountID] : null;
            if (!lastActorDetails && lastReportAction) {
                const lastActorDisplayName = lastReportAction?.person?.[0]?.text;
                lastActorDetails = lastActorDisplayName
                    ? {
                          displayName: lastActorDisplayName,
                          accountID: item?.lastActorAccountID,
                      }
                    : null;
            }
            const lastMessageTextFromReport = getLastMessageTextForReport(item, lastActorDetails, itemPolicy, itemReportNameValuePairs);

            const shouldShowRBRorGBRTooltip = firstReportIDWithGBRorRBR === reportID;

            return (
                <OptionRowLHNData
                    reportID={reportID}
                    fullReport={item}
                    reportAttributes={itemReportAttributes}
                    oneTransactionThreadReport={itemOneTransactionThreadReport}
                    reportNameValuePairs={itemReportNameValuePairs}
                    reportActions={itemReportActions}
                    parentReportAction={itemParentReportAction}
                    iouReportReportActions={itemIouReportReportActions}
                    policy={itemPolicy}
                    invoiceReceiverPolicy={itemInvoiceReceiverPolicy}
                    personalDetails={personalDetails ?? {}}
                    transaction={itemTransaction}
                    lastReportActionTransaction={lastReportActionTransaction}
                    receiptTransactions={transactions}
                    viewMode={optionMode}
                    isFocused={!shouldDisableFocusOptions}
                    lastMessageTextFromReport={lastMessageTextFromReport}
                    onSelectRow={onSelectRow}
                    preferredLocale={preferredLocale}
                    hasDraftComment={hasDraftComment}
                    transactionViolations={transactionViolations}
                    onLayout={onLayoutItem}
                    shouldShowRBRorGBRTooltip={shouldShowRBRorGBRTooltip}
                />
            );
        },
        [
            draftComments,
            onSelectRow,
            optionMode,
            personalDetails,
            policy,
            preferredLocale,
            reportActions,
            reports,
            reportAttributes,
            reportNameValuePairs,
            shouldDisableFocusOptions,
            transactions,
            transactionViolations,
            onLayoutItem,
            isOffline,
            firstReportIDWithGBRorRBR,
        ],
    );

    const extraData = useMemo(
        () => [
            reportActions,
            reports,
            reportAttributes,
            reportNameValuePairs,
            transactionViolations,
            policy,
            personalDetails,
            data.length,
            draftComments,
            optionMode,
            preferredLocale,
            transactions,
            isOffline,
        ],
        [
            reportActions,
            reports,
            reportAttributes,
            reportNameValuePairs,
            transactionViolations,
            policy,
            personalDetails,
            data.length,
            draftComments,
            optionMode,
            preferredLocale,
            transactions,
            isOffline,
        ],
    );

    const previousOptionMode = usePrevious(optionMode);

    useEffect(() => {
        if (previousOptionMode === null || previousOptionMode === optionMode || !flashListRef.current) {
            return;
        }

        if (!flashListRef.current) {
            return;
        }

        // If the option mode changes want to scroll to the top of the list because rendered items will have different height.
        flashListRef.current.scrollToOffset({offset: 0});
    }, [previousOptionMode, optionMode]);

    const onScroll = useCallback<NonNullable<FlashListProps<string>['onScroll']>>(
        (e) => {
            // If the layout measurement is 0, it means the FlashList is not displayed but the onScroll may be triggered with offset value 0.
            // We should ignore this case.
            if (e.nativeEvent.layoutMeasurement.height === 0) {
                return;
            }
            saveScrollOffset(route, e.nativeEvent.contentOffset.y);
            if (isWebOrDesktop) {
                saveScrollIndex(route, Math.floor(e.nativeEvent.contentOffset.y / estimatedItemSize));
            }
            triggerScrollEvent();
        },
        [estimatedItemSize, isWebOrDesktop, route, saveScrollIndex, saveScrollOffset, triggerScrollEvent],
    );

    const onLayout = useCallback(() => {
        const offset = getScrollOffset(route);

        if (!(offset && flashListRef.current) || isWebOrDesktop) {
            return;
        }

        // We need to use requestAnimationFrame to make sure it will scroll properly on iOS.
        requestAnimationFrame(() => {
            if (!(offset && flashListRef.current)) {
                return;
            }
            flashListRef.current.scrollToOffset({offset});
        });
    }, [getScrollOffset, route, isWebOrDesktop]);

    // eslint-disable-next-line rulesdir/prefer-early-return
    useEffect(() => {
        if (shouldShowEmptyLHN) {
            Log.info('Woohoo! All caught up. Was rendered', false, {
                reportsCount: Object.keys(reports ?? {}).length,
                reportActionsCount: Object.keys(reportActions ?? {}).length,
                policyCount: Object.keys(policy ?? {}).length,
                personalDetailsCount: Object.keys(personalDetails ?? {}).length,
                route,
                reportsIDsFromUseReportsCount: data.length,
            });
        }
    }, [data, shouldShowEmptyLHN, route, reports, reportActions, policy, personalDetails]);

    return (
        <View style={[style ?? styles.flex1, shouldShowEmptyLHN ? styles.emptyLHNWrapper : undefined]}>
            {shouldShowEmptyLHN ? (
                <BlockingView
                    animation={LottieAnimations.Fireworks}
                    animationStyles={styles.emptyLHNAnimation}
                    animationWebStyle={styles.emptyLHNAnimation}
                    title={translate('common.emptyLHN.title')}
                    shouldShowLink={false}
                    CustomSubtitle={emptyLHNSubtitle}
                    accessibilityLabel={translate('common.emptyLHN.title')}
                />
            ) : (
                <FlashList
                    ref={flashListRef}
                    indicatorStyle="white"
                    keyboardShouldPersistTaps="always"
                    CellRendererComponent={OptionRowRendererComponent}
                    contentContainerStyle={StyleSheet.flatten(contentContainerStyles)}
                    data={data}
                    testID="lhn-options-list"
                    keyExtractor={keyExtractor}
                    renderItem={renderItem}
                    estimatedItemSize={estimatedItemSize}
                    overrideProps={{estimatedHeightSize: estimatedItemSize * CONST.LHN_VIEWPORT_ITEM_COUNT}}
                    extraData={extraData}
                    showsVerticalScrollIndicator={false}
                    onLayout={onLayout}
                    onScroll={onScroll}
                    estimatedListSize={estimatedListSize}
                    initialScrollIndex={isWebOrDesktop ? getScrollIndex(route) : undefined}
                />
            )}
        </View>
    );
}

LHNOptionsList.displayName = 'LHNOptionsList';

export default memo(LHNOptionsList);<|MERGE_RESOLUTION|>--- conflicted
+++ resolved
@@ -76,21 +76,12 @@
             if (hasReportErrors(report, itemReportActions)) {
                 return true;
             }
-<<<<<<< HEAD
-            const hasGBR = getReportAttributes(reportID, reportAttributes)?.requiresAttention;
+            const hasGBR = getReportAttributes(report.reportID, reportAttributes)?.requiresAttention;
             return hasGBR;
         });
-    }, [isGBRorRBRTooltipDismissed, data, reports, reportActions, reportAttributes]);
-=======
-            const itemParentReportActions = reportActions?.[`${ONYXKEYS.COLLECTION.REPORT_ACTIONS}${report?.parentReportID}`];
-            const itemParentReportAction = report?.parentReportActionID ? itemParentReportActions?.[report?.parentReportActionID] : undefined;
-            const hasGBR = requiresAttentionFromCurrentUser(report, itemParentReportAction);
-            return hasGBR;
-        });
 
         return firstReportWithGBRorRBR?.reportID;
-    }, [isGBRorRBRTooltipDismissed, data, reportActions]);
->>>>>>> 8246d438
+    }, [isGBRorRBRTooltipDismissed, data, reportActions, reportAttributes]);
 
     // When the first item renders we want to call the onFirstItemRendered callback.
     // At this point in time we know that the list is actually displaying items.
