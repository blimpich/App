import {useRoute} from '@react-navigation/native';
import type {FlashListProps} from '@shopify/flash-list';
import {FlashList} from '@shopify/flash-list';
import type {ReactElement} from 'react';
import React, {memo, useCallback, useContext, useEffect, useMemo, useRef} from 'react';
import {StyleSheet, View} from 'react-native';
import {useOnyx} from 'react-native-onyx';
import BlockingView from '@components/BlockingViews/BlockingView';
import Icon from '@components/Icon';
import * as Expensicons from '@components/Icon/Expensicons';
import LottieAnimations from '@components/LottieAnimations';
import {ScrollOffsetContext} from '@components/ScrollOffsetContextProvider';
import TextBlock from '@components/TextBlock';
import useLHNEstimatedListSize from '@hooks/useLHNEstimatedListSize';
import useLocalize from '@hooks/useLocalize';
import usePrevious from '@hooks/usePrevious';
import useTheme from '@hooks/useTheme';
import useThemeStyles from '@hooks/useThemeStyles';
import {isValidDraftComment} from '@libs/DraftCommentUtils';
import {getIOUReportIDOfLastAction, getLastMessageTextForReport} from '@libs/OptionsListUtils';
import {getOriginalMessage, getSortedReportActionsForDisplay, isMoneyRequestAction} from '@libs/ReportActionsUtils';
import {canUserPerformWriteAction} from '@libs/ReportUtils';
import variables from '@styles/variables';
import CONST from '@src/CONST';
import ONYXKEYS from '@src/ONYXKEYS';
import type {PersonalDetails} from '@src/types/onyx';
import OptionRowLHNData from './OptionRowLHNData';
import OptionRowRendererComponent from './OptionRowRendererComponent';
import type {LHNOptionsListProps, RenderItemProps} from './types';

const keyExtractor = (item: string) => `report_${item}`;

function LHNOptionsList({style, contentContainerStyles, data, onSelectRow, optionMode, shouldDisableFocusOptions = false, onFirstItemRendered = () => {}}: LHNOptionsListProps) {
    const {saveScrollOffset, getScrollOffset} = useContext(ScrollOffsetContext);
    const flashListRef = useRef<FlashList<string>>(null);
    const route = useRoute();

    const [reports] = useOnyx(ONYXKEYS.COLLECTION.REPORT);
    const [reportNameValuePairs] = useOnyx(ONYXKEYS.COLLECTION.REPORT_NAME_VALUE_PAIRS);
    const [reportActions] = useOnyx(ONYXKEYS.COLLECTION.REPORT_ACTIONS);
    const [policy] = useOnyx(ONYXKEYS.COLLECTION.POLICY);
    const [personalDetails] = useOnyx(ONYXKEYS.PERSONAL_DETAILS_LIST);
    const [transactions] = useOnyx(ONYXKEYS.COLLECTION.TRANSACTION);
    const [draftComments] = useOnyx(ONYXKEYS.COLLECTION.REPORT_DRAFT_COMMENT);
    const [transactionViolations] = useOnyx(ONYXKEYS.COLLECTION.TRANSACTION_VIOLATIONS);

    const theme = useTheme();
    const styles = useThemeStyles();
    const {translate, preferredLocale} = useLocalize();
<<<<<<< HEAD
    const shouldShowEmptyLHN = data.length === 0;
=======
    const {shouldUseNarrowLayout} = useResponsiveLayout();
    const estimatedListSize = useLHNEstimatedListSize();
    const shouldShowEmptyLHN = shouldUseNarrowLayout && data.length === 0;
>>>>>>> 7ef32542

    // When the first item renders we want to call the onFirstItemRendered callback.
    // At this point in time we know that the list is actually displaying items.
    const hasCalledOnLayout = React.useRef(false);
    const onLayoutItem = useCallback(() => {
        if (hasCalledOnLayout.current) {
            return;
        }
        hasCalledOnLayout.current = true;

        onFirstItemRendered();
    }, [onFirstItemRendered]);

    const emptyLHNSubtitle = useMemo(
        () => (
            <View style={[styles.alignItemsCenter, styles.flexRow, styles.justifyContentCenter, styles.flexWrap, styles.textAlignCenter]}>
                <TextBlock
                    color={theme.textSupporting}
                    textStyles={[styles.textAlignCenter, styles.textNormal]}
                    text={translate('common.emptyLHN.subtitleText1')}
                />
                <Icon
                    src={Expensicons.MagnifyingGlass}
                    width={variables.emptyLHNIconWidth}
                    height={variables.emptyLHNIconHeight}
                    fill={theme.icon}
                    small
                    additionalStyles={styles.mh1}
                />
                <TextBlock
                    color={theme.textSupporting}
                    textStyles={[styles.textAlignCenter, styles.textNormal]}
                    text={translate('common.emptyLHN.subtitleText2')}
                />
                <Icon
                    src={Expensicons.Plus}
                    width={variables.emptyLHNIconWidth}
                    height={variables.emptyLHNIconHeight}
                    fill={theme.icon}
                    small
                    additionalStyles={styles.mh1}
                />
                <TextBlock
                    color={theme.textSupporting}
                    textStyles={[styles.textAlignCenter, styles.textNormal]}
                    text={translate('common.emptyLHN.subtitleText3')}
                />
            </View>
        ),
        [
            styles.alignItemsCenter,
            styles.flexRow,
            styles.justifyContentCenter,
            styles.flexWrap,
            styles.textAlignCenter,
            styles.mh1,
            theme.icon,
            theme.textSupporting,
            styles.textNormal,
            translate,
        ],
    );

    /**
     * Function which renders a row in the list
     */
    const renderItem = useCallback(
        ({item: reportID}: RenderItemProps): ReactElement => {
            const itemFullReport = reports?.[`${ONYXKEYS.COLLECTION.REPORT}${reportID}`];
            const itemParentReport = reports?.[`${ONYXKEYS.COLLECTION.REPORT}${itemFullReport?.parentReportID}`];
            const itemReportNameValuePairs = reportNameValuePairs?.[`${ONYXKEYS.COLLECTION.REPORT_NAME_VALUE_PAIRS}${reportID}`];
            const itemReportActions = reportActions?.[`${ONYXKEYS.COLLECTION.REPORT_ACTIONS}${reportID}`];
            const itemParentReportActions = reportActions?.[`${ONYXKEYS.COLLECTION.REPORT_ACTIONS}${itemFullReport?.parentReportID}`];
            const itemParentReportAction = itemFullReport?.parentReportActionID ? itemParentReportActions?.[itemFullReport?.parentReportActionID] : undefined;

            let invoiceReceiverPolicyID = '-1';
            if (itemFullReport?.invoiceReceiver && 'policyID' in itemFullReport.invoiceReceiver) {
                invoiceReceiverPolicyID = itemFullReport.invoiceReceiver.policyID;
            }
            if (itemParentReport?.invoiceReceiver && 'policyID' in itemParentReport.invoiceReceiver) {
                invoiceReceiverPolicyID = itemParentReport.invoiceReceiver.policyID;
            }
            const itemInvoiceReceiverPolicy = policy?.[`${ONYXKEYS.COLLECTION.POLICY}${invoiceReceiverPolicyID}`];

            const iouReportIDOfLastAction = getIOUReportIDOfLastAction(itemFullReport);
            const itemIouReportReportActions = iouReportIDOfLastAction ? reportActions?.[`${ONYXKEYS.COLLECTION.REPORT_ACTIONS}${iouReportIDOfLastAction}`] : undefined;

            const itemPolicy = policy?.[`${ONYXKEYS.COLLECTION.POLICY}${itemFullReport?.policyID}`];
            const transactionID = isMoneyRequestAction(itemParentReportAction)
                ? getOriginalMessage(itemParentReportAction)?.IOUTransactionID ?? CONST.DEFAULT_NUMBER_ID
                : CONST.DEFAULT_NUMBER_ID;
            const itemTransaction = transactions?.[`${ONYXKEYS.COLLECTION.TRANSACTION}${transactionID}`];
            const hasDraftComment = isValidDraftComment(draftComments?.[`${ONYXKEYS.COLLECTION.REPORT_DRAFT_COMMENT}${reportID}`]);

            const canUserPerformWrite = canUserPerformWriteAction(itemFullReport);
            const sortedReportActions = getSortedReportActionsForDisplay(itemReportActions, canUserPerformWrite);
            const lastReportAction = sortedReportActions.at(0);

            // Get the transaction for the last report action
            const lastReportActionTransactionID = isMoneyRequestAction(lastReportAction)
                ? getOriginalMessage(lastReportAction)?.IOUTransactionID ?? CONST.DEFAULT_NUMBER_ID
                : CONST.DEFAULT_NUMBER_ID;
            const lastReportActionTransaction = transactions?.[`${ONYXKEYS.COLLECTION.TRANSACTION}${lastReportActionTransactionID}`];

            // SidebarUtils.getOptionData in OptionRowLHNData does not get re-evaluated when the linked task report changes, so we have the lastMessageTextFromReport evaluation logic here
            let lastActorDetails: Partial<PersonalDetails> | null =
                itemFullReport?.lastActorAccountID && personalDetails?.[itemFullReport.lastActorAccountID] ? personalDetails[itemFullReport.lastActorAccountID] : null;
            if (!lastActorDetails && lastReportAction) {
                const lastActorDisplayName = lastReportAction?.person?.[0]?.text;
                lastActorDetails = lastActorDisplayName
                    ? {
                          displayName: lastActorDisplayName,
                          accountID: itemFullReport?.lastActorAccountID,
                      }
                    : null;
            }
            const lastMessageTextFromReport = getLastMessageTextForReport(itemFullReport, lastActorDetails, itemPolicy);

            return (
                <OptionRowLHNData
                    reportID={reportID}
                    fullReport={itemFullReport}
                    reportNameValuePairs={itemReportNameValuePairs}
                    reportActions={itemReportActions}
                    parentReportAction={itemParentReportAction}
                    iouReportReportActions={itemIouReportReportActions}
                    policy={itemPolicy}
                    invoiceReceiverPolicy={itemInvoiceReceiverPolicy}
                    personalDetails={personalDetails ?? {}}
                    transaction={itemTransaction}
                    lastReportActionTransaction={lastReportActionTransaction}
                    receiptTransactions={transactions}
                    viewMode={optionMode}
                    isFocused={!shouldDisableFocusOptions}
                    lastMessageTextFromReport={lastMessageTextFromReport}
                    onSelectRow={onSelectRow}
                    preferredLocale={preferredLocale}
                    hasDraftComment={hasDraftComment}
                    transactionViolations={transactionViolations}
                    onLayout={onLayoutItem}
                />
            );
        },
        [
            draftComments,
            onSelectRow,
            optionMode,
            personalDetails,
            policy,
            preferredLocale,
            reportActions,
            reports,
            reportNameValuePairs,
            shouldDisableFocusOptions,
            transactions,
            transactionViolations,
            onLayoutItem,
        ],
    );

    const extraData = useMemo(
        () => [reportActions, reports, reportNameValuePairs, transactionViolations, policy, personalDetails, data.length, draftComments, optionMode, preferredLocale],
        [reportActions, reports, reportNameValuePairs, transactionViolations, policy, personalDetails, data.length, draftComments, optionMode, preferredLocale],
    );

    const previousOptionMode = usePrevious(optionMode);

    useEffect(() => {
        if (previousOptionMode === null || previousOptionMode === optionMode || !flashListRef.current) {
            return;
        }

        if (!flashListRef.current) {
            return;
        }

        // If the option mode changes want to scroll to the top of the list because rendered items will have different height.
        flashListRef.current.scrollToOffset({offset: 0});
    }, [previousOptionMode, optionMode]);

    const onScroll = useCallback<NonNullable<FlashListProps<string>['onScroll']>>(
        (e) => {
            // If the layout measurement is 0, it means the flashlist is not displayed but the onScroll may be triggered with offset value 0.
            // We should ignore this case.
            if (e.nativeEvent.layoutMeasurement.height === 0) {
                return;
            }
            saveScrollOffset(route, e.nativeEvent.contentOffset.y);
        },
        [route, saveScrollOffset],
    );

    const onLayout = useCallback(() => {
        const offset = getScrollOffset(route);

        if (!(offset && flashListRef.current)) {
            return;
        }

        // We need to use requestAnimationFrame to make sure it will scroll properly on iOS.
        requestAnimationFrame(() => {
            if (!(offset && flashListRef.current)) {
                return;
            }
            flashListRef.current.scrollToOffset({offset});
        });
    }, [route, flashListRef, getScrollOffset]);

    return (
        <View style={[style ?? styles.flex1, shouldShowEmptyLHN ? styles.emptyLHNWrapper : undefined]}>
            {shouldShowEmptyLHN ? (
                <BlockingView
                    animation={LottieAnimations.Fireworks}
                    animationStyles={styles.emptyLHNAnimation}
                    animationWebStyle={styles.emptyLHNAnimation}
                    title={translate('common.emptyLHN.title')}
                    shouldShowLink={false}
                    CustomSubtitle={emptyLHNSubtitle}
                />
            ) : (
                <FlashList
                    ref={flashListRef}
                    indicatorStyle="white"
                    keyboardShouldPersistTaps="always"
                    CellRendererComponent={OptionRowRendererComponent}
                    contentContainerStyle={StyleSheet.flatten(contentContainerStyles)}
                    data={data}
                    testID="lhn-options-list"
                    keyExtractor={keyExtractor}
                    renderItem={renderItem}
                    estimatedItemSize={optionMode === CONST.OPTION_MODE.COMPACT ? variables.optionRowHeightCompact : variables.optionRowHeight}
                    extraData={extraData}
                    showsVerticalScrollIndicator={false}
                    onLayout={onLayout}
                    onScroll={onScroll}
                    estimatedListSize={estimatedListSize}
                />
            )}
        </View>
    );
}

LHNOptionsList.displayName = 'LHNOptionsList';

export default memo(LHNOptionsList);

export type {LHNOptionsListProps};<|MERGE_RESOLUTION|>--- conflicted
+++ resolved
@@ -47,13 +47,8 @@
     const theme = useTheme();
     const styles = useThemeStyles();
     const {translate, preferredLocale} = useLocalize();
-<<<<<<< HEAD
+    const estimatedListSize = useLHNEstimatedListSize();
     const shouldShowEmptyLHN = data.length === 0;
-=======
-    const {shouldUseNarrowLayout} = useResponsiveLayout();
-    const estimatedListSize = useLHNEstimatedListSize();
-    const shouldShowEmptyLHN = shouldUseNarrowLayout && data.length === 0;
->>>>>>> 7ef32542
 
     // When the first item renders we want to call the onFirstItemRendered callback.
     // At this point in time we know that the list is actually displaying items.
