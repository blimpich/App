--- conflicted
+++ resolved
@@ -62,12 +62,7 @@
 
     const theme = useTheme();
     const styles = useThemeStyles();
-<<<<<<< HEAD
-    const {translate, preferredLocale} = useLocalize();
-=======
     const {translate, preferredLocale, localeCompare} = useLocalize();
-    const estimatedListSize = useLHNEstimatedListSize();
->>>>>>> 15e889be
     const isReportsSplitNavigatorLast = useRootNavigationState((state) => state?.routes?.at(-1)?.name === NAVIGATORS.REPORTS_SPLIT_NAVIGATOR);
     const shouldShowEmptyLHN = data.length === 0;
     const estimatedItemSize = optionMode === CONST.OPTION_MODE.COMPACT ? variables.optionRowHeightCompact : variables.optionRowHeight;
