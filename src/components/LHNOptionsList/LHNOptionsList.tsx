--- conflicted
+++ resolved
@@ -246,11 +246,8 @@
                     isReportsSplitNavigatorLast={isReportsSplitNavigatorLast}
                     isScreenFocused={isScreenFocused}
                     localeCompare={localeCompare}
-<<<<<<< HEAD
                     testID={index}
-=======
                     isReportArchived={isReportArchived}
->>>>>>> d0782673
                 />
             );
         },
