import _ from 'underscore';
import React from 'react';
import PropTypes from 'prop-types';
import {TouchableOpacity, View, StyleSheet} from 'react-native';
import * as optionRowStyles from '../../styles/optionRowStyles';
import styles from '../../styles/styles';
import * as StyleUtils from '../../styles/StyleUtils';
import Icon from '../Icon';
import * as Expensicons from '../Icon/Expensicons';
import MultipleAvatars from '../MultipleAvatars';
import Hoverable from '../Hoverable';
import DisplayNames from '../DisplayNames';
import colors from '../../styles/colors';
import withLocalize, {withLocalizePropTypes} from '../withLocalize';
import Text from '../Text';
import SubscriptAvatar from '../SubscriptAvatar';
import CONST from '../../CONST';
import themeColors from '../../styles/themes/default';
import SidebarUtils from '../../libs/SidebarUtils';
import TextPill from '../TextPill';
import OfflineWithFeedback from '../OfflineWithFeedback';

const propTypes = {
    /** Style for hovered state */
    // eslint-disable-next-line react/forbid-prop-types
    hoverStyle: PropTypes.object,

    /** The ID of the report that the option is for */
    reportID: PropTypes.string.isRequired,

    /** Whether this option is currently in focus so we can modify its style */
    isFocused: PropTypes.bool,

    /** A function that is called when an option is selected. Selected option is passed as a param */
    onSelectRow: PropTypes.func,

    /** Toggle between compact and default view */
    viewMode: PropTypes.oneOf(_.values(CONST.OPTION_MODE)),

    style: PropTypes.oneOfType([PropTypes.arrayOf(PropTypes.object), PropTypes.object]),

    ...withLocalizePropTypes,
};

const defaultProps = {
    hoverStyle: styles.sidebarLinkHover,
    viewMode: 'default',
    onSelectRow: () => {},
    isFocused: false,
    style: null,
};

const OptionRowLHN = (props) => {
    const optionItem = SidebarUtils.getOptionData(props.reportID);
    if (!optionItem) {
        return null;
    }

    let touchableRef = null;
    const textStyle = props.isFocused ? styles.sidebarLinkActiveText : styles.sidebarLinkText;
    const textUnreadStyle = optionItem.isUnread ? [textStyle, styles.sidebarLinkTextBold] : [textStyle];
    const displayNameStyle = StyleUtils.combineStyles([styles.optionDisplayName, styles.optionDisplayNameCompact, styles.pre, ...textUnreadStyle], props.style);
    const textPillStyle = props.isFocused ? [styles.ml1, StyleUtils.getBackgroundColorWithOpacityStyle(themeColors.icon, 0.5)] : [styles.ml1];
    const alternateTextStyle = StyleUtils.combineStyles(
        props.viewMode === CONST.OPTION_MODE.COMPACT
            ? [textStyle, styles.optionAlternateText, styles.pre, styles.textLabelSupporting, styles.optionAlternateTextCompact, styles.ml2]
            : [textStyle, styles.optionAlternateText, styles.pre, styles.textLabelSupporting],
        props.style,
    );
    const contentContainerStyles =
        props.viewMode === CONST.OPTION_MODE.COMPACT ? [styles.flex1, styles.flexRow, styles.overflowHidden, optionRowStyles.compactContentContainerStyles] : [styles.flex1];
    const sidebarInnerRowStyle = StyleSheet.flatten(
        props.viewMode === CONST.OPTION_MODE.COMPACT
            ? [styles.chatLinkRowPressable, styles.flexGrow1, styles.optionItemAvatarNameWrapper, styles.optionRowCompact, styles.justifyContentCenter]
            : [styles.chatLinkRowPressable, styles.flexGrow1, styles.optionItemAvatarNameWrapper, styles.optionRow, styles.justifyContentCenter],
    );
    const hoveredBackgroundColor = props.hoverStyle && props.hoverStyle.backgroundColor ? props.hoverStyle.backgroundColor : themeColors.sidebar;
    const focusedBackgroundColor = styles.sidebarLinkActive.backgroundColor;

    const avatarTooltips = !optionItem.isChatRoom && !optionItem.isArchivedRoom ? _.pluck(optionItem.displayNamesWithTooltips, 'tooltip') : undefined;
    const hasBrickError = optionItem.brickRoadIndicator === CONST.BRICK_ROAD_INDICATOR_STATUS.ERROR;
    const shouldShowGreenDotIndicator = !hasBrickError && (optionItem.isUnreadWithMention || (optionItem.hasOutstandingIOU && !optionItem.isIOUReportOwner));

    // If the item is a thread within a workspace, we will show the subtitle as the second line instead of in a pill
    const alternativeText = optionItem.isThread && optionItem.subtitle ? optionItem.subtitle : optionItem.alternateText;

    return (
        <OfflineWithFeedback
            pendingAction={optionItem.pendingAction}
            errors={optionItem.allReportErrors}
            shouldShowErrorMessages={false}
        >
            <Hoverable>
                {(hovered) => (
                    <TouchableOpacity
                        ref={(el) => (touchableRef = el)}
                        onPress={(e) => {
                            if (e) {
                                e.preventDefault();
                            }

                            props.onSelectRow(optionItem, touchableRef);
                        }}
                        activeOpacity={0.8}
                        style={[
                            styles.flexRow,
                            styles.alignItemsCenter,
                            styles.justifyContentBetween,
                            styles.sidebarLink,
                            styles.sidebarLinkInner,
                            StyleUtils.getBackgroundColorStyle(themeColors.sidebar),
                            props.isFocused ? styles.sidebarLinkActive : null,
                            hovered && !props.isFocused ? props.hoverStyle : null,
                        ]}
                    >
                        <View
                            accessibilityHint={props.translate('accessibilityHints.navigatesToChat')}
                            style={sidebarInnerRowStyle}
                        >
                            <View style={[styles.flexRow, styles.alignItemsCenter]}>
                                {!_.isEmpty(optionItem.icons) &&
                                    (optionItem.shouldShowSubscript ? (
                                        <SubscriptAvatar
                                            backgroundColor={props.isFocused ? themeColors.activeComponentBG : themeColors.sidebar}
                                            mainAvatar={optionItem.icons[0]}
                                            secondaryAvatar={optionItem.icons[1]}
                                            mainTooltip={optionItem.ownerEmail}
                                            secondaryTooltip={optionItem.subtitle}
                                            size={props.viewMode === CONST.OPTION_MODE.COMPACT ? CONST.AVATAR_SIZE.SMALL : CONST.AVATAR_SIZE.DEFAULT}
                                        />
                                    ) : (
                                        <MultipleAvatars
                                            icons={optionItem.icons}
                                            isFocusMode={props.viewMode === CONST.OPTION_MODE.COMPACT}
                                            size={props.viewMode === CONST.OPTION_MODE.COMPACT ? CONST.AVATAR_SIZE.SMALL : CONST.AVATAR_SIZE.DEFAULT}
                                            secondAvatarStyle={[
                                                StyleUtils.getBackgroundAndBorderStyle(themeColors.sidebar),
                                                props.isFocused ? StyleUtils.getBackgroundAndBorderStyle(focusedBackgroundColor) : undefined,
                                                hovered && !props.isFocused ? StyleUtils.getBackgroundAndBorderStyle(hoveredBackgroundColor) : undefined,
                                            ]}
                                            avatarTooltips={optionItem.isPolicyExpenseChat ? [optionItem.subtitle] : avatarTooltips}
                                        />
                                    ))}
                                <View style={contentContainerStyles}>
                                    <View style={[styles.flexRow, styles.alignItemsCenter, styles.mw100, styles.overflowHidden]}>
                                        <DisplayNames
                                            accessibilityLabel={props.translate('accessibilityHints.chatUserDisplayNames')}
                                            fullTitle={optionItem.text}
                                            displayNamesWithTooltips={optionItem.displayNamesWithTooltips}
                                            tooltipEnabled
                                            numberOfLines={1}
                                            textStyles={displayNameStyle}
<<<<<<< HEAD
                                            shouldUseFullTitle={optionItem.isChatRoom || optionItem.isPolicyExpenseChat || optionItem.isTaskReport || optionItem.isThread}
=======
                                            shouldUseFullTitle={optionItem.isChatRoom || optionItem.isPolicyExpenseChat || optionItem.isTaskReport || optionItem.isMoneyRequestReport}
>>>>>>> 5df596f1
                                        />
                                        {optionItem.isChatRoom && !optionItem.isThread && (
                                            <TextPill
                                                style={textPillStyle}
                                                accessibilityLabel={props.translate('accessibilityHints.workspaceName')}
                                                text={optionItem.subtitle}
                                            />
                                        )}
                                    </View>
                                    {alternativeText ? (
                                        <Text
                                            style={alternateTextStyle}
                                            numberOfLines={1}
                                            accessibilityLabel={props.translate('accessibilityHints.lastChatMessagePreview')}
                                        >
                                            {alternativeText}
                                        </Text>
                                    ) : null}
                                </View>
                                {optionItem.descriptiveText ? (
                                    <View style={[styles.flexWrap]}>
                                        <Text style={[styles.textLabel]}>{optionItem.descriptiveText}</Text>
                                    </View>
                                ) : null}
                                {hasBrickError && (
                                    <View style={[styles.alignItemsCenter, styles.justifyContentCenter]}>
                                        <Icon
                                            src={Expensicons.DotIndicator}
                                            fill={colors.red}
                                        />
                                    </View>
                                )}
                            </View>
                        </View>
                        <View
                            style={[styles.flexRow, styles.alignItemsCenter]}
                            accessible={false}
                        >
                            {shouldShowGreenDotIndicator && (
                                <Icon
                                    src={Expensicons.DotIndicator}
                                    fill={themeColors.success}
                                />
                            )}
                            {optionItem.hasDraftComment && (
                                <View
                                    style={styles.ml2}
                                    accessibilityLabel={props.translate('sidebarScreen.draftedMessage')}
                                >
                                    <Icon src={Expensicons.Pencil} />
                                </View>
                            )}
                            {!shouldShowGreenDotIndicator && optionItem.isPinned && (
                                <View
                                    style={styles.ml2}
                                    accessibilityLabel={props.translate('sidebarScreen.chatPinned')}
                                >
                                    <Icon src={Expensicons.Pin} />
                                </View>
                            )}
                        </View>
                    </TouchableOpacity>
                )}
            </Hoverable>
        </OfflineWithFeedback>
    );
};

OptionRowLHN.propTypes = propTypes;
OptionRowLHN.defaultProps = defaultProps;
OptionRowLHN.displayName = 'OptionRowLHN';

export default withLocalize(OptionRowLHN);<|MERGE_RESOLUTION|>--- conflicted
+++ resolved
@@ -150,11 +150,7 @@
                                             tooltipEnabled
                                             numberOfLines={1}
                                             textStyles={displayNameStyle}
-<<<<<<< HEAD
-                                            shouldUseFullTitle={optionItem.isChatRoom || optionItem.isPolicyExpenseChat || optionItem.isTaskReport || optionItem.isThread}
-=======
-                                            shouldUseFullTitle={optionItem.isChatRoom || optionItem.isPolicyExpenseChat || optionItem.isTaskReport || optionItem.isMoneyRequestReport}
->>>>>>> 5df596f1
+                                            shouldUseFullTitle={optionItem.isChatRoom || optionItem.isPolicyExpenseChat || optionItem.isTaskReport || optionItem.isThread || optionItem.isMoneyRequestReport}
                                         />
                                         {optionItem.isChatRoom && !optionItem.isThread && (
                                             <TextPill
