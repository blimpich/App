--- conflicted
+++ resolved
@@ -26,11 +26,8 @@
 import useLocalize from '../../hooks/useLocalize';
 import Permissions from '../../libs/Permissions';
 import Tooltip from '../Tooltip';
-<<<<<<< HEAD
 import DomUtils from '../../libs/DomUtils';
-=======
 import useWindowDimensions from '../../hooks/useWindowDimensions';
->>>>>>> 25f7ac14
 
 const propTypes = {
     /** Style for hovered state */
