--- conflicted
+++ resolved
@@ -83,7 +83,6 @@
     const {tooltipToRender, shouldShowTooltip} = useMemo(() => {
         // TODO: CONCEIRGE_LHN_GBR tooltip will be replaced by a tooltip in the #admins room
         // https://github.com/Expensify/App/issues/57045#issuecomment-2701455668
-<<<<<<< HEAD
         let tooltip: ProductTrainingTooltipName = shouldShowGetStartedTooltip
             ? CONST.PRODUCT_TRAINING_TOOLTIP_NAMES.CONCEIRGE_LHN_GBR
             : CONST.PRODUCT_TRAINING_TOOLTIP_NAMES.LHN_WORKSPACE_CHAT_TOOLTIP;
@@ -91,10 +90,6 @@
             tooltip = CONST.PRODUCT_TRAINING_TOOLTIP_NAMES.GBR_RBR_CHAT;
         }
         const shouldShowTooltips = shouldShowRBRorGPRTooltip || shouldShowWokspaceChatTooltip || shouldShowGetStartedTooltip;
-=======
-        const tooltip = shouldShowGetStartedTooltip ? CONST.PRODUCT_TRAINING_TOOLTIP_NAMES.CONCEIRGE_LHN_GBR : CONST.PRODUCT_TRAINING_TOOLTIP_NAMES.LHN_WORKSPACE_CHAT_TOOLTIP;
-        const shouldShowTooltips = shouldShowWokspaceChatTooltip || shouldShowGetStartedTooltip;
->>>>>>> 76ccd36e
         const shouldTooltipBeVisible = shouldUseNarrowLayout ? isScreenFocused && isReportsSplitNavigatorLast : isReportsSplitNavigatorLast && !isFullscreenVisible;
 
         // eslint-disable-next-line @typescript-eslint/prefer-nullish-coalescing
