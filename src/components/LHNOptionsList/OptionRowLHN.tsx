import {useFocusEffect} from '@react-navigation/native';
import React, {useCallback, useMemo, useRef, useState} from 'react';
import type {GestureResponderEvent, ViewStyle} from 'react-native';
import {StyleSheet, View} from 'react-native';
import {useOnyx} from 'react-native-onyx';
import DisplayNames from '@components/DisplayNames';
import Hoverable from '@components/Hoverable';
import Icon from '@components/Icon';
import * as Expensicons from '@components/Icon/Expensicons';
import MultipleAvatars from '@components/MultipleAvatars';
import OfflineWithFeedback from '@components/OfflineWithFeedback';
import {useSession} from '@components/OnyxProvider';
import PressableWithSecondaryInteraction from '@components/PressableWithSecondaryInteraction';
import {useProductTrainingContext} from '@components/ProductTrainingContext';
import SubscriptAvatar from '@components/SubscriptAvatar';
import Text from '@components/Text';
import Tooltip from '@components/Tooltip';
import EducationalTooltip from '@components/Tooltip/EducationalTooltip';
import useIsCurrentRouteHome from '@hooks/useIsCurrentRouteHome';
import useLocalize from '@hooks/useLocalize';
import useResponsiveLayout from '@hooks/useResponsiveLayout';
import useStyleUtils from '@hooks/useStyleUtils';
import useTheme from '@hooks/useTheme';
import useThemeStyles from '@hooks/useThemeStyles';
import DateUtils from '@libs/DateUtils';
import DomUtils from '@libs/DomUtils';
import * as OptionsListUtils from '@libs/OptionsListUtils';
import Parser from '@libs/Parser';
import Performance from '@libs/Performance';
import ReportActionComposeFocusManager from '@libs/ReportActionComposeFocusManager';
import * as ReportUtils from '@libs/ReportUtils';
import * as ReportActionContextMenu from '@pages/home/report/ContextMenu/ReportActionContextMenu';
import FreeTrial from '@pages/settings/Subscription/FreeTrial';
import variables from '@styles/variables';
import Timing from '@userActions/Timing';
import CONST from '@src/CONST';
import ONYXKEYS from '@src/ONYXKEYS';
import {isEmptyObject} from '@src/types/utils/EmptyObject';
import type {OptionRowLHNProps} from './types';

function OptionRowLHN({reportID, isFocused = false, onSelectRow = () => {}, optionItem, viewMode = 'default', style, onLayout = () => {}, hasDraftComment}: OptionRowLHNProps) {
    const theme = useTheme();
    const styles = useThemeStyles();
    const popoverAnchor = useRef<View>(null);
    const StyleUtils = useStyleUtils();
    const [isScreenFocused, setIsScreenFocused] = useState(false);
    const {shouldUseNarrowLayout} = useResponsiveLayout();

    // eslint-disable-next-line @typescript-eslint/prefer-nullish-coalescing
<<<<<<< HEAD
    const [report] = useOnyx(`${ONYXKEYS.COLLECTION.REPORT}${optionItem?.reportID || CONST.DEFAULT_NUMBER_ID}`);
    const [isFirstTimeNewExpensifyUser] = useOnyx(ONYXKEYS.NVP_IS_FIRST_TIME_NEW_EXPENSIFY_USER);
    const [isOnboardingCompleted = true] = useOnyx(ONYXKEYS.NVP_ONBOARDING, {
        selector: hasCompletedGuidedSetupFlowSelector,
    });
=======
    const [report] = useOnyx(`${ONYXKEYS.COLLECTION.REPORT}${optionItem?.reportID || -1}`);
    const [activePolicyID] = useOnyx(ONYXKEYS.NVP_ACTIVE_POLICY_ID);
>>>>>>> eafa649d
    const [introSelected] = useOnyx(ONYXKEYS.NVP_INTRO_SELECTED);
    const session = useSession();
    const shouldShowWokspaceChatTooltip = ReportUtils.isPolicyExpenseChat(report) && activePolicyID === report?.policyID && session?.accountID === report?.ownerAccountID;
    const isOnboardingGuideAssigned = introSelected?.choice === CONST.ONBOARDING_CHOICES.MANAGE_TEAM && !session?.email?.includes('+');
    const shouldShowGetStartedTooltip = isOnboardingGuideAssigned ? ReportUtils.isAdminRoom(report) : ReportUtils.isConciergeChatReport(report);
    const isActiveRouteHome = useIsCurrentRouteHome();

    const {tooltipToRender, shouldShowTooltip} = useMemo(() => {
        const tooltip = shouldShowGetStartedTooltip ? CONST.PRODUCT_TRAINING_TOOLTIP_NAMES.CONCEIRGE_LHN_GBR : CONST.PRODUCT_TRAINING_TOOLTIP_NAMES.LHN_WORKSPACE_CHAT_TOOLTIP;
        const shouldShowTooltips = shouldShowWokspaceChatTooltip || shouldShowGetStartedTooltip;
        const shouldTooltipBeVisible = shouldUseNarrowLayout ? isScreenFocused && isActiveRouteHome : isActiveRouteHome;

        // eslint-disable-next-line @typescript-eslint/prefer-nullish-coalescing
        return {tooltipToRender: tooltip, shouldShowTooltip: shouldShowTooltips && shouldTooltipBeVisible};
    }, [shouldShowGetStartedTooltip, shouldShowWokspaceChatTooltip, isScreenFocused, shouldUseNarrowLayout, isActiveRouteHome]);

    const {shouldShowProductTrainingTooltip, renderProductTrainingTooltip, hideProductTrainingTooltip} = useProductTrainingContext(tooltipToRender, shouldShowTooltip);

    // During the onboarding flow, the introSelected NVP is not yet available.
    const [onboardingPurposeSelected] = useOnyx(ONYXKEYS.ONBOARDING_PURPOSE_SELECTED);

    const {translate} = useLocalize();
    const [isContextMenuActive, setIsContextMenuActive] = useState(false);

    useFocusEffect(
        useCallback(() => {
            setIsScreenFocused(true);
            return () => {
                setIsScreenFocused(false);
            };
        }, []),
    );

    const isInFocusMode = viewMode === CONST.OPTION_MODE.COMPACT;
    const sidebarInnerRowStyle = StyleSheet.flatten<ViewStyle>(
        isInFocusMode
            ? [styles.chatLinkRowPressable, styles.flexGrow1, styles.optionItemAvatarNameWrapper, styles.optionRowCompact, styles.justifyContentCenter]
            : [styles.chatLinkRowPressable, styles.flexGrow1, styles.optionItemAvatarNameWrapper, styles.optionRow, styles.justifyContentCenter],
    );

    if (!optionItem && !isFocused) {
        // rendering null as a render item causes the FlashList to render all
        // its children and consume signficant memory on the first render. We can avoid this by
        // rendering a placeholder view instead. This behaviour is only observed when we
        // first sign in to the App.
        // We can fix this by checking if the optionItem is null and the component is not focused.
        // Which means that the currentReportID is not the same as the reportID. The currentReportID
        // in this case is empty and hence the component is not focused.
        return <View style={sidebarInnerRowStyle} />;
    }

    if (!optionItem) {
        // This is the case when the component is focused and the optionItem is null.
        // For example, when you submit an expense in offline mode and click on the
        // generated expense report, we would only see the Report Details but no item in LHN.
        return null;
    }

    const hasBrickError = optionItem.brickRoadIndicator === CONST.BRICK_ROAD_INDICATOR_STATUS.ERROR;
    const shouldShowGreenDotIndicator = !hasBrickError && ReportUtils.requiresAttentionFromCurrentUser(optionItem, optionItem.parentReportAction);
    const textStyle = isFocused ? styles.sidebarLinkActiveText : styles.sidebarLinkText;
    const textUnreadStyle = OptionsListUtils.shouldUseBoldText(optionItem) ? [textStyle, styles.sidebarLinkTextBold] : [textStyle];
    const displayNameStyle = [styles.optionDisplayName, styles.optionDisplayNameCompact, styles.pre, textUnreadStyle, style];
    const alternateTextStyle = isInFocusMode
        ? [textStyle, styles.textLabelSupporting, styles.optionAlternateTextCompact, styles.ml2, style]
        : [textStyle, styles.optionAlternateText, styles.textLabelSupporting, style];

    const contentContainerStyles = isInFocusMode ? [styles.flex1, styles.flexRow, styles.overflowHidden, StyleUtils.getCompactContentContainerStyles()] : [styles.flex1];
    const hoveredBackgroundColor = !!styles.sidebarLinkHover && 'backgroundColor' in styles.sidebarLinkHover ? styles.sidebarLinkHover.backgroundColor : theme.sidebar;
    const focusedBackgroundColor = styles.sidebarLinkActive.backgroundColor;

    /**
     * Show the ReportActionContextMenu modal popover.
     *
     * @param [event] - A press event.
     */
    const showPopover = (event: MouseEvent | GestureResponderEvent) => {
        if (!isScreenFocused && shouldUseNarrowLayout) {
            return;
        }
        setIsContextMenuActive(true);
        ReportActionContextMenu.showContextMenu(
            CONST.CONTEXT_MENU_TYPES.REPORT,
            event,
            '',
            popoverAnchor.current,
            reportID,
            '-1',
            reportID,
            undefined,
            () => {},
            () => setIsContextMenuActive(false),
            false,
            false,
            optionItem.isPinned,
            !!optionItem.isUnread,
        );
    };

    const emojiCode = optionItem.status?.emojiCode ?? '';
    const statusText = optionItem.status?.text ?? '';
    const statusClearAfterDate = optionItem.status?.clearAfter ?? '';
    const formattedDate = DateUtils.getStatusUntilDate(statusClearAfterDate);
    const statusContent = formattedDate ? `${statusText ? `${statusText} ` : ''}(${formattedDate})` : statusText;
    const isStatusVisible = !!emojiCode && ReportUtils.isOneOnOneChat(!isEmptyObject(report) ? report : undefined);

    const subscriptAvatarBorderColor = isFocused ? focusedBackgroundColor : theme.sidebar;
    const firstIcon = optionItem.icons?.at(0);

    return (
        <OfflineWithFeedback
            pendingAction={optionItem.pendingAction}
            errors={optionItem.allReportErrors}
            shouldShowErrorMessages={false}
            needsOffscreenAlphaCompositing
        >
            <EducationalTooltip
                // eslint-disable-next-line @typescript-eslint/prefer-nullish-coalescing
                shouldRender={shouldShowProductTrainingTooltip}
                renderTooltipContent={renderProductTrainingTooltip}
                anchorAlignment={{
                    horizontal: shouldShowWokspaceChatTooltip ? CONST.MODAL.ANCHOR_ORIGIN_HORIZONTAL.LEFT : CONST.MODAL.ANCHOR_ORIGIN_HORIZONTAL.RIGHT,
                    vertical: CONST.MODAL.ANCHOR_ORIGIN_VERTICAL.TOP,
                }}
                shiftHorizontal={shouldShowWokspaceChatTooltip ? variables.workspaceLHNtooltipShiftHorizontal : variables.gbrTooltipShiftHorizontal}
                shiftVertical={shouldShowWokspaceChatTooltip ? 0 : variables.composerTooltipShiftVertical}
                wrapperStyle={styles.productTrainingTooltipWrapper}
            >
                <View>
                    <Hoverable>
                        {(hovered) => (
                            <PressableWithSecondaryInteraction
                                ref={popoverAnchor}
                                onPress={(event) => {
                                    Performance.markStart(CONST.TIMING.OPEN_REPORT);
                                    Timing.start(CONST.TIMING.OPEN_REPORT);

                                    event?.preventDefault();
                                    // Enable Composer to focus on clicking the same chat after opening the context menu.
                                    ReportActionComposeFocusManager.focus();
                                    hideProductTrainingTooltip();
                                    onSelectRow(optionItem, popoverAnchor);
                                }}
                                onMouseDown={(event) => {
                                    // Allow composer blur on right click
                                    if (!event) {
                                        return;
                                    }
                                    // Prevent composer blur on left click
                                    event.preventDefault();
                                }}
                                testID={optionItem.reportID}
                                onSecondaryInteraction={(event) => {
                                    showPopover(event);
                                    // Ensure that we blur the composer when opening context menu, so that only one component is focused at a time
                                    if (DomUtils.getActiveElement()) {
                                        (DomUtils.getActiveElement() as HTMLElement | null)?.blur();
                                    }
                                }}
                                withoutFocusOnSecondaryInteraction
                                activeOpacity={variables.pressDimValue}
                                opacityAnimationDuration={0}
                                style={[
                                    styles.flexRow,
                                    styles.alignItemsCenter,
                                    styles.justifyContentBetween,
                                    styles.sidebarLink,
                                    styles.sidebarLinkInnerLHN,
                                    StyleUtils.getBackgroundColorStyle(theme.sidebar),
                                    isFocused ? styles.sidebarLinkActive : null,
                                    (hovered || isContextMenuActive) && !isFocused ? styles.sidebarLinkHover : null,
                                ]}
                                role={CONST.ROLE.BUTTON}
                                accessibilityLabel={translate('accessibilityHints.navigatesToChat')}
                                onLayout={onLayout}
                                needsOffscreenAlphaCompositing={(optionItem?.icons?.length ?? 0) >= 2}
                            >
                                <View style={sidebarInnerRowStyle}>
                                    <View style={[styles.flexRow, styles.alignItemsCenter]}>
                                        {!!optionItem.icons?.length &&
                                            firstIcon &&
                                            (optionItem.shouldShowSubscript ? (
                                                <SubscriptAvatar
                                                    backgroundColor={hovered && !isFocused ? hoveredBackgroundColor : subscriptAvatarBorderColor}
                                                    mainAvatar={firstIcon}
                                                    secondaryAvatar={optionItem.icons.at(1)}
                                                    size={isInFocusMode ? CONST.AVATAR_SIZE.SMALL : CONST.AVATAR_SIZE.DEFAULT}
                                                />
                                            ) : (
                                                <MultipleAvatars
                                                    icons={optionItem.icons}
                                                    isFocusMode={isInFocusMode}
                                                    size={isInFocusMode ? CONST.AVATAR_SIZE.SMALL : CONST.AVATAR_SIZE.DEFAULT}
                                                    secondAvatarStyle={[
                                                        StyleUtils.getBackgroundAndBorderStyle(theme.sidebar),
                                                        isFocused ? StyleUtils.getBackgroundAndBorderStyle(focusedBackgroundColor) : undefined,
                                                        hovered && !isFocused ? StyleUtils.getBackgroundAndBorderStyle(hoveredBackgroundColor) : undefined,
                                                    ]}
                                                    shouldShowTooltip={OptionsListUtils.shouldOptionShowTooltip(optionItem)}
                                                />
                                            ))}
                                        <View style={contentContainerStyles}>
                                            <View style={[styles.flexRow, styles.alignItemsCenter, styles.mw100, styles.overflowHidden]}>
                                                <DisplayNames
                                                    accessibilityLabel={translate('accessibilityHints.chatUserDisplayNames')}
                                                    fullTitle={optionItem.text ?? ''}
                                                    displayNamesWithTooltips={optionItem.displayNamesWithTooltips ?? []}
                                                    tooltipEnabled
                                                    numberOfLines={1}
                                                    textStyles={displayNameStyle}
                                                    shouldUseFullTitle={
                                                        !!optionItem.isChatRoom ||
                                                        !!optionItem.isPolicyExpenseChat ||
                                                        !!optionItem.isTaskReport ||
                                                        !!optionItem.isThread ||
                                                        !!optionItem.isMoneyRequestReport ||
                                                        !!optionItem.isInvoiceReport ||
                                                        ReportUtils.isGroupChat(report) ||
                                                        ReportUtils.isSystemChat(report)
                                                    }
                                                />
                                                {ReportUtils.isChatUsedForOnboarding(report, onboardingPurposeSelected) && (
                                                    <FreeTrial badgeStyles={[styles.mnh0, styles.pl2, styles.pr2, styles.ml1]} />
                                                )}
                                                {isStatusVisible && (
                                                    <Tooltip
                                                        text={statusContent}
                                                        shiftVertical={-4}
                                                    >
                                                        <Text style={styles.ml1}>{emojiCode}</Text>
                                                    </Tooltip>
                                                )}
                                            </View>
                                            {optionItem.alternateText ? (
                                                <Text
                                                    style={alternateTextStyle}
                                                    numberOfLines={1}
                                                    accessibilityLabel={translate('accessibilityHints.lastChatMessagePreview')}
                                                >
                                                    {Parser.htmlToText(optionItem.alternateText)}
                                                </Text>
                                            ) : null}
                                        </View>
                                        {optionItem?.descriptiveText ? (
                                            <View style={[styles.flexWrap]}>
                                                <Text style={[styles.textLabel]}>{optionItem.descriptiveText}</Text>
                                            </View>
                                        ) : null}
                                        {hasBrickError && (
                                            <View style={[styles.alignItemsCenter, styles.justifyContentCenter]}>
                                                <Icon
                                                    testID="RBR Icon"
                                                    src={Expensicons.DotIndicator}
                                                    fill={theme.danger}
                                                />
                                            </View>
                                        )}
                                    </View>
                                </View>
                                <View
                                    style={[styles.flexRow, styles.alignItemsCenter]}
                                    accessible={false}
                                >
                                    {shouldShowGreenDotIndicator && (
                                        <View style={styles.ml2}>
                                            <Icon
                                                testID="GBR Icon"
                                                src={Expensicons.DotIndicator}
                                                fill={theme.success}
                                            />
                                        </View>
                                    )}
                                    {hasDraftComment && !!optionItem.isAllowedToComment && (
                                        <View
                                            style={styles.ml2}
                                            accessibilityLabel={translate('sidebarScreen.draftedMessage')}
                                        >
                                            <Icon
                                                testID="Pencil Icon"
                                                fill={theme.icon}
                                                src={Expensicons.Pencil}
                                            />
                                        </View>
                                    )}
                                    {!shouldShowGreenDotIndicator && !hasBrickError && !!optionItem.isPinned && (
                                        <View
                                            style={styles.ml2}
                                            accessibilityLabel={translate('sidebarScreen.chatPinned')}
                                        >
                                            <Icon
                                                testID="Pin Icon"
                                                fill={theme.icon}
                                                src={Expensicons.Pin}
                                            />
                                        </View>
                                    )}
                                </View>
                            </PressableWithSecondaryInteraction>
                        )}
                    </Hoverable>
                </View>
            </EducationalTooltip>
        </OfflineWithFeedback>
    );
}

OptionRowLHN.displayName = 'OptionRowLHN';

export default React.memo(OptionRowLHN);<|MERGE_RESOLUTION|>--- conflicted
+++ resolved
@@ -47,16 +47,8 @@
     const {shouldUseNarrowLayout} = useResponsiveLayout();
 
     // eslint-disable-next-line @typescript-eslint/prefer-nullish-coalescing
-<<<<<<< HEAD
     const [report] = useOnyx(`${ONYXKEYS.COLLECTION.REPORT}${optionItem?.reportID || CONST.DEFAULT_NUMBER_ID}`);
-    const [isFirstTimeNewExpensifyUser] = useOnyx(ONYXKEYS.NVP_IS_FIRST_TIME_NEW_EXPENSIFY_USER);
-    const [isOnboardingCompleted = true] = useOnyx(ONYXKEYS.NVP_ONBOARDING, {
-        selector: hasCompletedGuidedSetupFlowSelector,
-    });
-=======
-    const [report] = useOnyx(`${ONYXKEYS.COLLECTION.REPORT}${optionItem?.reportID || -1}`);
     const [activePolicyID] = useOnyx(ONYXKEYS.NVP_ACTIVE_POLICY_ID);
->>>>>>> eafa649d
     const [introSelected] = useOnyx(ONYXKEYS.NVP_INTRO_SELECTED);
     const session = useSession();
     const shouldShowWokspaceChatTooltip = ReportUtils.isPolicyExpenseChat(report) && activePolicyID === report?.policyID && session?.accountID === report?.ownerAccountID;
