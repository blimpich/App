--- conflicted
+++ resolved
@@ -46,12 +46,8 @@
 
 function OptionRowLHN({
     reportID,
-<<<<<<< HEAD
-    isFocused = false,
     report,
-=======
     isOptionFocused = false,
->>>>>>> 94a93c5b
     onSelectRow = () => {},
     optionItem,
     viewMode = 'default',
