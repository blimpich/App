--- conflicted
+++ resolved
@@ -71,13 +71,10 @@
 
     const {tooltipToRender, shouldShowTooltip} = useMemo(() => {
         // TODO: CONCIERGE_LHN_GBR tooltip will be replaced by a tooltip in the #admins room
+        // TODO: CONCIERGE_LHN_GBR tooltip will be replaced by a tooltip in the #admins room
         // https://github.com/Expensify/App/issues/57045#issuecomment-2701455668
         const tooltip = shouldShowGetStartedTooltip ? CONST.PRODUCT_TRAINING_TOOLTIP_NAMES.CONCIERGE_LHN_GBR : CONST.PRODUCT_TRAINING_TOOLTIP_NAMES.LHN_WORKSPACE_CHAT_TOOLTIP;
-<<<<<<< HEAD
-        const shouldShowTooltips = shouldShowWokspaceChatTooltip || shouldShowGetStartedTooltip;
-=======
         const shouldShowTooltips = shouldShowWorkspaceChatTooltip || shouldShowGetStartedTooltip;
->>>>>>> 1d482887
         const shouldTooltipBeVisible = shouldUseNarrowLayout ? isScreenFocused && isReportsSplitNavigatorLast : isReportsSplitNavigatorLast && !isFullscreenVisible;
 
         // eslint-disable-next-line @typescript-eslint/prefer-nullish-coalescing
