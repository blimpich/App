import React, {createContext, useEffect, useMemo, useState} from 'react';
import useCurrentUserPersonalDetails from '@hooks/useCurrentUserPersonalDetails';
import useOnyx from '@hooks/useOnyx';
import DateUtils from '@libs/DateUtils';
import {fromLocaleDigit as fromLocaleDigitLocaleDigitUtils, toLocaleDigit as toLocaleDigitLocaleDigitUtils, toLocaleOrdinal as toLocaleOrdinalLocaleDigitUtils} from '@libs/LocaleDigitUtils';
import {formatPhoneNumberWithCountryCode} from '@libs/LocalePhoneNumber';
import {translate as translateLocalize} from '@libs/Localize';
import {format} from '@libs/NumberFormatUtils';
import IntlStore from '@src/languages/IntlStore';
import type {TranslationParameters, TranslationPaths} from '@src/languages/types';
import ONYXKEYS from '@src/ONYXKEYS';
import type Locale from '@src/types/onyx/Locale';
import type {SelectedTimezone} from '@src/types/onyx/PersonalDetails';

type LocaleContextProviderProps = {
    /** Actual content wrapped by this component */
    children: React.ReactNode;
};

type LocaleContextProps = {
    /** Returns translated string for given locale and phrase */
    translate: <TPath extends TranslationPaths>(path: TPath, ...parameters: TranslationParameters<TPath>) => string;

    /** Formats number formatted according to locale and options */
    numberFormat: (number: number, options?: Intl.NumberFormatOptions) => string;

    /** Converts a datetime into a local date object */
    getLocalDateFromDatetime: (datetime?: string, currentSelectedTimezone?: SelectedTimezone) => Date;

    /** Converts a datetime into a localized string representation that's relative to current moment in time */
    datetimeToRelative: (datetime: string) => string;

    /** Formats a datetime to local date and time string */
    datetimeToCalendarTime: (datetime: string, includeTimezone: boolean, isLowercase?: boolean) => string;

    /** Returns a locally converted phone number for numbers from the same region
     * and an internationally converted phone number with the country code for numbers from other regions */
    formatPhoneNumber: (phoneNumber: string) => string;

    /** Gets the locale digit corresponding to a standard digit */
    toLocaleDigit: (digit: string) => string;

    /** Formats a number into its localized ordinal representation */
    toLocaleOrdinal: (number: number, returnWords?: boolean) => string;

    /** Gets the standard digit corresponding to a locale digit */
    fromLocaleDigit: (digit: string) => string;

    /** This is a wrapper around the localeCompare function that uses the preferred locale from the user's settings. */
    localeCompare: (a: string, b: string) => number;

    /** The user's preferred locale e.g. 'en', 'es' */
    preferredLocale: Locale | undefined;

    /** The country code by IP */
    countryCodeByIP: number;
};

const LocaleContext = createContext<LocaleContextProps>({
    translate: () => '',
    numberFormat: () => '',
    getLocalDateFromDatetime: () => new Date(),
    datetimeToRelative: () => '',
    datetimeToCalendarTime: () => '',
    formatPhoneNumber: () => '',
    toLocaleDigit: () => '',
    toLocaleOrdinal: () => '',
    fromLocaleDigit: () => '',
    localeCompare: () => 0,
    preferredLocale: undefined,
    countryCodeByIP: 1,
});

const COLLATOR_OPTIONS: Intl.CollatorOptions = {usage: 'sort', sensitivity: 'variant', numeric: true, caseFirst: 'upper'};

function LocaleContextProvider({children}: LocaleContextProviderProps) {
    const currentUserPersonalDetails = useCurrentUserPersonalDetails();
    const [areTranslationsLoading = true] = useOnyx(ONYXKEYS.ARE_TRANSLATIONS_LOADING, {initWithStoredValues: false, canBeMissing: true});
    const [countryCodeByIP = 1] = useOnyx(ONYXKEYS.COUNTRY_CODE, {canBeMissing: true});
    const [currentLocale, setCurrentLocale] = useState<Locale | undefined>(() => IntlStore.getCurrentLocale());

    useEffect(() => {
        if (areTranslationsLoading) {
            return;
        }

        const locale = IntlStore.getCurrentLocale();
        if (!locale) {
            return;
        }

        setCurrentLocale(locale);
    }, [areTranslationsLoading]);

    const selectedTimezone = useMemo(() => currentUserPersonalDetails?.timezone?.selected, [currentUserPersonalDetails]);

    const collator = useMemo(() => new Intl.Collator(currentLocale, COLLATOR_OPTIONS), [currentLocale]);

    const translate = useMemo<LocaleContextProps['translate']>(
        () =>
            (path, ...parameters) =>
                translateLocalize(currentLocale, path, ...parameters),
        [currentLocale],
    );

    const numberFormat = useMemo<LocaleContextProps['numberFormat']>(() => (number, options) => format(currentLocale, number, options), [currentLocale]);

    const getLocalDateFromDatetime = useMemo<LocaleContextProps['getLocalDateFromDatetime']>(
        () => (datetime, currentSelectedTimezone) => DateUtils.getLocalDateFromDatetime(currentLocale, datetime, currentSelectedTimezone ?? selectedTimezone),
        [currentLocale, selectedTimezone],
    );

    const datetimeToRelative = useMemo<LocaleContextProps['datetimeToRelative']>(() => (datetime) => DateUtils.datetimeToRelative(currentLocale, datetime), [currentLocale]);

    const datetimeToCalendarTime = useMemo<LocaleContextProps['datetimeToCalendarTime']>(
        () =>
            (datetime, includeTimezone, isLowercase = false) =>
                DateUtils.datetimeToCalendarTime(currentLocale, datetime, includeTimezone, selectedTimezone, isLowercase),
        [currentLocale, selectedTimezone],
    );

    const formatPhoneNumber = useMemo<LocaleContextProps['formatPhoneNumber']>(() => (phoneNumber) => formatPhoneNumberWithCountryCode(phoneNumber, countryCodeByIP), [countryCodeByIP]);

    const toLocaleDigit = useMemo<LocaleContextProps['toLocaleDigit']>(() => (digit) => toLocaleDigitLocaleDigitUtils(currentLocale, digit), [currentLocale]);

    const toLocaleOrdinal = useMemo<LocaleContextProps['toLocaleOrdinal']>(
        () =>
            (number, writtenOrdinals = false) =>
                toLocaleOrdinalLocaleDigitUtils(currentLocale, number, writtenOrdinals),
        [currentLocale],
    );

    const fromLocaleDigit = useMemo<LocaleContextProps['fromLocaleDigit']>(() => (localeDigit) => fromLocaleDigitLocaleDigitUtils(currentLocale, localeDigit), [currentLocale]);

    const localeCompare = useMemo<LocaleContextProps['localeCompare']>(() => (a, b) => collator.compare(a, b), [collator]);

    const contextValue = useMemo<LocaleContextProps>(
        () => ({
            translate,
            numberFormat,
            getLocalDateFromDatetime,
            datetimeToRelative,
            datetimeToCalendarTime,
            formatPhoneNumber,
            toLocaleDigit,
            toLocaleOrdinal,
            fromLocaleDigit,
            localeCompare,
            preferredLocale: currentLocale,
            countryCodeByIP,
        }),
        [
            translate,
            numberFormat,
            getLocalDateFromDatetime,
            datetimeToRelative,
            datetimeToCalendarTime,
            formatPhoneNumber,
            toLocaleDigit,
            toLocaleOrdinal,
            fromLocaleDigit,
<<<<<<< HEAD
            currentLocale,
            countryCodeByIP,
=======
            localeCompare,
            currentLocale,
>>>>>>> 2f3f4138
        ],
    );

    return <LocaleContext.Provider value={contextValue}>{children}</LocaleContext.Provider>;
}

LocaleContextProvider.displayName = 'LocaleContextProvider';

export {LocaleContext, LocaleContextProvider};

export type {Locale, LocaleContextProps};<|MERGE_RESOLUTION|>--- conflicted
+++ resolved
@@ -52,8 +52,6 @@
     /** The user's preferred locale e.g. 'en', 'es' */
     preferredLocale: Locale | undefined;
 
-    /** The country code by IP */
-    countryCodeByIP: number;
 };
 
 const LocaleContext = createContext<LocaleContextProps>({
@@ -68,7 +66,6 @@
     fromLocaleDigit: () => '',
     localeCompare: () => 0,
     preferredLocale: undefined,
-    countryCodeByIP: 1,
 });
 
 const COLLATOR_OPTIONS: Intl.CollatorOptions = {usage: 'sort', sensitivity: 'variant', numeric: true, caseFirst: 'upper'};
@@ -147,7 +144,6 @@
             fromLocaleDigit,
             localeCompare,
             preferredLocale: currentLocale,
-            countryCodeByIP,
         }),
         [
             translate,
@@ -159,13 +155,8 @@
             toLocaleDigit,
             toLocaleOrdinal,
             fromLocaleDigit,
-<<<<<<< HEAD
-            currentLocale,
-            countryCodeByIP,
-=======
             localeCompare,
             currentLocale,
->>>>>>> 2f3f4138
         ],
     );
 
