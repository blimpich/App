--- conflicted
+++ resolved
@@ -28,27 +28,6 @@
         setAnimationFile(source.file);
     }, [setAnimationFile, source.file]);
 
-<<<<<<< HEAD
-    useEffect(() => {
-        const unsubscribeNavigationFocus = navigation.addListener('focus', () => {
-            setIsHidden(false);
-        });
-        return unsubscribeNavigationFocus;
-    }, [navigation]);
-
-    // Prevent the animation from running in the background after navigating to other pages.
-    // See https://github.com/Expensify/App/issues/47273
-    useEffect(() => {
-        const unsubscribeNavigationBlur = navigation.addListener('blur', () => {
-            const state = navigation.getState();
-            const targetRouteName = state?.routes?.[state?.index ?? 0]?.name;
-            if (targetRouteName !== NAVIGATORS.RIGHT_MODAL_NAVIGATOR) {
-                setIsHidden(true);
-            }
-        });
-        return unsubscribeNavigationBlur;
-    }, [navigation]);
-
     useEffect(() => {
         const interactionTask = InteractionManager.runAfterInteractions(() => {
             setIsInteractionComplete(true);
@@ -59,20 +38,14 @@
         };
     }, []);
 
-=======
->>>>>>> 6a43eeca
     const aspectRatioStyle = styles.aspectRatioLottie(source);
 
     // If the image fails to load, app is in background state, animation file isn't ready, or the splash screen isn't hidden yet,
     // we'll just render an empty view as the fallback to prevent
     // 1. memory leak, see issue: https://github.com/Expensify/App/issues/36645
     // 2. heavy rendering, see issue: https://github.com/Expensify/App/issues/34696
-<<<<<<< HEAD
     // 3. lag on react navigation transitions, see issue: https://github.com/Expensify/App/issues/44812
-    if (isError || isHidden || appState.isBackground || !animationFile || !isSplashHidden || !isInteractionComplete) {
-=======
-    if (isError || appState.isBackground || !animationFile || !isSplashHidden) {
->>>>>>> 6a43eeca
+    if (isError || appState.isBackground || !animationFile || !isSplashHidden || !isInteractionComplete) {
         return <View style={[aspectRatioStyle, props.style]} />;
     }
 
