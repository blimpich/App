import React, {useEffect, useImperativeHandle, useRef, useState, forwardRef} from 'react';
import {StyleSheet, View} from 'react-native';
import PropTypes from 'prop-types';
import _ from 'underscore';
import styles from '../styles/styles';
import * as ValidationUtils from '../libs/ValidationUtils';
import CONST from '../CONST';
import Text from './Text';
import TextInput from './TextInput';
import FormHelpMessage from './FormHelpMessage';
<<<<<<< HEAD
import {withNetwork} from './OnyxProvider';
import networkPropTypes from './networkPropTypes';
import useOnNetworkReconnect from './hooks/useOnNetworkReconnect';
=======
import * as Browser from '../libs/Browser';
>>>>>>> 811c0f36

const propTypes = {
    /** Information about the network */
    network: networkPropTypes.isRequired,

    /** Name attribute for the input */
    name: PropTypes.string,

    /** Input value */
    value: PropTypes.string,

    /** Should the input auto focus */
    autoFocus: PropTypes.bool,

    /** Whether we should wait before focusing the TextInput, useful when using transitions  */
    shouldDelayFocus: PropTypes.bool,

    /** Error text to display */
    errorText: PropTypes.string,

    /** Specifies autocomplete hints for the system, so it can provide autofill */
    autoComplete: PropTypes.oneOf(['sms-otp', 'one-time-code']).isRequired,

    /* Should submit when the input is complete */
    shouldSubmitOnComplete: PropTypes.bool,

    innerRef: PropTypes.oneOfType([PropTypes.func, PropTypes.object]),

    /** Function to call when the input is changed  */
    onChangeText: PropTypes.func,

    /** Function to call when the input is submitted or fully complete */
    onFulfill: PropTypes.func,

    /** Specifies if the input has a validation error */
    hasError: PropTypes.bool,
};

const defaultProps = {
    value: undefined,
    name: '',
    autoFocus: true,
    shouldDelayFocus: false,
    errorText: '',
    shouldSubmitOnComplete: true,
    innerRef: null,
    onChangeText: () => {},
    onFulfill: () => {},
    hasError: false,
};

/**
 * Converts a given string into an array of numbers that must have the same
 * number of elements as the number of inputs.
 *
 * @param {String} value
 * @returns {Array}
 */
const decomposeString = (value) => {
    let arr = _.map(value.split('').slice(0, CONST.MAGIC_CODE_LENGTH), (v) => (ValidationUtils.isNumeric(v) ? v : CONST.MAGIC_CODE_EMPTY_CHAR));
    if (arr.length < CONST.MAGIC_CODE_LENGTH) {
        arr = arr.concat(Array(CONST.MAGIC_CODE_LENGTH - arr.length).fill(CONST.MAGIC_CODE_EMPTY_CHAR));
    }
    return arr;
};

/**
 * Converts an array of strings into a single string. If there are undefined or
 * empty values, it will replace them with a space.
 *
 * @param {Array} value
 * @returns {String}
 */
const composeToString = (value) => _.map(value, (v) => (v === undefined || v === '' ? CONST.MAGIC_CODE_EMPTY_CHAR : v)).join('');

const inputPlaceholderSlots = Array.from(Array(CONST.MAGIC_CODE_LENGTH).keys());

function MagicCodeInput(props) {
    const inputRefs = useRef([]);
    const [input, setInput] = useState('');
    const [focusedIndex, setFocusedIndex] = useState(0);
    const [editIndex, setEditIndex] = useState(0);

    useImperativeHandle(props.innerRef, () => ({
        focus() {
            setFocusedIndex(0);
            inputRefs.current[0].focus();
        },
        clear() {
            setInput('');
            setFocusedIndex(0);
            setEditIndex(0);
            inputRefs.current[0].focus();
            props.onChangeText('');
        },
    }));

    /**
     * Check if current magic code is ready for submit
     * @returns {boolean}
     */
    const isReadyToSubmit = () => {
        const numbers = decomposeString(props.value);
        return props.shouldSubmitOnComplete && _.filter(numbers, (n) => ValidationUtils.isNumeric(n)).length === CONST.MAGIC_CODE_LENGTH && !props.network.isOffline;
    };

    useOnNetworkReconnect(() => {
        if (!isReadyToSubmit()) {
            return;
        }
        inputRefs.current[editIndex].blur();
        setFocusedIndex(undefined);
        props.onFulfill(props.value);
    });

    useEffect(() => {
        // Blurs the input and removes focus from the last input and, if it should submit
        // on complete, it will call the onFulfill callback.
        if (!isReadyToSubmit()) {
            return;
        }
        inputRefs.current[editIndex].blur();
        setFocusedIndex(undefined);
        props.onFulfill(props.value);

        // We have not added the editIndex as the dependency because we don't want to run this logic after focusing on an input to edit it after the user has completed the code.
        // eslint-disable-next-line react-hooks/exhaustive-deps
    }, [props.value, props.shouldSubmitOnComplete, props.onFulfill]);

    useEffect(() => {
        if (!props.autoFocus) {
            return;
        }

        let focusTimeout = null;
        if (props.shouldDelayFocus) {
            focusTimeout = setTimeout(() => inputRefs.current[0].focus(), CONST.ANIMATED_TRANSITION);
        }

        inputRefs.current[0].focus();

        return () => {
            if (!focusTimeout) {
                return;
            }
            clearTimeout(focusTimeout);
        };
    }, [props.autoFocus, props.shouldDelayFocus]);

    /**
     * Focuses on the input when it is pressed.
     *
     * @param {Object} event
     * @param {Number} index
     */
    const onFocus = (event) => {
        event.preventDefault();
        setInput('');
    };

    /**
     * Callback for the onPress event, updates the indexes
     * of the currently focused input.
     *
     * @param {Object} event
     * @param {Number} index
     */
    const onPress = (event, index) => {
        event.preventDefault();
        setInput('');
        setFocusedIndex(index);
        setEditIndex(index);
    };

    /**
     * Updates the magic inputs with the contents written in the
     * input. It spreads each number into each input and updates
     * the focused input on the next empty one, if exists.
     * It handles both fast typing and only one digit at a time
     * in a specific position.
     *
     * @param {String} value
     */
    const onChangeText = (value) => {
        if (_.isUndefined(value) || _.isEmpty(value) || !ValidationUtils.isNumeric(value)) {
            return;
        }

        // Updates the focused input taking into consideration the last input
        // edited and the number of digits added by the user.
        const numbersArr = value
            .trim()
            .split('')
            .slice(0, CONST.MAGIC_CODE_LENGTH - editIndex);
        const updatedFocusedIndex = Math.min(editIndex + (numbersArr.length - 1) + 1, CONST.MAGIC_CODE_LENGTH - 1);

        let numbers = decomposeString(props.value);
        numbers = [...numbers.slice(0, editIndex), ...numbersArr, ...numbers.slice(numbersArr.length + editIndex, CONST.MAGIC_CODE_LENGTH)];

        setFocusedIndex(updatedFocusedIndex);
        setInput(value);

        const finalInput = composeToString(numbers);
        props.onChangeText(finalInput);
    };

    /**
     * Handles logic related to certain key presses.
     *
     * NOTE: when using Android Emulator, this can only be tested using
     * hardware keyboard inputs.
     *
     * @param {Object} event
     */
    const onKeyPress = ({nativeEvent: {key: keyValue}}) => {
        if (keyValue === 'Backspace') {
            let numbers = decomposeString(props.value);

            // If the currently focused index already has a value, it will delete
            // that value but maintain the focus on the same input.
            if (numbers[focusedIndex] !== CONST.MAGIC_CODE_EMPTY_CHAR) {
                setInput('');
                numbers = [...numbers.slice(0, focusedIndex), CONST.MAGIC_CODE_EMPTY_CHAR, ...numbers.slice(focusedIndex + 1, CONST.MAGIC_CODE_LENGTH)];
                setEditIndex(focusedIndex);
                props.onChangeText(composeToString(numbers));
                return;
            }

            const hasInputs = _.filter(numbers, (n) => ValidationUtils.isNumeric(n)).length !== 0;

            // Fill the array with empty characters if there are no inputs.
            if (focusedIndex === 0 && !hasInputs) {
                numbers = Array(CONST.MAGIC_CODE_LENGTH).fill(CONST.MAGIC_CODE_EMPTY_CHAR);

                // Deletes the value of the previous input and focuses on it.
            } else if (focusedIndex !== 0) {
                numbers = [...numbers.slice(0, Math.max(0, focusedIndex - 1)), CONST.MAGIC_CODE_EMPTY_CHAR, ...numbers.slice(focusedIndex, CONST.MAGIC_CODE_LENGTH)];
            }

            const newFocusedIndex = Math.max(0, focusedIndex - 1);

            // Saves the input string so that it can compare to the change text
            // event that will be triggered, this is a workaround for mobile that
            // triggers the change text on the event after the key press.
            setInput('');
            setFocusedIndex(newFocusedIndex);
            setEditIndex(newFocusedIndex);
            props.onChangeText(composeToString(numbers));

            if (!_.isUndefined(newFocusedIndex)) {
                inputRefs.current[newFocusedIndex].focus();
            }
        }
        if (keyValue === 'ArrowLeft' && !_.isUndefined(focusedIndex)) {
            const newFocusedIndex = Math.max(0, focusedIndex - 1);
            setInput('');
            setFocusedIndex(newFocusedIndex);
            setEditIndex(newFocusedIndex);
            inputRefs.current[newFocusedIndex].focus();
        } else if (keyValue === 'ArrowRight' && !_.isUndefined(focusedIndex)) {
            const newFocusedIndex = Math.min(focusedIndex + 1, CONST.MAGIC_CODE_LENGTH - 1);
            setInput('');
            setFocusedIndex(newFocusedIndex);
            setEditIndex(newFocusedIndex);
            inputRefs.current[newFocusedIndex].focus();
        } else if (keyValue === 'Enter') {
            if (!isReadyToSubmit()) {
                return;
            }
            setInput('');
            props.onFulfill(props.value);
        }
    };

    // We need to check the browser because, in iOS Safari, an input in a container with its opacity set to
    // 0 (completely transparent) cannot handle user interaction, hence the Paste option is never shown.
    // Alternate styling will be applied based on this condition.
    const isMobileSafari = Browser.isMobileSafari();

    return (
        <>
            <View style={[styles.magicCodeInputContainer]}>
                {_.map(inputPlaceholderSlots, (index) => (
                    <View
                        key={index}
                        style={[styles.w15]}
                    >
                        <View style={[styles.textInputContainer, focusedIndex === index ? styles.borderColorFocus : {}, props.hasError || props.errorText ? styles.borderColorDanger : {}]}>
                            <Text style={[styles.magicCodeInput, styles.textAlignCenter]}>{decomposeString(props.value)[index] || ''}</Text>
                        </View>
                        <View style={[StyleSheet.absoluteFillObject, styles.w100, isMobileSafari ? styles.bgTransparent : styles.opacity0]}>
                            <TextInput
                                ref={(ref) => (inputRefs.current[index] = ref)}
                                autoFocus={index === 0 && props.autoFocus}
                                inputMode="numeric"
                                textContentType="oneTimeCode"
                                name={props.name}
                                maxLength={CONST.MAGIC_CODE_LENGTH}
                                value={input}
                                hideFocusedState
                                autoComplete={index === 0 ? props.autoComplete : 'off'}
                                keyboardType={CONST.KEYBOARD_TYPE.NUMBER_PAD}
                                onChangeText={(value) => {
                                    // Do not run when the event comes from an input that is
                                    // not currently being responsible for the input, this is
                                    // necessary to avoid calls when the input changes due to
                                    // deleted characters. Only happens in mobile.
                                    if (index !== editIndex) {
                                        return;
                                    }
                                    onChangeText(value);
                                }}
                                onKeyPress={onKeyPress}
                                onPress={(event) => onPress(event, index)}
                                onFocus={onFocus}
                                caretHidden={isMobileSafari}
                                inputStyle={[isMobileSafari ? styles.magicCodeInputTransparent : undefined]}
                            />
                        </View>
                    </View>
                ))}
            </View>
            {!_.isEmpty(props.errorText) && (
                <FormHelpMessage
                    isError
                    message={props.errorText}
                />
            )}
        </>
    );
}

MagicCodeInput.propTypes = propTypes;
MagicCodeInput.defaultProps = defaultProps;

export default withNetwork()(
    forwardRef((props, ref) => (
        <MagicCodeInput
            // eslint-disable-next-line react/jsx-props-no-spreading
            {...props}
            innerRef={ref}
        />
    )),
);<|MERGE_RESOLUTION|>--- conflicted
+++ resolved
@@ -8,13 +8,10 @@
 import Text from './Text';
 import TextInput from './TextInput';
 import FormHelpMessage from './FormHelpMessage';
-<<<<<<< HEAD
 import {withNetwork} from './OnyxProvider';
 import networkPropTypes from './networkPropTypes';
 import useOnNetworkReconnect from './hooks/useOnNetworkReconnect';
-=======
 import * as Browser from '../libs/Browser';
->>>>>>> 811c0f36
 
 const propTypes = {
     /** Information about the network */
