import React, {useCallback} from 'react';
import {View} from 'react-native';
import getStyledTextArray from '@libs/GetStyledTextArray';
import useTheme from '@styles/themes/useTheme';
import useStyleUtils from '@styles/useStyleUtils';
import useThemeStyles from '@styles/useThemeStyles';
import CONST from '@src/CONST';
import {Icon} from '@src/types/onyx/OnyxCommon';
import AutoCompleteSuggestions from './AutoCompleteSuggestions';
import Avatar from './Avatar';
import Text from './Text';

type Mention = {
    /** Display name of the user */
    text: string;

    /** The formatted email/phone number of the user */
    alternateText: string;

    /** Email/phone number of the user */
    login: string;

    /** Array of icons of the user. We use the first element of this array */
    icons: Icon[];
};

type MentionSuggestionsProps = {
    /** The index of the highlighted mention */
    highlightedMentionIndex?: number;

    /** Array of suggested mentions */
    mentions: Mention[];

    /** Fired when the user selects an mention */
    onSelect: () => void;

    /** Mention prefix that follows the @ sign  */
    prefix: string;

    /** Show that we can use large mention picker.
     * Depending on available space and whether the input is expanded, we can have a small or large mention suggester.
     * When this value is false, the suggester will have a height of 2.5 items. When this value is true, the height can be up to 5 items.  */
    isMentionPickerLarge: boolean;

    /** Meaures the parent container's position and dimensions. */
    measureParentContainer: () => void;
};

/**
 * Create unique keys for each mention item
 */
const keyExtractor = (item: Mention) => item.alternateText;

function MentionSuggestions({prefix, mentions, highlightedMentionIndex = 0, onSelect, isMentionPickerLarge, measureParentContainer = () => {}}: MentionSuggestionsProps) {
    const theme = useTheme();
    const styles = useThemeStyles();
    const StyleUtils = useStyleUtils();
    /**
     * Render a suggestion menu item component.
     */
    const renderSuggestionMenuItem = useCallback(
        (item: Mention) => {
            const isIcon = item.text === CONST.AUTO_COMPLETE_SUGGESTER.HERE_TEXT;
            const styledDisplayName = getStyledTextArray(item.text, prefix);
            const styledHandle = item.text === item.alternateText ? undefined : getStyledTextArray(item.alternateText, prefix);

            return (
                <View style={[styles.autoCompleteSuggestionContainer, styles.ph2]}>
                    <View style={styles.mentionSuggestionsAvatarContainer}>
                        <Avatar
                            source={item.icons[0].source}
                            size={isIcon ? CONST.AVATAR_SIZE.MENTION_ICON : CONST.AVATAR_SIZE.SMALLER}
                            name={item.icons[0].name}
                            type={item.icons[0].type}
                            fill={theme.success}
                            fallbackIcon={item.icons[0].fallbackIcon}
                        />
                    </View>
                    <Text
                        style={[styles.mentionSuggestionsText, styles.flexShrink1]}
                        numberOfLines={1}
                    >
                        {styledDisplayName?.map(({text, isColored}, i) => (
                            <Text
                                // eslint-disable-next-line react/no-array-index-key
                                key={`${text}${i}`}
                                style={[StyleUtils.getColoredBackgroundStyle(isColored), styles.mentionSuggestionsDisplayName]}
                            >
                                {text}
                            </Text>
                        ))}
                    </Text>
                    <Text
                        style={[styles.mentionSuggestionsText, styles.flex1]}
                        numberOfLines={1}
                    >
                        {styledHandle?.map(
                            ({text, isColored}, i) =>
                                Boolean(text) && (
                                    <Text
                                        // eslint-disable-next-line react/no-array-index-key
                                        key={`${text}${i}`}
<<<<<<< HEAD
                                        style={[StyleUtils.getColoredBackgroundStyle(theme, isColored), styles.textSupporting]}
=======
                                        style={[StyleUtils.getColoredBackgroundStyle(isColored), styles.mentionSuggestionsHandle]}
>>>>>>> 2f337d58
                                    >
                                        {text}
                                    </Text>
                                ),
                        )}
                    </Text>
                </View>
            );
        },
        [
            prefix,
            styles.autoCompleteSuggestionContainer,
            styles.ph2,
            styles.mentionSuggestionsAvatarContainer,
            styles.mentionSuggestionsText,
            styles.flexShrink1,
            styles.flex1,
            styles.mentionSuggestionsDisplayName,
            styles.mentionSuggestionsHandle,
            theme.success,
            StyleUtils,
        ],
    );

    return (
        <AutoCompleteSuggestions
            suggestions={mentions}
            renderSuggestionMenuItem={renderSuggestionMenuItem}
            keyExtractor={keyExtractor}
            highlightedSuggestionIndex={highlightedMentionIndex}
            onSelect={onSelect}
            isSuggestionPickerLarge={isMentionPickerLarge}
            accessibilityLabelExtractor={keyExtractor}
            measureParentContainer={measureParentContainer}
        />
    );
}

MentionSuggestions.displayName = 'MentionSuggestions';

export default MentionSuggestions;<|MERGE_RESOLUTION|>--- conflicted
+++ resolved
@@ -100,11 +100,7 @@
                                     <Text
                                         // eslint-disable-next-line react/no-array-index-key
                                         key={`${text}${i}`}
-<<<<<<< HEAD
-                                        style={[StyleUtils.getColoredBackgroundStyle(theme, isColored), styles.textSupporting]}
-=======
-                                        style={[StyleUtils.getColoredBackgroundStyle(isColored), styles.mentionSuggestionsHandle]}
->>>>>>> 2f337d58
+                                        style={[StyleUtils.getColoredBackgroundStyle(isColored), styles.mentionSuggestionsDisplayName]}
                                     >
                                         {text}
                                     </Text>
