--- conflicted
+++ resolved
@@ -67,11 +67,8 @@
         (props.interactive && props.disabled ? {...styles.disabledText, ...styles.userSelectNone} : undefined),
         styles.pre,
         styles.ltr,
-<<<<<<< HEAD
         (props.shouldShowHeaderTitle ? styles.textHeadlineH1 : undefined),
-=======
         (_.contains(props.style, styles.offlineFeedback.deleted) ? styles.offlineFeedback.deleted : undefined),
->>>>>>> 9ec77046
     ], props.titleStyle);
     const descriptionVerticalMargin = props.shouldShowDescriptionOnTop ? styles.mb1 : styles.mt1;
     const descriptionTextStyle = StyleUtils.combineStyles([
