import _ from 'underscore';
import React from 'react';
import {View} from 'react-native';
import Text from './Text';
import styles from '../styles/styles';
import themeColors from '../styles/themes/default';
import * as StyleUtils from '../styles/StyleUtils';
import Icon from './Icon';
import * as Expensicons from './Icon/Expensicons';
import getButtonState from '../libs/getButtonState';
import convertToLTR from '../libs/convertToLTR';
import Avatar from './Avatar';
import Badge from './Badge';
import CONST from '../CONST';
import menuItemPropTypes from './menuItemPropTypes';
import SelectCircle from './SelectCircle';
import colors from '../styles/colors';
import MultipleAvatars from './MultipleAvatars';
import * as defaultWorkspaceAvatars from './Icon/WorkspaceDefaultAvatars';
import PressableWithSecondaryInteraction from './PressableWithSecondaryInteraction';
import withWindowDimensions, {windowDimensionsPropTypes} from './withWindowDimensions';
import * as DeviceCapabilities from '../libs/DeviceCapabilities';
import ControlSelection from '../libs/ControlSelection';
import variables from '../styles/variables';

const propTypes = {
    ...menuItemPropTypes,
    ...windowDimensionsPropTypes,
};

const defaultProps = {
    badgeText: undefined,
    shouldShowRightIcon: false,
    shouldShowSelectedState: false,
    shouldShowBasicTitle: false,
    shouldShowDescriptionOnTop: false,
    shouldShowHeaderTitle: false,
    wrapperStyle: [],
    style: styles.popoverMenuItem,
    titleStyle: {},
    shouldShowTitleIcon: false,
    titleIcon: () => {},
    descriptionTextStyle: styles.breakWord,
    success: false,
    icon: undefined,
    iconWidth: undefined,
    iconHeight: undefined,
    description: undefined,
    iconRight: Expensicons.ArrowRight,
    iconStyles: [],
    iconFill: undefined,
    focused: false,
    disabled: false,
    isSelected: false,
    subtitle: undefined,
    iconType: CONST.ICON_TYPE_ICON,
    onPress: () => {},
    onSecondaryInteraction: undefined,
    interactive: true,
    fallbackIcon: Expensicons.FallbackAvatar,
    brickRoadIndicator: '',
    floatRightAvatars: [],
    shouldStackHorizontally: false,
    avatarSize: undefined,
    shouldBlockSelection: false,
<<<<<<< HEAD
    shouldShowMultilineTitle: false,
=======
    hoverAndPressStyle: [],
    furtherDetails: '',
    furtherDetailsIcon: undefined,
>>>>>>> 145dd4b8
};

const MenuItem = (props) => {
    const isDeleted = _.contains(props.style, styles.offlineFeedback.deleted);
    const descriptionVerticalMargin = props.shouldShowDescriptionOnTop ? styles.mb1 : styles.mt1;
    const titleTextStyle = StyleUtils.combineStyles(
        [
            styles.flexShrink1,
            styles.popoverMenuText,
            props.icon ? styles.ml3 : undefined,
            props.shouldShowBasicTitle ? undefined : styles.textStrong,
            props.interactive && props.disabled ? {...styles.disabledText, ...styles.userSelectNone} : undefined,
            props.shouldShowMultilineTitle ? undefined : styles.pre,
            styles.ltr,
            props.shouldShowHeaderTitle ? styles.textHeadlineH1 : undefined,
            isDeleted ? styles.offlineFeedback.deleted : undefined,
            props.shouldShowMultilineTitle ? styles.flexWrap : undefined,
        ],
        props.titleStyle,
    );
    const descriptionTextStyle = StyleUtils.combineStyles([
        styles.textLabelSupporting,
        props.icon ? styles.ml3 : undefined,
        styles.lineHeightNormal,
        props.title ? descriptionVerticalMargin : undefined,
        props.descriptionTextStyle,
        isDeleted ? styles.offlineFeedback.deleted : undefined,
    ]);

    const fallbackAvatarSize = props.viewMode === CONST.OPTION_MODE.COMPACT ? CONST.AVATAR_SIZE.SMALL : CONST.AVATAR_SIZE.DEFAULT;

    return (
        <PressableWithSecondaryInteraction
            onPress={(e) => {
                if (props.disabled || !props.interactive) {
                    return;
                }

                if (e && e.type === 'click') {
                    e.currentTarget.blur();
                }

                props.onPress(e);
            }}
            onPressIn={() => props.shouldBlockSelection && props.isSmallScreenWidth && DeviceCapabilities.canUseTouchScreen() && ControlSelection.block()}
            onPressOut={ControlSelection.unblock}
            onSecondaryInteraction={props.onSecondaryInteraction}
            style={({hovered, pressed}) => [
                props.style,
                !props.interactive && styles.cursorDefault,
                StyleUtils.getButtonBackgroundColorStyle(getButtonState(props.focused || hovered, pressed, props.success, props.disabled, props.interactive), true),
                (hovered || pressed) && props.hoverAndPressStyle,
                ...(_.isArray(props.wrapperStyle) ? props.wrapperStyle : [props.wrapperStyle]),
            ]}
            disabled={props.disabled}
            ref={props.forwardedRef}
        >
            {({hovered, pressed}) => (
                <>
                    <View style={[styles.flexRow, styles.pointerEventsAuto, styles.flex1, props.disabled && styles.cursorDisabled]}>
                        {Boolean(props.icon) && (
                            <View style={[styles.popoverMenuIcon, ...props.iconStyles]}>
                                {props.iconType === CONST.ICON_TYPE_ICON && (
                                    <Icon
                                        src={props.icon}
                                        width={props.iconWidth}
                                        height={props.iconHeight}
                                        fill={
                                            props.iconFill ||
                                            StyleUtils.getIconFillColor(getButtonState(props.focused || hovered, pressed, props.success, props.disabled, props.interactive), true)
                                        }
                                    />
                                )}
                                {props.iconType === CONST.ICON_TYPE_WORKSPACE && (
                                    <Avatar
                                        imageStyles={[styles.alignSelfCenter]}
                                        size={CONST.AVATAR_SIZE.DEFAULT}
                                        source={props.icon}
                                        fallbackIcon={props.fallbackIcon}
                                        name={props.title}
                                        type={CONST.ICON_TYPE_WORKSPACE}
                                    />
                                )}
                                {props.iconType === CONST.ICON_TYPE_AVATAR && (
                                    <Avatar
                                        imageStyles={[styles.avatarNormal, styles.alignSelfCenter]}
                                        source={props.icon}
                                        fallbackIcon={props.fallbackIcon}
                                    />
                                )}
                            </View>
                        )}
                        <View style={[styles.justifyContentCenter, styles.menuItemTextContainer, styles.flex1]}>
                            {Boolean(props.description) && props.shouldShowDescriptionOnTop && (
                                <Text
                                    style={descriptionTextStyle}
                                    numberOfLines={2}
                                >
                                    {props.description}
                                </Text>
                            )}
<<<<<<< HEAD
                            {Boolean(props.title) && (
                                <Text
                                    style={titleTextStyle}
                                    numberOfLines={props.shouldShowMultilineTitle ? 0 : 1}
                                >
                                    {convertToLTR(props.title)}
                                </Text>
                            )}
=======
                            <View style={[styles.flexRow, styles.alignItemsCenter]}>
                                {Boolean(props.title) && (
                                    <Text
                                        style={titleTextStyle}
                                        numberOfLines={1}
                                    >
                                        {convertToLTR(props.title)}
                                    </Text>
                                )}
                                {Boolean(props.shouldShowTitleIcon) && (
                                    <View style={[styles.ml2]}>
                                        <Icon
                                            src={props.titleIcon}
                                            fill={themeColors.iconSuccessFill}
                                        />
                                    </View>
                                )}
                            </View>
>>>>>>> 145dd4b8
                            {Boolean(props.description) && !props.shouldShowDescriptionOnTop && (
                                <Text
                                    style={descriptionTextStyle}
                                    numberOfLines={2}
                                >
                                    {props.description}
                                </Text>
                            )}
                            {Boolean(props.furtherDetails) && (
                                <View style={[styles.flexRow, styles.mt2, styles.alignItemsCenter]}>
                                    <Icon
                                        src={props.furtherDetailsIcon}
                                        height={variables.iconSizeNormal}
                                        width={variables.iconSizeNormal}
                                        inline
                                    />
                                    <Text
                                        style={[styles.furtherDetailsText, styles.ph2, styles.pt1]}
                                        numberOfLines={2}
                                    >
                                        {props.furtherDetails}
                                    </Text>
                                </View>
                            )}
                        </View>
                    </View>
                    <View style={[styles.flexRow, styles.menuItemTextContainer, styles.pointerEventsNone]}>
                        {Boolean(props.badgeText) && (
                            <Badge
                                text={props.badgeText}
                                badgeStyles={[styles.alignSelfCenter, props.brickRoadIndicator ? styles.mr2 : undefined, props.focused || hovered || pressed ? styles.hoveredButton : {}]}
                            />
                        )}
                        {/* Since subtitle can be of type number, we should allow 0 to be shown */}
                        {(props.subtitle || props.subtitle === 0) && (
                            <View style={[styles.justifyContentCenter, styles.mr1]}>
                                <Text style={[styles.textLabelSupporting, props.style]}>{props.subtitle}</Text>
                            </View>
                        )}
                        {!_.isEmpty(props.floatRightAvatars) && (
                            <View style={[styles.justifyContentCenter, props.brickRoadIndicator ? styles.mr2 : undefined]}>
                                <MultipleAvatars
                                    isHovered={hovered}
                                    isPressed={pressed}
                                    icons={props.floatRightAvatars}
                                    size={props.avatarSize || fallbackAvatarSize}
                                    fallbackIcon={defaultWorkspaceAvatars.WorkspaceBuilding}
                                    shouldStackHorizontally={props.shouldStackHorizontally}
                                />
                            </View>
                        )}
                        {Boolean(props.brickRoadIndicator) && (
                            <View style={[styles.alignItemsCenter, styles.justifyContentCenter, styles.ml1]}>
                                <Icon
                                    src={Expensicons.DotIndicator}
                                    fill={props.brickRoadIndicator === 'error' ? colors.red : colors.green}
                                />
                            </View>
                        )}
                        {Boolean(props.shouldShowRightIcon) && (
                            <View style={[styles.popoverMenuIcon, styles.pointerEventsAuto, props.disabled && styles.cursorDisabled]}>
                                <Icon
                                    src={props.iconRight}
                                    fill={StyleUtils.getIconFillColor(getButtonState(props.focused || hovered, pressed, props.success, props.disabled, props.interactive))}
                                />
                            </View>
                        )}
                        {props.shouldShowSelectedState && <SelectCircle isChecked={props.isSelected} />}
                    </View>
                </>
            )}
        </PressableWithSecondaryInteraction>
    );
};

MenuItem.propTypes = propTypes;
MenuItem.displayName = 'MenuItem';

const MenuItemWithWindowDimensions = withWindowDimensions(
    React.forwardRef((props, ref) => (
        <MenuItem
            // eslint-disable-next-line react/jsx-props-no-spreading
            {...props}
            forwardedRef={ref}
        />
    )),
);
MenuItemWithWindowDimensions.defaultProps = defaultProps;

export default MenuItemWithWindowDimensions;<|MERGE_RESOLUTION|>--- conflicted
+++ resolved
@@ -63,13 +63,10 @@
     shouldStackHorizontally: false,
     avatarSize: undefined,
     shouldBlockSelection: false,
-<<<<<<< HEAD
     shouldShowMultilineTitle: false,
-=======
     hoverAndPressStyle: [],
     furtherDetails: '',
     furtherDetailsIcon: undefined,
->>>>>>> 145dd4b8
 };
 
 const MenuItem = (props) => {
@@ -171,21 +168,11 @@
                                     {props.description}
                                 </Text>
                             )}
-<<<<<<< HEAD
-                            {Boolean(props.title) && (
-                                <Text
-                                    style={titleTextStyle}
-                                    numberOfLines={props.shouldShowMultilineTitle ? 0 : 1}
-                                >
-                                    {convertToLTR(props.title)}
-                                </Text>
-                            )}
-=======
                             <View style={[styles.flexRow, styles.alignItemsCenter]}>
                                 {Boolean(props.title) && (
                                     <Text
                                         style={titleTextStyle}
-                                        numberOfLines={1}
+                                        numberOfLines={props.shouldShowMultilineTitle ? 0 : 1}
                                     >
                                         {convertToLTR(props.title)}
                                     </Text>
@@ -199,7 +186,6 @@
                                     </View>
                                 )}
                             </View>
->>>>>>> 145dd4b8
                             {Boolean(props.description) && !props.shouldShowDescriptionOnTop && (
                                 <Text
                                     style={descriptionTextStyle}
