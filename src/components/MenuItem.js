import _ from 'underscore';
import React from 'react';
import {View} from 'react-native';
import Text from './Text';
import styles from '../styles/styles';
import themeColors from '../styles/themes/default';
import * as StyleUtils from '../styles/StyleUtils';
import Icon from './Icon';
import * as Expensicons from './Icon/Expensicons';
import getButtonState from '../libs/getButtonState';
import convertToLTR from '../libs/convertToLTR';
import Avatar from './Avatar';
import Badge from './Badge';
import CONST from '../CONST';
import menuItemPropTypes from './menuItemPropTypes';
import SelectCircle from './SelectCircle';
import colors from '../styles/colors';
import MultipleAvatars from './MultipleAvatars';
import * as defaultWorkspaceAvatars from './Icon/WorkspaceDefaultAvatars';
import PressableWithSecondaryInteraction from './PressableWithSecondaryInteraction';
import withWindowDimensions, {windowDimensionsPropTypes} from './withWindowDimensions';
import * as DeviceCapabilities from '../libs/DeviceCapabilities';
import ControlSelection from '../libs/ControlSelection';
import variables from '../styles/variables';
import * as Session from '../libs/actions/Session';
import Hoverable from './Hoverable';

const propTypes = {
    ...menuItemPropTypes,
    ...windowDimensionsPropTypes,
};

const defaultProps = {
    badgeText: undefined,
    shouldShowRightIcon: false,
    shouldShowSelectedState: false,
    shouldShowBasicTitle: false,
    shouldShowDescriptionOnTop: false,
    shouldShowHeaderTitle: false,
    wrapperStyle: [],
    style: styles.popoverMenuItem,
    titleStyle: {},
    shouldShowTitleIcon: false,
    titleIcon: () => {},
    descriptionTextStyle: styles.breakWord,
    success: false,
    icon: undefined,
    iconWidth: undefined,
    iconHeight: undefined,
    description: undefined,
    iconRight: Expensicons.ArrowRight,
    iconStyles: [],
    iconFill: undefined,
    focused: false,
    disabled: false,
    isSelected: false,
    subtitle: undefined,
    iconType: CONST.ICON_TYPE_ICON,
    onPress: () => {},
    onSecondaryInteraction: undefined,
    interactive: true,
    fallbackIcon: Expensicons.FallbackAvatar,
    brickRoadIndicator: '',
    floatRightAvatars: [],
    shouldStackHorizontally: false,
    avatarSize: undefined,
    floatRightAvatarSize: undefined,
    shouldBlockSelection: false,
    hoverAndPressStyle: [],
    furtherDetails: '',
    furtherDetailsIcon: undefined,
    isAnonymousAction: false,
    isSmallAvatarSubscriptMenu: false,
    title: '',
    numberOfLinesTitle: 1,
    shouldGreyOutWhenDisabled: true,
};

function MenuItem(props) {
    const isDeleted = _.contains(props.style, styles.offlineFeedback.deleted);
    const descriptionVerticalMargin = props.shouldShowDescriptionOnTop ? styles.mb1 : styles.mt1;
    const titleTextStyle = StyleUtils.combineStyles(
        [
            styles.flexShrink1,
            styles.popoverMenuText,
            props.icon && !_.isArray(props.icon) && (props.avatarSize === CONST.AVATAR_SIZE.SMALL ? styles.ml2 : styles.ml3),
            props.shouldShowBasicTitle ? undefined : styles.textStrong,
            props.shouldShowHeaderTitle ? styles.textHeadlineH1 : undefined,
            props.numberOfLinesTitle > 1 ? styles.preWrap : styles.pre,
            props.interactive && props.disabled ? {...styles.userSelectNone} : undefined,
            styles.ltr,
            isDeleted ? styles.offlineFeedback.deleted : undefined,
        ],
        props.titleStyle,
    );
    const descriptionTextStyle = StyleUtils.combineStyles([
        styles.textLabelSupporting,
        props.icon && !_.isArray(props.icon) ? styles.ml3 : undefined,
        styles.lhNormal,
        props.title ? descriptionVerticalMargin : StyleUtils.getFontSizeStyle(variables.fontSizeNormal),
        props.descriptionTextStyle,
        isDeleted ? styles.offlineFeedback.deleted : undefined,
    ]);

    const fallbackAvatarSize = props.viewMode === CONST.OPTION_MODE.COMPACT ? CONST.AVATAR_SIZE.SMALL : CONST.AVATAR_SIZE.DEFAULT;

    return (
        <Hoverable>
            {(isHovered) => (
                <PressableWithSecondaryInteraction
                    onPress={Session.checkIfActionIsAllowed((e) => {
                        if (props.disabled || !props.interactive) {
                            return;
                        }

                        if (e && e.type === 'click') {
                            e.currentTarget.blur();
                        }

<<<<<<< HEAD
                        props.onPress(e);
                    })}
                    onPressIn={() => props.shouldBlockSelection && props.isSmallScreenWidth && DeviceCapabilities.canUseTouchScreen() && ControlSelection.block()}
                    onPressOut={ControlSelection.unblock}
                    onSecondaryInteraction={props.onSecondaryInteraction}
                    style={({pressed}) => [
                        props.style,
                        !props.interactive && styles.cursorDefault,
                        StyleUtils.getButtonBackgroundColorStyle(getButtonState(props.focused || isHovered, pressed, props.success, props.disabled, props.interactive), true),
                        (isHovered || pressed) && props.hoverAndPressStyle,
                        ...(_.isArray(props.wrapperStyle) ? props.wrapperStyle : [props.wrapperStyle]),
                        props.shouldGreyOutWhenDisabled && props.disabled && styles.buttonOpacityDisabled,
                    ]}
                    disabled={props.disabled}
                    ref={props.forwardedRef}
                    accessibilityRole={CONST.ACCESSIBILITY_ROLE.MENUITEM}
                    accessibilityLabel={props.title}
                >
                    {({pressed}) => (
                        <>
                            <View style={[styles.flexColumn, styles.flex1]}>
                                {Boolean(props.label) && (
                                    <View style={props.icon ? styles.mb2 : null}>
                                        <Text style={StyleUtils.combineStyles(styles.sidebarLinkText, styles.optionAlternateText, styles.textLabelSupporting, styles.pre)}>
                                            {props.label}
                                        </Text>
                                    </View>
                                )}
                                <View style={[styles.flexRow, styles.pointerEventsAuto, props.disabled && styles.cursorDisabled]}>
                                    {Boolean(props.icon) && _.isArray(props.icon) && (
                                        <MultipleAvatars
                                            isHovered={isHovered}
                                            isPressed={pressed}
                                            icons={props.icon}
=======
                props.onPress(e);
            }, props.isAnonymousAction)}
            onPressIn={() => props.shouldBlockSelection && props.isSmallScreenWidth && DeviceCapabilities.canUseTouchScreen() && ControlSelection.block()}
            onPressOut={ControlSelection.unblock}
            onSecondaryInteraction={props.onSecondaryInteraction}
            style={({hovered, pressed}) => [
                props.style,
                !props.interactive && styles.cursorDefault,
                StyleUtils.getButtonBackgroundColorStyle(getButtonState(props.focused || hovered, pressed, props.success, props.disabled, props.interactive), true),
                (hovered || pressed) && props.hoverAndPressStyle,
                ...(_.isArray(props.wrapperStyle) ? props.wrapperStyle : [props.wrapperStyle]),
                props.shouldGreyOutWhenDisabled && props.disabled && styles.buttonOpacityDisabled,
            ]}
            disabled={props.disabled}
            ref={props.forwardedRef}
            accessibilityRole={CONST.ACCESSIBILITY_ROLE.MENUITEM}
            accessibilityLabel={props.title}
        >
            {({hovered, pressed}) => (
                <>
                    <View style={[styles.flexColumn, styles.flex1]}>
                        {Boolean(props.label) && (
                            <View style={props.icon ? styles.mb2 : null}>
                                <Text style={StyleUtils.combineStyles(styles.sidebarLinkText, styles.optionAlternateText, styles.textLabelSupporting, styles.pre)}>{props.label}</Text>
                            </View>
                        )}
                        <View style={[styles.flexRow, styles.pointerEventsAuto, props.disabled && styles.cursorDisabled]}>
                            {Boolean(props.icon) && _.isArray(props.icon) && (
                                <MultipleAvatars
                                    isHovered={hovered}
                                    isPressed={pressed}
                                    icons={props.icon}
                                    size={CONST.AVATAR_SIZE.DEFAULT}
                                    secondAvatarStyle={[
                                        StyleUtils.getBackgroundAndBorderStyle(themeColors.sidebar),
                                        pressed ? StyleUtils.getBackgroundAndBorderStyle(themeColors.buttonPressedBG) : undefined,
                                        hovered && !pressed ? StyleUtils.getBackgroundAndBorderStyle(themeColors.border) : undefined,
                                    ]}
                                />
                            )}
                            {Boolean(props.icon) && !_.isArray(props.icon) && (
                                <View style={[styles.popoverMenuIcon, ...props.iconStyles, StyleUtils.getAvatarWidthStyle(props.avatarSize || CONST.AVATAR_SIZE.DEFAULT)]}>
                                    {props.iconType === CONST.ICON_TYPE_ICON && (
                                        <Icon
                                            src={props.icon}
                                            width={props.iconWidth}
                                            height={props.iconHeight}
                                            fill={
                                                props.iconFill ||
                                                StyleUtils.getIconFillColor(getButtonState(props.focused || hovered, pressed, props.success, props.disabled, props.interactive), true)
                                            }
                                        />
                                    )}
                                    {props.iconType === CONST.ICON_TYPE_WORKSPACE && (
                                        <Avatar
                                            imageStyles={[styles.alignSelfCenter]}
>>>>>>> df2e3eb6
                                            size={CONST.AVATAR_SIZE.DEFAULT}
                                            secondAvatarStyle={[
                                                StyleUtils.getBackgroundAndBorderStyle(themeColors.sidebar),
                                                pressed ? StyleUtils.getBackgroundAndBorderStyle(themeColors.buttonPressedBG) : undefined,
                                                isHovered && !pressed ? StyleUtils.getBackgroundAndBorderStyle(themeColors.border) : undefined,
                                            ]}
                                        />
                                    )}
                                    {Boolean(props.icon) && !_.isArray(props.icon) && (
                                        <View style={[styles.popoverMenuIcon, ...props.iconStyles, StyleUtils.getAvatarWidthStyle(props.avatarSize || CONST.AVATAR_SIZE.DEFAULT)]}>
                                            {props.iconType === CONST.ICON_TYPE_ICON && (
                                                <Icon
                                                    src={props.icon}
                                                    width={props.iconWidth}
                                                    height={props.iconHeight}
                                                    fill={
                                                        props.iconFill ||
                                                        StyleUtils.getIconFillColor(
                                                            getButtonState(props.focused || isHovered, pressed, props.success, props.disabled, props.interactive),
                                                            true,
                                                        )
                                                    }
                                                />
                                            )}
                                            {props.iconType === CONST.ICON_TYPE_WORKSPACE && (
                                                <Avatar
                                                    imageStyles={[styles.alignSelfCenter]}
                                                    size={CONST.AVATAR_SIZE.DEFAULT}
                                                    source={props.icon}
                                                    fallbackIcon={props.fallbackIcon}
                                                    name={props.title}
                                                    type={CONST.ICON_TYPE_WORKSPACE}
                                                />
                                            )}
                                            {props.iconType === CONST.ICON_TYPE_AVATAR && (
                                                <Avatar
                                                    imageStyles={[styles.alignSelfCenter]}
                                                    source={props.icon}
                                                    fallbackIcon={props.fallbackIcon}
                                                    size={props.avatarSize || CONST.AVATAR_SIZE.DEFAULT}
                                                />
                                            )}
                                        </View>
                                    )}
                                    <View style={[styles.justifyContentCenter, styles.flex1, StyleUtils.getMenuItemTextContainerStyle(props.isSmallAvatarSubscriptMenu)]}>
                                        {Boolean(props.description) && props.shouldShowDescriptionOnTop && (
                                            <Text
                                                style={descriptionTextStyle}
                                                numberOfLines={2}
                                            >
                                                {props.description}
                                            </Text>
                                        )}
                                        <View style={[styles.flexRow, styles.alignItemsCenter]}>
                                            {Boolean(props.title) && (
                                                <Text
                                                    style={titleTextStyle}
                                                    numberOfLines={props.numberOfLinesTitle}
                                                >
                                                    {convertToLTR(props.title)}
                                                </Text>
                                            )}
                                            {Boolean(props.shouldShowTitleIcon) && (
                                                <View style={[styles.ml2]}>
                                                    <Icon
                                                        src={props.titleIcon}
                                                        fill={themeColors.iconSuccessFill}
                                                    />
                                                </View>
                                            )}
                                        </View>
                                        {Boolean(props.description) && !props.shouldShowDescriptionOnTop && (
                                            <Text
                                                style={descriptionTextStyle}
                                                numberOfLines={2}
                                            >
                                                {props.description}
                                            </Text>
                                        )}
                                        {Boolean(props.furtherDetails) && (
                                            <View style={[styles.flexRow, styles.mt1, styles.alignItemsCenter]}>
                                                <Icon
                                                    src={props.furtherDetailsIcon}
                                                    height={variables.iconSizeNormal}
                                                    width={variables.iconSizeNormal}
                                                    inline
                                                />
                                                <Text
                                                    style={[styles.furtherDetailsText, styles.ph2, styles.pt1]}
                                                    numberOfLines={2}
                                                >
                                                    {props.furtherDetails}
                                                </Text>
                                            </View>
                                        )}
                                    </View>
                                </View>
                            </View>
                            <View style={[styles.flexRow, styles.menuItemTextContainer, styles.pointerEventsNone]}>
                                {Boolean(props.badgeText) && (
                                    <Badge
                                        text={props.badgeText}
                                        badgeStyles={[
                                            styles.alignSelfCenter,
                                            props.brickRoadIndicator ? styles.mr2 : undefined,
                                            props.focused || isHovered || pressed ? styles.hoveredButton : {},
                                        ]}
                                    />
                                )}
                                {/* Since subtitle can be of type number, we should allow 0 to be shown */}
                                {(props.subtitle || props.subtitle === 0) && (
                                    <View style={[styles.justifyContentCenter, styles.mr1]}>
                                        <Text style={[styles.textLabelSupporting, props.style]}>{props.subtitle}</Text>
                                    </View>
                                )}
                                {!_.isEmpty(props.floatRightAvatars) && (
                                    <View style={[styles.justifyContentCenter, props.brickRoadIndicator ? styles.mr2 : undefined]}>
                                        <MultipleAvatars
                                            isHovered={isHovered}
                                            isPressed={pressed}
                                            icons={props.floatRightAvatars}
                                            size={props.floatRightAvatarSize || fallbackAvatarSize}
                                            fallbackIcon={defaultWorkspaceAvatars.WorkspaceBuilding}
                                            shouldStackHorizontally={props.shouldStackHorizontally}
                                        />
                                    </View>
                                )}
                                {Boolean(props.brickRoadIndicator) && (
                                    <View style={[styles.alignItemsCenter, styles.justifyContentCenter, styles.ml1]}>
                                        <Icon
                                            src={Expensicons.DotIndicator}
                                            fill={props.brickRoadIndicator === 'error' ? colors.red : colors.green}
                                        />
                                    </View>
                                )}
                                {Boolean(props.shouldShowRightIcon) && (
                                    <View style={[styles.popoverMenuIcon, styles.pointerEventsAuto, props.disabled && styles.cursorDisabled]}>
                                        <Icon
                                            src={props.iconRight}
                                            fill={StyleUtils.getIconFillColor(getButtonState(props.focused || isHovered, pressed, props.success, props.disabled, props.interactive))}
                                        />
                                    </View>
                                )}
                                {props.shouldShowSelectedState && <SelectCircle isChecked={props.isSelected} />}
                            </View>
                        </>
                    )}
                </PressableWithSecondaryInteraction>
            )}
        </Hoverable>
    );
}

MenuItem.propTypes = propTypes;
MenuItem.displayName = 'MenuItem';

const MenuItemWithWindowDimensions = withWindowDimensions(
    React.forwardRef((props, ref) => (
        <MenuItem
            // eslint-disable-next-line react/jsx-props-no-spreading
            {...props}
            forwardedRef={ref}
        />
    )),
);
MenuItemWithWindowDimensions.defaultProps = defaultProps;

export default MenuItemWithWindowDimensions;<|MERGE_RESOLUTION|>--- conflicted
+++ resolved
@@ -117,9 +117,8 @@
                             e.currentTarget.blur();
                         }
 
-<<<<<<< HEAD
                         props.onPress(e);
-                    })}
+                    }, props.isAnonymousAction)}
                     onPressIn={() => props.shouldBlockSelection && props.isSmallScreenWidth && DeviceCapabilities.canUseTouchScreen() && ControlSelection.block()}
                     onPressOut={ControlSelection.unblock}
                     onSecondaryInteraction={props.onSecondaryInteraction}
@@ -152,64 +151,6 @@
                                             isHovered={isHovered}
                                             isPressed={pressed}
                                             icons={props.icon}
-=======
-                props.onPress(e);
-            }, props.isAnonymousAction)}
-            onPressIn={() => props.shouldBlockSelection && props.isSmallScreenWidth && DeviceCapabilities.canUseTouchScreen() && ControlSelection.block()}
-            onPressOut={ControlSelection.unblock}
-            onSecondaryInteraction={props.onSecondaryInteraction}
-            style={({hovered, pressed}) => [
-                props.style,
-                !props.interactive && styles.cursorDefault,
-                StyleUtils.getButtonBackgroundColorStyle(getButtonState(props.focused || hovered, pressed, props.success, props.disabled, props.interactive), true),
-                (hovered || pressed) && props.hoverAndPressStyle,
-                ...(_.isArray(props.wrapperStyle) ? props.wrapperStyle : [props.wrapperStyle]),
-                props.shouldGreyOutWhenDisabled && props.disabled && styles.buttonOpacityDisabled,
-            ]}
-            disabled={props.disabled}
-            ref={props.forwardedRef}
-            accessibilityRole={CONST.ACCESSIBILITY_ROLE.MENUITEM}
-            accessibilityLabel={props.title}
-        >
-            {({hovered, pressed}) => (
-                <>
-                    <View style={[styles.flexColumn, styles.flex1]}>
-                        {Boolean(props.label) && (
-                            <View style={props.icon ? styles.mb2 : null}>
-                                <Text style={StyleUtils.combineStyles(styles.sidebarLinkText, styles.optionAlternateText, styles.textLabelSupporting, styles.pre)}>{props.label}</Text>
-                            </View>
-                        )}
-                        <View style={[styles.flexRow, styles.pointerEventsAuto, props.disabled && styles.cursorDisabled]}>
-                            {Boolean(props.icon) && _.isArray(props.icon) && (
-                                <MultipleAvatars
-                                    isHovered={hovered}
-                                    isPressed={pressed}
-                                    icons={props.icon}
-                                    size={CONST.AVATAR_SIZE.DEFAULT}
-                                    secondAvatarStyle={[
-                                        StyleUtils.getBackgroundAndBorderStyle(themeColors.sidebar),
-                                        pressed ? StyleUtils.getBackgroundAndBorderStyle(themeColors.buttonPressedBG) : undefined,
-                                        hovered && !pressed ? StyleUtils.getBackgroundAndBorderStyle(themeColors.border) : undefined,
-                                    ]}
-                                />
-                            )}
-                            {Boolean(props.icon) && !_.isArray(props.icon) && (
-                                <View style={[styles.popoverMenuIcon, ...props.iconStyles, StyleUtils.getAvatarWidthStyle(props.avatarSize || CONST.AVATAR_SIZE.DEFAULT)]}>
-                                    {props.iconType === CONST.ICON_TYPE_ICON && (
-                                        <Icon
-                                            src={props.icon}
-                                            width={props.iconWidth}
-                                            height={props.iconHeight}
-                                            fill={
-                                                props.iconFill ||
-                                                StyleUtils.getIconFillColor(getButtonState(props.focused || hovered, pressed, props.success, props.disabled, props.interactive), true)
-                                            }
-                                        />
-                                    )}
-                                    {props.iconType === CONST.ICON_TYPE_WORKSPACE && (
-                                        <Avatar
-                                            imageStyles={[styles.alignSelfCenter]}
->>>>>>> df2e3eb6
                                             size={CONST.AVATAR_SIZE.DEFAULT}
                                             secondAvatarStyle={[
                                                 StyleUtils.getBackgroundAndBorderStyle(themeColors.sidebar),
