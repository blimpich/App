--- conflicted
+++ resolved
@@ -227,22 +227,14 @@
                                                     width={props.iconWidth}
                                                     height={props.iconHeight}
                                                     fill={
-<<<<<<< HEAD
                                                         props.displayInDefaultIconColor
                                                             ? null
                                                             : props.iconFill ||
                                                               StyleUtils.getIconFillColor(
+                                                                  theme,
                                                                   getButtonState(props.focused || isHovered, pressed, props.success, props.disabled, props.interactive),
                                                                   true,
                                                               )
-=======
-                                                        props.iconFill ||
-                                                        StyleUtils.getIconFillColor(
-                                                            theme,
-                                                            getButtonState(props.focused || isHovered, pressed, props.success, props.disabled, props.interactive),
-                                                            true,
-                                                        )
->>>>>>> 27fd4e24
                                                     }
                                                 />
                                             )}
@@ -334,7 +326,7 @@
                                             <View style={[styles.flexRow, styles.mt1, styles.alignItemsCenter]}>
                                                 <Icon
                                                     src={props.furtherDetailsIcon}
-                                                    fill={themeColors.icon}
+                                                    fill={theme.icon}
                                                     height={variables.iconSizeNormal}
                                                     width={variables.iconSizeNormal}
                                                     inline
