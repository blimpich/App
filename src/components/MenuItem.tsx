--- conflicted
+++ resolved
@@ -58,7 +58,6 @@
 type MenuItemProps = (IconProps | AvatarProps | NoIcon) & {
     /** Function to fire when component is pressed */
     onPress?: (event: GestureResponderEvent | KeyboardEvent) => void;
-<<<<<<< HEAD
 
     /** Whether the menu item should be interactive at all */
     interactive?: boolean;
@@ -214,173 +213,11 @@
     furtherDetails?: string;
 
     /** The function that should be called when this component is LongPressed or right-clicked. */
-    onSecondaryInteraction?: () => void;
+    onSecondaryInteraction?: (event: GestureResponderEvent | MouseEvent) => void;
 
     /** Array of objects that map display names to their corresponding tooltip */
     titleWithTooltips?: DisplayNameWithTooltip[];
 
-=======
-
-    /** Whether the menu item should be interactive at all */
-    interactive?: boolean;
-
-    /** Text to be shown as badge near the right end. */
-    badgeText?: string;
-
-    /** Used to apply offline styles to child text components */
-    style?: ViewStyle;
-
-    /** Any additional styles to apply */
-    wrapperStyle?: StyleProp<ViewStyle>;
-
-    /** Any additional styles to apply on the outer element */
-    containerStyle?: StyleProp<ViewStyle>;
-
-    /** Used to apply styles specifically to the title */
-    titleStyle?: ViewStyle;
-
-    /** Any adjustments to style when menu item is hovered or pressed */
-    hoverAndPressStyle?: StyleProp<AnimatedStyle<ViewStyle>>;
-
-    /** Additional styles to style the description text below the title */
-    descriptionTextStyle?: StyleProp<TextStyle>;
-
-    /** The fill color to pass into the icon. */
-    iconFill?: string;
-
-    /** Secondary icon to display on the left side of component, right of the icon */
-    secondaryIcon?: IconAsset;
-
-    /** The fill color to pass into the secondary icon. */
-    secondaryIconFill?: string;
-
-    /** Icon Width */
-    iconWidth?: number;
-
-    /** Icon Height */
-    iconHeight?: number;
-
-    /** Any additional styles to pass to the icon container. */
-    iconStyles?: StyleProp<ViewStyle>;
-
-    /** A fallback avatar icon to display when there is an error on loading avatar from remote URL. */
-    fallbackIcon?: IconAsset;
-
-    /** An icon to display under the main item */
-    furtherDetailsIcon?: IconAsset;
-
-    /** Boolean whether to display the title right icon */
-    shouldShowTitleIcon?: boolean;
-
-    /** Icon to display at right side of title */
-    titleIcon?: IconAsset;
-
-    /** Boolean whether to display the right icon */
-    shouldShowRightIcon?: boolean;
-
-    /** Overrides the icon for shouldShowRightIcon */
-    iconRight?: IconAsset;
-
-    /** Should render component on the right */
-    shouldShowRightComponent?: boolean;
-
-    /** Component to be displayed on the right */
-    rightComponent?: ReactNode;
-
-    /** A description text to show under the title */
-    description?: string;
-
-    /** Should the description be shown above the title (instead of the other way around) */
-    shouldShowDescriptionOnTop?: boolean;
-
-    /** Error to display below the title */
-    error?: string;
-
-    /** Error to display at the bottom of the component */
-    errorText?: string;
-
-    /** A boolean flag that gives the icon a green fill if true */
-    success?: boolean;
-
-    /** Whether item is focused or active */
-    focused?: boolean;
-
-    /** Should we disable this menu item? */
-    disabled?: boolean;
-
-    /** Text that appears above the title */
-    label?: string;
-
-    /** Label to be displayed on the right */
-    rightLabel?: string;
-
-    /** Text to display for the item */
-    title?: string;
-
-    /** A right-aligned subtitle for this menu option */
-    subtitle?: string | number;
-
-    /** Should the title show with normal font weight (not bold) */
-    shouldShowBasicTitle?: boolean;
-
-    /** Should we make this selectable with a checkbox */
-    shouldShowSelectedState?: boolean;
-
-    /** Whether this item is selected */
-    isSelected?: boolean;
-
-    /** Prop to identify if we should load avatars vertically instead of diagonally */
-    shouldStackHorizontally?: boolean;
-
-    /** Prop to represent the size of the avatar images to be shown */
-    avatarSize?: (typeof CONST.AVATAR_SIZE)[keyof typeof CONST.AVATAR_SIZE];
-
-    /** Avatars to show on the right of the menu item */
-    floatRightAvatars?: IconType[];
-
-    /** Prop to represent the size of the float right avatar images to be shown */
-    floatRightAvatarSize?: ValueOf<typeof CONST.AVATAR_SIZE>;
-
-    /** Affects avatar size  */
-    viewMode?: ValueOf<typeof CONST.OPTION_MODE>;
-
-    /** Used to truncate the text with an ellipsis after computing the text layout */
-    numberOfLinesTitle?: number;
-
-    /**  Whether we should use small avatar subscript sizing the for menu item */
-    isSmallAvatarSubscriptMenu?: boolean;
-
-    /** The type of brick road indicator to show. */
-    brickRoadIndicator?: ValueOf<typeof CONST.BRICK_ROAD_INDICATOR_STATUS>;
-
-    /** Should render the content in HTML format */
-    shouldRenderAsHTML?: boolean;
-
-    /** Should we grey out the menu item when it is disabled? */
-    shouldGreyOutWhenDisabled?: boolean;
-
-    /** The action accept for anonymous user or not */
-    isAnonymousAction?: boolean;
-
-    /** Flag to indicate whether or not text selection should be disabled from long-pressing the menu item. */
-    shouldBlockSelection?: boolean;
-
-    /** Whether should render title as HTML or as Text */
-    shouldParseTitle?: false;
-
-    /** Should check anonymous user in onPress function */
-    shouldCheckActionAllowedOnPress?: boolean;
-
-    /** Text to display under the main item */
-    furtherDetails?: string;
-
-    /** The function that should be called when this component is LongPressed or right-clicked. */
-    onSecondaryInteraction?: (event: GestureResponderEvent | MouseEvent) => void;
-
-    /** Array of objects that map display names to their corresponding tooltip */
-    titleWithTooltips?: DisplayNameWithTooltip[];
-
->>>>>>> bbfa5418
     /** Icon should be displayed in its own color */
     displayInDefaultIconColor?: boolean;
 
