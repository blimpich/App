--- conflicted
+++ resolved
@@ -32,7 +32,6 @@
 import * as defaultWorkspaceAvatars from './Icon/WorkspaceDefaultAvatars';
 import {MenuItemGroupContext} from './MenuItemGroup';
 import MultipleAvatars from './MultipleAvatars';
-import type {PressableRef} from './Pressable/GenericPressable/types';
 import PressableWithSecondaryInteraction from './PressableWithSecondaryInteraction';
 import RenderHTML from './RenderHTML';
 import SelectCircle from './SelectCircle';
@@ -266,13 +265,11 @@
     /** Handles what to do when the item is focused */
     onFocus?: () => void;
 
-<<<<<<< HEAD
     /** Handles what to do when the item loose focus */
     onBlur?: () => void;
-=======
+    
     /** Optional account id if it's user avatar or policy id if it's workspace avatar */
     avatarID?: number | string;
->>>>>>> 1ee5d03f
 };
 
 type MenuItemProps = (IconProps | AvatarProps | NoIcon) & MenuItemBaseProps;
@@ -350,13 +347,9 @@
         isPaneMenu = false,
         shouldPutLeftPaddingWhenNoIcon = false,
         onFocus,
-<<<<<<< HEAD
         onBlur,
-=======
         avatarID,
->>>>>>> 1ee5d03f
     }: MenuItemProps,
-    ref: PressableRef,
 ) {
     const theme = useTheme();
     const styles = useThemeStyles();
