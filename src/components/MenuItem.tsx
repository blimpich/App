import ExpensiMark from 'expensify-common/lib/ExpensiMark';
import type {ImageContentFit} from 'expo-image';
import type {ForwardedRef, ReactElement, ReactNode} from 'react';
import React, {forwardRef, useContext, useEffect, useMemo, useRef, useState} from 'react';
import type {GestureResponderEvent, StyleProp, TextStyle, ViewStyle} from 'react-native';
import {View} from 'react-native';
import type {AnimatedStyle} from 'react-native-reanimated';
import type {ValueOf} from 'type-fest';
import useStyleUtils from '@hooks/useStyleUtils';
import useTheme from '@hooks/useTheme';
import useThemeStyles from '@hooks/useThemeStyles';
import useWindowDimensions from '@hooks/useWindowDimensions';
import ControlSelection from '@libs/ControlSelection';
import convertToLTR from '@libs/convertToLTR';
import * as DeviceCapabilities from '@libs/DeviceCapabilities';
import getButtonState from '@libs/getButtonState';
import type {MaybePhraseKey} from '@libs/Localize';
import type {AvatarSource} from '@libs/UserUtils';
import variables from '@styles/variables';
import * as Session from '@userActions/Session';
import CONST from '@src/CONST';
import type {Icon as IconType} from '@src/types/onyx/OnyxCommon';
import type IconAsset from '@src/types/utils/IconAsset';
import Avatar from './Avatar';
import Badge from './Badge';
import DisplayNames from './DisplayNames';
import type {DisplayNameWithTooltip} from './DisplayNames/types';
import FormHelpMessage from './FormHelpMessage';
import Hoverable from './Hoverable';
import Icon from './Icon';
import * as Expensicons from './Icon/Expensicons';
import * as defaultWorkspaceAvatars from './Icon/WorkspaceDefaultAvatars';
import {MenuItemGroupContext} from './MenuItemGroup';
import MultipleAvatars from './MultipleAvatars';
import PressableWithSecondaryInteraction from './PressableWithSecondaryInteraction';
import RenderHTML from './RenderHTML';
import SelectCircle from './SelectCircle';
import SubscriptAvatar from './SubscriptAvatar';
import Text from './Text';

type IconProps = {
    /** Flag to choose between avatar image or an icon */
    iconType?: typeof CONST.ICON_TYPE_ICON;

    /** Icon to display on the left side of component */
    icon: IconAsset | IconType[];
};

type AvatarProps = {
    iconType?: typeof CONST.ICON_TYPE_AVATAR | typeof CONST.ICON_TYPE_WORKSPACE;

    icon: AvatarSource | IconType[];
};

type NoIcon = {
    iconType?: undefined;

    icon?: undefined;
};

type MenuItemBaseProps = {
    /** Function to fire when component is pressed */
    onPress?: (event: GestureResponderEvent | KeyboardEvent) => void | Promise<void>;

    /** Whether the menu item should be interactive at all */
    interactive?: boolean;

    /** Text to be shown as badge near the right end. */
    badgeText?: string;

    /** Used to apply offline styles to child text components */
    style?: StyleProp<ViewStyle>;

    /** Any additional styles to apply */
    wrapperStyle?: StyleProp<ViewStyle>;

    /** Any additional styles to apply on the outer element */
    containerStyle?: StyleProp<ViewStyle>;

    /** Used to apply styles specifically to the title */
    titleStyle?: ViewStyle;

    /** Any additional styles to apply on the badge element */
    badgeStyle?: ViewStyle;

    /** Any adjustments to style when menu item is hovered or pressed */
    hoverAndPressStyle?: StyleProp<AnimatedStyle<ViewStyle>>;

    /** Additional styles to style the description text below the title */
    descriptionTextStyle?: StyleProp<TextStyle>;

    /** The fill color to pass into the icon. */
    iconFill?: string;

    /** Secondary icon to display on the left side of component, right of the icon */
    secondaryIcon?: IconAsset;

    /** The fill color to pass into the secondary icon. */
    secondaryIconFill?: string;

    /** Icon Width */
    iconWidth?: number;

    /** Icon Height */
    iconHeight?: number;

    /** Any additional styles to pass to the icon container. */
    iconStyles?: StyleProp<ViewStyle>;

    /** A fallback avatar icon to display when there is an error on loading avatar from remote URL. */
    fallbackIcon?: IconAsset;

    /** An icon to display under the main item */
    furtherDetailsIcon?: IconAsset;

    /** Boolean whether to display the title right icon */
    shouldShowTitleIcon?: boolean;

    /** Icon to display at right side of title */
    titleIcon?: IconAsset;

    /** Boolean whether to display the right icon */
    shouldShowRightIcon?: boolean;

    /** Overrides the icon for shouldShowRightIcon */
    iconRight?: IconAsset;

    /** Should render component on the right */
    shouldShowRightComponent?: boolean;

    /** Component to be displayed on the right */
    rightComponent?: ReactNode;

    /** A description text to show under the title */
    description?: string;

    /** Should the description be shown above the title (instead of the other way around) */
    shouldShowDescriptionOnTop?: boolean;

    /** Error to display below the title */
    error?: string;

    /** Error to display at the bottom of the component */
    errorText?: MaybePhraseKey;

    /** A boolean flag that gives the icon a green fill if true */
    success?: boolean;

    /** Whether item is focused or active */
    focused?: boolean;

    /** Should we disable this menu item? */
    disabled?: boolean;

    /** Text that appears above the title */
    label?: string;

    isLabelHoverable?: boolean;

    /** Label to be displayed on the right */
    rightLabel?: string;

    /** Text to display for the item */
    title?: string;

    /** Component to display as the title */
    titleComponent?: ReactElement;

    /** Any additional styles to apply to the container for title components */
    titleContainerStyle?: StyleProp<ViewStyle>;

    /** A right-aligned subtitle for this menu option */
    subtitle?: string | number;

    /** Should the title show with normal font weight (not bold) */
    shouldShowBasicTitle?: boolean;

    /** Should we make this selectable with a checkbox */
    shouldShowSelectedState?: boolean;

    /** Whether this item is selected */
    isSelected?: boolean;

    /** Prop to identify if we should load avatars vertically instead of diagonally */
    shouldStackHorizontally?: boolean;

    /** Prop to represent the size of the avatar images to be shown */
    avatarSize?: (typeof CONST.AVATAR_SIZE)[keyof typeof CONST.AVATAR_SIZE];

    /** Avatars to show on the right of the menu item */
    floatRightAvatars?: IconType[];

    /** Prop to represent the size of the float right avatar images to be shown */
    floatRightAvatarSize?: ValueOf<typeof CONST.AVATAR_SIZE>;

    /** Whether the secondary right avatar should show as a subscript */
    shouldShowSubscriptRightAvatar?: boolean;

    /** Affects avatar size  */
    viewMode?: ValueOf<typeof CONST.OPTION_MODE>;

    /** Used to truncate the text with an ellipsis after computing the text layout */
    numberOfLinesTitle?: number;

    /** Used to truncate the description with an ellipsis after computing the text layout */
    numberOfLinesDescription?: number;

    /**  Whether we should use small avatar subscript sizing the for menu item */
    isSmallAvatarSubscriptMenu?: boolean;

    /** The type of brick road indicator to show. */
    brickRoadIndicator?: ValueOf<typeof CONST.BRICK_ROAD_INDICATOR_STATUS>;

    /** Should render the content in HTML format */
    shouldRenderAsHTML?: boolean;

    /** Should we grey out the menu item when it is disabled? */
    shouldGreyOutWhenDisabled?: boolean;

    /** Should we use default cursor for disabled content */
    shouldUseDefaultCursorWhenDisabled?: boolean;

    /** The action accept for anonymous user or not */
    isAnonymousAction?: boolean;

    /** Flag to indicate whether or not text selection should be disabled from long-pressing the menu item. */
    shouldBlockSelection?: boolean;

    /** Whether should render title as HTML or as Text */
    shouldParseTitle?: boolean;

    /** Should check anonymous user in onPress function */
    shouldCheckActionAllowedOnPress?: boolean;

    /** Text to display under the main item */
    furtherDetails?: string;

    /** The function that should be called when this component is LongPressed or right-clicked. */
    onSecondaryInteraction?: (event: GestureResponderEvent | MouseEvent) => void;

    /** Array of objects that map display names to their corresponding tooltip */
    titleWithTooltips?: DisplayNameWithTooltip[] | undefined;

    /** Icon should be displayed in its own color */
    displayInDefaultIconColor?: boolean;

    /** Determines how the icon should be resized to fit its container */
    contentFit?: ImageContentFit;

    /** Is this in the Pane */
    isPaneMenu?: boolean;

    /** Adds padding to the left of the text when there is no icon. */
    shouldPutLeftPaddingWhenNoIcon?: boolean;
};

type MenuItemProps = (IconProps | AvatarProps | NoIcon) & MenuItemBaseProps;

function MenuItem(
    {
        interactive = true,
        onPress,
        badgeText,
        style,
        wrapperStyle,
        containerStyle,
        titleStyle,
        hoverAndPressStyle,
        descriptionTextStyle,
        badgeStyle,
        viewMode = CONST.OPTION_MODE.DEFAULT,
        numberOfLinesTitle = 1,
        numberOfLinesDescription = 2,
        icon,
        iconFill,
        secondaryIcon,
        secondaryIconFill,
        iconType = CONST.ICON_TYPE_ICON,
        iconWidth,
        iconHeight,
        iconStyles,
        fallbackIcon = Expensicons.FallbackAvatar,
        shouldShowTitleIcon = false,
        titleIcon,
        shouldShowRightIcon = false,
        iconRight = Expensicons.ArrowRight,
        furtherDetailsIcon,
        furtherDetails,
        description,
        error,
        errorText,
        success = false,
        focused = false,
        disabled = false,
        title,
        titleComponent,
        titleContainerStyle,
        subtitle,
        shouldShowBasicTitle,
        label,
        isLabelHoverable = true,
        rightLabel,
        shouldShowSelectedState = false,
        isSelected = false,
        shouldStackHorizontally = false,
        shouldShowDescriptionOnTop = false,
        shouldShowRightComponent = false,
        rightComponent,
        floatRightAvatars = [],
        floatRightAvatarSize,
        shouldShowSubscriptRightAvatar = false,
        avatarSize = CONST.AVATAR_SIZE.DEFAULT,
        isSmallAvatarSubscriptMenu = false,
        brickRoadIndicator,
        shouldRenderAsHTML = false,
        shouldGreyOutWhenDisabled = true,
        shouldUseDefaultCursorWhenDisabled = false,
        isAnonymousAction = false,
        shouldBlockSelection = false,
        shouldParseTitle = false,
        shouldCheckActionAllowedOnPress = true,
        onSecondaryInteraction,
        titleWithTooltips,
        displayInDefaultIconColor = false,
        contentFit = 'cover',
        isPaneMenu = false,
        shouldPutLeftPaddingWhenNoIcon = false,
    }: MenuItemProps,
    ref: ForwardedRef<View>,
) {
    const theme = useTheme();
    const styles = useThemeStyles();
    const StyleUtils = useStyleUtils();
    const combinedStyle = [style, styles.popoverMenuItem];
    const {isSmallScreenWidth} = useWindowDimensions();
    const [html, setHtml] = useState('');
    const titleRef = useRef('');
    const {isExecuting, singleExecution, waitForNavigate} = useContext(MenuItemGroupContext) ?? {};

    const isDeleted = style && Array.isArray(style) ? style.includes(styles.offlineFeedback.deleted) : false;
    const descriptionVerticalMargin = shouldShowDescriptionOnTop ? styles.mb1 : styles.mt1;
    const fallbackAvatarSize = viewMode === CONST.OPTION_MODE.COMPACT ? CONST.AVATAR_SIZE.SMALL : CONST.AVATAR_SIZE.DEFAULT;
    const combinedTitleTextStyle = StyleUtils.combineStyles(
        [
            styles.flexShrink1,
            styles.popoverMenuText,
            // eslint-disable-next-line no-nested-ternary
            shouldPutLeftPaddingWhenNoIcon || (icon && !Array.isArray(icon)) ? (avatarSize === CONST.AVATAR_SIZE.SMALL ? styles.ml2 : styles.ml3) : {},
            shouldShowBasicTitle ? {} : styles.textStrong,
            numberOfLinesTitle !== 1 ? styles.preWrap : styles.pre,
            interactive && disabled ? {...styles.userSelectNone} : {},
            styles.ltr,
            isDeleted ? styles.offlineFeedback.deleted : {},
        ],
        titleStyle ?? {},
    );
    const descriptionTextStyles = StyleUtils.combineStyles<TextStyle>([
        styles.textLabelSupporting,
        icon && !Array.isArray(icon) ? styles.ml3 : {},
        title ? descriptionVerticalMargin : StyleUtils.getFontSizeStyle(variables.fontSizeNormal),
        (descriptionTextStyle as TextStyle) || styles.breakWord,
        isDeleted ? styles.offlineFeedback.deleted : {},
    ]);

    useEffect(() => {
        if (!title || (titleRef.current.length && titleRef.current === title) || !shouldParseTitle) {
            return;
        }
        const parser = new ExpensiMark();
        setHtml(parser.replace(title));
        titleRef.current = title;
    }, [title, shouldParseTitle]);

    const getProcessedTitle = useMemo(() => {
        let processedTitle = '';
        if (shouldRenderAsHTML) {
            processedTitle = title ? convertToLTR(title) : '';
        }

        if (shouldParseTitle) {
            processedTitle = html;
        }

        return processedTitle ? `<comment>${processedTitle}</comment>` : '';
    }, [title, shouldRenderAsHTML, shouldParseTitle, html]);

    const hasPressableRightComponent = iconRight || (shouldShowRightComponent && rightComponent);

    const renderTitleContent = () => {
        if (title && titleWithTooltips && Array.isArray(titleWithTooltips) && titleWithTooltips.length > 0) {
            return (
                <DisplayNames
                    fullTitle={title}
                    displayNamesWithTooltips={titleWithTooltips}
                    tooltipEnabled
                    numberOfLines={1}
                />
            );
        }

        return title ? convertToLTR(title) : '';
    };

    const onPressAction = (event: GestureResponderEvent | KeyboardEvent | undefined) => {
        if (disabled || !interactive) {
            return;
        }

        if (event?.type === 'click') {
            (event.currentTarget as HTMLElement).blur();
        }

        if (onPress && event) {
            if (!singleExecution || !waitForNavigate) {
                onPress(event);
                return;
            }
            singleExecution(
                waitForNavigate(() => {
                    onPress(event);
                }),
            )();
        }
    };

    return (
        <View>
            {!!label && !isLabelHoverable && (
                <View style={[styles.ph5]}>
                    <Text style={StyleUtils.combineStyles([styles.sidebarLinkText, styles.optionAlternateText, styles.textLabelSupporting, styles.pre])}>{label}</Text>
                </View>
            )}
            <Hoverable>
                {(isHovered) => (
                    <PressableWithSecondaryInteraction
                        onPress={shouldCheckActionAllowedOnPress ? Session.checkIfActionIsAllowed(onPressAction, isAnonymousAction) : onPressAction}
                        onPressIn={() => shouldBlockSelection && isSmallScreenWidth && DeviceCapabilities.canUseTouchScreen() && ControlSelection.block()}
                        onPressOut={ControlSelection.unblock}
                        onSecondaryInteraction={onSecondaryInteraction}
                        style={({pressed}) =>
                            [
                                containerStyle,
                                errorText ? styles.pb5 : {},
                                combinedStyle,
                                !interactive && styles.cursorDefault,
                                StyleUtils.getButtonBackgroundColorStyle(getButtonState(focused || isHovered, pressed, success, disabled, interactive), true),
                                !focused && (isHovered || pressed) && hoverAndPressStyle,
                                ...(Array.isArray(wrapperStyle) ? wrapperStyle : [wrapperStyle]),
                                shouldGreyOutWhenDisabled && disabled && styles.buttonOpacityDisabled,
                            ] as StyleProp<ViewStyle>
                        }
                        disabledStyle={shouldUseDefaultCursorWhenDisabled && [styles.cursorDefault]}
                        disabled={disabled || isExecuting}
                        ref={ref}
                        role={CONST.ROLE.MENUITEM}
                        accessibilityLabel={title ? title.toString() : ''}
                        accessible
                    >
                        {({pressed}) => (
                            <>
                                <View style={[styles.flexColumn, styles.flex1]}>
                                    {!!label && isLabelHoverable && (
                                        <View style={icon ? styles.mb2 : null}>
                                            <Text style={StyleUtils.combineStyles([styles.sidebarLinkText, styles.optionAlternateText, styles.textLabelSupporting, styles.pre])}>
                                                {label}
                                            </Text>
                                        </View>
                                    )}
                                    <View style={[styles.flexRow, styles.pointerEventsAuto, disabled && !shouldUseDefaultCursorWhenDisabled && styles.cursorDisabled]}>
                                        {!!icon && Array.isArray(icon) && (
                                            <MultipleAvatars
                                                isHovered={isHovered}
                                                isPressed={pressed}
                                                icons={icon as IconType[]}
                                                size={avatarSize}
                                                secondAvatarStyle={[
                                                    StyleUtils.getBackgroundAndBorderStyle(theme.sidebar),
                                                    pressed && interactive ? StyleUtils.getBackgroundAndBorderStyle(theme.buttonPressedBG) : undefined,
                                                    isHovered && !pressed && interactive ? StyleUtils.getBackgroundAndBorderStyle(theme.border) : undefined,
                                                ]}
                                            />
                                        )}
                                        {!icon && shouldPutLeftPaddingWhenNoIcon && <View style={[styles.popoverMenuIcon, iconStyles, StyleUtils.getAvatarWidthStyle(avatarSize)]} />}
                                        {icon && !Array.isArray(icon) && (
                                            <View style={[styles.popoverMenuIcon, iconStyles, StyleUtils.getAvatarWidthStyle(avatarSize)]}>
                                                {typeof icon !== 'string' && iconType === CONST.ICON_TYPE_ICON && (
                                                    <Icon
                                                        contentFit={contentFit}
                                                        hovered={isHovered}
                                                        pressed={pressed}
                                                        src={icon}
                                                        width={iconWidth}
                                                        height={iconHeight}
                                                        fill={
                                                            displayInDefaultIconColor
                                                                ? undefined
                                                                : iconFill ??
                                                                  StyleUtils.getIconFillColor(getButtonState(focused || isHovered, pressed, success, disabled, interactive), true, isPaneMenu)
                                                        }
                                                    />
                                                )}
                                                {icon && iconType === CONST.ICON_TYPE_WORKSPACE && (
                                                    <Avatar
                                                        imageStyles={[styles.alignSelfCenter]}
                                                        size={CONST.AVATAR_SIZE.DEFAULT}
                                                        source={icon as AvatarSource}
                                                        fallbackIcon={fallbackIcon}
                                                        name={title}
                                                        type={CONST.ICON_TYPE_WORKSPACE}
                                                    />
                                                )}
                                                {iconType === CONST.ICON_TYPE_AVATAR && (
                                                    <Avatar
                                                        imageStyles={[styles.alignSelfCenter]}
                                                        source={icon as AvatarSource}
                                                        fallbackIcon={fallbackIcon}
                                                        size={avatarSize}
                                                    />
                                                )}
                                            </View>
                                        )}
                                        {secondaryIcon && (
                                            <View style={[styles.popoverMenuIcon, iconStyles]}>
                                                <Icon
                                                    contentFit={contentFit}
                                                    src={secondaryIcon}
                                                    width={iconWidth}
                                                    height={iconHeight}
                                                    fill={
                                                        secondaryIconFill ?? StyleUtils.getIconFillColor(getButtonState(focused || isHovered, pressed, success, disabled, interactive), true)
                                                    }
                                                />
                                            </View>
                                        )}
                                        <View style={[styles.justifyContentCenter, styles.flex1, StyleUtils.getMenuItemTextContainerStyle(isSmallAvatarSubscriptMenu)]}>
                                            {!!description && shouldShowDescriptionOnTop && (
                                                <Text
                                                    style={descriptionTextStyles}
                                                    numberOfLines={numberOfLinesDescription}
                                                >
                                                    {description}
                                                </Text>
                                            )}
                                            <View style={[styles.flexRow, styles.alignItemsCenter]}>
                                                {!!title && (shouldRenderAsHTML || (shouldParseTitle && !!html.length)) && (
                                                    <View style={styles.renderHTMLTitle}>
                                                        <RenderHTML html={getProcessedTitle} />
                                                    </View>
                                                )}
                                                {!shouldRenderAsHTML && !shouldParseTitle && !!title && (
                                                    <Text
                                                        style={combinedTitleTextStyle}
                                                        numberOfLines={numberOfLinesTitle || undefined}
                                                        dataSet={{[CONST.SELECTION_SCRAPER_HIDDEN_ELEMENT]: interactive && disabled}}
                                                    >
                                                        {renderTitleContent()}
                                                    </Text>
                                                )}
                                                {shouldShowTitleIcon && titleIcon && (
                                                    <View style={[styles.ml2]}>
                                                        <Icon
                                                            src={titleIcon}
                                                            fill={theme.iconSuccessFill}
                                                        />
                                                    </View>
                                                )}
                                            </View>
                                            {!!description && !shouldShowDescriptionOnTop && (
                                                <Text
                                                    style={descriptionTextStyles}
                                                    numberOfLines={numberOfLinesDescription}
                                                >
                                                    {description}
                                                </Text>
                                            )}
                                            {!!error && (
                                                <View style={[styles.mt1]}>
                                                    <Text style={[styles.textLabelError]}>{error}</Text>
                                                </View>
                                            )}
                                            {!!furtherDetails && (
                                                <View style={[styles.flexRow, styles.mt1, styles.alignItemsCenter]}>
                                                    {!!furtherDetailsIcon && (
                                                        <Icon
                                                            src={furtherDetailsIcon}
                                                            height={variables.iconSizeNormal}
                                                            width={variables.iconSizeNormal}
                                                            inline
                                                        />
                                                    )}
                                                    <Text
                                                        style={furtherDetailsIcon ? [styles.furtherDetailsText, styles.ph2, styles.pt1] : styles.textLabelSupporting}
                                                        numberOfLines={2}
                                                    >
                                                        {furtherDetails}
                                                    </Text>
                                                </View>
                                            )}
                                        </View>
                                    </View>
                                </View>
                                <View style={[styles.flexRow, styles.menuItemTextContainer, !hasPressableRightComponent && styles.pointerEventsNone]}>
                                    {badgeText && (
                                        <Badge
                                            text={badgeText}
                                            textStyles={styles.textStrong}
                                            badgeStyles={[
                                                styles.alignSelfCenter,
                                                styles.badgeBordered,
                                                brickRoadIndicator ? styles.mr2 : undefined,
                                                focused || isHovered || pressed ? styles.activeItemBadge : {},
                                                badgeStyle,
                                            ]}
                                        />
                                    )}
                                    {/* Since subtitle can be of type number, we should allow 0 to be shown */}
                                    {(subtitle === 0 || subtitle) && (
                                        <View style={[styles.justifyContentCenter, styles.mr1]}>
                                            <Text style={[styles.textLabelSupporting, ...(combinedStyle as TextStyle[])]}>{subtitle}</Text>
                                        </View>
                                    )}
                                    {floatRightAvatars?.length > 0 && (
                                        <View style={[styles.alignItemsCenter, styles.justifyContentCenter, brickRoadIndicator ? styles.mr2 : styles.mrn2]}>
                                            {shouldShowSubscriptRightAvatar ? (
                                                <SubscriptAvatar
                                                    backgroundColor={isHovered ? theme.activeComponentBG : theme.componentBG}
                                                    mainAvatar={floatRightAvatars[0]}
                                                    secondaryAvatar={floatRightAvatars[1]}
                                                    size={floatRightAvatarSize ?? fallbackAvatarSize}
                                                />
                                            ) : (
                                                <MultipleAvatars
                                                    isHovered={isHovered}
                                                    isPressed={pressed}
                                                    icons={floatRightAvatars}
                                                    size={floatRightAvatarSize ?? fallbackAvatarSize}
                                                    fallbackIcon={defaultWorkspaceAvatars.WorkspaceBuilding}
                                                    shouldStackHorizontally={shouldStackHorizontally}
                                                    isFocusMode
                                                />
                                            )}
                                        </View>
                                    )}
                                    {!!brickRoadIndicator && (
                                        <View style={[styles.alignItemsCenter, styles.justifyContentCenter, styles.ml1, styles.mr2]}>
                                            <Icon
                                                src={Expensicons.DotIndicator}
                                                fill={brickRoadIndicator === 'error' ? theme.danger : theme.success}
                                            />
                                        </View>
                                    )}
<<<<<<< HEAD
                                    <View style={[styles.justifyContentCenter, styles.flex1, StyleUtils.getMenuItemTextContainerStyle(isSmallAvatarSubscriptMenu), titleContainerStyle]}>
                                        {!!description && shouldShowDescriptionOnTop && (
                                            <Text
                                                style={descriptionTextStyles}
                                                numberOfLines={2}
                                            >
                                                {description}
                                            </Text>
                                        )}
                                        <View style={[styles.flexRow, styles.alignItemsCenter]}>
                                            {!!title && (shouldRenderAsHTML || (shouldParseTitle && !!html.length)) && (
                                                <View style={styles.renderHTMLTitle}>
                                                    <RenderHTML html={getProcessedTitle} />
                                                </View>
                                            )}
                                            {!shouldRenderAsHTML && !shouldParseTitle && !!title && (
                                                <Text
                                                    style={combinedTitleTextStyle}
                                                    numberOfLines={numberOfLinesTitle || undefined}
                                                    dataSet={{[CONST.SELECTION_SCRAPER_HIDDEN_ELEMENT]: interactive && disabled}}
                                                >
                                                    {renderTitleContent()}
                                                </Text>
                                            )}
                                            {titleComponent}
                                            {shouldShowTitleIcon && titleIcon && (
                                                <View style={[styles.ml2]}>
                                                    <Icon
                                                        src={titleIcon}
                                                        fill={theme.iconSuccessFill}
                                                    />
                                                </View>
                                            )}
=======
                                    {!title && !!rightLabel && (
                                        <View style={styles.justifyContentCenter}>
                                            <Text style={styles.rightLabelMenuItem}>{rightLabel}</Text>
>>>>>>> d8361eee
                                        </View>
                                    )}
                                    {shouldShowRightIcon && (
                                        <View style={[styles.popoverMenuIcon, styles.pointerEventsAuto, disabled && !shouldUseDefaultCursorWhenDisabled && styles.cursorDisabled]}>
                                            <Icon
                                                src={iconRight}
                                                fill={StyleUtils.getIconFillColor(getButtonState(focused || isHovered, pressed, success, disabled, interactive))}
                                            />
                                        </View>
                                    )}
                                    {shouldShowRightComponent && rightComponent}
                                    {shouldShowSelectedState && <SelectCircle isChecked={isSelected} />}
                                </View>
                                {!!errorText && (
                                    <FormHelpMessage
                                        isError
                                        shouldShowRedDotIndicator={false}
                                        message={errorText}
                                        style={styles.menuItemError}
                                    />
                                )}
                            </>
                        )}
                    </PressableWithSecondaryInteraction>
                )}
            </Hoverable>
        </View>
    );
}

MenuItem.displayName = 'MenuItem';

export type {IconProps, AvatarProps, NoIcon, MenuItemBaseProps, MenuItemProps};
export default forwardRef(MenuItem);<|MERGE_RESOLUTION|>--- conflicted
+++ resolved
@@ -649,47 +649,12 @@
                                             />
                                         </View>
                                     )}
-<<<<<<< HEAD
-                                    <View style={[styles.justifyContentCenter, styles.flex1, StyleUtils.getMenuItemTextContainerStyle(isSmallAvatarSubscriptMenu), titleContainerStyle]}>
-                                        {!!description && shouldShowDescriptionOnTop && (
-                                            <Text
-                                                style={descriptionTextStyles}
-                                                numberOfLines={2}
-                                            >
-                                                {description}
-                                            </Text>
-                                        )}
-                                        <View style={[styles.flexRow, styles.alignItemsCenter]}>
-                                            {!!title && (shouldRenderAsHTML || (shouldParseTitle && !!html.length)) && (
-                                                <View style={styles.renderHTMLTitle}>
-                                                    <RenderHTML html={getProcessedTitle} />
-                                                </View>
-                                            )}
-                                            {!shouldRenderAsHTML && !shouldParseTitle && !!title && (
-                                                <Text
-                                                    style={combinedTitleTextStyle}
-                                                    numberOfLines={numberOfLinesTitle || undefined}
-                                                    dataSet={{[CONST.SELECTION_SCRAPER_HIDDEN_ELEMENT]: interactive && disabled}}
-                                                >
-                                                    {renderTitleContent()}
-                                                </Text>
-                                            )}
-                                            {titleComponent}
-                                            {shouldShowTitleIcon && titleIcon && (
-                                                <View style={[styles.ml2]}>
-                                                    <Icon
-                                                        src={titleIcon}
-                                                        fill={theme.iconSuccessFill}
-                                                    />
-                                                </View>
-                                            )}
-=======
                                     {!title && !!rightLabel && (
                                         <View style={styles.justifyContentCenter}>
                                             <Text style={styles.rightLabelMenuItem}>{rightLabel}</Text>
->>>>>>> d8361eee
                                         </View>
                                     )}
+                                    {titleComponent}
                                     {shouldShowRightIcon && (
                                         <View style={[styles.popoverMenuIcon, styles.pointerEventsAuto, disabled && !shouldUseDefaultCursorWhenDisabled && styles.cursorDisabled]}>
                                             <Icon
