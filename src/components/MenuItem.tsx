--- conflicted
+++ resolved
@@ -1,12 +1,7 @@
 import ExpensiMark from 'expensify-common/lib/ExpensiMark';
 import type {ImageContentFit} from 'expo-image';
-<<<<<<< HEAD
-import type {ForwardedRef, ReactElement, ReactNode} from 'react';
-import React, {forwardRef, useContext, useEffect, useMemo, useRef, useState} from 'react';
-=======
-import type {ReactNode} from 'react';
+import type {ReactElement, ReactNode} from 'react';
 import React, {forwardRef, useContext, useMemo} from 'react';
->>>>>>> d8e69901
 import type {GestureResponderEvent, StyleProp, TextStyle, ViewStyle} from 'react-native';
 import {View} from 'react-native';
 import type {AnimatedStyle} from 'react-native-reanimated';
