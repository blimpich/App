import React, {useRef} from 'react';
import type {GestureResponderEvent, View} from 'react-native';
import useSingleExecution from '@hooks/useSingleExecution';
import * as ReportActionContextMenu from '@pages/home/report/ContextMenu/ReportActionContextMenu';
import CONST from '@src/CONST';
import type * as OnyxCommon from '@src/types/onyx/OnyxCommon';
import type {MenuItemProps} from './MenuItem';
import MenuItem from './MenuItem';
import OfflineWithFeedback from './OfflineWithFeedback';

type MenuItemLink = string | (() => Promise<string>);

type MenuItemWithLink = MenuItemProps & {
    /** The link to open when the menu item is clicked */
    link?: MenuItemLink;

    /** A unique key for the menu item */
    key?: string;

    /** The pending action for the menu item */
    pendingAction?: OnyxCommon.PendingAction | null;
<<<<<<< HEAD
=======

    /** A function to dismiss the pending action */
    onPendingActionDismiss?: () => void;

    /** The error for the menu item */
    error?: OnyxCommon.Errors | null;

    /** Whether we should force opacity */
    shouldForceOpacity?: boolean;
>>>>>>> aa5dabe3
};

type MenuItemListProps = {
    /** An array of props that are pass to individual MenuItem components */
    menuItems: MenuItemWithLink[];

    /** Whether or not to use the single execution hook */
    shouldUseSingleExecution?: boolean;
};

function MenuItemList({menuItems = [], shouldUseSingleExecution = false}: MenuItemListProps) {
    const popoverAnchor = useRef<View>(null);
    const {isExecuting, singleExecution} = useSingleExecution();

    /**
     * Handle the secondary interaction for a menu item.
     *
     * @param link the menu item link or function to get the link
     * @param event the interaction event
     */
    const secondaryInteraction = (link: MenuItemLink | undefined, event: GestureResponderEvent | MouseEvent) => {
        if (typeof link === 'function') {
            link().then((url) => ReportActionContextMenu.showContextMenu(CONST.CONTEXT_MENU_TYPES.LINK, event, url, popoverAnchor.current));
        } else if (link) {
            ReportActionContextMenu.showContextMenu(CONST.CONTEXT_MENU_TYPES.LINK, event, link, popoverAnchor.current);
        }
    };

    return (
        <>
            {menuItems.map((menuItemProps) => (
<<<<<<< HEAD
                <OfflineWithFeedback pendingAction={menuItemProps.pendingAction}>
=======
                <OfflineWithFeedback
                    pendingAction={menuItemProps.pendingAction}
                    onClose={menuItemProps.onPendingActionDismiss}
                    errors={menuItemProps.error}
                    shouldForceOpacity={menuItemProps.shouldForceOpacity}
                >
>>>>>>> aa5dabe3
                    <MenuItem
                        key={menuItemProps.key ?? menuItemProps.title}
                        onSecondaryInteraction={menuItemProps.link !== undefined ? (e) => secondaryInteraction(menuItemProps.link, e) : undefined}
                        ref={popoverAnchor}
                        shouldBlockSelection={!!menuItemProps.link}
                        // eslint-disable-next-line react/jsx-props-no-spreading
                        {...menuItemProps}
                        disabled={!!menuItemProps.disabled || isExecuting}
                        onPress={shouldUseSingleExecution ? singleExecution(menuItemProps.onPress) : menuItemProps.onPress}
                    />
                </OfflineWithFeedback>
            ))}
        </>
    );
}

MenuItemList.displayName = 'MenuItemList';

export type {MenuItemWithLink};
export default MenuItemList;<|MERGE_RESOLUTION|>--- conflicted
+++ resolved
@@ -19,8 +19,6 @@
 
     /** The pending action for the menu item */
     pendingAction?: OnyxCommon.PendingAction | null;
-<<<<<<< HEAD
-=======
 
     /** A function to dismiss the pending action */
     onPendingActionDismiss?: () => void;
@@ -30,7 +28,6 @@
 
     /** Whether we should force opacity */
     shouldForceOpacity?: boolean;
->>>>>>> aa5dabe3
 };
 
 type MenuItemListProps = {
@@ -62,16 +59,12 @@
     return (
         <>
             {menuItems.map((menuItemProps) => (
-<<<<<<< HEAD
-                <OfflineWithFeedback pendingAction={menuItemProps.pendingAction}>
-=======
                 <OfflineWithFeedback
                     pendingAction={menuItemProps.pendingAction}
                     onClose={menuItemProps.onPendingActionDismiss}
                     errors={menuItemProps.error}
                     shouldForceOpacity={menuItemProps.shouldForceOpacity}
                 >
->>>>>>> aa5dabe3
                     <MenuItem
                         key={menuItemProps.key ?? menuItemProps.title}
                         onSecondaryInteraction={menuItemProps.link !== undefined ? (e) => secondaryInteraction(menuItemProps.link, e) : undefined}
