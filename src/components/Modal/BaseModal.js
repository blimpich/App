--- conflicted
+++ resolved
@@ -11,11 +11,8 @@
 import getModalStyles from '../../styles/getModalStyles';
 import useWindowDimensions from '../../hooks/useWindowDimensions';
 import variables from '../../styles/variables';
-<<<<<<< HEAD
 import CONST from '../../CONST';
-=======
 import ComposerFocusManager from '../../libs/ComposerFocusManager';
->>>>>>> 34d4e540
 
 const propTypes = {
     ...modalPropTypes,
@@ -70,6 +67,9 @@
                 onModalHide();
             }
             Modal.onModalDidClose();
+            if (!fullscreen) {
+                ComposerFocusManager.setReadyToFocus();
+            }
         },
         // eslint-disable-next-line react-hooks/exhaustive-deps -- adding onModalHide to the dependency array causes too many unnecessary rerenders
         [shouldSetModalVisibility],
@@ -104,9 +104,12 @@
         if (e && e.key === CONST.KEYBOARD_SHORTCUTS.ENTER.shortcutKey) {
             return;
         }
-<<<<<<< HEAD
         onClose();
     };
+
+    const handleDismissModal = () => {
+        ComposerFocusManager.setReadyToFocus()
+    }
 
     const {
         modalStyle,
@@ -167,6 +170,7 @@
             onModalShow={handleShowModal}
             propagateSwipe={propagateSwipe}
             onModalHide={hideModal}
+            onDismiss={handleDismissModal}
             onSwipeComplete={onClose}
             swipeDirection={swipeDirection}
             isVisible={isVisible}
@@ -192,80 +196,6 @@
                 style={[styles.defaultModalContainer, modalContainerStyle, modalPaddingStyles, !isVisible && styles.pointerEventsNone]}
                 ref={forwardedRef}
                 nativeID="no-drag-area"
-=======
-        Modal.onModalDidClose();
-        if (!this.props.fullscreen) {
-            ComposerFocusManager.setReadyToFocus();
-        }
-    }
-
-    render() {
-        const {
-            modalStyle,
-            modalContainerStyle,
-            swipeDirection,
-            animationIn,
-            animationOut,
-            shouldAddTopSafeAreaMargin,
-            shouldAddBottomSafeAreaMargin,
-            shouldAddTopSafeAreaPadding,
-            shouldAddBottomSafeAreaPadding,
-            hideBackdrop,
-        } = getModalStyles(
-            this.props.type,
-            {
-                windowWidth: this.props.windowWidth,
-                windowHeight: this.props.windowHeight,
-                isSmallScreenWidth: this.props.isSmallScreenWidth,
-            },
-            this.props.popoverAnchorPosition,
-            this.props.innerContainerStyle,
-            this.props.outerStyle,
-        );
-        return (
-            <ReactNativeModal
-                onBackdropPress={(e) => {
-                    if (e && e.key === 'Enter') {
-                        return;
-                    }
-                    this.props.onClose();
-                }}
-                // Note: Escape key on web/desktop will trigger onBackButtonPress callback
-                // eslint-disable-next-line react/jsx-props-no-multi-spaces
-                onBackButtonPress={this.props.onClose}
-                onModalWillShow={() => {
-                    ComposerFocusManager.resetReadyToFocus();
-                }}
-                onModalShow={() => {
-                    if (this.props.shouldSetModalVisibility) {
-                        Modal.setModalVisibility(true);
-                    }
-                    this.props.onModalShow();
-                }}
-                propagateSwipe={this.props.propagateSwipe}
-                onModalHide={this.hideModal}
-                onDismiss={() => ComposerFocusManager.setReadyToFocus()}
-                onSwipeComplete={this.props.onClose}
-                swipeDirection={swipeDirection}
-                isVisible={this.props.isVisible}
-                backdropColor={themeColors.overlay}
-                backdropOpacity={hideBackdrop ? 0 : variables.overlayOpacity}
-                backdropTransitionOutTiming={0}
-                hasBackdrop={this.props.fullscreen}
-                coverScreen={this.props.fullscreen}
-                style={modalStyle}
-                deviceHeight={this.props.windowHeight}
-                deviceWidth={this.props.windowWidth}
-                animationIn={this.props.animationIn || animationIn}
-                animationOut={this.props.animationOut || animationOut}
-                useNativeDriver={this.props.useNativeDriver}
-                hideModalContentWhileAnimating={this.props.hideModalContentWhileAnimating}
-                animationInTiming={this.props.animationInTiming}
-                animationOutTiming={this.props.animationOutTiming}
-                statusBarTranslucent={this.props.statusBarTranslucent}
-                onLayout={this.props.onLayout}
-                avoidKeyboard={this.props.avoidKeyboard}
->>>>>>> 34d4e540
             >
                 {children}
             </View>
