import React, {forwardRef, useCallback, useContext, useEffect, useMemo, useRef, useState} from 'react';
import type {LayoutChangeEvent} from 'react-native';
// Animated required for side panel navigation
// eslint-disable-next-line no-restricted-imports
import {Animated, View} from 'react-native';
import ColorSchemeWrapper from '@components/ColorSchemeWrapper';
import NavigationBar from '@components/NavigationBar';
import ScreenWrapperOfflineIndicatorContext from '@components/ScreenWrapper/ScreenWrapperOfflineIndicatorContext';
import useKeyboardState from '@hooks/useKeyboardState';
import usePrevious from '@hooks/usePrevious';
import useResponsiveLayout from '@hooks/useResponsiveLayout';
import useSafeAreaInsets from '@hooks/useSafeAreaInsets';
import useSidePanel from '@hooks/useSidePanel';
import useStyleUtils from '@hooks/useStyleUtils';
import useTheme from '@hooks/useTheme';
import useThemeStyles from '@hooks/useThemeStyles';
import useWindowDimensions from '@hooks/useWindowDimensions';
import ComposerFocusManager from '@libs/ComposerFocusManager';
import {canUseTouchScreen as canUseTouchScreenCheck} from '@libs/DeviceCapabilities';
import NarrowPaneContext from '@libs/Navigation/AppNavigator/Navigators/NarrowPaneContext';
import Overlay from '@libs/Navigation/AppNavigator/Navigators/Overlay';
import Navigation from '@libs/Navigation/Navigation';
import {areAllModalsHidden, closeTop, onModalDidClose, setCloseModal, setModalVisibility, willAlertModalBecomeVisible} from '@userActions/Modal';
import CONST from '@src/CONST';
import ModalContext from './ModalContext';
import ReanimatedModal from './ReanimatedModal';
import type BaseModalProps from './types';

function BaseModal(
    {
        isVisible,
        onClose,
        shouldSetModalVisibility = true,
        onModalHide = () => {},
        type,
        popoverAnchorPosition = {},
        innerContainerStyle = {},
        outerStyle,
        onModalShow = () => {},
        onModalWillShow,
        onModalWillHide,
        fullscreen = true,
        animationIn,
        animationOut,
        hideModalContentWhileAnimating = false,
        animationInTiming,
        animationOutTiming,
        animationInDelay,
        statusBarTranslucent = true,
        navigationBarTranslucent = true,
        onLayout,
        avoidKeyboard = false,
        children,
        shouldUseCustomBackdrop = false,
        onBackdropPress,
        modalId,
        shouldEnableNewFocusManagement = false,
        restoreFocusType,
        shouldUseModalPaddingStyle = true,
        initialFocus = false,
        swipeThreshold = 150,
        swipeDirection,
        shouldPreventScrollOnFocus = false,
        enableEdgeToEdgeBottomSafeAreaPadding,
        shouldApplySidePanelOffset = type === CONST.MODAL.MODAL_TYPE.RIGHT_DOCKED,
        hasBackdrop,
        backdropOpacity,
        shouldDisableBottomSafeAreaPadding = false,
        shouldIgnoreBackHandlerDuringTransition = false,
    }: BaseModalProps,
    ref: React.ForwardedRef<View>,
) {
    // When the `enableEdgeToEdgeBottomSafeAreaPadding` prop is explicitly set, we enable edge-to-edge mode.
    const isUsingEdgeToEdgeMode = enableEdgeToEdgeBottomSafeAreaPadding !== undefined;
    const theme = useTheme();
    const styles = useThemeStyles();
    const StyleUtils = useStyleUtils();
    const {windowWidth, windowHeight} = useWindowDimensions();
    // We need to use isSmallScreenWidth instead of shouldUseNarrowLayout to apply correct modal width
    const canUseTouchScreen = canUseTouchScreenCheck();
    // eslint-disable-next-line rulesdir/prefer-shouldUseNarrowLayout-instead-of-isSmallScreenWidth
    const {isSmallScreenWidth, shouldUseNarrowLayout, isInNarrowPaneModal} = useResponsiveLayout();

    const {sidePanelOffset} = useSidePanel();
    const sidePanelAnimatedStyle = shouldApplySidePanelOffset && !isSmallScreenWidth ? {transform: [{translateX: Animated.multiply(sidePanelOffset.current, -1)}]} : undefined;
    const keyboardStateContextValue = useKeyboardState();

    const [modalOverlapsWithTopSafeArea, setModalOverlapsWithTopSafeArea] = useState(false);
    const [modalHeight, setModalHeight] = useState(0);

    const insets = useSafeAreaInsets();

    const shouldCallHideModalOnUnmount = useRef(false);
    const hideModalCallbackRef = useRef<(callHideCallback: boolean) => void>(undefined);

    const wasVisible = usePrevious(isVisible);

    const uniqueModalId = useMemo(() => modalId ?? ComposerFocusManager.getId(), [modalId]);
    const saveFocusState = useCallback(() => {
        if (shouldEnableNewFocusManagement) {
            ComposerFocusManager.saveFocusState(uniqueModalId);
        }
        ComposerFocusManager.resetReadyToFocus(uniqueModalId);
    }, [shouldEnableNewFocusManagement, uniqueModalId]);
    /**
     * Hides modal
     * @param callHideCallback - Should we call the onModalHide callback
     */
    const hideModal = useCallback(
        (callHideCallback = true) => {
            shouldCallHideModalOnUnmount.current = false;
            if (areAllModalsHidden()) {
                willAlertModalBecomeVisible(false);
                if (shouldSetModalVisibility && !Navigation.isTopmostRouteModalScreen()) {
                    setModalVisibility(false);
                }
            }
            if (callHideCallback) {
                onModalHide();
            }
            onModalDidClose();
            ComposerFocusManager.refocusAfterModalFullyClosed(uniqueModalId, restoreFocusType);
        },
        [shouldSetModalVisibility, onModalHide, restoreFocusType, uniqueModalId],
    );

    useEffect(() => {
        let removeOnCloseListener: () => void;
        if (isVisible) {
            shouldCallHideModalOnUnmount.current = true;
            willAlertModalBecomeVisible(true, type === CONST.MODAL.MODAL_TYPE.POPOVER || type === CONST.MODAL.MODAL_TYPE.BOTTOM_DOCKED);
            // To handle closing any modal already visible when this modal is mounted, i.e. PopoverReportActionContextMenu
            if (onClose) {
                removeOnCloseListener = setCloseModal(onClose);
            }
        }

        return () => {
            if (!removeOnCloseListener) {
                return;
            }
            removeOnCloseListener();
        };
    }, [isVisible, wasVisible, onClose, type]);

    useEffect(() => {
        hideModalCallbackRef.current = hideModal;
    }, [hideModal]);

    useEffect(
        () => () => {
            if (!shouldCallHideModalOnUnmount.current) {
                return;
            }
            hideModalCallbackRef.current?.(true);
        },
        // eslint-disable-next-line react-compiler/react-compiler, react-hooks/exhaustive-deps
        [],
    );

    const handleShowModal = useCallback(() => {
        if (shouldSetModalVisibility) {
            setModalVisibility(true, type);
        }
        onModalShow();
    }, [onModalShow, shouldSetModalVisibility, type]);

    const handleBackdropPress = (e?: KeyboardEvent) => {
        if (e?.key === CONST.KEYBOARD_SHORTCUTS.ENTER.shortcutKey) {
            return;
        }

        if (onBackdropPress) {
            onBackdropPress();
        } else {
            onClose?.();
        }
    };

    const handleDismissModal = () => {
        ComposerFocusManager.setReadyToFocus(uniqueModalId);
    };

    // Checks if modal overlaps with topSafeArea. Used to offset tall bottom docked modals with keyboard.
    useEffect(() => {
        if (type !== CONST.MODAL.MODAL_TYPE.BOTTOM_DOCKED || !canUseTouchScreen || !isSmallScreenWidth) {
            return;
        }
        const {paddingTop} = StyleUtils.getPlatformSafeAreaPadding(insets);
        const availableHeight = windowHeight - modalHeight - keyboardStateContextValue.keyboardActiveHeight - paddingTop;
        setModalOverlapsWithTopSafeArea((keyboardStateContextValue.isKeyboardAnimatingRef.current || keyboardStateContextValue.isKeyboardActive) && Math.floor(availableHeight) <= 0);
    }, [
        StyleUtils,
        insets,
        keyboardStateContextValue.isKeyboardActive,
        keyboardStateContextValue.isKeyboardAnimatingRef,
        keyboardStateContextValue.keyboardActiveHeight,
        modalHeight,
        type,
        windowHeight,
        modalOverlapsWithTopSafeArea,
        canUseTouchScreen,
        isSmallScreenWidth,
    ]);

    const onViewLayout = (e: LayoutChangeEvent) => {
        setModalHeight(e.nativeEvent.layout.height);
    };

    const {
        modalStyle,
        modalContainerStyle,
        animationIn: modalStyleAnimationIn,
        animationOut: modalStyleAnimationOut,
        shouldAddTopSafeAreaMargin,
        shouldAddBottomSafeAreaMargin,
        shouldAddTopSafeAreaPadding,
        shouldAddBottomSafeAreaPadding,
        hideBackdrop,
    } = useMemo(
        () =>
            StyleUtils.getModalStyles(
                type,
                {
                    windowWidth,
                    windowHeight,
                    isSmallScreenWidth,
                    shouldUseNarrowLayout,
                },
                popoverAnchorPosition,
                innerContainerStyle,
                outerStyle,
                shouldUseModalPaddingStyle,
                {
                    modalOverlapsWithTopSafeArea,
                    shouldDisableBottomSafeAreaPadding: !!shouldDisableBottomSafeAreaPadding,
                },
            ),
        [
            StyleUtils,
            type,
            windowWidth,
            windowHeight,
            isSmallScreenWidth,
            shouldUseNarrowLayout,
            popoverAnchorPosition,
            innerContainerStyle,
            outerStyle,
            shouldUseModalPaddingStyle,
            modalOverlapsWithTopSafeArea,
            shouldDisableBottomSafeAreaPadding,
        ],
    );

    const modalPaddingStyles = useMemo(() => {
        const paddings = StyleUtils.getModalPaddingStyles({
            shouldAddBottomSafeAreaMargin,
            shouldAddTopSafeAreaMargin,
            // enableEdgeToEdgeBottomSafeAreaPadding is used as a temporary solution to disable safe area bottom spacing on modals, to allow edge-to-edge content
            shouldAddBottomSafeAreaPadding: !isUsingEdgeToEdgeMode && (!avoidKeyboard || !keyboardStateContextValue.isKeyboardActive) && shouldAddBottomSafeAreaPadding,
            shouldAddTopSafeAreaPadding,
            modalContainerStyle,
            insets,
        });
        return shouldUseModalPaddingStyle ? paddings : {paddingLeft: paddings.paddingLeft, paddingRight: paddings.paddingRight};
    }, [
        StyleUtils,
        avoidKeyboard,
        insets,
        isUsingEdgeToEdgeMode,
        keyboardStateContextValue.isKeyboardActive,
        modalContainerStyle,
        shouldAddBottomSafeAreaMargin,
        shouldAddBottomSafeAreaPadding,
        shouldAddTopSafeAreaMargin,
        shouldAddTopSafeAreaPadding,
        shouldUseModalPaddingStyle,
    ]);

    const modalContextValue = useMemo(
        () => ({
            activeModalType: isVisible ? type : undefined,
            default: false,
        }),
        [isVisible, type],
    );

    // In Modals we need to reset the ScreenWrapperOfflineIndicatorContext to allow nested ScreenWrapper components to render offline indicators,
    // except if we are in a narrow pane navigator. In this case, we use the narrow pane's original values.
    const {isInNarrowPane} = useContext(NarrowPaneContext);
    const {originalValues} = useContext(ScreenWrapperOfflineIndicatorContext);
    const offlineIndicatorContextValue = useMemo(() => (isInNarrowPane ? (originalValues ?? {}) : {}), [isInNarrowPane, originalValues]);

    const backdropOpacityAdjusted =
        hideBackdrop || (type === CONST.MODAL.MODAL_TYPE.RIGHT_DOCKED && !isSmallScreenWidth && (isInNarrowPane || isInNarrowPaneModal)) // right_docked modals shouldn't add backdrops when opened in same-width RHP
            ? 0
            : backdropOpacity;

    return (
        <ModalContext.Provider value={modalContextValue}>
            <ScreenWrapperOfflineIndicatorContext.Provider value={offlineIndicatorContextValue}>
                <View
                    // this is a workaround for modal not being visible on the new arch in some cases
                    // it's necessary to have a non-collapsible view as a parent of the modal to prevent
                    // a conflict between RN core and Reanimated shadow tree operations
                    // position absolute is needed to prevent the view from interfering with flex layout
                    collapsable={false}
                    style={[styles.pAbsolute, {zIndex: 1}]}
                >
                    <ReanimatedModal
                        // Prevent the parent element to capture a click. This is useful when the modal component is put inside a pressable.
                        onClick={(e) => e.stopPropagation()}
                        onBackdropPress={handleBackdropPress}
                        // Note: Escape key on web/desktop will trigger onBackButtonPress callback
                        onBackButtonPress={closeTop}
                        onModalShow={handleShowModal}
                        onModalHide={hideModal}
                        onModalWillShow={() => {
                            saveFocusState();
                            onModalWillShow?.();
                        }}
                        onModalWillHide={onModalWillHide}
                        onDismiss={handleDismissModal}
                        onSwipeComplete={onClose}
                        swipeDirection={swipeDirection}
                        shouldPreventScrollOnFocus={shouldPreventScrollOnFocus}
                        initialFocus={initialFocus}
                        swipeThreshold={swipeThreshold}
                        isVisible={isVisible}
                        backdropColor={theme.overlay}
                        backdropOpacity={backdropOpacityAdjusted}
                        backdropTransitionOutTiming={0}
                        hasBackdrop={hasBackdrop ?? fullscreen}
                        coverScreen={fullscreen}
                        style={modalStyle}
                        deviceHeight={windowHeight}
                        deviceWidth={windowWidth}
                        animationIn={animationIn ?? modalStyleAnimationIn}
                        animationInTiming={animationInTiming}
                        animationInDelay={animationInDelay}
                        animationOut={animationOut ?? modalStyleAnimationOut}
                        animationOutTiming={animationOutTiming}
                        hideModalContentWhileAnimating={hideModalContentWhileAnimating}
                        statusBarTranslucent={statusBarTranslucent}
                        navigationBarTranslucent={navigationBarTranslucent}
                        onLayout={onLayout}
                        avoidKeyboard={avoidKeyboard}
                        customBackdrop={shouldUseCustomBackdrop ? <Overlay onPress={handleBackdropPress} /> : undefined}
                        type={type}
<<<<<<< HEAD
=======
                        shouldUseReanimatedModal={shouldUseReanimatedModal}
                        isKeyboardActive={keyboardStateContextValue?.isKeyboardActive}
                        saveFocusState={saveFocusState}
                        shouldIgnoreBackHandlerDuringTransition={shouldIgnoreBackHandlerDuringTransition}
>>>>>>> b12e6584
                    >
                        <Animated.View
                            onLayout={onViewLayout}
                            style={[styles.defaultModalContainer, modalContainerStyle, modalPaddingStyles, !isVisible && styles.pointerEventsNone, sidePanelAnimatedStyle]}
                            ref={ref}
                        >
                            <ColorSchemeWrapper>{children}</ColorSchemeWrapper>
                        </Animated.View>
                        {!keyboardStateContextValue?.isKeyboardActive && <NavigationBar />}
                    </ReanimatedModal>
                </View>
            </ScreenWrapperOfflineIndicatorContext.Provider>
        </ModalContext.Provider>
    );
}

BaseModal.displayName = 'BaseModalWithRef';

export default forwardRef(BaseModal);<|MERGE_RESOLUTION|>--- conflicted
+++ resolved
@@ -347,13 +347,7 @@
                         avoidKeyboard={avoidKeyboard}
                         customBackdrop={shouldUseCustomBackdrop ? <Overlay onPress={handleBackdropPress} /> : undefined}
                         type={type}
-<<<<<<< HEAD
-=======
-                        shouldUseReanimatedModal={shouldUseReanimatedModal}
-                        isKeyboardActive={keyboardStateContextValue?.isKeyboardActive}
-                        saveFocusState={saveFocusState}
                         shouldIgnoreBackHandlerDuringTransition={shouldIgnoreBackHandlerDuringTransition}
->>>>>>> b12e6584
                     >
                         <Animated.View
                             onLayout={onViewLayout}
