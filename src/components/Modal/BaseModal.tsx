--- conflicted
+++ resolved
@@ -78,12 +78,8 @@
         swipeThreshold = 150,
         swipeDirection,
         shouldPreventScrollOnFocus = false,
-<<<<<<< HEAD
         disableAnimationIn = false,
-        enableEdgeToEdgeBottomSafeAreaPadding = false,
-=======
         enableEdgeToEdgeBottomSafeAreaPadding,
->>>>>>> f5f3af7a
         shouldApplySidePanelOffset = type === CONST.MODAL.MODAL_TYPE.RIGHT_DOCKED,
     }: BaseModalProps,
     ref: React.ForwardedRef<View>,
