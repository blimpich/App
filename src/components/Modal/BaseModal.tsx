--- conflicted
+++ resolved
@@ -1,13 +1,8 @@
-<<<<<<< HEAD
 import React, {forwardRef, useCallback, useContext, useEffect, useMemo, useRef, useState} from 'react';
-import {View} from 'react-native';
 import type {LayoutChangeEvent} from 'react-native';
-=======
-import React, {forwardRef, useCallback, useContext, useEffect, useMemo, useRef} from 'react';
 // Animated required for side panel navigation
 // eslint-disable-next-line no-restricted-imports
 import {Animated, View} from 'react-native';
->>>>>>> 4a143766
 import type {ModalProps as ReactNativeModalProps} from 'react-native-modal';
 import ReactNativeModal from 'react-native-modal';
 import type {ValueOf} from 'type-fest';
@@ -279,19 +274,13 @@
             windowWidth,
             windowHeight,
             isSmallScreenWidth,
-<<<<<<< HEAD
-=======
             shouldUseNarrowLayout,
->>>>>>> 4a143766
             popoverAnchorPosition,
             innerContainerStyle,
             outerStyle,
             shouldUseModalPaddingStyle,
-<<<<<<< HEAD
             modalOverlapsWithTopSafeArea,
             shouldDisableBottomSafeAreaPadding,
-=======
->>>>>>> 4a143766
             shouldUseReanimatedModal,
         ],
     );
@@ -415,14 +404,9 @@
                                 initialFocus={initialFocus}
                                 shouldPreventScroll={shouldPreventScrollOnFocus}
                             >
-<<<<<<< HEAD
-                                <View
+                                <Animated.View
                                     onLayout={onViewLayout}
-                                    style={[styles.defaultModalContainer, modalContainerStyle, modalPaddingStyles, !isVisible && styles.pointerEventsNone]}
-=======
-                                <Animated.View
                                     style={[styles.defaultModalContainer, modalContainerStyle, modalPaddingStyles, !isVisible && styles.pointerEventsNone, sidePanelReanimatedStyle]}
->>>>>>> 4a143766
                                     ref={ref}
                                 >
                                     <ColorSchemeWrapper>{children}</ColorSchemeWrapper>
