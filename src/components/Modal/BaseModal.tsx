--- conflicted
+++ resolved
@@ -461,29 +461,11 @@
                     >
                         <Animated.View
                             onLayout={onViewLayout}
-                            style={[styles.defaultModalContainer, modalContainerStyle, modalPaddingStyles, !isVisible && styles.pointerEventsNone, sidePanelReanimatedStyle]}
+                            style={[styles.defaultModalContainer, modalContainerStyle, modalPaddingStyles, !isVisible && styles.pointerEventsNone, sidePanelAnimatedStyle]}
                             ref={ref}
                         >
-<<<<<<< HEAD
-                            <FocusTrapForModal
-                                active={isVisible}
-                                initialFocus={initialFocus}
-                                shouldPreventScroll={shouldPreventScrollOnFocus}
-                            >
-                                <Animated.View
-                                    onLayout={onViewLayout}
-                                    style={[styles.defaultModalContainer, modalContainerStyle, modalPaddingStyles, !isVisible && styles.pointerEventsNone, sidePanelAnimatedStyle]}
-                                    ref={ref}
-                                >
-                                    <ColorSchemeWrapper>{children}</ColorSchemeWrapper>
-                                </Animated.View>
-                            </FocusTrapForModal>
-                        </ModalContent>
-                        {!keyboardStateContextValue?.isKeyboardActive && <NavigationBar />}
-=======
                             <ColorSchemeWrapper>{children}</ColorSchemeWrapper>
                         </Animated.View>
->>>>>>> 821f714f
                     </ModalComponent>
                 </View>
             </ScreenWrapperOfflineIndicatorContext.Provider>
