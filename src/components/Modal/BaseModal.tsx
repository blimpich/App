--- conflicted
+++ resolved
@@ -159,11 +159,8 @@
         backdropOpacity,
         shouldUseReanimatedModal = false,
         shouldDisableBottomSafeAreaPadding = false,
-<<<<<<< HEAD
+        shouldIgnoreBackHandlerDuringTransition = false,
         forwardedFSClass = CONST.FULLSTORY.CLASS.UNMASK,
-=======
-        shouldIgnoreBackHandlerDuringTransition = false,
->>>>>>> 4e18cd50
     }: BaseModalProps,
     ref: React.ForwardedRef<View>,
 ) {
