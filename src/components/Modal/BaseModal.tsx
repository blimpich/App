--- conflicted
+++ resolved
@@ -227,27 +227,9 @@
                 innerContainerStyle,
                 outerStyle,
                 shouldUseModalPaddingStyle,
-<<<<<<< HEAD
-                modalOverlapsWithTopSafeArea,
                 shouldUseReanimatedModal,
             ),
-        [
-            StyleUtils,
-            type,
-            windowWidth,
-            windowHeight,
-            isSmallScreenWidth,
-            popoverAnchorPosition,
-            innerContainerStyle,
-            outerStyle,
-            shouldUseModalPaddingStyle,
-            modalOverlapsWithTopSafeArea,
-            shouldUseReanimatedModal,
-        ],
-=======
-            ),
-        [StyleUtils, type, windowWidth, windowHeight, isSmallScreenWidth, popoverAnchorPosition, innerContainerStyle, outerStyle, shouldUseModalPaddingStyle],
->>>>>>> b0e6e535
+        [StyleUtils, type, windowWidth, windowHeight, isSmallScreenWidth, popoverAnchorPosition, innerContainerStyle, outerStyle, shouldUseModalPaddingStyle, shouldUseReanimatedModal],
     );
 
     const modalPaddingStyles = useMemo(() => {
