--- conflicted
+++ resolved
@@ -208,48 +208,6 @@
     );
 
     return (
-<<<<<<< HEAD
-        // this is a workaround for modal not being visible on the new arch in some cases
-        // it's necessary to have a non-collapseable view as a parent of the modal to prevent
-        // a conflict between RN core and Reanimated shadow tree operations
-        // position absolute is needed to prevent the view from interfering with flex layout
-        <View
-            collapsable={false}
-            style={[styles.pAbsolute]}
-        >
-            <ReactNativeModal
-                // Prevent the parent element to capture a click. This is useful when the modal component is put inside a pressable.
-                onClick={(e) => e.stopPropagation()}
-                onBackdropPress={handleBackdropPress}
-                // Note: Escape key on web/desktop will trigger onBackButtonPress callback
-                // eslint-disable-next-line react/jsx-props-no-multi-spaces
-                onBackButtonPress={Modal.closeTop}
-                onModalShow={handleShowModal}
-                propagateSwipe={propagateSwipe}
-                onModalWillShow={saveFocusState}
-                onSwipeComplete={() => onClose?.()}
-                swipeDirection={swipeDirection}
-                isVisible={isVisible}
-                backdropColor={theme.overlay}
-                backdropOpacity={!shouldUseCustomBackdrop && hideBackdrop ? 0 : variables.overlayOpacity}
-                backdropTransitionOutTiming={0}
-                hasBackdrop={fullscreen}
-                coverScreen={fullscreen}
-                style={modalStyle}
-                deviceHeight={windowHeight}
-                deviceWidth={windowWidth}
-                animationIn={animationIn ?? modalStyleAnimationIn}
-                animationOut={animationOut ?? modalStyleAnimationOut}
-                useNativeDriver={useNativeDriverProp && useNativeDriver}
-                useNativeDriverForBackdrop={useNativeDriverForBackdrop && useNativeDriver}
-                hideModalContentWhileAnimating={hideModalContentWhileAnimating}
-                animationInTiming={animationInTiming}
-                animationOutTiming={animationOutTiming}
-                statusBarTranslucent={statusBarTranslucent}
-                onLayout={onLayout}
-                avoidKeyboard={avoidKeyboard}
-                customBackdrop={shouldUseCustomBackdrop ? <Overlay onPress={handleBackdropPress} /> : undefined}
-=======
         <ModalContext.Provider value={modalContextValue}>
             <View
                 // this is a workaround for modal not being visible on the new arch in some cases
@@ -258,7 +216,6 @@
                 // position absolute is needed to prevent the view from interfering with flex layout
                 collapsable={false}
                 style={[styles.pAbsolute]}
->>>>>>> 1d5f83d0
             >
                 <ReactNativeModal
                     // Prevent the parent element to capture a click. This is useful when the modal component is put inside a pressable.
@@ -269,9 +226,7 @@
                     onBackButtonPress={Modal.closeTop}
                     onModalShow={handleShowModal}
                     propagateSwipe={propagateSwipe}
-                    onModalHide={hideModal}
                     onModalWillShow={saveFocusState}
-                    onDismiss={handleDismissModal}
                     onSwipeComplete={() => onClose?.()}
                     swipeDirection={swipeDirection}
                     isVisible={isVisible}
