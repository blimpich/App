import noop from 'lodash/noop';
import React, {useCallback, useEffect, useMemo, useRef, useState} from 'react';
<<<<<<< HEAD
import type {NativeEventSubscription, ViewStyle} from 'react-native';
import {BackHandler, DeviceEventEmitter, Dimensions, KeyboardAvoidingView, Modal, View} from 'react-native';
=======
import type {ViewStyle} from 'react-native';
import {BackHandler, DeviceEventEmitter, Dimensions, InteractionManager, KeyboardAvoidingView, Modal, View} from 'react-native';
>>>>>>> 9b858224
import {LayoutAnimationConfig} from 'react-native-reanimated';
import useThemeStyles from '@hooks/useThemeStyles';
import getPlatform from '@libs/getPlatform';
import CONST from '@src/CONST';
import Backdrop from './Backdrop';
import Container from './Container';
import type ModalProps from './types';

function BottomDockedModal({
    testID,
    animationInDelay,
    animationInTiming = 300,
    animationOutTiming = 300,
    avoidKeyboard = false,
    coverScreen = true,
    children,
    hasBackdrop = true,
    backdropColor = 'black',
    backdropOpacity = 0.72,
    customBackdrop = null,
    deviceHeight: deviceHeightProp = null,
    deviceWidth: deviceWidthProp = null,
    isVisible = false,
    onModalWillShow = noop,
    onModalShow = noop,
    onModalWillHide = noop,
    onModalHide = noop,
    onDismiss,
    onBackdropPress = noop,
    onBackButtonPress = noop,
    style,
    statusBarTranslucent = false,
    ...props
}: ModalProps) {
    const [isVisibleState, setIsVisibleState] = useState(isVisible);
    const [isContainerOpen, setIsContainerOpen] = useState(false);
    const [isTransitioning, setIsTransitioning] = useState(false);
    const [deviceWidth, setDeviceWidth] = useState(() => Dimensions.get('window').width);
    const [deviceHeight, setDeviceHeight] = useState(() => Dimensions.get('window').height);
<<<<<<< HEAD
    const backHandlerListener = useRef<NativeEventSubscription | null>(null);
=======
    const handleRef = useRef<number>();
>>>>>>> 9b858224

    const styles = useThemeStyles();

    const handleDimensionsUpdate = useCallback(() => {
        // eslint-disable-next-line @typescript-eslint/prefer-nullish-coalescing
        if (deviceHeightProp || deviceWidthProp) {
            return;
        }

        const deviceWidthTemp = Dimensions.get('window').width;
        const deviceHeightTemp = Dimensions.get('window').height;
        if (deviceWidthTemp !== deviceWidth || deviceHeightTemp !== deviceHeight) {
            setDeviceWidth(deviceWidthTemp);
            setDeviceHeight(deviceHeightTemp);
        }
    }, [deviceWidth, deviceWidthProp, deviceHeight, deviceHeightProp]);

    const onBackButtonPressHandler = useCallback(() => {
        if (isVisible) {
            onBackButtonPress();
            return true;
        }
        return false;
    }, [isVisible, onBackButtonPress]);

    const handleEscape = useCallback(
        (e: KeyboardEvent) => {
            if (e.key !== 'Escape' || onBackButtonPressHandler() !== true) {
                return;
            }
            e.stopImmediatePropagation();
        },
        [onBackButtonPressHandler],
    );

    useEffect(() => {
        const deviceEventListener = DeviceEventEmitter.addListener('didUpdateDimensions', handleDimensionsUpdate);
        if (getPlatform() === CONST.PLATFORM.WEB) {
            document.body.addEventListener('keyup', handleEscape, {capture: true});
        } else {
            backHandlerListener.current = BackHandler.addEventListener('hardwareBackPress', onBackButtonPressHandler);
        }

        return () => {
            if (getPlatform() === CONST.PLATFORM.WEB) {
                document.body.removeEventListener('keyup', handleEscape, {capture: true});
            } else {
                backHandlerListener.current?.remove();
            }
            deviceEventListener.remove();
        };
        // eslint-disable-next-line react-compiler/react-compiler, react-hooks/exhaustive-deps
    }, []);

    useEffect(
        () => () => {
            onModalWillHide();

            setIsVisibleState(false);
            setIsContainerOpen(false);
        },
        // eslint-disable-next-line react-compiler/react-compiler, react-hooks/exhaustive-deps
        [],
    );

    useEffect(() => {
        if (isVisible && !isContainerOpen && !isTransitioning) {
            handleRef.current = InteractionManager.createInteractionHandle();
            onModalWillShow();

            setIsVisibleState(true);
            setIsTransitioning(true);
        } else if (!isVisible && isContainerOpen && !isTransitioning) {
            handleRef.current = InteractionManager.createInteractionHandle();
            onModalWillHide();

            setIsVisibleState(false);
            setIsTransitioning(true);
        }
        // eslint-disable-next-line react-compiler/react-compiler, react-hooks/exhaustive-deps
    }, [isVisible, isContainerOpen, isTransitioning]);

    const backdropStyle: ViewStyle = useMemo(() => {
        return {
            width: deviceWidthProp ?? deviceWidth,
            height: deviceHeightProp ?? deviceHeight,
            backgroundColor: backdropColor,
            opacity: getPlatform() === CONST.PLATFORM.WEB ? backdropOpacity : 1,
        };
    }, [deviceHeightProp, deviceWidthProp, deviceWidth, deviceHeight, backdropColor, backdropOpacity]);

    const onOpenCallBack = useCallback(() => {
        setIsTransitioning(false);
        setIsContainerOpen(true);
        if (handleRef.current) {
            InteractionManager.clearInteractionHandle(handleRef.current);
        }
        onModalShow();
    }, [onModalShow]);

    const onCloseCallBack = useCallback(() => {
        setIsTransitioning(false);
        setIsContainerOpen(false);
        if (handleRef.current) {
            InteractionManager.clearInteractionHandle(handleRef.current);
        }
        if (getPlatform() !== CONST.PLATFORM.IOS) {
            onModalHide();
        }
    }, [onModalHide]);

    const containerView = (
        <Container
            pointerEvents="box-none"
            animationInTiming={animationInTiming}
            animationOutTiming={animationOutTiming}
            animationInDelay={animationInDelay}
            onOpenCallBack={onOpenCallBack}
            onCloseCallBack={onCloseCallBack}
            style={style}
        >
            {children}
        </Container>
    );

    const backdropView = (
        <Backdrop
            style={backdropStyle}
            customBackdrop={customBackdrop}
            onBackdropPress={onBackdropPress}
            animationInTiming={animationInTiming}
            animationOutTiming={animationOutTiming}
            animationInDelay={animationInDelay}
        />
    );

    if (!coverScreen && isVisibleState) {
        return (
            <View
                pointerEvents="box-none"
                style={[styles.modalBackdrop, styles.modalContainerBox]}
            >
                {isVisibleState && (
                    <>
                        {hasBackdrop && backdropView}
                        {containerView}
                    </>
                )}
            </View>
        );
    }

    return (
        <LayoutAnimationConfig skipExiting={getPlatform() !== CONST.PLATFORM.WEB}>
            <Modal
                transparent
                animationType="none"
                // eslint-disable-next-line @typescript-eslint/prefer-nullish-coalescing
                visible={isVisibleState || isTransitioning || isContainerOpen !== isVisibleState}
                onRequestClose={onBackButtonPress}
                statusBarTranslucent={statusBarTranslucent}
                testID={testID}
                onDismiss={() => {
                    onDismiss?.();
                    if (getPlatform() === CONST.PLATFORM.IOS) {
                        onModalHide();
                    }
                }}
                // eslint-disable-next-line react/jsx-props-no-spreading
                {...props}
            >
                {isVisibleState && hasBackdrop && backdropView}

                {avoidKeyboard ? (
                    <KeyboardAvoidingView
                        behavior={getPlatform() === CONST.PLATFORM.IOS ? 'padding' : undefined}
                        pointerEvents="box-none"
                        style={[style, {margin: 0}]}
                    >
                        {isVisibleState && containerView}
                    </KeyboardAvoidingView>
                ) : (
                    isVisibleState && containerView
                )}
            </Modal>
        </LayoutAnimationConfig>
    );
}

BottomDockedModal.displayName = 'BottomDockedModal';

export default BottomDockedModal;<|MERGE_RESOLUTION|>--- conflicted
+++ resolved
@@ -1,12 +1,7 @@
 import noop from 'lodash/noop';
 import React, {useCallback, useEffect, useMemo, useRef, useState} from 'react';
-<<<<<<< HEAD
 import type {NativeEventSubscription, ViewStyle} from 'react-native';
-import {BackHandler, DeviceEventEmitter, Dimensions, KeyboardAvoidingView, Modal, View} from 'react-native';
-=======
-import type {ViewStyle} from 'react-native';
 import {BackHandler, DeviceEventEmitter, Dimensions, InteractionManager, KeyboardAvoidingView, Modal, View} from 'react-native';
->>>>>>> 9b858224
 import {LayoutAnimationConfig} from 'react-native-reanimated';
 import useThemeStyles from '@hooks/useThemeStyles';
 import getPlatform from '@libs/getPlatform';
@@ -46,11 +41,8 @@
     const [isTransitioning, setIsTransitioning] = useState(false);
     const [deviceWidth, setDeviceWidth] = useState(() => Dimensions.get('window').width);
     const [deviceHeight, setDeviceHeight] = useState(() => Dimensions.get('window').height);
-<<<<<<< HEAD
     const backHandlerListener = useRef<NativeEventSubscription | null>(null);
-=======
     const handleRef = useRef<number>();
->>>>>>> 9b858224
 
     const styles = useThemeStyles();
 
