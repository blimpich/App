--- conflicted
+++ resolved
@@ -4,13 +4,11 @@
 import {windowDimensionsPropTypes} from '../withWindowDimensions';
 
 const propTypes = {
-<<<<<<< HEAD
     /** Should we close modal on outside click */
     shouldCloseOnOutsideClick: PropTypes.bool,
-=======
+
     /** Should we announce the Modal visibility changes? */
     shouldSetModalVisibility: PropTypes.bool,
->>>>>>> 34612d76
 
     /** Callback method fired when the user requests to close the modal */
     onClose: PropTypes.func.isRequired,
@@ -57,11 +55,8 @@
 };
 
 const defaultProps = {
-<<<<<<< HEAD
     shouldCloseOnOutsideClick: false,
-=======
     shouldSetModalVisibility: true,
->>>>>>> 34612d76
     onSubmit: null,
     type: '',
     onModalHide: () => {},
