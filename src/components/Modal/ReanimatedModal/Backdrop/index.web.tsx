--- conflicted
+++ resolved
@@ -22,36 +22,14 @@
     const {translate} = useLocalize();
 
     const Entering = useMemo(() => {
-<<<<<<< HEAD
-        const FadeIn = new Keyframe({
-            from: {opacity: 0},
-            to: {
-                opacity: backdropOpacity,
-                easing,
-            },
-        });
-=======
         const FadeIn = new Keyframe(getModalInAnimation('fadeIn'));
->>>>>>> b0e6e535
-
         return FadeIn.duration(animationInTiming);
-    }, [animationInTiming, backdropOpacity]);
+    }, [animationInTiming]);
 
     const Exiting = useMemo(() => {
-<<<<<<< HEAD
-        const FadeOut = new Keyframe({
-            from: {opacity: backdropOpacity},
-            to: {
-                opacity: 0,
-                easing,
-            },
-        });
-=======
         const FadeOut = new Keyframe(getModalOutAnimation('fadeOut'));
->>>>>>> b0e6e535
-
         return FadeOut.duration(animationOutTiming);
-    }, [animationOutTiming, backdropOpacity]);
+    }, [animationOutTiming]);
 
     const backdropStyle = useMemo(
         () => ({
