--- conflicted
+++ resolved
@@ -2,18 +2,9 @@
 import Animated, {Keyframe, useAnimatedStyle, useSharedValue, withTiming} from 'react-native-reanimated';
 import type ReanimatedModalProps from '@components/Modal/ReanimatedModal/types';
 import type {ContainerProps} from '@components/Modal/ReanimatedModal/types';
-<<<<<<< HEAD
 import {easing, getModalInAnimationStyle, getModalOutAnimation} from '@components/Modal/ReanimatedModal/utils';
-=======
-import {getModalInAnimationStyle, getModalOutAnimation} from '@components/Modal/ReanimatedModal/utils';
->>>>>>> 609420cd
 import useThemeStyles from '@hooks/useThemeStyles';
 import CONST from '@src/CONST';
-
-<<<<<<< HEAD
-function Container({style, animationIn, animationOut, animationInTiming = 300, animationOutTiming = 300, onOpenCallBack, onCloseCallBack, ...props}: ReanimatedModalProps & ContainerProps) {
-=======
-const easing = Easing.bezier(0.76, 0.0, 0.24, 1.0).factory();
 
 function Container({
     style,
@@ -26,7 +17,6 @@
     type,
     ...props
 }: ReanimatedModalProps & ContainerProps) {
->>>>>>> 609420cd
     const styles = useThemeStyles();
     const onCloseCallbackRef = useRef(onCloseCallBack);
     const initProgress = useSharedValue(0);
@@ -44,22 +34,14 @@
         initProgress.set(withTiming(1, {duration: animationInTiming, easing}, onOpenCallBack));
     }, [animationInTiming, onOpenCallBack, initProgress, isInitiated]);
 
-<<<<<<< HEAD
-=======
-    // instead of an entering transition since keyframe animations break keyboard on mWeb Chrome (#62799)
->>>>>>> 609420cd
-    const animatedStyles = useAnimatedStyle(() => getModalInAnimationStyle(animationIn)(initProgress.get()), [initProgress]);
+    const animatedStyles = useAnimatedStyle(() => ({opacity: initProgress.get()}), [initProgress]);
 
     const Exiting = useMemo(() => {
         const AnimationOut = new Keyframe(getModalOutAnimation(animationOut));
 
         // eslint-disable-next-line react-compiler/react-compiler
         return AnimationOut.duration(animationOutTiming).withCallback(() => onCloseCallbackRef.current());
-<<<<<<< HEAD
-    }, [animationOut, animationOutTiming]);
-=======
     }, [animationOutTiming, animationOut]);
->>>>>>> 609420cd
 
     return (
         <Animated.View
