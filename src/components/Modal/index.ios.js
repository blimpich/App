--- conflicted
+++ resolved
@@ -3,21 +3,11 @@
 import BaseModal from './BaseModal';
 import {propTypes, defaultProps} from './modalPropTypes';
 
-<<<<<<< HEAD
-const Modal = (props) => (
-    <BaseModal
-        useNativeDriver
-        useNativeDriverForBackdrop={false}
-        // eslint-disable-next-line react/jsx-props-no-spreading
-        {...props}
-    >
-        {props.children}
-    </BaseModal>
-);
-=======
 function Modal(props) {
-    return (
+    return  (
         <BaseModal
+            useNativeDriver
+            useNativeDriverForBackdrop={false}
             // eslint-disable-next-line react/jsx-props-no-spreading
             {...props}
         >
@@ -25,7 +15,6 @@
         </BaseModal>
     );
 }
->>>>>>> bd0e8436
 
 Modal.propTypes = propTypes;
 Modal.defaultProps = defaultProps;
