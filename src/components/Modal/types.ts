import type {FocusTrapProps} from 'focus-trap-react';
import type {GestureResponderEvent, PanResponderGestureState, ViewStyle} from 'react-native';
import type {Direction, ModalProps as ReactNativeModalProps} from 'react-native-modal';
import type {ValueOf} from 'type-fest';
import type CONST from '@src/CONST';
import type BottomDockedModalProps from './BottomDockedModal/types';

type FocusTrapOptions = Exclude<FocusTrapProps['focusTrapOptions'], undefined>;

type PopoverAnchorPosition = {
    top?: number;
    right?: number;
    bottom?: number;
    left?: number;
};

type WindowState = {
    shouldGoBack: boolean;
};

type BaseModalProps = Partial<ReactNativeModalProps> &
    Partial<BottomDockedModalProps> & {
        /** Decides whether the modal should cover fullscreen. FullScreen modal has backdrop */
        fullscreen?: boolean;

        /** Should we close modal on outside click */
        shouldCloseOnOutsideClick?: boolean;

        /** Should we announce the Modal visibility changes? */
        shouldSetModalVisibility?: boolean;

        /** Callback method fired when the user requests to close the modal */
        onClose: () => void;

        /** Function to call when the user presses on the modal backdrop */
        onBackdropPress?: () => void;

        /** State that determines whether to display the modal or not */
        isVisible: boolean;

        /** Callback method fired when the modal is hidden */
        onModalHide?: () => void;

        /** Callback method fired when the modal is shown */
        onModalShow?: () => void;

        /** Style of modal to display */
        type?: ValueOf<typeof CONST.MODAL.MODAL_TYPE>;

        /** The anchor position of a popover modal. Has no effect on other modal types. */
        popoverAnchorPosition?: PopoverAnchorPosition;

        outerStyle?: ViewStyle;

        /** Whether the modal should go under the system statusbar */
        statusBarTranslucent?: boolean;

        /** Whether the modal should go under the system navigation bar */
        navigationBarTranslucent?: boolean;

        /** Whether the modal should avoid the keyboard */
        avoidKeyboard?: boolean;

        /** Modal container styles  */
        innerContainerStyle?: ViewStyle;

        /**
         * Whether the modal should hide its content while animating. On iOS, set to true
         * if `useNativeDriver` is also true, to avoid flashes in the UI.
         *
         * See: https://github.com/react-native-modal/react-native-modal/pull/116
         * */
        hideModalContentWhileAnimating?: boolean;

        /** Whether handle navigation back when modal show. */
        shouldHandleNavigationBack?: boolean;

        /** Should we use a custom backdrop for the modal? (This prevents focus issues on desktop) */
        shouldUseCustomBackdrop?: boolean;

        /** unique id for the modal */
        modalId?: number;

        /**
         * Whether the modal should enable the new focus manager.
         * We are attempting to migrate to a new refocus manager, adding this property for gradual migration.
         * */
        shouldEnableNewFocusManagement?: boolean;

        /** How to re-focus after the modal is dismissed */
        restoreFocusType?: ValueOf<typeof CONST.MODAL.RESTORE_FOCUS_TYPE>;

        /** Should we apply padding style in modal itself. If this value is false, we will handle it in ScreenWrapper */
        shouldUseModalPaddingStyle?: boolean;

        /** Whether swipe gestures should propagate to parent components */
        propagateSwipe?: boolean | ((event?: GestureResponderEvent, gestureState?: PanResponderGestureState) => boolean);

        /** After swipe more than threshold modal will close */
        swipeThreshold?: number;

        /** In which direction modal will swipe */
        swipeDirection?: Direction;

        /** Whether modals with type CONST.MODAL.MODAL_TYPE.BOTTOM_DOCKED should use new modal component */
        shouldUseNewModal?: boolean;

        /** Used to set the element that should receive the initial focus */
        initialFocus?: FocusTrapOptions['initialFocus'];

        /** Whether to prevent the focus trap from scrolling the element into view. */
        shouldPreventScrollOnFocus?: boolean;

<<<<<<< HEAD
        /** Whether to disable the animation in */
        disableAnimationIn?: boolean;
=======
        /**
         * Temporary flag to disable safe area bottom spacing in modals and to allow edge-to-edge content.
         * Modals should not always apply bottom safe area padding, instead it should be applied to the scrollable/bottom-docked content directly.
         * This flag can be removed, once all components/screens have switched to edge-to-edge safe area handling.
         */
        enableEdgeToEdgeBottomSafeAreaPadding?: boolean;
>>>>>>> d4523723
    };

export default BaseModalProps;
export type {PopoverAnchorPosition, WindowState};<|MERGE_RESOLUTION|>--- conflicted
+++ resolved
@@ -2,8 +2,8 @@
 import type {GestureResponderEvent, PanResponderGestureState, ViewStyle} from 'react-native';
 import type {Direction, ModalProps as ReactNativeModalProps} from 'react-native-modal';
 import type {ValueOf} from 'type-fest';
-import type CONST from '@src/CONST';
 import type BottomDockedModalProps from './BottomDockedModal/types';
+import type CONST from './src/CONST';
 
 type FocusTrapOptions = Exclude<FocusTrapProps['focusTrapOptions'], undefined>;
 
@@ -111,17 +111,15 @@
         /** Whether to prevent the focus trap from scrolling the element into view. */
         shouldPreventScrollOnFocus?: boolean;
 
-<<<<<<< HEAD
         /** Whether to disable the animation in */
         disableAnimationIn?: boolean;
-=======
+
         /**
          * Temporary flag to disable safe area bottom spacing in modals and to allow edge-to-edge content.
          * Modals should not always apply bottom safe area padding, instead it should be applied to the scrollable/bottom-docked content directly.
          * This flag can be removed, once all components/screens have switched to edge-to-edge safe area handling.
          */
         enableEdgeToEdgeBottomSafeAreaPadding?: boolean;
->>>>>>> d4523723
     };
 
 export default BaseModalProps;
