--- conflicted
+++ resolved
@@ -87,7 +87,6 @@
           isPolicyAdmin && (isApproved || isManager)
         : isPolicyAdmin || (ReportUtils.isMoneyRequestReport(moneyRequestReport) && isManager);
     const isDraft = ReportUtils.isDraftExpenseReport(moneyRequestReport);
-<<<<<<< HEAD
     const [isConfirmModalVisible, setIsConfirmModalVisible] = useState(false);
 
     const cancelPayment = useCallback(() => {
@@ -104,10 +103,7 @@
         });
     }
     const shouldShowThreeDotsButton = !!threeDotsMenuItems.length;
-    const shouldShowSettlementButton = useMemo(
-=======
     const shouldShowPayButton = useMemo(
->>>>>>> d6755d68
         () => isPayer && !isDraft && !isSettled && !moneyRequestReport.isWaitingOnBankAccount && reimbursableTotal !== 0 && !ReportUtils.isArchivedRoom(chatReport),
         [isPayer, isDraft, isSettled, moneyRequestReport, reimbursableTotal, chatReport],
     );
