import {useRoute} from '@react-navigation/native';
import React, {useCallback, useEffect, useMemo, useRef, useState} from 'react';
import {ActivityIndicator, InteractionManager, View} from 'react-native';
import type {OnyxEntry} from 'react-native-onyx';
import {useOnyx} from 'react-native-onyx';
import type {ValueOf} from 'type-fest';
import useActiveRoute from '@hooks/useActiveRoute';
import useLocalize from '@hooks/useLocalize';
import useMobileSelectionMode from '@hooks/useMobileSelectionMode';
import useNetwork from '@hooks/useNetwork';
import usePaymentAnimations from '@hooks/usePaymentAnimations';
import usePaymentOptions from '@hooks/usePaymentOptions';
import usePermissions from '@hooks/usePermissions';
import useReportIsArchived from '@hooks/useReportIsArchived';
import useResponsiveLayout from '@hooks/useResponsiveLayout';
import useSelectedTransactionsActions from '@hooks/useSelectedTransactionsActions';
import useTheme from '@hooks/useTheme';
import useThemeStyles from '@hooks/useThemeStyles';
import {turnOffMobileSelectionMode} from '@libs/actions/MobileSelectionMode';
import {deleteAppReport, downloadReportPDF, exportReportToCSV, exportReportToPDF, exportToIntegration, markAsManuallyExported, openUnreportedExpense} from '@libs/actions/Report';
import {getThreadReportIDsForTransactions, getTotalAmountForIOUReportPreviewButton} from '@libs/MoneyRequestReportUtils';
import Navigation from '@libs/Navigation/Navigation';
import {buildOptimisticNextStepForPreventSelfApprovalsEnabled} from '@libs/NextStepUtils';
import {isSecondaryActionAPaymentOption, selectPaymentType} from '@libs/PaymentUtils';
import type {KYCFlowEvent, TriggerKYCFlow} from '@libs/PaymentUtils';
import {getValidConnectedIntegration} from '@libs/PolicyUtils';
import {getOriginalMessage, getReportAction, isMoneyRequestAction} from '@libs/ReportActionsUtils';
import {getAllExpensesToHoldIfApplicable, getReportPrimaryAction} from '@libs/ReportPrimaryActionUtils';
import {getSecondaryReportActions} from '@libs/ReportSecondaryActionUtils';
import {
    changeMoneyRequestHoldStatus,
    declineMoneyRequestReason,
    getArchiveReason,
    getBankAccountRoute,
    getIntegrationIcon,
    getIntegrationNameFromExportMessage as getIntegrationNameFromExportMessageUtils,
    getNonHeldAndFullAmount,
    getTransactionsWithReceipts,
    hasHeldExpenses as hasHeldExpensesReportUtils,
    hasOnlyHeldExpenses as hasOnlyHeldExpensesReportUtils,
    hasUpdatedTotal,
    isAllowedToApproveExpenseReport,
    isExported as isExportedUtils,
    isInvoiceReport as isInvoiceReportUtil,
    isProcessingReport,
    isReportOwner,
    isTrackExpenseReport as isTrackExpenseReportUtil,
    navigateOnDeleteExpense,
    navigateToDetailsPage,
    reportTransactionsSelector,
} from '@libs/ReportUtils';
import {shouldRestrictUserBillableActions} from '@libs/SubscriptionUtils';
import {
    allHavePendingRTERViolation,
    hasDuplicateTransactions,
    isDuplicate,
    isExpensifyCardTransaction,
    isOnHold as isOnHoldTransactionUtils,
    isPayAtEndExpense as isPayAtEndExpenseTransactionUtils,
    isPending,
    isScanning,
    shouldShowBrokenConnectionViolationForMultipleTransactions,
} from '@libs/TransactionUtils';
import type {ExportType} from '@pages/home/report/ReportDetailsExportPage';
import variables from '@styles/variables';
import {
    approveMoneyRequest,
    canApproveIOU,
    cancelPayment,
    canIOUBePaid as canIOUBePaidAction,
    deleteMoneyRequest,
    dismissDeclineUseExplanation,
    getNavigationUrlOnMoneyRequestDelete,
    getNextApproverAccountID,
    initSplitExpense,
    payInvoice,
    payMoneyRequest,
    reopenReport,
    retractReport,
    startMoneyRequest,
    submitReport,
    unapproveExpenseReport,
} from '@userActions/IOU';
import {markAsCash as markAsCashAction} from '@userActions/Transaction';
import CONST from '@src/CONST';
import useDelegateUserDetails from '@src/hooks/useDelegateUserDetails';
import ONYXKEYS from '@src/ONYXKEYS';
import type {Route} from '@src/ROUTES';
import ROUTES from '@src/ROUTES';
import SCREENS from '@src/SCREENS';
import type * as OnyxTypes from '@src/types/onyx';
import type {PaymentMethodType} from '@src/types/onyx/OriginalMessage';
import type IconAsset from '@src/types/utils/IconAsset';
import isLoadingOnyxValue from '@src/types/utils/isLoadingOnyxValue';
import BrokenConnectionDescription from './BrokenConnectionDescription';
import Button from './Button';
import ButtonWithDropdownMenu from './ButtonWithDropdownMenu';
import type {DropdownOption} from './ButtonWithDropdownMenu/types';
import ConfirmModal from './ConfirmModal';
import DecisionModal from './DecisionModal';
import DelegateNoAccessModal from './DelegateNoAccessModal';
import Header from './Header';
import HeaderWithBackButton from './HeaderWithBackButton';
import HoldOrDeclineEducationalModal from './HoldOrDeclineEducationalModal';
import Icon from './Icon';
import * as Expensicons from './Icon/Expensicons';
import KYCWall from './KYCWall';
import type {PaymentMethod} from './KYCWall/types';
import LoadingBar from './LoadingBar';
import Modal from './Modal';
import MoneyReportHeaderStatusBar from './MoneyReportHeaderStatusBar';
import MoneyReportHeaderStatusBarSkeleton from './MoneyReportHeaderStatusBarSkeleton';
import type {MoneyRequestHeaderStatusBarProps} from './MoneyRequestHeaderStatusBar';
import MoneyRequestHeaderStatusBar from './MoneyRequestHeaderStatusBar';
import type {PopoverMenuItem} from './PopoverMenu';
import type {ActionHandledType} from './ProcessMoneyReportHoldMenu';
import ProcessMoneyReportHoldMenu from './ProcessMoneyReportHoldMenu';
import {useSearchContext} from './Search/SearchContext';
import AnimatedSettlementButton from './SettlementButton/AnimatedSettlementButton';
import Text from './Text';

type MoneyReportHeaderProps = {
    /** The report currently being looked at */
    report: OnyxEntry<OnyxTypes.Report>;

    /** The policy tied to the expense report */
    policy: OnyxEntry<OnyxTypes.Policy>;

    /** Array of report actions for the report */
    reportActions: OnyxTypes.ReportAction[];

    /** The reportID of the transaction thread report associated with this current report, if any */
    // eslint-disable-next-line react/no-unused-prop-types
    transactionThreadReportID: string | undefined;

    /** whether we are loading report data in openReport command */
    isLoadingInitialReportActions?: boolean;

    /** Whether back button should be displayed in header */
    shouldDisplayBackButton?: boolean;

    /** Method to trigger when pressing close button of the header */
    onBackButtonPress: () => void;
};

function MoneyReportHeader({
    policy,
    report: moneyRequestReport,
    transactionThreadReportID,
    reportActions,
    isLoadingInitialReportActions,
    shouldDisplayBackButton = false,
    onBackButtonPress,
}: MoneyReportHeaderProps) {
    // We need to use isSmallScreenWidth instead of shouldUseNarrowLayout to use a correct layout for the hold expense modal https://github.com/Expensify/App/pull/47990#issuecomment-2362382026
    // eslint-disable-next-line rulesdir/prefer-shouldUseNarrowLayout-instead-of-isSmallScreenWidth
    const {shouldUseNarrowLayout, isSmallScreenWidth, isMediumScreenWidth} = useResponsiveLayout();
    const shouldDisplayNarrowVersion = shouldUseNarrowLayout || isMediumScreenWidth;
    const route = useRoute();
    const {getReportRHPActiveRoute} = useActiveRoute();
    // eslint-disable-next-line @typescript-eslint/prefer-nullish-coalescing
    const [chatReport] = useOnyx(`${ONYXKEYS.COLLECTION.REPORT}${moneyRequestReport?.chatReportID}`, {canBeMissing: true});
    // eslint-disable-next-line @typescript-eslint/prefer-nullish-coalescing
    const [nextStep] = useOnyx(`${ONYXKEYS.COLLECTION.NEXT_STEP}${moneyRequestReport?.reportID}`, {canBeMissing: true});
    const [isUserValidated] = useOnyx(ONYXKEYS.ACCOUNT, {selector: (account) => account?.validated, canBeMissing: true});
    const [transactionThreadReport] = useOnyx(`${ONYXKEYS.COLLECTION.REPORT}${transactionThreadReportID}`, {canBeMissing: true});
    const [reportPDFFilename] = useOnyx(`${ONYXKEYS.COLLECTION.NVP_EXPENSIFY_REPORT_PDF_FILENAME}${moneyRequestReport?.reportID}`, {canBeMissing: true}) ?? null;
    const [download] = useOnyx(`${ONYXKEYS.COLLECTION.DOWNLOAD}${reportPDFFilename}`, {canBeMissing: true});
    const isDownloadingPDF = download?.isDownloading ?? false;
    const [session] = useOnyx(ONYXKEYS.SESSION, {canBeMissing: false});
    const requestParentReportAction = useMemo(() => {
        if (!reportActions || !transactionThreadReport?.parentReportActionID) {
            return null;
        }
        return reportActions.find((action): action is OnyxTypes.ReportAction<typeof CONST.REPORT.ACTIONS.TYPE.IOU> => action.reportActionID === transactionThreadReport.parentReportActionID);
    }, [reportActions, transactionThreadReport?.parentReportActionID]);
    const [transactions = []] = useOnyx(ONYXKEYS.COLLECTION.TRANSACTION, {
        selector: (_transactions) => reportTransactionsSelector(_transactions, moneyRequestReport?.reportID),
        initialValue: [],
        canBeMissing: true,
    });
    const [transaction] = useOnyx(`${ONYXKEYS.COLLECTION.TRANSACTION}${isMoneyRequestAction(requestParentReportAction) && getOriginalMessage(requestParentReportAction)?.IOUTransactionID}`, {
        canBeMissing: true,
    });
    const [dismissedHoldUseExplanation, dismissedHoldUseExplanationResult] = useOnyx(ONYXKEYS.NVP_DISMISSED_HOLD_USE_EXPLANATION, {initialValue: true, canBeMissing: true});
    const [dismissedDeclineUseExplanation] = useOnyx(ONYXKEYS.NVP_DISMISSED_DECLINE_USE_EXPLANATION, {initialValue: false, canBeMissing: true});

    const isLoadingHoldUseExplained = isLoadingOnyxValue(dismissedHoldUseExplanationResult);

    const isExported = isExportedUtils(reportActions);
    const integrationNameFromExportMessage = isExported ? getIntegrationNameFromExportMessageUtils(reportActions) : null;

    const [downloadErrorModalVisible, setDownloadErrorModalVisible] = useState(false);
    const [isCancelPaymentModalVisible, setIsCancelPaymentModalVisible] = useState(false);
    const [isDeleteExpenseModalVisible, setIsDeleteExpenseModalVisible] = useState(false);
    const [isDeleteReportModalVisible, setIsDeleteReportModalVisible] = useState(false);
    const [isUnapproveModalVisible, setIsUnapproveModalVisible] = useState(false);
    const [isReopenWarningModalVisible, setIsReopenWarningModalVisible] = useState(false);
    const [isPDFModalVisible, setIsPDFModalVisible] = useState(false);

    const [exportModalStatus, setExportModalStatus] = useState<ExportType | null>(null);

    const {isPaidAnimationRunning, isApprovedAnimationRunning, startAnimation, stopAnimation, startApprovedAnimation} = usePaymentAnimations();
    const styles = useThemeStyles();
    const theme = useTheme();
    const {translate} = useLocalize();
    const {isOffline} = useNetwork();
    const isOnHold = isOnHoldTransactionUtils(transaction);

    const [policies] = useOnyx(ONYXKEYS.COLLECTION.POLICY, {canBeMissing: true});
    const [isHoldMenuVisible, setIsHoldMenuVisible] = useState(false);
    const [paymentType, setPaymentType] = useState<PaymentMethodType>();
    const [requestType, setRequestType] = useState<ActionHandledType>();
    const canAllowSettlement = hasUpdatedTotal(moneyRequestReport, policy);
    const policyType = policy?.type;
    const connectedIntegration = getValidConnectedIntegration(policy);
    const hasScanningReceipt = getTransactionsWithReceipts(moneyRequestReport?.reportID).some((t) => isScanning(t));
    const hasOnlyPendingTransactions = useMemo(() => {
        return !!transactions && transactions.length > 0 && transactions.every((t) => isExpensifyCardTransaction(t) && isPending(t));
    }, [transactions]);
    const transactionIDs = useMemo(() => transactions?.map((t) => t.transactionID) ?? [], [transactions]);
    const [allViolations] = useOnyx(ONYXKEYS.COLLECTION.TRANSACTION_VIOLATIONS, {canBeMissing: true});
    const violations = useMemo(
        () => Object.fromEntries(Object.entries(allViolations ?? {}).filter(([key]) => transactionIDs.includes(key.replace(ONYXKEYS.COLLECTION.TRANSACTION_VIOLATIONS, '')))),
        [allViolations, transactionIDs],
    );

    const messagePDF = useMemo(() => {
        if (!reportPDFFilename) {
            return translate('reportDetailsPage.waitForPDF');
        }
        if (reportPDFFilename === CONST.REPORT_DETAILS_MENU_ITEM.ERROR) {
            return translate('reportDetailsPage.errorPDF');
        }
        return translate('reportDetailsPage.generatedPDF');
    }, [reportPDFFilename, translate]);

    // Check if there is pending rter violation in all transactionViolations with given transactionIDs.
    const hasAllPendingRTERViolations = allHavePendingRTERViolation(transactionIDs, violations);
    // Check if user should see broken connection violation warning.
    const shouldShowBrokenConnectionViolation = shouldShowBrokenConnectionViolationForMultipleTransactions(transactionIDs, moneyRequestReport, policy, violations);
    const hasOnlyHeldExpenses = hasOnlyHeldExpensesReportUtils(moneyRequestReport?.reportID);
    const isPayAtEndExpense = isPayAtEndExpenseTransactionUtils(transaction);
    const isArchivedReport = useReportIsArchived(moneyRequestReport?.reportID);
    const isChatReportArchived = useReportIsArchived(chatReport?.reportID);

    const [archiveReason] = useOnyx(`${ONYXKEYS.COLLECTION.REPORT_ACTIONS}${moneyRequestReport?.reportID}`, {selector: getArchiveReason, canBeMissing: true});

    const [reportNameValuePairs] = useOnyx(`${ONYXKEYS.COLLECTION.REPORT_NAME_VALUE_PAIRS}${moneyRequestReport?.reportID}`, {canBeMissing: true});
    const getCanIOUBePaid = useCallback(
        (onlyShowPayElsewhere = false, shouldCheckApprovedState = true) =>
            canIOUBePaidAction(moneyRequestReport, chatReport, policy, transaction ? [transaction] : undefined, onlyShowPayElsewhere, undefined, undefined, shouldCheckApprovedState),
        [moneyRequestReport, chatReport, policy, transaction],
    );

    const isInvoiceReport = isInvoiceReportUtil(moneyRequestReport);
    const isTrackExpenseReport = isTrackExpenseReportUtil(moneyRequestReport);

    const iouType = useMemo(() => {
        if (isTrackExpenseReport) {
            return CONST.IOU.TYPE.TRACK;
        }
        if (isInvoiceReport) {
            return CONST.IOU.TYPE.INVOICE;
        }

        return CONST.IOU.TYPE.SUBMIT;
    }, [isTrackExpenseReport, isInvoiceReport]);

    const [isDownloadErrorModalVisible, setIsDownloadErrorModalVisible] = useState(false);
    const [isDeclineEducationalModalVisible, setIsDeclineEducationalModalVisible] = useState(false);

    const {selectedTransactionIDs, clearSelectedTransactions} = useSearchContext();

    const {
        options: selectedTransactionsOptions,
        handleDeleteTransactions,
        isDeleteModalVisible: hookDeleteModalVisible,
        hideDeleteModal,
    } = useSelectedTransactionsActions({
        report: moneyRequestReport,
        reportActions,
        allTransactionsLength: transactions.length,
        session,
        onExportFailed: () => setIsDownloadErrorModalVisible(true),
    });

    const shouldShowSelectedTransactionsButton = !!selectedTransactionsOptions.length && !transactionThreadReportID;

    const canIOUBePaid = useMemo(() => getCanIOUBePaid(), [getCanIOUBePaid]);
    const onlyShowPayElsewhere = useMemo(() => !canIOUBePaid && getCanIOUBePaid(true), [canIOUBePaid, getCanIOUBePaid]);

    const shouldShowPayButton = isPaidAnimationRunning || canIOUBePaid || onlyShowPayElsewhere;

    const shouldShowApproveButton = useMemo(
        () => (canApproveIOU(moneyRequestReport, policy, transactions) && !hasOnlyPendingTransactions) || isApprovedAnimationRunning,
        [moneyRequestReport, policy, transactions, hasOnlyPendingTransactions, isApprovedAnimationRunning],
    );

    const shouldDisableApproveButton = shouldShowApproveButton && !isAllowedToApproveExpenseReport(moneyRequestReport);

    const isFromPaidPolicy = policyType === CONST.POLICY.TYPE.TEAM || policyType === CONST.POLICY.TYPE.CORPORATE;

    const hasDuplicates = hasDuplicateTransactions(moneyRequestReport?.reportID);
    const shouldShowStatusBar =
        hasAllPendingRTERViolations || shouldShowBrokenConnectionViolation || hasOnlyHeldExpenses || hasScanningReceipt || isPayAtEndExpense || hasOnlyPendingTransactions || hasDuplicates;

    // When prevent self-approval is enabled & the current user is submitter AND they're submitting to themselves, we need to show the optimistic next step
    // We should always show this optimistic message for policies with preventSelfApproval
    // to avoid any flicker during transitions between online/offline states
    const nextApproverAccountID = getNextApproverAccountID(moneyRequestReport);
    const isSubmitterSameAsNextApprover = isReportOwner(moneyRequestReport) && nextApproverAccountID === moneyRequestReport?.ownerAccountID;
    const optimisticNextStep = isSubmitterSameAsNextApprover && policy?.preventSelfApproval ? buildOptimisticNextStepForPreventSelfApprovalsEnabled() : nextStep;

    const shouldShowNextStep = isFromPaidPolicy && !isInvoiceReport && !shouldShowStatusBar;
    const bankAccountRoute = getBankAccountRoute(chatReport);
    const {nonHeldAmount, fullAmount, hasValidNonHeldAmount} = getNonHeldAndFullAmount(moneyRequestReport, shouldShowPayButton);
    const isAnyTransactionOnHold = hasHeldExpensesReportUtils(moneyRequestReport?.reportID);
    const {isDelegateAccessRestricted} = useDelegateUserDetails();
    const [isNoDelegateAccessMenuVisible, setIsNoDelegateAccessMenuVisible] = useState(false);
    const [isLoadingReportData] = useOnyx(ONYXKEYS.IS_LOADING_REPORT_DATA, {canBeMissing: true});

    const isReportInRHP = route.name === SCREENS.SEARCH.REPORT_RHP;
    const shouldDisplaySearchRouter = !isReportInRHP || isSmallScreenWidth;

    const confirmPayment = useCallback(
        (type?: PaymentMethodType | undefined, payAsBusiness?: boolean, methodID?: number, paymentMethod?: PaymentMethod) => {
            if (!type || !chatReport) {
                return;
            }
            setPaymentType(type);
            setRequestType(CONST.IOU.REPORT_ACTION_TYPE.PAY);
            if (isDelegateAccessRestricted) {
                setIsNoDelegateAccessMenuVisible(true);
            } else if (isAnyTransactionOnHold) {
                InteractionManager.runAfterInteractions(() => setIsHoldMenuVisible(true));
            } else if (isInvoiceReport) {
                startAnimation();
                payInvoice(type, chatReport, moneyRequestReport, payAsBusiness, methodID, paymentMethod);
            } else {
                startAnimation();
                payMoneyRequest(type, chatReport, moneyRequestReport, true);
            }
        },
        [chatReport, isAnyTransactionOnHold, isDelegateAccessRestricted, isInvoiceReport, moneyRequestReport, startAnimation],
    );

    const confirmApproval = () => {
        setRequestType(CONST.IOU.REPORT_ACTION_TYPE.APPROVE);
        if (isDelegateAccessRestricted) {
            setIsNoDelegateAccessMenuVisible(true);
        } else if (isAnyTransactionOnHold) {
            setIsHoldMenuVisible(true);
        } else {
            startApprovedAnimation();
            approveMoneyRequest(moneyRequestReport, true);
        }
    };

    const markAsCash = useCallback(() => {
        if (!requestParentReportAction) {
            return;
        }
        const iouTransactionID = isMoneyRequestAction(requestParentReportAction) ? getOriginalMessage(requestParentReportAction)?.IOUTransactionID : undefined;
        const reportID = transactionThreadReport?.reportID;

        if (!iouTransactionID || !reportID) {
            return;
        }
        markAsCashAction(iouTransactionID, reportID);
    }, [requestParentReportAction, transactionThreadReport?.reportID]);

    const getStatusIcon: (src: IconAsset) => React.ReactNode = (src) => (
        <Icon
            src={src}
            height={variables.iconSizeSmall}
            width={variables.iconSizeSmall}
            fill={theme.icon}
        />
    );

    const getStatusBarProps: () => MoneyRequestHeaderStatusBarProps | undefined = () => {
        if (isPayAtEndExpense) {
            if (!isArchivedReport) {
                return {icon: getStatusIcon(Expensicons.Hourglass), description: translate('iou.bookingPendingDescription')};
            }
            if (isArchivedReport && archiveReason === CONST.REPORT.ARCHIVE_REASON.BOOKING_END_DATE_HAS_PASSED) {
                return {icon: getStatusIcon(Expensicons.Box), description: translate('iou.bookingArchivedDescription')};
            }
        }
        if (hasOnlyHeldExpenses) {
            return {icon: getStatusIcon(Expensicons.Stopwatch), description: translate('iou.expensesOnHold')};
        }

        if (hasDuplicates) {
            return {icon: getStatusIcon(Expensicons.Flag), description: translate('iou.duplicateTransaction', {isSubmitted: isProcessingReport(moneyRequestReport)})};
        }

        if (!!transaction?.transactionID && shouldShowBrokenConnectionViolation) {
            return {
                icon: getStatusIcon(Expensicons.Hourglass),
                description: (
                    <BrokenConnectionDescription
                        transactionID={transaction?.transactionID}
                        report={moneyRequestReport}
                        policy={policy}
                    />
                ),
            };
        }
        if (hasAllPendingRTERViolations) {
            return {icon: getStatusIcon(Expensicons.Hourglass), description: translate('iou.pendingMatchWithCreditCardDescription')};
        }
        if (hasOnlyPendingTransactions) {
            return {icon: getStatusIcon(Expensicons.CreditCardHourglass), description: translate('iou.transactionPendingDescription')};
        }
        if (hasScanningReceipt) {
            return {icon: getStatusIcon(Expensicons.ReceiptScan), description: translate('iou.receiptScanInProgressDescription')};
        }
    };

    const getFirstDuplicateThreadID = (reportTransactions: OnyxTypes.Transaction[], allReportActions: OnyxTypes.ReportAction[]) => {
        const duplicateTransaction = reportTransactions.find((reportTransaction) => isDuplicate(reportTransaction.transactionID));
        if (!duplicateTransaction) {
            return null;
        }

        return getThreadReportIDsForTransactions(allReportActions, [duplicateTransaction]).at(0);
    };

    const statusBarProps = getStatusBarProps();
    const shouldAddGapToContents = shouldUseNarrowLayout && shouldShowSelectedTransactionsButton && (!!statusBarProps || shouldShowNextStep);

    const hasUseDeclineDismissedRef = useRef(false);
    const dismissModalAndUpdateUseDecline = () => {
        setIsDeclineEducationalModalVisible(false);
        if (!hasUseDeclineDismissedRef.current) {
            dismissDeclineUseExplanation();
            hasUseDeclineDismissedRef.current = true;
        }
    };

    useEffect(() => {
        // eslint-disable-next-line @typescript-eslint/prefer-nullish-coalescing
        if (isLoadingHoldUseExplained || dismissedHoldUseExplanation || !isOnHold) {
            return;
        }
        Navigation.navigate(ROUTES.PROCESS_MONEY_REQUEST_HOLD.getRoute(Navigation.getReportRHPActiveRoute()));
    }, [dismissedHoldUseExplanation, isLoadingHoldUseExplained, isOnHold]);

    const primaryAction = useMemo(() => {
        // It's necessary to allow payment animation to finish before button is changed
        if (isPaidAnimationRunning) {
            return CONST.REPORT.PRIMARY_ACTIONS.PAY;
        }
        if (!moneyRequestReport) {
            return '';
        }
        return getReportPrimaryAction({
            report: moneyRequestReport,
            reportTransactions: transactions,
            violations,
            policy,
            reportNameValuePairs,
            reportActions,
            isChatReportArchived,
        });
    }, [isPaidAnimationRunning, moneyRequestReport, reportNameValuePairs, policy, transactions, violations, reportActions, isChatReportArchived]);

    const confirmExport = useCallback(() => {
        setExportModalStatus(null);
        if (!moneyRequestReport?.reportID || !connectedIntegration) {
            return;
        }
        if (exportModalStatus === CONST.REPORT.EXPORT_OPTIONS.EXPORT_TO_INTEGRATION) {
            exportToIntegration(moneyRequestReport?.reportID, connectedIntegration);
        } else if (exportModalStatus === CONST.REPORT.EXPORT_OPTIONS.MARK_AS_EXPORTED) {
            markAsManuallyExported(moneyRequestReport?.reportID, connectedIntegration);
        }
    }, [connectedIntegration, exportModalStatus, moneyRequestReport?.reportID]);

    const getAmount = (actionType: ValueOf<typeof CONST.REPORT.REPORT_PREVIEW_ACTIONS>) => ({
        formattedAmount: getTotalAmountForIOUReportPreviewButton(moneyRequestReport, policy, actionType),
    });

    const {formattedAmount: totalAmount} = hasOnlyHeldExpenses ? getAmount(CONST.REPORT.REPORT_PREVIEW_ACTIONS.REVIEW) : getAmount(CONST.REPORT.PRIMARY_ACTIONS.PAY);

    const paymentButtonOptions = usePaymentOptions({
        addBankAccountRoute: bankAccountRoute,
        currency: moneyRequestReport?.currency,
        iouReport: moneyRequestReport,
        chatReportID: chatReport?.reportID,
        formattedAmount: totalAmount,
        policyID: moneyRequestReport?.policyID,
        onPress: confirmPayment,
        shouldHidePaymentOptions: !shouldShowPayButton,
        shouldShowApproveButton,
        shouldDisableApproveButton,
        onlyShowPayElsewhere,
    });

    const addExpenseDropdownOptions: Array<DropdownOption<ValueOf<typeof CONST.REPORT.ADD_EXPENSE_OPTIONS>>> = useMemo(
        () => [
            {
                value: CONST.REPORT.ADD_EXPENSE_OPTIONS.CREATE_NEW_EXPENSE,
                text: translate('iou.createNewExpense'),
                icon: Expensicons.Plus,
                onSelected: () => {
                    if (!moneyRequestReport?.reportID) {
                        return;
                    }
                    if (policy && shouldRestrictUserBillableActions(policy.id)) {
                        Navigation.navigate(ROUTES.RESTRICTED_ACTION.getRoute(policy.id));
                        return;
                    }
                    startMoneyRequest(CONST.IOU.TYPE.SUBMIT, moneyRequestReport?.reportID);
                },
            },
            {
                value: CONST.REPORT.ADD_EXPENSE_OPTIONS.ADD_UNREPORTED_EXPENSE,
                text: translate('iou.addUnreportedExpense'),
                icon: Expensicons.ReceiptPlus,
                onSelected: () => {
                    if (policy && shouldRestrictUserBillableActions(policy.id)) {
                        Navigation.navigate(ROUTES.RESTRICTED_ACTION.getRoute(policy.id));
                        return;
                    }
                    openUnreportedExpense(moneyRequestReport?.reportID);
                },
            },
        ],
        [moneyRequestReport?.reportID, policy, translate],
    );

    const primaryActionsImplementation = {
        [CONST.REPORT.PRIMARY_ACTIONS.SUBMIT]: (
            <Button
                success
                text={translate('common.submit')}
                onPress={() => {
                    if (!moneyRequestReport) {
                        return;
                    }
                    submitReport(moneyRequestReport);
                }}
            />
        ),
        [CONST.REPORT.PRIMARY_ACTIONS.APPROVE]: (
            <Button
                success
                onPress={confirmApproval}
                text={translate('iou.approve')}
            />
        ),
        [CONST.REPORT.PRIMARY_ACTIONS.PAY]: (
            <AnimatedSettlementButton
                isPaidAnimationRunning={isPaidAnimationRunning}
                isApprovedAnimationRunning={isApprovedAnimationRunning}
                onAnimationFinish={stopAnimation}
                canIOUBePaid
                onlyShowPayElsewhere={onlyShowPayElsewhere}
                currency={moneyRequestReport?.currency}
                confirmApproval={confirmApproval}
                policyID={moneyRequestReport?.policyID}
                chatReportID={chatReport?.reportID}
                iouReport={moneyRequestReport}
                onPress={confirmPayment}
                enablePaymentsRoute={ROUTES.ENABLE_PAYMENTS}
                addBankAccountRoute={bankAccountRoute}
                shouldHidePaymentOptions={!shouldShowPayButton}
                shouldShowApproveButton={shouldShowApproveButton}
                shouldDisableApproveButton={shouldDisableApproveButton}
                isDisabled={isOffline && !canAllowSettlement}
                isLoading={!isOffline && !canAllowSettlement}
            />
        ),
        [CONST.REPORT.PRIMARY_ACTIONS.EXPORT_TO_ACCOUNTING]: (
            <Button
                success
                // eslint-disable-next-line @typescript-eslint/no-non-null-assertion
                text={translate('workspace.common.exportIntegrationSelected', {connectionName: connectedIntegration!})}
                onPress={() => {
                    if (!connectedIntegration || !moneyRequestReport) {
                        return;
                    }
                    if (isExported) {
                        setExportModalStatus(CONST.REPORT.EXPORT_OPTIONS.EXPORT_TO_INTEGRATION);
                        return;
                    }
                    exportToIntegration(moneyRequestReport?.reportID, connectedIntegration);
                }}
            />
        ),
        [CONST.REPORT.PRIMARY_ACTIONS.REMOVE_HOLD]: (
            <Button
                success
                text={translate('iou.unhold')}
                onPress={() => {
                    const parentReportAction = getReportAction(moneyRequestReport?.parentReportID, moneyRequestReport?.parentReportActionID);

                    const IOUActions = getAllExpensesToHoldIfApplicable(moneyRequestReport, reportActions);

                    if (IOUActions.length) {
                        IOUActions.forEach(changeMoneyRequestHoldStatus);
                        return;
                    }

                    const moneyRequestAction = transactionThreadReportID ? requestParentReportAction : parentReportAction;
                    if (!moneyRequestAction) {
                        return;
                    }

                    changeMoneyRequestHoldStatus(moneyRequestAction);
                }}
            />
        ),
        [CONST.REPORT.PRIMARY_ACTIONS.MARK_AS_CASH]: (
            <Button
                success
                text={translate('iou.markAsCash')}
                onPress={markAsCash}
            />
        ),
        [CONST.REPORT.PRIMARY_ACTIONS.REVIEW_DUPLICATES]: (
            <Button
                success
                text={translate('iou.reviewDuplicates')}
                onPress={() => {
                    const threadID = transactionThreadReportID ?? getFirstDuplicateThreadID(transactions, reportActions);
                    if (!threadID) {
                        return;
                    }
                    Navigation.navigate(ROUTES.TRANSACTION_DUPLICATE_REVIEW_PAGE.getRoute(threadID));
                }}
            />
        ),
        [CONST.REPORT.PRIMARY_ACTIONS.ADD_EXPENSE]: (
            <ButtonWithDropdownMenu
                onPress={() => {}}
                shouldAlwaysShowDropdownMenu
                customText={translate('iou.addExpense')}
                options={addExpenseDropdownOptions}
                isSplitButton={false}
            />
        ),
    };

    const [offlineModalVisible, setOfflineModalVisible] = useState(false);
    const {isBetaEnabled} = usePermissions();

    const beginPDFExport = (reportID: string) => {
        setIsPDFModalVisible(true);
        exportReportToPDF({reportID});
    };

    const secondaryActions = useMemo(() => {
        if (!moneyRequestReport) {
            return [];
        }
        return getSecondaryReportActions(
            moneyRequestReport,
            transactions,
            violations,
            policy,
            reportNameValuePairs,
            reportActions,
            policies,
            isBetaEnabled(CONST.BETAS.RETRACT_NEWDOT),
            isBetaEnabled(CONST.BETAS.TABLE_REPORT_VIEW),
            isBetaEnabled(CONST.BETAS.NEW_DOT_SPLITS),
        );
    }, [moneyRequestReport, transactions, violations, policy, reportNameValuePairs, reportActions, policies, isBetaEnabled]);

    const secondaryActionsImplementation: Record<
        ValueOf<typeof CONST.REPORT.SECONDARY_ACTIONS>,
        DropdownOption<ValueOf<typeof CONST.REPORT.SECONDARY_ACTIONS>> & Pick<PopoverMenuItem, 'backButtonText'>
    > = {
        [CONST.REPORT.SECONDARY_ACTIONS.VIEW_DETAILS]: {
            value: CONST.REPORT.SECONDARY_ACTIONS.VIEW_DETAILS,
            text: translate('iou.viewDetails'),
            icon: Expensicons.Info,
            onSelected: () => {
                navigateToDetailsPage(moneyRequestReport, Navigation.getReportRHPActiveRoute());
            },
        },
        [CONST.REPORT.SECONDARY_ACTIONS.DOWNLOAD_CSV]: {
            value: CONST.REPORT.SECONDARY_ACTIONS.DOWNLOAD_CSV,
            text: translate('common.downloadAsCSV'),
            icon: Expensicons.Download,
            onSelected: () => {
                if (!moneyRequestReport) {
                    return;
                }
                if (isOffline) {
                    setOfflineModalVisible(true);
                    return;
                }
                exportReportToCSV({reportID: moneyRequestReport.reportID, transactionIDList: transactionIDs}, () => {
                    setDownloadErrorModalVisible(true);
                });
            },
        },
        [CONST.REPORT.SECONDARY_ACTIONS.DOWNLOAD_PDF]: {
            value: CONST.REPORT.SECONDARY_ACTIONS.DOWNLOAD_PDF,
            text: translate('common.downloadAsPDF'),
            icon: Expensicons.Document,
            onSelected: () => {
                if (!moneyRequestReport) {
                    return;
                }
                beginPDFExport(moneyRequestReport.reportID);
            },
        },
        [CONST.REPORT.SECONDARY_ACTIONS.SUBMIT]: {
            value: CONST.REPORT.SECONDARY_ACTIONS.SUBMIT,
            text: translate('common.submit'),
            icon: Expensicons.Send,
            onSelected: () => {
                if (!moneyRequestReport) {
                    return;
                }
                submitReport(moneyRequestReport);
            },
        },
        [CONST.REPORT.SECONDARY_ACTIONS.APPROVE]: {
            text: translate('iou.approve', getAmount(CONST.REPORT.SECONDARY_ACTIONS.APPROVE)),
            icon: Expensicons.ThumbsUp,
            value: CONST.REPORT.SECONDARY_ACTIONS.APPROVE,
            onSelected: confirmApproval,
        },
        [CONST.REPORT.SECONDARY_ACTIONS.UNAPPROVE]: {
            text: translate('iou.unapprove'),
            icon: Expensicons.CircularArrowBackwards,
            value: CONST.REPORT.SECONDARY_ACTIONS.UNAPPROVE,
            onSelected: () => {
                if (isDelegateAccessRestricted) {
                    setIsNoDelegateAccessMenuVisible(true);
                    return;
                }

                if (isExported) {
                    setIsUnapproveModalVisible(true);
                    return;
                }

                unapproveExpenseReport(moneyRequestReport);
            },
        },
        [CONST.REPORT.SECONDARY_ACTIONS.CANCEL_PAYMENT]: {
            text: translate('iou.cancelPayment'),
            icon: Expensicons.Clear,
            value: CONST.REPORT.SECONDARY_ACTIONS.CANCEL_PAYMENT,
            onSelected: () => {
                setIsCancelPaymentModalVisible(true);
            },
        },
        [CONST.REPORT.SECONDARY_ACTIONS.EXPORT_TO_ACCOUNTING]: {
            // eslint-disable-next-line @typescript-eslint/no-non-null-assertion
            text: translate('workspace.common.exportIntegrationSelected', {connectionName: connectedIntegration!}),
            icon: getIntegrationIcon(connectedIntegration),
            value: CONST.REPORT.SECONDARY_ACTIONS.EXPORT_TO_ACCOUNTING,
            onSelected: () => {
                if (!connectedIntegration || !moneyRequestReport) {
                    return;
                }
                if (isExported) {
                    setExportModalStatus(CONST.REPORT.EXPORT_OPTIONS.EXPORT_TO_INTEGRATION);
                    return;
                }
                exportToIntegration(moneyRequestReport?.reportID, connectedIntegration);
            },
            additionalIconStyles: styles.integrationIcon,
            displayInDefaultIconColor: true,
        },
        [CONST.REPORT.SECONDARY_ACTIONS.MARK_AS_EXPORTED]: {
            text: translate('workspace.common.markAsExported'),
            icon: Expensicons.CheckCircle,
            value: CONST.REPORT.SECONDARY_ACTIONS.MARK_AS_EXPORTED,
            onSelected: () => {
                if (!connectedIntegration || !moneyRequestReport) {
                    return;
                }
                if (isExported) {
                    setExportModalStatus(CONST.REPORT.EXPORT_OPTIONS.MARK_AS_EXPORTED);
                    return;
                }
                markAsManuallyExported(moneyRequestReport?.reportID, connectedIntegration);
            },
        },
        [CONST.REPORT.SECONDARY_ACTIONS.HOLD]: {
            text: translate('iou.hold'),
            icon: Expensicons.Stopwatch,
            value: CONST.REPORT.SECONDARY_ACTIONS.HOLD,
            onSelected: () => {
                if (!requestParentReportAction) {
                    throw new Error('Parent action does not exist');
                }

                changeMoneyRequestHoldStatus(requestParentReportAction);
            },
        },
        [CONST.REPORT.SECONDARY_ACTIONS.SPLIT]: {
            text: translate('iou.split'),
            icon: Expensicons.ArrowSplit,
            value: CONST.REPORT.SECONDARY_ACTIONS.SPLIT,
            onSelected: () => {
                if (Number(transactions?.length) !== 1) {
                    return;
                }

                const currentTransaction = transactions.at(0);
                initSplitExpense(currentTransaction, moneyRequestReport?.reportID ?? String(CONST.DEFAULT_NUMBER_ID));
            },
        },
        [CONST.REPORT.SECONDARY_ACTIONS.CHANGE_WORKSPACE]: {
            text: translate('iou.changeWorkspace'),
            icon: Expensicons.Buildings,
            value: CONST.REPORT.SECONDARY_ACTIONS.CHANGE_WORKSPACE,
            onSelected: () => {
                if (!moneyRequestReport) {
                    return;
                }
                Navigation.navigate(ROUTES.REPORT_WITH_ID_CHANGE_WORKSPACE.getRoute(moneyRequestReport.reportID));
            },
        },
        [CONST.REPORT.SECONDARY_ACTIONS.MOVE_EXPENSE]: {
            text: translate('iou.moveExpenses', {count: 1}),
            icon: Expensicons.DocumentMerge,
            value: CONST.REPORT.SECONDARY_ACTIONS.MOVE_EXPENSE,
            onSelected: () => {
                if (!moneyRequestReport || !transaction) {
                    return;
                }

                Navigation.navigate(
                    ROUTES.MONEY_REQUEST_STEP_REPORT.getRoute(CONST.IOU.ACTION.EDIT, iouType, transaction.transactionID, moneyRequestReport.reportID, getReportRHPActiveRoute()),
                );
            },
        },
        [CONST.REPORT.SECONDARY_ACTIONS.DELETE]: {
            text: translate('common.delete'),
            icon: Expensicons.Trashcan,
            value: CONST.REPORT.SECONDARY_ACTIONS.DELETE,
            onSelected: () => {
                if (Object.keys(transactions).length === 1) {
                    setIsDeleteExpenseModalVisible(true);
                } else {
                    setIsDeleteReportModalVisible(true);
                }
            },
            shouldShow: isBetaEnabled(CONST.BETAS.TABLE_REPORT_VIEW),
        },
        [CONST.REPORT.SECONDARY_ACTIONS.RETRACT]: {
            text: translate('iou.undoSubmit'),
            icon: Expensicons.CircularArrowBackwards,
            value: CONST.REPORT.SECONDARY_ACTIONS.RETRACT,
            onSelected: () => {
                retractReport(moneyRequestReport);
            },
        },
        [CONST.REPORT.SECONDARY_ACTIONS.REOPEN]: {
            text: translate('iou.undoClose'),
            icon: Expensicons.CircularArrowBackwards,
            value: CONST.REPORT.SECONDARY_ACTIONS.REOPEN,
            onSelected: () => {
                if (isExported) {
                    setIsReopenWarningModalVisible(true);
                    return;
                }
                reopenReport(moneyRequestReport);
            },
        },
        [CONST.REPORT.SECONDARY_ACTIONS.DECLINE]: {
            text: translate('common.decline'),
            icon: Expensicons.ThumbsDown,
            value: CONST.REPORT.SECONDARY_ACTIONS.DECLINE,
            onSelected: () => {
                if (dismissedDeclineUseExplanation) {
                    if (requestParentReportAction) {
                        declineMoneyRequestReason(requestParentReportAction);
                    }
                } else {
                    setIsDeclineEducationalModalVisible(true);
                }
            },
        },
        [CONST.REPORT.SECONDARY_ACTIONS.ADD_EXPENSE]: {
            text: translate('iou.addExpense'),
            backButtonText: translate('iou.addExpense'),
            icon: Expensicons.Plus,
            value: CONST.REPORT.SECONDARY_ACTIONS.ADD_EXPENSE,
            subMenuItems: addExpenseDropdownOptions,
            onSelected: () => {
                if (!moneyRequestReport?.reportID) {
                    return;
                }
                if (policy && shouldRestrictUserBillableActions(policy.id)) {
                    Navigation.navigate(ROUTES.RESTRICTED_ACTION.getRoute(policy.id));
                    return;
                }
                startMoneyRequest(CONST.IOU.TYPE.SUBMIT, moneyRequestReport?.reportID);
            },
        },
        [CONST.REPORT.SECONDARY_ACTIONS.PAY]: {
            text: translate('iou.settlePayment', {formattedAmount: totalAmount}),
            icon: Expensicons.Cash,
            value: CONST.REPORT.SECONDARY_ACTIONS.PAY,
            backButtonText: translate('iou.settlePayment', {formattedAmount: totalAmount}),
            subMenuItems: Object.values(paymentButtonOptions),
        },
    };

    const applicableSecondaryActions = secondaryActions.map((action) => secondaryActionsImplementation[action]).filter((action) => action?.shouldShow !== false);

    useEffect(() => {
        if (!transactionThreadReportID) {
            return;
        }
        clearSelectedTransactions(true);
        // We don't need to run the effect on change of clearSelectedTransactions since it can cause the infinite loop.
        // eslint-disable-next-line react-compiler/react-compiler
        // eslint-disable-next-line react-hooks/exhaustive-deps
    }, [transactionThreadReportID]);

    const shouldShowBackButton = shouldDisplayBackButton || shouldUseNarrowLayout;

    const isMoreContentShown = shouldShowNextStep || !!statusBarProps;

    const connectedIntegrationName = connectedIntegration ? translate('workspace.accounting.connectionName', {connectionName: connectedIntegration}) : '';
    const unapproveWarningText = useMemo(
        () => (
            <Text>
                <Text style={[styles.textStrong, styles.noWrap]}>{translate('iou.headsUp')}</Text>{' '}
                <Text>{translate('iou.unapproveWithIntegrationWarning', {accountingIntegration: connectedIntegrationName})}</Text>
            </Text>
        ),
        [connectedIntegrationName, styles.noWrap, styles.textStrong, translate],
    );

    const {selectionMode} = useMobileSelectionMode();

    if (selectionMode?.isEnabled) {
        return (
            <HeaderWithBackButton
                title={translate('common.selectMultiple')}
                onBackButtonPress={() => {
                    clearSelectedTransactions(true);
                    turnOffMobileSelectionMode();
                }}
            />
        );
    }

    const reopenExportedReportWarningText = (
        <Text>
            <Text style={[styles.textStrong, styles.noWrap]}>{translate('iou.headsUp')} </Text>
            <Text>{translate('iou.reopenExportedReportConfirmation', {connectionName: integrationNameFromExportMessage ?? ''})}</Text>
        </Text>
    );
    const onPaymentSelect = (event: KYCFlowEvent, iouPaymentType: PaymentMethodType, triggerKYCFlow: TriggerKYCFlow) =>
        selectPaymentType(event, iouPaymentType, triggerKYCFlow, policy, confirmPayment, isUserValidated, confirmApproval, moneyRequestReport);

    const KYCMoreDropdown = (
        <KYCWall
            onSuccessfulKYC={(payment) => confirmPayment(payment)}
            enablePaymentsRoute={ROUTES.ENABLE_PAYMENTS}
            addBankAccountRoute={bankAccountRoute}
            isDisabled={isOffline}
            source={CONST.KYC_WALL_SOURCE.REPORT}
            chatReportID={chatReport?.reportID}
            iouReport={moneyRequestReport}
            anchorAlignment={{
                horizontal: CONST.MODAL.ANCHOR_ORIGIN_HORIZONTAL.LEFT, // button is at left, so horizontal anchor is at LEFT
                vertical: CONST.MODAL.ANCHOR_ORIGIN_VERTICAL.TOP, // we assume that popover menu opens below the button, anchor is at TOP
            }}
        >
            {(triggerKYCFlow, buttonRef) => (
                <ButtonWithDropdownMenu
                    success={false}
                    onPress={() => {}}
                    onSubItemSelected={(item, index, event) => {
                        if (!isSecondaryActionAPaymentOption(item)) {
                            return;
                        }
                        onPaymentSelect(event, item.value, triggerKYCFlow);
                    }}
                    buttonRef={buttonRef}
                    shouldAlwaysShowDropdownMenu
                    customText={translate('common.more')}
                    options={applicableSecondaryActions}
                    isSplitButton={false}
                    wrapperStyle={shouldDisplayNarrowVersion && [!primaryAction && styles.flex1]}
                    shouldUseModalPaddingStyle={false}
                />
            )}
        </KYCWall>
    );

    return (
        <View style={[styles.pt0, styles.borderBottom]}>
            <HeaderWithBackButton
                shouldShowReportAvatarWithDisplay
                shouldShowPinButton={false}
                report={moneyRequestReport}
                policy={policy}
                shouldShowBackButton={shouldShowBackButton}
                shouldDisplaySearchRouter={shouldDisplaySearchRouter}
                onBackButtonPress={onBackButtonPress}
                shouldShowBorderBottom={false}
                shouldEnableDetailPageNavigation
            >
                {!shouldDisplayNarrowVersion && (
                    <View style={[styles.flexRow, styles.gap2]}>
                        {!!primaryAction && !shouldShowSelectedTransactionsButton && primaryActionsImplementation[primaryAction]}
                        {!!applicableSecondaryActions.length && !shouldShowSelectedTransactionsButton && KYCMoreDropdown}
                        {shouldShowSelectedTransactionsButton && (
                            <View>
                                <ButtonWithDropdownMenu
                                    onPress={() => null}
                                    options={selectedTransactionsOptions}
                                    customText={translate('workspace.common.selected', {count: selectedTransactionIDs.length})}
                                    isSplitButton={false}
                                    shouldAlwaysShowDropdownMenu
                                />
                            </View>
                        )}
                    </View>
                )}
            </HeaderWithBackButton>
            {shouldDisplayNarrowVersion && !shouldShowSelectedTransactionsButton && (
                <View style={[styles.flexRow, styles.gap2, styles.pb3, styles.ph5, styles.w100, styles.alignItemsCenter, styles.justifyContentCenter]}>
                    {!!primaryAction && <View style={[styles.flex1]}>{primaryActionsImplementation[primaryAction]}</View>}
                    {!!applicableSecondaryActions.length && KYCMoreDropdown}
                </View>
            )}
            {isMoreContentShown && (
                <View style={[styles.dFlex, styles.flexColumn, shouldAddGapToContents && styles.gap3, styles.pb3, styles.ph5]}>
                    {shouldShowSelectedTransactionsButton && shouldDisplayNarrowVersion && (
                        <View style={[styles.dFlex, styles.w100, styles.pb3]}>
                            <ButtonWithDropdownMenu
                                onPress={() => null}
                                options={selectedTransactionsOptions}
                                customText={translate('workspace.common.selected', {count: selectedTransactionIDs.length})}
                                isSplitButton={false}
                                shouldAlwaysShowDropdownMenu
                                wrapperStyle={styles.w100}
                            />
                        </View>
                    )}
                    {shouldShowNextStep && !!optimisticNextStep?.message?.length && <MoneyReportHeaderStatusBar nextStep={optimisticNextStep} />}
                    {shouldShowNextStep && !optimisticNextStep && !!isLoadingInitialReportActions && !isOffline && <MoneyReportHeaderStatusBarSkeleton />}
                    {!!statusBarProps && (
                        <MoneyRequestHeaderStatusBar
                            icon={statusBarProps.icon}
                            description={statusBarProps.description}
                        />
                    )}
                </View>
            )}
            <LoadingBar shouldShow={(isLoadingReportData && shouldUseNarrowLayout) ?? false} />
            {isHoldMenuVisible && requestType !== undefined && (
                <ProcessMoneyReportHoldMenu
                    nonHeldAmount={!hasOnlyHeldExpenses && hasValidNonHeldAmount ? nonHeldAmount : undefined}
                    requestType={requestType}
                    fullAmount={fullAmount}
                    onClose={() => setIsHoldMenuVisible(false)}
                    isVisible={isHoldMenuVisible}
                    paymentType={paymentType}
                    chatReport={chatReport}
                    moneyRequestReport={moneyRequestReport}
                    startAnimation={() => {
                        if (requestType === CONST.IOU.REPORT_ACTION_TYPE.APPROVE) {
                            startApprovedAnimation();
                        } else {
                            startAnimation();
                        }
                    }}
                    transactionCount={transactionIDs?.length ?? 0}
                />
            )}
            <DelegateNoAccessModal
                isNoDelegateAccessMenuVisible={isNoDelegateAccessMenuVisible}
                onClose={() => setIsNoDelegateAccessMenuVisible(false)}
            />
            <DecisionModal
                title={translate('common.downloadFailedTitle')}
                prompt={translate('common.downloadFailedDescription')}
                isSmallScreenWidth={isSmallScreenWidth}
                onSecondOptionSubmit={() => setDownloadErrorModalVisible(false)}
                secondOptionText={translate('common.buttonConfirm')}
                isVisible={downloadErrorModalVisible}
                onClose={() => setDownloadErrorModalVisible(false)}
            />
            <ConfirmModal
                title={translate('iou.cancelPayment')}
                isVisible={isCancelPaymentModalVisible}
                onConfirm={() => {
                    if (!chatReport) {
                        return;
                    }
                    cancelPayment(moneyRequestReport, chatReport);
                    setIsCancelPaymentModalVisible(false);
                }}
                onCancel={() => setIsCancelPaymentModalVisible(false)}
                prompt={translate('iou.cancelPaymentConfirmation')}
                confirmText={translate('iou.cancelPayment')}
                cancelText={translate('common.dismiss')}
                danger
                shouldEnableNewFocusManagement
            />
            <ConfirmModal
                title={translate('iou.deleteExpense', {count: 1})}
                isVisible={isDeleteExpenseModalVisible}
                onConfirm={() => {
                    let goBackRoute: Route | undefined;
                    setIsDeleteExpenseModalVisible(false);
                    if (transactionThreadReportID) {
                        if (!requestParentReportAction || !transaction?.transactionID) {
                            throw new Error('Missing data!');
                        }
                        // it's deleting transaction but not the report which leads to bug (that is actually also on staging)
                        // Money request should be deleted when interactions are done, to not show the not found page before navigating to goBackRoute
                        InteractionManager.runAfterInteractions(() => deleteMoneyRequest(transaction?.transactionID, requestParentReportAction));
                        goBackRoute = getNavigationUrlOnMoneyRequestDelete(transaction.transactionID, requestParentReportAction, false);
                    }

                    if (goBackRoute) {
                        Navigation.setNavigationActionToMicrotaskQueue(() => navigateOnDeleteExpense(goBackRoute));
                    }
                }}
                onCancel={() => setIsDeleteExpenseModalVisible(false)}
                prompt={translate('iou.deleteConfirmation', {count: 1})}
                confirmText={translate('common.delete')}
                cancelText={translate('common.cancel')}
                danger
                shouldEnableNewFocusManagement
            />
            <ConfirmModal
                title={translate('iou.deleteExpense', {count: selectedTransactionIDs.length})}
                isVisible={hookDeleteModalVisible}
                onConfirm={handleDeleteTransactions}
                onCancel={hideDeleteModal}
                prompt={translate('iou.deleteConfirmation', {count: selectedTransactionIDs.length})}
                confirmText={translate('common.delete')}
                cancelText={translate('common.cancel')}
                danger
                shouldEnableNewFocusManagement
            />
            <ConfirmModal
                title={translate('iou.deleteReport')}
                isVisible={isDeleteReportModalVisible}
                onConfirm={() => {
                    setIsDeleteReportModalVisible(false);

                    deleteAppReport(moneyRequestReport?.reportID);
                    Navigation.goBack();
                }}
                onCancel={() => setIsDeleteReportModalVisible(false)}
                prompt={translate('iou.deleteReportConfirmation')}
                confirmText={translate('common.delete')}
                cancelText={translate('common.cancel')}
                danger
                shouldEnableNewFocusManagement
            />
            {!!connectedIntegration && (
                <ConfirmModal
                    title={translate('workspace.exportAgainModal.title')}
                    onConfirm={confirmExport}
                    onCancel={() => setExportModalStatus(null)}
                    prompt={translate('workspace.exportAgainModal.description', {connectionName: connectedIntegration, reportName: moneyRequestReport?.reportName ?? ''})}
                    confirmText={translate('workspace.exportAgainModal.confirmText')}
                    cancelText={translate('workspace.exportAgainModal.cancelText')}
                    isVisible={!!exportModalStatus}
                />
            )}
            <ConfirmModal
                title={translate('iou.unapproveReport')}
                isVisible={isUnapproveModalVisible}
                danger
                confirmText={translate('iou.unapproveReport')}
                onConfirm={() => {
                    setIsUnapproveModalVisible(false);
                    unapproveExpenseReport(moneyRequestReport);
                }}
                cancelText={translate('common.cancel')}
                onCancel={() => setIsUnapproveModalVisible(false)}
                prompt={unapproveWarningText}
            />
            <ConfirmModal
                title={translate('iou.reopenReport')}
                isVisible={isReopenWarningModalVisible}
                danger
                confirmText={translate('iou.reopenReport')}
                onConfirm={() => {
                    setIsReopenWarningModalVisible(false);
                    reopenReport(moneyRequestReport);
                }}
                cancelText={translate('common.cancel')}
                onCancel={() => setIsReopenWarningModalVisible(false)}
                // eslint-disable-next-line @typescript-eslint/no-non-null-assertion
                prompt={reopenExportedReportWarningText}
            />
            <DecisionModal
                title={translate('common.downloadFailedTitle')}
                prompt={translate('common.downloadFailedDescription')}
                isSmallScreenWidth={isSmallScreenWidth}
                onSecondOptionSubmit={() => setIsDownloadErrorModalVisible(false)}
                secondOptionText={translate('common.buttonConfirm')}
                isVisible={isDownloadErrorModalVisible}
                onClose={() => setIsDownloadErrorModalVisible(false)}
            />
<<<<<<< HEAD
            {!!isDeclineEducationalModalVisible && (
                <HoldOrDeclineEducationalModal
                    onClose={dismissModalAndUpdateUseDecline}
                    onConfirm={dismissModalAndUpdateUseDecline}
                />
            )}
=======
            <DecisionModal
                title={translate('common.youAppearToBeOffline')}
                prompt={translate('common.offlinePrompt')}
                isSmallScreenWidth={isSmallScreenWidth}
                onSecondOptionSubmit={() => setOfflineModalVisible(false)}
                secondOptionText={translate('common.buttonConfirm')}
                isVisible={offlineModalVisible}
                onClose={() => setOfflineModalVisible(false)}
            />
>>>>>>> e1766ef3
            <Modal
                onClose={() => setIsPDFModalVisible(false)}
                isVisible={isPDFModalVisible}
                type={isSmallScreenWidth ? CONST.MODAL.MODAL_TYPE.BOTTOM_DOCKED : CONST.MODAL.MODAL_TYPE.CONFIRM}
                innerContainerStyle={styles.pv0}
            >
                <View style={[styles.m5]}>
                    <View>
                        <View style={[styles.flexRow, styles.mb4]}>
                            <Header
                                title={translate('reportDetailsPage.generatingPDF')}
                                containerStyles={[styles.alignItemsCenter]}
                            />
                        </View>
                        <View>
                            <Text>{messagePDF}</Text>
                            {!reportPDFFilename && (
                                <ActivityIndicator
                                    size={CONST.ACTIVITY_INDICATOR_SIZE.LARGE}
                                    color={theme.textSupporting}
                                    style={styles.mt3}
                                />
                            )}
                        </View>
                    </View>
                    {!!reportPDFFilename && reportPDFFilename !== 'error' && (
                        <Button
                            isLoading={isDownloadingPDF}
                            style={[styles.mt3, styles.noSelect]}
                            onPress={() => downloadReportPDF(reportPDFFilename ?? '', moneyRequestReport?.reportName ?? '')}
                            text={translate('common.download')}
                        />
                    )}
                    {(!reportPDFFilename || reportPDFFilename === 'error') && (
                        <Button
                            style={[styles.mt3, styles.noSelect]}
                            onPress={() => setIsPDFModalVisible(false)}
                            text={translate('common.close')}
                        />
                    )}
                </View>
            </Modal>
        </View>
    );
}

MoneyReportHeader.displayName = 'MoneyReportHeader';

export default MoneyReportHeader;<|MERGE_RESOLUTION|>--- conflicted
+++ resolved
@@ -1209,14 +1209,12 @@
                 isVisible={isDownloadErrorModalVisible}
                 onClose={() => setIsDownloadErrorModalVisible(false)}
             />
-<<<<<<< HEAD
             {!!isDeclineEducationalModalVisible && (
                 <HoldOrDeclineEducationalModal
                     onClose={dismissModalAndUpdateUseDecline}
                     onConfirm={dismissModalAndUpdateUseDecline}
                 />
             )}
-=======
             <DecisionModal
                 title={translate('common.youAppearToBeOffline')}
                 prompt={translate('common.offlinePrompt')}
@@ -1226,7 +1224,6 @@
                 isVisible={offlineModalVisible}
                 onClose={() => setOfflineModalVisible(false)}
             />
->>>>>>> e1766ef3
             <Modal
                 onClose={() => setIsPDFModalVisible(false)}
                 isVisible={isPDFModalVisible}
