import {useRoute} from '@react-navigation/native';
import React, {useCallback, useEffect, useMemo, useState} from 'react';
import {View} from 'react-native';
import type {OnyxEntry} from 'react-native-onyx';
import {useOnyx} from 'react-native-onyx';
import type {ValueOf} from 'type-fest';
import useLocalize from '@hooks/useLocalize';
import useNetwork from '@hooks/useNetwork';
import usePaymentAnimations from '@hooks/usePaymentAnimations';
import useResponsiveLayout from '@hooks/useResponsiveLayout';
import useTheme from '@hooks/useTheme';
import useThemeStyles from '@hooks/useThemeStyles';
import {exportReportToCSV, exportToIntegration, markAsManuallyExported} from '@libs/actions/Report';
import {convertToDisplayString} from '@libs/CurrencyUtils';
import Navigation from '@libs/Navigation/Navigation';
import {buildOptimisticNextStepForPreventSelfApprovalsEnabled} from '@libs/NextStepUtils';
import {getConnectedIntegration} from '@libs/PolicyUtils';
import {getIOUActionForTransactionID, getOriginalMessage, getReportAction, isDeletedAction, isMoneyRequestAction} from '@libs/ReportActionsUtils';
import {getReportPrimaryAction} from '@libs/ReportPrimaryActionUtils';
import {getSecondaryReportActions} from '@libs/ReportSecondaryActionUtils';
import {
    canDeleteCardTransactionByLiabilityType,
    canDeleteTransaction,
    changeMoneyRequestHoldStatus,
    getArchiveReason,
    getBankAccountRoute,
    getIntegrationIcon,
    getMoneyRequestSpendBreakdown,
    getNonHeldAndFullAmount,
    getTransactionsWithReceipts,
    hasHeldExpenses as hasHeldExpensesReportUtils,
    hasOnlyHeldExpenses as hasOnlyHeldExpensesReportUtils,
    hasUpdatedTotal,
    isAllowedToApproveExpenseReport,
    isArchivedReportWithID,
    isExported as isExportedUtils,
    isInvoiceReport,
<<<<<<< HEAD
    isPaidGroupPolicy,
=======
    isProcessingReport,
>>>>>>> cd227b6e
    isReportOwner,
    navigateToDetailsPage,
    reportTransactionsSelector,
} from '@libs/ReportUtils';
import {
    allHavePendingRTERViolation,
    getTransaction,
    hasDuplicateTransactions,
    isExpensifyCardTransaction,
    isOnHold as isOnHoldTransactionUtils,
    isPayAtEndExpense as isPayAtEndExpenseTransactionUtils,
    isPending,
    isReceiptBeingScanned,
    shouldShowBrokenConnectionViolationForMultipleTransactions,
} from '@libs/TransactionUtils';
import variables from '@styles/variables';
import {
    approveMoneyRequest,
    canApproveIOU,
    cancelPayment,
    canIOUBePaid as canIOUBePaidAction,
    deleteMoneyRequest,
    getNavigationUrlOnMoneyRequestDelete,
    getNextApproverAccountID,
    payInvoice,
    payMoneyRequest,
    submitReport,
    unapproveExpenseReport,
    unholdRequest,
} from '@userActions/IOU';
import {markAsCash as markAsCashAction} from '@userActions/Transaction';
import CONST from '@src/CONST';
import useDelegateUserDetails from '@src/hooks/useDelegateUserDetails';
import ONYXKEYS from '@src/ONYXKEYS';
import type {Route} from '@src/ROUTES';
import ROUTES from '@src/ROUTES';
import SCREENS from '@src/SCREENS';
import type * as OnyxTypes from '@src/types/onyx';
import type {PaymentMethodType} from '@src/types/onyx/OriginalMessage';
import report from '@src/types/onyx/Report';
import type IconAsset from '@src/types/utils/IconAsset';
import isLoadingOnyxValue from '@src/types/utils/isLoadingOnyxValue';
import BrokenConnectionDescription from './BrokenConnectionDescription';
import Button from './Button';
import ButtonWithDropdownMenu from './ButtonWithDropdownMenu';
import type {DropdownOption} from './ButtonWithDropdownMenu/types';
import ConfirmModal from './ConfirmModal';
import DecisionModal from './DecisionModal';
import DelegateNoAccessModal from './DelegateNoAccessModal';
import HeaderWithBackButton from './HeaderWithBackButton';
import Icon from './Icon';
import * as Expensicons from './Icon/Expensicons';
import type {PaymentMethod} from './KYCWall/types';
import LoadingBar from './LoadingBar';
import MoneyReportHeaderStatusBar from './MoneyReportHeaderStatusBar';
import type {MoneyRequestHeaderStatusBarProps} from './MoneyRequestHeaderStatusBar';
import MoneyRequestHeaderStatusBar from './MoneyRequestHeaderStatusBar';
import {useMoneyRequestReportContext} from './MoneyRequestReportView/MoneyRequestReportContext';
import type {ActionHandledType} from './ProcessMoneyReportHoldMenu';
import ProcessMoneyReportHoldMenu from './ProcessMoneyReportHoldMenu';
import AnimatedSettlementButton from './SettlementButton/AnimatedSettlementButton';

type MoneyReportHeaderProps = {
    /** The report currently being looked at */
    report: OnyxEntry<OnyxTypes.Report>;

    /** The policy tied to the expense report */
    policy: OnyxEntry<OnyxTypes.Policy>;

    /** Array of report actions for the report */
    reportActions: OnyxTypes.ReportAction[];

    /** The reportID of the transaction thread report associated with this current report, if any */
    // eslint-disable-next-line react/no-unused-prop-types
    transactionThreadReportID: string | undefined;

    /** Whether back button should be displayed in header */
    shouldDisplayBackButton?: boolean;

    /** Method to trigger when pressing close button of the header */
    onBackButtonPress: () => void;
};

function MoneyReportHeader({policy, report: moneyRequestReport, transactionThreadReportID, reportActions, shouldDisplayBackButton = false, onBackButtonPress}: MoneyReportHeaderProps) {
    // We need to use isSmallScreenWidth instead of shouldUseNarrowLayout to use a correct layout for the hold expense modal https://github.com/Expensify/App/pull/47990#issuecomment-2362382026
    // eslint-disable-next-line rulesdir/prefer-shouldUseNarrowLayout-instead-of-isSmallScreenWidth
    const {shouldUseNarrowLayout, isSmallScreenWidth} = useResponsiveLayout();
    const route = useRoute();
    // eslint-disable-next-line @typescript-eslint/prefer-nullish-coalescing
    const [chatReport] = useOnyx(`${ONYXKEYS.COLLECTION.REPORT}${moneyRequestReport?.chatReportID || CONST.DEFAULT_NUMBER_ID}`);
    // eslint-disable-next-line @typescript-eslint/prefer-nullish-coalescing
    const [nextStep] = useOnyx(`${ONYXKEYS.COLLECTION.NEXT_STEP}${moneyRequestReport?.reportID || CONST.DEFAULT_NUMBER_ID}`);
    const [transactionThreadReport] = useOnyx(`${ONYXKEYS.COLLECTION.REPORT}${transactionThreadReportID}`);
    const requestParentReportAction = useMemo(() => {
        if (!reportActions || !transactionThreadReport?.parentReportActionID) {
            return null;
        }
        return reportActions.find((action): action is OnyxTypes.ReportAction<typeof CONST.REPORT.ACTIONS.TYPE.IOU> => action.reportActionID === transactionThreadReport.parentReportActionID);
    }, [reportActions, transactionThreadReport?.parentReportActionID]);
    const [transactions = []] = useOnyx(ONYXKEYS.COLLECTION.TRANSACTION, {
        selector: (_transactions) => reportTransactionsSelector(_transactions, moneyRequestReport?.reportID),
        initialValue: [],
    });
    const [transaction] = useOnyx(`${ONYXKEYS.COLLECTION.TRANSACTION}${isMoneyRequestAction(requestParentReportAction) && getOriginalMessage(requestParentReportAction)?.IOUTransactionID}`);
    const [dismissedHoldUseExplanation, dismissedHoldUseExplanationResult] = useOnyx(ONYXKEYS.NVP_DISMISSED_HOLD_USE_EXPLANATION, {initialValue: true});
    const isLoadingHoldUseExplained = isLoadingOnyxValue(dismissedHoldUseExplanationResult);
    const [session] = useOnyx(ONYXKEYS.SESSION);

    const isExported = isExportedUtils(reportActions);
    const [markAsExportedModalVisible, setMarkAsExportedModalVisible] = useState(false);

    const [downloadErrorModalVisible, setDownloadErrorModalVisible] = useState(false);
    const [isCancelPaymentModalVisible, setIsCancelPaymentModalVisible] = useState(false);
    const [isDeleteModalVisible, setIsDeleteModalVisible] = useState(false);

    const {isPaidAnimationRunning, isApprovedAnimationRunning, startAnimation, stopAnimation, startApprovedAnimation} = usePaymentAnimations();
    const styles = useThemeStyles();
    const theme = useTheme();
    const {translate} = useLocalize();
    const {isOffline} = useNetwork();
    const {reimbursableSpend} = getMoneyRequestSpendBreakdown(moneyRequestReport);
    const isOnHold = isOnHoldTransactionUtils(transaction);

    const [isHoldMenuVisible, setIsHoldMenuVisible] = useState(false);
    const [paymentType, setPaymentType] = useState<PaymentMethodType>();
    const [requestType, setRequestType] = useState<ActionHandledType>();
    const canAllowSettlement = hasUpdatedTotal(moneyRequestReport, policy);
    const policyType = policy?.type;
    const connectedIntegration = getConnectedIntegration(policy);
    const hasScanningReceipt = getTransactionsWithReceipts(moneyRequestReport?.reportID).some((t) => isReceiptBeingScanned(t));
    const hasOnlyPendingTransactions = useMemo(() => {
        return !!transactions && transactions.length > 0 && transactions.every((t) => isExpensifyCardTransaction(t) && isPending(t));
    }, [transactions]);
    const transactionIDs = useMemo(() => transactions?.map((t) => t.transactionID) ?? [], [transactions]);
    const [allViolations] = useOnyx(ONYXKEYS.COLLECTION.TRANSACTION_VIOLATIONS);
    const violations = useMemo(
        () => Object.fromEntries(Object.entries(allViolations ?? {}).filter(([key]) => transactionIDs.includes(key.replace(ONYXKEYS.COLLECTION.TRANSACTION_VIOLATIONS, '')))),
        [allViolations, transactionIDs],
    );
    // Check if there is pending rter violation in all transactionViolations with given transactionIDs.
    const hasAllPendingRTERViolations = allHavePendingRTERViolation(transactionIDs, violations);
    // Check if user should see broken connection violation warning.
    const shouldShowBrokenConnectionViolation = shouldShowBrokenConnectionViolationForMultipleTransactions(transactionIDs, moneyRequestReport, policy, violations);
    const hasOnlyHeldExpenses = hasOnlyHeldExpensesReportUtils(moneyRequestReport?.reportID);
    const isPayAtEndExpense = isPayAtEndExpenseTransactionUtils(transaction);
    const isArchivedReport = isArchivedReportWithID(moneyRequestReport?.reportID);
    const [archiveReason] = useOnyx(`${ONYXKEYS.COLLECTION.REPORT_ACTIONS}${moneyRequestReport?.reportID}`, {selector: getArchiveReason});

    const getCanIOUBePaid = useCallback(
        (onlyShowPayElsewhere = false, shouldCheckApprovedState = true) =>
            canIOUBePaidAction(moneyRequestReport, chatReport, policy, transaction ? [transaction] : undefined, onlyShowPayElsewhere, undefined, undefined, shouldCheckApprovedState),
        [moneyRequestReport, chatReport, policy, transaction],
    );

    const [isDownloadErrorModalVisible, setIsDownloadErrorModalVisible] = useState(false);

    const {selectedTransactionsID, setSelectedTransactionsID} = useMoneyRequestReportContext(moneyRequestReport?.reportID);

    const selectedTransactionsOptions = useMemo(() => {
        if (!selectedTransactionsID.length) {
            return [];
        }
        const options = [];
        const selectedTransactions = selectedTransactionsID.map((transactionID) => getTransaction(transactionID)).filter((t) => !!t);

        const anyTransactionOnHold = selectedTransactions.some(isOnHoldTransactionUtils);
        const allTransactionOnHold = selectedTransactions.every(isOnHoldTransactionUtils);
        const isReportApprovedAndPaid = moneyRequestReport?.stateNum === CONST.REPORT.STATE_NUM.APPROVED && moneyRequestReport?.statusNum === CONST.REPORT.STATUS_NUM.REIMBURSED;

        if (!anyTransactionOnHold && selectedTransactions.length === 1 && !isReportApprovedAndPaid) {
            options.push({
                text: translate('iou.hold'),
                icon: Expensicons.Stopwatch,
                value: CONST.REPORT.SECONDARY_ACTIONS.HOLD,
                onSelected: () => {
                    if (!moneyRequestReport?.reportID) {
                        return;
                    }
                    Navigation.navigate(ROUTES.SEARCH_MONEY_REQUEST_REPORT_HOLD_TRANSACTIONS.getRoute({reportID: moneyRequestReport.reportID}));
                },
            });
        }

        if (allTransactionOnHold && selectedTransactions.length === 1) {
            options.push({
                text: translate('iou.unhold'),
                icon: Expensicons.Stopwatch,
                value: 'UNHOLD',
                onSelected: () => {
                    selectedTransactionsID.forEach((transactionID) => {
                        const action = getIOUActionForTransactionID(reportActions, transactionID);
                        if (!action?.childReportID) {
                            return;
                        }
                        unholdRequest(transactionID, action?.childReportID);
                    });
                    // it's needed in order to recalculate options
                    setSelectedTransactionsID([...selectedTransactionsID]);
                },
            });
        }

        options.push({
            value: CONST.REPORT.SECONDARY_ACTIONS.DOWNLOAD,
            text: translate('common.download'),
            icon: Expensicons.Download,
            onSelected: () => {
                if (!moneyRequestReport) {
                    return;
                }
                exportReportToCSV({reportID: moneyRequestReport.reportID, transactionIDList: selectedTransactionsID}, () => {
                    setIsDownloadErrorModalVisible(true);
                });
            },
        });

        const canAllSelectedTransactionsBeRemoved = selectedTransactionsID.every((transactionID) => {
            const canRemoveTransaction = canDeleteCardTransactionByLiabilityType(transactionID);
            const action = getIOUActionForTransactionID(reportActions, transactionID);
            const isActionDeleted = isDeletedAction(action);
            const isIOUActionOwner = typeof action?.actorAccountID === 'number' && typeof session?.accountID === 'number' && action.actorAccountID === session?.accountID;

            return canRemoveTransaction && isIOUActionOwner && !isActionDeleted;
        });

        const canRemoveReportTransaction = canDeleteTransaction(moneyRequestReport);

        if (canRemoveReportTransaction && canAllSelectedTransactionsBeRemoved) {
            options.push({
                text: translate('common.delete'),
                icon: Expensicons.Trashcan,
                value: CONST.REPORT.SECONDARY_ACTIONS.DELETE,
                onSelected: () => {
                    const iouActions = reportActions.filter((action) => isMoneyRequestAction(action));

                    const transactionsWithActions = selectedTransactions.map((t) => ({
                        transactionID: t?.transactionID,
                        action: iouActions.find((action) => {
                            const IOUTransactionID = (getOriginalMessage(action) as OnyxTypes.OriginalMessageIOU)?.IOUTransactionID;

                            return t?.transactionID === IOUTransactionID;
                        }),
                    }));

                    transactionsWithActions.forEach(({transactionID, action}) => action && deleteMoneyRequest(transactionID, action));
                    setSelectedTransactionsID([]);
                },
            });
        }
        return options;
    }, [moneyRequestReport, reportActions, selectedTransactionsID, session?.accountID, setSelectedTransactionsID, translate]);

    const shouldShowSelectedTransactionsButton = !!selectedTransactionsOptions.length;

    const canIOUBePaid = useMemo(() => getCanIOUBePaid(), [getCanIOUBePaid]);
    const onlyShowPayElsewhere = useMemo(() => !canIOUBePaid && getCanIOUBePaid(true), [canIOUBePaid, getCanIOUBePaid]);

    const shouldShowPayButton = isPaidAnimationRunning || canIOUBePaid || onlyShowPayElsewhere;

    const shouldShowApproveButton = useMemo(
        () => (canApproveIOU(moneyRequestReport, policy) && !hasOnlyPendingTransactions) || isApprovedAnimationRunning,
        [moneyRequestReport, policy, hasOnlyPendingTransactions, isApprovedAnimationRunning],
    );

    const shouldDisableApproveButton = shouldShowApproveButton && !isAllowedToApproveExpenseReport(moneyRequestReport);

    const isFromPaidPolicy = policyType === CONST.POLICY.TYPE.TEAM || policyType === CONST.POLICY.TYPE.CORPORATE;

    const hasDuplicates = hasDuplicateTransactions(moneyRequestReport?.reportID);
    const shouldShowStatusBar =
        hasAllPendingRTERViolations || shouldShowBrokenConnectionViolation || hasOnlyHeldExpenses || hasScanningReceipt || isPayAtEndExpense || hasOnlyPendingTransactions || hasDuplicates;

    // When prevent self-approval is enabled & the current user is submitter AND they're submitting to theirself, we need to show the optimistic next step
    // We should always show this optimistic message for policies with preventSelfApproval
    // to avoid any flicker during transitions between online/offline states
    const nextApproverAccountID = getNextApproverAccountID(moneyRequestReport);
    const isSubmitterSameAsNextApprover = isReportOwner(moneyRequestReport) && nextApproverAccountID === moneyRequestReport?.ownerAccountID;
    const optimisticNextStep = isSubmitterSameAsNextApprover && policy?.preventSelfApproval ? buildOptimisticNextStepForPreventSelfApprovalsEnabled() : nextStep;

    const shouldShowNextStep = isFromPaidPolicy && !!optimisticNextStep?.message?.length && !shouldShowStatusBar;
    const bankAccountRoute = getBankAccountRoute(chatReport);
    const formattedAmount = convertToDisplayString(reimbursableSpend, moneyRequestReport?.currency);
    const {nonHeldAmount, fullAmount, hasValidNonHeldAmount} = getNonHeldAndFullAmount(moneyRequestReport, shouldShowPayButton);
    const isAnyTransactionOnHold = hasHeldExpensesReportUtils(moneyRequestReport?.reportID);
    const displayedAmount = isAnyTransactionOnHold && canAllowSettlement && hasValidNonHeldAmount ? nonHeldAmount : formattedAmount;
    const {isDelegateAccessRestricted} = useDelegateUserDetails();
    const [isNoDelegateAccessMenuVisible, setIsNoDelegateAccessMenuVisible] = useState(false);
    const [isLoadingReportData] = useOnyx(ONYXKEYS.IS_LOADING_REPORT_DATA);

    const isReportInRHP = route.name === SCREENS.SEARCH.REPORT_RHP;
    const shouldDisplaySearchRouter = !isReportInRHP || isSmallScreenWidth;

    const confirmPayment = useCallback(
        (type?: PaymentMethodType | undefined, payAsBusiness?: boolean, methodID?: number, paymentMethod?: PaymentMethod) => {
            if (!type || !chatReport) {
                return;
            }
            setPaymentType(type);
            setRequestType(CONST.IOU.REPORT_ACTION_TYPE.PAY);
            if (isDelegateAccessRestricted) {
                setIsNoDelegateAccessMenuVisible(true);
            } else if (isAnyTransactionOnHold) {
                setIsHoldMenuVisible(true);
            } else if (isInvoiceReport(moneyRequestReport)) {
                startAnimation();
                payInvoice(type, chatReport, moneyRequestReport, payAsBusiness, methodID, paymentMethod);
            } else {
                startAnimation();
                payMoneyRequest(type, chatReport, moneyRequestReport, true);
            }
        },
        [chatReport, isAnyTransactionOnHold, isDelegateAccessRestricted, moneyRequestReport, startAnimation],
    );

    const confirmApproval = () => {
        setRequestType(CONST.IOU.REPORT_ACTION_TYPE.APPROVE);
        if (isDelegateAccessRestricted) {
            setIsNoDelegateAccessMenuVisible(true);
        } else if (isAnyTransactionOnHold) {
            setIsHoldMenuVisible(true);
        } else {
            startApprovedAnimation();
            approveMoneyRequest(moneyRequestReport, true);
        }
    };

    const markAsCash = useCallback(() => {
        if (!requestParentReportAction) {
            return;
        }
        const iouTransactionID = isMoneyRequestAction(requestParentReportAction) ? getOriginalMessage(requestParentReportAction)?.IOUTransactionID : undefined;
        const reportID = transactionThreadReport?.reportID;

        if (!iouTransactionID || !reportID) {
            return;
        }
        markAsCashAction(iouTransactionID, reportID);
    }, [requestParentReportAction, transactionThreadReport?.reportID]);

    const confirmManualExport = useCallback(() => {
        if (!connectedIntegration || !moneyRequestReport) {
            throw new Error('Missing data');
        }

        markAsManuallyExported(moneyRequestReport.reportID, connectedIntegration);
    }, [connectedIntegration, moneyRequestReport]);

    const getStatusIcon: (src: IconAsset) => React.ReactNode = (src) => (
        <Icon
            src={src}
            height={variables.iconSizeSmall}
            width={variables.iconSizeSmall}
            fill={theme.icon}
        />
    );

    const getStatusBarProps: () => MoneyRequestHeaderStatusBarProps | undefined = () => {
        if (isPayAtEndExpense) {
            if (!isArchivedReport) {
                return {icon: getStatusIcon(Expensicons.Hourglass), description: translate('iou.bookingPendingDescription')};
            }
            if (isArchivedReport && archiveReason === CONST.REPORT.ARCHIVE_REASON.BOOKING_END_DATE_HAS_PASSED) {
                return {icon: getStatusIcon(Expensicons.Box), description: translate('iou.bookingArchivedDescription')};
            }
        }
        if (hasOnlyHeldExpenses) {
            return {icon: getStatusIcon(Expensicons.Stopwatch), description: translate('iou.expensesOnHold')};
        }

        if (hasDuplicates) {
            return {icon: getStatusIcon(Expensicons.Flag), description: translate('iou.duplicateTransaction', {isSubmitted: isProcessingReport(moneyRequestReport)})};
        }

        if (!!transaction?.transactionID && shouldShowBrokenConnectionViolation) {
            return {
                icon: getStatusIcon(Expensicons.Hourglass),
                description: (
                    <BrokenConnectionDescription
                        transactionID={transaction?.transactionID}
                        report={moneyRequestReport}
                        policy={policy}
                    />
                ),
            };
        }
        if (hasAllPendingRTERViolations) {
            return {icon: getStatusIcon(Expensicons.Hourglass), description: translate('iou.pendingMatchWithCreditCardDescription')};
        }
        if (hasOnlyPendingTransactions) {
            return {icon: getStatusIcon(Expensicons.CreditCardHourglass), description: translate('iou.transactionPendingDescription')};
        }
        if (hasScanningReceipt) {
            return {icon: getStatusIcon(Expensicons.ReceiptScan), description: translate('iou.receiptScanInProgressDescription')};
        }
    };

    const statusBarProps = getStatusBarProps();
    const shouldAddGapToContents = shouldUseNarrowLayout && (!!statusBarProps || shouldShowNextStep);

    useEffect(() => {
        // eslint-disable-next-line @typescript-eslint/prefer-nullish-coalescing
        if (isLoadingHoldUseExplained || dismissedHoldUseExplanation || !isOnHold) {
            return;
        }
        Navigation.navigate(ROUTES.PROCESS_MONEY_REQUEST_HOLD.getRoute(Navigation.getReportRHPActiveRoute()));
    }, [dismissedHoldUseExplanation, isLoadingHoldUseExplained, isOnHold]);

    const primaryAction = useMemo(() => {
        // It's necessary to allow payment animation to finish before button is changed
        if (isPaidAnimationRunning) {
            return CONST.REPORT.PRIMARY_ACTIONS.PAY;
        }
        if (!moneyRequestReport) {
            return '';
        }
        return getReportPrimaryAction(moneyRequestReport, transactions, violations, policy);
    }, [isPaidAnimationRunning, moneyRequestReport, policy, transactions, violations]);

    const primaryActionsImplementation = {
        [CONST.REPORT.PRIMARY_ACTIONS.SUBMIT]: (
            <Button
                success
                text={translate('common.submit')}
                onPress={() => {
                    if (!moneyRequestReport) {
                        return;
                    }
                    submitReport(moneyRequestReport);
                }}
            />
        ),
        [CONST.REPORT.PRIMARY_ACTIONS.APPROVE]: (
            <Button
                success
                onPress={confirmApproval}
                text={translate('iou.approve')}
            />
        ),
        [CONST.REPORT.PRIMARY_ACTIONS.PAY]: (
            <AnimatedSettlementButton
                isPaidAnimationRunning={isPaidAnimationRunning}
                isApprovedAnimationRunning={isApprovedAnimationRunning}
                onAnimationFinish={stopAnimation}
                canIOUBePaid
                onlyShowPayElsewhere={onlyShowPayElsewhere}
                currency={moneyRequestReport?.currency}
                confirmApproval={confirmApproval}
                policyID={moneyRequestReport?.policyID}
                chatReportID={chatReport?.reportID}
                iouReport={moneyRequestReport}
                onPress={confirmPayment}
                enablePaymentsRoute={ROUTES.ENABLE_PAYMENTS}
                addBankAccountRoute={bankAccountRoute}
                shouldHidePaymentOptions={!shouldShowPayButton}
                shouldShowApproveButton={shouldShowApproveButton}
                shouldDisableApproveButton={shouldDisableApproveButton}
                formattedAmount={!hasOnlyHeldExpenses ? displayedAmount : ''}
                isDisabled={isOffline && !canAllowSettlement}
                isLoading={!isOffline && !canAllowSettlement}
            />
        ),
        [CONST.REPORT.PRIMARY_ACTIONS.EXPORT_TO_ACCOUNTING]: (
            <Button
                success
                // eslint-disable-next-line @typescript-eslint/no-non-null-assertion
                text={translate('workspace.common.exportIntegrationSelected', {connectionName: connectedIntegration!})}
                onPress={() => {
                    if (!connectedIntegration || !moneyRequestReport) {
                        return;
                    }
                    exportToIntegration(moneyRequestReport.reportID, connectedIntegration);
                }}
            />
        ),
        [CONST.REPORT.PRIMARY_ACTIONS.REMOVE_HOLD]: (
            <Button
                success
                text={translate('iou.unhold')}
                onPress={() => {
                    const parentReportAction = getReportAction(moneyRequestReport?.parentReportID, moneyRequestReport?.parentReportActionID);

                    const moneyRequestAction = transactionThreadReportID ? requestParentReportAction : parentReportAction;
                    if (!moneyRequestAction) {
                        return;
                    }

                    changeMoneyRequestHoldStatus(moneyRequestAction);
                }}
            />
        ),
        [CONST.REPORT.PRIMARY_ACTIONS.MARK_AS_CASH]: (
            <Button
                success
                text={translate('iou.markAsCash')}
                onPress={markAsCash}
            />
        ),
    };

    const secondaryActions = useMemo(() => {
        if (!moneyRequestReport) {
            return [];
        }
        return getSecondaryReportActions(moneyRequestReport, transactions, violations, policy);
    }, [moneyRequestReport, policy, transactions, violations]);

    const secondaryActionsImplemenation: Record<ValueOf<typeof CONST.REPORT.SECONDARY_ACTIONS>, DropdownOption<ValueOf<typeof CONST.REPORT.SECONDARY_ACTIONS>>> = {
        [CONST.REPORT.SECONDARY_ACTIONS.VIEW_DETAILS]: {
            value: CONST.REPORT.SECONDARY_ACTIONS.VIEW_DETAILS,
            text: translate('iou.viewDetails'),
            icon: Expensicons.Info,
            onSelected: () => {
                navigateToDetailsPage(moneyRequestReport, Navigation.getReportRHPActiveRoute());
            },
        },
        [CONST.REPORT.SECONDARY_ACTIONS.DOWNLOAD]: {
            value: CONST.REPORT.SECONDARY_ACTIONS.DOWNLOAD,
            text: translate('common.download'),
            icon: Expensicons.Download,
            onSelected: () => {
                if (!moneyRequestReport) {
                    return;
                }
                exportReportToCSV({reportID: moneyRequestReport.reportID, transactionIDList: transactionIDs}, () => {
                    setDownloadErrorModalVisible(true);
                });
            },
        },
        [CONST.REPORT.SECONDARY_ACTIONS.SUBMIT]: {
            value: CONST.REPORT.SECONDARY_ACTIONS.SUBMIT,
            text: translate('common.submit'),
            icon: Expensicons.Send,
            onSelected: () => {
                if (!moneyRequestReport) {
                    return;
                }
                submitReport(moneyRequestReport);
            },
        },
        [CONST.REPORT.SECONDARY_ACTIONS.APPROVE]: {
            text: translate('iou.approve'),
            icon: Expensicons.ThumbsUp,
            value: CONST.REPORT.SECONDARY_ACTIONS.APPROVE,
            onSelected: () => {
                if (!moneyRequestReport) {
                    return;
                }
                approveMoneyRequest(moneyRequestReport);
            },
        },
        [CONST.REPORT.SECONDARY_ACTIONS.UNAPPROVE]: {
            text: translate('iou.unapprove'),
            icon: Expensicons.CircularArrowBackwards,
            value: CONST.REPORT.SECONDARY_ACTIONS.UNAPPROVE,
            onSelected: () => {
                if (isDelegateAccessRestricted) {
                    setIsNoDelegateAccessMenuVisible(true);
                    return;
                }

                unapproveExpenseReport(moneyRequestReport);
            },
        },
        [CONST.REPORT.SECONDARY_ACTIONS.CANCEL_PAYMENT]: {
            text: translate('iou.cancelPayment'),
            icon: Expensicons.Clear,
            value: CONST.REPORT.SECONDARY_ACTIONS.CANCEL_PAYMENT,
            onSelected: () => {
                setIsCancelPaymentModalVisible(true);
            },
        },
        [CONST.REPORT.SECONDARY_ACTIONS.EXPORT_TO_ACCOUNTING]: {
            // eslint-disable-next-line @typescript-eslint/no-non-null-assertion
            text: translate('workspace.common.exportIntegrationSelected', {connectionName: connectedIntegration!}),
            icon: getIntegrationIcon(connectedIntegration),
            value: CONST.REPORT.SECONDARY_ACTIONS.EXPORT_TO_ACCOUNTING,
            onSelected: () => {
                if (!connectedIntegration || !moneyRequestReport) {
                    throw new Error('Missing data');
                }

                exportToIntegration(moneyRequestReport.reportID, connectedIntegration);
            },
        },
        [CONST.REPORT.SECONDARY_ACTIONS.MARK_AS_EXPORTED]: {
            text: translate('workspace.common.markAsExported'),
            icon: Expensicons.CheckCircle,
            value: CONST.REPORT.SECONDARY_ACTIONS.MARK_AS_EXPORTED,
            onSelected: () => {
                if (isExported) {
                    setMarkAsExportedModalVisible(true);
                    return;
                }
                confirmManualExport();
            },
        },
        [CONST.REPORT.SECONDARY_ACTIONS.HOLD]: {
            text: translate('iou.hold'),
            icon: Expensicons.Stopwatch,
            value: CONST.REPORT.SECONDARY_ACTIONS.HOLD,
            onSelected: () => {
                if (!requestParentReportAction) {
                    throw new Error('Parent action does not exist');
                }

                changeMoneyRequestHoldStatus(requestParentReportAction);
            },
        },
        [CONST.REPORT.SECONDARY_ACTIONS.CHANGE_WORKSPACE]: {
            text: translate('iou.changeWorkspace'),
            icon: Expensicons.Buildings,
            value: CONST.REPORT.SECONDARY_ACTIONS.CHANGE_WORKSPACE,
            onSelected: () => {
                if (!moneyRequestReport) {
                    return;
                }
                Navigation.navigate(ROUTES.REPORT_WITH_ID_CHANGE_WORKSPACE.getRoute(moneyRequestReport.reportID));
            },
        },
        [CONST.REPORT.SECONDARY_ACTIONS.DELETE]: {
            text: translate('common.delete'),
            icon: Expensicons.Trashcan,
            value: CONST.REPORT.SECONDARY_ACTIONS.DELETE,
            onSelected: () => {
                setIsDeleteModalVisible(true);
            },
        },
    };

    const applicableSecondaryActions = secondaryActions.map((action) => secondaryActionsImplemenation[action]);

    const shouldShowBackButton = shouldDisplayBackButton || shouldUseNarrowLayout;

    const isMoreContentShown = shouldShowNextStep || !!statusBarProps;

    return (
        <View style={[styles.pt0, styles.borderBottom]}>
            <HeaderWithBackButton
                shouldShowReportAvatarWithDisplay
                shouldShowPinButton={false}
                report={moneyRequestReport}
                policy={policy}
                shouldShowBackButton={shouldShowBackButton}
                shouldDisplaySearchRouter={shouldDisplaySearchRouter}
                onBackButtonPress={onBackButtonPress}
                shouldShowBorderBottom={false}
                shouldEnableDetailPageNavigation
            >
                {!shouldUseNarrowLayout && (
                    <View style={[styles.flexRow, styles.gap2]}>
                        {!!primaryAction && !shouldShowSelectedTransactionsButton && primaryActionsImplementation[primaryAction]}
                        {!!applicableSecondaryActions.length && !shouldShowSelectedTransactionsButton && (
                            <ButtonWithDropdownMenu
                                success={false}
                                onPress={() => {}}
                                shouldAlwaysShowDropdownMenu
                                customText={translate('common.more')}
                                options={applicableSecondaryActions}
                                isSplitButton={false}
                            />
                        )}
                        {shouldShowSelectedTransactionsButton && !shouldUseNarrowLayout && (
                            <View>
                                <ButtonWithDropdownMenu
                                    onPress={() => null}
                                    options={selectedTransactionsOptions}
                                    customText={translate('workspace.common.selected', {count: selectedTransactionsID.length})}
                                    isSplitButton={false}
                                    shouldAlwaysShowDropdownMenu
                                />
                            </View>
                        )}
                    </View>
                )}
            </HeaderWithBackButton>
            {shouldUseNarrowLayout && (
                <View style={[styles.flexRow, styles.gap2, styles.pb3, styles.ph5, styles.w100, styles.alignItemsCenter, styles.justifyContentCenter]}>
                    {!!primaryAction && !shouldShowSelectedTransactionsButton && <View style={[styles.flexGrow4]}>{primaryActionsImplementation[primaryAction]}</View>}
                    {!!applicableSecondaryActions.length && !shouldShowSelectedTransactionsButton && (
                        <ButtonWithDropdownMenu
                            success={false}
                            onPress={() => {}}
                            shouldAlwaysShowDropdownMenu
                            customText={translate('common.more')}
                            options={applicableSecondaryActions}
                            isSplitButton={false}
                            wrapperStyle={[!primaryAction && styles.flexGrow4]}
                        />
                    )}
                </View>
            )}
            {isMoreContentShown && (
                <View style={[styles.dFlex, styles.flexColumn, shouldAddGapToContents && styles.gap3, styles.pb3, styles.ph5]}>
                    <View style={[styles.dFlex, styles.w100, styles.flexRow, styles.gap3]}>
                        {shouldShowSelectedTransactionsButton && shouldUseNarrowLayout && (
                            <ButtonWithDropdownMenu
                                onPress={() => null}
                                options={selectedTransactionsOptions}
                                customText={translate('workspace.common.selected', {count: selectedTransactionsID.length})}
                                isSplitButton={false}
                                shouldAlwaysShowDropdownMenu
                                wrapperStyle={styles.w100}
                            />
                        )}
                    </View>
                    {shouldShowNextStep && <MoneyReportHeaderStatusBar nextStep={optimisticNextStep} />}
                    {!!statusBarProps && (
                        <MoneyRequestHeaderStatusBar
                            icon={statusBarProps.icon}
                            description={statusBarProps.description}
                        />
                    )}
                </View>
            )}
            <LoadingBar shouldShow={(isLoadingReportData && shouldUseNarrowLayout) ?? false} />
            {isHoldMenuVisible && requestType !== undefined && (
                <ProcessMoneyReportHoldMenu
                    nonHeldAmount={!hasOnlyHeldExpenses && hasValidNonHeldAmount ? nonHeldAmount : undefined}
                    requestType={requestType}
                    fullAmount={fullAmount}
                    onClose={() => setIsHoldMenuVisible(false)}
                    isVisible={isHoldMenuVisible}
                    paymentType={paymentType}
                    chatReport={chatReport}
                    moneyRequestReport={moneyRequestReport}
                    startAnimation={() => {
                        if (requestType === CONST.IOU.REPORT_ACTION_TYPE.APPROVE) {
                            startApprovedAnimation();
                        } else {
                            startAnimation();
                        }
                    }}
                    transactionCount={transactionIDs?.length ?? 0}
                />
            )}
            <DelegateNoAccessModal
                isNoDelegateAccessMenuVisible={isNoDelegateAccessMenuVisible}
                onClose={() => setIsNoDelegateAccessMenuVisible(false)}
            />
            <DecisionModal
                title={translate('common.downloadFailedTitle')}
                prompt={translate('common.downloadFailedDescription')}
                isSmallScreenWidth={isSmallScreenWidth}
                onSecondOptionSubmit={() => setDownloadErrorModalVisible(false)}
                secondOptionText={translate('common.buttonConfirm')}
                isVisible={downloadErrorModalVisible}
                onClose={() => setDownloadErrorModalVisible(false)}
            />
            <ConfirmModal
                title={translate('iou.cancelPayment')}
                isVisible={isCancelPaymentModalVisible}
                onConfirm={() => {
                    if (!chatReport) {
                        return;
                    }
                    cancelPayment(moneyRequestReport, chatReport);
                    setIsCancelPaymentModalVisible(false);
                }}
                onCancel={() => setIsCancelPaymentModalVisible(false)}
                prompt={translate('iou.cancelPaymentConfirmation')}
                confirmText={translate('iou.cancelPayment')}
                cancelText={translate('common.dismiss')}
                danger
                shouldEnableNewFocusManagement
            />
            <ConfirmModal
                title={translate('iou.deleteExpense', {count: 1})}
                isVisible={isDeleteModalVisible}
                onConfirm={() => {
                    setIsDeleteModalVisible(false);
                    let goBackRoute: Route | undefined;
                    if (transactionThreadReportID) {
                        if (!requestParentReportAction || !transaction?.transactionID) {
                            throw new Error('Missing data!');
                        }
                        // it's deleting transacation but not the report which leads to bug (that is actually also on staging)
                        deleteMoneyRequest(transaction?.transactionID, requestParentReportAction);
                        goBackRoute = getNavigationUrlOnMoneyRequestDelete(transaction.transactionID, requestParentReportAction, false);
                    }

                    if (goBackRoute) {
                        Navigation.navigate(goBackRoute);
                    }
                }}
                onCancel={() => setIsDeleteModalVisible(false)}
                prompt={translate('iou.deleteConfirmation', {count: 1})}
                confirmText={translate('common.delete')}
                cancelText={translate('common.cancel')}
                danger
                shouldEnableNewFocusManagement
            />
            <ConfirmModal
                title={translate('workspace.exportAgainModal.title')}
                onConfirm={() => {
                    confirmManualExport();
                    setMarkAsExportedModalVisible(false);
                }}
                onCancel={() => setMarkAsExportedModalVisible(false)}
                // eslint-disable-next-line @typescript-eslint/no-non-null-assertion
                prompt={translate('workspace.exportAgainModal.description', {connectionName: connectedIntegration!, reportName: moneyRequestReport?.reportName ?? ''})}
                confirmText={translate('workspace.exportAgainModal.confirmText')}
                cancelText={translate('workspace.exportAgainModal.cancelText')}
                isVisible={markAsExportedModalVisible}
            />
            <DecisionModal
                title={translate('common.downloadFailedTitle')}
                prompt={translate('common.downloadFailedDescription')}
                isSmallScreenWidth={isSmallScreenWidth}
                onSecondOptionSubmit={() => setIsDownloadErrorModalVisible(false)}
                secondOptionText={translate('common.buttonConfirm')}
                isVisible={isDownloadErrorModalVisible}
                onClose={() => setIsDownloadErrorModalVisible(false)}
            />
        </View>
    );
}

MoneyReportHeader.displayName = 'MoneyReportHeader';

export default MoneyReportHeader;<|MERGE_RESOLUTION|>--- conflicted
+++ resolved
@@ -35,11 +35,7 @@
     isArchivedReportWithID,
     isExported as isExportedUtils,
     isInvoiceReport,
-<<<<<<< HEAD
-    isPaidGroupPolicy,
-=======
     isProcessingReport,
->>>>>>> cd227b6e
     isReportOwner,
     navigateToDetailsPage,
     reportTransactionsSelector,
@@ -79,7 +75,6 @@
 import SCREENS from '@src/SCREENS';
 import type * as OnyxTypes from '@src/types/onyx';
 import type {PaymentMethodType} from '@src/types/onyx/OriginalMessage';
-import report from '@src/types/onyx/Report';
 import type IconAsset from '@src/types/utils/IconAsset';
 import isLoadingOnyxValue from '@src/types/utils/isLoadingOnyxValue';
 import BrokenConnectionDescription from './BrokenConnectionDescription';
