import {useRoute} from '@react-navigation/native';
import React, {useCallback, useEffect, useMemo, useState} from 'react';
import {ActivityIndicator, InteractionManager, View} from 'react-native';
import type {OnyxEntry} from 'react-native-onyx';
import {useOnyx} from 'react-native-onyx';
import type {ValueOf} from 'type-fest';
import useActiveRoute from '@hooks/useActiveRoute';
import useLocalize from '@hooks/useLocalize';
import useMobileSelectionMode from '@hooks/useMobileSelectionMode';
import useNetwork from '@hooks/useNetwork';
import usePaymentAnimations from '@hooks/usePaymentAnimations';
import usePaymentOptions from '@hooks/usePaymentOptions';
import usePermissions from '@hooks/usePermissions';
import useReportIsArchived from '@hooks/useReportIsArchived';
import useResponsiveLayout from '@hooks/useResponsiveLayout';
import useSelectedTransactionsActions from '@hooks/useSelectedTransactionsActions';
import useTheme from '@hooks/useTheme';
import useThemeStyles from '@hooks/useThemeStyles';
import {turnOffMobileSelectionMode} from '@libs/actions/MobileSelectionMode';
import {deleteAppReport, downloadReportPDF, exportReportToCSV, exportReportToPDF, exportToIntegration, markAsManuallyExported, openUnreportedExpense} from '@libs/actions/Report';
import {getThreadReportIDsForTransactions, getTotalAmountForIOUReportPreviewButton} from '@libs/MoneyRequestReportUtils';
import Navigation from '@libs/Navigation/Navigation';
import {buildOptimisticNextStepForPreventSelfApprovalsEnabled} from '@libs/NextStepUtils';
import {isSecondaryActionAPaymentOption, selectPaymentType} from '@libs/PaymentUtils';
import type {KYCFlowEvent, TriggerKYCFlow} from '@libs/PaymentUtils';
import {getValidConnectedIntegration} from '@libs/PolicyUtils';
import {getOriginalMessage, getReportAction, isMoneyRequestAction} from '@libs/ReportActionsUtils';
<<<<<<< HEAD
import {getReportPrimaryAction} from '@libs/ReportPrimaryActionUtils';
import {getSecondaryExportReportActions, getSecondaryReportActions} from '@libs/ReportSecondaryActionUtils';
=======
import {getAllExpensesToHoldIfApplicable, getReportPrimaryAction} from '@libs/ReportPrimaryActionUtils';
import {getSecondaryReportActions} from '@libs/ReportSecondaryActionUtils';
>>>>>>> 1a3338f0
import {
    changeMoneyRequestHoldStatus,
    getArchiveReason,
    getBankAccountRoute,
    getIntegrationIcon,
    getIntegrationNameFromExportMessage as getIntegrationNameFromExportMessageUtils,
    getNonHeldAndFullAmount,
    getTransactionsWithReceipts,
    hasHeldExpenses as hasHeldExpensesReportUtils,
    hasOnlyHeldExpenses as hasOnlyHeldExpensesReportUtils,
    hasUpdatedTotal,
    isAllowedToApproveExpenseReport,
    isExported as isExportedUtils,
    isInvoiceReport as isInvoiceReportUtil,
    isProcessingReport,
    isReportOwner,
    isTrackExpenseReport as isTrackExpenseReportUtil,
    navigateOnDeleteExpense,
    navigateToDetailsPage,
    reportTransactionsSelector,
} from '@libs/ReportUtils';
import {
    allHavePendingRTERViolation,
    hasDuplicateTransactions,
    isDuplicate,
    isExpensifyCardTransaction,
    isOnHold as isOnHoldTransactionUtils,
    isPayAtEndExpense as isPayAtEndExpenseTransactionUtils,
    isPending,
    isReceiptBeingScanned,
    shouldShowBrokenConnectionViolationForMultipleTransactions,
} from '@libs/TransactionUtils';
import type {ExportType} from '@pages/home/report/ReportDetailsExportPage';
import variables from '@styles/variables';
import {
    approveMoneyRequest,
    canApproveIOU,
    cancelPayment,
    canIOUBePaid as canIOUBePaidAction,
    deleteMoneyRequest,
    getNavigationUrlOnMoneyRequestDelete,
    getNextApproverAccountID,
    payInvoice,
    payMoneyRequest,
    reopenReport,
    startMoneyRequest,
    submitReport,
    unapproveExpenseReport,
} from '@userActions/IOU';
import {markAsCash as markAsCashAction} from '@userActions/Transaction';
import CONST from '@src/CONST';
import useDelegateUserDetails from '@src/hooks/useDelegateUserDetails';
import ONYXKEYS from '@src/ONYXKEYS';
import type {Route} from '@src/ROUTES';
import ROUTES from '@src/ROUTES';
import SCREENS from '@src/SCREENS';
import type * as OnyxTypes from '@src/types/onyx';
import type {PaymentMethodType} from '@src/types/onyx/OriginalMessage';
import type IconAsset from '@src/types/utils/IconAsset';
import isLoadingOnyxValue from '@src/types/utils/isLoadingOnyxValue';
import BrokenConnectionDescription from './BrokenConnectionDescription';
import Button from './Button';
import ButtonWithDropdownMenu from './ButtonWithDropdownMenu';
import type {DropdownOption} from './ButtonWithDropdownMenu/types';
import ConfirmModal from './ConfirmModal';
import DecisionModal from './DecisionModal';
import DelegateNoAccessModal from './DelegateNoAccessModal';
import Header from './Header';
import HeaderWithBackButton from './HeaderWithBackButton';
import Icon from './Icon';
import * as Expensicons from './Icon/Expensicons';
import KYCWall from './KYCWall';
import type {PaymentMethod} from './KYCWall/types';
import LoadingBar from './LoadingBar';
import Modal from './Modal';
import MoneyReportHeaderStatusBar from './MoneyReportHeaderStatusBar';
import MoneyReportHeaderStatusBarSkeleton from './MoneyReportHeaderStatusBarSkeleton';
import type {MoneyRequestHeaderStatusBarProps} from './MoneyRequestHeaderStatusBar';
import MoneyRequestHeaderStatusBar from './MoneyRequestHeaderStatusBar';
import {useMoneyRequestReportContext} from './MoneyRequestReportView/MoneyRequestReportContext';
import type {PopoverMenuItem} from './PopoverMenu';
import type {ActionHandledType} from './ProcessMoneyReportHoldMenu';
import ProcessMoneyReportHoldMenu from './ProcessMoneyReportHoldMenu';
import AnimatedSettlementButton from './SettlementButton/AnimatedSettlementButton';
import Text from './Text';

type MoneyReportHeaderProps = {
    /** The report currently being looked at */
    report: OnyxEntry<OnyxTypes.Report>;

    /** The policy tied to the expense report */
    policy: OnyxEntry<OnyxTypes.Policy>;

    /** Array of report actions for the report */
    reportActions: OnyxTypes.ReportAction[];

    /** The reportID of the transaction thread report associated with this current report, if any */
    // eslint-disable-next-line react/no-unused-prop-types
    transactionThreadReportID: string | undefined;

    /** whether we are loading report data in openReport command */
    isLoadingInitialReportActions?: boolean;

    /** Whether back button should be displayed in header */
    shouldDisplayBackButton?: boolean;

    /** Method to trigger when pressing close button of the header */
    onBackButtonPress: () => void;
};

function MoneyReportHeader({
    policy,
    report: moneyRequestReport,
    transactionThreadReportID,
    reportActions,
    isLoadingInitialReportActions,
    shouldDisplayBackButton = false,
    onBackButtonPress,
}: MoneyReportHeaderProps) {
    // We need to use isSmallScreenWidth instead of shouldUseNarrowLayout to use a correct layout for the hold expense modal https://github.com/Expensify/App/pull/47990#issuecomment-2362382026
    // eslint-disable-next-line rulesdir/prefer-shouldUseNarrowLayout-instead-of-isSmallScreenWidth
    const {shouldUseNarrowLayout, isSmallScreenWidth, isMediumScreenWidth} = useResponsiveLayout();
    const shouldDisplayNarrowVersion = shouldUseNarrowLayout || isMediumScreenWidth;
    const route = useRoute();
    const {getReportRHPActiveRoute} = useActiveRoute();
    // eslint-disable-next-line @typescript-eslint/prefer-nullish-coalescing
    const [chatReport] = useOnyx(`${ONYXKEYS.COLLECTION.REPORT}${moneyRequestReport?.chatReportID}`, {canBeMissing: true});
    // eslint-disable-next-line @typescript-eslint/prefer-nullish-coalescing
    const [nextStep] = useOnyx(`${ONYXKEYS.COLLECTION.NEXT_STEP}${moneyRequestReport?.reportID}`, {canBeMissing: true});
    const [isUserValidated] = useOnyx(ONYXKEYS.ACCOUNT, {selector: (account) => account?.validated, canBeMissing: true});
    const [transactionThreadReport] = useOnyx(`${ONYXKEYS.COLLECTION.REPORT}${transactionThreadReportID}`, {canBeMissing: true});
    const [reportPDFFilename] = useOnyx(`${ONYXKEYS.COLLECTION.NVP_EXPENSIFY_REPORT_PDF_FILENAME}${moneyRequestReport?.reportID}`, {canBeMissing: true}) ?? null;
    const [download] = useOnyx(`${ONYXKEYS.COLLECTION.DOWNLOAD}${reportPDFFilename}`, {canBeMissing: true});
    const isDownloadingPDF = download?.isDownloading ?? false;
    const [session] = useOnyx(ONYXKEYS.SESSION, {canBeMissing: false});
    const requestParentReportAction = useMemo(() => {
        if (!reportActions || !transactionThreadReport?.parentReportActionID) {
            return null;
        }
        return reportActions.find((action): action is OnyxTypes.ReportAction<typeof CONST.REPORT.ACTIONS.TYPE.IOU> => action.reportActionID === transactionThreadReport.parentReportActionID);
    }, [reportActions, transactionThreadReport?.parentReportActionID]);
    const [transactions = []] = useOnyx(ONYXKEYS.COLLECTION.TRANSACTION, {
        selector: (_transactions) => reportTransactionsSelector(_transactions, moneyRequestReport?.reportID),
        initialValue: [],
        canBeMissing: true,
    });
    const [transaction] = useOnyx(`${ONYXKEYS.COLLECTION.TRANSACTION}${isMoneyRequestAction(requestParentReportAction) && getOriginalMessage(requestParentReportAction)?.IOUTransactionID}`, {
        canBeMissing: true,
    });
    const [dismissedHoldUseExplanation, dismissedHoldUseExplanationResult] = useOnyx(ONYXKEYS.NVP_DISMISSED_HOLD_USE_EXPLANATION, {initialValue: true, canBeMissing: true});
    const isLoadingHoldUseExplained = isLoadingOnyxValue(dismissedHoldUseExplanationResult);

    const isExported = isExportedUtils(reportActions);
    const integrationNameFromExportMessage = isExported ? getIntegrationNameFromExportMessageUtils(reportActions) : null;

    const [downloadErrorModalVisible, setDownloadErrorModalVisible] = useState(false);
    const [isCancelPaymentModalVisible, setIsCancelPaymentModalVisible] = useState(false);
    const [isDeleteExpenseModalVisible, setIsDeleteExpenseModalVisible] = useState(false);
    const [isDeleteReportModalVisible, setIsDeleteReportModalVisible] = useState(false);
    const [isUnapproveModalVisible, setIsUnapproveModalVisible] = useState(false);
    const [isReopenWarningModalVisible, setIsReopenWarningModalVisible] = useState(false);
    const [isPDFModalVisible, setIsPDFModalVisible] = useState(false);

    const [exportModalStatus, setExportModalStatus] = useState<ExportType | null>(null);

    const {isPaidAnimationRunning, isApprovedAnimationRunning, startAnimation, stopAnimation, startApprovedAnimation} = usePaymentAnimations();
    const styles = useThemeStyles();
    const theme = useTheme();
    const {translate} = useLocalize();
    const {isOffline} = useNetwork();
    const isOnHold = isOnHoldTransactionUtils(transaction);

    const [policies] = useOnyx(ONYXKEYS.COLLECTION.POLICY, {canBeMissing: true});
    const [isHoldMenuVisible, setIsHoldMenuVisible] = useState(false);
    const [paymentType, setPaymentType] = useState<PaymentMethodType>();
    const [requestType, setRequestType] = useState<ActionHandledType>();
    const canAllowSettlement = hasUpdatedTotal(moneyRequestReport, policy);
    const policyType = policy?.type;
    const connectedIntegration = getValidConnectedIntegration(policy);
    const hasScanningReceipt = getTransactionsWithReceipts(moneyRequestReport?.reportID).some((t) => isReceiptBeingScanned(t));
    const hasOnlyPendingTransactions = useMemo(() => {
        return !!transactions && transactions.length > 0 && transactions.every((t) => isExpensifyCardTransaction(t) && isPending(t));
    }, [transactions]);
    const transactionIDs = useMemo(() => transactions?.map((t) => t.transactionID) ?? [], [transactions]);
    const [allViolations] = useOnyx(ONYXKEYS.COLLECTION.TRANSACTION_VIOLATIONS, {canBeMissing: true});
    const violations = useMemo(
        () => Object.fromEntries(Object.entries(allViolations ?? {}).filter(([key]) => transactionIDs.includes(key.replace(ONYXKEYS.COLLECTION.TRANSACTION_VIOLATIONS, '')))),
        [allViolations, transactionIDs],
    );

    const messagePDF = useMemo(() => {
        if (!reportPDFFilename) {
            return translate('reportDetailsPage.waitForPDF');
        }
        if (reportPDFFilename === CONST.REPORT_DETAILS_MENU_ITEM.ERROR) {
            return translate('reportDetailsPage.errorPDF');
        }
        return translate('reportDetailsPage.generatedPDF');
    }, [reportPDFFilename, translate]);

    // Check if there is pending rter violation in all transactionViolations with given transactionIDs.
    const hasAllPendingRTERViolations = allHavePendingRTERViolation(transactionIDs, violations);
    // Check if user should see broken connection violation warning.
    const shouldShowBrokenConnectionViolation = shouldShowBrokenConnectionViolationForMultipleTransactions(transactionIDs, moneyRequestReport, policy, violations);
    const hasOnlyHeldExpenses = hasOnlyHeldExpensesReportUtils(moneyRequestReport?.reportID);
    const isPayAtEndExpense = isPayAtEndExpenseTransactionUtils(transaction);
    const isArchivedReport = useReportIsArchived(moneyRequestReport?.reportID);
    const [archiveReason] = useOnyx(`${ONYXKEYS.COLLECTION.REPORT_ACTIONS}${moneyRequestReport?.reportID}`, {selector: getArchiveReason, canBeMissing: true});

    const [reportNameValuePairs] = useOnyx(`${ONYXKEYS.COLLECTION.REPORT_NAME_VALUE_PAIRS}${moneyRequestReport?.reportID}`, {canBeMissing: true});
    const getCanIOUBePaid = useCallback(
        (onlyShowPayElsewhere = false, shouldCheckApprovedState = true) =>
            canIOUBePaidAction(moneyRequestReport, chatReport, policy, transaction ? [transaction] : undefined, onlyShowPayElsewhere, undefined, undefined, shouldCheckApprovedState),
        [moneyRequestReport, chatReport, policy, transaction],
    );

    const isInvoiceReport = isInvoiceReportUtil(moneyRequestReport);
    const isTrackExpenseReport = isTrackExpenseReportUtil(moneyRequestReport);

    const iouType = useMemo(() => {
        if (isTrackExpenseReport) {
            return CONST.IOU.TYPE.TRACK;
        }
        if (isInvoiceReport) {
            return CONST.IOU.TYPE.INVOICE;
        }

        return CONST.IOU.TYPE.SUBMIT;
    }, [isTrackExpenseReport, isInvoiceReport]);

    const [isDownloadErrorModalVisible, setIsDownloadErrorModalVisible] = useState(false);

    const {selectedTransactionsID, setSelectedTransactionsID} = useMoneyRequestReportContext();

    const {
        options: selectedTransactionsOptions,
        handleDeleteTransactions,
        isDeleteModalVisible: hookDeleteModalVisible,
        hideDeleteModal,
    } = useSelectedTransactionsActions({
        report: moneyRequestReport,
        reportActions,
        allTransactionsLength: transactions.length,
        session,
        onExportFailed: () => setIsDownloadErrorModalVisible(true),
    });

    const shouldShowSelectedTransactionsButton = !!selectedTransactionsOptions.length && !transactionThreadReportID;

    const canIOUBePaid = useMemo(() => getCanIOUBePaid(), [getCanIOUBePaid]);
    const onlyShowPayElsewhere = useMemo(() => !canIOUBePaid && getCanIOUBePaid(true), [canIOUBePaid, getCanIOUBePaid]);

    const shouldShowPayButton = isPaidAnimationRunning || canIOUBePaid || onlyShowPayElsewhere;

    const shouldShowApproveButton = useMemo(
        () => (canApproveIOU(moneyRequestReport, policy, transactions) && !hasOnlyPendingTransactions) || isApprovedAnimationRunning,
        [moneyRequestReport, policy, transactions, hasOnlyPendingTransactions, isApprovedAnimationRunning],
    );

    const shouldDisableApproveButton = shouldShowApproveButton && !isAllowedToApproveExpenseReport(moneyRequestReport);

    const isFromPaidPolicy = policyType === CONST.POLICY.TYPE.TEAM || policyType === CONST.POLICY.TYPE.CORPORATE;

    const hasDuplicates = hasDuplicateTransactions(moneyRequestReport?.reportID);
    const shouldShowStatusBar =
        hasAllPendingRTERViolations || shouldShowBrokenConnectionViolation || hasOnlyHeldExpenses || hasScanningReceipt || isPayAtEndExpense || hasOnlyPendingTransactions || hasDuplicates;

    // When prevent self-approval is enabled & the current user is submitter AND they're submitting to themselves, we need to show the optimistic next step
    // We should always show this optimistic message for policies with preventSelfApproval
    // to avoid any flicker during transitions between online/offline states
    const nextApproverAccountID = getNextApproverAccountID(moneyRequestReport);
    const isSubmitterSameAsNextApprover = isReportOwner(moneyRequestReport) && nextApproverAccountID === moneyRequestReport?.ownerAccountID;
    const optimisticNextStep = isSubmitterSameAsNextApprover && policy?.preventSelfApproval ? buildOptimisticNextStepForPreventSelfApprovalsEnabled() : nextStep;

    const shouldShowNextStep = isFromPaidPolicy && !isInvoiceReport && !shouldShowStatusBar;
    const bankAccountRoute = getBankAccountRoute(chatReport);
    const {nonHeldAmount, fullAmount, hasValidNonHeldAmount} = getNonHeldAndFullAmount(moneyRequestReport, shouldShowPayButton);
    const isAnyTransactionOnHold = hasHeldExpensesReportUtils(moneyRequestReport?.reportID);
    const {isDelegateAccessRestricted} = useDelegateUserDetails();
    const [isNoDelegateAccessMenuVisible, setIsNoDelegateAccessMenuVisible] = useState(false);
    const [isLoadingReportData] = useOnyx(ONYXKEYS.IS_LOADING_REPORT_DATA, {canBeMissing: true});

    const isReportInRHP = route.name === SCREENS.SEARCH.REPORT_RHP;
    const shouldDisplaySearchRouter = !isReportInRHP || isSmallScreenWidth;

    const confirmPayment = useCallback(
        (type?: PaymentMethodType | undefined, payAsBusiness?: boolean, methodID?: number, paymentMethod?: PaymentMethod) => {
            if (!type || !chatReport) {
                return;
            }
            setPaymentType(type);
            setRequestType(CONST.IOU.REPORT_ACTION_TYPE.PAY);
            if (isDelegateAccessRestricted) {
                setIsNoDelegateAccessMenuVisible(true);
            } else if (isAnyTransactionOnHold) {
                InteractionManager.runAfterInteractions(() => setIsHoldMenuVisible(true));
            } else if (isInvoiceReport) {
                startAnimation();
                payInvoice(type, chatReport, moneyRequestReport, payAsBusiness, methodID, paymentMethod);
            } else {
                startAnimation();
                payMoneyRequest(type, chatReport, moneyRequestReport, true);
            }
        },
        [chatReport, isAnyTransactionOnHold, isDelegateAccessRestricted, isInvoiceReport, moneyRequestReport, startAnimation],
    );

    const confirmApproval = () => {
        setRequestType(CONST.IOU.REPORT_ACTION_TYPE.APPROVE);
        if (isDelegateAccessRestricted) {
            setIsNoDelegateAccessMenuVisible(true);
        } else if (isAnyTransactionOnHold) {
            setIsHoldMenuVisible(true);
        } else {
            startApprovedAnimation();
            approveMoneyRequest(moneyRequestReport, true);
        }
    };

    const markAsCash = useCallback(() => {
        if (!requestParentReportAction) {
            return;
        }
        const iouTransactionID = isMoneyRequestAction(requestParentReportAction) ? getOriginalMessage(requestParentReportAction)?.IOUTransactionID : undefined;
        const reportID = transactionThreadReport?.reportID;

        if (!iouTransactionID || !reportID) {
            return;
        }
        markAsCashAction(iouTransactionID, reportID);
    }, [requestParentReportAction, transactionThreadReport?.reportID]);

    const getStatusIcon: (src: IconAsset) => React.ReactNode = (src) => (
        <Icon
            src={src}
            height={variables.iconSizeSmall}
            width={variables.iconSizeSmall}
            fill={theme.icon}
        />
    );

    const getStatusBarProps: () => MoneyRequestHeaderStatusBarProps | undefined = () => {
        if (isPayAtEndExpense) {
            if (!isArchivedReport) {
                return {icon: getStatusIcon(Expensicons.Hourglass), description: translate('iou.bookingPendingDescription')};
            }
            if (isArchivedReport && archiveReason === CONST.REPORT.ARCHIVE_REASON.BOOKING_END_DATE_HAS_PASSED) {
                return {icon: getStatusIcon(Expensicons.Box), description: translate('iou.bookingArchivedDescription')};
            }
        }
        if (hasOnlyHeldExpenses) {
            return {icon: getStatusIcon(Expensicons.Stopwatch), description: translate('iou.expensesOnHold')};
        }

        if (hasDuplicates) {
            return {icon: getStatusIcon(Expensicons.Flag), description: translate('iou.duplicateTransaction', {isSubmitted: isProcessingReport(moneyRequestReport)})};
        }

        if (!!transaction?.transactionID && shouldShowBrokenConnectionViolation) {
            return {
                icon: getStatusIcon(Expensicons.Hourglass),
                description: (
                    <BrokenConnectionDescription
                        transactionID={transaction?.transactionID}
                        report={moneyRequestReport}
                        policy={policy}
                    />
                ),
            };
        }
        if (hasAllPendingRTERViolations) {
            return {icon: getStatusIcon(Expensicons.Hourglass), description: translate('iou.pendingMatchWithCreditCardDescription')};
        }
        if (hasOnlyPendingTransactions) {
            return {icon: getStatusIcon(Expensicons.CreditCardHourglass), description: translate('iou.transactionPendingDescription')};
        }
        if (hasScanningReceipt) {
            return {icon: getStatusIcon(Expensicons.ReceiptScan), description: translate('iou.receiptScanInProgressDescription')};
        }
    };

    const getFirstDuplicateThreadID = (reportTransactions: OnyxTypes.Transaction[], allReportActions: OnyxTypes.ReportAction[]) => {
        const duplicateTransaction = reportTransactions.find((reportTransaction) => isDuplicate(reportTransaction.transactionID));
        if (!duplicateTransaction) {
            return null;
        }

        return getThreadReportIDsForTransactions(allReportActions, [duplicateTransaction]).at(0);
    };

    const statusBarProps = getStatusBarProps();
    const shouldAddGapToContents = shouldUseNarrowLayout && shouldShowSelectedTransactionsButton && (!!statusBarProps || shouldShowNextStep);

    useEffect(() => {
        // eslint-disable-next-line @typescript-eslint/prefer-nullish-coalescing
        if (isLoadingHoldUseExplained || dismissedHoldUseExplanation || !isOnHold) {
            return;
        }
        Navigation.navigate(ROUTES.PROCESS_MONEY_REQUEST_HOLD.getRoute(Navigation.getReportRHPActiveRoute()));
    }, [dismissedHoldUseExplanation, isLoadingHoldUseExplained, isOnHold]);

    const primaryAction = useMemo(() => {
        // It's necessary to allow payment animation to finish before button is changed
        if (isPaidAnimationRunning) {
            return CONST.REPORT.PRIMARY_ACTIONS.PAY;
        }
        if (!moneyRequestReport) {
            return '';
        }
        return getReportPrimaryAction(moneyRequestReport, transactions, violations, policy, reportNameValuePairs, reportActions);
    }, [isPaidAnimationRunning, moneyRequestReport, reportNameValuePairs, policy, transactions, violations, reportActions]);

    const confirmExport = useCallback(() => {
        setExportModalStatus(null);
        if (!moneyRequestReport?.reportID || !connectedIntegration) {
            return;
        }
        if (exportModalStatus === CONST.REPORT.EXPORT_OPTIONS.EXPORT_TO_INTEGRATION) {
            exportToIntegration(moneyRequestReport?.reportID, connectedIntegration);
        } else if (exportModalStatus === CONST.REPORT.EXPORT_OPTIONS.MARK_AS_EXPORTED) {
            markAsManuallyExported(moneyRequestReport?.reportID, connectedIntegration);
        }
    }, [connectedIntegration, exportModalStatus, moneyRequestReport?.reportID]);

    const getAmount = (actionType: ValueOf<typeof CONST.REPORT.REPORT_PREVIEW_ACTIONS>) => ({
        formattedAmount: getTotalAmountForIOUReportPreviewButton(moneyRequestReport, policy, actionType),
    });

    const {formattedAmount: payAmount} = getAmount(CONST.REPORT.PRIMARY_ACTIONS.PAY);
    const {formattedAmount: totalAmount} = hasOnlyHeldExpenses ? getAmount(CONST.REPORT.REPORT_PREVIEW_ACTIONS.REVIEW) : getAmount(CONST.REPORT.PRIMARY_ACTIONS.PAY);

    const paymentButtonOptions = usePaymentOptions({
        addBankAccountRoute: bankAccountRoute,
        currency: moneyRequestReport?.currency,
        iouReport: moneyRequestReport,
        chatReportID: chatReport?.reportID,
        formattedAmount: totalAmount,
        policyID: moneyRequestReport?.policyID,
        onPress: confirmPayment,
        shouldHidePaymentOptions: !shouldShowPayButton,
        shouldShowApproveButton,
        shouldDisableApproveButton,
        onlyShowPayElsewhere,
    });

    const addExpenseDropdownOptions: Array<DropdownOption<ValueOf<typeof CONST.REPORT.ADD_EXPENSE_OPTIONS>>> = useMemo(
        () => [
            {
                value: CONST.REPORT.ADD_EXPENSE_OPTIONS.CREATE_NEW_EXPENSE,
                text: translate('iou.createNewExpense'),
                icon: Expensicons.Plus,
                onSelected: () => {
                    if (!moneyRequestReport?.reportID) {
                        return;
                    }
                    startMoneyRequest(CONST.IOU.TYPE.SUBMIT, moneyRequestReport?.reportID);
                },
            },
            {
                value: CONST.REPORT.ADD_EXPENSE_OPTIONS.ADD_UNREPORTED_EXPENSE,
                text: translate('iou.addUnreportedExpense'),
                icon: Expensicons.ReceiptPlus,
                onSelected: () => {
                    openUnreportedExpense(moneyRequestReport?.reportID);
                },
            },
        ],
        [moneyRequestReport?.reportID, translate],
    );

<<<<<<< HEAD
    const exportDropdownOptions: Record<ValueOf<typeof CONST.REPORT.EXPORT_OPTIONS>, DropdownOption<ValueOf<typeof CONST.REPORT.EXPORT_OPTIONS>>> = useMemo(
        () => ({
            [CONST.REPORT.EXPORT_OPTIONS.DOWNLOAD_CSV]: {
                text: translate('common.basicExport'),
                icon: Expensicons.Table,
                value: CONST.REPORT.EXPORT_OPTIONS.DOWNLOAD_CSV,
                onSelected: () => {
                    if (!moneyRequestReport) {
                        return;
                    }
                    exportReportToCSV({reportID: moneyRequestReport.reportID, transactionIDList: transactionIDs}, () => {
                        setDownloadErrorModalVisible(true);
                    });
                },
            },
            [CONST.REPORT.EXPORT_OPTIONS.EXPORT_TO_INTEGRATION]: {
                // eslint-disable-next-line @typescript-eslint/no-non-null-assertion
                text: translate('workspace.common.exportIntegrationSelected', {connectionName: connectedIntegration!}),
                icon: getIntegrationIcon(connectedIntegration),
                value: CONST.REPORT.EXPORT_OPTIONS.EXPORT_TO_INTEGRATION,
                onSelected: () => {
                    if (!connectedIntegration || !moneyRequestReport) {
                        return;
                    }
                    if (isExported) {
                        setExportModalStatus(CONST.REPORT.EXPORT_OPTIONS.EXPORT_TO_INTEGRATION);
                        return;
                    }
                    exportToIntegration(moneyRequestReport?.reportID, connectedIntegration);
                },
                additionalIconStyles: styles.integrationIcon,
                displayInDefaultIconColor: true,
            },
            [CONST.REPORT.EXPORT_OPTIONS.MARK_AS_EXPORTED]: {
                text: translate('workspace.common.markAsExported'),
                icon: Expensicons.CheckCircle,
                value: CONST.REPORT.EXPORT_OPTIONS.MARK_AS_EXPORTED,
                onSelected: () => {
                    if (!connectedIntegration || !moneyRequestReport) {
                        return;
                    }
                    if (isExported) {
                        setExportModalStatus(CONST.REPORT.EXPORT_OPTIONS.MARK_AS_EXPORTED);
                        return;
                    }
                    markAsManuallyExported(moneyRequestReport?.reportID, connectedIntegration);
                },
            },
        }),
        [moneyRequestReport, translate, transactionIDs, connectedIntegration, styles.integrationIcon, isExported],
    );

    const getAmount = (actionType: ValueOf<typeof CONST.REPORT.REPORT_PREVIEW_ACTIONS>) => ({
        formattedAmount: getTotalAmountForIOUReportPreviewButton(moneyRequestReport, policy, actionType),
    });

=======
>>>>>>> 1a3338f0
    const primaryActionsImplementation = {
        [CONST.REPORT.PRIMARY_ACTIONS.SUBMIT]: (
            <Button
                success
                text={translate('common.submit')}
                onPress={() => {
                    if (!moneyRequestReport) {
                        return;
                    }
                    submitReport(moneyRequestReport);
                }}
            />
        ),
        [CONST.REPORT.PRIMARY_ACTIONS.APPROVE]: (
            <Button
                success
                onPress={confirmApproval}
                text={translate('iou.approve', getAmount(CONST.REPORT.PRIMARY_ACTIONS.APPROVE))}
            />
        ),
        [CONST.REPORT.PRIMARY_ACTIONS.PAY]: (
            <AnimatedSettlementButton
                isPaidAnimationRunning={isPaidAnimationRunning}
                isApprovedAnimationRunning={isApprovedAnimationRunning}
                onAnimationFinish={stopAnimation}
                canIOUBePaid
                onlyShowPayElsewhere={onlyShowPayElsewhere}
                currency={moneyRequestReport?.currency}
                confirmApproval={confirmApproval}
                policyID={moneyRequestReport?.policyID}
                chatReportID={chatReport?.reportID}
                iouReport={moneyRequestReport}
                onPress={confirmPayment}
                enablePaymentsRoute={ROUTES.ENABLE_PAYMENTS}
                addBankAccountRoute={bankAccountRoute}
                shouldHidePaymentOptions={!shouldShowPayButton}
                shouldShowApproveButton={shouldShowApproveButton}
                shouldDisableApproveButton={shouldDisableApproveButton}
                formattedAmount={payAmount}
                isDisabled={isOffline && !canAllowSettlement}
                isLoading={!isOffline && !canAllowSettlement}
            />
        ),
        [CONST.REPORT.PRIMARY_ACTIONS.EXPORT_TO_ACCOUNTING]: (
            <Button
                success
                // eslint-disable-next-line @typescript-eslint/no-non-null-assertion
                text={translate('workspace.common.exportIntegrationSelected', {connectionName: connectedIntegration!})}
                onPress={() => {
                    if (!connectedIntegration || !moneyRequestReport) {
                        return;
                    }
                    if (isExported) {
                        setExportModalStatus(CONST.REPORT.EXPORT_OPTIONS.EXPORT_TO_INTEGRATION);
                        return;
                    }
                    exportToIntegration(moneyRequestReport?.reportID, connectedIntegration);
                }}
            />
        ),
        [CONST.REPORT.PRIMARY_ACTIONS.REMOVE_HOLD]: (
            <Button
                success
                text={translate('iou.unhold')}
                onPress={() => {
                    const parentReportAction = getReportAction(moneyRequestReport?.parentReportID, moneyRequestReport?.parentReportActionID);

                    const IOUActions = getAllExpensesToHoldIfApplicable(moneyRequestReport, reportActions);

                    if (IOUActions.length) {
                        IOUActions.forEach(changeMoneyRequestHoldStatus);
                        return;
                    }

                    const moneyRequestAction = transactionThreadReportID ? requestParentReportAction : parentReportAction;
                    if (!moneyRequestAction) {
                        return;
                    }

                    changeMoneyRequestHoldStatus(moneyRequestAction);
                }}
            />
        ),
        [CONST.REPORT.PRIMARY_ACTIONS.MARK_AS_CASH]: (
            <Button
                success
                text={translate('iou.markAsCash')}
                onPress={markAsCash}
            />
        ),
        [CONST.REPORT.PRIMARY_ACTIONS.REVIEW_DUPLICATES]: (
            <Button
                success
                text={translate('iou.reviewDuplicates')}
                onPress={() => {
                    const threadID = transactionThreadReportID ?? getFirstDuplicateThreadID(transactions, reportActions);
                    if (!threadID) {
                        return;
                    }
                    Navigation.navigate(ROUTES.TRANSACTION_DUPLICATE_REVIEW_PAGE.getRoute(threadID));
                }}
            />
        ),
        [CONST.REPORT.PRIMARY_ACTIONS.ADD_EXPENSE]: (
            <ButtonWithDropdownMenu
                onPress={() => {}}
                shouldAlwaysShowDropdownMenu
                customText={translate('iou.addExpense')}
                options={addExpenseDropdownOptions}
                isSplitButton={false}
            />
        ),
    };

    const {canUseRetractNewDot, canUseTableReportView} = usePermissions();

    const beginPDFExport = (reportID: string) => {
        setIsPDFModalVisible(true);
        exportReportToPDF({reportID});
    };

    const secondaryActions = useMemo(() => {
        if (!moneyRequestReport) {
            return [];
        }
        return getSecondaryReportActions(moneyRequestReport, transactions, violations, policy, reportNameValuePairs, reportActions, canUseRetractNewDot, canUseTableReportView, policies);
    }, [moneyRequestReport, transactions, violations, policy, reportNameValuePairs, reportActions, canUseRetractNewDot, canUseTableReportView, policies]);

<<<<<<< HEAD
    const secondaryExportActions = useMemo(() => {
        if (!moneyRequestReport) {
            return [];
        }
        return getSecondaryExportReportActions(moneyRequestReport, policy, reportActions);
    }, [moneyRequestReport, policy, reportActions]);

    const secondaryActionsImplementation: Record<ValueOf<typeof CONST.REPORT.SECONDARY_ACTIONS>, DropdownOption<ValueOf<typeof CONST.REPORT.SECONDARY_ACTIONS>>> = {
=======
    const secondaryActionsImplementation: Record<
        ValueOf<typeof CONST.REPORT.SECONDARY_ACTIONS>,
        DropdownOption<ValueOf<typeof CONST.REPORT.SECONDARY_ACTIONS>> & Pick<PopoverMenuItem, 'backButtonText'>
    > = {
>>>>>>> 1a3338f0
        [CONST.REPORT.SECONDARY_ACTIONS.VIEW_DETAILS]: {
            value: CONST.REPORT.SECONDARY_ACTIONS.VIEW_DETAILS,
            text: translate('iou.viewDetails'),
            icon: Expensicons.Info,
            onSelected: () => {
                navigateToDetailsPage(moneyRequestReport, Navigation.getReportRHPActiveRoute());
            },
        },
        [CONST.REPORT.SECONDARY_ACTIONS.EXPORT]: {
            value: CONST.REPORT.SECONDARY_ACTIONS.EXPORT,
            text: translate('common.export'),
            icon: Expensicons.Export,
            subMenuItems: secondaryExportActions.map((action) => exportDropdownOptions[action]),
        },
        [CONST.REPORT.SECONDARY_ACTIONS.DOWNLOAD_PDF]: {
            value: CONST.REPORT.SECONDARY_ACTIONS.DOWNLOAD_PDF,
            text: translate('common.downloadAsPDF'),
            icon: Expensicons.Document,
            onSelected: () => {
                if (!moneyRequestReport) {
                    return;
                }
                beginPDFExport(moneyRequestReport.reportID);
            },
        },
        [CONST.REPORT.SECONDARY_ACTIONS.SUBMIT]: {
            value: CONST.REPORT.SECONDARY_ACTIONS.SUBMIT,
            text: translate('common.submit'),
            icon: Expensicons.Send,
            onSelected: () => {
                if (!moneyRequestReport) {
                    return;
                }
                submitReport(moneyRequestReport);
            },
        },
        [CONST.REPORT.SECONDARY_ACTIONS.APPROVE]: {
            text: translate('iou.approve', getAmount(CONST.REPORT.SECONDARY_ACTIONS.APPROVE)),
            icon: Expensicons.ThumbsUp,
            value: CONST.REPORT.SECONDARY_ACTIONS.APPROVE,
            onSelected: () => {
                if (!moneyRequestReport) {
                    return;
                }
                approveMoneyRequest(moneyRequestReport);
            },
        },
        [CONST.REPORT.SECONDARY_ACTIONS.UNAPPROVE]: {
            text: translate('iou.unapprove'),
            icon: Expensicons.CircularArrowBackwards,
            value: CONST.REPORT.SECONDARY_ACTIONS.UNAPPROVE,
            onSelected: () => {
                if (isDelegateAccessRestricted) {
                    setIsNoDelegateAccessMenuVisible(true);
                    return;
                }

                if (isExported) {
                    setIsUnapproveModalVisible(true);
                    return;
                }

                unapproveExpenseReport(moneyRequestReport);
            },
        },
        [CONST.REPORT.SECONDARY_ACTIONS.CANCEL_PAYMENT]: {
            text: translate('iou.cancelPayment'),
            icon: Expensicons.Clear,
            value: CONST.REPORT.SECONDARY_ACTIONS.CANCEL_PAYMENT,
            onSelected: () => {
                setIsCancelPaymentModalVisible(true);
            },
        },
        [CONST.REPORT.SECONDARY_ACTIONS.HOLD]: {
            text: translate('iou.hold'),
            icon: Expensicons.Stopwatch,
            value: CONST.REPORT.SECONDARY_ACTIONS.HOLD,
            onSelected: () => {
                if (!requestParentReportAction) {
                    throw new Error('Parent action does not exist');
                }

                changeMoneyRequestHoldStatus(requestParentReportAction);
            },
        },
        [CONST.REPORT.SECONDARY_ACTIONS.CHANGE_WORKSPACE]: {
            text: translate('iou.changeWorkspace'),
            icon: Expensicons.Buildings,
            value: CONST.REPORT.SECONDARY_ACTIONS.CHANGE_WORKSPACE,
            onSelected: () => {
                if (!moneyRequestReport) {
                    return;
                }
                Navigation.navigate(ROUTES.REPORT_WITH_ID_CHANGE_WORKSPACE.getRoute(moneyRequestReport.reportID));
            },
        },
        [CONST.REPORT.SECONDARY_ACTIONS.MOVE_EXPENSE]: {
            text: translate('iou.moveExpenses', {count: 1}),
            icon: Expensicons.DocumentMerge,
            value: CONST.REPORT.SECONDARY_ACTIONS.MOVE_EXPENSE,
            onSelected: () => {
                if (!moneyRequestReport || !transaction) {
                    return;
                }

                Navigation.navigate(
                    ROUTES.MONEY_REQUEST_STEP_REPORT.getRoute(CONST.IOU.ACTION.EDIT, iouType, transaction.transactionID, moneyRequestReport.reportID, getReportRHPActiveRoute()),
                );
            },
        },
        [CONST.REPORT.SECONDARY_ACTIONS.DELETE]: {
            text: translate('common.delete'),
            icon: Expensicons.Trashcan,
            value: CONST.REPORT.SECONDARY_ACTIONS.DELETE,
            onSelected: () => {
                if (Object.keys(transactions).length === 1) {
                    setIsDeleteExpenseModalVisible(true);
                } else {
                    setIsDeleteReportModalVisible(true);
                }
            },
            shouldShow: canUseTableReportView,
        },
        [CONST.REPORT.SECONDARY_ACTIONS.REOPEN]: {
            text: translate('iou.undoClose'),
            icon: Expensicons.CircularArrowBackwards,
            value: CONST.REPORT.SECONDARY_ACTIONS.REOPEN,
            onSelected: () => {
                if (isExported) {
                    setIsReopenWarningModalVisible(true);
                    return;
                }
                reopenReport(moneyRequestReport);
            },
        },
        [CONST.REPORT.SECONDARY_ACTIONS.ADD_EXPENSE]: {
            text: translate('iou.addExpense'),
            backButtonText: translate('iou.addExpense'),
            icon: Expensicons.Plus,
            value: CONST.REPORT.SECONDARY_ACTIONS.ADD_EXPENSE,
            subMenuItems: addExpenseDropdownOptions,
            onSelected: () => {
                if (!moneyRequestReport?.reportID) {
                    return;
                }
                startMoneyRequest(CONST.IOU.TYPE.SUBMIT, moneyRequestReport?.reportID);
            },
        },
        [CONST.REPORT.SECONDARY_ACTIONS.PAY]: {
            text: translate('iou.settlePayment', {formattedAmount: totalAmount}),
            icon: Expensicons.Cash,
            value: CONST.REPORT.SECONDARY_ACTIONS.PAY,
            backButtonText: translate('iou.settlePayment', {formattedAmount: totalAmount}),
            subMenuItems: Object.values(paymentButtonOptions),
        },
    };

    const applicableSecondaryActions = secondaryActions.map((action) => secondaryActionsImplementation[action]).filter((action) => action?.shouldShow !== false);

    useEffect(() => {
        if (!transactionThreadReportID) {
            return;
        }
        setSelectedTransactionsID([]);
        // We don't need to run the effect on change of setSelectedTransactionsID since it can cause the infinite loop.
        // eslint-disable-next-line react-compiler/react-compiler
        // eslint-disable-next-line react-hooks/exhaustive-deps
    }, [transactionThreadReportID]);

    const shouldShowBackButton = shouldDisplayBackButton || shouldUseNarrowLayout;

    const isMoreContentShown = shouldShowNextStep || !!statusBarProps;

    const connectedIntegrationName = connectedIntegration ? translate('workspace.accounting.connectionName', {connectionName: connectedIntegration}) : '';
    const unapproveWarningText = useMemo(
        () => (
            <Text>
                <Text style={[styles.textStrong, styles.noWrap]}>{translate('iou.headsUp')}</Text>{' '}
                <Text>{translate('iou.unapproveWithIntegrationWarning', {accountingIntegration: connectedIntegrationName})}</Text>
            </Text>
        ),
        [connectedIntegrationName, styles.noWrap, styles.textStrong, translate],
    );

    const {selectionMode} = useMobileSelectionMode();

    if (selectionMode?.isEnabled) {
        return (
            <HeaderWithBackButton
                title={translate('common.selectMultiple')}
                onBackButtonPress={() => {
                    setSelectedTransactionsID([]);
                    turnOffMobileSelectionMode();
                }}
            />
        );
    }

    const reopenExportedReportWarningText = (
        <Text>
            <Text style={[styles.textStrong, styles.noWrap]}>{translate('iou.headsUp')} </Text>
            <Text>{translate('iou.reopenExportedReportConfirmation', {connectionName: integrationNameFromExportMessage ?? ''})}</Text>
        </Text>
    );
    const onPaymentSelect = (event: KYCFlowEvent, iouPaymentType: PaymentMethodType, triggerKYCFlow: TriggerKYCFlow) =>
        selectPaymentType(event, iouPaymentType, triggerKYCFlow, policy, confirmPayment, isUserValidated, confirmApproval, moneyRequestReport);

    const KYCMoreDropdown = (
        <KYCWall
            onSuccessfulKYC={(payment) => confirmPayment(payment)}
            enablePaymentsRoute={ROUTES.ENABLE_PAYMENTS}
            addBankAccountRoute={bankAccountRoute}
            isDisabled={isOffline}
            source={CONST.KYC_WALL_SOURCE.REPORT}
            chatReportID={chatReport?.reportID}
            iouReport={moneyRequestReport}
            anchorAlignment={{
                horizontal: CONST.MODAL.ANCHOR_ORIGIN_HORIZONTAL.LEFT, // button is at left, so horizontal anchor is at LEFT
                vertical: CONST.MODAL.ANCHOR_ORIGIN_VERTICAL.TOP, // we assume that popover menu opens below the button, anchor is at TOP
            }}
        >
            {(triggerKYCFlow, buttonRef) => (
                <ButtonWithDropdownMenu
                    success={false}
                    onPress={() => {}}
                    onSubItemSelected={(item, index, event) => {
                        if (!isSecondaryActionAPaymentOption(item)) {
                            return;
                        }
                        onPaymentSelect(event, item.value, triggerKYCFlow);
                    }}
                    buttonRef={buttonRef}
                    shouldAlwaysShowDropdownMenu
                    customText={translate('common.more')}
                    options={applicableSecondaryActions}
                    isSplitButton={false}
                    wrapperStyle={shouldDisplayNarrowVersion && [!primaryAction && styles.flex1]}
                />
            )}
        </KYCWall>
    );

    return (
        <View style={[styles.pt0, styles.borderBottom]}>
            <HeaderWithBackButton
                shouldShowReportAvatarWithDisplay
                shouldShowPinButton={false}
                report={moneyRequestReport}
                policy={policy}
                shouldShowBackButton={shouldShowBackButton}
                shouldDisplaySearchRouter={shouldDisplaySearchRouter}
                onBackButtonPress={onBackButtonPress}
                shouldShowBorderBottom={false}
                shouldEnableDetailPageNavigation
            >
                {!shouldDisplayNarrowVersion && (
                    <View style={[styles.flexRow, styles.gap2]}>
                        {!!primaryAction && !shouldShowSelectedTransactionsButton && primaryActionsImplementation[primaryAction]}
                        {!!applicableSecondaryActions.length && !shouldShowSelectedTransactionsButton && KYCMoreDropdown}
                        {shouldShowSelectedTransactionsButton && (
                            <View>
                                <ButtonWithDropdownMenu
                                    onPress={() => null}
                                    options={selectedTransactionsOptions}
                                    customText={translate('workspace.common.selected', {count: selectedTransactionsID.length})}
                                    isSplitButton={false}
                                    shouldAlwaysShowDropdownMenu
                                />
                            </View>
                        )}
                    </View>
                )}
            </HeaderWithBackButton>
            {shouldDisplayNarrowVersion && !shouldShowSelectedTransactionsButton && (
                <View style={[styles.flexRow, styles.gap2, styles.pb3, styles.ph5, styles.w100, styles.alignItemsCenter, styles.justifyContentCenter]}>
                    {!!primaryAction && <View style={[styles.flex1]}>{primaryActionsImplementation[primaryAction]}</View>}
                    {!!applicableSecondaryActions.length && KYCMoreDropdown}
                </View>
            )}
            {isMoreContentShown && (
                <View style={[styles.dFlex, styles.flexColumn, shouldAddGapToContents && styles.gap3, styles.pb3, styles.ph5]}>
                    {shouldShowSelectedTransactionsButton && shouldDisplayNarrowVersion && (
                        <View style={[styles.dFlex, styles.w100, styles.pb3]}>
                            <ButtonWithDropdownMenu
                                onPress={() => null}
                                options={selectedTransactionsOptions}
                                customText={translate('workspace.common.selected', {count: selectedTransactionsID.length})}
                                isSplitButton={false}
                                shouldAlwaysShowDropdownMenu
                                wrapperStyle={styles.w100}
                            />
                        </View>
                    )}
                    {shouldShowNextStep && !!optimisticNextStep?.message?.length && <MoneyReportHeaderStatusBar nextStep={optimisticNextStep} />}
                    {shouldShowNextStep && !optimisticNextStep?.message?.length && !!isLoadingInitialReportActions && !isOffline && <MoneyReportHeaderStatusBarSkeleton />}
                    {!!statusBarProps && (
                        <MoneyRequestHeaderStatusBar
                            icon={statusBarProps.icon}
                            description={statusBarProps.description}
                        />
                    )}
                </View>
            )}
            <LoadingBar shouldShow={(isLoadingReportData && shouldUseNarrowLayout) ?? false} />
            {isHoldMenuVisible && requestType !== undefined && (
                <ProcessMoneyReportHoldMenu
                    nonHeldAmount={!hasOnlyHeldExpenses && hasValidNonHeldAmount ? nonHeldAmount : undefined}
                    requestType={requestType}
                    fullAmount={fullAmount}
                    onClose={() => setIsHoldMenuVisible(false)}
                    isVisible={isHoldMenuVisible}
                    paymentType={paymentType}
                    chatReport={chatReport}
                    moneyRequestReport={moneyRequestReport}
                    startAnimation={() => {
                        if (requestType === CONST.IOU.REPORT_ACTION_TYPE.APPROVE) {
                            startApprovedAnimation();
                        } else {
                            startAnimation();
                        }
                    }}
                    transactionCount={transactionIDs?.length ?? 0}
                />
            )}
            <DelegateNoAccessModal
                isNoDelegateAccessMenuVisible={isNoDelegateAccessMenuVisible}
                onClose={() => setIsNoDelegateAccessMenuVisible(false)}
            />
            <DecisionModal
                title={translate('common.downloadFailedTitle')}
                prompt={translate('common.downloadFailedDescription')}
                isSmallScreenWidth={isSmallScreenWidth}
                onSecondOptionSubmit={() => setDownloadErrorModalVisible(false)}
                secondOptionText={translate('common.buttonConfirm')}
                isVisible={downloadErrorModalVisible}
                onClose={() => setDownloadErrorModalVisible(false)}
            />
            <ConfirmModal
                title={translate('iou.cancelPayment')}
                isVisible={isCancelPaymentModalVisible}
                onConfirm={() => {
                    if (!chatReport) {
                        return;
                    }
                    cancelPayment(moneyRequestReport, chatReport);
                    setIsCancelPaymentModalVisible(false);
                }}
                onCancel={() => setIsCancelPaymentModalVisible(false)}
                prompt={translate('iou.cancelPaymentConfirmation')}
                confirmText={translate('iou.cancelPayment')}
                cancelText={translate('common.dismiss')}
                danger
                shouldEnableNewFocusManagement
            />
            <ConfirmModal
                title={translate('iou.deleteExpense', {count: 1})}
                isVisible={isDeleteExpenseModalVisible}
                onConfirm={() => {
                    let goBackRoute: Route | undefined;
                    setIsDeleteExpenseModalVisible(false);
                    if (transactionThreadReportID) {
                        if (!requestParentReportAction || !transaction?.transactionID) {
                            throw new Error('Missing data!');
                        }
                        // it's deleting transaction but not the report which leads to bug (that is actually also on staging)
                        // Money request should be deleted when interactions are done, to not show the not found page before navigating to goBackRoute
                        InteractionManager.runAfterInteractions(() => deleteMoneyRequest(transaction?.transactionID, requestParentReportAction));
                        goBackRoute = getNavigationUrlOnMoneyRequestDelete(transaction.transactionID, requestParentReportAction, false);
                    }

                    if (goBackRoute) {
                        Navigation.setNavigationActionToMicrotaskQueue(() => navigateOnDeleteExpense(goBackRoute));
                    }
                }}
                onCancel={() => setIsDeleteExpenseModalVisible(false)}
                prompt={translate('iou.deleteConfirmation', {count: 1})}
                confirmText={translate('common.delete')}
                cancelText={translate('common.cancel')}
                danger
                shouldEnableNewFocusManagement
            />
            <ConfirmModal
                title={translate('iou.deleteExpense', {count: selectedTransactionsID.length})}
                isVisible={hookDeleteModalVisible}
                onConfirm={handleDeleteTransactions}
                onCancel={hideDeleteModal}
                prompt={translate('iou.deleteConfirmation', {count: selectedTransactionsID.length})}
                confirmText={translate('common.delete')}
                cancelText={translate('common.cancel')}
                danger
                shouldEnableNewFocusManagement
            />
            <ConfirmModal
                title={translate('iou.deleteReport')}
                isVisible={isDeleteReportModalVisible}
                onConfirm={() => {
                    setIsDeleteReportModalVisible(false);

                    deleteAppReport(moneyRequestReport?.reportID);
                    Navigation.goBack();
                }}
                onCancel={() => setIsDeleteReportModalVisible(false)}
                prompt={translate('iou.deleteReportConfirmation')}
                confirmText={translate('common.delete')}
                cancelText={translate('common.cancel')}
                danger
                shouldEnableNewFocusManagement
            />
            {!!connectedIntegration && (
                <ConfirmModal
                    title={translate('workspace.exportAgainModal.title')}
                    onConfirm={confirmExport}
                    onCancel={() => setExportModalStatus(null)}
                    prompt={translate('workspace.exportAgainModal.description', {connectionName: connectedIntegration, reportName: moneyRequestReport?.reportName ?? ''})}
                    confirmText={translate('workspace.exportAgainModal.confirmText')}
                    cancelText={translate('workspace.exportAgainModal.cancelText')}
                    isVisible={!!exportModalStatus}
                />
            )}
            <ConfirmModal
                title={translate('iou.unapproveReport')}
                isVisible={isUnapproveModalVisible}
                danger
                confirmText={translate('iou.unapproveReport')}
                onConfirm={() => {
                    setIsUnapproveModalVisible(false);
                    unapproveExpenseReport(moneyRequestReport);
                }}
                cancelText={translate('common.cancel')}
                onCancel={() => setIsUnapproveModalVisible(false)}
                prompt={unapproveWarningText}
            />
            <ConfirmModal
                title={translate('iou.reopenReport')}
                isVisible={isReopenWarningModalVisible}
                danger
                confirmText={translate('iou.reopenReport')}
                onConfirm={() => {
                    setIsReopenWarningModalVisible(false);
                    reopenReport(moneyRequestReport);
                }}
                cancelText={translate('common.cancel')}
                onCancel={() => setIsReopenWarningModalVisible(false)}
                // eslint-disable-next-line @typescript-eslint/no-non-null-assertion
                prompt={reopenExportedReportWarningText}
            />
            <DecisionModal
                title={translate('common.downloadFailedTitle')}
                prompt={translate('common.downloadFailedDescription')}
                isSmallScreenWidth={isSmallScreenWidth}
                onSecondOptionSubmit={() => setIsDownloadErrorModalVisible(false)}
                secondOptionText={translate('common.buttonConfirm')}
                isVisible={isDownloadErrorModalVisible}
                onClose={() => setIsDownloadErrorModalVisible(false)}
            />
            <Modal
                onClose={() => setIsPDFModalVisible(false)}
                isVisible={isPDFModalVisible}
                type={isSmallScreenWidth ? CONST.MODAL.MODAL_TYPE.BOTTOM_DOCKED : CONST.MODAL.MODAL_TYPE.CONFIRM}
                innerContainerStyle={styles.pv0}
            >
                <View style={[styles.m5]}>
                    <View>
                        <View style={[styles.flexRow, styles.mb4]}>
                            <Header
                                title={translate('reportDetailsPage.generatingPDF')}
                                containerStyles={[styles.alignItemsCenter]}
                            />
                        </View>
                        <View>
                            <Text>{messagePDF}</Text>
                            {!reportPDFFilename && (
                                <ActivityIndicator
                                    size={CONST.ACTIVITY_INDICATOR_SIZE.LARGE}
                                    color={theme.textSupporting}
                                    style={styles.mt3}
                                />
                            )}
                        </View>
                    </View>
                    {!!reportPDFFilename && reportPDFFilename !== 'error' && (
                        <Button
                            isLoading={isDownloadingPDF}
                            style={[styles.mt3, styles.noSelect]}
                            onPress={() => downloadReportPDF(reportPDFFilename ?? '', moneyRequestReport?.reportName ?? '')}
                            text={translate('common.download')}
                        />
                    )}
                    {(!reportPDFFilename || reportPDFFilename === 'error') && (
                        <Button
                            style={[styles.mt3, styles.noSelect]}
                            onPress={() => setIsPDFModalVisible(false)}
                            text={translate('common.close')}
                        />
                    )}
                </View>
            </Modal>
        </View>
    );
}

MoneyReportHeader.displayName = 'MoneyReportHeader';

export default MoneyReportHeader;<|MERGE_RESOLUTION|>--- conflicted
+++ resolved
@@ -25,13 +25,8 @@
 import type {KYCFlowEvent, TriggerKYCFlow} from '@libs/PaymentUtils';
 import {getValidConnectedIntegration} from '@libs/PolicyUtils';
 import {getOriginalMessage, getReportAction, isMoneyRequestAction} from '@libs/ReportActionsUtils';
-<<<<<<< HEAD
-import {getReportPrimaryAction} from '@libs/ReportPrimaryActionUtils';
+import {getAllExpensesToHoldIfApplicable, getReportPrimaryAction} from '@libs/ReportPrimaryActionUtils';
 import {getSecondaryExportReportActions, getSecondaryReportActions} from '@libs/ReportSecondaryActionUtils';
-=======
-import {getAllExpensesToHoldIfApplicable, getReportPrimaryAction} from '@libs/ReportPrimaryActionUtils';
-import {getSecondaryReportActions} from '@libs/ReportSecondaryActionUtils';
->>>>>>> 1a3338f0
 import {
     changeMoneyRequestHoldStatus,
     getArchiveReason,
@@ -502,7 +497,6 @@
         [moneyRequestReport?.reportID, translate],
     );
 
-<<<<<<< HEAD
     const exportDropdownOptions: Record<ValueOf<typeof CONST.REPORT.EXPORT_OPTIONS>, DropdownOption<ValueOf<typeof CONST.REPORT.EXPORT_OPTIONS>>> = useMemo(
         () => ({
             [CONST.REPORT.EXPORT_OPTIONS.DOWNLOAD_CSV]: {
@@ -555,12 +549,6 @@
         [moneyRequestReport, translate, transactionIDs, connectedIntegration, styles.integrationIcon, isExported],
     );
 
-    const getAmount = (actionType: ValueOf<typeof CONST.REPORT.REPORT_PREVIEW_ACTIONS>) => ({
-        formattedAmount: getTotalAmountForIOUReportPreviewButton(moneyRequestReport, policy, actionType),
-    });
-
-=======
->>>>>>> 1a3338f0
     const primaryActionsImplementation = {
         [CONST.REPORT.PRIMARY_ACTIONS.SUBMIT]: (
             <Button
@@ -689,7 +677,6 @@
         return getSecondaryReportActions(moneyRequestReport, transactions, violations, policy, reportNameValuePairs, reportActions, canUseRetractNewDot, canUseTableReportView, policies);
     }, [moneyRequestReport, transactions, violations, policy, reportNameValuePairs, reportActions, canUseRetractNewDot, canUseTableReportView, policies]);
 
-<<<<<<< HEAD
     const secondaryExportActions = useMemo(() => {
         if (!moneyRequestReport) {
             return [];
@@ -697,13 +684,10 @@
         return getSecondaryExportReportActions(moneyRequestReport, policy, reportActions);
     }, [moneyRequestReport, policy, reportActions]);
 
-    const secondaryActionsImplementation: Record<ValueOf<typeof CONST.REPORT.SECONDARY_ACTIONS>, DropdownOption<ValueOf<typeof CONST.REPORT.SECONDARY_ACTIONS>>> = {
-=======
     const secondaryActionsImplementation: Record<
         ValueOf<typeof CONST.REPORT.SECONDARY_ACTIONS>,
         DropdownOption<ValueOf<typeof CONST.REPORT.SECONDARY_ACTIONS>> & Pick<PopoverMenuItem, 'backButtonText'>
     > = {
->>>>>>> 1a3338f0
         [CONST.REPORT.SECONDARY_ACTIONS.VIEW_DETAILS]: {
             value: CONST.REPORT.SECONDARY_ACTIONS.VIEW_DETAILS,
             text: translate('iou.viewDetails'),
