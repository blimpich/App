--- conflicted
+++ resolved
@@ -306,11 +306,8 @@
         allTransactionsLength: transactions.length,
         session,
         onExportFailed: () => setIsDownloadErrorModalVisible(true),
-<<<<<<< HEAD
         policy,
-=======
         beginExportWithTemplate: (templateName, templateType, transactionIDList) => beginExportWithTemplate(templateName, templateType, transactionIDList),
->>>>>>> 982004aa
     });
 
     const shouldShowSelectedTransactionsButton = !!selectedTransactionsOptions.length && !transactionThreadReportID;
