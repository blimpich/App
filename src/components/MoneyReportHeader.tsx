import {useRoute} from '@react-navigation/native';
import React, {useCallback, useContext, useEffect, useMemo, useState} from 'react';
import {ActivityIndicator, InteractionManager, View} from 'react-native';
import type {OnyxEntry} from 'react-native-onyx';
import type {ValueOf} from 'type-fest';
import useDuplicateTransactionsAndViolations from '@hooks/useDuplicateTransactionsAndViolations';
import useLoadingBarVisibility from '@hooks/useLoadingBarVisibility';
import useLocalize from '@hooks/useLocalize';
import useMobileSelectionMode from '@hooks/useMobileSelectionMode';
import useNetwork from '@hooks/useNetwork';
import useOnyx from '@hooks/useOnyx';
import usePaymentAnimations from '@hooks/usePaymentAnimations';
import usePaymentOptions from '@hooks/usePaymentOptions';
import useReportIsArchived from '@hooks/useReportIsArchived';
import useResponsiveLayout from '@hooks/useResponsiveLayout';
import useSelectedTransactionsActions from '@hooks/useSelectedTransactionsActions';
import useTheme from '@hooks/useTheme';
import useThemeStyles from '@hooks/useThemeStyles';
import useTransactionsAndViolationsForReport from '@hooks/useTransactionsAndViolationsForReport';
import {setupMergeTransactionData} from '@libs/actions/MergeTransaction';
import {turnOffMobileSelectionMode} from '@libs/actions/MobileSelectionMode';
import {
    createTransactionThreadReport,
    deleteAppReport,
    downloadReportPDF,
    exportReportToCSV,
    exportReportToPDF,
    exportToIntegration,
    markAsManuallyExported,
    openUnreportedExpense,
} from '@libs/actions/Report';
import {queueExportSearchWithTemplate, search} from '@libs/actions/Search';
import getNonEmptyStringOnyxID from '@libs/getNonEmptyStringOnyxID';
import getPlatform from '@libs/getPlatform';
import Log from '@libs/Log';
import {getThreadReportIDsForTransactions, getTotalAmountForIOUReportPreviewButton} from '@libs/MoneyRequestReportUtils';
import Navigation from '@libs/Navigation/Navigation';
import type {PlatformStackRouteProp} from '@libs/Navigation/PlatformStackNavigation/types';
import type {ReportsSplitNavigatorParamList, SearchFullscreenNavigatorParamList, SearchReportParamList} from '@libs/Navigation/types';
import {buildOptimisticNextStepForPreventSelfApprovalsEnabled} from '@libs/NextStepUtils';
import {isSecondaryActionAPaymentOption, selectPaymentType} from '@libs/PaymentUtils';
import type {KYCFlowEvent, TriggerKYCFlow} from '@libs/PaymentUtils';
import {getConnectedIntegration, getValidConnectedIntegration} from '@libs/PolicyUtils';
import {getIOUActionForReportID, getOriginalMessage, getReportAction, isMoneyRequestAction} from '@libs/ReportActionsUtils';
import {getAllExpensesToHoldIfApplicable, getReportPrimaryAction} from '@libs/ReportPrimaryActionUtils';
import {getSecondaryExportReportActions, getSecondaryReportActions} from '@libs/ReportSecondaryActionUtils';
import {
    changeMoneyRequestHoldStatus,
    getArchiveReason,
    getIntegrationExportIcon,
    getIntegrationNameFromExportMessage as getIntegrationNameFromExportMessageUtils,
    getNextApproverAccountID,
    getNonHeldAndFullAmount,
    getTransactionsWithReceipts,
    hasHeldExpenses as hasHeldExpensesReportUtils,
    hasOnlyHeldExpenses as hasOnlyHeldExpensesReportUtils,
    hasUpdatedTotal,
    isAllowedToApproveExpenseReport,
    isExported as isExportedUtils,
    isInvoiceReport as isInvoiceReportUtil,
    isProcessingReport,
    isReportOwner,
    navigateOnDeleteExpense,
    navigateToDetailsPage,
} from '@libs/ReportUtils';
import {shouldRestrictUserBillableActions} from '@libs/SubscriptionUtils';
import {
    allHavePendingRTERViolation,
    hasDuplicateTransactions,
    isDuplicate,
    isExpensifyCardTransaction,
    isOnHold as isOnHoldTransactionUtils,
    isPayAtEndExpense as isPayAtEndExpenseTransactionUtils,
    isPending,
    isScanning,
    shouldShowBrokenConnectionViolationForMultipleTransactions,
} from '@libs/TransactionUtils';
import type {ExportType} from '@pages/home/report/ReportDetailsExportPage';
import variables from '@styles/variables';
import {
    approveMoneyRequest,
    canApproveIOU,
    cancelPayment,
    canIOUBePaid as canIOUBePaidAction,
    deleteMoneyRequest,
    getNavigationUrlOnMoneyRequestDelete,
    initSplitExpense,
    payInvoice,
    payMoneyRequest,
    reopenReport,
    retractReport,
    startMoneyRequest,
    submitReport,
    unapproveExpenseReport,
} from '@userActions/IOU';
import {markAsCash as markAsCashAction} from '@userActions/Transaction';
import CONST from '@src/CONST';
import ONYXKEYS from '@src/ONYXKEYS';
import type {Route} from '@src/ROUTES';
import ROUTES from '@src/ROUTES';
import SCREENS from '@src/SCREENS';
import type * as OnyxTypes from '@src/types/onyx';
import type {PaymentMethodType} from '@src/types/onyx/OriginalMessage';
import type IconAsset from '@src/types/utils/IconAsset';
import isLoadingOnyxValue from '@src/types/utils/isLoadingOnyxValue';
import BrokenConnectionDescription from './BrokenConnectionDescription';
import Button from './Button';
import ButtonWithDropdownMenu from './ButtonWithDropdownMenu';
import type {DropdownOption} from './ButtonWithDropdownMenu/types';
import ConfirmModal from './ConfirmModal';
import DecisionModal from './DecisionModal';
import {DelegateNoAccessContext} from './DelegateNoAccessModalProvider';
import Header from './Header';
import HeaderWithBackButton from './HeaderWithBackButton';
import Icon from './Icon';
import * as Expensicons from './Icon/Expensicons';
import KYCWall from './KYCWall';
import type {PaymentMethod} from './KYCWall/types';
import LoadingBar from './LoadingBar';
import Modal from './Modal';
import MoneyReportHeaderStatusBar from './MoneyReportHeaderStatusBar';
import MoneyReportHeaderStatusBarSkeleton from './MoneyReportHeaderStatusBarSkeleton';
import type {MoneyRequestHeaderStatusBarProps} from './MoneyRequestHeaderStatusBar';
import MoneyRequestHeaderStatusBar from './MoneyRequestHeaderStatusBar';
import type {PopoverMenuItem} from './PopoverMenu';
import type {ActionHandledType} from './ProcessMoneyReportHoldMenu';
import ProcessMoneyReportHoldMenu from './ProcessMoneyReportHoldMenu';
import {useSearchContext} from './Search/SearchContext';
import AnimatedSettlementButton from './SettlementButton/AnimatedSettlementButton';
import Text from './Text';

type MoneyReportHeaderProps = {
    /** The report currently being looked at */
    report: OnyxEntry<OnyxTypes.Report>;

    /** The policy tied to the expense report */
    policy: OnyxEntry<OnyxTypes.Policy>;

    /** Array of report actions for the report */
    reportActions: OnyxTypes.ReportAction[];

    /** The reportID of the transaction thread report associated with this current report, if any */
    // eslint-disable-next-line react/no-unused-prop-types
    transactionThreadReportID: string | undefined;

    /** whether we are loading report data in openReport command */
    isLoadingInitialReportActions?: boolean;

    /** Whether back button should be displayed in header */
    shouldDisplayBackButton?: boolean;

    /** Method to trigger when pressing close button of the header */
    onBackButtonPress: () => void;
};

function MoneyReportHeader({
    policy,
    report: moneyRequestReport,
    transactionThreadReportID,
    reportActions,
    isLoadingInitialReportActions,
    shouldDisplayBackButton = false,
    onBackButtonPress,
}: MoneyReportHeaderProps) {
    // We need to use isSmallScreenWidth instead of shouldUseNarrowLayout to use a correct layout for the hold expense modal https://github.com/Expensify/App/pull/47990#issuecomment-2362382026
    // eslint-disable-next-line rulesdir/prefer-shouldUseNarrowLayout-instead-of-isSmallScreenWidth
    const {shouldUseNarrowLayout, isSmallScreenWidth, isMediumScreenWidth} = useResponsiveLayout();
    const shouldDisplayNarrowVersion = shouldUseNarrowLayout || isMediumScreenWidth;
    const route = useRoute<
        | PlatformStackRouteProp<ReportsSplitNavigatorParamList, typeof SCREENS.REPORT>
        | PlatformStackRouteProp<SearchFullscreenNavigatorParamList, typeof SCREENS.SEARCH.MONEY_REQUEST_REPORT>
        | PlatformStackRouteProp<SearchReportParamList, typeof SCREENS.SEARCH.REPORT_RHP>
    >();
    // eslint-disable-next-line @typescript-eslint/prefer-nullish-coalescing
    const [chatReport] = useOnyx(`${ONYXKEYS.COLLECTION.REPORT}${moneyRequestReport?.chatReportID}`, {canBeMissing: true});
    // eslint-disable-next-line @typescript-eslint/prefer-nullish-coalescing
    const [nextStep] = useOnyx(`${ONYXKEYS.COLLECTION.NEXT_STEP}${moneyRequestReport?.reportID}`, {canBeMissing: true});
    const [isUserValidated] = useOnyx(ONYXKEYS.ACCOUNT, {selector: (account) => account?.validated, canBeMissing: true});
    const [transactionThreadReport] = useOnyx(`${ONYXKEYS.COLLECTION.REPORT}${transactionThreadReportID}`, {canBeMissing: true});
    const [reportPDFFilename] = useOnyx(`${ONYXKEYS.COLLECTION.NVP_EXPENSIFY_REPORT_PDF_FILENAME}${moneyRequestReport?.reportID}`, {canBeMissing: true}) ?? null;
    const [download] = useOnyx(`${ONYXKEYS.COLLECTION.DOWNLOAD}${reportPDFFilename}`, {canBeMissing: true});
    const isDownloadingPDF = download?.isDownloading ?? false;
    const [session] = useOnyx(ONYXKEYS.SESSION, {canBeMissing: false});
    const [integrationsExportTemplates] = useOnyx(ONYXKEYS.NVP_INTEGRATION_SERVER_EXPORT_TEMPLATES, {canBeMissing: true});
    const [csvExportLayouts] = useOnyx(ONYXKEYS.NVP_CSV_EXPORT_LAYOUTS, {canBeMissing: true});

    // Collate the list of user-created in-app export templates
    const customInAppTemplates = useMemo(() => {
        const policyTemplates = Object.entries(policy?.exportLayouts ?? {}).map(([templateName, layout]) => ({
            ...layout,
            templateName,
            description: policy?.name,
            policyID: policy?.id,
        }));

        // Collate a list of the user's account level in-app export templates, excluding the Default CSV template
        const csvTemplates = Object.entries(csvExportLayouts ?? {})
            .filter(([, layout]) => layout.name !== CONST.REPORT.EXPORT_OPTION_LABELS.DEFAULT_CSV)
            .map(([templateName, layout]) => ({
                ...layout,
                templateName,
                description: '',
                policyID: undefined,
            }));

        return [...policyTemplates, ...csvTemplates];
    }, [csvExportLayouts, policy]);

    const requestParentReportAction = useMemo(() => {
        if (!reportActions || !transactionThreadReport?.parentReportActionID) {
            return null;
        }
        return reportActions.find((action): action is OnyxTypes.ReportAction<typeof CONST.REPORT.ACTIONS.TYPE.IOU> => action.reportActionID === transactionThreadReport.parentReportActionID);
    }, [reportActions, transactionThreadReport?.parentReportActionID]);

    const {transactions: reportTransactions, violations} = useTransactionsAndViolationsForReport(moneyRequestReport?.reportID);

    const transactions = useMemo(() => {
        return Object.values(reportTransactions);
    }, [reportTransactions]);

    const iouTransactionID = isMoneyRequestAction(requestParentReportAction) ? getOriginalMessage(requestParentReportAction)?.IOUTransactionID : undefined;
    const [transaction] = useOnyx(`${ONYXKEYS.COLLECTION.TRANSACTION}${getNonEmptyStringOnyxID(iouTransactionID)}`, {
        canBeMissing: true,
    });
    const [dismissedHoldUseExplanation, dismissedHoldUseExplanationResult] = useOnyx(ONYXKEYS.NVP_DISMISSED_HOLD_USE_EXPLANATION, {canBeMissing: true});
    const isLoadingHoldUseExplained = isLoadingOnyxValue(dismissedHoldUseExplanationResult);
    const [invoiceReceiverPolicy] = useOnyx(
        `${ONYXKEYS.COLLECTION.POLICY}${chatReport?.invoiceReceiver && 'policyID' in chatReport.invoiceReceiver ? chatReport.invoiceReceiver.policyID : undefined}`,
        {canBeMissing: true},
    );

    const {duplicateTransactions, duplicateTransactionViolations} = useDuplicateTransactionsAndViolations(transactions.map((t) => t.transactionID));
    const isExported = useMemo(() => isExportedUtils(reportActions), [reportActions]);
    // wrapped in useMemo to improve performance because this is an operation on array
    const integrationNameFromExportMessage = useMemo(() => {
        if (!isExported) {
            return null;
        }
        return getIntegrationNameFromExportMessageUtils(reportActions);
    }, [isExported, reportActions]);

    const [downloadErrorModalVisible, setDownloadErrorModalVisible] = useState(false);
    const [isCancelPaymentModalVisible, setIsCancelPaymentModalVisible] = useState(false);
    const [isDeleteExpenseModalVisible, setIsDeleteExpenseModalVisible] = useState(false);
    const [isDeleteReportModalVisible, setIsDeleteReportModalVisible] = useState(false);
    const [isUnapproveModalVisible, setIsUnapproveModalVisible] = useState(false);
    const [isReopenWarningModalVisible, setIsReopenWarningModalVisible] = useState(false);
    const [isPDFModalVisible, setIsPDFModalVisible] = useState(false);
    const [isExportWithTemplateModalVisible, setIsExportWithTemplateModalVisible] = useState(false);

    const [exportModalStatus, setExportModalStatus] = useState<ExportType | null>(null);

    const {isPaidAnimationRunning, isApprovedAnimationRunning, startAnimation, stopAnimation, startApprovedAnimation} = usePaymentAnimations();
    const styles = useThemeStyles();
    const theme = useTheme();
    const {translate} = useLocalize();
    const {isOffline} = useNetwork();
    const isOnHold = isOnHoldTransactionUtils(transaction);

    const [policies] = useOnyx(ONYXKEYS.COLLECTION.POLICY, {canBeMissing: true});
    const [isHoldMenuVisible, setIsHoldMenuVisible] = useState(false);
    const [paymentType, setPaymentType] = useState<PaymentMethodType>();
    const [requestType, setRequestType] = useState<ActionHandledType>();
    const canAllowSettlement = hasUpdatedTotal(moneyRequestReport, policy);
    const policyType = policy?.type;
    const connectedIntegration = getValidConnectedIntegration(policy);
    const connectedIntegrationFallback = getConnectedIntegration(policy);
    const hasScanningReceipt = getTransactionsWithReceipts(moneyRequestReport?.reportID).some((t) => isScanning(t));
    const hasOnlyPendingTransactions = useMemo(() => {
        return !!transactions && transactions.length > 0 && transactions.every((t) => isExpensifyCardTransaction(t) && isPending(t));
    }, [transactions]);
    const transactionIDs = useMemo(() => transactions?.map((t) => t.transactionID) ?? [], [transactions]);

    const messagePDF = useMemo(() => {
        if (!reportPDFFilename) {
            return translate('reportDetailsPage.waitForPDF');
        }
        if (reportPDFFilename === CONST.REPORT_DETAILS_MENU_ITEM.ERROR) {
            return translate('reportDetailsPage.errorPDF');
        }
        return translate('reportDetailsPage.generatedPDF');
    }, [reportPDFFilename, translate]);

    // Check if there is pending rter violation in all transactionViolations with given transactionIDs.
    // wrapped in useMemo to avoid unnecessary re-renders and for better performance (array operation inside of function)
    const hasAllPendingRTERViolations = useMemo(() => allHavePendingRTERViolation(transactions, violations), [transactions, violations]);
    // Check if user should see broken connection violation warning.
    const shouldShowBrokenConnectionViolation = shouldShowBrokenConnectionViolationForMultipleTransactions(transactionIDs, moneyRequestReport, policy, violations);
    const hasOnlyHeldExpenses = hasOnlyHeldExpensesReportUtils(moneyRequestReport?.reportID);
    const isPayAtEndExpense = isPayAtEndExpenseTransactionUtils(transaction);
    const isArchivedReport = useReportIsArchived(moneyRequestReport?.reportID);
    const isChatReportArchived = useReportIsArchived(chatReport?.reportID);

    const [archiveReason] = useOnyx(`${ONYXKEYS.COLLECTION.REPORT_ACTIONS}${moneyRequestReport?.reportID}`, {selector: getArchiveReason, canBeMissing: true});

    const [reportNameValuePairs] = useOnyx(`${ONYXKEYS.COLLECTION.REPORT_NAME_VALUE_PAIRS}${moneyRequestReport?.reportID}`, {canBeMissing: true});
    const getCanIOUBePaid = useCallback(
        (onlyShowPayElsewhere = false, shouldCheckApprovedState = true) =>
            canIOUBePaidAction(moneyRequestReport, chatReport, policy, transaction ? [transaction] : undefined, onlyShowPayElsewhere, undefined, undefined, shouldCheckApprovedState),
        [moneyRequestReport, chatReport, policy, transaction],
    );

    const isInvoiceReport = isInvoiceReportUtil(moneyRequestReport);

    const [isDownloadErrorModalVisible, setIsDownloadErrorModalVisible] = useState(false);

    const {selectedTransactionIDs, removeTransaction, clearSelectedTransactions, currentSearchQueryJSON, currentSearchKey} = useSearchContext();

    const beginExportWithTemplate = useCallback(
        (templateName: string, templateType: string, transactionIDList: string[], policyID?: string) => {
            if (!moneyRequestReport) {
                return;
            }

            setIsExportWithTemplateModalVisible(true);
            queueExportSearchWithTemplate({
                templateName,
                templateType,
                jsonQuery: '{}',
                reportIDList: [moneyRequestReport.reportID],
                transactionIDList,
                policyID,
            });
        },
        [moneyRequestReport],
    );

    const {
        options: selectedTransactionsOptions,
        handleDeleteTransactions,
        isDeleteModalVisible: hookDeleteModalVisible,
        hideDeleteModal,
    } = useSelectedTransactionsActions({
        report: moneyRequestReport,
        reportActions,
        allTransactionsLength: transactions.length,
        session,
        onExportFailed: () => setIsDownloadErrorModalVisible(true),
        policy,
        beginExportWithTemplate: (templateName, templateType, transactionIDList, policyID) => beginExportWithTemplate(templateName, templateType, transactionIDList, policyID),
    });

    const shouldShowSelectedTransactionsButton = !!selectedTransactionsOptions.length && !transactionThreadReportID;

    const canIOUBePaid = useMemo(() => getCanIOUBePaid(), [getCanIOUBePaid]);
    const onlyShowPayElsewhere = useMemo(() => !canIOUBePaid && getCanIOUBePaid(true), [canIOUBePaid, getCanIOUBePaid]);

    const shouldShowPayButton = isPaidAnimationRunning || canIOUBePaid || onlyShowPayElsewhere;

    const shouldShowApproveButton = useMemo(
        () => (canApproveIOU(moneyRequestReport, policy, transactions) && !hasOnlyPendingTransactions) || isApprovedAnimationRunning,
        [moneyRequestReport, policy, transactions, hasOnlyPendingTransactions, isApprovedAnimationRunning],
    );

    const shouldDisableApproveButton = shouldShowApproveButton && !isAllowedToApproveExpenseReport(moneyRequestReport);

    const isFromPaidPolicy = policyType === CONST.POLICY.TYPE.TEAM || policyType === CONST.POLICY.TYPE.CORPORATE;

    const hasDuplicates = hasDuplicateTransactions(moneyRequestReport?.reportID);
    const shouldShowStatusBar =
        hasAllPendingRTERViolations || shouldShowBrokenConnectionViolation || hasOnlyHeldExpenses || hasScanningReceipt || isPayAtEndExpense || hasOnlyPendingTransactions || hasDuplicates;

    // When prevent self-approval is enabled & the current user is submitter AND they're submitting to themselves, we need to show the optimistic next step
    // We should always show this optimistic message for policies with preventSelfApproval
    // to avoid any flicker during transitions between online/offline states
    const nextApproverAccountID = getNextApproverAccountID(moneyRequestReport);
    const isSubmitterSameAsNextApprover = isReportOwner(moneyRequestReport) && nextApproverAccountID === moneyRequestReport?.ownerAccountID;
    const optimisticNextStep = isSubmitterSameAsNextApprover && policy?.preventSelfApproval ? buildOptimisticNextStepForPreventSelfApprovalsEnabled() : nextStep;

    const shouldShowNextStep = isFromPaidPolicy && !isInvoiceReport && !shouldShowStatusBar;
    const {nonHeldAmount, fullAmount, hasValidNonHeldAmount} = getNonHeldAndFullAmount(moneyRequestReport, shouldShowPayButton);
    const isAnyTransactionOnHold = hasHeldExpensesReportUtils(moneyRequestReport?.reportID);
    const {isDelegateAccessRestricted, showDelegateNoAccessModal} = useContext(DelegateNoAccessContext);
    const shouldShowLoadingBar = useLoadingBarVisibility();

    const isReportInRHP = route.name === SCREENS.SEARCH.REPORT_RHP;
    const shouldDisplaySearchRouter = !isReportInRHP || isSmallScreenWidth;

    const confirmPayment = useCallback(
        (type?: PaymentMethodType | undefined, payAsBusiness?: boolean, methodID?: number, paymentMethod?: PaymentMethod) => {
            if (!type || !chatReport) {
                return;
            }
            setPaymentType(type);
            setRequestType(CONST.IOU.REPORT_ACTION_TYPE.PAY);
            if (isDelegateAccessRestricted) {
                showDelegateNoAccessModal();
            } else if (isAnyTransactionOnHold) {
                if (getPlatform() === CONST.PLATFORM.IOS) {
                    InteractionManager.runAfterInteractions(() => setIsHoldMenuVisible(true));
                } else {
                    setIsHoldMenuVisible(true);
                }
            } else if (isInvoiceReport) {
                startAnimation();
                payInvoice(type, chatReport, moneyRequestReport, payAsBusiness, methodID, paymentMethod);
            } else {
                startAnimation();
                payMoneyRequest(type, chatReport, moneyRequestReport, undefined, true);
                if (currentSearchQueryJSON) {
                    search({
                        searchKey: currentSearchKey,
                        shouldCalculateTotals: true,
                        offset: 0,
                        queryJSON: currentSearchQueryJSON,
                    });
                }
            }
        },
        [
            chatReport,
            isAnyTransactionOnHold,
            isDelegateAccessRestricted,
            showDelegateNoAccessModal,
            isInvoiceReport,
            moneyRequestReport,
            startAnimation,
            currentSearchQueryJSON,
            currentSearchKey,
        ],
    );

    const confirmApproval = () => {
        setRequestType(CONST.IOU.REPORT_ACTION_TYPE.APPROVE);
        if (isDelegateAccessRestricted) {
            showDelegateNoAccessModal();
        } else if (isAnyTransactionOnHold) {
            setIsHoldMenuVisible(true);
        } else {
            startApprovedAnimation();
            approveMoneyRequest(moneyRequestReport, true);
            if (currentSearchQueryJSON) {
                search({
                    searchKey: currentSearchKey,
                    shouldCalculateTotals: true,
                    offset: 0,
                    queryJSON: currentSearchQueryJSON,
                });
            }
        }
    };

    const markAsCash = useCallback(() => {
        if (!requestParentReportAction) {
            return;
        }
        const reportID = transactionThreadReport?.reportID;

        if (!iouTransactionID || !reportID) {
            return;
        }
        markAsCashAction(iouTransactionID, reportID);
    }, [iouTransactionID, requestParentReportAction, transactionThreadReport?.reportID]);

    const getStatusIcon: (src: IconAsset) => React.ReactNode = (src) => (
        <Icon
            src={src}
            height={variables.iconSizeSmall}
            width={variables.iconSizeSmall}
            fill={theme.icon}
        />
    );

    const getStatusBarProps: () => MoneyRequestHeaderStatusBarProps | undefined = () => {
        if (isPayAtEndExpense) {
            if (!isArchivedReport) {
                return {icon: getStatusIcon(Expensicons.Hourglass), description: translate('iou.bookingPendingDescription')};
            }
            if (isArchivedReport && archiveReason === CONST.REPORT.ARCHIVE_REASON.BOOKING_END_DATE_HAS_PASSED) {
                return {icon: getStatusIcon(Expensicons.Box), description: translate('iou.bookingArchivedDescription')};
            }
        }
        if (hasOnlyHeldExpenses) {
            return {icon: getStatusIcon(Expensicons.Stopwatch), description: translate(transactions.length > 1 ? 'iou.expensesOnHold' : 'iou.expenseOnHold')};
        }

        if (hasDuplicates) {
            return {icon: getStatusIcon(Expensicons.Flag), description: translate('iou.duplicateTransaction', {isSubmitted: isProcessingReport(moneyRequestReport)})};
        }

        if (!!transaction?.transactionID && shouldShowBrokenConnectionViolation) {
            return {
                icon: getStatusIcon(Expensicons.Hourglass),
                description: (
                    <BrokenConnectionDescription
                        transactionID={transaction?.transactionID}
                        report={moneyRequestReport}
                        policy={policy}
                    />
                ),
            };
        }
        if (hasAllPendingRTERViolations) {
            return {icon: getStatusIcon(Expensicons.Hourglass), description: translate('iou.pendingMatchWithCreditCardDescription')};
        }
        if (hasOnlyPendingTransactions) {
            return {icon: getStatusIcon(Expensicons.CreditCardHourglass), description: translate('iou.transactionPendingDescription')};
        }
        if (hasScanningReceipt) {
            return {icon: getStatusIcon(Expensicons.ReceiptScan), description: translate('iou.receiptScanInProgressDescription')};
        }
    };

    const getFirstDuplicateThreadID = (transactionsList: OnyxTypes.Transaction[], allReportActions: OnyxTypes.ReportAction[]) => {
        const duplicateTransaction = transactionsList.find((reportTransaction) => isDuplicate(reportTransaction));
        if (!duplicateTransaction) {
            return null;
        }

        return getThreadReportIDsForTransactions(allReportActions, [duplicateTransaction]).at(0);
    };

    const statusBarProps = getStatusBarProps();

    useEffect(() => {
        // eslint-disable-next-line @typescript-eslint/prefer-nullish-coalescing
        if (isLoadingHoldUseExplained || dismissedHoldUseExplanation || !isOnHold) {
            return;
        }
        Navigation.navigate(ROUTES.PROCESS_MONEY_REQUEST_HOLD.getRoute(Navigation.getReportRHPActiveRoute()));
    }, [dismissedHoldUseExplanation, isLoadingHoldUseExplained, isOnHold]);

    const primaryAction = useMemo(() => {
        // It's necessary to allow payment animation to finish before button is changed
        if (isPaidAnimationRunning || isApprovedAnimationRunning) {
            return CONST.REPORT.PRIMARY_ACTIONS.PAY;
        }
        if (!moneyRequestReport) {
            return '';
        }
        return getReportPrimaryAction({
            report: moneyRequestReport,
            chatReport,
            reportTransactions: transactions,
            violations,
            policy,
            reportNameValuePairs,
            reportActions,
            isChatReportArchived,
            invoiceReceiverPolicy,
        });
    }, [
        isPaidAnimationRunning,
        isApprovedAnimationRunning,
        moneyRequestReport,
        reportNameValuePairs,
        policy,
        transactions,
        violations,
        reportActions,
        isChatReportArchived,
        chatReport,
        invoiceReceiverPolicy,
    ]);

    const confirmExport = useCallback(() => {
        setExportModalStatus(null);
        if (!moneyRequestReport?.reportID || !connectedIntegration) {
            return;
        }
        if (exportModalStatus === CONST.REPORT.EXPORT_OPTIONS.EXPORT_TO_INTEGRATION) {
            exportToIntegration(moneyRequestReport?.reportID, connectedIntegration);
        } else if (exportModalStatus === CONST.REPORT.EXPORT_OPTIONS.MARK_AS_EXPORTED) {
            markAsManuallyExported(moneyRequestReport?.reportID, connectedIntegration);
        }
    }, [connectedIntegration, exportModalStatus, moneyRequestReport?.reportID]);

    const getAmount = (actionType: ValueOf<typeof CONST.REPORT.REPORT_PREVIEW_ACTIONS>) => ({
        formattedAmount: getTotalAmountForIOUReportPreviewButton(moneyRequestReport, policy, actionType),
    });

    const {formattedAmount: totalAmount} = hasOnlyHeldExpenses ? getAmount(CONST.REPORT.REPORT_PREVIEW_ACTIONS.REVIEW) : getAmount(CONST.REPORT.PRIMARY_ACTIONS.PAY);

    const paymentButtonOptions = usePaymentOptions({
        currency: moneyRequestReport?.currency,
        iouReport: moneyRequestReport,
        chatReportID: chatReport?.reportID,
        formattedAmount: totalAmount,
        policyID: moneyRequestReport?.policyID,
        onPress: confirmPayment,
        shouldHidePaymentOptions: !shouldShowPayButton,
        shouldShowApproveButton,
        shouldDisableApproveButton,
        onlyShowPayElsewhere,
    });

    const addExpenseDropdownOptions: Array<DropdownOption<ValueOf<typeof CONST.REPORT.ADD_EXPENSE_OPTIONS>>> = useMemo(
        () => [
            {
                value: CONST.REPORT.ADD_EXPENSE_OPTIONS.CREATE_NEW_EXPENSE,
                text: translate('iou.createExpense'),
                icon: Expensicons.Plus,
                onSelected: () => {
                    if (!moneyRequestReport?.reportID) {
                        return;
                    }
                    if (policy && shouldRestrictUserBillableActions(policy.id)) {
                        Navigation.navigate(ROUTES.RESTRICTED_ACTION.getRoute(policy.id));
                        return;
                    }
                    startMoneyRequest(CONST.IOU.TYPE.SUBMIT, moneyRequestReport?.reportID);
                },
            },
            {
                value: CONST.REPORT.ADD_EXPENSE_OPTIONS.ADD_UNREPORTED_EXPENSE,
                text: translate('iou.addUnreportedExpense'),
                icon: Expensicons.ReceiptPlus,
                onSelected: () => {
                    if (policy && shouldRestrictUserBillableActions(policy.id)) {
                        Navigation.navigate(ROUTES.RESTRICTED_ACTION.getRoute(policy.id));
                        return;
                    }
                    openUnreportedExpense(moneyRequestReport?.reportID);
                },
            },
        ],
        [moneyRequestReport?.reportID, policy, translate],
    );

    const [offlineModalVisible, setOfflineModalVisible] = useState(false);

    const exportSubmenuOptions: Record<string, DropdownOption<string>> = useMemo(() => {
        const options: Record<string, DropdownOption<string>> = {
            [CONST.REPORT.EXPORT_OPTIONS.DOWNLOAD_CSV]: {
                text: translate('export.basicExport'),
                icon: Expensicons.Table,
                value: CONST.REPORT.EXPORT_OPTIONS.DOWNLOAD_CSV,
                onSelected: () => {
                    if (!moneyRequestReport) {
                        return;
                    }
                    if (isOffline) {
                        setOfflineModalVisible(true);
                        return;
                    }
                    exportReportToCSV({reportID: moneyRequestReport.reportID, transactionIDList: transactionIDs}, () => {
                        setDownloadErrorModalVisible(true);
                    });
                },
            },
            [CONST.REPORT.EXPORT_OPTIONS.EXPENSE_LEVEL_EXPORT]: {
                text: translate('export.expenseLevelExport'),
                icon: Expensicons.Table,
                value: CONST.REPORT.EXPORT_OPTIONS.EXPENSE_LEVEL_EXPORT,
                onSelected: () => beginExportWithTemplate(CONST.REPORT.EXPORT_OPTIONS.EXPENSE_LEVEL_EXPORT, CONST.EXPORT_TEMPLATE_TYPES.INTEGRATIONS, transactionIDs),
            },
            [CONST.REPORT.EXPORT_OPTIONS.REPORT_LEVEL_EXPORT]: {
                text: translate('export.reportLevelExport'),
                icon: Expensicons.Table,
                value: CONST.REPORT.EXPORT_OPTIONS.REPORT_LEVEL_EXPORT,
                onSelected: () => beginExportWithTemplate(CONST.REPORT.EXPORT_OPTIONS.REPORT_LEVEL_EXPORT, CONST.EXPORT_TEMPLATE_TYPES.INTEGRATIONS, transactionIDs),
            },
            [CONST.REPORT.EXPORT_OPTIONS.EXPORT_TO_INTEGRATION]: {
                // eslint-disable-next-line @typescript-eslint/no-non-null-assertion
                text: translate('workspace.common.exportIntegrationSelected', {connectionName: connectedIntegrationFallback!}),
                icon: getIntegrationExportIcon(connectedIntegration ?? connectedIntegrationFallback),
                value: CONST.REPORT.EXPORT_OPTIONS.EXPORT_TO_INTEGRATION,
                onSelected: () => {
                    if (!connectedIntegration || !moneyRequestReport) {
                        return;
                    }
                    if (isExported) {
                        setExportModalStatus(CONST.REPORT.EXPORT_OPTIONS.EXPORT_TO_INTEGRATION);
                        return;
                    }
                    exportToIntegration(moneyRequestReport?.reportID, connectedIntegration);
                },
            },
            [CONST.REPORT.EXPORT_OPTIONS.MARK_AS_EXPORTED]: {
                text: translate('workspace.common.markAsExported'),
                icon: getIntegrationExportIcon(connectedIntegration ?? connectedIntegrationFallback),
                value: CONST.REPORT.EXPORT_OPTIONS.MARK_AS_EXPORTED,
                onSelected: () => {
                    if (!connectedIntegration || !moneyRequestReport) {
                        return;
                    }
                    if (isExported) {
                        setExportModalStatus(CONST.REPORT.EXPORT_OPTIONS.MARK_AS_EXPORTED);
                        return;
                    }
                    markAsManuallyExported(moneyRequestReport?.reportID, connectedIntegration);
                },
            },
        };

        // Add any custom IS export templates that have been added to the user's account as export options
        if (integrationsExportTemplates && integrationsExportTemplates.length > 0) {
            for (const template of integrationsExportTemplates) {
                options[template.name] = {
                    text: template.name,
                    icon: Expensicons.Table,
                    value: template.name,
                    onSelected: () => beginExportWithTemplate(template.name, CONST.EXPORT_TEMPLATE_TYPES.INTEGRATIONS, transactionIDs),
                };
            }
        }

        // Add any in-app export templates that the user has created as export options
        if (customInAppTemplates && customInAppTemplates.length > 0) {
            for (const template of customInAppTemplates) {
                options[template.name] = {
                    text: template.name,
                    icon: Expensicons.Table,
                    value: template.templateName,
                    description: template.description,
                    onSelected: () => beginExportWithTemplate(template.templateName, CONST.EXPORT_TEMPLATE_TYPES.IN_APP, transactionIDs, template.policyID),
                };
            }
        }

        return options;
    }, [
        translate,
        connectedIntegrationFallback,
        connectedIntegration,
        moneyRequestReport,
        isOffline,
        transactionIDs,
        isExported,
        beginExportWithTemplate,
        integrationsExportTemplates,
        customInAppTemplates,
    ]);

    const primaryActionsImplementation = {
        [CONST.REPORT.PRIMARY_ACTIONS.SUBMIT]: (
            <Button
                success
                text={translate('common.submit')}
                onPress={() => {
                    if (!moneyRequestReport) {
                        return;
                    }
                    submitReport(moneyRequestReport);
                    if (currentSearchQueryJSON) {
                        search({
                            searchKey: currentSearchKey,
                            shouldCalculateTotals: true,
                            offset: 0,
                            queryJSON: currentSearchQueryJSON,
                        });
                    }
                }}
            />
        ),
        [CONST.REPORT.PRIMARY_ACTIONS.APPROVE]: (
            <Button
                success
                onPress={confirmApproval}
                text={translate('iou.approve')}
            />
        ),
        [CONST.REPORT.PRIMARY_ACTIONS.PAY]: (
            <AnimatedSettlementButton
                isPaidAnimationRunning={isPaidAnimationRunning}
                isApprovedAnimationRunning={isApprovedAnimationRunning}
                onAnimationFinish={stopAnimation}
                formattedAmount={totalAmount}
                canIOUBePaid
                onlyShowPayElsewhere={onlyShowPayElsewhere}
                currency={moneyRequestReport?.currency}
                confirmApproval={confirmApproval}
                policyID={moneyRequestReport?.policyID}
                chatReportID={chatReport?.reportID}
                iouReport={moneyRequestReport}
                onPress={confirmPayment}
                enablePaymentsRoute={ROUTES.ENABLE_PAYMENTS}
                shouldHidePaymentOptions={!shouldShowPayButton}
                shouldShowApproveButton={shouldShowApproveButton}
                shouldDisableApproveButton={shouldDisableApproveButton}
                isDisabled={isOffline && !canAllowSettlement}
                isLoading={!isOffline && !canAllowSettlement}
            />
        ),
        [CONST.REPORT.PRIMARY_ACTIONS.EXPORT_TO_ACCOUNTING]: (
            <Button
                success
                // eslint-disable-next-line @typescript-eslint/no-non-null-assertion
                text={translate('workspace.common.exportIntegrationSelected', {connectionName: connectedIntegration!})}
                onPress={() => {
                    if (!connectedIntegration || !moneyRequestReport) {
                        return;
                    }
                    if (isExported) {
                        setExportModalStatus(CONST.REPORT.EXPORT_OPTIONS.EXPORT_TO_INTEGRATION);
                        return;
                    }
                    exportToIntegration(moneyRequestReport?.reportID, connectedIntegration);
                }}
            />
        ),
        [CONST.REPORT.PRIMARY_ACTIONS.REMOVE_HOLD]: (
            <Button
                success
                text={translate('iou.unhold')}
                onPress={() => {
                    const parentReportAction = getReportAction(moneyRequestReport?.parentReportID, moneyRequestReport?.parentReportActionID);

                    const IOUActions = getAllExpensesToHoldIfApplicable(moneyRequestReport, reportActions);

                    if (IOUActions.length) {
                        IOUActions.forEach(changeMoneyRequestHoldStatus);
                        return;
                    }

                    const moneyRequestAction = transactionThreadReportID ? requestParentReportAction : parentReportAction;
                    if (!moneyRequestAction) {
                        return;
                    }

                    changeMoneyRequestHoldStatus(moneyRequestAction);
                }}
            />
        ),
        [CONST.REPORT.PRIMARY_ACTIONS.MARK_AS_CASH]: (
            <Button
                success
                text={translate('iou.markAsCash')}
                onPress={markAsCash}
            />
        ),
        [CONST.REPORT.PRIMARY_ACTIONS.REVIEW_DUPLICATES]: (
            <Button
                success
                text={translate('iou.reviewDuplicates')}
                onPress={() => {
                    let threadID = transactionThreadReportID ?? getFirstDuplicateThreadID(transactions, reportActions);
                    if (!threadID) {
                        const duplicateTransaction = transactions.find((reportTransaction) => isDuplicate(reportTransaction));
                        const transactionID = duplicateTransaction?.transactionID;
                        const iouAction = getIOUActionForReportID(moneyRequestReport?.reportID, transactionID);
                        const createdTransactionThreadReport = createTransactionThreadReport(moneyRequestReport, iouAction);
                        threadID = createdTransactionThreadReport?.reportID;
                    }
                    Navigation.navigate(ROUTES.TRANSACTION_DUPLICATE_REVIEW_PAGE.getRoute(threadID));
                }}
            />
        ),
        [CONST.REPORT.PRIMARY_ACTIONS.ADD_EXPENSE]: (
            <ButtonWithDropdownMenu
                onPress={() => {}}
                shouldAlwaysShowDropdownMenu
                customText={translate('iou.addExpense')}
                options={addExpenseDropdownOptions}
                isSplitButton={false}
            />
        ),
    };

    const beginPDFExport = (reportID: string) => {
        setIsPDFModalVisible(true);
        exportReportToPDF({reportID});
    };

    const secondaryActions = useMemo(() => {
        if (!moneyRequestReport) {
            return [];
        }
        return getSecondaryReportActions({
            report: moneyRequestReport,
            chatReport,
            reportTransactions: transactions,
            violations,
            policy,
            reportNameValuePairs,
            reportActions,
            policies,
            isChatReportArchived,
        });
    }, [moneyRequestReport, transactions, violations, policy, reportNameValuePairs, reportActions, policies, chatReport, isChatReportArchived]);

    const secondaryExportActions = useMemo(() => {
        if (!moneyRequestReport) {
            return [];
        }
        return getSecondaryExportReportActions(moneyRequestReport, policy, reportActions, integrationsExportTemplates ?? [], customInAppTemplates ?? []);
    }, [moneyRequestReport, policy, reportActions, integrationsExportTemplates, customInAppTemplates]);

    const secondaryActionsImplementation: Record<
        ValueOf<typeof CONST.REPORT.SECONDARY_ACTIONS>,
        DropdownOption<ValueOf<typeof CONST.REPORT.SECONDARY_ACTIONS>> & Pick<PopoverMenuItem, 'backButtonText' | 'rightIcon'>
    > = {
        [CONST.REPORT.SECONDARY_ACTIONS.VIEW_DETAILS]: {
            value: CONST.REPORT.SECONDARY_ACTIONS.VIEW_DETAILS,
            text: translate('iou.viewDetails'),
            icon: Expensicons.Info,
            onSelected: () => {
                navigateToDetailsPage(moneyRequestReport, Navigation.getReportRHPActiveRoute());
            },
        },
        [CONST.REPORT.SECONDARY_ACTIONS.EXPORT]: {
            value: CONST.REPORT.SECONDARY_ACTIONS.EXPORT,
            text: translate('common.export'),
            backButtonText: translate('common.export'),
            icon: Expensicons.Export,
            rightIcon: Expensicons.ArrowRight,
            subMenuItems: secondaryExportActions.map((action) => exportSubmenuOptions[action as string]),
        },
        [CONST.REPORT.SECONDARY_ACTIONS.DOWNLOAD_PDF]: {
            value: CONST.REPORT.SECONDARY_ACTIONS.DOWNLOAD_PDF,
            text: translate('common.downloadAsPDF'),
            icon: Expensicons.Document,
            onSelected: () => {
                if (!moneyRequestReport) {
                    return;
                }
                beginPDFExport(moneyRequestReport.reportID);
            },
        },
        [CONST.REPORT.SECONDARY_ACTIONS.SUBMIT]: {
            value: CONST.REPORT.SECONDARY_ACTIONS.SUBMIT,
            text: translate('common.submit'),
            icon: Expensicons.Send,
            onSelected: () => {
                if (!moneyRequestReport) {
                    return;
                }
                submitReport(moneyRequestReport);
            },
        },
        [CONST.REPORT.SECONDARY_ACTIONS.APPROVE]: {
            text: translate('iou.approve', getAmount(CONST.REPORT.SECONDARY_ACTIONS.APPROVE)),
            icon: Expensicons.ThumbsUp,
            value: CONST.REPORT.SECONDARY_ACTIONS.APPROVE,
            onSelected: confirmApproval,
        },
        [CONST.REPORT.SECONDARY_ACTIONS.UNAPPROVE]: {
            text: translate('iou.unapprove'),
            icon: Expensicons.CircularArrowBackwards,
            value: CONST.REPORT.SECONDARY_ACTIONS.UNAPPROVE,
            onSelected: () => {
                if (isDelegateAccessRestricted) {
                    showDelegateNoAccessModal();
                    return;
                }

                if (isExported) {
                    setIsUnapproveModalVisible(true);
                    return;
                }

                unapproveExpenseReport(moneyRequestReport);
            },
        },
        [CONST.REPORT.SECONDARY_ACTIONS.CANCEL_PAYMENT]: {
            text: translate('iou.cancelPayment'),
            icon: Expensicons.Clear,
            value: CONST.REPORT.SECONDARY_ACTIONS.CANCEL_PAYMENT,
            onSelected: () => {
                setIsCancelPaymentModalVisible(true);
            },
        },
        [CONST.REPORT.SECONDARY_ACTIONS.HOLD]: {
            text: translate('iou.hold'),
            icon: Expensicons.Stopwatch,
            value: CONST.REPORT.SECONDARY_ACTIONS.HOLD,
            onSelected: () => {
                if (!requestParentReportAction) {
                    throw new Error('Parent action does not exist');
                }

                if (isDelegateAccessRestricted) {
                    showDelegateNoAccessModal();
                    return;
                }

                changeMoneyRequestHoldStatus(requestParentReportAction);
            },
        },
        [CONST.REPORT.SECONDARY_ACTIONS.REMOVE_HOLD]: {
            text: translate('iou.unhold'),
            icon: Expensicons.Stopwatch,
            value: CONST.REPORT.SECONDARY_ACTIONS.REMOVE_HOLD,
            onSelected: () => {
                if (!requestParentReportAction) {
                    throw new Error('Parent action does not exist');
                }

                changeMoneyRequestHoldStatus(requestParentReportAction);
            },
        },
        [CONST.REPORT.SECONDARY_ACTIONS.SPLIT]: {
            text: translate('iou.split'),
            icon: Expensicons.ArrowSplit,
            value: CONST.REPORT.SECONDARY_ACTIONS.SPLIT,
            onSelected: () => {
                if (Number(transactions?.length) !== 1) {
                    return;
                }

                const currentTransaction = transactions.at(0);
                initSplitExpense(currentTransaction);
            },
        },
        [CONST.REPORT.SECONDARY_ACTIONS.MERGE]: {
            text: translate('common.merge'),
            icon: Expensicons.ArrowCollapse,
            value: CONST.REPORT.SECONDARY_ACTIONS.MERGE,
            onSelected: () => {
                const currentTransaction = transactions.at(0);
                if (!currentTransaction) {
                    return;
                }

                setupMergeTransactionData(currentTransaction.transactionID, {targetTransactionID: currentTransaction.transactionID});
                Navigation.navigate(ROUTES.MERGE_TRANSACTION_LIST_PAGE.getRoute(currentTransaction.transactionID, Navigation.getActiveRoute()));
            },
        },
        [CONST.REPORT.SECONDARY_ACTIONS.CHANGE_WORKSPACE]: {
            text: translate('iou.changeWorkspace'),
            icon: Expensicons.Buildings,
            value: CONST.REPORT.SECONDARY_ACTIONS.CHANGE_WORKSPACE,
            onSelected: () => {
                if (!moneyRequestReport) {
                    return;
                }
                Navigation.navigate(ROUTES.REPORT_WITH_ID_CHANGE_WORKSPACE.getRoute(moneyRequestReport.reportID, Navigation.getActiveRoute()));
            },
        },
        [CONST.REPORT.SECONDARY_ACTIONS.CHANGE_APPROVER]: {
            text: translate('iou.changeApprover.title'),
            icon: Expensicons.Workflows,
            value: CONST.REPORT.SECONDARY_ACTIONS.CHANGE_APPROVER,
            onSelected: () => {
                if (!moneyRequestReport) {
                    Log.warn('Change approver secondary action triggered without moneyRequestReport data.');
                    return;
                }
                Navigation.navigate(ROUTES.REPORT_CHANGE_APPROVER.getRoute(moneyRequestReport.reportID, Navigation.getActiveRoute()));
            },
        },
        [CONST.REPORT.SECONDARY_ACTIONS.DELETE]: {
            text: translate('common.delete'),
            icon: Expensicons.Trashcan,
            value: CONST.REPORT.SECONDARY_ACTIONS.DELETE,
            onSelected: () => {
                if (Object.keys(transactions).length === 1) {
<<<<<<< HEAD
                    showConfirmModal({
                        title: translate('iou.deleteExpense', {count: 1}),
                        prompt: translate('iou.deleteConfirmation', {count: 1}),
                        confirmText: translate('common.delete'),
                        cancelText: translate('common.cancel'),
                        danger: true,
                    }).then((result) => {
                        if (result.action !== 'CONFIRM') {
                            return;
                        }
                        let goBackRoute: Route | undefined;
                        if (transactionThreadReportID) {
                            if (!requestParentReportAction || !transaction?.transactionID) {
                                throw new Error('Missing data!');
                            }
                            InteractionManager.runAfterInteractions(() => {
                                deleteMoneyRequest(transaction?.transactionID, requestParentReportAction, duplicateTransactions, duplicateTransactionViolations);
                                removeTransaction(transaction.transactionID);
                            });
                            goBackRoute = getNavigationUrlOnMoneyRequestDelete(transaction.transactionID, requestParentReportAction, false);
                        }

                        if (goBackRoute) {
                            Navigation.setNavigationActionToMicrotaskQueue(() => navigateOnDeleteExpense(goBackRoute));
                        }
                    });
=======
                    setIsDeleteExpenseModalVisible(true);
>>>>>>> 347b9076
                } else {
                    setIsDeleteReportModalVisible(true);
                }
            },
        },
        [CONST.REPORT.SECONDARY_ACTIONS.RETRACT]: {
            text: translate('iou.retract'),
            icon: Expensicons.CircularArrowBackwards,
            value: CONST.REPORT.SECONDARY_ACTIONS.RETRACT,
            onSelected: () => {
                retractReport(moneyRequestReport);
            },
        },
        [CONST.REPORT.SECONDARY_ACTIONS.REOPEN]: {
            text: translate('iou.retract'),
            icon: Expensicons.CircularArrowBackwards,
            value: CONST.REPORT.SECONDARY_ACTIONS.REOPEN,
            onSelected: () => {
                if (isExported) {
                    setIsReopenWarningModalVisible(true);
                    return;
                }
                reopenReport(moneyRequestReport);
            },
        },
        [CONST.REPORT.SECONDARY_ACTIONS.ADD_EXPENSE]: {
            text: translate('iou.addExpense'),
            backButtonText: translate('iou.addExpense'),
            icon: Expensicons.Plus,
            rightIcon: Expensicons.ArrowRight,
            value: CONST.REPORT.SECONDARY_ACTIONS.ADD_EXPENSE,
            subMenuItems: addExpenseDropdownOptions,
            onSelected: () => {
                if (!moneyRequestReport?.reportID) {
                    return;
                }
                if (policy && shouldRestrictUserBillableActions(policy.id)) {
                    Navigation.navigate(ROUTES.RESTRICTED_ACTION.getRoute(policy.id));
                    return;
                }
                startMoneyRequest(CONST.IOU.TYPE.SUBMIT, moneyRequestReport?.reportID);
            },
        },
        [CONST.REPORT.SECONDARY_ACTIONS.PAY]: {
            text: translate('iou.settlePayment', {formattedAmount: totalAmount}),
            icon: Expensicons.Cash,
            value: CONST.REPORT.SECONDARY_ACTIONS.PAY,
            backButtonText: translate('iou.settlePayment', {formattedAmount: totalAmount}),
            subMenuItems: Object.values(paymentButtonOptions),
        },
    };
    const applicableSecondaryActions = secondaryActions
        .map((action) => secondaryActionsImplementation[action])
        .filter((action) => action?.shouldShow !== false && action?.value !== primaryAction);
    useEffect(() => {
        if (!transactionThreadReportID) {
            return;
        }
        clearSelectedTransactions(true);
        // We don't need to run the effect on change of clearSelectedTransactions since it can cause the infinite loop.
        // eslint-disable-next-line react-compiler/react-compiler
        // eslint-disable-next-line react-hooks/exhaustive-deps
    }, [transactionThreadReportID]);

    const shouldShowBackButton = shouldDisplayBackButton || shouldUseNarrowLayout;

    const connectedIntegrationName = connectedIntegration ? translate('workspace.accounting.connectionName', {connectionName: connectedIntegration}) : '';
    const unapproveWarningText = useMemo(
        () => (
            <Text>
                <Text style={[styles.textStrong, styles.noWrap]}>{translate('iou.headsUp')}</Text>{' '}
                <Text>{translate('iou.unapproveWithIntegrationWarning', {accountingIntegration: connectedIntegrationName})}</Text>
            </Text>
        ),
        [connectedIntegrationName, styles.noWrap, styles.textStrong, translate],
    );

    const isMobileSelectionModeEnabled = useMobileSelectionMode();

    if (isMobileSelectionModeEnabled) {
        // If mobile selection mode is enabled but only one or no transactions remain, turn it off
        if (transactions.length <= 1) {
            turnOffMobileSelectionMode();
        }

        return (
            <HeaderWithBackButton
                title={translate('common.selectMultiple')}
                onBackButtonPress={() => {
                    clearSelectedTransactions(true);
                    turnOffMobileSelectionMode();
                }}
            />
        );
    }

    const reopenExportedReportWarningText = (
        <Text>
            <Text style={[styles.textStrong, styles.noWrap]}>{translate('iou.headsUp')} </Text>
            <Text>{translate('iou.reopenExportedReportConfirmation', {connectionName: integrationNameFromExportMessage ?? ''})}</Text>
        </Text>
    );
    const onPaymentSelect = (event: KYCFlowEvent, iouPaymentType: PaymentMethodType, triggerKYCFlow: TriggerKYCFlow) =>
        selectPaymentType(event, iouPaymentType, triggerKYCFlow, policy, confirmPayment, isUserValidated, confirmApproval, moneyRequestReport);

    const KYCMoreDropdown = (
        <KYCWall
            onSuccessfulKYC={(payment) => confirmPayment(payment)}
            enablePaymentsRoute={ROUTES.ENABLE_PAYMENTS}
            isDisabled={isOffline}
            source={CONST.KYC_WALL_SOURCE.REPORT}
            chatReportID={chatReport?.reportID}
            iouReport={moneyRequestReport}
            anchorAlignment={{
                horizontal: CONST.MODAL.ANCHOR_ORIGIN_HORIZONTAL.LEFT, // button is at left, so horizontal anchor is at LEFT
                vertical: CONST.MODAL.ANCHOR_ORIGIN_VERTICAL.TOP, // we assume that popover menu opens below the button, anchor is at TOP
            }}
        >
            {(triggerKYCFlow, buttonRef) => (
                <ButtonWithDropdownMenu
                    success={false}
                    onPress={() => {}}
                    onSubItemSelected={(item, index, event) => {
                        if (!isSecondaryActionAPaymentOption(item)) {
                            return;
                        }
                        onPaymentSelect(event, item.value, triggerKYCFlow);
                    }}
                    buttonRef={buttonRef}
                    shouldAlwaysShowDropdownMenu
                    shouldPopoverUseScrollView={shouldDisplayNarrowVersion && applicableSecondaryActions.length >= 5}
                    customText={translate('common.more')}
                    options={applicableSecondaryActions}
                    isSplitButton={false}
                    wrapperStyle={shouldDisplayNarrowVersion && [!primaryAction && styles.flex1]}
                    shouldUseModalPaddingStyle
                />
            )}
        </KYCWall>
    );

    const moreContentUnfiltered = [
        shouldShowSelectedTransactionsButton && shouldDisplayNarrowVersion && (
            <View
                style={[styles.dFlex, styles.w100, styles.pb3]}
                key="1"
            >
                <ButtonWithDropdownMenu
                    onPress={() => null}
                    options={selectedTransactionsOptions}
                    customText={translate('workspace.common.selected', {count: selectedTransactionIDs.length})}
                    isSplitButton={false}
                    shouldAlwaysShowDropdownMenu
                    wrapperStyle={styles.w100}
                />
            </View>
        ),
        shouldShowNextStep && !!optimisticNextStep?.message?.length && (
            <MoneyReportHeaderStatusBar
                nextStep={optimisticNextStep}
                key="2"
            />
        ),
        shouldShowNextStep && !optimisticNextStep && !!isLoadingInitialReportActions && !isOffline && <MoneyReportHeaderStatusBarSkeleton key="3" />,
        !!statusBarProps && (
            <MoneyRequestHeaderStatusBar
                icon={statusBarProps.icon}
                description={statusBarProps.description}
                key="4"
            />
        ),
    ];
    const moreContent = moreContentUnfiltered.filter(Boolean);
    const isMoreContentShown = moreContent.length > 0;
    const shouldAddGapToContents = moreContent.length > 1;

    return (
        <View style={[styles.pt0, styles.borderBottom]}>
            <HeaderWithBackButton
                shouldShowReportAvatarWithDisplay
                shouldShowPinButton={false}
                report={moneyRequestReport}
                shouldShowBackButton={shouldShowBackButton}
                shouldDisplaySearchRouter={shouldDisplaySearchRouter}
                onBackButtonPress={onBackButtonPress}
                shouldShowBorderBottom={false}
                shouldEnableDetailPageNavigation
            >
                {!shouldDisplayNarrowVersion && (
                    <View style={[styles.flexRow, styles.gap2]}>
                        {!!primaryAction && !shouldShowSelectedTransactionsButton && primaryActionsImplementation[primaryAction]}
                        {!!applicableSecondaryActions.length && !shouldShowSelectedTransactionsButton && KYCMoreDropdown}
                        {shouldShowSelectedTransactionsButton && (
                            <View>
                                <ButtonWithDropdownMenu
                                    onPress={() => null}
                                    options={selectedTransactionsOptions}
                                    customText={translate('workspace.common.selected', {count: selectedTransactionIDs.length})}
                                    isSplitButton={false}
                                    shouldAlwaysShowDropdownMenu
                                />
                            </View>
                        )}
                    </View>
                )}
            </HeaderWithBackButton>
            {shouldDisplayNarrowVersion && !shouldShowSelectedTransactionsButton && (
                <View style={[styles.flexRow, styles.gap2, styles.pb3, styles.ph5, styles.w100, styles.alignItemsCenter, styles.justifyContentCenter]}>
                    {!!primaryAction && <View style={[styles.flex1]}>{primaryActionsImplementation[primaryAction]}</View>}
                    {!!applicableSecondaryActions.length && KYCMoreDropdown}
                </View>
            )}

            {isMoreContentShown && <View style={[styles.dFlex, styles.flexColumn, shouldAddGapToContents && styles.gap3, styles.pb3, styles.ph5]}>{moreContent}</View>}

            <LoadingBar shouldShow={shouldShowLoadingBar && shouldUseNarrowLayout} />
            {isHoldMenuVisible && requestType !== undefined && (
                <ProcessMoneyReportHoldMenu
                    nonHeldAmount={!hasOnlyHeldExpenses && hasValidNonHeldAmount ? nonHeldAmount : undefined}
                    requestType={requestType}
                    fullAmount={fullAmount}
                    onClose={() => setIsHoldMenuVisible(false)}
                    isVisible={isHoldMenuVisible}
                    paymentType={paymentType}
                    chatReport={chatReport}
                    moneyRequestReport={moneyRequestReport}
                    startAnimation={() => {
                        if (requestType === CONST.IOU.REPORT_ACTION_TYPE.APPROVE) {
                            startApprovedAnimation();
                        } else {
                            startAnimation();
                        }
                    }}
                    transactionCount={transactionIDs?.length ?? 0}
                />
            )}
            <DecisionModal
                title={translate('common.downloadFailedTitle')}
                prompt={translate('common.downloadFailedDescription')}
                isSmallScreenWidth={isSmallScreenWidth}
                onSecondOptionSubmit={() => setDownloadErrorModalVisible(false)}
                secondOptionText={translate('common.buttonConfirm')}
                isVisible={downloadErrorModalVisible}
                onClose={() => setDownloadErrorModalVisible(false)}
            />
            <ConfirmModal
                title={translate('iou.cancelPayment')}
                isVisible={isCancelPaymentModalVisible}
                onConfirm={() => {
                    if (!chatReport) {
                        return;
                    }
                    cancelPayment(moneyRequestReport, chatReport);
                    setIsCancelPaymentModalVisible(false);
                }}
                onCancel={() => setIsCancelPaymentModalVisible(false)}
                prompt={translate('iou.cancelPaymentConfirmation')}
                confirmText={translate('iou.cancelPayment')}
                cancelText={translate('common.dismiss')}
                danger
                shouldEnableNewFocusManagement
            />
            <ConfirmModal
                title={translate('iou.deleteExpense', {count: 1})}
                isVisible={isDeleteExpenseModalVisible}
                onConfirm={() => {
                    let goBackRoute: Route | undefined;
                    setIsDeleteExpenseModalVisible(false);
                    if (transactionThreadReportID) {
                        if (!requestParentReportAction || !transaction?.transactionID) {
                            throw new Error('Missing data!');
                        }
                        // it's deleting transaction but not the report which leads to bug (that is actually also on staging)
                        // Money request should be deleted when interactions are done, to not show the not found page before navigating to goBackRoute
                        InteractionManager.runAfterInteractions(() =>
                            deleteMoneyRequest(transaction?.transactionID, requestParentReportAction, duplicateTransactions, duplicateTransactionViolations),
                        );
                        goBackRoute = getNavigationUrlOnMoneyRequestDelete(transaction.transactionID, requestParentReportAction, false);
                    }

                    if (goBackRoute) {
                        Navigation.setNavigationActionToMicrotaskQueue(() => navigateOnDeleteExpense(goBackRoute));
                    }
                }}
                onCancel={() => setIsDeleteExpenseModalVisible(false)}
                prompt={translate('iou.deleteConfirmation', {count: 1})}
                confirmText={translate('common.delete')}
                cancelText={translate('common.cancel')}
                danger
                shouldEnableNewFocusManagement
            />
            <ConfirmModal
                title={translate('iou.deleteExpense', {count: selectedTransactionIDs.length})}
                isVisible={hookDeleteModalVisible}
                onConfirm={() => {
                    if (transactions.filter((trans) => trans.pendingAction !== CONST.RED_BRICK_ROAD_PENDING_ACTION.DELETE).length === selectedTransactionIDs.length) {
                        Navigation.goBack(route.params?.backTo);
                    }
                    handleDeleteTransactions();
                }}
                onCancel={hideDeleteModal}
                prompt={translate('iou.deleteConfirmation', {count: selectedTransactionIDs.length})}
                confirmText={translate('common.delete')}
                cancelText={translate('common.cancel')}
                danger
                shouldEnableNewFocusManagement
            />
            <ConfirmModal
                title={translate('iou.deleteReport')}
                isVisible={isDeleteReportModalVisible}
                onConfirm={() => {
                    setIsDeleteReportModalVisible(false);

                    Navigation.goBack();
                    InteractionManager.runAfterInteractions(() => {
                        deleteAppReport(moneyRequestReport?.reportID);
                    });
                }}
                onCancel={() => setIsDeleteReportModalVisible(false)}
                prompt={translate('iou.deleteReportConfirmation')}
                confirmText={translate('common.delete')}
                cancelText={translate('common.cancel')}
                danger
                shouldEnableNewFocusManagement
            />
            {!!connectedIntegration && (
                <ConfirmModal
                    title={translate('workspace.exportAgainModal.title')}
                    onConfirm={confirmExport}
                    onCancel={() => setExportModalStatus(null)}
                    prompt={translate('workspace.exportAgainModal.description', {connectionName: connectedIntegration, reportName: moneyRequestReport?.reportName ?? ''})}
                    confirmText={translate('workspace.exportAgainModal.confirmText')}
                    cancelText={translate('workspace.exportAgainModal.cancelText')}
                    isVisible={!!exportModalStatus}
                />
            )}
            <ConfirmModal
                title={translate('iou.unapproveReport')}
                isVisible={isUnapproveModalVisible}
                danger
                confirmText={translate('iou.unapproveReport')}
                onConfirm={() => {
                    setIsUnapproveModalVisible(false);
                    unapproveExpenseReport(moneyRequestReport);
                }}
                cancelText={translate('common.cancel')}
                onCancel={() => setIsUnapproveModalVisible(false)}
                prompt={unapproveWarningText}
            />
            <ConfirmModal
                title={translate('iou.reopenReport')}
                isVisible={isReopenWarningModalVisible}
                danger
                confirmText={translate('iou.reopenReport')}
                onConfirm={() => {
                    setIsReopenWarningModalVisible(false);
                    reopenReport(moneyRequestReport);
                }}
                cancelText={translate('common.cancel')}
                onCancel={() => setIsReopenWarningModalVisible(false)}
                // eslint-disable-next-line @typescript-eslint/no-non-null-assertion
                prompt={reopenExportedReportWarningText}
            />
            <DecisionModal
                title={translate('common.downloadFailedTitle')}
                prompt={translate('common.downloadFailedDescription')}
                isSmallScreenWidth={isSmallScreenWidth}
                onSecondOptionSubmit={() => setIsDownloadErrorModalVisible(false)}
                secondOptionText={translate('common.buttonConfirm')}
                isVisible={isDownloadErrorModalVisible}
                onClose={() => setIsDownloadErrorModalVisible(false)}
            />
            <DecisionModal
                title={translate('common.youAppearToBeOffline')}
                prompt={translate('common.offlinePrompt')}
                isSmallScreenWidth={isSmallScreenWidth}
                onSecondOptionSubmit={() => setOfflineModalVisible(false)}
                secondOptionText={translate('common.buttonConfirm')}
                isVisible={offlineModalVisible}
                onClose={() => setOfflineModalVisible(false)}
            />
            <Modal
                onClose={() => setIsPDFModalVisible(false)}
                isVisible={isPDFModalVisible}
                type={isSmallScreenWidth ? CONST.MODAL.MODAL_TYPE.BOTTOM_DOCKED : CONST.MODAL.MODAL_TYPE.CONFIRM}
                innerContainerStyle={styles.pv0}
            >
                <View style={[styles.m5]}>
                    <View>
                        <View style={[styles.flexRow, styles.mb4]}>
                            <Header
                                title={translate('reportDetailsPage.generatingPDF')}
                                containerStyles={[styles.alignItemsCenter]}
                            />
                        </View>
                        <View>
                            <Text>{messagePDF}</Text>
                            {!reportPDFFilename && (
                                <ActivityIndicator
                                    size={CONST.ACTIVITY_INDICATOR_SIZE.LARGE}
                                    color={theme.textSupporting}
                                    style={styles.mt3}
                                />
                            )}
                        </View>
                    </View>
                    {!!reportPDFFilename && reportPDFFilename !== 'error' && (
                        <Button
                            isLoading={isDownloadingPDF}
                            style={[styles.mt3, styles.noSelect]}
                            onPress={() => downloadReportPDF(reportPDFFilename ?? '', moneyRequestReport?.reportName ?? '')}
                            text={translate('common.download')}
                        />
                    )}
                    {(!reportPDFFilename || reportPDFFilename === 'error') && (
                        <Button
                            style={[styles.mt3, styles.noSelect]}
                            onPress={() => setIsPDFModalVisible(false)}
                            text={translate('common.close')}
                        />
                    )}
                </View>
            </Modal>
            <ConfirmModal
                onConfirm={() => {
                    setIsExportWithTemplateModalVisible(false);
                    clearSelectedTransactions(undefined, true);
                }}
                onCancel={() => setIsExportWithTemplateModalVisible(false)}
                isVisible={isExportWithTemplateModalVisible}
                title={translate('export.exportInProgress')}
                prompt={translate('export.conciergeWillSend')}
                confirmText={translate('common.buttonConfirm')}
                shouldShowCancelButton={false}
            />
        </View>
    );
}

MoneyReportHeader.displayName = 'MoneyReportHeader';

export default MoneyReportHeader;<|MERGE_RESOLUTION|>--- conflicted
+++ resolved
@@ -1036,36 +1036,7 @@
             value: CONST.REPORT.SECONDARY_ACTIONS.DELETE,
             onSelected: () => {
                 if (Object.keys(transactions).length === 1) {
-<<<<<<< HEAD
-                    showConfirmModal({
-                        title: translate('iou.deleteExpense', {count: 1}),
-                        prompt: translate('iou.deleteConfirmation', {count: 1}),
-                        confirmText: translate('common.delete'),
-                        cancelText: translate('common.cancel'),
-                        danger: true,
-                    }).then((result) => {
-                        if (result.action !== 'CONFIRM') {
-                            return;
-                        }
-                        let goBackRoute: Route | undefined;
-                        if (transactionThreadReportID) {
-                            if (!requestParentReportAction || !transaction?.transactionID) {
-                                throw new Error('Missing data!');
-                            }
-                            InteractionManager.runAfterInteractions(() => {
-                                deleteMoneyRequest(transaction?.transactionID, requestParentReportAction, duplicateTransactions, duplicateTransactionViolations);
-                                removeTransaction(transaction.transactionID);
-                            });
-                            goBackRoute = getNavigationUrlOnMoneyRequestDelete(transaction.transactionID, requestParentReportAction, false);
-                        }
-
-                        if (goBackRoute) {
-                            Navigation.setNavigationActionToMicrotaskQueue(() => navigateOnDeleteExpense(goBackRoute));
-                        }
-                    });
-=======
                     setIsDeleteExpenseModalVisible(true);
->>>>>>> 347b9076
                 } else {
                     setIsDeleteReportModalVisible(true);
                 }
@@ -1340,9 +1311,10 @@
                         }
                         // it's deleting transaction but not the report which leads to bug (that is actually also on staging)
                         // Money request should be deleted when interactions are done, to not show the not found page before navigating to goBackRoute
-                        InteractionManager.runAfterInteractions(() =>
-                            deleteMoneyRequest(transaction?.transactionID, requestParentReportAction, duplicateTransactions, duplicateTransactionViolations),
-                        );
+                        InteractionManager.runAfterInteractions(() => {
+                            deleteMoneyRequest(transaction?.transactionID, requestParentReportAction, duplicateTransactions, duplicateTransactionViolations);
+                            removeTransaction(transaction.transactionID);
+                        });
                         goBackRoute = getNavigationUrlOnMoneyRequestDelete(transaction.transactionID, requestParentReportAction, false);
                     }
 
