--- conflicted
+++ resolved
@@ -820,7 +820,6 @@
                 danger
                 shouldEnableNewFocusManagement
             />
-<<<<<<< HEAD
             <ConfirmModal
                 title={translate('iou.deleteExpense', {count: selectedTransactionsID.length})}
                 isVisible={hookDeleteModalVisible}
@@ -832,20 +831,6 @@
                 danger
                 shouldEnableNewFocusManagement
             />
-            <ConfirmModal
-                title={translate('workspace.exportAgainModal.title')}
-                onConfirm={() => {
-                    confirmManualExport();
-                    setMarkAsExportedModalVisible(false);
-                }}
-                onCancel={() => setMarkAsExportedModalVisible(false)}
-                // eslint-disable-next-line @typescript-eslint/no-non-null-assertion
-                prompt={translate('workspace.exportAgainModal.description', {connectionName: connectedIntegration!, reportName: moneyRequestReport?.reportName ?? ''})}
-                confirmText={translate('workspace.exportAgainModal.confirmText')}
-                cancelText={translate('workspace.exportAgainModal.cancelText')}
-                isVisible={markAsExportedModalVisible}
-            />
-=======
             {!!connectedIntegration && (
                 <ConfirmModal
                     title={translate('workspace.exportAgainModal.title')}
@@ -857,7 +842,6 @@
                     isVisible={!!exportModalStatus}
                 />
             )}
->>>>>>> 223a34c8
             <ConfirmModal
                 title={translate('iou.unapproveReport')}
                 isVisible={isUnapproveModalVisible}
