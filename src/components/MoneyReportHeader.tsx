import {useRoute} from '@react-navigation/native';
import React, {useCallback, useContext, useEffect, useMemo, useState} from 'react';
import {ActivityIndicator, InteractionManager, View} from 'react-native';
import type {OnyxEntry} from 'react-native-onyx';
import type {ValueOf} from 'type-fest';
import useDuplicateTransactionsAndViolations from '@hooks/useDuplicateTransactionsAndViolations';
import useLoadingBarVisibility from '@hooks/useLoadingBarVisibility';
import useLocalize from '@hooks/useLocalize';
import useMobileSelectionMode from '@hooks/useMobileSelectionMode';
import useNetwork from '@hooks/useNetwork';
import useOnyx from '@hooks/useOnyx';
import usePaymentAnimations from '@hooks/usePaymentAnimations';
import usePaymentOptions from '@hooks/usePaymentOptions';
import useReportIsArchived from '@hooks/useReportIsArchived';
import useResponsiveLayout from '@hooks/useResponsiveLayout';
import useSelectedTransactionsActions from '@hooks/useSelectedTransactionsActions';
import useTheme from '@hooks/useTheme';
import useThemeStyles from '@hooks/useThemeStyles';
import useTransactionsAndViolationsForReport from '@hooks/useTransactionsAndViolationsForReport';
import {setupMergeTransactionData} from '@libs/actions/MergeTransaction';
import {turnOffMobileSelectionMode} from '@libs/actions/MobileSelectionMode';
import {
    createTransactionThreadReport,
    deleteAppReport,
    downloadReportPDF,
    exportReportToCSV,
    exportReportToPDF,
    exportToIntegration,
    markAsManuallyExported,
    openUnreportedExpense,
} from '@libs/actions/Report';
import {queueExportSearchWithTemplate, search} from '@libs/actions/Search';
import getNonEmptyStringOnyxID from '@libs/getNonEmptyStringOnyxID';
import getPlatform from '@libs/getPlatform';
import Log from '@libs/Log';
import {getThreadReportIDsForTransactions, getTotalAmountForIOUReportPreviewButton} from '@libs/MoneyRequestReportUtils';
import Navigation from '@libs/Navigation/Navigation';
import type {PlatformStackRouteProp} from '@libs/Navigation/PlatformStackNavigation/types';
import type {ReportsSplitNavigatorParamList, SearchFullscreenNavigatorParamList, SearchReportParamList} from '@libs/Navigation/types';
import {buildOptimisticNextStepForPreventSelfApprovalsEnabled} from '@libs/NextStepUtils';
import {isSecondaryActionAPaymentOption, selectPaymentType} from '@libs/PaymentUtils';
import type {KYCFlowEvent, TriggerKYCFlow} from '@libs/PaymentUtils';
import {getConnectedIntegration, getValidConnectedIntegration} from '@libs/PolicyUtils';
import {getIOUActionForReportID, getOriginalMessage, getReportAction, isMoneyRequestAction} from '@libs/ReportActionsUtils';
import {getAllExpensesToHoldIfApplicable, getReportPrimaryAction} from '@libs/ReportPrimaryActionUtils';
import {getSecondaryExportReportActions, getSecondaryReportActions} from '@libs/ReportSecondaryActionUtils';
import {
    changeMoneyRequestHoldStatus,
    getArchiveReason,
    getIntegrationExportIcon,
    getIntegrationNameFromExportMessage as getIntegrationNameFromExportMessageUtils,
    getNextApproverAccountID,
    getNonHeldAndFullAmount,
    getTransactionsWithReceipts,
    hasHeldExpenses as hasHeldExpensesReportUtils,
    hasOnlyHeldExpenses as hasOnlyHeldExpensesReportUtils,
    hasUpdatedTotal,
    isAllowedToApproveExpenseReport,
    isExported as isExportedUtils,
    isInvoiceReport as isInvoiceReportUtil,
    isProcessingReport,
    isReportOwner,
    navigateOnDeleteExpense,
    navigateToDetailsPage,
} from '@libs/ReportUtils';
import {shouldRestrictUserBillableActions} from '@libs/SubscriptionUtils';
import {
    allHavePendingRTERViolation,
    hasDuplicateTransactions,
    isDuplicate,
    isExpensifyCardTransaction,
    isOnHold as isOnHoldTransactionUtils,
    isPayAtEndExpense as isPayAtEndExpenseTransactionUtils,
    isPending,
    isScanning,
    shouldShowBrokenConnectionViolationForMultipleTransactions,
} from '@libs/TransactionUtils';
import type {ExportType} from '@pages/home/report/ReportDetailsExportPage';
import variables from '@styles/variables';
import {
    approveMoneyRequest,
    canApproveIOU,
    cancelPayment,
    canIOUBePaid as canIOUBePaidAction,
    deleteMoneyRequest,
    getNavigationUrlOnMoneyRequestDelete,
    initSplitExpense,
    payInvoice,
    payMoneyRequest,
    reopenReport,
    retractReport,
    startMoneyRequest,
    submitReport,
    unapproveExpenseReport,
} from '@userActions/IOU';
import {markAsCash as markAsCashAction} from '@userActions/Transaction';
import CONST from '@src/CONST';
import ONYXKEYS from '@src/ONYXKEYS';
import type {Route} from '@src/ROUTES';
import ROUTES from '@src/ROUTES';
import SCREENS from '@src/SCREENS';
import type * as OnyxTypes from '@src/types/onyx';
import type {PaymentMethodType} from '@src/types/onyx/OriginalMessage';
import type IconAsset from '@src/types/utils/IconAsset';
import isLoadingOnyxValue from '@src/types/utils/isLoadingOnyxValue';
import BrokenConnectionDescription from './BrokenConnectionDescription';
import Button from './Button';
import ButtonWithDropdownMenu from './ButtonWithDropdownMenu';
import type {DropdownOption} from './ButtonWithDropdownMenu/types';
import ConfirmModal from './ConfirmModal';
import DecisionModal from './DecisionModal';
import {DelegateNoAccessContext} from './DelegateNoAccessModalProvider';
import Header from './Header';
import HeaderWithBackButton from './HeaderWithBackButton';
import Icon from './Icon';
import * as Expensicons from './Icon/Expensicons';
import KYCWall from './KYCWall';
import type {PaymentMethod} from './KYCWall/types';
import LoadingBar from './LoadingBar';
import Modal from './Modal';
import MoneyReportHeaderStatusBar from './MoneyReportHeaderStatusBar';
import MoneyReportHeaderStatusBarSkeleton from './MoneyReportHeaderStatusBarSkeleton';
import type {MoneyRequestHeaderStatusBarProps} from './MoneyRequestHeaderStatusBar';
import MoneyRequestHeaderStatusBar from './MoneyRequestHeaderStatusBar';
import type {PopoverMenuItem} from './PopoverMenu';
import type {ActionHandledType} from './ProcessMoneyReportHoldMenu';
import ProcessMoneyReportHoldMenu from './ProcessMoneyReportHoldMenu';
import {useSearchContext} from './Search/SearchContext';
import AnimatedSettlementButton from './SettlementButton/AnimatedSettlementButton';
import Text from './Text';

type MoneyReportHeaderProps = {
    /** The report currently being looked at */
    report: OnyxEntry<OnyxTypes.Report>;

    /** The policy tied to the expense report */
    policy: OnyxEntry<OnyxTypes.Policy>;

    /** Array of report actions for the report */
    reportActions: OnyxTypes.ReportAction[];

    /** The reportID of the transaction thread report associated with this current report, if any */
    // eslint-disable-next-line react/no-unused-prop-types
    transactionThreadReportID: string | undefined;

    /** whether we are loading report data in openReport command */
    isLoadingInitialReportActions?: boolean;

    /** Whether back button should be displayed in header */
    shouldDisplayBackButton?: boolean;

    /** Method to trigger when pressing close button of the header */
    onBackButtonPress: () => void;
};

function MoneyReportHeader({
    policy,
    report: moneyRequestReport,
    transactionThreadReportID,
    reportActions,
    isLoadingInitialReportActions,
    shouldDisplayBackButton = false,
    onBackButtonPress,
}: MoneyReportHeaderProps) {
    // We need to use isSmallScreenWidth instead of shouldUseNarrowLayout to use a correct layout for the hold expense modal https://github.com/Expensify/App/pull/47990#issuecomment-2362382026
    // eslint-disable-next-line rulesdir/prefer-shouldUseNarrowLayout-instead-of-isSmallScreenWidth
    const {shouldUseNarrowLayout, isSmallScreenWidth, isMediumScreenWidth} = useResponsiveLayout();
    const shouldDisplayNarrowVersion = shouldUseNarrowLayout || isMediumScreenWidth;
    const route = useRoute<
        | PlatformStackRouteProp<ReportsSplitNavigatorParamList, typeof SCREENS.REPORT>
        | PlatformStackRouteProp<SearchFullscreenNavigatorParamList, typeof SCREENS.SEARCH.MONEY_REQUEST_REPORT>
        | PlatformStackRouteProp<SearchReportParamList, typeof SCREENS.SEARCH.REPORT_RHP>
    >();
    // eslint-disable-next-line @typescript-eslint/prefer-nullish-coalescing
    const [chatReport] = useOnyx(`${ONYXKEYS.COLLECTION.REPORT}${moneyRequestReport?.chatReportID}`, {canBeMissing: true});
    // eslint-disable-next-line @typescript-eslint/prefer-nullish-coalescing
    const [nextStep] = useOnyx(`${ONYXKEYS.COLLECTION.NEXT_STEP}${moneyRequestReport?.reportID}`, {canBeMissing: true});
    const [isUserValidated] = useOnyx(ONYXKEYS.ACCOUNT, {selector: (account) => account?.validated, canBeMissing: true});
    const [transactionThreadReport] = useOnyx(`${ONYXKEYS.COLLECTION.REPORT}${transactionThreadReportID}`, {canBeMissing: true});
    const [reportPDFFilename] = useOnyx(`${ONYXKEYS.COLLECTION.NVP_EXPENSIFY_REPORT_PDF_FILENAME}${moneyRequestReport?.reportID}`, {canBeMissing: true}) ?? null;
    const [download] = useOnyx(`${ONYXKEYS.COLLECTION.DOWNLOAD}${reportPDFFilename}`, {canBeMissing: true});
    const isDownloadingPDF = download?.isDownloading ?? false;
    const [session] = useOnyx(ONYXKEYS.SESSION, {canBeMissing: false});
    const [integrationsExportTemplates] = useOnyx(ONYXKEYS.NVP_INTEGRATION_SERVER_EXPORT_TEMPLATES, {canBeMissing: true});
    const [csvExportLayouts] = useOnyx(ONYXKEYS.NVP_CSV_EXPORT_LAYOUTS, {canBeMissing: true});

    // Collate the list of user-created in-app export templates
    const customInAppTemplates = useMemo(() => {
        const policyTemplates = Object.entries(policy?.exportLayouts ?? {}).map(([templateName, layout]) => ({
            ...layout,
            templateName,
            description: policy?.name,
            policyID: policy?.id,
        }));

        // Collate a list of the user's account level in-app export templates, excluding the Default CSV template
        const csvTemplates = Object.entries(csvExportLayouts ?? {})
            .filter(([, layout]) => layout.name !== CONST.REPORT.EXPORT_OPTION_LABELS.DEFAULT_CSV)
            .map(([templateName, layout]) => ({
                ...layout,
                templateName,
                description: '',
                policyID: undefined,
            }));

        return [...policyTemplates, ...csvTemplates];
    }, [csvExportLayouts, policy]);

    const requestParentReportAction = useMemo(() => {
        if (!reportActions || !transactionThreadReport?.parentReportActionID) {
            return null;
        }
        return reportActions.find((action): action is OnyxTypes.ReportAction<typeof CONST.REPORT.ACTIONS.TYPE.IOU> => action.reportActionID === transactionThreadReport.parentReportActionID);
    }, [reportActions, transactionThreadReport?.parentReportActionID]);

    const {transactions: reportTransactions, violations} = useTransactionsAndViolationsForReport(moneyRequestReport?.reportID);

    const transactions = useMemo(() => {
        return Object.values(reportTransactions);
    }, [reportTransactions]);

    const iouTransactionID = isMoneyRequestAction(requestParentReportAction) ? getOriginalMessage(requestParentReportAction)?.IOUTransactionID : undefined;
    const [transaction] = useOnyx(`${ONYXKEYS.COLLECTION.TRANSACTION}${getNonEmptyStringOnyxID(iouTransactionID)}`, {
        canBeMissing: true,
    });
    const [dismissedHoldUseExplanation, dismissedHoldUseExplanationResult] = useOnyx(ONYXKEYS.NVP_DISMISSED_HOLD_USE_EXPLANATION, {canBeMissing: true});
    const isLoadingHoldUseExplained = isLoadingOnyxValue(dismissedHoldUseExplanationResult);
    const [invoiceReceiverPolicy] = useOnyx(
        `${ONYXKEYS.COLLECTION.POLICY}${chatReport?.invoiceReceiver && 'policyID' in chatReport.invoiceReceiver ? chatReport.invoiceReceiver.policyID : undefined}`,
        {canBeMissing: true},
    );

    const {duplicateTransactions, duplicateTransactionViolations} = useDuplicateTransactionsAndViolations(transactions.map((t) => t.transactionID));
    const isExported = useMemo(() => isExportedUtils(reportActions), [reportActions]);
    // wrapped in useMemo to improve performance because this is an operation on array
    const integrationNameFromExportMessage = useMemo(() => {
        if (!isExported) {
            return null;
        }
        return getIntegrationNameFromExportMessageUtils(reportActions);
    }, [isExported, reportActions]);

    const [downloadErrorModalVisible, setDownloadErrorModalVisible] = useState(false);
    const [isCancelPaymentModalVisible, setIsCancelPaymentModalVisible] = useState(false);
    const [isDeleteExpenseModalVisible, setIsDeleteExpenseModalVisible] = useState(false);
    const [isDeleteReportModalVisible, setIsDeleteReportModalVisible] = useState(false);
    const [isUnapproveModalVisible, setIsUnapproveModalVisible] = useState(false);
    const [isReopenWarningModalVisible, setIsReopenWarningModalVisible] = useState(false);
    const [isPDFModalVisible, setIsPDFModalVisible] = useState(false);
    const [isExportWithTemplateModalVisible, setIsExportWithTemplateModalVisible] = useState(false);

    const [exportModalStatus, setExportModalStatus] = useState<ExportType | null>(null);

    const {isPaidAnimationRunning, isApprovedAnimationRunning, startAnimation, stopAnimation, startApprovedAnimation} = usePaymentAnimations();
    const styles = useThemeStyles();
    const theme = useTheme();
    const {translate} = useLocalize();
    const {isOffline} = useNetwork();
    const isOnHold = isOnHoldTransactionUtils(transaction);

    const [policies] = useOnyx(ONYXKEYS.COLLECTION.POLICY, {canBeMissing: true});
    const [isHoldMenuVisible, setIsHoldMenuVisible] = useState(false);
    const [paymentType, setPaymentType] = useState<PaymentMethodType>();
    const [requestType, setRequestType] = useState<ActionHandledType>();
    const canAllowSettlement = hasUpdatedTotal(moneyRequestReport, policy);
    const policyType = policy?.type;
    const connectedIntegration = getValidConnectedIntegration(policy);
    const connectedIntegrationFallback = getConnectedIntegration(policy);
    const hasScanningReceipt = getTransactionsWithReceipts(moneyRequestReport?.reportID).some((t) => isScanning(t));
    const hasOnlyPendingTransactions = useMemo(() => {
        return !!transactions && transactions.length > 0 && transactions.every((t) => isExpensifyCardTransaction(t) && isPending(t));
    }, [transactions]);
    const transactionIDs = useMemo(() => transactions?.map((t) => t.transactionID) ?? [], [transactions]);

    const messagePDF = useMemo(() => {
        if (!reportPDFFilename) {
            return translate('reportDetailsPage.waitForPDF');
        }
        if (reportPDFFilename === CONST.REPORT_DETAILS_MENU_ITEM.ERROR) {
            return translate('reportDetailsPage.errorPDF');
        }
        return translate('reportDetailsPage.generatedPDF');
    }, [reportPDFFilename, translate]);

    // Check if there is pending rter violation in all transactionViolations with given transactionIDs.
    // wrapped in useMemo to avoid unnecessary re-renders and for better performance (array operation inside of function)
    const hasAllPendingRTERViolations = useMemo(() => allHavePendingRTERViolation(transactions, violations), [transactions, violations]);
    // Check if user should see broken connection violation warning.
    const shouldShowBrokenConnectionViolation = shouldShowBrokenConnectionViolationForMultipleTransactions(transactionIDs, moneyRequestReport, policy, violations);
    const hasOnlyHeldExpenses = hasOnlyHeldExpensesReportUtils(moneyRequestReport?.reportID);
    const isPayAtEndExpense = isPayAtEndExpenseTransactionUtils(transaction);
    const isArchivedReport = useReportIsArchived(moneyRequestReport?.reportID);
    const isChatReportArchived = useReportIsArchived(chatReport?.reportID);

    const [archiveReason] = useOnyx(`${ONYXKEYS.COLLECTION.REPORT_ACTIONS}${moneyRequestReport?.reportID}`, {selector: getArchiveReason, canBeMissing: true});

    const [reportNameValuePairs] = useOnyx(`${ONYXKEYS.COLLECTION.REPORT_NAME_VALUE_PAIRS}${moneyRequestReport?.reportID}`, {canBeMissing: true});
    const getCanIOUBePaid = useCallback(
        (onlyShowPayElsewhere = false, shouldCheckApprovedState = true) =>
            canIOUBePaidAction(moneyRequestReport, chatReport, policy, transaction ? [transaction] : undefined, onlyShowPayElsewhere, undefined, undefined, shouldCheckApprovedState),
        [moneyRequestReport, chatReport, policy, transaction],
    );

    const isInvoiceReport = isInvoiceReportUtil(moneyRequestReport);

    const [isDownloadErrorModalVisible, setIsDownloadErrorModalVisible] = useState(false);

    const {selectedTransactionIDs, clearSelectedTransactions, currentSearchQueryJSON, currentSearchKey} = useSearchContext();

    const beginExportWithTemplate = useCallback(
        (templateName: string, templateType: string, transactionIDList: string[], policyID?: string) => {
            if (!moneyRequestReport) {
                return;
            }

            setIsExportWithTemplateModalVisible(true);
            queueExportSearchWithTemplate({
                templateName,
                templateType,
                jsonQuery: '{}',
                reportIDList: [moneyRequestReport.reportID],
                transactionIDList,
                policyID,
            });
        },
        [moneyRequestReport],
    );

<<<<<<< HEAD
    const {options: originalSelectedTransactionsOptions, handleDeleteTransactions} = useSelectedTransactionsActions({
=======
    const handleGoBackAfterDeleteExpenses = useCallback(() => {
        if (route.name === SCREENS.SEARCH.MONEY_REQUEST_REPORT) {
            if (navigationRef.canGoBack()) {
                Navigation.goBack();
            } else {
                Navigation.goBack(ROUTES.SEARCH_ROOT.getRoute({query: buildCannedSearchQuery({groupBy: 'reports'})}));
            }
            return;
        }
        Navigation.goBack(route.params?.backTo);
    }, [route]);

    const {
        options: selectedTransactionsOptions,
        handleDeleteTransactions,
        isDeleteModalVisible: hookDeleteModalVisible,
        hideDeleteModal,
    } = useSelectedTransactionsActions({
>>>>>>> c001b194
        report: moneyRequestReport,
        reportActions,
        allTransactionsLength: transactions.length,
        session,
        onExportFailed: () => setIsDownloadErrorModalVisible(true),
        policy,
        beginExportWithTemplate: (templateName, templateType, transactionIDList, policyID) => beginExportWithTemplate(templateName, templateType, transactionIDList, policyID),
    });

    const shouldShowSelectedTransactionsButton = !!selectedTransactionsOptions.length && !transactionThreadReportID;

    const canIOUBePaid = useMemo(() => getCanIOUBePaid(), [getCanIOUBePaid]);
    const onlyShowPayElsewhere = useMemo(() => !canIOUBePaid && getCanIOUBePaid(true), [canIOUBePaid, getCanIOUBePaid]);

    const shouldShowPayButton = isPaidAnimationRunning || canIOUBePaid || onlyShowPayElsewhere;

    const shouldShowApproveButton = useMemo(
        () => (canApproveIOU(moneyRequestReport, policy, transactions) && !hasOnlyPendingTransactions) || isApprovedAnimationRunning,
        [moneyRequestReport, policy, transactions, hasOnlyPendingTransactions, isApprovedAnimationRunning],
    );

    const shouldDisableApproveButton = shouldShowApproveButton && !isAllowedToApproveExpenseReport(moneyRequestReport);

    const isFromPaidPolicy = policyType === CONST.POLICY.TYPE.TEAM || policyType === CONST.POLICY.TYPE.CORPORATE;

    const hasDuplicates = hasDuplicateTransactions(moneyRequestReport?.reportID);
    const shouldShowStatusBar =
        hasAllPendingRTERViolations || shouldShowBrokenConnectionViolation || hasOnlyHeldExpenses || hasScanningReceipt || isPayAtEndExpense || hasOnlyPendingTransactions || hasDuplicates;

    // When prevent self-approval is enabled & the current user is submitter AND they're submitting to themselves, we need to show the optimistic next step
    // We should always show this optimistic message for policies with preventSelfApproval
    // to avoid any flicker during transitions between online/offline states
    const nextApproverAccountID = getNextApproverAccountID(moneyRequestReport);
    const isSubmitterSameAsNextApprover = isReportOwner(moneyRequestReport) && nextApproverAccountID === moneyRequestReport?.ownerAccountID;
    const optimisticNextStep = isSubmitterSameAsNextApprover && policy?.preventSelfApproval ? buildOptimisticNextStepForPreventSelfApprovalsEnabled() : nextStep;

    const shouldShowNextStep = isFromPaidPolicy && !isInvoiceReport && !shouldShowStatusBar;
    const {nonHeldAmount, fullAmount, hasValidNonHeldAmount} = getNonHeldAndFullAmount(moneyRequestReport, shouldShowPayButton);
    const isAnyTransactionOnHold = hasHeldExpensesReportUtils(moneyRequestReport?.reportID);
    const {isDelegateAccessRestricted, showDelegateNoAccessModal} = useContext(DelegateNoAccessContext);
    const shouldShowLoadingBar = useLoadingBarVisibility();

    const isReportInRHP = route.name === SCREENS.SEARCH.REPORT_RHP;
    const shouldDisplaySearchRouter = !isReportInRHP || isSmallScreenWidth;

    const confirmPayment = useCallback(
        (type?: PaymentMethodType | undefined, payAsBusiness?: boolean, methodID?: number, paymentMethod?: PaymentMethod) => {
            if (!type || !chatReport) {
                return;
            }
            setPaymentType(type);
            setRequestType(CONST.IOU.REPORT_ACTION_TYPE.PAY);
            if (isDelegateAccessRestricted) {
                showDelegateNoAccessModal();
            } else if (isAnyTransactionOnHold) {
                if (getPlatform() === CONST.PLATFORM.IOS) {
                    InteractionManager.runAfterInteractions(() => setIsHoldMenuVisible(true));
                } else {
                    setIsHoldMenuVisible(true);
                }
            } else if (isInvoiceReport) {
                startAnimation();
                payInvoice(type, chatReport, moneyRequestReport, payAsBusiness, methodID, paymentMethod);
            } else {
                startAnimation();
                payMoneyRequest(type, chatReport, moneyRequestReport, undefined, true);
                if (currentSearchQueryJSON) {
                    search({
                        searchKey: currentSearchKey,
                        shouldCalculateTotals: true,
                        offset: 0,
                        queryJSON: currentSearchQueryJSON,
                    });
                }
            }
        },
        [
            chatReport,
            isAnyTransactionOnHold,
            isDelegateAccessRestricted,
            showDelegateNoAccessModal,
            isInvoiceReport,
            moneyRequestReport,
            startAnimation,
            currentSearchQueryJSON,
            currentSearchKey,
        ],
    );

    const confirmApproval = () => {
        setRequestType(CONST.IOU.REPORT_ACTION_TYPE.APPROVE);
        if (isDelegateAccessRestricted) {
            showDelegateNoAccessModal();
        } else if (isAnyTransactionOnHold) {
            setIsHoldMenuVisible(true);
        } else {
            startApprovedAnimation();
            approveMoneyRequest(moneyRequestReport, true);
            if (currentSearchQueryJSON) {
                search({
                    searchKey: currentSearchKey,
                    shouldCalculateTotals: true,
                    offset: 0,
                    queryJSON: currentSearchQueryJSON,
                });
            }
        }
    };

    const markAsCash = useCallback(() => {
        if (!requestParentReportAction) {
            return;
        }
        const reportID = transactionThreadReport?.reportID;

        if (!iouTransactionID || !reportID) {
            return;
        }
        markAsCashAction(iouTransactionID, reportID);
    }, [iouTransactionID, requestParentReportAction, transactionThreadReport?.reportID]);

    const getStatusIcon: (src: IconAsset) => React.ReactNode = (src) => (
        <Icon
            src={src}
            height={variables.iconSizeSmall}
            width={variables.iconSizeSmall}
            fill={theme.icon}
        />
    );

    const getStatusBarProps: () => MoneyRequestHeaderStatusBarProps | undefined = () => {
        if (isPayAtEndExpense) {
            if (!isArchivedReport) {
                return {icon: getStatusIcon(Expensicons.Hourglass), description: translate('iou.bookingPendingDescription')};
            }
            if (isArchivedReport && archiveReason === CONST.REPORT.ARCHIVE_REASON.BOOKING_END_DATE_HAS_PASSED) {
                return {icon: getStatusIcon(Expensicons.Box), description: translate('iou.bookingArchivedDescription')};
            }
        }
        if (hasOnlyHeldExpenses) {
            return {icon: getStatusIcon(Expensicons.Stopwatch), description: translate(transactions.length > 1 ? 'iou.expensesOnHold' : 'iou.expenseOnHold')};
        }

        if (hasDuplicates) {
            return {icon: getStatusIcon(Expensicons.Flag), description: translate('iou.duplicateTransaction', {isSubmitted: isProcessingReport(moneyRequestReport)})};
        }

        if (!!transaction?.transactionID && shouldShowBrokenConnectionViolation) {
            return {
                icon: getStatusIcon(Expensicons.Hourglass),
                description: (
                    <BrokenConnectionDescription
                        transactionID={transaction?.transactionID}
                        report={moneyRequestReport}
                        policy={policy}
                    />
                ),
            };
        }
        if (hasAllPendingRTERViolations) {
            return {icon: getStatusIcon(Expensicons.Hourglass), description: translate('iou.pendingMatchWithCreditCardDescription')};
        }
        if (hasOnlyPendingTransactions) {
            return {icon: getStatusIcon(Expensicons.CreditCardHourglass), description: translate('iou.transactionPendingDescription')};
        }
        if (hasScanningReceipt) {
            return {icon: getStatusIcon(Expensicons.ReceiptScan), description: translate('iou.receiptScanInProgressDescription')};
        }
    };

    const getFirstDuplicateThreadID = (transactionsList: OnyxTypes.Transaction[], allReportActions: OnyxTypes.ReportAction[]) => {
        const duplicateTransaction = transactionsList.find((reportTransaction) => isDuplicate(reportTransaction));
        if (!duplicateTransaction) {
            return null;
        }

        return getThreadReportIDsForTransactions(allReportActions, [duplicateTransaction]).at(0);
    };

    const statusBarProps = getStatusBarProps();

    useEffect(() => {
        // eslint-disable-next-line @typescript-eslint/prefer-nullish-coalescing
        if (isLoadingHoldUseExplained || dismissedHoldUseExplanation || !isOnHold) {
            return;
        }
        Navigation.navigate(ROUTES.PROCESS_MONEY_REQUEST_HOLD.getRoute(Navigation.getReportRHPActiveRoute()));
    }, [dismissedHoldUseExplanation, isLoadingHoldUseExplained, isOnHold]);

    const primaryAction = useMemo(() => {
        // It's necessary to allow payment animation to finish before button is changed
        if (isPaidAnimationRunning || isApprovedAnimationRunning) {
            return CONST.REPORT.PRIMARY_ACTIONS.PAY;
        }
        if (!moneyRequestReport) {
            return '';
        }
        return getReportPrimaryAction({
            report: moneyRequestReport,
            chatReport,
            reportTransactions: transactions,
            violations,
            policy,
            reportNameValuePairs,
            reportActions,
            isChatReportArchived,
            invoiceReceiverPolicy,
        });
    }, [
        isPaidAnimationRunning,
        isApprovedAnimationRunning,
        moneyRequestReport,
        reportNameValuePairs,
        policy,
        transactions,
        violations,
        reportActions,
        isChatReportArchived,
        chatReport,
        invoiceReceiverPolicy,
    ]);

    const confirmExport = useCallback(() => {
        setExportModalStatus(null);
        if (!moneyRequestReport?.reportID || !connectedIntegration) {
            return;
        }
        if (exportModalStatus === CONST.REPORT.EXPORT_OPTIONS.EXPORT_TO_INTEGRATION) {
            exportToIntegration(moneyRequestReport?.reportID, connectedIntegration);
        } else if (exportModalStatus === CONST.REPORT.EXPORT_OPTIONS.MARK_AS_EXPORTED) {
            markAsManuallyExported(moneyRequestReport?.reportID, connectedIntegration);
        }
    }, [connectedIntegration, exportModalStatus, moneyRequestReport?.reportID]);

    const getAmount = (actionType: ValueOf<typeof CONST.REPORT.REPORT_PREVIEW_ACTIONS>) => ({
        formattedAmount: getTotalAmountForIOUReportPreviewButton(moneyRequestReport, policy, actionType),
    });

    const {formattedAmount: totalAmount} = hasOnlyHeldExpenses ? getAmount(CONST.REPORT.REPORT_PREVIEW_ACTIONS.REVIEW) : getAmount(CONST.REPORT.PRIMARY_ACTIONS.PAY);

    const paymentButtonOptions = usePaymentOptions({
        currency: moneyRequestReport?.currency,
        iouReport: moneyRequestReport,
        chatReportID: chatReport?.reportID,
        formattedAmount: totalAmount,
        policyID: moneyRequestReport?.policyID,
        onPress: confirmPayment,
        shouldHidePaymentOptions: !shouldShowPayButton,
        shouldShowApproveButton,
        shouldDisableApproveButton,
        onlyShowPayElsewhere,
    });

    const addExpenseDropdownOptions: Array<DropdownOption<ValueOf<typeof CONST.REPORT.ADD_EXPENSE_OPTIONS>>> = useMemo(
        () => [
            {
                value: CONST.REPORT.ADD_EXPENSE_OPTIONS.CREATE_NEW_EXPENSE,
                text: translate('iou.createExpense'),
                icon: Expensicons.Plus,
                onSelected: () => {
                    if (!moneyRequestReport?.reportID) {
                        return;
                    }
                    if (policy && shouldRestrictUserBillableActions(policy.id)) {
                        Navigation.navigate(ROUTES.RESTRICTED_ACTION.getRoute(policy.id));
                        return;
                    }
                    startMoneyRequest(CONST.IOU.TYPE.SUBMIT, moneyRequestReport?.reportID);
                },
            },
            {
                value: CONST.REPORT.ADD_EXPENSE_OPTIONS.ADD_UNREPORTED_EXPENSE,
                text: translate('iou.addUnreportedExpense'),
                icon: Expensicons.ReceiptPlus,
                onSelected: () => {
                    if (policy && shouldRestrictUserBillableActions(policy.id)) {
                        Navigation.navigate(ROUTES.RESTRICTED_ACTION.getRoute(policy.id));
                        return;
                    }
                    openUnreportedExpense(moneyRequestReport?.reportID);
                },
            },
        ],
        [moneyRequestReport?.reportID, policy, translate],
    );

    const [offlineModalVisible, setOfflineModalVisible] = useState(false);

    const exportSubmenuOptions: Record<string, DropdownOption<string>> = useMemo(() => {
        const options: Record<string, DropdownOption<string>> = {
            [CONST.REPORT.EXPORT_OPTIONS.DOWNLOAD_CSV]: {
                text: translate('export.basicExport'),
                icon: Expensicons.Table,
                value: CONST.REPORT.EXPORT_OPTIONS.DOWNLOAD_CSV,
                onSelected: () => {
                    if (!moneyRequestReport) {
                        return;
                    }
                    if (isOffline) {
                        setOfflineModalVisible(true);
                        return;
                    }
                    exportReportToCSV({reportID: moneyRequestReport.reportID, transactionIDList: transactionIDs}, () => {
                        setDownloadErrorModalVisible(true);
                    });
                },
            },
            [CONST.REPORT.EXPORT_OPTIONS.EXPENSE_LEVEL_EXPORT]: {
                text: translate('export.expenseLevelExport'),
                icon: Expensicons.Table,
                value: CONST.REPORT.EXPORT_OPTIONS.EXPENSE_LEVEL_EXPORT,
                onSelected: () => beginExportWithTemplate(CONST.REPORT.EXPORT_OPTIONS.EXPENSE_LEVEL_EXPORT, CONST.EXPORT_TEMPLATE_TYPES.INTEGRATIONS, transactionIDs),
            },
            [CONST.REPORT.EXPORT_OPTIONS.REPORT_LEVEL_EXPORT]: {
                text: translate('export.reportLevelExport'),
                icon: Expensicons.Table,
                value: CONST.REPORT.EXPORT_OPTIONS.REPORT_LEVEL_EXPORT,
                onSelected: () => beginExportWithTemplate(CONST.REPORT.EXPORT_OPTIONS.REPORT_LEVEL_EXPORT, CONST.EXPORT_TEMPLATE_TYPES.INTEGRATIONS, transactionIDs),
            },
            [CONST.REPORT.EXPORT_OPTIONS.EXPORT_TO_INTEGRATION]: {
                // eslint-disable-next-line @typescript-eslint/no-non-null-assertion
                text: translate('workspace.common.exportIntegrationSelected', {connectionName: connectedIntegrationFallback!}),
                icon: getIntegrationExportIcon(connectedIntegration ?? connectedIntegrationFallback),
                value: CONST.REPORT.EXPORT_OPTIONS.EXPORT_TO_INTEGRATION,
                onSelected: () => {
                    if (!connectedIntegration || !moneyRequestReport) {
                        return;
                    }
                    if (isExported) {
                        setExportModalStatus(CONST.REPORT.EXPORT_OPTIONS.EXPORT_TO_INTEGRATION);
                        return;
                    }
                    exportToIntegration(moneyRequestReport?.reportID, connectedIntegration);
                },
            },
            [CONST.REPORT.EXPORT_OPTIONS.MARK_AS_EXPORTED]: {
                text: translate('workspace.common.markAsExported'),
                icon: getIntegrationExportIcon(connectedIntegration ?? connectedIntegrationFallback),
                value: CONST.REPORT.EXPORT_OPTIONS.MARK_AS_EXPORTED,
                onSelected: () => {
                    if (!connectedIntegration || !moneyRequestReport) {
                        return;
                    }
                    if (isExported) {
                        setExportModalStatus(CONST.REPORT.EXPORT_OPTIONS.MARK_AS_EXPORTED);
                        return;
                    }
                    markAsManuallyExported(moneyRequestReport?.reportID, connectedIntegration);
                },
            },
        };

        // Add any custom IS export templates that have been added to the user's account as export options
        if (integrationsExportTemplates && integrationsExportTemplates.length > 0) {
            for (const template of integrationsExportTemplates) {
                options[template.name] = {
                    text: template.name,
                    icon: Expensicons.Table,
                    value: template.name,
                    onSelected: () => beginExportWithTemplate(template.name, CONST.EXPORT_TEMPLATE_TYPES.INTEGRATIONS, transactionIDs),
                };
            }
        }

        // Add any in-app export templates that the user has created as export options
        if (customInAppTemplates && customInAppTemplates.length > 0) {
            for (const template of customInAppTemplates) {
                options[template.name] = {
                    text: template.name,
                    icon: Expensicons.Table,
                    value: template.templateName,
                    description: template.description,
                    onSelected: () => beginExportWithTemplate(template.templateName, CONST.EXPORT_TEMPLATE_TYPES.IN_APP, transactionIDs, template.policyID),
                };
            }
        }

        return options;
    }, [
        translate,
        connectedIntegrationFallback,
        connectedIntegration,
        moneyRequestReport,
        isOffline,
        transactionIDs,
        isExported,
        beginExportWithTemplate,
        integrationsExportTemplates,
        customInAppTemplates,
    ]);

    const primaryActionsImplementation = {
        [CONST.REPORT.PRIMARY_ACTIONS.SUBMIT]: (
            <Button
                success
                text={translate('common.submit')}
                onPress={() => {
                    if (!moneyRequestReport) {
                        return;
                    }
                    submitReport(moneyRequestReport);
                    if (currentSearchQueryJSON) {
                        search({
                            searchKey: currentSearchKey,
                            shouldCalculateTotals: true,
                            offset: 0,
                            queryJSON: currentSearchQueryJSON,
                        });
                    }
                }}
            />
        ),
        [CONST.REPORT.PRIMARY_ACTIONS.APPROVE]: (
            <Button
                success
                onPress={confirmApproval}
                text={translate('iou.approve')}
            />
        ),
        [CONST.REPORT.PRIMARY_ACTIONS.PAY]: (
            <AnimatedSettlementButton
                isPaidAnimationRunning={isPaidAnimationRunning}
                isApprovedAnimationRunning={isApprovedAnimationRunning}
                onAnimationFinish={stopAnimation}
                formattedAmount={totalAmount}
                canIOUBePaid
                onlyShowPayElsewhere={onlyShowPayElsewhere}
                currency={moneyRequestReport?.currency}
                confirmApproval={confirmApproval}
                policyID={moneyRequestReport?.policyID}
                chatReportID={chatReport?.reportID}
                iouReport={moneyRequestReport}
                onPress={confirmPayment}
                enablePaymentsRoute={ROUTES.ENABLE_PAYMENTS}
                shouldHidePaymentOptions={!shouldShowPayButton}
                shouldShowApproveButton={shouldShowApproveButton}
                shouldDisableApproveButton={shouldDisableApproveButton}
                isDisabled={isOffline && !canAllowSettlement}
                isLoading={!isOffline && !canAllowSettlement}
            />
        ),
        [CONST.REPORT.PRIMARY_ACTIONS.EXPORT_TO_ACCOUNTING]: (
            <Button
                success
                // eslint-disable-next-line @typescript-eslint/no-non-null-assertion
                text={translate('workspace.common.exportIntegrationSelected', {connectionName: connectedIntegration!})}
                onPress={() => {
                    if (!connectedIntegration || !moneyRequestReport) {
                        return;
                    }
                    if (isExported) {
                        setExportModalStatus(CONST.REPORT.EXPORT_OPTIONS.EXPORT_TO_INTEGRATION);
                        return;
                    }
                    exportToIntegration(moneyRequestReport?.reportID, connectedIntegration);
                }}
            />
        ),
        [CONST.REPORT.PRIMARY_ACTIONS.REMOVE_HOLD]: (
            <Button
                success
                text={translate('iou.unhold')}
                onPress={() => {
                    const parentReportAction = getReportAction(moneyRequestReport?.parentReportID, moneyRequestReport?.parentReportActionID);

                    const IOUActions = getAllExpensesToHoldIfApplicable(moneyRequestReport, reportActions);

                    if (IOUActions.length) {
                        IOUActions.forEach(changeMoneyRequestHoldStatus);
                        return;
                    }

                    const moneyRequestAction = transactionThreadReportID ? requestParentReportAction : parentReportAction;
                    if (!moneyRequestAction) {
                        return;
                    }

                    changeMoneyRequestHoldStatus(moneyRequestAction);
                }}
            />
        ),
        [CONST.REPORT.PRIMARY_ACTIONS.MARK_AS_CASH]: (
            <Button
                success
                text={translate('iou.markAsCash')}
                onPress={markAsCash}
            />
        ),
        [CONST.REPORT.PRIMARY_ACTIONS.REVIEW_DUPLICATES]: (
            <Button
                success
                text={translate('iou.reviewDuplicates')}
                onPress={() => {
                    let threadID = transactionThreadReportID ?? getFirstDuplicateThreadID(transactions, reportActions);
                    if (!threadID) {
                        const duplicateTransaction = transactions.find((reportTransaction) => isDuplicate(reportTransaction));
                        const transactionID = duplicateTransaction?.transactionID;
                        const iouAction = getIOUActionForReportID(moneyRequestReport?.reportID, transactionID);
                        const createdTransactionThreadReport = createTransactionThreadReport(moneyRequestReport, iouAction);
                        threadID = createdTransactionThreadReport?.reportID;
                    }
                    Navigation.navigate(ROUTES.TRANSACTION_DUPLICATE_REVIEW_PAGE.getRoute(threadID));
                }}
            />
        ),
        [CONST.REPORT.PRIMARY_ACTIONS.ADD_EXPENSE]: (
            <ButtonWithDropdownMenu
                onPress={() => {}}
                shouldAlwaysShowDropdownMenu
                customText={translate('iou.addExpense')}
                options={addExpenseDropdownOptions}
                isSplitButton={false}
            />
        ),
    };

    const beginPDFExport = (reportID: string) => {
        setIsPDFModalVisible(true);
        exportReportToPDF({reportID});
    };

    const secondaryActions = useMemo(() => {
        if (!moneyRequestReport) {
            return [];
        }
        return getSecondaryReportActions({
            report: moneyRequestReport,
            chatReport,
            reportTransactions: transactions,
            violations,
            policy,
            reportNameValuePairs,
            reportActions,
            policies,
            isChatReportArchived,
        });
    }, [moneyRequestReport, transactions, violations, policy, reportNameValuePairs, reportActions, policies, chatReport, isChatReportArchived]);

    const secondaryExportActions = useMemo(() => {
        if (!moneyRequestReport) {
            return [];
        }
        return getSecondaryExportReportActions(moneyRequestReport, policy, reportActions, integrationsExportTemplates ?? [], customInAppTemplates ?? []);
    }, [moneyRequestReport, policy, reportActions, integrationsExportTemplates, customInAppTemplates]);

    const secondaryActionsImplementation: Record<
        ValueOf<typeof CONST.REPORT.SECONDARY_ACTIONS>,
        DropdownOption<ValueOf<typeof CONST.REPORT.SECONDARY_ACTIONS>> & Pick<PopoverMenuItem, 'backButtonText' | 'rightIcon'>
    > = {
        [CONST.REPORT.SECONDARY_ACTIONS.VIEW_DETAILS]: {
            value: CONST.REPORT.SECONDARY_ACTIONS.VIEW_DETAILS,
            text: translate('iou.viewDetails'),
            icon: Expensicons.Info,
            onSelected: () => {
                navigateToDetailsPage(moneyRequestReport, Navigation.getReportRHPActiveRoute());
            },
        },
        [CONST.REPORT.SECONDARY_ACTIONS.EXPORT]: {
            value: CONST.REPORT.SECONDARY_ACTIONS.EXPORT,
            text: translate('common.export'),
            backButtonText: translate('common.export'),
            icon: Expensicons.Export,
            rightIcon: Expensicons.ArrowRight,
            subMenuItems: secondaryExportActions.map((action) => exportSubmenuOptions[action as string]),
        },
        [CONST.REPORT.SECONDARY_ACTIONS.DOWNLOAD_PDF]: {
            value: CONST.REPORT.SECONDARY_ACTIONS.DOWNLOAD_PDF,
            text: translate('common.downloadAsPDF'),
            icon: Expensicons.Document,
            onSelected: () => {
                if (!moneyRequestReport) {
                    return;
                }
                beginPDFExport(moneyRequestReport.reportID);
            },
        },
        [CONST.REPORT.SECONDARY_ACTIONS.SUBMIT]: {
            value: CONST.REPORT.SECONDARY_ACTIONS.SUBMIT,
            text: translate('common.submit'),
            icon: Expensicons.Send,
            onSelected: () => {
                if (!moneyRequestReport) {
                    return;
                }
                submitReport(moneyRequestReport);
            },
        },
        [CONST.REPORT.SECONDARY_ACTIONS.APPROVE]: {
            text: translate('iou.approve', getAmount(CONST.REPORT.SECONDARY_ACTIONS.APPROVE)),
            icon: Expensicons.ThumbsUp,
            value: CONST.REPORT.SECONDARY_ACTIONS.APPROVE,
            onSelected: confirmApproval,
        },
        [CONST.REPORT.SECONDARY_ACTIONS.UNAPPROVE]: {
            text: translate('iou.unapprove'),
            icon: Expensicons.CircularArrowBackwards,
            value: CONST.REPORT.SECONDARY_ACTIONS.UNAPPROVE,
            onSelected: () => {
                if (isDelegateAccessRestricted) {
                    showDelegateNoAccessModal();
                    return;
                }

                if (isExported) {
                    setIsUnapproveModalVisible(true);
                    return;
                }

                unapproveExpenseReport(moneyRequestReport);
            },
        },
        [CONST.REPORT.SECONDARY_ACTIONS.CANCEL_PAYMENT]: {
            text: translate('iou.cancelPayment'),
            icon: Expensicons.Clear,
            value: CONST.REPORT.SECONDARY_ACTIONS.CANCEL_PAYMENT,
            onSelected: () => {
                setIsCancelPaymentModalVisible(true);
            },
        },
        [CONST.REPORT.SECONDARY_ACTIONS.HOLD]: {
            text: translate('iou.hold'),
            icon: Expensicons.Stopwatch,
            value: CONST.REPORT.SECONDARY_ACTIONS.HOLD,
            onSelected: () => {
                if (!requestParentReportAction) {
                    throw new Error('Parent action does not exist');
                }

                if (isDelegateAccessRestricted) {
                    showDelegateNoAccessModal();
                    return;
                }

                changeMoneyRequestHoldStatus(requestParentReportAction);
            },
        },
        [CONST.REPORT.SECONDARY_ACTIONS.REMOVE_HOLD]: {
            text: translate('iou.unhold'),
            icon: Expensicons.Stopwatch,
            value: CONST.REPORT.SECONDARY_ACTIONS.REMOVE_HOLD,
            onSelected: () => {
                if (!requestParentReportAction) {
                    throw new Error('Parent action does not exist');
                }

                changeMoneyRequestHoldStatus(requestParentReportAction);
            },
        },
        [CONST.REPORT.SECONDARY_ACTIONS.SPLIT]: {
            text: translate('iou.split'),
            icon: Expensicons.ArrowSplit,
            value: CONST.REPORT.SECONDARY_ACTIONS.SPLIT,
            onSelected: () => {
                if (Number(transactions?.length) !== 1) {
                    return;
                }

                const currentTransaction = transactions.at(0);
                initSplitExpense(currentTransaction);
            },
        },
        [CONST.REPORT.SECONDARY_ACTIONS.MERGE]: {
            text: translate('common.merge'),
            icon: Expensicons.ArrowCollapse,
            value: CONST.REPORT.SECONDARY_ACTIONS.MERGE,
            onSelected: () => {
                const currentTransaction = transactions.at(0);
                if (!currentTransaction) {
                    return;
                }

                setupMergeTransactionData(currentTransaction.transactionID, {targetTransactionID: currentTransaction.transactionID});
                Navigation.navigate(ROUTES.MERGE_TRANSACTION_LIST_PAGE.getRoute(currentTransaction.transactionID, Navigation.getActiveRoute()));
            },
        },
        [CONST.REPORT.SECONDARY_ACTIONS.CHANGE_WORKSPACE]: {
            text: translate('iou.changeWorkspace'),
            icon: Expensicons.Buildings,
            value: CONST.REPORT.SECONDARY_ACTIONS.CHANGE_WORKSPACE,
            onSelected: () => {
                if (!moneyRequestReport) {
                    return;
                }
                Navigation.navigate(ROUTES.REPORT_WITH_ID_CHANGE_WORKSPACE.getRoute(moneyRequestReport.reportID, Navigation.getActiveRoute()));
            },
        },
        [CONST.REPORT.SECONDARY_ACTIONS.CHANGE_APPROVER]: {
            text: translate('iou.changeApprover.title'),
            icon: Expensicons.Workflows,
            value: CONST.REPORT.SECONDARY_ACTIONS.CHANGE_APPROVER,
            onSelected: () => {
                if (!moneyRequestReport) {
                    Log.warn('Change approver secondary action triggered without moneyRequestReport data.');
                    return;
                }
                Navigation.navigate(ROUTES.REPORT_CHANGE_APPROVER.getRoute(moneyRequestReport.reportID, Navigation.getActiveRoute()));
            },
        },
        [CONST.REPORT.SECONDARY_ACTIONS.DELETE]: {
            text: translate('common.delete'),
            icon: Expensicons.Trashcan,
            value: CONST.REPORT.SECONDARY_ACTIONS.DELETE,
            onSelected: () => {
                if (Object.keys(transactions).length === 1) {
                    setIsDeleteExpenseModalVisible(true);
                } else {
                    setIsDeleteReportModalVisible(true);
                }
            },
        },
        [CONST.REPORT.SECONDARY_ACTIONS.RETRACT]: {
            text: translate('iou.retract'),
            icon: Expensicons.CircularArrowBackwards,
            value: CONST.REPORT.SECONDARY_ACTIONS.RETRACT,
            onSelected: () => {
                retractReport(moneyRequestReport);
            },
        },
        [CONST.REPORT.SECONDARY_ACTIONS.REOPEN]: {
            text: translate('iou.retract'),
            icon: Expensicons.CircularArrowBackwards,
            value: CONST.REPORT.SECONDARY_ACTIONS.REOPEN,
            onSelected: () => {
                if (isExported) {
                    setIsReopenWarningModalVisible(true);
                    return;
                }
                reopenReport(moneyRequestReport);
            },
        },
        [CONST.REPORT.SECONDARY_ACTIONS.ADD_EXPENSE]: {
            text: translate('iou.addExpense'),
            backButtonText: translate('iou.addExpense'),
            icon: Expensicons.Plus,
            rightIcon: Expensicons.ArrowRight,
            value: CONST.REPORT.SECONDARY_ACTIONS.ADD_EXPENSE,
            subMenuItems: addExpenseDropdownOptions,
            onSelected: () => {
                if (!moneyRequestReport?.reportID) {
                    return;
                }
                if (policy && shouldRestrictUserBillableActions(policy.id)) {
                    Navigation.navigate(ROUTES.RESTRICTED_ACTION.getRoute(policy.id));
                    return;
                }
                startMoneyRequest(CONST.IOU.TYPE.SUBMIT, moneyRequestReport?.reportID);
            },
        },
        [CONST.REPORT.SECONDARY_ACTIONS.PAY]: {
            text: translate('iou.settlePayment', {formattedAmount: totalAmount}),
            icon: Expensicons.Cash,
            value: CONST.REPORT.SECONDARY_ACTIONS.PAY,
            backButtonText: translate('iou.settlePayment', {formattedAmount: totalAmount}),
            subMenuItems: Object.values(paymentButtonOptions),
        },
    };
    const applicableSecondaryActions = secondaryActions
        .map((action) => secondaryActionsImplementation[action])
        .filter((action) => action?.shouldShow !== false && action?.value !== primaryAction);
<<<<<<< HEAD

    const showDeleteModal = useCallback(() => {
        showConfirmModal({
            title: translate('iou.deleteExpense', {count: selectedTransactionIDs.length}),
            prompt: translate('iou.deleteConfirmation', {count: selectedTransactionIDs.length}),
            confirmText: translate('common.delete'),
            cancelText: translate('common.cancel'),
            danger: true,
        }).then((result) => {
            if (result.action !== 'CONFIRM') {
                return;
            }
            if (transactions.filter((trans) => trans.pendingAction !== CONST.RED_BRICK_ROAD_PENDING_ACTION.DELETE).length === selectedTransactionIDs.length) {
                Navigation.goBack(route.params?.backTo);
            }
            handleDeleteTransactions();
        });
    }, [showConfirmModal, translate, selectedTransactionIDs.length, transactions, handleDeleteTransactions, route.params?.backTo]);

    const showExportModal = useCallback(() => {
        if (!connectedIntegration) {
            return;
        }
        showConfirmModal({
            title: translate('workspace.exportAgainModal.title'),
            prompt: translate('workspace.exportAgainModal.description', {
                connectionName: connectedIntegration ?? connectedIntegrationFallback,
                reportName: moneyRequestReport?.reportName ?? '',
            }),
            confirmText: translate('workspace.exportAgainModal.confirmText'),
            cancelText: translate('workspace.exportAgainModal.cancelText'),
        }).then((result) => {
            if (result.action !== 'CONFIRM') {
                return;
            }
            confirmExport();
        });
    }, [showConfirmModal, translate, connectedIntegration, connectedIntegrationFallback, moneyRequestReport?.reportName, confirmExport]);

    useEffect(() => {
        if (!exportModalStatus) {
            return;
        }
        showExportModal();
    }, [exportModalStatus, showExportModal]);

    const selectedTransactionsOptions = useMemo(() => {
        return originalSelectedTransactionsOptions.map((option) => {
            if (option.text === translate('common.delete')) {
                return {
                    ...option,
                    onSelected: showDeleteModal,
                };
            }
            return option;
        });
    }, [originalSelectedTransactionsOptions, translate, showDeleteModal]);

=======
>>>>>>> c001b194
    useEffect(() => {
        if (!transactionThreadReportID) {
            return;
        }
        clearSelectedTransactions(true);
        // We don't need to run the effect on change of clearSelectedTransactions since it can cause the infinite loop.
        // eslint-disable-next-line react-compiler/react-compiler
        // eslint-disable-next-line react-hooks/exhaustive-deps
    }, [transactionThreadReportID]);

    const shouldShowBackButton = shouldDisplayBackButton || shouldUseNarrowLayout;

    const connectedIntegrationName = connectedIntegration ? translate('workspace.accounting.connectionName', {connectionName: connectedIntegration}) : '';
    const unapproveWarningText = useMemo(
        () => (
            <Text>
                <Text style={[styles.textStrong, styles.noWrap]}>{translate('iou.headsUp')}</Text>{' '}
                <Text>{translate('iou.unapproveWithIntegrationWarning', {accountingIntegration: connectedIntegrationName})}</Text>
            </Text>
        ),
        [connectedIntegrationName, styles.noWrap, styles.textStrong, translate],
    );

    const isMobileSelectionModeEnabled = useMobileSelectionMode();

    if (isMobileSelectionModeEnabled) {
        // If mobile selection mode is enabled but only one or no transactions remain, turn it off
        if (transactions.length <= 1) {
            turnOffMobileSelectionMode();
        }

        return (
            <HeaderWithBackButton
                title={translate('common.selectMultiple')}
                onBackButtonPress={() => {
                    clearSelectedTransactions(true);
                    turnOffMobileSelectionMode();
                }}
            />
        );
    }

    const reopenExportedReportWarningText = (
        <Text>
            <Text style={[styles.textStrong, styles.noWrap]}>{translate('iou.headsUp')} </Text>
            <Text>{translate('iou.reopenExportedReportConfirmation', {connectionName: integrationNameFromExportMessage ?? ''})}</Text>
        </Text>
    );
    const onPaymentSelect = (event: KYCFlowEvent, iouPaymentType: PaymentMethodType, triggerKYCFlow: TriggerKYCFlow) =>
        selectPaymentType(event, iouPaymentType, triggerKYCFlow, policy, confirmPayment, isUserValidated, confirmApproval, moneyRequestReport);

    const KYCMoreDropdown = (
        <KYCWall
            onSuccessfulKYC={(payment) => confirmPayment(payment)}
            enablePaymentsRoute={ROUTES.ENABLE_PAYMENTS}
            isDisabled={isOffline}
            source={CONST.KYC_WALL_SOURCE.REPORT}
            chatReportID={chatReport?.reportID}
            iouReport={moneyRequestReport}
            anchorAlignment={{
                horizontal: CONST.MODAL.ANCHOR_ORIGIN_HORIZONTAL.LEFT, // button is at left, so horizontal anchor is at LEFT
                vertical: CONST.MODAL.ANCHOR_ORIGIN_VERTICAL.TOP, // we assume that popover menu opens below the button, anchor is at TOP
            }}
        >
            {(triggerKYCFlow, buttonRef) => (
                <ButtonWithDropdownMenu
                    success={false}
                    onPress={() => {}}
                    onSubItemSelected={(item, index, event) => {
                        if (!isSecondaryActionAPaymentOption(item)) {
                            return;
                        }
                        onPaymentSelect(event, item.value, triggerKYCFlow);
                    }}
                    buttonRef={buttonRef}
                    shouldAlwaysShowDropdownMenu
                    shouldPopoverUseScrollView={shouldDisplayNarrowVersion && applicableSecondaryActions.length >= 5}
                    customText={translate('common.more')}
                    options={applicableSecondaryActions}
                    isSplitButton={false}
                    wrapperStyle={shouldDisplayNarrowVersion && [!primaryAction && styles.flex1]}
                    shouldUseModalPaddingStyle
                />
            )}
        </KYCWall>
    );

    const moreContentUnfiltered = [
        shouldShowSelectedTransactionsButton && shouldDisplayNarrowVersion && (
            <View
                style={[styles.dFlex, styles.w100, styles.pb3]}
                key="1"
            >
                <ButtonWithDropdownMenu
                    onPress={() => null}
                    options={selectedTransactionsOptions}
                    customText={translate('workspace.common.selected', {count: selectedTransactionIDs.length})}
                    isSplitButton={false}
                    shouldAlwaysShowDropdownMenu
                    wrapperStyle={styles.w100}
                />
            </View>
        ),
        shouldShowNextStep && !!optimisticNextStep?.message?.length && (
            <MoneyReportHeaderStatusBar
                nextStep={optimisticNextStep}
                key="2"
            />
        ),
        shouldShowNextStep && !optimisticNextStep && !!isLoadingInitialReportActions && !isOffline && <MoneyReportHeaderStatusBarSkeleton key="3" />,
        !!statusBarProps && (
            <MoneyRequestHeaderStatusBar
                icon={statusBarProps.icon}
                description={statusBarProps.description}
                key="4"
            />
        ),
    ];
    const moreContent = moreContentUnfiltered.filter(Boolean);
    const isMoreContentShown = moreContent.length > 0;
    const shouldAddGapToContents = moreContent.length > 1;

    return (
        <View style={[styles.pt0, styles.borderBottom]}>
            <HeaderWithBackButton
                shouldShowReportAvatarWithDisplay
                shouldShowPinButton={false}
                report={moneyRequestReport}
                shouldShowBackButton={shouldShowBackButton}
                shouldDisplaySearchRouter={shouldDisplaySearchRouter}
                onBackButtonPress={onBackButtonPress}
                shouldShowBorderBottom={false}
                shouldEnableDetailPageNavigation
            >
                {!shouldDisplayNarrowVersion && (
                    <View style={[styles.flexRow, styles.gap2]}>
                        {!!primaryAction && !shouldShowSelectedTransactionsButton && primaryActionsImplementation[primaryAction]}
                        {!!applicableSecondaryActions.length && !shouldShowSelectedTransactionsButton && KYCMoreDropdown}
                        {shouldShowSelectedTransactionsButton && (
                            <View>
                                <ButtonWithDropdownMenu
                                    onPress={() => null}
                                    options={selectedTransactionsOptions}
                                    customText={translate('workspace.common.selected', {count: selectedTransactionIDs.length})}
                                    isSplitButton={false}
                                    shouldAlwaysShowDropdownMenu
                                />
                            </View>
                        )}
                    </View>
                )}
            </HeaderWithBackButton>
            {shouldDisplayNarrowVersion && !shouldShowSelectedTransactionsButton && (
                <View style={[styles.flexRow, styles.gap2, styles.pb3, styles.ph5, styles.w100, styles.alignItemsCenter, styles.justifyContentCenter]}>
                    {!!primaryAction && <View style={[styles.flex1]}>{primaryActionsImplementation[primaryAction]}</View>}
                    {!!applicableSecondaryActions.length && KYCMoreDropdown}
                </View>
            )}

            {isMoreContentShown && <View style={[styles.dFlex, styles.flexColumn, shouldAddGapToContents && styles.gap3, styles.pb3, styles.ph5]}>{moreContent}</View>}

            <LoadingBar shouldShow={shouldShowLoadingBar && shouldUseNarrowLayout} />
            {isHoldMenuVisible && requestType !== undefined && (
                <ProcessMoneyReportHoldMenu
                    nonHeldAmount={!hasOnlyHeldExpenses && hasValidNonHeldAmount ? nonHeldAmount : undefined}
                    requestType={requestType}
                    fullAmount={fullAmount}
                    onClose={() => setIsHoldMenuVisible(false)}
                    isVisible={isHoldMenuVisible}
                    paymentType={paymentType}
                    chatReport={chatReport}
                    moneyRequestReport={moneyRequestReport}
                    startAnimation={() => {
                        if (requestType === CONST.IOU.REPORT_ACTION_TYPE.APPROVE) {
                            startApprovedAnimation();
                        } else {
                            startAnimation();
                        }
                    }}
                    transactionCount={transactionIDs?.length ?? 0}
                />
            )}
            <DecisionModal
                title={translate('common.downloadFailedTitle')}
                prompt={translate('common.downloadFailedDescription')}
                isSmallScreenWidth={isSmallScreenWidth}
                onSecondOptionSubmit={() => setDownloadErrorModalVisible(false)}
                secondOptionText={translate('common.buttonConfirm')}
                isVisible={downloadErrorModalVisible}
                onClose={() => setDownloadErrorModalVisible(false)}
            />
            <ConfirmModal
                title={translate('iou.cancelPayment')}
                isVisible={isCancelPaymentModalVisible}
                onConfirm={() => {
                    if (!chatReport) {
                        return;
                    }
                    cancelPayment(moneyRequestReport, chatReport);
                    setIsCancelPaymentModalVisible(false);
                }}
                onCancel={() => setIsCancelPaymentModalVisible(false)}
                prompt={translate('iou.cancelPaymentConfirmation')}
                confirmText={translate('iou.cancelPayment')}
                cancelText={translate('common.dismiss')}
                danger
                shouldEnableNewFocusManagement
            />
            <ConfirmModal
                title={translate('iou.deleteExpense', {count: 1})}
                isVisible={isDeleteExpenseModalVisible}
                onConfirm={() => {
                    let goBackRoute: Route | undefined;
                    setIsDeleteExpenseModalVisible(false);
                    if (transactionThreadReportID) {
                        if (!requestParentReportAction || !transaction?.transactionID) {
                            throw new Error('Missing data!');
                        }
                        // it's deleting transaction but not the report which leads to bug (that is actually also on staging)
                        // Money request should be deleted when interactions are done, to not show the not found page before navigating to goBackRoute
                        InteractionManager.runAfterInteractions(() =>
                            deleteMoneyRequest(transaction?.transactionID, requestParentReportAction, duplicateTransactions, duplicateTransactionViolations),
                        );
                        goBackRoute = getNavigationUrlOnMoneyRequestDelete(transaction.transactionID, requestParentReportAction, false);
                    }

                    if (goBackRoute) {
                        Navigation.setNavigationActionToMicrotaskQueue(() => navigateOnDeleteExpense(goBackRoute));
                    }
                }}
                onCancel={() => setIsDeleteExpenseModalVisible(false)}
                prompt={translate('iou.deleteConfirmation', {count: 1})}
                confirmText={translate('common.delete')}
                cancelText={translate('common.cancel')}
                danger
                shouldEnableNewFocusManagement
            />
            <ConfirmModal
                title={translate('iou.deleteExpense', {count: selectedTransactionIDs.length})}
                isVisible={hookDeleteModalVisible}
                onConfirm={() => {
                    if (transactions.filter((trans) => trans.pendingAction !== CONST.RED_BRICK_ROAD_PENDING_ACTION.DELETE).length === selectedTransactionIDs.length) {
                        handleGoBackAfterDeleteExpenses();
                    }
                    handleDeleteTransactions();
                }}
                onCancel={hideDeleteModal}
                prompt={translate('iou.deleteConfirmation', {count: selectedTransactionIDs.length})}
                confirmText={translate('common.delete')}
                cancelText={translate('common.cancel')}
                danger
                shouldEnableNewFocusManagement
            />
            <ConfirmModal
                title={translate('iou.deleteReport')}
                isVisible={isDeleteReportModalVisible}
                onConfirm={() => {
                    setIsDeleteReportModalVisible(false);

                    Navigation.goBack();
                    InteractionManager.runAfterInteractions(() => {
                        deleteAppReport(moneyRequestReport?.reportID);
                    });
                }}
                onCancel={() => setIsDeleteReportModalVisible(false)}
                prompt={translate('iou.deleteReportConfirmation')}
                confirmText={translate('common.delete')}
                cancelText={translate('common.cancel')}
                danger
                shouldEnableNewFocusManagement
            />
            {!!connectedIntegration && (
                <ConfirmModal
                    title={translate('workspace.exportAgainModal.title')}
                    onConfirm={confirmExport}
                    onCancel={() => setExportModalStatus(null)}
                    prompt={translate('workspace.exportAgainModal.description', {connectionName: connectedIntegration, reportName: moneyRequestReport?.reportName ?? ''})}
                    confirmText={translate('workspace.exportAgainModal.confirmText')}
                    cancelText={translate('workspace.exportAgainModal.cancelText')}
                    isVisible={!!exportModalStatus}
                />
            )}
            <ConfirmModal
                title={translate('iou.unapproveReport')}
                isVisible={isUnapproveModalVisible}
                danger
                confirmText={translate('iou.unapproveReport')}
                onConfirm={() => {
                    setIsUnapproveModalVisible(false);
                    unapproveExpenseReport(moneyRequestReport);
                }}
                cancelText={translate('common.cancel')}
                onCancel={() => setIsUnapproveModalVisible(false)}
                prompt={unapproveWarningText}
            />
            <ConfirmModal
                title={translate('iou.reopenReport')}
                isVisible={isReopenWarningModalVisible}
                danger
                confirmText={translate('iou.reopenReport')}
                onConfirm={() => {
                    setIsReopenWarningModalVisible(false);
                    reopenReport(moneyRequestReport);
                }}
                cancelText={translate('common.cancel')}
                onCancel={() => setIsReopenWarningModalVisible(false)}
                // eslint-disable-next-line @typescript-eslint/no-non-null-assertion
                prompt={reopenExportedReportWarningText}
            />
            <DecisionModal
                title={translate('common.downloadFailedTitle')}
                prompt={translate('common.downloadFailedDescription')}
                isSmallScreenWidth={isSmallScreenWidth}
                onSecondOptionSubmit={() => setIsDownloadErrorModalVisible(false)}
                secondOptionText={translate('common.buttonConfirm')}
                isVisible={isDownloadErrorModalVisible}
                onClose={() => setIsDownloadErrorModalVisible(false)}
            />
            <DecisionModal
                title={translate('common.youAppearToBeOffline')}
                prompt={translate('common.offlinePrompt')}
                isSmallScreenWidth={isSmallScreenWidth}
                onSecondOptionSubmit={() => setOfflineModalVisible(false)}
                secondOptionText={translate('common.buttonConfirm')}
                isVisible={offlineModalVisible}
                onClose={() => setOfflineModalVisible(false)}
            />
            <Modal
                onClose={() => setIsPDFModalVisible(false)}
                isVisible={isPDFModalVisible}
                type={isSmallScreenWidth ? CONST.MODAL.MODAL_TYPE.BOTTOM_DOCKED : CONST.MODAL.MODAL_TYPE.CONFIRM}
                innerContainerStyle={styles.pv0}
            >
                <View style={[styles.m5]}>
                    <View>
                        <View style={[styles.flexRow, styles.mb4]}>
                            <Header
                                title={translate('reportDetailsPage.generatingPDF')}
                                containerStyles={[styles.alignItemsCenter]}
                            />
                        </View>
                        <View>
                            <Text>{messagePDF}</Text>
                            {!reportPDFFilename && (
                                <ActivityIndicator
                                    size={CONST.ACTIVITY_INDICATOR_SIZE.LARGE}
                                    color={theme.textSupporting}
                                    style={styles.mt3}
                                />
                            )}
                        </View>
                    </View>
                    {!!reportPDFFilename && reportPDFFilename !== 'error' && (
                        <Button
                            isLoading={isDownloadingPDF}
                            style={[styles.mt3, styles.noSelect]}
                            onPress={() => downloadReportPDF(reportPDFFilename ?? '', moneyRequestReport?.reportName ?? '')}
                            text={translate('common.download')}
                        />
                    )}
                    {(!reportPDFFilename || reportPDFFilename === 'error') && (
                        <Button
                            style={[styles.mt3, styles.noSelect]}
                            onPress={() => setIsPDFModalVisible(false)}
                            text={translate('common.close')}
                        />
                    )}
                </View>
            </Modal>
            <ConfirmModal
                onConfirm={() => {
                    setIsExportWithTemplateModalVisible(false);
                    clearSelectedTransactions(undefined, true);
                }}
                onCancel={() => setIsExportWithTemplateModalVisible(false)}
                isVisible={isExportWithTemplateModalVisible}
                title={translate('export.exportInProgress')}
                prompt={translate('export.conciergeWillSend')}
                confirmText={translate('common.buttonConfirm')}
                shouldShowCancelButton={false}
            />
        </View>
    );
}

MoneyReportHeader.displayName = 'MoneyReportHeader';

export default MoneyReportHeader;<|MERGE_RESOLUTION|>--- conflicted
+++ resolved
@@ -326,28 +326,12 @@
         [moneyRequestReport],
     );
 
-<<<<<<< HEAD
-    const {options: originalSelectedTransactionsOptions, handleDeleteTransactions} = useSelectedTransactionsActions({
-=======
-    const handleGoBackAfterDeleteExpenses = useCallback(() => {
-        if (route.name === SCREENS.SEARCH.MONEY_REQUEST_REPORT) {
-            if (navigationRef.canGoBack()) {
-                Navigation.goBack();
-            } else {
-                Navigation.goBack(ROUTES.SEARCH_ROOT.getRoute({query: buildCannedSearchQuery({groupBy: 'reports'})}));
-            }
-            return;
-        }
-        Navigation.goBack(route.params?.backTo);
-    }, [route]);
-
     const {
         options: selectedTransactionsOptions,
         handleDeleteTransactions,
         isDeleteModalVisible: hookDeleteModalVisible,
         hideDeleteModal,
     } = useSelectedTransactionsActions({
->>>>>>> c001b194
         report: moneyRequestReport,
         reportActions,
         allTransactionsLength: transactions.length,
@@ -1107,67 +1091,6 @@
     const applicableSecondaryActions = secondaryActions
         .map((action) => secondaryActionsImplementation[action])
         .filter((action) => action?.shouldShow !== false && action?.value !== primaryAction);
-<<<<<<< HEAD
-
-    const showDeleteModal = useCallback(() => {
-        showConfirmModal({
-            title: translate('iou.deleteExpense', {count: selectedTransactionIDs.length}),
-            prompt: translate('iou.deleteConfirmation', {count: selectedTransactionIDs.length}),
-            confirmText: translate('common.delete'),
-            cancelText: translate('common.cancel'),
-            danger: true,
-        }).then((result) => {
-            if (result.action !== 'CONFIRM') {
-                return;
-            }
-            if (transactions.filter((trans) => trans.pendingAction !== CONST.RED_BRICK_ROAD_PENDING_ACTION.DELETE).length === selectedTransactionIDs.length) {
-                Navigation.goBack(route.params?.backTo);
-            }
-            handleDeleteTransactions();
-        });
-    }, [showConfirmModal, translate, selectedTransactionIDs.length, transactions, handleDeleteTransactions, route.params?.backTo]);
-
-    const showExportModal = useCallback(() => {
-        if (!connectedIntegration) {
-            return;
-        }
-        showConfirmModal({
-            title: translate('workspace.exportAgainModal.title'),
-            prompt: translate('workspace.exportAgainModal.description', {
-                connectionName: connectedIntegration ?? connectedIntegrationFallback,
-                reportName: moneyRequestReport?.reportName ?? '',
-            }),
-            confirmText: translate('workspace.exportAgainModal.confirmText'),
-            cancelText: translate('workspace.exportAgainModal.cancelText'),
-        }).then((result) => {
-            if (result.action !== 'CONFIRM') {
-                return;
-            }
-            confirmExport();
-        });
-    }, [showConfirmModal, translate, connectedIntegration, connectedIntegrationFallback, moneyRequestReport?.reportName, confirmExport]);
-
-    useEffect(() => {
-        if (!exportModalStatus) {
-            return;
-        }
-        showExportModal();
-    }, [exportModalStatus, showExportModal]);
-
-    const selectedTransactionsOptions = useMemo(() => {
-        return originalSelectedTransactionsOptions.map((option) => {
-            if (option.text === translate('common.delete')) {
-                return {
-                    ...option,
-                    onSelected: showDeleteModal,
-                };
-            }
-            return option;
-        });
-    }, [originalSelectedTransactionsOptions, translate, showDeleteModal]);
-
-=======
->>>>>>> c001b194
     useEffect(() => {
         if (!transactionThreadReportID) {
             return;
@@ -1410,7 +1333,7 @@
                 isVisible={hookDeleteModalVisible}
                 onConfirm={() => {
                     if (transactions.filter((trans) => trans.pendingAction !== CONST.RED_BRICK_ROAD_PENDING_ACTION.DELETE).length === selectedTransactionIDs.length) {
-                        handleGoBackAfterDeleteExpenses();
+                        Navigation.goBack(route.params?.backTo);
                     }
                     handleDeleteTransactions();
                 }}
