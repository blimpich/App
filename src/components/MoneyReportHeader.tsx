import {useRoute} from '@react-navigation/native';
import React, {useCallback, useEffect, useMemo, useState} from 'react';
import {View} from 'react-native';
import type {OnyxEntry} from 'react-native-onyx';
import {useOnyx} from 'react-native-onyx';
import type {ValueOf} from 'type-fest';
import useLocalize from '@hooks/useLocalize';
import useNetwork from '@hooks/useNetwork';
import usePaymentAnimations from '@hooks/usePaymentAnimations';
import useResponsiveLayout from '@hooks/useResponsiveLayout';
import useSelectedTransactionsActions from '@hooks/useSelectedTransactionsActions';
import useTheme from '@hooks/useTheme';
import useThemeStyles from '@hooks/useThemeStyles';
import {exportReportToCSV, exportToIntegration, markAsManuallyExported} from '@libs/actions/Report';
import {convertToDisplayString} from '@libs/CurrencyUtils';
import Navigation from '@libs/Navigation/Navigation';
import {buildOptimisticNextStepForPreventSelfApprovalsEnabled} from '@libs/NextStepUtils';
import {getConnectedIntegration} from '@libs/PolicyUtils';
import {getOriginalMessage, getReportAction, isMoneyRequestAction} from '@libs/ReportActionsUtils';
import {getReportPrimaryAction} from '@libs/ReportPrimaryActionUtils';
import {getSecondaryReportActions} from '@libs/ReportSecondaryActionUtils';
import {
    changeMoneyRequestHoldStatus,
    getArchiveReason,
    getBankAccountRoute,
    getIntegrationIcon,
    getMoneyRequestSpendBreakdown,
    getNonHeldAndFullAmount,
    getTransactionsWithReceipts,
    hasHeldExpenses as hasHeldExpensesReportUtils,
    hasOnlyHeldExpenses as hasOnlyHeldExpensesReportUtils,
    hasUpdatedTotal,
    isAllowedToApproveExpenseReport,
    isArchivedReportWithID,
    isExported as isExportedUtils,
    isInvoiceReport,
    isProcessingReport,
    isReportOwner,
    navigateToDetailsPage,
    reportTransactionsSelector,
} from '@libs/ReportUtils';
import {
    allHavePendingRTERViolation,
    hasDuplicateTransactions,
    isExpensifyCardTransaction,
    isOnHold as isOnHoldTransactionUtils,
    isPayAtEndExpense as isPayAtEndExpenseTransactionUtils,
    isPending,
    isReceiptBeingScanned,
    shouldShowBrokenConnectionViolationForMultipleTransactions,
} from '@libs/TransactionUtils';
import type {ExportType} from '@pages/home/report/ReportDetailsExportPage';
import variables from '@styles/variables';
import {
    approveMoneyRequest,
    canApproveIOU,
    cancelPayment,
    canIOUBePaid as canIOUBePaidAction,
    deleteMoneyRequest,
    getNavigationUrlOnMoneyRequestDelete,
    getNextApproverAccountID,
    payInvoice,
    payMoneyRequest,
    submitReport,
    unapproveExpenseReport,
} from '@userActions/IOU';
import {markAsCash as markAsCashAction} from '@userActions/Transaction';
import CONST from '@src/CONST';
import useDelegateUserDetails from '@src/hooks/useDelegateUserDetails';
import ONYXKEYS from '@src/ONYXKEYS';
import type {Route} from '@src/ROUTES';
import ROUTES from '@src/ROUTES';
import SCREENS from '@src/SCREENS';
import type * as OnyxTypes from '@src/types/onyx';
import type {PaymentMethodType} from '@src/types/onyx/OriginalMessage';
import type IconAsset from '@src/types/utils/IconAsset';
import isLoadingOnyxValue from '@src/types/utils/isLoadingOnyxValue';
import BrokenConnectionDescription from './BrokenConnectionDescription';
import Button from './Button';
import ButtonWithDropdownMenu from './ButtonWithDropdownMenu';
import type {DropdownOption} from './ButtonWithDropdownMenu/types';
import ConfirmModal from './ConfirmModal';
import DecisionModal from './DecisionModal';
import DelegateNoAccessModal from './DelegateNoAccessModal';
import HeaderWithBackButton from './HeaderWithBackButton';
import Icon from './Icon';
import * as Expensicons from './Icon/Expensicons';
import type {PaymentMethod} from './KYCWall/types';
import LoadingBar from './LoadingBar';
import MoneyReportHeaderStatusBar from './MoneyReportHeaderStatusBar';
import type {MoneyRequestHeaderStatusBarProps} from './MoneyRequestHeaderStatusBar';
import MoneyRequestHeaderStatusBar from './MoneyRequestHeaderStatusBar';
import {useMoneyRequestReportContext} from './MoneyRequestReportView/MoneyRequestReportContext';
import type {ActionHandledType} from './ProcessMoneyReportHoldMenu';
import ProcessMoneyReportHoldMenu from './ProcessMoneyReportHoldMenu';
import AnimatedSettlementButton from './SettlementButton/AnimatedSettlementButton';
import Text from './Text';

type MoneyReportHeaderProps = {
    /** The report currently being looked at */
    report: OnyxEntry<OnyxTypes.Report>;

    /** The policy tied to the expense report */
    policy: OnyxEntry<OnyxTypes.Policy>;

    /** Array of report actions for the report */
    reportActions: OnyxTypes.ReportAction[];

    /** The reportID of the transaction thread report associated with this current report, if any */
    // eslint-disable-next-line react/no-unused-prop-types
    transactionThreadReportID: string | undefined;

    /** Whether back button should be displayed in header */
    shouldDisplayBackButton?: boolean;

    /** Method to trigger when pressing close button of the header */
    onBackButtonPress: () => void;
};

function MoneyReportHeader({policy, report: moneyRequestReport, transactionThreadReportID, reportActions, shouldDisplayBackButton = false, onBackButtonPress}: MoneyReportHeaderProps) {
    // We need to use isSmallScreenWidth instead of shouldUseNarrowLayout to use a correct layout for the hold expense modal https://github.com/Expensify/App/pull/47990#issuecomment-2362382026
    // eslint-disable-next-line rulesdir/prefer-shouldUseNarrowLayout-instead-of-isSmallScreenWidth
    const {shouldUseNarrowLayout, isSmallScreenWidth} = useResponsiveLayout();
    const route = useRoute();
    // eslint-disable-next-line @typescript-eslint/prefer-nullish-coalescing
    const [chatReport] = useOnyx(`${ONYXKEYS.COLLECTION.REPORT}${moneyRequestReport?.chatReportID}`, {canBeMissing: true});
    // eslint-disable-next-line @typescript-eslint/prefer-nullish-coalescing
    const [nextStep] = useOnyx(`${ONYXKEYS.COLLECTION.NEXT_STEP}${moneyRequestReport?.reportID}`, {canBeMissing: true});
    const [transactionThreadReport] = useOnyx(`${ONYXKEYS.COLLECTION.REPORT}${transactionThreadReportID}`, {canBeMissing: true});
    const [session] = useOnyx(ONYXKEYS.SESSION, {canBeMissing: false});
    const requestParentReportAction = useMemo(() => {
        if (!reportActions || !transactionThreadReport?.parentReportActionID) {
            return null;
        }
        return reportActions.find((action): action is OnyxTypes.ReportAction<typeof CONST.REPORT.ACTIONS.TYPE.IOU> => action.reportActionID === transactionThreadReport.parentReportActionID);
    }, [reportActions, transactionThreadReport?.parentReportActionID]);
    const [transactions = []] = useOnyx(ONYXKEYS.COLLECTION.TRANSACTION, {
        selector: (_transactions) => reportTransactionsSelector(_transactions, moneyRequestReport?.reportID),
        initialValue: [],
        canBeMissing: true,
    });
    const [transaction] = useOnyx(`${ONYXKEYS.COLLECTION.TRANSACTION}${isMoneyRequestAction(requestParentReportAction) && getOriginalMessage(requestParentReportAction)?.IOUTransactionID}`, {
        canBeMissing: true,
    });
    const [dismissedHoldUseExplanation, dismissedHoldUseExplanationResult] = useOnyx(ONYXKEYS.NVP_DISMISSED_HOLD_USE_EXPLANATION, {initialValue: true, canBeMissing: true});
    const isLoadingHoldUseExplained = isLoadingOnyxValue(dismissedHoldUseExplanationResult);

    const isExported = isExportedUtils(reportActions);

    const [downloadErrorModalVisible, setDownloadErrorModalVisible] = useState(false);
    const [isCancelPaymentModalVisible, setIsCancelPaymentModalVisible] = useState(false);
    const [isDeleteModalVisible, setIsDeleteModalVisible] = useState(false);
    const [isUnapproveModalVisible, setIsUnapproveModalVisible] = useState(false);

    const [exportModalStatus, setExportModalStatus] = useState<ExportType | null>(null);

    const {isPaidAnimationRunning, isApprovedAnimationRunning, startAnimation, stopAnimation, startApprovedAnimation} = usePaymentAnimations();
    const styles = useThemeStyles();
    const theme = useTheme();
    const {translate} = useLocalize();
    const {isOffline} = useNetwork();
    const {reimbursableSpend} = getMoneyRequestSpendBreakdown(moneyRequestReport);
    const isOnHold = isOnHoldTransactionUtils(transaction);

    const [isHoldMenuVisible, setIsHoldMenuVisible] = useState(false);
    const [paymentType, setPaymentType] = useState<PaymentMethodType>();
    const [requestType, setRequestType] = useState<ActionHandledType>();
    const canAllowSettlement = hasUpdatedTotal(moneyRequestReport, policy);
    const policyType = policy?.type;
    const connectedIntegration = getConnectedIntegration(policy);
    const hasScanningReceipt = getTransactionsWithReceipts(moneyRequestReport?.reportID).some((t) => isReceiptBeingScanned(t));
    const hasOnlyPendingTransactions = useMemo(() => {
        return !!transactions && transactions.length > 0 && transactions.every((t) => isExpensifyCardTransaction(t) && isPending(t));
    }, [transactions]);
    const transactionIDs = useMemo(() => transactions?.map((t) => t.transactionID) ?? [], [transactions]);
    const [allViolations] = useOnyx(ONYXKEYS.COLLECTION.TRANSACTION_VIOLATIONS, {canBeMissing: true});
    const violations = useMemo(
        () => Object.fromEntries(Object.entries(allViolations ?? {}).filter(([key]) => transactionIDs.includes(key.replace(ONYXKEYS.COLLECTION.TRANSACTION_VIOLATIONS, '')))),
        [allViolations, transactionIDs],
    );
    // Check if there is pending rter violation in all transactionViolations with given transactionIDs.
    const hasAllPendingRTERViolations = allHavePendingRTERViolation(transactionIDs, violations);
    // Check if user should see broken connection violation warning.
    const shouldShowBrokenConnectionViolation = shouldShowBrokenConnectionViolationForMultipleTransactions(transactionIDs, moneyRequestReport, policy, violations);
    const hasOnlyHeldExpenses = hasOnlyHeldExpensesReportUtils(moneyRequestReport?.reportID);
    const isPayAtEndExpense = isPayAtEndExpenseTransactionUtils(transaction);
    const isArchivedReport = isArchivedReportWithID(moneyRequestReport?.reportID);
    const [archiveReason] = useOnyx(`${ONYXKEYS.COLLECTION.REPORT_ACTIONS}${moneyRequestReport?.reportID}`, {selector: getArchiveReason, canBeMissing: true});
<<<<<<< HEAD
    const [reportNameValuePairs] = useOnyx(`${ONYXKEYS.COLLECTION.REPORT_NAME_VALUE_PAIRS}${moneyRequestReport?.reportID}`, {canBeMissing: true});
    const isReportApproved = isReportApprovedUtils({report: moneyRequestReport});
=======
>>>>>>> b3dd566d

    const getCanIOUBePaid = useCallback(
        (onlyShowPayElsewhere = false, shouldCheckApprovedState = true) =>
            canIOUBePaidAction(moneyRequestReport, chatReport, policy, transaction ? [transaction] : undefined, onlyShowPayElsewhere, undefined, undefined, shouldCheckApprovedState),
        [moneyRequestReport, chatReport, policy, transaction],
    );

    const [isDownloadErrorModalVisible, setIsDownloadErrorModalVisible] = useState(false);

    const {selectedTransactionsID, setSelectedTransactionsID} = useMoneyRequestReportContext();

    const selectedTransactionsOptions = useSelectedTransactionsActions({report: moneyRequestReport, reportActions, session, onExportFailed: () => setIsDownloadErrorModalVisible(true)});

    const shouldShowSelectedTransactionsButton = !!selectedTransactionsOptions.length && !transactionThreadReportID;

    const canIOUBePaid = useMemo(() => getCanIOUBePaid(), [getCanIOUBePaid]);
    const onlyShowPayElsewhere = useMemo(() => !canIOUBePaid && getCanIOUBePaid(true), [canIOUBePaid, getCanIOUBePaid]);

    const shouldShowPayButton = isPaidAnimationRunning || canIOUBePaid || onlyShowPayElsewhere;

    const shouldShowApproveButton = useMemo(
        () => (canApproveIOU(moneyRequestReport, policy) && !hasOnlyPendingTransactions) || isApprovedAnimationRunning,
        [moneyRequestReport, policy, hasOnlyPendingTransactions, isApprovedAnimationRunning],
    );

    const shouldDisableApproveButton = shouldShowApproveButton && !isAllowedToApproveExpenseReport(moneyRequestReport);

    const isFromPaidPolicy = policyType === CONST.POLICY.TYPE.TEAM || policyType === CONST.POLICY.TYPE.CORPORATE;

    const hasDuplicates = hasDuplicateTransactions(moneyRequestReport?.reportID);
    const shouldShowStatusBar =
        hasAllPendingRTERViolations || shouldShowBrokenConnectionViolation || hasOnlyHeldExpenses || hasScanningReceipt || isPayAtEndExpense || hasOnlyPendingTransactions || hasDuplicates;

    // When prevent self-approval is enabled & the current user is submitter AND they're submitting to theirself, we need to show the optimistic next step
    // We should always show this optimistic message for policies with preventSelfApproval
    // to avoid any flicker during transitions between online/offline states
    const nextApproverAccountID = getNextApproverAccountID(moneyRequestReport);
    const isSubmitterSameAsNextApprover = isReportOwner(moneyRequestReport) && nextApproverAccountID === moneyRequestReport?.ownerAccountID;
    const optimisticNextStep = isSubmitterSameAsNextApprover && policy?.preventSelfApproval ? buildOptimisticNextStepForPreventSelfApprovalsEnabled() : nextStep;

    const shouldShowNextStep = isFromPaidPolicy && !!optimisticNextStep?.message?.length && !shouldShowStatusBar;
    const bankAccountRoute = getBankAccountRoute(chatReport);
    const formattedAmount = convertToDisplayString(reimbursableSpend, moneyRequestReport?.currency);
    const {nonHeldAmount, fullAmount, hasValidNonHeldAmount} = getNonHeldAndFullAmount(moneyRequestReport, shouldShowPayButton);
    const isAnyTransactionOnHold = hasHeldExpensesReportUtils(moneyRequestReport?.reportID);
    const displayedAmount = isAnyTransactionOnHold && canAllowSettlement && hasValidNonHeldAmount ? nonHeldAmount : formattedAmount;
    const {isDelegateAccessRestricted} = useDelegateUserDetails();
    const [isNoDelegateAccessMenuVisible, setIsNoDelegateAccessMenuVisible] = useState(false);
    const [isLoadingReportData] = useOnyx(ONYXKEYS.IS_LOADING_REPORT_DATA, {canBeMissing: true});

    const isReportInRHP = route.name === SCREENS.SEARCH.REPORT_RHP;
    const shouldDisplaySearchRouter = !isReportInRHP || isSmallScreenWidth;

    const confirmPayment = useCallback(
        (type?: PaymentMethodType | undefined, payAsBusiness?: boolean, methodID?: number, paymentMethod?: PaymentMethod) => {
            if (!type || !chatReport) {
                return;
            }
            setPaymentType(type);
            setRequestType(CONST.IOU.REPORT_ACTION_TYPE.PAY);
            if (isDelegateAccessRestricted) {
                setIsNoDelegateAccessMenuVisible(true);
            } else if (isAnyTransactionOnHold) {
                setIsHoldMenuVisible(true);
            } else if (isInvoiceReport(moneyRequestReport)) {
                startAnimation();
                payInvoice(type, chatReport, moneyRequestReport, payAsBusiness, methodID, paymentMethod);
            } else {
                startAnimation();
                payMoneyRequest(type, chatReport, moneyRequestReport, true);
            }
        },
        [chatReport, isAnyTransactionOnHold, isDelegateAccessRestricted, moneyRequestReport, startAnimation],
    );

    const confirmApproval = () => {
        setRequestType(CONST.IOU.REPORT_ACTION_TYPE.APPROVE);
        if (isDelegateAccessRestricted) {
            setIsNoDelegateAccessMenuVisible(true);
        } else if (isAnyTransactionOnHold) {
            setIsHoldMenuVisible(true);
        } else {
            startApprovedAnimation();
            approveMoneyRequest(moneyRequestReport, true);
        }
    };

    const markAsCash = useCallback(() => {
        if (!requestParentReportAction) {
            return;
        }
        const iouTransactionID = isMoneyRequestAction(requestParentReportAction) ? getOriginalMessage(requestParentReportAction)?.IOUTransactionID : undefined;
        const reportID = transactionThreadReport?.reportID;

        if (!iouTransactionID || !reportID) {
            return;
        }
        markAsCashAction(iouTransactionID, reportID);
    }, [requestParentReportAction, transactionThreadReport?.reportID]);

    const getStatusIcon: (src: IconAsset) => React.ReactNode = (src) => (
        <Icon
            src={src}
            height={variables.iconSizeSmall}
            width={variables.iconSizeSmall}
            fill={theme.icon}
        />
    );

    const getStatusBarProps: () => MoneyRequestHeaderStatusBarProps | undefined = () => {
        if (isPayAtEndExpense) {
            if (!isArchivedReport) {
                return {icon: getStatusIcon(Expensicons.Hourglass), description: translate('iou.bookingPendingDescription')};
            }
            if (isArchivedReport && archiveReason === CONST.REPORT.ARCHIVE_REASON.BOOKING_END_DATE_HAS_PASSED) {
                return {icon: getStatusIcon(Expensicons.Box), description: translate('iou.bookingArchivedDescription')};
            }
        }
        if (hasOnlyHeldExpenses) {
            return {icon: getStatusIcon(Expensicons.Stopwatch), description: translate('iou.expensesOnHold')};
        }

        if (hasDuplicates) {
            return {icon: getStatusIcon(Expensicons.Flag), description: translate('iou.duplicateTransaction', {isSubmitted: isProcessingReport(moneyRequestReport)})};
        }

        if (!!transaction?.transactionID && shouldShowBrokenConnectionViolation) {
            return {
                icon: getStatusIcon(Expensicons.Hourglass),
                description: (
                    <BrokenConnectionDescription
                        transactionID={transaction?.transactionID}
                        report={moneyRequestReport}
                        policy={policy}
                    />
                ),
            };
        }
        if (hasAllPendingRTERViolations) {
            return {icon: getStatusIcon(Expensicons.Hourglass), description: translate('iou.pendingMatchWithCreditCardDescription')};
        }
        if (hasOnlyPendingTransactions) {
            return {icon: getStatusIcon(Expensicons.CreditCardHourglass), description: translate('iou.transactionPendingDescription')};
        }
        if (hasScanningReceipt) {
            return {icon: getStatusIcon(Expensicons.ReceiptScan), description: translate('iou.receiptScanInProgressDescription')};
        }
    };

    const statusBarProps = getStatusBarProps();
    const shouldAddGapToContents = shouldUseNarrowLayout && (!!statusBarProps || shouldShowNextStep);

    useEffect(() => {
        // eslint-disable-next-line @typescript-eslint/prefer-nullish-coalescing
        if (isLoadingHoldUseExplained || dismissedHoldUseExplanation || !isOnHold) {
            return;
        }
        Navigation.navigate(ROUTES.PROCESS_MONEY_REQUEST_HOLD.getRoute(Navigation.getReportRHPActiveRoute()));
    }, [dismissedHoldUseExplanation, isLoadingHoldUseExplained, isOnHold]);

    const primaryAction = useMemo(() => {
        // It's necessary to allow payment animation to finish before button is changed
        if (isPaidAnimationRunning) {
            return CONST.REPORT.PRIMARY_ACTIONS.PAY;
        }
        if (!moneyRequestReport) {
            return '';
        }
        return getReportPrimaryAction(moneyRequestReport, transactions, violations, policy, reportNameValuePairs);
    }, [isPaidAnimationRunning, moneyRequestReport, reportNameValuePairs, policy, transactions, violations]);

    const confirmExport = useCallback(() => {
        setExportModalStatus(null);
        if (!moneyRequestReport?.reportID || !connectedIntegration) {
            return;
        }
        if (exportModalStatus === CONST.REPORT.EXPORT_OPTIONS.EXPORT_TO_INTEGRATION) {
            exportToIntegration(moneyRequestReport?.reportID, connectedIntegration);
        } else if (exportModalStatus === CONST.REPORT.EXPORT_OPTIONS.MARK_AS_EXPORTED) {
            markAsManuallyExported(moneyRequestReport?.reportID, connectedIntegration);
        }
    }, [connectedIntegration, exportModalStatus, moneyRequestReport?.reportID]);

    const primaryActionsImplementation = {
        [CONST.REPORT.PRIMARY_ACTIONS.SUBMIT]: (
            <Button
                success
                text={translate('common.submit')}
                onPress={() => {
                    if (!moneyRequestReport) {
                        return;
                    }
                    submitReport(moneyRequestReport);
                }}
            />
        ),
        [CONST.REPORT.PRIMARY_ACTIONS.APPROVE]: (
            <Button
                success
                onPress={confirmApproval}
                text={translate('iou.approve')}
            />
        ),
        [CONST.REPORT.PRIMARY_ACTIONS.PAY]: (
            <AnimatedSettlementButton
                isPaidAnimationRunning={isPaidAnimationRunning}
                isApprovedAnimationRunning={isApprovedAnimationRunning}
                onAnimationFinish={stopAnimation}
                canIOUBePaid
                onlyShowPayElsewhere={onlyShowPayElsewhere}
                currency={moneyRequestReport?.currency}
                confirmApproval={confirmApproval}
                policyID={moneyRequestReport?.policyID}
                chatReportID={chatReport?.reportID}
                iouReport={moneyRequestReport}
                onPress={confirmPayment}
                enablePaymentsRoute={ROUTES.ENABLE_PAYMENTS}
                addBankAccountRoute={bankAccountRoute}
                shouldHidePaymentOptions={!shouldShowPayButton}
                shouldShowApproveButton={shouldShowApproveButton}
                shouldDisableApproveButton={shouldDisableApproveButton}
                formattedAmount={!hasOnlyHeldExpenses ? displayedAmount : ''}
                isDisabled={isOffline && !canAllowSettlement}
                isLoading={!isOffline && !canAllowSettlement}
            />
        ),
        [CONST.REPORT.PRIMARY_ACTIONS.EXPORT_TO_ACCOUNTING]: (
            <Button
                success
                // eslint-disable-next-line @typescript-eslint/no-non-null-assertion
                text={translate('workspace.common.exportIntegrationSelected', {connectionName: connectedIntegration!})}
                onPress={() => {
                    if (!connectedIntegration || !moneyRequestReport) {
                        return;
                    }
                    if (isExported) {
                        setExportModalStatus(CONST.REPORT.EXPORT_OPTIONS.EXPORT_TO_INTEGRATION);
                        return;
                    }
                    confirmExport();
                }}
            />
        ),
        [CONST.REPORT.PRIMARY_ACTIONS.REMOVE_HOLD]: (
            <Button
                success
                text={translate('iou.unhold')}
                onPress={() => {
                    const parentReportAction = getReportAction(moneyRequestReport?.parentReportID, moneyRequestReport?.parentReportActionID);

                    const moneyRequestAction = transactionThreadReportID ? requestParentReportAction : parentReportAction;
                    if (!moneyRequestAction) {
                        return;
                    }

                    changeMoneyRequestHoldStatus(moneyRequestAction);
                }}
            />
        ),
        [CONST.REPORT.PRIMARY_ACTIONS.MARK_AS_CASH]: (
            <Button
                success
                text={translate('iou.markAsCash')}
                onPress={markAsCash}
            />
        ),
        [CONST.REPORT.PRIMARY_ACTIONS.REVIEW_DUPLICATES]: (
            <Button
                success
                text={translate('iou.reviewDuplicates')}
                onPress={() => {
                    if (!transactionThreadReportID) {
                        return;
                    }
                    Navigation.navigate(ROUTES.TRANSACTION_DUPLICATE_REVIEW_PAGE.getRoute(transactionThreadReportID, Navigation.getReportRHPActiveRoute()));
                }}
            />
        ),
    };

    const secondaryActions = useMemo(() => {
        if (!moneyRequestReport) {
            return [];
        }
        return getSecondaryReportActions(moneyRequestReport, transactions, violations, policy);
    }, [moneyRequestReport, policy, transactions, violations]);

    const secondaryActionsImplemenation: Record<ValueOf<typeof CONST.REPORT.SECONDARY_ACTIONS>, DropdownOption<ValueOf<typeof CONST.REPORT.SECONDARY_ACTIONS>>> = {
        [CONST.REPORT.SECONDARY_ACTIONS.VIEW_DETAILS]: {
            value: CONST.REPORT.SECONDARY_ACTIONS.VIEW_DETAILS,
            text: translate('iou.viewDetails'),
            icon: Expensicons.Info,
            onSelected: () => {
                navigateToDetailsPage(moneyRequestReport, Navigation.getReportRHPActiveRoute());
            },
        },
        [CONST.REPORT.SECONDARY_ACTIONS.DOWNLOAD]: {
            value: CONST.REPORT.SECONDARY_ACTIONS.DOWNLOAD,
            text: translate('common.download'),
            icon: Expensicons.Download,
            onSelected: () => {
                if (!moneyRequestReport) {
                    return;
                }
                exportReportToCSV({reportID: moneyRequestReport.reportID, transactionIDList: transactionIDs}, () => {
                    setDownloadErrorModalVisible(true);
                });
            },
        },
        [CONST.REPORT.SECONDARY_ACTIONS.SUBMIT]: {
            value: CONST.REPORT.SECONDARY_ACTIONS.SUBMIT,
            text: translate('common.submit'),
            icon: Expensicons.Send,
            onSelected: () => {
                if (!moneyRequestReport) {
                    return;
                }
                submitReport(moneyRequestReport);
            },
        },
        [CONST.REPORT.SECONDARY_ACTIONS.APPROVE]: {
            text: translate('iou.approve'),
            icon: Expensicons.ThumbsUp,
            value: CONST.REPORT.SECONDARY_ACTIONS.APPROVE,
            onSelected: () => {
                if (!moneyRequestReport) {
                    return;
                }
                approveMoneyRequest(moneyRequestReport);
            },
        },
        [CONST.REPORT.SECONDARY_ACTIONS.UNAPPROVE]: {
            text: translate('iou.unapprove'),
            icon: Expensicons.CircularArrowBackwards,
            value: CONST.REPORT.SECONDARY_ACTIONS.UNAPPROVE,
            onSelected: () => {
                if (isDelegateAccessRestricted) {
                    setIsNoDelegateAccessMenuVisible(true);
                    return;
                }

                if (isExported) {
                    setIsUnapproveModalVisible(true);
                    return;
                }

                unapproveExpenseReport(moneyRequestReport);
            },
        },
        [CONST.REPORT.SECONDARY_ACTIONS.CANCEL_PAYMENT]: {
            text: translate('iou.cancelPayment'),
            icon: Expensicons.Clear,
            value: CONST.REPORT.SECONDARY_ACTIONS.CANCEL_PAYMENT,
            onSelected: () => {
                setIsCancelPaymentModalVisible(true);
            },
        },
        [CONST.REPORT.SECONDARY_ACTIONS.EXPORT_TO_ACCOUNTING]: {
            // eslint-disable-next-line @typescript-eslint/no-non-null-assertion
            text: translate('workspace.common.exportIntegrationSelected', {connectionName: connectedIntegration!}),
            icon: getIntegrationIcon(connectedIntegration),
            value: CONST.REPORT.SECONDARY_ACTIONS.EXPORT_TO_ACCOUNTING,
            onSelected: () => {
                if (!connectedIntegration || !moneyRequestReport) {
                    throw new Error('Missing data');
                }
                if (isExported) {
                    setExportModalStatus(CONST.REPORT.EXPORT_OPTIONS.EXPORT_TO_INTEGRATION);
                    return;
                }
                confirmExport();
            },
        },
        [CONST.REPORT.SECONDARY_ACTIONS.MARK_AS_EXPORTED]: {
            text: translate('workspace.common.markAsExported'),
            icon: Expensicons.CheckCircle,
            value: CONST.REPORT.SECONDARY_ACTIONS.MARK_AS_EXPORTED,
            onSelected: () => {
                if (isExported) {
                    setExportModalStatus(CONST.REPORT.EXPORT_OPTIONS.MARK_AS_EXPORTED);
                    return;
                }
                confirmExport();
            },
        },
        [CONST.REPORT.SECONDARY_ACTIONS.HOLD]: {
            text: translate('iou.hold'),
            icon: Expensicons.Stopwatch,
            value: CONST.REPORT.SECONDARY_ACTIONS.HOLD,
            onSelected: () => {
                if (!requestParentReportAction) {
                    throw new Error('Parent action does not exist');
                }

                changeMoneyRequestHoldStatus(requestParentReportAction);
            },
        },
        [CONST.REPORT.SECONDARY_ACTIONS.CHANGE_WORKSPACE]: {
            text: translate('iou.changeWorkspace'),
            icon: Expensicons.Buildings,
            value: CONST.REPORT.SECONDARY_ACTIONS.CHANGE_WORKSPACE,
            onSelected: () => {
                if (!moneyRequestReport) {
                    return;
                }
                Navigation.navigate(ROUTES.REPORT_WITH_ID_CHANGE_WORKSPACE.getRoute(moneyRequestReport.reportID));
            },
        },
        [CONST.REPORT.SECONDARY_ACTIONS.DELETE]: {
            text: translate('common.delete'),
            icon: Expensicons.Trashcan,
            value: CONST.REPORT.SECONDARY_ACTIONS.DELETE,
            onSelected: () => {
                setIsDeleteModalVisible(true);
            },
        },
    };

    const applicableSecondaryActions = secondaryActions.map((action) => secondaryActionsImplemenation[action]);

    useEffect(() => {
        if (!transactionThreadReportID) {
            return;
        }
        setSelectedTransactionsID([]);
        // We don't need to run the effect on change of setSelectedTransactionsID since it can cause the infinite loop.
        // eslint-disable-next-line react-compiler/react-compiler
        // eslint-disable-next-line react-hooks/exhaustive-deps
    }, [transactionThreadReportID]);

    const shouldShowBackButton = shouldDisplayBackButton || shouldUseNarrowLayout;

    const isMoreContentShown = shouldShowNextStep || !!statusBarProps;

    const connectedIntegrationName = connectedIntegration ? translate('workspace.accounting.connectionName', {connectionName: connectedIntegration}) : '';
    const unapproveWarningText = useMemo(
        () => (
            <Text>
                <Text style={[styles.textStrong, styles.noWrap]}>{translate('iou.headsUp')}</Text>{' '}
                <Text>{translate('iou.unapproveWithIntegrationWarning', {accountingIntegration: connectedIntegrationName})}</Text>
            </Text>
        ),
        [connectedIntegrationName, styles.noWrap, styles.textStrong, translate],
    );

    return (
        <View style={[styles.pt0, styles.borderBottom]}>
            <HeaderWithBackButton
                shouldShowReportAvatarWithDisplay
                shouldShowPinButton={false}
                report={moneyRequestReport}
                policy={policy}
                shouldShowBackButton={shouldShowBackButton}
                shouldDisplaySearchRouter={shouldDisplaySearchRouter}
                onBackButtonPress={onBackButtonPress}
                shouldShowBorderBottom={false}
                shouldEnableDetailPageNavigation
            >
                {!shouldUseNarrowLayout && (
                    <View style={[styles.flexRow, styles.gap2]}>
                        {!!primaryAction && !shouldShowSelectedTransactionsButton && primaryActionsImplementation[primaryAction]}
                        {!!applicableSecondaryActions.length && !shouldShowSelectedTransactionsButton && (
                            <ButtonWithDropdownMenu
                                success={false}
                                onPress={() => {}}
                                shouldAlwaysShowDropdownMenu
                                customText={translate('common.more')}
                                options={applicableSecondaryActions}
                                isSplitButton={false}
                            />
                        )}
                        {shouldShowSelectedTransactionsButton && !shouldUseNarrowLayout && (
                            <View>
                                <ButtonWithDropdownMenu
                                    onPress={() => null}
                                    options={selectedTransactionsOptions}
                                    customText={translate('workspace.common.selected', {count: selectedTransactionsID.length})}
                                    isSplitButton={false}
                                    shouldAlwaysShowDropdownMenu
                                />
                            </View>
                        )}
                    </View>
                )}
            </HeaderWithBackButton>
            {shouldUseNarrowLayout && (
                <View style={[styles.flexRow, styles.gap2, styles.pb3, styles.ph5, styles.w100, styles.alignItemsCenter, styles.justifyContentCenter]}>
                    {!!primaryAction && !shouldShowSelectedTransactionsButton && <View style={[styles.flex1]}>{primaryActionsImplementation[primaryAction]}</View>}
                    {!!applicableSecondaryActions.length && !shouldShowSelectedTransactionsButton && (
                        <ButtonWithDropdownMenu
                            success={false}
                            onPress={() => {}}
                            shouldAlwaysShowDropdownMenu
                            customText={translate('common.more')}
                            options={applicableSecondaryActions}
                            isSplitButton={false}
                            wrapperStyle={[!primaryAction && styles.flex1]}
                        />
                    )}
                </View>
            )}
            {isMoreContentShown && (
                <View style={[styles.dFlex, styles.flexColumn, shouldAddGapToContents && styles.gap3, styles.pb3, styles.ph5]}>
                    <View style={[styles.dFlex, styles.w100, styles.flexRow, styles.gap3]}>
                        {shouldShowSelectedTransactionsButton && shouldUseNarrowLayout && (
                            <ButtonWithDropdownMenu
                                onPress={() => null}
                                options={selectedTransactionsOptions}
                                customText={translate('workspace.common.selected', {count: selectedTransactionsID.length})}
                                isSplitButton={false}
                                shouldAlwaysShowDropdownMenu
                                wrapperStyle={styles.w100}
                            />
                        )}
                    </View>
                    {shouldShowNextStep && <MoneyReportHeaderStatusBar nextStep={optimisticNextStep} />}
                    {!!statusBarProps && (
                        <MoneyRequestHeaderStatusBar
                            icon={statusBarProps.icon}
                            description={statusBarProps.description}
                        />
                    )}
                </View>
            )}
            <LoadingBar shouldShow={(isLoadingReportData && shouldUseNarrowLayout) ?? false} />
            {isHoldMenuVisible && requestType !== undefined && (
                <ProcessMoneyReportHoldMenu
                    nonHeldAmount={!hasOnlyHeldExpenses && hasValidNonHeldAmount ? nonHeldAmount : undefined}
                    requestType={requestType}
                    fullAmount={fullAmount}
                    onClose={() => setIsHoldMenuVisible(false)}
                    isVisible={isHoldMenuVisible}
                    paymentType={paymentType}
                    chatReport={chatReport}
                    moneyRequestReport={moneyRequestReport}
                    startAnimation={() => {
                        if (requestType === CONST.IOU.REPORT_ACTION_TYPE.APPROVE) {
                            startApprovedAnimation();
                        } else {
                            startAnimation();
                        }
                    }}
                    transactionCount={transactionIDs?.length ?? 0}
                />
            )}
            <DelegateNoAccessModal
                isNoDelegateAccessMenuVisible={isNoDelegateAccessMenuVisible}
                onClose={() => setIsNoDelegateAccessMenuVisible(false)}
            />
            <DecisionModal
                title={translate('common.downloadFailedTitle')}
                prompt={translate('common.downloadFailedDescription')}
                isSmallScreenWidth={isSmallScreenWidth}
                onSecondOptionSubmit={() => setDownloadErrorModalVisible(false)}
                secondOptionText={translate('common.buttonConfirm')}
                isVisible={downloadErrorModalVisible}
                onClose={() => setDownloadErrorModalVisible(false)}
            />
            <ConfirmModal
                title={translate('iou.cancelPayment')}
                isVisible={isCancelPaymentModalVisible}
                onConfirm={() => {
                    if (!chatReport) {
                        return;
                    }
                    cancelPayment(moneyRequestReport, chatReport);
                    setIsCancelPaymentModalVisible(false);
                }}
                onCancel={() => setIsCancelPaymentModalVisible(false)}
                prompt={translate('iou.cancelPaymentConfirmation')}
                confirmText={translate('iou.cancelPayment')}
                cancelText={translate('common.dismiss')}
                danger
                shouldEnableNewFocusManagement
            />
            <ConfirmModal
                title={translate('iou.deleteExpense', {count: 1})}
                isVisible={isDeleteModalVisible}
                onConfirm={() => {
                    setIsDeleteModalVisible(false);
                    let goBackRoute: Route | undefined;
                    if (transactionThreadReportID) {
                        if (!requestParentReportAction || !transaction?.transactionID) {
                            throw new Error('Missing data!');
                        }
                        // it's deleting transacation but not the report which leads to bug (that is actually also on staging)
                        deleteMoneyRequest(transaction?.transactionID, requestParentReportAction);
                        goBackRoute = getNavigationUrlOnMoneyRequestDelete(transaction.transactionID, requestParentReportAction, false);
                    }

                    if (goBackRoute) {
                        Navigation.navigate(goBackRoute);
                    }
                }}
                onCancel={() => setIsDeleteModalVisible(false)}
                prompt={translate('iou.deleteConfirmation', {count: 1})}
                confirmText={translate('common.delete')}
                cancelText={translate('common.cancel')}
                danger
                shouldEnableNewFocusManagement
            />
            {!!connectedIntegration && (
                <ConfirmModal
                    title={translate('workspace.exportAgainModal.title')}
                    onConfirm={confirmExport}
                    onCancel={() => setExportModalStatus(null)}
                    prompt={translate('workspace.exportAgainModal.description', {connectionName: connectedIntegration, reportName: moneyRequestReport?.reportName ?? ''})}
                    confirmText={translate('workspace.exportAgainModal.confirmText')}
                    cancelText={translate('workspace.exportAgainModal.cancelText')}
                    isVisible={!!exportModalStatus}
                />
            )}
            <ConfirmModal
                title={translate('iou.unapproveReport')}
                isVisible={isUnapproveModalVisible}
                danger
                confirmText={translate('iou.unapproveReport')}
                onConfirm={() => {
                    setIsUnapproveModalVisible(false);
                    unapproveExpenseReport(moneyRequestReport);
                }}
                cancelText={translate('common.cancel')}
                onCancel={() => setIsUnapproveModalVisible(false)}
                prompt={unapproveWarningText}
            />
            <DecisionModal
                title={translate('common.downloadFailedTitle')}
                prompt={translate('common.downloadFailedDescription')}
                isSmallScreenWidth={isSmallScreenWidth}
                onSecondOptionSubmit={() => setIsDownloadErrorModalVisible(false)}
                secondOptionText={translate('common.buttonConfirm')}
                isVisible={isDownloadErrorModalVisible}
                onClose={() => setIsDownloadErrorModalVisible(false)}
            />
        </View>
    );
}

MoneyReportHeader.displayName = 'MoneyReportHeader';

export default MoneyReportHeader;<|MERGE_RESOLUTION|>--- conflicted
+++ resolved
@@ -186,11 +186,8 @@
     const isPayAtEndExpense = isPayAtEndExpenseTransactionUtils(transaction);
     const isArchivedReport = isArchivedReportWithID(moneyRequestReport?.reportID);
     const [archiveReason] = useOnyx(`${ONYXKEYS.COLLECTION.REPORT_ACTIONS}${moneyRequestReport?.reportID}`, {selector: getArchiveReason, canBeMissing: true});
-<<<<<<< HEAD
     const [reportNameValuePairs] = useOnyx(`${ONYXKEYS.COLLECTION.REPORT_NAME_VALUE_PAIRS}${moneyRequestReport?.reportID}`, {canBeMissing: true});
     const isReportApproved = isReportApprovedUtils({report: moneyRequestReport});
-=======
->>>>>>> b3dd566d
 
     const getCanIOUBePaid = useCallback(
         (onlyShowPayElsewhere = false, shouldCheckApprovedState = true) =>
