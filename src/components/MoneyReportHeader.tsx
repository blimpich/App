--- conflicted
+++ resolved
@@ -627,10 +627,6 @@
         if (!moneyRequestReport) {
             return [];
         }
-<<<<<<< HEAD
-        return getSecondaryReportActions(moneyRequestReport, transactions, violations, policy, reportNameValuePairs, reportActions, policies, isBetaEnabled(CONST.BETAS.RETRACT_NEWDOT));
-    }, [moneyRequestReport, transactions, violations, policy, reportNameValuePairs, reportActions, policies, isBetaEnabled]);
-=======
         return getSecondaryReportActions(
             moneyRequestReport,
             transactions,
@@ -640,11 +636,9 @@
             reportActions,
             policies,
             isBetaEnabled(CONST.BETAS.RETRACT_NEWDOT),
-            isBetaEnabled(CONST.BETAS.NEW_DOT_SPLITS),
             isChatReportArchived,
         );
     }, [moneyRequestReport, transactions, violations, policy, reportNameValuePairs, reportActions, policies, isBetaEnabled, isChatReportArchived]);
->>>>>>> 04a715bf
 
     const secondaryActionsImplementation: Record<
         ValueOf<typeof CONST.REPORT.SECONDARY_ACTIONS>,
