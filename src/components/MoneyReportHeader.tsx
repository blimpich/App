--- conflicted
+++ resolved
@@ -583,71 +583,7 @@
             </HeaderWithBackButton>
             {!!isMoreContentShown && (
                 <View style={[styles.dFlex, styles.flexColumn, shouldAddGapToContents && styles.gap3, styles.pb3, styles.ph5]}>
-<<<<<<< HEAD
-                    {shouldShowNextStep && <MoneyReportHeaderStatusBar nextStep={nextStep} />}
-=======
-                    <View style={[styles.dFlex, styles.w100, styles.flexRow, styles.gap3]}>
-                        {isDuplicate && shouldUseNarrowLayout && (
-                            <Button
-                                success={shouldDuplicateButtonBeSuccess}
-                                text={translate('iou.reviewDuplicates')}
-                                style={[styles.flex1, styles.pr0]}
-                                onPress={() => {
-                                    Navigation.navigate(ROUTES.TRANSACTION_DUPLICATE_REVIEW_PAGE.getRoute(transactionThreadReportID, Navigation.getReportRHPActiveRoute()));
-                                }}
-                            />
-                        )}
-                        {shouldShowSettlementButton && shouldUseNarrowLayout && (
-                            <AnimatedSettlementButton
-                                isPaidAnimationRunning={isPaidAnimationRunning}
-                                isApprovedAnimationRunning={isApprovedAnimationRunning}
-                                onAnimationFinish={stopAnimation}
-                                canIOUBePaid={canIOUBePaidAndApproved || isPaidAnimationRunning}
-                                wrapperStyle={[styles.flex1]}
-                                onlyShowPayElsewhere={onlyShowPayElsewhere}
-                                currency={moneyRequestReport?.currency}
-                                confirmApproval={confirmApproval}
-                                policyID={moneyRequestReport?.policyID}
-                                chatReportID={moneyRequestReport?.chatReportID}
-                                iouReport={moneyRequestReport}
-                                onPress={confirmPayment}
-                                enablePaymentsRoute={ROUTES.ENABLE_PAYMENTS}
-                                addBankAccountRoute={bankAccountRoute}
-                                shouldHidePaymentOptions={!shouldShowPayButton}
-                                shouldShowApproveButton={shouldShowApproveButton}
-                                formattedAmount={!hasOnlyHeldExpenses ? displayedAmount : ''}
-                                shouldDisableApproveButton={shouldDisableApproveButton}
-                                isDisabled={isOffline && !canAllowSettlement}
-                                isLoading={!isOffline && !canAllowSettlement}
-                            />
-                        )}
-                        {!!shouldShowExportIntegrationButton && shouldUseNarrowLayout && (
-                            <ExportWithDropdownMenu
-                                policy={policy}
-                                report={moneyRequestReport}
-                                connectionName={connectedIntegration}
-                            />
-                        )}
-                        {!!moneyRequestReport && shouldShowSubmitButton && shouldUseNarrowLayout && (
-                            <Button
-                                success={isWaitingForSubmissionFromCurrentUser}
-                                text={translate('common.submit')}
-                                style={[styles.flex1, styles.pr0]}
-                                onPress={() => submitReport(moneyRequestReport)}
-                                isDisabled={shouldDisableSubmitButton}
-                            />
-                        )}
-                        {shouldShowMarkAsCashButton && shouldUseNarrowLayout && (
-                            <Button
-                                success
-                                text={translate('iou.markAsCash')}
-                                style={[styles.flex1, styles.pr0]}
-                                onPress={markAsCash}
-                            />
-                        )}
-                    </View>
                     {shouldShowNextStep && <MoneyReportHeaderStatusBar nextStep={optimisticNextStep} />}
->>>>>>> 4c9869f5
                     {!!statusBarProps && (
                         <MoneyRequestHeaderStatusBar
                             icon={statusBarProps.icon}
