import {useRoute} from '@react-navigation/native';
import React, {useCallback, useEffect, useMemo, useState} from 'react';
import {View} from 'react-native';
import type {OnyxEntry} from 'react-native-onyx';
import {useOnyx} from 'react-native-onyx';
import type {ValueOf} from 'type-fest';
import useLocalize from '@hooks/useLocalize';
import useNetwork from '@hooks/useNetwork';
import usePaymentAnimations from '@hooks/usePaymentAnimations';
import useResponsiveLayout from '@hooks/useResponsiveLayout';
import useTheme from '@hooks/useTheme';
import useThemeStyles from '@hooks/useThemeStyles';
import {exportReportToCSV, exportToIntegration, markAsManuallyExported} from '@libs/actions/Report';
import {convertToDisplayString} from '@libs/CurrencyUtils';
import Navigation from '@libs/Navigation/Navigation';
import {buildOptimisticNextStepForPreventSelfApprovalsEnabled} from '@libs/NextStepUtils';
import {getConnectedIntegration} from '@libs/PolicyUtils';
import {getOriginalMessage, getReportAction, isMoneyRequestAction} from '@libs/ReportActionsUtils';
import {getReportPrimaryAction} from '@libs/ReportPrimaryActionUtils';
import {getSecondaryReportActions} from '@libs/ReportSecondaryActionUtils';
import {
    changeMoneyRequestHoldStatus,
    getArchiveReason,
    getBankAccountRoute,
    getIntegrationIcon,
    getMoneyRequestSpendBreakdown,
    getNonHeldAndFullAmount,
    getTransactionsWithReceipts,
    hasHeldExpenses as hasHeldExpensesReportUtils,
    hasOnlyHeldExpenses as hasOnlyHeldExpensesReportUtils,
    hasUpdatedTotal,
    isAllowedToApproveExpenseReport,
    isArchivedReportWithID,
    isExported as isExportedUtils,
    isInvoiceReport,
    isReportOwner,
    navigateToDetailsPage,
    reportTransactionsSelector,
} from '@libs/ReportUtils';
import {
    allHavePendingRTERViolation,
    hasDuplicateTransactions,
    isExpensifyCardTransaction,
    isOnHold as isOnHoldTransactionUtils,
    isPayAtEndExpense as isPayAtEndExpenseTransactionUtils,
    isPending,
    isReceiptBeingScanned,
    shouldShowBrokenConnectionViolationForMultipleTransactions,
} from '@libs/TransactionUtils';
import variables from '@styles/variables';
import {
    approveMoneyRequest,
    canApproveIOU,
    cancelPayment,
    canIOUBePaid as canIOUBePaidAction,
    deleteMoneyRequest,
    getNavigationUrlOnMoneyRequestDelete,
    getNextApproverAccountID,
    payInvoice,
    payMoneyRequest,
    submitReport,
    unapproveExpenseReport,
} from '@userActions/IOU';
import {markAsCash as markAsCashAction} from '@userActions/Transaction';
import CONST from '@src/CONST';
import useDelegateUserDetails from '@src/hooks/useDelegateUserDetails';
import ONYXKEYS from '@src/ONYXKEYS';
import type {Route} from '@src/ROUTES';
import ROUTES from '@src/ROUTES';
import SCREENS from '@src/SCREENS';
import type * as OnyxTypes from '@src/types/onyx';
import type {PaymentMethodType} from '@src/types/onyx/OriginalMessage';
import type IconAsset from '@src/types/utils/IconAsset';
import isLoadingOnyxValue from '@src/types/utils/isLoadingOnyxValue';
import BrokenConnectionDescription from './BrokenConnectionDescription';
import Button from './Button';
import ButtonWithDropdownMenu from './ButtonWithDropdownMenu';
import type {DropdownOption} from './ButtonWithDropdownMenu/types';
import ConfirmModal from './ConfirmModal';
import DecisionModal from './DecisionModal';
import DelegateNoAccessModal from './DelegateNoAccessModal';
import HeaderWithBackButton from './HeaderWithBackButton';
import Icon from './Icon';
import * as Expensicons from './Icon/Expensicons';
import type {PaymentMethod} from './KYCWall/types';
import LoadingBar from './LoadingBar';
import MoneyReportHeaderStatusBar from './MoneyReportHeaderStatusBar';
import type {MoneyRequestHeaderStatusBarProps} from './MoneyRequestHeaderStatusBar';
import MoneyRequestHeaderStatusBar from './MoneyRequestHeaderStatusBar';
import type {ActionHandledType} from './ProcessMoneyReportHoldMenu';
import ProcessMoneyReportHoldMenu from './ProcessMoneyReportHoldMenu';
import SettlementButton from './SettlementButton';

type MoneyReportHeaderProps = {
    /** The report currently being looked at */
    report: OnyxEntry<OnyxTypes.Report>;

    /** The policy tied to the expense report */
    policy: OnyxEntry<OnyxTypes.Policy>;

    /** Array of report actions for the report */
    reportActions: OnyxTypes.ReportAction[];

    /** The reportID of the transaction thread report associated with this current report, if any */
    // eslint-disable-next-line react/no-unused-prop-types
    transactionThreadReportID: string | undefined;

    /** Whether back button should be displayed in header */
    shouldDisplayBackButton?: boolean;

    /** Method to trigger when pressing close button of the header */
    onBackButtonPress: () => void;
};

function MoneyReportHeader({policy, report: moneyRequestReport, transactionThreadReportID, reportActions, shouldDisplayBackButton = false, onBackButtonPress}: MoneyReportHeaderProps) {
    // We need to use isSmallScreenWidth instead of shouldUseNarrowLayout to use a correct layout for the hold expense modal https://github.com/Expensify/App/pull/47990#issuecomment-2362382026
    // eslint-disable-next-line rulesdir/prefer-shouldUseNarrowLayout-instead-of-isSmallScreenWidth
    const {shouldUseNarrowLayout, isSmallScreenWidth} = useResponsiveLayout();
    const route = useRoute();
    // eslint-disable-next-line @typescript-eslint/prefer-nullish-coalescing
    const [chatReport] = useOnyx(`${ONYXKEYS.COLLECTION.REPORT}${moneyRequestReport?.chatReportID || CONST.DEFAULT_NUMBER_ID}`);
    // eslint-disable-next-line @typescript-eslint/prefer-nullish-coalescing
    const [nextStep] = useOnyx(`${ONYXKEYS.COLLECTION.NEXT_STEP}${moneyRequestReport?.reportID || CONST.DEFAULT_NUMBER_ID}`);
    const [transactionThreadReport] = useOnyx(`${ONYXKEYS.COLLECTION.REPORT}${transactionThreadReportID}`);
    const requestParentReportAction = useMemo(() => {
        if (!reportActions || !transactionThreadReport?.parentReportActionID) {
            return null;
        }
        return reportActions.find((action): action is OnyxTypes.ReportAction<typeof CONST.REPORT.ACTIONS.TYPE.IOU> => action.reportActionID === transactionThreadReport.parentReportActionID);
    }, [reportActions, transactionThreadReport?.parentReportActionID]);
    const [transactions = []] = useOnyx(ONYXKEYS.COLLECTION.TRANSACTION, {
        selector: (_transactions) => reportTransactionsSelector(_transactions, moneyRequestReport?.reportID),
        initialValue: [],
    });
    const [transaction] = useOnyx(`${ONYXKEYS.COLLECTION.TRANSACTION}${isMoneyRequestAction(requestParentReportAction) && getOriginalMessage(requestParentReportAction)?.IOUTransactionID}`);
    const [dismissedHoldUseExplanation, dismissedHoldUseExplanationResult] = useOnyx(ONYXKEYS.NVP_DISMISSED_HOLD_USE_EXPLANATION, {initialValue: true});
    const isLoadingHoldUseExplained = isLoadingOnyxValue(dismissedHoldUseExplanationResult);

    const isExported = isExportedUtils(reportActions);
    const [markAsExportedModalVisible, setMarkAsExportedModalVisible] = useState(false);

    const [downloadErrorModalVisible, setDownloadErrorModalVisible] = useState(false);
    const [isCancelPaymentModalVisible, setIsCancelPaymentModalVisible] = useState(false);
    const [isDeleteModalVisible, setIsDeleteModalVisible] = useState(false);

    const {isPaidAnimationRunning, isApprovedAnimationRunning, startAnimation, startApprovedAnimation} = usePaymentAnimations();
    const styles = useThemeStyles();
    const theme = useTheme();
    const {translate} = useLocalize();
    const {isOffline} = useNetwork();
    const {reimbursableSpend} = getMoneyRequestSpendBreakdown(moneyRequestReport);
    const isOnHold = isOnHoldTransactionUtils(transaction);

    const [isHoldMenuVisible, setIsHoldMenuVisible] = useState(false);
    const [paymentType, setPaymentType] = useState<PaymentMethodType>();
    const [requestType, setRequestType] = useState<ActionHandledType>();
    const canAllowSettlement = hasUpdatedTotal(moneyRequestReport, policy);
    const policyType = policy?.type;
    const connectedIntegration = getConnectedIntegration(policy);
    const hasScanningReceipt = getTransactionsWithReceipts(moneyRequestReport?.reportID).some((t) => isReceiptBeingScanned(t));
    const hasOnlyPendingTransactions = useMemo(() => {
        return !!transactions && transactions.length > 0 && transactions.every((t) => isExpensifyCardTransaction(t) && isPending(t));
    }, [transactions]);
    const transactionIDs = useMemo(() => transactions?.map((t) => t.transactionID) ?? [], [transactions]);
    const [allViolations] = useOnyx(ONYXKEYS.COLLECTION.TRANSACTION_VIOLATIONS);
    const violations = useMemo(
        () => Object.fromEntries(Object.entries(allViolations ?? {}).filter(([key]) => transactionIDs.includes(key.replace(ONYXKEYS.COLLECTION.TRANSACTION_VIOLATIONS, '')))),
        [allViolations, transactionIDs],
    );
    // Check if there is pending rter violation in all transactionViolations with given transactionIDs.
    const hasAllPendingRTERViolations = allHavePendingRTERViolation(transactionIDs, violations);
    // Check if user should see broken connection violation warning.
    const shouldShowBrokenConnectionViolation = shouldShowBrokenConnectionViolationForMultipleTransactions(transactionIDs, moneyRequestReport, policy, violations);
    const hasOnlyHeldExpenses = hasOnlyHeldExpensesReportUtils(moneyRequestReport?.reportID);
    const isPayAtEndExpense = isPayAtEndExpenseTransactionUtils(transaction);
    const isArchivedReport = isArchivedReportWithID(moneyRequestReport?.reportID);
    const [archiveReason] = useOnyx(`${ONYXKEYS.COLLECTION.REPORT_ACTIONS}${moneyRequestReport?.reportID}`, {selector: getArchiveReason});

    const getCanIOUBePaid = useCallback(
        (onlyShowPayElsewhere = false, shouldCheckApprovedState = true) =>
            canIOUBePaidAction(moneyRequestReport, chatReport, policy, transaction ? [transaction] : undefined, onlyShowPayElsewhere, undefined, undefined, shouldCheckApprovedState),
        [moneyRequestReport, chatReport, policy, transaction],
    );

    const canIOUBePaid = useMemo(() => getCanIOUBePaid(), [getCanIOUBePaid]);
    const onlyShowPayElsewhere = useMemo(() => !canIOUBePaid && getCanIOUBePaid(true), [canIOUBePaid, getCanIOUBePaid]);

    const shouldShowPayButton = isPaidAnimationRunning || canIOUBePaid || onlyShowPayElsewhere;

    const shouldShowApproveButton = useMemo(
        () => (canApproveIOU(moneyRequestReport, policy) && !hasOnlyPendingTransactions) || isApprovedAnimationRunning,
        [moneyRequestReport, policy, hasOnlyPendingTransactions, isApprovedAnimationRunning],
    );

    const shouldDisableApproveButton = shouldShowApproveButton && !isAllowedToApproveExpenseReport(moneyRequestReport);

    const isFromPaidPolicy = policyType === CONST.POLICY.TYPE.TEAM || policyType === CONST.POLICY.TYPE.CORPORATE;

    const hasDuplicates = hasDuplicateTransactions(moneyRequestReport?.reportID);
    const shouldShowStatusBar =
        hasAllPendingRTERViolations || shouldShowBrokenConnectionViolation || hasOnlyHeldExpenses || hasScanningReceipt || isPayAtEndExpense || hasOnlyPendingTransactions || hasDuplicates;

    // When prevent self-approval is enabled & the current user is submitter AND they're submitting to theirself, we need to show the optimistic next step
    // We should always show this optimistic message for policies with preventSelfApproval
    // to avoid any flicker during transitions between online/offline states
    const nextApproverAccountID = getNextApproverAccountID(moneyRequestReport);
    const isSubmitterSameAsNextApprover = isReportOwner(moneyRequestReport) && nextApproverAccountID === moneyRequestReport?.ownerAccountID;
    const optimisticNextStep = isSubmitterSameAsNextApprover && policy?.preventSelfApproval ? buildOptimisticNextStepForPreventSelfApprovalsEnabled() : nextStep;

<<<<<<< HEAD
    const shouldShowNextStep = transactions?.length !== 0 && isFromPaidPolicy && !!optimisticNextStep?.message?.length && !shouldShowStatusBar;

=======
    const shouldShowNextStep = isFromPaidPolicy && !!optimisticNextStep?.message?.length && !shouldShowStatusBar;
    const shouldShowAnyButton =
        isDuplicate ||
        shouldShowSettlementButton ||
        shouldShowApproveButton ||
        shouldShowSubmitButton ||
        shouldShowNextStep ||
        shouldShowMarkAsCashButton ||
        shouldShowExportIntegrationButton;
>>>>>>> a5b1c0b8
    const bankAccountRoute = getBankAccountRoute(chatReport);
    const formattedAmount = convertToDisplayString(reimbursableSpend, moneyRequestReport?.currency);
    const {nonHeldAmount, fullAmount, hasValidNonHeldAmount} = getNonHeldAndFullAmount(moneyRequestReport, shouldShowPayButton);
    const isAnyTransactionOnHold = hasHeldExpensesReportUtils(moneyRequestReport?.reportID);
    const displayedAmount = isAnyTransactionOnHold && canAllowSettlement && hasValidNonHeldAmount ? nonHeldAmount : formattedAmount;
    const isMoreContentShown = shouldShowNextStep || shouldShowStatusBar || shouldUseNarrowLayout;
    const {isDelegateAccessRestricted} = useDelegateUserDetails();
    const [isNoDelegateAccessMenuVisible, setIsNoDelegateAccessMenuVisible] = useState(false);
    const [isLoadingReportData] = useOnyx(ONYXKEYS.IS_LOADING_REPORT_DATA);

    const isReportInRHP = route.name === SCREENS.SEARCH.REPORT_RHP;
    const shouldDisplaySearchRouter = !isReportInRHP || isSmallScreenWidth;

    const confirmPayment = useCallback(
        (type?: PaymentMethodType | undefined, payAsBusiness?: boolean, methodID?: number, paymentMethod?: PaymentMethod) => {
            if (!type || !chatReport) {
                return;
            }
            setPaymentType(type);
            setRequestType(CONST.IOU.REPORT_ACTION_TYPE.PAY);
            if (isDelegateAccessRestricted) {
                setIsNoDelegateAccessMenuVisible(true);
            } else if (isAnyTransactionOnHold) {
                setIsHoldMenuVisible(true);
            } else if (isInvoiceReport(moneyRequestReport)) {
                startAnimation();
                payInvoice(type, chatReport, moneyRequestReport, payAsBusiness, methodID, paymentMethod);
            } else {
                startAnimation();
                payMoneyRequest(type, chatReport, moneyRequestReport, true);
            }
        },
        [chatReport, isAnyTransactionOnHold, isDelegateAccessRestricted, moneyRequestReport, startAnimation],
    );

    const confirmApproval = () => {
        setRequestType(CONST.IOU.REPORT_ACTION_TYPE.APPROVE);
        if (isDelegateAccessRestricted) {
            setIsNoDelegateAccessMenuVisible(true);
        } else if (isAnyTransactionOnHold) {
            setIsHoldMenuVisible(true);
        } else {
            startApprovedAnimation();
            approveMoneyRequest(moneyRequestReport, true);
        }
    };

    const markAsCash = useCallback(() => {
        if (!requestParentReportAction) {
            return;
        }
        const iouTransactionID = isMoneyRequestAction(requestParentReportAction) ? getOriginalMessage(requestParentReportAction)?.IOUTransactionID : undefined;
        const reportID = transactionThreadReport?.reportID;

        if (!iouTransactionID || !reportID) {
            return;
        }
        markAsCashAction(iouTransactionID, reportID);
    }, [requestParentReportAction, transactionThreadReport?.reportID]);

    const confirmManualExport = useCallback(() => {
        if (!connectedIntegration || !moneyRequestReport) {
            throw new Error('Missing data');
        }

        markAsManuallyExported(moneyRequestReport.reportID, connectedIntegration);
    }, [connectedIntegration, moneyRequestReport]);

    const getStatusIcon: (src: IconAsset) => React.ReactNode = (src) => (
        <Icon
            src={src}
            height={variables.iconSizeSmall}
            width={variables.iconSizeSmall}
            fill={theme.icon}
        />
    );

    const getStatusBarProps: () => MoneyRequestHeaderStatusBarProps | undefined = () => {
        if (isPayAtEndExpense) {
            if (!isArchivedReport) {
                return {icon: getStatusIcon(Expensicons.Hourglass), description: translate('iou.bookingPendingDescription')};
            }
            if (isArchivedReport && archiveReason === CONST.REPORT.ARCHIVE_REASON.BOOKING_END_DATE_HAS_PASSED) {
                return {icon: getStatusIcon(Expensicons.Box), description: translate('iou.bookingArchivedDescription')};
            }
        }
        if (hasOnlyHeldExpenses) {
            return {icon: getStatusIcon(Expensicons.Stopwatch), description: translate('iou.expensesOnHold')};
        }

        if (hasDuplicates) {
            return {icon: getStatusIcon(Expensicons.Exclamation), description: translate('iou.duplicateTransaction')};
        }

        if (!!transaction?.transactionID && shouldShowBrokenConnectionViolation) {
            return {
                icon: getStatusIcon(Expensicons.Hourglass),
                description: (
                    <BrokenConnectionDescription
                        transactionID={transaction?.transactionID}
                        report={moneyRequestReport}
                        policy={policy}
                    />
                ),
            };
        }
        if (hasAllPendingRTERViolations) {
            return {icon: getStatusIcon(Expensicons.Hourglass), description: translate('iou.pendingMatchWithCreditCardDescription')};
        }
        if (hasOnlyPendingTransactions) {
            return {icon: getStatusIcon(Expensicons.CreditCardHourglass), description: translate('iou.transactionPendingDescription')};
        }
        if (hasScanningReceipt) {
            return {icon: getStatusIcon(Expensicons.ReceiptScan), description: translate('iou.receiptScanInProgressDescription')};
        }
    };

    const statusBarProps = getStatusBarProps();
    const shouldAddGapToContents = shouldUseNarrowLayout && (!!statusBarProps || shouldShowNextStep);

    useEffect(() => {
        // eslint-disable-next-line @typescript-eslint/prefer-nullish-coalescing
        if (isLoadingHoldUseExplained || dismissedHoldUseExplanation || !isOnHold) {
            return;
        }
        Navigation.navigate(ROUTES.PROCESS_MONEY_REQUEST_HOLD.getRoute(Navigation.getReportRHPActiveRoute()));
    }, [dismissedHoldUseExplanation, isLoadingHoldUseExplained, isOnHold]);

    const primaryAction = useMemo(() => {
        if (!moneyRequestReport) {
            return '';
        }
        return getReportPrimaryAction(moneyRequestReport, transactions, violations, policy);
    }, [moneyRequestReport, policy, transactions, violations]);

    const primaryActionsImplementation = {
        [CONST.REPORT.PRIMARY_ACTIONS.SUBMIT]: (
            <Button
                success
                text={translate('common.submit')}
                onPress={() => {
                    if (!moneyRequestReport) {
                        return;
                    }
                    submitReport(moneyRequestReport);
                }}
            />
        ),
        [CONST.REPORT.PRIMARY_ACTIONS.APPROVE]: (
            <Button
                success
                onPress={confirmApproval}
                text={translate('iou.approve')}
            />
        ),
        [CONST.REPORT.PRIMARY_ACTIONS.PAY]: (
            <SettlementButton
                onlyShowPayElsewhere={onlyShowPayElsewhere}
                currency={moneyRequestReport?.currency}
                policyID={moneyRequestReport?.policyID}
                chatReportID={chatReport?.reportID}
                iouReport={moneyRequestReport}
                onPress={confirmPayment}
                enablePaymentsRoute={ROUTES.ENABLE_PAYMENTS}
                addBankAccountRoute={bankAccountRoute}
                shouldHidePaymentOptions={!shouldShowPayButton}
                shouldDisableApproveButton={shouldDisableApproveButton}
                formattedAmount={!hasOnlyHeldExpenses ? displayedAmount : ''}
                isDisabled={isOffline && !canAllowSettlement}
                isLoading={!isOffline && !canAllowSettlement}
            />
        ),
        [CONST.REPORT.PRIMARY_ACTIONS.EXPORT_TO_ACCOUNTING]: (
            <Button
                success
                // eslint-disable-next-line @typescript-eslint/no-non-null-assertion
                text={translate('workspace.common.exportIntegrationSelected', {connectionName: connectedIntegration!})}
                onPress={() => {
                    if (!connectedIntegration || !moneyRequestReport) {
                        return;
                    }
                    exportToIntegration(moneyRequestReport.reportID, connectedIntegration);
                }}
            />
        ),
        [CONST.REPORT.PRIMARY_ACTIONS.REMOVE_HOLD]: (
            <Button
                success
                text={translate('iou.unhold')}
                onPress={() => {
                    const parentReportAction = getReportAction(moneyRequestReport?.parentReportID, moneyRequestReport?.parentReportActionID);

                    const moneyRequestAction = transactionThreadReportID ? requestParentReportAction : parentReportAction;
                    if (!moneyRequestAction) {
                        return;
                    }

                    changeMoneyRequestHoldStatus(moneyRequestAction);
                }}
            />
        ),
        [CONST.REPORT.PRIMARY_ACTIONS.MARK_AS_CASH]: (
            <Button
                success
                text={translate('iou.markAsCash')}
                onPress={markAsCash}
            />
        ),
    };

    const secondaryActions = useMemo(() => {
        if (!moneyRequestReport) {
            return [];
        }
        return getSecondaryReportActions(moneyRequestReport, transactions, violations, policy);
    }, [moneyRequestReport, policy, transactions, violations]);

    const secondaryActionsImplemenation: Record<ValueOf<typeof CONST.REPORT.SECONDARY_ACTIONS>, DropdownOption<ValueOf<typeof CONST.REPORT.SECONDARY_ACTIONS>>> = {
        [CONST.REPORT.SECONDARY_ACTIONS.VIEW_DETAILS]: {
            value: CONST.REPORT.SECONDARY_ACTIONS.VIEW_DETAILS,
            text: translate('iou.viewDetails'),
            icon: Expensicons.Info,
            onSelected: () => {
                navigateToDetailsPage(moneyRequestReport, Navigation.getReportRHPActiveRoute());
            },
        },
        [CONST.REPORT.SECONDARY_ACTIONS.DOWNLOAD]: {
            value: CONST.REPORT.SECONDARY_ACTIONS.DOWNLOAD,
            text: translate('common.download'),
            icon: Expensicons.Download,
            onSelected: () => {
                if (!moneyRequestReport) {
                    return;
                }
                exportReportToCSV({reportID: moneyRequestReport.reportID, transactionIDList: transactionIDs}, () => {
                    setDownloadErrorModalVisible(true);
                });
            },
        },
        [CONST.REPORT.SECONDARY_ACTIONS.SUBMIT]: {
            value: CONST.REPORT.SECONDARY_ACTIONS.SUBMIT,
            text: translate('common.submit'),
            icon: Expensicons.Send,
            onSelected: () => {
                if (!moneyRequestReport) {
                    return;
                }
                submitReport(moneyRequestReport);
            },
        },
        [CONST.REPORT.SECONDARY_ACTIONS.APPROVE]: {
            text: translate('iou.approve'),
            icon: Expensicons.ThumbsUp,
            value: CONST.REPORT.SECONDARY_ACTIONS.APPROVE,
            onSelected: () => {
                if (!moneyRequestReport) {
                    return;
                }
                approveMoneyRequest(moneyRequestReport);
            },
        },
        [CONST.REPORT.SECONDARY_ACTIONS.UNAPPROVE]: {
            text: translate('iou.unapprove'),
            icon: Expensicons.CircularArrowBackwards,
            value: CONST.REPORT.SECONDARY_ACTIONS.UNAPPROVE,
            onSelected: () => {
                if (isDelegateAccessRestricted) {
                    setIsNoDelegateAccessMenuVisible(true);
                    return;
                }

                unapproveExpenseReport(moneyRequestReport);
            },
        },
        [CONST.REPORT.SECONDARY_ACTIONS.CANCEL_PAYMENT]: {
            text: translate('iou.cancelPayment'),
            icon: Expensicons.Clear,
            value: CONST.REPORT.SECONDARY_ACTIONS.CANCEL_PAYMENT,
            onSelected: () => {
                setIsCancelPaymentModalVisible(true);
            },
        },
        [CONST.REPORT.SECONDARY_ACTIONS.EXPORT_TO_ACCOUNTING]: {
            // eslint-disable-next-line @typescript-eslint/no-non-null-assertion
            text: translate('workspace.common.exportIntegrationSelected', {connectionName: connectedIntegration!}),
            icon: getIntegrationIcon(connectedIntegration),
            value: CONST.REPORT.SECONDARY_ACTIONS.EXPORT_TO_ACCOUNTING,
            onSelected: () => {
                if (!connectedIntegration || !moneyRequestReport) {
                    throw new Error('Missing data');
                }

                exportToIntegration(moneyRequestReport.reportID, connectedIntegration);
            },
        },
        [CONST.REPORT.SECONDARY_ACTIONS.MARK_AS_EXPORTED]: {
            text: translate('workspace.common.markAsExported'),
            icon: Expensicons.CheckCircle,
            value: CONST.REPORT.SECONDARY_ACTIONS.MARK_AS_EXPORTED,
            onSelected: () => {
                if (isExported) {
                    setMarkAsExportedModalVisible(true);
                    return;
                }
                confirmManualExport();
            },
        },
        [CONST.REPORT.SECONDARY_ACTIONS.HOLD]: {
            text: translate('iou.hold'),
            icon: Expensicons.Stopwatch,
            value: CONST.REPORT.SECONDARY_ACTIONS.HOLD,
            onSelected: () => {
                if (!requestParentReportAction) {
                    throw new Error('Parent action does not exist');
                }

                changeMoneyRequestHoldStatus(requestParentReportAction);
            },
        },
        [CONST.REPORT.SECONDARY_ACTIONS.CHANGE_WORKSPACE]: {
            text: translate('iou.changeWorkspace'),
            icon: Expensicons.Buildings,
            value: CONST.REPORT.SECONDARY_ACTIONS.CHANGE_WORKSPACE,
            onSelected: () => {
                if (!moneyRequestReport) {
                    return;
                }
                Navigation.navigate(ROUTES.REPORT_WITH_ID_CHANGE_WORKSPACE.getRoute(moneyRequestReport.reportID));
            },
        },
        [CONST.REPORT.SECONDARY_ACTIONS.DELETE]: {
            text: translate('common.delete'),
            icon: Expensicons.Trashcan,
            value: CONST.REPORT.SECONDARY_ACTIONS.DELETE,
            onSelected: () => {
                setIsDeleteModalVisible(true);
            },
        },
    };

    const applicableSecondaryActions = secondaryActions.map((action) => secondaryActionsImplemenation[action]);

    const shouldShowBackButton = shouldDisplayBackButton || shouldUseNarrowLayout;

    return (
        <View style={[styles.pt0, styles.borderBottom]}>
            <HeaderWithBackButton
                shouldShowReportAvatarWithDisplay
                shouldShowPinButton={false}
                report={moneyRequestReport}
                policy={policy}
                shouldShowBackButton={shouldShowBackButton}
                shouldDisplaySearchRouter={shouldDisplaySearchRouter}
                onBackButtonPress={onBackButtonPress}
                shouldShowBorderBottom={false}
                shouldEnableDetailPageNavigation
            >
                {!shouldUseNarrowLayout && (
                    <View style={[styles.flexRow, styles.gap2]}>
                        {!!primaryAction && primaryActionsImplementation[primaryAction]}
                        {!!applicableSecondaryActions.length && (
                            <ButtonWithDropdownMenu
                                success={false}
                                onPress={() => {}}
                                shouldAlwaysShowDropdownMenu
                                customText={translate('common.more')}
                                options={applicableSecondaryActions}
                                isSplitButton={false}
                            />
                        )}
                    </View>
                )}
            </HeaderWithBackButton>
            {shouldUseNarrowLayout && (
                <View style={[styles.flexRow, styles.gap2, styles.pb3, styles.ph5, styles.w100, styles.alignItemsCenter, styles.justifyContentCenter]}>
                    {!!primaryAction && <View style={[styles.flexGrow4]}>{primaryActionsImplementation[primaryAction]}</View>}
                    {!!applicableSecondaryActions.length && (
                        <ButtonWithDropdownMenu
                            success={false}
                            onPress={() => {}}
                            shouldAlwaysShowDropdownMenu
                            customText={translate('common.more')}
                            options={applicableSecondaryActions}
                            isSplitButton={false}
                            wrapperStyle={[!primaryAction && styles.flexGrow4]}
                        />
                    )}
                </View>
            )}
            {!!isMoreContentShown && (
                <View style={[styles.dFlex, styles.flexColumn, shouldAddGapToContents && styles.gap3, styles.pb3, styles.ph5]}>
                    {shouldShowNextStep && <MoneyReportHeaderStatusBar nextStep={optimisticNextStep} />}
                    {!!statusBarProps && (
                        <MoneyRequestHeaderStatusBar
                            icon={statusBarProps.icon}
                            description={statusBarProps.description}
                        />
                    )}
                </View>
            )}
            <LoadingBar shouldShow={(isLoadingReportData && shouldUseNarrowLayout) ?? false} />
            {isHoldMenuVisible && requestType !== undefined && (
                <ProcessMoneyReportHoldMenu
                    nonHeldAmount={!hasOnlyHeldExpenses && hasValidNonHeldAmount ? nonHeldAmount : undefined}
                    requestType={requestType}
                    fullAmount={fullAmount}
                    onClose={() => setIsHoldMenuVisible(false)}
                    isVisible={isHoldMenuVisible}
                    paymentType={paymentType}
                    chatReport={chatReport}
                    moneyRequestReport={moneyRequestReport}
                    startAnimation={() => {
                        if (requestType === CONST.IOU.REPORT_ACTION_TYPE.APPROVE) {
                            startApprovedAnimation();
                        } else {
                            startAnimation();
                        }
                    }}
                    transactionCount={transactionIDs?.length ?? 0}
                />
            )}
            <DelegateNoAccessModal
                isNoDelegateAccessMenuVisible={isNoDelegateAccessMenuVisible}
                onClose={() => setIsNoDelegateAccessMenuVisible(false)}
            />
            <DecisionModal
                title={translate('common.downloadFailedTitle')}
                prompt={translate('common.downloadFailedDescription')}
                isSmallScreenWidth={isSmallScreenWidth}
                onSecondOptionSubmit={() => setDownloadErrorModalVisible(false)}
                secondOptionText={translate('common.buttonConfirm')}
                isVisible={downloadErrorModalVisible}
                onClose={() => setDownloadErrorModalVisible(false)}
            />
            <ConfirmModal
                title={translate('iou.cancelPayment')}
                isVisible={isCancelPaymentModalVisible}
                onConfirm={() => {
                    if (!chatReport) {
                        return;
                    }
                    cancelPayment(moneyRequestReport, chatReport);
                }}
                onCancel={() => setIsCancelPaymentModalVisible(false)}
                prompt={translate('iou.cancelPaymentConfirmation')}
                confirmText={translate('iou.cancelPayment')}
                cancelText={translate('common.dismiss')}
                danger
                shouldEnableNewFocusManagement
            />
            <ConfirmModal
                title={translate('iou.deleteExpense', {count: 1})}
                isVisible={isDeleteModalVisible}
                onConfirm={() => {
                    setIsDeleteModalVisible(false);
                    let goBackRoute: Route | undefined;
                    if (transactionThreadReportID) {
                        if (!requestParentReportAction || !transaction?.transactionID) {
                            throw new Error('Missing data!');
                        }
                        // it's deleting transacation but not the report which leads to bug (that is actually also on staging)
                        deleteMoneyRequest(transaction?.transactionID, requestParentReportAction);
                        goBackRoute = getNavigationUrlOnMoneyRequestDelete(transaction.transactionID, requestParentReportAction, false);
                    }

                    if (goBackRoute) {
                        Navigation.navigate(goBackRoute);
                    }
                }}
                onCancel={() => setIsDeleteModalVisible(false)}
                prompt={translate('iou.deleteConfirmation', {count: 1})}
                confirmText={translate('common.delete')}
                cancelText={translate('common.cancel')}
                danger
                shouldEnableNewFocusManagement
            />
            <ConfirmModal
                title={translate('workspace.exportAgainModal.title')}
                onConfirm={() => {
                    confirmManualExport();
                    setMarkAsExportedModalVisible(false);
                }}
                onCancel={() => setMarkAsExportedModalVisible(false)}
                // eslint-disable-next-line @typescript-eslint/no-non-null-assertion
                prompt={translate('workspace.exportAgainModal.description', {connectionName: connectedIntegration!, reportName: moneyRequestReport?.reportName ?? ''})}
                confirmText={translate('workspace.exportAgainModal.confirmText')}
                cancelText={translate('workspace.exportAgainModal.cancelText')}
                isVisible={markAsExportedModalVisible}
            />
        </View>
    );
}

MoneyReportHeader.displayName = 'MoneyReportHeader';

export default MoneyReportHeader;<|MERGE_RESOLUTION|>--- conflicted
+++ resolved
@@ -207,20 +207,8 @@
     const isSubmitterSameAsNextApprover = isReportOwner(moneyRequestReport) && nextApproverAccountID === moneyRequestReport?.ownerAccountID;
     const optimisticNextStep = isSubmitterSameAsNextApprover && policy?.preventSelfApproval ? buildOptimisticNextStepForPreventSelfApprovalsEnabled() : nextStep;
 
-<<<<<<< HEAD
-    const shouldShowNextStep = transactions?.length !== 0 && isFromPaidPolicy && !!optimisticNextStep?.message?.length && !shouldShowStatusBar;
-
-=======
     const shouldShowNextStep = isFromPaidPolicy && !!optimisticNextStep?.message?.length && !shouldShowStatusBar;
-    const shouldShowAnyButton =
-        isDuplicate ||
-        shouldShowSettlementButton ||
-        shouldShowApproveButton ||
-        shouldShowSubmitButton ||
-        shouldShowNextStep ||
-        shouldShowMarkAsCashButton ||
-        shouldShowExportIntegrationButton;
->>>>>>> a5b1c0b8
+
     const bankAccountRoute = getBankAccountRoute(chatReport);
     const formattedAmount = convertToDisplayString(reimbursableSpend, moneyRequestReport?.currency);
     const {nonHeldAmount, fullAmount, hasValidNonHeldAmount} = getNonHeldAndFullAmount(moneyRequestReport, shouldShowPayButton);
