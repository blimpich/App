import {useRoute} from '@react-navigation/native';
import React, {useCallback, useEffect, useMemo, useRef, useState} from 'react';
import {View} from 'react-native';
import type {OnyxEntry} from 'react-native-onyx';
import {useOnyx} from 'react-native-onyx';
import useLocalize from '@hooks/useLocalize';
import useNetwork from '@hooks/useNetwork';
import usePaymentAnimations from '@hooks/usePaymentAnimations';
import useResponsiveLayout from '@hooks/useResponsiveLayout';
import useTheme from '@hooks/useTheme';
import useThemeStyles from '@hooks/useThemeStyles';
import {convertToDisplayString} from '@libs/CurrencyUtils';
import Navigation from '@libs/Navigation/Navigation';
import {getConnectedIntegration} from '@libs/PolicyUtils';
import {getOriginalMessage, isDeletedAction, isMoneyRequestAction, isTrackExpenseAction} from '@libs/ReportActionsUtils';
import {
    canBeExported,
    canDeleteTransaction,
    getArchiveReason,
    getBankAccountRoute,
    getMoneyRequestSpendBreakdown,
    getNonHeldAndFullAmount,
    getTransactionsWithReceipts,
    hasHeldExpenses as hasHeldExpensesReportUtils,
    hasOnlyHeldExpenses as hasOnlyHeldExpensesReportUtils,
    hasUpdatedTotal,
    isAllowedToApproveExpenseReport,
    isAllowedToSubmitDraftExpenseReport,
    isArchivedReportWithID,
<<<<<<< HEAD
    isCurrentUserSubmitter,
=======
    isClosedExpenseReportWithNoExpenses,
>>>>>>> 0d67347a
    isInvoiceReport,
    isReportApproved,
    navigateBackOnDeleteTransaction,
    reportTransactionsSelector,
} from '@libs/ReportUtils';
import {
    allHavePendingRTERViolation,
    checkIfShouldShowMarkAsCashButton,
    isDuplicate as isDuplicateTransactionUtils,
    isExpensifyCardTransaction,
    isOnHold as isOnHoldTransactionUtils,
    isPayAtEndExpense as isPayAtEndExpenseTransactionUtils,
    isPending,
    isReceiptBeingScanned,
    shouldShowBrokenConnectionViolation as shouldShowBrokenConnectionViolationTransactionUtils,
    shouldShowRTERViolationMessage,
} from '@libs/TransactionUtils';
import variables from '@styles/variables';
import {
    approveMoneyRequest,
    canApproveIOU,
    canIOUBePaid as canIOUBePaidAction,
    canSubmitReport,
    deleteMoneyRequest,
    deleteTrackExpense,
    payInvoice,
    payMoneyRequest,
    submitReport,
} from '@userActions/IOU';
import {markAsCash as markAsCashAction} from '@userActions/Transaction';
import CONST from '@src/CONST';
import useDelegateUserDetails from '@src/hooks/useDelegateUserDetails';
import ONYXKEYS from '@src/ONYXKEYS';
import type {Route} from '@src/ROUTES';
import ROUTES from '@src/ROUTES';
import SCREENS from '@src/SCREENS';
import type * as OnyxTypes from '@src/types/onyx';
import type {PaymentMethodType} from '@src/types/onyx/OriginalMessage';
import type IconAsset from '@src/types/utils/IconAsset';
import isLoadingOnyxValue from '@src/types/utils/isLoadingOnyxValue';
import BrokenConnectionDescription from './BrokenConnectionDescription';
import Button from './Button';
import ConfirmModal from './ConfirmModal';
import DelegateNoAccessModal from './DelegateNoAccessModal';
import HeaderWithBackButton from './HeaderWithBackButton';
import Icon from './Icon';
import * as Expensicons from './Icon/Expensicons';
import LoadingBar from './LoadingBar';
import MoneyReportHeaderStatusBar from './MoneyReportHeaderStatusBar';
import type {MoneyRequestHeaderStatusBarProps} from './MoneyRequestHeaderStatusBar';
import MoneyRequestHeaderStatusBar from './MoneyRequestHeaderStatusBar';
import type {ActionHandledType} from './ProcessMoneyReportHoldMenu';
import ProcessMoneyReportHoldMenu from './ProcessMoneyReportHoldMenu';
import ExportWithDropdownMenu from './ReportActionItem/ExportWithDropdownMenu';
import AnimatedSettlementButton from './SettlementButton/AnimatedSettlementButton';

type MoneyReportHeaderProps = {
    /** The report currently being looked at */
    report: OnyxEntry<OnyxTypes.Report>;

    /** The policy tied to the expense report */
    policy: OnyxEntry<OnyxTypes.Policy>;

    /** Array of report actions for the report */
    reportActions: OnyxTypes.ReportAction[];

    /** The reportID of the transaction thread report associated with this current report, if any */
    // eslint-disable-next-line react/no-unused-prop-types
    transactionThreadReportID: string | undefined;

    /** Method to trigger when pressing close button of the header */
    onBackButtonPress: () => void;
};

function MoneyReportHeader({policy, report: moneyRequestReport, transactionThreadReportID, reportActions, onBackButtonPress}: MoneyReportHeaderProps) {
    // We need to use isSmallScreenWidth instead of shouldUseNarrowLayout to use a correct layout for the hold expense modal https://github.com/Expensify/App/pull/47990#issuecomment-2362382026
    // eslint-disable-next-line rulesdir/prefer-shouldUseNarrowLayout-instead-of-isSmallScreenWidth
    const {shouldUseNarrowLayout, isSmallScreenWidth} = useResponsiveLayout();
    const route = useRoute();
    // eslint-disable-next-line @typescript-eslint/prefer-nullish-coalescing
    const [chatReport] = useOnyx(`${ONYXKEYS.COLLECTION.REPORT}${moneyRequestReport?.chatReportID || CONST.DEFAULT_NUMBER_ID}`);
    // eslint-disable-next-line @typescript-eslint/prefer-nullish-coalescing
    const [nextStep] = useOnyx(`${ONYXKEYS.COLLECTION.NEXT_STEP}${moneyRequestReport?.reportID || CONST.DEFAULT_NUMBER_ID}`);
    const [transactionThreadReport] = useOnyx(`${ONYXKEYS.COLLECTION.REPORT}${transactionThreadReportID}`);
    const [session] = useOnyx(ONYXKEYS.SESSION);
    const requestParentReportAction = useMemo(() => {
        if (!reportActions || !transactionThreadReport?.parentReportActionID) {
            return null;
        }
        return reportActions.find((action): action is OnyxTypes.ReportAction<typeof CONST.REPORT.ACTIONS.TYPE.IOU> => action.reportActionID === transactionThreadReport.parentReportActionID);
    }, [reportActions, transactionThreadReport?.parentReportActionID]);
    const [transactions] = useOnyx(ONYXKEYS.COLLECTION.TRANSACTION, {
        selector: (_transactions) => reportTransactionsSelector(_transactions, moneyRequestReport?.reportID),
        initialValue: [],
    });
    const [transaction] = useOnyx(`${ONYXKEYS.COLLECTION.TRANSACTION}${isMoneyRequestAction(requestParentReportAction) && getOriginalMessage(requestParentReportAction)?.IOUTransactionID}`);
    const [dismissedHoldUseExplanation, dismissedHoldUseExplanationResult] = useOnyx(ONYXKEYS.NVP_DISMISSED_HOLD_USE_EXPLANATION, {initialValue: true});
    const isLoadingHoldUseExplained = isLoadingOnyxValue(dismissedHoldUseExplanationResult);

    const {isPaidAnimationRunning, isApprovedAnimationRunning, stopAnimation, startAnimation, startApprovedAnimation} = usePaymentAnimations();
    const styles = useThemeStyles();
    const theme = useTheme();
    const [isDeleteRequestModalVisible, setIsDeleteRequestModalVisible] = useState(false);
    const {translate} = useLocalize();
    const {isOffline} = useNetwork();
    const {reimbursableSpend} = getMoneyRequestSpendBreakdown(moneyRequestReport);
    const isOnHold = isOnHoldTransactionUtils(transaction);
    const isDeletedParentAction = !!requestParentReportAction && isDeletedAction(requestParentReportAction);
    const isDuplicate = isDuplicateTransactionUtils(transaction?.transactionID) && (!isReportApproved({report: moneyRequestReport}) || isApprovedAnimationRunning);

    // Only the requestor can delete the request, admins can only edit it.
    const isActionOwner =
        typeof requestParentReportAction?.actorAccountID === 'number' && typeof session?.accountID === 'number' && requestParentReportAction.actorAccountID === session?.accountID;
    const canDeleteRequest = isActionOwner && canDeleteTransaction(moneyRequestReport) && !isDeletedParentAction;
    const [isHoldMenuVisible, setIsHoldMenuVisible] = useState(false);
    const [paymentType, setPaymentType] = useState<PaymentMethodType>();
    const [requestType, setRequestType] = useState<ActionHandledType>();
    const canAllowSettlement = hasUpdatedTotal(moneyRequestReport, policy);
    const policyType = policy?.type;
    const connectedIntegration = getConnectedIntegration(policy);
    const navigateBackToAfterDelete = useRef<Route>();
    const hasScanningReceipt = getTransactionsWithReceipts(moneyRequestReport?.reportID).some((t) => isReceiptBeingScanned(t));
    const hasOnlyPendingTransactions = useMemo(() => {
        return !!transactions && transactions.length > 0 && transactions.every((t) => isExpensifyCardTransaction(t) && isPending(t));
    }, [transactions]);
    const transactionIDs = useMemo(() => transactions?.map((t) => t.transactionID) ?? [], [transactions]);
    const [allViolations] = useOnyx(ONYXKEYS.COLLECTION.TRANSACTION_VIOLATIONS);
    const violations = useMemo(
        () => Object.fromEntries(Object.entries(allViolations ?? {}).filter(([key]) => transactionIDs.includes(key.replace(ONYXKEYS.COLLECTION.TRANSACTION_VIOLATIONS, '')))),
        [allViolations, transactionIDs],
    );
    // Check if there is pending rter violation in all transactionViolations with given transactionIDs.
    const hasAllPendingRTERViolations = allHavePendingRTERViolation(transactionIDs, violations);
    // Check if user should see broken connection violation warning.
    const shouldShowBrokenConnectionViolation = shouldShowBrokenConnectionViolationTransactionUtils(transactionIDs, moneyRequestReport, policy, violations);
    const hasOnlyHeldExpenses = hasOnlyHeldExpensesReportUtils(moneyRequestReport?.reportID);
    const isPayAtEndExpense = isPayAtEndExpenseTransactionUtils(transaction);
    const isArchivedReport = isArchivedReportWithID(moneyRequestReport?.reportID);
    const [archiveReason] = useOnyx(`${ONYXKEYS.COLLECTION.REPORT_ACTIONS}${moneyRequestReport?.reportID}`, {selector: getArchiveReason});

    const getCanIOUBePaid = useCallback(
        (onlyShowPayElsewhere = false, shouldCheckApprovedState = true) =>
            canIOUBePaidAction(moneyRequestReport, chatReport, policy, transaction ? [transaction] : undefined, onlyShowPayElsewhere, undefined, undefined, shouldCheckApprovedState),
        [moneyRequestReport, chatReport, policy, transaction],
    );

    const canIOUBePaid = useMemo(() => getCanIOUBePaid(), [getCanIOUBePaid]);
    const canIOUBePaidAndApproved = useMemo(() => getCanIOUBePaid(false, false), [getCanIOUBePaid]);
    const onlyShowPayElsewhere = useMemo(() => !canIOUBePaid && getCanIOUBePaid(true), [canIOUBePaid, getCanIOUBePaid]);

    const shouldShowMarkAsCashButton =
        !!transactionThreadReportID && checkIfShouldShowMarkAsCashButton(hasAllPendingRTERViolations, shouldShowBrokenConnectionViolation, moneyRequestReport, policy);

    const shouldShowPayButton = isPaidAnimationRunning || canIOUBePaid || onlyShowPayElsewhere;

    const shouldShowApproveButton = useMemo(
        () => (canApproveIOU(moneyRequestReport, policy) && !hasOnlyPendingTransactions) || isApprovedAnimationRunning,
        [moneyRequestReport, policy, hasOnlyPendingTransactions, isApprovedAnimationRunning],
    );

    const shouldDisableApproveButton = shouldShowApproveButton && !isAllowedToApproveExpenseReport(moneyRequestReport);

    const isAdmin = policy?.role === CONST.POLICY.ROLE.ADMIN;

    const filteredTransactions = transactions?.filter((t) => t) ?? [];
    const shouldShowSubmitButton = canSubmitReport(moneyRequestReport, policy, filteredTransactions, violations);

    const shouldShowExportIntegrationButton = !shouldShowPayButton && !shouldShowSubmitButton && connectedIntegration && isAdmin && canBeExported(moneyRequestReport);

    const shouldShowSettlementButton =
        !shouldShowSubmitButton &&
        (shouldShowPayButton || shouldShowApproveButton) &&
        !shouldShowRTERViolationMessage(transactions) &&
        !shouldShowExportIntegrationButton &&
        !shouldShowBrokenConnectionViolation;

    const shouldDisableSubmitButton = shouldShowSubmitButton && !isAllowedToSubmitDraftExpenseReport(moneyRequestReport);
    const isFromPaidPolicy = policyType === CONST.POLICY.TYPE.TEAM || policyType === CONST.POLICY.TYPE.CORPORATE;
    const shouldShowStatusBar =
        hasAllPendingRTERViolations || shouldShowBrokenConnectionViolation || hasOnlyHeldExpenses || hasScanningReceipt || isPayAtEndExpense || hasOnlyPendingTransactions;
    const shouldShowNextStep = transactions?.length !== 0 && isFromPaidPolicy && !!nextStep?.message?.length && !shouldShowStatusBar;
    const shouldShowAnyButton =
        isDuplicate ||
        shouldShowSettlementButton ||
        shouldShowApproveButton ||
        shouldShowSubmitButton ||
        shouldShowNextStep ||
        shouldShowMarkAsCashButton ||
        shouldShowExportIntegrationButton;
    const bankAccountRoute = getBankAccountRoute(chatReport);
    const formattedAmount = convertToDisplayString(reimbursableSpend, moneyRequestReport?.currency);
    const {nonHeldAmount, fullAmount, hasValidNonHeldAmount} = getNonHeldAndFullAmount(moneyRequestReport, shouldShowPayButton);
    const isAnyTransactionOnHold = hasHeldExpensesReportUtils(moneyRequestReport?.reportID);
    const displayedAmount = isAnyTransactionOnHold && canAllowSettlement && hasValidNonHeldAmount ? nonHeldAmount : formattedAmount;
    const isMoreContentShown = shouldShowNextStep || shouldShowStatusBar || (shouldShowAnyButton && shouldUseNarrowLayout);
    const {isDelegateAccessRestricted} = useDelegateUserDetails();
    const [isNoDelegateAccessMenuVisible, setIsNoDelegateAccessMenuVisible] = useState(false);
    const [isLoadingReportData] = useOnyx(ONYXKEYS.IS_LOADING_REPORT_DATA);

    const isReportInRHP = route.name === SCREENS.SEARCH.REPORT_RHP;
    const shouldDisplaySearchRouter = !isReportInRHP || isSmallScreenWidth;

    const confirmPayment = useCallback(
        (type?: PaymentMethodType | undefined, payAsBusiness?: boolean) => {
            if (!type || !chatReport) {
                return;
            }
            setPaymentType(type);
            setRequestType(CONST.IOU.REPORT_ACTION_TYPE.PAY);
            if (isDelegateAccessRestricted) {
                setIsNoDelegateAccessMenuVisible(true);
            } else if (isAnyTransactionOnHold) {
                setIsHoldMenuVisible(true);
            } else if (isInvoiceReport(moneyRequestReport)) {
                startAnimation();
                payInvoice(type, chatReport, moneyRequestReport, payAsBusiness);
            } else {
                startAnimation();
                payMoneyRequest(type, chatReport, moneyRequestReport, true);
            }
        },
        [chatReport, isAnyTransactionOnHold, isDelegateAccessRestricted, moneyRequestReport, startAnimation],
    );

    const confirmApproval = () => {
        setRequestType(CONST.IOU.REPORT_ACTION_TYPE.APPROVE);
        if (isDelegateAccessRestricted) {
            setIsNoDelegateAccessMenuVisible(true);
        } else if (isAnyTransactionOnHold) {
            setIsHoldMenuVisible(true);
        } else {
            startApprovedAnimation();
            approveMoneyRequest(moneyRequestReport, true);
        }
    };

    const deleteTransaction = useCallback(() => {
        if (requestParentReportAction) {
            const iouTransactionID = isMoneyRequestAction(requestParentReportAction) ? getOriginalMessage(requestParentReportAction)?.IOUTransactionID : undefined;
            if (isTrackExpenseAction(requestParentReportAction)) {
                navigateBackToAfterDelete.current = deleteTrackExpense(moneyRequestReport?.reportID, iouTransactionID, requestParentReportAction, true);
            } else {
                navigateBackToAfterDelete.current = deleteMoneyRequest(iouTransactionID, requestParentReportAction, true);
            }
        }

        setIsDeleteRequestModalVisible(false);
    }, [moneyRequestReport?.reportID, requestParentReportAction, setIsDeleteRequestModalVisible]);

    const markAsCash = useCallback(() => {
        if (!requestParentReportAction) {
            return;
        }
        const iouTransactionID = isMoneyRequestAction(requestParentReportAction) ? getOriginalMessage(requestParentReportAction)?.IOUTransactionID : undefined;
        const reportID = transactionThreadReport?.reportID;

        if (!iouTransactionID || !reportID) {
            return;
        }
        markAsCashAction(iouTransactionID, reportID);
    }, [requestParentReportAction, transactionThreadReport?.reportID]);

    const getStatusIcon: (src: IconAsset) => React.ReactNode = (src) => (
        <Icon
            src={src}
            height={variables.iconSizeSmall}
            width={variables.iconSizeSmall}
            fill={theme.icon}
        />
    );

    const getStatusBarProps: () => MoneyRequestHeaderStatusBarProps | undefined = () => {
        if (isPayAtEndExpense) {
            if (!isArchivedReport) {
                return {icon: getStatusIcon(Expensicons.Hourglass), description: translate('iou.bookingPendingDescription')};
            }
            if (isArchivedReport && archiveReason === CONST.REPORT.ARCHIVE_REASON.BOOKING_END_DATE_HAS_PASSED) {
                return {icon: getStatusIcon(Expensicons.Box), description: translate('iou.bookingArchivedDescription')};
            }
        }
        if (hasOnlyHeldExpenses) {
            return {icon: getStatusIcon(Expensicons.Stopwatch), description: translate('iou.expensesOnHold')};
        }
        if (!!transaction?.transactionID && shouldShowBrokenConnectionViolation) {
            return {
                icon: getStatusIcon(Expensicons.Hourglass),
                description: (
                    <BrokenConnectionDescription
                        transactionID={transaction?.transactionID}
                        report={moneyRequestReport}
                        policy={policy}
                    />
                ),
            };
        }
        if (hasAllPendingRTERViolations) {
            return {icon: getStatusIcon(Expensicons.Hourglass), description: translate('iou.pendingMatchWithCreditCardDescription')};
        }
        if (hasOnlyPendingTransactions) {
            return {icon: getStatusIcon(Expensicons.CreditCardHourglass), description: translate('iou.transactionPendingDescription')};
        }
        if (hasScanningReceipt) {
            return {icon: getStatusIcon(Expensicons.ReceiptScan), description: translate('iou.receiptScanInProgressDescription')};
        }
    };

    const statusBarProps = getStatusBarProps();
    const shouldAddGapToContents =
        shouldUseNarrowLayout &&
        (isDuplicate || shouldShowSettlementButton || !!shouldShowExportIntegrationButton || shouldShowSubmitButton || shouldShowMarkAsCashButton) &&
        (!!statusBarProps || shouldShowNextStep);

    // The submit button should be success green colour only if the user is submitter and the policy does not have Scheduled Submit turned on
    const isWaitingForSubmissionFromCurrentUser = useMemo(
        () => chatReport?.isOwnPolicyExpenseChat && !policy?.harvesting?.enabled,
        [chatReport?.isOwnPolicyExpenseChat, policy?.harvesting?.enabled],
    );

    const shouldDuplicateButtonBeSuccess = useMemo(
        () => isDuplicate && !shouldShowSettlementButton && !shouldShowExportIntegrationButton && !shouldShowSubmitButton && !shouldShowMarkAsCashButton,
        [isDuplicate, shouldShowSettlementButton, shouldShowExportIntegrationButton, shouldShowSubmitButton, shouldShowMarkAsCashButton],
    );

    useEffect(() => {
        // eslint-disable-next-line @typescript-eslint/prefer-nullish-coalescing
        if (isLoadingHoldUseExplained || dismissedHoldUseExplanation || !isOnHold) {
            return;
        }
        Navigation.navigate(ROUTES.PROCESS_MONEY_REQUEST_HOLD.getRoute(Navigation.getReportRHPActiveRoute()));
    }, [dismissedHoldUseExplanation, isLoadingHoldUseExplained, isOnHold]);

    useEffect(() => {
        if (canDeleteRequest) {
            return;
        }

        setIsDeleteRequestModalVisible(false);
    }, [canDeleteRequest]);

    return (
        <View style={[styles.pt0, styles.borderBottom]}>
            <HeaderWithBackButton
                shouldShowReportAvatarWithDisplay
                shouldEnableDetailPageNavigation
                shouldShowPinButton={false}
                report={moneyRequestReport}
                policy={policy}
                shouldShowBackButton={shouldUseNarrowLayout}
                shouldDisplaySearchRouter={shouldDisplaySearchRouter}
                onBackButtonPress={onBackButtonPress}
                shouldShowBorderBottom={false}
            >
                {isDuplicate && !shouldUseNarrowLayout && (
                    <View style={[shouldDuplicateButtonBeSuccess ? styles.ml2 : styles.mh2]}>
                        <Button
                            success={shouldDuplicateButtonBeSuccess}
                            text={translate('iou.reviewDuplicates')}
                            style={styles.p0}
                            onPress={() => {
                                Navigation.navigate(ROUTES.TRANSACTION_DUPLICATE_REVIEW_PAGE.getRoute(transactionThreadReportID, Navigation.getReportRHPActiveRoute()));
                            }}
                        />
                    </View>
                )}
                {shouldShowSettlementButton && !shouldUseNarrowLayout && (
                    <View style={styles.pv2}>
                        <AnimatedSettlementButton
                            isPaidAnimationRunning={isPaidAnimationRunning}
                            isApprovedAnimationRunning={isApprovedAnimationRunning}
                            onAnimationFinish={stopAnimation}
                            canIOUBePaid={canIOUBePaidAndApproved || isPaidAnimationRunning}
                            onlyShowPayElsewhere={onlyShowPayElsewhere}
                            currency={moneyRequestReport?.currency}
                            confirmApproval={confirmApproval}
                            policyID={moneyRequestReport?.policyID}
                            chatReportID={chatReport?.reportID}
                            iouReport={moneyRequestReport}
                            onPress={confirmPayment}
                            enablePaymentsRoute={ROUTES.ENABLE_PAYMENTS}
                            addBankAccountRoute={bankAccountRoute}
                            shouldHidePaymentOptions={!shouldShowPayButton}
                            shouldShowApproveButton={shouldShowApproveButton}
                            shouldDisableApproveButton={shouldDisableApproveButton}
                            style={[styles.pv2]}
                            formattedAmount={!hasOnlyHeldExpenses ? displayedAmount : ''}
                            isDisabled={isOffline && !canAllowSettlement}
                            isLoading={!isOffline && !canAllowSettlement}
                        />
                    </View>
                )}
                {!!shouldShowExportIntegrationButton && !shouldUseNarrowLayout && (
                    <View style={[styles.pv2]}>
                        <ExportWithDropdownMenu
                            policy={policy}
                            report={moneyRequestReport}
                            connectionName={connectedIntegration}
                        />
                    </View>
                )}
                {!!moneyRequestReport && shouldShowSubmitButton && !shouldUseNarrowLayout && (
                    <View style={styles.pv2}>
                        <Button
                            success={isWaitingForSubmissionFromCurrentUser}
                            text={translate('common.submit')}
                            style={[styles.mnw120, styles.pv2, styles.pr0]}
                            onPress={() => submitReport(moneyRequestReport)}
                            isDisabled={shouldDisableSubmitButton}
                        />
                    </View>
                )}
                {shouldShowMarkAsCashButton && !shouldUseNarrowLayout && (
                    <View style={[styles.pv2]}>
                        <Button
                            success
                            text={translate('iou.markAsCash')}
                            style={[styles.pv2, styles.pr0]}
                            onPress={markAsCash}
                        />
                    </View>
                )}
            </HeaderWithBackButton>
            {!!isMoreContentShown && (
                <View style={[styles.dFlex, styles.flexColumn, shouldAddGapToContents && styles.gap3, styles.pb3, styles.ph5]}>
                    <View style={[styles.dFlex, styles.w100, styles.flexRow, styles.gap3]}>
                        {isDuplicate && shouldUseNarrowLayout && (
                            <Button
                                success={shouldDuplicateButtonBeSuccess}
                                text={translate('iou.reviewDuplicates')}
                                style={[styles.flex1, styles.pr0]}
                                onPress={() => {
                                    Navigation.navigate(ROUTES.TRANSACTION_DUPLICATE_REVIEW_PAGE.getRoute(transactionThreadReportID, Navigation.getReportRHPActiveRoute()));
                                }}
                            />
                        )}
                        {shouldShowSettlementButton && shouldUseNarrowLayout && (
                            <AnimatedSettlementButton
                                isPaidAnimationRunning={isPaidAnimationRunning}
                                isApprovedAnimationRunning={isApprovedAnimationRunning}
                                onAnimationFinish={stopAnimation}
                                canIOUBePaid={canIOUBePaidAndApproved || isPaidAnimationRunning}
                                wrapperStyle={[styles.flex1]}
                                onlyShowPayElsewhere={onlyShowPayElsewhere}
                                currency={moneyRequestReport?.currency}
                                confirmApproval={confirmApproval}
                                policyID={moneyRequestReport?.policyID}
                                chatReportID={moneyRequestReport?.chatReportID}
                                iouReport={moneyRequestReport}
                                onPress={confirmPayment}
                                enablePaymentsRoute={ROUTES.ENABLE_PAYMENTS}
                                addBankAccountRoute={bankAccountRoute}
                                shouldHidePaymentOptions={!shouldShowPayButton}
                                shouldShowApproveButton={shouldShowApproveButton}
                                formattedAmount={!hasOnlyHeldExpenses ? displayedAmount : ''}
                                shouldDisableApproveButton={shouldDisableApproveButton}
                                isDisabled={isOffline && !canAllowSettlement}
                                isLoading={!isOffline && !canAllowSettlement}
                            />
                        )}
                        {!!shouldShowExportIntegrationButton && shouldUseNarrowLayout && (
                            <ExportWithDropdownMenu
                                policy={policy}
                                report={moneyRequestReport}
                                connectionName={connectedIntegration}
                            />
                        )}
                        {!!moneyRequestReport && shouldShowSubmitButton && shouldUseNarrowLayout && (
                            <Button
                                success={isWaitingForSubmissionFromCurrentUser}
                                text={translate('common.submit')}
                                style={[styles.flex1, styles.pr0]}
                                onPress={() => submitReport(moneyRequestReport)}
                                isDisabled={shouldDisableSubmitButton}
                            />
                        )}
                        {shouldShowMarkAsCashButton && shouldUseNarrowLayout && (
                            <Button
                                success
                                text={translate('iou.markAsCash')}
                                style={[styles.flex1, styles.pr0]}
                                onPress={markAsCash}
                            />
                        )}
                    </View>
                    {shouldShowNextStep && <MoneyReportHeaderStatusBar nextStep={nextStep} />}
                    {!!statusBarProps && (
                        <MoneyRequestHeaderStatusBar
                            icon={statusBarProps.icon}
                            description={statusBarProps.description}
                        />
                    )}
                </View>
            )}
            <LoadingBar shouldShow={(isLoadingReportData && shouldUseNarrowLayout) ?? false} />
            {isHoldMenuVisible && requestType !== undefined && (
                <ProcessMoneyReportHoldMenu
                    nonHeldAmount={!hasOnlyHeldExpenses && hasValidNonHeldAmount ? nonHeldAmount : undefined}
                    requestType={requestType}
                    fullAmount={fullAmount}
                    onClose={() => setIsHoldMenuVisible(false)}
                    isVisible={isHoldMenuVisible}
                    paymentType={paymentType}
                    chatReport={chatReport}
                    moneyRequestReport={moneyRequestReport}
                    startAnimation={() => {
                        if (requestType === CONST.IOU.REPORT_ACTION_TYPE.APPROVE) {
                            startApprovedAnimation();
                        } else {
                            startAnimation();
                        }
                    }}
                    transactionCount={transactionIDs?.length ?? 0}
                />
            )}
            <DelegateNoAccessModal
                isNoDelegateAccessMenuVisible={isNoDelegateAccessMenuVisible}
                onClose={() => setIsNoDelegateAccessMenuVisible(false)}
            />

            <ConfirmModal
                title={translate('iou.deleteExpense', {count: 1})}
                isVisible={isDeleteRequestModalVisible}
                onConfirm={deleteTransaction}
                onCancel={() => setIsDeleteRequestModalVisible(false)}
                onModalHide={() => navigateBackOnDeleteTransaction(navigateBackToAfterDelete.current)}
                prompt={translate('iou.deleteConfirmation', {count: 1})}
                confirmText={translate('common.delete')}
                cancelText={translate('common.cancel')}
                danger
                shouldEnableNewFocusManagement
            />
        </View>
    );
}

MoneyReportHeader.displayName = 'MoneyReportHeader';

export default MoneyReportHeader;<|MERGE_RESOLUTION|>--- conflicted
+++ resolved
@@ -27,11 +27,6 @@
     isAllowedToApproveExpenseReport,
     isAllowedToSubmitDraftExpenseReport,
     isArchivedReportWithID,
-<<<<<<< HEAD
-    isCurrentUserSubmitter,
-=======
-    isClosedExpenseReportWithNoExpenses,
->>>>>>> 0d67347a
     isInvoiceReport,
     isReportApproved,
     navigateBackOnDeleteTransaction,
