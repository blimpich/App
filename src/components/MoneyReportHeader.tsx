--- conflicted
+++ resolved
@@ -1483,21 +1483,6 @@
                     )}
                 </View>
             </Modal>
-<<<<<<< HEAD
-=======
-            <ConfirmModal
-                onConfirm={() => {
-                    setIsExportWithTemplateModalVisible(false);
-                    clearSelectedTransactions(undefined, true);
-                }}
-                onCancel={() => setIsExportWithTemplateModalVisible(false)}
-                isVisible={isExportWithTemplateModalVisible}
-                title={translate('export.exportInProgress')}
-                prompt={translate('export.conciergeWillSend')}
-                confirmText={translate('common.buttonConfirm')}
-                shouldShowCancelButton={false}
-            />
->>>>>>> 47ca53ca
         </View>
     );
 }
