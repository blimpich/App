--- conflicted
+++ resolved
@@ -50,17 +50,9 @@
     const {translate} = useLocalize();
     const {windowWidth, isSmallScreenWidth} = useWindowDimensions();
     const {reimbursableSpend} = ReportUtils.getMoneyRequestSpendBreakdown(moneyRequestReport);
-    const isApproved = ReportUtils.isReportApproved(moneyRequestReport);
     const isSettled = ReportUtils.isSettled(moneyRequestReport.reportID);
     const canAllowSettlement = ReportUtils.hasUpdatedTotal(moneyRequestReport);
     const policyType = policy?.type;
-<<<<<<< HEAD
-    const isPolicyAdmin = policyType !== CONST.POLICY.TYPE.PERSONAL && policy?.role === CONST.POLICY.ROLE.ADMIN;
-=======
-    const isAutoReimbursable = ReportUtils.canBeAutoReimbursed(moneyRequestReport, policy);
->>>>>>> a04481ff
-    const isPaidGroupPolicy = ReportUtils.isPaidGroupPolicy(moneyRequestReport);
-    const isManager = ReportUtils.isMoneyRequestReport(moneyRequestReport) && session?.accountID === moneyRequestReport.managerID;
     const isPayer = ReportUtils.isPayer(session, moneyRequestReport);
     const isDraft = ReportUtils.isDraftExpenseReport(moneyRequestReport);
     const [isConfirmModalVisible, setIsConfirmModalVisible] = useState(false);
