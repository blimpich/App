--- conflicted
+++ resolved
@@ -151,19 +151,14 @@
         return !!transactions && transactions.length > 0 && transactions.every((t) => isExpensifyCardTransaction(t) && isPending(t));
     }, [transactions]);
     const transactionIDs = transactions?.map((t) => t.transactionID) ?? [];
-<<<<<<< HEAD
     const [violations] = useOnyx(ONYXKEYS.COLLECTION.TRANSACTION_VIOLATIONS, {
         selector: (allTransactions) =>
             Object.fromEntries(Object.entries(allTransactions ?? {}).filter(([key]) => transactionIDs.includes(key.replace(ONYXKEYS.COLLECTION.TRANSACTION_VIOLATIONS, '')))),
     });
+    // Check if there is pending rter violation in all transactionViolations with given transactionIDs.    
     const hasAllPendingRTERViolations = allHavePendingRTERViolation(transactionIDs, violations);
+    // Check if user should see broken connection violation warning.
     const shouldShowBrokenConnectionViolation = shouldShowBrokenConnectionViolationTransactionUtils(transactionIDs, moneyRequestReport, policy, violations);
-=======
-    // Check if there is pending rter violation in all transactionViolations with given transactionIDs.
-    const hasAllPendingRTERViolations = allHavePendingRTERViolation(transactionIDs);
-    // Check if user should see broken connection violation warning.
-    const shouldShowBrokenConnectionViolation = shouldShowBrokenConnectionViolationTransactionUtils(transactionIDs, moneyRequestReport, policy) && !!transactionThreadReportID;
->>>>>>> 644fe9fd
     const hasOnlyHeldExpenses = hasOnlyHeldExpensesReportUtils(moneyRequestReport?.reportID);
     const isPayAtEndExpense = isPayAtEndExpenseTransactionUtils(transaction);
     const isArchivedReport = isArchivedReportWithID(moneyRequestReport?.reportID);
