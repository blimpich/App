import React, {useCallback, useEffect, useMemo, useRef, useState} from 'react';
import {View} from 'react-native';
import type {OnyxEntry} from 'react-native-onyx';
import {useOnyx} from 'react-native-onyx';
import useLocalize from '@hooks/useLocalize';
import useNetwork from '@hooks/useNetwork';
import useTheme from '@hooks/useTheme';
import useThemeStyles from '@hooks/useThemeStyles';
import * as CurrencyUtils from '@libs/CurrencyUtils';
import Navigation from '@libs/Navigation/Navigation';
import * as ReportActionsUtils from '@libs/ReportActionsUtils';
import * as ReportUtils from '@libs/ReportUtils';
import * as TransactionUtils from '@libs/TransactionUtils';
import variables from '@styles/variables';
import * as IOU from '@userActions/IOU';
import * as TransactionActions from '@userActions/Transaction';
import CONST from '@src/CONST';
import ONYXKEYS from '@src/ONYXKEYS';
import ROUTES from '@src/ROUTES';
import type {Route} from '@src/ROUTES';
import type * as OnyxTypes from '@src/types/onyx';
import type {PaymentMethodType} from '@src/types/onyx/OriginalMessage';
<<<<<<< HEAD
=======
import {isEmptyObject} from '@src/types/utils/EmptyObject';
import type IconAsset from '@src/types/utils/IconAsset';
import isLoadingOnyxValue from '@src/types/utils/isLoadingOnyxValue';
>>>>>>> 0c20881a
import Button from './Button';
import ConfirmModal from './ConfirmModal';
import HeaderWithBackButton from './HeaderWithBackButton';
import Icon from './Icon';
import * as Expensicons from './Icon/Expensicons';
import MoneyReportHeaderStatusBar from './MoneyReportHeaderStatusBar';
import MoneyRequestHeaderStatusBar from './MoneyRequestHeaderStatusBar';
import type {MoneyRequestHeaderStatusBarProps} from './MoneyRequestHeaderStatusBar';
import type {ActionHandledType} from './ProcessMoneyReportHoldMenu';
import ProcessMoneyReportHoldMenu from './ProcessMoneyReportHoldMenu';
import ProcessMoneyRequestHoldMenu from './ProcessMoneyRequestHoldMenu';
import SettlementButton from './SettlementButton';

type MoneyReportHeaderProps = {
    /** The report currently being looked at */
    report: OnyxTypes.Report;

    /** The policy tied to the expense report */
    policy: OnyxEntry<OnyxTypes.Policy>;

    /** Array of report actions for the report */
    reportActions: OnyxTypes.ReportAction[];

    /** The reportID of the transaction thread report associated with this current report, if any */
    // eslint-disable-next-line react/no-unused-prop-types
    transactionThreadReportID?: string | null;

    /** Whether we should display the header as in narrow layout */
    shouldUseNarrowLayout?: boolean;

    /** Method to trigger when pressing close button of the header */
    onBackButtonPress: () => void;
};

function MoneyReportHeader({policy, report: moneyRequestReport, transactionThreadReportID, reportActions, shouldUseNarrowLayout = false, onBackButtonPress}: MoneyReportHeaderProps) {
    const [chatReport] = useOnyx(`${ONYXKEYS.COLLECTION.REPORT}${moneyRequestReport.chatReportID}`);
    const [nextStep] = useOnyx(`${ONYXKEYS.COLLECTION.NEXT_STEP}${moneyRequestReport.reportID}`);
    const [transactionThreadReport] = useOnyx(`${ONYXKEYS.COLLECTION.REPORT}${transactionThreadReportID}`);
    const [session] = useOnyx(ONYXKEYS.SESSION);
    const requestParentReportAction = useMemo(() => {
        if (!reportActions || !transactionThreadReport?.parentReportActionID) {
            return null;
        }
        return reportActions.find((action): action is OnyxTypes.ReportAction<typeof CONST.REPORT.ACTIONS.TYPE.IOU> => action.reportActionID === transactionThreadReport.parentReportActionID);
    }, [reportActions, transactionThreadReport?.parentReportActionID]);
    const [transactions] = useOnyx(ONYXKEYS.COLLECTION.TRANSACTION);
    const [dismissedHoldUseExplanation, dismissedHoldUseExplanationResult] = useOnyx(ONYXKEYS.NVP_DISMISSED_HOLD_USE_EXPLANATION, {initialValue: true});
    const isLoadingHoldUseExplained = isLoadingOnyxValue(dismissedHoldUseExplanationResult);
    const transaction =
        transactions?.[
            `${ONYXKEYS.COLLECTION.TRANSACTION}${
                ReportActionsUtils.isMoneyRequestAction(requestParentReportAction) ? ReportActionsUtils.getOriginalMessage(requestParentReportAction)?.IOUTransactionID ?? -1 : -1
            }`
        ] ?? undefined;

    const styles = useThemeStyles();
    const theme = useTheme();
    const [isDeleteRequestModalVisible, setIsDeleteRequestModalVisible] = useState(false);
    const [shouldShowHoldMenu, setShouldShowHoldMenu] = useState(false);
    const {translate} = useLocalize();
    const {isOffline} = useNetwork();
<<<<<<< HEAD
    const {reimbursableSpend} = ReportUtils.getMoneyRequestSpendBreakdown(moneyRequestReport);
    const requestParentReportAction = useMemo(() => {
        if (!reportActions || !transactionThreadReport?.parentReportActionID) {
            return null;
        }
        return reportActions.find((action) => action.reportActionID === transactionThreadReport.parentReportActionID);
    }, [reportActions, transactionThreadReport?.parentReportActionID]);
    const isDeletedParentAction = ReportActionsUtils.isDeletedAction(requestParentReportAction as OnyxTypes.ReportAction);
=======
    const {isSmallScreenWidth, windowWidth} = useWindowDimensions();
    const {reimbursableSpend} = ReportUtils.getMoneyRequestSpendBreakdown(moneyRequestReport);
    const isSettled = ReportUtils.isSettled(moneyRequestReport.reportID);
    const isApproved = ReportUtils.isReportApproved(moneyRequestReport);
    const isOnHold = TransactionUtils.isOnHold(transaction);
    const isScanning = TransactionUtils.hasReceipt(transaction) && TransactionUtils.isReceiptBeingScanned(transaction);
    const isDeletedParentAction = !!requestParentReportAction && ReportActionsUtils.isDeletedAction(requestParentReportAction);
    const canHoldOrUnholdRequest = !isEmptyObject(transaction) && !isSettled && !isApproved && !isDeletedParentAction;
>>>>>>> 0c20881a

    // Only the requestor can delete the request, admins can only edit it.
    const isActionOwner =
        typeof requestParentReportAction?.actorAccountID === 'number' && typeof session?.accountID === 'number' && requestParentReportAction.actorAccountID === session?.accountID;
    const canDeleteRequest = isActionOwner && ReportUtils.canAddOrDeleteTransactions(moneyRequestReport) && !isDeletedParentAction;
    const isPolicyAdmin = policy?.role === CONST.POLICY.ROLE.ADMIN;
    const isApprover = ReportUtils.isMoneyRequestReport(moneyRequestReport) && moneyRequestReport?.managerID !== null && session?.accountID === moneyRequestReport?.managerID;
    const [isHoldMenuVisible, setIsHoldMenuVisible] = useState(false);
    const [paymentType, setPaymentType] = useState<PaymentMethodType>();
    const [requestType, setRequestType] = useState<ActionHandledType>();
    const canAllowSettlement = ReportUtils.hasUpdatedTotal(moneyRequestReport, policy);
    const policyType = policy?.type;
    const isDraft = ReportUtils.isOpenExpenseReport(moneyRequestReport);
    const [isConfirmModalVisible, setIsConfirmModalVisible] = useState(false);

    const navigateBackToAfterDelete = useRef<Route>();
    const hasScanningReceipt = ReportUtils.getTransactionsWithReceipts(moneyRequestReport?.reportID).some((t) => TransactionUtils.isReceiptBeingScanned(t));
    const transactionIDs = TransactionUtils.getAllReportTransactions(moneyRequestReport?.reportID).map((t) => t.transactionID);
    const allHavePendingRTERViolation = TransactionUtils.allHavePendingRTERViolation(transactionIDs);
    // allTransactions in TransactionUtils might have stale data
    const hasOnlyHeldExpenses = ReportUtils.hasOnlyHeldExpenses(moneyRequestReport.reportID, transactions);

    const cancelPayment = useCallback(() => {
        if (!chatReport) {
            return;
        }
        IOU.cancelPayment(moneyRequestReport, chatReport);
        setIsConfirmModalVisible(false);
    }, [moneyRequestReport, chatReport]);

    const shouldShowPayButton = useMemo(() => IOU.canIOUBePaid(moneyRequestReport, chatReport, policy), [moneyRequestReport, chatReport, policy]);

    const shouldShowApproveButton = useMemo(() => IOU.canApproveIOU(moneyRequestReport, chatReport, policy), [moneyRequestReport, chatReport, policy]);

    const shouldDisableApproveButton = shouldShowApproveButton && !ReportUtils.isAllowedToApproveExpenseReport(moneyRequestReport);

    const shouldShowSettlementButton = (shouldShowPayButton || shouldShowApproveButton) && !allHavePendingRTERViolation;

    const shouldShowSubmitButton = isDraft && reimbursableSpend !== 0 && !allHavePendingRTERViolation;
    const shouldDisableSubmitButton = shouldShowSubmitButton && !ReportUtils.isAllowedToSubmitDraftExpenseReport(moneyRequestReport);
    const shouldShowMarkAsCashButton = isDraft && allHavePendingRTERViolation;
    const isFromPaidPolicy = policyType === CONST.POLICY.TYPE.TEAM || policyType === CONST.POLICY.TYPE.CORPORATE;
    const shouldShowStatusBar = allHavePendingRTERViolation || hasOnlyHeldExpenses || hasScanningReceipt;
    const shouldShowNextStep = !ReportUtils.isClosedExpenseReportWithNoExpenses(moneyRequestReport) && isFromPaidPolicy && !!nextStep?.message?.length && !shouldShowStatusBar;
    const shouldShowAnyButton = shouldShowSettlementButton || shouldShowApproveButton || shouldShowSubmitButton || shouldShowNextStep || allHavePendingRTERViolation;
    const bankAccountRoute = ReportUtils.getBankAccountRoute(chatReport);
    const formattedAmount = CurrencyUtils.convertToDisplayString(reimbursableSpend, moneyRequestReport.currency);
    const [nonHeldAmount, fullAmount] = ReportUtils.getNonHeldAndFullAmount(moneyRequestReport, policy);
    const displayedAmount = ReportUtils.hasHeldExpenses(moneyRequestReport.reportID) && canAllowSettlement ? nonHeldAmount : formattedAmount;
    const isMoreContentShown = shouldShowNextStep || shouldShowStatusBar || (shouldShowAnyButton && shouldUseNarrowLayout);

    const confirmPayment = (type?: PaymentMethodType | undefined) => {
        if (!type || !chatReport) {
            return;
        }
        setPaymentType(type);
        setRequestType(CONST.IOU.REPORT_ACTION_TYPE.PAY);
        if (ReportUtils.hasHeldExpenses(moneyRequestReport.reportID)) {
            setIsHoldMenuVisible(true);
        } else if (ReportUtils.isInvoiceReport(moneyRequestReport)) {
            IOU.payInvoice(type, chatReport, moneyRequestReport);
        } else {
            IOU.payMoneyRequest(type, chatReport, moneyRequestReport, true);
        }
    };

    const confirmApproval = () => {
        setRequestType(CONST.IOU.REPORT_ACTION_TYPE.APPROVE);
        if (ReportUtils.hasHeldExpenses(moneyRequestReport.reportID)) {
            setIsHoldMenuVisible(true);
        } else {
            IOU.approveMoneyRequest(moneyRequestReport, true);
        }
    };

    const deleteTransaction = useCallback(() => {
        if (requestParentReportAction) {
            const iouTransactionID = ReportActionsUtils.isMoneyRequestAction(requestParentReportAction)
                ? ReportActionsUtils.getOriginalMessage(requestParentReportAction)?.IOUTransactionID ?? '-1'
                : '-1';
            if (ReportActionsUtils.isTrackExpenseAction(requestParentReportAction)) {
                navigateBackToAfterDelete.current = IOU.deleteTrackExpense(moneyRequestReport?.reportID ?? '-1', iouTransactionID, requestParentReportAction, true);
            } else {
                navigateBackToAfterDelete.current = IOU.deleteMoneyRequest(iouTransactionID, requestParentReportAction, true);
            }
        }

        setIsDeleteRequestModalVisible(false);
    }, [moneyRequestReport?.reportID, requestParentReportAction, setIsDeleteRequestModalVisible]);

    const markAsCash = useCallback(() => {
        if (!requestParentReportAction) {
            return;
        }
        const iouTransactionID = ReportActionsUtils.isMoneyRequestAction(requestParentReportAction)
            ? ReportActionsUtils.getOriginalMessage(requestParentReportAction)?.IOUTransactionID ?? '-1'
            : '-1';
        const reportID = transactionThreadReport?.reportID ?? '-1';

        TransactionActions.markAsCash(iouTransactionID, reportID);
    }, [requestParentReportAction, transactionThreadReport?.reportID]);

    const changeMoneyRequestStatus = () => {
        if (!transactionThreadReport) {
            return;
        }
        const iouTransactionID = ReportActionsUtils.isMoneyRequestAction(requestParentReportAction)
            ? ReportActionsUtils.getOriginalMessage(requestParentReportAction)?.IOUTransactionID ?? '-1'
            : '-1';

        if (isOnHold) {
            IOU.unholdRequest(iouTransactionID, transactionThreadReport.reportID);
        } else {
            const activeRoute = encodeURIComponent(Navigation.getActiveRouteWithoutParams());
            Navigation.navigate(ROUTES.MONEY_REQUEST_HOLD_REASON.getRoute(policy?.type ?? CONST.POLICY.TYPE.PERSONAL, iouTransactionID, transactionThreadReport.reportID, activeRoute));
        }
    };

    const getStatusIcon: (src: IconAsset) => React.ReactNode = (src) => (
        <Icon
            src={src}
            height={variables.iconSizeSmall}
            width={variables.iconSizeSmall}
            fill={theme.icon}
        />
    );

    const getStatusBarProps: () => MoneyRequestHeaderStatusBarProps | undefined = () => {
        if (hasOnlyHeldExpenses) {
            return {title: translate('violations.hold'), description: translate('iou.expensesOnHold'), danger: true};
        }
        if (allHavePendingRTERViolation) {
            return {title: getStatusIcon(Expensicons.Hourglass), description: translate('iou.pendingMatchWithCreditCardDescription')};
        }
        if (hasScanningReceipt) {
            return {title: getStatusIcon(Expensicons.ReceiptScan), description: translate('iou.receiptScanInProgressDescription')};
        }
    };

    const statusBarProps = getStatusBarProps();

    // The submit button should be success green colour only if the user is submitter and the policy does not have Scheduled Submit turned on
    const isWaitingForSubmissionFromCurrentUser = useMemo(
        () => chatReport?.isOwnPolicyExpenseChat && !policy?.harvesting?.enabled,
        [chatReport?.isOwnPolicyExpenseChat, policy?.harvesting?.enabled],
    );

<<<<<<< HEAD
=======
    const threeDotsMenuItems = [HeaderUtils.getPinMenuItem(moneyRequestReport)];
    if (canHoldOrUnholdRequest) {
        const isRequestIOU = ReportUtils.isIOUReport(chatReport);
        const isHoldCreator = ReportUtils.isHoldCreator(transaction, moneyRequestReport?.reportID) && isRequestIOU;
        const isTrackExpenseReport = ReportUtils.isTrackExpenseReport(moneyRequestReport);
        const canModifyStatus = !isTrackExpenseReport && (isPolicyAdmin || isActionOwner || isApprover);
        if (isOnHold && (isHoldCreator || (!isRequestIOU && canModifyStatus))) {
            threeDotsMenuItems.push({
                icon: Expensicons.Stopwatch,
                text: translate('iou.unholdExpense'),
                onSelected: () => changeMoneyRequestStatus(),
            });
        }
        if (!isOnHold && (isRequestIOU || canModifyStatus) && !isScanning) {
            threeDotsMenuItems.push({
                icon: Expensicons.Stopwatch,
                text: translate('iou.hold'),
                onSelected: () => changeMoneyRequestStatus(),
            });
        }
    }

    useEffect(() => {
        if (isLoadingHoldUseExplained) {
            return;
        }
        setShouldShowHoldMenu(isOnHold && !dismissedHoldUseExplanation);
    }, [dismissedHoldUseExplanation, isLoadingHoldUseExplained, isOnHold]);

    useEffect(() => {
        if (!shouldShowHoldMenu) {
            return;
        }

        if (isSmallScreenWidth) {
            if (Navigation.getActiveRoute().slice(1) === ROUTES.PROCESS_MONEY_REQUEST_HOLD) {
                Navigation.goBack();
            }
        } else {
            Navigation.navigate(ROUTES.PROCESS_MONEY_REQUEST_HOLD);
        }
    }, [isSmallScreenWidth, shouldShowHoldMenu]);

    const handleHoldRequestClose = () => {
        IOU.dismissHoldUseExplanation();
    };

    if (isPayer && isSettled && ReportUtils.isExpenseReport(moneyRequestReport)) {
        threeDotsMenuItems.push({
            icon: Expensicons.Trashcan,
            text: translate('iou.cancelPayment'),
            onSelected: () => setIsConfirmModalVisible(true),
        });
    }

    // If the report supports adding transactions to it, then it also supports deleting transactions from it.
    if (canDeleteRequest && !isEmptyObject(transactionThreadReport)) {
        threeDotsMenuItems.push({
            icon: Expensicons.Trashcan,
            text: translate('reportActionContextMenu.deleteAction', {action: requestParentReportAction}),
            onSelected: () => setIsDeleteRequestModalVisible(true),
        });
    }

>>>>>>> 0c20881a
    useEffect(() => {
        if (canDeleteRequest) {
            return;
        }

        setIsDeleteRequestModalVisible(false);
    }, [canDeleteRequest]);

    return (
        <View style={[styles.pt0]}>
            <HeaderWithBackButton
                shouldShowReportAvatarWithDisplay
                shouldEnableDetailPageNavigation
                shouldShowPinButton={false}
                report={moneyRequestReport}
                policy={policy}
                shouldShowBackButton={shouldUseNarrowLayout}
                onBackButtonPress={onBackButtonPress}
<<<<<<< HEAD
                // Shows border if no buttons or next steps are showing below the header
                shouldShowBorderBottom={!isMoreContentShown && !allHavePendingRTERViolation}
=======
                // Shows border if no buttons or banners are showing below the header
                shouldShowBorderBottom={!isMoreContentShown}
                shouldShowThreeDotsButton
                threeDotsMenuItems={threeDotsMenuItems}
                threeDotsAnchorPosition={styles.threeDotsPopoverOffsetNoCloseButton(windowWidth)}
>>>>>>> 0c20881a
            >
                {shouldShowSettlementButton && !shouldUseNarrowLayout && (
                    <View style={styles.pv2}>
                        <SettlementButton
                            currency={moneyRequestReport.currency}
                            confirmApproval={confirmApproval}
                            policyID={moneyRequestReport.policyID}
                            chatReportID={chatReport?.reportID}
                            iouReport={moneyRequestReport}
                            onPress={confirmPayment}
                            enablePaymentsRoute={ROUTES.ENABLE_PAYMENTS}
                            addBankAccountRoute={bankAccountRoute}
                            shouldHidePaymentOptions={!shouldShowPayButton}
                            shouldShowApproveButton={shouldShowApproveButton}
                            shouldDisableApproveButton={shouldDisableApproveButton}
                            style={[styles.pv2]}
                            formattedAmount={!hasOnlyHeldExpenses ? displayedAmount : ''}
                            isDisabled={isOffline && !canAllowSettlement}
                            isLoading={!isOffline && !canAllowSettlement}
                        />
                    </View>
                )}
                {shouldShowSubmitButton && !shouldUseNarrowLayout && (
                    <View style={styles.pv2}>
                        <Button
                            medium
                            success={isWaitingForSubmissionFromCurrentUser}
                            text={translate('common.submit')}
                            style={[styles.mnw120, styles.pv2, styles.pr0]}
                            onPress={() => IOU.submitReport(moneyRequestReport)}
                            isDisabled={shouldDisableSubmitButton}
                        />
                    </View>
                )}
                {shouldShowMarkAsCashButton && !shouldUseNarrowLayout && (
                    <View style={[styles.pv2]}>
                        <Button
                            medium
                            success
                            text={translate('iou.markAsCash')}
                            style={[styles.pv2, styles.pr0]}
                            onPress={markAsCash}
                        />
                    </View>
                )}
            </HeaderWithBackButton>
            <View style={[isMoreContentShown && [styles.dFlex, styles.flexColumn, styles.borderBottom], styles.ph5, styles.pb3, styles.gap3]}>
                {shouldShowSettlementButton && shouldUseNarrowLayout && (
                    <SettlementButton
                        currency={moneyRequestReport.currency}
                        confirmApproval={confirmApproval}
                        policyID={moneyRequestReport.policyID}
                        chatReportID={moneyRequestReport.chatReportID}
                        iouReport={moneyRequestReport}
                        onPress={confirmPayment}
                        enablePaymentsRoute={ROUTES.ENABLE_PAYMENTS}
                        addBankAccountRoute={bankAccountRoute}
                        shouldHidePaymentOptions={!shouldShowPayButton}
                        shouldShowApproveButton={shouldShowApproveButton}
                        formattedAmount={!hasOnlyHeldExpenses ? displayedAmount : ''}
                        shouldDisableApproveButton={shouldDisableApproveButton}
                        isDisabled={isOffline && !canAllowSettlement}
                        isLoading={!isOffline && !canAllowSettlement}
                    />
                )}
                {shouldShowSubmitButton && shouldUseNarrowLayout && (
                    <Button
                        medium
                        success={isWaitingForSubmissionFromCurrentUser}
                        text={translate('common.submit')}
                        style={[styles.w100, styles.pr0]}
                        onPress={() => IOU.submitReport(moneyRequestReport)}
                        isDisabled={shouldDisableSubmitButton}
                    />
                )}
                {shouldShowMarkAsCashButton && shouldUseNarrowLayout && (
                    <Button
                        medium
                        success
                        text={translate('iou.markAsCash')}
                        style={[styles.w100, styles.pr0]}
                        onPress={markAsCash}
                    />
                )}
                {shouldShowNextStep && <MoneyReportHeaderStatusBar nextStep={nextStep} />}
                {statusBarProps && (
                    <MoneyRequestHeaderStatusBar
                        title={statusBarProps.title}
                        description={statusBarProps.description}
                        danger={statusBarProps.danger}
                    />
                )}
            </View>
            {isHoldMenuVisible && requestType !== undefined && (
                <ProcessMoneyReportHoldMenu
                    nonHeldAmount={!hasOnlyHeldExpenses ? nonHeldAmount : undefined}
                    requestType={requestType}
                    fullAmount={fullAmount}
                    isSmallScreenWidth={shouldUseNarrowLayout}
                    onClose={() => setIsHoldMenuVisible(false)}
                    isVisible={isHoldMenuVisible}
                    paymentType={paymentType}
                    chatReport={chatReport}
                    moneyRequestReport={moneyRequestReport}
                />
            )}
            <ConfirmModal
                title={translate('iou.cancelPayment')}
                isVisible={isConfirmModalVisible}
                onConfirm={cancelPayment}
                onCancel={() => setIsConfirmModalVisible(false)}
                prompt={translate('iou.cancelPaymentConfirmation')}
                confirmText={translate('iou.cancelPayment')}
                cancelText={translate('common.dismiss')}
                danger
                shouldEnableNewFocusManagement
            />
            <ConfirmModal
                title={translate('iou.deleteExpense')}
                isVisible={isDeleteRequestModalVisible}
                onConfirm={deleteTransaction}
                onCancel={() => setIsDeleteRequestModalVisible(false)}
                onModalHide={() => ReportUtils.navigateBackAfterDeleteTransaction(navigateBackToAfterDelete.current)}
                prompt={translate('iou.deleteConfirmation')}
                confirmText={translate('common.delete')}
                cancelText={translate('common.cancel')}
                danger
                shouldEnableNewFocusManagement
            />
            {isSmallScreenWidth && shouldShowHoldMenu && (
                <ProcessMoneyRequestHoldMenu
                    onClose={handleHoldRequestClose}
                    onConfirm={handleHoldRequestClose}
                    isVisible={shouldShowHoldMenu}
                />
            )}
        </View>
    );
}

MoneyReportHeader.displayName = 'MoneyReportHeader';

export default MoneyReportHeader;<|MERGE_RESOLUTION|>--- conflicted
+++ resolved
@@ -1,12 +1,12 @@
-import React, {useCallback, useEffect, useMemo, useRef, useState} from 'react';
+import type {ReactNode} from 'react';
+import React, {useCallback, useEffect, useRef, useState} from 'react';
 import {View} from 'react-native';
+import {useOnyx} from 'react-native-onyx';
 import type {OnyxEntry} from 'react-native-onyx';
-import {useOnyx} from 'react-native-onyx';
 import useLocalize from '@hooks/useLocalize';
-import useNetwork from '@hooks/useNetwork';
 import useTheme from '@hooks/useTheme';
 import useThemeStyles from '@hooks/useThemeStyles';
-import * as CurrencyUtils from '@libs/CurrencyUtils';
+import useWindowDimensions from '@hooks/useWindowDimensions';
 import Navigation from '@libs/Navigation/Navigation';
 import * as ReportActionsUtils from '@libs/ReportActionsUtils';
 import * as ReportUtils from '@libs/ReportUtils';
@@ -14,44 +14,30 @@
 import variables from '@styles/variables';
 import * as IOU from '@userActions/IOU';
 import * as TransactionActions from '@userActions/Transaction';
-import CONST from '@src/CONST';
 import ONYXKEYS from '@src/ONYXKEYS';
 import ROUTES from '@src/ROUTES';
 import type {Route} from '@src/ROUTES';
-import type * as OnyxTypes from '@src/types/onyx';
-import type {PaymentMethodType} from '@src/types/onyx/OriginalMessage';
-<<<<<<< HEAD
-=======
-import {isEmptyObject} from '@src/types/utils/EmptyObject';
+import type {Policy, Report, ReportAction} from '@src/types/onyx';
 import type IconAsset from '@src/types/utils/IconAsset';
 import isLoadingOnyxValue from '@src/types/utils/isLoadingOnyxValue';
->>>>>>> 0c20881a
 import Button from './Button';
 import ConfirmModal from './ConfirmModal';
 import HeaderWithBackButton from './HeaderWithBackButton';
 import Icon from './Icon';
 import * as Expensicons from './Icon/Expensicons';
-import MoneyReportHeaderStatusBar from './MoneyReportHeaderStatusBar';
+import type {MoneyRequestHeaderStatusBarProps} from './MoneyRequestHeaderStatusBar';
 import MoneyRequestHeaderStatusBar from './MoneyRequestHeaderStatusBar';
-import type {MoneyRequestHeaderStatusBarProps} from './MoneyRequestHeaderStatusBar';
-import type {ActionHandledType} from './ProcessMoneyReportHoldMenu';
-import ProcessMoneyReportHoldMenu from './ProcessMoneyReportHoldMenu';
 import ProcessMoneyRequestHoldMenu from './ProcessMoneyRequestHoldMenu';
-import SettlementButton from './SettlementButton';
-
-type MoneyReportHeaderProps = {
+
+type MoneyRequestHeaderProps = {
     /** The report currently being looked at */
-    report: OnyxTypes.Report;
-
-    /** The policy tied to the expense report */
-    policy: OnyxEntry<OnyxTypes.Policy>;
-
-    /** Array of report actions for the report */
-    reportActions: OnyxTypes.ReportAction[];
-
-    /** The reportID of the transaction thread report associated with this current report, if any */
-    // eslint-disable-next-line react/no-unused-prop-types
-    transactionThreadReportID?: string | null;
+    report: Report;
+
+    /** The policy which the report is tied to */
+    policy: OnyxEntry<Policy>;
+
+    /** The report action the transaction is tied to from the parent report */
+    parentReportAction: OnyxEntry<ReportAction>;
 
     /** Whether we should display the header as in narrow layout */
     shouldUseNarrowLayout?: boolean;
@@ -60,171 +46,60 @@
     onBackButtonPress: () => void;
 };
 
-function MoneyReportHeader({policy, report: moneyRequestReport, transactionThreadReportID, reportActions, shouldUseNarrowLayout = false, onBackButtonPress}: MoneyReportHeaderProps) {
-    const [chatReport] = useOnyx(`${ONYXKEYS.COLLECTION.REPORT}${moneyRequestReport.chatReportID}`);
-    const [nextStep] = useOnyx(`${ONYXKEYS.COLLECTION.NEXT_STEP}${moneyRequestReport.reportID}`);
-    const [transactionThreadReport] = useOnyx(`${ONYXKEYS.COLLECTION.REPORT}${transactionThreadReportID}`);
+function MoneyRequestHeader({report, parentReportAction, policy, shouldUseNarrowLayout = false, onBackButtonPress}: MoneyRequestHeaderProps) {
+    const [parentReport] = useOnyx(`${ONYXKEYS.COLLECTION.REPORT}${report.parentReportID}`);
+    const [transaction] = useOnyx(
+        `${ONYXKEYS.COLLECTION.TRANSACTION}${
+            ReportActionsUtils.isMoneyRequestAction(parentReportAction) ? ReportActionsUtils.getOriginalMessage(parentReportAction)?.IOUTransactionID ?? -1 : -1
+        }`,
+    );
+    const [transactionViolations] = useOnyx(ONYXKEYS.COLLECTION.TRANSACTION_VIOLATIONS);
     const [session] = useOnyx(ONYXKEYS.SESSION);
-    const requestParentReportAction = useMemo(() => {
-        if (!reportActions || !transactionThreadReport?.parentReportActionID) {
-            return null;
-        }
-        return reportActions.find((action): action is OnyxTypes.ReportAction<typeof CONST.REPORT.ACTIONS.TYPE.IOU> => action.reportActionID === transactionThreadReport.parentReportActionID);
-    }, [reportActions, transactionThreadReport?.parentReportActionID]);
-    const [transactions] = useOnyx(ONYXKEYS.COLLECTION.TRANSACTION);
     const [dismissedHoldUseExplanation, dismissedHoldUseExplanationResult] = useOnyx(ONYXKEYS.NVP_DISMISSED_HOLD_USE_EXPLANATION, {initialValue: true});
     const isLoadingHoldUseExplained = isLoadingOnyxValue(dismissedHoldUseExplanationResult);
-    const transaction =
-        transactions?.[
-            `${ONYXKEYS.COLLECTION.TRANSACTION}${
-                ReportActionsUtils.isMoneyRequestAction(requestParentReportAction) ? ReportActionsUtils.getOriginalMessage(requestParentReportAction)?.IOUTransactionID ?? -1 : -1
-            }`
-        ] ?? undefined;
-
     const styles = useThemeStyles();
     const theme = useTheme();
-    const [isDeleteRequestModalVisible, setIsDeleteRequestModalVisible] = useState(false);
+    const {translate} = useLocalize();
+    const [isDeleteModalVisible, setIsDeleteModalVisible] = useState(false);
     const [shouldShowHoldMenu, setShouldShowHoldMenu] = useState(false);
-    const {translate} = useLocalize();
-    const {isOffline} = useNetwork();
-<<<<<<< HEAD
-    const {reimbursableSpend} = ReportUtils.getMoneyRequestSpendBreakdown(moneyRequestReport);
-    const requestParentReportAction = useMemo(() => {
-        if (!reportActions || !transactionThreadReport?.parentReportActionID) {
-            return null;
-        }
-        return reportActions.find((action) => action.reportActionID === transactionThreadReport.parentReportActionID);
-    }, [reportActions, transactionThreadReport?.parentReportActionID]);
-    const isDeletedParentAction = ReportActionsUtils.isDeletedAction(requestParentReportAction as OnyxTypes.ReportAction);
-=======
-    const {isSmallScreenWidth, windowWidth} = useWindowDimensions();
-    const {reimbursableSpend} = ReportUtils.getMoneyRequestSpendBreakdown(moneyRequestReport);
-    const isSettled = ReportUtils.isSettled(moneyRequestReport.reportID);
-    const isApproved = ReportUtils.isReportApproved(moneyRequestReport);
+    const isSelfDMTrackExpenseReport = ReportUtils.isTrackExpenseReport(report) && ReportUtils.isSelfDM(parentReport);
+    const moneyRequestReport = !isSelfDMTrackExpenseReport ? parentReport : undefined;
+    const isDraft = ReportUtils.isOpenExpenseReport(moneyRequestReport);
     const isOnHold = TransactionUtils.isOnHold(transaction);
+    const isDuplicate = TransactionUtils.isDuplicate(transaction?.transactionID ?? '');
+    const {isSmallScreenWidth} = useWindowDimensions();
+
+    const navigateBackToAfterDelete = useRef<Route>();
+
+    // Only the requestor can take delete the request, admins can only edit it.
+    const isActionOwner = typeof parentReportAction?.actorAccountID === 'number' && typeof session?.accountID === 'number' && parentReportAction.actorAccountID === session?.accountID;
+    const hasAllPendingRTERViolations = TransactionUtils.allHavePendingRTERViolation([transaction?.transactionID ?? '-1']);
+    const shouldShowMarkAsCashButton = isDraft && hasAllPendingRTERViolations;
+    const deleteTransaction = useCallback(() => {
+        if (parentReportAction) {
+            const iouTransactionID = ReportActionsUtils.isMoneyRequestAction(parentReportAction) ? ReportActionsUtils.getOriginalMessage(parentReportAction)?.IOUTransactionID ?? '-1' : '-1';
+            if (ReportActionsUtils.isTrackExpenseAction(parentReportAction)) {
+                navigateBackToAfterDelete.current = IOU.deleteTrackExpense(parentReport?.reportID ?? '-1', iouTransactionID, parentReportAction, true);
+            } else {
+                navigateBackToAfterDelete.current = IOU.deleteMoneyRequest(iouTransactionID, parentReportAction, true);
+            }
+        }
+
+        setIsDeleteModalVisible(false);
+    }, [parentReport?.reportID, parentReportAction, setIsDeleteModalVisible]);
+
+    const markAsCash = useCallback(() => {
+        TransactionActions.markAsCash(transaction?.transactionID ?? '-1', report.reportID);
+    }, [report.reportID, transaction?.transactionID]);
+
     const isScanning = TransactionUtils.hasReceipt(transaction) && TransactionUtils.isReceiptBeingScanned(transaction);
-    const isDeletedParentAction = !!requestParentReportAction && ReportActionsUtils.isDeletedAction(requestParentReportAction);
-    const canHoldOrUnholdRequest = !isEmptyObject(transaction) && !isSettled && !isApproved && !isDeletedParentAction;
->>>>>>> 0c20881a
-
-    // Only the requestor can delete the request, admins can only edit it.
-    const isActionOwner =
-        typeof requestParentReportAction?.actorAccountID === 'number' && typeof session?.accountID === 'number' && requestParentReportAction.actorAccountID === session?.accountID;
-    const canDeleteRequest = isActionOwner && ReportUtils.canAddOrDeleteTransactions(moneyRequestReport) && !isDeletedParentAction;
-    const isPolicyAdmin = policy?.role === CONST.POLICY.ROLE.ADMIN;
-    const isApprover = ReportUtils.isMoneyRequestReport(moneyRequestReport) && moneyRequestReport?.managerID !== null && session?.accountID === moneyRequestReport?.managerID;
-    const [isHoldMenuVisible, setIsHoldMenuVisible] = useState(false);
-    const [paymentType, setPaymentType] = useState<PaymentMethodType>();
-    const [requestType, setRequestType] = useState<ActionHandledType>();
-    const canAllowSettlement = ReportUtils.hasUpdatedTotal(moneyRequestReport, policy);
-    const policyType = policy?.type;
-    const isDraft = ReportUtils.isOpenExpenseReport(moneyRequestReport);
-    const [isConfirmModalVisible, setIsConfirmModalVisible] = useState(false);
-
-    const navigateBackToAfterDelete = useRef<Route>();
-    const hasScanningReceipt = ReportUtils.getTransactionsWithReceipts(moneyRequestReport?.reportID).some((t) => TransactionUtils.isReceiptBeingScanned(t));
-    const transactionIDs = TransactionUtils.getAllReportTransactions(moneyRequestReport?.reportID).map((t) => t.transactionID);
-    const allHavePendingRTERViolation = TransactionUtils.allHavePendingRTERViolation(transactionIDs);
-    // allTransactions in TransactionUtils might have stale data
-    const hasOnlyHeldExpenses = ReportUtils.hasOnlyHeldExpenses(moneyRequestReport.reportID, transactions);
-
-    const cancelPayment = useCallback(() => {
-        if (!chatReport) {
-            return;
-        }
-        IOU.cancelPayment(moneyRequestReport, chatReport);
-        setIsConfirmModalVisible(false);
-    }, [moneyRequestReport, chatReport]);
-
-    const shouldShowPayButton = useMemo(() => IOU.canIOUBePaid(moneyRequestReport, chatReport, policy), [moneyRequestReport, chatReport, policy]);
-
-    const shouldShowApproveButton = useMemo(() => IOU.canApproveIOU(moneyRequestReport, chatReport, policy), [moneyRequestReport, chatReport, policy]);
-
-    const shouldDisableApproveButton = shouldShowApproveButton && !ReportUtils.isAllowedToApproveExpenseReport(moneyRequestReport);
-
-    const shouldShowSettlementButton = (shouldShowPayButton || shouldShowApproveButton) && !allHavePendingRTERViolation;
-
-    const shouldShowSubmitButton = isDraft && reimbursableSpend !== 0 && !allHavePendingRTERViolation;
-    const shouldDisableSubmitButton = shouldShowSubmitButton && !ReportUtils.isAllowedToSubmitDraftExpenseReport(moneyRequestReport);
-    const shouldShowMarkAsCashButton = isDraft && allHavePendingRTERViolation;
-    const isFromPaidPolicy = policyType === CONST.POLICY.TYPE.TEAM || policyType === CONST.POLICY.TYPE.CORPORATE;
-    const shouldShowStatusBar = allHavePendingRTERViolation || hasOnlyHeldExpenses || hasScanningReceipt;
-    const shouldShowNextStep = !ReportUtils.isClosedExpenseReportWithNoExpenses(moneyRequestReport) && isFromPaidPolicy && !!nextStep?.message?.length && !shouldShowStatusBar;
-    const shouldShowAnyButton = shouldShowSettlementButton || shouldShowApproveButton || shouldShowSubmitButton || shouldShowNextStep || allHavePendingRTERViolation;
-    const bankAccountRoute = ReportUtils.getBankAccountRoute(chatReport);
-    const formattedAmount = CurrencyUtils.convertToDisplayString(reimbursableSpend, moneyRequestReport.currency);
-    const [nonHeldAmount, fullAmount] = ReportUtils.getNonHeldAndFullAmount(moneyRequestReport, policy);
-    const displayedAmount = ReportUtils.hasHeldExpenses(moneyRequestReport.reportID) && canAllowSettlement ? nonHeldAmount : formattedAmount;
-    const isMoreContentShown = shouldShowNextStep || shouldShowStatusBar || (shouldShowAnyButton && shouldUseNarrowLayout);
-
-    const confirmPayment = (type?: PaymentMethodType | undefined) => {
-        if (!type || !chatReport) {
-            return;
-        }
-        setPaymentType(type);
-        setRequestType(CONST.IOU.REPORT_ACTION_TYPE.PAY);
-        if (ReportUtils.hasHeldExpenses(moneyRequestReport.reportID)) {
-            setIsHoldMenuVisible(true);
-        } else if (ReportUtils.isInvoiceReport(moneyRequestReport)) {
-            IOU.payInvoice(type, chatReport, moneyRequestReport);
-        } else {
-            IOU.payMoneyRequest(type, chatReport, moneyRequestReport, true);
-        }
-    };
-
-    const confirmApproval = () => {
-        setRequestType(CONST.IOU.REPORT_ACTION_TYPE.APPROVE);
-        if (ReportUtils.hasHeldExpenses(moneyRequestReport.reportID)) {
-            setIsHoldMenuVisible(true);
-        } else {
-            IOU.approveMoneyRequest(moneyRequestReport, true);
-        }
-    };
-
-    const deleteTransaction = useCallback(() => {
-        if (requestParentReportAction) {
-            const iouTransactionID = ReportActionsUtils.isMoneyRequestAction(requestParentReportAction)
-                ? ReportActionsUtils.getOriginalMessage(requestParentReportAction)?.IOUTransactionID ?? '-1'
-                : '-1';
-            if (ReportActionsUtils.isTrackExpenseAction(requestParentReportAction)) {
-                navigateBackToAfterDelete.current = IOU.deleteTrackExpense(moneyRequestReport?.reportID ?? '-1', iouTransactionID, requestParentReportAction, true);
-            } else {
-                navigateBackToAfterDelete.current = IOU.deleteMoneyRequest(iouTransactionID, requestParentReportAction, true);
-            }
-        }
-
-        setIsDeleteRequestModalVisible(false);
-    }, [moneyRequestReport?.reportID, requestParentReportAction, setIsDeleteRequestModalVisible]);
-
-    const markAsCash = useCallback(() => {
-        if (!requestParentReportAction) {
-            return;
-        }
-        const iouTransactionID = ReportActionsUtils.isMoneyRequestAction(requestParentReportAction)
-            ? ReportActionsUtils.getOriginalMessage(requestParentReportAction)?.IOUTransactionID ?? '-1'
-            : '-1';
-        const reportID = transactionThreadReport?.reportID ?? '-1';
-
-        TransactionActions.markAsCash(iouTransactionID, reportID);
-    }, [requestParentReportAction, transactionThreadReport?.reportID]);
-
-    const changeMoneyRequestStatus = () => {
-        if (!transactionThreadReport) {
-            return;
-        }
-        const iouTransactionID = ReportActionsUtils.isMoneyRequestAction(requestParentReportAction)
-            ? ReportActionsUtils.getOriginalMessage(requestParentReportAction)?.IOUTransactionID ?? '-1'
-            : '-1';
-
-        if (isOnHold) {
-            IOU.unholdRequest(iouTransactionID, transactionThreadReport.reportID);
-        } else {
-            const activeRoute = encodeURIComponent(Navigation.getActiveRouteWithoutParams());
-            Navigation.navigate(ROUTES.MONEY_REQUEST_HOLD_REASON.getRoute(policy?.type ?? CONST.POLICY.TYPE.PERSONAL, iouTransactionID, transactionThreadReport.reportID, activeRoute));
-        }
-    };
-
-    const getStatusIcon: (src: IconAsset) => React.ReactNode = (src) => (
+
+    const isDeletedParentAction = ReportActionsUtils.isDeletedAction(parentReportAction);
+
+    // If the report supports adding transactions to it, then it also supports deleting transactions from it.
+    const canDeleteRequest = isActionOwner && (ReportUtils.canAddOrDeleteTransactions(moneyRequestReport) || isSelfDMTrackExpenseReport) && !isDeletedParentAction;
+
+    const getStatusIcon: (src: IconAsset) => ReactNode = (src) => (
         <Icon
             src={src}
             height={variables.iconSizeSmall}
@@ -234,48 +109,30 @@
     );
 
     const getStatusBarProps: () => MoneyRequestHeaderStatusBarProps | undefined = () => {
-        if (hasOnlyHeldExpenses) {
-            return {title: translate('violations.hold'), description: translate('iou.expensesOnHold'), danger: true};
-        }
-        if (allHavePendingRTERViolation) {
+        if (isOnHold) {
+            return {title: translate('violations.hold'), description: isDuplicate ? translate('iou.expenseDuplicate') : translate('iou.expenseOnHold'), danger: true};
+        }
+
+        if (TransactionUtils.isExpensifyCardTransaction(transaction) && TransactionUtils.isPending(transaction)) {
+            return {title: getStatusIcon(Expensicons.CreditCardHourglass), description: translate('iou.transactionPendingDescription')};
+        }
+        if (TransactionUtils.hasPendingRTERViolation(TransactionUtils.getTransactionViolations(transaction?.transactionID ?? '-1', transactionViolations))) {
             return {title: getStatusIcon(Expensicons.Hourglass), description: translate('iou.pendingMatchWithCreditCardDescription')};
         }
-        if (hasScanningReceipt) {
+        if (isScanning) {
             return {title: getStatusIcon(Expensicons.ReceiptScan), description: translate('iou.receiptScanInProgressDescription')};
         }
     };
 
     const statusBarProps = getStatusBarProps();
 
-    // The submit button should be success green colour only if the user is submitter and the policy does not have Scheduled Submit turned on
-    const isWaitingForSubmissionFromCurrentUser = useMemo(
-        () => chatReport?.isOwnPolicyExpenseChat && !policy?.harvesting?.enabled,
-        [chatReport?.isOwnPolicyExpenseChat, policy?.harvesting?.enabled],
-    );
-
-<<<<<<< HEAD
-=======
-    const threeDotsMenuItems = [HeaderUtils.getPinMenuItem(moneyRequestReport)];
-    if (canHoldOrUnholdRequest) {
-        const isRequestIOU = ReportUtils.isIOUReport(chatReport);
-        const isHoldCreator = ReportUtils.isHoldCreator(transaction, moneyRequestReport?.reportID) && isRequestIOU;
-        const isTrackExpenseReport = ReportUtils.isTrackExpenseReport(moneyRequestReport);
-        const canModifyStatus = !isTrackExpenseReport && (isPolicyAdmin || isActionOwner || isApprover);
-        if (isOnHold && (isHoldCreator || (!isRequestIOU && canModifyStatus))) {
-            threeDotsMenuItems.push({
-                icon: Expensicons.Stopwatch,
-                text: translate('iou.unholdExpense'),
-                onSelected: () => changeMoneyRequestStatus(),
-            });
-        }
-        if (!isOnHold && (isRequestIOU || canModifyStatus) && !isScanning) {
-            threeDotsMenuItems.push({
-                icon: Expensicons.Stopwatch,
-                text: translate('iou.hold'),
-                onSelected: () => changeMoneyRequestStatus(),
-            });
-        }
-    }
+    useEffect(() => {
+        if (canDeleteRequest) {
+            return;
+        }
+
+        setIsDeleteModalVisible(false);
+    }, [canDeleteRequest]);
 
     useEffect(() => {
         if (isLoadingHoldUseExplained) {
@@ -302,174 +159,82 @@
         IOU.dismissHoldUseExplanation();
     };
 
-    if (isPayer && isSettled && ReportUtils.isExpenseReport(moneyRequestReport)) {
-        threeDotsMenuItems.push({
-            icon: Expensicons.Trashcan,
-            text: translate('iou.cancelPayment'),
-            onSelected: () => setIsConfirmModalVisible(true),
-        });
-    }
-
-    // If the report supports adding transactions to it, then it also supports deleting transactions from it.
-    if (canDeleteRequest && !isEmptyObject(transactionThreadReport)) {
-        threeDotsMenuItems.push({
-            icon: Expensicons.Trashcan,
-            text: translate('reportActionContextMenu.deleteAction', {action: requestParentReportAction}),
-            onSelected: () => setIsDeleteRequestModalVisible(true),
-        });
-    }
-
->>>>>>> 0c20881a
-    useEffect(() => {
-        if (canDeleteRequest) {
-            return;
-        }
-
-        setIsDeleteRequestModalVisible(false);
-    }, [canDeleteRequest]);
-
     return (
-        <View style={[styles.pt0]}>
-            <HeaderWithBackButton
-                shouldShowReportAvatarWithDisplay
-                shouldEnableDetailPageNavigation
-                shouldShowPinButton={false}
-                report={moneyRequestReport}
-                policy={policy}
-                shouldShowBackButton={shouldUseNarrowLayout}
-                onBackButtonPress={onBackButtonPress}
-<<<<<<< HEAD
-                // Shows border if no buttons or next steps are showing below the header
-                shouldShowBorderBottom={!isMoreContentShown && !allHavePendingRTERViolation}
-=======
-                // Shows border if no buttons or banners are showing below the header
-                shouldShowBorderBottom={!isMoreContentShown}
-                shouldShowThreeDotsButton
-                threeDotsMenuItems={threeDotsMenuItems}
-                threeDotsAnchorPosition={styles.threeDotsPopoverOffsetNoCloseButton(windowWidth)}
->>>>>>> 0c20881a
-            >
-                {shouldShowSettlementButton && !shouldUseNarrowLayout && (
-                    <View style={styles.pv2}>
-                        <SettlementButton
-                            currency={moneyRequestReport.currency}
-                            confirmApproval={confirmApproval}
-                            policyID={moneyRequestReport.policyID}
-                            chatReportID={chatReport?.reportID}
-                            iouReport={moneyRequestReport}
-                            onPress={confirmPayment}
-                            enablePaymentsRoute={ROUTES.ENABLE_PAYMENTS}
-                            addBankAccountRoute={bankAccountRoute}
-                            shouldHidePaymentOptions={!shouldShowPayButton}
-                            shouldShowApproveButton={shouldShowApproveButton}
-                            shouldDisableApproveButton={shouldDisableApproveButton}
-                            style={[styles.pv2]}
-                            formattedAmount={!hasOnlyHeldExpenses ? displayedAmount : ''}
-                            isDisabled={isOffline && !canAllowSettlement}
-                            isLoading={!isOffline && !canAllowSettlement}
+        <>
+            <View style={[styles.pl0]}>
+                <HeaderWithBackButton
+                    shouldShowBorderBottom={!statusBarProps && !isOnHold}
+                    shouldShowReportAvatarWithDisplay
+                    shouldEnableDetailPageNavigation
+                    shouldShowPinButton={false}
+                    report={{
+                        ...report,
+                        ownerAccountID: parentReport?.ownerAccountID,
+                    }}
+                    policy={policy}
+                    shouldShowBackButton={shouldUseNarrowLayout}
+                    onBackButtonPress={onBackButtonPress}
+                >
+                    {shouldShowMarkAsCashButton && !shouldUseNarrowLayout && (
+                        <Button
+                            success
+                            medium
+                            text={translate('iou.markAsCash')}
+                            style={[styles.p0]}
+                            onPress={markAsCash}
+                        />
+                    )}
+                    {isDuplicate && !shouldUseNarrowLayout && (
+                        <Button
+                            success
+                            medium
+                            text={translate('iou.reviewDuplicates')}
+                            style={[styles.p0]}
+                            onPress={() => {
+                                Navigation.navigate(ROUTES.TRANSACTION_DUPLICATE_REVIEW_PAGE.getRoute(report.reportID));
+                            }}
+                        />
+                    )}
+                </HeaderWithBackButton>
+                {shouldShowMarkAsCashButton && shouldUseNarrowLayout && (
+                    <View style={[styles.ph5, styles.pb3]}>
+                        <Button
+                            medium
+                            success
+                            text={translate('iou.markAsCash')}
+                            style={[styles.w100, styles.pr0]}
+                            onPress={markAsCash}
                         />
                     </View>
                 )}
-                {shouldShowSubmitButton && !shouldUseNarrowLayout && (
-                    <View style={styles.pv2}>
-                        <Button
-                            medium
-                            success={isWaitingForSubmissionFromCurrentUser}
-                            text={translate('common.submit')}
-                            style={[styles.mnw120, styles.pv2, styles.pr0]}
-                            onPress={() => IOU.submitReport(moneyRequestReport)}
-                            isDisabled={shouldDisableSubmitButton}
+                {isDuplicate && shouldUseNarrowLayout && (
+                    <View style={[styles.ph5, styles.pb3]}>
+                        <Button
+                            success
+                            medium
+                            text={translate('iou.reviewDuplicates')}
+                            style={[styles.w100, styles.pr0]}
+                            onPress={() => {
+                                Navigation.navigate(ROUTES.TRANSACTION_DUPLICATE_REVIEW_PAGE.getRoute(report.reportID));
+                            }}
                         />
                     </View>
                 )}
-                {shouldShowMarkAsCashButton && !shouldUseNarrowLayout && (
-                    <View style={[styles.pv2]}>
-                        <Button
-                            medium
-                            success
-                            text={translate('iou.markAsCash')}
-                            style={[styles.pv2, styles.pr0]}
-                            onPress={markAsCash}
+                {statusBarProps && (
+                    <View style={[styles.ph5, styles.pb3, styles.borderBottom]}>
+                        <MoneyRequestHeaderStatusBar
+                            title={statusBarProps.title}
+                            description={statusBarProps.description}
+                            danger={statusBarProps.danger}
                         />
                     </View>
                 )}
-            </HeaderWithBackButton>
-            <View style={[isMoreContentShown && [styles.dFlex, styles.flexColumn, styles.borderBottom], styles.ph5, styles.pb3, styles.gap3]}>
-                {shouldShowSettlementButton && shouldUseNarrowLayout && (
-                    <SettlementButton
-                        currency={moneyRequestReport.currency}
-                        confirmApproval={confirmApproval}
-                        policyID={moneyRequestReport.policyID}
-                        chatReportID={moneyRequestReport.chatReportID}
-                        iouReport={moneyRequestReport}
-                        onPress={confirmPayment}
-                        enablePaymentsRoute={ROUTES.ENABLE_PAYMENTS}
-                        addBankAccountRoute={bankAccountRoute}
-                        shouldHidePaymentOptions={!shouldShowPayButton}
-                        shouldShowApproveButton={shouldShowApproveButton}
-                        formattedAmount={!hasOnlyHeldExpenses ? displayedAmount : ''}
-                        shouldDisableApproveButton={shouldDisableApproveButton}
-                        isDisabled={isOffline && !canAllowSettlement}
-                        isLoading={!isOffline && !canAllowSettlement}
-                    />
-                )}
-                {shouldShowSubmitButton && shouldUseNarrowLayout && (
-                    <Button
-                        medium
-                        success={isWaitingForSubmissionFromCurrentUser}
-                        text={translate('common.submit')}
-                        style={[styles.w100, styles.pr0]}
-                        onPress={() => IOU.submitReport(moneyRequestReport)}
-                        isDisabled={shouldDisableSubmitButton}
-                    />
-                )}
-                {shouldShowMarkAsCashButton && shouldUseNarrowLayout && (
-                    <Button
-                        medium
-                        success
-                        text={translate('iou.markAsCash')}
-                        style={[styles.w100, styles.pr0]}
-                        onPress={markAsCash}
-                    />
-                )}
-                {shouldShowNextStep && <MoneyReportHeaderStatusBar nextStep={nextStep} />}
-                {statusBarProps && (
-                    <MoneyRequestHeaderStatusBar
-                        title={statusBarProps.title}
-                        description={statusBarProps.description}
-                        danger={statusBarProps.danger}
-                    />
-                )}
             </View>
-            {isHoldMenuVisible && requestType !== undefined && (
-                <ProcessMoneyReportHoldMenu
-                    nonHeldAmount={!hasOnlyHeldExpenses ? nonHeldAmount : undefined}
-                    requestType={requestType}
-                    fullAmount={fullAmount}
-                    isSmallScreenWidth={shouldUseNarrowLayout}
-                    onClose={() => setIsHoldMenuVisible(false)}
-                    isVisible={isHoldMenuVisible}
-                    paymentType={paymentType}
-                    chatReport={chatReport}
-                    moneyRequestReport={moneyRequestReport}
-                />
-            )}
-            <ConfirmModal
-                title={translate('iou.cancelPayment')}
-                isVisible={isConfirmModalVisible}
-                onConfirm={cancelPayment}
-                onCancel={() => setIsConfirmModalVisible(false)}
-                prompt={translate('iou.cancelPaymentConfirmation')}
-                confirmText={translate('iou.cancelPayment')}
-                cancelText={translate('common.dismiss')}
-                danger
-                shouldEnableNewFocusManagement
-            />
             <ConfirmModal
                 title={translate('iou.deleteExpense')}
-                isVisible={isDeleteRequestModalVisible}
+                isVisible={isDeleteModalVisible}
                 onConfirm={deleteTransaction}
-                onCancel={() => setIsDeleteRequestModalVisible(false)}
+                onCancel={() => setIsDeleteModalVisible(false)}
                 onModalHide={() => ReportUtils.navigateBackAfterDeleteTransaction(navigateBackToAfterDelete.current)}
                 prompt={translate('iou.deleteConfirmation')}
                 confirmText={translate('common.delete')}
@@ -484,10 +249,10 @@
                     isVisible={shouldShowHoldMenu}
                 />
             )}
-        </View>
+        </>
     );
 }
 
-MoneyReportHeader.displayName = 'MoneyReportHeader';
-
-export default MoneyReportHeader;+MoneyRequestHeader.displayName = 'MoneyRequestHeader';
+
+export default MoneyRequestHeader;