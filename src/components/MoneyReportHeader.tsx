--- conflicted
+++ resolved
@@ -524,16 +524,6 @@
     }, [dismissedHoldUseExplanation, isLoadingHoldUseExplained, isOnHold]);
 
     const primaryAction = useMemo(() => {
-<<<<<<< HEAD
-=======
-        // It's necessary to allow payment animation to finish before button is changed
-        if (isPaidAnimationRunning || isApprovedAnimationRunning) {
-            return CONST.REPORT.PRIMARY_ACTIONS.PAY;
-        }
-        if (!moneyRequestReport) {
-            return '';
-        }
->>>>>>> 5dcacfe7
         return getReportPrimaryAction({
             report: moneyRequestReport,
             chatReport,
@@ -549,7 +539,6 @@
         });
     }, [
         isPaidAnimationRunning,
-<<<<<<< HEAD
         isSubmittingAnimationRunning,
         moneyRequestReport,
         chatReport,
@@ -559,17 +548,6 @@
         reportNameValuePairs,
         reportActions,
         isChatReportArchived,
-=======
-        isApprovedAnimationRunning,
-        moneyRequestReport,
-        reportNameValuePairs,
-        policy,
-        transactions,
-        violations,
-        reportActions,
-        isChatReportArchived,
-        chatReport,
->>>>>>> 5dcacfe7
         invoiceReceiverPolicy,
     ]);
 
