import {useRoute} from '@react-navigation/native';
import React, {useCallback, useEffect, useMemo, useRef, useState} from 'react';
import {View} from 'react-native';
import type {OnyxEntry} from 'react-native-onyx';
import {useOnyx} from 'react-native-onyx';
import useLocalize from '@hooks/useLocalize';
import useNetwork from '@hooks/useNetwork';
import useResponsiveLayout from '@hooks/useResponsiveLayout';
import useTheme from '@hooks/useTheme';
import useThemeStyles from '@hooks/useThemeStyles';
import {getCurrentUserAccountID} from '@libs/actions/Report';
import * as CurrencyUtils from '@libs/CurrencyUtils';
import Navigation from '@libs/Navigation/Navigation';
import * as PolicyUtils from '@libs/PolicyUtils';
import * as ReportActionsUtils from '@libs/ReportActionsUtils';
import * as ReportUtils from '@libs/ReportUtils';
import * as TransactionUtils from '@libs/TransactionUtils';
import variables from '@styles/variables';
import * as IOU from '@userActions/IOU';
import * as TransactionActions from '@userActions/Transaction';
import CONST from '@src/CONST';
import useDelegateUserDetails from '@src/hooks/useDelegateUserDetails';
import ONYXKEYS from '@src/ONYXKEYS';
import type {Route} from '@src/ROUTES';
import ROUTES from '@src/ROUTES';
import SCREENS from '@src/SCREENS';
import type * as OnyxTypes from '@src/types/onyx';
import type {PaymentMethodType} from '@src/types/onyx/OriginalMessage';
import type IconAsset from '@src/types/utils/IconAsset';
import isLoadingOnyxValue from '@src/types/utils/isLoadingOnyxValue';
import BrokenConnectionDescription from './BrokenConnectionDescription';
import Button from './Button';
import ConfirmModal from './ConfirmModal';
import DelegateNoAccessModal from './DelegateNoAccessModal';
import HeaderWithBackButton from './HeaderWithBackButton';
import Icon from './Icon';
import * as Expensicons from './Icon/Expensicons';
import MoneyReportHeaderStatusBar from './MoneyReportHeaderStatusBar';
import type {MoneyRequestHeaderStatusBarProps} from './MoneyRequestHeaderStatusBar';
import MoneyRequestHeaderStatusBar from './MoneyRequestHeaderStatusBar';
import type {ActionHandledType} from './ProcessMoneyReportHoldMenu';
import ProcessMoneyReportHoldMenu from './ProcessMoneyReportHoldMenu';
import ProcessMoneyRequestHoldMenu from './ProcessMoneyRequestHoldMenu';
import ExportWithDropdownMenu from './ReportActionItem/ExportWithDropdownMenu';
import SettlementButton from './SettlementButton';

type MoneyReportHeaderProps = {
    /** The report currently being looked at */
    report: OnyxEntry<OnyxTypes.Report>;

    /** The policy tied to the expense report */
    policy: OnyxEntry<OnyxTypes.Policy>;

    /** Array of report actions for the report */
    reportActions: OnyxTypes.ReportAction[];

    /** The reportID of the transaction thread report associated with this current report, if any */
<<<<<<< HEAD
    transactionThreadReportID?: string | undefined;
=======
    // eslint-disable-next-line react/no-unused-prop-types
    transactionThreadReportID: string | undefined;
>>>>>>> 43655584

    /** Method to trigger when pressing close button of the header */
    onBackButtonPress: () => void;
};

function MoneyReportHeader({policy, report: moneyRequestReport, transactionThreadReportID, reportActions, onBackButtonPress}: MoneyReportHeaderProps) {
    // We need to use isSmallScreenWidth instead of shouldUseNarrowLayout to use a correct layout for the hold expense modal https://github.com/Expensify/App/pull/47990#issuecomment-2362382026
    // eslint-disable-next-line rulesdir/prefer-shouldUseNarrowLayout-instead-of-isSmallScreenWidth
    const {shouldUseNarrowLayout, isSmallScreenWidth} = useResponsiveLayout();
    const route = useRoute();
<<<<<<< HEAD
    const [chatReport] = useOnyx(`${ONYXKEYS.COLLECTION.REPORT}${moneyRequestReport?.chatReportID ?? CONST.DEFAULT_NUMBER_ID}`);
    const [nextStep] = useOnyx(`${ONYXKEYS.COLLECTION.NEXT_STEP}${moneyRequestReport?.reportID ?? CONST.DEFAULT_NUMBER_ID}`);
=======
    const [chatReport] = useOnyx(`${ONYXKEYS.COLLECTION.REPORT}${moneyRequestReport?.chatReportID}`);
    const [nextStep] = useOnyx(`${ONYXKEYS.COLLECTION.NEXT_STEP}${moneyRequestReport?.reportID}`);
>>>>>>> 43655584
    const [transactionThreadReport] = useOnyx(`${ONYXKEYS.COLLECTION.REPORT}${transactionThreadReportID}`);
    const [session] = useOnyx(ONYXKEYS.SESSION);
    const requestParentReportAction = useMemo(() => {
        if (!reportActions || !transactionThreadReport?.parentReportActionID) {
            return null;
        }
        return reportActions.find((action): action is OnyxTypes.ReportAction<typeof CONST.REPORT.ACTIONS.TYPE.IOU> => action.reportActionID === transactionThreadReport.parentReportActionID);
    }, [reportActions, transactionThreadReport?.parentReportActionID]);
    const [transactions] = useOnyx(ONYXKEYS.COLLECTION.TRANSACTION);
    const [dismissedHoldUseExplanation, dismissedHoldUseExplanationResult] = useOnyx(ONYXKEYS.NVP_DISMISSED_HOLD_USE_EXPLANATION, {initialValue: true});
    const isLoadingHoldUseExplained = isLoadingOnyxValue(dismissedHoldUseExplanationResult);
    const transaction =
        transactions?.[
            `${ONYXKEYS.COLLECTION.TRANSACTION}${
<<<<<<< HEAD
                ReportActionsUtils.isMoneyRequestAction(requestParentReportAction)
                    ? ReportActionsUtils.getOriginalMessage(requestParentReportAction)?.IOUTransactionID ?? CONST.DEFAULT_NUMBER_ID
                    : CONST.DEFAULT_NUMBER_ID
=======
                ReportActionsUtils.isMoneyRequestAction(requestParentReportAction) && ReportActionsUtils.getOriginalMessage(requestParentReportAction)?.IOUTransactionID
>>>>>>> 43655584
            }`
        ] ?? undefined;

    const styles = useThemeStyles();
    const theme = useTheme();
    const [isDeleteRequestModalVisible, setIsDeleteRequestModalVisible] = useState(false);
    const [shouldShowHoldMenu, setShouldShowHoldMenu] = useState(false);
    const {translate} = useLocalize();
    const {isOffline} = useNetwork();
    const {reimbursableSpend} = ReportUtils.getMoneyRequestSpendBreakdown(moneyRequestReport);
    const isOnHold = TransactionUtils.isOnHold(transaction);
    const isDeletedParentAction = !!requestParentReportAction && ReportActionsUtils.isDeletedAction(requestParentReportAction);
    const isDuplicate = TransactionUtils.isDuplicate(transaction?.transactionID);

    // Only the requestor can delete the request, admins can only edit it.
    const isActionOwner =
        typeof requestParentReportAction?.actorAccountID === 'number' && typeof session?.accountID === 'number' && requestParentReportAction.actorAccountID === session?.accountID;
    const canDeleteRequest = isActionOwner && ReportUtils.canDeleteTransaction(moneyRequestReport) && !isDeletedParentAction;
    const [isHoldMenuVisible, setIsHoldMenuVisible] = useState(false);
    const [paymentType, setPaymentType] = useState<PaymentMethodType>();
    const [requestType, setRequestType] = useState<ActionHandledType>();
    const allTransactions = useMemo(() => TransactionUtils.getAllReportTransactions(moneyRequestReport?.reportID, transactions), [moneyRequestReport?.reportID, transactions]);
    const canAllowSettlement = ReportUtils.hasUpdatedTotal(moneyRequestReport, policy);
    const policyType = policy?.type;
    const isDraft = ReportUtils.isOpenExpenseReport(moneyRequestReport);
    const connectedIntegration = PolicyUtils.getConnectedIntegration(policy);
    const navigateBackToAfterDelete = useRef<Route>();
    const hasHeldExpenses = ReportUtils.hasHeldExpenses(moneyRequestReport?.reportID);
    const hasScanningReceipt = ReportUtils.getTransactionsWithReceipts(moneyRequestReport?.reportID).some((t) => TransactionUtils.isReceiptBeingScanned(t));
    const hasOnlyPendingTransactions = allTransactions.length > 0 && allTransactions.every((t) => TransactionUtils.isExpensifyCardTransaction(t) && TransactionUtils.isPending(t));
    const transactionIDs = allTransactions.map((t) => t.transactionID);
<<<<<<< HEAD
    const hasAllPendingRTERViolations = TransactionUtils.allHavePendingRTERViolation(transaction?.transactionID ? [transaction?.transactionID] : []);
    const shouldShowBrokenConnectionViolation = TransactionUtils.shouldShowBrokenConnectionViolation(transaction?.transactionID, moneyRequestReport, policy);
    const hasOnlyHeldExpenses = ReportUtils.hasOnlyHeldExpenses(moneyRequestReport?.reportID);
    const isPayAtEndExpense = TransactionUtils.isPayAtEndExpense(transaction);
    const isArchivedReport = ReportUtils.isArchivedRoomWithID(moneyRequestReport?.reportID);
    const [archiveReason] = useOnyx(`${ONYXKEYS.COLLECTION.REPORT_ACTIONS}${moneyRequestReport?.reportID ?? CONST.DEFAULT_NUMBER_ID}`, {selector: ReportUtils.getArchiveReason});
=======
    const hasAllPendingRTERViolations = TransactionUtils.allHavePendingRTERViolation([transaction?.transactionID]);
    const shouldShowBrokenConnectionViolation = TransactionUtils.shouldShowBrokenConnectionViolation(transaction?.transactionID, moneyRequestReport, policy);
    const hasOnlyHeldExpenses = ReportUtils.hasOnlyHeldExpenses(moneyRequestReport?.reportID);
    const isPayAtEndExpense = TransactionUtils.isPayAtEndExpense(transaction);
    const isArchivedReport = ReportUtils.isArchivedReport(moneyRequestReport);
    const [archiveReason] = useOnyx(`${ONYXKEYS.COLLECTION.REPORT_ACTIONS}${moneyRequestReport?.reportID}`, {selector: ReportUtils.getArchiveReason});
>>>>>>> 43655584

    const getCanIOUBePaid = useCallback(
        (onlyShowPayElsewhere = false) => IOU.canIOUBePaid(moneyRequestReport, chatReport, policy, transaction ? [transaction] : undefined, onlyShowPayElsewhere),
        [moneyRequestReport, chatReport, policy, transaction],
    );
    const canIOUBePaid = useMemo(() => getCanIOUBePaid(), [getCanIOUBePaid]);

    const onlyShowPayElsewhere = useMemo(() => !canIOUBePaid && getCanIOUBePaid(true), [canIOUBePaid, getCanIOUBePaid]);

    const shouldShowMarkAsCashButton =
        hasAllPendingRTERViolations || (shouldShowBrokenConnectionViolation && (!PolicyUtils.isPolicyAdmin(policy) || ReportUtils.isCurrentUserSubmitter(moneyRequestReport?.reportID)));

    const shouldShowPayButton = canIOUBePaid || onlyShowPayElsewhere;

    const shouldShowApproveButton = useMemo(() => IOU.canApproveIOU(moneyRequestReport, policy) && !hasOnlyPendingTransactions, [moneyRequestReport, policy, hasOnlyPendingTransactions]);

    const shouldDisableApproveButton = shouldShowApproveButton && !ReportUtils.isAllowedToApproveExpenseReport(moneyRequestReport);

    const currentUserAccountID = getCurrentUserAccountID();
    const isAdmin = policy?.role === CONST.POLICY.ROLE.ADMIN;

    const shouldShowSubmitButton =
        !!moneyRequestReport &&
        !isArchivedReport &&
        isDraft &&
        reimbursableSpend !== 0 &&
        !hasAllPendingRTERViolations &&
        !shouldShowBrokenConnectionViolation &&
        (moneyRequestReport?.ownerAccountID === currentUserAccountID || isAdmin || moneyRequestReport?.managerID === currentUserAccountID);

    const shouldShowExportIntegrationButton = !shouldShowPayButton && !shouldShowSubmitButton && connectedIntegration && isAdmin && ReportUtils.canBeExported(moneyRequestReport);

    const shouldShowSettlementButton =
        !shouldShowSubmitButton &&
        (shouldShowPayButton || shouldShowApproveButton) &&
        !hasAllPendingRTERViolations &&
        !shouldShowExportIntegrationButton &&
        !shouldShowBrokenConnectionViolation;

    const shouldDisableSubmitButton = shouldShowSubmitButton && !ReportUtils.isAllowedToSubmitDraftExpenseReport(moneyRequestReport);
    const isFromPaidPolicy = policyType === CONST.POLICY.TYPE.TEAM || policyType === CONST.POLICY.TYPE.CORPORATE;
    const shouldShowStatusBar =
        hasAllPendingRTERViolations || shouldShowBrokenConnectionViolation || hasOnlyHeldExpenses || hasScanningReceipt || isPayAtEndExpense || hasOnlyPendingTransactions;
    const shouldShowNextStep = !ReportUtils.isClosedExpenseReportWithNoExpenses(moneyRequestReport) && isFromPaidPolicy && !!nextStep?.message?.length && !shouldShowStatusBar;
    const shouldShowAnyButton =
        isDuplicate ||
        shouldShowSettlementButton ||
        shouldShowApproveButton ||
        shouldShowSubmitButton ||
        shouldShowNextStep ||
        shouldShowMarkAsCashButton ||
        shouldShowExportIntegrationButton;
    const bankAccountRoute = ReportUtils.getBankAccountRoute(chatReport);
    const formattedAmount = CurrencyUtils.convertToDisplayString(reimbursableSpend, moneyRequestReport?.currency);
    const {nonHeldAmount, fullAmount, hasValidNonHeldAmount} = ReportUtils.getNonHeldAndFullAmount(moneyRequestReport, shouldShowPayButton);
    const isAnyTransactionOnHold = ReportUtils.hasHeldExpenses(moneyRequestReport?.reportID);
    const displayedAmount = isAnyTransactionOnHold && canAllowSettlement && hasValidNonHeldAmount ? nonHeldAmount : formattedAmount;
    const isMoreContentShown = shouldShowNextStep || shouldShowStatusBar || (shouldShowAnyButton && shouldUseNarrowLayout);
    const {isDelegateAccessRestricted} = useDelegateUserDetails();
    const [isNoDelegateAccessMenuVisible, setIsNoDelegateAccessMenuVisible] = useState(false);

    const isReportInRHP = route.name === SCREENS.SEARCH.REPORT_RHP;
    const shouldDisplaySearchRouter = !isReportInRHP || isSmallScreenWidth;

    const confirmPayment = useCallback(
        (type?: PaymentMethodType | undefined, payAsBusiness?: boolean) => {
            if (!type || !chatReport) {
                return;
            }
            setPaymentType(type);
            setRequestType(CONST.IOU.REPORT_ACTION_TYPE.PAY);
            if (isDelegateAccessRestricted) {
                setIsNoDelegateAccessMenuVisible(true);
            } else if (isAnyTransactionOnHold) {
                setIsHoldMenuVisible(true);
            } else if (ReportUtils.isInvoiceReport(moneyRequestReport)) {
                IOU.payInvoice(type, chatReport, moneyRequestReport, payAsBusiness);
            } else {
                IOU.payMoneyRequest(type, chatReport, moneyRequestReport, true);
            }
        },
        [chatReport, isAnyTransactionOnHold, isDelegateAccessRestricted, moneyRequestReport],
    );

    const confirmApproval = () => {
        setRequestType(CONST.IOU.REPORT_ACTION_TYPE.APPROVE);
        if (isDelegateAccessRestricted) {
            setIsNoDelegateAccessMenuVisible(true);
        } else if (isAnyTransactionOnHold) {
            setIsHoldMenuVisible(true);
        } else {
            IOU.approveMoneyRequest(moneyRequestReport, true);
        }
    };

    const deleteTransaction = useCallback(() => {
        if (requestParentReportAction) {
            const iouTransactionID = ReportActionsUtils.isMoneyRequestAction(requestParentReportAction)
                ? ReportActionsUtils.getOriginalMessage(requestParentReportAction)?.IOUTransactionID
                : undefined;
            if (ReportActionsUtils.isTrackExpenseAction(requestParentReportAction)) {
                navigateBackToAfterDelete.current = IOU.deleteTrackExpense(moneyRequestReport?.reportID, iouTransactionID, requestParentReportAction, true);
            } else {
                navigateBackToAfterDelete.current = IOU.deleteMoneyRequest(iouTransactionID, requestParentReportAction, true);
            }
        }

        setIsDeleteRequestModalVisible(false);
    }, [moneyRequestReport?.reportID, requestParentReportAction, setIsDeleteRequestModalVisible]);

    const markAsCash = useCallback(() => {
        if (!requestParentReportAction) {
            return;
        }
        const iouTransactionID = ReportActionsUtils.isMoneyRequestAction(requestParentReportAction)
            ? ReportActionsUtils.getOriginalMessage(requestParentReportAction)?.IOUTransactionID
            : undefined;
        const reportID = transactionThreadReport?.reportID;
<<<<<<< HEAD

        if (!iouTransactionID || !reportID) {
            return;
        }
=======
>>>>>>> 43655584

        if (!iouTransactionID || !reportID) {
            return;
        }
        TransactionActions.markAsCash(iouTransactionID, reportID);
    }, [requestParentReportAction, transactionThreadReport?.reportID]);

    const getStatusIcon: (src: IconAsset) => React.ReactNode = (src) => (
        <Icon
            src={src}
            height={variables.iconSizeSmall}
            width={variables.iconSizeSmall}
            fill={theme.icon}
        />
    );

    const getStatusBarProps: () => MoneyRequestHeaderStatusBarProps | undefined = () => {
        if (isPayAtEndExpense) {
            if (!isArchivedReport) {
                return {icon: getStatusIcon(Expensicons.Hourglass), description: translate('iou.bookingPendingDescription')};
            }
            if (isArchivedReport && archiveReason === CONST.REPORT.ARCHIVE_REASON.BOOKING_END_DATE_HAS_PASSED) {
                return {icon: getStatusIcon(Expensicons.Box), description: translate('iou.bookingArchivedDescription')};
            }
        }
        if (hasOnlyHeldExpenses) {
            return {icon: getStatusIcon(Expensicons.Stopwatch), description: translate('iou.expensesOnHold')};
        }
        if (shouldShowBrokenConnectionViolation) {
            return {
                icon: getStatusIcon(Expensicons.Hourglass),
                description: (
                    <BrokenConnectionDescription
                        transactionID={transaction?.transactionID}
                        report={moneyRequestReport}
                        policy={policy}
                    />
                ),
            };
        }
        if (hasAllPendingRTERViolations) {
            return {icon: getStatusIcon(Expensicons.Hourglass), description: translate('iou.pendingMatchWithCreditCardDescription')};
        }
        if (hasOnlyPendingTransactions) {
            return {icon: getStatusIcon(Expensicons.CreditCardHourglass), description: translate('iou.transactionPendingDescription')};
        }
        if (hasScanningReceipt) {
            return {icon: getStatusIcon(Expensicons.ReceiptScan), description: translate('iou.receiptScanInProgressDescription')};
        }
    };

    const statusBarProps = getStatusBarProps();
    const shouldAddGapToContents =
        shouldUseNarrowLayout &&
        (isDuplicate || shouldShowSettlementButton || !!shouldShowExportIntegrationButton || shouldShowSubmitButton || shouldShowMarkAsCashButton) &&
        (!!statusBarProps || shouldShowNextStep);

    // The submit button should be success green colour only if the user is submitter and the policy does not have Scheduled Submit turned on
    const isWaitingForSubmissionFromCurrentUser = useMemo(
        () => chatReport?.isOwnPolicyExpenseChat && !policy?.harvesting?.enabled,
        [chatReport?.isOwnPolicyExpenseChat, policy?.harvesting?.enabled],
    );

    const shouldDuplicateButtonBeSuccess = useMemo(
        () => isDuplicate && !shouldShowSettlementButton && !shouldShowExportIntegrationButton && !shouldShowSubmitButton && !shouldShowMarkAsCashButton,
        [isDuplicate, shouldShowSettlementButton, shouldShowExportIntegrationButton, shouldShowSubmitButton, shouldShowMarkAsCashButton],
    );

    useEffect(() => {
        if (isLoadingHoldUseExplained) {
            return;
        }
        setShouldShowHoldMenu(isOnHold && !dismissedHoldUseExplanation);
    }, [dismissedHoldUseExplanation, isLoadingHoldUseExplained, isOnHold]);

    useEffect(() => {
        if (!shouldShowHoldMenu) {
            return;
        }

        if (isSmallScreenWidth) {
            if (Navigation.getActiveRoute().slice(1) === ROUTES.PROCESS_MONEY_REQUEST_HOLD.route) {
                Navigation.goBack();
            }
        } else {
            Navigation.navigate(ROUTES.PROCESS_MONEY_REQUEST_HOLD.getRoute(Navigation.getReportRHPActiveRoute()));
        }
    }, [isSmallScreenWidth, shouldShowHoldMenu]);

    const handleHoldRequestClose = () => {
        IOU.dismissHoldUseExplanation();
    };

    useEffect(() => {
        if (canDeleteRequest) {
            return;
        }

        setIsDeleteRequestModalVisible(false);
    }, [canDeleteRequest]);

    return (
        <View style={[styles.pt0]}>
            <HeaderWithBackButton
                shouldShowReportAvatarWithDisplay
                shouldEnableDetailPageNavigation
                shouldShowPinButton={false}
                report={moneyRequestReport}
                policy={policy}
                shouldShowBackButton={shouldUseNarrowLayout}
                shouldDisplaySearchRouter={shouldDisplaySearchRouter}
                onBackButtonPress={onBackButtonPress}
                // Shows border if no buttons or banners are showing below the header
                shouldShowBorderBottom={!isMoreContentShown}
            >
                {isDuplicate && !shouldUseNarrowLayout && (
                    <View style={[shouldDuplicateButtonBeSuccess ? styles.ml2 : styles.mh2]}>
                        <Button
                            success={shouldDuplicateButtonBeSuccess}
                            text={translate('iou.reviewDuplicates')}
                            style={styles.p0}
                            onPress={() => {
                                Navigation.navigate(ROUTES.TRANSACTION_DUPLICATE_REVIEW_PAGE.getRoute(transactionThreadReportID, Navigation.getReportRHPActiveRoute()));
                            }}
                        />
                    </View>
                )}
                {shouldShowSettlementButton && !shouldUseNarrowLayout && (
                    <View style={styles.pv2}>
                        <SettlementButton
                            shouldUseSuccessStyle={!hasHeldExpenses}
                            onlyShowPayElsewhere={onlyShowPayElsewhere}
                            currency={moneyRequestReport?.currency}
                            confirmApproval={confirmApproval}
                            policyID={moneyRequestReport?.policyID}
                            chatReportID={chatReport?.reportID}
                            iouReport={moneyRequestReport}
                            onPress={confirmPayment}
                            enablePaymentsRoute={ROUTES.ENABLE_PAYMENTS}
                            addBankAccountRoute={bankAccountRoute}
                            shouldHidePaymentOptions={!shouldShowPayButton}
                            shouldShowApproveButton={shouldShowApproveButton}
                            shouldDisableApproveButton={shouldDisableApproveButton}
                            style={[styles.pv2]}
                            formattedAmount={!hasOnlyHeldExpenses ? displayedAmount : ''}
                            isDisabled={isOffline && !canAllowSettlement}
                            isLoading={!isOffline && !canAllowSettlement}
                        />
                    </View>
                )}
                {!!shouldShowExportIntegrationButton && !shouldUseNarrowLayout && (
                    <View style={[styles.pv2]}>
                        <ExportWithDropdownMenu
                            policy={policy}
                            report={moneyRequestReport}
                            connectionName={connectedIntegration}
                        />
                    </View>
                )}
                {shouldShowSubmitButton && !shouldUseNarrowLayout && (
                    <View style={styles.pv2}>
                        <Button
                            success={isWaitingForSubmissionFromCurrentUser}
                            text={translate('common.submit')}
                            style={[styles.mnw120, styles.pv2, styles.pr0]}
                            onPress={() => IOU.submitReport(moneyRequestReport)}
                            isDisabled={shouldDisableSubmitButton}
                        />
                    </View>
                )}
                {shouldShowMarkAsCashButton && !shouldUseNarrowLayout && (
                    <View style={[styles.pv2]}>
                        <Button
                            success
                            text={translate('iou.markAsCash')}
                            style={[styles.pv2, styles.pr0]}
                            onPress={markAsCash}
                        />
                    </View>
                )}
            </HeaderWithBackButton>
            {!!isMoreContentShown && (
                <View style={[styles.dFlex, styles.flexColumn, shouldAddGapToContents && styles.gap3, styles.pb3, styles.ph5, styles.borderBottom]}>
                    <View style={[styles.dFlex, styles.w100, styles.flexRow, styles.gap3]}>
                        {isDuplicate && shouldUseNarrowLayout && (
                            <Button
                                success={shouldDuplicateButtonBeSuccess}
                                text={translate('iou.reviewDuplicates')}
                                style={[styles.flex1, styles.pr0]}
                                onPress={() => {
                                    Navigation.navigate(ROUTES.TRANSACTION_DUPLICATE_REVIEW_PAGE.getRoute(transactionThreadReportID, Navigation.getReportRHPActiveRoute()));
                                }}
                            />
                        )}
                        {shouldShowSettlementButton && shouldUseNarrowLayout && (
                            <SettlementButton
                                shouldUseSuccessStyle={!hasHeldExpenses}
                                wrapperStyle={[styles.flex1]}
                                onlyShowPayElsewhere={onlyShowPayElsewhere}
                                currency={moneyRequestReport?.currency}
                                confirmApproval={confirmApproval}
                                policyID={moneyRequestReport?.policyID}
                                chatReportID={moneyRequestReport?.chatReportID}
                                iouReport={moneyRequestReport}
                                onPress={confirmPayment}
                                enablePaymentsRoute={ROUTES.ENABLE_PAYMENTS}
                                addBankAccountRoute={bankAccountRoute}
                                shouldHidePaymentOptions={!shouldShowPayButton}
                                shouldShowApproveButton={shouldShowApproveButton}
                                formattedAmount={!hasOnlyHeldExpenses ? displayedAmount : ''}
                                shouldDisableApproveButton={shouldDisableApproveButton}
                                isDisabled={isOffline && !canAllowSettlement}
                                isLoading={!isOffline && !canAllowSettlement}
                            />
                        )}
                        {!!shouldShowExportIntegrationButton && shouldUseNarrowLayout && (
                            <ExportWithDropdownMenu
                                policy={policy}
                                report={moneyRequestReport}
                                connectionName={connectedIntegration}
                            />
                        )}
                        {shouldShowSubmitButton && shouldUseNarrowLayout && (
                            <Button
                                success={isWaitingForSubmissionFromCurrentUser}
                                text={translate('common.submit')}
                                style={[styles.flex1, styles.pr0]}
                                onPress={() => IOU.submitReport(moneyRequestReport)}
                                isDisabled={shouldDisableSubmitButton}
                            />
                        )}
                        {shouldShowMarkAsCashButton && shouldUseNarrowLayout && (
                            <Button
                                success
                                text={translate('iou.markAsCash')}
                                style={[styles.flex1, styles.pr0]}
                                onPress={markAsCash}
                            />
                        )}
                    </View>
                    {shouldShowNextStep && <MoneyReportHeaderStatusBar nextStep={nextStep} />}
                    {!!statusBarProps && (
                        <MoneyRequestHeaderStatusBar
                            icon={statusBarProps.icon}
                            description={statusBarProps.description}
                        />
                    )}
                </View>
            )}
            {isHoldMenuVisible && requestType !== undefined && (
                <ProcessMoneyReportHoldMenu
                    nonHeldAmount={!hasOnlyHeldExpenses && hasValidNonHeldAmount ? nonHeldAmount : undefined}
                    requestType={requestType}
                    fullAmount={fullAmount}
                    onClose={() => setIsHoldMenuVisible(false)}
                    isVisible={isHoldMenuVisible}
                    paymentType={paymentType}
                    chatReport={chatReport}
                    moneyRequestReport={moneyRequestReport}
                    transactionCount={transactionIDs.length}
                />
            )}
            <DelegateNoAccessModal
                isNoDelegateAccessMenuVisible={isNoDelegateAccessMenuVisible}
                onClose={() => setIsNoDelegateAccessMenuVisible(false)}
            />

            <ConfirmModal
                title={translate('iou.deleteExpense', {count: 1})}
                isVisible={isDeleteRequestModalVisible}
                onConfirm={deleteTransaction}
                onCancel={() => setIsDeleteRequestModalVisible(false)}
                onModalHide={() => ReportUtils.navigateBackOnDeleteTransaction(navigateBackToAfterDelete.current)}
                prompt={translate('iou.deleteConfirmation', {count: 1})}
                confirmText={translate('common.delete')}
                cancelText={translate('common.cancel')}
                danger
                shouldEnableNewFocusManagement
            />
            {isSmallScreenWidth && shouldShowHoldMenu && (
                <ProcessMoneyRequestHoldMenu
                    onClose={handleHoldRequestClose}
                    onConfirm={handleHoldRequestClose}
                    isVisible={shouldShowHoldMenu}
                />
            )}
        </View>
    );
}

MoneyReportHeader.displayName = 'MoneyReportHeader';

export default MoneyReportHeader;<|MERGE_RESOLUTION|>--- conflicted
+++ resolved
@@ -55,12 +55,8 @@
     reportActions: OnyxTypes.ReportAction[];
 
     /** The reportID of the transaction thread report associated with this current report, if any */
-<<<<<<< HEAD
-    transactionThreadReportID?: string | undefined;
-=======
     // eslint-disable-next-line react/no-unused-prop-types
     transactionThreadReportID: string | undefined;
->>>>>>> 43655584
 
     /** Method to trigger when pressing close button of the header */
     onBackButtonPress: () => void;
@@ -71,13 +67,8 @@
     // eslint-disable-next-line rulesdir/prefer-shouldUseNarrowLayout-instead-of-isSmallScreenWidth
     const {shouldUseNarrowLayout, isSmallScreenWidth} = useResponsiveLayout();
     const route = useRoute();
-<<<<<<< HEAD
-    const [chatReport] = useOnyx(`${ONYXKEYS.COLLECTION.REPORT}${moneyRequestReport?.chatReportID ?? CONST.DEFAULT_NUMBER_ID}`);
-    const [nextStep] = useOnyx(`${ONYXKEYS.COLLECTION.NEXT_STEP}${moneyRequestReport?.reportID ?? CONST.DEFAULT_NUMBER_ID}`);
-=======
     const [chatReport] = useOnyx(`${ONYXKEYS.COLLECTION.REPORT}${moneyRequestReport?.chatReportID}`);
     const [nextStep] = useOnyx(`${ONYXKEYS.COLLECTION.NEXT_STEP}${moneyRequestReport?.reportID}`);
->>>>>>> 43655584
     const [transactionThreadReport] = useOnyx(`${ONYXKEYS.COLLECTION.REPORT}${transactionThreadReportID}`);
     const [session] = useOnyx(ONYXKEYS.SESSION);
     const requestParentReportAction = useMemo(() => {
@@ -92,13 +83,7 @@
     const transaction =
         transactions?.[
             `${ONYXKEYS.COLLECTION.TRANSACTION}${
-<<<<<<< HEAD
-                ReportActionsUtils.isMoneyRequestAction(requestParentReportAction)
-                    ? ReportActionsUtils.getOriginalMessage(requestParentReportAction)?.IOUTransactionID ?? CONST.DEFAULT_NUMBER_ID
-                    : CONST.DEFAULT_NUMBER_ID
-=======
                 ReportActionsUtils.isMoneyRequestAction(requestParentReportAction) && ReportActionsUtils.getOriginalMessage(requestParentReportAction)?.IOUTransactionID
->>>>>>> 43655584
             }`
         ] ?? undefined;
 
@@ -130,21 +115,12 @@
     const hasScanningReceipt = ReportUtils.getTransactionsWithReceipts(moneyRequestReport?.reportID).some((t) => TransactionUtils.isReceiptBeingScanned(t));
     const hasOnlyPendingTransactions = allTransactions.length > 0 && allTransactions.every((t) => TransactionUtils.isExpensifyCardTransaction(t) && TransactionUtils.isPending(t));
     const transactionIDs = allTransactions.map((t) => t.transactionID);
-<<<<<<< HEAD
-    const hasAllPendingRTERViolations = TransactionUtils.allHavePendingRTERViolation(transaction?.transactionID ? [transaction?.transactionID] : []);
-    const shouldShowBrokenConnectionViolation = TransactionUtils.shouldShowBrokenConnectionViolation(transaction?.transactionID, moneyRequestReport, policy);
-    const hasOnlyHeldExpenses = ReportUtils.hasOnlyHeldExpenses(moneyRequestReport?.reportID);
-    const isPayAtEndExpense = TransactionUtils.isPayAtEndExpense(transaction);
-    const isArchivedReport = ReportUtils.isArchivedRoomWithID(moneyRequestReport?.reportID);
-    const [archiveReason] = useOnyx(`${ONYXKEYS.COLLECTION.REPORT_ACTIONS}${moneyRequestReport?.reportID ?? CONST.DEFAULT_NUMBER_ID}`, {selector: ReportUtils.getArchiveReason});
-=======
     const hasAllPendingRTERViolations = TransactionUtils.allHavePendingRTERViolation([transaction?.transactionID]);
     const shouldShowBrokenConnectionViolation = TransactionUtils.shouldShowBrokenConnectionViolation(transaction?.transactionID, moneyRequestReport, policy);
     const hasOnlyHeldExpenses = ReportUtils.hasOnlyHeldExpenses(moneyRequestReport?.reportID);
     const isPayAtEndExpense = TransactionUtils.isPayAtEndExpense(transaction);
     const isArchivedReport = ReportUtils.isArchivedReport(moneyRequestReport);
     const [archiveReason] = useOnyx(`${ONYXKEYS.COLLECTION.REPORT_ACTIONS}${moneyRequestReport?.reportID}`, {selector: ReportUtils.getArchiveReason});
->>>>>>> 43655584
 
     const getCanIOUBePaid = useCallback(
         (onlyShowPayElsewhere = false) => IOU.canIOUBePaid(moneyRequestReport, chatReport, policy, transaction ? [transaction] : undefined, onlyShowPayElsewhere),
@@ -263,13 +239,6 @@
             ? ReportActionsUtils.getOriginalMessage(requestParentReportAction)?.IOUTransactionID
             : undefined;
         const reportID = transactionThreadReport?.reportID;
-<<<<<<< HEAD
-
-        if (!iouTransactionID || !reportID) {
-            return;
-        }
-=======
->>>>>>> 43655584
 
         if (!iouTransactionID || !reportID) {
             return;
