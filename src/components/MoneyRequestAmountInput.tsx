import type {ForwardedRef} from 'react';
import React, {useCallback, useEffect, useRef} from 'react';
import type {StyleProp, TextStyle, ViewStyle} from 'react-native';
import {convertToFrontendAmountAsString, getCurrencyDecimals, getLocalizedCurrencySymbol} from '@libs/CurrencyUtils';
import CONST from '@src/CONST';
import NumberWithSymbolForm from './NumberWithSymbolForm';
import type {NumberWithSymbolFormRef} from './NumberWithSymbolForm';
import isTextInputFocused from './TextInput/BaseTextInput/isTextInputFocused';
import type {BaseTextInputRef} from './TextInput/BaseTextInput/types';
import type {TextInputWithSymbolProps} from './TextInputWithSymbol/types';

type MoneyRequestAmountInputRef = {
    changeSelection: (newSelection: Selection) => void;
    changeAmount: (newAmount: string) => void;
    getAmount: () => string;
    getSelection: () => Selection;
};

type MoneyRequestAmountInputProps = {
    /** IOU amount saved in Onyx */
    amount?: number;

    /** A callback to format the amount number */
    onFormatAmount?: (amount: number, currency?: string) => string;

    /** Currency chosen by user or saved in Onyx */
    currency?: string;

    /** Whether the currency symbol is pressable */
    isCurrencyPressable?: boolean;

    /** Fired when back button pressed, navigates to currency selection page */
    onCurrencyButtonPress?: () => void;

    /** Function to call when the amount changes */
    onAmountChange?: (amount: string) => void;

    /** Style for the input */
    inputStyle?: StyleProp<TextStyle>;

    /** Style for the container */
    containerStyle?: StyleProp<ViewStyle>;

    /** Character to be shown before the amount */
    prefixCharacter?: string;

    /** Whether to hide the currency symbol */
    hideCurrencySymbol?: boolean;

    /** Whether to disable native keyboard on mobile */
    disableKeyboard?: boolean;

    /** Style for the prefix */
    prefixStyle?: StyleProp<TextStyle>;

    /** Style for the prefix container */
    prefixContainerStyle?: StyleProp<ViewStyle>;

    /** Style for the touchable input wrapper */
    touchableInputWrapperStyle?: StyleProp<ViewStyle>;

    /** Whether we want to format the display amount on blur */
    formatAmountOnBlur?: boolean;

    /** Max length for the amount input */
    maxLength?: number;

    /** Hide the focus styles on TextInput */
    hideFocusedState?: boolean;

    /** Whether the user input should be kept or not */
    shouldKeepUserInput?: boolean;

    /**
     * Auto grow input container length based on the entered text.
     */
    autoGrow?: boolean;

    /** The width of inner content */
    contentWidth?: number;

    /** Whether to apply padding to the input, some inputs doesn't require any padding, e.g. Amount input in money request flow */
    shouldApplyPaddingToContainer?: boolean;

    /** The testID of the input. Used to locate this view in end-to-end tests. */
    testID?: string;
<<<<<<< HEAD

    /** Whether to show the big number pad */
    shouldShowBigNumberPad?: boolean;

    /** Error to display at the bottom of the form */
    errorText?: string;

    /** Footer to display at the bottom of the form */
    footer?: React.ReactNode;

    /** Reference to the amount form */
    moneyRequestAmountInputRef?: ForwardedRef<NumberWithSymbolFormRef>;
} & Pick<TextInputWithSymbolProps, 'autoGrowExtraSpace' | 'submitBehavior'>;
=======
} & Pick<TextInputWithCurrencySymbolProps, 'autoGrowExtraSpace' | 'submitBehavior' | 'shouldUseDefaultLineHeightForPrefix'>;
>>>>>>> 54db8482

type Selection = {
    start: number;
    end: number;
};

const defaultOnFormatAmount = (amount: number, currency?: string) => convertToFrontendAmountAsString(amount, currency ?? CONST.CURRENCY.USD);

/**
 * Specialized money amount input with currency and money amount formatting.
 */
function MoneyRequestAmountInput(
    {
        amount = 0,
        currency = CONST.CURRENCY.USD,
        isCurrencyPressable = true,
        onCurrencyButtonPress,
        onAmountChange,
        hideCurrencySymbol = false,
        onFormatAmount = defaultOnFormatAmount,
        formatAmountOnBlur,
        shouldKeepUserInput = false,
<<<<<<< HEAD
        maxLength,
        moneyRequestAmountInputRef,
        shouldShowBigNumberPad = false,
        inputStyle,
=======
        autoGrow = true,
        autoGrowExtraSpace,
        contentWidth,
        testID,
        submitBehavior,
        shouldApplyPaddingToContainer = false,
        shouldUseDefaultLineHeightForPrefix = true,
>>>>>>> 54db8482
        ...props
    }: MoneyRequestAmountInputProps,
    forwardedRef: ForwardedRef<BaseTextInputRef>,
) {
    const textInput = useRef<BaseTextInputRef | null>(null);
    const amountFormRef = useRef<NumberWithSymbolFormRef | null>(null);
    const decimals = getCurrencyDecimals(currency);

    useEffect(() => {
        if ((!currency || typeof amount !== 'number' || (formatAmountOnBlur && isTextInputFocused(textInput))) ?? shouldKeepUserInput) {
            return;
        }
        const frontendAmount = onFormatAmount(amount, currency);
        // Only update selection if the amount prop was changed from the outside and is not the same as the current amount we just computed
        // In the line below the currentAmount is not immediately updated, it should still hold the previous value.
        if (frontendAmount !== amountFormRef.current?.getAmount()) {
            amountFormRef.current?.updateAmount(frontendAmount);
        }

        // we want to re-initialize the state only when the amount changes
        // eslint-disable-next-line react-compiler/react-compiler, react-hooks/exhaustive-deps
    }, [amount, shouldKeepUserInput]);

    const formatAmount = useCallback(() => {
        if (!formatAmountOnBlur) {
            return;
        }
        const formattedAmount = onFormatAmount(amount, currency);
        if (maxLength && formattedAmount.length > maxLength) {
            return;
        }
        amountFormRef.current?.updateAmount(formattedAmount);
    }, [amount, currency, onFormatAmount, formatAmountOnBlur, maxLength]);

    return (
        <NumberWithSymbolForm
            value={onFormatAmount(amount, currency)}
            decimals={decimals}
            onSymbolButtonPress={onCurrencyButtonPress}
            onInputChange={onAmountChange}
            onBlur={formatAmount}
            ref={(ref) => {
                if (typeof forwardedRef === 'function') {
                    forwardedRef(ref);
                } else if (forwardedRef?.current) {
                    // eslint-disable-next-line no-param-reassign
                    forwardedRef.current = ref;
                }
                // eslint-disable-next-line react-compiler/react-compiler
                textInput.current = ref;
            }}
            amountFormRef={(ref) => {
                if (typeof moneyRequestAmountInputRef === 'function') {
                    moneyRequestAmountInputRef(ref);
                } else if (moneyRequestAmountInputRef && 'current' in moneyRequestAmountInputRef) {
                    // eslint-disable-next-line react-compiler/react-compiler, no-param-reassign
                    moneyRequestAmountInputRef.current = ref;
                }
                amountFormRef.current = ref;
            }}
<<<<<<< HEAD
            symbol={getLocalizedCurrencySymbol(currency) ?? ''}
            symbolPosition={CONST.TEXT_INPUT_SYMBOL_POSITION.PREFIX}
            hideSymbol={hideCurrencySymbol}
            isSymbolPressable={isCurrencyPressable}
            shouldShowBigNumberPad={shouldShowBigNumberPad}
            style={inputStyle}
            // eslint-disable-next-line react/jsx-props-no-spreading
            {...props}
=======
            onKeyPress={textInputKeyPress}
            hideCurrencySymbol={hideCurrencySymbol}
            prefixCharacter={prefixCharacter}
            isCurrencyPressable={isCurrencyPressable}
            style={props.inputStyle}
            containerStyle={props.containerStyle}
            prefixStyle={props.prefixStyle}
            prefixContainerStyle={props.prefixContainerStyle}
            touchableInputWrapperStyle={props.touchableInputWrapperStyle}
            maxLength={maxLength}
            hideFocusedState={hideFocusedState}
            onMouseDown={handleMouseDown}
            onMouseUp={handleMouseUp}
            contentWidth={contentWidth}
            testID={testID}
            submitBehavior={submitBehavior}
            shouldApplyPaddingToContainer={shouldApplyPaddingToContainer}
            shouldUseDefaultLineHeightForPrefix={shouldUseDefaultLineHeightForPrefix}
>>>>>>> 54db8482
        />
    );
}

MoneyRequestAmountInput.displayName = 'MoneyRequestAmountInput';

export default React.forwardRef(MoneyRequestAmountInput);
export type {MoneyRequestAmountInputProps, MoneyRequestAmountInputRef};<|MERGE_RESOLUTION|>--- conflicted
+++ resolved
@@ -84,7 +84,6 @@
 
     /** The testID of the input. Used to locate this view in end-to-end tests. */
     testID?: string;
-<<<<<<< HEAD
 
     /** Whether to show the big number pad */
     shouldShowBigNumberPad?: boolean;
@@ -97,10 +96,7 @@
 
     /** Reference to the amount form */
     moneyRequestAmountInputRef?: ForwardedRef<NumberWithSymbolFormRef>;
-} & Pick<TextInputWithSymbolProps, 'autoGrowExtraSpace' | 'submitBehavior'>;
-=======
-} & Pick<TextInputWithCurrencySymbolProps, 'autoGrowExtraSpace' | 'submitBehavior' | 'shouldUseDefaultLineHeightForPrefix'>;
->>>>>>> 54db8482
+} & Pick<TextInputWithSymbolProps, 'autoGrowExtraSpace' | 'submitBehavior' | 'shouldUseDefaultLineHeightForPrefix'>;
 
 type Selection = {
     start: number;
@@ -123,20 +119,11 @@
         onFormatAmount = defaultOnFormatAmount,
         formatAmountOnBlur,
         shouldKeepUserInput = false,
-<<<<<<< HEAD
         maxLength,
         moneyRequestAmountInputRef,
         shouldShowBigNumberPad = false,
         inputStyle,
-=======
-        autoGrow = true,
-        autoGrowExtraSpace,
-        contentWidth,
-        testID,
-        submitBehavior,
-        shouldApplyPaddingToContainer = false,
         shouldUseDefaultLineHeightForPrefix = true,
->>>>>>> 54db8482
         ...props
     }: MoneyRequestAmountInputProps,
     forwardedRef: ForwardedRef<BaseTextInputRef>,
@@ -197,35 +184,15 @@
                 }
                 amountFormRef.current = ref;
             }}
-<<<<<<< HEAD
             symbol={getLocalizedCurrencySymbol(currency) ?? ''}
             symbolPosition={CONST.TEXT_INPUT_SYMBOL_POSITION.PREFIX}
             hideSymbol={hideCurrencySymbol}
             isSymbolPressable={isCurrencyPressable}
             shouldShowBigNumberPad={shouldShowBigNumberPad}
             style={inputStyle}
+            shouldUseDefaultLineHeightForPrefix={shouldUseDefaultLineHeightForPrefix}
             // eslint-disable-next-line react/jsx-props-no-spreading
             {...props}
-=======
-            onKeyPress={textInputKeyPress}
-            hideCurrencySymbol={hideCurrencySymbol}
-            prefixCharacter={prefixCharacter}
-            isCurrencyPressable={isCurrencyPressable}
-            style={props.inputStyle}
-            containerStyle={props.containerStyle}
-            prefixStyle={props.prefixStyle}
-            prefixContainerStyle={props.prefixContainerStyle}
-            touchableInputWrapperStyle={props.touchableInputWrapperStyle}
-            maxLength={maxLength}
-            hideFocusedState={hideFocusedState}
-            onMouseDown={handleMouseDown}
-            onMouseUp={handleMouseUp}
-            contentWidth={contentWidth}
-            testID={testID}
-            submitBehavior={submitBehavior}
-            shouldApplyPaddingToContainer={shouldApplyPaddingToContainer}
-            shouldUseDefaultLineHeightForPrefix={shouldUseDefaultLineHeightForPrefix}
->>>>>>> 54db8482
         />
     );
 }
