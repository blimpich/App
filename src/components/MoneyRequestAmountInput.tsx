--- conflicted
+++ resolved
@@ -3,10 +3,7 @@
 import type {NativeSyntheticEvent, StyleProp, TextStyle, ViewStyle} from 'react-native';
 import useLocalize from '@hooks/useLocalize';
 import {useMouseContext} from '@hooks/useMouseContext';
-<<<<<<< HEAD
-=======
 import useThemeStyles from '@hooks/useThemeStyles';
->>>>>>> 9a7d420c
 import {isMobileSafari} from '@libs/Browser';
 import {convertToFrontendAmountAsString, getCurrencyDecimals} from '@libs/CurrencyUtils';
 import getOperatingSystem from '@libs/getOperatingSystem';
@@ -97,7 +94,6 @@
     /** The width of inner content */
     contentWidth?: number;
 
-<<<<<<< HEAD
     /** Whether the amount is negative */
     isNegative?: boolean;
 
@@ -109,10 +105,8 @@
 
     /** Whether to allow flipping amount */
     allowFlippingAmount?: boolean;
-=======
     /** The testID of the input. Used to locate this view in end-to-end tests. */
     testID?: string;
->>>>>>> 9a7d420c
 } & Pick<TextInputWithCurrencySymbolProps, 'autoGrowExtraSpace'>;
 
 type Selection = {
@@ -150,14 +144,11 @@
         autoGrow = true,
         autoGrowExtraSpace,
         contentWidth,
-<<<<<<< HEAD
         isNegative = false,
         allowFlippingAmount = false,
         toggleNegative,
         clearNegative,
-=======
         testID,
->>>>>>> 9a7d420c
         ...props
     }: MoneyRequestAmountInputProps,
     forwardedRef: ForwardedRef<BaseTextInputRef>,
@@ -281,14 +272,11 @@
      */
     const textInputKeyPress = ({nativeEvent}: NativeSyntheticEvent<KeyboardEvent>) => {
         const key = nativeEvent?.key.toLowerCase();
-<<<<<<< HEAD
 
         if (!textInput.current?.value && key === 'backspace' && isNegative) {
             clearNegative?.();
         }
 
-=======
->>>>>>> 9a7d420c
         if (isMobileSafari() && key === CONST.PLATFORM_SPECIFIC_KEYS.CTRL.DEFAULT) {
             // Optimistically anticipate forward-delete on iOS Safari (in cases where the Mac Accessiblity keyboard is being
             // used for input). If the Control-D shortcut doesn't get sent, the ref will still be reset on the next key press.
@@ -380,11 +368,8 @@
             onMouseDown={handleMouseDown}
             onMouseUp={handleMouseUp}
             contentWidth={contentWidth}
-<<<<<<< HEAD
             isNegative={isNegative}
-=======
             testID={testID}
->>>>>>> 9a7d420c
         />
     );
 }
