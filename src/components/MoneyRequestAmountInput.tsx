--- conflicted
+++ resolved
@@ -125,103 +125,18 @@
         onFormatAmount = defaultOnFormatAmount,
         formatAmountOnBlur,
         shouldKeepUserInput = false,
-<<<<<<< HEAD
-        autoGrow = true,
-        autoGrowExtraSpace,
-        contentWidth,
-        testID,
-        submitBehavior,
-        shouldApplyPaddingToContainer = false,
-        decimals: decimalsProp,
-        extraSymbol,
-=======
         maxLength,
         moneyRequestAmountInputRef,
         shouldShowBigNumberPad = false,
         inputStyle,
         shouldUseDefaultLineHeightForPrefix = true,
->>>>>>> c3864b0b
         ...props
     }: MoneyRequestAmountInputProps,
     forwardedRef: ForwardedRef<BaseTextInputRef>,
 ) {
     const textInput = useRef<BaseTextInputRef | null>(null);
-<<<<<<< HEAD
-
-    const amountRef = useRef<string | undefined>(undefined);
-
-    const decimals = decimalsProp ?? getCurrencyDecimals(currency);
-    const selectedAmountAsString = amount ? onFormatAmount(amount, currency) : '';
-
-    const [currentAmount, setCurrentAmount] = useState(selectedAmountAsString);
-
-    const [selection, setSelection] = useState({
-        start: selectedAmountAsString.length,
-        end: selectedAmountAsString.length,
-    });
-
-    const forwardDeletePressedRef = useRef(false);
-    // The ref is used to ignore any onSelectionChange event that happens while we are updating the selection manually in setNewAmount
-    const willSelectionBeUpdatedManually = useRef(false);
-
-    /**
-     * Sets the selection and the amount accordingly to the value passed to the input
-     * @param {String} newAmount - Changed amount from user input
-     */
-    const setNewAmount = useCallback(
-        (newAmount: string) => {
-            // Remove spaces from the newAmount value because Safari on iOS adds spaces when pasting a copied value
-            // More info: https://github.com/Expensify/App/issues/16974
-            const newAmountWithoutSpaces = stripSpacesFromAmount(newAmount);
-            const finalAmount = newAmountWithoutSpaces.includes('.') ? stripCommaFromAmount(newAmountWithoutSpaces) : replaceCommasWithPeriod(newAmountWithoutSpaces);
-            // Use a shallow copy of selection to trigger setSelection
-            // More info: https://github.com/Expensify/App/issues/16385
-            if (!validateAmount(finalAmount, decimals)) {
-                setSelection((prevSelection) => ({...prevSelection}));
-                return;
-            }
-
-            // setCurrentAmount contains another setState(setSelection) making it error-prone since it is leading to setSelection being called twice for a single setCurrentAmount call. This solution introducing the hasSelectionBeenSet flag was chosen for its simplicity and lower risk of future errors https://github.com/Expensify/App/issues/23300#issuecomment-1766314724.
-
-            willSelectionBeUpdatedManually.current = true;
-            let hasSelectionBeenSet = false;
-            const strippedAmount = stripCommaFromAmount(finalAmount);
-            amountRef.current = strippedAmount;
-            setCurrentAmount((prevAmount) => {
-                const isForwardDelete = prevAmount.length > strippedAmount.length && forwardDeletePressedRef.current;
-                if (!hasSelectionBeenSet) {
-                    hasSelectionBeenSet = true;
-                    setSelection((prevSelection) => getNewSelection(prevSelection, isForwardDelete ? strippedAmount.length : prevAmount.length, strippedAmount.length));
-                    willSelectionBeUpdatedManually.current = false;
-                }
-                onAmountChange?.(strippedAmount);
-                return strippedAmount;
-            });
-        },
-        [decimals, onAmountChange],
-    );
-
-    useImperativeHandle(moneyRequestAmountInputRef, () => ({
-        setNewAmount(amountValue: string) {
-            setNewAmount(amountValue);
-        },
-        changeSelection(newSelection: Selection) {
-            setSelection(newSelection);
-        },
-        changeAmount(newAmount: string) {
-            setCurrentAmount(newAmount);
-        },
-        getAmount() {
-            return currentAmount;
-        },
-        getSelection() {
-            return selection;
-        },
-    }));
-=======
     const numberFormRef = useRef<NumberWithSymbolFormRef | null>(null);
     const decimals = getCurrencyDecimals(currency);
->>>>>>> c3864b0b
 
     useEffect(() => {
         if ((!currency || typeof amount !== 'number' || (formatAmountOnBlur && isTextInputFocused(textInput))) ?? shouldKeepUserInput) {
@@ -288,17 +203,6 @@
             prefixStyle={props.prefixStyle}
             prefixContainerStyle={props.prefixContainerStyle}
             touchableInputWrapperStyle={props.touchableInputWrapperStyle}
-<<<<<<< HEAD
-            maxLength={maxLength}
-            hideFocusedState={hideFocusedState}
-            onMouseDown={handleMouseDown}
-            onMouseUp={handleMouseUp}
-            contentWidth={contentWidth}
-            testID={testID}
-            submitBehavior={submitBehavior}
-            shouldApplyPaddingToContainer={shouldApplyPaddingToContainer}
-            extraSymbol={extraSymbol}
-=======
             hideFocusedState={props.hideFocusedState}
             autoGrow={props.autoGrow}
             contentWidth={props.contentWidth}
@@ -308,7 +212,6 @@
             footer={props.footer}
             autoGrowExtraSpace={props.autoGrowExtraSpace}
             submitBehavior={props.submitBehavior}
->>>>>>> c3864b0b
         />
     );
 }
