--- conflicted
+++ resolved
@@ -74,9 +74,6 @@
     /** The policyID of the request */
     policyID: PropTypes.string,
 
-    /** Whether we can edit the amount and description details */
-    canEditDetails: PropTypes.bool,
-
     /** Whether we should show the footer button */
     shouldShowFooter: PropTypes.bool,
 };
@@ -94,7 +91,6 @@
     session: {
         email: null,
     },
-    canEditDetails: true,
     shouldShowFooter: true,
     policyID: '',
     ...withCurrentUserPersonalDetailsDefaultProps,
@@ -305,15 +301,11 @@
     }
 
     render() {
-<<<<<<< HEAD
-        const canModifyParticipants = this.props.canModifyParticipants && this.props.hasMultipleParticipants;
-=======
         const selectedParticipants = this.getSelectedParticipants();
         const shouldShowSettlementButton = this.props.iouType === CONST.IOU.MONEY_REQUEST_TYPE.SEND;
         const shouldDisableButton = selectedParticipants.length === 0;
         const recipient = this.state.participants[0];
         const canModifyParticipants = !this.props.isReadOnly && (this.props.canModifyParticipants && this.props.hasMultipleParticipants);
->>>>>>> 58d1d753
         const formattedAmount = CurrencyUtils.convertToDisplayString(this.props.iouAmount, this.props.iou.selectedCurrencyCode);
 
         return (
@@ -331,12 +323,6 @@
                 shouldShowTextInput={false}
                 shouldUseStyleForChildren={false}
                 optionHoveredStyle={canModifyParticipants ? styles.hoveredComponentBG : {}}
-<<<<<<< HEAD
-                footerContent={this.getFooterContent()}
-            >
-                <MenuItemWithTopDescription
-                    shouldShowRightIcon={this.props.canEditDetails}
-=======
                 footerContent={
                     !this.props.isReadOnly && (
                         shouldShowSettlementButton ? (
@@ -362,23 +348,11 @@
             >
                 <MenuItemWithTopDescription
                     shouldShowRightIcon={!this.props.isReadOnly}
->>>>>>> 58d1d753
                     title={formattedAmount}
                     description={this.props.translate('iou.amount')}
                     onPress={() => this.props.navigateToStep(0)}
                     style={[styles.moneyRequestMenuItem, styles.mt2]}
                     titleStyle={styles.moneyRequestConfirmationAmount}
-<<<<<<< HEAD
-                    disabled={this.state.didConfirm || !this.props.canEditDetails}
-                />
-                <MenuItemWithTopDescription
-                    shouldShowRightIcon={this.props.canEditDetails}
-                    title={this.props.iou.comment || ''}
-                    description={this.props.translate('common.description')}
-                    onPress={() => Navigation.navigate(ROUTES.MONEY_REQUEST_DESCRIPTION)}
-                    style={[styles.moneyRequestMenuItem, styles.mb2]}
-                    disabled={this.state.didConfirm || !this.props.canEditDetails}
-=======
                     disabled={this.state.didConfirm || this.props.isReadOnly}
                 />
                 <MenuItemWithTopDescription
@@ -388,7 +362,6 @@
                     onPress={() => Navigation.navigate(ROUTES.MONEY_REQUEST_DESCRIPTION)}
                     style={[styles.moneyRequestMenuItem, styles.mb2]}
                     disabled={this.state.didConfirm|| this.props.isReadOnly}
->>>>>>> 58d1d753
                 />
             </OptionsSelector>
         );
