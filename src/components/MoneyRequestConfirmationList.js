--- conflicted
+++ resolved
@@ -429,11 +429,8 @@
             sections={optionSelectorSections}
             value=""
             onSelectRow={canModifyParticipants ? selectParticipant : navigateToReportOrUserDetail}
-<<<<<<< HEAD
             shouldDebounceRowSelect={!canModifyParticipants}
-=======
             onAddToSelection={selectParticipant}
->>>>>>> cf9ad20a
             onConfirmSelection={confirm}
             selectedOptions={selectedOptions}
             canSelectMultipleOptions={canModifyParticipants}
