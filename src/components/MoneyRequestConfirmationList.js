import React, {Component} from 'react';
import PropTypes from 'prop-types';
import {withOnyx} from 'react-native-onyx';
import _ from 'underscore';
import styles from '../styles/styles';
import * as OptionsListUtils from '../libs/OptionsListUtils';
import OptionsSelector from './OptionsSelector';
import ONYXKEYS from '../ONYXKEYS';
import withLocalize, {withLocalizePropTypes} from './withLocalize';
import withWindowDimensions, {windowDimensionsPropTypes} from './withWindowDimensions';
import compose from '../libs/compose';
import CONST from '../CONST';
import ButtonWithDropdownMenu from './ButtonWithDropdownMenu';
import Log from '../libs/Log';
import SettlementButton from './SettlementButton';
import ROUTES from '../ROUTES';
import withCurrentUserPersonalDetails, {withCurrentUserPersonalDetailsPropTypes, withCurrentUserPersonalDetailsDefaultProps} from './withCurrentUserPersonalDetails';
import * as IOUUtils from '../libs/IOUUtils';
import MenuItemWithTopDescription from './MenuItemWithTopDescription';
import Navigation from '../libs/Navigation/Navigation';
import optionPropTypes from './optionPropTypes';
import * as CurrencyUtils from '../libs/CurrencyUtils';

const propTypes = {
    /** Callback to inform parent modal of success */
    onConfirm: PropTypes.func,

    /** Callback to parent modal to send money */
    onSendMoney: PropTypes.func,

    /** Should we request a single or multiple participant selection from user */
    hasMultipleParticipants: PropTypes.bool.isRequired,

    /** IOU amount */
    iouAmount: PropTypes.number.isRequired,

    /** IOU type */
    iouType: PropTypes.string,

    /** Selected participants from MoneyRequestModal with login */
    participants: PropTypes.arrayOf(optionPropTypes).isRequired,

    /** Can the participants be modified or not */
    canModifyParticipants: PropTypes.bool,

<<<<<<< HEAD
    /** Should the list be read only, and not editable? */
    isReadOnly: PropTypes.bool,
=======
    /** Depending on expense report or personal IOU report, respective bank account route */
    bankAccountRoute: PropTypes.string.isRequired,
>>>>>>> 5cb2b745

    ...windowDimensionsPropTypes,

    ...withLocalizePropTypes,

    ...withCurrentUserPersonalDetailsPropTypes,

    /* Onyx Props */

    /** Holds data related to IOU view state, rather than the underlying IOU data. */
    iou: PropTypes.shape({
        /** Whether or not the IOU step is loading (creating the IOU Report) */
        loading: PropTypes.bool,

        // Selected Currency Code of the current IOU
        selectedCurrencyCode: PropTypes.string,
    }),

    /** Current user session */
    session: PropTypes.shape({
        email: PropTypes.string.isRequired,
    }),

    /** Callback function to navigate to a provided step in the MoneyRequestModal flow */
    navigateToStep: PropTypes.func,

    /** The policyID of the request */
    policyID: PropTypes.string,
};

const defaultProps = {
    onConfirm: () => {},
    onSendMoney: () => {},
    navigateToStep: () => {},
    iou: {
        selectedCurrencyCode: CONST.CURRENCY.USD,
    },
    iouType: CONST.IOU.MONEY_REQUEST_TYPE.REQUEST,
    canModifyParticipants: false,
    isReadOnly: false,
    session: {
        email: null,
    },
    policyID: '',
    ...withCurrentUserPersonalDetailsDefaultProps,
};

class MoneyRequestConfirmationList extends Component {
    constructor(props) {
        super(props);

        const formattedParticipants = _.map(this.getParticipantsWithAmount(props.participants), (participant) => ({
            ...participant,
            selected: true,
        }));

        this.state = {
            participants: formattedParticipants,
            didConfirm: false,
        };

        this.toggleOption = this.toggleOption.bind(this);
        this.confirm = this.confirm.bind(this);
    }

    /**
     * Get the confirmation button options
     * @returns {Array}
     */
    getSplitOrRequestOptions() {
        const text = this.props.translate(this.props.hasMultipleParticipants ? 'iou.splitAmount' : 'iou.requestAmount', {
            amount: CurrencyUtils.convertToDisplayString(this.props.iouAmount, this.props.iou.selectedCurrencyCode),
        });
        return [
            {
                text: text[0].toUpperCase() + text.slice(1),
                value: this.props.hasMultipleParticipants ? CONST.IOU.MONEY_REQUEST_TYPE.SPLIT : CONST.IOU.MONEY_REQUEST_TYPE.REQUEST,
            },
        ];
    }

    /**
     * Get selected participants
     * @returns {Array}
     */
    getSelectedParticipants() {
        return _.filter(this.state.participants, (participant) => participant.selected);
    }

    /**
     * Get unselected participants
     * @returns {Array}
     */
    getUnselectedParticipants() {
        return _.filter(this.state.participants, (participant) => !participant.selected);
    }

    /**
     * Returns the participants with amount
     * @param {Array} participants
     * @returns {Array}
     */
    getParticipantsWithAmount(participants) {
        const iouAmount = IOUUtils.calculateAmount(participants.length, this.props.iouAmount);
        return OptionsListUtils.getIOUConfirmationOptionsFromParticipants(participants, CurrencyUtils.convertToDisplayString(iouAmount, this.props.iou.selectedCurrencyCode));
    }

    /**
     * Returns the participants without amount
     *
     * @param {Array} participants
     * @returns {Array}
     */
    getParticipantsWithoutAmount(participants) {
        return _.map(participants, (option) => _.omit(option, 'descriptiveText'));
    }

    /**
     * Returns the sections needed for the OptionsSelector
     *
     * @returns {Array}
     */
    getSections() {
        const sections = [];
        if (this.props.hasMultipleParticipants) {
            const selectedParticipants = this.getSelectedParticipants();
            const unselectedParticipants = this.getUnselectedParticipants();

            const formattedSelectedParticipants = this.getParticipantsWithAmount(selectedParticipants);
            const formattedUnselectedParticipants = this.getParticipantsWithoutAmount(unselectedParticipants);
            const formattedParticipants = _.union(formattedSelectedParticipants, formattedUnselectedParticipants);

            const myIOUAmount = IOUUtils.calculateAmount(selectedParticipants.length, this.props.iouAmount, true);
            const formattedMyPersonalDetails = OptionsListUtils.getIOUConfirmationOptionsFromMyPersonalDetail(
                this.props.currentUserPersonalDetails,
                CurrencyUtils.convertToDisplayString(myIOUAmount, this.props.iou.selectedCurrencyCode),
            );

            sections.push(
                {
                    title: this.props.translate('moneyRequestConfirmationList.whoPaid'),
                    data: [formattedMyPersonalDetails],
                    shouldShow: true,
                    indexOffset: 0,
                    isDisabled: true,
                },
                {
                    title: this.props.translate('moneyRequestConfirmationList.whoWasThere'),
                    data: formattedParticipants,
                    shouldShow: true,
                    indexOffset: 1,
                },
            );
        } else {
            const formattedParticipants = this.getParticipantsWithoutAmount(this.props.participants);
            sections.push({
                title: this.props.translate('common.to'),
                data: formattedParticipants,
                shouldShow: true,
                indexOffset: 0,
            });
        }
        return sections;
    }

    /**
     * Returns selected options -- there is checkmark for every row in List for split flow
     * @returns {Array}
     */
    getSelectedOptions() {
        if (!this.props.hasMultipleParticipants) {
            return [];
        }
        const selectedParticipants = this.getSelectedParticipants();
        return [...selectedParticipants, OptionsListUtils.getIOUConfirmationOptionsFromMyPersonalDetail(this.props.currentUserPersonalDetails)];
    }

    /**
     * Toggle selected option's selected prop.
     * @param {Object} option
     */
    toggleOption(option) {
        // Return early if selected option is currently logged in user.
        if (option.login === this.props.session.email) {
            return;
        }

        this.setState((prevState) => {
            const newParticipants = _.map(prevState.participants, (participant) => {
                if (participant.login === option.login) {
                    return {...participant, selected: !participant.selected};
                }
                return participant;
            });
            return {participants: newParticipants};
        });
    }

    /**
     * @param {String} paymentMethod
     */
    confirm(paymentMethod) {
        this.setState({didConfirm: true});

        const selectedParticipants = this.getSelectedParticipants();
        if (_.isEmpty(selectedParticipants)) {
            return;
        }

        if (this.props.iouType === CONST.IOU.MONEY_REQUEST_TYPE.SEND) {
            if (!paymentMethod) {
                return;
            }

            Log.info(`[IOU] Sending money via: ${paymentMethod}`);
            this.props.onSendMoney(paymentMethod);
        } else {
            this.props.onConfirm(selectedParticipants);
        }
    }

    render() {
        const selectedParticipants = this.getSelectedParticipants();
        const shouldShowSettlementButton = this.props.iouType === CONST.IOU.MONEY_REQUEST_TYPE.SEND;
        const shouldDisableButton = selectedParticipants.length === 0;
        const recipient = this.state.participants[0];
        const canModifyParticipants = !this.props.isReadOnly && this.props.canModifyParticipants && this.props.hasMultipleParticipants;
        const formattedAmount = CurrencyUtils.convertToDisplayString(this.props.iouAmount, this.props.iou.selectedCurrencyCode);

        return (
            <OptionsSelector
                sections={this.getSections()}
                value=""
                onSelectRow={canModifyParticipants ? this.toggleOption : undefined}
                onConfirmSelection={this.confirm}
                selectedOptions={this.getSelectedOptions()}
                canSelectMultipleOptions={canModifyParticipants}
                disableArrowKeysActions={!canModifyParticipants}
                isDisabled={!canModifyParticipants}
                boldStyle
                shouldTextInputAppearBelowOptions
                shouldShowTextInput={false}
                shouldUseStyleForChildren={false}
                optionHoveredStyle={canModifyParticipants ? styles.hoveredComponentBG : {}}
                footerContent={
                    !this.props.isReadOnly &&
                    (shouldShowSettlementButton ? (
                        <SettlementButton
                            isDisabled={shouldDisableButton}
                            onPress={this.confirm}
                            shouldShowPaypal={Boolean(recipient.payPalMeAddress)}
                            enablePaymentsRoute={ROUTES.IOU_SEND_ENABLE_PAYMENTS}
                            addBankAccountRoute={this.props.bankAccountRoute}
                            addDebitCardRoute={ROUTES.IOU_SEND_ADD_DEBIT_CARD}
                            currency={this.props.iou.selectedCurrencyCode}
                            policyID={this.props.policyID}
                        />
                    ) : (
                        <ButtonWithDropdownMenu
                            isDisabled={shouldDisableButton}
                            onPress={(_event, value) => this.confirm(value)}
                            options={this.getSplitOrRequestOptions()}
                        />
                    ))
                }
            >
                <MenuItemWithTopDescription
                    shouldShowRightIcon={!this.props.isReadOnly}
                    title={formattedAmount}
                    description={this.props.translate('iou.amount')}
                    onPress={() => this.props.navigateToStep(0)}
                    style={[styles.moneyRequestMenuItem, styles.mt2]}
                    titleStyle={styles.moneyRequestConfirmationAmount}
                    disabled={this.state.didConfirm || this.props.isReadOnly}
                />
                <MenuItemWithTopDescription
                    shouldShowRightIcon={!this.props.isReadOnly}
                    title={this.props.iou.comment}
                    description={this.props.translate('common.description')}
                    onPress={() => Navigation.navigate(ROUTES.MONEY_REQUEST_DESCRIPTION)}
                    style={[styles.moneyRequestMenuItem, styles.mb2]}
                    disabled={this.state.didConfirm || this.props.isReadOnly}
                />
            </OptionsSelector>
        );
    }
}

MoneyRequestConfirmationList.propTypes = propTypes;
MoneyRequestConfirmationList.defaultProps = defaultProps;

export default compose(
    withLocalize,
    withWindowDimensions,
    withCurrentUserPersonalDetails,
    withOnyx({
        iou: {key: ONYXKEYS.IOU},
        session: {
            key: ONYXKEYS.SESSION,
        },
    }),
)(MoneyRequestConfirmationList);<|MERGE_RESOLUTION|>--- conflicted
+++ resolved
@@ -43,13 +43,11 @@
     /** Can the participants be modified or not */
     canModifyParticipants: PropTypes.bool,
 
-<<<<<<< HEAD
     /** Should the list be read only, and not editable? */
     isReadOnly: PropTypes.bool,
-=======
+
     /** Depending on expense report or personal IOU report, respective bank account route */
     bankAccountRoute: PropTypes.string.isRequired,
->>>>>>> 5cb2b745
 
     ...windowDimensionsPropTypes,
 
