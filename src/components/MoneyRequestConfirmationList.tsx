--- conflicted
+++ resolved
@@ -1094,12 +1094,9 @@
             unit={unit}
             onPDFLoadError={onPDFLoadError}
             onPDFPassword={onPDFPassword}
-<<<<<<< HEAD
             iouIsReimbursable={iouIsReimbursable}
             onToggleReimbursable={onToggleReimbursable}
-=======
             isReceiptEditable={isReceiptEditable}
->>>>>>> 5e7543e4
         />
     );
 
