--- conflicted
+++ resolved
@@ -30,6 +30,7 @@
 import * as ReportUtils from '@libs/ReportUtils';
 import {getDefaultWorkspaceAvatar} from '@libs/ReportUtils';
 import * as TransactionUtils from '@libs/TransactionUtils';
+import playSound, { SOUNDS } from '@libs/Sound';
 import tryResolveUrlFromApiRoot from '@libs/tryResolveUrlFromApiRoot';
 import * as IOU from '@userActions/IOU';
 import type {IOUAction, IOUType} from '@src/CONST';
@@ -732,14 +733,11 @@
                     return;
                 }
 
-<<<<<<< HEAD
-=======
                 if (formError) {
                     return;
                 }
 
                 playSound(SOUNDS.DONE);
->>>>>>> b3354238
                 setDidConfirm(true);
                 onConfirm?.(selectedParticipants);
             } else {
