--- conflicted
+++ resolved
@@ -36,7 +36,6 @@
 import type * as OnyxTypes from '@src/types/onyx';
 import type {Participant} from '@src/types/onyx/IOU';
 import type {PaymentMethodType} from '@src/types/onyx/OriginalMessage';
-import type {ReceiptSource} from '@src/types/onyx/Transaction';
 import ButtonWithDropdownMenu from './ButtonWithDropdownMenu';
 import type {DropdownOption} from './ButtonWithDropdownMenu/types';
 import ConfirmedRoute from './ConfirmedRoute';
@@ -65,15 +64,15 @@
     /** The session of the logged in user */
     session: OnyxEntry<OnyxTypes.Session>;
 
-    /** Unit and rate used for if the money request is a distance request */
+    /** Unit and rate used for if the expense is a distance expense */
     mileageRate: OnyxEntry<DefaultMileageRate>;
 };
 
 type MoneyRequestConfirmationListProps = MoneyRequestConfirmationListOnyxProps & {
     /** Callback to inform parent modal of success */
-    onConfirm?: (selectedParticipants: Array<Participant | ReportUtils.OptionData>) => void;
-
-    /** Callback to parent modal to send money */
+    onConfirm?: (selectedParticipants: Participant[]) => void;
+
+    /** Callback to parent modal to pay someone */
     onSendMoney?: (paymentMethod: PaymentMethodType | undefined) => void;
 
     /** Callback to inform a participant is selected */
@@ -103,9 +102,6 @@
     /** IOU Category */
     iouCategory?: string;
 
-    /** IOU Tag */
-    iouTag?: string;
-
     /** IOU isBillable */
     iouIsBillable?: boolean;
 
@@ -113,10 +109,10 @@
     onToggleBillable?: (isOn: boolean) => void;
 
     /** Selected participants from MoneyRequestModal with login / accountID */
-    selectedParticipants: Array<Participant | ReportUtils.OptionData>;
-
-    /** Payee of the money request with login */
-    payeePersonalDetails?: OnyxEntry<OnyxTypes.PersonalDetails>;
+    selectedParticipants: Participant[];
+
+    /** Payee of the expense with login */
+    payeePersonalDetails?: OnyxTypes.PersonalDetails;
 
     /** Can the participants be modified or not */
     canModifyParticipants?: boolean;
@@ -134,7 +130,7 @@
     reportID?: string;
 
     /** File path of the receipt */
-    receiptPath?: ReceiptSource;
+    receiptPath?: string;
 
     /** File name of the receipt */
     receiptFilename?: string;
@@ -142,16 +138,16 @@
     /** List styles for OptionsSelector */
     listStyles?: StyleProp<ViewStyle>;
 
-    /** Transaction that represents the money request */
+    /** Transaction that represents the expense */
     transaction?: OnyxEntry<OnyxTypes.Transaction>;
 
-    /** Whether the money request is a distance request */
+    /** Whether the expense is a distance expense */
     isDistanceRequest?: boolean;
 
-    /** Whether the money request is a scan request */
+    /** Whether the expense is a scan expense */
     isScanRequest?: boolean;
 
-    /** Whether we're editing a split bill */
+    /** Whether we're editing a split expense */
     isEditingSplitBill?: boolean;
 
     /** Whether we should show the amount, date, and merchant fields. */
@@ -189,7 +185,6 @@
     policy,
     isPolicyExpenseChat = false,
     iouCategory = '',
-    iouTag = '',
     shouldShowSmartScanFields = true,
     isEditingSplitBill,
     policyTags,
@@ -242,7 +237,7 @@
     // A flag and a toggler for showing the rest of the form fields
     const [shouldExpandFields, toggleShouldExpandFields] = useReducer((state) => !state, false);
 
-    // Do not hide fields in case of send money request
+    // Do not hide fields in case of paying someone
     const shouldShowAllFields = !!isDistanceRequest || shouldExpandFields || !shouldShowSmartScanFields || isTypeSend || !!isEditingSplitBill;
 
     // In Send Money and Split Bill with Scan flow, we don't allow the Merchant or Date to be edited. For distance requests, don't show the merchant as there's already another "Distance" menu item
@@ -252,7 +247,7 @@
     const policyTagLists = useMemo(() => PolicyUtils.getTagLists(policyTags), [policyTags]);
 
     // A flag for showing the tags field
-    const shouldShowTags = isPolicyExpenseChat && (!!iouTag || OptionsListUtils.hasEnabledTags(policyTagLists));
+    const shouldShowTags = useMemo(() => isPolicyExpenseChat && OptionsListUtils.hasEnabledTags(policyTagLists), [isPolicyExpenseChat, policyTagLists]);
 
     // A flag for showing tax rate
     const shouldShowTax = isTaxTrackingEnabled(isPolicyExpenseChat, policy);
@@ -354,14 +349,14 @@
      * Returns the participants with amount
      */
     const getParticipantsWithAmount = useCallback(
-        (participantsList: Array<Participant | ReportUtils.OptionData>): Array<Participant | ReportUtils.OptionData> => {
+        (participantsList: Participant[]) => {
             const amount = IOUUtils.calculateAmount(participantsList.length, iouAmount, iouCurrencyCode ?? '');
             return OptionsListUtils.getIOUConfirmationOptionsFromParticipants(participantsList, amount > 0 ? CurrencyUtils.convertToDisplayString(amount, iouCurrencyCode) : '');
         },
         [iouAmount, iouCurrencyCode],
     );
 
-    // If completing a split bill fails, set didConfirm to false to allow the user to edit the fields again
+    // If completing a split expense fails, set didConfirm to false to allow the user to edit the fields again
     if (isEditingSplitBill && didConfirm) {
         setDidConfirm(false);
     }
@@ -371,23 +366,14 @@
         if (isTypeTrackExpense) {
             text = translate('iou.trackExpense');
         } else if (isTypeSplit && iouAmount === 0) {
-            text = translate('iou.split');
-<<<<<<< HEAD
+            text = translate('iou.splitExpense');
         } else if ((receiptPath && isTypeRequest) || isDistanceRequestWithPendingRoute) {
-            text = translate('iou.request');
-=======
-        } else if ((!!receiptPath && isTypeRequest) || isDistanceRequestWithPendingRoute) {
-            text = translate('iou.expense');
->>>>>>> b35d3573
+            text = translate('iou.submitExpense');
             if (iouAmount !== 0) {
                 text = translate('iou.submitAmount', {amount: formattedAmount});
             }
         } else {
-<<<<<<< HEAD
-            const translationKey = isTypeSplit ? 'iou.splitAmount' : 'iou.requestAmount';
-=======
-            const translationKey = isSplitBill ? 'iou.splitAmount' : 'iou.submitAmount';
->>>>>>> b35d3573
+            const translationKey = isTypeSplit ? 'iou.splitAmount' : 'iou.submitAmount';
             text = translate(translationKey, {amount: formattedAmount});
         }
         return [
@@ -398,15 +384,11 @@
         ];
     }, [isTypeTrackExpense, isTypeSplit, iouAmount, receiptPath, isTypeRequest, isDistanceRequestWithPendingRoute, iouType, translate, formattedAmount]);
 
-    const selectedParticipants: Array<Participant | ReportUtils.OptionData> = useMemo(
-        () => selectedParticipantsProp.filter((participant) => participant.selected),
-        [selectedParticipantsProp],
-    );
+    const selectedParticipants = useMemo(() => selectedParticipantsProp.filter((participant) => participant.selected), [selectedParticipantsProp]);
     const payeePersonalDetails = useMemo(() => payeePersonalDetailsProp ?? currentUserPersonalDetails, [payeePersonalDetailsProp, currentUserPersonalDetails]);
     const canModifyParticipants = !isReadOnly && canModifyParticipantsProp && hasMultipleParticipants;
     const shouldDisablePaidBySection = canModifyParticipants;
-
-    const optionSelectorSections: OptionsListUtils.CategorySection[] = useMemo(() => {
+    const optionSelectorSections = useMemo(() => {
         const sections = [];
         const unselectedParticipants = selectedParticipantsProp.filter((participant) => !participant.selected);
         if (hasMultipleParticipants) {
@@ -464,7 +446,7 @@
         canModifyParticipants,
     ]);
 
-    const selectedOptions: Array<Participant | ReportUtils.OptionData | OptionsListUtils.PayeePersonalDetails> = useMemo(() => {
+    const selectedOptions = useMemo(() => {
         if (!hasMultipleParticipants) {
             return [];
         }
@@ -566,7 +548,7 @@
             if (selectedParticipants.length === 0) {
                 return;
             }
-            if ((isMerchantRequired && isMerchantEmpty) || (shouldDisplayFieldError && TransactionUtils.isMerchantMissing(transaction))) {
+            if ((isMerchantRequired && isMerchantEmpty) || (shouldDisplayFieldError && TransactionUtils.isMerchantMissing(transaction ?? null))) {
                 setMerchantError(true);
                 return;
             }
@@ -585,14 +567,14 @@
                 Log.info(`[IOU] Sending money via: ${paymentMethod}`);
                 onSendMoney?.(paymentMethod);
             } else {
-                // validate the amount for distance requests
+                // validate the amount for distance expenses
                 const decimals = CurrencyUtils.getCurrencyDecimals(iouCurrencyCode);
                 if (isDistanceRequest && !isDistanceRequestWithPendingRoute && !MoneyRequestUtils.validateAmount(String(iouAmount), decimals)) {
                     setFormError('common.error.invalidAmount');
                     return;
                 }
 
-                if (isEditingSplitBill && TransactionUtils.areRequiredFieldsEmpty(transaction)) {
+                if (isEditingSplitBill && TransactionUtils.areRequiredFieldsEmpty(transaction ?? null)) {
                     setDidConfirmSplit(true);
                     setFormError('iou.error.genericSmartscanFailureMessage');
                     return;
@@ -898,7 +880,7 @@
         isThumbnail,
         fileExtension,
         isLocalFile,
-    } = receiptPath && receiptFilename ? ReceiptUtils.getThumbnailAndImageURIs(transaction, receiptPath, receiptFilename) : ({} as ReceiptUtils.ThumbnailAndImageURI);
+    } = receiptPath && receiptFilename ? ReceiptUtils.getThumbnailAndImageURIs(transaction ?? null, receiptPath, receiptFilename) : ({} as ReceiptUtils.ThumbnailAndImageURI);
 
     const resolvedThumbnail = isLocalFile ? receiptThumbnail : tryResolveUrlFromApiRoot(receiptThumbnail ?? '');
     const resolvedReceiptImage = isLocalFile ? receiptImage : tryResolveUrlFromApiRoot(receiptImage ?? '');
@@ -921,7 +903,7 @@
                     // eslint-disable-next-line @typescript-eslint/prefer-nullish-coalescing
                     source={resolvedThumbnail || resolvedReceiptImage || ''}
                     // AuthToken is required when retrieving the image from the server
-                    // but we don't need it to load the blob:// or file:// image when starting a money request / split bill
+                    // but we don't need it to load the blob:// or file:// image when starting an expense/split
                     // So if we have a thumbnail, it means we're retrieving the image from the server
                     isAuthTokenRequired={!!receiptThumbnail}
                     fileExtension={fileExtension}
@@ -952,7 +934,7 @@
         >
             {isDistanceRequest && (
                 <View style={styles.confirmationListMapItem}>
-                    <ConfirmedRoute transaction={transaction} />
+                    <ConfirmedRoute transaction={transaction ?? ({} as OnyxTypes.Transaction)} />
                 </View>
             )}
             {(!isMovingTransactionFromTrackExpense || !hasRoute) &&
