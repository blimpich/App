--- conflicted
+++ resolved
@@ -5,11 +5,7 @@
 import {View} from 'react-native';
 import type {StyleProp, ViewStyle} from 'react-native';
 import {withOnyx} from 'react-native-onyx';
-<<<<<<< HEAD
 import type {OnyxEntry} from 'react-native-onyx';
-import type {ValueOf} from 'type-fest';
-=======
->>>>>>> 168ce625
 import useCurrentUserPersonalDetails from '@hooks/useCurrentUserPersonalDetails';
 import useLocalize from '@hooks/useLocalize';
 import usePermissions from '@hooks/usePermissions';
@@ -32,7 +28,7 @@
 import * as TransactionUtils from '@libs/TransactionUtils';
 import tryResolveUrlFromApiRoot from '@libs/tryResolveUrlFromApiRoot';
 import * as IOU from '@userActions/IOU';
-import type {IOUType} from '@src/CONST';
+import type {IOUAction, IOUType} from '@src/CONST';
 import CONST from '@src/CONST';
 import ONYXKEYS from '@src/ONYXKEYS';
 import ROUTES from '@src/ROUTES';
@@ -76,13 +72,8 @@
     /** Callback to inform parent modal of success */
     onConfirm?: (selectedParticipants: Participant[]) => void;
 
-<<<<<<< HEAD
     /** Callback to parent modal to pay someone */
     onSendMoney?: (paymentMethod: PaymentMethodType | undefined) => void;
-=======
-    /** Callback to parent modal to send money */
-    onSendMoney?: (paymentMethod: IOUType | PaymentMethodType | undefined) => void;
->>>>>>> 168ce625
 
     /** Callback to inform a participant is selected */
     onSelectParticipant?: (option: Participant) => void;
@@ -100,11 +91,7 @@
     iouCurrencyCode?: string;
 
     /** IOU type */
-<<<<<<< HEAD
-    iouType?: ValueOf<typeof CONST.IOU.TYPE>;
-=======
     iouType?: IOUType;
->>>>>>> 168ce625
 
     /** IOU date */
     iouCreated?: string;
@@ -176,7 +163,7 @@
     reportActionID?: string;
 
     /** The action to take */
-    action?: ValueOf<typeof CONST.IOU.ACTION>;
+    action?: IOUAction;
 };
 
 const getTaxAmount = (transaction: OnyxEntry<OnyxTypes.Transaction>, defaultTaxValue: string) => {
@@ -374,11 +361,7 @@
         setDidConfirm(false);
     }
 
-<<<<<<< HEAD
     const splitOrRequestOptions: Array<DropdownOption<string>> = useMemo(() => {
-=======
-    const splitOrRequestOptions: Array<DropdownOption<IOUType>> = useMemo(() => {
->>>>>>> 168ce625
         let text;
         if (isTypeTrackExpense) {
             text = translate('iou.trackExpense');
@@ -561,17 +544,12 @@
      * @param {String} paymentMethod
      */
     const confirm = useCallback(
-<<<<<<< HEAD
         (paymentMethod: PaymentMethodType | undefined) => {
             if (selectedParticipants.length === 0) {
                 return;
             }
             if ((isMerchantRequired && isMerchantEmpty) || (shouldDisplayFieldError && TransactionUtils.isMerchantMissing(transaction ?? null))) {
                 setMerchantError(true);
-=======
-        (paymentMethod: IOUType | PaymentMethodType | undefined) => {
-            if (!selectedParticipants.length) {
->>>>>>> 168ce625
                 return;
             }
             if (iouCategory.length > CONST.API_TRANSACTION_CATEGORY_MAX_LENGTH) {
