import {useFocusEffect, useIsFocused} from '@react-navigation/native';
import lodashIsEqual from 'lodash/isEqual';
import React, {memo, useCallback, useEffect, useMemo, useRef, useState} from 'react';
import {InteractionManager, View} from 'react-native';
import type {OnyxEntry} from 'react-native-onyx';
import {useOnyx} from 'react-native-onyx';
import useCurrentUserPersonalDetails from '@hooks/useCurrentUserPersonalDetails';
import useDebouncedState from '@hooks/useDebouncedState';
import useLocalize from '@hooks/useLocalize';
import {MouseProvider} from '@hooks/useMouseContext';
import usePrevious from '@hooks/usePrevious';
import useThemeStyles from '@hooks/useThemeStyles';
import blurActiveElement from '@libs/Accessibility/blurActiveElement';
import {
    adjustRemainingSplitShares,
    resetSplitShares,
    setCustomUnitRateID,
    setIndividualShare,
    setMoneyRequestAmount,
    setMoneyRequestCategory,
    setMoneyRequestMerchant,
    setMoneyRequestPendingFields,
    setMoneyRequestTag,
    setMoneyRequestTaxAmount,
    setMoneyRequestTaxRate,
    setSplitShares,
} from '@libs/actions/IOU';
import {convertToBackendAmount, convertToDisplayString, convertToDisplayStringWithoutCurrency, getCurrencyDecimals} from '@libs/CurrencyUtils';
import DistanceRequestUtils from '@libs/DistanceRequestUtils';
import {calculateAmount, insertTagIntoTransactionTagsString, isMovingTransactionFromTrackExpense as isMovingTransactionFromTrackExpenseUtil} from '@libs/IOUUtils';
import Log from '@libs/Log';
import {validateAmount} from '@libs/MoneyRequestUtils';
import Navigation from '@libs/Navigation/Navigation';
import {getIOUConfirmationOptionsFromPayeePersonalDetail, hasEnabledOptions, isSelectedManagerMcTest} from '@libs/OptionsListUtils';
import Permissions from '@libs/Permissions';
import {getDistanceRateCustomUnitRate, getTagLists, isTaxTrackingEnabled} from '@libs/PolicyUtils';
import type {OptionData} from '@libs/ReportUtils';
import playSound, {SOUNDS} from '@libs/Sound';
import {
    areRequiredFieldsEmpty,
    calculateTaxAmount,
    getDefaultTaxCode,
    getDistanceInMeters,
    getRateID,
    getTag,
    getTaxValue,
    hasMissingSmartscanFields,
    hasRoute as hasRouteUtil,
    isMerchantMissing,
    isScanRequest as isScanRequestUtil,
} from '@libs/TransactionUtils';
import {hasInvoicingDetails} from '@userActions/Policy/Policy';
import type {IOUAction, IOUType} from '@src/CONST';
import CONST from '@src/CONST';
import type {TranslationPaths} from '@src/languages/types';
import ONYXKEYS from '@src/ONYXKEYS';
import ROUTES from '@src/ROUTES';
import type {Route} from '@src/ROUTES';
import type * as OnyxTypes from '@src/types/onyx';
import type {Attendee, Participant} from '@src/types/onyx/IOU';
import type {PaymentMethodType} from '@src/types/onyx/OriginalMessage';
import type {SplitShares} from '@src/types/onyx/Transaction';
import ButtonWithDropdownMenu from './ButtonWithDropdownMenu';
import type {DropdownOption} from './ButtonWithDropdownMenu/types';
import FormHelpMessage from './FormHelpMessage';
import MoneyRequestAmountInput from './MoneyRequestAmountInput';
import MoneyRequestConfirmationListFooter from './MoneyRequestConfirmationListFooter';
import {PressableWithFeedback} from './Pressable';
import {useProductTrainingContext} from './ProductTrainingContext';
import SelectionList from './SelectionList';
import type {SectionListDataType} from './SelectionList/types';
import UserListItem from './SelectionList/UserListItem';
import SettlementButton from './SettlementButton';
import Text from './Text';
import EducationalTooltip from './Tooltip/EducationalTooltip';

type MoneyRequestConfirmationListProps = {
    /** Callback to inform parent modal of success */
    onConfirm?: (selectedParticipants: Participant[]) => void;

    /** Callback to parent modal to pay someone */
    onSendMoney?: (paymentMethod: PaymentMethodType | undefined) => void;

    /** IOU amount */
    iouAmount: number;

    /** IOU attendees list */
    iouAttendees?: Attendee[];

    /** IOU comment */
    iouComment?: string;

    /** IOU currency */
    iouCurrencyCode?: string;

    /** IOU type */
    iouType?: Exclude<IOUType, typeof CONST.IOU.TYPE.REQUEST | typeof CONST.IOU.TYPE.SEND>;

    /** IOU date */
    iouCreated?: string;

    /** IOU merchant */
    iouMerchant?: string;

    /** IOU Category */
    iouCategory?: string;

    /** IOU isBillable */
    iouIsBillable?: boolean;

    /** Callback to toggle the billable state */
    onToggleBillable?: (isOn: boolean) => void;

    /** Selected participants from MoneyRequestModal with login / accountID */
    selectedParticipants: Participant[];

    /** Payee of the expense with login */
    payeePersonalDetails?: OnyxEntry<OnyxTypes.PersonalDetails> | null;

    /** Should the list be read only, and not editable? */
    isReadOnly?: boolean;

    /** Depending on expense report or personal IOU report, respective bank account route */
    bankAccountRoute?: Route;

    /** The policyID of the request */
    policyID?: string;

    /** The reportID of the request */
    reportID?: string;

    /** File path of the receipt */
    receiptPath?: string;

    /** File name of the receipt */
    receiptFilename?: string;

    /** Transaction that represents the expense */
    transaction?: OnyxEntry<OnyxTypes.Transaction>;

    /** Whether the expense is a distance expense */
    isDistanceRequest?: boolean;

    /** Whether the expense is a per diem expense */
    isPerDiemRequest?: boolean;

    /** Whether we're editing a split expense */
    isEditingSplitBill?: boolean;

    /** Whether we can navigate to receipt page */
    shouldDisplayReceipt?: boolean;

    /** Whether we should show the amount, date, and merchant fields. */
    shouldShowSmartScanFields?: boolean;

    /** A flag for verifying that the current report is a sub-report of a workspace chat */
    isPolicyExpenseChat?: boolean;

    /** Whether smart scan failed */
    hasSmartScanFailed?: boolean;

    /** The ID of the report action */
    reportActionID?: string;

    /** The action to take */
    action?: IOUAction;

    /** Should play sound on confirmation */
    shouldPlaySound?: boolean;

    /** Whether the expense is confirmed or not */
    isConfirmed?: boolean;

<<<<<<< HEAD
    /** The PDF load error callback */
    onPDFLoadError?: () => void;

    /** The PDF password callback */
    onPDFPassword?: () => void;
=======
    /** Whether the expense is in the process of being confirmed */
    isConfirming?: boolean;
>>>>>>> 1e2e5c79
};

type MoneyRequestConfirmationListItem = Participant | OptionData;

function MoneyRequestConfirmationList({
    transaction,
    onSendMoney,
    onConfirm,
    iouType = CONST.IOU.TYPE.SUBMIT,
    iouAmount,
    isDistanceRequest = false,
    isPerDiemRequest = false,
    isPolicyExpenseChat = false,
    iouCategory = '',
    shouldShowSmartScanFields = true,
    isEditingSplitBill,
    iouCurrencyCode,
    iouMerchant,
    selectedParticipants: selectedParticipantsProp,
    payeePersonalDetails: payeePersonalDetailsProp,
    isReadOnly = false,
    bankAccountRoute = '',
    policyID,
    reportID = '',
    receiptPath = '',
    iouAttendees,
    iouComment,
    receiptFilename = '',
    iouCreated,
    iouIsBillable = false,
    onToggleBillable,
    hasSmartScanFailed,
    reportActionID,
    action = CONST.IOU.ACTION.CREATE,
    shouldDisplayReceipt = false,
    shouldPlaySound = true,
    isConfirmed,
<<<<<<< HEAD
    onPDFLoadError,
    onPDFPassword,
=======
    isConfirming,
>>>>>>> 1e2e5c79
}: MoneyRequestConfirmationListProps) {
    const [policyCategoriesReal] = useOnyx(`${ONYXKEYS.COLLECTION.POLICY_CATEGORIES}${policyID}`);
    const [policyTags] = useOnyx(`${ONYXKEYS.COLLECTION.POLICY_TAGS}${policyID}`);
    const [policyReal] = useOnyx(`${ONYXKEYS.COLLECTION.POLICY}${policyID}`);
    const [policyDraft] = useOnyx(`${ONYXKEYS.COLLECTION.POLICY_DRAFTS}${policyID}`);
    const [defaultMileageRate] = useOnyx(`${ONYXKEYS.COLLECTION.POLICY_DRAFTS}${policyID}`, {
        selector: (selectedPolicy) => DistanceRequestUtils.getDefaultMileageRate(selectedPolicy),
    });
    const [policyCategoriesDraft] = useOnyx(`${ONYXKEYS.COLLECTION.POLICY_CATEGORIES_DRAFT}${policyID}`);
    const [lastSelectedDistanceRates] = useOnyx(ONYXKEYS.NVP_LAST_SELECTED_DISTANCE_RATES);
    const [currencyList] = useOnyx(ONYXKEYS.CURRENCY_LIST);
    const [betas] = useOnyx(ONYXKEYS.BETAS);
    const {shouldShowProductTrainingTooltip, renderProductTrainingTooltip} = useProductTrainingContext(
        CONST.PRODUCT_TRAINING_TOOLTIP_NAMES.SCAN_TEST_CONFIRMATION,
        Permissions.canUseManagerMcTest(betas) && selectedParticipantsProp.some((participant) => isSelectedManagerMcTest(participant.login)),
    );

    const policy = policyReal ?? policyDraft;
    const policyCategories = policyCategoriesReal ?? policyCategoriesDraft;

    const styles = useThemeStyles();
    const {translate, toLocaleDigit} = useLocalize();
    const currentUserPersonalDetails = useCurrentUserPersonalDetails();

    const isTypeRequest = iouType === CONST.IOU.TYPE.SUBMIT;
    const isTypeSplit = iouType === CONST.IOU.TYPE.SPLIT;
    const isTypeSend = iouType === CONST.IOU.TYPE.PAY;
    const isTypeTrackExpense = iouType === CONST.IOU.TYPE.TRACK;
    const isTypeInvoice = iouType === CONST.IOU.TYPE.INVOICE;
    const isScanRequest = useMemo(() => isScanRequestUtil(transaction), [transaction]);
    const isCreateExpenseFlow = transaction?.isFromGlobalCreate && !isPerDiemRequest;

    const transactionID = transaction?.transactionID;
    const customUnitRateID = getRateID(transaction);

    useEffect(() => {
        if (customUnitRateID !== '-1' || !isDistanceRequest || !transactionID || !policy?.id) {
            return;
        }

        const defaultRate = defaultMileageRate?.customUnitRateID;
        const lastSelectedRate = lastSelectedDistanceRates?.[policy.id] ?? defaultRate;
        const rateID = lastSelectedRate;

        if (!rateID) {
            return;
        }

        setCustomUnitRateID(transactionID, rateID);
    }, [defaultMileageRate, customUnitRateID, lastSelectedDistanceRates, policy?.id, transactionID, isDistanceRequest]);

    const mileageRate = DistanceRequestUtils.getRate({transaction, policy, policyDraft});
    const rate = mileageRate.rate;
    const prevRate = usePrevious(rate);
    const unit = mileageRate.unit;
    const prevUnit = usePrevious(unit);
    const currency = mileageRate.currency ?? CONST.CURRENCY.USD;
    const prevCurrency = usePrevious(currency);

    // A flag for showing the categories field
    const shouldShowCategories = (isPolicyExpenseChat || isTypeInvoice) && (!!iouCategory || hasEnabledOptions(Object.values(policyCategories ?? {})));

    const shouldShowMerchant = shouldShowSmartScanFields && !isDistanceRequest && !isTypeSend && !isPerDiemRequest;

    const policyTagLists = useMemo(() => getTagLists(policyTags), [policyTags]);

    const shouldShowTax = isTaxTrackingEnabled(isPolicyExpenseChat, policy, isDistanceRequest, isPerDiemRequest);

    const previousTransactionAmount = usePrevious(transaction?.amount);
    const previousTransactionCurrency = usePrevious(transaction?.currency);
    const previousTransactionModifiedCurrency = usePrevious(transaction?.modifiedCurrency);
    const previousCustomUnitRateID = usePrevious(customUnitRateID);
    useEffect(() => {
        // previousTransaction is in the condition because if it is falsey, it means this is the first time the useEffect is triggered after we load it, so we should calculate the default
        // tax even if the other parameters are the same against their previous values.
        if (
            !shouldShowTax ||
            !transaction ||
            !transactionID ||
            (transaction.taxCode &&
                previousTransactionModifiedCurrency === transaction.modifiedCurrency &&
                previousTransactionCurrency === transaction.currency &&
                previousCustomUnitRateID === customUnitRateID)
        ) {
            return;
        }
        const defaultTaxCode = getDefaultTaxCode(policy, transaction);
        setMoneyRequestTaxRate(transactionID, defaultTaxCode ?? '');
    }, [customUnitRateID, policy, previousCustomUnitRateID, previousTransactionCurrency, previousTransactionModifiedCurrency, shouldShowTax, transaction, transactionID]);

    const isMovingTransactionFromTrackExpense = isMovingTransactionFromTrackExpenseUtil(action);

    const distance = getDistanceInMeters(transaction, unit);
    const prevDistance = usePrevious(distance);

    const shouldCalculateDistanceAmount = isDistanceRequest && (iouAmount === 0 || prevRate !== rate || prevDistance !== distance || prevCurrency !== currency || prevUnit !== unit);

    const hasRoute = hasRouteUtil(transaction, isDistanceRequest);
    const isDistanceRequestWithPendingRoute = isDistanceRequest && (!hasRoute || !rate) && !isMovingTransactionFromTrackExpense;
    const distanceRequestAmount = DistanceRequestUtils.getDistanceRequestAmount(distance, unit ?? CONST.CUSTOM_UNITS.DISTANCE_UNIT_MILES, rate ?? 0);
    const formattedAmount = isDistanceRequestWithPendingRoute
        ? ''
        : convertToDisplayString(shouldCalculateDistanceAmount ? distanceRequestAmount : iouAmount, isDistanceRequest ? currency : iouCurrencyCode);
    const formattedAmountPerAttendee = isDistanceRequestWithPendingRoute
        ? ''
        : convertToDisplayString(
              (shouldCalculateDistanceAmount ? distanceRequestAmount : iouAmount) / (iouAttendees?.length && iouAttendees.length > 0 ? iouAttendees.length : 1),
              isDistanceRequest ? currency : iouCurrencyCode,
          );
    const isFocused = useIsFocused();
    const [formError, debouncedFormError, setFormError] = useDebouncedState<TranslationPaths | ''>('');

    const [didConfirm, setDidConfirm] = useState(isConfirmed);
    const [didConfirmSplit, setDidConfirmSplit] = useState(false);

    // Clear the form error if it's set to one among the list passed as an argument
    const clearFormErrors = useCallback(
        (errors: string[]) => {
            if (!errors.includes(formError)) {
                return;
            }

            setFormError('');
        },
        [formError, setFormError],
    );

    const shouldDisplayFieldError: boolean = useMemo(() => {
        if (!isEditingSplitBill) {
            return false;
        }

        return (!!hasSmartScanFailed && hasMissingSmartscanFields(transaction)) || (didConfirmSplit && areRequiredFieldsEmpty(transaction));
    }, [isEditingSplitBill, hasSmartScanFailed, transaction, didConfirmSplit]);

    const isMerchantEmpty = useMemo(() => !iouMerchant || isMerchantMissing(transaction), [transaction, iouMerchant]);
    const isMerchantRequired = isPolicyExpenseChat && (!isScanRequest || isEditingSplitBill) && shouldShowMerchant;

    const isCategoryRequired = !!policy?.requiresCategory;

    useEffect(() => {
        if (shouldDisplayFieldError && didConfirmSplit) {
            setFormError('iou.error.genericSmartscanFailureMessage');
            return;
        }
        if (shouldDisplayFieldError && hasSmartScanFailed) {
            setFormError('iou.receiptScanningFailed');
            return;
        }
        // reset the form error whenever the screen gains or loses focus
        setFormError('');

        // eslint-disable-next-line react-compiler/react-compiler, react-hooks/exhaustive-deps -- we don't want this effect to run if it's just setFormError that changes
    }, [isFocused, transaction, shouldDisplayFieldError, hasSmartScanFailed, didConfirmSplit]);

    useEffect(() => {
        // We want this effect to run only when the transaction is moving from Self DM to a workspace chat
        if (!transactionID || !isDistanceRequest || !isMovingTransactionFromTrackExpense || !isPolicyExpenseChat) {
            return;
        }

        const errorKey = 'iou.error.invalidRate';
        const policyRates = DistanceRequestUtils.getMileageRates(policy);

        // If the selected rate belongs to the policy, clear the error
        if (customUnitRateID && Object.keys(policyRates).includes(customUnitRateID)) {
            clearFormErrors([errorKey]);
            return;
        }

        // If there is a distance rate in the policy that matches the rate and unit of the currently selected mileage rate, select it automatically
        const matchingRate = Object.values(policyRates).find((policyRate) => policyRate.rate === mileageRate.rate && policyRate.unit === mileageRate.unit);
        if (matchingRate?.customUnitRateID) {
            setCustomUnitRateID(transactionID, matchingRate.customUnitRateID);
            return;
        }

        // If none of the above conditions are met, display the rate error
        setFormError(errorKey);
    }, [isDistanceRequest, isPolicyExpenseChat, transactionID, mileageRate, customUnitRateID, policy, isMovingTransactionFromTrackExpense, setFormError, clearFormErrors]);

    const routeError = Object.values(transaction?.errorFields?.route ?? {}).at(0);
    const isFirstUpdatedDistanceAmount = useRef(false);

    useEffect(() => {
        if (isFirstUpdatedDistanceAmount.current) {
            return;
        }
        if (!isDistanceRequest || !transactionID) {
            return;
        }
        const amount = DistanceRequestUtils.getDistanceRequestAmount(distance, unit ?? CONST.CUSTOM_UNITS.DISTANCE_UNIT_MILES, rate ?? 0);
        setMoneyRequestAmount(transactionID, amount, currency ?? '');
        isFirstUpdatedDistanceAmount.current = true;
    }, [distance, rate, unit, transactionID, currency, isDistanceRequest]);

    useEffect(() => {
        if (!shouldCalculateDistanceAmount || !transactionID) {
            return;
        }

        const amount = distanceRequestAmount;
        setMoneyRequestAmount(transactionID, amount, currency ?? '');

        // If it's a split request among individuals, set the split shares
        const participantAccountIDs: number[] = selectedParticipantsProp.map((participant) => participant.accountID ?? CONST.DEFAULT_NUMBER_ID);
        if (isTypeSplit && !isPolicyExpenseChat && amount && transaction?.currency) {
            setSplitShares(transaction, amount, currency, participantAccountIDs);
        }
    }, [shouldCalculateDistanceAmount, distanceRequestAmount, transactionID, currency, isTypeSplit, isPolicyExpenseChat, selectedParticipantsProp, transaction]);

    const previousTaxCode = usePrevious(transaction?.taxCode);

    // Calculate and set tax amount in transaction draft
    useEffect(() => {
        if (
            !shouldShowTax ||
            !transaction ||
            (transaction.taxAmount !== undefined &&
                previousTransactionAmount === transaction.amount &&
                previousTransactionCurrency === transaction.currency &&
                previousCustomUnitRateID === customUnitRateID &&
                previousTaxCode === transaction.taxCode)
        ) {
            return;
        }

        let taxableAmount: number | undefined;
        let taxCode: string | undefined;
        if (isDistanceRequest) {
            if (customUnitRateID) {
                const customUnitRate = getDistanceRateCustomUnitRate(policy, customUnitRateID);
                taxCode = customUnitRate?.attributes?.taxRateExternalID;
                taxableAmount = DistanceRequestUtils.getTaxableAmount(policy, customUnitRateID, distance);
            }
        } else {
            taxableAmount = transaction.amount ?? 0;
            taxCode = transaction.taxCode ?? getDefaultTaxCode(policy, transaction) ?? '';
        }

        if (taxCode && taxableAmount) {
            const taxPercentage = getTaxValue(policy, transaction, taxCode) ?? '';
            const taxAmount = calculateTaxAmount(taxPercentage, taxableAmount, transaction.currency);
            const taxAmountInSmallestCurrencyUnits = convertToBackendAmount(Number.parseFloat(taxAmount.toString()));
            setMoneyRequestTaxAmount(transaction.transactionID, taxAmountInSmallestCurrencyUnits);
        }
    }, [
        policy,
        shouldShowTax,
        previousTransactionAmount,
        previousTransactionCurrency,
        transaction,
        isDistanceRequest,
        customUnitRateID,
        previousCustomUnitRateID,
        previousTaxCode,
        distance,
    ]);

    // If completing a split expense fails, set didConfirm to false to allow the user to edit the fields again
    if (isEditingSplitBill && didConfirm) {
        setDidConfirm(false);
    }

    useEffect(() => {
        setDidConfirm(isConfirmed);
    }, [isConfirmed]);

    const splitOrRequestOptions: Array<DropdownOption<string>> = useMemo(() => {
        let text;
        if (isTypeInvoice) {
            if (hasInvoicingDetails(policy)) {
                text = translate('iou.sendInvoice', {amount: formattedAmount});
            } else {
                text = translate('common.next');
            }
        } else if (isTypeTrackExpense) {
            text = translate('iou.createExpense');
            if (iouAmount !== 0) {
                text = translate('iou.createExpenseWithAmount', {amount: formattedAmount});
            }
        } else if (isTypeSplit && iouAmount === 0) {
            text = translate('iou.splitExpense');
        } else if ((receiptPath && isTypeRequest) || isDistanceRequestWithPendingRoute || isPerDiemRequest) {
            text = translate('iou.createExpense');
            if (iouAmount !== 0) {
                text = translate('iou.createExpenseWithAmount', {amount: formattedAmount});
            }
        } else {
            const translationKey = isTypeSplit ? 'iou.splitAmount' : 'iou.createExpenseWithAmount';
            text = translate(translationKey, {amount: formattedAmount});
        }
        return [
            {
                text: text[0].toUpperCase() + text.slice(1),
                value: iouType,
            },
        ];
    }, [
        isTypeInvoice,
        isTypeTrackExpense,
        isTypeSplit,
        iouAmount,
        receiptPath,
        isTypeRequest,
        isDistanceRequestWithPendingRoute,
        isPerDiemRequest,
        iouType,
        policy,
        translate,
        formattedAmount,
    ]);

    const onSplitShareChange = useCallback(
        (accountID: number, value: number) => {
            if (!transaction?.transactionID) {
                return;
            }
            const amountInCents = convertToBackendAmount(value);
            setIndividualShare(transaction?.transactionID, accountID, amountInCents);
        },
        [transaction],
    );

    useEffect(() => {
        if (!isTypeSplit || !transaction?.splitShares) {
            return;
        }

        const splitSharesMap: SplitShares = transaction.splitShares;
        const shares: number[] = Object.values(splitSharesMap).map((splitShare) => splitShare?.amount ?? 0);
        const sumOfShares = shares?.reduce((prev, current): number => prev + current, 0);
        if (sumOfShares !== iouAmount) {
            setFormError('iou.error.invalidSplit');
            return;
        }

        const participantsWithAmount = Object.keys(transaction?.splitShares ?? {})
            .filter((accountID: string): boolean => (transaction?.splitShares?.[Number(accountID)]?.amount ?? 0) > 0)
            .map((accountID) => Number(accountID));

        // A split must have at least two participants with amounts bigger than 0
        if (participantsWithAmount.length === 1) {
            setFormError('iou.error.invalidSplitParticipants');
            return;
        }

        // Amounts should be bigger than 0 for the split bill creator (yourself)
        if (transaction?.splitShares[currentUserPersonalDetails.accountID] && (transaction.splitShares[currentUserPersonalDetails.accountID]?.amount ?? 0) === 0) {
            setFormError('iou.error.invalidSplitYourself');
            return;
        }

        setFormError('');
    }, [isFocused, transaction, isTypeSplit, transaction?.splitShares, currentUserPersonalDetails.accountID, iouAmount, iouCurrencyCode, setFormError, translate]);

    useEffect(() => {
        if (!isTypeSplit || !transaction?.splitShares) {
            return;
        }
        adjustRemainingSplitShares(transaction);
    }, [isTypeSplit, transaction]);

    const selectedParticipants = useMemo(() => selectedParticipantsProp.filter((participant) => participant.selected), [selectedParticipantsProp]);
    const payeePersonalDetails = useMemo(() => payeePersonalDetailsProp ?? currentUserPersonalDetails, [payeePersonalDetailsProp, currentUserPersonalDetails]);
    const shouldShowReadOnlySplits = useMemo(() => isPolicyExpenseChat || isReadOnly || isScanRequest, [isPolicyExpenseChat, isReadOnly, isScanRequest]);

    const splitParticipants = useMemo(() => {
        if (!isTypeSplit) {
            return [];
        }

        const payeeOption = getIOUConfirmationOptionsFromPayeePersonalDetail(payeePersonalDetails);
        if (shouldShowReadOnlySplits) {
            return [payeeOption, ...selectedParticipants].map((participantOption: Participant) => {
                const isPayer = participantOption.accountID === payeeOption.accountID;
                let amount: number | undefined = 0;
                if (iouAmount > 0) {
                    amount =
                        transaction?.comment?.splits?.find((split) => split.accountID === participantOption.accountID)?.amount ??
                        calculateAmount(selectedParticipants.length, iouAmount, iouCurrencyCode ?? '', isPayer);
                }
                return {
                    ...participantOption,
                    isSelected: false,
                    isInteractive: false,
                    rightElement: (
                        <View style={[styles.flexWrap, styles.pl2]}>
                            <Text style={[styles.textLabel]}>{amount ? convertToDisplayString(amount, iouCurrencyCode) : ''}</Text>
                        </View>
                    ),
                };
            });
        }

        const currencySymbol = currencyList?.[iouCurrencyCode ?? '']?.symbol ?? iouCurrencyCode;
        const formattedTotalAmount = convertToDisplayStringWithoutCurrency(iouAmount, iouCurrencyCode);

        return [payeeOption, ...selectedParticipants].map((participantOption: Participant) => ({
            ...participantOption,
            tabIndex: -1,
            isSelected: false,
            isInteractive: false,
            rightElement: (
                <MoneyRequestAmountInput
                    autoGrow={false}
                    amount={transaction?.splitShares?.[participantOption.accountID ?? CONST.DEFAULT_NUMBER_ID]?.amount}
                    currency={iouCurrencyCode}
                    prefixCharacter={currencySymbol}
                    disableKeyboard={false}
                    isCurrencyPressable={false}
                    hideFocusedState={false}
                    hideCurrencySymbol
                    formatAmountOnBlur
                    prefixContainerStyle={[styles.pv0]}
                    inputStyle={[styles.optionRowAmountInput]}
                    containerStyle={[styles.textInputContainer]}
                    touchableInputWrapperStyle={[styles.ml3]}
                    onFormatAmount={convertToDisplayStringWithoutCurrency}
                    onAmountChange={(value: string) => onSplitShareChange(participantOption.accountID ?? CONST.DEFAULT_NUMBER_ID, Number(value))}
                    maxLength={formattedTotalAmount.length}
                    contentWidth={formattedTotalAmount.length * 8}
                />
            ),
        }));
    }, [
        isTypeSplit,
        payeePersonalDetails,
        shouldShowReadOnlySplits,
        currencyList,
        iouCurrencyCode,
        iouAmount,
        selectedParticipants,
        styles.flexWrap,
        styles.pl2,
        styles.textLabel,
        styles.pv0,
        styles.optionRowAmountInput,
        styles.textInputContainer,
        styles.ml3,
        transaction?.comment?.splits,
        transaction?.splitShares,
        onSplitShareChange,
    ]);

    const isSplitModified = useMemo(() => {
        if (!transaction?.splitShares) {
            return;
        }
        return Object.keys(transaction.splitShares).some((key) => transaction.splitShares?.[Number(key) ?? -1]?.isModified);
    }, [transaction?.splitShares]);

    const getSplitSectionHeader = useCallback(
        () => (
            <View style={[styles.mt2, styles.mb1, styles.flexRow, styles.justifyContentBetween]}>
                <Text style={[styles.ph5, styles.textLabelSupporting]}>{translate('iou.participants')}</Text>
                {!shouldShowReadOnlySplits && !!isSplitModified && (
                    <PressableWithFeedback
                        onPress={() => {
                            resetSplitShares(transaction);
                        }}
                        accessibilityLabel={CONST.ROLE.BUTTON}
                        role={CONST.ROLE.BUTTON}
                        shouldUseAutoHitSlop
                    >
                        <Text style={[styles.pr5, styles.textLabelSupporting, styles.link]}>{translate('common.reset')}</Text>
                    </PressableWithFeedback>
                )}
            </View>
        ),
        [
            isSplitModified,
            shouldShowReadOnlySplits,
            styles.flexRow,
            styles.justifyContentBetween,
            styles.link,
            styles.mb1,
            styles.mt2,
            styles.ph5,
            styles.pr5,
            styles.textLabelSupporting,
            transaction,
            translate,
        ],
    );

    const sections = useMemo(() => {
        const options: Array<SectionListDataType<MoneyRequestConfirmationListItem>> = [];
        if (isTypeSplit) {
            options.push(
                ...[
                    {
                        title: translate('moneyRequestConfirmationList.paidBy'),
                        data: [getIOUConfirmationOptionsFromPayeePersonalDetail(payeePersonalDetails)],
                        shouldShow: true,
                    },
                    {
                        CustomSectionHeader: getSplitSectionHeader,
                        data: splitParticipants,
                        shouldShow: true,
                    },
                ],
            );
            options.push();
        } else {
            const formattedSelectedParticipants = selectedParticipants.map((participant) => ({
                ...participant,
                isSelected: false,
                isInteractive: !!isCreateExpenseFlow,
                shouldShowRightIcon: isCreateExpenseFlow,
            }));
            options.push({
                title: translate('common.to'),
                data: formattedSelectedParticipants,
                shouldShow: true,
            });
        }

        return options;
    }, [isTypeSplit, translate, payeePersonalDetails, getSplitSectionHeader, splitParticipants, selectedParticipants, isCreateExpenseFlow]);

    useEffect(() => {
        if (!isDistanceRequest || (isMovingTransactionFromTrackExpense && !isPolicyExpenseChat) || !transactionID) {
            // We don't want to recalculate the distance merchant when moving a transaction from Track Expense to a 1:1 chat, because the distance rate will be the same default P2P rate.
            // When moving to a policy chat (e.g. sharing with an accountant), we should recalculate the distance merchant with the policy's rate.
            return;
        }

        /*
         Set pending waypoints based on the route status. We should handle this dynamically to cover cases such as:
         When the user completes the initial steps of the IOU flow offline and then goes online on the confirmation page.
         In this scenario, the route will be fetched from the server, and the waypoints will no longer be pending.
        */
        setMoneyRequestPendingFields(transactionID, {waypoints: isDistanceRequestWithPendingRoute ? CONST.RED_BRICK_ROAD_PENDING_ACTION.ADD : null});

        const distanceMerchant = DistanceRequestUtils.getDistanceMerchant(hasRoute, distance, unit, rate ?? 0, currency ?? CONST.CURRENCY.USD, translate, toLocaleDigit);
        setMoneyRequestMerchant(transactionID, distanceMerchant, true);
    }, [
        isDistanceRequestWithPendingRoute,
        hasRoute,
        distance,
        unit,
        rate,
        currency,
        translate,
        toLocaleDigit,
        isDistanceRequest,
        isPolicyExpenseChat,
        transaction,
        transactionID,
        action,
        isMovingTransactionFromTrackExpense,
    ]);

    // Auto select the category if there is only one enabled category and it is required
    useEffect(() => {
        const enabledCategories = Object.values(policyCategories ?? {}).filter((category) => category.enabled);
        if (!transactionID || iouCategory || !shouldShowCategories || enabledCategories.length !== 1 || !isCategoryRequired) {
            return;
        }
        setMoneyRequestCategory(transactionID, enabledCategories.at(0)?.name ?? '', policy?.id);
        // Keep 'transaction' out to ensure that we autoselect the option only once
        // eslint-disable-next-line react-compiler/react-compiler, react-hooks/exhaustive-deps
    }, [shouldShowCategories, policyCategories, isCategoryRequired, policy?.id]);

    // Auto select the tag if there is only one enabled tag and it is required
    useEffect(() => {
        if (!transactionID) {
            return;
        }

        let updatedTagsString = getTag(transaction);
        policyTagLists.forEach((tagList, index) => {
            const isTagListRequired = tagList.required ?? false;
            if (!isTagListRequired) {
                return;
            }
            const enabledTags = Object.values(tagList.tags).filter((tag) => tag.enabled);
            if (enabledTags.length !== 1 || getTag(transaction, index)) {
                return;
            }
            updatedTagsString = insertTagIntoTransactionTagsString(updatedTagsString, enabledTags.at(0)?.name ?? '', index);
        });
        if (updatedTagsString !== getTag(transaction) && updatedTagsString) {
            setMoneyRequestTag(transactionID, updatedTagsString);
        }
        // Keep 'transaction' out to ensure that we autoselect the option only once
        // eslint-disable-next-line react-compiler/react-compiler, react-hooks/exhaustive-deps
    }, [transactionID, policyTagLists, policyTags]);

    /**
     * Navigate to the participant step
     */
    const navigateToParticipantPage = () => {
        if (!isCreateExpenseFlow) {
            return;
        }

        const newIOUType = iouType === CONST.IOU.TYPE.SUBMIT || iouType === CONST.IOU.TYPE.TRACK ? CONST.IOU.TYPE.CREATE : iouType;
        Navigation.navigate(ROUTES.MONEY_REQUEST_STEP_PARTICIPANTS.getRoute(newIOUType, transactionID, transaction.reportID, Navigation.getActiveRoute()));
    };

    /**
     * @param {String} paymentMethod
     */
    const confirm = useCallback(
        (paymentMethod: PaymentMethodType | undefined) => {
            if (!!routeError || !transactionID) {
                return;
            }
            if (iouType === CONST.IOU.TYPE.INVOICE && !hasInvoicingDetails(policy)) {
                Navigation.navigate(ROUTES.MONEY_REQUEST_STEP_COMPANY_INFO.getRoute(iouType, transactionID, reportID, Navigation.getActiveRoute()));
                return;
            }

            if (selectedParticipants.length === 0) {
                setFormError('iou.error.noParticipantSelected');
                return;
            }
            if (!isEditingSplitBill && isMerchantRequired && (isMerchantEmpty || (shouldDisplayFieldError && isMerchantMissing(transaction)))) {
                setFormError('iou.error.invalidMerchant');
                return;
            }
            if (iouCategory.length > CONST.API_TRANSACTION_CATEGORY_MAX_LENGTH) {
                setFormError('iou.error.invalidCategoryLength');
                return;
            }

            if (isPerDiemRequest && (transaction.comment?.customUnit?.subRates ?? []).length === 0) {
                setFormError('iou.error.invalidSubrateLength');
                return;
            }

            if (iouType !== CONST.IOU.TYPE.PAY) {
                // validate the amount for distance expenses
                const decimals = getCurrencyDecimals(iouCurrencyCode);
                if (isDistanceRequest && !isDistanceRequestWithPendingRoute && !validateAmount(String(iouAmount), decimals, CONST.IOU.DISTANCE_REQUEST_AMOUNT_MAX_LENGTH)) {
                    setFormError('common.error.invalidAmount');
                    return;
                }

                if (isEditingSplitBill && areRequiredFieldsEmpty(transaction)) {
                    setDidConfirmSplit(true);
                    setFormError('iou.error.genericSmartscanFailureMessage');
                    return;
                }

                if (formError) {
                    return;
                }

                if (shouldPlaySound) {
                    playSound(SOUNDS.DONE);
                }
                onConfirm?.(selectedParticipants);
            } else {
                if (!paymentMethod) {
                    return;
                }
                if (formError) {
                    return;
                }
                Log.info(`[IOU] Sending money via: ${paymentMethod}`);
                if (shouldPlaySound) {
                    playSound(SOUNDS.DONE);
                }
                onSendMoney?.(paymentMethod);
            }
        },
        [
            selectedParticipants,
            isEditingSplitBill,
            isMerchantRequired,
            isMerchantEmpty,
            shouldDisplayFieldError,
            transaction,
            iouCategory.length,
            formError,
            iouType,
            setFormError,
            onSendMoney,
            iouCurrencyCode,
            isDistanceRequest,
            isPerDiemRequest,
            isDistanceRequestWithPendingRoute,
            iouAmount,
            onConfirm,
            shouldPlaySound,
            transactionID,
            reportID,
            policy,
            routeError,
        ],
    );

    const focusTimeoutRef = useRef<NodeJS.Timeout | null>(null);
    useFocusEffect(
        useCallback(() => {
            focusTimeoutRef.current = setTimeout(() => {
                InteractionManager.runAfterInteractions(() => {
                    blurActiveElement();
                });
            }, CONST.ANIMATED_TRANSITION);
            return () => focusTimeoutRef.current && clearTimeout(focusTimeoutRef.current);
        }, []),
    );

    const errorMessage = useMemo(() => {
        if (routeError) {
            return routeError;
        }
        if (isTypeSplit && !shouldShowReadOnlySplits) {
            return debouncedFormError && translate(debouncedFormError);
        }
        return formError && translate(formError);
    }, [routeError, isTypeSplit, shouldShowReadOnlySplits, debouncedFormError, formError, translate]);

    const footerContent = useMemo(() => {
        if (isReadOnly) {
            return;
        }

        const shouldShowSettlementButton = iouType === CONST.IOU.TYPE.PAY;

        const button = shouldShowSettlementButton ? (
            <SettlementButton
                pressOnEnter
                onPress={confirm}
                enablePaymentsRoute={ROUTES.IOU_SEND_ENABLE_PAYMENTS}
                addBankAccountRoute={bankAccountRoute}
                shouldShowPersonalBankAccountOption
                currency={iouCurrencyCode}
                policyID={policyID}
                buttonSize={CONST.DROPDOWN_BUTTON_SIZE.LARGE}
                kycWallAnchorAlignment={{
                    horizontal: CONST.MODAL.ANCHOR_ORIGIN_HORIZONTAL.LEFT,
                    vertical: CONST.MODAL.ANCHOR_ORIGIN_VERTICAL.BOTTOM,
                }}
                paymentMethodDropdownAnchorAlignment={{
                    horizontal: CONST.MODAL.ANCHOR_ORIGIN_HORIZONTAL.RIGHT,
                    vertical: CONST.MODAL.ANCHOR_ORIGIN_VERTICAL.BOTTOM,
                }}
                enterKeyEventListenerPriority={1}
                useKeyboardShortcuts
                // eslint-disable-next-line @typescript-eslint/prefer-nullish-coalescing
                isLoading={isConfirmed || isConfirming}
            />
        ) : (
            <ButtonWithDropdownMenu
                pressOnEnter
                onPress={(event, value) => confirm(value as PaymentMethodType)}
                options={splitOrRequestOptions}
                buttonSize={CONST.DROPDOWN_BUTTON_SIZE.LARGE}
                enterKeyEventListenerPriority={1}
                useKeyboardShortcuts
                // eslint-disable-next-line @typescript-eslint/prefer-nullish-coalescing
                isLoading={isConfirmed || isConfirming}
            />
        );

        return (
            <>
                {!!errorMessage && (
                    <FormHelpMessage
                        style={[styles.ph1, styles.mb2]}
                        isError
                        message={errorMessage}
                    />
                )}

                <EducationalTooltip
                    shouldRender={shouldShowProductTrainingTooltip}
                    renderTooltipContent={renderProductTrainingTooltip}
                    anchorAlignment={{
                        horizontal: CONST.MODAL.ANCHOR_ORIGIN_HORIZONTAL.CENTER,
                        vertical: CONST.MODAL.ANCHOR_ORIGIN_VERTICAL.BOTTOM,
                    }}
                    wrapperStyle={styles.productTrainingTooltipWrapper}
                    shouldHideOnNavigate
                    shiftVertical={-10}
                >
                    <View>{button}</View>
                </EducationalTooltip>
            </>
        );
    }, [
        isReadOnly,
        iouType,
        confirm,
        bankAccountRoute,
        iouCurrencyCode,
        policyID,
        isConfirmed,
        splitOrRequestOptions,
        errorMessage,
        styles.ph1,
        styles.mb2,
        styles.productTrainingTooltipWrapper,
        shouldShowProductTrainingTooltip,
        renderProductTrainingTooltip,
        isConfirming,
    ]);

    const listFooterContent = (
        <MoneyRequestConfirmationListFooter
            action={action}
            currency={currency}
            didConfirm={!!didConfirm}
            distance={distance}
            formattedAmount={formattedAmount}
            formattedAmountPerAttendee={formattedAmountPerAttendee}
            formError={formError}
            hasRoute={hasRoute}
            iouAttendees={iouAttendees}
            iouCategory={iouCategory}
            iouComment={iouComment}
            iouCreated={iouCreated}
            iouCurrencyCode={iouCurrencyCode}
            iouIsBillable={iouIsBillable}
            iouMerchant={iouMerchant}
            iouType={iouType}
            isCategoryRequired={isCategoryRequired}
            isDistanceRequest={isDistanceRequest}
            isPerDiemRequest={isPerDiemRequest}
            isEditingSplitBill={isEditingSplitBill}
            isMerchantEmpty={isMerchantEmpty}
            isMerchantRequired={isMerchantRequired}
            isPolicyExpenseChat={isPolicyExpenseChat}
            isReadOnly={isReadOnly}
            isTypeInvoice={isTypeInvoice}
            onToggleBillable={onToggleBillable}
            policy={policy}
            policyTags={policyTags}
            policyTagLists={policyTagLists}
            rate={rate}
            receiptFilename={receiptFilename}
            receiptPath={receiptPath}
            reportActionID={reportActionID}
            reportID={reportID}
            selectedParticipants={selectedParticipantsProp}
            shouldDisplayFieldError={shouldDisplayFieldError}
            shouldDisplayReceipt={shouldDisplayReceipt}
            shouldShowCategories={shouldShowCategories}
            shouldShowMerchant={shouldShowMerchant}
            shouldShowSmartScanFields={shouldShowSmartScanFields}
            shouldShowAmountField={!isPerDiemRequest}
            shouldShowTax={shouldShowTax}
            transaction={transaction}
            transactionID={transactionID}
            unit={unit}
            onPDFLoadError={onPDFLoadError}
            onPDFPassword={onPDFPassword}
        />
    );

    return (
        <MouseProvider>
            <SelectionList<MoneyRequestConfirmationListItem>
                sections={sections}
                ListItem={UserListItem}
                onSelectRow={navigateToParticipantPage}
                shouldSingleExecuteRowSelect
                canSelectMultiple={false}
                shouldPreventDefaultFocusOnSelectRow
                shouldShowListEmptyContent={false}
                footerContent={footerContent}
                listFooterContent={listFooterContent}
                containerStyle={[styles.flexBasisAuto]}
                removeClippedSubviews={false}
                disableKeyboardShortcuts
            />
        </MouseProvider>
    );
}

MoneyRequestConfirmationList.displayName = 'MoneyRequestConfirmationList';

export default memo(
    MoneyRequestConfirmationList,
    (prevProps, nextProps) =>
        lodashIsEqual(prevProps.transaction, nextProps.transaction) &&
        prevProps.onSendMoney === nextProps.onSendMoney &&
        prevProps.onConfirm === nextProps.onConfirm &&
        prevProps.iouType === nextProps.iouType &&
        prevProps.iouAmount === nextProps.iouAmount &&
        prevProps.isDistanceRequest === nextProps.isDistanceRequest &&
        prevProps.isPolicyExpenseChat === nextProps.isPolicyExpenseChat &&
        prevProps.iouCategory === nextProps.iouCategory &&
        prevProps.shouldShowSmartScanFields === nextProps.shouldShowSmartScanFields &&
        prevProps.isEditingSplitBill === nextProps.isEditingSplitBill &&
        prevProps.iouCurrencyCode === nextProps.iouCurrencyCode &&
        prevProps.iouMerchant === nextProps.iouMerchant &&
        lodashIsEqual(prevProps.selectedParticipants, nextProps.selectedParticipants) &&
        lodashIsEqual(prevProps.payeePersonalDetails, nextProps.payeePersonalDetails) &&
        prevProps.isReadOnly === nextProps.isReadOnly &&
        prevProps.bankAccountRoute === nextProps.bankAccountRoute &&
        prevProps.policyID === nextProps.policyID &&
        prevProps.reportID === nextProps.reportID &&
        prevProps.receiptPath === nextProps.receiptPath &&
        prevProps.iouAttendees === nextProps.iouAttendees &&
        prevProps.iouComment === nextProps.iouComment &&
        prevProps.receiptFilename === nextProps.receiptFilename &&
        prevProps.iouCreated === nextProps.iouCreated &&
        prevProps.iouIsBillable === nextProps.iouIsBillable &&
        prevProps.onToggleBillable === nextProps.onToggleBillable &&
        prevProps.hasSmartScanFailed === nextProps.hasSmartScanFailed &&
        prevProps.reportActionID === nextProps.reportActionID &&
        lodashIsEqual(prevProps.action, nextProps.action) &&
        prevProps.shouldDisplayReceipt === nextProps.shouldDisplayReceipt,
);<|MERGE_RESOLUTION|>--- conflicted
+++ resolved
@@ -171,16 +171,14 @@
     /** Whether the expense is confirmed or not */
     isConfirmed?: boolean;
 
-<<<<<<< HEAD
+    /** Whether the expense is in the process of being confirmed */
+    isConfirming?: boolean;
+
     /** The PDF load error callback */
     onPDFLoadError?: () => void;
 
     /** The PDF password callback */
     onPDFPassword?: () => void;
-=======
-    /** Whether the expense is in the process of being confirmed */
-    isConfirming?: boolean;
->>>>>>> 1e2e5c79
 };
 
 type MoneyRequestConfirmationListItem = Participant | OptionData;
@@ -218,12 +216,9 @@
     shouldDisplayReceipt = false,
     shouldPlaySound = true,
     isConfirmed,
-<<<<<<< HEAD
+    isConfirming,
     onPDFLoadError,
     onPDFPassword,
-=======
-    isConfirming,
->>>>>>> 1e2e5c79
 }: MoneyRequestConfirmationListProps) {
     const [policyCategoriesReal] = useOnyx(`${ONYXKEYS.COLLECTION.POLICY_CATEGORIES}${policyID}`);
     const [policyTags] = useOnyx(`${ONYXKEYS.COLLECTION.POLICY_TAGS}${policyID}`);
