import {format} from 'date-fns';
import {Str} from 'expensify-common';
import lodashIsEqual from 'lodash/isEqual';
import React, {memo, useMemo, useReducer} from 'react';
import {View} from 'react-native';
import type {OnyxEntry} from 'react-native-onyx';
import {useOnyx} from 'react-native-onyx';
import type {ValueOf} from 'type-fest';
import useLocalize from '@hooks/useLocalize';
import useNetwork from '@hooks/useNetwork';
import usePermissions from '@hooks/usePermissions';
import useThemeStyles from '@hooks/useThemeStyles';
import {convertToDisplayString} from '@libs/CurrencyUtils';
import DistanceRequestUtils from '@libs/DistanceRequestUtils';
import Navigation from '@libs/Navigation/Navigation';
import {hasEnabledOptions} from '@libs/OptionsListUtils';
import {getDestinationForDisplay, getSubratesFields, getSubratesForDisplay, getTimeDifferenceIntervals, getTimeForDisplay} from '@libs/PerDiemRequestUtils';
import {canSendInvoice, getPerDiemCustomUnit, isMultiLevelTags as isMultiLevelTagsPolicyUtils, isPaidGroupPolicy} from '@libs/PolicyUtils';
import type {ThumbnailAndImageURI} from '@libs/ReceiptUtils';
import {getThumbnailAndImageURIs} from '@libs/ReceiptUtils';
import {buildOptimisticExpenseReport, getDefaultWorkspaceAvatar, getOutstandingReports, isReportOutstanding, populateOptimisticReportFormula} from '@libs/ReportUtils';
import {hasEnabledTags} from '@libs/TagsOptionsListUtils';
import {
    getTagForDisplay,
    getTaxAmount,
    getTaxName,
    isAmountMissing,
    isCreatedMissing,
    isFetchingWaypointsFromServer,
    shouldShowAttendees as shouldShowAttendeesTransactionUtils,
} from '@libs/TransactionUtils';
import tryResolveUrlFromApiRoot from '@libs/tryResolveUrlFromApiRoot';
import ToggleSettingOptionRow from '@pages/workspace/workflows/ToggleSettingsOptionRow';
import CONST from '@src/CONST';
import type {IOUAction, IOUType} from '@src/CONST';
import ONYXKEYS from '@src/ONYXKEYS';
import ROUTES from '@src/ROUTES';
import type * as OnyxTypes from '@src/types/onyx';
import type {Attendee, Participant} from '@src/types/onyx/IOU';
import type {Unit} from '@src/types/onyx/Policy';
import {isEmptyObject} from '@src/types/utils/EmptyObject';
import Badge from './Badge';
import ConfirmedRoute from './ConfirmedRoute';
import MentionReportContext from './HTMLEngineProvider/HTMLRenderers/MentionReportRenderer/MentionReportContext';
import * as Expensicons from './Icon/Expensicons';
import MenuItem from './MenuItem';
import MenuItemWithTopDescription from './MenuItemWithTopDescription';
import PDFThumbnail from './PDFThumbnail';
import PressableWithoutFocus from './Pressable/PressableWithoutFocus';
import ReceiptEmptyState from './ReceiptEmptyState';
import ReceiptImage from './ReceiptImage';
import {ShowContextMenuContext} from './ShowContextMenuContext';
import ShowMoreButton from './ShowMoreButton';

type MoneyRequestConfirmationListFooterProps = {
    /** The action to perform */
    action: IOUAction;

    /** The currency of the transaction */
    currency: string;

    /** Flag indicating if the confirmation is done */
    didConfirm: boolean;

    /** The distance of the transaction */
    distance: number;

    /** The formatted amount of the transaction */
    formattedAmount: string;

    /** The formatted amount of the transaction per 1 attendee */
    formattedAmountPerAttendee: string;

    /** The error message for the form */
    formError: string;

    /** Flag indicating if there is a route */
    hasRoute: boolean;

    /** The category of the IOU */
    iouCategory: string;

    /** The list of attendees */
    iouAttendees: Attendee[] | undefined;

    /** The comment of the IOU */
    iouComment: string | undefined;

    /** The creation date of the IOU */
    iouCreated: string | undefined;

    /** The currency code of the IOU */
    iouCurrencyCode: string | undefined;

    /** Flag indicating if the IOU is billable */
    iouIsBillable: boolean;

    /** The merchant of the IOU */
    iouMerchant: string | undefined;

    /** The type of the IOU */
    iouType: Exclude<IOUType, typeof CONST.IOU.TYPE.REQUEST | typeof CONST.IOU.TYPE.SEND>;

    /** Flag indicating if the category is required */
    isCategoryRequired: boolean;

    /** Flag indicating if it is a distance request */
    isDistanceRequest: boolean;

    /** Flag indicating if it is a per diem request */
    isPerDiemRequest: boolean;

    /** Flag indicating if it is editing a split bill */
    isEditingSplitBill: boolean | undefined;

    /** Flag indicating if the merchant is empty */
    isMerchantEmpty: boolean;

    /** Flag indicating if the merchant is required */
    isMerchantRequired: boolean | undefined;

    /** Flag indicating if it is a policy expense chat */
    isPolicyExpenseChat: boolean;

    /** Flag indicating if it is read-only */
    isReadOnly: boolean;

    /** Flag indicating if it is an invoice type */
    isTypeInvoice: boolean;

    /** Function to toggle billable */
    onToggleBillable?: (isOn: boolean) => void;

    /** The policy */
    policy: OnyxEntry<OnyxTypes.Policy>;

    /** The policy tag lists */
    policyTags: OnyxEntry<OnyxTypes.PolicyTagLists>;

    /** The policy tag lists */
    policyTagLists: Array<ValueOf<OnyxTypes.PolicyTagLists>>;

    /** The rate of the transaction */
    rate: number | undefined;

    /** The filename of the receipt */
    receiptFilename: string;

    /** The path of the receipt */
    receiptPath: string;

    /** The report action ID */
    reportActionID: string | undefined;

    /** The report ID */
    reportID: string;

    /** The selected participants */
    selectedParticipants: Participant[];

    /** Flag indicating if the field error should be displayed */
    shouldDisplayFieldError: boolean;

    /** Flag indicating if the receipt should be displayed */
    shouldDisplayReceipt: boolean;

    /** Flag indicating if the categories should be shown */
    shouldShowCategories: boolean;

    /** Flag indicating if the merchant should be shown */
    shouldShowMerchant: boolean;

    /** Flag indicating if the smart scan fields should be shown */
    shouldShowSmartScanFields: boolean;

    /** Flag indicating if the amount field should be shown */
    shouldShowAmountField?: boolean;

    /** Flag indicating if the tax should be shown */
    shouldShowTax: boolean;

    /** The transaction */
    transaction: OnyxEntry<OnyxTypes.Transaction>;

    /** The transaction ID */
    transactionID: string | undefined;

    /** Whether the receipt can be replaced */
    isReceiptEditable?: boolean;

    /** The unit */
    unit: Unit | undefined;

    /** The PDF load error callback */
    onPDFLoadError?: () => void;

    /** The PDF password callback */
    onPDFPassword?: () => void;
};

function MoneyRequestConfirmationListFooter({
    action,
    currency,
    didConfirm,
    distance,
    formattedAmount,
    formattedAmountPerAttendee,
    formError,
    hasRoute,
    iouAttendees,
    iouCategory,
    iouComment,
    iouCreated,
    iouCurrencyCode,
    iouIsBillable,
    iouMerchant,
    iouType,
    isCategoryRequired,
    isDistanceRequest,
    isPerDiemRequest,
    isEditingSplitBill,
    isMerchantEmpty,
    isMerchantRequired,
    isPolicyExpenseChat,
    isReadOnly,
    isTypeInvoice,
    onToggleBillable,
    policy,
    policyTags,
    policyTagLists,
    rate,
    receiptFilename,
    receiptPath,
    reportActionID,
    reportID,
    selectedParticipants,
    shouldDisplayFieldError,
    shouldDisplayReceipt,
    shouldShowCategories,
    shouldShowMerchant,
    shouldShowSmartScanFields,
    shouldShowAmountField = true,
    shouldShowTax,
    transaction,
    transactionID,
    unit,
    onPDFLoadError,
    onPDFPassword,
    isReceiptEditable = false,
}: MoneyRequestConfirmationListFooterProps) {
    const styles = useThemeStyles();
    const {translate, toLocaleDigit} = useLocalize();
    const {canUseTableReportView} = usePermissions();
    const {isOffline} = useNetwork();
    const [allPolicies] = useOnyx(ONYXKEYS.COLLECTION.POLICY, {canBeMissing: true});
    const [allReports] = useOnyx(ONYXKEYS.COLLECTION.REPORT, {canBeMissing: true});

    const [currentUserLogin] = useOnyx(ONYXKEYS.SESSION, {selector: (session) => session?.email, canBeMissing: true});

    // A flag and a toggler for showing the rest of the form fields
    const [shouldExpandFields, toggleShouldExpandFields] = useReducer((state) => !state, false);

    const shouldShowTags = useMemo(() => isPolicyExpenseChat && hasEnabledTags(policyTagLists), [isPolicyExpenseChat, policyTagLists]);
    const isMultilevelTags = useMemo(() => isMultiLevelTagsPolicyUtils(policyTags), [policyTags]);
    const shouldShowAttendees = useMemo(() => shouldShowAttendeesTransactionUtils(iouType, policy), [iouType, policy]);

    const hasPendingWaypoints = transaction && isFetchingWaypointsFromServer(transaction);
    const hasErrors = !isEmptyObject(transaction?.errors) || !isEmptyObject(transaction?.errorFields?.route) || !isEmptyObject(transaction?.errorFields?.waypoints);
    // eslint-disable-next-line @typescript-eslint/prefer-nullish-coalescing
    const shouldShowMap = isDistanceRequest && !!(hasErrors || hasPendingWaypoints || iouType !== CONST.IOU.TYPE.SPLIT || !isReadOnly);

    const senderWorkspace = useMemo(() => {
        const senderWorkspaceParticipant = selectedParticipants.find((participant) => participant.isSender);
        return allPolicies?.[`${ONYXKEYS.COLLECTION.POLICY}${senderWorkspaceParticipant?.policyID}`];
    }, [allPolicies, selectedParticipants]);

    const canUpdateSenderWorkspace = useMemo(() => {
        const isInvoiceRoomParticipant = selectedParticipants.some((participant) => participant.isInvoiceRoom);

        return canSendInvoice(allPolicies, currentUserLogin) && !!transaction?.isFromGlobalCreate && !isInvoiceRoomParticipant;
    }, [allPolicies, currentUserLogin, selectedParticipants, transaction?.isFromGlobalCreate]);

    /**
     * We need to check if the transaction report exists first in order to prevent the outstanding reports from being used.
     * Also we need to check if transaction report exists in outstanding reports in order to show a correct report name.
     */
    const transactionReport = !!transaction?.reportID && Object.values(allReports ?? {}).find((report) => report?.reportID === transaction.reportID);
<<<<<<< HEAD
    const shouldUseTransactionReport = !!transactionReport && isReportOutstanding(transactionReport, selectedParticipants?.at(0)?.policyID);
=======
    const policyID = selectedParticipants?.at(0)?.policyID;
    const shouldUseTransactionReport = !!transactionReport && isReportOutstanding(transactionReport, policyID);
    const firstOutstandingReport = getOutstandingReports(policyID, allReports ?? {}).at(0);
>>>>>>> 1d2dda7f
    let reportName: string | undefined;
    if (shouldUseTransactionReport) {
        reportName = transactionReport.reportName;
    } else {
<<<<<<< HEAD
        const firstOutstandingReport = getOutstandingReports(selectedParticipants?.at(0)?.policyID, allReports ?? {}).at(0);
=======
>>>>>>> 1d2dda7f
        reportName = firstOutstandingReport?.reportName;
    }

    if (!reportName) {
        const optimisticReport = buildOptimisticExpenseReport(reportID, policy?.id, policy?.ownerAccountID ?? CONST.DEFAULT_NUMBER_ID, Number(formattedAmount), currency);
        reportName = populateOptimisticReportFormula(policy?.fieldList?.text_title?.defaultValue ?? '', optimisticReport, policy);
    }
    const shouldReportBeEditable = !!firstOutstandingReport;

    const isTypeSend = iouType === CONST.IOU.TYPE.PAY;
    const taxRates = policy?.taxRates ?? null;
    // In Send Money and Split Bill with Scan flow, we don't allow the Merchant or Date to be edited. For distance requests, don't show the merchant as there's already another "Distance" menu item
    const shouldShowDate = (shouldShowSmartScanFields || isDistanceRequest) && !isTypeSend;
    // Determines whether the tax fields can be modified.
    // The tax fields can only be modified if the component is not in read-only mode
    // and it is not a distance request.
    const canModifyTaxFields = !isReadOnly && !isDistanceRequest && !isPerDiemRequest;
    // A flag for showing the billable field
    const shouldShowBillable = policy?.disabledFields?.defaultBillable === false;
    // Do not hide fields in case of paying someone
    const shouldShowAllFields = !!isPerDiemRequest || !!isDistanceRequest || shouldExpandFields || !shouldShowSmartScanFields || isTypeSend || !!isEditingSplitBill;
    // Calculate the formatted tax amount based on the transaction's tax amount and the IOU currency code
    const taxAmount = getTaxAmount(transaction, false);
    const formattedTaxAmount = convertToDisplayString(taxAmount, iouCurrencyCode);
    // Get the tax rate title based on the policy and transaction
    const taxRateTitle = getTaxName(policy, transaction);
    // Determine if the merchant error should be displayed
    const shouldDisplayMerchantError = isMerchantRequired && (shouldDisplayFieldError || formError === 'iou.error.invalidMerchant') && isMerchantEmpty;
    const shouldDisplayDistanceRateError = formError === 'iou.error.invalidRate';
    // The empty receipt component should only show for IOU Requests of a paid policy ("Team" or "Corporate")
    const shouldShowReceiptEmptyState = iouType === CONST.IOU.TYPE.SUBMIT && isPaidGroupPolicy(policy) && !isPerDiemRequest;
    // The per diem custom unit
    const perDiemCustomUnit = getPerDiemCustomUnit(policy);
    const {
        image: receiptImage,
        thumbnail: receiptThumbnail,
        isThumbnail,
        fileExtension,
        isLocalFile,
    } = receiptPath && receiptFilename ? getThumbnailAndImageURIs(transaction, receiptPath, receiptFilename) : ({} as ThumbnailAndImageURI);
    const resolvedThumbnail = isLocalFile ? receiptThumbnail : tryResolveUrlFromApiRoot(receiptThumbnail ?? '');
    const resolvedReceiptImage = isLocalFile ? receiptImage : tryResolveUrlFromApiRoot(receiptImage ?? '');

    const contextMenuContextValue = useMemo(
        () => ({
            anchor: null,
            report: undefined,
            reportNameValuePairs: undefined,
            action: undefined,
            checkIfContextMenuActive: () => {},
            isDisabled: true,
            shouldDisplayContextMenu: false,
        }),
        [],
    );

    const mentionReportContextValue = useMemo(() => ({currentReportID: reportID}), [reportID]);

    // An intermediate structure that helps us classify the fields as "primary" and "supplementary".
    // The primary fields are always shown to the user, while an extra action is needed to reveal the supplementary ones.
    const classifiedFields = [
        {
            item: (
                <MenuItemWithTopDescription
                    key={translate('iou.amount')}
                    shouldShowRightIcon={!isReadOnly && !isDistanceRequest}
                    title={formattedAmount}
                    description={translate('iou.amount')}
                    interactive={!isReadOnly}
                    onPress={() => {
                        if (isDistanceRequest || !transactionID) {
                            return;
                        }

                        Navigation.navigate(ROUTES.MONEY_REQUEST_STEP_AMOUNT.getRoute(action, iouType, transactionID, reportID, CONST.IOU.PAGE_INDEX.CONFIRM, Navigation.getActiveRoute()));
                    }}
                    style={[styles.moneyRequestMenuItem, styles.mt2]}
                    titleStyle={styles.moneyRequestConfirmationAmount}
                    disabled={didConfirm}
                    brickRoadIndicator={shouldDisplayFieldError && isAmountMissing(transaction) ? CONST.BRICK_ROAD_INDICATOR_STATUS.ERROR : undefined}
                    errorText={shouldDisplayFieldError && isAmountMissing(transaction) ? translate('common.error.enterAmount') : ''}
                />
            ),
            shouldShow: shouldShowSmartScanFields && shouldShowAmountField,
            isSupplementary: false,
        },
        {
            item: (
                <View key={translate('common.description')}>
                    <ShowContextMenuContext.Provider value={contextMenuContextValue}>
                        <MentionReportContext.Provider value={mentionReportContextValue}>
                            <MenuItemWithTopDescription
                                shouldShowRightIcon={!isReadOnly}
                                shouldParseTitle
                                excludedMarkdownRules={!policy ? ['reportMentions'] : []}
                                title={iouComment}
                                description={translate('common.description')}
                                onPress={() => {
                                    if (!transactionID) {
                                        return;
                                    }

                                    Navigation.navigate(
                                        ROUTES.MONEY_REQUEST_STEP_DESCRIPTION.getRoute(action, iouType, transactionID, reportID, Navigation.getActiveRoute(), reportActionID),
                                    );
                                }}
                                style={[styles.moneyRequestMenuItem]}
                                titleStyle={styles.flex1}
                                disabled={didConfirm}
                                interactive={!isReadOnly}
                                numberOfLinesTitle={2}
                            />
                        </MentionReportContext.Provider>
                    </ShowContextMenuContext.Provider>
                </View>
            ),
            shouldShow: true,
            isSupplementary: false,
        },
        {
            item: (
                <MenuItemWithTopDescription
                    key={translate('common.distance')}
                    shouldShowRightIcon={!isReadOnly}
                    title={DistanceRequestUtils.getDistanceForDisplay(hasRoute, distance, unit, rate, translate)}
                    description={translate('common.distance')}
                    style={[styles.moneyRequestMenuItem]}
                    titleStyle={styles.flex1}
                    onPress={() => {
                        if (!transactionID) {
                            return;
                        }

                        Navigation.navigate(ROUTES.MONEY_REQUEST_STEP_DISTANCE.getRoute(action, iouType, transactionID, reportID, Navigation.getActiveRoute()));
                    }}
                    disabled={didConfirm}
                    interactive={!isReadOnly}
                />
            ),
            shouldShow: isDistanceRequest,
            isSupplementary: false,
        },
        {
            item: (
                <MenuItemWithTopDescription
                    key={translate('common.rate')}
                    shouldShowRightIcon={!!rate && !isReadOnly && isPolicyExpenseChat}
                    title={DistanceRequestUtils.getRateForDisplay(unit, rate, currency, translate, toLocaleDigit, isOffline)}
                    description={translate('common.rate')}
                    style={[styles.moneyRequestMenuItem]}
                    titleStyle={styles.flex1}
                    onPress={() => {
                        if (!transactionID) {
                            return;
                        }

                        Navigation.navigate(ROUTES.MONEY_REQUEST_STEP_DISTANCE_RATE.getRoute(action, iouType, transactionID, reportID, Navigation.getActiveRoute()));
                    }}
                    brickRoadIndicator={shouldDisplayDistanceRateError ? CONST.BRICK_ROAD_INDICATOR_STATUS.ERROR : undefined}
                    disabled={didConfirm}
                    interactive={!!rate && !isReadOnly && isPolicyExpenseChat}
                />
            ),
            shouldShow: isDistanceRequest,
            isSupplementary: false,
        },
        {
            item: (
                <MenuItemWithTopDescription
                    key={translate('common.merchant')}
                    shouldShowRightIcon={!isReadOnly}
                    title={isMerchantEmpty ? '' : iouMerchant}
                    description={translate('common.merchant')}
                    style={[styles.moneyRequestMenuItem]}
                    titleStyle={styles.flex1}
                    onPress={() => {
                        if (!transactionID) {
                            return;
                        }

                        Navigation.navigate(ROUTES.MONEY_REQUEST_STEP_MERCHANT.getRoute(action, iouType, transactionID, reportID, Navigation.getActiveRoute()));
                    }}
                    disabled={didConfirm}
                    interactive={!isReadOnly}
                    brickRoadIndicator={shouldDisplayMerchantError ? CONST.BRICK_ROAD_INDICATOR_STATUS.ERROR : undefined}
                    errorText={shouldDisplayMerchantError ? translate('common.error.fieldRequired') : ''}
                    rightLabel={isMerchantRequired && !shouldDisplayMerchantError ? translate('common.required') : ''}
                    numberOfLinesTitle={2}
                />
            ),
            shouldShow: shouldShowMerchant,
            isSupplementary: !isMerchantRequired,
        },
        {
            item: (
                <MenuItemWithTopDescription
                    key={translate('common.date')}
                    shouldShowRightIcon={!isReadOnly}
                    // eslint-disable-next-line @typescript-eslint/prefer-nullish-coalescing
                    title={iouCreated || format(new Date(), CONST.DATE.FNS_FORMAT_STRING)}
                    description={translate('common.date')}
                    style={[styles.moneyRequestMenuItem]}
                    titleStyle={styles.flex1}
                    onPress={() => {
                        if (!transactionID) {
                            return;
                        }

                        Navigation.navigate(ROUTES.MONEY_REQUEST_STEP_DATE.getRoute(action, iouType, transactionID, reportID, Navigation.getActiveRoute(), reportActionID));
                    }}
                    disabled={didConfirm}
                    interactive={!isReadOnly}
                    brickRoadIndicator={shouldDisplayFieldError && isCreatedMissing(transaction) ? CONST.BRICK_ROAD_INDICATOR_STATUS.ERROR : undefined}
                    errorText={shouldDisplayFieldError && isCreatedMissing(transaction) ? translate('common.error.enterDate') : ''}
                />
            ),
            shouldShow: shouldShowDate,
            isSupplementary: true,
        },
        {
            item: (
                <MenuItemWithTopDescription
                    key={translate('common.category')}
                    shouldShowRightIcon={!isReadOnly}
                    title={iouCategory}
                    description={translate('common.category')}
                    numberOfLinesTitle={2}
                    onPress={() => {
                        if (!transactionID) {
                            return;
                        }

                        Navigation.navigate(ROUTES.MONEY_REQUEST_STEP_CATEGORY.getRoute(action, iouType, transactionID, reportID, Navigation.getActiveRoute(), reportActionID));
                    }}
                    style={[styles.moneyRequestMenuItem]}
                    titleStyle={styles.flex1}
                    disabled={didConfirm}
                    interactive={!isReadOnly}
                    rightLabel={isCategoryRequired ? translate('common.required') : ''}
                />
            ),
            shouldShow: shouldShowCategories,
            isSupplementary: action === CONST.IOU.ACTION.CATEGORIZE ? false : !isCategoryRequired,
        },
        ...policyTagLists.map(({name, required, tags}, index) => {
            const isTagRequired = required ?? false;
            const shouldShow = shouldShowTags && (!isMultilevelTags || hasEnabledOptions(tags));
            return {
                item: (
                    <MenuItemWithTopDescription
                        key={name}
                        shouldShowRightIcon={!isReadOnly}
                        title={getTagForDisplay(transaction, index)}
                        description={name}
                        numberOfLinesTitle={2}
                        onPress={() => {
                            if (!transactionID) {
                                return;
                            }

                            Navigation.navigate(ROUTES.MONEY_REQUEST_STEP_TAG.getRoute(action, iouType, index, transactionID, reportID, Navigation.getActiveRoute(), reportActionID));
                        }}
                        style={[styles.moneyRequestMenuItem]}
                        disabled={didConfirm}
                        interactive={!isReadOnly}
                        rightLabel={isTagRequired ? translate('common.required') : ''}
                    />
                ),
                shouldShow,
                isSupplementary: !isTagRequired,
            };
        }),
        {
            item: (
                <MenuItemWithTopDescription
                    key={`${taxRates?.name}${taxRateTitle}`}
                    shouldShowRightIcon={canModifyTaxFields}
                    title={taxRateTitle}
                    description={taxRates?.name}
                    style={[styles.moneyRequestMenuItem]}
                    titleStyle={styles.flex1}
                    onPress={() => {
                        if (!transactionID) {
                            return;
                        }

                        Navigation.navigate(ROUTES.MONEY_REQUEST_STEP_TAX_RATE.getRoute(action, iouType, transactionID, reportID, Navigation.getActiveRoute()));
                    }}
                    disabled={didConfirm}
                    interactive={canModifyTaxFields}
                />
            ),
            shouldShow: shouldShowTax,
            isSupplementary: true,
        },
        {
            item: (
                <MenuItemWithTopDescription
                    key={`${taxRates?.name}${formattedTaxAmount}`}
                    shouldShowRightIcon={canModifyTaxFields}
                    title={formattedTaxAmount}
                    description={translate('iou.taxAmount')}
                    style={[styles.moneyRequestMenuItem]}
                    titleStyle={styles.flex1}
                    onPress={() => {
                        if (!transactionID) {
                            return;
                        }

                        Navigation.navigate(ROUTES.MONEY_REQUEST_STEP_TAX_AMOUNT.getRoute(action, iouType, transactionID, reportID, Navigation.getActiveRoute()));
                    }}
                    disabled={didConfirm}
                    interactive={canModifyTaxFields}
                />
            ),
            shouldShow: shouldShowTax,
            isSupplementary: true,
        },
        {
            item: (
                <MenuItemWithTopDescription
                    key="attendees"
                    shouldShowRightIcon
                    title={iouAttendees?.map((item) => item?.displayName ?? item?.login).join(', ')}
                    description={`${translate('iou.attendees')} ${
                        iouAttendees?.length && iouAttendees.length > 1 ? `\u00B7 ${formattedAmountPerAttendee} ${translate('common.perPerson')}` : ''
                    }`}
                    style={[styles.moneyRequestMenuItem]}
                    titleStyle={styles.flex1}
                    onPress={() => {
                        if (!transactionID) {
                            return;
                        }

                        Navigation.navigate(ROUTES.MONEY_REQUEST_ATTENDEE.getRoute(action, iouType, transactionID, reportID, Navigation.getActiveRoute()));
                    }}
                    interactive
                    shouldRenderAsHTML
                />
            ),
            shouldShow: shouldShowAttendees,
            isSupplementary: true,
        },
        {
            item: (
                <View
                    key={translate('common.billable')}
                    style={[styles.flexRow, styles.justifyContentBetween, styles.alignItemsCenter, styles.ml5, styles.mr8, styles.optionRow]}
                >
                    <ToggleSettingOptionRow
                        switchAccessibilityLabel={translate('common.billable')}
                        title={translate('common.billable')}
                        onToggle={(isOn) => onToggleBillable?.(isOn)}
                        isActive={iouIsBillable}
                        disabled={isReadOnly}
                        wrapperStyle={styles.flex1}
                    />
                </View>
            ),
            shouldShow: shouldShowBillable,
            isSupplementary: true,
        },
        {
            item: (
                <MenuItemWithTopDescription
                    key={translate('common.report')}
                    shouldShowRightIcon={shouldReportBeEditable}
                    title={reportName}
                    description={translate('common.report')}
                    style={[styles.moneyRequestMenuItem]}
                    titleStyle={styles.flex1}
                    onPress={() => {
                        if (!transactionID) {
                            return;
                        }
                        Navigation.navigate(ROUTES.MONEY_REQUEST_STEP_REPORT.getRoute(action, iouType, transactionID, reportID, Navigation.getActiveRoute()));
                    }}
                    interactive={shouldReportBeEditable}
                    shouldRenderAsHTML
                />
            ),
            shouldShow: isPolicyExpenseChat && canUseTableReportView,
            isSupplementary: true,
        },
    ];

    const subRates = getSubratesFields(perDiemCustomUnit, transaction);
    const shouldDisplaySubrateError =
        isPerDiemRequest && (shouldDisplayFieldError || formError === 'iou.error.invalidSubrateLength') && (subRates.length === 0 || (subRates.length === 1 && !subRates.at(0)));

    const subRateFields = subRates.map((field, index) => (
        <MenuItemWithTopDescription
            key={`${translate('common.subrate')}${field?.key ?? index}`}
            shouldShowRightIcon={!isReadOnly}
            title={getSubratesForDisplay(field, translate('iou.qty'))}
            description={translate('common.subrate')}
            style={[styles.moneyRequestMenuItem]}
            titleStyle={styles.flex1}
            onPress={() => {
                if (!transactionID) {
                    return;
                }
                Navigation.navigate(ROUTES.MONEY_REQUEST_STEP_SUBRATE_EDIT.getRoute(action, iouType, transactionID, reportID, index, Navigation.getActiveRoute()));
            }}
            disabled={didConfirm}
            interactive={!isReadOnly}
            brickRoadIndicator={index === 0 && shouldDisplaySubrateError ? CONST.BRICK_ROAD_INDICATOR_STATUS.ERROR : undefined}
            errorText={index === 0 && shouldDisplaySubrateError ? translate('common.error.fieldRequired') : ''}
        />
    ));

    const {firstDay, tripDays, lastDay} = getTimeDifferenceIntervals(transaction);

    const badgeElements = useMemo(() => {
        const badges: React.JSX.Element[] = [];
        if (firstDay) {
            badges.push(
                <Badge
                    key="firstDay"
                    icon={Expensicons.Stopwatch}
                    text={translate('iou.firstDayText', {count: firstDay})}
                />,
            );
        }
        if (tripDays) {
            badges.push(
                <Badge
                    key="tripDays"
                    icon={Expensicons.CalendarSolid}
                    text={translate('iou.tripLengthText', {count: tripDays})}
                />,
            );
        }
        if (lastDay) {
            badges.push(
                <Badge
                    key="lastDay"
                    icon={Expensicons.Stopwatch}
                    text={translate('iou.lastDayText', {count: lastDay})}
                />,
            );
        }
        return badges;
    }, [firstDay, lastDay, translate, tripDays]);

    const primaryFields: React.JSX.Element[] = [];
    const supplementaryFields: React.JSX.Element[] = [];

    classifiedFields.forEach((field) => {
        if (field.shouldShow && !field.isSupplementary) {
            primaryFields.push(field.item);
        } else if (field.shouldShow && field.isSupplementary) {
            supplementaryFields.push(field.item);
        }
    });

    const receiptThumbnailContent = useMemo(
        () => (
            <View style={styles.moneyRequestImage}>
                {isLocalFile && Str.isPDF(receiptFilename) ? (
                    <PressableWithoutFocus
                        onPress={() => {
                            if (!transactionID) {
                                return;
                            }

                            Navigation.navigate(
                                isReceiptEditable
                                    ? ROUTES.TRANSACTION_RECEIPT.getRoute(reportID, transactionID, undefined, undefined, action, iouType)
                                    : ROUTES.TRANSACTION_RECEIPT.getRoute(reportID, transactionID),
                            );
                        }}
                        accessibilityRole={CONST.ROLE.BUTTON}
                        accessibilityLabel={translate('accessibilityHints.viewAttachment')}
                        disabled={!shouldDisplayReceipt}
                        disabledStyle={styles.cursorDefault}
                    >
                        <PDFThumbnail
                            // eslint-disable-next-line @typescript-eslint/non-nullable-type-assertion-style
                            previewSourceURL={resolvedReceiptImage as string}
                            onLoadError={onPDFLoadError}
                            onPassword={onPDFPassword}
                        />
                    </PressableWithoutFocus>
                ) : (
                    <PressableWithoutFocus
                        onPress={() => {
                            if (!transactionID) {
                                return;
                            }

                            Navigation.navigate(
                                isReceiptEditable
                                    ? ROUTES.TRANSACTION_RECEIPT.getRoute(reportID, transactionID, undefined, undefined, action, iouType)
                                    : ROUTES.TRANSACTION_RECEIPT.getRoute(reportID, transactionID),
                            );
                        }}
                        disabled={!shouldDisplayReceipt || isThumbnail}
                        accessibilityRole={CONST.ROLE.BUTTON}
                        accessibilityLabel={translate('accessibilityHints.viewAttachment')}
                        disabledStyle={styles.cursorDefault}
                        style={[styles.h100, styles.flex1]}
                    >
                        <ReceiptImage
                            isThumbnail={isThumbnail}
                            // eslint-disable-next-line @typescript-eslint/prefer-nullish-coalescing
                            source={resolvedThumbnail || resolvedReceiptImage || ''}
                            // AuthToken is required when retrieving the image from the server
                            // but we don't need it to load the blob:// or file:// image when starting an expense/split
                            // So if we have a thumbnail, it means we're retrieving the image from the server
                            isAuthTokenRequired={!!receiptThumbnail && !isLocalFile}
                            fileExtension={fileExtension}
                            shouldUseThumbnailImage
                            shouldUseInitialObjectPosition={isDistanceRequest}
                        />
                    </PressableWithoutFocus>
                )}
            </View>
        ),
        [
            styles.moneyRequestImage,
            styles.cursorDefault,
            styles.h100,
            styles.flex1,
            isLocalFile,
            receiptFilename,
            translate,
            shouldDisplayReceipt,
            resolvedReceiptImage,
            onPDFLoadError,
            onPDFPassword,
            isThumbnail,
            resolvedThumbnail,
            receiptThumbnail,
            fileExtension,
            isDistanceRequest,
            transactionID,
            action,
            iouType,
            reportID,
            isReceiptEditable,
        ],
    );

    return (
        <>
            {isTypeInvoice && (
                <MenuItem
                    key={translate('workspace.invoices.sendFrom')}
                    avatarID={senderWorkspace?.id}
                    shouldShowRightIcon={!isReadOnly && canUpdateSenderWorkspace}
                    title={senderWorkspace?.name}
                    icon={senderWorkspace?.avatarURL ? senderWorkspace?.avatarURL : getDefaultWorkspaceAvatar(senderWorkspace?.name)}
                    iconType={CONST.ICON_TYPE_WORKSPACE}
                    description={translate('workspace.common.workspace')}
                    label={translate('workspace.invoices.sendFrom')}
                    isLabelHoverable={false}
                    interactive={!isReadOnly && canUpdateSenderWorkspace}
                    onPress={() => {
                        if (!transaction?.transactionID) {
                            return;
                        }
                        Navigation.navigate(ROUTES.MONEY_REQUEST_STEP_SEND_FROM.getRoute(iouType, transaction?.transactionID, reportID, Navigation.getActiveRoute()));
                    }}
                    style={styles.moneyRequestMenuItem}
                    labelStyle={styles.mt2}
                    titleStyle={styles.flex1}
                    disabled={didConfirm}
                />
            )}
            {shouldShowMap && (
                <View style={styles.confirmationListMapItem}>
                    <ConfirmedRoute transaction={transaction ?? ({} as OnyxTypes.Transaction)} />
                </View>
            )}
            {isPerDiemRequest && (
                <>
                    <MenuItemWithTopDescription
                        shouldShowRightIcon={!isReadOnly}
                        title={getDestinationForDisplay(perDiemCustomUnit, transaction)}
                        description={translate('common.destination')}
                        style={[styles.moneyRequestMenuItem]}
                        titleStyle={styles.flex1}
                        onPress={() => {
                            if (!transactionID) {
                                return;
                            }
                            Navigation.navigate(ROUTES.MONEY_REQUEST_STEP_DESTINATION_EDIT.getRoute(action, iouType, transactionID, reportID, Navigation.getActiveRoute()));
                        }}
                        disabled={didConfirm}
                        interactive={!isReadOnly}
                    />
                    <View style={styles.dividerLine} />
                    <MenuItemWithTopDescription
                        shouldShowRightIcon={!isReadOnly}
                        title={getTimeForDisplay(transaction)}
                        description={translate('iou.time')}
                        style={[styles.moneyRequestMenuItem]}
                        titleStyle={styles.flex1}
                        onPress={() => {
                            if (!transactionID) {
                                return;
                            }
                            Navigation.navigate(ROUTES.MONEY_REQUEST_STEP_TIME_EDIT.getRoute(action, iouType, transactionID, reportID));
                        }}
                        disabled={didConfirm}
                        interactive={!isReadOnly}
                        numberOfLinesTitle={2}
                    />
                    <View style={[styles.flexRow, styles.gap1, styles.justifyContentStart, styles.mh3, styles.flexWrap, styles.pt1]}>{badgeElements}</View>
                    <View style={styles.dividerLine} />
                    {subRateFields}
                    <View style={styles.dividerLine} />
                </>
            )}
            {!shouldShowMap &&
                // eslint-disable-next-line @typescript-eslint/prefer-nullish-coalescing
                (receiptImage || receiptThumbnail
                    ? receiptThumbnailContent
                    : shouldShowReceiptEmptyState && (
                          <ReceiptEmptyState
                              onPress={() => {
                                  if (!transactionID) {
                                      return;
                                  }

                                  Navigation.navigate(ROUTES.MONEY_REQUEST_STEP_SCAN.getRoute(CONST.IOU.ACTION.CREATE, iouType, transactionID, reportID, Navigation.getActiveRoute()));
                              }}
                          />
                      ))}
            {primaryFields}
            {!shouldShowAllFields && (
                <ShowMoreButton
                    containerStyle={[styles.mt1, styles.mb2]}
                    onPress={toggleShouldExpandFields}
                />
            )}
            <View style={[styles.mb5]}>{shouldShowAllFields && supplementaryFields}</View>
        </>
    );
}

MoneyRequestConfirmationListFooter.displayName = 'MoneyRequestConfirmationListFooter';

export default memo(
    MoneyRequestConfirmationListFooter,
    (prevProps, nextProps) =>
        lodashIsEqual(prevProps.action, nextProps.action) &&
        prevProps.currency === nextProps.currency &&
        prevProps.didConfirm === nextProps.didConfirm &&
        prevProps.distance === nextProps.distance &&
        prevProps.formattedAmount === nextProps.formattedAmount &&
        prevProps.formError === nextProps.formError &&
        prevProps.hasRoute === nextProps.hasRoute &&
        prevProps.iouCategory === nextProps.iouCategory &&
        prevProps.iouComment === nextProps.iouComment &&
        prevProps.iouCreated === nextProps.iouCreated &&
        prevProps.iouCurrencyCode === nextProps.iouCurrencyCode &&
        prevProps.iouIsBillable === nextProps.iouIsBillable &&
        prevProps.iouMerchant === nextProps.iouMerchant &&
        prevProps.iouType === nextProps.iouType &&
        prevProps.isCategoryRequired === nextProps.isCategoryRequired &&
        prevProps.isDistanceRequest === nextProps.isDistanceRequest &&
        prevProps.isEditingSplitBill === nextProps.isEditingSplitBill &&
        prevProps.isMerchantEmpty === nextProps.isMerchantEmpty &&
        prevProps.isMerchantRequired === nextProps.isMerchantRequired &&
        prevProps.isPolicyExpenseChat === nextProps.isPolicyExpenseChat &&
        prevProps.isReadOnly === nextProps.isReadOnly &&
        prevProps.isTypeInvoice === nextProps.isTypeInvoice &&
        prevProps.onToggleBillable === nextProps.onToggleBillable &&
        lodashIsEqual(prevProps.policy, nextProps.policy) &&
        lodashIsEqual(prevProps.policyTagLists, nextProps.policyTagLists) &&
        prevProps.rate === nextProps.rate &&
        prevProps.receiptFilename === nextProps.receiptFilename &&
        prevProps.receiptPath === nextProps.receiptPath &&
        prevProps.reportActionID === nextProps.reportActionID &&
        prevProps.reportID === nextProps.reportID &&
        lodashIsEqual(prevProps.selectedParticipants, nextProps.selectedParticipants) &&
        prevProps.shouldDisplayFieldError === nextProps.shouldDisplayFieldError &&
        prevProps.shouldDisplayReceipt === nextProps.shouldDisplayReceipt &&
        prevProps.shouldShowCategories === nextProps.shouldShowCategories &&
        prevProps.shouldShowMerchant === nextProps.shouldShowMerchant &&
        prevProps.shouldShowSmartScanFields === nextProps.shouldShowSmartScanFields &&
        prevProps.shouldShowTax === nextProps.shouldShowTax &&
        lodashIsEqual(prevProps.transaction, nextProps.transaction) &&
        prevProps.transactionID === nextProps.transactionID &&
        prevProps.unit === nextProps.unit,
);<|MERGE_RESOLUTION|>--- conflicted
+++ resolved
@@ -285,21 +285,13 @@
      * Also we need to check if transaction report exists in outstanding reports in order to show a correct report name.
      */
     const transactionReport = !!transaction?.reportID && Object.values(allReports ?? {}).find((report) => report?.reportID === transaction.reportID);
-<<<<<<< HEAD
-    const shouldUseTransactionReport = !!transactionReport && isReportOutstanding(transactionReport, selectedParticipants?.at(0)?.policyID);
-=======
     const policyID = selectedParticipants?.at(0)?.policyID;
     const shouldUseTransactionReport = !!transactionReport && isReportOutstanding(transactionReport, policyID);
     const firstOutstandingReport = getOutstandingReports(policyID, allReports ?? {}).at(0);
->>>>>>> 1d2dda7f
     let reportName: string | undefined;
     if (shouldUseTransactionReport) {
         reportName = transactionReport.reportName;
     } else {
-<<<<<<< HEAD
-        const firstOutstandingReport = getOutstandingReports(selectedParticipants?.at(0)?.policyID, allReports ?? {}).at(0);
-=======
->>>>>>> 1d2dda7f
         reportName = firstOutstandingReport?.reportName;
     }
 
