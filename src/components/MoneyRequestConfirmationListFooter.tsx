--- conflicted
+++ resolved
@@ -516,7 +516,6 @@
         },
         {
             item: (
-<<<<<<< HEAD
                 <MenuItemWithTopDescription
                     key="attendees"
                     shouldShowRightIcon
@@ -536,13 +535,10 @@
         },
         {
             item: (
-                <View style={[styles.flexRow, styles.justifyContentBetween, styles.alignItemsCenter, styles.ml5, styles.mr8, styles.optionRow]}>
-=======
                 <View
                     key={translate('common.billable')}
                     style={[styles.flexRow, styles.justifyContentBetween, styles.alignItemsCenter, styles.ml5, styles.mr8, styles.optionRow]}
                 >
->>>>>>> dcf1a0ca
                     <ToggleSettingOptionRow
                         switchAccessibilityLabel={translate('common.billable')}
                         title={translate('common.billable')}
