--- conflicted
+++ resolved
@@ -334,14 +334,15 @@
     let reportName = getReportName(selectedReport, selectedPolicy);
 
     if (!reportName) {
-<<<<<<< HEAD
-        const optimisticReport = buildOptimisticExpenseReport(reportID, policy?.id, policy?.ownerAccountID ?? CONST.DEFAULT_NUMBER_ID, iouAmount ?? transaction?.amount ?? 0, currency);
-        reportName = populateOptimisticReportFormula(policy?.fieldList?.text_title?.defaultValue ?? '', optimisticReport, policy);
-=======
-        const optimisticReport = buildOptimisticExpenseReport(reportID, selectedPolicy?.id, selectedPolicy?.ownerAccountID ?? CONST.DEFAULT_NUMBER_ID, Number(formattedAmount), currency);
+        const optimisticReport = buildOptimisticExpenseReport(
+            reportID,
+            selectedPolicy?.id,
+            selectedPolicy?.ownerAccountID ?? CONST.DEFAULT_NUMBER_ID,
+            iouAmount ?? transaction?.amount ?? 0,
+            currency,
+        );
         selectedReportID = !selectedReportID ? optimisticReport.reportID : selectedReportID;
         reportName = populateOptimisticReportFormula(selectedPolicy?.fieldList?.text_title?.defaultValue ?? '', optimisticReport, selectedPolicy);
->>>>>>> 3938e139
     }
 
     // When creating an expense in an individual report, the report field becomes read-only
