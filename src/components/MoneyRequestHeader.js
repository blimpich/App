--- conflicted
+++ resolved
@@ -44,13 +44,8 @@
 };
 
 const MoneyRequestHeader = (props) => {
-<<<<<<< HEAD
     const formattedAmount = CurrencyUtils.convertToDisplayString(ReportUtils.getMoneyRequestTotal(props.report), props.report.currency);
-    const isSettled = false; // TODO: use ReportUtils.isSettled(props.report.reportID) once that method is added
-=======
-    const formattedAmount = CurrencyUtils.convertToDisplayString(props.report.total, props.report.currency);
     const isSettled = ReportUtils.isSettled(props.report.reportID);
->>>>>>> cb076db6
     const isExpenseReport = ReportUtils.isExpenseReport(props.report);
     const payeeName = isExpenseReport ? ReportUtils.getPolicyName(props.report, props.policies) : ReportUtils.getDisplayNameForParticipant(props.report.managerEmail);
     const payeeAvatar = isExpenseReport
