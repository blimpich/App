import {useRoute} from '@react-navigation/native';
import type {ReactNode} from 'react';
import React, {useCallback, useEffect, useMemo, useState} from 'react';
import {View} from 'react-native';
import type {OnyxEntry} from 'react-native-onyx';
import {useOnyx} from 'react-native-onyx';
import type {ValueOf} from 'type-fest';
import useLocalize from '@hooks/useLocalize';
import useResponsiveLayout from '@hooks/useResponsiveLayout';
import useTheme from '@hooks/useTheme';
import useThemeStyles from '@hooks/useThemeStyles';
import useTransactionViolations from '@hooks/useTransactionViolations';
import {deleteMoneyRequest, deleteTrackExpense, initSplitExpense} from '@libs/actions/IOU';
import Navigation from '@libs/Navigation/Navigation';
import {getOriginalMessage, getReportActions, isMoneyRequestAction, isTrackExpenseAction} from '@libs/ReportActionsUtils';
import {getTransactionThreadPrimaryAction} from '@libs/ReportPrimaryActionUtils';
import {getSecondaryTransactionThreadActions} from '@libs/ReportSecondaryActionUtils';
import {changeMoneyRequestHoldStatus, isSelfDM, navigateToDetailsPage} from '@libs/ReportUtils';
import {
    hasPendingRTERViolation as hasPendingRTERViolationTransactionUtils,
    isDuplicate as isDuplicateTransactionUtils,
    isExpensifyCardTransaction,
    isOnHold as isOnHoldTransactionUtils,
    isPending,
    isScanning,
    shouldShowBrokenConnectionViolation as shouldShowBrokenConnectionViolationTransactionUtils,
} from '@libs/TransactionUtils';
import variables from '@styles/variables';
import {markAsCash as markAsCashAction} from '@userActions/Transaction';
import CONST from '@src/CONST';
import ONYXKEYS from '@src/ONYXKEYS';
import ROUTES from '@src/ROUTES';
import SCREENS from '@src/SCREENS';
import type {Policy, Report, ReportAction} from '@src/types/onyx';
import type IconAsset from '@src/types/utils/IconAsset';
import isLoadingOnyxValue from '@src/types/utils/isLoadingOnyxValue';
import BrokenConnectionDescription from './BrokenConnectionDescription';
import Button from './Button';
import ButtonWithDropdownMenu from './ButtonWithDropdownMenu';
import type {DropdownOption} from './ButtonWithDropdownMenu/types';
import ConfirmModal from './ConfirmModal';
import DecisionModal from './DecisionModal';
import HeaderWithBackButton from './HeaderWithBackButton';
import Icon from './Icon';
import * as Expensicons from './Icon/Expensicons';
import LoadingBar from './LoadingBar';
import type {MoneyRequestHeaderStatusBarProps} from './MoneyRequestHeaderStatusBar';
import MoneyRequestHeaderStatusBar from './MoneyRequestHeaderStatusBar';
import MoneyRequestReportTransactionsNavigation from './MoneyRequestReportView/MoneyRequestReportTransactionsNavigation';
import {useSearchContext} from './Search/SearchContext';

type MoneyRequestHeaderProps = {
    /** The report currently being looked at */
    report: OnyxEntry<Report>;

    /** The policy which the report is tied to */
    policy: OnyxEntry<Policy>;

    /** The report action the transaction is tied to from the parent report */
    parentReportAction: OnyxEntry<ReportAction>;

    /** Method to trigger when pressing close button of the header */
    onBackButtonPress: () => void;
};

function MoneyRequestHeader({report, parentReportAction, policy, onBackButtonPress}: MoneyRequestHeaderProps) {
    // We need to use isSmallScreenWidth instead of shouldUseNarrowLayout to use a correct layout for the hold expense modal https://github.com/Expensify/App/pull/47990#issuecomment-2362382026
    // eslint-disable-next-line rulesdir/prefer-shouldUseNarrowLayout-instead-of-isSmallScreenWidth
    const {shouldUseNarrowLayout, isSmallScreenWidth} = useResponsiveLayout();
    const route = useRoute();
    const [parentReport] = useOnyx(`${ONYXKEYS.COLLECTION.REPORT}${report?.parentReportID}`, {
        canBeMissing: false,
    });
    const [transaction] = useOnyx(
        `${ONYXKEYS.COLLECTION.TRANSACTION}${
            isMoneyRequestAction(parentReportAction) ? (getOriginalMessage(parentReportAction)?.IOUTransactionID ?? CONST.DEFAULT_NUMBER_ID) : CONST.DEFAULT_NUMBER_ID
        }`,
        {canBeMissing: true},
    );
    const transactionViolations = useTransactionViolations(transaction?.transactionID);

    const [isDeleteModalVisible, setIsDeleteModalVisible] = useState(false);
    const [downloadErrorModalVisible, setDownloadErrorModalVisible] = useState(false);
    const [dismissedHoldUseExplanation, dismissedHoldUseExplanationResult] = useOnyx(ONYXKEYS.NVP_DISMISSED_HOLD_USE_EXPLANATION, {initialValue: true, canBeMissing: false});
    const [isLoadingReportData] = useOnyx(ONYXKEYS.IS_LOADING_REPORT_DATA, {canBeMissing: true});
    const isLoadingHoldUseExplained = isLoadingOnyxValue(dismissedHoldUseExplanationResult);
    const styles = useThemeStyles();
    const theme = useTheme();
    const {translate} = useLocalize();
    const isOnHold = isOnHoldTransactionUtils(transaction);
    const isDuplicate = isDuplicateTransactionUtils(transaction?.transactionID);
    const reportID = report?.reportID;
<<<<<<< HEAD
=======
    const {isBetaEnabled} = usePermissions();
    const {removeTransaction} = useSearchContext();
>>>>>>> a79bf21a

    const isReportInRHP = route.name === SCREENS.SEARCH.REPORT_RHP;
    const shouldDisplayTransactionNavigation = !!(reportID && isReportInRHP);

    const hasPendingRTERViolation = hasPendingRTERViolationTransactionUtils(transactionViolations);

    const shouldShowBrokenConnectionViolation = shouldShowBrokenConnectionViolationTransactionUtils(parentReport, policy, transactionViolations);

    // If the parent report is a selfDM, it should always be opened in the Inbox tab
    const shouldOpenParentReportInCurrentTab = !isSelfDM(parentReport);

    const markAsCash = useCallback(() => {
        markAsCashAction(transaction?.transactionID, reportID);
    }, [reportID, transaction?.transactionID]);

    const getStatusIcon: (src: IconAsset) => ReactNode = (src) => (
        <Icon
            src={src}
            height={variables.iconSizeSmall}
            width={variables.iconSizeSmall}
            fill={theme.icon}
        />
    );

    const getStatusBarProps: () => MoneyRequestHeaderStatusBarProps | undefined = () => {
        if (isOnHold) {
            return {icon: getStatusIcon(Expensicons.Stopwatch), description: translate('iou.expenseOnHold')};
        }

        if (isDuplicate) {
            return {icon: getStatusIcon(Expensicons.Flag), description: translate('iou.expenseDuplicate')};
        }

        if (isExpensifyCardTransaction(transaction) && isPending(transaction)) {
            return {icon: getStatusIcon(Expensicons.CreditCardHourglass), description: translate('iou.transactionPendingDescription')};
        }
        if (shouldShowBrokenConnectionViolation) {
            return {
                icon: getStatusIcon(Expensicons.Hourglass),
                description: (
                    <BrokenConnectionDescription
                        transactionID={transaction?.transactionID}
                        report={parentReport}
                        policy={policy}
                    />
                ),
            };
        }
        if (hasPendingRTERViolation) {
            return {icon: getStatusIcon(Expensicons.Hourglass), description: translate('iou.pendingMatchWithCreditCardDescription')};
        }
        if (isScanning(transaction)) {
            return {icon: getStatusIcon(Expensicons.ReceiptScan), description: translate('iou.receiptScanInProgressDescription')};
        }
    };

    const statusBarProps = getStatusBarProps();

    useEffect(() => {
        // eslint-disable-next-line @typescript-eslint/prefer-nullish-coalescing
        if (isLoadingHoldUseExplained || dismissedHoldUseExplanation || !isOnHold) {
            return;
        }
        Navigation.navigate(ROUTES.PROCESS_MONEY_REQUEST_HOLD.getRoute(Navigation.getReportRHPActiveRoute()));
    }, [dismissedHoldUseExplanation, isLoadingHoldUseExplained, isOnHold]);

    const primaryAction = useMemo(() => {
        if (!report || !parentReport || !transaction) {
            return '';
        }
        return getTransactionThreadPrimaryAction(report, parentReport, transaction, transactionViolations, policy);
    }, [parentReport, policy, report, transaction, transactionViolations]);

    const primaryActionImplementation = {
        [CONST.REPORT.TRANSACTION_PRIMARY_ACTIONS.REMOVE_HOLD]: (
            <Button
                success
                text={translate('iou.unhold')}
                onPress={() => {
                    changeMoneyRequestHoldStatus(parentReportAction);
                }}
            />
        ),
        [CONST.REPORT.TRANSACTION_PRIMARY_ACTIONS.REVIEW_DUPLICATES]: (
            <Button
                success
                text={translate('iou.reviewDuplicates')}
                onPress={() => {
                    if (!reportID) {
                        return;
                    }
                    Navigation.navigate(ROUTES.TRANSACTION_DUPLICATE_REVIEW_PAGE.getRoute(reportID, Navigation.getReportRHPActiveRoute()));
                }}
            />
        ),
        [CONST.REPORT.TRANSACTION_PRIMARY_ACTIONS.MARK_AS_CASH]: (
            <Button
                success
                text={translate('iou.markAsCash')}
                onPress={markAsCash}
            />
        ),
    };

    const secondaryActions = useMemo(() => {
        const reportActions = !!parentReport && getReportActions(parentReport);
        if (!transaction || !reportActions) {
            return [];
        }
        return getSecondaryTransactionThreadActions(parentReport, transaction, Object.values(reportActions), policy);
    }, [parentReport, policy, transaction]);

    const secondaryActionsImplementation: Record<ValueOf<typeof CONST.REPORT.TRANSACTION_SECONDARY_ACTIONS>, DropdownOption<ValueOf<typeof CONST.REPORT.TRANSACTION_SECONDARY_ACTIONS>>> = {
        [CONST.REPORT.TRANSACTION_SECONDARY_ACTIONS.HOLD]: {
            text: translate('iou.hold'),
            icon: Expensicons.Stopwatch,
            value: CONST.REPORT.TRANSACTION_SECONDARY_ACTIONS.HOLD,
            onSelected: () => {
                if (!parentReportAction) {
                    throw new Error('Parent action does not exist');
                }

                changeMoneyRequestHoldStatus(parentReportAction);
            },
        },
        [CONST.REPORT.TRANSACTION_SECONDARY_ACTIONS.SPLIT]: {
            text: translate('iou.split'),
            icon: Expensicons.ArrowSplit,
            value: CONST.REPORT.SECONDARY_ACTIONS.SPLIT,
            onSelected: () => {
                initSplitExpense(transaction, reportID ?? String(CONST.DEFAULT_NUMBER_ID));
            },
        },
        [CONST.REPORT.TRANSACTION_SECONDARY_ACTIONS.VIEW_DETAILS]: {
            value: CONST.REPORT.SECONDARY_ACTIONS.VIEW_DETAILS,
            text: translate('iou.viewDetails'),
            icon: Expensicons.Info,
            onSelected: () => {
                navigateToDetailsPage(report, Navigation.getReportRHPActiveRoute());
            },
        },
        [CONST.REPORT.TRANSACTION_SECONDARY_ACTIONS.DELETE]: {
            text: translate('common.delete'),
            icon: Expensicons.Trashcan,
            value: CONST.REPORT.SECONDARY_ACTIONS.DELETE,
            onSelected: () => {
                setIsDeleteModalVisible(true);
            },
        },
    };

    const applicableSecondaryActions = secondaryActions.map((action) => secondaryActionsImplementation[action]);

    return (
        <View style={[styles.pl0, styles.borderBottom]}>
            <HeaderWithBackButton
                shouldShowBorderBottom={false}
                shouldShowReportAvatarWithDisplay
                shouldShowPinButton={false}
                report={
                    reportID
                        ? {
                              ...report,
                              reportID,
                              ownerAccountID: parentReport?.ownerAccountID,
                          }
                        : undefined
                }
                policy={policy}
                shouldShowBackButton={shouldUseNarrowLayout}
                shouldDisplaySearchRouter={!isReportInRHP}
                shouldDisplayHelpButton={!isReportInRHP}
                onBackButtonPress={onBackButtonPress}
                shouldEnableDetailPageNavigation
                openParentReportInCurrentTab={shouldOpenParentReportInCurrentTab}
            >
                {!shouldUseNarrowLayout && (
                    <View style={[styles.flexRow, styles.gap2]}>
                        {!!primaryAction && primaryActionImplementation[primaryAction]}
                        {!!applicableSecondaryActions.length && (
                            <ButtonWithDropdownMenu
                                success={false}
                                onPress={() => {}}
                                shouldAlwaysShowDropdownMenu
                                customText={translate('common.more')}
                                options={applicableSecondaryActions}
                                isSplitButton={false}
                            />
                        )}
                    </View>
                )}
                {shouldDisplayTransactionNavigation && <MoneyRequestReportTransactionsNavigation currentReportID={reportID} />}
            </HeaderWithBackButton>
            {shouldUseNarrowLayout && (
                <View style={[styles.flexRow, styles.gap2, styles.pb3, styles.ph5, styles.w100, styles.alignItemsCenter, styles.justifyContentCenter]}>
                    {!!primaryAction && <View style={[styles.flexGrow4]}>{primaryActionImplementation[primaryAction]}</View>}
                    {!!applicableSecondaryActions.length && (
                        <ButtonWithDropdownMenu
                            success={false}
                            onPress={() => {}}
                            shouldAlwaysShowDropdownMenu
                            customText={translate('common.more')}
                            options={applicableSecondaryActions}
                            isSplitButton={false}
                            wrapperStyle={[!primaryAction && styles.flexGrow4]}
                        />
                    )}
                </View>
            )}
            {!!statusBarProps && (
                <View style={[styles.ph5, styles.pb3]}>
                    <MoneyRequestHeaderStatusBar
                        icon={statusBarProps.icon}
                        description={statusBarProps.description}
                    />
                </View>
            )}
            <LoadingBar shouldShow={(isLoadingReportData && shouldUseNarrowLayout) ?? false} />
            <DecisionModal
                title={translate('common.downloadFailedTitle')}
                prompt={translate('common.downloadFailedDescription')}
                isSmallScreenWidth={isSmallScreenWidth}
                onSecondOptionSubmit={() => setDownloadErrorModalVisible(false)}
                secondOptionText={translate('common.buttonConfirm')}
                isVisible={downloadErrorModalVisible}
                onClose={() => setDownloadErrorModalVisible(false)}
            />
            <ConfirmModal
                title={translate('iou.deleteExpense', {count: 1})}
                isVisible={isDeleteModalVisible}
                onConfirm={() => {
                    setIsDeleteModalVisible(false);
                    if (!parentReportAction || !transaction) {
                        throw new Error('Data missing');
                    }
                    if (isTrackExpenseAction(parentReportAction)) {
                        deleteTrackExpense(report?.chatReportID, transaction.transactionID, parentReportAction, true);
                    } else {
                        deleteMoneyRequest(transaction.transactionID, parentReportAction, true);
                        removeTransaction(transaction.transactionID);
                    }
                    onBackButtonPress();
                }}
                onCancel={() => setIsDeleteModalVisible(false)}
                prompt={translate('iou.deleteConfirmation', {count: 1})}
                confirmText={translate('common.delete')}
                cancelText={translate('common.cancel')}
                danger
                shouldEnableNewFocusManagement
            />
        </View>
    );
}

MoneyRequestHeader.displayName = 'MoneyRequestHeader';

export default MoneyRequestHeader;<|MERGE_RESOLUTION|>--- conflicted
+++ resolved
@@ -90,11 +90,7 @@
     const isOnHold = isOnHoldTransactionUtils(transaction);
     const isDuplicate = isDuplicateTransactionUtils(transaction?.transactionID);
     const reportID = report?.reportID;
-<<<<<<< HEAD
-=======
-    const {isBetaEnabled} = usePermissions();
     const {removeTransaction} = useSearchContext();
->>>>>>> a79bf21a
 
     const isReportInRHP = route.name === SCREENS.SEARCH.REPORT_RHP;
     const shouldDisplayTransactionNavigation = !!(reportID && isReportInRHP);
