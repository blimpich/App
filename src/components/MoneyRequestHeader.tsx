import {useRoute} from '@react-navigation/native';
import type {ReactNode} from 'react';
import React, {useCallback, useEffect, useMemo, useState} from 'react';
import {View} from 'react-native';
import type {OnyxEntry} from 'react-native-onyx';
import {useOnyx} from 'react-native-onyx';
import type {ValueOf} from 'type-fest';
import useLocalize from '@hooks/useLocalize';
import usePermissions from '@hooks/usePermissions';
import useResponsiveLayout from '@hooks/useResponsiveLayout';
import useTheme from '@hooks/useTheme';
import useThemeStyles from '@hooks/useThemeStyles';
import useTransactionViolations from '@hooks/useTransactionViolations';
import {deleteMoneyRequest, deleteTrackExpense, initSplitExpense} from '@libs/actions/IOU';
import Navigation from '@libs/Navigation/Navigation';
import {getOriginalMessage, getReportActions, isMoneyRequestAction, isTrackExpenseAction} from '@libs/ReportActionsUtils';
import {getTransactionThreadPrimaryAction} from '@libs/ReportPrimaryActionUtils';
import {getSecondaryTransactionThreadActions} from '@libs/ReportSecondaryActionUtils';
import {changeMoneyRequestHoldStatus, isSelfDM, navigateToDetailsPage} from '@libs/ReportUtils';
import {
    hasPendingRTERViolation as hasPendingRTERViolationTransactionUtils,
    hasReceipt,
    isDuplicate as isDuplicateTransactionUtils,
    isExpensifyCardTransaction,
    isOnHold as isOnHoldTransactionUtils,
    isPending,
    isReceiptBeingScanned,
    shouldShowBrokenConnectionViolation as shouldShowBrokenConnectionViolationTransactionUtils,
} from '@libs/TransactionUtils';
import variables from '@styles/variables';
import {markAsCash as markAsCashAction} from '@userActions/Transaction';
import CONST from '@src/CONST';
import ONYXKEYS from '@src/ONYXKEYS';
import ROUTES from '@src/ROUTES';
import SCREENS from '@src/SCREENS';
import type {Policy, Report, ReportAction} from '@src/types/onyx';
import type IconAsset from '@src/types/utils/IconAsset';
import isLoadingOnyxValue from '@src/types/utils/isLoadingOnyxValue';
import BrokenConnectionDescription from './BrokenConnectionDescription';
import Button from './Button';
import ButtonWithDropdownMenu from './ButtonWithDropdownMenu';
import type {DropdownOption} from './ButtonWithDropdownMenu/types';
import ConfirmModal from './ConfirmModal';
import DecisionModal from './DecisionModal';
import HeaderWithBackButton from './HeaderWithBackButton';
import Icon from './Icon';
import * as Expensicons from './Icon/Expensicons';
import LoadingBar from './LoadingBar';
import type {MoneyRequestHeaderStatusBarProps} from './MoneyRequestHeaderStatusBar';
import MoneyRequestHeaderStatusBar from './MoneyRequestHeaderStatusBar';
import {useMoneyRequestReportContext} from './MoneyRequestReportView/MoneyRequestReportContext';
import MoneyRequestReportTransactionsNavigation from './MoneyRequestReportView/MoneyRequestReportTransactionsNavigation';

type MoneyRequestHeaderProps = {
    /** The report currently being looked at */
    report: OnyxEntry<Report>;

    /** The policy which the report is tied to */
    policy: OnyxEntry<Policy>;

    /** The report action the transaction is tied to from the parent report */
    parentReportAction: OnyxEntry<ReportAction>;

    /** Method to trigger when pressing close button of the header */
    onBackButtonPress: () => void;
};

function MoneyRequestHeader({report, parentReportAction, policy, onBackButtonPress}: MoneyRequestHeaderProps) {
    // We need to use isSmallScreenWidth instead of shouldUseNarrowLayout to use a correct layout for the hold expense modal https://github.com/Expensify/App/pull/47990#issuecomment-2362382026
    // eslint-disable-next-line rulesdir/prefer-shouldUseNarrowLayout-instead-of-isSmallScreenWidth
    const {shouldUseNarrowLayout, isSmallScreenWidth} = useResponsiveLayout();
    const route = useRoute();
    const [parentReport] = useOnyx(`${ONYXKEYS.COLLECTION.REPORT}${report?.parentReportID}`, {
        canBeMissing: false,
    });
    const [transaction] = useOnyx(
        `${ONYXKEYS.COLLECTION.TRANSACTION}${
            isMoneyRequestAction(parentReportAction) ? (getOriginalMessage(parentReportAction)?.IOUTransactionID ?? CONST.DEFAULT_NUMBER_ID) : CONST.DEFAULT_NUMBER_ID
        }`,
        {canBeMissing: true},
    );
    const transactionViolations = useTransactionViolations(transaction?.transactionID);

    const [isDeleteModalVisible, setIsDeleteModalVisible] = useState(false);
    const [downloadErrorModalVisible, setDownloadErrorModalVisible] = useState(false);
    const [dismissedHoldUseExplanation, dismissedHoldUseExplanationResult] = useOnyx(ONYXKEYS.NVP_DISMISSED_HOLD_USE_EXPLANATION, {initialValue: true, canBeMissing: false});
    const [isLoadingReportData] = useOnyx(ONYXKEYS.IS_LOADING_REPORT_DATA, {canBeMissing: true});
    const isLoadingHoldUseExplained = isLoadingOnyxValue(dismissedHoldUseExplanationResult);
    const styles = useThemeStyles();
    const theme = useTheme();
    const {translate} = useLocalize();
    const isOnHold = isOnHoldTransactionUtils(transaction);
    const isDuplicate = isDuplicateTransactionUtils(transaction?.transactionID);
    const reportID = report?.reportID;
    const {isBetaEnabled} = usePermissions();
    const {removeTransaction} = useMoneyRequestReportContext();

    const isReportInRHP = route.name === SCREENS.SEARCH.REPORT_RHP;
    const shouldDisplayTransactionNavigation = !!(reportID && isReportInRHP);

    const hasPendingRTERViolation = hasPendingRTERViolationTransactionUtils(transactionViolations);

    const shouldShowBrokenConnectionViolation = shouldShowBrokenConnectionViolationTransactionUtils(parentReport, policy, transactionViolations);

    // If the parent report is a selfDM, it should always be opened in the Inbox tab
    const shouldOpenParentReportInCurrentTab = !isSelfDM(parentReport);

    const markAsCash = useCallback(() => {
        markAsCashAction(transaction?.transactionID, reportID);
    }, [reportID, transaction?.transactionID]);

    const isScanning = hasReceipt(transaction) && isReceiptBeingScanned(transaction);

    const getStatusIcon: (src: IconAsset) => ReactNode = (src) => (
        <Icon
            src={src}
            height={variables.iconSizeSmall}
            width={variables.iconSizeSmall}
            fill={theme.icon}
        />
    );

    const getStatusBarProps: () => MoneyRequestHeaderStatusBarProps | undefined = () => {
        if (isOnHold) {
            return {icon: getStatusIcon(Expensicons.Stopwatch), description: translate('iou.expenseOnHold')};
        }

        if (isDuplicate) {
            return {icon: getStatusIcon(Expensicons.Flag), description: translate('iou.expenseDuplicate')};
        }

        if (isExpensifyCardTransaction(transaction) && isPending(transaction)) {
            return {icon: getStatusIcon(Expensicons.CreditCardHourglass), description: translate('iou.transactionPendingDescription')};
        }
        if (shouldShowBrokenConnectionViolation) {
            return {
                icon: getStatusIcon(Expensicons.Hourglass),
                description: (
                    <BrokenConnectionDescription
                        transactionID={transaction?.transactionID}
                        report={parentReport}
                        policy={policy}
                    />
                ),
            };
        }
        if (hasPendingRTERViolation) {
            return {icon: getStatusIcon(Expensicons.Hourglass), description: translate('iou.pendingMatchWithCreditCardDescription')};
        }
        if (isScanning) {
            return {icon: getStatusIcon(Expensicons.ReceiptScan), description: translate('iou.receiptScanInProgressDescription')};
        }
    };

    const statusBarProps = getStatusBarProps();

    useEffect(() => {
        // eslint-disable-next-line @typescript-eslint/prefer-nullish-coalescing
        if (isLoadingHoldUseExplained || dismissedHoldUseExplanation || !isOnHold) {
            return;
        }
        Navigation.navigate(ROUTES.PROCESS_MONEY_REQUEST_HOLD.getRoute(Navigation.getReportRHPActiveRoute()));
    }, [dismissedHoldUseExplanation, isLoadingHoldUseExplained, isOnHold]);

    const primaryAction = useMemo(() => {
        if (!report || !parentReport || !transaction) {
            return '';
        }
        return getTransactionThreadPrimaryAction(report, parentReport, transaction, transactionViolations, policy);
    }, [parentReport, policy, report, transaction, transactionViolations]);

    const primaryActionImplementation = {
        [CONST.REPORT.TRANSACTION_PRIMARY_ACTIONS.REMOVE_HOLD]: (
            <Button
                success
                text={translate('iou.unhold')}
                onPress={() => {
                    changeMoneyRequestHoldStatus(parentReportAction);
                }}
            />
        ),
        [CONST.REPORT.TRANSACTION_PRIMARY_ACTIONS.REVIEW_DUPLICATES]: (
            <Button
                success
                text={translate('iou.reviewDuplicates')}
                onPress={() => {
                    if (!reportID) {
                        return;
                    }
                    Navigation.navigate(ROUTES.TRANSACTION_DUPLICATE_REVIEW_PAGE.getRoute(reportID, Navigation.getReportRHPActiveRoute()));
                }}
            />
        ),
        [CONST.REPORT.TRANSACTION_PRIMARY_ACTIONS.MARK_AS_CASH]: (
            <Button
                success
                text={translate('iou.markAsCash')}
                onPress={markAsCash}
            />
        ),
    };

    const secondaryActions = useMemo(() => {
        const reportActions = !!parentReport && getReportActions(parentReport);
        if (!transaction || !reportActions) {
            return [];
        }
        return getSecondaryTransactionThreadActions(parentReport, transaction, Object.values(reportActions), policy, isBetaEnabled(CONST.BETAS.NEW_DOT_SPLITS));
    }, [isBetaEnabled, parentReport, policy, transaction]);

    const secondaryActionsImplementation: Record<ValueOf<typeof CONST.REPORT.TRANSACTION_SECONDARY_ACTIONS>, DropdownOption<ValueOf<typeof CONST.REPORT.TRANSACTION_SECONDARY_ACTIONS>>> = {
        [CONST.REPORT.TRANSACTION_SECONDARY_ACTIONS.HOLD]: {
            text: translate('iou.hold'),
            icon: Expensicons.Stopwatch,
            value: CONST.REPORT.TRANSACTION_SECONDARY_ACTIONS.HOLD,
            onSelected: () => {
                if (!parentReportAction) {
                    throw new Error('Parent action does not exist');
                }

                changeMoneyRequestHoldStatus(parentReportAction);
            },
        },
        [CONST.REPORT.TRANSACTION_SECONDARY_ACTIONS.SPLIT]: {
            text: translate('iou.split'),
            icon: Expensicons.ArrowSplit,
            value: CONST.REPORT.SECONDARY_ACTIONS.SPLIT,
            onSelected: () => {
                initSplitExpense(transaction, reportID ?? String(CONST.DEFAULT_NUMBER_ID));
            },
        },
        [CONST.REPORT.TRANSACTION_SECONDARY_ACTIONS.VIEW_DETAILS]: {
            value: CONST.REPORT.SECONDARY_ACTIONS.VIEW_DETAILS,
            text: translate('iou.viewDetails'),
            icon: Expensicons.Info,
            onSelected: () => {
                navigateToDetailsPage(report, Navigation.getReportRHPActiveRoute());
            },
        },
        [CONST.REPORT.TRANSACTION_SECONDARY_ACTIONS.DELETE]: {
            text: translate('common.delete'),
            icon: Expensicons.Trashcan,
            value: CONST.REPORT.SECONDARY_ACTIONS.DELETE,
            onSelected: () => {
                setIsDeleteModalVisible(true);
            },
        },
    };

    const applicableSecondaryActions = secondaryActions.map((action) => secondaryActionsImplementation[action]);

    return (
        <View style={[styles.pl0, styles.borderBottom]}>
            <HeaderWithBackButton
                shouldShowBorderBottom={false}
                shouldShowReportAvatarWithDisplay
                shouldShowPinButton={false}
                report={
                    reportID
                        ? {
                              ...report,
                              reportID,
                              ownerAccountID: parentReport?.ownerAccountID,
                          }
                        : undefined
                }
                policy={policy}
                shouldShowBackButton={shouldUseNarrowLayout}
                shouldDisplaySearchRouter={!isReportInRHP}
                shouldDisplayHelpButton={!isReportInRHP}
                onBackButtonPress={onBackButtonPress}
                shouldEnableDetailPageNavigation
                openParentReportInCurrentTab={shouldOpenParentReportInCurrentTab}
            >
                {!shouldUseNarrowLayout && (
                    <View style={[styles.flexRow, styles.gap2]}>
                        {!!primaryAction && primaryActionImplementation[primaryAction]}
                        {!!applicableSecondaryActions.length && (
                            <ButtonWithDropdownMenu
                                success={false}
                                onPress={() => {}}
                                shouldAlwaysShowDropdownMenu
                                customText={translate('common.more')}
                                options={applicableSecondaryActions}
                                isSplitButton={false}
                            />
                        )}
                    </View>
                )}
                {shouldDisplayTransactionNavigation && <MoneyRequestReportTransactionsNavigation currentReportID={reportID} />}
            </HeaderWithBackButton>
            {shouldUseNarrowLayout && (
                <View style={[styles.flexRow, styles.gap2, styles.pb3, styles.ph5, styles.w100, styles.alignItemsCenter, styles.justifyContentCenter]}>
                    {!!primaryAction && <View style={[styles.flexGrow4]}>{primaryActionImplementation[primaryAction]}</View>}
                    {!!applicableSecondaryActions.length && (
                        <ButtonWithDropdownMenu
                            success={false}
                            onPress={() => {}}
                            shouldAlwaysShowDropdownMenu
                            customText={translate('common.more')}
                            options={applicableSecondaryActions}
                            isSplitButton={false}
                            wrapperStyle={[!primaryAction && styles.flexGrow4]}
                        />
                    )}
                </View>
            )}
            {!!statusBarProps && (
                <View style={[styles.ph5, styles.pb3]}>
                    <MoneyRequestHeaderStatusBar
                        icon={statusBarProps.icon}
                        description={statusBarProps.description}
                    />
                </View>
            )}
            <LoadingBar shouldShow={(isLoadingReportData && shouldUseNarrowLayout) ?? false} />
            <DecisionModal
                title={translate('common.downloadFailedTitle')}
                prompt={translate('common.downloadFailedDescription')}
                isSmallScreenWidth={isSmallScreenWidth}
                onSecondOptionSubmit={() => setDownloadErrorModalVisible(false)}
                secondOptionText={translate('common.buttonConfirm')}
                isVisible={downloadErrorModalVisible}
                onClose={() => setDownloadErrorModalVisible(false)}
            />
            <ConfirmModal
                title={translate('iou.deleteExpense', {count: 1})}
                isVisible={isDeleteModalVisible}
                onConfirm={() => {
                    setIsDeleteModalVisible(false);
                    if (!parentReportAction || !transaction) {
                        throw new Error('Data missing');
                    }
<<<<<<< HEAD

                    deleteMoneyRequest(transaction?.transactionID, parentReportAction, true);
                    removeTransaction(transaction.transactionID);
=======
                    if (isTrackExpenseAction(parentReportAction)) {
                        deleteTrackExpense(report?.chatReportID, transaction.transactionID, parentReportAction, true);
                    } else {
                        deleteMoneyRequest(transaction.transactionID, parentReportAction, true);
                    }
>>>>>>> 15108666
                    onBackButtonPress();
                }}
                onCancel={() => setIsDeleteModalVisible(false)}
                prompt={translate('iou.deleteConfirmation', {count: 1})}
                confirmText={translate('common.delete')}
                cancelText={translate('common.cancel')}
                danger
                shouldEnableNewFocusManagement
            />
        </View>
    );
}

MoneyRequestHeader.displayName = 'MoneyRequestHeader';

export default MoneyRequestHeader;<|MERGE_RESOLUTION|>--- conflicted
+++ resolved
@@ -331,17 +331,12 @@
                     if (!parentReportAction || !transaction) {
                         throw new Error('Data missing');
                     }
-<<<<<<< HEAD
-
-                    deleteMoneyRequest(transaction?.transactionID, parentReportAction, true);
-                    removeTransaction(transaction.transactionID);
-=======
                     if (isTrackExpenseAction(parentReportAction)) {
                         deleteTrackExpense(report?.chatReportID, transaction.transactionID, parentReportAction, true);
                     } else {
                         deleteMoneyRequest(transaction.transactionID, parentReportAction, true);
+                        removeTransaction(transaction.transactionID);
                     }
->>>>>>> 15108666
                     onBackButtonPress();
                 }}
                 onCancel={() => setIsDeleteModalVisible(false)}
