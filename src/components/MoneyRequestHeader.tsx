import type {ReactNode} from 'react';
import React, {useCallback, useEffect, useState} from 'react';
import {View} from 'react-native';
import {useOnyx} from 'react-native-onyx';
import type {OnyxEntry} from 'react-native-onyx';
import useLocalize from '@hooks/useLocalize';
import useTheme from '@hooks/useTheme';
import useThemeStyles from '@hooks/useThemeStyles';
import useWindowDimensions from '@hooks/useWindowDimensions';
import * as HeaderUtils from '@libs/HeaderUtils';
import Navigation from '@libs/Navigation/Navigation';
import * as ReportActionsUtils from '@libs/ReportActionsUtils';
import * as ReportUtils from '@libs/ReportUtils';
import * as TransactionUtils from '@libs/TransactionUtils';
import variables from '@styles/variables';
import * as IOU from '@userActions/IOU';
import * as TransactionActions from '@userActions/Transaction';
import CONST from '@src/CONST';
import ONYXKEYS from '@src/ONYXKEYS';
import ROUTES from '@src/ROUTES';
import type {Policy, Report, ReportAction} from '@src/types/onyx';
import type {OriginalMessageIOU} from '@src/types/onyx/OriginalMessage';
import type IconAsset from '@src/types/utils/IconAsset';
import Button from './Button';
import ConfirmModal from './ConfirmModal';
import HeaderWithBackButton from './HeaderWithBackButton';
import Icon from './Icon';
import * as Expensicons from './Icon/Expensicons';
import type {MoneyRequestHeaderStatusBarProps} from './MoneyRequestHeaderStatusBar';
import MoneyRequestHeaderStatusBar from './MoneyRequestHeaderStatusBar';
import ProcessMoneyRequestHoldMenu from './ProcessMoneyRequestHoldMenu';

type MoneyRequestHeaderProps = {
    /** The report currently being looked at */
    report: Report;

    /** The policy which the report is tied to */
    policy: OnyxEntry<Policy>;

    /** The report action the transaction is tied to from the parent report */
    parentReportAction: OnyxEntry<ReportAction>;

    /** Whether we should display the header as in narrow layout */
    shouldUseNarrowLayout?: boolean;

    /** Method to trigger when pressing close button of the header */
    onBackButtonPress: () => void;
};

function MoneyRequestHeader({report, parentReportAction, policy, shouldUseNarrowLayout = false, onBackButtonPress}: MoneyRequestHeaderProps) {
    const [parentReport] = useOnyx(`${ONYXKEYS.COLLECTION.REPORT}${report.parentReportID}`);
    const [transaction] = useOnyx(`${ONYXKEYS.COLLECTION.TRANSACTION}${(parentReportAction as ReportAction & OriginalMessageIOU)?.originalMessage?.IOUTransactionID ?? -1}`);
    const [transactionViolations] = useOnyx(ONYXKEYS.COLLECTION.TRANSACTION_VIOLATIONS);
    const [session] = useOnyx(ONYXKEYS.SESSION);
    const [shownHoldUseExplanation] = useOnyx(ONYXKEYS.NVP_HOLD_USE_EXPLAINED, {initWithStoredValues: false});

    const styles = useThemeStyles();
    const theme = useTheme();
    const {translate} = useLocalize();
    const [isDeleteModalVisible, setIsDeleteModalVisible] = useState(false);
    const [shouldShowHoldMenu, setShouldShowHoldMenu] = useState(false);
    const moneyRequestReport = parentReport;
    const isSettled = ReportUtils.isSettled(moneyRequestReport?.reportID);
    const isApproved = ReportUtils.isReportApproved(moneyRequestReport);
    const isDraft = ReportUtils.isOpenExpenseReport(moneyRequestReport);
    const isOnHold = TransactionUtils.isOnHold(transaction);
    const isDuplicate = TransactionUtils.isDuplicate(transaction?.transactionID ?? '');
    const {isSmallScreenWidth, windowWidth} = useWindowDimensions();

    // Only the requestor can take delete the expense, admins can only edit it.
    const isActionOwner = typeof parentReportAction?.actorAccountID === 'number' && typeof session?.accountID === 'number' && parentReportAction.actorAccountID === session?.accountID;
    const isPolicyAdmin = policy?.role === CONST.POLICY.ROLE.ADMIN;
    const isApprover = ReportUtils.isMoneyRequestReport(moneyRequestReport) && moneyRequestReport?.managerID !== null && session?.accountID === moneyRequestReport?.managerID;
    const hasAllPendingRTERViolations = TransactionUtils.allHavePendingRTERViolation([transaction?.transactionID ?? '-1']);
    const shouldShowMarkAsCashButton = isDraft && hasAllPendingRTERViolations;

    const deleteTransaction = useCallback(() => {
        if (parentReportAction) {
            const iouTransactionID = parentReportAction.actionName === CONST.REPORT.ACTIONS.TYPE.IOU ? parentReportAction.originalMessage?.IOUTransactionID ?? '-1' : '';
            if (ReportActionsUtils.isTrackExpenseAction(parentReportAction)) {
                IOU.deleteTrackExpense(parentReport?.reportID ?? '-1', iouTransactionID, parentReportAction, true);
                return;
            }
            IOU.deleteMoneyRequest(iouTransactionID, parentReportAction, true);
        }

        setIsDeleteModalVisible(false);
    }, [parentReport?.reportID, parentReportAction, setIsDeleteModalVisible]);

    const markAsCash = useCallback(() => {
        TransactionActions.markAsCash(transaction?.transactionID ?? '-1', report.reportID);
    }, [report.reportID, transaction?.transactionID]);

    const isScanning = TransactionUtils.hasReceipt(transaction) && TransactionUtils.isReceiptBeingScanned(transaction);

    const isDeletedParentAction = ReportActionsUtils.isDeletedAction(parentReportAction);
    const canHoldOrUnholdRequest = !isSettled && !isApproved && !isDeletedParentAction && !ReportUtils.isArchivedRoom(parentReport);

    // If the report supports adding transactions to it, then it also supports deleting transactions from it.
    const canDeleteRequest = isActionOwner && (ReportUtils.canAddOrDeleteTransactions(moneyRequestReport) || ReportUtils.isTrackExpenseReport(report)) && !isDeletedParentAction;

    const changeMoneyRequestStatus = () => {
        const iouTransactionID = parentReportAction?.actionName === CONST.REPORT.ACTIONS.TYPE.IOU ? parentReportAction.originalMessage?.IOUTransactionID ?? '-1' : '-1';

        if (isOnHold) {
            IOU.unholdRequest(iouTransactionID, report?.reportID);
        } else {
            const activeRoute = encodeURIComponent(Navigation.getActiveRouteWithoutParams());
            Navigation.navigate(ROUTES.MONEY_REQUEST_HOLD_REASON.getRoute(policy?.type ?? CONST.POLICY.TYPE.PERSONAL, iouTransactionID, report?.reportID, activeRoute));
        }
    };

    const getStatusIcon: (src: IconAsset) => ReactNode = (src) => (
        <Icon
            src={src}
            height={variables.iconSizeSmall}
            width={variables.iconSizeSmall}
            fill={theme.icon}
        />
    );

    const getStatusBarProps: () => MoneyRequestHeaderStatusBarProps | undefined = () => {
        if (isOnHold) {
            return {title: translate('iou.hold'), description: isDuplicate ? translate('iou.expenseDuplicate') : translate('iou.expenseOnHold'), danger: true, shouldShowBorderBottom: true};
        }

        if (TransactionUtils.isExpensifyCardTransaction(transaction) && TransactionUtils.isPending(transaction)) {
            return {title: getStatusIcon(Expensicons.CreditCardHourglass), description: translate('iou.transactionPendingDescription'), shouldShowBorderBottom: true};
        }
<<<<<<< HEAD
        if (TransactionUtils.hasPendingRTERViolation(TransactionUtils.getTransactionViolations(transaction?.transactionID ?? '-1', transactionViolations))) {
            return {title: getStatusIcon(Expensicons.Hourglass), description: translate('iou.pendingMatchWithCreditCardDescription')};
=======
        if (TransactionUtils.hasPendingRTERViolation(TransactionUtils.getTransactionViolations(transaction?.transactionID ?? '', transactionViolations))) {
            return {
                title: getStatusIcon(Expensicons.Hourglass),
                description: translate('iou.pendingMatchWithCreditCardDescription'),
                shouldShowBorderBottom: true,
            };
>>>>>>> b94ccf33
        }
        if (isScanning) {
            return {title: getStatusIcon(Expensicons.ReceiptScan), description: translate('iou.receiptScanInProgressDescription'), shouldShowBorderBottom: true};
        }
    };

    const statusBarProps = getStatusBarProps();

    useEffect(() => {
        if (canDeleteRequest) {
            return;
        }

        setIsDeleteModalVisible(false);
    }, [canDeleteRequest]);

    const threeDotsMenuItems = [HeaderUtils.getPinMenuItem(report)];
    if (canHoldOrUnholdRequest) {
        const isRequestIOU = parentReport?.type === 'iou';
        const isHoldCreator = ReportUtils.isHoldCreator(transaction, report?.reportID) && isRequestIOU;
        const isTrackExpenseReport = ReportUtils.isTrackExpenseReport(report);
        const canModifyStatus = !isTrackExpenseReport && (isPolicyAdmin || isActionOwner || isApprover);
        if (isOnHold && !isDuplicate && (isHoldCreator || (!isRequestIOU && canModifyStatus))) {
            threeDotsMenuItems.push({
                icon: Expensicons.Stopwatch,
                text: translate('iou.unholdExpense'),
                onSelected: () => changeMoneyRequestStatus(),
            });
        }
        if (!isOnHold && (isRequestIOU || canModifyStatus) && !isScanning) {
            threeDotsMenuItems.push({
                icon: Expensicons.Stopwatch,
                text: translate('iou.hold'),
                onSelected: () => changeMoneyRequestStatus(),
            });
        }
    }

    useEffect(() => {
        setShouldShowHoldMenu(isOnHold && !shownHoldUseExplanation);
    }, [isOnHold, shownHoldUseExplanation]);

    useEffect(() => {
        if (!shouldShowHoldMenu) {
            return;
        }

        if (isSmallScreenWidth) {
            if (Navigation.getActiveRoute().slice(1) === ROUTES.PROCESS_MONEY_REQUEST_HOLD) {
                Navigation.goBack();
            }
        } else {
            Navigation.navigate(ROUTES.PROCESS_MONEY_REQUEST_HOLD);
        }
    }, [isSmallScreenWidth, shouldShowHoldMenu]);

    const handleHoldRequestClose = () => {
        IOU.setShownHoldUseExplanation();
    };

    if (canDeleteRequest) {
        threeDotsMenuItems.push({
            icon: Expensicons.Trashcan,
            text: translate('reportActionContextMenu.deleteAction', {action: parentReportAction}),
            onSelected: () => setIsDeleteModalVisible(true),
        });
    }

    return (
        <>
            <View style={[styles.pl0]}>
                <HeaderWithBackButton
                    shouldShowBorderBottom={!statusBarProps && !isOnHold}
                    shouldShowReportAvatarWithDisplay
                    shouldEnableDetailPageNavigation
                    shouldShowPinButton={false}
                    shouldShowThreeDotsButton
                    threeDotsMenuItems={threeDotsMenuItems}
                    threeDotsAnchorPosition={styles.threeDotsPopoverOffsetNoCloseButton(windowWidth)}
                    report={{
                        ...report,
                        ownerAccountID: parentReport?.ownerAccountID,
                    }}
                    policy={policy}
                    shouldShowBackButton={shouldUseNarrowLayout}
                    onBackButtonPress={onBackButtonPress}
                >
                    {shouldShowMarkAsCashButton && !shouldUseNarrowLayout && (
                        <Button
                            success
                            medium
                            text={translate('iou.markAsCash')}
                            style={[styles.p0]}
                            onPress={markAsCash}
                        />
                    )}
                    {isDuplicate && !shouldUseNarrowLayout && (
                        <Button
                            success
                            medium
                            text={translate('iou.reviewDuplicates')}
                            style={[styles.p0]}
                        />
                    )}
                </HeaderWithBackButton>
                {shouldShowMarkAsCashButton && shouldUseNarrowLayout && (
                    <View style={[styles.ph5, styles.pb3]}>
                        <Button
                            medium
                            success
                            text={translate('iou.markAsCash')}
                            style={[styles.w100, styles.pr0]}
                            onPress={markAsCash}
                        />
                    </View>
                )}
                {isDuplicate && shouldUseNarrowLayout && (
                    <View style={[styles.ph5, styles.pb3]}>
                        <Button
                            success
                            medium
                            text={translate('iou.reviewDuplicates')}
                            style={[styles.w100, styles.pr0]}
                        />
                    </View>
                )}
                {statusBarProps && (
                    <MoneyRequestHeaderStatusBar
                        title={statusBarProps.title}
                        description={statusBarProps.description}
                        danger={statusBarProps.danger}
                        shouldShowBorderBottom={statusBarProps.shouldShowBorderBottom}
                    />
                )}
            </View>
            <ConfirmModal
                title={translate('iou.deleteExpense')}
                isVisible={isDeleteModalVisible}
                onConfirm={deleteTransaction}
                onCancel={() => setIsDeleteModalVisible(false)}
                prompt={translate('iou.deleteConfirmation')}
                confirmText={translate('common.delete')}
                cancelText={translate('common.cancel')}
                danger
                shouldEnableNewFocusManagement
            />
            {isSmallScreenWidth && shouldShowHoldMenu && (
                <ProcessMoneyRequestHoldMenu
                    onClose={handleHoldRequestClose}
                    onConfirm={handleHoldRequestClose}
                    isVisible={shouldShowHoldMenu}
                />
            )}
        </>
    );
}

MoneyRequestHeader.displayName = 'MoneyRequestHeader';

export default MoneyRequestHeader;<|MERGE_RESOLUTION|>--- conflicted
+++ resolved
@@ -127,17 +127,12 @@
         if (TransactionUtils.isExpensifyCardTransaction(transaction) && TransactionUtils.isPending(transaction)) {
             return {title: getStatusIcon(Expensicons.CreditCardHourglass), description: translate('iou.transactionPendingDescription'), shouldShowBorderBottom: true};
         }
-<<<<<<< HEAD
         if (TransactionUtils.hasPendingRTERViolation(TransactionUtils.getTransactionViolations(transaction?.transactionID ?? '-1', transactionViolations))) {
-            return {title: getStatusIcon(Expensicons.Hourglass), description: translate('iou.pendingMatchWithCreditCardDescription')};
-=======
-        if (TransactionUtils.hasPendingRTERViolation(TransactionUtils.getTransactionViolations(transaction?.transactionID ?? '', transactionViolations))) {
             return {
                 title: getStatusIcon(Expensicons.Hourglass),
                 description: translate('iou.pendingMatchWithCreditCardDescription'),
                 shouldShowBorderBottom: true,
             };
->>>>>>> b94ccf33
         }
         if (isScanning) {
             return {title: getStatusIcon(Expensicons.ReceiptScan), description: translate('iou.receiptScanInProgressDescription'), shouldShowBorderBottom: true};
