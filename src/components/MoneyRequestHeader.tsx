import React, {useCallback, useEffect, useState} from 'react';
import {View} from 'react-native';
import {withOnyx} from 'react-native-onyx';
import type {OnyxEntry} from 'react-native-onyx';
import useLocalize from '@hooks/useLocalize';
import useTheme from '@hooks/useTheme';
import useThemeStyles from '@hooks/useThemeStyles';
import useWindowDimensions from '@hooks/useWindowDimensions';
import * as HeaderUtils from '@libs/HeaderUtils';
import Navigation from '@libs/Navigation/Navigation';
import * as ReportActionsUtils from '@libs/ReportActionsUtils';
import * as ReportUtils from '@libs/ReportUtils';
import * as TransactionUtils from '@libs/TransactionUtils';
import variables from '@styles/variables';
import * as IOU from '@userActions/IOU';
import CONST from '@src/CONST';
import ONYXKEYS from '@src/ONYXKEYS';
import ROUTES from '@src/ROUTES';
import type {Policy, Report, ReportAction, ReportActions, Session, Transaction} from '@src/types/onyx';
import type {OriginalMessageIOU} from '@src/types/onyx/OriginalMessage';
import ConfirmModal from './ConfirmModal';
import HeaderWithBackButton from './HeaderWithBackButton';
<<<<<<< HEAD
import HoldBanner from './HoldBanner';
import Icon from './Icon';
=======
>>>>>>> e0c12a57
import * as Expensicons from './Icon/Expensicons';
import MoneyRequestHeaderStatusBar from './MoneyRequestHeaderStatusBar';
import ProcessMoneyRequestHoldMenu from './ProcessMoneyRequestHoldMenu';

type MoneyRequestHeaderOnyxProps = {
    /** Session info for the currently logged in user. */
    session: OnyxEntry<Session>;

    /** The expense report or iou report (only will have a value if this is a transaction thread) */
    parentReport: OnyxEntry<Report>;

    /** All the data for the transaction */
    transaction: OnyxEntry<Transaction>;

    /** All report actions */
    // eslint-disable-next-line react/no-unused-prop-types
    parentReportActions: OnyxEntry<ReportActions>;

    /** Whether we should show the Hold Interstitial explaining the feature */
    shownHoldUseExplanation: OnyxEntry<boolean>;
};

type MoneyRequestHeaderProps = MoneyRequestHeaderOnyxProps & {
    /** The report currently being looked at */
    report: Report;

    /** The policy which the report is tied to */
    policy: OnyxEntry<Policy>;

    /** The report action the transaction is tied to from the parent report */
    parentReportAction: OnyxEntry<ReportAction>;

    /** Whether we should display the header as in narrow layout */
    shouldUseNarrowLayout?: boolean;
};

function MoneyRequestHeader({
    session,
    parentReport,
    report,
    parentReportAction,
    transaction,
    shownHoldUseExplanation = false,
    policy,
    shouldUseNarrowLayout = false,
}: MoneyRequestHeaderProps) {
    const styles = useThemeStyles();
    const theme = useTheme();
    const {translate} = useLocalize();
    const [isDeleteModalVisible, setIsDeleteModalVisible] = useState(false);
    const [shouldShowHoldMenu, setShouldShowHoldMenu] = useState(false);
    const moneyRequestReport = parentReport;
    const isSettled = ReportUtils.isSettled(moneyRequestReport?.reportID);
    const isApproved = ReportUtils.isReportApproved(moneyRequestReport);
    const isOnHold = TransactionUtils.isOnHold(transaction);
    const {windowWidth} = useWindowDimensions();

    // Only the requestor can take delete the expense, admins can only edit it.
    const isActionOwner = typeof parentReportAction?.actorAccountID === 'number' && typeof session?.accountID === 'number' && parentReportAction.actorAccountID === session?.accountID;
    const isPolicyAdmin = policy?.role === CONST.POLICY.ROLE.ADMIN;
    const isApprover = ReportUtils.isMoneyRequestReport(moneyRequestReport) && moneyRequestReport?.managerID !== null && session?.accountID === moneyRequestReport?.managerID;

    const deleteTransaction = useCallback(() => {
        if (parentReportAction) {
            const iouTransactionID = parentReportAction.actionName === CONST.REPORT.ACTIONS.TYPE.IOU ? parentReportAction.originalMessage?.IOUTransactionID ?? '' : '';
            if (ReportActionsUtils.isTrackExpenseAction(parentReportAction)) {
                IOU.deleteTrackExpense(parentReport?.reportID ?? '', iouTransactionID, parentReportAction, true);
                return;
            }
            IOU.deleteMoneyRequest(iouTransactionID, parentReportAction, true);
        }

        setIsDeleteModalVisible(false);
    }, [parentReport?.reportID, parentReportAction, setIsDeleteModalVisible]);

    const isScanning = TransactionUtils.hasReceipt(transaction) && TransactionUtils.isReceiptBeingScanned(transaction);
    const isPending = TransactionUtils.isExpensifyCardTransaction(transaction) && TransactionUtils.isPending(transaction);

    const isDeletedParentAction = ReportActionsUtils.isDeletedAction(parentReportAction);
    const canHoldOrUnholdRequest = !isSettled && !isApproved && !isDeletedParentAction;

    // If the report supports adding transactions to it, then it also supports deleting transactions from it.
    const canDeleteRequest = isActionOwner && (ReportUtils.canAddOrDeleteTransactions(moneyRequestReport) || ReportUtils.isTrackExpenseReport(report)) && !isDeletedParentAction;

    const changeMoneyRequestStatus = () => {
        const iouTransactionID = parentReportAction?.actionName === CONST.REPORT.ACTIONS.TYPE.IOU ? parentReportAction.originalMessage?.IOUTransactionID ?? '' : '';

        if (isOnHold) {
            IOU.unholdRequest(iouTransactionID, report?.reportID);
        } else {
            const activeRoute = encodeURIComponent(Navigation.getActiveRouteWithoutParams());
            Navigation.navigate(ROUTES.MONEY_REQUEST_HOLD_REASON.getRoute(policy?.type ?? CONST.POLICY.TYPE.PERSONAL, iouTransactionID, report?.reportID, activeRoute));
        }
    };

    useEffect(() => {
        if (canDeleteRequest) {
            return;
        }

        setIsDeleteModalVisible(false);
    }, [canDeleteRequest]);

    const threeDotsMenuItems = [HeaderUtils.getPinMenuItem(report)];
    if (canHoldOrUnholdRequest) {
        const isRequestIOU = parentReport?.type === 'iou';
        const isHoldCreator = ReportUtils.isHoldCreator(transaction, report?.reportID) && isRequestIOU;
        const isTrackExpenseReport = ReportUtils.isTrackExpenseReport(report);
        const canModifyStatus = !isTrackExpenseReport && (isPolicyAdmin || isActionOwner || isApprover);
        if (isOnHold && (isHoldCreator || (!isRequestIOU && canModifyStatus))) {
            threeDotsMenuItems.push({
                icon: Expensicons.Stopwatch,
                text: translate('iou.unholdExpense'),
                onSelected: () => changeMoneyRequestStatus(),
            });
        }
        if (!isOnHold && (isRequestIOU || canModifyStatus) && !isScanning) {
            threeDotsMenuItems.push({
                icon: Expensicons.Stopwatch,
                text: translate('iou.holdExpense'),
                onSelected: () => changeMoneyRequestStatus(),
            });
        }
    }

    useEffect(() => {
        setShouldShowHoldMenu(isOnHold && !shownHoldUseExplanation);
    }, [isOnHold, shownHoldUseExplanation]);

    useEffect(() => {
        if (!shouldShowHoldMenu) {
            return;
        }

        if (shouldUseNarrowLayout) {
            if (Navigation.getActiveRoute().slice(1) === ROUTES.PROCESS_MONEY_REQUEST_HOLD) {
                Navigation.goBack();
            }
        } else {
            Navigation.navigate(ROUTES.PROCESS_MONEY_REQUEST_HOLD);
        }
    }, [shouldUseNarrowLayout, shouldShowHoldMenu]);

    const handleHoldRequestClose = () => {
        IOU.setShownHoldUseExplanation();
    };

    if (canDeleteRequest) {
        threeDotsMenuItems.push({
            icon: Expensicons.Trashcan,
            text: translate('reportActionContextMenu.deleteAction', {action: parentReportAction}),
            onSelected: () => setIsDeleteModalVisible(true),
        });
    }

    return (
        <>
            <View style={[styles.pl0]}>
                <HeaderWithBackButton
                    shouldShowBorderBottom={!isScanning && !isPending && !isOnHold}
                    shouldShowReportAvatarWithDisplay
                    shouldShowPinButton={false}
                    shouldShowThreeDotsButton
                    threeDotsMenuItems={threeDotsMenuItems}
                    threeDotsAnchorPosition={styles.threeDotsPopoverOffsetNoCloseButton(windowWidth)}
                    report={{
                        ...report,
                        ownerAccountID: parentReport?.ownerAccountID,
                    }}
                    policy={policy}
                    shouldShowBackButton={shouldUseNarrowLayout}
                    onBackButtonPress={() => Navigation.goBack(undefined, false, true)}
                />
                {isPending && (
                    <MoneyRequestHeaderStatusBar
                        title={
                            <Icon
                                src={Expensicons.CreditCardHourglass}
                                height={variables.iconSizeSmall}
                                width={variables.iconSizeSmall}
                                fill={theme.icon}
                            />
                        }
                        description={translate('iou.transactionPendingDescription')}
                        shouldShowBorderBottom={!isScanning}
                    />
                )}
                {isScanning && (
                    <MoneyRequestHeaderStatusBar
<<<<<<< HEAD
                        title={
                            <Icon
                                src={Expensicons.ReceiptScan}
                                height={variables.iconSizeSmall}
                                width={variables.iconSizeSmall}
                                fill={theme.icon}
                            />
                        }
                        description={translate('iou.receiptScanInProgressDescription')}
=======
                        title={translate('iou.receiptStatusTitle')}
                        description={translate('iou.receiptStatusText')}
                        shouldShowBorderBottom={!isOnHold}
                    />
                )}
                {isOnHold && (
                    <MoneyRequestHeaderStatusBar
                        title={translate('iou.hold')}
                        description={translate('iou.expenseOnHold')}
>>>>>>> e0c12a57
                        shouldShowBorderBottom
                        danger
                    />
                )}
            </View>
            <ConfirmModal
                title={translate('iou.deleteExpense')}
                isVisible={isDeleteModalVisible}
                onConfirm={deleteTransaction}
                onCancel={() => setIsDeleteModalVisible(false)}
                prompt={translate('iou.deleteConfirmation')}
                confirmText={translate('common.delete')}
                cancelText={translate('common.cancel')}
                danger
            />
            {shouldUseNarrowLayout && shouldShowHoldMenu && (
                <ProcessMoneyRequestHoldMenu
                    onClose={handleHoldRequestClose}
                    onConfirm={handleHoldRequestClose}
                    isVisible={shouldShowHoldMenu}
                />
            )}
        </>
    );
}

MoneyRequestHeader.displayName = 'MoneyRequestHeader';

const MoneyRequestHeaderWithTransaction = withOnyx<MoneyRequestHeaderProps, Pick<MoneyRequestHeaderOnyxProps, 'transaction' | 'shownHoldUseExplanation'>>({
    transaction: {
        key: ({report, parentReportActions}) => {
            const parentReportAction = (report.parentReportActionID && parentReportActions ? parentReportActions[report.parentReportActionID] : {}) as ReportAction & OriginalMessageIOU;
            return `${ONYXKEYS.COLLECTION.TRANSACTION}${parentReportAction?.originalMessage?.IOUTransactionID ?? 0}`;
        },
    },
    shownHoldUseExplanation: {
        key: ONYXKEYS.NVP_HOLD_USE_EXPLAINED,
        initWithStoredValues: true,
    },
})(MoneyRequestHeader);

export default withOnyx<Omit<MoneyRequestHeaderProps, 'transaction' | 'shownHoldUseExplanation'>, Omit<MoneyRequestHeaderOnyxProps, 'transaction' | 'shownHoldUseExplanation'>>({
    session: {
        key: ONYXKEYS.SESSION,
    },
    parentReport: {
        key: ({report}) => `${ONYXKEYS.COLLECTION.REPORT}${report.parentReportID}`,
    },
    parentReportActions: {
        key: ({report}) => `${ONYXKEYS.COLLECTION.REPORT_ACTIONS}${report.parentReportID ?? '0'}`,
        canEvict: false,
    },
})(MoneyRequestHeaderWithTransaction);<|MERGE_RESOLUTION|>--- conflicted
+++ resolved
@@ -20,11 +20,7 @@
 import type {OriginalMessageIOU} from '@src/types/onyx/OriginalMessage';
 import ConfirmModal from './ConfirmModal';
 import HeaderWithBackButton from './HeaderWithBackButton';
-<<<<<<< HEAD
-import HoldBanner from './HoldBanner';
 import Icon from './Icon';
-=======
->>>>>>> e0c12a57
 import * as Expensicons from './Icon/Expensicons';
 import MoneyRequestHeaderStatusBar from './MoneyRequestHeaderStatusBar';
 import ProcessMoneyRequestHoldMenu from './ProcessMoneyRequestHoldMenu';
@@ -214,7 +210,6 @@
                 )}
                 {isScanning && (
                     <MoneyRequestHeaderStatusBar
-<<<<<<< HEAD
                         title={
                             <Icon
                                 src={Expensicons.ReceiptScan}
@@ -224,17 +219,13 @@
                             />
                         }
                         description={translate('iou.receiptScanInProgressDescription')}
-=======
-                        title={translate('iou.receiptStatusTitle')}
-                        description={translate('iou.receiptStatusText')}
-                        shouldShowBorderBottom={!isOnHold}
+                        shouldShowBorderBottom
                     />
                 )}
                 {isOnHold && (
                     <MoneyRequestHeaderStatusBar
                         title={translate('iou.hold')}
                         description={translate('iou.expenseOnHold')}
->>>>>>> e0c12a57
                         shouldShowBorderBottom
                         danger
                     />
