--- conflicted
+++ resolved
@@ -95,12 +95,8 @@
     const isDuplicate = isDuplicateTransactionUtils(transaction);
     const reportID = report?.reportID;
     const {removeTransaction} = useSearchContext();
-<<<<<<< HEAD
     const isArchivedParentReport = useReportIsArchived(parentReport?.reportID);
-
-=======
     const {isDelegateAccessRestricted, showDelegateNoAccessModal} = useContext(DelegateNoAccessContext);
->>>>>>> 371c8f3d
     const isReportInRHP = route.name === SCREENS.SEARCH.REPORT_RHP;
     const shouldDisplayTransactionNavigation = !!(reportID && isReportInRHP);
 
