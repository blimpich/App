--- conflicted
+++ resolved
@@ -44,11 +44,8 @@
 import FloatingMessageCounter from '@pages/home/report/FloatingMessageCounter';
 import ReportActionsListItemRenderer from '@pages/home/report/ReportActionsListItemRenderer';
 import shouldDisplayNewMarkerOnReportAction from '@pages/home/report/shouldDisplayNewMarkerOnReportAction';
-<<<<<<< HEAD
+import useReportUnreadMessageScrollTracking from '@pages/home/report/useReportUnreadMessageScrollTracking';
 import variables from '@styles/variables';
-=======
-import useReportUnreadMessageScrollTracking from '@pages/home/report/useReportUnreadMessageScrollTracking';
->>>>>>> cd171566
 import {openReport, readNewestAction, subscribeToNewActionEvent} from '@userActions/Report';
 import CONST from '@src/CONST';
 import ONYXKEYS from '@src/ONYXKEYS';
@@ -285,6 +282,9 @@
              * Diff == (height of all items in the list) - (height of the layout with the list) - (how far user scrolled)
              */
             scrollingVerticalBottomOffset.current = fullContentHeight - layoutMeasurement.height - contentOffset.y;
+
+            // we additionally track the top offset to be able to scroll to the new transaction when it's added
+            scrollingVerticalTopOffset.current = contentOffset.y;
         },
     });
 
@@ -426,42 +426,7 @@
         reportScrollManager.scrollToEnd();
         readActionSkipped.current = false;
         readNewestAction(report.reportID);
-<<<<<<< HEAD
-    }, [report.reportID, reportScrollManager, hasNewestReportAction]);
-
-    /**
-     * Todo - extract to reusable logic - https://github.com/Expensify/App/issues/58891
-     * Show/hide the new floating message counter when user is scrolling back/forth in the history of messages.
-     */
-    const handleUnreadFloatingButton = () => {
-        if (scrollingVerticalBottomOffset.current > CONST.REPORT.ACTIONS.SCROLL_VERTICAL_OFFSET_THRESHOLD && !isFloatingMessageCounterVisible && !!unreadMarkerReportActionID) {
-            setIsFloatingMessageCounterVisible(true);
-        }
-
-        if (scrollingVerticalBottomOffset.current < CONST.REPORT.ACTIONS.SCROLL_VERTICAL_OFFSET_THRESHOLD && isFloatingMessageCounterVisible) {
-            if (readActionSkipped.current) {
-                readActionSkipped.current = false;
-                readNewestAction(report.reportID);
-            }
-            setIsFloatingMessageCounterVisible(false);
-        }
-    };
-
-    const trackVerticalScrolling = (event: NativeSyntheticEvent<NativeScrollEvent>) => {
-        const {layoutMeasurement, contentSize, contentOffset} = event.nativeEvent;
-        const fullContentHeight = contentSize.height;
-
-        /**
-         * Count the diff between current scroll position and the bottom of the list.
-         * Diff == (height of all items in the list) - (height of the layout with the list) - (how far user scrolled)
-         */
-        scrollingVerticalBottomOffset.current = fullContentHeight - layoutMeasurement.height - contentOffset.y;
-        scrollingVerticalTopOffset.current = contentOffset.y;
-        handleUnreadFloatingButton();
-    };
-=======
     }, [setIsFloatingMessageCounterVisible, hasNewestReportAction, reportScrollManager, report.reportID]);
->>>>>>> cd171566
 
     const scrollToNewTransaction = useCallback(
         (pageY: number) => {
@@ -475,7 +440,6 @@
         },
         [reportScrollManager],
     );
-
     const reportHasComments = visibleReportActions.length > 0;
 
     // Parse Fullstory attributes on initial render
