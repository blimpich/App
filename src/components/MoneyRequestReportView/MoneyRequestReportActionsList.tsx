--- conflicted
+++ resolved
@@ -80,11 +80,7 @@
  * TODO make this component have the same functionalities as `ReportActionsList`
  *  - shouldDisplayNewMarker
  */
-<<<<<<< HEAD
-function MoneyRequestReportActionsList({report, policy, reportActions = [], hasNewerActions, hasOlderActions}: MoneyRequestReportListProps) {
-=======
-function MoneyRequestReportActionsList({report, reportActions = [], transactions = [], hasNewerActions, hasOlderActions}: MoneyRequestReportListProps) {
->>>>>>> 6569205f
+function MoneyRequestReportActionsList({report, policy, reportActions = [], transactions = [], hasNewerActions, hasOlderActions}: MoneyRequestReportListProps) {
     const styles = useThemeStyles();
     const {translate} = useLocalize();
     const {preferredLocale} = useLocalize();
