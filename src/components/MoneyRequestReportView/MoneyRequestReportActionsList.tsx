/* eslint-disable rulesdir/prefer-early-return */
import type {ListRenderItemInfo} from '@react-native/virtualized-lists/Lists/VirtualizedList';
import {useIsFocused, useRoute} from '@react-navigation/native';
import isEmpty from 'lodash/isEmpty';
import React, {useCallback, useEffect, useLayoutEffect, useMemo, useRef, useState} from 'react';
import type {NativeScrollEvent, NativeSyntheticEvent} from 'react-native';
import {DeviceEventEmitter, InteractionManager, View} from 'react-native';
import type {OnyxEntry} from 'react-native-onyx';
import ButtonWithDropdownMenu from '@components/ButtonWithDropdownMenu';
import Checkbox from '@components/Checkbox';
import ConfirmModal from '@components/ConfirmModal';
import DecisionModal from '@components/DecisionModal';
import FlatList from '@components/FlatList';
import {AUTOSCROLL_TO_TOP_THRESHOLD} from '@components/InvertedFlatList/BaseInvertedFlatList';
import {usePersonalDetails} from '@components/OnyxListItemProvider';
import {PressableWithFeedback} from '@components/Pressable';
import {useSearchContext} from '@components/Search/SearchContext';
import Text from '@components/Text';
import useLoadReportActions from '@hooks/useLoadReportActions';
import useLocalize from '@hooks/useLocalize';
import useMobileSelectionMode from '@hooks/useMobileSelectionMode';
import useNetworkWithOfflineStatus from '@hooks/useNetworkWithOfflineStatus';
import useOnyx from '@hooks/useOnyx';
import usePrevious from '@hooks/usePrevious';
import useReportIsArchived from '@hooks/useReportIsArchived';
import useReportScrollManager from '@hooks/useReportScrollManager';
import useResponsiveLayout from '@hooks/useResponsiveLayout';
import useSelectedTransactionsActions from '@hooks/useSelectedTransactionsActions';
import useThemeStyles from '@hooks/useThemeStyles';
import {queueExportSearchWithTemplate} from '@libs/actions/Search';
import DateUtils from '@libs/DateUtils';
import getNonEmptyStringOnyxID from '@libs/getNonEmptyStringOnyxID';
import {isActionVisibleOnMoneyRequestReport} from '@libs/MoneyRequestReportUtils';
import Navigation from '@libs/Navigation/Navigation';
import type {PlatformStackRouteProp} from '@libs/Navigation/PlatformStackNavigation/types';
import type {ReportsSplitNavigatorParamList} from '@libs/Navigation/types';
import {
    getFirstVisibleReportActionID,
    getMostRecentIOURequestActionID,
    getOneTransactionThreadReportID,
    hasNextActionMadeBySameActor,
    isConsecutiveChronosAutomaticTimerAction,
    isCurrentActionUnread,
    isDeletedParentAction,
    isIOUActionMatchingTransactionList,
    shouldReportActionBeVisible,
    wasMessageReceivedWhileOffline,
} from '@libs/ReportActionsUtils';
import {canUserPerformWriteAction, chatIncludesChronosWithID, getOriginalReportID, getReportLastVisibleActionCreated, isUnread} from '@libs/ReportUtils';
import markOpenReportEnd from '@libs/Telemetry/markOpenReportEnd';
import {isTransactionPendingDelete} from '@libs/TransactionUtils';
import Visibility from '@libs/Visibility';
import isSearchTopmostFullScreenRoute from '@navigation/helpers/isSearchTopmostFullScreenRoute';
import FloatingMessageCounter from '@pages/home/report/FloatingMessageCounter';
import ReportActionsListItemRenderer from '@pages/home/report/ReportActionsListItemRenderer';
import shouldDisplayNewMarkerOnReportAction from '@pages/home/report/shouldDisplayNewMarkerOnReportAction';
import useReportUnreadMessageScrollTracking from '@pages/home/report/useReportUnreadMessageScrollTracking';
import variables from '@styles/variables';
import {getCurrentUserAccountID, openReport, readNewestAction, subscribeToNewActionEvent} from '@userActions/Report';
import CONST from '@src/CONST';
import ONYXKEYS from '@src/ONYXKEYS';
import type SCREENS from '@src/SCREENS';
import type * as OnyxTypes from '@src/types/onyx';
import MoneyRequestReportTransactionList from './MoneyRequestReportTransactionList';
import MoneyRequestViewReportFields from './MoneyRequestViewReportFields';
import ReportActionsListLoadingSkeleton from './ReportActionsListLoadingSkeleton';
import SearchMoneyRequestReportEmptyState from './SearchMoneyRequestReportEmptyState';

/**
 * In this view we are not handling the special single transaction case, we're just handling the report
 */
const EmptyParentReportActionForTransactionThread = undefined;

const INITIAL_NUM_TO_RENDER = 20;
// Amount of time to wait until all list items should be rendered and scrollToEnd will behave well
const DELAY_FOR_SCROLLING_TO_END = 100;

type MoneyRequestReportListProps = {
    /** The report */
    report: OnyxTypes.Report;

    /** Policy that the report belongs to */
    policy: OnyxEntry<OnyxTypes.Policy>;

    /** Array of report actions for this report */
    reportActions?: OnyxTypes.ReportAction[];

    /** List of transactions belonging to this report */
    transactions?: OnyxTypes.Transaction[];

    /** List of transactions that arrived when the report was open */
    newTransactions: OnyxTypes.Transaction[];

    /** Violations indexed by transaction ID */
    violations?: Record<string, OnyxTypes.TransactionViolation[]>;

    /** If the report has newer actions to load */
    hasNewerActions: boolean;

    /** If the report has older actions to load */
    hasOlderActions: boolean;

    /** Whether report actions are still loading and we load the report for the first time, since the last sign in */
    showReportActionsLoadingState?: boolean;
};

function getParentReportAction(parentReportActions: OnyxEntry<OnyxTypes.ReportActions>, parentReportActionID: string | undefined): OnyxEntry<OnyxTypes.ReportAction> {
    if (!parentReportActions || !parentReportActionID) {
        return;
    }
    return parentReportActions[parentReportActionID];
}

function MoneyRequestReportActionsList({
    report,
    policy,
    reportActions = [],
    transactions = [],
    newTransactions,
    violations,
    hasNewerActions,
    hasOlderActions,
    showReportActionsLoadingState,
}: MoneyRequestReportListProps) {
    const styles = useThemeStyles();
    const {translate} = useLocalize();
    const {preferredLocale} = useLocalize();
    const {isOffline, lastOfflineAt, lastOnlineAt} = useNetworkWithOfflineStatus();
    const reportScrollManager = useReportScrollManager();
    const lastMessageTime = useRef<string | null>(null);
    const didLayout = useRef(false);
    const [isVisible, setIsVisible] = useState(Visibility.isVisible);
    const isFocused = useIsFocused();
    const route = useRoute<PlatformStackRouteProp<ReportsSplitNavigatorParamList, typeof SCREENS.REPORT>>();
    // wrapped in useMemo to avoid unnecessary re-renders and improve performance
    const reportTransactionIDs = useMemo(() => transactions.map((transaction) => transaction.transactionID), [transactions]);
    const [chatReport] = useOnyx(`${ONYXKEYS.COLLECTION.REPORT}${getNonEmptyStringOnyxID(report?.chatReportID)}`, {canBeMissing: true});

    const reportID = report?.reportID;
    const linkedReportActionID = route?.params?.reportActionID;

    const [allReports] = useOnyx(ONYXKEYS.COLLECTION.REPORT, {canBeMissing: false});
    const [policies] = useOnyx(ONYXKEYS.COLLECTION.POLICY, {canBeMissing: false});
    const [parentReportAction] = useOnyx(`${ONYXKEYS.COLLECTION.REPORT_ACTIONS}${getNonEmptyStringOnyxID(report?.parentReportID)}`, {
        canEvict: false,
        canBeMissing: true,
        selector: (parentReportActions) => getParentReportAction(parentReportActions, report?.parentReportActionID),
    });

    const [userWalletTierName] = useOnyx(ONYXKEYS.USER_WALLET, {selector: (wallet) => wallet?.tierName, canBeMissing: false});
    const [isUserValidated] = useOnyx(ONYXKEYS.ACCOUNT, {selector: (account) => account?.validated, canBeMissing: true});
    const [userBillingFundID] = useOnyx(ONYXKEYS.NVP_BILLING_FUND_ID, {canBeMissing: true});
    const personalDetails = usePersonalDetails();
    const [emojiReactions] = useOnyx(`${ONYXKEYS.COLLECTION.REPORT_ACTIONS_REACTIONS}`, {canBeMissing: true});
    const [draftMessage] = useOnyx(`${ONYXKEYS.COLLECTION.REPORT_ACTIONS_DRAFTS}`, {canBeMissing: true});
    const [tryNewDot] = useOnyx(ONYXKEYS.NVP_TRY_NEW_DOT, {canBeMissing: false});
    const isTryNewDotNVPDismissed = !!tryNewDot?.classicRedirect?.dismissed;

    const transactionsWithoutPendingDelete = useMemo(() => transactions.filter((t) => !isTransactionPendingDelete(t)), [transactions]);
    const mostRecentIOUReportActionID = useMemo(() => getMostRecentIOURequestActionID(reportActions), [reportActions]);
    const transactionThreadReportID = getOneTransactionThreadReportID(report, chatReport, reportActions ?? [], false, reportTransactionIDs);
    const firstVisibleReportActionID = useMemo(() => getFirstVisibleReportActionID(reportActions, isOffline), [reportActions, isOffline]);
    const [transactionThreadReport] = useOnyx(`${ONYXKEYS.COLLECTION.REPORT}${transactionThreadReportID}`, {canBeMissing: true});
    const [currentUserAccountID] = useOnyx(ONYXKEYS.SESSION, {canBeMissing: false, selector: (session) => session?.accountID});

    const isReportArchived = useReportIsArchived(reportID);
    const canPerformWriteAction = canUserPerformWriteAction(report, isReportArchived);

    const {shouldUseNarrowLayout} = useResponsiveLayout();

    const [session] = useOnyx(ONYXKEYS.SESSION, {canBeMissing: false});
    const [isDownloadErrorModalVisible, setIsDownloadErrorModalVisible] = useState(false);

    const {selectedTransactionIDs, setSelectedTransactions, clearSelectedTransactions} = useSearchContext();

    const isMobileSelectionModeEnabled = useMobileSelectionMode();
    const [isExportWithTemplateModalVisible, setIsExportWithTemplateModalVisible] = useState(false);
    const beginExportWithTemplate = useCallback(
        (templateName: string, templateType: string, transactionIDList: string[]) => {
            if (!report) {
                return;
            }

            setIsExportWithTemplateModalVisible(true);
            queueExportSearchWithTemplate({
                templateName,
                templateType,
                jsonQuery: '{}',
                reportIDList: [report.reportID],
                transactionIDList,
                policyID: policy?.id,
            });
        },
        [report, policy],
    );

    const {
        options: selectedTransactionsOptions,
        handleDeleteTransactions,
        isDeleteModalVisible,
        hideDeleteModal,
    } = useSelectedTransactionsActions({
        report,
        reportActions,
        allTransactionsLength: transactions.length,
        session,
        onExportFailed: () => setIsDownloadErrorModalVisible(true),
        policy,
        beginExportWithTemplate: (templateName, templateType, transactionIDList) => beginExportWithTemplate(templateName, templateType, transactionIDList),
    });

    // We are reversing actions because in this View we are starting at the top and don't use Inverted list
    const visibleReportActions = useMemo(() => {
        const filteredActions = reportActions.filter((reportAction) => {
            const isActionVisibleOnMoneyReport = isActionVisibleOnMoneyRequestReport(reportAction);

            return (
                isActionVisibleOnMoneyReport &&
                (isOffline || isDeletedParentAction(reportAction) || reportAction.pendingAction !== CONST.RED_BRICK_ROAD_PENDING_ACTION.DELETE || reportAction.errors) &&
                shouldReportActionBeVisible(reportAction, reportAction.reportActionID, canPerformWriteAction) &&
                isIOUActionMatchingTransactionList(reportAction, reportTransactionIDs)
            );
        });

        return filteredActions.toReversed();
    }, [reportActions, isOffline, canPerformWriteAction, reportTransactionIDs]);

    const reportActionSize = useRef(visibleReportActions.length);
    const lastAction = visibleReportActions.at(-1);
    const lastActionIndex = lastAction?.reportActionID;
    const previousLastIndex = useRef(lastActionIndex);

    const scrollingVerticalBottomOffset = useRef(0);
    const scrollingVerticalTopOffset = useRef(0);
    const wrapperViewRef = useRef<View>(null);
    const readActionSkipped = useRef(false);
    const lastVisibleActionCreated = getReportLastVisibleActionCreated(report, transactionThreadReport);
    const hasNewestReportAction = lastAction?.created === lastVisibleActionCreated;
    const hasNewestReportActionRef = useRef(hasNewestReportAction);
    const userActiveSince = useRef<string>(DateUtils.getDBTime());

    const reportActionIDs = useMemo(() => {
        return reportActions?.map((action) => action.reportActionID) ?? [];
    }, [reportActions]);

    const {loadOlderChats, loadNewerChats} = useLoadReportActions({
        reportID,
        reportActions,
        allReportActionIDs: reportActionIDs,
        transactionThreadReport,
        hasOlderActions,
        hasNewerActions,
    });

    const onStartReached = useCallback(() => {
        if (!isSearchTopmostFullScreenRoute()) {
            loadOlderChats(false);
            return;
        }

        InteractionManager.runAfterInteractions(() => requestAnimationFrame(() => loadOlderChats(false)));
    }, [loadOlderChats]);

    const onEndReached = useCallback(() => {
        loadNewerChats(false);
    }, [loadNewerChats]);

    const prevUnreadMarkerReportActionID = useRef<string | null>(null);

    const visibleActionsMap = useMemo(() => {
        return visibleReportActions.reduce((actionsMap, reportAction) => {
            Object.assign(actionsMap, {[reportAction.reportActionID]: reportAction});
            return actionsMap;
        }, {} as OnyxTypes.ReportActions);
    }, [visibleReportActions]);
    const prevVisibleActionsMap = usePrevious(visibleActionsMap);

    const reportLastReadTime = report.lastReadTime ?? '';

    /**
     * The timestamp for the unread marker.
     *
     * This should ONLY be updated when the user
     * - switches reports
     * - marks a message as read/unread
     * - reads a new message as it is received
     */
    const [unreadMarkerTime, setUnreadMarkerTime] = useState(reportLastReadTime);
    useEffect(() => {
        setUnreadMarkerTime(reportLastReadTime);

        // eslint-disable-next-line react-compiler/react-compiler, react-hooks/exhaustive-deps
    }, [report.reportID]);

    useEffect(() => {
        const unsubscribe = Visibility.onVisibilityChange(() => {
            setIsVisible(Visibility.isVisible());
        });

        return unsubscribe;
    }, []);

    useEffect(() => {
        if (!isFocused) {
            return;
        }
        if (isUnread(report, transactionThreadReport, isReportArchived) || (lastAction && isCurrentActionUnread(report, lastAction, visibleReportActions))) {
            // On desktop, when the notification center is displayed, isVisible will return false.
            // Currently, there's no programmatic way to dismiss the notification center panel.
            // To handle this, we use the 'referrer' parameter to check if the current navigation is triggered from a notification.
            const isFromNotification = route?.params?.referrer === CONST.REFERRER.NOTIFICATION;
            if ((isVisible || isFromNotification) && scrollingVerticalBottomOffset.current < CONST.REPORT.ACTIONS.ACTION_VISIBLE_THRESHOLD) {
                readNewestAction(report.reportID);
                if (isFromNotification) {
                    Navigation.setParams({referrer: undefined});
                }
            } else {
                readActionSkipped.current = true;
            }
        }
        // eslint-disable-next-line react-compiler/react-compiler, react-hooks/exhaustive-deps
    }, [report.lastVisibleActionCreated, transactionThreadReport?.lastVisibleActionCreated, report.reportID, isVisible]);

    useEffect(() => {
        if (!isVisible || !isFocused) {
            if (!lastMessageTime.current) {
                lastMessageTime.current = lastAction?.created ?? '';
            }
            return;
        }

        // In case the user read new messages (after being inactive) with other device we should
        // show marker based on report.lastReadTime
        const newMessageTimeReference = lastMessageTime.current && report.lastReadTime && lastMessageTime.current > report.lastReadTime ? userActiveSince.current : report.lastReadTime;
        lastMessageTime.current = null;

        const hasNewMessagesInView = scrollingVerticalBottomOffset.current < CONST.REPORT.ACTIONS.ACTION_VISIBLE_THRESHOLD;
        const hasUnreadReportAction = reportActions.some(
            (reportAction) => newMessageTimeReference && newMessageTimeReference < reportAction.created && reportAction.actorAccountID !== getCurrentUserAccountID(),
        );

        if (!hasNewMessagesInView || !hasUnreadReportAction) {
            return;
        }

        readNewestAction(report.reportID);
        userActiveSince.current = DateUtils.getDBTime();

        // This effect logic to `mark as read` will only run when the report focused has new messages and the App visibility
        //  is changed to visible(meaning user switched to app/web, while user was previously using different tab or application).
        // We will mark the report as read in the above case which marks the LHN report item as read while showing the new message
        // marker for the chat messages received while the user wasn't focused on the report or on another browser tab for web.
        // eslint-disable-next-line react-compiler/react-compiler, react-hooks/exhaustive-deps
    }, [isFocused, isVisible]);

    /**
     * The index of the earliest message that was received while offline
     */
    const earliestReceivedOfflineMessageIndex = useMemo(() => {
        const lastIndex = reportActions.findLastIndex((action) => {
            return wasMessageReceivedWhileOffline(action, isOffline, lastOfflineAt.current, lastOnlineAt.current, preferredLocale);
        });

        // The last index in the list is the earliest message that was received while offline
        return lastIndex > -1 ? lastIndex : undefined;
    }, [isOffline, lastOfflineAt, lastOnlineAt, preferredLocale, reportActions]);

    /**
     * The reportActionID the unread marker should display above
     */
    const [unreadMarkerReportActionID, unreadMarkerReportActionIndex] = useMemo(() => {
        // If there are message that were received while offline,
        // we can skip checking all messages later than the earliest received offline message.
        const startIndex = visibleReportActions.length - 1;
        const endIndex = earliestReceivedOfflineMessageIndex ?? 0;

        // Scan through each visible report action until we find the appropriate action to show the unread marker
        for (let index = startIndex; index >= endIndex; index--) {
            const reportAction = visibleReportActions.at(index);
            const nextAction = index > 0 ? visibleReportActions.at(index - 1) : undefined;
            const isEarliestReceivedOfflineMessage = index === earliestReceivedOfflineMessageIndex;

            const shouldDisplayNewMarker =
                reportAction &&
                shouldDisplayNewMarkerOnReportAction({
                    message: reportAction,
                    nextMessage: nextAction,
                    isEarliestReceivedOfflineMessage,
                    accountID: currentUserAccountID,
                    prevSortedVisibleReportActionsObjects: prevVisibleActionsMap,
                    unreadMarkerTime,
                    scrollingVerticalOffset: scrollingVerticalBottomOffset.current,
                    prevUnreadMarkerReportActionID: prevUnreadMarkerReportActionID.current,
                });

            // eslint-disable-next-line react-compiler/react-compiler
            if (shouldDisplayNewMarker) {
                return [reportAction.reportActionID, index];
            }
        }

        return [null, -1];
    }, [currentUserAccountID, earliestReceivedOfflineMessageIndex, prevVisibleActionsMap, visibleReportActions, unreadMarkerTime]);
    prevUnreadMarkerReportActionID.current = unreadMarkerReportActionID;

    const {isFloatingMessageCounterVisible, setIsFloatingMessageCounterVisible, trackVerticalScrolling, onViewableItemsChanged} = useReportUnreadMessageScrollTracking({
        reportID: report.reportID,
        currentVerticalScrollingOffsetRef: scrollingVerticalBottomOffset,
        readActionSkippedRef: readActionSkipped,
        unreadMarkerReportActionIndex,
        isInverted: false,
        onTrackScrolling: (event: NativeSyntheticEvent<NativeScrollEvent>) => {
            const {layoutMeasurement, contentSize, contentOffset} = event.nativeEvent;
            const fullContentHeight = contentSize.height;

            /**
             * Count the diff between current scroll position and the bottom of the list.
             * Diff == (height of all items in the list) - (height of the layout with the list) - (how far user scrolled)
             */
            scrollingVerticalBottomOffset.current = fullContentHeight - layoutMeasurement.height - contentOffset.y;

            // We additionally track the top offset to be able to scroll to the new transaction when it's added
            scrollingVerticalTopOffset.current = contentOffset.y;
        },
    });

    useEffect(() => {
        if (
            scrollingVerticalBottomOffset.current < AUTOSCROLL_TO_TOP_THRESHOLD &&
            previousLastIndex.current !== lastActionIndex &&
            reportActionSize.current > reportActions.length &&
            hasNewestReportAction
        ) {
            setIsFloatingMessageCounterVisible(false);
            reportScrollManager.scrollToEnd();
        }

        previousLastIndex.current = lastActionIndex;
        reportActionSize.current = visibleReportActions.length;
        hasNewestReportActionRef.current = hasNewestReportAction;
    }, [lastActionIndex, reportActions, reportScrollManager, hasNewestReportAction, visibleReportActions.length, setIsFloatingMessageCounterVisible]);

    /**
     * Subscribe to read/unread events and update our unreadMarkerTime
     */
    useEffect(() => {
        const unreadActionSubscription = DeviceEventEmitter.addListener(`unreadAction_${report.reportID}`, (newLastReadTime: string) => {
            setUnreadMarkerTime(newLastReadTime);
            userActiveSince.current = DateUtils.getDBTime();
        });
        const readNewestActionSubscription = DeviceEventEmitter.addListener(`readNewestAction_${report.reportID}`, (newLastReadTime: string) => {
            setUnreadMarkerTime(newLastReadTime);
        });

        return () => {
            unreadActionSubscription.remove();
            readNewestActionSubscription.remove();
        };
    }, [report.reportID]);

    /**
     * When the user reads a new message as it is received, we'll push the unreadMarkerTime down to the timestamp of
     * the latest report action. When new report actions are received and the user is not viewing them (they're above
     * the MSG_VISIBLE_THRESHOLD), the unread marker will display over those new messages rather than the initial
     * lastReadTime.
     */
    useLayoutEffect(() => {
        if (unreadMarkerReportActionID) {
            return;
        }

        const mostRecentReportActionCreated = lastAction?.created ?? '';
        if (mostRecentReportActionCreated <= unreadMarkerTime) {
            return;
        }

        setUnreadMarkerTime(mostRecentReportActionCreated);
    }, [lastAction?.created, unreadMarkerReportActionID, unreadMarkerTime]);

    const scrollToBottomForCurrentUserAction = useCallback(
        (isFromCurrentUser: boolean, reportAction?: OnyxTypes.ReportAction) => {
            InteractionManager.runAfterInteractions(() => {
                setIsFloatingMessageCounterVisible(false);
                // If a new comment is added from the current user, scroll to the bottom, otherwise leave the user position unchanged
                if (!isFromCurrentUser || reportAction?.actionName !== CONST.REPORT.ACTIONS.TYPE.ADD_COMMENT) {
                    return;
                }

                // We want to scroll to the end of the list where the newest message is
                // however scrollToEnd will not work correctly with items of variable sizes without `getItemLayout` - so we need to delay the scroll until every item rendered
                setTimeout(() => {
                    reportScrollManager.scrollToEnd();
                }, DELAY_FOR_SCROLLING_TO_END);
            });
        },
        [reportScrollManager, setIsFloatingMessageCounterVisible],
    );

    useEffect(() => {
        // This callback is triggered when a new action arrives via Pusher and the event is emitted from Report.ts. This allows us to maintain
        // a single source of truth for the "new action" event instead of trying to derive that a new action has appeared from looking at props.
        const unsubscribe = subscribeToNewActionEvent(report.reportID, scrollToBottomForCurrentUserAction);

        return () => {
            if (!unsubscribe) {
                return;
            }
            unsubscribe();
        };

        // This effect handles subscribing to events, so we only want to run it on mount, and in case reportID changes
        // eslint-disable-next-line react-compiler/react-compiler, react-hooks/exhaustive-deps
    }, [report.reportID]);

    const renderItem = useCallback(
        ({item: reportAction, index}: ListRenderItemInfo<OnyxTypes.ReportAction>) => {
            const displayAsGroup =
                !isConsecutiveChronosAutomaticTimerAction(visibleReportActions, index, chatIncludesChronosWithID(reportAction?.reportID)) &&
                hasNextActionMadeBySameActor(visibleReportActions, index);

            const actionEmojiReactions = emojiReactions?.[`${ONYXKEYS.COLLECTION.REPORT_ACTIONS_REACTIONS}${reportAction.reportActionID}`];
            const originalReportID = getOriginalReportID(report.reportID, reportAction);
            const reportDraftMessages = draftMessage?.[`${ONYXKEYS.COLLECTION.REPORT_ACTIONS_DRAFTS}${originalReportID}`];
            const matchingDraftMessage = reportDraftMessages?.[reportAction.reportActionID];
            const matchingDraftMessageString = typeof matchingDraftMessage === 'string' ? matchingDraftMessage : matchingDraftMessage?.message;

            return (
                <ReportActionsListItemRenderer
                    allReports={allReports}
                    policies={policies}
                    reportAction={reportAction}
                    reportActions={reportActions}
                    parentReportAction={parentReportAction}
                    parentReportActionForTransactionThread={EmptyParentReportActionForTransactionThread}
                    index={index}
                    report={report}
                    transactionThreadReport={transactionThreadReport}
                    displayAsGroup={displayAsGroup}
                    mostRecentIOUReportActionID={mostRecentIOUReportActionID}
                    shouldDisplayNewMarker={reportAction.reportActionID === unreadMarkerReportActionID}
                    shouldDisplayReplyDivider={visibleReportActions.length > 1}
                    isFirstVisibleReportAction={firstVisibleReportActionID === reportAction.reportActionID}
                    shouldHideThreadDividerLine
                    linkedReportActionID={linkedReportActionID}
                    userWalletTierName={userWalletTierName}
                    isUserValidated={isUserValidated}
                    personalDetails={personalDetails}
                    userBillingFundID={userBillingFundID}
                    emojiReactions={actionEmojiReactions}
                    isReportArchived={isReportArchived}
                    draftMessage={matchingDraftMessageString}
                    isTryNewDotNVPDismissed={isTryNewDotNVPDismissed}
                />
            );
        },
        [
            visibleReportActions,
            reportActions,
            parentReportAction,
            report,
            transactionThreadReport,
            mostRecentIOUReportActionID,
            unreadMarkerReportActionID,
            firstVisibleReportActionID,
            linkedReportActionID,
            allReports,
            policies,
            userWalletTierName,
            isUserValidated,
            personalDetails,
            userBillingFundID,
            emojiReactions,
            draftMessage,
            isTryNewDotNVPDismissed,
            isReportArchived,
        ],
    );

    const scrollToBottomAndMarkReportAsRead = useCallback(() => {
        setIsFloatingMessageCounterVisible(false);

        if (!hasNewestReportAction) {
            openReport(report.reportID);
            reportScrollManager.scrollToEnd();
            return;
        }

        reportScrollManager.scrollToEnd();
        readActionSkipped.current = false;
        readNewestAction(report.reportID);
    }, [setIsFloatingMessageCounterVisible, hasNewestReportAction, reportScrollManager, report.reportID]);

    const scrollToNewTransaction = useCallback(
        (pageY: number) => {
            wrapperViewRef.current?.measureInWindow((x, y, w, height) => {
                // If the new transaction is already visible, we don't need to scroll to it
                if (pageY > 0 && pageY < height) {
                    return;
                }
                reportScrollManager.scrollToOffset(scrollingVerticalTopOffset.current + pageY - variables.scrollToNewTransactionOffset);
            });
        },
        [reportScrollManager],
    );

    /**
     * Runs when the FlatList finishes laying out
     */
    const recordTimeToMeasureItemLayout = useCallback(() => {
        if (didLayout.current) {
            return;
        }

        didLayout.current = true;

        markOpenReportEnd();
    }, []);

    const isSelectAllChecked = selectedTransactionIDs.length > 0 && selectedTransactionIDs.length === transactionsWithoutPendingDelete.length;
    // Wrapped into useCallback to stabilize children re-renders
    const keyExtractor = useCallback((item: OnyxTypes.ReportAction) => item.reportActionID, []);
    return (
        <View
            style={[styles.flex1]}
            ref={wrapperViewRef}
        >
            {shouldUseNarrowLayout && isMobileSelectionModeEnabled && (
                <>
                    <ButtonWithDropdownMenu
                        onPress={() => null}
                        options={selectedTransactionsOptions}
                        customText={translate('workspace.common.selected', {count: selectedTransactionIDs.length})}
                        isSplitButton={false}
                        shouldAlwaysShowDropdownMenu
                        wrapperStyle={[styles.w100, styles.ph5]}
                    />
                    <View style={[styles.alignItemsCenter, styles.userSelectNone, styles.flexRow, styles.pt6, styles.ph8, styles.pb3]}>
                        <Checkbox
                            accessibilityLabel={translate('workspace.people.selectAll')}
                            isChecked={isSelectAllChecked}
                            isIndeterminate={selectedTransactionIDs.length > 0 && selectedTransactionIDs.length !== transactionsWithoutPendingDelete.length}
                            onPress={() => {
                                if (selectedTransactionIDs.length !== 0) {
                                    clearSelectedTransactions(true);
                                } else {
                                    setSelectedTransactions(transactionsWithoutPendingDelete.map((t) => t.transactionID));
                                }
                            }}
                        />
                        <PressableWithFeedback
                            style={[styles.userSelectNone, styles.alignItemsCenter]}
                            onPress={() => {
                                if (isSelectAllChecked) {
                                    clearSelectedTransactions(true);
                                } else {
                                    setSelectedTransactions(transactionsWithoutPendingDelete.map((t) => t.transactionID));
                                }
                            }}
                            accessibilityLabel={translate('workspace.people.selectAll')}
                            role="button"
                            accessibilityState={{checked: isSelectAllChecked}}
                            dataSet={{[CONST.SELECTION_SCRAPER_HIDDEN_ELEMENT]: true}}
                        >
                            <Text style={[styles.textStrong, styles.ph3]}>{translate('workspace.people.selectAll')}</Text>
                        </PressableWithFeedback>
                    </View>
                    <ConfirmModal
                        title={translate('iou.deleteExpense', {count: selectedTransactionIDs.length})}
                        isVisible={isDeleteModalVisible}
                        onConfirm={() => {
                            const shouldNavigateBack =
                                transactions.filter((trans) => trans.pendingAction !== CONST.RED_BRICK_ROAD_PENDING_ACTION.DELETE).length === selectedTransactionIDs.length;
                            handleDeleteTransactions();
                            if (shouldNavigateBack) {
                                Navigation.goBack(route.params?.backTo);
                            }
                        }}
                        onCancel={hideDeleteModal}
                        prompt={translate('iou.deleteConfirmation', {count: selectedTransactionIDs.length})}
                        confirmText={translate('common.delete')}
                        cancelText={translate('common.cancel')}
                        danger
                        shouldEnableNewFocusManagement
                    />
                </>
            )}
            <View style={[styles.flex1, styles.justifyContentEnd, styles.overflowHidden]}>
                <FloatingMessageCounter
                    hasNewMessages={!!unreadMarkerReportActionID}
                    isActive={isFloatingMessageCounterVisible}
                    onClick={scrollToBottomAndMarkReportAsRead}
                />
                {isEmpty(visibleReportActions) && isEmpty(transactions) && !showReportActionsLoadingState ? (
                    <>
                        <MoneyRequestViewReportFields
                            report={report}
                            policy={policy}
                        />
                        <SearchMoneyRequestReportEmptyState />
                    </>
                ) : (
                    <FlatList
                        initialNumToRender={INITIAL_NUM_TO_RENDER}
                        accessibilityLabel={translate('sidebarScreen.listOfChatMessages')}
                        testID="money-request-report-actions-list"
                        style={styles.overscrollBehaviorContain}
                        data={visibleReportActions}
                        renderItem={renderItem}
                        onViewableItemsChanged={onViewableItemsChanged}
                        keyExtractor={keyExtractor}
                        onLayout={recordTimeToMeasureItemLayout}
                        onEndReached={onEndReached}
                        onEndReachedThreshold={0.75}
                        onStartReached={onStartReached}
                        onStartReachedThreshold={0.75}
                        ListHeaderComponent={
                            <>
                                <MoneyRequestViewReportFields
                                    report={report}
                                    policy={policy}
                                />
                                <MoneyRequestReportTransactionList
                                    report={report}
                                    transactions={transactions}
                                    newTransactions={newTransactions}
                                    reportActions={reportActions}
<<<<<<< HEAD
=======
                                    violations={violations}
                                    hasComments={reportHasComments}
                                    isLoadingInitialReportActions={showReportActionsLoadingState}
>>>>>>> d572ec7c
                                    scrollToNewTransaction={scrollToNewTransaction}
                                    policy={policy}
                                />
                            </>
                        }
                        keyboardShouldPersistTaps="handled"
                        onScroll={trackVerticalScrolling}
                        contentContainerStyle={[shouldUseNarrowLayout ? styles.pt4 : styles.pt2]}
                        ref={reportScrollManager.ref}
                        ListEmptyComponent={!isOffline && showReportActionsLoadingState ? <ReportActionsListLoadingSkeleton /> : undefined} // This skeleton component is only used for loading state, the empty state is handled by SearchMoneyRequestReportEmptyState
                        removeClippedSubviews={false}
                    />
                )}
            </View>
            <DecisionModal
                title={translate('common.downloadFailedTitle')}
                prompt={translate('common.downloadFailedDescription')}
                isSmallScreenWidth={shouldUseNarrowLayout}
                onSecondOptionSubmit={() => setIsDownloadErrorModalVisible(false)}
                secondOptionText={translate('common.buttonConfirm')}
                isVisible={isDownloadErrorModalVisible}
                onClose={() => setIsDownloadErrorModalVisible(false)}
            />
            <ConfirmModal
                onConfirm={() => {
                    setIsExportWithTemplateModalVisible(false);
                    clearSelectedTransactions(undefined, true);
                }}
                onCancel={() => setIsExportWithTemplateModalVisible(false)}
                isVisible={isExportWithTemplateModalVisible}
                title={translate('export.exportInProgress')}
                prompt={translate('export.conciergeWillSend')}
                confirmText={translate('common.buttonConfirm')}
                shouldShowCancelButton={false}
            />
        </View>
    );
}

MoneyRequestReportActionsList.displayName = 'MoneyRequestReportActionsList';

export default MoneyRequestReportActionsList;<|MERGE_RESOLUTION|>--- conflicted
+++ resolved
@@ -724,12 +724,6 @@
                                     transactions={transactions}
                                     newTransactions={newTransactions}
                                     reportActions={reportActions}
-<<<<<<< HEAD
-=======
-                                    violations={violations}
-                                    hasComments={reportHasComments}
-                                    isLoadingInitialReportActions={showReportActionsLoadingState}
->>>>>>> d572ec7c
                                     scrollToNewTransaction={scrollToNewTransaction}
                                     policy={policy}
                                 />
