/* eslint-disable rulesdir/prefer-early-return */
import type {ListRenderItemInfo} from '@react-native/virtualized-lists/Lists/VirtualizedList';
import {useIsFocused, useRoute} from '@react-navigation/native';
import isEmpty from 'lodash/isEmpty';
import React, {useCallback, useEffect, useLayoutEffect, useMemo, useRef, useState} from 'react';
import type {NativeScrollEvent, NativeSyntheticEvent} from 'react-native';
import {DeviceEventEmitter, InteractionManager, View} from 'react-native';
import type {OnyxEntry} from 'react-native-onyx';
import {useOnyx} from 'react-native-onyx';
import ButtonWithDropdownMenu from '@components/ButtonWithDropdownMenu';
import Checkbox from '@components/Checkbox';
import ConfirmModal from '@components/ConfirmModal';
import DecisionModal from '@components/DecisionModal';
import FlatList from '@components/FlatList';
import {AUTOSCROLL_TO_TOP_THRESHOLD} from '@components/InvertedFlatList/BaseInvertedFlatList';
import {PressableWithFeedback} from '@components/Pressable';
import {useSearchContext} from '@components/Search/SearchContext';
import Text from '@components/Text';
import useLoadReportActions from '@hooks/useLoadReportActions';
import useLocalize from '@hooks/useLocalize';
import useMobileSelectionMode from '@hooks/useMobileSelectionMode';
import useNetworkWithOfflineStatus from '@hooks/useNetworkWithOfflineStatus';
import usePrevious from '@hooks/usePrevious';
import useReportScrollManager from '@hooks/useReportScrollManager';
import useResponsiveLayout from '@hooks/useResponsiveLayout';
import useSelectedTransactionsActions from '@hooks/useSelectedTransactionsActions';
import useThemeStyles from '@hooks/useThemeStyles';
import DateUtils from '@libs/DateUtils';
import {parseFSAttributes} from '@libs/Fullstory';
import getNonEmptyStringOnyxID from '@libs/getNonEmptyStringOnyxID';
import {isActionVisibleOnMoneyRequestReport} from '@libs/MoneyRequestReportUtils';
import Navigation from '@libs/Navigation/Navigation';
import type {PlatformStackRouteProp} from '@libs/Navigation/PlatformStackNavigation/types';
import type {ReportsSplitNavigatorParamList} from '@libs/Navigation/types';
import {
    getFirstVisibleReportActionID,
    getMostRecentIOURequestActionID,
    getOneTransactionThreadReportID,
    hasNextActionMadeBySameActor,
    isConsecutiveChronosAutomaticTimerAction,
    isCurrentActionUnread,
    isDeletedParentAction,
    isIOUActionMatchingTransactionList,
    shouldReportActionBeVisible,
    wasMessageReceivedWhileOffline,
} from '@libs/ReportActionsUtils';
import {canUserPerformWriteAction, chatIncludesChronosWithID, getReportLastVisibleActionCreated, isUnread} from '@libs/ReportUtils';
import {isTransactionPendingDelete} from '@libs/TransactionUtils';
import Visibility from '@libs/Visibility';
import isSearchTopmostFullScreenRoute from '@navigation/helpers/isSearchTopmostFullScreenRoute';
import FloatingMessageCounter from '@pages/home/report/FloatingMessageCounter';
import ReportActionsListItemRenderer from '@pages/home/report/ReportActionsListItemRenderer';
import shouldDisplayNewMarkerOnReportAction from '@pages/home/report/shouldDisplayNewMarkerOnReportAction';
import useReportUnreadMessageScrollTracking from '@pages/home/report/useReportUnreadMessageScrollTracking';
import variables from '@styles/variables';
import {getCurrentUserAccountID, openReport, readNewestAction, subscribeToNewActionEvent} from '@userActions/Report';
import CONST from '@src/CONST';
import ONYXKEYS from '@src/ONYXKEYS';
import type SCREENS from '@src/SCREENS';
import type * as OnyxTypes from '@src/types/onyx';
import MoneyRequestReportTransactionList from './MoneyRequestReportTransactionList';
import MoneyRequestViewReportFields from './MoneyRequestViewReportFields';
import ReportActionsListLoadingSkeleton from './ReportActionsListLoadingSkeleton';
import SearchMoneyRequestReportEmptyState from './SearchMoneyRequestReportEmptyState';

/**
 * In this view we are not handling the special single transaction case, we're just handling the report
 */
const EmptyParentReportActionForTransactionThread = undefined;

const INITIAL_NUM_TO_RENDER = 20;
// Amount of time to wait until all list items should be rendered and scrollToEnd will behave well
const DELAY_FOR_SCROLLING_TO_END = 100;

type MoneyRequestReportListProps = {
    /** The report */
    report: OnyxTypes.Report;

    /** Policy that the report belongs to */
    policy: OnyxEntry<OnyxTypes.Policy>;

    /** Array of report actions for this report */
    reportActions?: OnyxTypes.ReportAction[];

    /** All transactions grouped by reportID */
    transactionsAndViolationsByReport: OnyxTypes.ReportTransactionsAndViolationsDerivedValue;

    /** List of transactions that arrived when the report was open */
    newTransactions: OnyxTypes.Transaction[];

    /** If the report has newer actions to load */
    hasNewerActions: boolean;

    /** If the report has older actions to load */
    hasOlderActions: boolean;

    /** Whether report actions are still loading and we load the report for the first time, since the last sign in */
    showReportActionsLoadingState?: boolean;
};

function getParentReportAction(parentReportActions: OnyxEntry<OnyxTypes.ReportActions>, parentReportActionID: string | undefined): OnyxEntry<OnyxTypes.ReportAction> {
    if (!parentReportActions || !parentReportActionID) {
        return;
    }
    return parentReportActions[parentReportActionID];
}

function MoneyRequestReportActionsList({
    report,
    policy,
    reportActions = [],
    transactionsAndViolationsByReport,
    newTransactions,
    hasNewerActions,
    hasOlderActions,
    showReportActionsLoadingState,
}: MoneyRequestReportListProps) {
    const styles = useThemeStyles();
    const {translate} = useLocalize();
    const {preferredLocale} = useLocalize();
    const {isOffline, lastOfflineAt, lastOnlineAt} = useNetworkWithOfflineStatus();
    const reportScrollManager = useReportScrollManager();
    const lastMessageTime = useRef<string | null>(null);
    const [isVisible, setIsVisible] = useState(Visibility.isVisible);
    const isFocused = useIsFocused();
    const route = useRoute<PlatformStackRouteProp<ReportsSplitNavigatorParamList, typeof SCREENS.REPORT>>();
<<<<<<< HEAD
    const {transactions: reportTransactions} = transactionsAndViolationsByReport[report.reportID] ?? {};
    const transactions = useMemo(() => Object.values(reportTransactions ?? {}) ?? [], [reportTransactions]);
    const reportTransactionIDs = useMemo(() => transactions.map((transaction) => transaction.transactionID), [transactions]);
=======
    const reportTransactionIDs = transactions.map((transaction) => transaction.transactionID);
    const [chatReport] = useOnyx(`${ONYXKEYS.COLLECTION.REPORT}${getNonEmptyStringOnyxID(report?.chatReportID)}`, {canBeMissing: true});
>>>>>>> 13866e38

    const reportID = report?.reportID;
    const linkedReportActionID = route?.params?.reportActionID;

    const [parentReportAction] = useOnyx(`${ONYXKEYS.COLLECTION.REPORT_ACTIONS}${getNonEmptyStringOnyxID(report?.parentReportID)}`, {
        canEvict: false,
        canBeMissing: true,
        selector: (parentReportActions) => getParentReportAction(parentReportActions, report?.parentReportActionID),
    });

    const transactionsWithoutPendingDelete = useMemo(() => transactions.filter((t) => !isTransactionPendingDelete(t)), [transactions]);
    const mostRecentIOUReportActionID = useMemo(() => getMostRecentIOURequestActionID(reportActions), [reportActions]);
    const transactionThreadReportID = getOneTransactionThreadReportID(report, chatReport, reportActions ?? [], false, reportTransactionIDs);
    const firstVisibleReportActionID = useMemo(() => getFirstVisibleReportActionID(reportActions, isOffline), [reportActions, isOffline]);
    const [transactionThreadReport] = useOnyx(`${ONYXKEYS.COLLECTION.REPORT}${transactionThreadReportID}`, {canBeMissing: true});
    const [currentUserAccountID] = useOnyx(ONYXKEYS.SESSION, {canBeMissing: false, selector: (session) => session?.accountID});

    const canPerformWriteAction = canUserPerformWriteAction(report);

    const {shouldUseNarrowLayout} = useResponsiveLayout();

    const [session] = useOnyx(ONYXKEYS.SESSION, {canBeMissing: false});
    const [isDownloadErrorModalVisible, setIsDownloadErrorModalVisible] = useState(false);

    const {selectedTransactionIDs, setSelectedTransactions, clearSelectedTransactions} = useSearchContext();

    const {selectionMode} = useMobileSelectionMode();
    const {
        options: selectedTransactionsOptions,
        handleDeleteTransactions,
        isDeleteModalVisible,
        hideDeleteModal,
    } = useSelectedTransactionsActions({report, reportActions, allTransactionsLength: transactions.length, session, onExportFailed: () => setIsDownloadErrorModalVisible(true)});

    // We are reversing actions because in this View we are starting at the top and don't use Inverted list
    const visibleReportActions = useMemo(() => {
        const filteredActions = reportActions.filter((reportAction) => {
            const isActionVisibleOnMoneyReport = isActionVisibleOnMoneyRequestReport(reportAction);

            return (
                isActionVisibleOnMoneyReport &&
                (isOffline || isDeletedParentAction(reportAction) || reportAction.pendingAction !== CONST.RED_BRICK_ROAD_PENDING_ACTION.DELETE || reportAction.errors) &&
                shouldReportActionBeVisible(reportAction, reportAction.reportActionID, canPerformWriteAction) &&
                isIOUActionMatchingTransactionList(reportAction, reportTransactionIDs)
            );
        });

        return filteredActions.toReversed();
    }, [reportActions, isOffline, canPerformWriteAction, reportTransactionIDs]);

    const reportActionSize = useRef(visibleReportActions.length);
    const lastAction = visibleReportActions.at(-1);
    const lastActionIndex = lastAction?.reportActionID;
    const previousLastIndex = useRef(lastActionIndex);

    const scrollingVerticalBottomOffset = useRef(0);
    const scrollingVerticalTopOffset = useRef(0);
    const wrapperViewRef = useRef<View>(null);
    const readActionSkipped = useRef(false);
    const lastVisibleActionCreated = getReportLastVisibleActionCreated(report, transactionThreadReport);
    const hasNewestReportAction = lastAction?.created === lastVisibleActionCreated;
    const hasNewestReportActionRef = useRef(hasNewestReportAction);
    const userActiveSince = useRef<string>(DateUtils.getDBTime());

    const reportActionIDs = useMemo(() => {
        return reportActions?.map((action) => action.reportActionID) ?? [];
    }, [reportActions]);

    const {loadOlderChats, loadNewerChats} = useLoadReportActions({
        reportID,
        reportActions,
        allReportActionIDs: reportActionIDs,
        transactionThreadReport,
        hasOlderActions,
        hasNewerActions,
    });

    const onStartReached = useCallback(() => {
        if (!isSearchTopmostFullScreenRoute()) {
            loadOlderChats(false);
            return;
        }

        InteractionManager.runAfterInteractions(() => requestAnimationFrame(() => loadOlderChats(false)));
    }, [loadOlderChats]);

    const onEndReached = useCallback(() => {
        loadNewerChats(false);
    }, [loadNewerChats]);

    const prevUnreadMarkerReportActionID = useRef<string | null>(null);

    const visibleActionsMap = useMemo(() => {
        return visibleReportActions.reduce((actionsMap, reportAction) => {
            Object.assign(actionsMap, {[reportAction.reportActionID]: reportAction});
            return actionsMap;
        }, {} as OnyxTypes.ReportActions);
    }, [visibleReportActions]);
    const prevVisibleActionsMap = usePrevious(visibleActionsMap);

    const reportLastReadTime = report.lastReadTime ?? '';

    /**
     * The timestamp for the unread marker.
     *
     * This should ONLY be updated when the user
     * - switches reports
     * - marks a message as read/unread
     * - reads a new message as it is received
     */
    const [unreadMarkerTime, setUnreadMarkerTime] = useState(reportLastReadTime);
    useEffect(() => {
        setUnreadMarkerTime(reportLastReadTime);

        // eslint-disable-next-line react-compiler/react-compiler, react-hooks/exhaustive-deps
    }, [report.reportID]);

    useEffect(() => {
        const unsubscribe = Visibility.onVisibilityChange(() => {
            setIsVisible(Visibility.isVisible());
        });

        return unsubscribe;
    }, []);

    useEffect(() => {
        if (isUnread(report, transactionThreadReport) || (lastAction && isCurrentActionUnread(report, lastAction))) {
            // On desktop, when the notification center is displayed, isVisible will return false.
            // Currently, there's no programmatic way to dismiss the notification center panel.
            // To handle this, we use the 'referrer' parameter to check if the current navigation is triggered from a notification.
            const isFromNotification = route?.params?.referrer === CONST.REFERRER.NOTIFICATION;
            if ((isVisible || isFromNotification) && scrollingVerticalBottomOffset.current < CONST.REPORT.ACTIONS.ACTION_VISIBLE_THRESHOLD) {
                readNewestAction(report.reportID);
                if (isFromNotification) {
                    Navigation.setParams({referrer: undefined});
                }
            } else {
                readActionSkipped.current = true;
            }
        }
        // eslint-disable-next-line react-compiler/react-compiler, react-hooks/exhaustive-deps
    }, [report.lastVisibleActionCreated, transactionThreadReport?.lastVisibleActionCreated, report.reportID, isVisible]);

    useEffect(() => {
        if (!isVisible || !isFocused) {
            if (!lastMessageTime.current) {
                lastMessageTime.current = lastAction?.created ?? '';
            }
            return;
        }

        // In case the user read new messages (after being inactive) with other device we should
        // show marker based on report.lastReadTime
        const newMessageTimeReference = lastMessageTime.current && report.lastReadTime && lastMessageTime.current > report.lastReadTime ? userActiveSince.current : report.lastReadTime;
        lastMessageTime.current = null;

        const hasNewMessagesInView = scrollingVerticalBottomOffset.current < CONST.REPORT.ACTIONS.ACTION_VISIBLE_THRESHOLD;
        const hasUnreadReportAction = reportActions.some(
            (reportAction) => newMessageTimeReference && newMessageTimeReference < reportAction.created && reportAction.actorAccountID !== getCurrentUserAccountID(),
        );

        if (!hasNewMessagesInView || !hasUnreadReportAction) {
            return;
        }

        readNewestAction(report.reportID);
        userActiveSince.current = DateUtils.getDBTime();

        // This effect logic to `mark as read` will only run when the report focused has new messages and the App visibility
        //  is changed to visible(meaning user switched to app/web, while user was previously using different tab or application).
        // We will mark the report as read in the above case which marks the LHN report item as read while showing the new message
        // marker for the chat messages received while the user wasn't focused on the report or on another browser tab for web.
        // eslint-disable-next-line react-compiler/react-compiler, react-hooks/exhaustive-deps
    }, [isFocused, isVisible]);

    /**
     * The index of the earliest message that was received while offline
     */
    const earliestReceivedOfflineMessageIndex = useMemo(() => {
        const lastIndex = reportActions.findLastIndex((action) => {
            return wasMessageReceivedWhileOffline(action, isOffline, lastOfflineAt.current, lastOnlineAt.current, preferredLocale);
        });

        // The last index in the list is the earliest message that was received while offline
        return lastIndex > -1 ? lastIndex : undefined;
    }, [isOffline, lastOfflineAt, lastOnlineAt, preferredLocale, reportActions]);

    /**
     * The reportActionID the unread marker should display above
     */
    const unreadMarkerReportActionID = useMemo(() => {
        // If there are message that were received while offline,
        // we can skip checking all messages later than the earliest received offline message.
        const startIndex = visibleReportActions.length - 1;
        const endIndex = earliestReceivedOfflineMessageIndex ?? 0;

        // Scan through each visible report action until we find the appropriate action to show the unread marker
        for (let index = startIndex; index >= endIndex; index--) {
            const reportAction = visibleReportActions.at(index);
            const nextAction = visibleReportActions.at(index - 1);
            const isEarliestReceivedOfflineMessage = index === earliestReceivedOfflineMessageIndex;

            const shouldDisplayNewMarker =
                reportAction &&
                shouldDisplayNewMarkerOnReportAction({
                    message: reportAction,
                    nextMessage: nextAction,
                    isEarliestReceivedOfflineMessage,
                    accountID: currentUserAccountID,
                    prevSortedVisibleReportActionsObjects: prevVisibleActionsMap,
                    unreadMarkerTime,
                    scrollingVerticalOffset: scrollingVerticalBottomOffset.current,
                    prevUnreadMarkerReportActionID: prevUnreadMarkerReportActionID.current,
                });

            // eslint-disable-next-line react-compiler/react-compiler
            if (shouldDisplayNewMarker) {
                return reportAction.reportActionID;
            }
        }

        return null;
    }, [currentUserAccountID, earliestReceivedOfflineMessageIndex, prevVisibleActionsMap, visibleReportActions, unreadMarkerTime]);
    prevUnreadMarkerReportActionID.current = unreadMarkerReportActionID;

    const {isFloatingMessageCounterVisible, setIsFloatingMessageCounterVisible, trackVerticalScrolling} = useReportUnreadMessageScrollTracking({
        reportID: report.reportID,
        currentVerticalScrollingOffsetRef: scrollingVerticalBottomOffset,
        floatingMessageVisibleInitialValue: false,
        readActionSkippedRef: readActionSkipped,
        hasUnreadMarkerReportAction: !!unreadMarkerReportActionID,
        onTrackScrolling: (event: NativeSyntheticEvent<NativeScrollEvent>) => {
            const {layoutMeasurement, contentSize, contentOffset} = event.nativeEvent;
            const fullContentHeight = contentSize.height;

            /**
             * Count the diff between current scroll position and the bottom of the list.
             * Diff == (height of all items in the list) - (height of the layout with the list) - (how far user scrolled)
             */
            scrollingVerticalBottomOffset.current = fullContentHeight - layoutMeasurement.height - contentOffset.y;

            // We additionally track the top offset to be able to scroll to the new transaction when it's added
            scrollingVerticalTopOffset.current = contentOffset.y;
        },
    });

    useEffect(() => {
        if (
            scrollingVerticalBottomOffset.current < AUTOSCROLL_TO_TOP_THRESHOLD &&
            previousLastIndex.current !== lastActionIndex &&
            reportActionSize.current > reportActions.length &&
            hasNewestReportAction
        ) {
            setIsFloatingMessageCounterVisible(false);
            reportScrollManager.scrollToEnd();
        }

        previousLastIndex.current = lastActionIndex;
        reportActionSize.current = visibleReportActions.length;
        hasNewestReportActionRef.current = hasNewestReportAction;
    }, [lastActionIndex, reportActions, reportScrollManager, hasNewestReportAction, visibleReportActions.length, setIsFloatingMessageCounterVisible]);

    /**
     * Subscribe to read/unread events and update our unreadMarkerTime
     */
    useEffect(() => {
        const unreadActionSubscription = DeviceEventEmitter.addListener(`unreadAction_${report.reportID}`, (newLastReadTime: string) => {
            setUnreadMarkerTime(newLastReadTime);
            userActiveSince.current = DateUtils.getDBTime();
        });
        const readNewestActionSubscription = DeviceEventEmitter.addListener(`readNewestAction_${report.reportID}`, (newLastReadTime: string) => {
            setUnreadMarkerTime(newLastReadTime);
        });

        return () => {
            unreadActionSubscription.remove();
            readNewestActionSubscription.remove();
        };
    }, [report.reportID]);

    /**
     * When the user reads a new message as it is received, we'll push the unreadMarkerTime down to the timestamp of
     * the latest report action. When new report actions are received and the user is not viewing them (they're above
     * the MSG_VISIBLE_THRESHOLD), the unread marker will display over those new messages rather than the initial
     * lastReadTime.
     */
    useLayoutEffect(() => {
        if (unreadMarkerReportActionID) {
            return;
        }

        const mostRecentReportActionCreated = lastAction?.created ?? '';
        if (mostRecentReportActionCreated <= unreadMarkerTime) {
            return;
        }

        setUnreadMarkerTime(mostRecentReportActionCreated);
    }, [lastAction?.created, unreadMarkerReportActionID, unreadMarkerTime]);

    const scrollToBottomForCurrentUserAction = useCallback(
        (isFromCurrentUser: boolean, reportAction?: OnyxTypes.ReportAction) => {
            InteractionManager.runAfterInteractions(() => {
                setIsFloatingMessageCounterVisible(false);
                // If a new comment is added from the current user, scroll to the bottom, otherwise leave the user position unchanged
                if (!isFromCurrentUser || reportAction?.actionName !== CONST.REPORT.ACTIONS.TYPE.ADD_COMMENT) {
                    return;
                }

                // We want to scroll to the end of the list where the newest message is
                // however scrollToEnd will not work correctly with items of variable sizes without `getItemLayout` - so we need to delay the scroll until every item rendered
                setTimeout(() => {
                    reportScrollManager.scrollToEnd();
                }, DELAY_FOR_SCROLLING_TO_END);
            });
        },
        [reportScrollManager, setIsFloatingMessageCounterVisible],
    );

    useEffect(() => {
        // This callback is triggered when a new action arrives via Pusher and the event is emitted from Report.ts. This allows us to maintain
        // a single source of truth for the "new action" event instead of trying to derive that a new action has appeared from looking at props.
        const unsubscribe = subscribeToNewActionEvent(report.reportID, scrollToBottomForCurrentUserAction);

        return () => {
            if (!unsubscribe) {
                return;
            }
            unsubscribe();
        };

        // This effect handles subscribing to events, so we only want to run it on mount, and in case reportID changes
        // eslint-disable-next-line react-compiler/react-compiler, react-hooks/exhaustive-deps
    }, [report.reportID]);

    const renderItem = useCallback(
        ({item: reportAction, index}: ListRenderItemInfo<OnyxTypes.ReportAction>) => {
            const displayAsGroup =
                !isConsecutiveChronosAutomaticTimerAction(visibleReportActions, index, chatIncludesChronosWithID(reportAction?.reportID)) &&
                hasNextActionMadeBySameActor(visibleReportActions, index);

            return (
                <ReportActionsListItemRenderer
                    reportAction={reportAction}
                    reportActions={reportActions}
                    parentReportAction={parentReportAction}
                    parentReportActionForTransactionThread={EmptyParentReportActionForTransactionThread}
                    index={index}
                    report={report}
                    transactionThreadReport={transactionThreadReport}
                    displayAsGroup={displayAsGroup}
                    mostRecentIOUReportActionID={mostRecentIOUReportActionID}
                    shouldDisplayNewMarker={reportAction.reportActionID === unreadMarkerReportActionID}
                    shouldDisplayReplyDivider={visibleReportActions.length > 1}
                    isFirstVisibleReportAction={firstVisibleReportActionID === reportAction.reportActionID}
                    shouldHideThreadDividerLine
                    linkedReportActionID={linkedReportActionID}
                    transactionsAndViolationsByReport={transactionsAndViolationsByReport}
                />
            );
        },
        [
            visibleReportActions,
            reportActions,
            parentReportAction,
            report,
            transactionThreadReport,
            mostRecentIOUReportActionID,
            unreadMarkerReportActionID,
            firstVisibleReportActionID,
            linkedReportActionID,
            transactionsAndViolationsByReport,
        ],
    );

    const scrollToBottomAndMarkReportAsRead = useCallback(() => {
        setIsFloatingMessageCounterVisible(false);

        if (!hasNewestReportAction) {
            openReport(report.reportID);
            reportScrollManager.scrollToEnd();
            return;
        }

        reportScrollManager.scrollToEnd();
        readActionSkipped.current = false;
        readNewestAction(report.reportID);
    }, [setIsFloatingMessageCounterVisible, hasNewestReportAction, reportScrollManager, report.reportID]);

    const scrollToNewTransaction = useCallback(
        (pageY: number) => {
            wrapperViewRef.current?.measureInWindow((x, y, w, height) => {
                // If the new transaction is already visible, we don't need to scroll to it
                if (pageY > 0 && pageY < height) {
                    return;
                }
                reportScrollManager.scrollToOffset(scrollingVerticalTopOffset.current + pageY - variables.scrollToNewTransactionOffset);
            });
        },
        [reportScrollManager],
    );
    const reportHasComments = visibleReportActions.length > 0;

    // Parse Fullstory attributes on initial render
    useLayoutEffect(parseFSAttributes, []);

    return (
        <View
            style={[styles.flex1]}
            ref={wrapperViewRef}
        >
            {shouldUseNarrowLayout && !!selectionMode?.isEnabled && (
                <>
                    <ButtonWithDropdownMenu
                        onPress={() => null}
                        options={selectedTransactionsOptions}
                        customText={translate('workspace.common.selected', {count: selectedTransactionIDs.length})}
                        isSplitButton={false}
                        shouldAlwaysShowDropdownMenu
                        wrapperStyle={[styles.w100, styles.ph5]}
                    />
                    <View style={[styles.alignItemsCenter, styles.userSelectNone, styles.flexRow, styles.pt6, styles.ph8]}>
                        <Checkbox
                            accessibilityLabel={translate('workspace.people.selectAll')}
                            isChecked={selectedTransactionIDs.length === transactionsWithoutPendingDelete.length}
                            isIndeterminate={selectedTransactionIDs.length > 0 && selectedTransactionIDs.length !== transactionsWithoutPendingDelete.length}
                            onPress={() => {
                                if (selectedTransactionIDs.length !== 0) {
                                    clearSelectedTransactions(true);
                                } else {
                                    setSelectedTransactions(transactionsWithoutPendingDelete.map((t) => t.transactionID));
                                }
                            }}
                        />
                        <PressableWithFeedback
                            style={[styles.userSelectNone, styles.alignItemsCenter]}
                            onPress={() => {
                                if (selectedTransactionIDs.length === transactions.length) {
                                    clearSelectedTransactions(true);
                                } else {
                                    setSelectedTransactions(transactionsWithoutPendingDelete.map((t) => t.transactionID));
                                }
                            }}
                            accessibilityLabel={translate('workspace.people.selectAll')}
                            role="button"
                            accessibilityState={{checked: selectedTransactionIDs.length === transactions.length}}
                            dataSet={{[CONST.SELECTION_SCRAPER_HIDDEN_ELEMENT]: true}}
                        >
                            <Text style={[styles.textStrong, styles.ph3]}>{translate('workspace.people.selectAll')}</Text>
                        </PressableWithFeedback>
                    </View>
                    <ConfirmModal
                        title={translate('iou.deleteExpense', {count: selectedTransactionIDs.length})}
                        isVisible={isDeleteModalVisible}
                        onConfirm={handleDeleteTransactions}
                        onCancel={hideDeleteModal}
                        prompt={translate('iou.deleteConfirmation', {count: selectedTransactionIDs.length})}
                        confirmText={translate('common.delete')}
                        cancelText={translate('common.cancel')}
                        danger
                        shouldEnableNewFocusManagement
                    />
                </>
            )}
            <View style={[styles.flex1, styles.justifyContentEnd, styles.overflowHidden]}>
                <FloatingMessageCounter
                    isActive={isFloatingMessageCounterVisible}
                    onClick={scrollToBottomAndMarkReportAsRead}
                />
                {isEmpty(visibleReportActions) && isEmpty(transactions) && !showReportActionsLoadingState ? (
                    <>
                        <MoneyRequestViewReportFields
                            report={report}
                            policy={policy}
                        />
                        <SearchMoneyRequestReportEmptyState />
                    </>
                ) : (
                    <FlatList
                        initialNumToRender={INITIAL_NUM_TO_RENDER}
                        accessibilityLabel={translate('sidebarScreen.listOfChatMessages')}
                        testID="money-request-report-actions-list"
                        style={styles.overscrollBehaviorContain}
                        data={visibleReportActions}
                        renderItem={renderItem}
                        keyExtractor={(item) => item.reportActionID}
                        onEndReached={onEndReached}
                        onEndReachedThreshold={0.75}
                        onStartReached={onStartReached}
                        onStartReachedThreshold={0.75}
                        ListHeaderComponent={
                            <>
                                <MoneyRequestViewReportFields
                                    report={report}
                                    policy={policy}
                                />
                                <MoneyRequestReportTransactionList
                                    report={report}
                                    transactions={transactions}
                                    newTransactions={newTransactions}
                                    reportActions={reportActions}
                                    hasComments={reportHasComments}
                                    isLoadingInitialReportActions={showReportActionsLoadingState}
                                    scrollToNewTransaction={scrollToNewTransaction}
                                />
                            </>
                        }
                        keyboardShouldPersistTaps="handled"
                        onScroll={trackVerticalScrolling}
                        contentContainerStyle={[shouldUseNarrowLayout ? styles.pt4 : styles.pt2]}
                        ref={reportScrollManager.ref}
                        ListEmptyComponent={!isOffline && showReportActionsLoadingState ? <ReportActionsListLoadingSkeleton /> : undefined} // This skeleton component is only used for loading state, the empty state is handled by SearchMoneyRequestReportEmptyState
                    />
                )}
            </View>
            <DecisionModal
                title={translate('common.downloadFailedTitle')}
                prompt={translate('common.downloadFailedDescription')}
                isSmallScreenWidth={shouldUseNarrowLayout}
                onSecondOptionSubmit={() => setIsDownloadErrorModalVisible(false)}
                secondOptionText={translate('common.buttonConfirm')}
                isVisible={isDownloadErrorModalVisible}
                onClose={() => setIsDownloadErrorModalVisible(false)}
            />
        </View>
    );
}

MoneyRequestReportActionsList.displayName = 'MoneyRequestReportActionsList';

export default MoneyRequestReportActionsList;<|MERGE_RESOLUTION|>--- conflicted
+++ resolved
@@ -124,14 +124,10 @@
     const [isVisible, setIsVisible] = useState(Visibility.isVisible);
     const isFocused = useIsFocused();
     const route = useRoute<PlatformStackRouteProp<ReportsSplitNavigatorParamList, typeof SCREENS.REPORT>>();
-<<<<<<< HEAD
     const {transactions: reportTransactions} = transactionsAndViolationsByReport[report.reportID] ?? {};
     const transactions = useMemo(() => Object.values(reportTransactions ?? {}) ?? [], [reportTransactions]);
     const reportTransactionIDs = useMemo(() => transactions.map((transaction) => transaction.transactionID), [transactions]);
-=======
-    const reportTransactionIDs = transactions.map((transaction) => transaction.transactionID);
     const [chatReport] = useOnyx(`${ONYXKEYS.COLLECTION.REPORT}${getNonEmptyStringOnyxID(report?.chatReportID)}`, {canBeMissing: true});
->>>>>>> 13866e38
 
     const reportID = report?.reportID;
     const linkedReportActionID = route?.params?.reportActionID;
