--- conflicted
+++ resolved
@@ -60,11 +60,8 @@
 
 function MoneyRequestReportTransactionItem({
     transaction,
-<<<<<<< HEAD
+    columns,
     report,
-=======
-    columns,
->>>>>>> 1f59cf0d
     isSelectionModeEnabled,
     toggleTransaction,
     isSelected,
