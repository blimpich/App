import {useFocusEffect} from '@react-navigation/native';
import isEmpty from 'lodash/isEmpty';
import React, {memo, useCallback, useMemo, useState} from 'react';
import {View} from 'react-native';
import Animated, {FadeIn, FadeOut} from 'react-native-reanimated';
import type {TupleToUnion} from 'type-fest';
import {getButtonRole} from '@components/Button/utils';
import Checkbox from '@components/Checkbox';
import * as Expensicons from '@components/Icon/Expensicons';
import MenuItem from '@components/MenuItem';
import Modal from '@components/Modal';
import PressableWithFeedback from '@components/Pressable/PressableWithFeedback';
import {useSearchContext} from '@components/Search/SearchContext';
import type {SortOrder} from '@components/Search/types';
import Text from '@components/Text';
import TransactionItemRow from '@components/TransactionItemRow';
import useHover from '@hooks/useHover';
import useLocalize from '@hooks/useLocalize';
import useMobileSelectionMode from '@hooks/useMobileSelectionMode';
import {useMouseContext} from '@hooks/useMouseContext';
import useResponsiveLayout from '@hooks/useResponsiveLayout';
import useStyleUtils from '@hooks/useStyleUtils';
import useThemeStyles from '@hooks/useThemeStyles';
import {turnOnMobileSelectionMode} from '@libs/actions/MobileSelectionMode';
import ControlSelection from '@libs/ControlSelection';
import {convertToDisplayString} from '@libs/CurrencyUtils';
import {canUseTouchScreen} from '@libs/DeviceCapabilities';
import {getThreadReportIDsForTransactions} from '@libs/MoneyRequestReportUtils';
import {navigationRef} from '@libs/Navigation/Navigation';
import {getIOUActionForTransactionID} from '@libs/ReportActionsUtils';
import {getMoneyRequestSpendBreakdown, isIOUReport} from '@libs/ReportUtils';
import {compareValues} from '@libs/SearchUIUtils';
import {getTransactionPendingAction, isTransactionPendingDelete} from '@libs/TransactionUtils';
import shouldShowTransactionYear from '@libs/TransactionUtils/shouldShowTransactionYear';
import Navigation from '@navigation/Navigation';
import variables from '@styles/variables';
import CONST from '@src/CONST';
import NAVIGATORS from '@src/NAVIGATORS';
import ROUTES from '@src/ROUTES';
import type * as OnyxTypes from '@src/types/onyx';
import MoneyRequestReportTableHeader from './MoneyRequestReportTableHeader';
import SearchMoneyRequestReportEmptyState from './SearchMoneyRequestReportEmptyState';
import {setActiveTransactionThreadIDs} from './TransactionThreadReportIDRepository';

type MoneyRequestReportTransactionListProps = {
    report: OnyxTypes.Report;

    /** List of transactions belonging to one report */
    transactions: OnyxTypes.Transaction[];

    /** List of transactions that arrived when the report was open */
    newTransactions: OnyxTypes.Transaction[];

    /** Array of report actions for the report that these transactions belong to */
    reportActions: OnyxTypes.ReportAction[];

    /** Whether the report that these transactions belong to has any chat comments */
    hasComments: boolean;

    /** Whether the report actions are being loaded, used to show 'Comments' during loading state */
    isLoadingInitialReportActions?: boolean;

    /** scrollToNewTransaction callback used for scrolling to new transaction when it is created */
    scrollToNewTransaction: (offset: number) => void;
};

type TransactionWithOptionalHighlight = OnyxTypes.Transaction & {
    /** Whether the transaction should be highlighted, when it is added to the report */
    shouldBeHighlighted?: boolean;
};

const sortableColumnNames = [
    CONST.SEARCH.TABLE_COLUMNS.DATE,
    CONST.SEARCH.TABLE_COLUMNS.MERCHANT,
    CONST.SEARCH.TABLE_COLUMNS.CATEGORY,
    CONST.SEARCH.TABLE_COLUMNS.TAG,
    CONST.SEARCH.TABLE_COLUMNS.TOTAL_AMOUNT,
];

const allReportColumns = [
    CONST.REPORT.TRANSACTION_LIST.COLUMNS.RECEIPT,
    CONST.REPORT.TRANSACTION_LIST.COLUMNS.TYPE,
    CONST.REPORT.TRANSACTION_LIST.COLUMNS.DATE,
    CONST.REPORT.TRANSACTION_LIST.COLUMNS.MERCHANT,
    CONST.REPORT.TRANSACTION_LIST.COLUMNS.CATEGORY,
    CONST.REPORT.TRANSACTION_LIST.COLUMNS.TAG,
    CONST.REPORT.TRANSACTION_LIST.COLUMNS.COMMENTS,
    CONST.REPORT.TRANSACTION_LIST.COLUMNS.TOTAL_AMOUNT,
];

type SortableColumnName = TupleToUnion<typeof sortableColumnNames>;

type SortedTransactions = {
    sortBy: SortableColumnName;
    sortOrder: SortOrder;
};

const isSortableColumnName = (key: unknown): key is SortableColumnName => !!sortableColumnNames.find((val) => val === key);

const getTransactionKey = (transaction: OnyxTypes.Transaction, key: SortableColumnName) => {
    const dateKey = transaction.modifiedCreated ? 'modifiedCreated' : 'created';
    return key === CONST.SEARCH.TABLE_COLUMNS.DATE ? dateKey : key;
};

function MoneyRequestReportTransactionList({
    report,
    transactions,
    newTransactions,
    reportActions,
    hasComments,
    isLoadingInitialReportActions: isLoadingReportActions,
    scrollToNewTransaction,
}: MoneyRequestReportTransactionListProps) {
    const styles = useThemeStyles();
    const StyleUtils = useStyleUtils();
    const {translate} = useLocalize();
    // eslint-disable-next-line rulesdir/prefer-shouldUseNarrowLayout-instead-of-isSmallScreenWidth
    const {shouldUseNarrowLayout, isSmallScreenWidth, isMediumScreenWidth} = useResponsiveLayout();
    const [isModalVisible, setIsModalVisible] = useState(false);
    const [selectedTransactionID, setSelectedTransactionID] = useState<string>('');

    const {totalDisplaySpend, nonReimbursableSpend, reimbursableSpend} = getMoneyRequestSpendBreakdown(report);
    const formattedOutOfPocketAmount = convertToDisplayString(reimbursableSpend, report?.currency);
    const formattedCompanySpendAmount = convertToDisplayString(nonReimbursableSpend, report?.currency);
    const shouldShowBreakdown = !!nonReimbursableSpend && !!reimbursableSpend;

    const pendingActionsOpacity = useMemo(() => {
        const pendingAction = transactions.some(getTransactionPendingAction);
        return pendingAction && styles.opacitySemiTransparent;
    }, [styles.opacitySemiTransparent, transactions]);

    const {bind} = useHover();
    const {isMouseDownOnInput, setMouseUp} = useMouseContext();

    const {selectedTransactionIDs, setSelectedTransactions, clearSelectedTransactions} = useSearchContext();
    const {selectionMode} = useMobileSelectionMode();

    const toggleTransaction = useCallback(
        (transactionID: string) =>
            setSelectedTransactions(selectedTransactionIDs.includes(transactionID) ? selectedTransactionIDs.filter((t) => t !== transactionID) : [...selectedTransactionIDs, transactionID]),
        [setSelectedTransactions, selectedTransactionIDs],
    );

    const isTransactionSelected = useCallback((transactionID: string) => selectedTransactionIDs.includes(transactionID), [selectedTransactionIDs]);

    useFocusEffect(
        useCallback(() => {
            return () => {
                if (navigationRef?.getRootState()?.routes.at(-1)?.name === NAVIGATORS.RIGHT_MODAL_NAVIGATOR) {
                    return;
                }
                clearSelectedTransactions(true);
            };
        }, [clearSelectedTransactions]),
    );

    const handleMouseLeave = (e: React.MouseEvent<Element, MouseEvent>) => {
        bind.onMouseLeave();
        e.stopPropagation();
        setMouseUp();
    };

    const [sortConfig, setSortConfig] = useState<SortedTransactions>({
        sortBy: CONST.SEARCH.TABLE_COLUMNS.DATE,
        sortOrder: CONST.SEARCH.SORT_ORDER.ASC,
    });

    const {sortBy, sortOrder} = sortConfig;

    const sortedTransactions: TransactionWithOptionalHighlight[] = useMemo(() => {
        return [...transactions]
            .sort((a, b) => compareValues(a[getTransactionKey(a, sortBy)], b[getTransactionKey(b, sortBy)], sortOrder, sortBy))
            .map((transaction) => ({
                ...transaction,
                shouldBeHighlighted: newTransactions?.includes(transaction),
            }));
    }, [newTransactions, sortBy, sortOrder, transactions]);

    const navigateToTransaction = useCallback(
        (activeTransaction: OnyxTypes.Transaction) => {
            const iouAction = getIOUActionForTransactionID(reportActions, activeTransaction.transactionID);
            const reportIDToNavigate = iouAction?.childReportID;
            if (!reportIDToNavigate) {
                return;
            }

            const backTo = Navigation.getActiveRoute();

            // Single transaction report will open in RHP, and we need to find every other report ID for the rest of transactions
            // to display prev/next arrows in RHP for navigating between transactions
            const sortedSiblingTransactionReportIDs = getThreadReportIDsForTransactions(reportActions, sortedTransactions);
            setActiveTransactionThreadIDs(sortedSiblingTransactionReportIDs);

            Navigation.navigate(ROUTES.SEARCH_REPORT.getRoute({reportID: reportIDToNavigate, backTo}));
        },
        [reportActions, sortedTransactions],
    );

    const dateColumnSize = useMemo(() => {
        const shouldShowYearForSomeTransaction = transactions.some((transaction) => shouldShowTransactionYear(transaction));
        return shouldShowYearForSomeTransaction ? CONST.SEARCH.TABLE_COLUMN_SIZES.WIDE : CONST.SEARCH.TABLE_COLUMN_SIZES.NORMAL;
    }, [transactions]);

    const pressableStyle = [styles.overflowHidden];

    const listHorizontalPadding = styles.ph5;
    return !isEmpty(transactions) ? (
        <>
            {!shouldUseNarrowLayout && (
                <View style={[styles.dFlex, styles.flexRow, styles.pl5, styles.pr8, styles.alignItemsCenter]}>
                    <View style={[styles.dFlex, styles.flexRow, styles.pv2, styles.pr4, StyleUtils.getPaddingLeft(variables.w12)]}>
                        <Checkbox
                            onPress={() => {
                                if (selectedTransactionIDs.length !== 0) {
                                    clearSelectedTransactions(true);
                                } else {
<<<<<<< HEAD
                                    setSelectedTransactions(transactions.map((t) => t.transactionID));
=======
                                    setSelectedTransactionsID(transactions.filter((t) => !isTransactionPendingDelete(t)).map((t) => t.transactionID));
>>>>>>> e6e28de9
                                }
                            }}
                            accessibilityLabel={CONST.ROLE.CHECKBOX}
                            isIndeterminate={selectedTransactionIDs.length > 0 && selectedTransactionIDs.length !== transactions.length}
                            isChecked={selectedTransactionIDs.length === transactions.length}
                        />
                        {isMediumScreenWidth && <Text style={[styles.textStrong, styles.ph3]}>{translate('workspace.people.selectAll')}</Text>}
                    </View>
                    {!isMediumScreenWidth && (
                        <MoneyRequestReportTableHeader
                            shouldShowSorting
                            sortBy={sortBy}
                            sortOrder={sortOrder}
                            dateColumnSize={dateColumnSize}
                            onSortPress={(selectedSortBy, selectedSortOrder) => {
                                if (!isSortableColumnName(selectedSortBy)) {
                                    return;
                                }

                                setSortConfig((prevState) => ({...prevState, sortBy: selectedSortBy, sortOrder: selectedSortOrder}));
                            }}
                            isIOUReport={isIOUReport(report)}
                        />
                    )}
                </View>
            )}
            <View style={[listHorizontalPadding, styles.gap2, styles.pb4]}>
                {sortedTransactions.map((transaction) => {
                    return (
                        <PressableWithFeedback
                            key={transaction.transactionID}
                            onPress={(e) => {
                                if (isMouseDownOnInput) {
                                    e?.stopPropagation();
                                    return;
                                }

                                if (selectionMode?.isEnabled) {
                                    toggleTransaction(transaction.transactionID);
                                    return;
                                }

                                navigateToTransaction(transaction);
                            }}
                            accessibilityLabel={translate('iou.viewDetails')}
                            role={getButtonRole(true)}
                            isNested
                            hoverDimmingValue={1}
                            onMouseDown={(e) => e.preventDefault()}
                            id={transaction.transactionID}
                            style={[pressableStyle, styles.userSelectNone]}
                            dataSet={{[CONST.SELECTION_SCRAPER_HIDDEN_ELEMENT]: true}}
                            onMouseLeave={handleMouseLeave}
                            onPressIn={() => canUseTouchScreen() && ControlSelection.block()}
                            onPressOut={() => ControlSelection.unblock()}
                            onLongPress={() => {
                                if (!isSmallScreenWidth) {
                                    return;
                                }
                                if (selectionMode?.isEnabled) {
                                    toggleTransaction(transaction.transactionID);
                                    return;
                                }
                                setSelectedTransactionID(transaction.transactionID);
                                setIsModalVisible(true);
                            }}
                            disabled={isTransactionPendingDelete(transaction)}
                        >
                            <TransactionItemRow
                                transactionItem={transaction}
                                isSelected={isTransactionSelected(transaction.transactionID)}
                                dateColumnSize={dateColumnSize}
                                shouldShowTooltip
                                shouldUseNarrowLayout={shouldUseNarrowLayout || isMediumScreenWidth}
                                shouldShowCheckbox={!!selectionMode?.isEnabled || !isSmallScreenWidth}
                                onCheckboxPress={toggleTransaction}
                                columns={allReportColumns}
                                scrollToNewTransaction={transaction.transactionID === newTransactions?.at(0)?.transactionID ? scrollToNewTransaction : undefined}
                            />
                        </PressableWithFeedback>
                    );
                })}
            </View>
            {shouldShowBreakdown && (
                <View style={[styles.dFlex, styles.alignItemsEnd, listHorizontalPadding, styles.gap2, styles.mb2]}>
                    {[
                        {text: translate('cardTransactions.outOfPocket'), value: formattedOutOfPocketAmount},
                        {text: translate('cardTransactions.companySpend'), value: formattedCompanySpendAmount},
                    ].map(({text, value}) => (
                        <View style={[styles.dFlex, styles.flexRow, styles.alignItemsCenter, styles.pr3]}>
                            <Text
                                style={[styles.textLabelSupporting, styles.mr3]}
                                numberOfLines={1}
                            >
                                {text}
                            </Text>
                            <Text
                                numberOfLines={1}
                                style={[styles.textLabelSupporting, styles.textNormal, shouldUseNarrowLayout ? styles.mnw64p : styles.mnw100p, styles.textAlignRight]}
                            >
                                {value}
                            </Text>
                        </View>
                    ))}
                </View>
            )}
            <View style={[styles.dFlex, styles.flexRow, listHorizontalPadding, styles.justifyContentBetween, styles.mb2]}>
                <Animated.Text
                    style={[styles.textLabelSupporting]}
                    entering={hasComments ? undefined : FadeIn}
                    exiting={FadeOut}
                >
                    {hasComments || isLoadingReportActions ? translate('common.comments') : ''}
                </Animated.Text>
                <View style={[styles.dFlex, styles.flexRow, styles.alignItemsCenter, styles.pr3]}>
                    <Text style={[styles.mr3, styles.textLabelSupporting]}>{translate('common.total')}</Text>
                    <Text style={[shouldUseNarrowLayout ? styles.mnw64p : styles.mnw100p, styles.textAlignRight, styles.textBold, pendingActionsOpacity]}>
                        {convertToDisplayString(totalDisplaySpend, report?.currency)}
                    </Text>
                </View>
            </View>
            <Modal
                isVisible={isModalVisible}
                type={CONST.MODAL.MODAL_TYPE.BOTTOM_DOCKED}
                onClose={() => setIsModalVisible(false)}
                shouldPreventScrollOnFocus
            >
                <MenuItem
                    title={translate('common.select')}
                    icon={Expensicons.CheckSquare}
                    onPress={() => {
                        if (!selectionMode?.isEnabled) {
                            turnOnMobileSelectionMode();
                        }
                        toggleTransaction(selectedTransactionID);
                        setIsModalVisible(false);
                    }}
                />
            </Modal>
        </>
    ) : (
        <SearchMoneyRequestReportEmptyState />
    );
}

MoneyRequestReportTransactionList.displayName = 'MoneyRequestReportTransactionList';

export default memo(MoneyRequestReportTransactionList);
export type {TransactionWithOptionalHighlight};<|MERGE_RESOLUTION|>--- conflicted
+++ resolved
@@ -214,11 +214,7 @@
                                 if (selectedTransactionIDs.length !== 0) {
                                     clearSelectedTransactions(true);
                                 } else {
-<<<<<<< HEAD
-                                    setSelectedTransactions(transactions.map((t) => t.transactionID));
-=======
-                                    setSelectedTransactionsID(transactions.filter((t) => !isTransactionPendingDelete(t)).map((t) => t.transactionID));
->>>>>>> e6e28de9
+                                    setSelectedTransactions(transactions.filter((t) => !isTransactionPendingDelete(t)).map((t) => t.transactionID));
                                 }
                             }}
                             accessibilityLabel={CONST.ROLE.CHECKBOX}
