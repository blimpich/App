import {useFocusEffect} from '@react-navigation/native';
import isEmpty from 'lodash/isEmpty';
import React, {memo, useCallback, useMemo, useState} from 'react';
import {View} from 'react-native';
import type {TupleToUnion} from 'type-fest';
import Checkbox from '@components/Checkbox';
import * as Expensicons from '@components/Icon/Expensicons';
import MenuItem from '@components/MenuItem';
import Modal from '@components/Modal';
import {useSearchContext} from '@components/Search/SearchContext';
import type {SortOrder} from '@components/Search/types';
import Text from '@components/Text';
import useCopySelectionHelper from '@hooks/useCopySelectionHelper';
import useLocalize from '@hooks/useLocalize';
import useMobileSelectionMode from '@hooks/useMobileSelectionMode';
import useOnyx from '@hooks/useOnyx';
import useResponsiveLayout from '@hooks/useResponsiveLayout';
import useStyleUtils from '@hooks/useStyleUtils';
import useThemeStyles from '@hooks/useThemeStyles';
import {turnOnMobileSelectionMode} from '@libs/actions/MobileSelectionMode';
import {setActiveTransactionThreadIDs} from '@libs/actions/TransactionThreadNavigation';
import {convertToDisplayString} from '@libs/CurrencyUtils';
import {getThreadReportIDsForTransactions} from '@libs/MoneyRequestReportUtils';
import {navigationRef} from '@libs/Navigation/Navigation';
import {getIOUActionForTransactionID} from '@libs/ReportActionsUtils';
import {getMoneyRequestSpendBreakdown, isIOUReport} from '@libs/ReportUtils';
import {compareValues, isTransactionAmountTooLong, isTransactionTaxAmountTooLong} from '@libs/SearchUIUtils';
import {getTransactionPendingAction, isTransactionPendingDelete} from '@libs/TransactionUtils';
import shouldShowTransactionYear from '@libs/TransactionUtils/shouldShowTransactionYear';
import Navigation from '@navigation/Navigation';
import variables from '@styles/variables';
import CONST from '@src/CONST';
import type {TranslationPaths} from '@src/languages/types';
import NAVIGATORS from '@src/NAVIGATORS';
import ONYXKEYS from '@src/ONYXKEYS';
import ROUTES from '@src/ROUTES';
import type * as OnyxTypes from '@src/types/onyx';
import MoneyRequestReportTableHeader from './MoneyRequestReportTableHeader';
import MoneyRequestReportTotalSpend from './MoneyRequestReportTotalSpend';
import MoneyRequestReportTransactionItem from './MoneyRequestReportTransactionItem';
import SearchMoneyRequestReportEmptyState from './SearchMoneyRequestReportEmptyState';

type MoneyRequestReportTransactionListProps = {
    report: OnyxTypes.Report;

    /** List of transactions belonging to one report */
    transactions: OnyxTypes.Transaction[];

    /** List of transactions that arrived when the report was open */
    newTransactions: OnyxTypes.Transaction[];

    /** Array of report actions for the report that these transactions belong to */
    reportActions: OnyxTypes.ReportAction[];

    /** Whether the report that these transactions belong to has any chat comments */
    hasComments: boolean;

    /** Whether the report actions are being loaded, used to show 'Comments' during loading state */
    isLoadingInitialReportActions?: boolean;

    /** scrollToNewTransaction callback used for scrolling to new transaction when it is created */
    scrollToNewTransaction: (offset: number) => void;
};

type TransactionWithOptionalHighlight = OnyxTypes.Transaction & {
    /** Whether the transaction should be highlighted, when it is added to the report */
    shouldBeHighlighted?: boolean;
};

const sortableColumnNames = [
    CONST.SEARCH.TABLE_COLUMNS.DATE,
    CONST.SEARCH.TABLE_COLUMNS.MERCHANT,
    CONST.SEARCH.TABLE_COLUMNS.CATEGORY,
    CONST.SEARCH.TABLE_COLUMNS.TAG,
    CONST.SEARCH.TABLE_COLUMNS.TOTAL_AMOUNT,
];

type SortableColumnName = TupleToUnion<typeof sortableColumnNames>;

type SortedTransactions = {
    sortBy: SortableColumnName;
    sortOrder: SortOrder;
};

const isSortableColumnName = (key: unknown): key is SortableColumnName => !!sortableColumnNames.find((val) => val === key);

const getTransactionKey = (transaction: OnyxTypes.Transaction, key: SortableColumnName) => {
    const dateKey = transaction.modifiedCreated ? 'modifiedCreated' : 'created';
    return key === CONST.SEARCH.TABLE_COLUMNS.DATE ? dateKey : key;
};

function MoneyRequestReportTransactionList({
    report,
    transactions,
    newTransactions,
    reportActions,
    hasComments,
    isLoadingInitialReportActions: isLoadingReportActions,
    scrollToNewTransaction,
}: MoneyRequestReportTransactionListProps) {
    useCopySelectionHelper();
    const styles = useThemeStyles();
    const StyleUtils = useStyleUtils();
    const {translate, localeCompare} = useLocalize();
    // eslint-disable-next-line rulesdir/prefer-shouldUseNarrowLayout-instead-of-isSmallScreenWidth
    const {shouldUseNarrowLayout, isSmallScreenWidth, isMediumScreenWidth} = useResponsiveLayout();
    const [isModalVisible, setIsModalVisible] = useState(false);
    const [selectedTransactionID, setSelectedTransactionID] = useState<string>('');
    const [currentAccountID] = useOnyx(ONYXKEYS.SESSION, {selector: (session) => session?.accountID, canBeMissing: false});

    const {totalDisplaySpend, nonReimbursableSpend, reimbursableSpend} = getMoneyRequestSpendBreakdown(report);
    const formattedOutOfPocketAmount = convertToDisplayString(reimbursableSpend, report?.currency);
    const formattedCompanySpendAmount = convertToDisplayString(nonReimbursableSpend, report?.currency);
    const shouldShowBreakdown = !!nonReimbursableSpend && !!reimbursableSpend;
    const transactionsWithoutPendingDelete = useMemo(() => transactions.filter((t) => !isTransactionPendingDelete(t)), [transactions]);

    const hasPendingAction = useMemo(() => {
        return transactions.some(getTransactionPendingAction);
    }, [transactions]);

    const {selectedTransactionIDs, setSelectedTransactions, clearSelectedTransactions} = useSearchContext();
    const isMobileSelectionModeEnabled = useMobileSelectionMode();

    const toggleTransaction = useCallback(
        (transactionID: string) => {
            let newSelectedTransactionIDs = selectedTransactionIDs;
            if (selectedTransactionIDs.includes(transactionID)) {
                newSelectedTransactionIDs = selectedTransactionIDs.filter((t) => t !== transactionID);
            } else {
                newSelectedTransactionIDs = [...selectedTransactionIDs, transactionID];
            }
            setSelectedTransactions(newSelectedTransactionIDs);
        },
        [setSelectedTransactions, selectedTransactionIDs],
    );

    const isTransactionSelected = useCallback((transactionID: string) => selectedTransactionIDs.includes(transactionID), [selectedTransactionIDs]);

    useFocusEffect(
        useCallback(() => {
            return () => {
                if (navigationRef?.getRootState()?.routes.at(-1)?.name === NAVIGATORS.RIGHT_MODAL_NAVIGATOR) {
                    return;
                }
                clearSelectedTransactions(true);
            };
        }, [clearSelectedTransactions]),
    );

    const [sortConfig, setSortConfig] = useState<SortedTransactions>({
        sortBy: CONST.SEARCH.TABLE_COLUMNS.DATE,
        sortOrder: CONST.SEARCH.SORT_ORDER.ASC,
    });

    const {sortBy, sortOrder} = sortConfig;

    const sortedTransactions: TransactionWithOptionalHighlight[] = useMemo(() => {
        return [...transactions]
            .sort((a, b) => compareValues(a[getTransactionKey(a, sortBy)], b[getTransactionKey(b, sortBy)], sortOrder, sortBy, localeCompare))
            .map((transaction) => ({
                ...transaction,
                shouldBeHighlighted: newTransactions?.includes(transaction),
            }));
    }, [newTransactions, sortBy, sortOrder, transactions, localeCompare]);

<<<<<<< HEAD
    const columnsToShow = useMemo(() => {
        const columns = getColumnsToShow(transactions, currentAccountID, true);
        return (Object.keys(columns) as SortableColumnName[]).filter((column) => columns[column]);
    }, [transactions, currentAccountID]);

=======
>>>>>>> 91b52b01
    const navigateToTransaction = useCallback(
        (activeTransactionID: string) => {
            const iouAction = getIOUActionForTransactionID(reportActions, activeTransactionID);
            const reportIDToNavigate = iouAction?.childReportID;
            if (!reportIDToNavigate) {
                return;
            }

            const backTo = Navigation.getActiveRoute();

            // Single transaction report will open in RHP, and we need to find every other report ID for the rest of transactions
            // to display prev/next arrows in RHP for navigation
            const sortedSiblingTransactionReportIDs = getThreadReportIDsForTransactions(reportActions, sortedTransactions);
            setActiveTransactionThreadIDs(sortedSiblingTransactionReportIDs).then(() => {
                Navigation.navigate(ROUTES.SEARCH_REPORT.getRoute({reportID: reportIDToNavigate, backTo}));
            });
        },
        [reportActions, sortedTransactions],
    );

    const {amountColumnSize, dateColumnSize, taxAmountColumnSize} = useMemo(() => {
        const isAmountColumnWide = transactions.some((transaction) => isTransactionAmountTooLong(transaction));
        const isTaxAmountColumnWide = transactions.some((transaction) => isTransactionTaxAmountTooLong(transaction));
        const shouldShowYearForSomeTransaction = transactions.some((transaction) => shouldShowTransactionYear(transaction));
        return {
            amountColumnSize: isAmountColumnWide ? CONST.SEARCH.TABLE_COLUMN_SIZES.WIDE : CONST.SEARCH.TABLE_COLUMN_SIZES.NORMAL,
            taxAmountColumnSize: isTaxAmountColumnWide ? CONST.SEARCH.TABLE_COLUMN_SIZES.WIDE : CONST.SEARCH.TABLE_COLUMN_SIZES.NORMAL,
            dateColumnSize: shouldShowYearForSomeTransaction ? CONST.SEARCH.TABLE_COLUMN_SIZES.WIDE : CONST.SEARCH.TABLE_COLUMN_SIZES.NORMAL,
        };
    }, [transactions]);

    const isEmptyTransactions = isEmpty(transactions);

    const handleLongPress = useCallback(
        (transactionID: string) => {
            if (!isSmallScreenWidth) {
                return;
            }
            if (isMobileSelectionModeEnabled) {
                toggleTransaction(transactionID);
                return;
            }
            setSelectedTransactionID(transactionID);
            setIsModalVisible(true);
        },
        [isSmallScreenWidth, isMobileSelectionModeEnabled, toggleTransaction, setSelectedTransactionID, setIsModalVisible],
    );

    const handleOnPress = useCallback(
        (transactionID: string) => {
            if (isMobileSelectionModeEnabled) {
                toggleTransaction(transactionID);
                return;
            }

            navigateToTransaction(transactionID);
        },
        [isMobileSelectionModeEnabled, toggleTransaction, navigateToTransaction],
    );

    const listHorizontalPadding = styles.ph5;

    if (isEmptyTransactions) {
        return (
            <>
                <SearchMoneyRequestReportEmptyState />
                <MoneyRequestReportTotalSpend
                    hasComments={hasComments}
                    isLoadingReportActions={!!isLoadingReportActions}
                    isEmptyTransactions={isEmptyTransactions}
                    totalDisplaySpend={totalDisplaySpend}
                    report={report}
                    hasPendingAction={hasPendingAction}
                />
            </>
        );
    }

    return (
        <>
            {!shouldUseNarrowLayout && (
                <View style={[styles.dFlex, styles.flexRow, styles.pl5, styles.pr8, styles.alignItemsCenter]}>
                    <View style={[styles.dFlex, styles.flexRow, styles.pv2, styles.pr4, StyleUtils.getPaddingLeft(variables.w12)]}>
                        <Checkbox
                            onPress={() => {
                                if (selectedTransactionIDs.length !== 0) {
                                    clearSelectedTransactions(true);
                                } else {
                                    setSelectedTransactions(transactionsWithoutPendingDelete.map((t) => t.transactionID));
                                }
                            }}
                            accessibilityLabel={CONST.ROLE.CHECKBOX}
                            isIndeterminate={selectedTransactionIDs.length > 0 && selectedTransactionIDs.length !== transactionsWithoutPendingDelete.length}
                            isChecked={selectedTransactionIDs.length > 0 && selectedTransactionIDs.length === transactionsWithoutPendingDelete.length}
                        />
                        {isMediumScreenWidth && <Text style={[styles.textStrong, styles.ph3]}>{translate('workspace.people.selectAll')}</Text>}
                    </View>
                    {!isMediumScreenWidth && (
                        <MoneyRequestReportTableHeader
                            shouldShowSorting
                            sortBy={sortBy}
                            sortOrder={sortOrder}
                            dateColumnSize={dateColumnSize}
                            amountColumnSize={amountColumnSize}
                            taxAmountColumnSize={taxAmountColumnSize}
                            onSortPress={(selectedSortBy, selectedSortOrder) => {
                                if (!isSortableColumnName(selectedSortBy)) {
                                    return;
                                }

                                setSortConfig((prevState) => ({...prevState, sortBy: selectedSortBy, sortOrder: selectedSortOrder}));
                            }}
                            isIOUReport={isIOUReport(report)}
                        />
                    )}
                </View>
            )}
            <View style={[listHorizontalPadding, styles.gap2, styles.pb4]}>
                {sortedTransactions.map((transaction) => {
                    return (
                        <MoneyRequestReportTransactionItem
                            key={transaction.transactionID}
                            transaction={transaction}
                            report={report}
                            isSelectionModeEnabled={isMobileSelectionModeEnabled}
                            toggleTransaction={toggleTransaction}
                            isSelected={isTransactionSelected(transaction.transactionID)}
                            handleOnPress={handleOnPress}
                            handleLongPress={handleLongPress}
                            dateColumnSize={dateColumnSize}
                            amountColumnSize={amountColumnSize}
                            taxAmountColumnSize={taxAmountColumnSize}
                            // if we add few new transactions, then we need to scroll to the first one
                            scrollToNewTransaction={transaction.transactionID === newTransactions?.at(0)?.transactionID ? scrollToNewTransaction : undefined}
                        />
                    );
                })}
            </View>
            {shouldShowBreakdown && (
                <View style={[styles.dFlex, styles.alignItemsEnd, listHorizontalPadding, styles.gap2, styles.mb2]}>
                    {[
                        {text: 'cardTransactions.outOfPocket', value: formattedOutOfPocketAmount},
                        {text: 'cardTransactions.companySpend', value: formattedCompanySpendAmount},
                    ].map(({text, value}) => (
                        <View
                            key={text}
                            style={[styles.dFlex, styles.flexRow, styles.alignItemsCenter, styles.pr3]}
                        >
                            <Text
                                style={[styles.textLabelSupporting, styles.mr3]}
                                numberOfLines={1}
                            >
                                {translate(text as TranslationPaths)}
                            </Text>
                            <Text
                                numberOfLines={1}
                                style={[styles.textLabelSupporting, styles.textNormal, shouldUseNarrowLayout ? styles.mnw64p : styles.mnw100p, styles.textAlignRight]}
                            >
                                {value}
                            </Text>
                        </View>
                    ))}
                </View>
            )}
            <MoneyRequestReportTotalSpend
                hasComments={hasComments}
                isLoadingReportActions={!!isLoadingReportActions}
                isEmptyTransactions={isEmptyTransactions}
                totalDisplaySpend={totalDisplaySpend}
                report={report}
                hasPendingAction={hasPendingAction}
            />
            <Modal
                isVisible={isModalVisible}
                type={CONST.MODAL.MODAL_TYPE.BOTTOM_DOCKED}
                onClose={() => setIsModalVisible(false)}
                shouldPreventScrollOnFocus
            >
                <MenuItem
                    title={translate('common.select')}
                    icon={Expensicons.CheckSquare}
                    onPress={() => {
                        if (!isMobileSelectionModeEnabled) {
                            turnOnMobileSelectionMode();
                        }
                        toggleTransaction(selectedTransactionID);
                        setIsModalVisible(false);
                    }}
                />
            </Modal>
        </>
    );
}

MoneyRequestReportTransactionList.displayName = 'MoneyRequestReportTransactionList';

export default memo(MoneyRequestReportTransactionList);
export type {TransactionWithOptionalHighlight};<|MERGE_RESOLUTION|>--- conflicted
+++ resolved
@@ -163,14 +163,6 @@
             }));
     }, [newTransactions, sortBy, sortOrder, transactions, localeCompare]);
 
-<<<<<<< HEAD
-    const columnsToShow = useMemo(() => {
-        const columns = getColumnsToShow(transactions, currentAccountID, true);
-        return (Object.keys(columns) as SortableColumnName[]).filter((column) => columns[column]);
-    }, [transactions, currentAccountID]);
-
-=======
->>>>>>> 91b52b01
     const navigateToTransaction = useCallback(
         (activeTransactionID: string) => {
             const iouAction = getIOUActionForTransactionID(reportActions, activeTransactionID);
