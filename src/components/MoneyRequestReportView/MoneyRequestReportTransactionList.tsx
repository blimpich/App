import {useFocusEffect} from '@react-navigation/native';
import isEmpty from 'lodash/isEmpty';
import React, {memo, useCallback, useMemo, useState} from 'react';
import {View} from 'react-native';
import type {TupleToUnion} from 'type-fest';
import Checkbox from '@components/Checkbox';
import * as Expensicons from '@components/Icon/Expensicons';
import MenuItem from '@components/MenuItem';
import Modal from '@components/Modal';
import {useSearchContext} from '@components/Search/SearchContext';
import type {SortOrder} from '@components/Search/types';
import Text from '@components/Text';
import useCopySelectionHelper from '@hooks/useCopySelectionHelper';
import useLocalize from '@hooks/useLocalize';
import useMobileSelectionMode from '@hooks/useMobileSelectionMode';
<<<<<<< HEAD
import {useMouseContext} from '@hooks/useMouseContext';
import useReportWithTransactionsAndViolations from '@hooks/useReportWithTransactionsAndViolations';
=======
>>>>>>> bb3e090e
import useResponsiveLayout from '@hooks/useResponsiveLayout';
import useStyleUtils from '@hooks/useStyleUtils';
import useThemeStyles from '@hooks/useThemeStyles';
import {turnOnMobileSelectionMode} from '@libs/actions/MobileSelectionMode';
import {setActiveTransactionThreadIDs} from '@libs/actions/TransactionThreadNavigation';
import {convertToDisplayString} from '@libs/CurrencyUtils';
import {getThreadReportIDsForTransactions} from '@libs/MoneyRequestReportUtils';
import {navigationRef} from '@libs/Navigation/Navigation';
import {getIOUActionForTransactionID} from '@libs/ReportActionsUtils';
import {getMoneyRequestSpendBreakdown} from '@libs/ReportUtils';
import {compareValues, getColumnsToShow, isTransactionAmountTooLong, isTransactionTaxAmountTooLong} from '@libs/SearchUIUtils';
import {getTransactionPendingAction, isTransactionPendingDelete} from '@libs/TransactionUtils';
import shouldShowTransactionYear from '@libs/TransactionUtils/shouldShowTransactionYear';
import Navigation from '@navigation/Navigation';
import variables from '@styles/variables';
import CONST from '@src/CONST';
import type {TranslationPaths} from '@src/languages/types';
import NAVIGATORS from '@src/NAVIGATORS';
import ROUTES from '@src/ROUTES';
import type * as OnyxTypes from '@src/types/onyx';
import MoneyRequestReportTableHeader from './MoneyRequestReportTableHeader';
import MoneyRequestReportTotalSpend from './MoneyRequestReportTotalSpend';
import MoneyRequestReportTransactionItem from './MoneyRequestReportTransactionItem';
import SearchMoneyRequestReportEmptyState from './SearchMoneyRequestReportEmptyState';

type MoneyRequestReportTransactionListProps = {
    report: OnyxTypes.Report;

    /** List of transactions belonging to one report */
    transactions: OnyxTypes.Transaction[];

    /** List of transactions that arrived when the report was open */
    newTransactions: OnyxTypes.Transaction[];

    /** Array of report actions for the report that these transactions belong to */
    reportActions: OnyxTypes.ReportAction[];

    /** Whether the report that these transactions belong to has any chat comments */
    hasComments: boolean;

    /** Whether the report actions are being loaded, used to show 'Comments' during loading state */
    isLoadingInitialReportActions?: boolean;

    /** scrollToNewTransaction callback used for scrolling to new transaction when it is created */
    scrollToNewTransaction: (offset: number) => void;
};

type TransactionWithOptionalHighlight = OnyxTypes.Transaction & {
    /** Whether the transaction should be highlighted, when it is added to the report */
    shouldBeHighlighted?: boolean;
};

const sortableColumnNames = [
    CONST.SEARCH.TABLE_COLUMNS.DATE,
    CONST.SEARCH.TABLE_COLUMNS.MERCHANT,
    CONST.SEARCH.TABLE_COLUMNS.CATEGORY,
    CONST.SEARCH.TABLE_COLUMNS.TAG,
    CONST.SEARCH.TABLE_COLUMNS.TOTAL_AMOUNT,
];

type SortableColumnName = TupleToUnion<typeof sortableColumnNames>;

type SortedTransactions = {
    sortBy: SortableColumnName;
    sortOrder: SortOrder;
};

const isSortableColumnName = (key: unknown): key is SortableColumnName => !!sortableColumnNames.find((val) => val === key);

const getTransactionKey = (transaction: OnyxTypes.Transaction, key: SortableColumnName) => {
    const dateKey = transaction.modifiedCreated ? 'modifiedCreated' : 'created';
    return key === CONST.SEARCH.TABLE_COLUMNS.DATE ? dateKey : key;
};

function MoneyRequestReportTransactionList({
    report,
    transactions,
    newTransactions,
    reportActions,
    hasComments,
    isLoadingInitialReportActions: isLoadingReportActions,
    scrollToNewTransaction,
}: MoneyRequestReportTransactionListProps) {
    useCopySelectionHelper();
    const styles = useThemeStyles();
    const StyleUtils = useStyleUtils();
<<<<<<< HEAD
    const {translate} = useLocalize();
    const isFocused = useIsFocused();
    const [, , violations] = useReportWithTransactionsAndViolations(report.reportID);
=======
    const {translate, localeCompare} = useLocalize();
>>>>>>> bb3e090e
    // eslint-disable-next-line rulesdir/prefer-shouldUseNarrowLayout-instead-of-isSmallScreenWidth
    const {shouldUseNarrowLayout, isSmallScreenWidth, isMediumScreenWidth} = useResponsiveLayout();
    const [isModalVisible, setIsModalVisible] = useState(false);
    const [selectedTransactionID, setSelectedTransactionID] = useState<string>('');

    const {totalDisplaySpend, nonReimbursableSpend, reimbursableSpend} = getMoneyRequestSpendBreakdown(report);
    const formattedOutOfPocketAmount = convertToDisplayString(reimbursableSpend, report?.currency);
    const formattedCompanySpendAmount = convertToDisplayString(nonReimbursableSpend, report?.currency);
    const shouldShowBreakdown = !!nonReimbursableSpend && !!reimbursableSpend;
    const transactionsWithoutPendingDelete = useMemo(() => transactions.filter((t) => !isTransactionPendingDelete(t)), [transactions]);

    const hasPendingAction = useMemo(() => {
        return transactions.some(getTransactionPendingAction);
    }, [transactions]);

    const {selectedTransactionIDs, setSelectedTransactions, clearSelectedTransactions} = useSearchContext();
    const isMobileSelectionModeEnabled = useMobileSelectionMode();

    const toggleTransaction = useCallback(
        (transactionID: string) => {
            let newSelectedTransactionIDs = selectedTransactionIDs;
            if (selectedTransactionIDs.includes(transactionID)) {
                newSelectedTransactionIDs = selectedTransactionIDs.filter((t) => t !== transactionID);
            } else {
                newSelectedTransactionIDs = [...selectedTransactionIDs, transactionID];
            }
            setSelectedTransactions(newSelectedTransactionIDs);
        },
        [setSelectedTransactions, selectedTransactionIDs],
    );

    const isTransactionSelected = useCallback((transactionID: string) => selectedTransactionIDs.includes(transactionID), [selectedTransactionIDs]);

    useFocusEffect(
        useCallback(() => {
            return () => {
                if (navigationRef?.getRootState()?.routes.at(-1)?.name === NAVIGATORS.RIGHT_MODAL_NAVIGATOR) {
                    return;
                }
                clearSelectedTransactions(true);
            };
        }, [clearSelectedTransactions]),
    );

    const [sortConfig, setSortConfig] = useState<SortedTransactions>({
        sortBy: CONST.SEARCH.TABLE_COLUMNS.DATE,
        sortOrder: CONST.SEARCH.SORT_ORDER.ASC,
    });

    const {sortBy, sortOrder} = sortConfig;

    const sortedTransactions: TransactionWithOptionalHighlight[] = useMemo(() => {
        return [...transactions]
            .sort((a, b) => compareValues(a[getTransactionKey(a, sortBy)], b[getTransactionKey(b, sortBy)], sortOrder, sortBy, localeCompare))
            .map((transaction) => ({
                ...transaction,
                shouldBeHighlighted: newTransactions?.includes(transaction),
                violations: violations?.[transaction.transactionID] ?? [],
            }));
<<<<<<< HEAD
    }, [newTransactions, sortBy, sortOrder, transactions, violations]);
=======
    }, [newTransactions, sortBy, sortOrder, transactions, localeCompare]);

    const columnsToShow = useMemo(() => {
        const columns = getColumnsToShow(transactions, true);
        return (Object.keys(columns) as SortableColumnName[]).filter((column) => columns[column]);
    }, [transactions]);
>>>>>>> bb3e090e

    const navigateToTransaction = useCallback(
        (activeTransactionID: string) => {
            const iouAction = getIOUActionForTransactionID(reportActions, activeTransactionID);
            const reportIDToNavigate = iouAction?.childReportID;
            if (!reportIDToNavigate) {
                return;
            }

            const backTo = Navigation.getActiveRoute();

            // Single transaction report will open in RHP, and we need to find every other report ID for the rest of transactions
            // to display prev/next arrows in RHP for navigation
            const sortedSiblingTransactionReportIDs = getThreadReportIDsForTransactions(reportActions, sortedTransactions);
            setActiveTransactionThreadIDs(sortedSiblingTransactionReportIDs).then(() => {
                Navigation.navigate(ROUTES.SEARCH_REPORT.getRoute({reportID: reportIDToNavigate, backTo}));
            });
        },
        [reportActions, sortedTransactions],
    );

    const {amountColumnSize, dateColumnSize, taxAmountColumnSize} = useMemo(() => {
        const isAmountColumnWide = transactions.some((transaction) => isTransactionAmountTooLong(transaction));
        const isTaxAmountColumnWide = transactions.some((transaction) => isTransactionTaxAmountTooLong(transaction));
        const shouldShowYearForSomeTransaction = transactions.some((transaction) => shouldShowTransactionYear(transaction));
        return {
            amountColumnSize: isAmountColumnWide ? CONST.SEARCH.TABLE_COLUMN_SIZES.WIDE : CONST.SEARCH.TABLE_COLUMN_SIZES.NORMAL,
            taxAmountColumnSize: isTaxAmountColumnWide ? CONST.SEARCH.TABLE_COLUMN_SIZES.WIDE : CONST.SEARCH.TABLE_COLUMN_SIZES.NORMAL,
            dateColumnSize: shouldShowYearForSomeTransaction ? CONST.SEARCH.TABLE_COLUMN_SIZES.WIDE : CONST.SEARCH.TABLE_COLUMN_SIZES.NORMAL,
        };
    }, [transactions]);

    const isEmptyTransactions = isEmpty(transactions);

    const handleLongPress = useCallback(
        (transactionID: string) => {
            if (!isSmallScreenWidth) {
                return;
            }
            if (isMobileSelectionModeEnabled) {
                toggleTransaction(transactionID);
                return;
            }
            setSelectedTransactionID(transactionID);
            setIsModalVisible(true);
        },
        [isSmallScreenWidth, isMobileSelectionModeEnabled, toggleTransaction, setSelectedTransactionID, setIsModalVisible],
    );

    const handleOnPress = useCallback(
        (transactionID: string) => {
            if (isMobileSelectionModeEnabled) {
                toggleTransaction(transactionID);
                return;
            }

            navigateToTransaction(transactionID);
        },
        [isMobileSelectionModeEnabled, toggleTransaction, navigateToTransaction],
    );

    const listHorizontalPadding = styles.ph5;

    if (isEmptyTransactions) {
        return (
            <>
                <SearchMoneyRequestReportEmptyState />
                <MoneyRequestReportTotalSpend
                    hasComments={hasComments}
                    isLoadingReportActions={!!isLoadingReportActions}
                    isEmptyTransactions={isEmptyTransactions}
                    totalDisplaySpend={totalDisplaySpend}
                    report={report}
                    hasPendingAction={hasPendingAction}
                />
            </>
        );
    }

    return (
        <>
            {!shouldUseNarrowLayout && (
                <View style={[styles.dFlex, styles.flexRow, styles.pl5, styles.pr8, styles.alignItemsCenter]}>
                    <View style={[styles.dFlex, styles.flexRow, styles.pv2, styles.pr4, StyleUtils.getPaddingLeft(variables.w12)]}>
                        <Checkbox
                            onPress={() => {
                                if (selectedTransactionIDs.length !== 0) {
                                    clearSelectedTransactions(true);
                                } else {
                                    setSelectedTransactions(transactionsWithoutPendingDelete.map((t) => t.transactionID));
                                }
                            }}
                            accessibilityLabel={CONST.ROLE.CHECKBOX}
                            isIndeterminate={selectedTransactionIDs.length > 0 && selectedTransactionIDs.length !== transactionsWithoutPendingDelete.length}
                            isChecked={selectedTransactionIDs.length > 0 && selectedTransactionIDs.length === transactionsWithoutPendingDelete.length}
                        />
                        {isMediumScreenWidth && <Text style={[styles.textStrong, styles.ph3]}>{translate('workspace.people.selectAll')}</Text>}
                    </View>
                    {!isMediumScreenWidth && (
                        <MoneyRequestReportTableHeader
                            shouldShowSorting
                            sortBy={sortBy}
                            sortOrder={sortOrder}
                            columns={columnsToShow}
                            dateColumnSize={dateColumnSize}
                            amountColumnSize={amountColumnSize}
                            taxAmountColumnSize={taxAmountColumnSize}
                            onSortPress={(selectedSortBy, selectedSortOrder) => {
                                if (!isSortableColumnName(selectedSortBy)) {
                                    return;
                                }

                                setSortConfig((prevState) => ({...prevState, sortBy: selectedSortBy, sortOrder: selectedSortOrder}));
                            }}
                        />
                    )}
                </View>
            )}
            <View style={[listHorizontalPadding, styles.gap2, styles.pb4]}>
                {sortedTransactions.map((transaction) => {
                    return (
                        <MoneyRequestReportTransactionItem
                            key={transaction.transactionID}
                            transaction={transaction}
                            columns={columnsToShow}
                            report={report}
                            isSelectionModeEnabled={isMobileSelectionModeEnabled}
                            toggleTransaction={toggleTransaction}
                            isSelected={isTransactionSelected(transaction.transactionID)}
                            handleOnPress={handleOnPress}
                            handleLongPress={handleLongPress}
                            dateColumnSize={dateColumnSize}
                            amountColumnSize={amountColumnSize}
                            taxAmountColumnSize={taxAmountColumnSize}
                            // if we add few new transactions, then we need to scroll to the first one
                            scrollToNewTransaction={transaction.transactionID === newTransactions?.at(0)?.transactionID ? scrollToNewTransaction : undefined}
                        />
                    );
                })}
            </View>
            {shouldShowBreakdown && (
                <View style={[styles.dFlex, styles.alignItemsEnd, listHorizontalPadding, styles.gap2, styles.mb2]}>
                    {[
                        {text: 'cardTransactions.outOfPocket', value: formattedOutOfPocketAmount},
                        {text: 'cardTransactions.companySpend', value: formattedCompanySpendAmount},
                    ].map(({text, value}) => (
                        <View
                            key={text}
                            style={[styles.dFlex, styles.flexRow, styles.alignItemsCenter, styles.pr3]}
                        >
                            <Text
                                style={[styles.textLabelSupporting, styles.mr3]}
                                numberOfLines={1}
                            >
                                {translate(text as TranslationPaths)}
                            </Text>
                            <Text
                                numberOfLines={1}
                                style={[styles.textLabelSupporting, styles.textNormal, shouldUseNarrowLayout ? styles.mnw64p : styles.mnw100p, styles.textAlignRight]}
                            >
                                {value}
                            </Text>
                        </View>
                    ))}
                </View>
            )}
            <MoneyRequestReportTotalSpend
                hasComments={hasComments}
                isLoadingReportActions={!!isLoadingReportActions}
                isEmptyTransactions={isEmptyTransactions}
                totalDisplaySpend={totalDisplaySpend}
                report={report}
                hasPendingAction={hasPendingAction}
            />
            <Modal
                isVisible={isModalVisible}
                type={CONST.MODAL.MODAL_TYPE.BOTTOM_DOCKED}
                onClose={() => setIsModalVisible(false)}
                shouldPreventScrollOnFocus
            >
                <MenuItem
                    title={translate('common.select')}
                    icon={Expensicons.CheckSquare}
                    onPress={() => {
                        if (!isMobileSelectionModeEnabled) {
                            turnOnMobileSelectionMode();
                        }
                        toggleTransaction(selectedTransactionID);
                        setIsModalVisible(false);
                    }}
                />
            </Modal>
        </>
    );
}

MoneyRequestReportTransactionList.displayName = 'MoneyRequestReportTransactionList';

export default memo(MoneyRequestReportTransactionList);
export type {TransactionWithOptionalHighlight};<|MERGE_RESOLUTION|>--- conflicted
+++ resolved
@@ -13,11 +13,8 @@
 import useCopySelectionHelper from '@hooks/useCopySelectionHelper';
 import useLocalize from '@hooks/useLocalize';
 import useMobileSelectionMode from '@hooks/useMobileSelectionMode';
-<<<<<<< HEAD
 import {useMouseContext} from '@hooks/useMouseContext';
 import useReportWithTransactionsAndViolations from '@hooks/useReportWithTransactionsAndViolations';
-=======
->>>>>>> bb3e090e
 import useResponsiveLayout from '@hooks/useResponsiveLayout';
 import useStyleUtils from '@hooks/useStyleUtils';
 import useThemeStyles from '@hooks/useThemeStyles';
@@ -104,13 +101,8 @@
     useCopySelectionHelper();
     const styles = useThemeStyles();
     const StyleUtils = useStyleUtils();
-<<<<<<< HEAD
-    const {translate} = useLocalize();
-    const isFocused = useIsFocused();
+    const {translate, localeCompare} = useLocalize();
     const [, , violations] = useReportWithTransactionsAndViolations(report.reportID);
-=======
-    const {translate, localeCompare} = useLocalize();
->>>>>>> bb3e090e
     // eslint-disable-next-line rulesdir/prefer-shouldUseNarrowLayout-instead-of-isSmallScreenWidth
     const {shouldUseNarrowLayout, isSmallScreenWidth, isMediumScreenWidth} = useResponsiveLayout();
     const [isModalVisible, setIsModalVisible] = useState(false);
@@ -170,16 +162,12 @@
                 shouldBeHighlighted: newTransactions?.includes(transaction),
                 violations: violations?.[transaction.transactionID] ?? [],
             }));
-<<<<<<< HEAD
-    }, [newTransactions, sortBy, sortOrder, transactions, violations]);
-=======
-    }, [newTransactions, sortBy, sortOrder, transactions, localeCompare]);
+    }, [newTransactions, sortBy, sortOrder, transactions, localeCompare, violations]);
 
     const columnsToShow = useMemo(() => {
         const columns = getColumnsToShow(transactions, true);
         return (Object.keys(columns) as SortableColumnName[]).filter((column) => columns[column]);
     }, [transactions]);
->>>>>>> bb3e090e
 
     const navigateToTransaction = useCallback(
         (activeTransactionID: string) => {
