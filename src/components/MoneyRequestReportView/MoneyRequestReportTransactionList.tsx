import {useFocusEffect} from '@react-navigation/native';
import isEmpty from 'lodash/isEmpty';
import React, {memo, useCallback, useMemo, useState} from 'react';
import {View} from 'react-native';
import type {TupleToUnion} from 'type-fest';
import Checkbox from '@components/Checkbox';
import * as Expensicons from '@components/Icon/Expensicons';
import MenuItem from '@components/MenuItem';
import Modal from '@components/Modal';
import {useSearchContext} from '@components/Search/SearchContext';
import type {SortOrder} from '@components/Search/types';
import Text from '@components/Text';
import useCopySelectionHelper from '@hooks/useCopySelectionHelper';
import useLocalize from '@hooks/useLocalize';
import useMobileSelectionMode from '@hooks/useMobileSelectionMode';
import useResponsiveLayout from '@hooks/useResponsiveLayout';
import useStyleUtils from '@hooks/useStyleUtils';
import useThemeStyles from '@hooks/useThemeStyles';
import {turnOnMobileSelectionMode} from '@libs/actions/MobileSelectionMode';
import {setActiveTransactionThreadIDs} from '@libs/actions/TransactionThreadNavigation';
import {convertToDisplayString} from '@libs/CurrencyUtils';
import {getThreadReportIDsForTransactions} from '@libs/MoneyRequestReportUtils';
import {navigationRef} from '@libs/Navigation/Navigation';
import {getIOUActionForTransactionID} from '@libs/ReportActionsUtils';
import {getMoneyRequestSpendBreakdown} from '@libs/ReportUtils';
import {compareValues, getColumnsToShow, isTransactionAmountTooLong, isTransactionTaxAmountTooLong} from '@libs/SearchUIUtils';
import {getTransactionPendingAction, isTransactionPendingDelete} from '@libs/TransactionUtils';
import shouldShowTransactionYear from '@libs/TransactionUtils/shouldShowTransactionYear';
import Navigation from '@navigation/Navigation';
import variables from '@styles/variables';
import CONST from '@src/CONST';
import type {TranslationPaths} from '@src/languages/types';
import NAVIGATORS from '@src/NAVIGATORS';
import ROUTES from '@src/ROUTES';
import type * as OnyxTypes from '@src/types/onyx';
import MoneyRequestReportTableHeader from './MoneyRequestReportTableHeader';
import MoneyRequestReportTotalSpend from './MoneyRequestReportTotalSpend';
import MoneyRequestReportTransactionItem from './MoneyRequestReportTransactionItem';
import SearchMoneyRequestReportEmptyState from './SearchMoneyRequestReportEmptyState';

type MoneyRequestReportTransactionListProps = {
    report: OnyxTypes.Report;

    /** List of transactions belonging to one report */
    transactions: OnyxTypes.Transaction[];

    /** List of transactions that arrived when the report was open */
    newTransactions: OnyxTypes.Transaction[];

    /** Array of report actions for the report that these transactions belong to */
    reportActions: OnyxTypes.ReportAction[];

    /** Whether the report that these transactions belong to has any chat comments */
    hasComments: boolean;

    /** Whether the report actions are being loaded, used to show 'Comments' during loading state */
    isLoadingInitialReportActions?: boolean;

    /** scrollToNewTransaction callback used for scrolling to new transaction when it is created */
    scrollToNewTransaction: (offset: number) => void;
};

type TransactionWithOptionalHighlight = OnyxTypes.Transaction & {
    /** Whether the transaction should be highlighted, when it is added to the report */
    shouldBeHighlighted?: boolean;
};

const sortableColumnNames = [
    CONST.SEARCH.TABLE_COLUMNS.DATE,
    CONST.SEARCH.TABLE_COLUMNS.MERCHANT,
    CONST.SEARCH.TABLE_COLUMNS.CATEGORY,
    CONST.SEARCH.TABLE_COLUMNS.TAG,
    CONST.SEARCH.TABLE_COLUMNS.TOTAL_AMOUNT,
];

type SortableColumnName = TupleToUnion<typeof sortableColumnNames>;

type SortedTransactions = {
    sortBy: SortableColumnName;
    sortOrder: SortOrder;
};

const isSortableColumnName = (key: unknown): key is SortableColumnName => !!sortableColumnNames.find((val) => val === key);

const getTransactionKey = (transaction: OnyxTypes.Transaction, key: SortableColumnName) => {
    const dateKey = transaction.modifiedCreated ? 'modifiedCreated' : 'created';
    return key === CONST.SEARCH.TABLE_COLUMNS.DATE ? dateKey : key;
};

function MoneyRequestReportTransactionList({
    report,
    transactions,
    newTransactions,
    reportActions,
    hasComments,
    isLoadingInitialReportActions: isLoadingReportActions,
    scrollToNewTransaction,
}: MoneyRequestReportTransactionListProps) {
    useCopySelectionHelper();
    const styles = useThemeStyles();
    const StyleUtils = useStyleUtils();
    const {translate, localeCompare} = useLocalize();
    // eslint-disable-next-line rulesdir/prefer-shouldUseNarrowLayout-instead-of-isSmallScreenWidth
    const {shouldUseNarrowLayout, isSmallScreenWidth, isMediumScreenWidth} = useResponsiveLayout();
    const [isModalVisible, setIsModalVisible] = useState(false);
    const [selectedTransactionID, setSelectedTransactionID] = useState<string>('');

    const {totalDisplaySpend, nonReimbursableSpend, reimbursableSpend} = getMoneyRequestSpendBreakdown(report);
    const formattedOutOfPocketAmount = convertToDisplayString(reimbursableSpend, report?.currency);
    const formattedCompanySpendAmount = convertToDisplayString(nonReimbursableSpend, report?.currency);
    const shouldShowBreakdown = !!nonReimbursableSpend && !!reimbursableSpend;
    const transactionsWithoutPendingDelete = useMemo(() => transactions.filter((t) => !isTransactionPendingDelete(t)), [transactions]);

    const hasPendingAction = useMemo(() => {
        return transactions.some(getTransactionPendingAction);
    }, [transactions]);

    const {selectedTransactionIDs, setSelectedTransactions, clearSelectedTransactions} = useSearchContext();
    const isMobileSelectionModeEnabled = useMobileSelectionMode();

    const toggleTransaction = useCallback(
        (transactionID: string) => {
            let newSelectedTransactionIDs = selectedTransactionIDs;
            if (selectedTransactionIDs.includes(transactionID)) {
                newSelectedTransactionIDs = selectedTransactionIDs.filter((t) => t !== transactionID);
            } else {
                newSelectedTransactionIDs = [...selectedTransactionIDs, transactionID];
            }
            setSelectedTransactions(newSelectedTransactionIDs);
        },
        [setSelectedTransactions, selectedTransactionIDs],
    );

    const isTransactionSelected = useCallback((transactionID: string) => selectedTransactionIDs.includes(transactionID), [selectedTransactionIDs]);

    useFocusEffect(
        useCallback(() => {
            return () => {
                if (navigationRef?.getRootState()?.routes.at(-1)?.name === NAVIGATORS.RIGHT_MODAL_NAVIGATOR) {
                    return;
                }
                clearSelectedTransactions(true);
            };
        }, [clearSelectedTransactions]),
    );

    const [sortConfig, setSortConfig] = useState<SortedTransactions>({
        sortBy: CONST.SEARCH.TABLE_COLUMNS.DATE,
        sortOrder: CONST.SEARCH.SORT_ORDER.ASC,
    });

    const {sortBy, sortOrder} = sortConfig;

    const sortedTransactions: TransactionWithOptionalHighlight[] = useMemo(() => {
        return [...transactions]
            .sort((a, b) => compareValues(a[getTransactionKey(a, sortBy)], b[getTransactionKey(b, sortBy)], sortOrder, sortBy, localeCompare))
            .map((transaction) => ({
                ...transaction,
                shouldBeHighlighted: newTransactions?.includes(transaction),
            }));
    }, [newTransactions, sortBy, sortOrder, transactions, localeCompare]);

    const columnsToShow = useMemo(() => {
        const columns = getColumnsToShow(transactions, true);
        return (Object.keys(columns) as SortableColumnName[]).filter((column) => columns[column]);
    }, [transactions]);

    const navigateToTransaction = useCallback(
        (activeTransactionID: string) => {
            const iouAction = getIOUActionForTransactionID(reportActions, activeTransactionID);
            const reportIDToNavigate = iouAction?.childReportID;
            if (!reportIDToNavigate) {
                return;
            }

            const backTo = Navigation.getActiveRoute();

            // Single transaction report will open in RHP, and we need to find every other report ID for the rest of transactions
            // to display prev/next arrows in RHP for navigation
            const sortedSiblingTransactionReportIDs = getThreadReportIDsForTransactions(reportActions, sortedTransactions);
            setActiveTransactionThreadIDs(sortedSiblingTransactionReportIDs).then(() => {
                Navigation.navigate(ROUTES.SEARCH_REPORT.getRoute({reportID: reportIDToNavigate, backTo}));
            });
        },
        [reportActions, sortedTransactions],
    );

    const {amountColumnSize, dateColumnSize, taxAmountColumnSize} = useMemo(() => {
        const isAmountColumnWide = transactions.some((transaction) => isTransactionAmountTooLong(transaction));
        const isTaxAmountColumnWide = transactions.some((transaction) => isTransactionTaxAmountTooLong(transaction));
        const shouldShowYearForSomeTransaction = transactions.some((transaction) => shouldShowTransactionYear(transaction));
        return {
            amountColumnSize: isAmountColumnWide ? CONST.SEARCH.TABLE_COLUMN_SIZES.WIDE : CONST.SEARCH.TABLE_COLUMN_SIZES.NORMAL,
            taxAmountColumnSize: isTaxAmountColumnWide ? CONST.SEARCH.TABLE_COLUMN_SIZES.WIDE : CONST.SEARCH.TABLE_COLUMN_SIZES.NORMAL,
            dateColumnSize: shouldShowYearForSomeTransaction ? CONST.SEARCH.TABLE_COLUMN_SIZES.WIDE : CONST.SEARCH.TABLE_COLUMN_SIZES.NORMAL,
        };
    }, [transactions]);

    const isEmptyTransactions = isEmpty(transactions);

    const handleLongPress = useCallback(
        (transactionID: string) => {
            if (!isSmallScreenWidth) {
                return;
            }
            if (isMobileSelectionModeEnabled) {
                toggleTransaction(transactionID);
                return;
            }
            setSelectedTransactionID(transactionID);
            setIsModalVisible(true);
        },
        [isSmallScreenWidth, isMobileSelectionModeEnabled, toggleTransaction, setSelectedTransactionID, setIsModalVisible],
    );

    const handleOnPress = useCallback(
        (transactionID: string) => {
            if (isMobileSelectionModeEnabled) {
                toggleTransaction(transactionID);
                return;
            }

            navigateToTransaction(transactionID);
        },
        [isMobileSelectionModeEnabled, toggleTransaction, navigateToTransaction],
    );

    const listHorizontalPadding = styles.ph5;

    if (isEmptyTransactions) {
        return (
            <>
                <SearchMoneyRequestReportEmptyState />
                <MoneyRequestReportTotalSpend
                    hasComments={hasComments}
                    isLoadingReportActions={!!isLoadingReportActions}
                    isEmptyTransactions={isEmptyTransactions}
                    totalDisplaySpend={totalDisplaySpend}
                    report={report}
                    hasPendingAction={hasPendingAction}
                />
            </>
        );
    }

    return (
        <>
            {!shouldUseNarrowLayout && (
                <View style={[styles.dFlex, styles.flexRow, styles.pl5, styles.pr8, styles.alignItemsCenter]}>
                    <View style={[styles.dFlex, styles.flexRow, styles.pv2, styles.pr4, StyleUtils.getPaddingLeft(variables.w12)]}>
                        <Checkbox
                            onPress={() => {
                                if (selectedTransactionIDs.length !== 0) {
                                    clearSelectedTransactions(true);
                                } else {
                                    setSelectedTransactions(transactionsWithoutPendingDelete.map((t) => t.transactionID));
                                }
                            }}
                            accessibilityLabel={CONST.ROLE.CHECKBOX}
                            isIndeterminate={selectedTransactionIDs.length > 0 && selectedTransactionIDs.length !== transactionsWithoutPendingDelete.length}
                            isChecked={selectedTransactionIDs.length > 0 && selectedTransactionIDs.length === transactionsWithoutPendingDelete.length}
                        />
                        {isMediumScreenWidth && <Text style={[styles.textStrong, styles.ph3]}>{translate('workspace.people.selectAll')}</Text>}
                    </View>
                    {!isMediumScreenWidth && (
                        <MoneyRequestReportTableHeader
                            shouldShowSorting
                            sortBy={sortBy}
                            sortOrder={sortOrder}
                            columns={columnsToShow}
                            dateColumnSize={dateColumnSize}
                            amountColumnSize={amountColumnSize}
                            taxAmountColumnSize={taxAmountColumnSize}
                            onSortPress={(selectedSortBy, selectedSortOrder) => {
                                if (!isSortableColumnName(selectedSortBy)) {
                                    return;
                                }

                                setSortConfig((prevState) => ({...prevState, sortBy: selectedSortBy, sortOrder: selectedSortOrder}));
                            }}
                        />
                    )}
                </View>
            )}
            <View style={[listHorizontalPadding, styles.gap2, styles.pb4]}>
                {sortedTransactions.map((transaction) => {
                    return (
                        <MoneyRequestReportTransactionItem
                            key={transaction.transactionID}
                            transaction={transaction}
<<<<<<< HEAD
                            report={report}
=======
                            columns={columnsToShow}
>>>>>>> 1f59cf0d
                            isSelectionModeEnabled={isMobileSelectionModeEnabled}
                            toggleTransaction={toggleTransaction}
                            isSelected={isTransactionSelected(transaction.transactionID)}
                            handleOnPress={handleOnPress}
                            handleLongPress={handleLongPress}
                            dateColumnSize={dateColumnSize}
                            amountColumnSize={amountColumnSize}
                            taxAmountColumnSize={taxAmountColumnSize}
                            // if we add few new transactions, then we need to scroll to the first one
                            scrollToNewTransaction={transaction.transactionID === newTransactions?.at(0)?.transactionID ? scrollToNewTransaction : undefined}
                        />
                    );
                })}
            </View>
            {shouldShowBreakdown && (
                <View style={[styles.dFlex, styles.alignItemsEnd, listHorizontalPadding, styles.gap2, styles.mb2]}>
                    {[
                        {text: 'cardTransactions.outOfPocket', value: formattedOutOfPocketAmount},
                        {text: 'cardTransactions.companySpend', value: formattedCompanySpendAmount},
                    ].map(({text, value}) => (
                        <View
                            key={text}
                            style={[styles.dFlex, styles.flexRow, styles.alignItemsCenter, styles.pr3]}
                        >
                            <Text
                                style={[styles.textLabelSupporting, styles.mr3]}
                                numberOfLines={1}
                            >
                                {translate(text as TranslationPaths)}
                            </Text>
                            <Text
                                numberOfLines={1}
                                style={[styles.textLabelSupporting, styles.textNormal, shouldUseNarrowLayout ? styles.mnw64p : styles.mnw100p, styles.textAlignRight]}
                            >
                                {value}
                            </Text>
                        </View>
                    ))}
                </View>
            )}
            <MoneyRequestReportTotalSpend
                hasComments={hasComments}
                isLoadingReportActions={!!isLoadingReportActions}
                isEmptyTransactions={isEmptyTransactions}
                totalDisplaySpend={totalDisplaySpend}
                report={report}
                hasPendingAction={hasPendingAction}
            />
            <Modal
                isVisible={isModalVisible}
                type={CONST.MODAL.MODAL_TYPE.BOTTOM_DOCKED}
                onClose={() => setIsModalVisible(false)}
                shouldPreventScrollOnFocus
            >
                <MenuItem
                    title={translate('common.select')}
                    icon={Expensicons.CheckSquare}
                    onPress={() => {
                        if (!isMobileSelectionModeEnabled) {
                            turnOnMobileSelectionMode();
                        }
                        toggleTransaction(selectedTransactionID);
                        setIsModalVisible(false);
                    }}
                />
            </Modal>
        </>
    );
}

MoneyRequestReportTransactionList.displayName = 'MoneyRequestReportTransactionList';

export default memo(MoneyRequestReportTransactionList);
export type {TransactionWithOptionalHighlight};<|MERGE_RESOLUTION|>--- conflicted
+++ resolved
@@ -288,11 +288,8 @@
                         <MoneyRequestReportTransactionItem
                             key={transaction.transactionID}
                             transaction={transaction}
-<<<<<<< HEAD
+                            columns={columnsToShow}
                             report={report}
-=======
-                            columns={columnsToShow}
->>>>>>> 1f59cf0d
                             isSelectionModeEnabled={isMobileSelectionModeEnabled}
                             toggleTransaction={toggleTransaction}
                             isSelected={isTransactionSelected(transaction.transactionID)}
