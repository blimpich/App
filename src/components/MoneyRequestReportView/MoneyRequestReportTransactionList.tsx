import {useFocusEffect} from '@react-navigation/native';
import isEmpty from 'lodash/isEmpty';
import React, {memo, useCallback, useMemo, useState} from 'react';
import {View} from 'react-native';
import Animated, {FadeIn, FadeOut} from 'react-native-reanimated';
import type {TupleToUnion} from 'type-fest';
import {getButtonRole} from '@components/Button/utils';
import Checkbox from '@components/Checkbox';
import * as Expensicons from '@components/Icon/Expensicons';
import MenuItem from '@components/MenuItem';
import Modal from '@components/Modal';
import PressableWithFeedback from '@components/Pressable/PressableWithFeedback';
import type {SortOrder} from '@components/Search/types';
import Text from '@components/Text';
import TransactionItemRow from '@components/TransactionItemRow';
import useHover from '@hooks/useHover';
import useLocalize from '@hooks/useLocalize';
import useMobileSelectionMode from '@hooks/useMobileSelectionMode';
import {useMouseContext} from '@hooks/useMouseContext';
import useResponsiveLayout from '@hooks/useResponsiveLayout';
import useStyleUtils from '@hooks/useStyleUtils';
import useThemeStyles from '@hooks/useThemeStyles';
import {turnOnMobileSelectionMode} from '@libs/actions/MobileSelectionMode';
import ControlSelection from '@libs/ControlSelection';
import {convertToDisplayString} from '@libs/CurrencyUtils';
import {canUseTouchScreen} from '@libs/DeviceCapabilities';
import {getThreadReportIDsForTransactions} from '@libs/MoneyRequestReportUtils';
import {navigationRef} from '@libs/Navigation/Navigation';
import {getIOUActionForTransactionID} from '@libs/ReportActionsUtils';
import {getMoneyRequestSpendBreakdown} from '@libs/ReportUtils';
import {compareValues} from '@libs/SearchUIUtils';
import shouldShowTransactionYear from '@libs/TransactionUtils/shouldShowTransactionYear';
import Navigation from '@navigation/Navigation';
import variables from '@styles/variables';
import CONST from '@src/CONST';
import NAVIGATORS from '@src/NAVIGATORS';
import ROUTES from '@src/ROUTES';
import type * as OnyxTypes from '@src/types/onyx';
import {useMoneyRequestReportContext} from './MoneyRequestReportContext';
import MoneyRequestReportTableHeader from './MoneyRequestReportTableHeader';
import SearchMoneyRequestReportEmptyState from './SearchMoneyRequestReportEmptyState';
import {setActiveTransactionThreadIDs} from './TransactionThreadReportIDRepository';

type MoneyRequestReportTransactionListProps = {
    report: OnyxTypes.Report;

    /** List of transactions belonging to one report */
    transactions: OnyxTypes.Transaction[];

    /** List of transactions that arrived when the report was open */
    newTransactions: OnyxTypes.Transaction[];

    /** Array of report actions for the report that these transactions belong to */
    reportActions: OnyxTypes.ReportAction[];

    /** Whether the report that these transactions belong to has any chat comments */
    hasComments: boolean;

<<<<<<< HEAD
    /** Whether the report actions are being loaded, used to show 'Comments' during loading state */
    isLoadingReportActions?: boolean;
=======
    /** scrollToNewTransaction callback used for scrolling to new transaction when it is created */
    scrollToNewTransaction: (offset: number) => void;
>>>>>>> 409e68ec
};

type TransactionWithOptionalHighlight = OnyxTypes.Transaction & {
    /** Whether the transaction should be highlighted, when it is added to the report */
    shouldBeHighlighted?: boolean;
};

const sortableColumnNames = [
    CONST.SEARCH.TABLE_COLUMNS.DATE,
    CONST.SEARCH.TABLE_COLUMNS.MERCHANT,
    CONST.SEARCH.TABLE_COLUMNS.CATEGORY,
    CONST.SEARCH.TABLE_COLUMNS.TAG,
    CONST.SEARCH.TABLE_COLUMNS.TOTAL_AMOUNT,
];

const allReportColumns = [
    CONST.REPORT.TRANSACTION_LIST.COLUMNS.RECEIPT,
    CONST.REPORT.TRANSACTION_LIST.COLUMNS.TYPE,
    CONST.REPORT.TRANSACTION_LIST.COLUMNS.DATE,
    CONST.REPORT.TRANSACTION_LIST.COLUMNS.MERCHANT,
    CONST.REPORT.TRANSACTION_LIST.COLUMNS.CATEGORY,
    CONST.REPORT.TRANSACTION_LIST.COLUMNS.TAG,
    CONST.REPORT.TRANSACTION_LIST.COLUMNS.COMMENTS,
    CONST.REPORT.TRANSACTION_LIST.COLUMNS.TOTAL_AMOUNT,
];

type SortableColumnName = TupleToUnion<typeof sortableColumnNames>;

type SortedTransactions = {
    sortBy: SortableColumnName;
    sortOrder: SortOrder;
};

const isSortableColumnName = (key: unknown): key is SortableColumnName => !!sortableColumnNames.find((val) => val === key);

const getTransactionKey = (transaction: OnyxTypes.Transaction, key: SortableColumnName) => {
    const dateKey = transaction.modifiedCreated ? 'modifiedCreated' : 'created';
    return key === CONST.SEARCH.TABLE_COLUMNS.DATE ? dateKey : key;
};

<<<<<<< HEAD
function MoneyRequestReportTransactionList({report, transactions, reportActions, hasComments, isLoadingReportActions}: MoneyRequestReportTransactionListProps) {
=======
function MoneyRequestReportTransactionList({report, transactions, newTransactions, reportActions, hasComments, scrollToNewTransaction}: MoneyRequestReportTransactionListProps) {
>>>>>>> 409e68ec
    const styles = useThemeStyles();
    const StyleUtils = useStyleUtils();
    const {translate} = useLocalize();
    const {shouldUseNarrowLayout, isMediumScreenWidth} = useResponsiveLayout();
    const [isModalVisible, setIsModalVisible] = useState(false);
    const [selectedTransactionID, setSelectedTransactionID] = useState<string>('');

    const {totalDisplaySpend, nonReimbursableSpend, reimbursableSpend} = getMoneyRequestSpendBreakdown(report);
    const formattedOutOfPocketAmount = convertToDisplayString(reimbursableSpend, report?.currency);
    const formattedCompanySpendAmount = convertToDisplayString(nonReimbursableSpend, report?.currency);
    const shouldShowBreakdown = !!nonReimbursableSpend && !!reimbursableSpend;

    const {bind} = useHover();
    const {isMouseDownOnInput, setMouseUp} = useMouseContext();

    const {selectedTransactionsID, setSelectedTransactionsID, toggleTransaction, isTransactionSelected} = useMoneyRequestReportContext();
    const {selectionMode} = useMobileSelectionMode();

    useFocusEffect(
        useCallback(() => {
            return () => {
                if (navigationRef?.getRootState()?.routes.at(-1)?.name === NAVIGATORS.RIGHT_MODAL_NAVIGATOR) {
                    return;
                }
                setSelectedTransactionsID([]);
            };
        }, [setSelectedTransactionsID]),
    );

    const handleMouseLeave = (e: React.MouseEvent<Element, MouseEvent>) => {
        bind.onMouseLeave();
        e.stopPropagation();
        setMouseUp();
    };

    const [sortConfig, setSortConfig] = useState<SortedTransactions>({
        sortBy: CONST.SEARCH.TABLE_COLUMNS.DATE,
        sortOrder: CONST.SEARCH.SORT_ORDER.ASC,
    });

    const {sortBy, sortOrder} = sortConfig;

    const sortedTransactions: TransactionWithOptionalHighlight[] = useMemo(() => {
        return [...transactions]
            .sort((a, b) => compareValues(a[getTransactionKey(a, sortBy)], b[getTransactionKey(b, sortBy)], sortOrder, sortBy))
            .map((transaction) => ({
                ...transaction,
                shouldBeHighlighted: newTransactions?.includes(transaction),
            }));
    }, [newTransactions, sortBy, sortOrder, transactions]);

    const navigateToTransaction = useCallback(
        (activeTransaction: OnyxTypes.Transaction) => {
            const iouAction = getIOUActionForTransactionID(reportActions, activeTransaction.transactionID);
            const reportIDToNavigate = iouAction?.childReportID;
            if (!reportIDToNavigate) {
                return;
            }

            const backTo = Navigation.getActiveRoute();

            // Single transaction report will open in RHP, and we need to find every other report ID for the rest of transactions
            // to display prev/next arrows in RHP for navigating between transactions
            const sortedSiblingTransactionReportIDs = getThreadReportIDsForTransactions(reportActions, sortedTransactions);
            setActiveTransactionThreadIDs(sortedSiblingTransactionReportIDs);

            Navigation.navigate(ROUTES.SEARCH_REPORT.getRoute({reportID: reportIDToNavigate, backTo}));
        },
        [reportActions, sortedTransactions],
    );

    const dateColumnSize = useMemo(() => {
        const shouldShowYearForSomeTransaction = transactions.some((transaction) => shouldShowTransactionYear(transaction));
        return shouldShowYearForSomeTransaction ? CONST.SEARCH.TABLE_COLUMN_SIZES.WIDE : CONST.SEARCH.TABLE_COLUMN_SIZES.NORMAL;
    }, [transactions]);

    const pressableStyle = [styles.overflowHidden];

    const listHorizontalPadding = styles.ph5;
    return !isEmpty(transactions) ? (
        <>
            {!shouldUseNarrowLayout && (
                <View style={[styles.dFlex, styles.flexRow, styles.pl5, styles.pr8, styles.alignItemsCenter]}>
                    <View style={[styles.dFlex, styles.flexRow, styles.pv2, styles.pr4, StyleUtils.getPaddingLeft(variables.w12)]}>
                        <Checkbox
                            onPress={() => {
                                if (selectedTransactionsID.length !== 0) {
                                    setSelectedTransactionsID([]);
                                } else {
                                    setSelectedTransactionsID(transactions.map((t) => t.transactionID));
                                }
                            }}
                            accessibilityLabel={CONST.ROLE.CHECKBOX}
                            isIndeterminate={selectedTransactionsID.length > 0 && selectedTransactionsID.length !== transactions.length}
                            isChecked={selectedTransactionsID.length === transactions.length}
                        />
                        {isMediumScreenWidth && <Text style={[styles.textStrong, styles.ph3]}>{translate('workspace.people.selectAll')}</Text>}
                    </View>
                    {!isMediumScreenWidth && (
                        <MoneyRequestReportTableHeader
                            shouldShowSorting
                            sortBy={sortBy}
                            sortOrder={sortOrder}
                            dateColumnSize={dateColumnSize}
                            onSortPress={(selectedSortBy, selectedSortOrder) => {
                                if (!isSortableColumnName(selectedSortBy)) {
                                    return;
                                }

                                setSortConfig((prevState) => ({...prevState, sortBy: selectedSortBy, sortOrder: selectedSortOrder}));
                            }}
                        />
                    )}
                </View>
            )}
            <View style={[listHorizontalPadding, styles.gap2, styles.pb4]}>
                {sortedTransactions.map((transaction) => {
                    return (
                        <PressableWithFeedback
                            key={transaction.transactionID}
                            onPress={(e) => {
                                if (isMouseDownOnInput) {
                                    e?.stopPropagation();
                                    return;
                                }

                                if (selectionMode?.isEnabled) {
                                    toggleTransaction(transaction.transactionID);
                                    return;
                                }

                                navigateToTransaction(transaction);
                            }}
                            accessibilityLabel={translate('iou.viewDetails')}
                            role={getButtonRole(true)}
                            isNested
                            hoverDimmingValue={1}
                            onMouseDown={(e) => e.preventDefault()}
                            id={transaction.transactionID}
                            style={[pressableStyle]}
                            onMouseLeave={handleMouseLeave}
                            onPressIn={() => canUseTouchScreen() && ControlSelection.block()}
                            onPressOut={() => ControlSelection.unblock()}
                            onLongPress={() => {
                                if (!shouldUseNarrowLayout) {
                                    return;
                                }
                                if (selectionMode?.isEnabled) {
                                    toggleTransaction(transaction.transactionID);
                                    return;
                                }
                                setSelectedTransactionID(transaction.transactionID);
                                setIsModalVisible(true);
                            }}
                        >
                            <TransactionItemRow
                                transactionItem={transaction}
                                isSelected={isTransactionSelected(transaction.transactionID)}
                                dateColumnSize={dateColumnSize}
                                shouldShowTooltip
                                shouldUseNarrowLayout={shouldUseNarrowLayout || isMediumScreenWidth}
                                shouldShowCheckbox={!!selectionMode?.isEnabled || isMediumScreenWidth}
                                onCheckboxPress={toggleTransaction}
                                columns={allReportColumns}
                                scrollToNewTransaction={transaction.transactionID === newTransactions?.at(0)?.transactionID ? scrollToNewTransaction : undefined}
                            />
                        </PressableWithFeedback>
                    );
                })}
            </View>
            {shouldShowBreakdown && (
                <View style={[styles.dFlex, styles.alignItemsEnd, listHorizontalPadding, styles.gap2, styles.mb2]}>
                    {[
                        {text: translate('cardTransactions.outOfPocket'), value: formattedOutOfPocketAmount},
                        {text: translate('cardTransactions.companySpend'), value: formattedCompanySpendAmount},
                    ].map(({text, value}) => (
                        <View style={[styles.dFlex, styles.flexRow, styles.alignItemsCenter, styles.pr3]}>
                            <Text
                                style={[styles.textLabelSupporting, styles.mr3]}
                                numberOfLines={1}
                            >
                                {text}
                            </Text>
                            <Text
                                numberOfLines={1}
                                style={[styles.textLabelSupporting, styles.textNormal, shouldUseNarrowLayout ? styles.mnw64p : styles.mnw100p, styles.textAlignRight]}
                            >
                                {value}
                            </Text>
                        </View>
                    ))}
                </View>
            )}
            <View style={[styles.dFlex, styles.flexRow, listHorizontalPadding, styles.justifyContentBetween, styles.mb2]}>
                <Animated.Text
                    style={[styles.textLabelSupporting]}
                    entering={FadeIn}
                    exiting={FadeOut}
                >
                    {hasComments || isLoadingReportActions ? translate('common.comments') : ''}
                </Animated.Text>
                <View style={[styles.dFlex, styles.flexRow, styles.alignItemsCenter, styles.pr3]}>
                    <Text style={[styles.mr3, styles.textLabelSupporting]}>{translate('common.total')}</Text>
                    <Text style={[shouldUseNarrowLayout ? styles.mnw64p : styles.mnw100p, styles.textAlignRight, styles.textBold]}>
                        {convertToDisplayString(totalDisplaySpend, report?.currency)}
                    </Text>
                </View>
            </View>
            <Modal
                isVisible={isModalVisible}
                type={CONST.MODAL.MODAL_TYPE.BOTTOM_DOCKED}
                onClose={() => setIsModalVisible(false)}
                shouldPreventScrollOnFocus
            >
                <MenuItem
                    title={translate('common.select')}
                    icon={Expensicons.CheckSquare}
                    onPress={() => {
                        if (!selectionMode?.isEnabled) {
                            turnOnMobileSelectionMode();
                        }
                        toggleTransaction(selectedTransactionID);
                        setIsModalVisible(false);
                    }}
                />
            </Modal>
        </>
    ) : (
        <SearchMoneyRequestReportEmptyState />
    );
}

MoneyRequestReportTransactionList.displayName = 'MoneyRequestReportTransactionList';

export default memo(MoneyRequestReportTransactionList);
export type {TransactionWithOptionalHighlight};<|MERGE_RESOLUTION|>--- conflicted
+++ resolved
@@ -56,13 +56,11 @@
     /** Whether the report that these transactions belong to has any chat comments */
     hasComments: boolean;
 
-<<<<<<< HEAD
     /** Whether the report actions are being loaded, used to show 'Comments' during loading state */
-    isLoadingReportActions?: boolean;
-=======
+    isLoadingInitialReportActions?: boolean;
+
     /** scrollToNewTransaction callback used for scrolling to new transaction when it is created */
     scrollToNewTransaction: (offset: number) => void;
->>>>>>> 409e68ec
 };
 
 type TransactionWithOptionalHighlight = OnyxTypes.Transaction & {
@@ -103,11 +101,15 @@
     return key === CONST.SEARCH.TABLE_COLUMNS.DATE ? dateKey : key;
 };
 
-<<<<<<< HEAD
-function MoneyRequestReportTransactionList({report, transactions, reportActions, hasComments, isLoadingReportActions}: MoneyRequestReportTransactionListProps) {
-=======
-function MoneyRequestReportTransactionList({report, transactions, newTransactions, reportActions, hasComments, scrollToNewTransaction}: MoneyRequestReportTransactionListProps) {
->>>>>>> 409e68ec
+function MoneyRequestReportTransactionList({
+    report,
+    transactions,
+    newTransactions,
+    reportActions,
+    hasComments,
+    isLoadingInitialReportActions: isLoadingReportActions,
+    scrollToNewTransaction,
+}: MoneyRequestReportTransactionListProps) {
     const styles = useThemeStyles();
     const StyleUtils = useStyleUtils();
     const {translate} = useLocalize();
