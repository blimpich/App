--- conflicted
+++ resolved
@@ -83,18 +83,7 @@
     );
 }
 
-<<<<<<< HEAD
-function MoneyRequestReportView({report, policy, reportMetadata, shouldDisplayReportFooter, backToRoute}: MoneyRequestReportViewProps) {
-=======
-function getParentReportAction(parentReportActions: OnyxEntry<OnyxTypes.ReportActions>, parentReportActionID: string | undefined): OnyxEntry<OnyxTypes.ReportAction> {
-    if (!parentReportActions || !parentReportActionID) {
-        return;
-    }
-    return parentReportActions[parentReportActionID];
-}
-
 function MoneyRequestReportView({report, policy, reportMetadata, shouldDisplayReportFooter, backToRoute, shouldWaitForReportSync}: MoneyRequestReportViewProps) {
->>>>>>> ed7a2fa4
     const styles = useThemeStyles();
     const {isOffline} = useNetwork();
 
@@ -118,18 +107,9 @@
     const transactionThreadReportID = getOneTransactionThreadReportID(report, chatReport, reportActions ?? [], isOffline, reportTransactionIDs);
     const isSentMoneyReport = useMemo(() => reportActions.some((action) => isSentMoneyReportAction(action)), [reportActions]);
 
-<<<<<<< HEAD
-    const newTransactions = useNewTransactions(reportMetadata?.hasOnceLoadedReportActions, transactions);
+    const newTransactions = useNewTransactions(reportMetadata?.hasOnceLoadedReportActions, shouldWaitForReportSync ? [] : transactions);
 
     const parentReportAction = useParentReportAction(report);
-=======
-    const newTransactions = useNewTransactions(reportMetadata?.hasOnceLoadedReportActions, shouldWaitForReportSync ? [] : transactions);
-    const [parentReportAction] = useOnyx(`${ONYXKEYS.COLLECTION.REPORT_ACTIONS}${getNonEmptyStringOnyxID(report?.parentReportID)}`, {
-        canEvict: false,
-        canBeMissing: true,
-        selector: (parentReportActions) => getParentReportAction(parentReportActions, report?.parentReportActionID),
-    });
->>>>>>> ed7a2fa4
 
     const lastReportAction = [...reportActions, parentReportAction].find((action) => canEditReportAction(action) && !isMoneyRequestAction(action));
     const isLoadingInitialReportActions = reportMetadata?.isLoadingInitialReportActions;
