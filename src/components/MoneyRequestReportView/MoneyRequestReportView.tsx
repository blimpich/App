--- conflicted
+++ resolved
@@ -1,11 +1,6 @@
-<<<<<<< HEAD
 /* eslint-disable no-nested-ternary */
-import React, {useMemo} from 'react';
-import {View} from 'react-native';
-=======
-import React, {useCallback} from 'react';
+import React, {useCallback, useMemo} from 'react';
 import {InteractionManager, View} from 'react-native';
->>>>>>> bbcf20aa
 import type {OnyxEntry} from 'react-native-onyx';
 import {useOnyx} from 'react-native-onyx';
 import HeaderGap from '@components/HeaderGap';
@@ -19,23 +14,16 @@
 import useThemeStyles from '@hooks/useThemeStyles';
 import {removeFailedReport} from '@libs/actions/Report';
 import getNonEmptyStringOnyxID from '@libs/getNonEmptyStringOnyxID';
-<<<<<<< HEAD
-import {getOneTransactionThreadReportID, isMoneyRequestAction} from '@libs/ReportActionsUtils';
-=======
 import Log from '@libs/Log';
 import navigationRef from '@libs/Navigation/navigationRef';
-import {isMoneyRequestAction} from '@libs/ReportActionsUtils';
->>>>>>> bbcf20aa
+import {getOneTransactionThreadReportID, isMoneyRequestAction} from '@libs/ReportActionsUtils';
 import {canEditReportAction, getReportOfflinePendingActionAndErrors} from '@libs/ReportUtils';
 import {buildCannedSearchQuery} from '@libs/SearchQueryUtils';
 import Navigation from '@navigation/Navigation';
 import ReportActionsView from '@pages/home/report/ReportActionsView';
 import ReportFooter from '@pages/home/report/ReportFooter';
-<<<<<<< HEAD
 import CONST from '@src/CONST';
-=======
 import NAVIGATORS from '@src/NAVIGATORS';
->>>>>>> bbcf20aa
 import ONYXKEYS from '@src/ONYXKEYS';
 import type {Route} from '@src/ROUTES';
 import ROUTES from '@src/ROUTES';
@@ -166,47 +154,6 @@
 
     return (
         <View style={styles.flex1}>
-<<<<<<< HEAD
-            <HeaderGap />
-            <MoneyReportHeader
-                report={report}
-                policy={policy}
-                reportActions={[]}
-                transactionThreadReportID={undefined}
-                shouldDisplayBackButton
-                onBackButtonPress={() => {
-                    Navigation.goBack(backToRoute);
-                }}
-            />
-            {shouldUseSingleTransactionView ? (
-                <ReportActionsView
-                    report={report}
-                    reportActions={reportActions}
-                    isLoadingInitialReportActions={reportMetadata?.isLoadingInitialReportActions}
-                    hasNewerActions={hasNewerActions}
-                    hasOlderActions={hasOlderActions}
-                    parentReportAction={parentReportAction}
-                    transactionThreadReportID={transactionThreadReportID}
-                />
-            ) : (
-                <MoneyRequestReportActionsList
-                    report={report}
-                    reportActions={reportActions}
-                    hasOlderActions={hasOlderActions}
-                    hasNewerActions={hasNewerActions}
-                />
-            )}
-            {shouldDisplayReportFooter ? (
-                <ReportFooter
-                    report={report}
-                    reportMetadata={reportMetadata}
-                    policy={policy}
-                    pendingAction={reportPendingAction}
-                    isComposerFullSize={!!isComposerFullSize}
-                    lastReportAction={lastReportAction}
-                />
-            ) : null}
-=======
             <OfflineWithFeedback
                 pendingAction={reportPendingAction}
                 errors={reportErrors}
@@ -217,33 +164,37 @@
                 errorRowStyles={[styles.ph5, styles.mv2]}
             >
                 <HeaderGap />
-                {!isLoadingApp ? (
-                    <MoneyReportHeader
-                        report={report}
-                        policy={policy}
-                        reportActions={[]}
-                        transactionThreadReportID={undefined}
-                        shouldDisplayBackButton
-                        onBackButtonPress={() => {
-                            if (!backToRoute) {
-                                goBackFromSearchMoneyRequest(activeWorkspaceID);
-                                return;
-                            }
-                            Navigation.goBack(backToRoute);
-                        }}
+                <MoneyReportHeader
+                    report={report}
+                    policy={policy}
+                    reportActions={[]}
+                    transactionThreadReportID={undefined}
+                    shouldDisplayBackButton
+                    onBackButtonPress={() => {
+                        if (!backToRoute) {
+                            goBackFromSearchMoneyRequest(activeWorkspaceID);
+                            return;
+                        }
+                        Navigation.goBack(backToRoute);
+                    }}
+                />
+                {shouldUseSingleTransactionView ? (
+                    <ReportActionsView
+                        report={report}
+                        reportActions={reportActions}
+                        isLoadingInitialReportActions={reportMetadata?.isLoadingInitialReportActions}
+                        hasNewerActions={hasNewerActions}
+                        hasOlderActions={hasOlderActions}
+                        parentReportAction={parentReportAction}
+                        transactionThreadReportID={transactionThreadReportID}
                     />
                 ) : (
-                    <ReportHeaderSkeletonView />
-                )}
-                {!isLoadingApp ? (
                     <MoneyRequestReportActionsList
                         report={report}
                         reportActions={reportActions}
                         hasOlderActions={hasOlderActions}
                         hasNewerActions={hasNewerActions}
                     />
-                ) : (
-                    <ReportActionsSkeletonView />
                 )}
                 {shouldDisplayReportFooter ? (
                     <ReportFooter
@@ -256,7 +207,6 @@
                     />
                 ) : null}
             </OfflineWithFeedback>
->>>>>>> bbcf20aa
         </View>
     );
 }
