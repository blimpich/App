import React, {useCallback} from 'react';
import {InteractionManager, View} from 'react-native';
import type {OnyxCollection, OnyxEntry} from 'react-native-onyx';
import {useOnyx} from 'react-native-onyx';
import HeaderGap from '@components/HeaderGap';
import MoneyReportHeader from '@components/MoneyReportHeader';
import OfflineWithFeedback from '@components/OfflineWithFeedback';
import ReportActionsSkeletonView from '@components/ReportActionsSkeletonView';
import ReportHeaderSkeletonView from '@components/ReportHeaderSkeletonView';
import useActiveWorkspace from '@hooks/useActiveWorkspace';
import useNetwork from '@hooks/useNetwork';
import usePaginatedReportActions from '@hooks/usePaginatedReportActions';
import useThemeStyles from '@hooks/useThemeStyles';
import {removeFailedReport} from '@libs/actions/Report';
import getNonEmptyStringOnyxID from '@libs/getNonEmptyStringOnyxID';
import Log from '@libs/Log';
import navigationRef from '@libs/Navigation/navigationRef';
import {getIOUActionForTransactionID, getOneTransactionThreadReportID, isDeletedParentAction, isMoneyRequestAction} from '@libs/ReportActionsUtils';
import {canEditReportAction, getReportOfflinePendingActionAndErrors} from '@libs/ReportUtils';
import {buildCannedSearchQuery} from '@libs/SearchQueryUtils';
import Navigation from '@navigation/Navigation';
import ReportActionsView from '@pages/home/report/ReportActionsView';
import ReportFooter from '@pages/home/report/ReportFooter';
import NAVIGATORS from '@src/NAVIGATORS';
import ONYXKEYS from '@src/ONYXKEYS';
import type {Route} from '@src/ROUTES';
import ROUTES from '@src/ROUTES';
import type {ThemeStyles} from '@src/styles';
import type * as OnyxTypes from '@src/types/onyx';
import MoneyRequestReportActionsList from './MoneyRequestReportActionsList';

type MoneyRequestReportViewProps = {
    /** The report */
    report: OnyxEntry<OnyxTypes.Report>;

    /** Metadata for report */
    reportMetadata: OnyxEntry<OnyxTypes.ReportMetadata>;

    /** Current policy */
    policy: OnyxEntry<OnyxTypes.Policy>;

    /** Whether Report footer (that includes Composer) should be displayed */
    shouldDisplayReportFooter: boolean;

    /** The `backTo` route that should be used when clicking back button */
    backToRoute: Route | undefined;
};

function goBackFromSearchMoneyRequest(policyID: string | undefined) {
    const rootState = navigationRef.getRootState();
    const lastRoute = rootState.routes.at(-1);

    if (lastRoute?.name !== NAVIGATORS.SEARCH_FULLSCREEN_NAVIGATOR) {
        Log.hmmm('[goBackFromSearchMoneyRequest()] goBackFromSearchMoneyRequest was called from a different navigator than SearchFullscreenNavigator.');
        return;
    }

    if (rootState.routes.length > 1) {
        Navigation.goBack();
        return;
    }

    const query = buildCannedSearchQuery({policyID});
    Navigation.goBack(ROUTES.SEARCH_ROOT.getRoute({query}));
}

function InitialLoadingSkeleton({styles}: {styles: ThemeStyles}) {
    return (
        <View style={[styles.flex1]}>
            <View style={[styles.appContentHeader, styles.borderBottom]}>
                <ReportHeaderSkeletonView onBackButtonPress={() => {}} />
            </View>
            <ReportActionsSkeletonView />
        </View>
    );
}

function getParentReportAction(parentReportActions: OnyxEntry<OnyxTypes.ReportActions>, parentReportActionID: string | undefined): OnyxEntry<OnyxTypes.ReportAction> {
    if (!parentReportActions || !parentReportActionID) {
        return;
    }
    return parentReportActions[parentReportActionID];
}

function selectTransactionsForReportID(transactions: OnyxCollection<OnyxTypes.Transaction>, reportID: string | undefined, reportActions: OnyxTypes.ReportAction[]) {
    if (!reportID) {
        return [];
    }

    return Object.values(transactions ?? {}).filter((transaction): transaction is OnyxTypes.Transaction => {
        if (!transaction) {
            return false;
        }
        const action = getIOUActionForTransactionID(reportActions, transaction.transactionID);
        return transaction.reportID === reportID && !isDeletedParentAction(action);
    });
}

function MoneyRequestReportView({report, policy, reportMetadata, shouldDisplayReportFooter, backToRoute}: MoneyRequestReportViewProps) {
    const styles = useThemeStyles();
    const {isOffline} = useNetwork();
    const {activeWorkspaceID} = useActiveWorkspace();

    const reportID = report?.reportID;
    const [isLoadingApp] = useOnyx(ONYXKEYS.IS_LOADING_APP);
    const [isComposerFullSize] = useOnyx(`${ONYXKEYS.COLLECTION.REPORT_IS_COMPOSER_FULL_SIZE}${reportID}`, {initialValue: false});
    const {reportPendingAction, reportErrors} = getReportOfflinePendingActionAndErrors(report);

    const {reportActions, hasNewerActions, hasOlderActions} = usePaginatedReportActions(reportID);
    const transactionThreadReportID = getOneTransactionThreadReportID(reportID, reportActions ?? [], isOffline);

    const [transactions = []] = useOnyx(ONYXKEYS.COLLECTION.TRANSACTION, {
        selector: (allTransactions): OnyxTypes.Transaction[] => selectTransactionsForReportID(allTransactions, reportID, reportActions),
    });
    const shouldUseSingleTransactionView = transactions.length === 1;

    const [parentReportAction] = useOnyx(`${ONYXKEYS.COLLECTION.REPORT_ACTIONS}${getNonEmptyStringOnyxID(report?.parentReportID)}`, {
        canEvict: false,
        selector: (parentReportActions) => getParentReportAction(parentReportActions, report?.parentReportActionID),
    });

    const lastReportAction = [...reportActions, parentReportAction].find((action) => canEditReportAction(action) && !isMoneyRequestAction(action));
    const isLoadingInitialReportActions = reportMetadata?.isLoadingInitialReportActions;

    const dismissReportCreationError = useCallback(() => {
        goBackFromSearchMoneyRequest(activeWorkspaceID);
        InteractionManager.runAfterInteractions(() => removeFailedReport(reportID));
    }, [activeWorkspaceID, reportID]);

    if (isLoadingInitialReportActions && reportActions.length === 0 && !isOffline) {
        return <InitialLoadingSkeleton styles={styles} />;
    }

    if (reportActions.length === 0) {
        return <ReportActionsSkeletonView shouldAnimate={false} />;
    }

    if (!report) {
        return;
    }

    if (isLoadingApp) {
        return (
            <View style={styles.flex1}>
                <HeaderGap />
                <ReportHeaderSkeletonView />
                <ReportActionsSkeletonView />
                {shouldDisplayReportFooter ? (
                    <ReportFooter
                        report={report}
                        reportMetadata={reportMetadata}
                        policy={policy}
                        pendingAction={reportPendingAction}
                        isComposerFullSize={!!isComposerFullSize}
                        lastReportAction={lastReportAction}
                    />
                ) : null}
            </View>
        );
    }

    return (
        <View style={styles.flex1}>
            <OfflineWithFeedback
                pendingAction={reportPendingAction}
                errors={reportErrors}
                onClose={dismissReportCreationError}
                needsOffscreenAlphaCompositing
                style={styles.flex1}
                contentContainerStyle={styles.flex1}
                errorRowStyles={[styles.ph5, styles.mv2]}
            >
                <HeaderGap />
                <MoneyReportHeader
                    report={report}
                    policy={policy}
                    reportActions={reportActions}
                    transactionThreadReportID={undefined}
                    shouldDisplayBackButton
                    onBackButtonPress={() => {
                        if (!backToRoute) {
                            goBackFromSearchMoneyRequest(activeWorkspaceID);
                            return;
                        }
                        Navigation.goBack(backToRoute);
                    }}
                />
<<<<<<< HEAD
            ) : (
                <ReportHeaderSkeletonView />
            )}
            {!isLoadingApp ? (
                <MoneyRequestReportActionsList
                    report={report}
                    policy={policy}
                    reportActions={reportActions}
                    hasOlderActions={hasOlderActions}
                    hasNewerActions={hasNewerActions}
                />
            ) : (
                <ReportActionsSkeletonView />
            )}
            {shouldDisplayReportFooter ? (
                <ReportFooter
                    report={report}
                    reportMetadata={reportMetadata}
                    policy={policy}
                    pendingAction={reportPendingAction}
                    isComposerFullSize={!!isComposerFullSize}
                    lastReportAction={lastReportAction}
                />
            ) : null}
=======
                {shouldUseSingleTransactionView ? (
                    // This component originally lives in ReportScreen, it is used here to handle the case when the report has a single transaction. Any other case will be handled by MoneyRequestReportActionsList
                    <ReportActionsView
                        report={report}
                        reportActions={reportActions}
                        isLoadingInitialReportActions={reportMetadata?.isLoadingInitialReportActions}
                        hasNewerActions={hasNewerActions}
                        hasOlderActions={hasOlderActions}
                        parentReportAction={parentReportAction}
                        transactionThreadReportID={transactionThreadReportID}
                    />
                ) : (
                    <MoneyRequestReportActionsList
                        report={report}
                        transactions={transactions}
                        reportActions={reportActions}
                        hasOlderActions={hasOlderActions}
                        hasNewerActions={hasNewerActions}
                    />
                )}
                {shouldDisplayReportFooter ? (
                    <ReportFooter
                        report={report}
                        reportMetadata={reportMetadata}
                        policy={policy}
                        pendingAction={reportPendingAction}
                        isComposerFullSize={!!isComposerFullSize}
                        lastReportAction={lastReportAction}
                    />
                ) : null}
            </OfflineWithFeedback>
>>>>>>> 6569205f
        </View>
    );
}

MoneyRequestReportView.displayName = 'MoneyRequestReportView';

export default MoneyRequestReportView;<|MERGE_RESOLUTION|>--- conflicted
+++ resolved
@@ -185,32 +185,6 @@
                         Navigation.goBack(backToRoute);
                     }}
                 />
-<<<<<<< HEAD
-            ) : (
-                <ReportHeaderSkeletonView />
-            )}
-            {!isLoadingApp ? (
-                <MoneyRequestReportActionsList
-                    report={report}
-                    policy={policy}
-                    reportActions={reportActions}
-                    hasOlderActions={hasOlderActions}
-                    hasNewerActions={hasNewerActions}
-                />
-            ) : (
-                <ReportActionsSkeletonView />
-            )}
-            {shouldDisplayReportFooter ? (
-                <ReportFooter
-                    report={report}
-                    reportMetadata={reportMetadata}
-                    policy={policy}
-                    pendingAction={reportPendingAction}
-                    isComposerFullSize={!!isComposerFullSize}
-                    lastReportAction={lastReportAction}
-                />
-            ) : null}
-=======
                 {shouldUseSingleTransactionView ? (
                     // This component originally lives in ReportScreen, it is used here to handle the case when the report has a single transaction. Any other case will be handled by MoneyRequestReportActionsList
                     <ReportActionsView
@@ -242,7 +216,6 @@
                     />
                 ) : null}
             </OfflineWithFeedback>
->>>>>>> 6569205f
         </View>
     );
 }
