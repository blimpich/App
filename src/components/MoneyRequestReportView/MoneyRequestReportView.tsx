--- conflicted
+++ resolved
@@ -104,22 +104,8 @@
     const transactions = useMemo(() => Object.values(reportTransactions ?? {}) ?? [], [reportTransactions]);
     const reportTransactionIDs = transactions?.map((transaction) => transaction.transactionID);
     const transactionThreadReportID = getOneTransactionThreadReportID(report, chatReport, reportActions ?? [], isOffline, reportTransactionIDs);
-<<<<<<< HEAD
-    const prevTransactions = usePrevious(transactions);
-
-    const newTransactions = useMemo(() => {
-        if (!prevTransactions || !transactions || transactions.length <= prevTransactions.length) {
-            return CONST.EMPTY_ARRAY as unknown as OnyxTypes.Transaction[];
-        }
-        return transactions.filter((transaction) => !prevTransactions?.some((prevTransaction) => prevTransaction.transactionID === transaction.transactionID));
-        // Depending only on transactions is enough because prevTransactions is a helper object.
-        // eslint-disable-next-line react-compiler/react-compiler
-        // eslint-disable-next-line react-hooks/exhaustive-deps
-    }, [transactions]);
-=======
 
     const newTransactions = useNewTransactions(reportMetadata?.hasOnceLoadedReportActions, transactions);
->>>>>>> 4c48b2c1
 
     const [parentReportAction] = useOnyx(`${ONYXKEYS.COLLECTION.REPORT_ACTIONS}${getNonEmptyStringOnyxID(report?.parentReportID)}`, {
         canEvict: false,
