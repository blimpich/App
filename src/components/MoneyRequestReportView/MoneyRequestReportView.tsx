import React from 'react';
import {View} from 'react-native';
import type {OnyxEntry} from 'react-native-onyx';
import {useOnyx} from 'react-native-onyx';
import HeaderGap from '@components/HeaderGap';
import MoneyReportHeader from '@components/MoneyReportHeader';
import ReportActionsSkeletonView from '@components/ReportActionsSkeletonView';
import ReportHeaderSkeletonView from '@components/ReportHeaderSkeletonView';
import useNetwork from '@hooks/useNetwork';
import usePaginatedReportActions from '@hooks/usePaginatedReportActions';
import useThemeStyles from '@hooks/useThemeStyles';
import getNonEmptyStringOnyxID from '@libs/getNonEmptyStringOnyxID';
import {isMoneyRequestAction} from '@libs/ReportActionsUtils';
import {canEditReportAction, getReportOfflinePendingActionAndErrors} from '@libs/ReportUtils';
import Navigation from '@navigation/Navigation';
import ReportFooter from '@pages/home/report/ReportFooter';
import ONYXKEYS from '@src/ONYXKEYS';
import type {Route} from '@src/ROUTES';
import type {ThemeStyles} from '@src/styles';
import type * as OnyxTypes from '@src/types/onyx';
import MoneyRequestReportActionsList from './MoneyRequestReportActionsList';

type MoneyRequestReportViewProps = {
    /** The report */
    report: OnyxEntry<OnyxTypes.Report>;

    /** Metadata for report */
    reportMetadata: OnyxEntry<OnyxTypes.ReportMetadata>;

    /** Current policy */
    policy: OnyxEntry<OnyxTypes.Policy>;

    /** Whether Report footer (that includes Composer) should be displayed */
    shouldDisplayReportFooter: boolean;

    /** The `backTo` route that should be used when clicking back button */
    backToRoute: Route | undefined;
};

function InitialLoadingSkeleton({styles}: {styles: ThemeStyles}) {
    return (
        <View style={[styles.flex1]}>
            <View style={[styles.appContentHeader, styles.borderBottom]}>
                <ReportHeaderSkeletonView onBackButtonPress={() => {}} />
            </View>
            <ReportActionsSkeletonView />
        </View>
    );
}

function getParentReportAction(parentReportActions: OnyxEntry<OnyxTypes.ReportActions>, parentReportActionID: string | undefined): OnyxEntry<OnyxTypes.ReportAction> {
    if (!parentReportActions || !parentReportActionID) {
        return;
    }
    return parentReportActions[parentReportActionID];
}

function MoneyRequestReportView({report, policy, reportMetadata, shouldDisplayReportFooter, backToRoute}: MoneyRequestReportViewProps) {
    const styles = useThemeStyles();
    const {isOffline} = useNetwork();

    const reportID = report?.reportID;
    const [isLoadingApp] = useOnyx(ONYXKEYS.IS_LOADING_APP);
    const [isComposerFullSize] = useOnyx(`${ONYXKEYS.COLLECTION.REPORT_IS_COMPOSER_FULL_SIZE}${reportID}`, {initialValue: false});
    const {reportPendingAction} = getReportOfflinePendingActionAndErrors(report);

    const {reportActions, hasNewerActions, hasOlderActions} = usePaginatedReportActions(reportID);

    const [parentReportAction] = useOnyx(`${ONYXKEYS.COLLECTION.REPORT_ACTIONS}${getNonEmptyStringOnyxID(report?.parentReportID)}`, {
        canEvict: false,
        selector: (parentReportActions) => getParentReportAction(parentReportActions, report?.parentReportActionID),
    });

    const lastReportAction = [...reportActions, parentReportAction].find((action) => canEditReportAction(action) && !isMoneyRequestAction(action));
    // const isLoadingInitialReportActions = reportMetadata?.isLoadingInitialReportActions;
    const isLoadingInitialReportActions = true;

    if (isLoadingInitialReportActions && reportActions.length === 0 && !isOffline) {
        return <InitialLoadingSkeleton styles={styles} />;
    }

    if (reportActions.length === 0) {
        return <ReportActionsSkeletonView shouldAnimate={false} />;
    }

    if (!report) {
        return;
    }

    return (
        <View style={styles.flex1}>
            <HeaderGap />
<<<<<<< HEAD
            <MoneyReportHeader
                report={report}
                policy={policy}
                reportActions={reportActions}
                transactionThreadReportID={undefined}
                shouldDisplayBackButton
                onBackButtonPress={() => {
                    Navigation.goBack(backToRoute);
                }}
            />
            {report && !isLoadingApp ? (
=======
            {!isLoadingApp ? (
                <MoneyReportHeader
                    report={report}
                    policy={policy}
                    reportActions={[]}
                    transactionThreadReportID={undefined}
                    shouldDisplayBackButton
                    onBackButtonPress={() => {
                        Navigation.goBack(backToRoute);
                    }}
                />
            ) : (
                <ReportHeaderSkeletonView />
            )}
            {!isLoadingApp ? (
>>>>>>> 36290e1e
                <MoneyRequestReportActionsList
                    report={report}
                    reportActions={reportActions}
                    hasOlderActions={hasOlderActions}
                    hasNewerActions={hasNewerActions}
                />
            ) : (
                <ReportActionsSkeletonView />
            )}
            {shouldDisplayReportFooter ? (
                <ReportFooter
                    report={report}
                    reportMetadata={reportMetadata}
                    policy={policy}
                    pendingAction={reportPendingAction}
                    isComposerFullSize={!!isComposerFullSize}
                    lastReportAction={lastReportAction}
                />
            ) : null}
        </View>
    );
}

MoneyRequestReportView.displayName = 'MoneyRequestReportView';

export default MoneyRequestReportView;<|MERGE_RESOLUTION|>--- conflicted
+++ resolved
@@ -90,24 +90,11 @@
     return (
         <View style={styles.flex1}>
             <HeaderGap />
-<<<<<<< HEAD
-            <MoneyReportHeader
-                report={report}
-                policy={policy}
-                reportActions={reportActions}
-                transactionThreadReportID={undefined}
-                shouldDisplayBackButton
-                onBackButtonPress={() => {
-                    Navigation.goBack(backToRoute);
-                }}
-            />
-            {report && !isLoadingApp ? (
-=======
             {!isLoadingApp ? (
                 <MoneyReportHeader
                     report={report}
                     policy={policy}
-                    reportActions={[]}
+                    reportActions={reportActions}
                     transactionThreadReportID={undefined}
                     shouldDisplayBackButton
                     onBackButtonPress={() => {
@@ -118,7 +105,6 @@
                 <ReportHeaderSkeletonView />
             )}
             {!isLoadingApp ? (
->>>>>>> 36290e1e
                 <MoneyRequestReportActionsList
                     report={report}
                     reportActions={reportActions}
