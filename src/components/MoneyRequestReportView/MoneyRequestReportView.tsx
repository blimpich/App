import React, {useCallback, useMemo} from 'react';
import {InteractionManager, View} from 'react-native';
import type {OnyxEntry} from 'react-native-onyx';
import {useOnyx} from 'react-native-onyx';
import HeaderGap from '@components/HeaderGap';
import HeaderWithBackButton from '@components/HeaderWithBackButton';
import MoneyReportHeader from '@components/MoneyReportHeader';
import OfflineWithFeedback from '@components/OfflineWithFeedback';
import ReportActionsSkeletonView from '@components/ReportActionsSkeletonView';
import ReportHeaderSkeletonView from '@components/ReportHeaderSkeletonView';
import useActiveWorkspace from '@hooks/useActiveWorkspace';
import useLocalize from '@hooks/useLocalize';
import useMobileSelectionMode from '@hooks/useMobileSelectionMode';
import useNetwork from '@hooks/useNetwork';
import usePaginatedReportActions from '@hooks/usePaginatedReportActions';
import useThemeStyles from '@hooks/useThemeStyles';
import {turnOffMobileSelectionMode} from '@libs/actions/MobileSelectionMode';
import {removeFailedReport} from '@libs/actions/Report';
import getNonEmptyStringOnyxID from '@libs/getNonEmptyStringOnyxID';
import Log from '@libs/Log';
import {selectAllTransactionsForReport} from '@libs/MoneyRequestReportUtils';
import navigationRef from '@libs/Navigation/navigationRef';
import {getOneTransactionThreadReportID, isMoneyRequestAction} from '@libs/ReportActionsUtils';
import {canEditReportAction, getReportOfflinePendingActionAndErrors, isReportTransactionThread} from '@libs/ReportUtils';
import {buildCannedSearchQuery} from '@libs/SearchQueryUtils';
import Navigation from '@navigation/Navigation';
import ReportActionsView from '@pages/home/report/ReportActionsView';
import ReportFooter from '@pages/home/report/ReportFooter';
import NAVIGATORS from '@src/NAVIGATORS';
import ONYXKEYS from '@src/ONYXKEYS';
import type {Route} from '@src/ROUTES';
import ROUTES from '@src/ROUTES';
import type {ThemeStyles} from '@src/styles';
import type * as OnyxTypes from '@src/types/onyx';
import MoneyRequestReportActionsList from './MoneyRequestReportActionsList';
import {useMoneyRequestReportContext} from './MoneyRequestReportContext';

type MoneyRequestReportViewProps = {
    /** The report */
    report: OnyxEntry<OnyxTypes.Report>;

    /** Metadata for report */
    reportMetadata: OnyxEntry<OnyxTypes.ReportMetadata>;

    /** Current policy */
    policy: OnyxEntry<OnyxTypes.Policy>;

    /** Whether Report footer (that includes Composer) should be displayed */
    shouldDisplayReportFooter: boolean;

    /** The `backTo` route that should be used when clicking back button */
    backToRoute: Route | undefined;
};

function goBackFromSearchMoneyRequest(policyID: string | undefined) {
    const rootState = navigationRef.getRootState();
    const lastRoute = rootState.routes.at(-1);

    if (lastRoute?.name !== NAVIGATORS.SEARCH_FULLSCREEN_NAVIGATOR) {
        Log.hmmm('[goBackFromSearchMoneyRequest()] goBackFromSearchMoneyRequest was called from a different navigator than SearchFullscreenNavigator.');
        return;
    }

    if (rootState.routes.length > 1) {
        Navigation.goBack();
        return;
    }

    const query = buildCannedSearchQuery({policyID});
    Navigation.goBack(ROUTES.SEARCH_ROOT.getRoute({query}));
}

function InitialLoadingSkeleton({styles}: {styles: ThemeStyles}) {
    return (
        <View style={[styles.flex1]}>
            <View style={[styles.appContentHeader, styles.borderBottom]}>
                <ReportHeaderSkeletonView onBackButtonPress={() => {}} />
            </View>
            <ReportActionsSkeletonView />
        </View>
    );
}

function getParentReportAction(parentReportActions: OnyxEntry<OnyxTypes.ReportActions>, parentReportActionID: string | undefined): OnyxEntry<OnyxTypes.ReportAction> {
    if (!parentReportActions || !parentReportActionID) {
        return;
    }
    return parentReportActions[parentReportActionID];
}

function MoneyRequestReportView({report, policy, reportMetadata, shouldDisplayReportFooter, backToRoute}: MoneyRequestReportViewProps) {
    const styles = useThemeStyles();
    const {isOffline} = useNetwork();
    const {activeWorkspaceID} = useActiveWorkspace();
    const {translate} = useLocalize();

    const reportID = report?.reportID;
    const [isLoadingApp] = useOnyx(ONYXKEYS.IS_LOADING_APP, {canBeMissing: true});
    const [isComposerFullSize] = useOnyx(`${ONYXKEYS.COLLECTION.REPORT_IS_COMPOSER_FULL_SIZE}${reportID}`, {initialValue: false, canBeMissing: true});
    const {reportPendingAction, reportErrors} = getReportOfflinePendingActionAndErrors(report);

    const {reportActions, hasNewerActions, hasOlderActions} = usePaginatedReportActions(reportID);
    const transactionThreadReportID = getOneTransactionThreadReportID(reportID, reportActions ?? [], isOffline);

    const [transactions = []] = useOnyx(ONYXKEYS.COLLECTION.TRANSACTION, {
        selector: (allTransactions): OnyxTypes.Transaction[] => selectAllTransactionsForReport(allTransactions, reportID, reportActions),
        canBeMissing: true,
    });
<<<<<<< HEAD

    const shouldUseSingleTransactionView = useMemo(() => {
        return transactions.length === 1;
    }, [transactions]);
=======
>>>>>>> e1e89c9e

    const [parentReportAction] = useOnyx(`${ONYXKEYS.COLLECTION.REPORT_ACTIONS}${getNonEmptyStringOnyxID(report?.parentReportID)}`, {
        canEvict: false,
        canBeMissing: true,
        selector: (parentReportActions) => getParentReportAction(parentReportActions, report?.parentReportActionID),
    });

    const lastReportAction = [...reportActions, parentReportAction].find((action) => canEditReportAction(action) && !isMoneyRequestAction(action));
    const isLoadingInitialReportActions = reportMetadata?.isLoadingInitialReportActions;

    const dismissReportCreationError = useCallback(() => {
        goBackFromSearchMoneyRequest(activeWorkspaceID);
        InteractionManager.runAfterInteractions(() => removeFailedReport(reportID));
    }, [activeWorkspaceID, reportID]);

    const {selectionMode} = useMobileSelectionMode();

    const {setSelectedTransactionsID} = useMoneyRequestReportContext();

    if (isLoadingInitialReportActions && reportActions.length === 0 && !isOffline) {
        return <InitialLoadingSkeleton styles={styles} />;
    }

    if (reportActions.length === 0) {
        return <ReportActionsSkeletonView shouldAnimate={false} />;
    }

    if (!report) {
        return;
    }

    if (isLoadingApp) {
        return (
            <View style={styles.flex1}>
                <HeaderGap />
                <ReportHeaderSkeletonView />
                <ReportActionsSkeletonView />
                {shouldDisplayReportFooter ? (
                    <ReportFooter
                        report={report}
                        reportMetadata={reportMetadata}
                        policy={policy}
                        pendingAction={reportPendingAction}
                        isComposerFullSize={!!isComposerFullSize}
                        lastReportAction={lastReportAction}
                    />
                ) : null}
            </View>
        );
    }

    // Special case handling a report that is a transaction thread
    // If true we will use standard `ReportActionsView` to display report data, anything else is handled via `MoneyRequestReportActionsList`
    const isTransactionThreadView = isReportTransactionThread(report);

    return (
        <View style={styles.flex1}>
            <OfflineWithFeedback
                pendingAction={reportPendingAction}
                errors={reportErrors}
                onClose={dismissReportCreationError}
                needsOffscreenAlphaCompositing
                style={styles.flex1}
                contentContainerStyle={styles.flex1}
                errorRowStyles={[styles.ph5, styles.mv2]}
            >
                <HeaderGap />
                {selectionMode?.isEnabled ? (
                    <HeaderWithBackButton
                        title={translate('common.selectMultiple')}
                        onBackButtonPress={() => {
                            setSelectedTransactionsID([]);
                            turnOffMobileSelectionMode();
                        }}
                    />
                ) : (
                    <MoneyReportHeader
                        report={report}
                        policy={policy}
                        reportActions={reportActions}
                        transactionThreadReportID={transactionThreadReportID}
                        shouldDisplayBackButton
                        onBackButtonPress={() => {
                            if (!backToRoute) {
                                goBackFromSearchMoneyRequest(activeWorkspaceID);
                                return;
                            }
                            Navigation.goBack(backToRoute);
                        }}
                    />
                )}
                <View style={[styles.overflowHidden, styles.flex1]}>
                    {isTransactionThreadView ? (
                        <ReportActionsView
                            report={report}
                            reportActions={reportActions}
                            isLoadingInitialReportActions={reportMetadata?.isLoadingInitialReportActions}
                            hasNewerActions={hasNewerActions}
                            hasOlderActions={hasOlderActions}
                            parentReportAction={parentReportAction}
                            transactionThreadReportID={transactionThreadReportID}
                        />
                    ) : (
                        <MoneyRequestReportActionsList
                            report={report}
                            policy={policy}
                            transactions={transactions}
                            reportActions={reportActions}
                            hasOlderActions={hasOlderActions}
                            hasNewerActions={hasNewerActions}
                        />
                    )}
                    {shouldDisplayReportFooter ? (
                        <ReportFooter
                            report={report}
                            reportMetadata={reportMetadata}
                            policy={policy}
                            pendingAction={reportPendingAction}
                            isComposerFullSize={!!isComposerFullSize}
                            lastReportAction={lastReportAction}
                        />
                    ) : null}
                </View>
            </OfflineWithFeedback>
        </View>
    );
}

MoneyRequestReportView.displayName = 'MoneyRequestReportView';

export default MoneyRequestReportView;<|MERGE_RESOLUTION|>--- conflicted
+++ resolved
@@ -106,13 +106,6 @@
         selector: (allTransactions): OnyxTypes.Transaction[] => selectAllTransactionsForReport(allTransactions, reportID, reportActions),
         canBeMissing: true,
     });
-<<<<<<< HEAD
-
-    const shouldUseSingleTransactionView = useMemo(() => {
-        return transactions.length === 1;
-    }, [transactions]);
-=======
->>>>>>> e1e89c9e
 
     const [parentReportAction] = useOnyx(`${ONYXKEYS.COLLECTION.REPORT_ACTIONS}${getNonEmptyStringOnyxID(report?.parentReportID)}`, {
         canEvict: false,
