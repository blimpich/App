import {useIsFocused} from '@react-navigation/native';
import {format} from 'date-fns';
import Str from 'expensify-common/lib/str';
import {isUndefined} from 'lodash';
import lodashGet from 'lodash/get';
import PropTypes from 'prop-types';
import React, {useCallback, useEffect, useMemo, useReducer, useRef, useState} from 'react';
import {View} from 'react-native';
import {withOnyx} from 'react-native-onyx';
import _ from 'underscore';
import useLocalize from '@hooks/useLocalize';
import usePermissions from '@hooks/usePermissions';
import useTheme from '@hooks/useTheme';
import useThemeStyles from '@hooks/useThemeStyles';
import compose from '@libs/compose';
import * as CurrencyUtils from '@libs/CurrencyUtils';
import DistanceRequestUtils from '@libs/DistanceRequestUtils';
import * as IOUUtils from '@libs/IOUUtils';
import Log from '@libs/Log';
import * as MoneyRequestUtils from '@libs/MoneyRequestUtils';
import Navigation from '@libs/Navigation/Navigation';
import * as OptionsListUtils from '@libs/OptionsListUtils';
import * as PolicyUtils from '@libs/PolicyUtils';
import * as ReceiptUtils from '@libs/ReceiptUtils';
import * as ReportUtils from '@libs/ReportUtils';
import playSound, {SOUNDS} from '@libs/Sound';
import * as TransactionUtils from '@libs/TransactionUtils';
import {policyPropTypes} from '@pages/workspace/withPolicy';
import * as IOU from '@userActions/IOU';
import CONST from '@src/CONST';
import ONYXKEYS from '@src/ONYXKEYS';
import ROUTES from '@src/ROUTES';
import Button from './Button';
import ButtonWithDropdownMenu from './ButtonWithDropdownMenu';
import categoryPropTypes from './categoryPropTypes';
import ConfirmedRoute from './ConfirmedRoute';
import ConfirmModal from './ConfirmModal';
import FormHelpMessage from './FormHelpMessage';
import * as Expensicons from './Icon/Expensicons';
import Image from './Image';
import MenuItemWithTopDescription from './MenuItemWithTopDescription';
import optionPropTypes from './optionPropTypes';
import OptionsSelector from './OptionsSelector';
import PDFThumbnail from './PDFThumbnail';
import ReceiptEmptyState from './ReceiptEmptyState';
import SettlementButton from './SettlementButton';
import Switch from './Switch';
import tagPropTypes from './tagPropTypes';
import Text from './Text';
import transactionPropTypes from './transactionPropTypes';
import withCurrentUserPersonalDetails, {withCurrentUserPersonalDetailsDefaultProps, withCurrentUserPersonalDetailsPropTypes} from './withCurrentUserPersonalDetails';

const propTypes = {
    /** Callback to inform parent modal of success */
    onConfirm: PropTypes.func,

    /** Callback to parent modal to send money */
    onSendMoney: PropTypes.func,

    /** Callback to inform a participant is selected */
    onSelectParticipant: PropTypes.func,

    /** Should we request a single or multiple participant selection from user */
    hasMultipleParticipants: PropTypes.bool.isRequired,

    /** IOU amount */
    iouAmount: PropTypes.number.isRequired,

    /** IOU comment */
    iouComment: PropTypes.string,

    /** IOU currency */
    iouCurrencyCode: PropTypes.string,

    /** IOU type */
    iouType: PropTypes.string,

    /** IOU date */
    iouCreated: PropTypes.string,

    /** IOU merchant */
    iouMerchant: PropTypes.string,

    /** IOU category */
    iouCategory: PropTypes.string,

    /** IOU isBillable */
    iouIsBillable: PropTypes.bool,

    /** Callback to toggle the billable state */
    onToggleBillable: PropTypes.func,

    /** Selected participants from MoneyRequestModal with login / accountID */
    selectedParticipants: PropTypes.arrayOf(optionPropTypes).isRequired,

    /** Payee of the money request with login */
    payeePersonalDetails: optionPropTypes,

    /** Can the participants be modified or not */
    canModifyParticipants: PropTypes.bool,

    /** Should the list be read only, and not editable? */
    isReadOnly: PropTypes.bool,

    /** Whether the money request is a scan request */
    isScanRequest: PropTypes.bool,

    /** Depending on expense report or personal IOU report, respective bank account route */
    bankAccountRoute: PropTypes.string,

    ...withCurrentUserPersonalDetailsPropTypes,

    /** Current user session */
    session: PropTypes.shape({
        email: PropTypes.string.isRequired,
    }),

    /** The policyID of the request */
    policyID: PropTypes.string,

    /** The reportID of the request */
    reportID: PropTypes.string,

    /** File path of the receipt */
    receiptPath: PropTypes.string,

    /** File name of the receipt */
    receiptFilename: PropTypes.string,

    /** List styles for OptionsSelector */
    listStyles: PropTypes.oneOfType([PropTypes.arrayOf(PropTypes.object), PropTypes.object]),

    /** ID of the transaction that represents the money request */
    transactionID: PropTypes.string,

    /** Unit and rate used for if the money request is a distance request */
    mileageRate: PropTypes.shape({
        /** Unit used to represent distance */
        unit: PropTypes.oneOf([CONST.CUSTOM_UNITS.DISTANCE_UNIT_MILES, CONST.CUSTOM_UNITS.DISTANCE_UNIT_KILOMETERS]),

        /** Rate used to calculate the distance request amount */
        rate: PropTypes.number,

        /** The currency of the rate */
        currency: PropTypes.string,
    }),

    /** Whether the money request is a distance request */
    isDistanceRequest: PropTypes.bool,

    /** Whether we're editing a split bill */
    isEditingSplitBill: PropTypes.bool,

    /** Whether we should show the amount, date, and merchant fields. */
    shouldShowSmartScanFields: PropTypes.bool,

    /** A flag for verifying that the current report is a sub-report of a workspace chat */
    isPolicyExpenseChat: PropTypes.bool,

    /* Onyx Props */
    /** Collection of categories attached to a policy */
    policyCategories: PropTypes.objectOf(categoryPropTypes),

    /** Collection of tags attached to a policy */
    policyTags: tagPropTypes,

    /* Onyx Props */
    /** The policy of the report */
    policy: policyPropTypes.policy,

    /** Transaction that represents the money request */
    transaction: transactionPropTypes,
};

const defaultProps = {
    onConfirm: () => {},
    onSendMoney: () => {},
    onSelectParticipant: () => {},
    iouType: CONST.IOU.TYPE.REQUEST,
    iouCategory: '',
    iouIsBillable: false,
    onToggleBillable: () => {},
    payeePersonalDetails: null,
    canModifyParticipants: false,
    isReadOnly: false,
    bankAccountRoute: '',
    session: {
        email: null,
    },
    policyID: '',
    reportID: '',
    ...withCurrentUserPersonalDetailsDefaultProps,
    receiptPath: '',
    receiptFilename: '',
    listStyles: [],
    policy: {},
    policyCategories: {},
    policyTags: {},
    transactionID: '',
    transaction: {},
    mileageRate: {unit: CONST.CUSTOM_UNITS.DISTANCE_UNIT_MILES, rate: 0, currency: 'USD'},
    isDistanceRequest: false,
    shouldShowSmartScanFields: true,
    isPolicyExpenseChat: false,
};

function MoneyTemporaryForRefactorRequestConfirmationList({
    bankAccountRoute,
    canModifyParticipants,
    currentUserPersonalDetails,
    hasMultipleParticipants,
    hasSmartScanFailed,
    iouAmount,
    iouCategory,
    iouComment,
    iouCreated,
    iouCurrencyCode,
    iouIsBillable,
    iouMerchant,
    iouType,
    isDistanceRequest,
    isEditingSplitBill,
    isPolicyExpenseChat,
    isReadOnly,
    isScanRequest,
    listStyles,
    mileageRate,
    onConfirm,
    onSelectParticipant,
    onSendMoney,
    onToggleBillable,
    payeePersonalDetails,
    policy,
    policyCategories,
    policyID,
    policyTags,
    receiptFilename,
    receiptPath,
    reportActionID,
    reportID,
    selectedParticipants: pickedParticipants,
    session: {accountID},
    shouldShowSmartScanFields,
    transaction,
}) {
    const theme = useTheme();
    const styles = useThemeStyles();
    const {translate, toLocaleDigit} = useLocalize();
    const {canUseP2PDistanceRequests, canUseViolations} = usePermissions();

    const isTypeRequest = iouType === CONST.IOU.TYPE.REQUEST;
    const isTypeSplit = iouType === CONST.IOU.TYPE.SPLIT;
    const isTypeSend = iouType === CONST.IOU.TYPE.SEND;
    const canEditDistance = isTypeRequest || (canUseP2PDistanceRequests && isTypeSplit);

    const {unit, rate, currency} = mileageRate;
    const distance = lodashGet(transaction, 'routes.route0.distance', 0);
    const shouldCalculateDistanceAmount = isDistanceRequest && iouAmount === 0;
    const taxRates = lodashGet(policy, 'taxRates', {});

    // A flag for showing the categories field
    const shouldShowCategories = isPolicyExpenseChat && (iouCategory || OptionsListUtils.hasEnabledOptions(_.values(policyCategories)));

    // A flag and a toggler for showing the rest of the form fields
    const [shouldExpandFields, toggleShouldExpandFields] = useReducer((state) => !state, false);

    // Do not hide fields in case of send money request
    const shouldShowAllFields = isDistanceRequest || shouldExpandFields || !shouldShowSmartScanFields || isTypeSend || isEditingSplitBill;

    const shouldShowDate = (shouldShowSmartScanFields || isDistanceRequest) && !isTypeSend;
    const shouldShowMerchant = shouldShowSmartScanFields && !isDistanceRequest && !isTypeSend;

    const policyTagLists = useMemo(() => PolicyUtils.getTagLists(policyTags), [policyTags]);

    // A flag for showing the tags field
    const shouldShowTags = useMemo(() => isPolicyExpenseChat && OptionsListUtils.hasEnabledTags(policyTagLists), [isPolicyExpenseChat, policyTagLists]);

    // A flag for showing tax rate
    const shouldShowTax = isPolicyExpenseChat && policy && lodashGet(policy, 'tax.trackingEnabled', policy.isTaxTrackingEnabled);

    // A flag for showing the billable field
    const shouldShowBillable = !lodashGet(policy, 'disabledFields.defaultBillable', true);

    const hasRoute = TransactionUtils.hasRoute(transaction);
    const isDistanceRequestWithPendingRoute = isDistanceRequest && (!hasRoute || !rate);
    const formattedAmount = isDistanceRequestWithPendingRoute
        ? ''
        : CurrencyUtils.convertToDisplayString(
              shouldCalculateDistanceAmount ? DistanceRequestUtils.getDistanceRequestAmount(distance, unit, rate) : iouAmount,
              isDistanceRequest ? currency : iouCurrencyCode,
          );
    const formattedTaxAmount = CurrencyUtils.convertToDisplayString(transaction.taxAmount, iouCurrencyCode);

    const defaultTaxKey = taxRates.defaultExternalID;
    const defaultTaxName = (defaultTaxKey && `${taxRates.taxes[defaultTaxKey].name} (${taxRates.taxes[defaultTaxKey].value}) • ${translate('common.default')}`) || '';
    const taxRateTitle = (transaction.taxRate && transaction.taxRate.text) || defaultTaxName;

    const isFocused = useIsFocused();
    const [formError, setFormError] = useState('');

    const [didConfirm, setDidConfirm] = useState(false);
    const [didConfirmSplit, setDidConfirmSplit] = useState(false);

    const [merchantError, setMerchantError] = useState(false);

    const [isAttachmentInvalid, setIsAttachmentInvalid] = useState(false);

    const navigateBack = () => {
        Navigation.goBack(ROUTES.MONEY_REQUEST_CREATE_TAB_SCAN.getRoute(iouType, transaction.transactionID, reportID));
    };

    const shouldDisplayFieldError = useMemo(() => {
        if (!isEditingSplitBill) {
            return false;
        }

        return (hasSmartScanFailed && TransactionUtils.hasMissingSmartscanFields(transaction)) || (didConfirmSplit && TransactionUtils.areRequiredFieldsEmpty(transaction));
    }, [isEditingSplitBill, hasSmartScanFailed, transaction, didConfirmSplit]);

    const isMerchantEmpty = !iouMerchant || iouMerchant === CONST.TRANSACTION.PARTIAL_TRANSACTION_MERCHANT;
    const isMerchantRequired = isPolicyExpenseChat && !isScanRequest && shouldShowMerchant;

    const isCategoryRequired = canUseViolations && lodashGet(policy, 'requiresCategory', false);
    const isTagRequired = canUseViolations && lodashGet(policy, 'requiresTag', false);

    useEffect(() => {
        if ((!isMerchantRequired && isMerchantEmpty) || !merchantError) {
            return;
        }
        if (!isMerchantEmpty && merchantError) {
            setMerchantError(false);
            if (formError === 'iou.error.invalidMerchant') {
                setFormError('');
            }
        }
    }, [formError, isMerchantEmpty, merchantError, isMerchantRequired]);

    useEffect(() => {
        if (shouldDisplayFieldError && hasSmartScanFailed) {
            setFormError('iou.receiptScanningFailed');
            return;
        }
        if (shouldDisplayFieldError && didConfirmSplit) {
            setFormError('iou.error.genericSmartscanFailureMessage');
            return;
        }
        if (merchantError) {
            setFormError('iou.error.invalidMerchant');
            return;
        }
        // reset the form error whenever the screen gains or loses focus
        setFormError('');
    }, [isFocused, transaction, shouldDisplayFieldError, hasSmartScanFailed, didConfirmSplit, isMerchantRequired, merchantError]);

    useEffect(() => {
        if (!shouldCalculateDistanceAmount) {
            return;
        }

        const amount = DistanceRequestUtils.getDistanceRequestAmount(distance, unit, rate);
        IOU.setMoneyRequestAmount_temporaryForRefactor(transaction.transactionID, amount, currency);
    }, [shouldCalculateDistanceAmount, distance, rate, unit, transaction, currency]);

    /**
     * Returns the participants with amount
     * @param {Array} participants
     * @returns {Array}
     */
    const getParticipantsWithAmount = useCallback(
        (participantsList) => {
            const amount = IOUUtils.calculateAmount(participantsList.length, iouAmount, iouCurrencyCode);
            return OptionsListUtils.getIOUConfirmationOptionsFromParticipants(participantsList, amount > 0 ? CurrencyUtils.convertToDisplayString(amount, iouCurrencyCode) : '');
        },
        [iouAmount, iouCurrencyCode],
    );

    // If completing a split bill fails, set didConfirm to false to allow the user to edit the fields again
    if (isEditingSplitBill && didConfirm) {
        setDidConfirm(false);
    }

    const splitOrRequestOptions = useMemo(() => {
        let text;
        if (isTypeSplit && iouAmount === 0) {
            text = translate('iou.split');
        } else if ((receiptPath && isTypeRequest) || isDistanceRequestWithPendingRoute) {
            text = translate('iou.request');
            if (iouAmount !== 0) {
                text = translate('iou.requestAmount', {amount: formattedAmount});
            }
        } else {
            const translationKey = isTypeSplit ? 'iou.splitAmount' : 'iou.requestAmount';
            text = translate(translationKey, {amount: formattedAmount});
        }
        return [
            {
                text: text[0].toUpperCase() + text.slice(1),
                value: iouType,
            },
        ];
    }, [isTypeSplit, isTypeRequest, iouType, iouAmount, receiptPath, formattedAmount, isDistanceRequestWithPendingRoute, translate]);

    const selectedParticipants = useMemo(() => _.filter(pickedParticipants, (participant) => participant.selected), [pickedParticipants]);
    const personalDetailsOfPayee = useMemo(() => payeePersonalDetails || currentUserPersonalDetails, [payeePersonalDetails, currentUserPersonalDetails]);
    const userCanModifyParticipants = useRef(!isReadOnly && canModifyParticipants && hasMultipleParticipants);
    useEffect(() => {
        userCanModifyParticipants.current = !isReadOnly && canModifyParticipants && hasMultipleParticipants;
    }, [isReadOnly, canModifyParticipants, hasMultipleParticipants]);
    const shouldDisablePaidBySection = userCanModifyParticipants.current;

    const optionSelectorSections = useMemo(() => {
        const sections = [];
        const unselectedParticipants = _.filter(pickedParticipants, (participant) => !participant.selected);
        if (hasMultipleParticipants) {
            const formattedSelectedParticipants = getParticipantsWithAmount(selectedParticipants);
            let formattedParticipantsList = _.union(formattedSelectedParticipants, unselectedParticipants);

            if (!userCanModifyParticipants.current) {
                formattedParticipantsList = _.map(formattedParticipantsList, (participant) => ({
                    ...participant,
                    isDisabled: ReportUtils.isOptimisticPersonalDetail(participant.accountID),
                }));
            }

            const myIOUAmount = IOUUtils.calculateAmount(selectedParticipants.length, iouAmount, iouCurrencyCode, true);
            const formattedPayeeOption = OptionsListUtils.getIOUConfirmationOptionsFromPayeePersonalDetail(
                personalDetailsOfPayee,
                iouAmount > 0 ? CurrencyUtils.convertToDisplayString(myIOUAmount, iouCurrencyCode) : '',
            );

            sections.push(
                {
                    title: translate('moneyRequestConfirmationList.paidBy'),
                    data: [formattedPayeeOption],
                    shouldShow: true,
                    indexOffset: 0,
                    isDisabled: shouldDisablePaidBySection,
                },
                {
                    title: translate('moneyRequestConfirmationList.splitWith'),
                    data: formattedParticipantsList,
                    shouldShow: true,
                    indexOffset: 1,
                },
            );
        } else {
            const formattedSelectedParticipants = _.map(selectedParticipants, (participant) => ({
                ...participant,
                isDisabled: !participant.isPolicyExpenseChat && ReportUtils.isOptimisticPersonalDetail(participant.accountID),
            }));
            sections.push({
                title: translate('common.to'),
                data: formattedSelectedParticipants,
                shouldShow: true,
                indexOffset: 0,
            });
        }
        return sections;
    }, [
        selectedParticipants,
        pickedParticipants,
        hasMultipleParticipants,
        iouAmount,
        iouCurrencyCode,
        getParticipantsWithAmount,
        personalDetailsOfPayee,
        translate,
        shouldDisablePaidBySection,
        userCanModifyParticipants,
    ]);

    const selectedOptions = useMemo(() => {
        if (!hasMultipleParticipants) {
            return [];
        }
        return [...selectedParticipants, OptionsListUtils.getIOUConfirmationOptionsFromPayeePersonalDetail(personalDetailsOfPayee)];
    }, [selectedParticipants, hasMultipleParticipants, personalDetailsOfPayee]);

    useEffect(() => {
        if (!isDistanceRequest) {
            return;
        }

        /*
         Set pending waypoints based on the route status. We should handle this dynamically to cover cases such as:
         When the user completes the initial steps of the IOU flow offline and then goes online on the confirmation page.
         In this scenario, the route will be fetched from the server, and the waypoints will no longer be pending.
        */
        IOU.setMoneyRequestPendingFields(transaction.transactionID, {waypoints: isDistanceRequestWithPendingRoute ? CONST.RED_BRICK_ROAD_PENDING_ACTION.ADD : null});

        const distanceMerchant = DistanceRequestUtils.getDistanceMerchant(hasRoute, distance, unit, rate, currency, translate, toLocaleDigit);
        IOU.setMoneyRequestMerchant(transaction.transactionID, distanceMerchant, true);
    }, [isDistanceRequestWithPendingRoute, hasRoute, distance, unit, rate, currency, translate, toLocaleDigit, isDistanceRequest, transaction]);

    // Auto select the category if there is only one enabled category and it is required
    useEffect(() => {
        const enabledCategories = _.filter(policyCategories, (category) => category.enabled);
        if (iouCategory || !shouldShowCategories || enabledCategories.length !== 1 || !isCategoryRequired) {
            return;
        }
        IOU.setMoneyRequestCategory(transaction.transactionID, enabledCategories[0].name);
    }, [iouCategory, shouldShowCategories, policyCategories, transaction, isCategoryRequired]);

    // Auto select the tag if there is only one enabled tag and it is required
    useEffect(() => {
        let updatedTagsString = TransactionUtils.getTag(transaction);
        policyTagLists.forEach((tagList, index) => {
            const enabledTags = _.filter(tagList.tags, (tag) => tag.enabled);
            const isTagListRequired = isUndefined(tagList.required) ? false : tagList.required && canUseViolations;
            if (!isTagListRequired || enabledTags.length !== 1 || TransactionUtils.getTag(transaction, index)) {
                return;
            }
            updatedTagsString = IOUUtils.insertTagIntoTransactionTagsString(updatedTagsString, enabledTags[0] ? enabledTags[0].name : '', index);
        });
        if (updatedTagsString !== TransactionUtils.getTag(transaction) && updatedTagsString) {
            IOU.setMoneyRequestTag(transaction.transactionID, updatedTagsString);
        }
    }, [policyTagLists, transaction, policyTags, isTagRequired, canUseViolations]);

    /**
     * @param {Object} option
     */
    const selectParticipant = useCallback(
        (option) => {
            // Return early if selected option is currently logged in user.
            if (option.accountID === accountID) {
                return;
            }
            onSelectParticipant(option);
        },
        [accountID, onSelectParticipant],
    );

    /**
     * Navigate to report details or profile of selected user
     * @param {Object} option
     */
    const navigateToReportOrUserDetail = (option) => {
        const activeRoute = Navigation.getActiveRouteWithoutParams();

        if (option.accountID) {
            Navigation.navigate(ROUTES.PROFILE.getRoute(option.accountID, activeRoute));
        } else if (option.reportID) {
            Navigation.navigate(ROUTES.REPORT_WITH_ID_DETAILS.getRoute(option.reportID, activeRoute));
        }
    };

    /**
     * @param {String} paymentMethod
     */
    const confirm = useCallback(
        (paymentMethod) => {
            if (_.isEmpty(selectedParticipants)) {
                return;
            }
            if ((isMerchantRequired && isMerchantEmpty) || (shouldDisplayFieldError && TransactionUtils.isMerchantMissing(transaction))) {
                setMerchantError(true);
                return;
            }

            if (iouType === CONST.IOU.TYPE.SEND) {
                if (!paymentMethod) {
                    return;
                }

                setDidConfirm(true);

                Log.info(`[IOU] Sending money via: ${paymentMethod}`);
                onSendMoney(paymentMethod);
            } else {
                // validate the amount for distance requests
                const decimals = CurrencyUtils.getCurrencyDecimals(iouCurrencyCode);
                if (isDistanceRequest && !isDistanceRequestWithPendingRoute && !MoneyRequestUtils.validateAmount(String(iouAmount), decimals)) {
                    setFormError('common.error.invalidAmount');
                    return;
                }

                if (isEditingSplitBill && TransactionUtils.areRequiredFieldsEmpty(transaction)) {
                    setDidConfirmSplit(true);
                    setFormError('iou.error.genericSmartscanFailureMessage');
                    return;
                }

                playSound(SOUNDS.DONE);
                setDidConfirm(true);
                onConfirm(selectedParticipants);
            }
        },
        [
            selectedParticipants,
            isMerchantRequired,
            isMerchantEmpty,
            shouldDisplayFieldError,
            transaction,
            iouType,
            onSendMoney,
            iouCurrencyCode,
            isDistanceRequest,
            isDistanceRequestWithPendingRoute,
            iouAmount,
            isEditingSplitBill,
            onConfirm,
        ],
    );

    const footerContent = useMemo(() => {
        if (isReadOnly) {
            return;
        }

        const shouldShowSettlementButton = iouType === CONST.IOU.TYPE.SEND;
        const shouldDisableButton = selectedParticipants.length === 0;

        const button = shouldShowSettlementButton ? (
            <SettlementButton
                pressOnEnter
                isDisabled={shouldDisableButton}
                onPress={confirm}
                enablePaymentsRoute={ROUTES.IOU_SEND_ENABLE_PAYMENTS}
                addBankAccountRoute={bankAccountRoute}
                addDebitCardRoute={ROUTES.IOU_SEND_ADD_DEBIT_CARD}
                currency={iouCurrencyCode}
                policyID={policyID}
                buttonSize={CONST.DROPDOWN_BUTTON_SIZE.LARGE}
                kycWallAnchorAlignment={{
                    horizontal: CONST.MODAL.ANCHOR_ORIGIN_HORIZONTAL.LEFT,
                    vertical: CONST.MODAL.ANCHOR_ORIGIN_VERTICAL.BOTTOM,
                }}
                paymentMethodDropdownAnchorAlignment={{
                    horizontal: CONST.MODAL.ANCHOR_ORIGIN_HORIZONTAL.RIGHT,
                    vertical: CONST.MODAL.ANCHOR_ORIGIN_VERTICAL.BOTTOM,
                }}
                enterKeyEventListenerPriority={1}
            />
        ) : (
            <ButtonWithDropdownMenu
                success
                pressOnEnter
                isDisabled={shouldDisableButton}
                onPress={(_event, value) => confirm(value)}
                options={splitOrRequestOptions}
                buttonSize={CONST.DROPDOWN_BUTTON_SIZE.LARGE}
                enterKeyEventListenerPriority={1}
            />
        );

        return (
            <>
                {!_.isEmpty(formError) && (
                    <FormHelpMessage
                        style={[styles.ph1, styles.mb2]}
                        isError
                        message={formError}
                    />
                )}
                {button}
            </>
        );
    }, [isReadOnly, iouType, selectedParticipants.length, confirm, bankAccountRoute, iouCurrencyCode, policyID, splitOrRequestOptions, formError, styles.ph1, styles.mb2]);

    // An intermediate structure that helps us classify the fields as "primary" and "supplementary".
    // The primary fields are always shown to the user, while an extra action is needed to reveal the supplementary ones.
    const classifiedFields = [
        {
            item: (
                <MenuItemWithTopDescription
                    key={translate('iou.amount')}
                    shouldShowRightIcon={!isReadOnly && !isDistanceRequest}
                    title={formattedAmount}
                    description={translate('iou.amount')}
                    interactive={!isReadOnly}
                    onPress={() => {
                        if (isDistanceRequest) {
                            return;
                        }
                        if (isEditingSplitBill) {
                            Navigation.navigate(ROUTES.EDIT_SPLIT_BILL.getRoute(reportID, reportActionID, CONST.EDIT_REQUEST_FIELD.AMOUNT));
                            return;
                        }
                        Navigation.navigate(ROUTES.MONEY_REQUEST_STEP_AMOUNT.getRoute(iouType, transaction.transactionID, reportID, Navigation.getActiveRouteWithoutParams()));
                    }}
                    style={[styles.moneyRequestMenuItem, styles.mt2]}
                    titleStyle={styles.moneyRequestConfirmationAmount}
                    disabled={didConfirm}
                    brickRoadIndicator={shouldDisplayFieldError && TransactionUtils.isAmountMissing(transaction) ? CONST.BRICK_ROAD_INDICATOR_STATUS.ERROR : ''}
                    error={shouldDisplayFieldError && TransactionUtils.isAmountMissing(transaction) ? translate('common.error.enterAmount') : ''}
                />
            ),
            shouldShow: shouldShowSmartScanFields,
            isSupplementary: false,
        },
        {
            item: (
                <MenuItemWithTopDescription
                    key={translate('common.description')}
                    shouldShowRightIcon={!isReadOnly}
                    shouldParseTitle
                    title={iouComment}
                    description={translate('common.description')}
                    onPress={() => {
                        Navigation.navigate(
                            ROUTES.MONEY_REQUEST_STEP_DESCRIPTION.getRoute(CONST.IOU.ACTION.CREATE, iouType, transaction.transactionID, reportID, Navigation.getActiveRouteWithoutParams()),
                        );
                    }}
                    style={[styles.moneyRequestMenuItem]}
                    titleStyle={styles.flex1}
                    disabled={didConfirm}
                    interactive={!isReadOnly}
                    numberOfLinesTitle={2}
                />
            ),
            shouldShow: true,
            isSupplementary: false,
        },
        {
            item: (
                <MenuItemWithTopDescription
                    key={translate('common.distance')}
                    shouldShowRightIcon={!isReadOnly && canEditDistance}
                    title={isMerchantEmpty ? '' : iouMerchant}
                    description={translate('common.distance')}
                    style={[styles.moneyRequestMenuItem]}
                    titleStyle={styles.flex1}
                    onPress={() => Navigation.navigate(ROUTES.MONEY_REQUEST_STEP_DISTANCE.getRoute(iouType, transaction.transactionID, reportID, Navigation.getActiveRouteWithoutParams()))}
                    // eslint-disable-next-line @typescript-eslint/prefer-nullish-coalescing
                    disabled={didConfirm || !canEditDistance}
                    interactive={!isReadOnly}
                />
            ),
            shouldShow: isDistanceRequest,
            isSupplementary: true,
        },
        {
            item: (
                <MenuItemWithTopDescription
                    key={translate('common.merchant')}
                    shouldShowRightIcon={!isReadOnly}
                    title={isMerchantEmpty ? '' : iouMerchant}
                    description={translate('common.merchant')}
                    style={[styles.moneyRequestMenuItem]}
                    titleStyle={styles.flex1}
                    onPress={() => {
                        Navigation.navigate(
                            ROUTES.MONEY_REQUEST_STEP_MERCHANT.getRoute(CONST.IOU.ACTION.CREATE, iouType, transaction.transactionID, reportID, Navigation.getActiveRouteWithoutParams()),
                        );
                    }}
                    disabled={didConfirm}
                    interactive={!isReadOnly}
                    brickRoadIndicator={merchantError ? CONST.BRICK_ROAD_INDICATOR_STATUS.ERROR : ''}
                    error={merchantError ? translate('common.error.fieldRequired') : ''}
                    rightLabel={isMerchantRequired ? translate('common.required') : ''}
                />
            ),
            shouldShow: shouldShowMerchant,
            isSupplementary: !isMerchantRequired,
        },
        {
            item: (
                <MenuItemWithTopDescription
                    key={translate('common.date')}
                    shouldShowRightIcon={!isReadOnly}
                    title={iouCreated || format(new Date(), CONST.DATE.FNS_FORMAT_STRING)}
                    description={translate('common.date')}
                    style={[styles.moneyRequestMenuItem]}
                    titleStyle={styles.flex1}
                    onPress={() => {
                        Navigation.navigate(
                            ROUTES.MONEY_REQUEST_STEP_DATE.getRoute(CONST.IOU.ACTION.CREATE, iouType, transaction.transactionID, reportID, Navigation.getActiveRouteWithoutParams()),
                        );
                    }}
                    disabled={didConfirm}
                    interactive={!isReadOnly}
                    brickRoadIndicator={shouldDisplayFieldError && TransactionUtils.isCreatedMissing(transaction) ? CONST.BRICK_ROAD_INDICATOR_STATUS.ERROR : ''}
                    error={shouldDisplayFieldError && TransactionUtils.isCreatedMissing(transaction) ? translate('common.error.enterDate') : ''}
                />
            ),
            shouldShow: shouldShowDate,
            isSupplementary: true,
        },
        {
            item: (
                <MenuItemWithTopDescription
                    key={translate('common.category')}
                    shouldShowRightIcon={!isReadOnly}
                    title={iouCategory}
                    description={translate('common.category')}
                    numberOfLinesTitle={2}
                    onPress={() =>
                        Navigation.navigate(
                            ROUTES.MONEY_REQUEST_STEP_CATEGORY.getRoute(CONST.IOU.ACTION.CREATE, iouType, transaction.transactionID, reportID, Navigation.getActiveRouteWithoutParams()),
                        )
                    }
                    style={[styles.moneyRequestMenuItem]}
                    titleStyle={styles.flex1}
                    disabled={didConfirm}
                    interactive={!isReadOnly}
                    rightLabel={isCategoryRequired ? translate('common.required') : ''}
                />
            ),
            shouldShow: shouldShowCategories,
            isSupplementary: !isCategoryRequired,
        },
        ..._.map(policyTagLists, ({name}, index) => ({
            item: (
                <MenuItemWithTopDescription
                    key={name}
                    shouldShowRightIcon={!isReadOnly}
                    title={TransactionUtils.getTagForDisplay(transaction, index)}
                    description={name}
                    numberOfLinesTitle={2}
                    onPress={() =>
                        Navigation.navigate(
                            ROUTES.MONEY_REQUEST_STEP_TAG.getRoute(CONST.IOU.ACTION.CREATE, iouType, index, transaction.transactionID, reportID, Navigation.getActiveRouteWithoutParams()),
                        )
                    }
                    style={[styles.moneyRequestMenuItem]}
                    disabled={didConfirm}
                    interactive={!isReadOnly}
                    rightLabel={isTagRequired ? translate('common.required') : ''}
                />
            ),
            shouldShow: shouldShowTags,
            isSupplementary: !isTagRequired,
        })),
        {
            item: (
                <MenuItemWithTopDescription
                    key={`${taxRates.name}${taxRateTitle}`}
                    shouldShowRightIcon={!isReadOnly}
                    title={taxRateTitle}
                    description={taxRates.name}
                    style={[styles.moneyRequestMenuItem]}
                    titleStyle={styles.flex1}
                    onPress={() => Navigation.navigate(ROUTES.MONEY_REQUEST_STEP_TAX_RATE.getRoute(iouType, transaction.transactionID, reportID, Navigation.getActiveRouteWithoutParams()))}
                    disabled={didConfirm}
                    interactive={!isReadOnly}
                />
            ),
            shouldShow: shouldShowTax,
            isSupplementary: true,
        },
        {
            item: (
                <MenuItemWithTopDescription
                    key={`${taxRates.name}${formattedTaxAmount}`}
                    shouldShowRightIcon={!isReadOnly}
                    title={formattedTaxAmount}
                    description={taxRates.name}
                    style={[styles.moneyRequestMenuItem]}
                    titleStyle={styles.flex1}
                    onPress={() => Navigation.navigate(ROUTES.MONEY_REQUEST_STEP_TAX_AMOUNT.getRoute(iouType, transaction.transactionID, reportID, Navigation.getActiveRouteWithoutParams()))}
                    disabled={didConfirm}
                    interactive={!isReadOnly}
                />
            ),
            shouldShow: shouldShowTax,
            isSupplementary: true,
        },
        {
            item: (
                <View style={[styles.flexRow, styles.justifyContentBetween, styles.alignItemsCenter, styles.ml5, styles.mr8, styles.optionRow]}>
                    <Text color={!iouIsBillable ? theme.textSupporting : undefined}>{translate('common.billable')}</Text>
                    <Switch
                        accessibilityLabel={translate('common.billable')}
                        isOn={iouIsBillable}
                        onToggle={onToggleBillable}
                    />
                </View>
            ),
            shouldShow: shouldShowBillable,
            isSupplementary: true,
        },
    ];

    const primaryFields = _.map(
        _.filter(classifiedFields, (classifiedField) => classifiedField.shouldShow && !classifiedField.isSupplementary),
        (primaryField) => primaryField.item,
    );

    const supplementaryFields = _.map(
        _.filter(classifiedFields, (classifiedField) => classifiedField.shouldShow && classifiedField.isSupplementary),
        (supplementaryField) => supplementaryField.item,
    );

    const {
        image: receiptImage,
        thumbnail: receiptThumbnail,
        isLocalFile,
    } = receiptPath && receiptFilename ? ReceiptUtils.getThumbnailAndImageURIs(transaction, receiptPath, receiptFilename) : {};

    const receiptThumbnailContent = useMemo(
        () =>
            isLocalFile && Str.isPDF(receiptFilename) ? (
                <PDFThumbnail
                    previewSourceURL={receiptImage}
                    style={styles.moneyRequestImage}
                    // We don't support scaning password protected PDF receipt
                    enabled={!isAttachmentInvalid}
                    onPassword={() => setIsAttachmentInvalid(true)}
                />
            ) : (
                <Image
                    style={styles.moneyRequestImage}
                    source={{uri: receiptThumbnail || receiptImage}}
                    // AuthToken is required when retrieving the image from the server
                    // but we don't need it to load the blob:// or file:// image when starting a money request / split bill
                    // So if we have a thumbnail, it means we're retrieving the image from the server
                    isAuthTokenRequired={!_.isEmpty(receiptThumbnail)}
                />
            ),
        [receiptFilename, receiptImage, styles, receiptThumbnail, isLocalFile, isAttachmentInvalid],
    );

    return (
        <OptionsSelector
            sections={optionSelectorSections}
            onSelectRow={userCanModifyParticipants.current ? selectParticipant : navigateToReportOrUserDetail}
            onAddToSelection={selectParticipant}
            onConfirmSelection={confirm}
            selectedOptions={selectedOptions}
            canSelectMultipleOptions={userCanModifyParticipants.current}
            disableArrowKeysActions={!userCanModifyParticipants.current}
            boldStyle
            showTitleTooltip
            shouldTextInputAppearBelowOptions
            shouldShowTextInput={false}
            shouldUseStyleForChildren={false}
            optionHoveredStyle={userCanModifyParticipants.current ? styles.hoveredComponentBG : {}}
            footerContent={!isEditingSplitBill && footerContent}
            listStyles={listStyles}
            shouldAllowScrollingChildren
        >
            {isDistanceRequest && (
                <View style={styles.confirmationListMapItem}>
                    <ConfirmedRoute transaction={transaction} />
                </View>
            )}
<<<<<<< HEAD
            {receiptImage || receiptThumbnail ? (
                <Image
                    style={styles.moneyRequestImage}
                    source={{uri: receiptThumbnail || receiptImage}}
                    // AuthToken is required when retrieving the image from the server
                    // but we don't need it to load the blob:// or file:// image when starting a money request / split bill
                    // So if we have a thumbnail, it means we're retrieving the image from the server
                    isAuthTokenRequired={!_.isEmpty(receiptThumbnail)}
                    objectPositionTop
                />
            ) : (
                // The empty receipt component should only show for IOU Requests of a paid policy ("Team" or "Corporate")
                PolicyUtils.isPaidGroupPolicy(policy) &&
                !isDistanceRequest &&
                iouType === CONST.IOU.TYPE.REQUEST && (
                    <ReceiptEmptyState
                        onPress={() =>
                            Navigation.navigate(
                                ROUTES.MONEY_REQUEST_STEP_SCAN.getRoute(CONST.IOU.ACTION.CREATE, iouType, transaction.transactionID, reportID, Navigation.getActiveRouteWithoutParams()),
                            )
                        }
                    />
                )
            )}
=======
            {receiptImage || receiptThumbnail
                ? receiptThumbnailContent
                : // The empty receipt component should only show for IOU Requests of a paid policy ("Team" or "Corporate")
                  PolicyUtils.isPaidGroupPolicy(policy) &&
                  !isDistanceRequest &&
                  iouType === CONST.IOU.TYPE.REQUEST && (
                      <ReceiptEmptyState
                          onPress={() =>
                              Navigation.navigate(
                                  ROUTES.MONEY_REQUEST_STEP_SCAN.getRoute(CONST.IOU.ACTION.CREATE, iouType, transaction.transactionID, reportID, Navigation.getActiveRouteWithoutParams()),
                              )
                          }
                      />
                  )}
>>>>>>> ddf9e7ae
            {primaryFields}
            {!shouldShowAllFields && (
                <View style={[styles.flexRow, styles.justifyContentBetween, styles.mh3, styles.alignItemsCenter, styles.mb2, styles.mt1]}>
                    <View style={[styles.shortTermsHorizontalRule, styles.flex1, styles.mr0]} />
                    <Button
                        small
                        onPress={toggleShouldExpandFields}
                        text={translate('common.showMore')}
                        shouldShowRightIcon
                        iconRight={Expensicons.DownArrow}
                        iconFill={theme.icon}
                        style={styles.mh0}
                    />
                    <View style={[styles.shortTermsHorizontalRule, styles.flex1, styles.ml0]} />
                </View>
            )}
            {shouldShowAllFields && supplementaryFields}
            <ConfirmModal
                title={translate('attachmentPicker.wrongFileType')}
                onConfirm={navigateBack}
                onCancel={navigateBack}
                isVisible={isAttachmentInvalid}
                prompt={translate('attachmentPicker.protectedPDFNotSupported')}
                confirmText={translate('common.close')}
                shouldShowCancelButton={false}
            />
        </OptionsSelector>
    );
}

MoneyTemporaryForRefactorRequestConfirmationList.propTypes = propTypes;
MoneyTemporaryForRefactorRequestConfirmationList.defaultProps = defaultProps;
MoneyTemporaryForRefactorRequestConfirmationList.displayName = 'MoneyTemporaryForRefactorRequestConfirmationList';

export default compose(
    withCurrentUserPersonalDetails,
    withOnyx({
        session: {
            key: ONYXKEYS.SESSION,
        },
        policyCategories: {
            key: ({policyID}) => `${ONYXKEYS.COLLECTION.POLICY_CATEGORIES}${policyID}`,
        },
        policyTags: {
            key: ({policyID}) => `${ONYXKEYS.COLLECTION.POLICY_TAGS}${policyID}`,
        },
        mileageRate: {
            key: ({policyID}) => `${ONYXKEYS.COLLECTION.POLICY}${policyID}`,
            selector: DistanceRequestUtils.getDefaultMileageRate,
        },
        policy: {
            key: ({policyID}) => `${ONYXKEYS.COLLECTION.POLICY}${policyID}`,
        },
    }),
)(MoneyTemporaryForRefactorRequestConfirmationList);<|MERGE_RESOLUTION|>--- conflicted
+++ resolved
@@ -906,6 +906,7 @@
                     // but we don't need it to load the blob:// or file:// image when starting a money request / split bill
                     // So if we have a thumbnail, it means we're retrieving the image from the server
                     isAuthTokenRequired={!_.isEmpty(receiptThumbnail)}
+                    objectPositionTop
                 />
             ),
         [receiptFilename, receiptImage, styles, receiptThumbnail, isLocalFile, isAttachmentInvalid],
@@ -935,32 +936,6 @@
                     <ConfirmedRoute transaction={transaction} />
                 </View>
             )}
-<<<<<<< HEAD
-            {receiptImage || receiptThumbnail ? (
-                <Image
-                    style={styles.moneyRequestImage}
-                    source={{uri: receiptThumbnail || receiptImage}}
-                    // AuthToken is required when retrieving the image from the server
-                    // but we don't need it to load the blob:// or file:// image when starting a money request / split bill
-                    // So if we have a thumbnail, it means we're retrieving the image from the server
-                    isAuthTokenRequired={!_.isEmpty(receiptThumbnail)}
-                    objectPositionTop
-                />
-            ) : (
-                // The empty receipt component should only show for IOU Requests of a paid policy ("Team" or "Corporate")
-                PolicyUtils.isPaidGroupPolicy(policy) &&
-                !isDistanceRequest &&
-                iouType === CONST.IOU.TYPE.REQUEST && (
-                    <ReceiptEmptyState
-                        onPress={() =>
-                            Navigation.navigate(
-                                ROUTES.MONEY_REQUEST_STEP_SCAN.getRoute(CONST.IOU.ACTION.CREATE, iouType, transaction.transactionID, reportID, Navigation.getActiveRouteWithoutParams()),
-                            )
-                        }
-                    />
-                )
-            )}
-=======
             {receiptImage || receiptThumbnail
                 ? receiptThumbnailContent
                 : // The empty receipt component should only show for IOU Requests of a paid policy ("Team" or "Corporate")
@@ -975,7 +950,6 @@
                           }
                       />
                   )}
->>>>>>> ddf9e7ae
             {primaryFields}
             {!shouldShowAllFields && (
                 <View style={[styles.flexRow, styles.justifyContentBetween, styles.mh3, styles.alignItemsCenter, styles.mb2, styles.mt1]}>
