--- conflicted
+++ resolved
@@ -835,28 +835,6 @@
             shouldShow: shouldShowCategories,
             isSupplementary: iouAction === CONST.IOU.ACTION.CATEGORIZE ? false : !isCategoryRequired,
         },
-<<<<<<< HEAD
-        ..._.map(policyTagLists, ({name}, index) => ({
-            item: (
-                <MenuItemWithTopDescription
-                    key={name}
-                    shouldShowRightIcon={!isReadOnly}
-                    title={TransactionUtils.getTagForDisplay(transaction, index)}
-                    description={name}
-                    numberOfLinesTitle={2}
-                    onPress={() =>
-                        Navigation.navigate(ROUTES.MONEY_REQUEST_STEP_TAG.getRoute(iouAction, iouType, index, transaction.transactionID, reportID, Navigation.getActiveRouteWithoutParams()))
-                    }
-                    style={[styles.moneyRequestMenuItem]}
-                    disabled={didConfirm}
-                    interactive={!isReadOnly}
-                    rightLabel={isTagRequired ? translate('common.required') : ''}
-                />
-            ),
-            shouldShow: shouldShowTags,
-            isSupplementary: !isTagRequired,
-        })),
-=======
         ..._.map(policyTagLists, ({name, required}, index) => {
             const isTagRequired = isUndefined(required) ? false : canUseViolations && required;
             return {
@@ -889,7 +867,6 @@
                 isSupplementary: !isTagRequired,
             };
         }),
->>>>>>> f1502291
         {
             item: (
                 <MenuItemWithTopDescription
