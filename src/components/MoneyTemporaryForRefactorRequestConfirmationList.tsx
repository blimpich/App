import {useIsFocused} from '@react-navigation/native';
import {format} from 'date-fns';
import Str from 'expensify-common/lib/str';
import React, {useCallback, useEffect, useMemo, useReducer, useRef, useState} from 'react';
import {View} from 'react-native';
import type {StyleProp, ViewStyle} from 'react-native';
import {withOnyx} from 'react-native-onyx';
import type {OnyxEntry} from 'react-native-onyx';
import type {ValueOf} from 'type-fest';
import useCurrentUserPersonalDetails from '@hooks/useCurrentUserPersonalDetails';
import useLocalize from '@hooks/useLocalize';
import useNetwork from '@hooks/useNetwork';
import usePermissions from '@hooks/usePermissions';
import usePrevious from '@hooks/usePrevious';
import useTheme from '@hooks/useTheme';
import useThemeStyles from '@hooks/useThemeStyles';
import * as CurrencyUtils from '@libs/CurrencyUtils';
import type {MileageRate} from '@libs/DistanceRequestUtils';
import DistanceRequestUtils from '@libs/DistanceRequestUtils';
import * as IOUUtils from '@libs/IOUUtils';
import Log from '@libs/Log';
import * as MoneyRequestUtils from '@libs/MoneyRequestUtils';
import Navigation from '@libs/Navigation/Navigation';
import * as OptionsListUtils from '@libs/OptionsListUtils';
import * as PolicyUtils from '@libs/PolicyUtils';
import {isTaxTrackingEnabled} from '@libs/PolicyUtils';
import * as ReceiptUtils from '@libs/ReceiptUtils';
import * as ReportUtils from '@libs/ReportUtils';
import playSound, {SOUNDS} from '@libs/Sound';
import * as TransactionUtils from '@libs/TransactionUtils';
import tryResolveUrlFromApiRoot from '@libs/tryResolveUrlFromApiRoot';
import * as IOU from '@userActions/IOU';
import CONST from '@src/CONST';
import ONYXKEYS from '@src/ONYXKEYS';
import ROUTES from '@src/ROUTES';
import type {Route} from '@src/ROUTES';
import type * as OnyxTypes from '@src/types/onyx';
import type {Participant} from '@src/types/onyx/IOU';
import type {PaymentMethodType} from '@src/types/onyx/OriginalMessage';
import Button from './Button';
import ButtonWithDropdownMenu from './ButtonWithDropdownMenu';
import type {DropdownOption} from './ButtonWithDropdownMenu/types';
import ConfirmedRoute from './ConfirmedRoute';
import ConfirmModal from './ConfirmModal';
import FormHelpMessage from './FormHelpMessage';
import * as Expensicons from './Icon/Expensicons';
import MenuItemWithTopDescription from './MenuItemWithTopDescription';
import OptionsSelector from './OptionsSelector';
import PDFThumbnail from './PDFThumbnail';
import ReceiptEmptyState from './ReceiptEmptyState';
import ReceiptImage from './ReceiptImage';
import SettlementButton from './SettlementButton';
import Switch from './Switch';
import Text from './Text';

type MoneyRequestConfirmationListOnyxProps = {
    /** Collection of categories attached to a policy */
    policyCategories: OnyxEntry<OnyxTypes.PolicyCategories>;

    /** Collection of tags attached to a policy */
    policyTags: OnyxEntry<OnyxTypes.PolicyTagList>;

    /** The policy of the report */
    policy: OnyxEntry<OnyxTypes.Policy>;

    /** The session of the logged in user */
    session: OnyxEntry<OnyxTypes.Session>;

<<<<<<< HEAD
    /** Unit and rate used for if the money request is a distance request */
    mileageRates: OnyxEntry<Record<string, MileageRate>>;

    /** Mileage rate default for the policy */
    defaultMileageRate: OnyxEntry<MileageRate>;

    /** Last selected distance rates */
    lastSelectedDistanceRates: OnyxEntry<Record<string, string>>;
=======
    /** Unit and rate used for if the expense is a distance expense */
    mileageRate: OnyxEntry<DefaultMileageRate>;
>>>>>>> 97632e68
};

type MoneyRequestConfirmationListProps = MoneyRequestConfirmationListOnyxProps & {
    /** Callback to inform parent modal of success */
    onConfirm?: (selectedParticipants: Participant[]) => void;

    /** Callback to parent modal to pay someone */
    onSendMoney?: (paymentMethod: PaymentMethodType | undefined) => void;

    /** Callback to inform a participant is selected */
    onSelectParticipant?: (option: Participant) => void;

    /** Should we request a single or multiple participant selection from user */
    hasMultipleParticipants: boolean;

    /** IOU amount */
    iouAmount: number;

    /** IOU comment */
    iouComment?: string;

    /** IOU currency */
    iouCurrencyCode?: string;

    /** IOU type */
    iouType?: ValueOf<typeof CONST.IOU.TYPE>;

    /** IOU date */
    iouCreated?: string;

    /** IOU merchant */
    iouMerchant?: string;

    /** IOU Category */
    iouCategory?: string;

    /** IOU isBillable */
    iouIsBillable?: boolean;

    /** Callback to toggle the billable state */
    onToggleBillable?: (isOn: boolean) => void;

    /** Selected participants from MoneyRequestModal with login / accountID */
    selectedParticipants: Participant[];

    /** Payee of the expense with login */
    payeePersonalDetails?: OnyxTypes.PersonalDetails;

    /** Can the participants be modified or not */
    canModifyParticipants?: boolean;

    /** Should the list be read only, and not editable? */
    isReadOnly?: boolean;

    /** Depending on expense report or personal IOU report, respective bank account route */
    bankAccountRoute?: Route;

    /** The policyID of the request */
    policyID?: string;

    /** The reportID of the request */
    reportID?: string;

    /** File path of the receipt */
    receiptPath?: string;

    /** File name of the receipt */
    receiptFilename?: string;

    /** List styles for OptionsSelector */
    listStyles?: StyleProp<ViewStyle>;

    /** Transaction that represents the expense */
    transaction?: OnyxEntry<OnyxTypes.Transaction>;

    /** Whether the expense is a distance expense */
    isDistanceRequest?: boolean;

    /** Whether the expense is a scan expense */
    isScanRequest?: boolean;

    /** Whether we're editing a split expense */
    isEditingSplitBill?: boolean;

    /** Whether we should show the amount, date, and merchant fields. */
    shouldShowSmartScanFields?: boolean;

    /** A flag for verifying that the current report is a sub-report of a workspace chat */
    isPolicyExpenseChat?: boolean;

    /** Whether smart scan failed */
    hasSmartScanFailed?: boolean;

    reportActionID?: string;

    action?: ValueOf<typeof CONST.IOU.ACTION>;
};

const getTaxAmount = (transaction: OnyxEntry<OnyxTypes.Transaction>, defaultTaxValue: string) => {
    // eslint-disable-next-line @typescript-eslint/prefer-nullish-coalescing
    const percentage = (transaction?.taxRate ? transaction?.taxRate?.data?.value : defaultTaxValue) || '';
    return TransactionUtils.calculateTaxAmount(percentage, transaction?.amount ?? 0);
};

function MoneyTemporaryForRefactorRequestConfirmationList({
    transaction = null,
    onSendMoney,
    onConfirm,
    onSelectParticipant,
    iouType = CONST.IOU.TYPE.REQUEST,
    isScanRequest = false,
    iouAmount,
    policyCategories,
    mileageRates,
    isDistanceRequest = false,
    policy,
    isPolicyExpenseChat = false,
    iouCategory = '',
    shouldShowSmartScanFields = true,
    isEditingSplitBill,
    policyTags,
    iouCurrencyCode,
    iouMerchant,
    hasMultipleParticipants,
    selectedParticipants: pickedParticipants,
    payeePersonalDetails,
    canModifyParticipants = false,
    session,
    isReadOnly = false,
    bankAccountRoute = '',
    policyID = '',
    reportID = '',
    receiptPath = '',
    iouComment,
    receiptFilename = '',
    listStyles,
    iouCreated,
    iouIsBillable = false,
    onToggleBillable,
    hasSmartScanFailed,
    reportActionID,
    defaultMileageRate,
    lastSelectedDistanceRates,
    action = CONST.IOU.ACTION.CREATE,
}: MoneyRequestConfirmationListProps) {
    const theme = useTheme();
    const styles = useThemeStyles();
    const {translate, toLocaleDigit} = useLocalize();
    const currentUserPersonalDetails = useCurrentUserPersonalDetails();
    const {canUseP2PDistanceRequests, canUseViolations} = usePermissions(iouType);
    const {isOffline} = useNetwork();

    const isTypeRequest = iouType === CONST.IOU.TYPE.REQUEST;
    const isTypeSplit = iouType === CONST.IOU.TYPE.SPLIT;
    const isTypeSend = iouType === CONST.IOU.TYPE.SEND;
    const isTypeTrackExpense = iouType === CONST.IOU.TYPE.TRACK_EXPENSE;

    const transactionID = transaction?.transactionID ?? '';
    const customUnitRateID = TransactionUtils.getRateID(transaction) ?? '';

    useEffect(() => {
        if (customUnitRateID || !canUseP2PDistanceRequests) {
            return;
        }
        if (!customUnitRateID) {
            const rateID = lastSelectedDistanceRates?.[policy?.id ?? ''] ?? defaultMileageRate?.customUnitRateID ?? '';
            IOU.setCustomUnitRateID(transactionID, rateID);
        }
    }, [defaultMileageRate, customUnitRateID, lastSelectedDistanceRates, policy?.id, canUseP2PDistanceRequests, transactionID]);

    const policyCurrency = policy?.outputCurrency ?? PolicyUtils.getPersonalPolicy()?.outputCurrency ?? CONST.CURRENCY.USD;

    const mileageRate = TransactionUtils.isCustomUnitRateIDForP2P(transaction)
        ? DistanceRequestUtils.getRateForP2P(policyCurrency)
        : mileageRates?.[customUnitRateID] ?? DistanceRequestUtils.getDefaultMileageRate(policy);

    const {unit, rate} = mileageRate ?? {};

    const prevRate = usePrevious(rate);
    const shouldCalculateDistanceAmount = isDistanceRequest && (iouAmount === 0 || prevRate !== rate);

    const currency = (mileageRate as MileageRate).currency ?? policyCurrency;

    const distance = transaction?.routes?.route0?.distance ?? 0;
    const taxRates = policy?.taxRates ?? null;

    // A flag for showing the categories field
    const shouldShowCategories = isPolicyExpenseChat && (!!iouCategory || OptionsListUtils.hasEnabledOptions(Object.values(policyCategories ?? {})));

    // A flag and a toggler for showing the rest of the form fields
    const [shouldExpandFields, toggleShouldExpandFields] = useReducer((state) => !state, false);

    // Do not hide fields in case of paying someone
    const shouldShowAllFields = isDistanceRequest || shouldExpandFields || !shouldShowSmartScanFields || isTypeSend || isEditingSplitBill;

    const shouldShowDate = (shouldShowSmartScanFields || isDistanceRequest) && !isTypeSend;
    const shouldShowMerchant = shouldShowSmartScanFields && !isDistanceRequest && !isTypeSend;

    const policyTagLists = useMemo(() => PolicyUtils.getTagLists(policyTags), [policyTags]);

    // A flag for showing the tags field
    const shouldShowTags = useMemo(() => isPolicyExpenseChat && OptionsListUtils.hasEnabledTags(policyTagLists), [isPolicyExpenseChat, policyTagLists]);

    // A flag for showing tax rate
    const shouldShowTax = isTaxTrackingEnabled(isPolicyExpenseChat, policy);

    // A flag for showing the billable field
    const shouldShowBillable = policy?.disabledFields?.defaultBillable === false;
    const isMovingTransactionFromTrackExpense = IOUUtils.isMovingTransactionFromTrackExpense(action);
    const hasRoute = TransactionUtils.hasRoute(transaction, isDistanceRequest);
    const isDistanceRequestWithPendingRoute = isDistanceRequest && (!hasRoute || !rate) && !isMovingTransactionFromTrackExpense;
    const formattedAmount = isDistanceRequestWithPendingRoute
        ? ''
        : CurrencyUtils.convertToDisplayString(
              shouldCalculateDistanceAmount ? DistanceRequestUtils.getDistanceRequestAmount(distance, unit ?? CONST.CUSTOM_UNITS.DISTANCE_UNIT_MILES, rate ?? 0) : iouAmount,
              isDistanceRequest ? currency : iouCurrencyCode,
          );
    const formattedTaxAmount = CurrencyUtils.convertToDisplayString(transaction?.taxAmount, iouCurrencyCode);
    const taxRateTitle = taxRates && transaction ? TransactionUtils.getDefaultTaxName(taxRates, transaction) : '';

    const previousTransactionAmount = usePrevious(transaction?.amount);

    const isFocused = useIsFocused();
    const [formError, setFormError] = useState('');

    const [didConfirm, setDidConfirm] = useState(false);
    const [didConfirmSplit, setDidConfirmSplit] = useState(false);

    const [merchantError, setMerchantError] = useState(false);

    const [isAttachmentInvalid, setIsAttachmentInvalid] = useState(false);

    const navigateBack = () => {
        Navigation.goBack(ROUTES.MONEY_REQUEST_CREATE_TAB_SCAN.getRoute(CONST.IOU.ACTION.CREATE, iouType, transactionID, reportID));
    };

    const shouldDisplayFieldError: boolean = useMemo(() => {
        if (!isEditingSplitBill) {
            return false;
        }

        return (!!hasSmartScanFailed && TransactionUtils.hasMissingSmartscanFields(transaction)) || (didConfirmSplit && TransactionUtils.areRequiredFieldsEmpty(transaction));
    }, [isEditingSplitBill, hasSmartScanFailed, transaction, didConfirmSplit]);

    const isMerchantEmpty = !iouMerchant || iouMerchant === CONST.TRANSACTION.PARTIAL_TRANSACTION_MERCHANT;
    const isMerchantRequired = isPolicyExpenseChat && !isScanRequest && shouldShowMerchant;

    const isCategoryRequired = canUseViolations && !!policy?.requiresCategory;

    useEffect(() => {
        if ((!isMerchantRequired && isMerchantEmpty) || !merchantError) {
            return;
        }
        if (!isMerchantEmpty && merchantError) {
            setMerchantError(false);
            if (formError === 'iou.error.invalidMerchant') {
                setFormError('');
            }
        }
    }, [formError, isMerchantEmpty, merchantError, isMerchantRequired]);

    useEffect(() => {
        if (shouldDisplayFieldError && hasSmartScanFailed) {
            setFormError('iou.receiptScanningFailed');
            return;
        }
        if (shouldDisplayFieldError && didConfirmSplit) {
            setFormError('iou.error.genericSmartscanFailureMessage');
            return;
        }
        if (merchantError) {
            setFormError('iou.error.invalidMerchant');
            return;
        }
        // reset the form error whenever the screen gains or loses focus
        setFormError('');
    }, [isFocused, transaction, shouldDisplayFieldError, hasSmartScanFailed, didConfirmSplit, isMerchantRequired, merchantError]);

    useEffect(() => {
        if (!shouldCalculateDistanceAmount) {
            return;
        }

        const amount = DistanceRequestUtils.getDistanceRequestAmount(distance, unit ?? CONST.CUSTOM_UNITS.DISTANCE_UNIT_MILES, rate ?? 0);
        IOU.setMoneyRequestAmount_temporaryForRefactor(transactionID, amount, currency ?? '');
    }, [shouldCalculateDistanceAmount, distance, rate, unit, transaction, currency, transactionID]);

    // Calculate and set tax amount in transaction draft
    useEffect(() => {
        const taxAmount = getTaxAmount(transaction, taxRates?.defaultValue ?? '').toString();
        const amountInSmallestCurrencyUnits = CurrencyUtils.convertToBackendAmount(Number.parseFloat(taxAmount));

        if (transaction?.taxAmount && previousTransactionAmount === transaction?.amount) {
            return IOU.setMoneyRequestTaxAmount(transactionID, transaction?.taxAmount, true);
        }

        IOU.setMoneyRequestTaxAmount(transactionID, amountInSmallestCurrencyUnits, true);
    }, [taxRates?.defaultValue, transaction, previousTransactionAmount, transactionID]);

    /**
     * Returns the participants with amount
     */
    const getParticipantsWithAmount = useCallback(
        (participantsList: Participant[]) => {
            const amount = IOUUtils.calculateAmount(participantsList.length, iouAmount, iouCurrencyCode ?? '');
            return OptionsListUtils.getIOUConfirmationOptionsFromParticipants(participantsList, amount > 0 ? CurrencyUtils.convertToDisplayString(amount, iouCurrencyCode) : '');
        },
        [iouAmount, iouCurrencyCode],
    );

    // If completing a split expense fails, set didConfirm to false to allow the user to edit the fields again
    if (isEditingSplitBill && didConfirm) {
        setDidConfirm(false);
    }

    const splitOrRequestOptions: Array<DropdownOption<string>> = useMemo(() => {
        let text;
        if (isTypeTrackExpense) {
            text = translate('iou.trackExpense');
        } else if (isTypeSplit && iouAmount === 0) {
            text = translate('iou.splitExpense');
        } else if ((receiptPath && isTypeRequest) || isDistanceRequestWithPendingRoute) {
            text = translate('iou.submitExpense');
            if (iouAmount !== 0) {
                text = translate('iou.submitAmount', {amount: formattedAmount});
            }
        } else {
            const translationKey = isTypeSplit ? 'iou.splitAmount' : 'iou.submitAmount';
            text = translate(translationKey, {amount: formattedAmount});
        }
        return [
            {
                text: text[0].toUpperCase() + text.slice(1),
                value: iouType,
            },
        ];
    }, [isTypeTrackExpense, isTypeSplit, iouAmount, receiptPath, isTypeRequest, isDistanceRequestWithPendingRoute, iouType, translate, formattedAmount]);

    const selectedParticipants = useMemo(() => pickedParticipants.filter((participant) => participant.selected), [pickedParticipants]);
    const personalDetailsOfPayee = useMemo(() => payeePersonalDetails ?? currentUserPersonalDetails, [payeePersonalDetails, currentUserPersonalDetails]);
    const userCanModifyParticipants = useRef(!isReadOnly && canModifyParticipants && hasMultipleParticipants);
    useEffect(() => {
        userCanModifyParticipants.current = !isReadOnly && canModifyParticipants && hasMultipleParticipants;
    }, [isReadOnly, canModifyParticipants, hasMultipleParticipants]);
    const shouldDisablePaidBySection = userCanModifyParticipants.current;

    const optionSelectorSections = useMemo(() => {
        const sections = [];
        const unselectedParticipants = pickedParticipants.filter((participant) => !participant.selected);
        if (hasMultipleParticipants) {
            const formattedSelectedParticipants = getParticipantsWithAmount(selectedParticipants);
            let formattedParticipantsList = [...new Set([...formattedSelectedParticipants, ...unselectedParticipants])];

            if (!canModifyParticipants) {
                formattedParticipantsList = formattedParticipantsList.map((participant) => ({
                    ...participant,
                    isDisabled: ReportUtils.isOptimisticPersonalDetail(participant.accountID ?? -1),
                }));
            }

            const myIOUAmount = IOUUtils.calculateAmount(selectedParticipants.length, iouAmount, iouCurrencyCode ?? '', true);
            const formattedPayeeOption = OptionsListUtils.getIOUConfirmationOptionsFromPayeePersonalDetail(
                personalDetailsOfPayee,
                iouAmount > 0 ? CurrencyUtils.convertToDisplayString(myIOUAmount, iouCurrencyCode) : '',
            );

            sections.push(
                {
                    title: translate('moneyRequestConfirmationList.paidBy'),
                    data: [formattedPayeeOption],
                    shouldShow: true,
                    isDisabled: shouldDisablePaidBySection,
                },
                {
                    title: translate('moneyRequestConfirmationList.splitWith'),
                    data: formattedParticipantsList,
                    shouldShow: true,
                },
            );
        } else {
            const formattedSelectedParticipants = selectedParticipants.map((participant) => ({
                ...participant,
                isDisabled: !participant.isPolicyExpenseChat && !participant.isSelfDM && ReportUtils.isOptimisticPersonalDetail(participant.accountID ?? -1),
            }));
            sections.push({
                title: translate('common.to'),
                data: formattedSelectedParticipants,
                shouldShow: true,
            });
        }
        return sections;
    }, [
        selectedParticipants,
        pickedParticipants,
        hasMultipleParticipants,
        iouAmount,
        iouCurrencyCode,
        getParticipantsWithAmount,
        personalDetailsOfPayee,
        translate,
        shouldDisablePaidBySection,
        canModifyParticipants,
    ]);

    const selectedOptions = useMemo(() => {
        if (!hasMultipleParticipants) {
            return [];
        }
        return [...selectedParticipants, OptionsListUtils.getIOUConfirmationOptionsFromPayeePersonalDetail(personalDetailsOfPayee)];
    }, [selectedParticipants, hasMultipleParticipants, personalDetailsOfPayee]);

    useEffect(() => {
        if (!isDistanceRequest || isMovingTransactionFromTrackExpense) {
            return;
        }

        /*
         Set pending waypoints based on the route status. We should handle this dynamically to cover cases such as:
         When the user completes the initial steps of the IOU flow offline and then goes online on the confirmation page.
         In this scenario, the route will be fetched from the server, and the waypoints will no longer be pending.
        */
        IOU.setMoneyRequestPendingFields(transactionID, {waypoints: isDistanceRequestWithPendingRoute ? CONST.RED_BRICK_ROAD_PENDING_ACTION.ADD : null});

        const distanceMerchant = DistanceRequestUtils.getDistanceMerchant(hasRoute, distance, unit, rate ?? 0, currency ?? 'USD', translate, toLocaleDigit);
        IOU.setMoneyRequestMerchant(transactionID, distanceMerchant, true);
    }, [isDistanceRequestWithPendingRoute, hasRoute, distance, unit, rate, currency, translate, toLocaleDigit, isDistanceRequest, transactionID, isMovingTransactionFromTrackExpense]);

    // Auto select the category if there is only one enabled category and it is required
    useEffect(() => {
        const enabledCategories = Object.values(policyCategories ?? {}).filter((category) => category.enabled);
        if (iouCategory || !shouldShowCategories || enabledCategories.length !== 1 || !isCategoryRequired) {
            return;
        }
        IOU.setMoneyRequestCategory(transactionID, enabledCategories[0].name);
        // eslint-disable-next-line react-hooks/exhaustive-deps
    }, [iouCategory, shouldShowCategories, policyCategories, isCategoryRequired]);

    // Auto select the tag if there is only one enabled tag and it is required
    useEffect(() => {
        let updatedTagsString = TransactionUtils.getTag(transaction);
        policyTagLists.forEach((tagList, index) => {
            const enabledTags = Object.values(tagList.tags).filter((tag) => tag.enabled);
            const isTagListRequired = tagList.required === undefined ? false : tagList.required && canUseViolations;
            if (!isTagListRequired || enabledTags.length !== 1 || TransactionUtils.getTag(transaction, index)) {
                return;
            }
            updatedTagsString = IOUUtils.insertTagIntoTransactionTagsString(updatedTagsString, enabledTags[0] ? enabledTags[0].name : '', index);
        });
        if (updatedTagsString !== TransactionUtils.getTag(transaction) && updatedTagsString) {
            IOU.setMoneyRequestTag(transactionID, updatedTagsString);
        }
        // eslint-disable-next-line react-hooks/exhaustive-deps
    }, [policyTagLists, policyTags, canUseViolations]);

    /**
     */
    const selectParticipant = useCallback(
        (option: Participant) => {
            // Return early if selected option is currently logged in user.
            if (option.accountID === session?.accountID) {
                return;
            }
            onSelectParticipant?.(option);
        },
        [session?.accountID, onSelectParticipant],
    );

    /**
     * Navigate to report details or profile of selected user
     */
    const navigateToReportOrUserDetail = (option: ReportUtils.OptionData) => {
        const activeRoute = Navigation.getActiveRouteWithoutParams();

        if (option.isSelfDM) {
            Navigation.navigate(ROUTES.PROFILE.getRoute(currentUserPersonalDetails.accountID, activeRoute));
            return;
        }

        if (option.accountID) {
            Navigation.navigate(ROUTES.PROFILE.getRoute(option.accountID, activeRoute));
        } else if (option.reportID) {
            Navigation.navigate(ROUTES.REPORT_WITH_ID_DETAILS.getRoute(option.reportID, activeRoute));
        }
    };

    /**
     * @param {String} paymentMethod
     */
    const confirm = useCallback(
        (paymentMethod: PaymentMethodType | undefined) => {
            if (selectedParticipants.length === 0) {
                return;
            }
            if ((isMerchantRequired && isMerchantEmpty) || (shouldDisplayFieldError && TransactionUtils.isMerchantMissing(transaction ?? null))) {
                setMerchantError(true);
                return;
            }

            if (iouType === CONST.IOU.TYPE.SEND) {
                if (!paymentMethod) {
                    return;
                }

                setDidConfirm(true);

                Log.info(`[IOU] Sending money via: ${paymentMethod}`);
                onSendMoney?.(paymentMethod);
            } else {
                // validate the amount for distance expenses
                const decimals = CurrencyUtils.getCurrencyDecimals(iouCurrencyCode);
                if (isDistanceRequest && !isDistanceRequestWithPendingRoute && !MoneyRequestUtils.validateAmount(String(iouAmount), decimals)) {
                    setFormError('common.error.invalidAmount');
                    return;
                }

                if (isEditingSplitBill && TransactionUtils.areRequiredFieldsEmpty(transaction ?? null)) {
                    setDidConfirmSplit(true);
                    setFormError('iou.error.genericSmartscanFailureMessage');
                    return;
                }

                playSound(SOUNDS.DONE);
                setDidConfirm(true);
                onConfirm?.(selectedParticipants);
            }
        },
        [
            selectedParticipants,
            isMerchantRequired,
            isMerchantEmpty,
            shouldDisplayFieldError,
            transaction,
            iouType,
            onSendMoney,
            iouCurrencyCode,
            isDistanceRequest,
            isDistanceRequestWithPendingRoute,
            iouAmount,
            isEditingSplitBill,
            onConfirm,
        ],
    );

    const footerContent = useMemo(() => {
        if (isReadOnly) {
            return;
        }

        const shouldShowSettlementButton = iouType === CONST.IOU.TYPE.SEND;
        const shouldDisableButton = selectedParticipants.length === 0;

        const button = shouldShowSettlementButton ? (
            <SettlementButton
                pressOnEnter
                isDisabled={shouldDisableButton}
                onPress={confirm}
                enablePaymentsRoute={ROUTES.IOU_SEND_ENABLE_PAYMENTS}
                addBankAccountRoute={bankAccountRoute}
                shouldShowPersonalBankAccountOption
                currency={iouCurrencyCode}
                policyID={policyID}
                buttonSize={CONST.DROPDOWN_BUTTON_SIZE.LARGE}
                kycWallAnchorAlignment={{
                    horizontal: CONST.MODAL.ANCHOR_ORIGIN_HORIZONTAL.LEFT,
                    vertical: CONST.MODAL.ANCHOR_ORIGIN_VERTICAL.BOTTOM,
                }}
                paymentMethodDropdownAnchorAlignment={{
                    horizontal: CONST.MODAL.ANCHOR_ORIGIN_HORIZONTAL.RIGHT,
                    vertical: CONST.MODAL.ANCHOR_ORIGIN_VERTICAL.BOTTOM,
                }}
                enterKeyEventListenerPriority={1}
            />
        ) : (
            <ButtonWithDropdownMenu
                success
                pressOnEnter
                isDisabled={shouldDisableButton}
                onPress={(event, value) => confirm(value as PaymentMethodType)}
                options={splitOrRequestOptions}
                buttonSize={CONST.DROPDOWN_BUTTON_SIZE.LARGE}
                enterKeyEventListenerPriority={1}
            />
        );

        return (
            <>
                {!!formError && (
                    <FormHelpMessage
                        style={[styles.ph1, styles.mb2]}
                        isError
                        message={formError}
                    />
                )}

                {button}
            </>
        );
    }, [isReadOnly, iouType, selectedParticipants.length, confirm, bankAccountRoute, iouCurrencyCode, policyID, splitOrRequestOptions, formError, styles.ph1, styles.mb2]);

    // An intermediate structure that helps us classify the fields as "primary" and "supplementary".
    // The primary fields are always shown to the user, while an extra action is needed to reveal the supplementary ones.
    const classifiedFields = [
        {
            item: (
                <MenuItemWithTopDescription
                    key={translate('iou.amount')}
                    shouldShowRightIcon={!isReadOnly && !isDistanceRequest}
                    title={formattedAmount}
                    description={translate('iou.amount')}
                    interactive={!isReadOnly}
                    onPress={() => {
                        if (isDistanceRequest) {
                            return;
                        }
                        if (isEditingSplitBill) {
                            Navigation.navigate(ROUTES.EDIT_SPLIT_BILL.getRoute(reportID, reportActionID ?? '', CONST.EDIT_REQUEST_FIELD.AMOUNT));
                            return;
                        }
                        Navigation.navigate(ROUTES.MONEY_REQUEST_STEP_AMOUNT.getRoute(action, iouType, transactionID, reportID, Navigation.getActiveRouteWithoutParams()));
                    }}
                    style={[styles.moneyRequestMenuItem, styles.mt2]}
                    titleStyle={styles.moneyRequestConfirmationAmount}
                    disabled={didConfirm}
                    brickRoadIndicator={shouldDisplayFieldError && TransactionUtils.isAmountMissing(transaction ?? null) ? CONST.BRICK_ROAD_INDICATOR_STATUS.ERROR : undefined}
                    error={shouldDisplayFieldError && TransactionUtils.isAmountMissing(transaction ?? null) ? translate('common.error.enterAmount') : ''}
                />
            ),
            shouldShow: shouldShowSmartScanFields,
            isSupplementary: false,
        },
        {
            item: (
                <MenuItemWithTopDescription
                    key={translate('common.description')}
                    shouldShowRightIcon={!isReadOnly}
                    shouldParseTitle
                    title={iouComment}
                    description={translate('common.description')}
                    onPress={() => {
                        Navigation.navigate(ROUTES.MONEY_REQUEST_STEP_DESCRIPTION.getRoute(action, iouType, transactionID, reportID, Navigation.getActiveRouteWithoutParams()));
                    }}
                    style={[styles.moneyRequestMenuItem]}
                    titleStyle={styles.flex1}
                    disabled={didConfirm}
                    interactive={!isReadOnly}
                    numberOfLinesTitle={2}
                />
            ),
            shouldShow: true,
            isSupplementary: false,
        },
        {
            item: (
                <MenuItemWithTopDescription
                    key={translate('common.distance')}
                    shouldShowRightIcon={!isReadOnly && !isMovingTransactionFromTrackExpense}
                    title={isMerchantEmpty ? '' : iouMerchant}
                    description={translate('common.distance')}
                    style={[styles.moneyRequestMenuItem]}
                    titleStyle={styles.flex1}
                    onPress={() => Navigation.navigate(ROUTES.MONEY_REQUEST_STEP_DISTANCE.getRoute(action, iouType, transactionID, reportID, Navigation.getActiveRouteWithoutParams()))}
                    // eslint-disable-next-line @typescript-eslint/prefer-nullish-coalescing
                    disabled={didConfirm}
                    // todo: handle edit for transaction while moving from track expense
                    interactive={!isReadOnly && !isMovingTransactionFromTrackExpense}
                />
            ),
            shouldShow: isDistanceRequest && !canUseP2PDistanceRequests,
            isSupplementary: false,
        },
        {
            item: (
                <MenuItemWithTopDescription
                    key={translate('common.distance')}
                    shouldShowRightIcon={!isReadOnly}
                    title={DistanceRequestUtils.getDistanceForDisplay(hasRoute, distance, unit, rate, translate)}
                    description={translate('common.distance')}
                    style={[styles.moneyRequestMenuItem]}
                    titleStyle={styles.flex1}
                    onPress={() =>
                        Navigation.navigate(ROUTES.MONEY_REQUEST_STEP_DISTANCE.getRoute(CONST.IOU.ACTION.CREATE, iouType, transactionID, reportID, Navigation.getActiveRouteWithoutParams()))
                    }
                    disabled={didConfirm}
                    interactive={!isReadOnly}
                />
            ),
            shouldShow: isDistanceRequest && canUseP2PDistanceRequests,
            isSupplementary: false,
        },
        {
            item: (
                <MenuItemWithTopDescription
                    key={translate('common.rate')}
                    shouldShowRightIcon={Boolean(rate) && !isReadOnly && isPolicyExpenseChat}
                    title={DistanceRequestUtils.getRateForDisplay(unit, rate, currency, translate, toLocaleDigit, isOffline)}
                    description={translate('common.rate')}
                    style={[styles.moneyRequestMenuItem]}
                    titleStyle={styles.flex1}
                    onPress={() => Navigation.navigate(ROUTES.MONEY_REQUEST_STEP_DISTANCE_RATE.getRoute(action, iouType, transactionID, reportID, Navigation.getActiveRouteWithoutParams()))}
                    disabled={didConfirm}
                    interactive={Boolean(rate) && !isReadOnly && isPolicyExpenseChat}
                />
            ),
            shouldShow: isDistanceRequest,
            isSupplementary: true,
        },
        {
            item: (
                <MenuItemWithTopDescription
                    key={translate('common.merchant')}
                    shouldShowRightIcon={!isReadOnly}
                    title={isMerchantEmpty ? '' : iouMerchant}
                    description={translate('common.merchant')}
                    style={[styles.moneyRequestMenuItem]}
                    titleStyle={styles.flex1}
                    onPress={() => {
                        Navigation.navigate(ROUTES.MONEY_REQUEST_STEP_MERCHANT.getRoute(action, iouType, transactionID, reportID, Navigation.getActiveRouteWithoutParams()));
                    }}
                    disabled={didConfirm}
                    interactive={!isReadOnly}
                    brickRoadIndicator={merchantError ? CONST.BRICK_ROAD_INDICATOR_STATUS.ERROR : undefined}
                    error={merchantError ? translate('common.error.fieldRequired') : ''}
                    rightLabel={isMerchantRequired ? translate('common.required') : ''}
                />
            ),
            shouldShow: shouldShowMerchant,
            isSupplementary: !isMerchantRequired,
        },
        {
            item: (
                <MenuItemWithTopDescription
                    key={translate('common.date')}
                    shouldShowRightIcon={!isReadOnly}
                    // eslint-disable-next-line @typescript-eslint/prefer-nullish-coalescing
                    title={iouCreated || format(new Date(), CONST.DATE.FNS_FORMAT_STRING)}
                    description={translate('common.date')}
                    style={[styles.moneyRequestMenuItem]}
                    titleStyle={styles.flex1}
                    onPress={() => {
                        Navigation.navigate(ROUTES.MONEY_REQUEST_STEP_DATE.getRoute(action, iouType, transactionID, reportID, Navigation.getActiveRouteWithoutParams()));
                    }}
                    disabled={didConfirm}
                    interactive={!isReadOnly}
                    brickRoadIndicator={shouldDisplayFieldError && TransactionUtils.isCreatedMissing(transaction) ? CONST.BRICK_ROAD_INDICATOR_STATUS.ERROR : undefined}
                    error={shouldDisplayFieldError && TransactionUtils.isCreatedMissing(transaction) ? translate('common.error.enterDate') : ''}
                />
            ),
            shouldShow: shouldShowDate,
            isSupplementary: true,
        },
        {
            item: (
                <MenuItemWithTopDescription
                    key={translate('common.category')}
                    shouldShowRightIcon={!isReadOnly}
                    title={iouCategory}
                    description={translate('common.category')}
                    numberOfLinesTitle={2}
                    onPress={() => Navigation.navigate(ROUTES.MONEY_REQUEST_STEP_CATEGORY.getRoute(action, iouType, transactionID, reportID, Navigation.getActiveRouteWithoutParams()))}
                    style={[styles.moneyRequestMenuItem]}
                    titleStyle={styles.flex1}
                    disabled={didConfirm}
                    interactive={!isReadOnly}
                    rightLabel={isCategoryRequired ? translate('common.required') : ''}
                />
            ),
            shouldShow: shouldShowCategories,
            isSupplementary: action === CONST.IOU.ACTION.CATEGORIZE ? false : !isCategoryRequired,
        },
        ...policyTagLists.map(({name, required}, index) => {
            const isTagRequired = required === undefined ? false : canUseViolations && required;
            return {
                item: (
                    <MenuItemWithTopDescription
                        key={name}
                        shouldShowRightIcon={!isReadOnly}
                        title={TransactionUtils.getTagForDisplay(transaction, index)}
                        description={name}
                        numberOfLinesTitle={2}
                        onPress={() => Navigation.navigate(ROUTES.MONEY_REQUEST_STEP_TAG.getRoute(action, iouType, index, transactionID, reportID, Navigation.getActiveRouteWithoutParams()))}
                        style={[styles.moneyRequestMenuItem]}
                        disabled={didConfirm}
                        interactive={!isReadOnly}
                        rightLabel={isTagRequired ? translate('common.required') : ''}
                    />
                ),
                shouldShow: shouldShowTags,
                isSupplementary: !isTagRequired,
            };
        }),
        {
            item: (
                <MenuItemWithTopDescription
                    key={`${taxRates?.name}${taxRateTitle}`}
                    shouldShowRightIcon={!isReadOnly}
                    title={taxRateTitle}
                    description={taxRates?.name}
                    style={[styles.moneyRequestMenuItem]}
                    titleStyle={styles.flex1}
                    onPress={() => Navigation.navigate(ROUTES.MONEY_REQUEST_STEP_TAX_RATE.getRoute(action, iouType, transactionID, reportID, Navigation.getActiveRouteWithoutParams()))}
                    disabled={didConfirm}
                    interactive={!isReadOnly}
                />
            ),
            shouldShow: shouldShowTax,
            isSupplementary: true,
        },
        {
            item: (
                <MenuItemWithTopDescription
                    key={`${taxRates?.name}${formattedTaxAmount}`}
                    shouldShowRightIcon={!isReadOnly}
                    title={formattedTaxAmount}
                    description={translate('iou.taxAmount')}
                    style={[styles.moneyRequestMenuItem]}
                    titleStyle={styles.flex1}
                    onPress={() => Navigation.navigate(ROUTES.MONEY_REQUEST_STEP_TAX_AMOUNT.getRoute(action, iouType, transactionID, reportID, Navigation.getActiveRouteWithoutParams()))}
                    disabled={didConfirm}
                    interactive={!isReadOnly}
                />
            ),
            shouldShow: shouldShowTax,
            isSupplementary: true,
        },
        {
            item: (
                <View style={[styles.flexRow, styles.justifyContentBetween, styles.alignItemsCenter, styles.ml5, styles.mr8, styles.optionRow]}>
                    <Text color={!iouIsBillable ? theme.textSupporting : undefined}>{translate('common.billable')}</Text>
                    <Switch
                        accessibilityLabel={translate('common.billable')}
                        isOn={iouIsBillable}
                        onToggle={(isOn) => onToggleBillable?.(isOn)}
                    />
                </View>
            ),
            shouldShow: shouldShowBillable,
            isSupplementary: true,
        },
    ];

    const primaryFields = classifiedFields.filter((classifiedField) => classifiedField.shouldShow && !classifiedField.isSupplementary).map((primaryField) => primaryField.item);

    const supplementaryFields = classifiedFields
        .filter((classifiedField) => classifiedField.shouldShow && classifiedField.isSupplementary)
        .map((supplementaryField) => supplementaryField.item);

    const {
        image: receiptImage,
        thumbnail: receiptThumbnail,
        isThumbnail,
        fileExtension,
        isLocalFile,
    } = receiptPath && receiptFilename ? ReceiptUtils.getThumbnailAndImageURIs(transaction ?? null, receiptPath, receiptFilename) : ({} as ReceiptUtils.ThumbnailAndImageURI);

    const resolvedThumbnail = isLocalFile ? receiptThumbnail : tryResolveUrlFromApiRoot(receiptThumbnail ?? '');
    const resolvedReceiptImage = isLocalFile ? receiptImage : tryResolveUrlFromApiRoot(receiptImage ?? '');

    const receiptThumbnailContent = useMemo(
        () =>
            isLocalFile && Str.isPDF(receiptFilename) ? (
                <PDFThumbnail
                    // eslint-disable-next-line @typescript-eslint/non-nullable-type-assertion-style
                    previewSourceURL={resolvedThumbnail as string}
                    style={styles.moneyRequestImage}
                    // We don't support scaning password protected PDF receipt
                    enabled={!isAttachmentInvalid}
                    onPassword={() => setIsAttachmentInvalid(true)}
                />
            ) : (
                <ReceiptImage
                    style={styles.moneyRequestImage}
                    isThumbnail={isThumbnail}
                    // eslint-disable-next-line @typescript-eslint/prefer-nullish-coalescing
                    source={resolvedThumbnail || resolvedReceiptImage || ''}
                    // AuthToken is required when retrieving the image from the server
                    // but we don't need it to load the blob:// or file:// image when starting an expense/split
                    // So if we have a thumbnail, it means we're retrieving the image from the server
                    isAuthTokenRequired={!!receiptThumbnail}
                    fileExtension={fileExtension}
                />
            ),
        [isLocalFile, receiptFilename, resolvedThumbnail, styles.moneyRequestImage, isAttachmentInvalid, isThumbnail, resolvedReceiptImage, receiptThumbnail, fileExtension],
    );

    return (
        // @ts-expect-error This component is deprecated and will not be migrated to TypeScript (context: https://expensify.slack.com/archives/C01GTK53T8Q/p1709232289899589?thread_ts=1709156803.359359&cid=C01GTK53T8Q)
        <OptionsSelector
            sections={optionSelectorSections}
            onSelectRow={userCanModifyParticipants.current ? selectParticipant : navigateToReportOrUserDetail}
            onAddToSelection={selectParticipant}
            onConfirmSelection={confirm}
            selectedOptions={selectedOptions}
            canSelectMultipleOptions={userCanModifyParticipants.current}
            disableArrowKeysActions={!userCanModifyParticipants.current}
            boldStyle
            showTitleTooltip
            shouldTextInputAppearBelowOptions
            shouldShowTextInput={false}
            shouldUseStyleForChildren={false}
            optionHoveredStyle={userCanModifyParticipants.current ? styles.hoveredComponentBG : {}}
            footerContent={!isEditingSplitBill && footerContent}
            listStyles={listStyles}
            shouldAllowScrollingChildren
        >
            {isDistanceRequest && (
                <View style={styles.confirmationListMapItem}>
                    <ConfirmedRoute transaction={transaction ?? ({} as OnyxTypes.Transaction)} />
                </View>
            )}
            {(!isMovingTransactionFromTrackExpense || !hasRoute) &&
                // eslint-disable-next-line @typescript-eslint/prefer-nullish-coalescing
                (receiptImage || receiptThumbnail
                    ? receiptThumbnailContent
                    : // The empty receipt component should only show for IOU Requests of a paid policy ("Team" or "Corporate")
                      PolicyUtils.isPaidGroupPolicy(policy) &&
                      !isDistanceRequest &&
                      iouType === CONST.IOU.TYPE.REQUEST && (
                          <ReceiptEmptyState
                              onPress={() => Navigation.navigate(ROUTES.MONEY_REQUEST_STEP_SCAN.getRoute(action, iouType, transactionID, reportID, Navigation.getActiveRouteWithoutParams()))}
                          />
                      ))}
            {primaryFields}
            {!shouldShowAllFields && (
                <View style={[styles.flexRow, styles.justifyContentBetween, styles.mh3, styles.alignItemsCenter, styles.mb2, styles.mt1]}>
                    <View style={[styles.shortTermsHorizontalRule, styles.flex1, styles.mr0]} />
                    <Button
                        small
                        onPress={toggleShouldExpandFields}
                        text={translate('common.showMore')}
                        shouldShowRightIcon
                        iconRight={Expensicons.DownArrow}
                        iconFill={theme.icon}
                        style={styles.mh0}
                    />
                    <View style={[styles.shortTermsHorizontalRule, styles.flex1, styles.ml0]} />
                </View>
            )}
            {shouldShowAllFields && supplementaryFields}
            <ConfirmModal
                title={translate('attachmentPicker.wrongFileType')}
                onConfirm={navigateBack}
                onCancel={navigateBack}
                isVisible={isAttachmentInvalid}
                prompt={translate('attachmentPicker.protectedPDFNotSupported')}
                confirmText={translate('common.close')}
                shouldShowCancelButton={false}
            />
        </OptionsSelector>
    );
}

MoneyTemporaryForRefactorRequestConfirmationList.displayName = 'MoneyTemporaryForRefactorRequestConfirmationList';

export default withOnyx<MoneyRequestConfirmationListProps, MoneyRequestConfirmationListOnyxProps>({
    session: {
        key: ONYXKEYS.SESSION,
    },
    policyCategories: {
        key: ({policyID}) => `${ONYXKEYS.COLLECTION.POLICY_CATEGORIES}${policyID}`,
    },
    policyTags: {
        key: ({policyID}) => `${ONYXKEYS.COLLECTION.POLICY_TAGS}${policyID}`,
    },
    defaultMileageRate: {
        key: ({policyID}) => `${ONYXKEYS.COLLECTION.POLICY}${policyID}`,
        selector: DistanceRequestUtils.getDefaultMileageRate,
    },
    mileageRates: {
        key: ({policyID}) => `${ONYXKEYS.COLLECTION.POLICY}${policyID}`,
        selector: DistanceRequestUtils.getMileageRates,
    },
    policy: {
        key: ({policyID}) => `${ONYXKEYS.COLLECTION.POLICY}${policyID}`,
    },
    lastSelectedDistanceRates: {
        key: ONYXKEYS.NVP_LAST_SELECTED_DISTANCE_RATES,
    },
})(MoneyTemporaryForRefactorRequestConfirmationList);<|MERGE_RESOLUTION|>--- conflicted
+++ resolved
@@ -66,8 +66,7 @@
     /** The session of the logged in user */
     session: OnyxEntry<OnyxTypes.Session>;
 
-<<<<<<< HEAD
-    /** Unit and rate used for if the money request is a distance request */
+    /** Unit and rate used for if the expense is a distance request */
     mileageRates: OnyxEntry<Record<string, MileageRate>>;
 
     /** Mileage rate default for the policy */
@@ -75,10 +74,6 @@
 
     /** Last selected distance rates */
     lastSelectedDistanceRates: OnyxEntry<Record<string, string>>;
-=======
-    /** Unit and rate used for if the expense is a distance expense */
-    mileageRate: OnyxEntry<DefaultMileageRate>;
->>>>>>> 97632e68
 };
 
 type MoneyRequestConfirmationListProps = MoneyRequestConfirmationListOnyxProps & {
