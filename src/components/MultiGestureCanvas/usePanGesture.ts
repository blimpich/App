--- conflicted
+++ resolved
@@ -13,7 +13,6 @@
 
 type UsePanGestureProps = Pick<
     MultiGestureCanvasVariables,
-<<<<<<< HEAD
     | 'canvasSize'
     | 'contentSize'
     | 'zoomScale'
@@ -22,13 +21,10 @@
     | 'offsetY'
     | 'panTranslateX'
     | 'panTranslateY'
-    | 'isPagerSwiping'
-    | 'isSwipingDownToClose'
+    | 'shouldDisableTransformationGestures'
     | 'stopAnimation'
     | 'onSwipeDown'
-=======
-    'canvasSize' | 'contentSize' | 'zoomScale' | 'totalScale' | 'offsetX' | 'offsetY' | 'panTranslateX' | 'panTranslateY' | 'shouldDisableTransformationGestures' | 'stopAnimation'
->>>>>>> 52b6d703
+    | 'isSwipingDownToClose'
 >;
 
 const usePanGesture = ({
@@ -40,15 +36,10 @@
     offsetY,
     panTranslateX,
     panTranslateY,
-<<<<<<< HEAD
-    isPagerSwiping,
-    isSwipingDownToClose,
-    stopAnimation,
-    onSwipeDown,
-=======
     shouldDisableTransformationGestures,
     stopAnimation,
->>>>>>> 52b6d703
+    isSwipingDownToClose,
+    onSwipeDown,
 }: UsePanGestureProps): PanGesture => {
     // The content size after fitting it to the canvas and zooming
     const zoomedContentWidth = useDerivedValue(() => contentSize.width * totalScale.value, [contentSize.width]);
@@ -171,17 +162,12 @@
         })
         .onTouchesMove((evt, state) => {
             // We only allow panning when the content is zoomed in
-<<<<<<< HEAD
-            if (zoomScale.value > 1) {
+            if (zoomScale.value > 1 && !shouldDisableTransformationGestures.value) {
                 state.activate();
-=======
-            if (zoomScale.value <= 1 || shouldDisableTransformationGestures.value) {
-                return;
->>>>>>> 52b6d703
             }
 
             // TODO: this needs tuning to work properly
-            if (!isPagerSwiping.value && zoomScale.value === 1 && previousTouch.value !== null) {
+            if (!shouldDisableTransformationGestures.value && zoomScale.value === 1 && previousTouch.value !== null) {
                 const velocityX = Math.abs(evt.allTouches[0].x - previousTouch.value.x);
                 const velocityY = evt.allTouches[0].y - previousTouch.value.y;
 
