import React, {memo} from 'react';
import PropTypes from 'prop-types';
import {View} from 'react-native';
import _ from 'underscore';
import styles from '../styles/styles';
import Avatar from './Avatar';
import Tooltip from './Tooltip';
import Text from './Text';
import themeColors from '../styles/themes/default';
import * as StyleUtils from '../styles/StyleUtils';
import CONST from '../CONST';
import variables from '../styles/variables';
import avatarPropTypes from './avatarPropTypes';

const propTypes = {
    /** Array of avatar URLs or icons */
    icons: PropTypes.arrayOf(avatarPropTypes),

    /** Set the size of avatars */
    size: PropTypes.oneOf(_.values(CONST.AVATAR_SIZE)),

    /** Style for Second Avatar */
    // eslint-disable-next-line react/forbid-prop-types
    secondAvatarStyle: PropTypes.arrayOf(PropTypes.object),

    /** Tooltip for the Avatar */
    avatarTooltips: PropTypes.arrayOf(PropTypes.string),

    /** A fallback avatar icon to display when there is an error on loading avatar from remote URL. */
    fallbackIcon: PropTypes.func,

    /** Prop to identify if we should load avatars vertically instead of diagonally */
    shouldStackHorizontally: PropTypes.bool,

    /** Whether the avatars are hovered */
    isHovered: PropTypes.bool,

    /** Whether the avatars are in an element being pressed */
    isPressed: PropTypes.bool,

    /** Whether #focus mode is on */
    isFocusMode: PropTypes.bool,

<<<<<<< HEAD
    /** Whether the avatar is in IOU card */
    isInCard: PropTypes.bool,
=======
    /** Whether avatars are displayed within a reportAction */
    isInReportAction: PropTypes.bool,
>>>>>>> 5be0c13f
};

const defaultProps = {
    icons: [],
    size: CONST.AVATAR_SIZE.DEFAULT,
    secondAvatarStyle: [StyleUtils.getBackgroundAndBorderStyle(themeColors.componentBG)],
    avatarTooltips: [],
    fallbackIcon: undefined,
    shouldStackHorizontally: false,
    isHovered: false,
    isPressed: false,
    isFocusMode: false,
<<<<<<< HEAD
    isInCard: false,
=======
    isInReportAction: false,
>>>>>>> 5be0c13f
};

const MultipleAvatars = (props) => {
    let avatarContainerStyles = props.size === CONST.AVATAR_SIZE.SMALL ? [styles.emptyAvatarSmall, styles.emptyAvatarMarginSmall] : [styles.emptyAvatar, styles.emptyAvatarMargin];
    const singleAvatarStyles = props.size === CONST.AVATAR_SIZE.SMALL ? styles.singleAvatarSmall : styles.singleAvatar;
    const secondAvatarStyles = [props.size === CONST.AVATAR_SIZE.SMALL ? styles.secondAvatarSmall : styles.secondAvatar, ...props.secondAvatarStyle];

    if (!props.icons.length) {
        return null;
    }

    if (props.icons.length === 1 && !props.shouldStackHorizontally) {
        return (
            <View style={avatarContainerStyles}>
                <Tooltip text={props.avatarTooltips[0]}>
                    <Avatar
                        source={props.icons[0].source}
                        size={props.size}
                        fill={themeColors.iconSuccessFill}
                        name={props.icons[0].name}
                        type={props.icons[0].type}
                    />
                </Tooltip>
            </View>
        );
    }

    const oneAvatarSize = StyleUtils.getAvatarStyle(props.size);
    const oneAvatarBorderWidth = StyleUtils.getAvatarBorderWidth(props.size).borderWidth;
    const overlapSize = oneAvatarSize.width / 3;

    if (props.shouldStackHorizontally) {
        let width;

        // Height of one avatar + border space
        const height = oneAvatarSize.height + 2 * oneAvatarBorderWidth;
        if (props.icons.length > 4) {
            // Width of overlapping avatars + border space
            width = oneAvatarSize.width * 3 + oneAvatarBorderWidth * 8;
        } else {
            // one avatar width + overlaping avatar sizes + border space
            width = oneAvatarSize.width + overlapSize * 2 * (props.icons.length - 1) + oneAvatarBorderWidth * (props.icons.length * 2);
        }
        avatarContainerStyles = StyleUtils.combineStyles([styles.alignItemsCenter, styles.flexRow, StyleUtils.getHeight(height), StyleUtils.getWidthStyle(width)]);
    }

    return (
        <View style={avatarContainerStyles}>
            {props.shouldStackHorizontally ? (
                <>
                    {_.map([...props.icons].splice(0, 4), (icon, index) => (
                        <View
                            key={`stackedAvatars-${index}`}
                            style={[
                                styles.justifyContentCenter,
                                styles.alignItemsCenter,
<<<<<<< HEAD
                                StyleUtils.getHorizontalStackedAvatarBorderStyle(props.isHovered, props.isPressed, props.isInCard),
=======
                                StyleUtils.getHorizontalStackedAvatarBorderStyle(props.isHovered, props.isPressed, props.isInReportAction),
>>>>>>> 5be0c13f
                                StyleUtils.getHorizontalStackedAvatarStyle(index, overlapSize, oneAvatarBorderWidth, oneAvatarSize.width),
                                icon.type === CONST.ICON_TYPE_WORKSPACE ? StyleUtils.getAvatarBorderRadius(props.size, icon.type) : {},
                            ]}
                        >
                            <Avatar
                                source={icon.source || props.fallbackIcon}
                                fill={themeColors.iconSuccessFill}
                                size={props.size}
                                name={icon.name}
                                type={icon.type}
                            />
                        </View>
                    ))}
                    {props.icons.length > 4 && (
                        <View
                            style={[
                                styles.alignItemsCenter,
                                styles.justifyContentCenter,
<<<<<<< HEAD
                                StyleUtils.getHorizontalStackedAvatarBorderStyle(props.isHovered, props.isPressed, props.isInCard),
=======
                                StyleUtils.getHorizontalStackedAvatarBorderStyle(props.isHovered, props.isPressed, props.isInReportAction),
>>>>>>> 5be0c13f

                                // Set overlay background color with RGBA value so that the text will not inherit opacity
                                StyleUtils.getBackgroundColorWithOpacityStyle(themeColors.overlay, variables.overlayOpacity),
                                StyleUtils.getHorizontalStackedOverlayAvatarStyle(oneAvatarSize, oneAvatarBorderWidth),
                                props.icons[3].type === CONST.ICON_TYPE_WORKSPACE ? StyleUtils.getAvatarBorderRadius(props.size, props.icons[3].type) : {},
                            ]}
                        >
                            <View style={[styles.justifyContentCenter, styles.alignItemsCenter, StyleUtils.getHeight(oneAvatarSize.height), StyleUtils.getWidthStyle(oneAvatarSize.width)]}>
                                <Text style={[styles.avatarInnerTextSmall, StyleUtils.getAvatarExtraFontSizeStyle(props.size)]}>{`+${props.icons.length - 4}`}</Text>
                            </View>
                        </View>
                    )}
                </>
            ) : (
                <View style={singleAvatarStyles}>
                    <Tooltip
                        text={props.avatarTooltips[0]}
                        absolute
                    >
                        {/* View is necessary for tooltip to show for multiple avatars in LHN */}
                        <View>
                            <Avatar
                                source={props.icons[0].source || props.fallbackIcon}
                                fill={themeColors.iconSuccessFill}
                                size={props.isFocusMode ? CONST.AVATAR_SIZE.MID_SUBSCRIPT : CONST.AVATAR_SIZE.SMALLER}
                                imageStyles={[singleAvatarStyles]}
                                name={props.icons[0].name}
                                type={props.icons[0].type}
                            />
                        </View>
                    </Tooltip>
                    <View style={secondAvatarStyles}>
                        {props.icons.length === 2 ? (
                            <Tooltip
                                text={props.avatarTooltips[1]}
                                absolute
                            >
                                <View>
                                    <Avatar
                                        source={props.icons[1].source || props.fallbackIcon}
                                        fill={themeColors.iconSuccessFill}
                                        size={props.isFocusMode ? CONST.AVATAR_SIZE.MID_SUBSCRIPT : CONST.AVATAR_SIZE.SMALLER}
                                        imageStyles={[singleAvatarStyles]}
                                        name={props.icons[1].name}
                                        type={props.icons[1].type}
                                    />
                                </View>
                            </Tooltip>
                        ) : (
                            <Tooltip
                                text={props.avatarTooltips.slice(1).join(', ')}
                                absolute
                            >
                                <View style={[singleAvatarStyles, styles.alignItemsCenter, styles.justifyContentCenter]}>
                                    <Text
                                        selectable={false}
                                        style={props.size === CONST.AVATAR_SIZE.SMALL ? styles.avatarInnerTextSmall : styles.avatarInnerText}
                                    >
                                        {`+${props.icons.length - 1}`}
                                    </Text>
                                </View>
                            </Tooltip>
                        )}
                    </View>
                </View>
            )}
        </View>
    );
};

MultipleAvatars.defaultProps = defaultProps;
MultipleAvatars.propTypes = propTypes;
MultipleAvatars.displayName = 'MultipleAvatars';

export default memo(MultipleAvatars);<|MERGE_RESOLUTION|>--- conflicted
+++ resolved
@@ -41,13 +41,8 @@
     /** Whether #focus mode is on */
     isFocusMode: PropTypes.bool,
 
-<<<<<<< HEAD
-    /** Whether the avatar is in IOU card */
-    isInCard: PropTypes.bool,
-=======
     /** Whether avatars are displayed within a reportAction */
     isInReportAction: PropTypes.bool,
->>>>>>> 5be0c13f
 };
 
 const defaultProps = {
@@ -60,11 +55,7 @@
     isHovered: false,
     isPressed: false,
     isFocusMode: false,
-<<<<<<< HEAD
-    isInCard: false,
-=======
     isInReportAction: false,
->>>>>>> 5be0c13f
 };
 
 const MultipleAvatars = (props) => {
@@ -121,11 +112,7 @@
                             style={[
                                 styles.justifyContentCenter,
                                 styles.alignItemsCenter,
-<<<<<<< HEAD
-                                StyleUtils.getHorizontalStackedAvatarBorderStyle(props.isHovered, props.isPressed, props.isInCard),
-=======
                                 StyleUtils.getHorizontalStackedAvatarBorderStyle(props.isHovered, props.isPressed, props.isInReportAction),
->>>>>>> 5be0c13f
                                 StyleUtils.getHorizontalStackedAvatarStyle(index, overlapSize, oneAvatarBorderWidth, oneAvatarSize.width),
                                 icon.type === CONST.ICON_TYPE_WORKSPACE ? StyleUtils.getAvatarBorderRadius(props.size, icon.type) : {},
                             ]}
@@ -144,11 +131,7 @@
                             style={[
                                 styles.alignItemsCenter,
                                 styles.justifyContentCenter,
-<<<<<<< HEAD
-                                StyleUtils.getHorizontalStackedAvatarBorderStyle(props.isHovered, props.isPressed, props.isInCard),
-=======
                                 StyleUtils.getHorizontalStackedAvatarBorderStyle(props.isHovered, props.isPressed, props.isInReportAction),
->>>>>>> 5be0c13f
 
                                 // Set overlay background color with RGBA value so that the text will not inherit opacity
                                 StyleUtils.getBackgroundColorWithOpacityStyle(themeColors.overlay, variables.overlayOpacity),
