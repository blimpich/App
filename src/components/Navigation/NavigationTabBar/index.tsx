--- conflicted
+++ resolved
@@ -53,15 +53,7 @@
     const {activeWorkspaceID} = useActiveWorkspace();
     const {orderedReports} = useSidebarOrderedReports();
     const [account] = useOnyx(ONYXKEYS.ACCOUNT, {canBeMissing: false});
-<<<<<<< HEAD
     const [reportAttributes] = useOnyx(ONYXKEYS.DERIVED.REPORT_ATTRIBUTES, {selector: (value) => value?.reports, canBeMissing: true});
-    const [reports = []] = useOnyx(ONYXKEYS.COLLECTION.REPORT, {
-        selector: (values) => orderedReportIDs.map((reportID) => values?.[`${ONYXKEYS.COLLECTION.REPORT}${reportID}`]),
-        canBeMissing: true,
-    });
-=======
-    const [reportAttributes] = useOnyx(ONYXKEYS.DERIVED.REPORT_ATTRIBUTES, {canBeMissing: true});
->>>>>>> 8246d438
     const {shouldUseNarrowLayout} = useResponsiveLayout();
     const [chatTabBrickRoad, setChatTabBrickRoad] = useState<BrickRoad>(undefined);
     const platform = getPlatform();
