import React, {memo, useCallback, useEffect, useState} from 'react';
import {View} from 'react-native';
import {useOnyx} from 'react-native-onyx';
import type {ValueOf} from 'type-fest';
import HeaderGap from '@components/HeaderGap';
import Icon from '@components/Icon';
import * as Expensicons from '@components/Icon/Expensicons';
import ImageSVG from '@components/ImageSVG';
import DebugTabView from '@components/Navigation/DebugTabView';
import {PressableWithFeedback} from '@components/Pressable';
import {useProductTrainingContext} from '@components/ProductTrainingContext';
import Text from '@components/Text';
import EducationalTooltip from '@components/Tooltip/EducationalTooltip';
import useActiveWorkspace from '@hooks/useActiveWorkspace';
import useLocalize from '@hooks/useLocalize';
import usePermissions from '@hooks/usePermissions';
import useResponsiveLayout from '@hooks/useResponsiveLayout';
import {useSidebarOrderedReportIDs} from '@hooks/useSidebarOrderedReportIDs';
import useStyleUtils from '@hooks/useStyleUtils';
import useTheme from '@hooks/useTheme';
import useThemeStyles from '@hooks/useThemeStyles';
import clearSelectedText from '@libs/clearSelectedText/clearSelectedText';
import getPlatform from '@libs/getPlatform';
import interceptAnonymousUser from '@libs/interceptAnonymousUser';
import {getPreservedNavigatorState} from '@libs/Navigation/AppNavigator/createSplitNavigator/usePreserveNavigatorState';
import {getLastVisitedSettingsPath, getLastVisitedWorkspaceScreen, getSettingsTabStateFromSessionStorage} from '@libs/Navigation/helpers/getLastVisitedWorkspace';
import {buildCannedSearchQuery, buildSearchQueryJSON, buildSearchQueryString} from '@libs/SearchQueryUtils';
import type {BrickRoad} from '@libs/WorkspacesSettingsUtils';
import {getChatTabBrickRoad} from '@libs/WorkspacesSettingsUtils';
import {isFullScreenName, isSettingsTabScreenName} from '@navigation/helpers/isNavigatorName';
import Navigation from '@navigation/Navigation';
import navigationRef from '@navigation/navigationRef';
import type {RootNavigatorParamList, SearchFullscreenNavigatorParamList, State, WorkspaceSplitNavigatorParamList} from '@navigation/types';
import NavigationTabBarAvatar from '@pages/home/sidebar/NavigationTabBarAvatar';
import NavigationTabBarFloatingActionButton from '@pages/home/sidebar/NavigationTabBarFloatingActionButton';
import variables from '@styles/variables';
import CONST from '@src/CONST';
import NAVIGATORS from '@src/NAVIGATORS';
import ONYXKEYS from '@src/ONYXKEYS';
import ROUTES from '@src/ROUTES';
import SCREENS from '@src/SCREENS';
import NAVIGATION_TABS from './NAVIGATION_TABS';

type NavigationTabBarProps = {
    selectedTab: ValueOf<typeof NAVIGATION_TABS>;
    isTooltipAllowed?: boolean;
    isTopLevelBar?: boolean;
};

function NavigationTabBar({selectedTab, isTooltipAllowed = false, isTopLevelBar = false}: NavigationTabBarProps) {
    const theme = useTheme();
    const styles = useThemeStyles();
    const {translate} = useLocalize();
    const {activeWorkspaceID} = useActiveWorkspace();
    const {orderedReportIDs} = useSidebarOrderedReportIDs();
    const [account] = useOnyx(ONYXKEYS.ACCOUNT, {canBeMissing: false});
    const [reportActions] = useOnyx(ONYXKEYS.COLLECTION.REPORT_ACTIONS, {canBeMissing: true});
    const [reports = []] = useOnyx(ONYXKEYS.COLLECTION.REPORT, {
        selector: (values) => orderedReportIDs.map((reportID) => values?.[`${ONYXKEYS.COLLECTION.REPORT}${reportID}`]),
        canBeMissing: true,
    });
    const {shouldUseNarrowLayout} = useResponsiveLayout();
    const [chatTabBrickRoad, setChatTabBrickRoad] = useState<BrickRoad>(undefined);
    const platform = getPlatform();
    const isWebOrDesktop = platform === CONST.PLATFORM.WEB || platform === CONST.PLATFORM.DESKTOP;
    const {renderProductTrainingTooltip, shouldShowProductTrainingTooltip, hideProductTrainingTooltip} = useProductTrainingContext(
        CONST.PRODUCT_TRAINING_TOOLTIP_NAMES.BOTTOM_NAV_INBOX_TOOLTIP,
        isTooltipAllowed && selectedTab !== NAVIGATION_TABS.HOME,
    );
    const StyleUtils = useStyleUtils();
    const {canUseLeftHandBar} = usePermissions();

    // On a wide layout DebugTabView should be rendered only within the navigation tab bar displayed directly on screens.
    const shouldRenderDebugTabViewOnWideLayout = !!user?.isDebugModeEnabled && !isTopLevelBar;

    useEffect(() => {
        setChatTabBrickRoad(getChatTabBrickRoad(activeWorkspaceID, reports));
        // We need to get a new brick road state when report actions are updated, otherwise we'll be showing an outdated brick road.
        // That's why reportActions is added as a dependency here
    }, [activeWorkspaceID, reports, reportActions]);

    const navigateToChats = useCallback(() => {
        if (selectedTab === NAVIGATION_TABS.HOME) {
            return;
        }

        hideProductTrainingTooltip();
        Navigation.navigate(ROUTES.HOME);
    }, [hideProductTrainingTooltip, selectedTab]);

    // When users do not have access to the leftHandBar beta, then we should take into account the activeWorkspaceID.
    // Since the introduction of LHB, the workspace switcher is no longer available.
    const navigateToSearch = useCallback(() => {
        if (selectedTab === NAVIGATION_TABS.SEARCH) {
            return;
        }
        clearSelectedText();
        interceptAnonymousUser(() => {
            const defaultCannedQuery = buildCannedSearchQuery();

            const rootState = navigationRef.getRootState() as State<RootNavigatorParamList>;
            const lastSearchNavigator = rootState.routes.findLast((route) => route.name === NAVIGATORS.SEARCH_FULLSCREEN_NAVIGATOR);
            const lastSearchNavigatorState = lastSearchNavigator && lastSearchNavigator.key ? getPreservedNavigatorState(lastSearchNavigator?.key) : undefined;
            const lastSearchRoute = lastSearchNavigatorState?.routes.findLast((route) => route.name === SCREENS.SEARCH.ROOT);

            if (lastSearchRoute) {
                const {q, ...rest} = lastSearchRoute.params as SearchFullscreenNavigatorParamList[typeof SCREENS.SEARCH.ROOT];
                const queryJSON = buildSearchQueryJSON(q);
                if (queryJSON) {
                    if (!canUseLeftHandBar) {
                        queryJSON.policyID = activeWorkspaceID;
                    }
                    const query = buildSearchQueryString(queryJSON);
                    Navigation.navigate(
                        ROUTES.SEARCH_ROOT.getRoute({
                            query,
                            ...rest,
                        }),
                    );
                    return;
                }
            }
            // when navigating to search we might have an activePolicyID set from workspace switcher
            const query = activeWorkspaceID && !canUseLeftHandBar ? `${defaultCannedQuery} ${CONST.SEARCH.SYNTAX_FILTER_KEYS.POLICY_ID}:${activeWorkspaceID}` : defaultCannedQuery;
            Navigation.navigate(ROUTES.SEARCH_ROOT.getRoute({query}));
        });
    }, [activeWorkspaceID, canUseLeftHandBar, selectedTab]);

    /**
     * The settings tab is related to SettingsSplitNavigator and WorkspaceSplitNavigator.
     * If the user opens this tab from another tab, it is necessary to check whether it has not been opened before.
     * If so, all previously opened screens have be pushed to the navigation stack to maintain the order of screens within the tab.
     * If the user clicks on the settings tab while on this tab, this button should go back to the previous screen within the tab.
     */
    const showSettingsPage = useCallback(() => {
        const rootState = navigationRef.getRootState();
        const topmostFullScreenRoute = rootState.routes.findLast((route) => isFullScreenName(route.name));
        if (!topmostFullScreenRoute) {
            return;
        }

        const lastRouteOfTopmostFullScreenRoute = 'state' in topmostFullScreenRoute ? topmostFullScreenRoute.state?.routes.at(-1) : undefined;

        if (lastRouteOfTopmostFullScreenRoute && lastRouteOfTopmostFullScreenRoute.name === SCREENS.SETTINGS.WORKSPACES && shouldUseNarrowLayout) {
            Navigation.goBack(ROUTES.SETTINGS);
            return;
        }

        if (topmostFullScreenRoute.name === NAVIGATORS.WORKSPACE_SPLIT_NAVIGATOR) {
            Navigation.goBack(ROUTES.SETTINGS);
            return;
        }

        interceptAnonymousUser(() => {
            const state = getSettingsTabStateFromSessionStorage() ?? rootState;
            const lastSettingsOrWorkspaceNavigatorRoute = state.routes.findLast((route) => isSettingsTabScreenName(route.name));
            // If there is no settings or workspace navigator route, then we should open the settings navigator.
            if (!lastSettingsOrWorkspaceNavigatorRoute) {
                Navigation.navigate(ROUTES.SETTINGS);
                return;
            }

            let settingsTabState = lastSettingsOrWorkspaceNavigatorRoute.state;
            if (!settingsTabState && lastSettingsOrWorkspaceNavigatorRoute.key) {
                settingsTabState = getPreservedNavigatorState(lastSettingsOrWorkspaceNavigatorRoute.key);
            }

            // If there is a workspace navigator route, then we should open the workspace initial screen as it should be "remembered".
            if (lastSettingsOrWorkspaceNavigatorRoute.name === NAVIGATORS.WORKSPACE_SPLIT_NAVIGATOR) {
                const params = settingsTabState?.routes.at(0)?.params as WorkspaceSplitNavigatorParamList[typeof SCREENS.WORKSPACE.INITIAL];
                // Screens of this navigator should always have policyID
                if (params.policyID) {
                    const workspaceScreenName = !shouldUseNarrowLayout ? getLastVisitedWorkspaceScreen() : SCREENS.WORKSPACE.INITIAL;
                    // This action will put settings split under the workspace split to make sure that we can swipe back to settings split.
                    navigationRef.dispatch({
                        type: CONST.NAVIGATION.ACTION_TYPE.OPEN_WORKSPACE_SPLIT,
                        payload: {
                            policyID: params.policyID,
                            screenName: workspaceScreenName,
                        },
                    });
                }
                return;
            }

            // If the path stored in the session storage leads to a settings screen, we just navigate to it on a wide layout.
            // On a small screen, we want to go to the page containing the bottom tab bar (ROUTES.SETTINGS or ROUTES.SETTINGS_WORKSPACES) when changing tabs
            if (settingsTabState && !shouldUseNarrowLayout) {
                const lastVisitedSettingsRoute = getLastVisitedSettingsPath(settingsTabState);
                if (lastVisitedSettingsRoute) {
                    Navigation.navigate(lastVisitedSettingsRoute);
                    return;
                }
            }
            // If there is settings workspace screen in the settings navigator, then we should open the settings workspaces as it should be "remembered".
            if (settingsTabState?.routes?.at(-1)?.name === SCREENS.SETTINGS.WORKSPACES) {
                Navigation.navigate(ROUTES.SETTINGS_WORKSPACES.route);
                return;
            }

            // Otherwise we should simply open the settings navigator.
            Navigation.navigate(ROUTES.SETTINGS);
        });
    }, [shouldUseNarrowLayout]);

    if (!shouldUseNarrowLayout && canUseLeftHandBar) {
        return (
            <>
<<<<<<< HEAD
                {!!account?.isDebugModeEnabled && (
=======
                {shouldRenderDebugTabViewOnWideLayout && (
>>>>>>> f1a0d5ee
                    <DebugTabView
                        selectedTab={selectedTab}
                        chatTabBrickRoad={chatTabBrickRoad}
                        activeWorkspaceID={activeWorkspaceID}
                    />
                )}
                <View style={styles.leftNavigationTabBar}>
                    <HeaderGap />
                    <View style={styles.flex1}>
                        <PressableWithFeedback
                            accessibilityRole={CONST.ROLE.BUTTON}
                            accessibilityLabel="Home"
                            accessible
                            testID="ExpensifyLogoButton"
                            onPress={navigateToChats}
                            wrapperStyle={styles.leftNavigationTabBarItem}
                        >
                            <ImageSVG
                                style={StyleUtils.getAvatarStyle(CONST.AVATAR_SIZE.DEFAULT)}
                                src={Expensicons.ExpensifyAppIcon}
                            />
                        </PressableWithFeedback>
                        <EducationalTooltip
                            shouldRender={shouldShowProductTrainingTooltip}
                            anchorAlignment={{
                                horizontal: isWebOrDesktop ? CONST.MODAL.ANCHOR_ORIGIN_HORIZONTAL.CENTER : CONST.MODAL.ANCHOR_ORIGIN_HORIZONTAL.LEFT,
                                vertical: CONST.MODAL.ANCHOR_ORIGIN_VERTICAL.BOTTOM,
                            }}
                            shiftHorizontal={isWebOrDesktop ? 0 : variables.navigationTabBarInboxTooltipShiftHorizontal}
                            renderTooltipContent={renderProductTrainingTooltip}
                            wrapperStyle={styles.productTrainingTooltipWrapper}
                            shouldHideOnNavigate={false}
                            onTooltipPress={navigateToChats}
                        >
                            <PressableWithFeedback
                                onPress={navigateToChats}
                                role={CONST.ROLE.BUTTON}
                                accessibilityLabel={translate('common.inbox')}
                                style={styles.leftNavigationTabBarItem}
                            >
                                <View>
                                    <Icon
                                        src={Expensicons.Inbox}
                                        fill={selectedTab === NAVIGATION_TABS.HOME ? theme.iconMenu : theme.icon}
                                        width={variables.iconBottomBar}
                                        height={variables.iconBottomBar}
                                    />
                                    {!!chatTabBrickRoad && (
                                        <View
                                            style={styles.navigationTabBarStatusIndicator(chatTabBrickRoad === CONST.BRICK_ROAD_INDICATOR_STATUS.INFO ? theme.iconSuccessFill : theme.danger)}
                                        />
                                    )}
                                </View>
                                <Text
                                    style={[
                                        styles.textSmall,
                                        styles.textAlignCenter,
                                        styles.mt1Half,
                                        selectedTab === NAVIGATION_TABS.HOME ? styles.textBold : styles.textSupporting,
                                        styles.navigationTabBarLabel,
                                    ]}
                                >
                                    {translate('common.inbox')}
                                </Text>
                            </PressableWithFeedback>
                        </EducationalTooltip>
                        <PressableWithFeedback
                            onPress={navigateToSearch}
                            role={CONST.ROLE.BUTTON}
                            accessibilityLabel={translate('common.reports')}
                            style={styles.leftNavigationTabBarItem}
                        >
                            <View>
                                <Icon
                                    src={Expensicons.MoneySearch}
                                    fill={selectedTab === NAVIGATION_TABS.SEARCH ? theme.iconMenu : theme.icon}
                                    width={variables.iconBottomBar}
                                    height={variables.iconBottomBar}
                                />
                            </View>
                            <Text
                                style={[
                                    styles.textSmall,
                                    styles.textAlignCenter,
                                    styles.mt1Half,
                                    selectedTab === NAVIGATION_TABS.SEARCH ? styles.textBold : styles.textSupporting,
                                    styles.navigationTabBarLabel,
                                ]}
                            >
                                {translate('common.reports')}
                            </Text>
                        </PressableWithFeedback>
                        <NavigationTabBarAvatar
                            style={styles.leftNavigationTabBarItem}
                            isSelected={selectedTab === NAVIGATION_TABS.SETTINGS}
                            onPress={showSettingsPage}
                        />
                    </View>
                    <View style={styles.leftNavigationTabBarItem}>
                        <NavigationTabBarFloatingActionButton isTooltipAllowed={isTooltipAllowed} />
                    </View>
                </View>
            </>
        );
    }

    return (
        <>
            {!!account?.isDebugModeEnabled && (
                <DebugTabView
                    selectedTab={selectedTab}
                    chatTabBrickRoad={chatTabBrickRoad}
                    activeWorkspaceID={activeWorkspaceID}
                />
            )}
            <View style={styles.navigationTabBarContainer}>
                <EducationalTooltip
                    shouldRender={shouldShowProductTrainingTooltip}
                    anchorAlignment={{
                        horizontal: isWebOrDesktop ? CONST.MODAL.ANCHOR_ORIGIN_HORIZONTAL.CENTER : CONST.MODAL.ANCHOR_ORIGIN_HORIZONTAL.LEFT,
                        vertical: CONST.MODAL.ANCHOR_ORIGIN_VERTICAL.BOTTOM,
                    }}
                    shiftHorizontal={isWebOrDesktop ? 0 : variables.navigationTabBarInboxTooltipShiftHorizontal}
                    renderTooltipContent={renderProductTrainingTooltip}
                    wrapperStyle={styles.productTrainingTooltipWrapper}
                    shouldHideOnNavigate={false}
                    onTooltipPress={navigateToChats}
                >
                    <PressableWithFeedback
                        onPress={navigateToChats}
                        role={CONST.ROLE.BUTTON}
                        accessibilityLabel={translate('common.inbox')}
                        wrapperStyle={styles.flex1}
                        style={styles.navigationTabBarItem}
                    >
                        <View>
                            <Icon
                                src={Expensicons.Inbox}
                                fill={selectedTab === NAVIGATION_TABS.HOME ? theme.iconMenu : theme.icon}
                                width={variables.iconBottomBar}
                                height={variables.iconBottomBar}
                            />
                            {!!chatTabBrickRoad && (
                                <View style={styles.navigationTabBarStatusIndicator(chatTabBrickRoad === CONST.BRICK_ROAD_INDICATOR_STATUS.INFO ? theme.iconSuccessFill : theme.danger)} />
                            )}
                        </View>
                        <Text
                            style={[
                                styles.textSmall,
                                styles.textAlignCenter,
                                styles.mt1Half,
                                selectedTab === NAVIGATION_TABS.HOME ? styles.textBold : styles.textSupporting,
                                styles.navigationTabBarLabel,
                            ]}
                        >
                            {translate('common.inbox')}
                        </Text>
                    </PressableWithFeedback>
                </EducationalTooltip>
                <PressableWithFeedback
                    onPress={navigateToSearch}
                    role={CONST.ROLE.BUTTON}
                    accessibilityLabel={translate('common.reports')}
                    wrapperStyle={styles.flex1}
                    style={styles.navigationTabBarItem}
                >
                    <View>
                        <Icon
                            src={Expensicons.MoneySearch}
                            fill={selectedTab === NAVIGATION_TABS.SEARCH ? theme.iconMenu : theme.icon}
                            width={variables.iconBottomBar}
                            height={variables.iconBottomBar}
                        />
                    </View>
                    <Text
                        style={[
                            styles.textSmall,
                            styles.textAlignCenter,
                            styles.mt1Half,
                            selectedTab === NAVIGATION_TABS.SEARCH ? styles.textBold : styles.textSupporting,
                            styles.navigationTabBarLabel,
                        ]}
                    >
                        {translate('common.reports')}
                    </Text>
                </PressableWithFeedback>
                <NavigationTabBarAvatar
                    style={styles.navigationTabBarItem}
                    isSelected={selectedTab === NAVIGATION_TABS.SETTINGS}
                    onPress={showSettingsPage}
                />
                <View style={[styles.flex1, styles.navigationTabBarItem]}>
                    <NavigationTabBarFloatingActionButton isTooltipAllowed={isTooltipAllowed} />
                </View>
            </View>
        </>
    );
}

NavigationTabBar.displayName = 'NavigationTabBar';

export default memo(NavigationTabBar);<|MERGE_RESOLUTION|>--- conflicted
+++ resolved
@@ -71,7 +71,7 @@
     const {canUseLeftHandBar} = usePermissions();
 
     // On a wide layout DebugTabView should be rendered only within the navigation tab bar displayed directly on screens.
-    const shouldRenderDebugTabViewOnWideLayout = !!user?.isDebugModeEnabled && !isTopLevelBar;
+    const shouldRenderDebugTabViewOnWideLayout = !!account?.isDebugModeEnabled && !isTopLevelBar;
 
     useEffect(() => {
         setChatTabBrickRoad(getChatTabBrickRoad(activeWorkspaceID, reports));
@@ -206,11 +206,7 @@
     if (!shouldUseNarrowLayout && canUseLeftHandBar) {
         return (
             <>
-<<<<<<< HEAD
-                {!!account?.isDebugModeEnabled && (
-=======
                 {shouldRenderDebugTabViewOnWideLayout && (
->>>>>>> f1a0d5ee
                     <DebugTabView
                         selectedTab={selectedTab}
                         chatTabBrickRoad={chatTabBrickRoad}
