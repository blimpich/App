import React, {memo, useCallback, useEffect, useState} from 'react';
import {View} from 'react-native';
import {useOnyx} from 'react-native-onyx';
import type {ValueOf} from 'type-fest';
import HeaderGap from '@components/HeaderGap';
import Icon from '@components/Icon';
import * as Expensicons from '@components/Icon/Expensicons';
import ImageSVG from '@components/ImageSVG';
import DebugTabView from '@components/Navigation/DebugTabView';
import {PressableWithFeedback} from '@components/Pressable';
import {useProductTrainingContext} from '@components/ProductTrainingContext';
import Text from '@components/Text';
import EducationalTooltip from '@components/Tooltip/EducationalTooltip';
import useActiveWorkspace from '@hooks/useActiveWorkspace';
import useLocalize from '@hooks/useLocalize';
import useResponsiveLayout from '@hooks/useResponsiveLayout';
import {useSidebarOrderedReports} from '@hooks/useSidebarOrderedReports';
import useStyleUtils from '@hooks/useStyleUtils';
import useTheme from '@hooks/useTheme';
import useThemeStyles from '@hooks/useThemeStyles';
import clearSelectedText from '@libs/clearSelectedText/clearSelectedText';
import getPlatform from '@libs/getPlatform';
import interceptAnonymousUser from '@libs/interceptAnonymousUser';
import {getPreservedNavigatorState} from '@libs/Navigation/AppNavigator/createSplitNavigator/usePreserveNavigatorState';
import {getLastVisitedSettingsPath, getLastVisitedWorkspaceScreen, getSettingsTabStateFromSessionStorage} from '@libs/Navigation/helpers/getLastVisitedWorkspace';
import {buildCannedSearchQuery, buildSearchQueryJSON, buildSearchQueryString} from '@libs/SearchQueryUtils';
import type {BrickRoad} from '@libs/WorkspacesSettingsUtils';
import {getChatTabBrickRoad} from '@libs/WorkspacesSettingsUtils';
import {isFullScreenName, isSettingsTabScreenName} from '@navigation/helpers/isNavigatorName';
import Navigation from '@navigation/Navigation';
import navigationRef from '@navigation/navigationRef';
import type {RootNavigatorParamList, SearchFullscreenNavigatorParamList, State, WorkspaceSplitNavigatorParamList} from '@navigation/types';
import NavigationTabBarAvatar from '@pages/home/sidebar/NavigationTabBarAvatar';
import NavigationTabBarFloatingActionButton from '@pages/home/sidebar/NavigationTabBarFloatingActionButton';
import variables from '@styles/variables';
import CONST from '@src/CONST';
import NAVIGATORS from '@src/NAVIGATORS';
import ONYXKEYS from '@src/ONYXKEYS';
import ROUTES from '@src/ROUTES';
import SCREENS from '@src/SCREENS';
import NAVIGATION_TABS from './NAVIGATION_TABS';

type NavigationTabBarProps = {
    selectedTab: ValueOf<typeof NAVIGATION_TABS>;
    isTooltipAllowed?: boolean;
    isTopLevelBar?: boolean;
};

function NavigationTabBar({selectedTab, isTooltipAllowed = false, isTopLevelBar = false}: NavigationTabBarProps) {
    const theme = useTheme();
    const styles = useThemeStyles();
    const {translate} = useLocalize();
    const {activeWorkspaceID} = useActiveWorkspace();
<<<<<<< HEAD
    const {orderedReports} = useSidebarOrderedReports();
    const [user] = useOnyx(ONYXKEYS.USER, {canBeMissing: false});
=======
    const {orderedReportIDs} = useSidebarOrderedReportIDs();
    const [account] = useOnyx(ONYXKEYS.ACCOUNT, {canBeMissing: false});
>>>>>>> e1921388
    const [reportActions] = useOnyx(ONYXKEYS.COLLECTION.REPORT_ACTIONS, {canBeMissing: true});
    const {shouldUseNarrowLayout} = useResponsiveLayout();
    const [chatTabBrickRoad, setChatTabBrickRoad] = useState<BrickRoad>(undefined);
    const platform = getPlatform();
    const isWebOrDesktop = platform === CONST.PLATFORM.WEB || platform === CONST.PLATFORM.DESKTOP;
    const {renderProductTrainingTooltip, shouldShowProductTrainingTooltip, hideProductTrainingTooltip} = useProductTrainingContext(
        CONST.PRODUCT_TRAINING_TOOLTIP_NAMES.BOTTOM_NAV_INBOX_TOOLTIP,
        isTooltipAllowed && selectedTab !== NAVIGATION_TABS.HOME,
    );
    const StyleUtils = useStyleUtils();

    // On a wide layout DebugTabView should be rendered only within the navigation tab bar displayed directly on screens.
    const shouldRenderDebugTabViewOnWideLayout = !!account?.isDebugModeEnabled && !isTopLevelBar;

    useEffect(() => {
        setChatTabBrickRoad(getChatTabBrickRoad(activeWorkspaceID, orderedReports));
        // We need to get a new brick road state when report actions are updated, otherwise we'll be showing an outdated brick road.
        // That's why reportActions is added as a dependency here
    }, [activeWorkspaceID, orderedReports, reportActions]);

    const navigateToChats = useCallback(() => {
        if (selectedTab === NAVIGATION_TABS.HOME) {
            return;
        }

        hideProductTrainingTooltip();
        Navigation.navigate(ROUTES.HOME);
    }, [hideProductTrainingTooltip, selectedTab]);

    const navigateToSearch = useCallback(() => {
        if (selectedTab === NAVIGATION_TABS.SEARCH) {
            return;
        }
        clearSelectedText();
        interceptAnonymousUser(() => {
            const rootState = navigationRef.getRootState() as State<RootNavigatorParamList>;
            const lastSearchNavigator = rootState.routes.findLast((route) => route.name === NAVIGATORS.SEARCH_FULLSCREEN_NAVIGATOR);
            const lastSearchNavigatorState = lastSearchNavigator && lastSearchNavigator.key ? getPreservedNavigatorState(lastSearchNavigator?.key) : undefined;
            const lastSearchRoute = lastSearchNavigatorState?.routes.findLast((route) => route.name === SCREENS.SEARCH.ROOT);

            if (lastSearchRoute) {
                const {q, ...rest} = lastSearchRoute.params as SearchFullscreenNavigatorParamList[typeof SCREENS.SEARCH.ROOT];
                const queryJSON = buildSearchQueryJSON(q);
                if (queryJSON) {
                    const query = buildSearchQueryString(queryJSON);
                    Navigation.navigate(
                        ROUTES.SEARCH_ROOT.getRoute({
                            query,
                            ...rest,
                        }),
                    );
                    return;
                }
            }

            Navigation.navigate(ROUTES.SEARCH_ROOT.getRoute({query: buildCannedSearchQuery()}));
        });
    }, [selectedTab]);

    /**
     * The settings tab is related to SettingsSplitNavigator and WorkspaceSplitNavigator.
     * If the user opens this tab from another tab, it is necessary to check whether it has not been opened before.
     * If so, all previously opened screens have be pushed to the navigation stack to maintain the order of screens within the tab.
     * If the user clicks on the settings tab while on this tab, this button should go back to the previous screen within the tab.
     */
    const showSettingsPage = useCallback(() => {
        const rootState = navigationRef.getRootState();
        const topmostFullScreenRoute = rootState.routes.findLast((route) => isFullScreenName(route.name));
        if (!topmostFullScreenRoute) {
            return;
        }

        const lastRouteOfTopmostFullScreenRoute = 'state' in topmostFullScreenRoute ? topmostFullScreenRoute.state?.routes.at(-1) : undefined;

        if (lastRouteOfTopmostFullScreenRoute && lastRouteOfTopmostFullScreenRoute.name === SCREENS.SETTINGS.WORKSPACES && shouldUseNarrowLayout) {
            Navigation.goBack(ROUTES.SETTINGS);
            return;
        }

        if (topmostFullScreenRoute.name === NAVIGATORS.WORKSPACE_SPLIT_NAVIGATOR) {
            Navigation.goBack(ROUTES.SETTINGS);
            return;
        }

        interceptAnonymousUser(() => {
            const state = getSettingsTabStateFromSessionStorage() ?? rootState;
            const lastSettingsOrWorkspaceNavigatorRoute = state.routes.findLast((route) => isSettingsTabScreenName(route.name));
            // If there is no settings or workspace navigator route, then we should open the settings navigator.
            if (!lastSettingsOrWorkspaceNavigatorRoute) {
                Navigation.navigate(ROUTES.SETTINGS);
                return;
            }

            let settingsTabState = lastSettingsOrWorkspaceNavigatorRoute.state;
            if (!settingsTabState && lastSettingsOrWorkspaceNavigatorRoute.key) {
                settingsTabState = getPreservedNavigatorState(lastSettingsOrWorkspaceNavigatorRoute.key);
            }

            // If there is a workspace navigator route, then we should open the workspace initial screen as it should be "remembered".
            if (lastSettingsOrWorkspaceNavigatorRoute.name === NAVIGATORS.WORKSPACE_SPLIT_NAVIGATOR) {
                const params = settingsTabState?.routes.at(0)?.params as WorkspaceSplitNavigatorParamList[typeof SCREENS.WORKSPACE.INITIAL];
                // Screens of this navigator should always have policyID
                if (params.policyID) {
                    const workspaceScreenName = !shouldUseNarrowLayout ? getLastVisitedWorkspaceScreen() : SCREENS.WORKSPACE.INITIAL;
                    // This action will put settings split under the workspace split to make sure that we can swipe back to settings split.
                    navigationRef.dispatch({
                        type: CONST.NAVIGATION.ACTION_TYPE.OPEN_WORKSPACE_SPLIT,
                        payload: {
                            policyID: params.policyID,
                            screenName: workspaceScreenName,
                        },
                    });
                }
                return;
            }

            // If the path stored in the session storage leads to a settings screen, we just navigate to it on a wide layout.
            // On a small screen, we want to go to the page containing the bottom tab bar (ROUTES.SETTINGS or ROUTES.SETTINGS_WORKSPACES) when changing tabs
            if (settingsTabState && !shouldUseNarrowLayout) {
                const lastVisitedSettingsRoute = getLastVisitedSettingsPath(settingsTabState);
                if (lastVisitedSettingsRoute) {
                    Navigation.navigate(lastVisitedSettingsRoute);
                    return;
                }
            }
            // If there is settings workspace screen in the settings navigator, then we should open the settings workspaces as it should be "remembered".
            if (settingsTabState?.routes?.at(-1)?.name === SCREENS.SETTINGS.WORKSPACES) {
                Navigation.navigate(ROUTES.SETTINGS_WORKSPACES.route);
                return;
            }

            // Otherwise we should simply open the settings navigator.
            Navigation.navigate(ROUTES.SETTINGS);
        });
    }, [shouldUseNarrowLayout]);

    if (!shouldUseNarrowLayout) {
        return (
            <>
                {shouldRenderDebugTabViewOnWideLayout && (
                    <DebugTabView
                        selectedTab={selectedTab}
                        chatTabBrickRoad={chatTabBrickRoad}
                        activeWorkspaceID={activeWorkspaceID}
                    />
                )}
                <View style={styles.leftNavigationTabBarContainer}>
                    <HeaderGap />
                    <View style={styles.flex1}>
                        <PressableWithFeedback
                            accessibilityRole={CONST.ROLE.BUTTON}
                            accessibilityLabel="Home"
                            accessible
                            testID="ExpensifyLogoButton"
                            onPress={navigateToChats}
                            wrapperStyle={styles.leftNavigationTabBarItem}
                        >
                            <ImageSVG
                                style={StyleUtils.getAvatarStyle(CONST.AVATAR_SIZE.DEFAULT)}
                                src={Expensicons.ExpensifyAppIcon}
                            />
                        </PressableWithFeedback>
                        <EducationalTooltip
                            shouldRender={shouldShowProductTrainingTooltip}
                            anchorAlignment={{
                                horizontal: isWebOrDesktop ? CONST.MODAL.ANCHOR_ORIGIN_HORIZONTAL.CENTER : CONST.MODAL.ANCHOR_ORIGIN_HORIZONTAL.LEFT,
                                vertical: CONST.MODAL.ANCHOR_ORIGIN_VERTICAL.BOTTOM,
                            }}
                            shiftHorizontal={isWebOrDesktop ? 0 : variables.navigationTabBarInboxTooltipShiftHorizontal}
                            renderTooltipContent={renderProductTrainingTooltip}
                            wrapperStyle={styles.productTrainingTooltipWrapper}
                            shouldHideOnNavigate={false}
                            onTooltipPress={navigateToChats}
                        >
                            <PressableWithFeedback
                                onPress={navigateToChats}
                                role={CONST.ROLE.BUTTON}
                                accessibilityLabel={translate('common.inbox')}
                                style={styles.leftNavigationTabBarItem}
                            >
                                <View>
                                    <Icon
                                        src={Expensicons.Inbox}
                                        fill={selectedTab === NAVIGATION_TABS.HOME ? theme.iconMenu : theme.icon}
                                        width={variables.iconBottomBar}
                                        height={variables.iconBottomBar}
                                    />
                                    {!!chatTabBrickRoad && (
                                        <View
                                            style={styles.navigationTabBarStatusIndicator(chatTabBrickRoad === CONST.BRICK_ROAD_INDICATOR_STATUS.INFO ? theme.iconSuccessFill : theme.danger)}
                                        />
                                    )}
                                </View>
                                <Text
                                    style={[
                                        styles.textSmall,
                                        styles.textAlignCenter,
                                        styles.mt1Half,
                                        selectedTab === NAVIGATION_TABS.HOME ? styles.textBold : styles.textSupporting,
                                        styles.navigationTabBarLabel,
                                    ]}
                                >
                                    {translate('common.inbox')}
                                </Text>
                            </PressableWithFeedback>
                        </EducationalTooltip>
                        <PressableWithFeedback
                            onPress={navigateToSearch}
                            role={CONST.ROLE.BUTTON}
                            accessibilityLabel={translate('common.reports')}
                            style={styles.leftNavigationTabBarItem}
                        >
                            <View>
                                <Icon
                                    src={Expensicons.MoneySearch}
                                    fill={selectedTab === NAVIGATION_TABS.SEARCH ? theme.iconMenu : theme.icon}
                                    width={variables.iconBottomBar}
                                    height={variables.iconBottomBar}
                                />
                            </View>
                            <Text
                                style={[
                                    styles.textSmall,
                                    styles.textAlignCenter,
                                    styles.mt1Half,
                                    selectedTab === NAVIGATION_TABS.SEARCH ? styles.textBold : styles.textSupporting,
                                    styles.navigationTabBarLabel,
                                ]}
                            >
                                {translate('common.reports')}
                            </Text>
                        </PressableWithFeedback>
                        <NavigationTabBarAvatar
                            style={styles.leftNavigationTabBarItem}
                            isSelected={selectedTab === NAVIGATION_TABS.SETTINGS}
                            onPress={showSettingsPage}
                        />
                    </View>
                    <View style={styles.leftNavigationTabBarItem}>
                        <NavigationTabBarFloatingActionButton isTooltipAllowed={isTooltipAllowed} />
                    </View>
                </View>
            </>
        );
    }

    return (
        <>
            {!!account?.isDebugModeEnabled && (
                <DebugTabView
                    selectedTab={selectedTab}
                    chatTabBrickRoad={chatTabBrickRoad}
                    activeWorkspaceID={activeWorkspaceID}
                />
            )}
            <View style={styles.navigationTabBarContainer}>
                <EducationalTooltip
                    shouldRender={shouldShowProductTrainingTooltip}
                    anchorAlignment={{
                        horizontal: isWebOrDesktop ? CONST.MODAL.ANCHOR_ORIGIN_HORIZONTAL.CENTER : CONST.MODAL.ANCHOR_ORIGIN_HORIZONTAL.LEFT,
                        vertical: CONST.MODAL.ANCHOR_ORIGIN_VERTICAL.BOTTOM,
                    }}
                    shiftHorizontal={isWebOrDesktop ? 0 : variables.navigationTabBarInboxTooltipShiftHorizontal}
                    renderTooltipContent={renderProductTrainingTooltip}
                    wrapperStyle={styles.productTrainingTooltipWrapper}
                    shouldHideOnNavigate={false}
                    onTooltipPress={navigateToChats}
                >
                    <PressableWithFeedback
                        onPress={navigateToChats}
                        role={CONST.ROLE.BUTTON}
                        accessibilityLabel={translate('common.inbox')}
                        wrapperStyle={styles.flex1}
                        style={styles.navigationTabBarItem}
                    >
                        <View>
                            <Icon
                                src={Expensicons.Inbox}
                                fill={selectedTab === NAVIGATION_TABS.HOME ? theme.iconMenu : theme.icon}
                                width={variables.iconBottomBar}
                                height={variables.iconBottomBar}
                            />
                            {!!chatTabBrickRoad && (
                                <View style={styles.navigationTabBarStatusIndicator(chatTabBrickRoad === CONST.BRICK_ROAD_INDICATOR_STATUS.INFO ? theme.iconSuccessFill : theme.danger)} />
                            )}
                        </View>
                        <Text
                            style={[
                                styles.textSmall,
                                styles.textAlignCenter,
                                styles.mt1Half,
                                selectedTab === NAVIGATION_TABS.HOME ? styles.textBold : styles.textSupporting,
                                styles.navigationTabBarLabel,
                            ]}
                        >
                            {translate('common.inbox')}
                        </Text>
                    </PressableWithFeedback>
                </EducationalTooltip>
                <PressableWithFeedback
                    onPress={navigateToSearch}
                    role={CONST.ROLE.BUTTON}
                    accessibilityLabel={translate('common.reports')}
                    wrapperStyle={styles.flex1}
                    style={styles.navigationTabBarItem}
                >
                    <View>
                        <Icon
                            src={Expensicons.MoneySearch}
                            fill={selectedTab === NAVIGATION_TABS.SEARCH ? theme.iconMenu : theme.icon}
                            width={variables.iconBottomBar}
                            height={variables.iconBottomBar}
                        />
                    </View>
                    <Text
                        style={[
                            styles.textSmall,
                            styles.textAlignCenter,
                            styles.mt1Half,
                            selectedTab === NAVIGATION_TABS.SEARCH ? styles.textBold : styles.textSupporting,
                            styles.navigationTabBarLabel,
                        ]}
                    >
                        {translate('common.reports')}
                    </Text>
                </PressableWithFeedback>
                <NavigationTabBarAvatar
                    style={styles.navigationTabBarItem}
                    isSelected={selectedTab === NAVIGATION_TABS.SETTINGS}
                    onPress={showSettingsPage}
                />
                <View style={[styles.flex1, styles.navigationTabBarItem]}>
                    <NavigationTabBarFloatingActionButton isTooltipAllowed={isTooltipAllowed} />
                </View>
            </View>
        </>
    );
}

NavigationTabBar.displayName = 'NavigationTabBar';

export default memo(NavigationTabBar);<|MERGE_RESOLUTION|>--- conflicted
+++ resolved
@@ -51,13 +51,8 @@
     const styles = useThemeStyles();
     const {translate} = useLocalize();
     const {activeWorkspaceID} = useActiveWorkspace();
-<<<<<<< HEAD
     const {orderedReports} = useSidebarOrderedReports();
-    const [user] = useOnyx(ONYXKEYS.USER, {canBeMissing: false});
-=======
-    const {orderedReportIDs} = useSidebarOrderedReportIDs();
     const [account] = useOnyx(ONYXKEYS.ACCOUNT, {canBeMissing: false});
->>>>>>> e1921388
     const [reportActions] = useOnyx(ONYXKEYS.COLLECTION.REPORT_ACTIONS, {canBeMissing: true});
     const {shouldUseNarrowLayout} = useResponsiveLayout();
     const [chatTabBrickRoad, setChatTabBrickRoad] = useState<BrickRoad>(undefined);
