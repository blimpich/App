--- conflicted
+++ resolved
@@ -52,18 +52,12 @@
     const {translate} = useLocalize();
     const {activeWorkspaceID} = useActiveWorkspace();
     const {orderedReportIDs} = useSidebarOrderedReportIDs();
-<<<<<<< HEAD
-    const [account] = useOnyx(ONYXKEYS.ACCOUNT);
-    const [reportActions] = useOnyx(ONYXKEYS.COLLECTION.REPORT_ACTIONS);
-    const [reports = []] = useOnyx(ONYXKEYS.COLLECTION.REPORT, {selector: (values) => orderedReportIDs.map((reportID) => values?.[`${ONYXKEYS.COLLECTION.REPORT}${reportID}`])});
-=======
-    const [user] = useOnyx(ONYXKEYS.USER, {canBeMissing: false});
+    const [account] = useOnyx(ONYXKEYS.ACCOUNT, {canBeMissing: false});
     const [reportActions] = useOnyx(ONYXKEYS.COLLECTION.REPORT_ACTIONS, {canBeMissing: true});
     const [reports = []] = useOnyx(ONYXKEYS.COLLECTION.REPORT, {
         selector: (values) => orderedReportIDs.map((reportID) => values?.[`${ONYXKEYS.COLLECTION.REPORT}${reportID}`]),
         canBeMissing: true,
     });
->>>>>>> 48cabfb8
     const {shouldUseNarrowLayout} = useResponsiveLayout();
     const [chatTabBrickRoad, setChatTabBrickRoad] = useState<BrickRoad>(undefined);
     const platform = getPlatform();
