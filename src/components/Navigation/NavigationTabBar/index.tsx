--- conflicted
+++ resolved
@@ -53,11 +53,7 @@
     const {activeWorkspaceID} = useActiveWorkspace();
     const {orderedReportIDs} = useSidebarOrderedReportIDs();
     const [account] = useOnyx(ONYXKEYS.ACCOUNT, {canBeMissing: false});
-<<<<<<< HEAD
     const [reportAttributes] = useOnyx(ONYXKEYS.DERIVED.REPORT_ATTRIBUTES, {selector: (value) => value?.reports, canBeMissing: true});
-=======
-    const [reportAttributes] = useOnyx(ONYXKEYS.DERIVED.REPORT_ATTRIBUTES, {canBeMissing: true});
->>>>>>> 89306d67
     const [reports = []] = useOnyx(ONYXKEYS.COLLECTION.REPORT, {
         selector: (values) => orderedReportIDs.map((reportID) => values?.[`${ONYXKEYS.COLLECTION.REPORT}${reportID}`]),
         canBeMissing: true,
@@ -78,11 +74,7 @@
 
     useEffect(() => {
         setChatTabBrickRoad(getChatTabBrickRoad(activeWorkspaceID, reports));
-<<<<<<< HEAD
-        // We need to get a new brick road state when report actions are updated, otherwise we'll be showing an outdated brick road.
-=======
         // We need to get a new brick road state when report attributes are updated, otherwise we'll be showing an outdated brick road.
->>>>>>> 89306d67
         // That's why reportAttributes is added as a dependency here
     }, [activeWorkspaceID, reports, reportAttributes]);
 
