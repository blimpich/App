import _ from 'underscore';
import React from 'react';
import {Pressable, View} from 'react-native';
import PropTypes from 'prop-types';
import compose from '../libs/compose';
import withLocalize, {withLocalizePropTypes} from './withLocalize';
import {withNetwork} from './OnyxProvider';
import networkPropTypes from './networkPropTypes';
import stylePropTypes from '../styles/stylePropTypes';
import styles from '../styles/styles';
import Tooltip from './Tooltip';
import Icon from './Icon';
import * as Expensicons from './Icon/Expensicons';
import * as StyleUtils from '../styles/StyleUtils';
import DotIndicatorMessage from './DotIndicatorMessage';

/**
 * This component should be used when we are using the offline pattern B (offline with feedback).
 * You should enclose any element that should have feedback that the action was taken offline and it will take
 * care of adding the appropriate styles for pending actions and displaying the dismissible error.
 */

const propTypes = {
    /** The type of action that's pending  */
    pendingAction: PropTypes.oneOf(['add', 'update', 'delete']),

    /** The errors to display  */
    // eslint-disable-next-line react/forbid-prop-types
    errors: PropTypes.object,

    /** A function to run when the X button next to the error is clicked */
    onClose: PropTypes.func,

    /** The content that needs offline feedback */
    children: PropTypes.node.isRequired,

    /** Information about the network */
    network: networkPropTypes.isRequired,

    /** Additional styles to add after local styles. Applied to the parent container */
    style: stylePropTypes,

    /** Additional style object for the error row */
    errorRowStyles: stylePropTypes,

    ...withLocalizePropTypes,
};

const defaultProps = {
    pendingAction: null,
    errors: null,
    onClose: () => {},
    style: [],
    errorRowStyles: [],
};

/**
 * This method applies the strikethrough to all the children passed recursively
 * @param {Array} children
 * @return {Array}
 */
function applyStrikeThrough(children) {
    return React.Children.map(children, (child) => {
        if (!React.isValidElement(child)) {
            return child;
        }
        const props = {style: StyleUtils.combineStyles(child.props.style, styles.offlineFeedback.deleted)};
        if (child.props.children) {
            props.children = applyStrikeThrough(child.props.children);
        }
        return React.cloneElement(child, props);
    });
}

const OfflineWithFeedback = (props) => {
    const hasErrors = !_.isEmpty(props.errors);
    const isOfflinePendingAction = props.network.isOffline && props.pendingAction;
    const isUpdateOrDeleteError = hasErrors && (props.pendingAction === 'delete' || props.pendingAction === 'update');
    const isAddError = hasErrors && props.pendingAction === 'add';
    const needsOpacity = (isOfflinePendingAction && !isUpdateOrDeleteError) || isAddError;
    const needsStrikeThrough = props.network.isOffline && props.pendingAction === 'delete';
    const hideChildren = !props.network.isOffline && props.pendingAction === 'delete' && !hasErrors;
    let children = props.children;
<<<<<<< HEAD
    const sortedErrors = _.chain(props.errors)
        .keys()
        .sortBy()
        .map(key => props.errors[key])

        // Using uniq here since some fields are wrapped by the same OfflineWithFeedback component (e.g. WorkspaceReimburseView)
        // and can potentially pass the same error.
        .uniq()
        .value();
=======
>>>>>>> c30de0ac

    // Apply strikethrough to children if needed, but skip it if we are not going to render them
    if (needsStrikeThrough && !hideChildren) {
        children = applyStrikeThrough(children);
    }
    return (
        <View style={props.style}>
            {!hideChildren && (
                <View style={needsOpacity ? styles.offlineFeedback.pending : {}}>
                    {children}
                </View>
            )}
            {hasErrors && (
                <View style={StyleUtils.combineStyles(styles.offlineFeedback.error, props.errorRowStyles)}>
                    <DotIndicatorMessage messages={props.errors} type="error" />
                    <Tooltip text={props.translate('common.close')}>
                        <Pressable
                            onPress={props.onClose}
                            style={[styles.touchableButtonImage, styles.mr0]}
                            accessibilityRole="button"
                            accessibilityLabel={props.translate('common.close')}
                        >
                            <Icon src={Expensicons.Close} />
                        </Pressable>
                    </Tooltip>
                </View>
            )}
        </View>
    );
};

OfflineWithFeedback.propTypes = propTypes;
OfflineWithFeedback.defaultProps = defaultProps;
OfflineWithFeedback.displayName = 'OfflineWithFeedback';

export default compose(
    withLocalize,
    withNetwork(),
)(OfflineWithFeedback);<|MERGE_RESOLUTION|>--- conflicted
+++ resolved
@@ -81,7 +81,6 @@
     const needsStrikeThrough = props.network.isOffline && props.pendingAction === 'delete';
     const hideChildren = !props.network.isOffline && props.pendingAction === 'delete' && !hasErrors;
     let children = props.children;
-<<<<<<< HEAD
     const sortedErrors = _.chain(props.errors)
         .keys()
         .sortBy()
@@ -91,8 +90,6 @@
         // and can potentially pass the same error.
         .uniq()
         .value();
-=======
->>>>>>> c30de0ac
 
     // Apply strikethrough to children if needed, but skip it if we are not going to render them
     if (needsStrikeThrough && !hideChildren) {
