import _ from 'underscore';
import React from 'react';
import {View} from 'react-native';
import PropTypes from 'prop-types';
import compose from '../libs/compose';
import withLocalize, {withLocalizePropTypes} from './withLocalize';
import {withNetwork} from './OnyxProvider';
import CONST from '../CONST';
import networkPropTypes from './networkPropTypes';
import stylePropTypes from '../styles/stylePropTypes';
import styles from '../styles/styles';
import Tooltip from './Tooltip';
import Icon from './Icon';
import * as Expensicons from './Icon/Expensicons';
import * as StyleUtils from '../styles/StyleUtils';
import DotIndicatorMessage from './DotIndicatorMessage';
import shouldRenderOffscreen from '../libs/shouldRenderOffscreen';
import PressableWithoutFeedback from './Pressable/PressableWithoutFeedback';

/**
 * This component should be used when we are using the offline pattern B (offline with feedback).
 * You should enclose any element that should have feedback that the action was taken offline and it will take
 * care of adding the appropriate styles for pending actions and displaying the dismissible error.
 */

const propTypes = {
    /** The type of action that's pending  */
    pendingAction: PropTypes.oneOf(['add', 'update', 'delete']),

    /** Determine whether to hide the component's children if deletion is pending */
    shouldHideOnDelete: PropTypes.bool,

    /** The errors to display  */
    // eslint-disable-next-line react/forbid-prop-types
    errors: PropTypes.object,

    /** Whether we should show the error messages */
    shouldShowErrorMessages: PropTypes.bool,

    /** Whether we should disable opacity */
    shouldDisableOpacity: PropTypes.bool,

    /** A function to run when the X button next to the error is clicked */
    onClose: PropTypes.func,

    /** The content that needs offline feedback */
    children: PropTypes.node.isRequired,

    /** Information about the network */
    network: networkPropTypes.isRequired,

    /** Additional styles to add after local styles. Applied to the parent container */
    style: stylePropTypes,

    /** Additional styles to add after local styles. Applied to the children wrapper container */
    contentContainerStyle: stylePropTypes,

    /** Additional style object for the error row */
    errorRowStyles: stylePropTypes,

    ...withLocalizePropTypes,
};

const defaultProps = {
    pendingAction: null,
    shouldHideOnDelete: true,
    errors: null,
    shouldShowErrorMessages: true,
    shouldDisableOpacity: false,
    onClose: () => {},
    style: [],
    contentContainerStyle: [],
    errorRowStyles: [],
};

/**
 * This method applies the strikethrough to all the children passed recursively
 * @param {Array} children
 * @return {Array}
 */
function applyStrikeThrough(children) {
    return React.Children.map(children, (child) => {
        if (!React.isValidElement(child)) {
            return child;
        }
        const props = {style: StyleUtils.combineStyles(child.props.style, styles.offlineFeedback.deleted, styles.userSelectNone)};
        if (child.props.children) {
            props.children = applyStrikeThrough(child.props.children);
        }
        return React.cloneElement(child, props);
    });
}

function OfflineWithFeedback(props) {
    const hasErrors = !_.isEmpty(props.errors);

    // Some errors have a null message. This is used to apply opacity only and to avoid showing redundant messages.
    const errorMessages = _.omit(props.errors, (e) => e === null);
    const hasErrorMessages = !_.isEmpty(errorMessages);
    const isOfflinePendingAction = props.network.isOffline && props.pendingAction;
<<<<<<< HEAD
    const isUpdateOrDeleteError = hasErrors && (props.pendingAction === 'delete' || props.pendingAction === 'update');
    const isAddError = hasErrors && props.pendingAction === 'add';
    const needsOpacity = (isOfflinePendingAction && !isUpdateOrDeleteError) || isAddError;
    const needsStrikeThrough = !props.noStrikeThrough && props.network.isOffline && props.pendingAction === 'delete';
=======
    const isUpdateOrDeleteError = hasErrors && (props.pendingAction === CONST.RED_BRICK_ROAD_PENDING_ACTION.DELETE || props.pendingAction === CONST.RED_BRICK_ROAD_PENDING_ACTION.UPDATE);
    const isAddError = hasErrors && props.pendingAction === CONST.RED_BRICK_ROAD_PENDING_ACTION.ADD;
    const needsOpacity = !props.shouldDisableOpacity && ((isOfflinePendingAction && !isUpdateOrDeleteError) || isAddError);
    const needsStrikeThrough = props.network.isOffline && props.pendingAction === CONST.RED_BRICK_ROAD_PENDING_ACTION.DELETE;
>>>>>>> 7d1f5c64
    const hideChildren = props.shouldHideOnDelete && !props.network.isOffline && props.pendingAction === CONST.RED_BRICK_ROAD_PENDING_ACTION.DELETE && !hasErrors;
    let children = props.children;

    // Apply strikethrough to children if needed, but skip it if we are not going to render them
    if (needsStrikeThrough && !hideChildren) {
        children = applyStrikeThrough(children);
    }
    return (
        <View style={props.style}>
            {!hideChildren && (
                <View
                    style={[needsOpacity ? styles.offlineFeedback.pending : {}, props.contentContainerStyle]}
                    needsOffscreenAlphaCompositing={shouldRenderOffscreen ? needsOpacity && props.needsOffscreenAlphaCompositing : undefined}
                >
                    {children}
                </View>
            )}
            {props.shouldShowErrorMessages && hasErrorMessages && (
                <View style={StyleUtils.combineStyles(styles.offlineFeedback.error, props.errorRowStyles)}>
                    <DotIndicatorMessage
                        style={[styles.flex1]}
                        messages={errorMessages}
                        type="error"
                    />
                    <Tooltip text={props.translate('common.close')}>
                        <PressableWithoutFeedback
                            onPress={props.onClose}
                            style={[styles.touchableButtonImage]}
                            accessibilityRole={CONST.ACCESSIBILITY_ROLE.BUTTON}
                            accessibilityLabel={props.translate('common.close')}
                        >
                            <Icon src={Expensicons.Close} />
                        </PressableWithoutFeedback>
                    </Tooltip>
                </View>
            )}
        </View>
    );
}

OfflineWithFeedback.propTypes = propTypes;
OfflineWithFeedback.defaultProps = defaultProps;
OfflineWithFeedback.displayName = 'OfflineWithFeedback';

export default compose(withLocalize, withNetwork())(OfflineWithFeedback);<|MERGE_RESOLUTION|>--- conflicted
+++ resolved
@@ -98,17 +98,10 @@
     const errorMessages = _.omit(props.errors, (e) => e === null);
     const hasErrorMessages = !_.isEmpty(errorMessages);
     const isOfflinePendingAction = props.network.isOffline && props.pendingAction;
-<<<<<<< HEAD
-    const isUpdateOrDeleteError = hasErrors && (props.pendingAction === 'delete' || props.pendingAction === 'update');
-    const isAddError = hasErrors && props.pendingAction === 'add';
-    const needsOpacity = (isOfflinePendingAction && !isUpdateOrDeleteError) || isAddError;
-    const needsStrikeThrough = !props.noStrikeThrough && props.network.isOffline && props.pendingAction === 'delete';
-=======
     const isUpdateOrDeleteError = hasErrors && (props.pendingAction === CONST.RED_BRICK_ROAD_PENDING_ACTION.DELETE || props.pendingAction === CONST.RED_BRICK_ROAD_PENDING_ACTION.UPDATE);
     const isAddError = hasErrors && props.pendingAction === CONST.RED_BRICK_ROAD_PENDING_ACTION.ADD;
     const needsOpacity = !props.shouldDisableOpacity && ((isOfflinePendingAction && !isUpdateOrDeleteError) || isAddError);
-    const needsStrikeThrough = props.network.isOffline && props.pendingAction === CONST.RED_BRICK_ROAD_PENDING_ACTION.DELETE;
->>>>>>> 7d1f5c64
+    const needsStrikeThrough = !props.noStrikeThrough && props.network.isOffline && props.pendingAction === CONST.RED_BRICK_ROAD_PENDING_ACTION.DELETE;
     const hideChildren = props.shouldHideOnDelete && !props.network.isOffline && props.pendingAction === CONST.RED_BRICK_ROAD_PENDING_ACTION.DELETE && !hasErrors;
     let children = props.children;
 
