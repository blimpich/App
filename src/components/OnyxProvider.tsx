--- conflicted
+++ resolved
@@ -45,11 +45,7 @@
 export default OnyxProvider;
 
 export {
-<<<<<<< HEAD
     NetworkProvider,
-    withNetwork,
-=======
->>>>>>> 261a18d0
     usePersonalDetails,
     NetworkContext,
     BetasContext,
