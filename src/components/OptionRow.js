import _ from 'underscore';
import lodashGet from 'lodash/get';
import React, {Component} from 'react';
import PropTypes from 'prop-types';
import {View, StyleSheet, InteractionManager} from 'react-native';
import styles from '../styles/styles';
import * as StyleUtils from '../styles/StyleUtils';
import optionPropTypes from './optionPropTypes';
import Icon from './Icon';
import * as Expensicons from './Icon/Expensicons';
import MultipleAvatars from './MultipleAvatars';
import Hoverable from './Hoverable';
import DisplayNames from './DisplayNames';
import themeColors from '../styles/themes/default';
import withLocalize, {withLocalizePropTypes} from './withLocalize';
import Text from './Text';
import SelectCircle from './SelectCircle';
import SubscriptAvatar from './SubscriptAvatar';
import OfflineWithFeedback from './OfflineWithFeedback';
import CONST from '../CONST';
import * as ReportUtils from '../libs/ReportUtils';
import PressableWithFeedback from './Pressable/PressableWithFeedback';
import * as OptionsListUtils from '../libs/OptionsListUtils';

const propTypes = {
    /** Style for hovered state */
    // eslint-disable-next-line react/forbid-prop-types
    hoverStyle: PropTypes.object,

    /** Option to allow the user to choose from can be type 'report' or 'user' */
    option: optionPropTypes.isRequired,

    /** Whether this option is currently in focus so we can modify its style */
    optionIsFocused: PropTypes.bool,

    /** A function that is called when an option is selected. Selected option is passed as a param */
    onSelectRow: PropTypes.func,

    /** Whether we should show the selected state */
    showSelectedState: PropTypes.bool,

    /** Whether this item is selected */
    isSelected: PropTypes.bool,

    /** Display the text of the option in bold font style */
    boldStyle: PropTypes.bool,

    /** Whether to show the title tooltip */
    showTitleTooltip: PropTypes.bool,

    /** Whether this option should be disabled */
    isDisabled: PropTypes.bool,

    /** Whether to show a line separating options in list */
    shouldHaveOptionSeparator: PropTypes.bool,

    /** Whether to remove the lateral padding and align the content with the margins */
    shouldDisableRowInnerPadding: PropTypes.bool,

    style: PropTypes.oneOfType([PropTypes.arrayOf(PropTypes.object), PropTypes.object]),

    ...withLocalizePropTypes,
};

const defaultProps = {
    hoverStyle: styles.sidebarLinkHover,
    showSelectedState: false,
    isSelected: false,
    boldStyle: false,
    showTitleTooltip: false,
    onSelectRow: undefined,
    isDisabled: false,
    optionIsFocused: false,
    style: null,
    shouldHaveOptionSeparator: false,
    shouldDisableRowInnerPadding: false,
};

class OptionRow extends Component {
    constructor(props) {
        super(props);
        this.state = {
            isDisabled: this.props.isDisabled,
        };
    }

    // It is very important to use shouldComponentUpdate here so SectionList items will not unnecessarily re-render
    shouldComponentUpdate(nextProps, nextState) {
        return (
            this.state.isDisabled !== nextState.isDisabled ||
            this.props.isDisabled !== nextProps.isDisabled ||
            this.props.isSelected !== nextProps.isSelected ||
            this.props.shouldHaveOptionSeparator !== nextProps.shouldHaveOptionSeparator ||
            this.props.showSelectedState !== nextProps.showSelectedState ||
            this.props.showTitleTooltip !== nextProps.showTitleTooltip ||
            !_.isEqual(this.props.option.icons, nextProps.option.icons) ||
            this.props.optionIsFocused !== nextProps.optionIsFocused ||
            this.props.option.text !== nextProps.option.text ||
            this.props.option.alternateText !== nextProps.option.alternateText ||
            this.props.option.descriptiveText !== nextProps.option.descriptiveText ||
            this.props.option.brickRoadIndicator !== nextProps.option.brickRoadIndicator ||
            this.props.option.shouldShowSubscript !== nextProps.option.shouldShowSubscript ||
            this.props.option.ownerEmail !== nextProps.option.ownerEmail ||
            this.props.option.subtitle !== nextProps.option.subtitle ||
            this.props.option.pendingAction !== nextProps.option.pendingAction ||
            this.props.option.customIcon !== nextProps.option.customIcon
        );
    }

    componentDidUpdate(prevProps) {
        if (this.props.isDisabled === prevProps.isDisabled) {
            return;
        }

        this.setState({isDisabled: this.props.isDisabled});
    }

    render() {
        let pressableRef = null;
        const textStyle = this.props.optionIsFocused ? styles.sidebarLinkActiveText : styles.sidebarLinkText;
        const textUnreadStyle = this.props.boldStyle || this.props.option.boldStyle ? [textStyle, styles.sidebarLinkTextBold] : [textStyle];
        const displayNameStyle = StyleUtils.combineStyles(styles.optionDisplayName, textUnreadStyle, this.props.style, styles.pre);
        const alternateTextStyle = StyleUtils.combineStyles(
            textStyle,
            styles.optionAlternateText,
            styles.textLabelSupporting,
            this.props.style,
            lodashGet(this.props.option, 'alternateTextMaxLines', 1) === 1 ? styles.pre : styles.preWrap,
        );
        const contentContainerStyles = [styles.flex1];
        const sidebarInnerRowStyle = StyleSheet.flatten([styles.chatLinkRowPressable, styles.flexGrow1, styles.optionItemAvatarNameWrapper, styles.optionRow, styles.justifyContentCenter]);
        const hoveredBackgroundColor = this.props.hoverStyle && this.props.hoverStyle.backgroundColor ? this.props.hoverStyle.backgroundColor : this.props.backgroundColor;
        const focusedBackgroundColor = styles.sidebarLinkActive.backgroundColor;
        const isMultipleParticipant = lodashGet(this.props.option, 'participantsList.length', 0) > 1;

        // We only create tooltips for the first 10 users or so since some reports have hundreds of users, causing performance to degrade.
        const displayNamesWithTooltips = ReportUtils.getDisplayNamesWithTooltips(
            (this.props.option.participantsList || (this.props.option.accountID ? [this.props.option] : [])).slice(0, 10),
            isMultipleParticipant,
        );
        let subscriptColor = themeColors.appBG;
        if (this.props.optionIsFocused) {
            subscriptColor = focusedBackgroundColor;
        }

        return (
            <OfflineWithFeedback
                pendingAction={this.props.option.pendingAction}
                errors={this.props.option.allReportErrors}
                shouldShowErrorMessages={false}
            >
                <Hoverable>
                    {(hovered) => (
                        <PressableWithFeedback
                            ref={(el) => (pressableRef = el)}
                            onPress={(e) => {
                                if (!this.props.onSelectRow) {
                                    return;
                                }

                                this.setState({isDisabled: true});
                                if (e) {
                                    e.preventDefault();
                                }
                                let result = this.props.onSelectRow(this.props.option, pressableRef);
                                if (!(result instanceof Promise)) {
                                    result = Promise.resolve();
                                }
                                InteractionManager.runAfterInteractions(() => {
                                    result.finally(() => this.setState({isDisabled: this.props.isDisabled}));
                                });
                            }}
                            disabled={this.state.isDisabled}
                            style={[
                                styles.flexRow,
                                styles.alignItemsCenter,
                                styles.justifyContentBetween,
                                styles.sidebarLink,
                                this.props.shouldDisableRowInnerPadding ? null : styles.sidebarLinkInner,
                                this.props.optionIsFocused ? styles.sidebarLinkActive : null,
                                this.props.shouldHaveOptionSeparator && styles.borderTop,
                                !this.props.onSelectRow && !this.props.isDisabled ? styles.cursorDefault : null,
                            ]}
                            accessibilityLabel={this.props.option.text}
                            accessibilityRole="button"
                            hoverDimmingValue={1}
                            hoverStyle={this.props.hoverStyle}
<<<<<<< HEAD
                            focusStyle={this.props.hoverStyle}
                            onMouseDown={this.props.onRowMouseDown}
=======
>>>>>>> 5f5dd023
                        >
                            <View style={sidebarInnerRowStyle}>
                                <View style={[styles.flexRow, styles.alignItemsCenter]}>
                                    {!_.isEmpty(this.props.option.icons) &&
                                        (this.props.option.shouldShowSubscript ? (
                                            <SubscriptAvatar
                                                mainAvatar={this.props.option.icons[0]}
                                                secondaryAvatar={this.props.option.icons[1]}
                                                mainTooltip={this.props.option.ownerEmail}
                                                secondaryTooltip={this.props.option.subtitle}
                                                backgroundColor={hovered && !this.props.optionIsFocused ? hoveredBackgroundColor : subscriptColor}
                                            />
                                        ) : (
                                            <MultipleAvatars
                                                icons={this.props.option.icons}
                                                size={CONST.AVATAR_SIZE.DEFAULT}
                                                secondAvatarStyle={[
                                                    StyleUtils.getBackgroundAndBorderStyle(themeColors.appBG),
                                                    this.props.optionIsFocused ? StyleUtils.getBackgroundAndBorderStyle(focusedBackgroundColor) : undefined,
                                                    hovered && !this.props.optionIsFocused ? StyleUtils.getBackgroundAndBorderStyle(hoveredBackgroundColor) : undefined,
                                                ]}
                                                shouldShowTooltip={this.props.showTitleTooltip && OptionsListUtils.shouldOptionShowTooltip(this.props.option)}
                                            />
                                        ))}
                                    <View style={contentContainerStyles}>
                                        <DisplayNames
                                            accessibilityLabel={this.props.translate('accessibilityHints.chatUserDisplayNames')}
                                            fullTitle={this.props.option.text}
                                            displayNamesWithTooltips={displayNamesWithTooltips}
                                            tooltipEnabled={this.props.showTitleTooltip}
                                            numberOfLines={1}
                                            textStyles={displayNameStyle}
                                            shouldUseFullTitle={
                                                this.props.option.isChatRoom || this.props.option.isPolicyExpenseChat || this.props.option.isMoneyRequestReport || this.props.option.isThread
                                            }
                                        />
                                        {this.props.option.alternateText ? (
                                            <Text
                                                style={alternateTextStyle}
                                                numberOfLines={lodashGet(this.props.option, 'alternateTextMaxLines', 1)}
                                            >
                                                {this.props.option.alternateText}
                                            </Text>
                                        ) : null}
                                    </View>
                                    {this.props.option.descriptiveText ? (
                                        <View style={[styles.flexWrap, styles.pl2]}>
                                            <Text style={[styles.textLabel]}>{this.props.option.descriptiveText}</Text>
                                        </View>
                                    ) : null}
                                    {this.props.option.brickRoadIndicator === CONST.BRICK_ROAD_INDICATOR_STATUS.ERROR && (
                                        <View style={[styles.alignItemsCenter, styles.justifyContentCenter]}>
                                            <Icon
                                                src={Expensicons.DotIndicator}
                                                fill={themeColors.danger}
                                            />
                                        </View>
                                    )}
                                    {this.props.showSelectedState && <SelectCircle isChecked={this.props.isSelected} />}
                                </View>
                            </View>
                            {Boolean(this.props.option.customIcon) && (
                                <View
                                    style={[styles.flexRow, styles.alignItemsCenter]}
                                    accessible={false}
                                >
                                    <View>
                                        <Icon
                                            src={lodashGet(this.props.option, 'customIcon.src', '')}
                                            fill={lodashGet(this.props.option, 'customIcon.color')}
                                        />
                                    </View>
                                </View>
                            )}
                        </PressableWithFeedback>
                    )}
                </Hoverable>
            </OfflineWithFeedback>
        );
    }
}

OptionRow.propTypes = propTypes;
OptionRow.defaultProps = defaultProps;

export default withLocalize(OptionRow);<|MERGE_RESOLUTION|>--- conflicted
+++ resolved
@@ -185,11 +185,8 @@
                             accessibilityRole="button"
                             hoverDimmingValue={1}
                             hoverStyle={this.props.hoverStyle}
-<<<<<<< HEAD
                             focusStyle={this.props.hoverStyle}
                             onMouseDown={this.props.onRowMouseDown}
-=======
->>>>>>> 5f5dd023
                         >
                             <View style={sidebarInnerRowStyle}>
                                 <View style={[styles.flexRow, styles.alignItemsCenter]}>
