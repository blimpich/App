--- conflicted
+++ resolved
@@ -36,7 +36,6 @@
     ...optionsListDefaultProps,
 };
 
-<<<<<<< HEAD
 const BaseOptionsList = forwardRef(
     (
         {
@@ -74,6 +73,7 @@
             nestedScrollEnabled,
             bounces,
             safeAreaPaddingBottomStyle,
+            renderFooterContent,
         },
         innerRef,
     ) => {
@@ -112,75 +112,6 @@
                     }
                     flatArray.push({length: fullOptionHeight, offset});
                     offset += fullOptionHeight;
-=======
-function BaseOptionsList({
-    keyboardDismissMode,
-    onScrollBeginDrag,
-    onScroll,
-    listStyles,
-    focusedIndex,
-    selectedOptions,
-    headerMessage,
-    isLoading,
-    sections,
-    onLayout,
-    hideSectionHeaders,
-    shouldHaveOptionSeparator,
-    showTitleTooltip,
-    optionHoveredStyle,
-    contentContainerStyles,
-    sectionHeaderStyle,
-    showScrollIndicator,
-    listContainerStyles,
-    shouldDisableRowInnerPadding,
-    shouldPreventDefaultFocusOnSelectRow,
-    disableFocusOptions,
-    canSelectMultipleOptions,
-    shouldShowMultipleOptionSelectorAsButton,
-    multipleOptionSelectorButtonText,
-    onAddToSelection,
-    highlightSelectedOptions,
-    onSelectRow,
-    boldStyle,
-    isDisabled,
-    innerRef,
-    isRowMultilineSupported,
-    isLoadingNewOptions,
-    nestedScrollEnabled,
-    bounces,
-    renderFooterContent,
-}) {
-    const styles = useThemeStyles();
-    const flattenedData = useRef();
-    const previousSections = usePrevious(sections);
-    const didLayout = useRef(false);
-
-    /**
-     * This helper function is used to memoize the computation needed for getItemLayout. It is run whenever section data changes.
-     *
-     * @returns {Array<Object>}
-     */
-    const buildFlatSectionArray = () => {
-        let offset = 0;
-
-        // Start with just an empty list header
-        const flatArray = [{length: 0, offset}];
-
-        // Build the flat array
-        for (let sectionIndex = 0; sectionIndex < sections.length; sectionIndex++) {
-            const section = sections[sectionIndex];
-
-            // Add the section header
-            const sectionHeaderHeight = section.title && !hideSectionHeaders ? variables.optionsListSectionHeaderHeight : 0;
-            flatArray.push({length: sectionHeaderHeight, offset});
-            offset += sectionHeaderHeight;
-
-            // Add section items
-            for (let i = 0; i < section.data.length; i++) {
-                let fullOptionHeight = variables.optionRowHeight;
-                if (i > 0 && shouldHaveOptionSeparator) {
-                    fullOptionHeight += variables.borderTopWidth;
->>>>>>> bfb7d9ce
                 }
 
                 // Add the section footer
@@ -358,98 +289,19 @@
                             renderSectionHeader={renderSectionHeader}
                             extraData={focusedIndex}
                             initialNumToRender={12}
-                            maxToRenderPerBatch={5}
+                            maxToRenderPerBatch={CONST.MAX_TO_RENDER_PER_BATCH.DEFAULT}
                             windowSize={5}
                             viewabilityConfig={{viewAreaCoveragePercentThreshold: 95}}
                             onViewableItemsChanged={onViewableItemsChanged}
                             bounces={bounces}
+                            ListFooterComponent={renderFooterContent}
                         />
                     </>
                 )}
             </View>
         );
-<<<<<<< HEAD
     },
 );
-=======
-    };
-
-    /**
-     * Function which renders a section header component
-     *
-     * @param {Object} params
-     * @param {Object} params.section
-     * @param {String} params.section.title
-     * @param {Boolean} params.section.shouldShow
-     *
-     * @return {Component}
-     */
-    const renderSectionHeader = ({section: {title, shouldShow}}) => {
-        if (!title && shouldShow && !hideSectionHeaders && sectionHeaderStyle) {
-            return <View style={sectionHeaderStyle} />;
-        }
-
-        if (title && shouldShow && !hideSectionHeaders) {
-            return (
-                // Note: The `optionsListSectionHeader` style provides an explicit height to section headers.
-                // We do this so that we can reference the height in `getItemLayout` –
-                // we need to know the heights of all list items up-front in order to synchronously compute the layout of any given list item.
-                // So be aware that if you adjust the content of the section header (for example, change the font size), you may need to adjust this explicit height as well.
-                <View style={[styles.optionsListSectionHeader, styles.justifyContentCenter, sectionHeaderStyle]}>
-                    <Text style={[styles.ph5, styles.textLabelSupporting]}>{title}</Text>
-                </View>
-            );
-        }
-
-        return <View />;
-    };
-
-    return (
-        <View style={listContainerStyles}>
-            {isLoading ? (
-                <OptionsListSkeletonView shouldAnimate />
-            ) : (
-                <>
-                    {/* If we are loading new options we will avoid showing any header message. This is mostly because one of the header messages says there are no options. */}
-                    {/* This is misleading because we might be in the process of loading fresh options from the server. */}
-                    {!isLoadingNewOptions && headerMessage ? (
-                        <View style={[styles.ph5, styles.pb5]}>
-                            <Text style={[styles.textLabel, styles.colorMuted]}>{headerMessage}</Text>
-                        </View>
-                    ) : null}
-                    <SectionList
-                        ref={innerRef}
-                        style={listStyles}
-                        indicatorStyle="white"
-                        keyboardShouldPersistTaps="always"
-                        keyboardDismissMode={keyboardDismissMode}
-                        nestedScrollEnabled={nestedScrollEnabled}
-                        scrollEnabled={nestedScrollEnabled}
-                        onScrollBeginDrag={onScrollBeginDrag}
-                        onScroll={onScroll}
-                        contentContainerStyle={contentContainerStyles}
-                        showsVerticalScrollIndicator={showScrollIndicator}
-                        sections={sections}
-                        keyExtractor={extractKey}
-                        stickySectionHeadersEnabled={false}
-                        renderItem={renderItem}
-                        getItemLayout={getItemLayout}
-                        renderSectionHeader={renderSectionHeader}
-                        extraData={focusedIndex}
-                        initialNumToRender={12}
-                        maxToRenderPerBatch={CONST.MAX_TO_RENDER_PER_BATCH.DEFAULT}
-                        windowSize={5}
-                        viewabilityConfig={{viewAreaCoveragePercentThreshold: 95}}
-                        onViewableItemsChanged={onViewableItemsChanged}
-                        bounces={bounces}
-                        ListFooterComponent={renderFooterContent}
-                    />
-                </>
-            )}
-        </View>
-    );
-}
->>>>>>> bfb7d9ce
 
 BaseOptionsList.propTypes = propTypes;
 BaseOptionsList.defaultProps = defaultProps;
