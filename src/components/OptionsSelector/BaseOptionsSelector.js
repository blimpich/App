--- conflicted
+++ resolved
@@ -671,37 +671,9 @@
                         {this.props.footerContent}
                     </FixedFooter>
                 )}
-<<<<<<< HEAD
-            </View>
-            {props.shouldShowReferralCTA && (
-                <ReferralProgramCTA
-                    referralContentType={props.referralContentType}
-                    style={[themeStyles.mh5, themeStyles.mb5, themeStyles.flexShrink0]}
-                />
-            )}
-
-            {shouldShowFooter && (
-                <FixedFooter>
-                    {shouldShowDefaultConfirmButton && (
-                        <Button
-                            success
-                            style={[themeStyles.w100]}
-                            text={defaultConfirmButtonText}
-                            onPress={props.onConfirmSelection}
-                            pressOnEnter
-                            enterKeyEventListenerPriority={1}
-                        />
-                    )}
-                    {props.footerContent}
-                </FixedFooter>
-            )}
-        </ArrowKeyFocusManager>
-    );
-=======
             </ArrowKeyFocusManager>
         );
     }
->>>>>>> 0c098039
 }
 
 BaseOptionsSelector.defaultProps = defaultProps;
