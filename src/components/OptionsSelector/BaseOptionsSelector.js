import lodashGet from 'lodash/get';
import PropTypes from 'prop-types';
import React, {Component} from 'react';
import {ScrollView, View} from 'react-native';
import _ from 'underscore';
import ArrowKeyFocusManager from '@components/ArrowKeyFocusManager';
import Button from '@components/Button';
import FixedFooter from '@components/FixedFooter';
import FormHelpMessage from '@components/FormHelpMessage';
import OptionsList from '@components/OptionsList';
import ReferralProgramCTA from '@components/ReferralProgramCTA';
import ShowMoreButton from '@components/ShowMoreButton';
import TextInput from '@components/TextInput';
import withLocalize, {withLocalizePropTypes} from '@components/withLocalize';
import withNavigationFocus from '@components/withNavigationFocus';
import withTheme, {withThemePropTypes} from '@components/withTheme';
import withThemeStyles, {withThemeStylesPropTypes} from '@components/withThemeStyles';
import compose from '@libs/compose';
import getPlatform from '@libs/getPlatform';
import KeyboardShortcut from '@libs/KeyboardShortcut';
import setSelection from '@libs/setSelection';
import CONST from '@src/CONST';
import {defaultProps as optionsSelectorDefaultProps, propTypes as optionsSelectorPropTypes} from './optionsSelectorPropTypes';

const propTypes = {
    /** padding bottom style of safe area */
    safeAreaPaddingBottomStyle: PropTypes.oneOfType([PropTypes.arrayOf(PropTypes.object), PropTypes.object]),

    /** Content container styles for OptionsList */
    contentContainerStyles: PropTypes.oneOfType([PropTypes.arrayOf(PropTypes.object), PropTypes.object]),

    /** List container styles for OptionsList */
    listContainerStyles: PropTypes.oneOfType([PropTypes.arrayOf(PropTypes.object), PropTypes.object]),

    /** List styles for OptionsList */
    listStyles: PropTypes.oneOfType([PropTypes.arrayOf(PropTypes.object), PropTypes.object]),

    /** Whether navigation is focused */
    isFocused: PropTypes.bool.isRequired,

    /** Whether referral CTA should be displayed */
    shouldShowReferralCTA: PropTypes.bool,

    /** A method triggered when the user closes the call to action banner */
    onCallToActionClosed: PropTypes.func,

    /** Referral content type */
    referralContentType: PropTypes.string,

    /** Referral route */
    referralRoute: PropTypes.string,

    ...optionsSelectorPropTypes,
    ...withLocalizePropTypes,
    ...withThemeStylesPropTypes,
    ...withThemePropTypes,
};

const defaultProps = {
    shouldDelayFocus: false,
    shouldShowReferralCTA: false,
    onCallToActionClosed: () => {},
    referralContentType: CONST.REFERRAL_PROGRAM.CONTENT_TYPES.REFER_FRIEND,
    safeAreaPaddingBottomStyle: {},
    contentContainerStyles: [],
    listContainerStyles: undefined,
    listStyles: [],
    ...optionsSelectorDefaultProps,
};

class BaseOptionsSelector extends Component {
    constructor(props) {
        super(props);

        this.updateFocusedIndex = this.updateFocusedIndex.bind(this);
        this.scrollToIndex = this.scrollToIndex.bind(this);
        this.selectRow = this.selectRow.bind(this);
        this.closeReferralModal = this.closeReferralModal.bind(this);
        this.selectFocusedOption = this.selectFocusedOption.bind(this);
        this.addToSelection = this.addToSelection.bind(this);
        this.updateSearchValue = this.updateSearchValue.bind(this);
        this.incrementPage = this.incrementPage.bind(this);
        this.sliceSections = this.sliceSections.bind(this);
        this.calculateAllVisibleOptionsCount = this.calculateAllVisibleOptionsCount.bind(this);
        this.handleFocusIn = this.handleFocusIn.bind(this);
        this.handleFocusOut = this.handleFocusOut.bind(this);
        this.debouncedUpdateSearchValue = _.debounce(this.updateSearchValue, CONST.TIMING.SEARCH_OPTION_LIST_DEBOUNCE_TIME);
        this.relatedTarget = null;
        this.accessibilityRoles = _.values(CONST.ROLE);
        this.isWebOrDesktop = [CONST.PLATFORM.DESKTOP, CONST.PLATFORM.WEB].includes(getPlatform());

        const allOptions = this.flattenSections();
        const sections = this.sliceSections();
        const focusedIndex = this.getInitiallyFocusedIndex(allOptions);

        this.state = {
            sections,
            allOptions,
            focusedIndex,
            shouldDisableRowSelection: false,
            shouldShowReferralModal: this.props.shouldShowReferralCTA,
            errorMessage: '',
            paginationPage: 1,
            disableEnterShortCut: false,
            value: '',
        };
    }

    componentDidMount() {
        this.subscribeToEnterShortcut();
        this.subscribeToCtrlEnterShortcut();
        this.subscribeActiveElement();

        if (this.props.isFocused && this.props.autoFocus && this.textInput) {
            this.focusTimeout = setTimeout(() => {
                this.textInput.focus();
            }, CONST.ANIMATED_TRANSITION);
        }

        this.scrollToIndex(this.props.selectedOptions.length ? 0 : this.state.focusedIndex, false);
    }

    componentDidUpdate(prevProps, prevState) {
        if (prevState.disableEnterShortCut !== this.state.disableEnterShortCut) {
            if (this.state.disableEnterShortCut) {
                this.unsubscribeEnter();
            } else {
                this.subscribeToEnterShortcut();
            }
        }

        if (prevProps.isFocused !== this.props.isFocused) {
            if (this.props.isFocused) {
                this.subscribeToEnterShortcut();
                this.subscribeToCtrlEnterShortcut();
            } else {
                this.unSubscribeFromKeyboardShortcut();
            }
        }

        // Screen coming back into focus, for example
        // when doing Cmd+Shift+K, then Cmd+K, then Cmd+Shift+K.
        // Only applies to platforms that support keyboard shortcuts
        if (this.isWebOrDesktop && !prevProps.isFocused && this.props.isFocused && this.props.autoFocus && this.textInput) {
            setTimeout(() => {
                this.textInput.focus();
            }, CONST.ANIMATED_TRANSITION);
        }

        if (prevState.paginationPage !== this.state.paginationPage) {
            const newSections = this.sliceSections();

            this.setState({
                sections: newSections,
            });
        }

        if (_.isEqual(this.props.sections, prevProps.sections)) {
            return;
        }

        const newSections = this.sliceSections();
        const newOptions = this.flattenSections();

        if (prevProps.preferredLocale !== this.props.preferredLocale) {
            this.setState({
                sections: newSections,
                allOptions: newOptions,
            });
            return;
        }
        const newFocusedIndex = this.props.selectedOptions.length;
        const isNewFocusedIndex = newFocusedIndex !== this.state.focusedIndex;

        // eslint-disable-next-line react/no-did-update-set-state
        this.setState(
            {
                sections: newSections,
                allOptions: newOptions,
                focusedIndex: _.isNumber(this.props.focusedIndex) ? this.props.focusedIndex : newFocusedIndex,
            },
            () => {
                // If we just toggled an option on a multi-selection page or cleared the search input, scroll to top
                if (this.props.selectedOptions.length !== prevProps.selectedOptions.length || (!!prevState.value && !this.state.value)) {
                    this.scrollToIndex(0);
                    return;
                }

                // Otherwise, scroll to the focused index (as long as it's in range)
                if (this.state.allOptions.length <= this.state.focusedIndex || !isNewFocusedIndex) {
                    return;
                }
                this.scrollToIndex(this.state.focusedIndex);
            },
        );
    }

    componentWillUnmount() {
        if (this.focusTimeout) {
            clearTimeout(this.focusTimeout);
        }

        this.unSubscribeFromKeyboardShortcut();
    }

    /**
     * @param {Array<Object>} allOptions
     * @returns {Number}
     */
    getInitiallyFocusedIndex(allOptions) {
        let defaultIndex;
        if (this.props.shouldTextInputAppearBelowOptions) {
            defaultIndex = allOptions.length;
        } else if (this.props.focusedIndex >= 0) {
            defaultIndex = this.props.focusedIndex;
        } else {
            defaultIndex = this.props.selectedOptions.length;
        }
        if (_.isUndefined(this.props.initiallyFocusedOptionKey)) {
            return defaultIndex;
        }

        const indexOfInitiallyFocusedOption = _.findIndex(allOptions, (option) => option.keyForList === this.props.initiallyFocusedOptionKey);

        return indexOfInitiallyFocusedOption;
    }

    /**
     * Maps sections to render only allowed count of them per section.
     *
     * @returns {Objects[]}
     */
    sliceSections() {
        return _.map(this.props.sections, (section) => {
            if (_.isEmpty(section.data)) {
                return section;
            }

            return {
                ...section,
                data: section.data.slice(0, CONST.MAX_OPTIONS_SELECTOR_PAGE_LENGTH * lodashGet(this.state, 'paginationPage', 1)),
            };
        });
    }

    /**
     * Calculates all currently visible options based on the sections that are currently being shown
     * and the number of items of those sections.
     *
     * @returns {Number}
     */
    calculateAllVisibleOptionsCount() {
        let count = 0;

        _.forEach(this.state.sections, (section) => {
            count += lodashGet(section, 'data.length', 0);
        });

        return count;
    }

    updateSearchValue(value) {
        this.setState({
            paginationPage: 1,
            errorMessage: value.length > this.props.maxLength ? this.props.translate('common.error.characterLimitExceedCounter', {length: value.length, limit: this.props.maxLength}) : '',
            value,
        });

        this.props.onChangeText(value);
    }

    closeReferralModal() {
        this.setState((prevState) => ({shouldShowReferralModal: !prevState.shouldShowReferralModal}));
        this.props.onCallToActionClosed(this.props.referralContentType);
    }

    handleFocusIn() {
        const activeElement = document.activeElement;
        this.setState({
            disableEnterShortCut: activeElement && this.accessibilityRoles.includes(activeElement.role) && activeElement.role !== CONST.ROLE.PRESENTATION,
        });
    }

    handleFocusOut() {
        this.setState({
            disableEnterShortCut: false,
        });
    }

    subscribeActiveElement() {
        if (!this.isWebOrDesktop) {
            return;
        }
        document.addEventListener('focusin', this.handleFocusIn);
        document.addEventListener('focusout', this.handleFocusOut);
    }

    unSubscribeActiveElement() {
        if (!this.isWebOrDesktop) {
            return;
        }
        document.removeEventListener('focusin', this.handleFocusIn);
        document.removeEventListener('focusout', this.handleFocusOut);
    }

    subscribeToEnterShortcut() {
        const enterConfig = CONST.KEYBOARD_SHORTCUTS.ENTER;
        this.unsubscribeEnter = KeyboardShortcut.subscribe(
            enterConfig.shortcutKey,
            this.selectFocusedOption,
            enterConfig.descriptionKey,
            enterConfig.modifiers,
            true,
            () => !this.state.allOptions[this.state.focusedIndex],
        );
    }

    subscribeToCtrlEnterShortcut() {
        const CTRLEnterConfig = CONST.KEYBOARD_SHORTCUTS.CTRL_ENTER;
        this.unsubscribeCTRLEnter = KeyboardShortcut.subscribe(
            CTRLEnterConfig.shortcutKey,
            () => {
                if (this.props.canSelectMultipleOptions) {
                    this.props.onConfirmSelection();
                    return;
                }

                const focusedOption = this.state.allOptions[this.state.focusedIndex];
                if (!focusedOption) {
                    return;
                }

                this.selectRow(focusedOption);
            },
            CTRLEnterConfig.descriptionKey,
            CTRLEnterConfig.modifiers,
            true,
        );
    }

    unSubscribeFromKeyboardShortcut() {
        if (this.unsubscribeEnter) {
            this.unsubscribeEnter();
        }

        if (this.unsubscribeCTRLEnter) {
            this.unsubscribeCTRLEnter();
        }
    }

    selectFocusedOption(e) {
        const focusedItemKey = lodashGet(e, ['target', 'attributes', 'id', 'value']);
        const focusedOption = focusedItemKey ? _.find(this.state.allOptions, (option) => option.keyForList === focusedItemKey) : this.state.allOptions[this.state.focusedIndex];

        if (!focusedOption || !this.props.isFocused) {
            return;
        }

        if (this.props.canSelectMultipleOptions) {
            this.selectRow(focusedOption);
        } else if (!this.state.shouldDisableRowSelection) {
            this.setState({shouldDisableRowSelection: true});

            let result = this.selectRow(focusedOption);
            if (!(result instanceof Promise)) {
                result = Promise.resolve();
            }

            setTimeout(() => {
                result.finally(() => {
                    this.setState({shouldDisableRowSelection: false});
                });
            }, 500);
        }
    }

    focus() {
        if (!this.textInput) {
            return;
        }

        this.textInput.focus();
    }

    /**
     * Flattens the sections into a single array of options.
     * Each object in this array is enhanced to have:
     *
     *   1. A `sectionIndex`, which represents the index of the section it came from
     *   2. An `index`, which represents the index of the option within the section it came from.
     *
     * @returns {Array<Object>}
     */
    flattenSections() {
        const allOptions = [];
        this.disabledOptionsIndexes = [];
        let index = 0;
        _.each(this.props.sections, (section, sectionIndex) => {
            _.each(section.data, (option, optionIndex) => {
                allOptions.push({
                    ...option,
                    sectionIndex,
                    index: optionIndex,
                });
                if (section.isDisabled || option.isDisabled) {
                    this.disabledOptionsIndexes.push(index);
                }
                index += 1;
            });
        });
        return allOptions;
    }

    /**
     * @param {Number} index
     */
    updateFocusedIndex(index) {
        this.setState({focusedIndex: index}, () => this.scrollToIndex(index));
    }

    /**
     * Scrolls to the focused index within the SectionList
     *
     * @param {Number} index
     * @param {Boolean} animated
     */
    scrollToIndex(index, animated = true) {
        const option = this.state.allOptions[index];
        if (!this.list || !option) {
            return;
        }

        const itemIndex = option.index;
        const sectionIndex = option.sectionIndex;

        if (!lodashGet(this.state.sections, `[${sectionIndex}].data[${itemIndex}]`, null)) {
            return;
        }

        this.list.scrollToLocation({sectionIndex, itemIndex, animated});
    }

    /**
     * Completes the follow-up actions after a row is selected
     *
     * @param {Object} option
     * @param {Object} ref
     * @returns {Promise}
     */
    selectRow(option, ref) {
        return new Promise((resolve) => {
            if (this.props.shouldShowTextInput && this.props.shouldPreventDefaultFocusOnSelectRow) {
                if (this.relatedTarget && ref === this.relatedTarget) {
                    this.textInput.focus();
                    this.relatedTarget = null;
                }
                if (this.textInput.isFocused()) {
                    setSelection(this.textInput, 0, this.state.value.length);
                }
            }
            const selectedOption = this.props.onSelectRow(option);
            resolve(selectedOption);

            if (!this.props.canSelectMultipleOptions) {
                return;
            }

            // Focus the first unselected item from the list (i.e: the best result according to the current search term)
            this.setState({
                focusedIndex: this.props.selectedOptions.length,
            });
        });
    }

    /**
     * Completes the follow-up action after clicking on multiple select button
     * @param {Object} option
     */
    addToSelection(option) {
        if (this.props.shouldShowTextInput && this.props.shouldPreventDefaultFocusOnSelectRow) {
            this.textInput.focus();
            if (this.textInput.isFocused()) {
                setSelection(this.textInput, 0, this.state.value.length);
            }
        }
        this.props.onAddToSelection(option);
    }

    /**
     * Increments a pagination page to show more items
     */
    incrementPage() {
        this.setState((prev) => ({
            paginationPage: prev.paginationPage + 1,
        }));
    }

    render() {
        const shouldShowShowMoreButton = this.state.allOptions.length > CONST.MAX_OPTIONS_SELECTOR_PAGE_LENGTH * this.state.paginationPage;
        const shouldShowFooter =
            !this.props.isReadOnly && (this.props.shouldShowConfirmButton || this.props.footerContent) && !(this.props.canSelectMultipleOptions && _.isEmpty(this.props.selectedOptions));
        const defaultConfirmButtonText = _.isUndefined(this.props.confirmButtonText) ? this.props.translate('common.confirm') : this.props.confirmButtonText;
        const shouldShowDefaultConfirmButton = !this.props.footerContent && defaultConfirmButtonText;
        const safeAreaPaddingBottomStyle = shouldShowFooter ? undefined : this.props.safeAreaPaddingBottomStyle;
        const listContainerStyles = this.props.listContainerStyles || [this.props.themeStyles.flex1];
        const optionHoveredStyle = this.props.optionHoveredStyle || this.props.themeStyles.hoveredComponentBG;

        const textInput = (
            <TextInput
                ref={(el) => (this.textInput = el)}
                label={this.props.textInputLabel}
                accessibilityLabel={this.props.textInputLabel}
                role={CONST.ROLE.PRESENTATION}
                onChangeText={this.debouncedUpdateSearchValue}
                errorText={this.state.errorMessage}
                onSubmitEditing={this.selectFocusedOption}
                placeholder={this.props.placeholderText}
                maxLength={this.props.maxLength + CONST.ADDITIONAL_ALLOWED_CHARACTERS}
                keyboardType={this.props.keyboardType}
                onBlur={(e) => {
                    if (!this.props.shouldPreventDefaultFocusOnSelectRow) {
                        return;
                    }
                    this.relatedTarget = e.relatedTarget;
                }}
                selectTextOnFocus
                blurOnSubmit={Boolean(this.state.allOptions.length)}
                spellCheck={false}
                shouldInterceptSwipe={this.props.shouldTextInputInterceptSwipe}
                isLoading={this.props.isLoadingNewOptions}
                iconLeft={this.props.textIconLeft}
                testID="options-selector-input"
            />
        );
        const optionsList = (
            <OptionsList
                ref={(el) => (this.list = el)}
                optionHoveredStyle={optionHoveredStyle}
                onSelectRow={this.props.onSelectRow ? this.selectRow : undefined}
                sections={this.state.sections}
                focusedIndex={this.state.focusedIndex}
                disableFocusOptions={this.props.disableFocusOptions}
                selectedOptions={this.props.selectedOptions}
                canSelectMultipleOptions={this.props.canSelectMultipleOptions}
                shouldShowMultipleOptionSelectorAsButton={this.props.shouldShowMultipleOptionSelectorAsButton}
                multipleOptionSelectorButtonText={this.props.multipleOptionSelectorButtonText}
                onAddToSelection={this.addToSelection}
                hideSectionHeaders={this.props.hideSectionHeaders}
                headerMessage={this.state.errorMessage ? '' : this.props.headerMessage}
                boldStyle={this.props.boldStyle}
                showTitleTooltip={this.props.showTitleTooltip}
                isDisabled={this.props.isDisabled}
                shouldHaveOptionSeparator={this.props.shouldHaveOptionSeparator}
                highlightSelectedOptions={this.props.highlightSelectedOptions}
                onLayout={() => {
                    if (this.props.selectedOptions.length === 0) {
                        this.scrollToIndex(this.state.focusedIndex, false);
                    }

                    if (this.props.onLayout) {
                        this.props.onLayout();
                    }
                }}
                contentContainerStyles={[safeAreaPaddingBottomStyle, ...this.props.contentContainerStyles]}
                sectionHeaderStyle={this.props.sectionHeaderStyle}
                listContainerStyles={listContainerStyles}
                listStyles={this.props.listStyles}
                isLoading={!this.props.shouldShowOptions}
                showScrollIndicator={this.props.showScrollIndicator}
                isRowMultilineSupported={this.props.isRowMultilineSupported}
                isLoadingNewOptions={this.props.isLoadingNewOptions}
                shouldPreventDefaultFocusOnSelectRow={this.props.shouldPreventDefaultFocusOnSelectRow}
                nestedScrollEnabled={this.props.nestedScrollEnabled}
                bounces={!this.props.shouldTextInputAppearBelowOptions || !this.props.shouldAllowScrollingChildren}
                renderFooterContent={
                    shouldShowShowMoreButton && (
                        <ShowMoreButton
                            containerStyle={{...this.props.themeStyles.mt2, ...this.props.themeStyles.mb5}}
                            currentCount={CONST.MAX_OPTIONS_SELECTOR_PAGE_LENGTH * this.state.paginationPage}
                            totalCount={this.state.allOptions.length}
                            onPress={this.incrementPage}
                        />
                    )
                }
            />
        );

        const optionsAndInputsBelowThem = (
            <>
                <View
                    style={[
                        this.props.themeStyles.flexGrow0,
                        this.props.themeStyles.flexShrink1,
                        this.props.themeStyles.flexBasisAuto,
                        this.props.themeStyles.w100,
                        this.props.themeStyles.flexRow,
                    ]}
                >
                    {optionsList}
                </View>
                <View
                    style={
                        this.props.shouldUseStyleForChildren
                            ? [this.props.themeStyles.ph5, this.props.themeStyles.pv5, this.props.themeStyles.flexGrow1, this.props.themeStyles.flexShrink0]
                            : []
                    }
                >
                    {this.props.children}
                    {this.props.shouldShowTextInput && textInput}
                </View>
            </>
        );

        return (
            <ArrowKeyFocusManager
                disabledIndexes={this.disabledOptionsIndexes}
                focusedIndex={this.state.focusedIndex}
                maxIndex={this.calculateAllVisibleOptionsCount() - 1}
                onFocusedIndexChanged={this.props.disableArrowKeysActions ? () => {} : this.updateFocusedIndex}
                shouldResetIndexOnEndReached={false}
            >
                <View style={[this.props.themeStyles.flexGrow1, this.props.themeStyles.flexShrink1, this.props.themeStyles.flexBasisAuto]}>
                    {/*
                     * The OptionsList component uses a SectionList which uses a VirtualizedList internally.
                     * VirtualizedList cannot be directly nested within ScrollViews of the same orientation.
                     * To work around this, we wrap the OptionsList component with a horizontal ScrollView.
                     */}
                    {this.props.shouldTextInputAppearBelowOptions && this.props.shouldAllowScrollingChildren && (
                        <ScrollView contentContainerStyle={[this.props.themeStyles.flexGrow1]}>
                            <ScrollView
                                horizontal
                                bounces={false}
                                contentContainerStyle={[this.props.themeStyles.flex1, this.props.themeStyles.flexColumn]}
                            >
                                {optionsAndInputsBelowThem}
                            </ScrollView>
                        </ScrollView>
                    )}

                    {this.props.shouldTextInputAppearBelowOptions && !this.props.shouldAllowScrollingChildren && optionsAndInputsBelowThem}

                    {!this.props.shouldTextInputAppearBelowOptions && (
                        <>
                            <View style={this.props.shouldUseStyleForChildren ? [this.props.themeStyles.ph5, this.props.themeStyles.pb3] : []}>
                                {this.props.children}
                                {this.props.shouldShowTextInput && textInput}
                                {Boolean(this.props.textInputAlert) && (
                                    <FormHelpMessage
                                        message={this.props.textInputAlert}
                                        style={[this.props.themeStyles.mb3]}
                                        isError={false}
                                    />
                                )}
                            </View>
                            {optionsList}
                        </>
                    )}
                </View>
                {this.props.shouldShowReferralCTA && this.state.shouldShowReferralModal && (
                    <View style={[this.props.themeStyles.ph5, this.props.themeStyles.pb5, this.props.themeStyles.flexShrink0]}>
<<<<<<< HEAD
                        <PressableWithoutFeedback
                            onPress={() => {
                                Navigation.navigate(this.props.referralRoute);
                            }}
                            style={[
                                this.props.themeStyles.p5,
                                this.props.themeStyles.w100,
                                this.props.themeStyles.br2,
                                this.props.themeStyles.highlightBG,
                                this.props.themeStyles.flexRow,
                                this.props.themeStyles.justifyContentBetween,
                                this.props.themeStyles.alignItemsCenter,
                                {gap: 10},
                            ]}
                            accessibilityLabel="referral"
                            role={CONST.ACCESSIBILITY_ROLE.BUTTON}
                        >
                            <Text>
                                {this.props.translate(`referralProgram.${this.props.referralContentType}.buttonText1`)}
                                <Text
                                    color={this.props.theme.success}
                                    style={this.props.themeStyles.textStrong}
                                >
                                    {this.props.translate(`referralProgram.${this.props.referralContentType}.buttonText2`)}
                                </Text>
                            </Text>
                            <Icon
                                src={Info}
                                height={20}
                                width={20}
                                fill={this.props.theme.icon}
                            />
                        </PressableWithoutFeedback>
=======
                        <ReferralProgramCTA
                            referralContentType={this.props.referralContentType}
                            onCloseButtonPress={this.closeReferralModal}
                        />
>>>>>>> 0eb6d02b
                    </View>
                )}

                {shouldShowFooter && (
                    <FixedFooter>
                        {shouldShowDefaultConfirmButton && (
                            <Button
                                success
                                style={[this.props.themeStyles.w100]}
                                text={defaultConfirmButtonText}
                                onPress={this.props.onConfirmSelection}
                                pressOnEnter
                                enterKeyEventListenerPriority={1}
                            />
                        )}
                        {this.props.footerContent}
                    </FixedFooter>
                )}
            </ArrowKeyFocusManager>
        );
    }
}

BaseOptionsSelector.defaultProps = defaultProps;
BaseOptionsSelector.propTypes = propTypes;

export default compose(withLocalize, withNavigationFocus, withThemeStyles, withTheme)(BaseOptionsSelector);<|MERGE_RESOLUTION|>--- conflicted
+++ resolved
@@ -658,46 +658,10 @@
                 </View>
                 {this.props.shouldShowReferralCTA && this.state.shouldShowReferralModal && (
                     <View style={[this.props.themeStyles.ph5, this.props.themeStyles.pb5, this.props.themeStyles.flexShrink0]}>
-<<<<<<< HEAD
-                        <PressableWithoutFeedback
-                            onPress={() => {
-                                Navigation.navigate(this.props.referralRoute);
-                            }}
-                            style={[
-                                this.props.themeStyles.p5,
-                                this.props.themeStyles.w100,
-                                this.props.themeStyles.br2,
-                                this.props.themeStyles.highlightBG,
-                                this.props.themeStyles.flexRow,
-                                this.props.themeStyles.justifyContentBetween,
-                                this.props.themeStyles.alignItemsCenter,
-                                {gap: 10},
-                            ]}
-                            accessibilityLabel="referral"
-                            role={CONST.ACCESSIBILITY_ROLE.BUTTON}
-                        >
-                            <Text>
-                                {this.props.translate(`referralProgram.${this.props.referralContentType}.buttonText1`)}
-                                <Text
-                                    color={this.props.theme.success}
-                                    style={this.props.themeStyles.textStrong}
-                                >
-                                    {this.props.translate(`referralProgram.${this.props.referralContentType}.buttonText2`)}
-                                </Text>
-                            </Text>
-                            <Icon
-                                src={Info}
-                                height={20}
-                                width={20}
-                                fill={this.props.theme.icon}
-                            />
-                        </PressableWithoutFeedback>
-=======
                         <ReferralProgramCTA
                             referralContentType={this.props.referralContentType}
                             onCloseButtonPress={this.closeReferralModal}
                         />
->>>>>>> 0eb6d02b
                     </View>
                 )}
 
