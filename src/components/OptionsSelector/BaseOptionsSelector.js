--- conflicted
+++ resolved
@@ -15,13 +15,9 @@
 import Text from '@components/Text';
 import TextInput from '@components/TextInput';
 import withLocalize, {withLocalizePropTypes} from '@components/withLocalize';
-<<<<<<< HEAD
 import withNavigation from '@components/withNavigation';
-=======
-import withNavigationFocus from '@components/withNavigationFocus';
 import withTheme, {withThemePropTypes} from '@components/withTheme';
 import withThemeStyles, {withThemeStylesPropTypes} from '@components/withThemeStyles';
->>>>>>> dad63912
 import compose from '@libs/compose';
 import getPlatform from '@libs/getPlatform';
 import KeyboardShortcut from '@libs/KeyboardShortcut';
@@ -521,13 +517,8 @@
         );
         const optionsList = (
             <OptionsList
-<<<<<<< HEAD
                 ref={this.setListRef}
-                optionHoveredStyle={this.props.optionHoveredStyle}
-=======
-                ref={(el) => (this.list = el)}
                 optionHoveredStyle={this.props.optionHoveredStyle || this.props.themeStyles.hoveredComponentBG}
->>>>>>> dad63912
                 onSelectRow={this.props.onSelectRow ? this.selectRow : undefined}
                 sections={this.state.sections}
                 focusedIndex={this.state.focusedIndex}
@@ -700,8 +691,4 @@
 BaseOptionsSelector.defaultProps = defaultProps;
 BaseOptionsSelector.propTypes = propTypes;
 
-<<<<<<< HEAD
-export default compose(withLocalize, withNavigation)(BaseOptionsSelector);
-=======
-export default compose(withLocalize, withNavigationFocus, withThemeStyles, withTheme)(BaseOptionsSelector);
->>>>>>> dad63912
+export default compose(withLocalize, withNavigation, withThemeStyles, withTheme)(BaseOptionsSelector);