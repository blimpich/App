--- conflicted
+++ resolved
@@ -53,7 +53,6 @@
     ...optionsSelectorDefaultProps,
 };
 
-<<<<<<< HEAD
 function BaseOptionsSelector(props) {
     const isFocused = useIsFocused();
     const {translate} = useLocalize();
@@ -66,64 +65,6 @@
                 defaultIndex = allOptions.length;
             } else if (props.focusedIndex >= 0) {
                 defaultIndex = props.focusedIndex;
-=======
-class BaseOptionsSelector extends Component {
-    constructor(props) {
-        super(props);
-
-        this.updateFocusedIndex = this.updateFocusedIndex.bind(this);
-        this.scrollToIndex = this.scrollToIndex.bind(this);
-        this.selectRow = this.selectRow.bind(this);
-        this.handleReferralModal = this.handleReferralModal.bind(this);
-        this.selectFocusedOption = this.selectFocusedOption.bind(this);
-        this.addToSelection = this.addToSelection.bind(this);
-        this.updateSearchValue = this.updateSearchValue.bind(this);
-        this.incrementPage = this.incrementPage.bind(this);
-        this.sliceSections = this.sliceSections.bind(this);
-        this.calculateAllVisibleOptionsCount = this.calculateAllVisibleOptionsCount.bind(this);
-        this.handleFocusIn = this.handleFocusIn.bind(this);
-        this.handleFocusOut = this.handleFocusOut.bind(this);
-        this.debouncedUpdateSearchValue = _.debounce(this.updateSearchValue, CONST.TIMING.SEARCH_OPTION_LIST_DEBOUNCE_TIME);
-        this.relatedTarget = null;
-        this.accessibilityRoles = _.values(CONST.ROLE);
-        this.isWebOrDesktop = [CONST.PLATFORM.DESKTOP, CONST.PLATFORM.WEB].includes(getPlatform());
-
-        const allOptions = this.flattenSections();
-        const sections = this.sliceSections();
-        const focusedIndex = this.getInitiallyFocusedIndex(allOptions);
-
-        this.state = {
-            sections,
-            allOptions,
-            focusedIndex,
-            shouldDisableRowSelection: false,
-            shouldShowReferralModal: this.props.shouldShowReferralCTA,
-            errorMessage: '',
-            paginationPage: 1,
-            disableEnterShortCut: false,
-            value: '',
-        };
-    }
-
-    componentDidMount() {
-        this.subscribeToEnterShortcut();
-        this.subscribeToCtrlEnterShortcut();
-        this.subscribeActiveElement();
-
-        if (this.props.isFocused && this.props.autoFocus && this.textInput) {
-            this.focusTimeout = setTimeout(() => {
-                this.textInput.focus();
-            }, CONST.ANIMATED_TRANSITION);
-        }
-
-        this.scrollToIndex(this.props.selectedOptions.length ? 0 : this.state.focusedIndex, false);
-    }
-
-    componentDidUpdate(prevProps, prevState) {
-        if (prevState.disableEnterShortCut !== this.state.disableEnterShortCut) {
-            if (this.state.disableEnterShortCut) {
-                this.unsubscribeEnter();
->>>>>>> fe1655f0
             } else {
                 defaultIndex = props.selectedOptions.length;
             }
@@ -152,6 +93,7 @@
     const [value, setValue] = useState('');
     const [paginationPage, setPaginationPage] = useState(1);
     const [disableEnterShortCut, setDisableEnterShortCut] = useState(false);
+    const [shouldShowReferralModal, setShouldShowReferralModal] = useState(props.shouldShowReferralCT);
 
     const relatedTarget = useRef(null);
     const listRef = useRef();
@@ -286,6 +228,10 @@
         [props.canSelectMultipleOptions, focusedIndex, allOptions, isFocused, selectRow, shouldDisableRowSelection],
     );
 
+    const handleReferralModal = () => {
+        setShouldShowReferralModal(prev => !prev)
+    }
+
     const handleFocusIn = () => {
         const activeElement = document.activeElement;
         setDisableEnterShortCut(activeElement && accessibilityRoles.includes(activeElement.role) && activeElement.role !== CONST.ROLE.PRESENTATION);
@@ -482,7 +428,6 @@
             return;
         }
 
-<<<<<<< HEAD
         const newFocusedIndex = props.selectedOptions.length;
 
         setSections(newSections);
@@ -527,10 +472,6 @@
     );
 
     const debouncedUpdateSearchValue = _.debounce(updateSearchValue, CONST.TIMING.SEARCH_OPTION_LIST_DEBOUNCE_TIME);
-=======
-        this.list.scrollToLocation({sectionIndex, itemIndex, animated});
-    }
->>>>>>> fe1655f0
 
     /**
      * Calculates all currently visible options based on the sections that are currently being shown
@@ -700,38 +641,7 @@
                         >
                             {optionsAndInputsBelowThem}
                         </ScrollView>
-<<<<<<< HEAD
                     </ScrollView>
-=======
-                    )}
-
-                    {this.props.shouldTextInputAppearBelowOptions && !this.props.shouldAllowScrollingChildren && optionsAndInputsBelowThem}
-
-                    {!this.props.shouldTextInputAppearBelowOptions && (
-                        <>
-                            <View style={this.props.shouldUseStyleForChildren ? [this.props.themeStyles.ph5, this.props.themeStyles.pb3] : []}>
-                                {this.props.children}
-                                {this.props.shouldShowTextInput && textInput}
-                                {Boolean(this.props.textInputAlert) && (
-                                    <FormHelpMessage
-                                        message={this.props.textInputAlert}
-                                        style={[this.props.themeStyles.mb3]}
-                                        isError={false}
-                                    />
-                                )}
-                            </View>
-                            {optionsList}
-                        </>
-                    )}
-                </View>
-                {this.props.shouldShowReferralCTA && this.state.shouldShowReferralModal && (
-                    <View style={[this.props.themeStyles.ph5, this.props.themeStyles.pb5, this.props.themeStyles.flexShrink0]}>
-                        <ReferralProgramCTA
-                            referralContentType={this.props.referralContentType}
-                            onCloseButtonPress={this.handleReferralModal}
-                        />
-                    </View>
->>>>>>> fe1655f0
                 )}
 
                 {props.shouldTextInputAppearBelowOptions && !props.shouldAllowScrollingChildren && optionsAndInputsBelowThem}
@@ -753,9 +663,12 @@
                     </>
                 )}
             </View>
-            {props.shouldShowReferralCTA && (
+            {props.shouldShowReferralCTA && shouldShowReferralModal && (
                 <View style={[themeStyles.ph5, themeStyles.pb5, themeStyles.flexShrink0]}>
-                    <ReferralProgramCTA referralContentType={props.referralContentType} />
+                    <ReferralProgramCTA
+                        referralContentType={props.referralContentType}
+                        onCloseButtonPress={handleReferralModal}
+                    />
                 </View>
             )}
 
