import _ from 'underscore';
import React, {Component} from 'react';
import {View, Dimensions} from 'react-native';
import {Document, Page} from 'react-pdf/dist/esm/entry.webpack';
import FullScreenLoadingIndicator from '../FullscreenLoadingIndicator';
import styles from '../../styles/styles';
import variables from '../../styles/variables';
import CONST from '../../CONST';
import PDFPasswordForm from './PDFPasswordForm';
import * as pdfViewPropTypes from './pdfViewPropTypes';
import withWindowDimensions from '../withWindowDimensions';

class PDFView extends Component {
    constructor(props) {
        super(props);
        this.state = {
            numPages: null,
            windowWidth: Dimensions.get('window').width,
            shouldRequestPassword: false,
            isPasswordInvalid: false,
            isKeyboardOpen: false,
        };
        this.onDocumentLoadSuccess = this.onDocumentLoadSuccess.bind(this);
        this.initiatePasswordChallenge = this.initiatePasswordChallenge.bind(this);
        this.attemptPdfLoad = this.attemptPdfLoad.bind(this);
        this.toggleKeyboardOnSmallScreens = this.toggleKeyboardOnSmallScreens.bind(this);
    }

    componentDidUpdate(prevProps) {
        // Use window height changes to toggle the keyboard. To maintain keyboard state
        // on all platforms we also use focus/blur events. So we need to make sure here
        // that we avoid redundant keyboard toggling.
        if (!this.state.isKeyboardOpen && this.props.windowHeight < prevProps.windowHeight) {
            this.toggleKeyboardOnSmallScreens(true);
        } else if (this.state.isKeyboardOpen && this.props.windowHeight > prevProps.windowHeight) {
            this.toggleKeyboardOnSmallScreens(false);
        }
    }

    /**
     * Upon successful document load, set the number of pages on PDF,
     * hide/reset PDF password form, and notify parent component that
     * user input is no longer required.
     *
     * @param {*} {numPages} No of pages in the rendered PDF
     * @memberof PDFView
     */
    onDocumentLoadSuccess({numPages}) {
        this.setState({
            numPages,
            shouldRequestPassword: false,
            isPasswordInvalid: false,
        });
    }

    /**
     * Initiate password challenge process. The react-pdf/Document
     * component calls this handler to indicate that a PDF requires a
     * password, or to indicate that a previously provided password was
     * invalid.
     *
     * The PasswordResponses constants used below were copied from react-pdf
     * because they're not exported in entry.webpack.
     *
     * @param {Function} callback Callback used to send password to react-pdf
     * @param {Number} reason Reason code for password request
     */
    initiatePasswordChallenge(callback, reason) {
        this.onPasswordCallback = callback;

        if (reason === CONST.PDF_PASSWORD_FORM.REACT_PDF_PASSWORD_RESPONSES.NEED_PASSWORD) {
            this.setState({shouldRequestPassword: true});
        } else if (reason === CONST.PDF_PASSWORD_FORM.REACT_PDF_PASSWORD_RESPONSES.INCORRECT_PASSWORD) {
            this.setState({shouldRequestPassword: true, isPasswordInvalid: true});
        }
    }

    /**
     * Send password to react-pdf via its callback so that it can attempt to load
     * the PDF.
     *
     * @param {String} password Password to send via callback to react-pdf
     */
    attemptPdfLoad(password) {
        this.onPasswordCallback(password);
    }

    /**
     * On small screens notify parent that the keyboard has opened or closed.
     *
     * @param {Boolean} isKeyboardOpen True if keyboard is open
     */
    toggleKeyboardOnSmallScreens(isKeyboardOpen) {
        if (!this.props.isSmallScreenWidth) {
            return;
        }
        this.setState({isKeyboardOpen});
        this.props.onToggleKeyboard(isKeyboardOpen);
    }

    render() {
        const pdfContainerWidth = this.state.windowWidth - 100;
        const pageWidthOnLargeScreen = (pdfContainerWidth <= variables.pdfPageMaxWidth)
            ? pdfContainerWidth : variables.pdfPageMaxWidth;
        const pageWidth = this.props.isSmallScreenWidth ? this.state.windowWidth - 30 : pageWidthOnLargeScreen;

        const outerContainerStyle = [
            styles.w100,
            styles.h100,
            styles.justifyContentCenter,
            styles.alignItemsCenter,
        ];

        // If we're requesting a password then we need to hide - but still render -
        // the PDF component.
        const pdfContainerStyle = this.state.shouldRequestPassword
            ? [styles.PDFView, this.props.style, styles.invisible]
            : [styles.PDFView, this.props.style];

        return (
            <View style={outerContainerStyle}>
                <View
                    style={pdfContainerStyle}
                    onLayout={event => this.setState({windowWidth: event.nativeEvent.layout.width})}
                >
                    <Document
                        loading={<FullScreenLoadingIndicator />}
                        file={this.props.sourceURL}
                        options={{
                            cMapUrl: 'cmaps/',
                            cMapPacked: true,
                        }}
                        externalLinkTarget="_blank"
                        onLoadSuccess={this.onDocumentLoadSuccess}
                        onPassword={this.initiatePasswordChallenge}
                    >
                        {_.map(_.range(this.state.numPages), (v, index) => (
                            <Page
                                width={pageWidth}
                                key={`page_${index + 1}`}
                                pageNumber={index + 1}
                            />
                        ))}
                    </Document>
                </View>
                {this.state.shouldRequestPassword && (
                    <PDFPasswordForm
                        onSubmit={this.attemptPdfLoad}
                        onPasswordUpdated={() => this.setState({isPasswordInvalid: false})}
                        isPasswordInvalid={this.state.isPasswordInvalid}
                        shouldAutofocusPasswordField={!this.props.isSmallScreenWidth}
                        onPasswordFieldFocused={this.toggleKeyboardOnSmallScreens}
                    />
                )}
            </View>
        );
    }
}

<<<<<<< HEAD
PDFView.propTypes = propTypes;
PDFView.defaultProps = defaultProps;
=======
PDFView.propTypes = pdfViewPropTypes.propTypes;
PDFView.defaultProps = pdfViewPropTypes.defaultProps;
>>>>>>> 11761bea

export default withWindowDimensions(PDFView);<|MERGE_RESOLUTION|>--- conflicted
+++ resolved
@@ -157,12 +157,7 @@
     }
 }
 
-<<<<<<< HEAD
-PDFView.propTypes = propTypes;
-PDFView.defaultProps = defaultProps;
-=======
 PDFView.propTypes = pdfViewPropTypes.propTypes;
 PDFView.defaultProps = pdfViewPropTypes.defaultProps;
->>>>>>> 11761bea
 
 export default withWindowDimensions(PDFView);