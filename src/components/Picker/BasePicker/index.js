--- conflicted
+++ resolved
@@ -9,8 +9,6 @@
 class BasePicker extends React.Component {
     constructor(props) {
         super(props);
-
-<<<<<<< HEAD
         this.state = {
             selectedValue: this.props.value || this.props.defaultValue,
         };
@@ -47,9 +45,6 @@
         );
     }
 }
-
-=======
->>>>>>> 37083a34
 BasePicker.propTypes = basePickerPropTypes.propTypes;
 BasePicker.defaultProps = basePickerPropTypes.defaultProps;
 
