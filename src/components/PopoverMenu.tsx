--- conflicted
+++ resolved
@@ -5,11 +5,8 @@
 import type {ModalProps} from 'react-native-modal';
 import useArrowKeyFocusManager from '@hooks/useArrowKeyFocusManager';
 import useKeyboardShortcut from '@hooks/useKeyboardShortcut';
-<<<<<<< HEAD
+import useResponsiveLayout from '@hooks/useResponsiveLayout';
 import useTheme from '@hooks/useTheme';
-=======
-import useResponsiveLayout from '@hooks/useResponsiveLayout';
->>>>>>> 1ce235fa
 import useThemeStyles from '@hooks/useThemeStyles';
 import CONST from '@src/CONST';
 import type {AnchorPosition} from '@src/styles';
@@ -99,12 +96,8 @@
     shouldSetModalVisibility = true,
 }: PopoverMenuProps) {
     const styles = useThemeStyles();
-<<<<<<< HEAD
     const theme = useTheme();
-    const {isSmallScreenWidth} = useWindowDimensions();
-=======
     const {shouldUseNarrowLayout} = useResponsiveLayout();
->>>>>>> 1ce235fa
     const selectedItemIndex = useRef<number | null>(null);
 
     const [currentMenuItems, setCurrentMenuItems] = useState(menuItems);
@@ -208,13 +201,8 @@
             withoutOverlay={withoutOverlay}
             shouldSetModalVisibility={shouldSetModalVisibility}
         >
-<<<<<<< HEAD
-            <View style={isSmallScreenWidth ? {} : styles.createMenuContainer}>
+            <View style={shouldUseNarrowLayout ? {} : styles.createMenuContainer}>
                 {!!headerText && enteredSubMenuIndexes.length === 0 && <Text style={[styles.createMenuHeaderText, styles.ph5, styles.pv3]}>{headerText}</Text>}
-=======
-            <View style={shouldUseNarrowLayout ? {} : styles.createMenuContainer}>
-                {!!headerText && <Text style={[styles.createMenuHeaderText, styles.ml3]}>{headerText}</Text>}
->>>>>>> 1ce235fa
                 {enteredSubMenuIndexes.length > 0 && renderBackButtonItem()}
                 {currentMenuItems.map((item, menuIndex) => (
                     <FocusableMenuItem
