import lodashIsEqual from 'lodash/isEqual';
import type {RefObject} from 'react';
import React, {useEffect, useRef, useState} from 'react';
import type {LayoutChangeEvent} from 'react-native';
import {View} from 'react-native';
import type {ModalProps} from 'react-native-modal';
import useArrowKeyFocusManager from '@hooks/useArrowKeyFocusManager';
import useKeyboardShortcut from '@hooks/useKeyboardShortcut';
import useResponsiveLayout from '@hooks/useResponsiveLayout';
import useTheme from '@hooks/useTheme';
import useThemeStyles from '@hooks/useThemeStyles';
import CONST from '@src/CONST';
import type {AnchorPosition} from '@src/styles';
import type AnchorAlignment from '@src/types/utils/AnchorAlignment';
import FocusableMenuItem from './FocusableMenuItem';
import * as Expensicons from './Icon/Expensicons';
import type {MenuItemProps} from './MenuItem';
import MenuItem from './MenuItem';
import PopoverWithMeasuredContent from './PopoverWithMeasuredContent';
import Text from './Text';

type PopoverMenuItem = MenuItemProps & {
    /** Text label */
    text: string;

    /** A callback triggered when this item is selected */
    onSelected?: () => void;

    /** Sub menu items to be rendered after a menu item is selected */
    subMenuItems?: PopoverMenuItem[];

    /** Back button text to be shown if sub menu items are opened */
    backButtonText?: string;

    /** Determines whether the menu item is disabled or not */
    disabled?: boolean;
};

type PopoverModalProps = Pick<ModalProps, 'animationIn' | 'animationOut' | 'animationInTiming'>;

type PopoverMenuProps = Partial<PopoverModalProps> & {
    /** Callback method fired when the user requests to close the modal */
    onClose: () => void;

    /** Optional callback passed to popover's children container */
    onLayout?: (e: LayoutChangeEvent) => void;

    /** State that determines whether to display the modal or not */
    isVisible: boolean;

    /** Callback to fire when a CreateMenu item is selected */
    onItemSelected: (selectedItem: PopoverMenuItem, index: number) => void;

    /** Menu items to be rendered on the list */
    menuItems: PopoverMenuItem[];

    /** Optional non-interactive text to display as a header for any create menu */
    headerText?: string;

    /** Whether disable the animations */
    disableAnimation?: boolean;

    /** The horizontal and vertical anchors points for the popover */
    anchorPosition: AnchorPosition;

    /** Ref of the anchor */
    anchorRef: RefObject<View | HTMLDivElement>;

    /** Where the popover should be positioned relative to the anchor points. */
    anchorAlignment?: AnchorAlignment;

    /** Whether we don't want to show overlay */
    withoutOverlay?: boolean;

    /** Should we announce the Modal visibility changes? */
    shouldSetModalVisibility?: boolean;

    /** Whether we want to show the popover on the right side of the screen */
    fromSidebarMediumScreen?: boolean;

    /**
     * Whether the modal should enable the new focus manager.
     * We are attempting to migrate to a new refocus manager, adding this property for gradual migration.
     * */
    shouldEnableNewFocusManagement?: boolean;
};

function PopoverMenu({
    menuItems,
    onItemSelected,
    isVisible,
    anchorPosition,
    anchorRef,
    onClose,
    onLayout,
    headerText,
    fromSidebarMediumScreen,
    anchorAlignment = {
        horizontal: CONST.MODAL.ANCHOR_ORIGIN_HORIZONTAL.LEFT,
        vertical: CONST.MODAL.ANCHOR_ORIGIN_VERTICAL.BOTTOM,
    },
    animationIn = 'fadeIn',
    animationOut = 'fadeOut',
    animationInTiming = CONST.ANIMATED_TRANSITION,
    disableAnimation = true,
    withoutOverlay = false,
    shouldSetModalVisibility = true,
    shouldEnableNewFocusManagement,
}: PopoverMenuProps) {
    const styles = useThemeStyles();
    const theme = useTheme();
    const {isSmallScreenWidth} = useResponsiveLayout();
    const selectedItemIndex = useRef<number | null>(null);

    const [currentMenuItems, setCurrentMenuItems] = useState(menuItems);
    const [enteredSubMenuIndexes, setEnteredSubMenuIndexes] = useState<number[]>([]);

    const [focusedIndex, setFocusedIndex] = useArrowKeyFocusManager({initialFocusedIndex: -1, maxIndex: currentMenuItems.length - 1, isActive: isVisible});

    const selectItem = (index: number) => {
        const selectedItem = currentMenuItems[index];
        if (selectedItem?.subMenuItems) {
            setCurrentMenuItems([...selectedItem.subMenuItems]);
            setEnteredSubMenuIndexes([...enteredSubMenuIndexes, index]);
            setFocusedIndex(-1);
        } else {
            selectedItemIndex.current = index;
            onItemSelected(selectedItem, index);
        }
    };

    const getPreviousSubMenu = () => {
        let currentItems = menuItems;
        for (let i = 0; i < enteredSubMenuIndexes.length - 1; i++) {
            const nextItems = currentItems[enteredSubMenuIndexes[i]].subMenuItems;
            if (!nextItems) {
                return currentItems;
            }
            currentItems = nextItems;
        }
        return currentItems;
    };

    const renderBackButtonItem = () => {
        const previousMenuItems = getPreviousSubMenu();
        const previouslySelectedItem = previousMenuItems[enteredSubMenuIndexes[enteredSubMenuIndexes.length - 1]];
        const hasBackButtonText = !!previouslySelectedItem.backButtonText;

        return (
            <MenuItem
                key={previouslySelectedItem.text}
                icon={Expensicons.BackArrow}
                iconFill={theme.icon}
                style={hasBackButtonText ? styles.pv0 : undefined}
                title={hasBackButtonText ? previouslySelectedItem.backButtonText : previouslySelectedItem.text}
                titleStyle={hasBackButtonText ? styles.createMenuHeaderText : undefined}
                shouldShowBasicTitle={hasBackButtonText}
                shouldCheckActionAllowedOnPress={false}
                description={previouslySelectedItem.description}
                onPress={() => {
                    setCurrentMenuItems(previousMenuItems);
                    setFocusedIndex(-1);
                    enteredSubMenuIndexes.splice(-1);
                }}
            />
        );
    };

    useKeyboardShortcut(
        CONST.KEYBOARD_SHORTCUTS.ENTER,
        () => {
            if (focusedIndex === -1) {
                return;
            }
            selectItem(focusedIndex);
            setFocusedIndex(-1); // Reset the focusedIndex on selecting any menu
        },
        {isActive: isVisible},
    );

    const onModalHide = () => {
        setFocusedIndex(-1);
        if (selectedItemIndex.current !== null) {
            currentMenuItems[selectedItemIndex.current].onSelected?.();
            selectedItemIndex.current = null;
        }
    };

    useEffect(() => {
        if (menuItems.length === 0) {
            return;
        }
        setEnteredSubMenuIndexes([]);
        setCurrentMenuItems(menuItems);
    }, [menuItems]);

    return (
        <PopoverWithMeasuredContent
            anchorPosition={anchorPosition}
            anchorRef={anchorRef}
            anchorAlignment={anchorAlignment}
            onClose={() => {
                setCurrentMenuItems(menuItems);
                setEnteredSubMenuIndexes([]);
                onClose();
            }}
            isVisible={isVisible}
            onModalHide={onModalHide}
            animationIn={animationIn}
            animationOut={animationOut}
            animationInTiming={animationInTiming}
            disableAnimation={disableAnimation}
            fromSidebarMediumScreen={fromSidebarMediumScreen}
            withoutOverlay={withoutOverlay}
            shouldSetModalVisibility={shouldSetModalVisibility}
            shouldEnableNewFocusManagement={shouldEnableNewFocusManagement}
        >
<<<<<<< HEAD
            <View
                onLayout={onLayout}
                style={isSmallScreenWidth ? {} : styles.createMenuContainer}
            >
                {!!headerText && <Text style={[styles.createMenuHeaderText, styles.ml3]}>{headerText}</Text>}
=======
            <View style={isSmallScreenWidth ? {} : styles.createMenuContainer}>
                {!!headerText && enteredSubMenuIndexes.length === 0 && <Text style={[styles.createMenuHeaderText, styles.ph5, styles.pv3]}>{headerText}</Text>}
>>>>>>> 0460aec2
                {enteredSubMenuIndexes.length > 0 && renderBackButtonItem()}
                {currentMenuItems.map((item, menuIndex) => (
                    <FocusableMenuItem
                        key={item.text}
                        icon={item.icon}
                        iconWidth={item.iconWidth}
                        iconHeight={item.iconHeight}
                        iconFill={item.iconFill}
                        contentFit={item.contentFit}
                        title={item.text}
                        shouldCheckActionAllowedOnPress={false}
                        description={item.description}
                        numberOfLinesDescription={item.numberOfLinesDescription}
                        onPress={() => selectItem(menuIndex)}
                        focused={focusedIndex === menuIndex}
                        displayInDefaultIconColor={item.displayInDefaultIconColor}
                        shouldShowRightIcon={item.shouldShowRightIcon}
                        iconRight={item.iconRight}
                        shouldPutLeftPaddingWhenNoIcon={item.shouldPutLeftPaddingWhenNoIcon}
                        label={item.label}
                        isLabelHoverable={item.isLabelHoverable}
                        floatRightAvatars={item.floatRightAvatars}
                        floatRightAvatarSize={item.floatRightAvatarSize}
                        shouldShowSubscriptRightAvatar={item.shouldShowSubscriptRightAvatar}
                        disabled={item.disabled}
                        onFocus={() => setFocusedIndex(menuIndex)}
                        success={item.success}
                        containerStyle={item.containerStyle}
                    />
                ))}
            </View>
        </PopoverWithMeasuredContent>
    );
}

PopoverMenu.displayName = 'PopoverMenu';

export default React.memo(
    PopoverMenu,
    (prevProps, nextProps) =>
        !lodashIsEqual(prevProps.menuItems, nextProps.menuItems) &&
        prevProps.isVisible === nextProps.isVisible &&
        lodashIsEqual(prevProps.anchorPosition, nextProps.anchorPosition) &&
        prevProps.anchorRef === nextProps.anchorRef &&
        prevProps.headerText === nextProps.headerText &&
        prevProps.fromSidebarMediumScreen === nextProps.fromSidebarMediumScreen &&
        lodashIsEqual(prevProps.anchorAlignment, nextProps.anchorAlignment) &&
        prevProps.animationIn === nextProps.animationIn &&
        prevProps.animationOut === nextProps.animationOut &&
        prevProps.animationInTiming === nextProps.animationInTiming &&
        prevProps.disableAnimation === nextProps.disableAnimation &&
        prevProps.withoutOverlay === nextProps.withoutOverlay &&
        prevProps.shouldSetModalVisibility === nextProps.shouldSetModalVisibility,
);
export type {PopoverMenuItem, PopoverMenuProps};<|MERGE_RESOLUTION|>--- conflicted
+++ resolved
@@ -215,16 +215,11 @@
             shouldSetModalVisibility={shouldSetModalVisibility}
             shouldEnableNewFocusManagement={shouldEnableNewFocusManagement}
         >
-<<<<<<< HEAD
             <View
                 onLayout={onLayout}
                 style={isSmallScreenWidth ? {} : styles.createMenuContainer}
             >
-                {!!headerText && <Text style={[styles.createMenuHeaderText, styles.ml3]}>{headerText}</Text>}
-=======
-            <View style={isSmallScreenWidth ? {} : styles.createMenuContainer}>
                 {!!headerText && enteredSubMenuIndexes.length === 0 && <Text style={[styles.createMenuHeaderText, styles.ph5, styles.pv3]}>{headerText}</Text>}
->>>>>>> 0460aec2
                 {enteredSubMenuIndexes.length > 0 && renderBackButtonItem()}
                 {currentMenuItems.map((item, menuIndex) => (
                     <FocusableMenuItem
