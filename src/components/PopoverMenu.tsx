/* eslint-disable react/jsx-props-no-spreading */
import lodashIsEqual from 'lodash/isEqual';
import type {ReactNode, RefObject} from 'react';
import React, {useLayoutEffect, useState} from 'react';
import {StyleSheet, View} from 'react-native';
import type {StyleProp, TextStyle, ViewStyle} from 'react-native';
import type {ModalProps} from 'react-native-modal';
import useArrowKeyFocusManager from '@hooks/useArrowKeyFocusManager';
import useKeyboardShortcut from '@hooks/useKeyboardShortcut';
import useResponsiveLayout from '@hooks/useResponsiveLayout';
import useStyleUtils from '@hooks/useStyleUtils';
import useTheme from '@hooks/useTheme';
import useThemeStyles from '@hooks/useThemeStyles';
import useWindowDimensions from '@hooks/useWindowDimensions';
import {isSafari} from '@libs/Browser';
import {close} from '@userActions/Modal';
import CONST from '@src/CONST';
import type {AnchorPosition} from '@src/styles';
import type {PendingAction} from '@src/types/onyx/OnyxCommon';
import type AnchorAlignment from '@src/types/utils/AnchorAlignment';
import FocusableMenuItem from './FocusableMenuItem';
import FocusTrapForModal from './FocusTrap/FocusTrapForModal';
import * as Expensicons from './Icon/Expensicons';
import type {MenuItemProps} from './MenuItem';
import MenuItem from './MenuItem';
import type BottomDockedModalProps from './Modal/BottomDockedModal/types';
import type BaseModalProps from './Modal/types';
import OfflineWithFeedback from './OfflineWithFeedback';
import PopoverWithMeasuredContent from './PopoverWithMeasuredContent';
import ScrollView from './ScrollView';
import Text from './Text';

type PopoverMenuItem = MenuItemProps & {
    /** Text label */
    text: string;

    /** A callback triggered when this item is selected */
    onSelected?: () => void;

    /** Sub menu items to be rendered after a menu item is selected */
    subMenuItems?: PopoverMenuItem[];

    /** Back button text to be shown if sub menu items are opened */
    backButtonText?: string;

    /** Determines whether the menu item is disabled or not */
    disabled?: boolean;

    /** Determines whether the menu item's onSelected() function is called after the modal is hidden
     *  It is meant to be used in situations where, after clicking on the modal, another one is opened.
     */
    shouldCallAfterModalHide?: boolean;

    /** Whether to close all modals */
    shouldCloseAllModals?: boolean;

    pendingAction?: PendingAction;

    /** Test identifier used to find elements in unit and e2e tests */
    testID?: string;
};

type PopoverModalProps = Pick<ModalProps, 'animationIn' | 'animationOut' | 'animationInTiming' | 'animationOutTiming'> &
    Pick<BottomDockedModalProps, 'animationInDelay'> & {
        /** Whether modals with type CONST.MODAL.MODAL_TYPE.BOTTOM_DOCKED should use new modal component */
        shouldUseNewModal?: boolean;
    };

type PopoverMenuProps = Partial<PopoverModalProps> & {
    /** Callback method fired when the user requests to close the modal */
    onClose: () => void;

    /** Callback method fired when the modal is shown */
    onModalShow?: () => void;

    /** State that determines whether to display the modal or not */
    isVisible: boolean;

    /** Callback to fire when a CreateMenu item is selected */
    onItemSelected?: (selectedItem: PopoverMenuItem, index: number) => void;

    /** Menu items to be rendered on the list */
    menuItems: PopoverMenuItem[];

    /** Optional non-interactive text to display as a header for any create menu */
    headerText?: string;

    /** Whether disable the animations */
    disableAnimation?: boolean;

    /** The horizontal and vertical anchors points for the popover */
    anchorPosition: AnchorPosition;

    /** Ref of the anchor */
    anchorRef: RefObject<View | HTMLDivElement>;

    /** Where the popover should be positioned relative to the anchor points. */
    anchorAlignment?: AnchorAlignment;

    /** Whether we don't want to show overlay */
    withoutOverlay?: boolean;

    /** Should we announce the Modal visibility changes? */
    shouldSetModalVisibility?: boolean;

    /** Whether we want to show the popover on the right side of the screen */
    fromSidebarMediumScreen?: boolean;

    /**
     * Whether the modal should enable the new focus manager.
     * We are attempting to migrate to a new refocus manager, adding this property for gradual migration.
     * */
    shouldEnableNewFocusManagement?: boolean;

    /** How to re-focus after the modal is dismissed */
    restoreFocusType?: BaseModalProps['restoreFocusType'];

    /** Whether to show the selected option checkmark */
    shouldShowSelectedItemCheck?: boolean;

    /** The style of content container which wraps all child views */
    containerStyles?: StyleProp<ViewStyle>;

    /** Used to apply styles specifically to the header text */
    headerStyles?: StyleProp<TextStyle>;

    /** Modal container styles  */
    innerContainerStyle?: ViewStyle;

    /** These styles will be applied to the scroll view content container which wraps all of the child views */
    scrollContainerStyle?: StyleProp<ViewStyle>;

    /** Whether we should wrap the list item in a scroll view */
    shouldUseScrollView?: boolean;

    /** Whether to update the focused index on a row select */
    shouldUpdateFocusedIndex?: boolean;

    /** Should we apply padding style in modal itself. If this value is false, we will handle it in ScreenWrapper */
    shouldUseModalPaddingStyle?: boolean;

    /** Used to locate the component in the tests */
    testID?: string;
};

const renderWithConditionalWrapper = (shouldUseScrollView: boolean, contentContainerStyle: StyleProp<ViewStyle>, children: ReactNode): React.JSX.Element => {
    if (shouldUseScrollView) {
        return <ScrollView contentContainerStyle={contentContainerStyle}>{children}</ScrollView>;
    }
    // eslint-disable-next-line react/jsx-no-useless-fragment
    return <>{children}</>;
};

function getSelectedItemIndex(menuItems: PopoverMenuItem[]) {
    return menuItems.findIndex((option) => option.isSelected);
}

function PopoverMenu({
    menuItems,
    onItemSelected,
    isVisible,
    anchorPosition,
    anchorRef,
    onClose,
    onModalShow,
    headerText,
    fromSidebarMediumScreen,
    anchorAlignment = {
        horizontal: CONST.MODAL.ANCHOR_ORIGIN_HORIZONTAL.LEFT,
        vertical: CONST.MODAL.ANCHOR_ORIGIN_VERTICAL.BOTTOM,
    },
    animationIn = 'fadeIn',
    animationInDelay,
    animationOut = 'fadeOut',
    animationInTiming = CONST.ANIMATED_TRANSITION,
    animationOutTiming,
    disableAnimation = true,
    withoutOverlay = false,
    shouldSetModalVisibility = true,
    shouldEnableNewFocusManagement,
    restoreFocusType,
    shouldShowSelectedItemCheck = false,
    containerStyles,
    headerStyles,
    innerContainerStyle,
    scrollContainerStyle,
    shouldUseScrollView = false,
    shouldUpdateFocusedIndex = true,
    shouldUseModalPaddingStyle,
<<<<<<< HEAD
    testID: testIDProp,
=======
    shouldUseNewModal,
    testID,
>>>>>>> 18c43dd3
}: PopoverMenuProps) {
    const styles = useThemeStyles();
    const theme = useTheme();
    const StyleUtils = useStyleUtils();
    // We need to use isSmallScreenWidth instead of shouldUseNarrowLayout to apply correct popover styles
    // eslint-disable-next-line rulesdir/prefer-shouldUseNarrowLayout-instead-of-isSmallScreenWidth
    const {isSmallScreenWidth} = useResponsiveLayout();
    const [currentMenuItems, setCurrentMenuItems] = useState(menuItems);
    const currentMenuItemsFocusedIndex = getSelectedItemIndex(currentMenuItems);
    const [enteredSubMenuIndexes, setEnteredSubMenuIndexes] = useState<readonly number[]>(CONST.EMPTY_ARRAY);
    const {windowHeight} = useWindowDimensions();

    const [focusedIndex, setFocusedIndex] = useArrowKeyFocusManager({initialFocusedIndex: currentMenuItemsFocusedIndex, maxIndex: currentMenuItems.length - 1, isActive: isVisible});

    const selectItem = (index: number) => {
        const selectedItem = currentMenuItems.at(index);
        if (!selectedItem) {
            return;
        }
        if (selectedItem?.subMenuItems) {
            setCurrentMenuItems([...selectedItem.subMenuItems]);
            setEnteredSubMenuIndexes([...enteredSubMenuIndexes, index]);
            const selectedSubMenuItemIndex = selectedItem?.subMenuItems.findIndex((option) => option.isSelected);
            setFocusedIndex(selectedSubMenuItemIndex);
        } else if (selectedItem.shouldCallAfterModalHide && !isSafari()) {
            onItemSelected?.(selectedItem, index);
            close(
                () => {
                    selectedItem.onSelected?.();
                },
                undefined,
                selectedItem.shouldCloseAllModals,
            );
        } else {
            onItemSelected?.(selectedItem, index);
            selectedItem.onSelected?.();
        }
    };

    const getPreviousSubMenu = () => {
        let currentItems = menuItems;
        for (let i = 0; i < enteredSubMenuIndexes.length - 1; i++) {
            const nextItems = currentItems[enteredSubMenuIndexes[i]].subMenuItems;
            if (!nextItems) {
                return currentItems;
            }
            currentItems = nextItems;
        }
        return currentItems;
    };

    const renderBackButtonItem = () => {
        const previousMenuItems = getPreviousSubMenu();
        const previouslySelectedItem = previousMenuItems[enteredSubMenuIndexes[enteredSubMenuIndexes.length - 1]];
        const hasBackButtonText = !!previouslySelectedItem.backButtonText;

        return (
            <MenuItem
                key={previouslySelectedItem.text}
                icon={Expensicons.BackArrow}
                iconFill={theme.icon}
                style={hasBackButtonText ? styles.pv0 : undefined}
                title={hasBackButtonText ? previouslySelectedItem.backButtonText : previouslySelectedItem.text}
                titleStyle={hasBackButtonText ? styles.createMenuHeaderText : undefined}
                shouldShowBasicTitle={hasBackButtonText}
                shouldCheckActionAllowedOnPress={false}
                description={previouslySelectedItem.description}
                onPress={() => {
                    setCurrentMenuItems(previousMenuItems);
                    setFocusedIndex(-1);
                    setEnteredSubMenuIndexes((prevState) => prevState.slice(0, -1));
                }}
            />
        );
    };

    const renderedMenuItems = currentMenuItems.map((item, menuIndex) => {
        const {text, onSelected, subMenuItems, shouldCallAfterModalHide, testID, ...menuItemProps} = item;
        return (
            <OfflineWithFeedback
                // eslint-disable-next-line react/no-array-index-key
                key={`${item.text}_${menuIndex}`}
                pendingAction={item.pendingAction}
            >
                <FocusableMenuItem
                    // eslint-disable-next-line react/no-array-index-key
                    key={`${item.text}_${menuIndex}`}
                    // eslint-disable-next-line @typescript-eslint/prefer-nullish-coalescing
                    pressableTestID={testID || `PopoverMenuItem-${item.text}`}
                    title={text}
                    onPress={() => selectItem(menuIndex)}
                    focused={focusedIndex === menuIndex}
                    shouldShowSelectedItemCheck={shouldShowSelectedItemCheck}
                    shouldCheckActionAllowedOnPress={false}
                    onFocus={() => {
                        if (!shouldUpdateFocusedIndex) {
                            return;
                        }
                        setFocusedIndex(menuIndex);
                    }}
                    wrapperStyle={StyleUtils.getItemBackgroundColorStyle(
                        !!item.isSelected,
                        focusedIndex === menuIndex,
                        item.disabled ?? false,
                        theme.activeComponentBG,
                        theme.hoverComponentBG,
                    )}
                    shouldRemoveHoverBackground={item.isSelected}
                    titleStyle={StyleSheet.flatten([styles.flex1, item.titleStyle])}
                    // Spread other props dynamically
                    {...menuItemProps}
                />
            </OfflineWithFeedback>
        );
    });

    const renderHeaderText = () => {
        if (!headerText || enteredSubMenuIndexes.length !== 0) {
            return;
        }
        return <Text style={[styles.createMenuHeaderText, styles.ph5, styles.pv3, headerStyles]}>{headerText}</Text>;
    };

    useKeyboardShortcut(
        CONST.KEYBOARD_SHORTCUTS.ENTER,
        () => {
            if (focusedIndex === -1) {
                return;
            }
            selectItem(focusedIndex);
            setFocusedIndex(-1); // Reset the focusedIndex on selecting any menu
        },
        {isActive: isVisible},
    );

    const onModalHide = () => {
        setFocusedIndex(currentMenuItemsFocusedIndex);
    };

    // When the menu items are changed, we want to reset the sub-menu to make sure
    // we are not accessing the wrong sub-menu parent or possibly undefined when rendering the back button.
    // We use useLayoutEffect so the reset happens before the repaint
    useLayoutEffect(() => {
        if (menuItems.length === 0) {
            return;
        }
        setEnteredSubMenuIndexes(CONST.EMPTY_ARRAY);
        setCurrentMenuItems(menuItems);

        // Update the focused item to match the selected item, but only when the popover is not visible.
        // This ensures that if the popover is visible, highlight from the keyboard navigation is not overridden
        // by external updates.
        if (isVisible) {
            return;
        }
        setFocusedIndex(getSelectedItemIndex(menuItems));

        // eslint-disable-next-line react-compiler/react-compiler, react-hooks/exhaustive-deps
    }, [menuItems, setFocusedIndex]);

    return (
        <PopoverWithMeasuredContent
            anchorPosition={anchorPosition}
            anchorRef={anchorRef}
            anchorAlignment={anchorAlignment}
            onClose={() => {
                setCurrentMenuItems(menuItems);
                setEnteredSubMenuIndexes(CONST.EMPTY_ARRAY);
                onClose();
            }}
            isVisible={isVisible}
            onModalHide={onModalHide}
            onModalShow={onModalShow}
            animationIn={animationIn}
            animationOut={animationOut}
            animationInDelay={animationInDelay}
            animationInTiming={animationInTiming}
            animationOutTiming={animationOutTiming}
            disableAnimation={disableAnimation}
            fromSidebarMediumScreen={fromSidebarMediumScreen}
            withoutOverlay={withoutOverlay}
            shouldSetModalVisibility={shouldSetModalVisibility}
            shouldEnableNewFocusManagement={shouldEnableNewFocusManagement}
            useNativeDriver
            restoreFocusType={restoreFocusType}
            innerContainerStyle={innerContainerStyle}
            shouldUseModalPaddingStyle={shouldUseModalPaddingStyle}
<<<<<<< HEAD
            testID={testIDProp}
=======
            testID={testID}
            shouldUseNewModal={shouldUseNewModal}
>>>>>>> 18c43dd3
        >
            <FocusTrapForModal active={isVisible}>
                <View style={[isSmallScreenWidth ? {maxHeight: windowHeight - 250} : styles.createMenuContainer, containerStyles]}>
                    {renderHeaderText()}
                    {enteredSubMenuIndexes.length > 0 && renderBackButtonItem()}
                    {renderWithConditionalWrapper(shouldUseScrollView, scrollContainerStyle, renderedMenuItems)}
                </View>
            </FocusTrapForModal>
        </PopoverWithMeasuredContent>
    );
}

PopoverMenu.displayName = 'PopoverMenu';

export default React.memo(
    PopoverMenu,
    (prevProps, nextProps) =>
        lodashIsEqual(prevProps.menuItems, nextProps.menuItems) &&
        prevProps.isVisible === nextProps.isVisible &&
        lodashIsEqual(prevProps.anchorPosition, nextProps.anchorPosition) &&
        prevProps.anchorRef === nextProps.anchorRef &&
        prevProps.headerText === nextProps.headerText &&
        prevProps.fromSidebarMediumScreen === nextProps.fromSidebarMediumScreen &&
        lodashIsEqual(prevProps.anchorAlignment, nextProps.anchorAlignment) &&
        prevProps.animationIn === nextProps.animationIn &&
        prevProps.animationOut === nextProps.animationOut &&
        prevProps.animationInTiming === nextProps.animationInTiming &&
        prevProps.disableAnimation === nextProps.disableAnimation &&
        prevProps.withoutOverlay === nextProps.withoutOverlay &&
        prevProps.shouldSetModalVisibility === nextProps.shouldSetModalVisibility,
);
export type {PopoverMenuItem, PopoverMenuProps};<|MERGE_RESOLUTION|>--- conflicted
+++ resolved
@@ -187,12 +187,8 @@
     shouldUseScrollView = false,
     shouldUpdateFocusedIndex = true,
     shouldUseModalPaddingStyle,
-<<<<<<< HEAD
     testID: testIDProp,
-=======
     shouldUseNewModal,
-    testID,
->>>>>>> 18c43dd3
 }: PopoverMenuProps) {
     const styles = useThemeStyles();
     const theme = useTheme();
@@ -380,12 +376,8 @@
             restoreFocusType={restoreFocusType}
             innerContainerStyle={innerContainerStyle}
             shouldUseModalPaddingStyle={shouldUseModalPaddingStyle}
-<<<<<<< HEAD
             testID={testIDProp}
-=======
-            testID={testID}
             shouldUseNewModal={shouldUseNewModal}
->>>>>>> 18c43dd3
         >
             <FocusTrapForModal active={isVisible}>
                 <View style={[isSmallScreenWidth ? {maxHeight: windowHeight - 250} : styles.createMenuContainer, containerStyles]}>
