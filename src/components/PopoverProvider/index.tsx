import type {RefObject} from 'react';
import React, {createContext, useCallback, useEffect, useMemo, useRef, useState} from 'react';
// eslint-disable-next-line no-restricted-imports
import type {Text, View} from 'react-native';
import type {AnchorRef, PopoverContextProps, PopoverContextValue} from './types';

const PopoverContext = createContext<PopoverContextValue>({
    onOpen: () => {},
    popover: {},
    close: () => {},
    isOpen: false,
});

function elementContains(ref: RefObject<View | HTMLElement | Text> | undefined, target: EventTarget | null) {
    if (ref?.current && 'contains' in ref?.current && ref?.current?.contains(target as Node)) {
        return true;
    }
    return false;
}

function PopoverContextProvider(props: PopoverContextProps) {
    const [isOpen, setIsOpen] = useState(false);
    const activePopoverRef = useRef<AnchorRef | null>(null);

<<<<<<< HEAD
    const closePopover = useCallback((anchorRef?: RefObject<View | HTMLElement | Text>) => {
=======
    const closePopover = useCallback((anchorRef?: RefObject<View | HTMLElement>): boolean => {
>>>>>>> 539e269e
        if (!activePopoverRef.current || (anchorRef && anchorRef !== activePopoverRef.current.anchorRef)) {
            return false;
        }

        activePopoverRef.current.close();
        activePopoverRef.current = null;
        setIsOpen(false);
        return true;
    }, []);

    useEffect(() => {
        const listener = (e: Event) => {
            if (elementContains(activePopoverRef.current?.ref, e.target) || elementContains(activePopoverRef.current?.anchorRef, e.target)) {
                return;
            }
            const ref = activePopoverRef.current?.anchorRef;
            closePopover(ref);
        };
        document.addEventListener('click', listener, true);
        return () => {
            document.removeEventListener('click', listener, true);
        };
    }, [closePopover]);

    useEffect(() => {
        const listener = (e: Event) => {
            if (elementContains(activePopoverRef.current?.ref, e.target)) {
                return;
            }
            closePopover();
        };
        document.addEventListener('contextmenu', listener);
        return () => {
            document.removeEventListener('contextmenu', listener);
        };
    }, [closePopover]);

    useEffect(() => {
        const listener = (e: KeyboardEvent) => {
            if (e.key !== 'Escape') {
                return;
            }
            if (closePopover()) {
                e.stopImmediatePropagation();
            }
        };
        document.addEventListener('keyup', listener, true);
        return () => {
            document.removeEventListener('keyup', listener, true);
        };
    }, [closePopover]);

    useEffect(() => {
        const listener = () => {
            if (document.hasFocus()) {
                return;
            }
            closePopover();
        };
        document.addEventListener('visibilitychange', listener);
        return () => {
            document.removeEventListener('visibilitychange', listener);
        };
    }, [closePopover]);

    useEffect(() => {
        const listener = (e: Event) => {
            if (elementContains(activePopoverRef.current?.ref, e.target)) {
                return;
            }

            closePopover();
        };
        document.addEventListener('wheel', listener, true);
        return () => {
            document.removeEventListener('wheel', listener, true);
        };
    }, [closePopover]);

    const onOpen = useCallback(
        (popoverParams: AnchorRef) => {
            if (activePopoverRef.current && activePopoverRef.current.ref !== popoverParams?.ref) {
                closePopover(activePopoverRef.current.anchorRef);
            }
            activePopoverRef.current = popoverParams;
            setIsOpen(true);
        },
        [closePopover],
    );

    const contextValue = useMemo(
        () => ({
            onOpen,
            close: closePopover,
            popover: activePopoverRef.current,
            isOpen,
        }),
        [onOpen, closePopover, isOpen],
    );

    return <PopoverContext.Provider value={contextValue}>{props.children}</PopoverContext.Provider>;
}

PopoverContextProvider.displayName = 'PopoverContextProvider';

export default PopoverContextProvider;

export {PopoverContext};<|MERGE_RESOLUTION|>--- conflicted
+++ resolved
@@ -22,11 +22,7 @@
     const [isOpen, setIsOpen] = useState(false);
     const activePopoverRef = useRef<AnchorRef | null>(null);
 
-<<<<<<< HEAD
-    const closePopover = useCallback((anchorRef?: RefObject<View | HTMLElement | Text>) => {
-=======
-    const closePopover = useCallback((anchorRef?: RefObject<View | HTMLElement>): boolean => {
->>>>>>> 539e269e
+    const closePopover = useCallback((anchorRef?: RefObject<View | HTMLElement | Text>): boolean => {
         if (!activePopoverRef.current || (anchorRef && anchorRef !== activePopoverRef.current.anchorRef)) {
             return false;
         }
