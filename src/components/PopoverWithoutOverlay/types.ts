--- conflicted
+++ resolved
@@ -14,11 +14,7 @@
         };
 
         /** The anchor ref of the popover */
-<<<<<<< HEAD
-        anchorRef?: React.RefObject<HTMLElement>;
-=======
         anchorRef: RefObject<View | HTMLDivElement>;
->>>>>>> e6b07616
 
         /** A react-native-animatable animation timing for the modal display animation */
         animationInTiming?: number;
