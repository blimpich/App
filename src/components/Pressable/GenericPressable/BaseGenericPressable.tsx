import type {ForwardedRef} from 'react';
import React, {forwardRef, useCallback, useEffect, useMemo} from 'react';
import type {GestureResponderEvent, View} from 'react-native';
// eslint-disable-next-line no-restricted-imports
import {Pressable} from 'react-native';
import useSingleExecution from '@hooks/useSingleExecution';
import useStyleUtils from '@hooks/useStyleUtils';
import useThemeStyles from '@hooks/useThemeStyles';
import Accessibility from '@libs/Accessibility';
import HapticFeedback from '@libs/HapticFeedback';
import KeyboardShortcut from '@libs/KeyboardShortcut';
import CONST from '@src/CONST';
import type {PressableRef} from './types';
import type PressableProps from './types';

function GenericPressable(
    {
        children,
        onPress = () => {},
        onLongPress,
        onKeyDown,
        disabled,
        style,
        disabledStyle = {},
        hoverStyle = {},
        focusStyle = {},
        pressStyle = {},
        screenReaderActiveStyle = {},
        shouldUseHapticsOnLongPress = false,
        shouldUseHapticsOnPress = false,
        nextFocusRef,
        keyboardShortcut,
        shouldUseAutoHitSlop = false,
        enableInScreenReaderStates = CONST.SCREEN_READER_STATES.ALL,
        onPressIn,
        onPressOut,
        accessible = true,
        ...rest
    }: PressableProps,
    ref: PressableRef,
) {
    const styles = useThemeStyles();
    const StyleUtils = useStyleUtils();
    const {isExecuting, singleExecution} = useSingleExecution();
    const isScreenReaderActive = Accessibility.useScreenReaderStatus();
    const [hitSlop, onLayout] = Accessibility.useAutoHitSlop();

    const isDisabled = useMemo(() => {
        let shouldBeDisabledByScreenReader = false;
        if (enableInScreenReaderStates === CONST.SCREEN_READER_STATES.ACTIVE) {
            shouldBeDisabledByScreenReader = !isScreenReaderActive;
        }

        if (enableInScreenReaderStates === CONST.SCREEN_READER_STATES.DISABLED) {
            shouldBeDisabledByScreenReader = isScreenReaderActive;
        }

        // eslint-disable-next-line @typescript-eslint/prefer-nullish-coalescing
        return disabled || shouldBeDisabledByScreenReader || isExecuting;
    }, [isScreenReaderActive, enableInScreenReaderStates, disabled, isExecuting]);

    const shouldUseDisabledCursor = useMemo(() => isDisabled && !isExecuting, [isDisabled, isExecuting]);

    /**
     * Returns the cursor style based on the state of Pressable
     */
    const cursorStyle = useMemo(() => {
        if (shouldUseDisabledCursor) {
            return styles.cursorDisabled;
        }
        if ([rest.accessibilityRole, rest.role].includes('text')) {
            return styles.cursorText;
        }
        return styles.cursorPointer;
    }, [styles, shouldUseDisabledCursor, rest.accessibilityRole, rest.role]);

    const onLongPressHandler = useCallback(
        (event: GestureResponderEvent) => {
            if (isDisabled) {
                return;
            }
            if (!onLongPress) {
                return;
            }
            if (shouldUseHapticsOnLongPress) {
                HapticFeedback.longPress();
            }
            if (ref && 'current' in ref) {
                ref.current?.blur();
            }
            onLongPress(event);

            Accessibility.moveAccessibilityFocus(nextFocusRef);
        },
        [shouldUseHapticsOnLongPress, onLongPress, nextFocusRef, ref, isDisabled],
    );

    const onPressHandler = useCallback(
        (event?: GestureResponderEvent | KeyboardEvent) => {
            if (isDisabled) {
                return;
            }
            if (!onPress) {
                return;
            }
            if (shouldUseHapticsOnPress) {
                HapticFeedback.press();
            }
            if (ref && 'current' in ref) {
                ref.current?.blur();
            }
            onPress(event);

            Accessibility.moveAccessibilityFocus(nextFocusRef);
        },
        [shouldUseHapticsOnPress, onPress, nextFocusRef, ref, isDisabled],
    );

    useEffect(() => {
        if (!keyboardShortcut) {
            return () => {};
        }
        const {shortcutKey, descriptionKey, modifiers} = keyboardShortcut;
        return KeyboardShortcut.subscribe(shortcutKey, onPressHandler, descriptionKey, modifiers, true, false, 0, false);
    }, [keyboardShortcut, onPressHandler]);

    return (
        <Pressable
            hitSlop={shouldUseAutoHitSlop ? hitSlop : undefined}
            onLayout={shouldUseAutoHitSlop ? onLayout : undefined}
            ref={ref as ForwardedRef<View>}
            onPress={!isDisabled ? singleExecution(onPressHandler) : undefined}
            onLongPress={!isDisabled && onLongPress ? onLongPressHandler : undefined}
            onKeyDown={!isDisabled ? onKeyDown : undefined}
            onPressIn={!isDisabled ? onPressIn : undefined}
            onPressOut={!isDisabled ? onPressOut : undefined}
            style={(state) => [
<<<<<<< HEAD
                getCursorStyle(shouldUseDisabledCursor, [rest.accessibilityRole, rest.role].includes('presentation')),
=======
                cursorStyle,
>>>>>>> 0c351a45
                StyleUtils.parseStyleFromFunction(style, state),
                isScreenReaderActive && StyleUtils.parseStyleFromFunction(screenReaderActiveStyle, state),
                state.focused && StyleUtils.parseStyleFromFunction(focusStyle, state),
                state.hovered && StyleUtils.parseStyleFromFunction(hoverStyle, state),
                state.pressed && StyleUtils.parseStyleFromFunction(pressStyle, state),
                isDisabled && [StyleUtils.parseStyleFromFunction(disabledStyle, state), styles.noSelect],
            ]}
            // accessibility props
            accessibilityState={{
                disabled: isDisabled,
                ...rest.accessibilityState,
            }}
            aria-disabled={isDisabled}
            aria-keyshortcuts={keyboardShortcut && `${keyboardShortcut.modifiers.join('')}+${keyboardShortcut.shortcutKey}`}
            // ios-only form of inputs
            onMagicTap={!isDisabled ? onPressHandler : undefined}
            onAccessibilityTap={!isDisabled ? onPressHandler : undefined}
            accessible={accessible}
            // eslint-disable-next-line react/jsx-props-no-spreading
            {...rest}
        >
            {(state) => (typeof children === 'function' ? children({...state, isScreenReaderActive, isDisabled}) : children)}
        </Pressable>
    );
}

GenericPressable.displayName = 'GenericPressable';

export default forwardRef(GenericPressable);<|MERGE_RESOLUTION|>--- conflicted
+++ resolved
@@ -68,7 +68,7 @@
         if (shouldUseDisabledCursor) {
             return styles.cursorDisabled;
         }
-        if ([rest.accessibilityRole, rest.role].includes('text')) {
+        if ([rest.accessibilityRole, rest.role].includes(CONST.ROLE.PRESENTATION)) {
             return styles.cursorText;
         }
         return styles.cursorPointer;
@@ -135,11 +135,7 @@
             onPressIn={!isDisabled ? onPressIn : undefined}
             onPressOut={!isDisabled ? onPressOut : undefined}
             style={(state) => [
-<<<<<<< HEAD
-                getCursorStyle(shouldUseDisabledCursor, [rest.accessibilityRole, rest.role].includes('presentation')),
-=======
                 cursorStyle,
->>>>>>> 0c351a45
                 StyleUtils.parseStyleFromFunction(style, state),
                 isScreenReaderActive && StyleUtils.parseStyleFromFunction(screenReaderActiveStyle, state),
                 state.focused && StyleUtils.parseStyleFromFunction(focusStyle, state),
