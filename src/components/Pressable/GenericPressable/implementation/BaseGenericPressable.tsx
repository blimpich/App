import type {ForwardedRef} from 'react';
import React, {useCallback, useEffect, useMemo, useState} from 'react';
import type {GestureResponderEvent, View} from 'react-native';
// eslint-disable-next-line no-restricted-imports
import {Pressable} from 'react-native';
import type PressableProps from '@components/Pressable/GenericPressable/types';
import useSingleExecution from '@hooks/useSingleExecution';
import useStyleUtils from '@hooks/useStyleUtils';
import useThemeStyles from '@hooks/useThemeStyles';
import Accessibility from '@libs/Accessibility';
import HapticFeedback from '@libs/HapticFeedback';
import KeyboardShortcut from '@libs/KeyboardShortcut';
import CONST from '@src/CONST';

function GenericPressable({
    children,
    onPress = () => {},
    onLongPress,
    onKeyDown,
    disabled,
    style,
    disabledStyle = {},
    hoverStyle = {},
    focusStyle = {},
    pressStyle = {},
    screenReaderActiveStyle = {},
    shouldUseHapticsOnLongPress = true,
    shouldUseHapticsOnPress = false,
    nextFocusRef,
    keyboardShortcut,
    shouldUseAutoHitSlop = false,
    enableInScreenReaderStates = CONST.SCREEN_READER_STATES.ALL,
    onPressIn,
    onPressOut,
    accessible = true,
    fullDisabled = false,
    interactive = true,
    isNested = false,
    ref,
<<<<<<< HEAD
    forwardedFSClass,
=======
    dataSet,
>>>>>>> 712e38e5
    ...rest
}: PressableProps) {
    const styles = useThemeStyles();
    const StyleUtils = useStyleUtils();
    const {isExecuting, singleExecution} = useSingleExecution();
    const isScreenReaderActive = Accessibility.useScreenReaderStatus();
    const [hitSlop, onLayout] = Accessibility.useAutoHitSlop();
    const [isHovered, setIsHovered] = useState(false);
    const isRoleButton = [rest.accessibilityRole, rest.role].includes(CONST.ROLE.BUTTON);

    const isDisabled = useMemo(() => {
        let shouldBeDisabledByScreenReader = false;
        if (enableInScreenReaderStates === CONST.SCREEN_READER_STATES.ACTIVE) {
            shouldBeDisabledByScreenReader = !isScreenReaderActive;
        }

        if (enableInScreenReaderStates === CONST.SCREEN_READER_STATES.DISABLED) {
            shouldBeDisabledByScreenReader = isScreenReaderActive;
        }

        // eslint-disable-next-line @typescript-eslint/prefer-nullish-coalescing
        return disabled || shouldBeDisabledByScreenReader || isExecuting;
    }, [isScreenReaderActive, enableInScreenReaderStates, disabled, isExecuting]);

    const shouldUseDisabledCursor = useMemo(() => isDisabled && !isExecuting, [isDisabled, isExecuting]);

    /**
     * Returns the cursor style based on the state of Pressable
     */
    const cursorStyle = useMemo(() => {
        if (!interactive) {
            return styles.cursorDefault;
        }
        if (shouldUseDisabledCursor) {
            return styles.cursorDisabled;
        }
        if ([rest.accessibilityRole, rest.role].includes(CONST.ROLE.PRESENTATION) && !isNested) {
            return styles.cursorText;
        }
        return styles.cursorPointer;
    }, [interactive, shouldUseDisabledCursor, rest.accessibilityRole, rest.role, isNested, styles.cursorPointer, styles.cursorDefault, styles.cursorDisabled, styles.cursorText]);

    const onLongPressHandler = useCallback(
        (event: GestureResponderEvent) => {
            if (isDisabled) {
                return;
            }
            if (!onLongPress) {
                return;
            }
            if (shouldUseHapticsOnLongPress) {
                HapticFeedback.longPress();
            }
            if (ref && 'current' in ref && nextFocusRef) {
                ref.current?.blur();
                Accessibility.moveAccessibilityFocus(nextFocusRef);
            }
            onLongPress(event);
        },
        [shouldUseHapticsOnLongPress, onLongPress, nextFocusRef, ref, isDisabled],
    );

    const onPressHandler = useCallback(
        (event?: GestureResponderEvent | KeyboardEvent) => {
            if (isDisabled || !interactive) {
                return;
            }
            if (!onPress) {
                return;
            }
            if (shouldUseHapticsOnPress) {
                HapticFeedback.press();
            }
            if (ref && 'current' in ref && nextFocusRef) {
                ref.current?.blur();
                Accessibility.moveAccessibilityFocus(nextFocusRef);
            }
            return onPress(event);
        },
        [shouldUseHapticsOnPress, onPress, nextFocusRef, ref, isDisabled, interactive],
    );

    const voidOnPressHandler = useCallback(
        (...args: Parameters<typeof onPressHandler>) => {
            onPressHandler(...args);
        },
        [onPressHandler],
    );

    const onKeyboardShortcutPressHandler = useCallback(
        (event?: GestureResponderEvent | KeyboardEvent) => {
            onPressHandler(event);
        },
        [onPressHandler],
    );

    useEffect(() => {
        if (!keyboardShortcut) {
            return () => {};
        }
        const {shortcutKey, descriptionKey, modifiers} = keyboardShortcut;
        return KeyboardShortcut.subscribe(shortcutKey, onKeyboardShortcutPressHandler, descriptionKey, modifiers, true, false, 0, false);
    }, [keyboardShortcut, onKeyboardShortcutPressHandler]);

    return (
        <Pressable
            hitSlop={shouldUseAutoHitSlop ? hitSlop : undefined}
            onLayout={shouldUseAutoHitSlop ? onLayout : undefined}
            ref={ref as ForwardedRef<View>}
            disabled={fullDisabled}
            // eslint-disable-next-line react-compiler/react-compiler
            onPress={!isDisabled ? singleExecution(onPressHandler) : undefined}
            onLongPress={!isDisabled && onLongPress ? onLongPressHandler : undefined}
            onKeyDown={!isDisabled ? onKeyDown : undefined}
            onPressIn={!isDisabled ? onPressIn : undefined}
            onPressOut={!isDisabled ? onPressOut : undefined}
            dataSet={{...(isRoleButton ? {[CONST.SELECTION_SCRAPER_HIDDEN_ELEMENT]: true} : {}), ...(dataSet ?? {})}}
            style={(state) => [
                cursorStyle,
                StyleUtils.parseStyleFromFunction(style, state),
                isScreenReaderActive && StyleUtils.parseStyleFromFunction(screenReaderActiveStyle, state),
                state.focused && StyleUtils.parseStyleFromFunction(focusStyle, state),
                (state.hovered || isHovered) && StyleUtils.parseStyleFromFunction(hoverStyle, state),
                state.pressed && StyleUtils.parseStyleFromFunction(pressStyle, state),
                isDisabled && [StyleUtils.parseStyleFromFunction(disabledStyle, state), styles.noSelect],
                isRoleButton && styles.userSelectNone,
            ]}
            // accessibility props
            accessibilityState={{
                disabled: isDisabled,
                ...rest.accessibilityState,
            }}
            aria-disabled={isDisabled}
            aria-keyshortcuts={keyboardShortcut && `${keyboardShortcut.modifiers.join('')}+${keyboardShortcut.shortcutKey}`}
            // ios-only form of inputs
            onMagicTap={!isDisabled ? voidOnPressHandler : undefined}
            onAccessibilityTap={!isDisabled ? voidOnPressHandler : undefined}
            accessible={accessible}
            fsClass={forwardedFSClass}
            // eslint-disable-next-line react/jsx-props-no-spreading
            {...rest}
            onHoverOut={(event) => {
                if (event?.type === 'pointerenter' || event?.type === 'mouseenter') {
                    return;
                }
                setIsHovered(false);
                if (rest.onHoverOut) {
                    rest.onHoverOut(event);
                }
            }}
            onHoverIn={(event) => {
                setIsHovered(true);
                if (rest.onHoverIn) {
                    rest.onHoverIn(event);
                }
            }}
        >
            {(state) => (typeof children === 'function' ? children({...state, isScreenReaderActive, hovered: state.hovered || isHovered, isDisabled}) : children)}
        </Pressable>
    );
}

GenericPressable.displayName = 'GenericPressable';

export default GenericPressable;<|MERGE_RESOLUTION|>--- conflicted
+++ resolved
@@ -37,11 +37,8 @@
     interactive = true,
     isNested = false,
     ref,
-<<<<<<< HEAD
+    dataSet,
     forwardedFSClass,
-=======
-    dataSet,
->>>>>>> 712e38e5
     ...rest
 }: PressableProps) {
     const styles = useThemeStyles();
