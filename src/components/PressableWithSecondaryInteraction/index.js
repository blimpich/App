--- conflicted
+++ resolved
@@ -72,26 +72,11 @@
 
         // On Web, Text does not support LongPress events thus manage inline mode with styling instead of using Text.
         return (
-<<<<<<< HEAD
             <TouchableOpacity
-                style={this.props.inline && styles.dInline}
-                onPressIn={this.props.onPressIn}
-                onLongPress={(e) => {
-                    if (DeviceCapabilities.hasHoverSupport()) {
-                        return;
-                    }
-                    if (this.props.withoutFocusOnSecondaryInteraction && this.pressableRef) {
-                        this.pressableRef.blur();
-                    }
-                    this.props.onSecondaryInteraction(e);
-                }}
-                activeOpacity={this.props.activeOpacity}
-=======
-            <Pressable
                 style={StyleUtils.combineStyles(this.props.inline ? styles.dInline : this.props.style)}
                 onPressIn={this.props.onPressIn}
                 onLongPress={this.props.onSecondaryInteraction ? this.executeSecondaryInteraction : undefined}
->>>>>>> dd5fbb6d
+                activeOpacity={this.props.activeOpacity}
                 onPressOut={this.props.onPressOut}
                 onPress={this.props.onPress}
                 ref={(el) => (this.pressableRef = el)}
