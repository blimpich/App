import React, {createContext, useCallback, useContext, useEffect, useLayoutEffect, useMemo, useState} from 'react';
import {View} from 'react-native';
import {useOnyx} from 'react-native-onyx';
import Button from '@components/Button';
import Icon from '@components/Icon';
import * as Expensicons from '@components/Icon/Expensicons';
import PressableWithoutFeedback from '@components/Pressable/PressableWithoutFeedback';
import Text from '@components/Text';
import useLocalize from '@hooks/useLocalize';
import useResponsiveLayout from '@hooks/useResponsiveLayout';
import useSidePanel from '@hooks/useSidePanel';
import useTheme from '@hooks/useTheme';
import useThemeStyles from '@hooks/useThemeStyles';
import {parseFSAttributes} from '@libs/Fullstory';
import getPlatform from '@libs/getPlatform';
import {hasCompletedGuidedSetupFlowSelector} from '@libs/onboardingSelectors';
import {getActiveAdminWorkspaces} from '@libs/PolicyUtils';
import isProductTrainingElementDismissed from '@libs/TooltipUtils';
import variables from '@styles/variables';
import CONST from '@src/CONST';
import ONYXKEYS from '@src/ONYXKEYS';
import type ChildrenProps from '@src/types/utils/ChildrenProps';
import isLoadingOnyxValue from '@src/types/utils/isLoadingOnyxValue';
import type {ProductTrainingTooltipName} from './TOOLTIPS';
import TOOLTIPS from './TOOLTIPS';

type ProductTrainingContextType = {
    shouldRenderTooltip: (tooltipName: ProductTrainingTooltipName) => boolean;
    registerTooltip: (tooltipName: ProductTrainingTooltipName) => void;
    unregisterTooltip: (tooltipName: ProductTrainingTooltipName) => void;
};

type ProductTrainingContextConfig = {
    /**
     * Callback to be called when the tooltip is dismissed
     */
    onDismiss?: () => void;

    /**
     * Callback to be called when the tooltip is confirmed
     */
    onConfirm?: () => void;
};

const ProductTrainingContext = createContext<ProductTrainingContextType>({
    shouldRenderTooltip: () => false,
    registerTooltip: () => {},
    unregisterTooltip: () => {},
});

function ProductTrainingContextProvider({children}: ChildrenProps) {
<<<<<<< HEAD
    const [isLoadingApp] = useOnyx(ONYXKEYS.IS_LOADING_APP, {initialValue: true});
    const [tryNewDot] = useOnyx(ONYXKEYS.NVP_TRY_NEW_DOT);
=======
    const [isLoadingApp] = useOnyx(ONYXKEYS.IS_LOADING_APP, {initialValue: true, canBeMissing: true});
    const [tryNewDot] = useOnyx(ONYXKEYS.NVP_TRYNEWDOT, {canBeMissing: true});
>>>>>>> c93cde5a
    const hasBeenAddedToNudgeMigration = !!tryNewDot?.nudgeMigration?.timestamp;
    const [isOnboardingCompleted = true, isOnboardingCompletedMetadata] = useOnyx(ONYXKEYS.NVP_ONBOARDING, {
        selector: hasCompletedGuidedSetupFlowSelector,
        canBeMissing: true,
    });

    const [allPolicies, allPoliciesMetadata] = useOnyx(ONYXKEYS.COLLECTION.POLICY, {canBeMissing: true});
    const [currentUserLogin, currentUserLoginMetadata] = useOnyx(ONYXKEYS.SESSION, {selector: (session) => session?.email, canBeMissing: true});

    const isUserPolicyAdmin = useMemo(() => {
        if (!allPolicies || !currentUserLogin || isLoadingOnyxValue(allPoliciesMetadata, currentUserLoginMetadata)) {
            return false;
        }
        return getActiveAdminWorkspaces(allPolicies, currentUserLogin).length > 0;
    }, [allPolicies, currentUserLogin, allPoliciesMetadata, currentUserLoginMetadata]);

    const [dismissedProductTraining] = useOnyx(ONYXKEYS.NVP_DISMISSED_PRODUCT_TRAINING, {canBeMissing: true});
    const {shouldUseNarrowLayout} = useResponsiveLayout();

    const [modal] = useOnyx(ONYXKEYS.MODAL, {canBeMissing: true});
    // eslint-disable-next-line @typescript-eslint/prefer-nullish-coalescing
    const isModalVisible = modal?.isVisible || modal?.willAlertModalBecomeVisible;

    const [activeTooltips, setActiveTooltips] = useState<Set<ProductTrainingTooltipName>>(new Set());

    const unregisterTooltip = useCallback(
        (tooltipName: ProductTrainingTooltipName) => {
            setActiveTooltips((prev) => {
                const next = new Set(prev);
                next.delete(tooltipName);
                return next;
            });
        },
        [setActiveTooltips],
    );

    const determineVisibleTooltip = useCallback(() => {
        if (activeTooltips.size === 0) {
            return null;
        }

        const sortedTooltips = Array.from(activeTooltips)
            .map((name) => ({
                name,
                priority: TOOLTIPS[name]?.priority ?? 0,
            }))
            .sort((a, b) => b.priority - a.priority);

        const highestPriorityTooltip = sortedTooltips.at(0);

        if (!highestPriorityTooltip) {
            return null;
        }

        return highestPriorityTooltip.name;
    }, [activeTooltips]);

    const shouldTooltipBeVisible = useCallback(
        (tooltipName: ProductTrainingTooltipName) => {
            if (isLoadingOnyxValue(isOnboardingCompletedMetadata) || isLoadingApp) {
                return false;
            }

            const isDismissed = isProductTrainingElementDismissed(tooltipName, dismissedProductTraining);

            if (isDismissed) {
                return false;
            }
            const tooltipConfig = TOOLTIPS[tooltipName];

            // if hasBeenAddedToNudgeMigration is true, and welcome modal is not dismissed, don't show tooltip
            if (hasBeenAddedToNudgeMigration && !dismissedProductTraining?.[CONST.MIGRATED_USER_WELCOME_MODAL]) {
                return false;
            }
            if (isOnboardingCompleted === false) {
                return false;
            }

            // We need to make an exception for these tooltips because it is shown in a modal, otherwise it would be hidden if a modal is visible
            if (
                tooltipName !== CONST.PRODUCT_TRAINING_TOOLTIP_NAMES.SCAN_TEST_TOOLTIP &&
                tooltipName !== CONST.PRODUCT_TRAINING_TOOLTIP_NAMES.SCAN_TEST_TOOLTIP_MANAGER &&
                tooltipName !== CONST.PRODUCT_TRAINING_TOOLTIP_NAMES.SCAN_TEST_CONFIRMATION &&
                isModalVisible
            ) {
                return false;
            }

            return tooltipConfig.shouldShow({
                shouldUseNarrowLayout,
                isUserPolicyAdmin,
                hasBeenAddedToNudgeMigration,
            });
        },
        [
            dismissedProductTraining,
            hasBeenAddedToNudgeMigration,
            isOnboardingCompleted,
            isOnboardingCompletedMetadata,
            shouldUseNarrowLayout,
            isModalVisible,
            isLoadingApp,
            isUserPolicyAdmin,
        ],
    );

    const registerTooltip = useCallback(
        (tooltipName: ProductTrainingTooltipName) => {
            const shouldRegister = shouldTooltipBeVisible(tooltipName);
            if (!shouldRegister) {
                return;
            }
            setActiveTooltips((prev) => new Set([...prev, tooltipName]));
        },
        [shouldTooltipBeVisible],
    );

    const shouldRenderTooltip = useCallback(
        (tooltipName: ProductTrainingTooltipName) => {
            // First check base conditions
            const shouldShow = shouldTooltipBeVisible(tooltipName);
            if (!shouldShow) {
                return false;
            }
            const visibleTooltip = determineVisibleTooltip();

            // If this is the highest priority visible tooltip, show it
            if (tooltipName === visibleTooltip) {
                return true;
            }

            return false;
        },
        [shouldTooltipBeVisible, determineVisibleTooltip],
    );

    const contextValue = useMemo(
        () => ({
            shouldRenderTooltip,
            registerTooltip,
            unregisterTooltip,
        }),
        [shouldRenderTooltip, registerTooltip, unregisterTooltip],
    );

    return <ProductTrainingContext.Provider value={contextValue}>{children}</ProductTrainingContext.Provider>;
}

const useProductTrainingContext = (tooltipName: ProductTrainingTooltipName, shouldShow = true, config: ProductTrainingContextConfig = {}) => {
    const context = useContext(ProductTrainingContext);
    const styles = useThemeStyles();
    const theme = useTheme();
    const {shouldHideToolTip} = useSidePanel();
    const {translate} = useLocalize();

    if (!context) {
        throw new Error('useProductTourContext must be used within a ProductTourProvider');
    }

    const {shouldRenderTooltip, registerTooltip, unregisterTooltip} = context;

    useEffect(() => {
        if (!shouldShow) {
            return;
        }
        registerTooltip(tooltipName);
        return () => {
            unregisterTooltip(tooltipName);
        };
    }, [tooltipName, registerTooltip, unregisterTooltip, shouldShow]);

    /**
     * Extracts values from the non-scraped attribute WEB_PROP_ATTR at build time
     * to ensure necessary properties are available for further processing.
     * Reevaluates "fs-class" to dynamically apply styles or behavior based on
     * updated attribute values.
     */
    useLayoutEffect(parseFSAttributes, []);

    const shouldShowProductTrainingTooltip = useMemo(() => {
        return shouldShow && shouldRenderTooltip(tooltipName) && !shouldHideToolTip;
    }, [shouldRenderTooltip, tooltipName, shouldShow, shouldHideToolTip]);

    const hideTooltip = useCallback(
        (isDismissedUsingCloseButton = false) => {
            if (!shouldShowProductTrainingTooltip) {
                return;
            }
            const tooltip = TOOLTIPS[tooltipName];
            tooltip.onHideTooltip(isDismissedUsingCloseButton);
            unregisterTooltip(tooltipName);
        },
        [tooltipName, shouldShowProductTrainingTooltip, unregisterTooltip],
    );

    const renderProductTrainingTooltip = useCallback(() => {
        const tooltip = TOOLTIPS[tooltipName];
        return (
            <View
                fsClass={CONST.FULL_STORY.UNMASK}
                testID={CONST.FULL_STORY.UNMASK}
            >
                <View
                    style={[
                        styles.alignItemsCenter,
                        styles.flexRow,
                        tooltip?.shouldRenderActionButtons ? styles.justifyContentStart : styles.justifyContentCenter,
                        styles.flexWrap,
                        styles.textAlignCenter,
                        styles.gap3,
                        styles.pv2,
                        styles.ph1,
                    ]}
                >
                    <Icon
                        src={Expensicons.Lightbulb}
                        fill={theme.tooltipHighlightText}
                        medium
                    />
                    <Text style={[styles.productTrainingTooltipText, styles.textWrap, styles.mw100]}>
                        {tooltip.content.map(({text, isBold}) => {
                            const translatedText = translate(text);
                            return (
                                <Text
                                    key={text}
                                    style={[styles.productTrainingTooltipText, isBold && styles.textBold]}
                                >
                                    {translatedText}
                                </Text>
                            );
                        })}
                    </Text>
                    {!tooltip?.shouldRenderActionButtons && (
                        <PressableWithoutFeedback
                            // On some Samsung devices, `onPress` is never triggered.
                            // So, we use `onPressIn` for Android to ensure the button is pressable.
                            onPressIn={
                                getPlatform() === CONST.PLATFORM.ANDROID
                                    ? () => {
                                          hideTooltip(true);
                                      }
                                    : undefined
                            }
                            // For other platforms, we stick with `onPress`.
                            onPress={
                                getPlatform() !== CONST.PLATFORM.ANDROID
                                    ? () => {
                                          hideTooltip(true);
                                      }
                                    : undefined
                            }
                            shouldUseAutoHitSlop
                            accessibilityLabel={translate('productTrainingTooltip.scanTestTooltip.noThanks')}
                            role={CONST.ROLE.BUTTON}
                        >
                            <Icon
                                src={Expensicons.Close}
                                fill={theme.icon}
                                width={variables.iconSizeSemiSmall}
                                height={variables.iconSizeSemiSmall}
                            />
                        </PressableWithoutFeedback>
                    )}
                </View>
                {!!tooltip?.shouldRenderActionButtons && (
                    <View style={[styles.alignItemsCenter, styles.justifyContentBetween, styles.flexRow, styles.ph2, styles.pv2, styles.gap2]}>
                        <Button
                            success
                            text={translate('productTrainingTooltip.scanTestTooltip.tryItOut')}
                            style={[styles.flex1]}
                            onPress={config.onConfirm}
                        />
                        <Button
                            text={translate('productTrainingTooltip.scanTestTooltip.noThanks')}
                            style={[styles.flex1]}
                            onPress={config.onDismiss}
                        />
                    </View>
                )}
            </View>
        );
    }, [
        tooltipName,
        styles.alignItemsCenter,
        styles.flexRow,
        styles.justifyContentStart,
        styles.justifyContentCenter,
        styles.flexWrap,
        styles.textAlignCenter,
        styles.gap3,
        styles.pv2,
        styles.ph1,
        styles.productTrainingTooltipText,
        styles.textWrap,
        styles.mw100,
        styles.flex1,
        styles.justifyContentBetween,
        styles.ph2,
        styles.gap2,
        styles.textBold,
        theme.tooltipHighlightText,
        theme.icon,
        translate,
        config.onConfirm,
        config.onDismiss,
        hideTooltip,
    ]);

    const hideProductTrainingTooltip = useCallback(() => {
        hideTooltip(false);
    }, [hideTooltip]);

    return {
        renderProductTrainingTooltip,
        hideProductTrainingTooltip,
        shouldShowProductTrainingTooltip,
    };
};

export {ProductTrainingContextProvider, useProductTrainingContext};<|MERGE_RESOLUTION|>--- conflicted
+++ resolved
@@ -49,13 +49,8 @@
 });
 
 function ProductTrainingContextProvider({children}: ChildrenProps) {
-<<<<<<< HEAD
-    const [isLoadingApp] = useOnyx(ONYXKEYS.IS_LOADING_APP, {initialValue: true});
-    const [tryNewDot] = useOnyx(ONYXKEYS.NVP_TRY_NEW_DOT);
-=======
     const [isLoadingApp] = useOnyx(ONYXKEYS.IS_LOADING_APP, {initialValue: true, canBeMissing: true});
-    const [tryNewDot] = useOnyx(ONYXKEYS.NVP_TRYNEWDOT, {canBeMissing: true});
->>>>>>> c93cde5a
+    const [tryNewDot] = useOnyx(ONYXKEYS.NVP_TRY_NEW_DOT, {canBeMissing: true});
     const hasBeenAddedToNudgeMigration = !!tryNewDot?.nudgeMigration?.timestamp;
     const [isOnboardingCompleted = true, isOnboardingCompletedMetadata] = useOnyx(ONYXKEYS.NVP_ONBOARDING, {
         selector: hasCompletedGuidedSetupFlowSelector,
