import React, {createContext, useCallback, useContext, useEffect, useLayoutEffect, useMemo, useState} from 'react';
import {View} from 'react-native';
import {useOnyx} from 'react-native-onyx';
import Button from '@components/Button';
import Icon from '@components/Icon';
import * as Expensicons from '@components/Icon/Expensicons';
import PressableWithoutFeedback from '@components/Pressable/PressableWithoutFeedback';
import Text from '@components/Text';
import useLocalize from '@hooks/useLocalize';
import useResponsiveLayout from '@hooks/useResponsiveLayout';
import useSidePanel from '@hooks/useSidePanel';
import useTheme from '@hooks/useTheme';
import useThemeStyles from '@hooks/useThemeStyles';
import {parseFSAttributes} from '@libs/Fullstory';
import getPlatform from '@libs/getPlatform';
import {hasCompletedGuidedSetupFlowSelector} from '@libs/onboardingSelectors';
import {getActiveAdminWorkspaces} from '@libs/PolicyUtils';
import isProductTrainingElementDismissed from '@libs/TooltipUtils';
import variables from '@styles/variables';
import CONST from '@src/CONST';
import ONYXKEYS from '@src/ONYXKEYS';
import type ChildrenProps from '@src/types/utils/ChildrenProps';
import isLoadingOnyxValue from '@src/types/utils/isLoadingOnyxValue';
import type {ProductTrainingTooltipName} from './TOOLTIPS';
import TOOLTIPS from './TOOLTIPS';

type ProductTrainingContextType = {
    shouldRenderTooltip: (tooltipName: ProductTrainingTooltipName) => boolean;
    registerTooltip: (tooltipName: ProductTrainingTooltipName) => void;
    unregisterTooltip: (tooltipName: ProductTrainingTooltipName) => void;
};

type ProductTrainingContextConfig = {
    /**
     * Callback to be called when the tooltip is dismissed
     */
    onDismiss?: () => void;

    /**
     * Callback to be called when the tooltip is confirmed
     */
    onConfirm?: () => void;
};

const ProductTrainingContext = createContext<ProductTrainingContextType>({
    shouldRenderTooltip: () => false,
    registerTooltip: () => {},
    unregisterTooltip: () => {},
});

function ProductTrainingContextProvider({children}: ChildrenProps) {
    const [isLoadingApp] = useOnyx(ONYXKEYS.IS_LOADING_APP, {initialValue: true, canBeMissing: true});
    const [tryNewDot] = useOnyx(ONYXKEYS.NVP_TRY_NEW_DOT, {canBeMissing: true});
    const hasBeenAddedToNudgeMigration = !!tryNewDot?.nudgeMigration?.timestamp;
    const [isOnboardingCompleted = true, isOnboardingCompletedMetadata] = useOnyx(ONYXKEYS.NVP_ONBOARDING, {
        selector: hasCompletedGuidedSetupFlowSelector,
        canBeMissing: true,
    });

<<<<<<< HEAD
    const [allPolicies, allPoliciesMetadata] = useOnyx(ONYXKEYS.COLLECTION.POLICY);
    const [currentUserLogin, currentUserLoginMetadata] = useOnyx(ONYXKEYS.SESSION, {selector: (session) => session?.email});
=======
    const [allPolicies, allPoliciesMetadata] = useOnyx(ONYXKEYS.COLLECTION.POLICY, {canBeMissing: true});
    const [currentUserLogin, currentUserLoginMetadata] = useOnyx(ONYXKEYS.SESSION, {selector: (session) => session?.email, canBeMissing: true});
>>>>>>> 6fdd77d7

    const isUserPolicyAdmin = useMemo(() => {
        if (!allPolicies || !currentUserLogin || isLoadingOnyxValue(allPoliciesMetadata, currentUserLoginMetadata)) {
            return false;
        }
        return getActiveAdminWorkspaces(allPolicies, currentUserLogin).length > 0;
    }, [allPolicies, currentUserLogin, allPoliciesMetadata, currentUserLoginMetadata]);

<<<<<<< HEAD
    const [dismissedProductTraining] = useOnyx(ONYXKEYS.NVP_DISMISSED_PRODUCT_TRAINING);
=======
    const [dismissedProductTraining] = useOnyx(ONYXKEYS.NVP_DISMISSED_PRODUCT_TRAINING, {canBeMissing: true});
>>>>>>> 6fdd77d7
    const {shouldUseNarrowLayout} = useResponsiveLayout();

    const [modal] = useOnyx(ONYXKEYS.MODAL, {canBeMissing: true});
    // eslint-disable-next-line @typescript-eslint/prefer-nullish-coalescing
    const isModalVisible = modal?.isVisible || modal?.willAlertModalBecomeVisible;

    const [activeTooltips, setActiveTooltips] = useState<Set<ProductTrainingTooltipName>>(new Set());

    const unregisterTooltip = useCallback(
        (tooltipName: ProductTrainingTooltipName) => {
            setActiveTooltips((prev) => {
                const next = new Set(prev);
                next.delete(tooltipName);
                return next;
            });
        },
        [setActiveTooltips],
    );

    const determineVisibleTooltip = useCallback(() => {
        if (activeTooltips.size === 0) {
            return null;
        }

        const sortedTooltips = Array.from(activeTooltips)
            .map((name) => ({
                name,
                priority: TOOLTIPS[name]?.priority ?? 0,
            }))
            .sort((a, b) => b.priority - a.priority);

        const highestPriorityTooltip = sortedTooltips.at(0);

        if (!highestPriorityTooltip) {
            return null;
        }

        return highestPriorityTooltip.name;
    }, [activeTooltips]);

    const shouldTooltipBeVisible = useCallback(
        (tooltipName: ProductTrainingTooltipName) => {
            if (isLoadingOnyxValue(isOnboardingCompletedMetadata) || isLoadingApp) {
                return false;
            }

            const isDismissed = isProductTrainingElementDismissed(tooltipName, dismissedProductTraining);

            if (isDismissed) {
                return false;
            }
            const tooltipConfig = TOOLTIPS[tooltipName];

            // if hasBeenAddedToNudgeMigration is true, and welcome modal is not dismissed, don't show tooltip
            if (hasBeenAddedToNudgeMigration && !dismissedProductTraining?.[CONST.MIGRATED_USER_WELCOME_MODAL]) {
                return false;
            }
            if (isOnboardingCompleted === false) {
                return false;
            }

            // We need to make an exception for these tooltips because it is shown in a modal, otherwise it would be hidden if a modal is visible
            if (
                tooltipName !== CONST.PRODUCT_TRAINING_TOOLTIP_NAMES.SCAN_TEST_TOOLTIP &&
                tooltipName !== CONST.PRODUCT_TRAINING_TOOLTIP_NAMES.SCAN_TEST_TOOLTIP_MANAGER &&
                tooltipName !== CONST.PRODUCT_TRAINING_TOOLTIP_NAMES.SCAN_TEST_CONFIRMATION &&
                isModalVisible
            ) {
                return false;
            }

            return tooltipConfig.shouldShow({
                shouldUseNarrowLayout,
                isUserPolicyAdmin,
<<<<<<< HEAD
=======
                hasBeenAddedToNudgeMigration,
>>>>>>> 6fdd77d7
            });
        },
        [
            dismissedProductTraining,
            hasBeenAddedToNudgeMigration,
            isOnboardingCompleted,
            isOnboardingCompletedMetadata,
            shouldUseNarrowLayout,
            isModalVisible,
            isLoadingApp,
            isUserPolicyAdmin,
        ],
    );

    const registerTooltip = useCallback(
        (tooltipName: ProductTrainingTooltipName) => {
            const shouldRegister = shouldTooltipBeVisible(tooltipName);
            if (!shouldRegister) {
                return;
            }
            setActiveTooltips((prev) => new Set([...prev, tooltipName]));
        },
        [shouldTooltipBeVisible],
    );

    const shouldRenderTooltip = useCallback(
        (tooltipName: ProductTrainingTooltipName) => {
            // First check base conditions
            const shouldShow = shouldTooltipBeVisible(tooltipName);
            if (!shouldShow) {
                return false;
            }
            const visibleTooltip = determineVisibleTooltip();

            // If this is the highest priority visible tooltip, show it
            if (tooltipName === visibleTooltip) {
                return true;
            }

            return false;
        },
        [shouldTooltipBeVisible, determineVisibleTooltip],
    );

    const contextValue = useMemo(
        () => ({
            shouldRenderTooltip,
            registerTooltip,
            unregisterTooltip,
        }),
        [shouldRenderTooltip, registerTooltip, unregisterTooltip],
    );

    return <ProductTrainingContext.Provider value={contextValue}>{children}</ProductTrainingContext.Provider>;
}

const useProductTrainingContext = (tooltipName: ProductTrainingTooltipName, shouldShow = true, config: ProductTrainingContextConfig = {}) => {
    const context = useContext(ProductTrainingContext);
    const styles = useThemeStyles();
    const theme = useTheme();
    const {shouldHideToolTip} = useSidePanel();
    const {translate} = useLocalize();

    if (!context) {
        throw new Error('useProductTourContext must be used within a ProductTourProvider');
    }

    const {shouldRenderTooltip, registerTooltip, unregisterTooltip} = context;

    useEffect(() => {
        if (!shouldShow) {
            return;
        }
        registerTooltip(tooltipName);
        return () => {
            unregisterTooltip(tooltipName);
        };
    }, [tooltipName, registerTooltip, unregisterTooltip, shouldShow]);

    /**
     * Extracts values from the non-scraped attribute WEB_PROP_ATTR at build time
     * to ensure necessary properties are available for further processing.
     * Reevaluates "fs-class" to dynamically apply styles or behavior based on
     * updated attribute values.
     */
    useLayoutEffect(parseFSAttributes, []);

    const shouldShowProductTrainingTooltip = useMemo(() => {
        return shouldShow && shouldRenderTooltip(tooltipName) && !shouldHideToolTip;
    }, [shouldRenderTooltip, tooltipName, shouldShow, shouldHideToolTip]);

    const hideTooltip = useCallback(
        (isDismissedUsingCloseButton = false) => {
            if (!shouldShowProductTrainingTooltip) {
                return;
            }
            const tooltip = TOOLTIPS[tooltipName];
            tooltip.onHideTooltip(isDismissedUsingCloseButton);
            unregisterTooltip(tooltipName);
        },
        [tooltipName, shouldShowProductTrainingTooltip, unregisterTooltip],
    );

    const renderProductTrainingTooltip = useCallback(() => {
        const tooltip = TOOLTIPS[tooltipName];
        return (
            <View
                fsClass={CONST.FULL_STORY.UNMASK}
                testID={CONST.FULL_STORY.UNMASK}
            >
                <View
                    style={[
                        styles.alignItemsCenter,
                        styles.flexRow,
                        tooltip?.shouldRenderActionButtons ? styles.justifyContentStart : styles.justifyContentCenter,
                        styles.flexWrap,
                        styles.textAlignCenter,
                        styles.gap3,
                        styles.pv2,
                        styles.ph1,
                    ]}
                >
                    <Icon
                        src={Expensicons.Lightbulb}
                        fill={theme.tooltipHighlightText}
                        medium
                    />
                    <Text style={[styles.productTrainingTooltipText, styles.textWrap, styles.mw100]}>
                        {tooltip.content.map(({text, isBold}) => {
                            const translatedText = translate(text);
                            return (
                                <Text
                                    key={text}
                                    style={[styles.productTrainingTooltipText, isBold && styles.textBold]}
                                >
                                    {translatedText}
                                </Text>
                            );
                        })}
                    </Text>
                    {!tooltip?.shouldRenderActionButtons && (
                        <PressableWithoutFeedback
                            // On some Samsung devices, `onPress` is never triggered.
                            // So, we use `onPressIn` for Android to ensure the button is pressable.
                            onPressIn={
                                getPlatform() === CONST.PLATFORM.ANDROID
                                    ? () => {
                                          hideTooltip(true);
                                      }
                                    : undefined
                            }
                            // For other platforms, we stick with `onPress`.
                            onPress={
                                getPlatform() !== CONST.PLATFORM.ANDROID
                                    ? () => {
                                          hideTooltip(true);
                                      }
                                    : undefined
                            }
                            shouldUseAutoHitSlop
                            accessibilityLabel={translate('productTrainingTooltip.scanTestTooltip.noThanks')}
                            role={CONST.ROLE.BUTTON}
                        >
                            <Icon
                                src={Expensicons.Close}
                                fill={theme.icon}
                                width={variables.iconSizeSemiSmall}
                                height={variables.iconSizeSemiSmall}
                            />
                        </PressableWithoutFeedback>
                    )}
                </View>
                {!!tooltip?.shouldRenderActionButtons && (
                    <View style={[styles.alignItemsCenter, styles.justifyContentBetween, styles.flexRow, styles.ph2, styles.pv2, styles.gap2]}>
                        <Button
                            success
                            text={translate('productTrainingTooltip.scanTestTooltip.tryItOut')}
                            style={[styles.flex1]}
                            onPress={config.onConfirm}
                        />
                        <Button
                            text={translate('productTrainingTooltip.scanTestTooltip.noThanks')}
                            style={[styles.flex1]}
                            onPress={config.onDismiss}
                        />
                    </View>
                )}
            </View>
        );
    }, [
        tooltipName,
        styles.alignItemsCenter,
        styles.flexRow,
        styles.justifyContentStart,
        styles.justifyContentCenter,
        styles.flexWrap,
        styles.textAlignCenter,
        styles.gap3,
        styles.pv2,
        styles.ph1,
        styles.productTrainingTooltipText,
        styles.textWrap,
        styles.mw100,
        styles.flex1,
        styles.justifyContentBetween,
        styles.ph2,
        styles.gap2,
        styles.textBold,
        theme.tooltipHighlightText,
        theme.icon,
        translate,
        config.onConfirm,
        config.onDismiss,
        hideTooltip,
    ]);

    const hideProductTrainingTooltip = useCallback(() => {
        hideTooltip(false);
    }, [hideTooltip]);

    return {
        renderProductTrainingTooltip,
        hideProductTrainingTooltip,
        shouldShowProductTrainingTooltip,
    };
};

export {ProductTrainingContextProvider, useProductTrainingContext};<|MERGE_RESOLUTION|>--- conflicted
+++ resolved
@@ -57,13 +57,8 @@
         canBeMissing: true,
     });
 
-<<<<<<< HEAD
-    const [allPolicies, allPoliciesMetadata] = useOnyx(ONYXKEYS.COLLECTION.POLICY);
-    const [currentUserLogin, currentUserLoginMetadata] = useOnyx(ONYXKEYS.SESSION, {selector: (session) => session?.email});
-=======
     const [allPolicies, allPoliciesMetadata] = useOnyx(ONYXKEYS.COLLECTION.POLICY, {canBeMissing: true});
     const [currentUserLogin, currentUserLoginMetadata] = useOnyx(ONYXKEYS.SESSION, {selector: (session) => session?.email, canBeMissing: true});
->>>>>>> 6fdd77d7
 
     const isUserPolicyAdmin = useMemo(() => {
         if (!allPolicies || !currentUserLogin || isLoadingOnyxValue(allPoliciesMetadata, currentUserLoginMetadata)) {
@@ -72,11 +67,7 @@
         return getActiveAdminWorkspaces(allPolicies, currentUserLogin).length > 0;
     }, [allPolicies, currentUserLogin, allPoliciesMetadata, currentUserLoginMetadata]);
 
-<<<<<<< HEAD
-    const [dismissedProductTraining] = useOnyx(ONYXKEYS.NVP_DISMISSED_PRODUCT_TRAINING);
-=======
     const [dismissedProductTraining] = useOnyx(ONYXKEYS.NVP_DISMISSED_PRODUCT_TRAINING, {canBeMissing: true});
->>>>>>> 6fdd77d7
     const {shouldUseNarrowLayout} = useResponsiveLayout();
 
     const [modal] = useOnyx(ONYXKEYS.MODAL, {canBeMissing: true});
@@ -151,10 +142,7 @@
             return tooltipConfig.shouldShow({
                 shouldUseNarrowLayout,
                 isUserPolicyAdmin,
-<<<<<<< HEAD
-=======
                 hasBeenAddedToNudgeMigration,
->>>>>>> 6fdd77d7
             });
         },
         [
