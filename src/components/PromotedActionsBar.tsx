--- conflicted
+++ resolved
@@ -3,22 +3,14 @@
 import {View} from 'react-native';
 import useTheme from '@hooks/useTheme';
 import useThemeStyles from '@hooks/useThemeStyles';
-<<<<<<< HEAD
-import {joinRoom, navigateToAndOpenReport, navigateToAndOpenReportWithAccountIDs} from '@libs/actions/Report';
-import {checkIfActionIsAllowed} from '@libs/actions/Session';
-=======
->>>>>>> 27780d5a
 import {getPinMenuItem, getShareMenuItem} from '@libs/HeaderUtils';
 import {translateLocal} from '@libs/Localize';
 import getTopmostCentralPaneRoute from '@libs/Navigation/getTopmostCentralPaneRoute';
 import Navigation, {navigationRef} from '@libs/Navigation/Navigation';
 import type {RootStackParamList, State} from '@libs/Navigation/types';
 import {changeMoneyRequestHoldStatus} from '@libs/ReportUtils';
-<<<<<<< HEAD
-=======
 import {joinRoom, navigateToAndOpenReport, navigateToAndOpenReportWithAccountIDs} from '@userActions/Report';
 import {callFunctionIfActionIsAllowed} from '@userActions/Session';
->>>>>>> 27780d5a
 import CONST from '@src/CONST';
 import ROUTES from '@src/ROUTES';
 import SCREENS from '@src/SCREENS';
@@ -62,11 +54,7 @@
         key: CONST.PROMOTED_ACTIONS.JOIN,
         icon: Expensicons.ChatBubbles,
         text: translateLocal('common.join'),
-<<<<<<< HEAD
-        onSelected: checkIfActionIsAllowed(() => {
-=======
         onSelected: callFunctionIfActionIsAllowed(() => {
->>>>>>> 27780d5a
             Navigation.dismissModal();
             joinRoom(report);
         }),
@@ -107,11 +95,7 @@
             const targetedReportID = reportID ?? reportAction?.childReportID;
             const topmostCentralPaneRoute = getTopmostCentralPaneRoute(navigationRef.getRootState() as State<RootStackParamList>);
 
-<<<<<<< HEAD
             if (topmostCentralPaneRoute?.name !== SCREENS.SEARCH.CENTRAL_PANE) {
-=======
-            if (topmostCentralPaneRoute?.name !== SCREENS.SEARCH.CENTRAL_PANE && isTextHold) {
->>>>>>> 27780d5a
                 changeMoneyRequestHoldStatus(reportAction, ROUTES.REPORT_WITH_ID.getRoute(targetedReportID));
                 return;
             }
