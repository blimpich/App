import React from 'react';
import type {StyleProp, ViewStyle} from 'react-native';
import {View} from 'react-native';
import useTheme from '@hooks/useTheme';
import useThemeStyles from '@hooks/useThemeStyles';
import * as HeaderUtils from '@libs/HeaderUtils';
<<<<<<< HEAD
import * as Localize from '@libs/Localize';
import * as ReportActions from '@userActions/Report';
=======
>>>>>>> f701c3e0
import type OnyxReport from '@src/types/onyx/Report';
import Button from './Button';
import type {ThreeDotsMenuItem} from './HeaderWithBackButton/types';

type PromotedAction = {
    key: string;
} & ThreeDotsMenuItem;

<<<<<<< HEAD
type ReportPromotedAction = (report: OnyxReport) => PromotedAction;

type PromotedActionsType = {
    pin: ReportPromotedAction;
    message: (accountID: number) => PromotedAction;
    // join: ReportPromotedAction;
    // share: ReportPromotedAction;
    // hold: () => PromotedAction;
};
=======
type PromotedActionsType = Record<'pin' | 'share', (report: OnyxReport) => PromotedAction>;
>>>>>>> f701c3e0

const PromotedActions = {
    pin: (report) => ({
        key: 'pin',
        ...HeaderUtils.getPinMenuItem(report),
    }),
<<<<<<< HEAD
    message: (accountID) => ({
        key: 'message',
        icon: Expensicons.CommentBubbles,
        text: Localize.translateLocal('common.message'),
        onSelected: () => ReportActions.navigateToAndOpenReportWithAccountIDs([accountID]),
    }),
    // join: (report) => ({
    //     key: 'join',
    //     icon: Expensicons.CommentBubbles,
    //     text: Localize.translateLocal('common.join'),
    //     onSelected: () => Session.checkIfActionIsAllowed(() => Report.joinRoom(report)),
    // }),
    // share: (report) => ({
    //     key: 'share',
    //     icon: Expensicons.QrCode,
    //     text: Localize.translateLocal('common.share'),
    //     onSelected: () => Navigation.navigate(ROUTES.REPORT_WITH_ID_DETAILS_SHARE_CODE.getRoute(report?.reportID ?? '')),
    // }),
    // hold: () => ({
    //     key: 'hold',
    //     icon: Expensicons.Stopwatch,
    //     text: Localize.translateLocal('iou.hold'),
    //     onSelected: () => {},
    // }),
=======
    share: (report) => ({
        key: 'share',
        ...HeaderUtils.getShareMenuItem(report),
    }),
>>>>>>> f701c3e0
} satisfies PromotedActionsType;

type PromotedActionsBarProps = {
    /** The list of actions to show */
    promotedActions: PromotedAction[];

    /** The style of the container */
    containerStyle?: StyleProp<ViewStyle>;
};

function PromotedActionsBar({promotedActions, containerStyle}: PromotedActionsBarProps) {
    const theme = useTheme();
    const styles = useThemeStyles();

    if (promotedActions.length === 0) {
        return null;
    }
<<<<<<< HEAD

    return (
        <View style={[styles.flexRow, styles.ph5, styles.mb5, styles.gap2, styles.mw100, styles.w100, styles.justifyContentCenter, containerStyle]}>
            {/* TODO: Remove the `Leave` button when @src/pages/ReportDetailsPage.tsx is updated */}
            {shouldShowLeaveButton && report && (
                // The `Leave` button is left to make the component backward compatible with the existing code.
                // After the `Leave` button is moved to the `MenuItem` list, this block can be removed.
                <View style={[styles.flex1]}>
                    <ConfirmModal
                        danger
                        title={translate('groupChat.lastMemberTitle')}
                        isVisible={isLastMemberLeavingGroupModalVisible}
                        onConfirm={() => {
                            setIsLastMemberLeavingGroupModalVisible(false);
                            ReportActions.leaveGroupChat(report.reportID);
                        }}
                        onCancel={() => setIsLastMemberLeavingGroupModalVisible(false)}
                        prompt={translate('groupChat.lastMemberWarning')}
                        confirmText={translate('common.leave')}
                        cancelText={translate('common.cancel')}
                    />
                    <Button
                        onPress={() => {
                            if (Object.keys(report?.participants ?? {}).length === 1) {
                                setIsLastMemberLeavingGroupModalVisible(true);
                                return;
                            }
=======
>>>>>>> f701c3e0

    return (
        <View style={[styles.flexRow, styles.ph5, styles.mb5, styles.gap2, styles.mw100, styles.w100, styles.justifyContentCenter, containerStyle]}>
            {promotedActions.map(({key, onSelected, ...props}) => (
                <View
                    style={[styles.flex1, styles.mw50]}
                    key={key}
                >
                    <Button
                        onPress={onSelected}
                        iconFill={theme.icon}
                        medium
                        // eslint-disable-next-line react/jsx-props-no-spreading
                        {...props}
                    />
                </View>
            ))}
        </View>
    );
}

PromotedActionsBar.displayName = 'PromotedActionsBar';

export default PromotedActionsBar;

export {PromotedActions};
export type {PromotedActionsBarProps, PromotedAction};<|MERGE_RESOLUTION|>--- conflicted
+++ resolved
@@ -4,69 +4,36 @@
 import useTheme from '@hooks/useTheme';
 import useThemeStyles from '@hooks/useThemeStyles';
 import * as HeaderUtils from '@libs/HeaderUtils';
-<<<<<<< HEAD
 import * as Localize from '@libs/Localize';
 import * as ReportActions from '@userActions/Report';
-=======
->>>>>>> f701c3e0
 import type OnyxReport from '@src/types/onyx/Report';
 import Button from './Button';
 import type {ThreeDotsMenuItem} from './HeaderWithBackButton/types';
+import * as Expensicons from './Icon/Expensicons';
 
 type PromotedAction = {
     key: string;
 } & ThreeDotsMenuItem;
 
-<<<<<<< HEAD
-type ReportPromotedAction = (report: OnyxReport) => PromotedAction;
-
-type PromotedActionsType = {
-    pin: ReportPromotedAction;
+type PromotedActionsType = Record<'pin' | 'share', (report: OnyxReport) => PromotedAction> & {
     message: (accountID: number) => PromotedAction;
-    // join: ReportPromotedAction;
-    // share: ReportPromotedAction;
-    // hold: () => PromotedAction;
 };
-=======
-type PromotedActionsType = Record<'pin' | 'share', (report: OnyxReport) => PromotedAction>;
->>>>>>> f701c3e0
 
 const PromotedActions = {
     pin: (report) => ({
         key: 'pin',
         ...HeaderUtils.getPinMenuItem(report),
     }),
-<<<<<<< HEAD
+    share: (report) => ({
+        key: 'share',
+        ...HeaderUtils.getShareMenuItem(report),
+    }),
     message: (accountID) => ({
         key: 'message',
         icon: Expensicons.CommentBubbles,
         text: Localize.translateLocal('common.message'),
         onSelected: () => ReportActions.navigateToAndOpenReportWithAccountIDs([accountID]),
     }),
-    // join: (report) => ({
-    //     key: 'join',
-    //     icon: Expensicons.CommentBubbles,
-    //     text: Localize.translateLocal('common.join'),
-    //     onSelected: () => Session.checkIfActionIsAllowed(() => Report.joinRoom(report)),
-    // }),
-    // share: (report) => ({
-    //     key: 'share',
-    //     icon: Expensicons.QrCode,
-    //     text: Localize.translateLocal('common.share'),
-    //     onSelected: () => Navigation.navigate(ROUTES.REPORT_WITH_ID_DETAILS_SHARE_CODE.getRoute(report?.reportID ?? '')),
-    // }),
-    // hold: () => ({
-    //     key: 'hold',
-    //     icon: Expensicons.Stopwatch,
-    //     text: Localize.translateLocal('iou.hold'),
-    //     onSelected: () => {},
-    // }),
-=======
-    share: (report) => ({
-        key: 'share',
-        ...HeaderUtils.getShareMenuItem(report),
-    }),
->>>>>>> f701c3e0
 } satisfies PromotedActionsType;
 
 type PromotedActionsBarProps = {
@@ -84,36 +51,10 @@
     if (promotedActions.length === 0) {
         return null;
     }
-<<<<<<< HEAD
 
-    return (
-        <View style={[styles.flexRow, styles.ph5, styles.mb5, styles.gap2, styles.mw100, styles.w100, styles.justifyContentCenter, containerStyle]}>
-            {/* TODO: Remove the `Leave` button when @src/pages/ReportDetailsPage.tsx is updated */}
-            {shouldShowLeaveButton && report && (
-                // The `Leave` button is left to make the component backward compatible with the existing code.
-                // After the `Leave` button is moved to the `MenuItem` list, this block can be removed.
-                <View style={[styles.flex1]}>
-                    <ConfirmModal
-                        danger
-                        title={translate('groupChat.lastMemberTitle')}
-                        isVisible={isLastMemberLeavingGroupModalVisible}
-                        onConfirm={() => {
-                            setIsLastMemberLeavingGroupModalVisible(false);
-                            ReportActions.leaveGroupChat(report.reportID);
-                        }}
-                        onCancel={() => setIsLastMemberLeavingGroupModalVisible(false)}
-                        prompt={translate('groupChat.lastMemberWarning')}
-                        confirmText={translate('common.leave')}
-                        cancelText={translate('common.cancel')}
-                    />
-                    <Button
-                        onPress={() => {
-                            if (Object.keys(report?.participants ?? {}).length === 1) {
-                                setIsLastMemberLeavingGroupModalVisible(true);
-                                return;
-                            }
-=======
->>>>>>> f701c3e0
+    if (promotedActions.length === 0) {
+        return null;
+    }
 
     return (
         <View style={[styles.flexRow, styles.ph5, styles.mb5, styles.gap2, styles.mw100, styles.w100, styles.justifyContentCenter, containerStyle]}>
