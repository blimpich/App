<<<<<<< HEAD
import React from 'react';
import {ImageSourcePropType} from 'react-native';
=======
import type {Ref} from 'react';
import React from 'react';
import type {ImageSourcePropType} from 'react-native';
>>>>>>> bbfa5418
import QRCodeLibrary from 'react-native-qrcode-svg';
import {Svg} from 'react-native-svg';
import useTheme from '@hooks/useTheme';
import CONST from '@src/CONST';

type QRCodeLogoRatio = typeof CONST.QR.DEFAULT_LOGO_SIZE_RATIO | typeof CONST.QR.EXPENSIFY_LOGO_SIZE_RATIO;

type QRCodeLogoMarginRatio = typeof CONST.QR.DEFAULT_LOGO_MARGIN_RATIO | typeof CONST.QR.EXPENSIFY_LOGO_MARGIN_RATIO;

type QRCodeProps = {
    /** The QR code URL */
    url: string;

    /**
     * The logo which will be displayed in the middle of the QR code.
     * Follows ImageProps href from react-native-svg that is used by react-native-qrcode-svg.
     */
    logo?: ImageSourcePropType;

    /** The size ratio of logo to QR code */
    logoRatio?: QRCodeLogoRatio;

    /** The size ratio of margin around logo to QR code */
    logoMarginRatio?: QRCodeLogoMarginRatio;

    /** The QRCode size */
    size?: number;

    /** The QRCode color */
    color?: string;

    /** The QRCode background color */
    backgroundColor?: string;

    /**
     * Function to retrieve the internal component ref and be able to call it's
     * methods
     */
    getRef?: (ref: Svg) => Svg;
};

function QRCode({url, logo, getRef, size = 120, color, backgroundColor, logoRatio = CONST.QR.DEFAULT_LOGO_SIZE_RATIO, logoMarginRatio = CONST.QR.DEFAULT_LOGO_MARGIN_RATIO}: QRCodeProps) {
    const theme = useTheme();
    return (
        <QRCodeLibrary
            getRef={getRef}
            value={url}
            size={size}
            logo={logo}
            logoBackgroundColor={backgroundColor ?? theme.highlightBG}
            logoSize={size * logoRatio}
            logoMargin={size * logoMarginRatio}
            logoBorderRadius={size}
            backgroundColor={backgroundColor ?? theme.highlightBG}
            color={color ?? theme.text}
        />
    );
}

QRCode.displayName = 'QRCode';

export default QRCode;
export type {QRCodeLogoMarginRatio, QRCodeLogoRatio};<|MERGE_RESOLUTION|>--- conflicted
+++ resolved
@@ -1,13 +1,7 @@
-<<<<<<< HEAD
-import React from 'react';
-import {ImageSourcePropType} from 'react-native';
-=======
-import type {Ref} from 'react';
 import React from 'react';
 import type {ImageSourcePropType} from 'react-native';
->>>>>>> bbfa5418
 import QRCodeLibrary from 'react-native-qrcode-svg';
-import {Svg} from 'react-native-svg';
+import type {Svg} from 'react-native-svg';
 import useTheme from '@hooks/useTheme';
 import CONST from '@src/CONST';
 
