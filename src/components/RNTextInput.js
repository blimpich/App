import React from 'react';
import _ from 'underscore';
// eslint-disable-next-line no-restricted-imports
import {TextInput} from 'react-native';
import PropTypes from 'prop-types';

const propTypes = {
    /** A ref to forward to the text input */
    forwardedRef: PropTypes.func,
};

const defaultProps = {
    forwardedRef: () => {},
};

const RNTextInput = (props) => (
    <TextInput
        allowFontScaling={false}
        ref={(ref) => {
            if (!_.isFunction(props.forwardedRef)) {
                return;
            }
            props.forwardedRef(ref);
        }}
        // eslint-disable-next-line
        {...props}
    />
);

RNTextInput.propTypes = propTypes;
RNTextInput.defaultProps = defaultProps;
RNTextInput.displayName = 'RNTextInput';

export default React.forwardRef((props, ref) => (
<<<<<<< HEAD
    /* eslint-disable-next-line react/jsx-props-no-spreading */
    <RNTextInput
=======
    <RNTextInput
        // eslint-disable-next-line react/jsx-props-no-spreading
>>>>>>> 6d17cc80
        {...props}
        forwardedRef={ref}
    />
));<|MERGE_RESOLUTION|>--- conflicted
+++ resolved
@@ -32,13 +32,8 @@
 RNTextInput.displayName = 'RNTextInput';
 
 export default React.forwardRef((props, ref) => (
-<<<<<<< HEAD
-    /* eslint-disable-next-line react/jsx-props-no-spreading */
-    <RNTextInput
-=======
     <RNTextInput
         // eslint-disable-next-line react/jsx-props-no-spreading
->>>>>>> 6d17cc80
         {...props}
         forwardedRef={ref}
     />
