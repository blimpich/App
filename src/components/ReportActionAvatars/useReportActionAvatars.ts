--- conflicted
+++ resolved
@@ -155,14 +155,9 @@
 
     const isWorkspacePolicy = !!policy && policy.type !== CONST.POLICY.TYPE.PERSONAL;
     const isATripRoom = isTripRoom(chatReport);
-<<<<<<< HEAD
     const isWorkspaceWithoutChatReportProp = !chatReport?.reportID && isWorkspacePolicy;
-    const isAWorkspaceChat = isPolicyExpenseChat(chatReport) || isWorkspaceWithoutChatReportProp;
-=======
-    const isWorkspaceWithoutChatReportProp = !chatReport && isWorkspacePolicy;
     const isAnInvoiceRoom = isInvoiceRoom(chatReport);
     const isAWorkspaceChat = (isPolicyExpenseChat(chatReport) || isWorkspaceWithoutChatReportProp) && !isAnInvoiceRoom;
->>>>>>> a5c249d2
     const isATripPreview = action?.actionName === CONST.REPORT.ACTIONS.TYPE.TRIP_PREVIEW;
     const isReportPreviewOrNoAction = !action || isAReportPreviewAction;
     const isReportPreviewInTripRoom = isAReportPreviewAction && isATripRoom;
