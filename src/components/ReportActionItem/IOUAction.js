import React from 'react';
import PropTypes from 'prop-types';
import _ from 'underscore';
import {withOnyx} from 'react-native-onyx';
import lodashGet from 'lodash/get';
import ONYXKEYS from '../../ONYXKEYS';
import CONST from '../../CONST';
import {withNetwork} from '../OnyxProvider';
import compose from '../../libs/compose';
import IOUQuote from './IOUQuote';
import reportActionPropTypes from '../../pages/home/report/reportActionPropTypes';
import IOUPreview from './IOUPreview';
import Navigation from '../../libs/Navigation/Navigation';
import ROUTES from '../../ROUTES';
import styles from '../../styles/styles';
import * as IOUUtils from '../../libs/IOUUtils';

const propTypes = {
    /** All the data of the action */
    action: PropTypes.shape(reportActionPropTypes).isRequired,

    /** The associated chatReport */
    chatReportID: PropTypes.string.isRequired,

    /** Is this IOUACTION the most recent? */
    isMostRecentIOUReportAction: PropTypes.bool.isRequired,

    /* Onyx Props */
    /** chatReport associated with iouReport */
    chatReport: PropTypes.shape({
        /** The participants of this report */
        participants: PropTypes.arrayOf(PropTypes.string),

        /** Whether the chat report has an outstanding IOU */
<<<<<<< HEAD
        hasOutstandingIOU: PropTypes.bool,
=======
        hasOutstandingIOU: PropTypes.bool.isRequired,
>>>>>>> 10dd188f
    }),

    /** IOU report data object */
    iouReport: PropTypes.shape({
        /** The currency of the iouReport */
        currency: PropTypes.number,
    }).isRequired,

    /** Array of report actions for this report */
    reportActions: PropTypes.objectOf(PropTypes.shape(reportActionPropTypes)).isRequired,

    /** Whether the IOU is hovered so we can modify its style */
    isHovered: PropTypes.bool,

    network: {
        isOffline: PropTypes.bool,
    }.isRequired,
};

const defaultProps = {
    chatReport: {
        participants: [],
    },
    isHovered: false,
};

const IOUAction = (props) => {
    const launchDetailsModal = () => {
        Navigation.navigate(ROUTES.getIouDetailsRoute(props.chatReportID, props.action.originalMessage.IOUReportID));
    };

    const shouldShowIOUPreview = (
<<<<<<< HEAD
        props.isMostRecentIOUReportAction && Boolean(props.action.originalMessage.IOUReportID)
    ) || props.action.originalMessage.type === CONST.IOU.REPORT_ACTION_TYPE.PAY;

    let shouldShowPendingConversionMessage = false;
    if (
        props.iouReport
        && props.chatReport.hasOutstandingIOU
        && props.isMostRecentIOUReportAction
        && props.action.pendingAction === CONST.RED_BRICK_ROAD_PENDING_ACTION.ADD
        && props.network.isOffline
    ) {
        shouldShowPendingConversionMessage = IOUUtils.isIOUReportPendingCurrencyConversion(props.reportActions, props.iouReport);
    }
=======
        props.isMostRecentIOUReportAction
        && Boolean(props.action.originalMessage.IOUReportID)
        && props.chatReport.hasOutstandingIOU) || props.action.originalMessage.type === 'pay';
>>>>>>> 10dd188f

    return (
        <>
            <IOUQuote
                action={props.action}
                shouldAllowViewDetails={Boolean(props.action.originalMessage.IOUReportID)}
                onViewDetailsPressed={launchDetailsModal}
            />
            {shouldShowIOUPreview && (
                <IOUPreview
                    pendingAction={lodashGet(props.action, 'pendingAction', null)}
                    iouReportID={props.action.originalMessage.IOUReportID.toString()}
                    chatReportID={props.chatReportID}
<<<<<<< HEAD
                    shouldShowPendingConversionMessage={shouldShowPendingConversionMessage}
=======
>>>>>>> 10dd188f
                    onPayButtonPressed={launchDetailsModal}
                    onPreviewPressed={launchDetailsModal}
                    containerStyles={[
                        styles.cursorPointer,
                        props.isHovered
                            ? styles.iouPreviewBoxHover
                            : undefined,
                    ]}
                    isHovered={props.isHovered}
                />
            )}
        </>
    );
};

IOUAction.propTypes = propTypes;
IOUAction.defaultProps = defaultProps;
IOUAction.displayName = 'IOUAction';

export default compose(
    withOnyx({
        chatReport: {
            key: ({chatReportID}) => `${ONYXKEYS.COLLECTION.REPORT}${chatReportID}`,
        },
        iouReport: {
            key: ({iouReportID}) => `${ONYXKEYS.COLLECTION.REPORT}${iouReportID}`,
        },
        reportActions: {
            key: ({chatReportID}) => `${ONYXKEYS.COLLECTION.REPORT_ACTIONS}${chatReportID}`,
            canEvict: false,
        },
    }),
    withNetwork(),
)(IOUAction);<|MERGE_RESOLUTION|>--- conflicted
+++ resolved
@@ -1,6 +1,5 @@
 import React from 'react';
 import PropTypes from 'prop-types';
-import _ from 'underscore';
 import {withOnyx} from 'react-native-onyx';
 import lodashGet from 'lodash/get';
 import ONYXKEYS from '../../ONYXKEYS';
@@ -32,11 +31,7 @@
         participants: PropTypes.arrayOf(PropTypes.string),
 
         /** Whether the chat report has an outstanding IOU */
-<<<<<<< HEAD
-        hasOutstandingIOU: PropTypes.bool,
-=======
         hasOutstandingIOU: PropTypes.bool.isRequired,
->>>>>>> 10dd188f
     }),
 
     /** IOU report data object */
@@ -69,9 +64,9 @@
     };
 
     const shouldShowIOUPreview = (
-<<<<<<< HEAD
-        props.isMostRecentIOUReportAction && Boolean(props.action.originalMessage.IOUReportID)
-    ) || props.action.originalMessage.type === CONST.IOU.REPORT_ACTION_TYPE.PAY;
+        props.isMostRecentIOUReportAction
+        && Boolean(props.action.originalMessage.IOUReportID)
+        && props.chatReport.hasOutstandingIOU) || props.action.originalMessage.type === 'pay';
 
     let shouldShowPendingConversionMessage = false;
     if (
@@ -83,11 +78,6 @@
     ) {
         shouldShowPendingConversionMessage = IOUUtils.isIOUReportPendingCurrencyConversion(props.reportActions, props.iouReport);
     }
-=======
-        props.isMostRecentIOUReportAction
-        && Boolean(props.action.originalMessage.IOUReportID)
-        && props.chatReport.hasOutstandingIOU) || props.action.originalMessage.type === 'pay';
->>>>>>> 10dd188f
 
     return (
         <>
@@ -101,10 +91,7 @@
                     pendingAction={lodashGet(props.action, 'pendingAction', null)}
                     iouReportID={props.action.originalMessage.IOUReportID.toString()}
                     chatReportID={props.chatReportID}
-<<<<<<< HEAD
                     shouldShowPendingConversionMessage={shouldShowPendingConversionMessage}
-=======
->>>>>>> 10dd188f
                     onPayButtonPressed={launchDetailsModal}
                     onPreviewPressed={launchDetailsModal}
                     containerStyles={[
