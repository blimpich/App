--- conflicted
+++ resolved
@@ -138,7 +138,6 @@
     const sessionEmail = lodashGet(props.session, 'email', null);
     const managerEmail = props.iouReport.managerEmail || '';
     const ownerEmail = props.iouReport.ownerEmail || '';
-    const comment = Str.htmlDecode(lodashGet(props.action, 'originalMessage.comment', '')).trim();
 
     // When displaying within a IOUDetailsModal we cannot guarantee that participants are included in the originalMessage data
     // Because an IOUPreview of type split can never be rendered within the IOUDetailsModal, manually building the email array is only needed for non-billSplit ious
@@ -153,6 +152,7 @@
     // If props.action is undefined then we are displaying within IOUDetailsModal and should use the full report amount
     const requestAmount = props.isIOUAction ? moneyRequestAction.total : ReportUtils.getMoneyRequestTotal(props.iouReport);
     const requestCurrency = props.isIOUAction ? moneyRequestAction.currency : props.iouReport.currency;
+    const requestComment = Str.htmlDecode(moneyRequestAction.comment).trim()
 
     const getSettledMessage = () => {
         switch (lodashGet(props.action, 'originalMessage.paymentType', '')) {
@@ -234,11 +234,7 @@
                             {!isCurrentUserManager && props.shouldShowPendingConversionMessage && (
                                 <Text style={[styles.textLabel, styles.colorMuted]}>{props.translate('iou.pendingConversionMessage')}</Text>
                             )}
-<<<<<<< HEAD
-                            <Text style={[styles.colorMuted]}>{Str.htmlDecode(moneyRequestAction.comment)}</Text>
-=======
-                            {!_.isEmpty(comment) && <Text style={[styles.colorMuted]}>{comment}</Text>}
->>>>>>> 8fb932e7
+                            {!_.isEmpty(requestComment) && <Text style={[styles.colorMuted]}>{requestComment}</Text>}
                         </View>
                         {props.isBillSplit && !_.isEmpty(participantEmails) && (
                             <Text style={[styles.textLabel, styles.colorMuted, styles.ml1]}>
