--- conflicted
+++ resolved
@@ -43,19 +43,11 @@
     checkIfContextMenuActive: () => {},
 };
 
-const IOUQuote = (props) => (
+const IOUQuote = props => (
     <View style={[styles.chatItemMessage]}>
         {_.map(props.action.message, (fragment, index) => (
             <Pressable
                 key={`iouQuote-${props.action.reportActionID}-${index}`}
-<<<<<<< HEAD
-                onPress={props.shouldAllowViewDetails ? props.onViewDetailsPressed : () => {}}
-                onPressIn={() => DeviceCapabilities.canUseTouchScreen() && ControlSelection.block()}
-                onPressOut={() => ControlSelection.unblock()}
-                onLongPress={(event) => showContextMenuForReport(event, props.contextMenuAnchor, props.chatReportID, props.action, props.checkIfContextMenuActive)}
-                style={[styles.flexRow, styles.justifyContentBetween, props.shouldAllowViewDetails ? undefined : styles.cursorDefault]}
-                focusable={props.shouldAllowViewDetails}
-=======
                 onPress={props.onViewDetailsPressed}
                 onPressIn={() => DeviceCapabilities.canUseTouchScreen() && ControlSelection.block()}
                 onPressOut={() => ControlSelection.unblock()}
@@ -68,30 +60,18 @@
                 )}
                 style={[styles.flexRow, styles.justifyContentBetween]}
                 focusable
->>>>>>> cc78a083
             >
                 <Text style={[styles.flex1, styles.mr2]}>
                     <Text style={styles.chatItemMessageLink}>
                         {/* Get first word of IOU message */}
                         {fragment.text.split(' ')[0]}
                     </Text>
-<<<<<<< HEAD
-                    <Text style={[styles.chatItemMessage, props.shouldAllowViewDetails ? styles.cursorPointer : styles.cursorDefault]}>
-=======
                     <Text style={[styles.chatItemMessage, styles.cursorPointer]}>
->>>>>>> cc78a083
                         {/* Get remainder of IOU message */}
                         {fragment.text.substring(fragment.text.indexOf(' '))}
                     </Text>
                 </Text>
-<<<<<<< HEAD
-                <Icon
-                    src={Expensicons.ArrowRight}
-                    fill={props.shouldAllowViewDetails ? StyleUtils.getIconFillColor(getButtonState(props.isHovered)) : themeColors.transparent}
-                />
-=======
                 <Icon src={Expensicons.ArrowRight} fill={StyleUtils.getIconFillColor(getButtonState(props.isHovered))} />
->>>>>>> cc78a083
             </Pressable>
         ))}
     </View>
