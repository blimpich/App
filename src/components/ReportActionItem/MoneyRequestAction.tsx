import {useRoute} from '@react-navigation/native';
import lodashIsEmpty from 'lodash/isEmpty';
import React, {useMemo, useState} from 'react';
import type {LayoutChangeEvent, StyleProp, ViewStyle} from 'react-native';
import {ActivityIndicator, View} from 'react-native';
import RenderHTML from '@components/RenderHTML';
import useLocalize from '@hooks/useLocalize';
import useNetwork from '@hooks/useNetwork';
import useOnyx from '@hooks/useOnyx';
import useResponsiveLayout from '@hooks/useResponsiveLayout';
import useStyleUtils from '@hooks/useStyleUtils';
import useTheme from '@hooks/useTheme';
import useThemeStyles from '@hooks/useThemeStyles';
import {isIOUReportPendingCurrencyConversion} from '@libs/IOUUtils';
import Navigation from '@libs/Navigation/Navigation';
import type {PlatformStackRouteProp} from '@libs/Navigation/PlatformStackNavigation/types';
import type {TransactionDuplicateNavigatorParamList} from '@libs/Navigation/types';
import {
    getOriginalMessage,
    isDeletedParentAction as isDeletedParentActionReportActionsUtils,
    isMoneyRequestAction,
    isReversedTransaction as isReversedTransactionReportActionsUtils,
    isSplitBillAction as isSplitBillActionReportActionsUtils,
    isTrackExpenseAction as isTrackExpenseActionReportActionsUtils,
} from '@libs/ReportActionsUtils';
import {generateReportID} from '@libs/ReportUtils';
import type {ContextMenuAnchor} from '@pages/home/report/ContextMenu/ReportActionContextMenu';
import {contextMenuRef} from '@pages/home/report/ContextMenu/ReportActionContextMenu';
import variables from '@styles/variables';
import CONST from '@src/CONST';
import type {TranslationPaths} from '@src/languages/types';
import ONYXKEYS from '@src/ONYXKEYS';
import ROUTES from '@src/ROUTES';
import SCREENS from '@src/SCREENS';
import type * as OnyxTypes from '@src/types/onyx';
import {isEmptyObject} from '@src/types/utils/EmptyObject';
import TransactionPreview from './TransactionPreview';

type MoneyRequestActionProps = {
    /** All the data of the action */
    action: OnyxTypes.ReportAction;

    /** The ID of the associated chatReport */
    chatReportID: string | undefined;

    /** The ID of the associated expense report */
    requestReportID: string | undefined;

    /** The ID of the current report */
    reportID: string | undefined;

    /** Is this IOU ACTION the most recent? */
    isMostRecentIOUReportAction: boolean;

    /** Popover context menu anchor, used for showing context menu */
    contextMenuAnchor?: ContextMenuAnchor;

    /** Callback for updating context menu active state, used for showing context menu */
    checkIfContextMenuActive?: () => void;

    /** Whether the IOU is hovered so we can modify its style */
    isHovered?: boolean;

    /** Whether a message is a whisper */
    isWhisper?: boolean;

    /** Styles to be assigned to Container */
    style?: StyleProp<ViewStyle>;

    /** Whether  context menu should be shown on press */
    shouldDisplayContextMenu?: boolean;
};

function MoneyRequestAction({
    action,
    chatReportID,
    requestReportID,
    reportID,
    isMostRecentIOUReportAction,
    contextMenuAnchor,
    checkIfContextMenuActive = () => {},
    isHovered = false,
    style,
    isWhisper = false,
    shouldDisplayContextMenu = true,
}: MoneyRequestActionProps) {
    const [chatReport] = useOnyx(`${ONYXKEYS.COLLECTION.REPORT}${chatReportID}`, {canBeMissing: true});
    const [iouReport] = useOnyx(`${ONYXKEYS.COLLECTION.REPORT}${requestReportID}`, {canBeMissing: true});
    const [reportActions] = useOnyx(`${ONYXKEYS.COLLECTION.REPORT_ACTIONS}${chatReportID}`, {canEvict: false, canBeMissing: true});
    const StyleUtils = useStyleUtils();
    const styles = useThemeStyles();
    const theme = useTheme();
    const {translate} = useLocalize();
    const {isOffline} = useNetwork();
    const {shouldUseNarrowLayout} = useResponsiveLayout();
    const route = useRoute<PlatformStackRouteProp<TransactionDuplicateNavigatorParamList, typeof SCREENS.TRANSACTION_DUPLICATE.REVIEW>>();
    const isReviewDuplicateTransactionPage = route.name === SCREENS.TRANSACTION_DUPLICATE.REVIEW;
    const isSplitBillAction = isSplitBillActionReportActionsUtils(action);
    const isTrackExpenseAction = isTrackExpenseActionReportActionsUtils(action);
    const [previewWidth, setPreviewWidth] = useState(0);
    const containerStyles = useMemo(
        () => [styles.cursorPointer, isHovered ? styles.reportPreviewBoxHoverBorder : undefined, style],
        [isHovered, style, styles.cursorPointer, styles.reportPreviewBoxHoverBorder],
    );

    const transactionPreviewContainerStyles = useMemo(
        () => [
            {
                width: previewWidth,
                maxWidth: previewWidth,
            },
            styles.borderNone,
        ],
        [previewWidth, styles.borderNone],
    );
    const reportPreviewStyles = StyleUtils.getMoneyRequestReportPreviewStyle(shouldUseNarrowLayout, 1, undefined, undefined);

    const onMoneyRequestPreviewPressed = () => {
        if (contextMenuRef.current?.isContextMenuOpening) {
            return;
        }
        if (isSplitBillAction) {
            Navigation.navigate(ROUTES.SPLIT_BILL_DETAILS.getRoute(chatReportID, action.reportActionID, Navigation.getReportRHPActiveRoute()));
            return;
        }

        // In case the childReportID is not present it probably means the transaction thread was not created yet,
        // so we need to send the parentReportActionID and the transactionID to the route so we can call OpenReport correctly
        const transactionID = isMoneyRequestAction(action) ? getOriginalMessage(action)?.IOUTransactionID : CONST.DEFAULT_NUMBER_ID;
        if (!action?.childReportID && transactionID && action.reportActionID) {
            const optimisticReportID = generateReportID();
            Navigation.navigate(ROUTES.REPORT_WITH_ID.getRoute(optimisticReportID, undefined, undefined, action.reportActionID, transactionID, Navigation.getActiveRoute()));
            return;
        }

        Navigation.navigate(ROUTES.REPORT_WITH_ID.getRoute(action?.childReportID, undefined, undefined, undefined, undefined, Navigation.getActiveRoute()));
    };

    let shouldShowPendingConversionMessage = false;
    const isDeletedParentAction = isDeletedParentActionReportActionsUtils(action);
    const isReversedTransaction = isReversedTransactionReportActionsUtils(action);
    if (
        !isEmptyObject(iouReport) &&
        !isEmptyObject(reportActions) &&
        chatReport?.iouReportID &&
        isMostRecentIOUReportAction &&
        action.pendingAction === CONST.RED_BRICK_ROAD_PENDING_ACTION.ADD &&
        isOffline
    ) {
        shouldShowPendingConversionMessage = isIOUReportPendingCurrencyConversion(iouReport);
    }

    if (isDeletedParentAction || isReversedTransaction) {
        let message: TranslationPaths;
        if (isReversedTransaction) {
            message = 'parentReportAction.reversedTransaction';
        } else {
            message = 'parentReportAction.deletedExpense';
        }
        return <RenderHTML html={`<deleted-action ${CONST.REVERSED_TRANSACTION_ATTRIBUTE}="${isReversedTransaction}">${translate(message)}</deleted-action>`} />;
    }

<<<<<<< HEAD
    // Condition extracted from MoneyRequestPreview
    // eslint-disable-next-line deprecation/deprecation
    const renderCondition = !(lodashIsEmpty(iouReport) && !(isSplitBillAction || isTrackExpenseAction)) && isBetaEnabled(CONST.BETAS.TABLE_REPORT_VIEW) && isReviewDuplicateTransactionPage;
=======
    const renderCondition = !(lodashIsEmpty(iouReport) && !(isSplitBillAction || isTrackExpenseAction)) && isReviewDuplicateTransactionPage;
>>>>>>> de3f8aff
    const isLayoutWidthInvalid = (layoutWidth: number) => {
        return (shouldUseNarrowLayout && layoutWidth > variables.mobileResponsiveWidthBreakpoint) || (!shouldUseNarrowLayout && layoutWidth > variables.sideBarWidth);
    };

    const singleTransactionPreviewWidth = shouldUseNarrowLayout ? styles.w100.width : reportPreviewStyles.transactionPreviewStyle.width;
    const singleTransactionPreviewStyles = [shouldUseNarrowLayout ? {...styles.w100, ...styles.mw100} : reportPreviewStyles.transactionPreviewStyle, styles.mt2];

    const TransactionPreviewComponent = (
        <TransactionPreview
            iouReportID={requestReportID}
            chatReportID={chatReportID}
            reportID={reportID}
            action={action}
            transactionPreviewWidth={renderCondition ? previewWidth : singleTransactionPreviewWidth}
            isBillSplit={isSplitBillAction}
            isTrackExpense={isTrackExpenseAction}
            contextMenuAnchor={contextMenuAnchor}
            checkIfContextMenuActive={checkIfContextMenuActive}
            shouldShowPendingConversionMessage={shouldShowPendingConversionMessage}
            onPreviewPressed={onMoneyRequestPreviewPressed}
            containerStyles={renderCondition ? [containerStyles, transactionPreviewContainerStyles] : singleTransactionPreviewStyles}
            isHovered={isHovered}
            isWhisper={isWhisper}
            shouldDisplayContextMenu={shouldDisplayContextMenu}
        />
    );

    if (!renderCondition) {
        return TransactionPreviewComponent;
    }

    return (
        <View
            onLayout={(e: LayoutChangeEvent) => {
                if (isLayoutWidthInvalid(e.nativeEvent.layout.width)) {
                    return;
                }
                setPreviewWidth(e.nativeEvent.layout.width);
            }}
        >
            {!previewWidth ? (
                <View style={[{height: CONST.REPORT.TRANSACTION_PREVIEW.DUPLICATE.WIDE_HEIGHT}, styles.justifyContentCenter]}>
                    <ActivityIndicator
                        color={theme.spinner}
                        size={40}
                    />
                </View>
            ) : (
                TransactionPreviewComponent
            )}
        </View>
    );
}

MoneyRequestAction.displayName = 'MoneyRequestAction';

export default MoneyRequestAction;<|MERGE_RESOLUTION|>--- conflicted
+++ resolved
@@ -160,13 +160,7 @@
         return <RenderHTML html={`<deleted-action ${CONST.REVERSED_TRANSACTION_ATTRIBUTE}="${isReversedTransaction}">${translate(message)}</deleted-action>`} />;
     }
 
-<<<<<<< HEAD
-    // Condition extracted from MoneyRequestPreview
-    // eslint-disable-next-line deprecation/deprecation
-    const renderCondition = !(lodashIsEmpty(iouReport) && !(isSplitBillAction || isTrackExpenseAction)) && isBetaEnabled(CONST.BETAS.TABLE_REPORT_VIEW) && isReviewDuplicateTransactionPage;
-=======
     const renderCondition = !(lodashIsEmpty(iouReport) && !(isSplitBillAction || isTrackExpenseAction)) && isReviewDuplicateTransactionPage;
->>>>>>> de3f8aff
     const isLayoutWidthInvalid = (layoutWidth: number) => {
         return (shouldUseNarrowLayout && layoutWidth > variables.mobileResponsiveWidthBreakpoint) || (!shouldUseNarrowLayout && layoutWidth > variables.sideBarWidth);
     };
