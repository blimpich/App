import React from 'react';
import type {StyleProp, ViewStyle} from 'react-native';
import {withOnyx} from 'react-native-onyx';
import type {OnyxEntry} from 'react-native-onyx';
import RenderHTML from '@components/RenderHTML';
import useLocalize from '@hooks/useLocalize';
import useNetwork from '@hooks/useNetwork';
import useThemeStyles from '@hooks/useThemeStyles';
import * as IOUUtils from '@libs/IOUUtils';
import Navigation from '@libs/Navigation/Navigation';
import * as ReportActionsUtils from '@libs/ReportActionsUtils';
import type {ContextMenuAnchor} from '@pages/home/report/ContextMenu/ReportActionContextMenu';
import CONST from '@src/CONST';
import type {TranslationPaths} from '@src/languages/types';
import ONYXKEYS from '@src/ONYXKEYS';
import ROUTES from '@src/ROUTES';
import type * as OnyxTypes from '@src/types/onyx';
import {isEmptyObject} from '@src/types/utils/EmptyObject';
import MoneyRequestPreview from './MoneyRequestPreview';

type MoneyRequestActionOnyxProps = {
    /** Chat report associated with iouReport */
    chatReport: OnyxEntry<OnyxTypes.Report>;

    /** IOU report data object */
    iouReport: OnyxEntry<OnyxTypes.Report>;

    /** Report actions for this report */
    reportActions: OnyxEntry<OnyxTypes.ReportActions>;
};

type MoneyRequestActionProps = MoneyRequestActionOnyxProps & {
    /** All the data of the action */
    action: OnyxTypes.ReportAction;

    /** The ID of the associated chatReport */
    chatReportID: string;

    /** The ID of the associated expense report */
    requestReportID: string;

    /** The ID of the current report */
    reportID: string;

    /** Is this IOUACTION the most recent? */
    isMostRecentIOUReportAction: boolean;

    /** Popover context menu anchor, used for showing context menu */
    contextMenuAnchor?: ContextMenuAnchor;

    /** Callback for updating context menu active state, used for showing context menu */
    checkIfContextMenuActive?: () => void;

    /** Whether the IOU is hovered so we can modify its style */
    isHovered?: boolean;

    /** Whether a message is a whisper */
    isWhisper?: boolean;

    /** Styles to be assigned to Container */
    style?: StyleProp<ViewStyle>;
};

function MoneyRequestAction({
    action,
    chatReportID,
    requestReportID,
    reportID,
    isMostRecentIOUReportAction,
    contextMenuAnchor,
    checkIfContextMenuActive = () => {},
    chatReport,
    iouReport,
    reportActions,
    isHovered = false,
    style,
    isWhisper = false,
}: MoneyRequestActionProps) {
    const styles = useThemeStyles();
    const {translate} = useLocalize();
    const {isOffline} = useNetwork();

    const isSplitBillAction = ReportActionsUtils.isSplitBillAction(action);
    const isTrackExpenseAction = ReportActionsUtils.isTrackExpenseAction(action);

    const onMoneyRequestPreviewPressed = () => {
        if (isSplitBillAction) {
            const reportActionID = action.reportActionID ?? '-1';
            Navigation.navigate(ROUTES.SPLIT_BILL_DETAILS.getRoute(chatReportID, reportActionID));
            return;
        }

<<<<<<< HEAD
        const childReportID = action?.childReportID ?? '-1';
        Report.openReport(childReportID);
=======
        const childReportID = action?.childReportID ?? '0';
>>>>>>> 65db6506
        Navigation.navigate(ROUTES.REPORT_WITH_ID.getRoute(childReportID));
    };

    let shouldShowPendingConversionMessage = false;
    const isDeletedParentAction = ReportActionsUtils.isDeletedParentAction(action);
    const isReversedTransaction = ReportActionsUtils.isReversedTransaction(action);
    if (
        !isEmptyObject(iouReport) &&
        !isEmptyObject(reportActions) &&
        chatReport?.iouReportID &&
        isMostRecentIOUReportAction &&
        action.pendingAction === CONST.RED_BRICK_ROAD_PENDING_ACTION.ADD &&
        isOffline
    ) {
        shouldShowPendingConversionMessage = IOUUtils.isIOUReportPendingCurrencyConversion(iouReport);
    }

    if (isDeletedParentAction || isReversedTransaction) {
        let message: TranslationPaths;
        if (isReversedTransaction) {
            message = 'parentReportAction.reversedTransaction';
        } else {
            message = 'parentReportAction.deletedExpense';
        }
        return <RenderHTML html={`<comment>${translate(message)}</comment>`} />;
    }
    return (
        <MoneyRequestPreview
            iouReportID={requestReportID}
            chatReportID={chatReportID}
            reportID={reportID}
            isBillSplit={isSplitBillAction}
            isTrackExpense={isTrackExpenseAction}
            action={action}
            contextMenuAnchor={contextMenuAnchor}
            checkIfContextMenuActive={checkIfContextMenuActive}
            shouldShowPendingConversionMessage={shouldShowPendingConversionMessage}
            onPreviewPressed={onMoneyRequestPreviewPressed}
            containerStyles={[styles.cursorPointer, isHovered ? styles.reportPreviewBoxHoverBorder : undefined, style]}
            isHovered={isHovered}
            isWhisper={isWhisper}
        />
    );
}

MoneyRequestAction.displayName = 'MoneyRequestAction';

export default withOnyx<MoneyRequestActionProps, MoneyRequestActionOnyxProps>({
    chatReport: {
        key: ({chatReportID}) => `${ONYXKEYS.COLLECTION.REPORT}${chatReportID}`,
    },
    iouReport: {
        key: ({requestReportID}) => `${ONYXKEYS.COLLECTION.REPORT}${requestReportID}`,
    },
    reportActions: {
        key: ({chatReportID}) => `${ONYXKEYS.COLLECTION.REPORT_ACTIONS}${chatReportID}`,
        canEvict: false,
    },
})(MoneyRequestAction);<|MERGE_RESOLUTION|>--- conflicted
+++ resolved
@@ -90,12 +90,7 @@
             return;
         }
 
-<<<<<<< HEAD
         const childReportID = action?.childReportID ?? '-1';
-        Report.openReport(childReportID);
-=======
-        const childReportID = action?.childReportID ?? '0';
->>>>>>> 65db6506
         Navigation.navigate(ROUTES.REPORT_WITH_ID.getRoute(childReportID));
     };
 
