--- conflicted
+++ resolved
@@ -120,20 +120,8 @@
         // so we need to send the parentReportActionID and the transactionID to the route so we can call OpenReport correctly
         const transactionID = isMoneyRequestAction(action) ? getOriginalMessage(action)?.IOUTransactionID : CONST.DEFAULT_NUMBER_ID;
         if (!action?.childReportID && transactionID && action.reportActionID) {
-<<<<<<< HEAD
-            const optimisticReportID = generateReportID();
-            const iouAction = getReportAction(action.reportID, action.reportActionID);
-
-            // It's possible the iou report and iou report action data isn't in the onyx yet (if the user accesses the action from the Search page). So we need to make sure to load it.
-            if (!iouReport || !iouAction) {
-                openReport(action.reportID);
-            }
-
-            Navigation.navigate(ROUTES.REPORT_WITH_ID.getRoute(optimisticReportID, undefined, undefined, action.reportActionID, transactionID, Navigation.getActiveRoute(), action.reportID));
-=======
             const transactionThreadReport = createTransactionThreadReport(iouReport, action);
             Navigation.navigate(ROUTES.REPORT_WITH_ID.getRoute(transactionThreadReport?.reportID, undefined, undefined, Navigation.getActiveRoute()));
->>>>>>> f20a6b84
             return;
         }
 
