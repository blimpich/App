import React from 'react';
import type {StyleProp, ViewStyle} from 'react-native';
import {useOnyx} from 'react-native-onyx';
import RenderHTML from '@components/RenderHTML';
import useLocalize from '@hooks/useLocalize';
import useNetwork from '@hooks/useNetwork';
import useThemeStyles from '@hooks/useThemeStyles';
import {isIOUReportPendingCurrencyConversion} from '@libs/IOUUtils';
import Navigation from '@libs/Navigation/Navigation';
<<<<<<< HEAD
import {
    isDeletedParentAction as isDeletedParentActionReportActionsUtils,
    isReversedTransaction as isReversedTransactionReportActionsUtils,
    isSplitBillAction as isSplitBillActionReportActionsUtils,
    isTrackExpenseAction as isTrackExpenseActionReportActionsUtils,
} from '@libs/ReportActionsUtils';
=======
import {isDeletedParentAction, isReversedTransaction, isSplitBillAction, isTrackExpenseAction} from '@libs/ReportActionsUtils';
>>>>>>> bdf216ee
import type {ContextMenuAnchor} from '@pages/home/report/ContextMenu/ReportActionContextMenu';
import CONST from '@src/CONST';
import type {TranslationPaths} from '@src/languages/types';
import ONYXKEYS from '@src/ONYXKEYS';
import ROUTES from '@src/ROUTES';
import type * as OnyxTypes from '@src/types/onyx';
import {isEmptyObject} from '@src/types/utils/EmptyObject';
import MoneyRequestPreview from './MoneyRequestPreview';

type MoneyRequestActionProps = {
    /** All the data of the action */
    action: OnyxTypes.ReportAction;

    /** The ID of the associated chatReport */
    chatReportID: string | undefined;

    /** The ID of the associated expense report */
    requestReportID: string | undefined;

    /** The ID of the current report */
    reportID: string | undefined;

    /** Is this IOUACTION the most recent? */
    isMostRecentIOUReportAction: boolean;

    /** Popover context menu anchor, used for showing context menu */
    contextMenuAnchor?: ContextMenuAnchor;

    /** Callback for updating context menu active state, used for showing context menu */
    checkIfContextMenuActive?: () => void;

    /** Whether the IOU is hovered so we can modify its style */
    isHovered?: boolean;

    /** Whether a message is a whisper */
    isWhisper?: boolean;

    /** Styles to be assigned to Container */
    style?: StyleProp<ViewStyle>;

    /** Whether  context menu should be shown on press */
    shouldDisplayContextMenu?: boolean;
};

function MoneyRequestAction({
    action,
    chatReportID,
    requestReportID,
    reportID,
    isMostRecentIOUReportAction,
    contextMenuAnchor,
    checkIfContextMenuActive = () => {},
    isHovered = false,
    style,
    isWhisper = false,
    shouldDisplayContextMenu = true,
}: MoneyRequestActionProps) {
    const [chatReport] = useOnyx(`${ONYXKEYS.COLLECTION.REPORT}${chatReportID}`);
    const [iouReport] = useOnyx(`${ONYXKEYS.COLLECTION.REPORT}${requestReportID}`);
    const [reportActions] = useOnyx(`${ONYXKEYS.COLLECTION.REPORT_ACTIONS}${chatReportID}`, {canEvict: false});

    const styles = useThemeStyles();
    const {translate} = useLocalize();
    const {isOffline} = useNetwork();
<<<<<<< HEAD
    const isSplitBillAction = isSplitBillActionReportActionsUtils(action);
    const isTrackExpenseAction = isTrackExpenseActionReportActionsUtils(action);

    const onMoneyRequestPreviewPressed = () => {
        if (isSplitBillAction) {
            Navigation.navigate(ROUTES.SPLIT_BILL_DETAILS.getRoute(chatReportID, action.reportActionID, Navigation.getReportRHPActiveRoute()));
            return;
        }

        Navigation.navigate(ROUTES.REPORT_WITH_ID.getRoute(action?.childReportID));
    };

    let shouldShowPendingConversionMessage = false;
    const isDeletedParentAction = isDeletedParentActionReportActionsUtils(action);
    const isReversedTransaction = isReversedTransactionReportActionsUtils(action);
=======
    const isActionSplitBill = isSplitBillAction(action);
    const isActionTrackExpense = isTrackExpenseAction(action);
    const [reportActions] = useOnyx(`${ONYXKEYS.COLLECTION.REPORT_ACTIONS}${chatReportID || CONST.DEFAULT_NUMBER_ID}`, {canEvict: false});
    const [chatReport] = useOnyx(`${ONYXKEYS.COLLECTION.REPORT}${chatReportID || CONST.DEFAULT_NUMBER_ID}`);
    const [iouReport] = useOnyx(`${ONYXKEYS.COLLECTION.REPORT}${requestReportID}`);

    const onMoneyRequestPreviewPressed = () => {
        if (isActionSplitBill) {
            const reportActionID = action.reportActionID;
            Navigation.navigate(ROUTES.SPLIT_BILL_DETAILS.getRoute(chatReportID, reportActionID, Navigation.getReportRHPActiveRoute()));
            return;
        }

        const childReportID = action?.childReportID;
        if (!childReportID) {
            return;
        }
        Navigation.navigate(ROUTES.REPORT_WITH_ID.getRoute(childReportID));
    };

    let shouldShowPendingConversionMessage = false;
    const isParentActionDeleted = isDeletedParentAction(action);
    const isTransactionReveresed = isReversedTransaction(action);
>>>>>>> bdf216ee
    if (
        !isEmptyObject(iouReport) &&
        !isEmptyObject(reportActions) &&
        chatReport?.iouReportID &&
        isMostRecentIOUReportAction &&
        action.pendingAction === CONST.RED_BRICK_ROAD_PENDING_ACTION.ADD &&
        isOffline
    ) {
        shouldShowPendingConversionMessage = isIOUReportPendingCurrencyConversion(iouReport);
    }

    if (isParentActionDeleted || isTransactionReveresed) {
        let message: TranslationPaths;
        if (isTransactionReveresed) {
            message = 'parentReportAction.reversedTransaction';
        } else {
            message = 'parentReportAction.deletedExpense';
        }
        return <RenderHTML html={`<deleted-action ${CONST.REVERSED_TRANSACTION_ATTRIBUTE}="${isTransactionReveresed}">${translate(message)}</deleted-action>`} />;
    }
    return (
        <MoneyRequestPreview
            iouReportID={requestReportID}
            chatReportID={chatReportID}
            reportID={reportID}
            isBillSplit={isActionSplitBill}
            isTrackExpense={isActionTrackExpense}
            action={action}
            contextMenuAnchor={contextMenuAnchor}
            checkIfContextMenuActive={checkIfContextMenuActive}
            shouldShowPendingConversionMessage={shouldShowPendingConversionMessage}
            onPreviewPressed={onMoneyRequestPreviewPressed}
            containerStyles={[styles.cursorPointer, isHovered ? styles.reportPreviewBoxHoverBorder : undefined, style]}
            isHovered={isHovered}
            isWhisper={isWhisper}
            shouldDisplayContextMenu={shouldDisplayContextMenu}
        />
    );
}

MoneyRequestAction.displayName = 'MoneyRequestAction';

export default MoneyRequestAction;<|MERGE_RESOLUTION|>--- conflicted
+++ resolved
@@ -7,16 +7,12 @@
 import useThemeStyles from '@hooks/useThemeStyles';
 import {isIOUReportPendingCurrencyConversion} from '@libs/IOUUtils';
 import Navigation from '@libs/Navigation/Navigation';
-<<<<<<< HEAD
 import {
     isDeletedParentAction as isDeletedParentActionReportActionsUtils,
     isReversedTransaction as isReversedTransactionReportActionsUtils,
     isSplitBillAction as isSplitBillActionReportActionsUtils,
     isTrackExpenseAction as isTrackExpenseActionReportActionsUtils,
 } from '@libs/ReportActionsUtils';
-=======
-import {isDeletedParentAction, isReversedTransaction, isSplitBillAction, isTrackExpenseAction} from '@libs/ReportActionsUtils';
->>>>>>> bdf216ee
 import type {ContextMenuAnchor} from '@pages/home/report/ContextMenu/ReportActionContextMenu';
 import CONST from '@src/CONST';
 import type {TranslationPaths} from '@src/languages/types';
@@ -81,7 +77,6 @@
     const styles = useThemeStyles();
     const {translate} = useLocalize();
     const {isOffline} = useNetwork();
-<<<<<<< HEAD
     const isSplitBillAction = isSplitBillActionReportActionsUtils(action);
     const isTrackExpenseAction = isTrackExpenseActionReportActionsUtils(action);
 
@@ -97,31 +92,6 @@
     let shouldShowPendingConversionMessage = false;
     const isDeletedParentAction = isDeletedParentActionReportActionsUtils(action);
     const isReversedTransaction = isReversedTransactionReportActionsUtils(action);
-=======
-    const isActionSplitBill = isSplitBillAction(action);
-    const isActionTrackExpense = isTrackExpenseAction(action);
-    const [reportActions] = useOnyx(`${ONYXKEYS.COLLECTION.REPORT_ACTIONS}${chatReportID || CONST.DEFAULT_NUMBER_ID}`, {canEvict: false});
-    const [chatReport] = useOnyx(`${ONYXKEYS.COLLECTION.REPORT}${chatReportID || CONST.DEFAULT_NUMBER_ID}`);
-    const [iouReport] = useOnyx(`${ONYXKEYS.COLLECTION.REPORT}${requestReportID}`);
-
-    const onMoneyRequestPreviewPressed = () => {
-        if (isActionSplitBill) {
-            const reportActionID = action.reportActionID;
-            Navigation.navigate(ROUTES.SPLIT_BILL_DETAILS.getRoute(chatReportID, reportActionID, Navigation.getReportRHPActiveRoute()));
-            return;
-        }
-
-        const childReportID = action?.childReportID;
-        if (!childReportID) {
-            return;
-        }
-        Navigation.navigate(ROUTES.REPORT_WITH_ID.getRoute(childReportID));
-    };
-
-    let shouldShowPendingConversionMessage = false;
-    const isParentActionDeleted = isDeletedParentAction(action);
-    const isTransactionReveresed = isReversedTransaction(action);
->>>>>>> bdf216ee
     if (
         !isEmptyObject(iouReport) &&
         !isEmptyObject(reportActions) &&
@@ -133,22 +103,22 @@
         shouldShowPendingConversionMessage = isIOUReportPendingCurrencyConversion(iouReport);
     }
 
-    if (isParentActionDeleted || isTransactionReveresed) {
+    if (isDeletedParentAction || isReversedTransaction) {
         let message: TranslationPaths;
-        if (isTransactionReveresed) {
+        if (isReversedTransaction) {
             message = 'parentReportAction.reversedTransaction';
         } else {
             message = 'parentReportAction.deletedExpense';
         }
-        return <RenderHTML html={`<deleted-action ${CONST.REVERSED_TRANSACTION_ATTRIBUTE}="${isTransactionReveresed}">${translate(message)}</deleted-action>`} />;
+        return <RenderHTML html={`<deleted-action ${CONST.REVERSED_TRANSACTION_ATTRIBUTE}="${isReversedTransaction}">${translate(message)}</deleted-action>`} />;
     }
     return (
         <MoneyRequestPreview
             iouReportID={requestReportID}
             chatReportID={chatReportID}
             reportID={reportID}
-            isBillSplit={isActionSplitBill}
-            isTrackExpense={isActionTrackExpense}
+            isBillSplit={isSplitBillAction}
+            isTrackExpense={isTrackExpenseAction}
             action={action}
             contextMenuAnchor={contextMenuAnchor}
             checkIfContextMenuActive={checkIfContextMenuActive}
