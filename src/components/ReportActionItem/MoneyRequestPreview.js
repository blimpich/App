--- conflicted
+++ resolved
@@ -162,27 +162,16 @@
     // Pay button should only be visible to the manager of the report.
     const isCurrentUserManager = managerID === sessionAccountID;
 
-<<<<<<< HEAD
-    const moneyRequestAction = ReportUtils.getMoneyRequestAction(props.action);
-
-    const requestAmount = moneyRequestAction.amount;
-    const requestCurrency = moneyRequestAction.currency;
-    let description = moneyRequestAction.comment.trim();
-
+    const {amount: requestAmount, currency: requestCurrency, comment: requestComment, merchant: requestMerchant} = ReportUtils.getTransactionDetails(props.transaction);
+    let description = requestComment;
     const hasReceipt = TransactionUtils.hasReceipt(props.transaction);
-    const isScanning = !ReportActionUtils.areAllRequestsBeingSmartScanned(props.action);
+    const isScanning = hasReceipt && TransactionUtils.isReceiptBeingScanned(props.transaction);
     const isDistanceRequest = props.transaction && TransactionUtils.isDistanceRequest(props.transaction);
 
     // On a distance request the merchange of the transaction will be used for the description since that's where it's stored in the database
     if (isDistanceRequest) {
         description = props.transaction.merchant;
     }
-=======
-    const transaction = TransactionUtils.getLinkedTransaction(props.action);
-    const {amount: requestAmount, currency: requestCurrency, comment: requestComment, merchant: requestMerchant} = ReportUtils.getTransactionDetails(transaction);
-    const hasReceipt = TransactionUtils.hasReceipt(transaction);
-    const isScanning = hasReceipt && TransactionUtils.isReceiptBeingScanned(transaction);
->>>>>>> 5875061b
 
     const getSettledMessage = () => {
         switch (lodashGet(props.action, 'originalMessage.paymentType', '')) {
@@ -249,13 +238,8 @@
                 <View style={[styles.moneyRequestPreviewBox, isScanning ? styles.reportPreviewBoxHoverBorder : undefined, ...props.containerStyles]}>
                     {hasReceipt && (
                         <ReportActionItemImages
-<<<<<<< HEAD
                             images={[ReceiptUtils.getThumbnailAndImageURIs(props.transaction.receipt.source, props.transaction.filename)]}
-                            hoverStyle={isScanning ? styles.moneyRequestPreviewBoxHover : undefined}
-=======
-                            images={[ReceiptUtils.getThumbnailAndImageURIs(transaction.receipt.source, transaction.filename)]}
                             isHovered={isScanning}
->>>>>>> 5875061b
                         />
                     )}
                     <View style={styles.moneyRequestPreviewBoxText}>
