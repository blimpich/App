import React from 'react';
import {View} from 'react-native';
import PropTypes from 'prop-types';
import {withOnyx} from 'react-native-onyx';
import lodashGet from 'lodash/get';
import _ from 'underscore';
import compose from '../../libs/compose';
import styles from '../../styles/styles';
import ONYXKEYS from '../../ONYXKEYS';
import MultipleAvatars from '../MultipleAvatars';
import withLocalize, {withLocalizePropTypes} from '../withLocalize';
import * as Report from '../../libs/actions/Report';
import themeColors from '../../styles/themes/default';
import Icon from '../Icon';
import CONST from '../../CONST';
import * as Expensicons from '../Icon/Expensicons';
import Text from '../Text';
import * as PaymentMethods from '../../libs/actions/PaymentMethods';
import OfflineWithFeedback from '../OfflineWithFeedback';
import walletTermsPropTypes from '../../pages/EnablePayments/walletTermsPropTypes';
import ControlSelection from '../../libs/ControlSelection';
import * as DeviceCapabilities from '../../libs/DeviceCapabilities';
import reportActionPropTypes from '../../pages/home/report/reportActionPropTypes';
import {showContextMenuForReport} from '../ShowContextMenuContext';
import * as OptionsListUtils from '../../libs/OptionsListUtils';
import * as ReportActionsUtils from '../../libs/ReportActionsUtils';
import * as CurrencyUtils from '../../libs/CurrencyUtils';
import * as IOUUtils from '../../libs/IOUUtils';
import * as ReportUtils from '../../libs/ReportUtils';
import * as TransactionUtils from '../../libs/TransactionUtils';
import refPropTypes from '../refPropTypes';
import PressableWithFeedback from '../Pressable/PressableWithoutFeedback';
import * as ReceiptUtils from '../../libs/ReceiptUtils';
import ReportActionItemImages from './ReportActionItemImages';
import transactionPropTypes from '../transactionPropTypes';
import * as StyleUtils from '../../styles/StyleUtils';
import variables from '../../styles/variables';
import useWindowDimensions from '../../hooks/useWindowDimensions';
import MoneyRequestSkeletonView from '../MoneyRequestSkeletonView';

const propTypes = {
    /** The active IOUReport, used for Onyx subscription */
    // eslint-disable-next-line react/no-unused-prop-types
    iouReportID: PropTypes.string.isRequired,

    /** The associated chatReport */
    chatReportID: PropTypes.string.isRequired,

    /** Callback for the preview pressed */
    onPreviewPressed: PropTypes.func,

    /** All the data of the action, used for showing context menu */
    action: PropTypes.shape(reportActionPropTypes),

    /** Popover context menu anchor, used for showing context menu */
    contextMenuAnchor: refPropTypes,

    /** Callback for updating context menu active state, used for showing context menu */
    checkIfContextMenuActive: PropTypes.func,

    /** Extra styles to pass to View wrapper */
    // eslint-disable-next-line react/forbid-prop-types
    containerStyles: PropTypes.arrayOf(PropTypes.object),

    /* Onyx Props */

    /** Active IOU Report for current report */
    iouReport: PropTypes.shape({
        /** Account ID of the manager in this iou report */
        managerID: PropTypes.number,

        /** Account ID of the creator of this iou report */
        ownerAccountID: PropTypes.number,

        /** Outstanding amount in cents of this transaction */
        total: PropTypes.number,

        /** Currency of outstanding amount of this transaction */
        currency: PropTypes.string,

        /** Does the iouReport have an outstanding IOU? */
        hasOutstandingIOU: PropTypes.bool,
    }),

    /** True if this is this IOU is a split instead of a 1:1 request */
    isBillSplit: PropTypes.bool.isRequired,

    /** True if the IOU Preview card is hovered */
    isHovered: PropTypes.bool,

    /** All of the personal details for everyone */
    personalDetails: PropTypes.objectOf(
        PropTypes.shape({
            /** This is either the user's full name, or their login if full name is an empty string */
            displayName: PropTypes.string,
        }),
    ),

    /** The transaction attached to the action.message.iouTransactionID */
    transaction: transactionPropTypes,

    /** Session info for the currently logged in user. */
    session: PropTypes.shape({
        /** Currently logged in user email */
        email: PropTypes.string,
    }),

    /** Information about the user accepting the terms for payments */
    walletTerms: walletTermsPropTypes,

    /** Whether or not an IOU report contains money requests in a different currency
     * that are either created or cancelled offline, and thus haven't been converted to the report's currency yet
     */
    shouldShowPendingConversionMessage: PropTypes.bool,

    /** Whether a message is a whisper */
    isWhisper: PropTypes.bool,

    ...withLocalizePropTypes,
};

const defaultProps = {
    iouReport: {},
    onPreviewPressed: null,
    action: undefined,
    contextMenuAnchor: undefined,
    checkIfContextMenuActive: () => {},
    containerStyles: [],
    walletTerms: {},
    isHovered: false,
    personalDetails: {},
    session: {
        email: null,
    },
    transaction: {},
    shouldShowPendingConversionMessage: false,
    isWhisper: false,
};

function MoneyRequestPreview(props) {
    const {isSmallScreenWidth, windowWidth} = useWindowDimensions();

    if (_.isEmpty(props.iouReport) && !props.isBillSplit) {
        return null;
    }

    const sessionAccountID = lodashGet(props.session, 'accountID', null);
    const managerID = props.iouReport.managerID || '';
    const ownerAccountID = props.iouReport.ownerAccountID || '';
    const isPolicyExpenseChat = ReportUtils.isPolicyExpenseChat(props.chatReport);

    const participantAccountIDs = props.isBillSplit ? lodashGet(props.action, 'originalMessage.participantAccountIDs', []) : [managerID, ownerAccountID];
    const participantAvatars = OptionsListUtils.getAvatarsForAccountIDs(participantAccountIDs, props.personalDetails);
    if (isPolicyExpenseChat && props.isBillSplit) {
        participantAvatars.push(ReportUtils.getWorkspaceIcon(props.chatReport));
    }

    // Pay button should only be visible to the manager of the report.
    const isCurrentUserManager = managerID === sessionAccountID;

    const {amount: requestAmount, currency: requestCurrency, comment: requestComment, merchant: requestMerchant} = ReportUtils.getTransactionDetails(props.transaction);
    const description = requestComment;
    const hasReceipt = TransactionUtils.hasReceipt(props.transaction);
    const isScanning = hasReceipt && TransactionUtils.isReceiptBeingScanned(props.transaction);
    const hasFieldErrors = TransactionUtils.hasMissingSmartscanFields(props.transaction);
    const isDistanceRequest = TransactionUtils.isDistanceRequest(props.transaction);
    const isExpensifyCardTransaction = TransactionUtils.isExpensifyCardTransaction(props.transaction);
<<<<<<< HEAD
    const isSettled = ReportUtils.isSettled(props.iouReport);
=======
    const isSettled = ReportUtils.isSettled(props.iouReport.reportID);
>>>>>>> 9ee6be9d

    // Show the merchant for IOUs and expenses only if they are custom or not related to scanning smartscan
    const shouldShowMerchant =
        !_.isEmpty(requestMerchant) && !props.isBillSplit && requestMerchant !== CONST.TRANSACTION.PARTIAL_TRANSACTION_MERCHANT && requestMerchant !== CONST.TRANSACTION.DEFAULT_MERCHANT;
    const shouldShowDescription = !_.isEmpty(description) && !shouldShowMerchant;

    const receiptImages = hasReceipt ? [ReceiptUtils.getThumbnailAndImageURIs(props.transaction.receipt.source, props.transaction.filename || '')] : [];

    const getSettledMessage = () => {
        if (isExpensifyCardTransaction || isDistanceRequest) {
            return props.translate('common.done');
        }
        switch (lodashGet(props.action, 'originalMessage.paymentType', '')) {
            case CONST.IOU.PAYMENT_TYPE.EXPENSIFY:
                return props.translate('iou.settledExpensify');
            default:
                return props.translate('iou.settledElsewhere');
        }
    };

    const showContextMenu = (event) => {
        showContextMenuForReport(event, props.contextMenuAnchor, props.chatReportID, props.action, props.checkIfContextMenuActive);
    };

    const getPreviewHeaderText = () => {
        if (isExpensifyCardTransaction) {
            let message = props.translate('iou.card');

            if (TransactionUtils.isPending(props.transaction)) {
                message += ` • ${props.translate('iou.pending')}`;
            } else if (ReportUtils.isSettled(props.iouReport.reportID)) {
                message += ` • ${props.translate('common.done')}`;
            }
            return message;
        }

        if (isDistanceRequest) {
            return props.translate('common.distance');
        }

        if (isScanning) {
            return props.translate('common.receipt');
        }

        if (props.isBillSplit) {
            return props.translate('iou.split');
        }

        if (isExpensifyCardTransaction) {
            let message = props.translate('iou.card');
            if (TransactionUtils.isPending(props.transaction)) {
                message += ` • ${props.translate('iou.pending')}`;
            }
            return message;
        }

        let message = props.translate('iou.cash');
        if (ReportUtils.isControlPolicyExpenseReport(props.iouReport) && ReportUtils.isReportApproved(props.iouReport) && !ReportUtils.isSettled(props.iouReport)) {
            message += ` • ${props.translate('iou.approved')}`;
        } else if (props.iouReport.isWaitingOnBankAccount) {
            message += ` • ${props.translate('iou.pending')}`;
        }
        return message;
    };

    const getDisplayAmountText = () => {
        if (isDistanceRequest) {
            return CurrencyUtils.convertToDisplayString(TransactionUtils.getAmount(props.transaction), props.transaction.currency);
        }

        if (isScanning) {
            return props.translate('iou.receiptScanning');
        }

        return CurrencyUtils.convertToDisplayString(requestAmount, requestCurrency);
    };

    const childContainer = (
        <View>
            <OfflineWithFeedback
                errors={props.walletTerms.errors}
                onClose={() => {
                    PaymentMethods.clearWalletTermsError();
                    Report.clearIOUError(props.chatReportID);
                }}
                errorRowStyles={[styles.mbn1]}
                needsOffscreenAlphaCompositing
            >
                <View
                    style={[
                        isScanning || props.isWhisper ? [styles.reportPreviewBoxHoverBorder, styles.reportContainerBorderRadius] : undefined,
                        !props.onPreviewPressed ? [styles.moneyRequestPreviewBox, ...props.containerStyles] : {},
                    ]}
                >
                    {hasReceipt && (
                        <ReportActionItemImages
                            images={receiptImages}
                            isHovered={props.isHovered || isScanning}
                            size={1}
                        />
                    )}
                    {_.isEmpty(props.transaction) &&
                    !ReportActionsUtils.isMessageDeleted(props.action) &&
                    lodashGet(props.action, 'pendingAction') !== CONST.RED_BRICK_ROAD_PENDING_ACTION.DELETE ? (
                        <MoneyRequestSkeletonView />
                    ) : (
                        <View style={styles.moneyRequestPreviewBoxText}>
                            <View style={[styles.flexRow]}>
                                <View style={[styles.flex1, styles.flexRow, styles.alignItemsCenter]}>
                                    <Text style={[styles.textLabelSupporting, styles.mb1, styles.lh20]}>{getPreviewHeaderText()}</Text>
                                    {isSettled && (
                                        <>
                                            <Icon
                                                src={Expensicons.DotIndicator}
                                                width={4}
                                                height={4}
                                                additionalStyles={[styles.mr1, styles.ml1]}
                                            />
                                            <Text style={[styles.textLabelSupporting, styles.mb1, styles.lh20]}>{getSettledMessage()}</Text>
                                        </>
                                    )}
                                </View>
                                {hasFieldErrors && (
                                    <Icon
                                        src={Expensicons.DotIndicator}
                                        fill={themeColors.danger}
                                    />
                                )}
                            </View>
                            <View style={[styles.flexRow]}>
                                <View style={[styles.flex1, styles.flexRow, styles.alignItemsCenter]}>
                                    <Text
                                        style={[
                                            styles.moneyRequestPreviewAmount,
                                            StyleUtils.getAmountFontSizeAndLineHeight(variables.fontSizeXLarge, variables.lineHeightXXLarge, isSmallScreenWidth, windowWidth),
                                        ]}
                                        numberOfLines={1}
                                    >
                                        {getDisplayAmountText()}
                                    </Text>
                                    {ReportUtils.isSettled(props.iouReport.reportID) && !props.isBillSplit && (
                                        <View style={styles.defaultCheckmarkWrapper}>
                                            <Icon
                                                src={Expensicons.Checkmark}
                                                fill={themeColors.iconSuccessFill}
                                            />
                                        </View>
                                    )}
                                </View>
                                {props.isBillSplit && (
                                    <View style={styles.moneyRequestPreviewBoxAvatar}>
                                        <MultipleAvatars
                                            icons={participantAvatars}
                                            shouldStackHorizontally
                                            size="small"
                                            isHovered={props.isHovered}
                                            shouldUseCardBackground
                                        />
                                    </View>
                                )}
                            </View>
                            {shouldShowMerchant && (
                                <View style={[styles.flexRow]}>
                                    <Text style={[styles.textLabelSupporting, styles.mb1, styles.lh20, styles.breakWord]}>{requestMerchant}</Text>
                                </View>
                            )}
                            <View style={[styles.flexRow, styles.mt1]}>
                                <View style={[styles.flex1]}>
                                    {!isCurrentUserManager && props.shouldShowPendingConversionMessage && (
                                        <Text style={[styles.textLabel, styles.colorMuted]}>{props.translate('iou.pendingConversionMessage')}</Text>
                                    )}
                                    {shouldShowDescription && <Text style={[styles.colorMuted]}>{description}</Text>}
                                </View>
                                {props.isBillSplit && !_.isEmpty(participantAccountIDs) && requestAmount > 0 && (
                                    <Text style={[styles.textLabel, styles.colorMuted, styles.ml1, styles.amountSplitPadding]}>
                                        {props.translate('iou.amountEach', {
                                            amount: CurrencyUtils.convertToDisplayString(
                                                IOUUtils.calculateAmount(isPolicyExpenseChat ? 1 : participantAccountIDs.length - 1, requestAmount, requestCurrency),
                                                requestCurrency,
                                            ),
                                        })}
                                    </Text>
                                )}
                            </View>
                        </View>
                    )}
                </View>
            </OfflineWithFeedback>
        </View>
    );

    if (!props.onPreviewPressed) {
        return childContainer;
    }

    return (
        <PressableWithFeedback
            onPress={props.onPreviewPressed}
            onPressIn={() => DeviceCapabilities.canUseTouchScreen() && ControlSelection.block()}
            onPressOut={() => ControlSelection.unblock()}
            onLongPress={showContextMenu}
            accessibilityLabel={props.isBillSplit ? props.translate('iou.split') : props.translate('iou.cash')}
            accessibilityHint={CurrencyUtils.convertToDisplayString(requestAmount, requestCurrency)}
            style={[styles.moneyRequestPreviewBox, ...props.containerStyles]}
        >
            {childContainer}
        </PressableWithFeedback>
    );
}

MoneyRequestPreview.propTypes = propTypes;
MoneyRequestPreview.defaultProps = defaultProps;
MoneyRequestPreview.displayName = 'MoneyRequestPreview';

export default compose(
    withLocalize,
    withOnyx({
        personalDetails: {
            key: ONYXKEYS.PERSONAL_DETAILS_LIST,
        },
        chatReport: {
            key: ({chatReportID}) => `${ONYXKEYS.COLLECTION.REPORT}${chatReportID}`,
        },
        iouReport: {
            key: ({iouReportID}) => `${ONYXKEYS.COLLECTION.REPORT}${iouReportID}`,
        },
        session: {
            key: ONYXKEYS.SESSION,
        },
        transaction: {
            key: ({action}) => `${ONYXKEYS.COLLECTION.TRANSACTION}${(action && action.originalMessage && action.originalMessage.IOUTransactionID) || 0}`,
        },
        walletTerms: {
            key: ONYXKEYS.WALLET_TERMS,
        },
    }),
)(MoneyRequestPreview);<|MERGE_RESOLUTION|>--- conflicted
+++ resolved
@@ -165,11 +165,7 @@
     const hasFieldErrors = TransactionUtils.hasMissingSmartscanFields(props.transaction);
     const isDistanceRequest = TransactionUtils.isDistanceRequest(props.transaction);
     const isExpensifyCardTransaction = TransactionUtils.isExpensifyCardTransaction(props.transaction);
-<<<<<<< HEAD
-    const isSettled = ReportUtils.isSettled(props.iouReport);
-=======
     const isSettled = ReportUtils.isSettled(props.iouReport.reportID);
->>>>>>> 9ee6be9d
 
     // Show the merchant for IOUs and expenses only if they are custom or not related to scanning smartscan
     const shouldShowMerchant =
@@ -195,17 +191,6 @@
     };
 
     const getPreviewHeaderText = () => {
-        if (isExpensifyCardTransaction) {
-            let message = props.translate('iou.card');
-
-            if (TransactionUtils.isPending(props.transaction)) {
-                message += ` • ${props.translate('iou.pending')}`;
-            } else if (ReportUtils.isSettled(props.iouReport.reportID)) {
-                message += ` • ${props.translate('common.done')}`;
-            }
-            return message;
-        }
-
         if (isDistanceRequest) {
             return props.translate('common.distance');
         }
