import ExpensiMark from 'expensify-common/lib/ExpensiMark';
import {truncate} from 'lodash';
import lodashGet from 'lodash/get';
import PropTypes from 'prop-types';
import React from 'react';
import {View} from 'react-native';
import {withOnyx} from 'react-native-onyx';
import _ from 'underscore';
import Icon from '@components/Icon';
import * as Expensicons from '@components/Icon/Expensicons';
import MoneyRequestSkeletonView from '@components/MoneyRequestSkeletonView';
import MultipleAvatars from '@components/MultipleAvatars';
import OfflineWithFeedback from '@components/OfflineWithFeedback';
import PressableWithFeedback from '@components/Pressable/PressableWithoutFeedback';
import refPropTypes from '@components/refPropTypes';
import RenderHTML from '@components/RenderHTML';
import {showContextMenuForReport} from '@components/ShowContextMenuContext';
import Text from '@components/Text';
import transactionPropTypes from '@components/transactionPropTypes';
import useLocalize from '@hooks/useLocalize';
import useStyleUtils from '@hooks/useStyleUtils';
import useTheme from '@hooks/useTheme';
import useThemeStyles from '@hooks/useThemeStyles';
import useWindowDimensions from '@hooks/useWindowDimensions';
import ControlSelection from '@libs/ControlSelection';
import * as CurrencyUtils from '@libs/CurrencyUtils';
import * as DeviceCapabilities from '@libs/DeviceCapabilities';
import * as IOUUtils from '@libs/IOUUtils';
import * as OptionsListUtils from '@libs/OptionsListUtils';
import * as ReceiptUtils from '@libs/ReceiptUtils';
import * as ReportActionsUtils from '@libs/ReportActionsUtils';
import * as ReportUtils from '@libs/ReportUtils';
import * as TransactionUtils from '@libs/TransactionUtils';
import walletTermsPropTypes from '@pages/EnablePayments/walletTermsPropTypes';
import reportActionPropTypes from '@pages/home/report/reportActionPropTypes';
import iouReportPropTypes from '@pages/iouReportPropTypes';
import reportPropTypes from '@pages/reportPropTypes';
import * as PaymentMethods from '@userActions/PaymentMethods';
import * as Report from '@userActions/Report';
import CONST from '@src/CONST';
import * as Localize from '@src/libs/Localize';
import ONYXKEYS from '@src/ONYXKEYS';
import ReportActionItemImages from './ReportActionItemImages';

const propTypes = {
    /** The active IOUReport, used for Onyx subscription */
    // eslint-disable-next-line react/no-unused-prop-types
    iouReportID: PropTypes.string.isRequired,

    /** The associated chatReport */
    chatReportID: PropTypes.string.isRequired,

    /** Callback for the preview pressed */
    onPreviewPressed: PropTypes.func,

    /** All the data of the action, used for showing context menu */
    action: PropTypes.shape(reportActionPropTypes),

    /** Popover context menu anchor, used for showing context menu */
    contextMenuAnchor: refPropTypes,

    /** Callback for updating context menu active state, used for showing context menu */
    checkIfContextMenuActive: PropTypes.func,

    /** Extra styles to pass to View wrapper */
    // eslint-disable-next-line react/forbid-prop-types
    containerStyles: PropTypes.arrayOf(PropTypes.object),

    /* Onyx Props */

    /** chatReport associated with iouReport */
    chatReport: reportPropTypes,

    /** IOU report data object */
    iouReport: iouReportPropTypes,

    /** True if this is this IOU is a split instead of a 1:1 request */
    isBillSplit: PropTypes.bool.isRequired,

    /** True if the IOU Preview card is hovered */
    isHovered: PropTypes.bool,

    /** All of the personal details for everyone */
    personalDetails: PropTypes.objectOf(
        PropTypes.shape({
            /** This is either the user's full name, or their login if full name is an empty string */
            displayName: PropTypes.string,
        }),
    ),

    /** The transaction attached to the action.message.iouTransactionID */
    transaction: transactionPropTypes,

    /** Session info for the currently logged in user. */
    session: PropTypes.shape({
        /** Currently logged in user email */
        email: PropTypes.string,
    }),

    /** Information about the user accepting the terms for payments */
    walletTerms: walletTermsPropTypes,

    /** Whether or not an IOU report contains money requests in a different currency
     * that are either created or cancelled offline, and thus haven't been converted to the report's currency yet
     */
    shouldShowPendingConversionMessage: PropTypes.bool,

    /** Whether a message is a whisper */
    isWhisper: PropTypes.bool,
};

const defaultProps = {
    iouReport: {},
    onPreviewPressed: null,
    action: undefined,
    contextMenuAnchor: undefined,
    checkIfContextMenuActive: () => {},
    containerStyles: [],
    walletTerms: {},
    chatReport: {},
    isHovered: false,
    personalDetails: {},
    session: {
        email: null,
    },
    transaction: {},
    shouldShowPendingConversionMessage: false,
    isWhisper: false,
};

function MoneyRequestPreview(props) {
    const theme = useTheme();
    const styles = useThemeStyles();
    const StyleUtils = useStyleUtils();
    const {translate} = useLocalize();
    const {isSmallScreenWidth, windowWidth} = useWindowDimensions();
    const parser = new ExpensiMark();

    if (_.isEmpty(props.iouReport) && !props.isBillSplit) {
        return null;
    }

    const sessionAccountID = lodashGet(props.session, 'accountID', null);
    const managerID = props.iouReport.managerID || '';
    const ownerAccountID = props.iouReport.ownerAccountID || '';
    const isPolicyExpenseChat = ReportUtils.isPolicyExpenseChat(props.chatReport);

    const participantAccountIDs = props.isBillSplit ? lodashGet(props.action, 'originalMessage.participantAccountIDs', []) : [managerID, ownerAccountID];
    const participantAvatars = OptionsListUtils.getAvatarsForAccountIDs(participantAccountIDs, props.personalDetails);
    const sortedParticipantAvatars = _.sortBy(participantAvatars, (avatar) => avatar.id);
    if (isPolicyExpenseChat && props.isBillSplit) {
        sortedParticipantAvatars.push(ReportUtils.getWorkspaceIcon(props.chatReport));
    }

    // Pay button should only be visible to the manager of the report.
    const isCurrentUserManager = managerID === sessionAccountID;

    const {amount: requestAmount, currency: requestCurrency, comment: requestComment, merchant} = ReportUtils.getTransactionDetails(props.transaction);
    const description = truncate(requestComment, {length: CONST.REQUEST_PREVIEW.MAX_LENGTH});
    const requestMerchant = truncate(merchant, {length: CONST.REQUEST_PREVIEW.MAX_LENGTH});
    const hasReceipt = TransactionUtils.hasReceipt(props.transaction);
    const isScanning = hasReceipt && TransactionUtils.isReceiptBeingScanned(props.transaction);
    const hasFieldErrors = TransactionUtils.hasMissingSmartscanFields(props.transaction);
    const isDistanceRequest = TransactionUtils.isDistanceRequest(props.transaction);
    const hasPendingRoute = TransactionUtils.hasPendingRoute(props.transaction);
    const isExpensifyCardTransaction = TransactionUtils.isExpensifyCardTransaction(props.transaction);
    const isSettled = ReportUtils.isSettled(props.iouReport.reportID);
    const isDeleted = lodashGet(props.action, 'pendingAction', null) === CONST.RED_BRICK_ROAD_PENDING_ACTION.DELETE;

    // Show the merchant for IOUs and expenses only if they are custom or not related to scanning smartscan
    const shouldShowMerchant =
        !_.isEmpty(requestMerchant) &&
        requestMerchant !== CONST.TRANSACTION.PARTIAL_TRANSACTION_MERCHANT &&
        requestMerchant !== CONST.TRANSACTION.DEFAULT_MERCHANT &&
        !(hasPendingRoute && !requestAmount);
    const shouldShowDescription = !_.isEmpty(description) && !shouldShowMerchant && !isScanning;

    let merchantOrDescription = requestMerchant;
    if (!shouldShowMerchant) {
        merchantOrDescription = description || '';
    }

    const receiptImages = hasReceipt ? [ReceiptUtils.getThumbnailAndImageURIs(props.transaction)] : [];

    const getSettledMessage = () => {
        if (isExpensifyCardTransaction) {
            return translate('common.done');
        }
        return translate('iou.settledExpensify');
    };

    const showContextMenu = (event) => {
        showContextMenuForReport(event, props.contextMenuAnchor, props.chatReportID, props.action, props.checkIfContextMenuActive);
    };

    const getPreviewHeaderText = () => {
        if (isDistanceRequest) {
            return translate('common.distance');
        }

        if (isScanning) {
            return translate('common.receipt');
        }

        if (props.isBillSplit) {
            return translate('iou.split');
        }

        if (isExpensifyCardTransaction) {
            let message = translate('iou.card');
            if (TransactionUtils.isPending(props.transaction)) {
                message += ` • ${translate('iou.pending')}`;
            }
            return message;
        }

        let message = translate('iou.cash');
        if (ReportUtils.isPaidGroupPolicyExpenseReport(props.iouReport) && ReportUtils.isReportApproved(props.iouReport) && !ReportUtils.isSettled(props.iouReport)) {
            message += ` • ${translate('iou.approved')}`;
        } else if (props.iouReport.isWaitingOnBankAccount) {
            message += ` • ${translate('iou.pending')}`;
        } else if (props.iouReport.isCancelledIOU) {
            message += ` • ${translate('iou.canceled')}`;
        }
        return message;
    };

    const getDisplayAmountText = () => {
        if (isScanning) {
            return translate('iou.receiptScanning');
        }

<<<<<<< HEAD
        if (hasPendingRoute && !requestAmount) {
            return translate('iou.routePending');
        }

        if (TransactionUtils.hasMissingSmartscanFields(props.transaction)) {
=======
        if (!isSettled && TransactionUtils.hasMissingSmartscanFields(props.transaction)) {
>>>>>>> 52adf77a
            return Localize.translateLocal('iou.receiptMissingDetails');
        }

        return CurrencyUtils.convertToDisplayString(requestAmount, requestCurrency);
    };

    const getDisplayDeleteAmountText = () => {
        const {amount, currency} = ReportUtils.getTransactionDetails(props.action.originalMessage);

        if (isDistanceRequest) {
            return CurrencyUtils.convertToDisplayString(TransactionUtils.getAmount(props.action.originalMessage), currency);
        }

        return CurrencyUtils.convertToDisplayString(amount, currency);
    };

    const displayAmount = isDeleted ? getDisplayDeleteAmountText() : getDisplayAmountText();

    const childContainer = (
        <View>
            <OfflineWithFeedback
                errors={props.walletTerms.errors}
                onClose={() => {
                    PaymentMethods.clearWalletTermsError();
                    Report.clearIOUError(props.chatReportID);
                }}
                errorRowStyles={[styles.mbn1]}
                needsOffscreenAlphaCompositing
            >
                <View
                    style={[
                        isScanning || props.isWhisper ? [styles.reportPreviewBoxHoverBorder, styles.reportContainerBorderRadius] : undefined,
                        !props.onPreviewPressed ? [styles.moneyRequestPreviewBox, ...props.containerStyles] : {},
                    ]}
                >
                    {hasReceipt && (
                        <ReportActionItemImages
                            images={receiptImages}
                            isHovered={props.isHovered || isScanning}
                            size={1}
                        />
                    )}
                    {_.isEmpty(props.transaction) &&
                    !ReportActionsUtils.isMessageDeleted(props.action) &&
                    lodashGet(props.action, 'pendingAction') !== CONST.RED_BRICK_ROAD_PENDING_ACTION.DELETE ? (
                        <MoneyRequestSkeletonView />
                    ) : (
                        <View style={styles.moneyRequestPreviewBoxText}>
                            <View style={[styles.flexRow]}>
                                <Text style={[styles.textLabelSupporting, styles.flex1, styles.lh20, styles.mb1]}>
                                    {getPreviewHeaderText() + (isSettled && !props.iouReport.isCancelledIOU ? ` • ${getSettledMessage()}` : '')}
                                </Text>
                                {!isSettled && hasFieldErrors && (
                                    <Icon
                                        src={Expensicons.DotIndicator}
                                        fill={theme.danger}
                                    />
                                )}
                            </View>
                            <View style={[styles.flexRow]}>
                                <View style={[styles.flex1, styles.flexRow, styles.alignItemsCenter]}>
                                    <Text
                                        style={[
                                            styles.textHeadline,
                                            props.isBillSplit &&
                                                StyleUtils.getAmountFontSizeAndLineHeight(isSmallScreenWidth, windowWidth, displayAmount.length, sortedParticipantAvatars.length),
                                            isDeleted && styles.lineThrough,
                                        ]}
                                        numberOfLines={1}
                                    >
                                        {displayAmount}
                                    </Text>
                                    {ReportUtils.isSettled(props.iouReport.reportID) && !props.isBillSplit && (
                                        <View style={styles.defaultCheckmarkWrapper}>
                                            <Icon
                                                src={Expensicons.Checkmark}
                                                fill={theme.iconSuccessFill}
                                            />
                                        </View>
                                    )}
                                </View>
                                {props.isBillSplit && (
                                    <View style={styles.moneyRequestPreviewBoxAvatar}>
                                        <MultipleAvatars
                                            icons={sortedParticipantAvatars}
                                            shouldStackHorizontally
                                            size="small"
                                            isHovered={props.isHovered}
                                            shouldUseCardBackground
                                        />
                                    </View>
                                )}
                            </View>
                            <View style={[styles.flexRow, styles.mt1]}>
                                <View style={[styles.flex1]}>
                                    {!isCurrentUserManager && props.shouldShowPendingConversionMessage && (
                                        <Text style={[styles.textLabel, styles.colorMuted]}>{translate('iou.pendingConversionMessage')}</Text>
                                    )}
                                    {shouldShowDescription && <RenderHTML html={parser.replace(merchantOrDescription)} />}
                                    {shouldShowMerchant && <Text style={[styles.textLabelSupporting, styles.textNormal]}>{merchantOrDescription}</Text>}
                                </View>
                                {props.isBillSplit && !_.isEmpty(participantAccountIDs) && requestAmount > 0 && (
                                    <Text style={[styles.textLabel, styles.colorMuted, styles.ml1, styles.amountSplitPadding]}>
                                        {translate('iou.amountEach', {
                                            amount: CurrencyUtils.convertToDisplayString(
                                                IOUUtils.calculateAmount(isPolicyExpenseChat ? 1 : participantAccountIDs.length - 1, requestAmount, requestCurrency),
                                                requestCurrency,
                                            ),
                                        })}
                                    </Text>
                                )}
                            </View>
                        </View>
                    )}
                </View>
            </OfflineWithFeedback>
        </View>
    );

    if (!props.onPreviewPressed) {
        return childContainer;
    }

    const shouldDisableOnPress = props.isBillSplit && _.isEmpty(props.transaction);

    return (
        <PressableWithFeedback
            onPress={shouldDisableOnPress ? undefined : props.onPreviewPressed}
            onPressIn={() => DeviceCapabilities.canUseTouchScreen() && ControlSelection.block()}
            onPressOut={() => ControlSelection.unblock()}
            onLongPress={showContextMenu}
            accessibilityLabel={props.isBillSplit ? translate('iou.split') : translate('iou.cash')}
            accessibilityHint={CurrencyUtils.convertToDisplayString(requestAmount, requestCurrency)}
            style={[styles.moneyRequestPreviewBox, ...props.containerStyles, shouldDisableOnPress && styles.cursorDefault]}
        >
            {childContainer}
        </PressableWithFeedback>
    );
}

MoneyRequestPreview.propTypes = propTypes;
MoneyRequestPreview.defaultProps = defaultProps;
MoneyRequestPreview.displayName = 'MoneyRequestPreview';

export default withOnyx({
    personalDetails: {
        key: ONYXKEYS.PERSONAL_DETAILS_LIST,
    },
    chatReport: {
        key: ({chatReportID}) => `${ONYXKEYS.COLLECTION.REPORT}${chatReportID}`,
    },
    iouReport: {
        key: ({iouReportID}) => `${ONYXKEYS.COLLECTION.REPORT}${iouReportID}`,
    },
    session: {
        key: ONYXKEYS.SESSION,
    },
    transaction: {
        key: ({action}) => `${ONYXKEYS.COLLECTION.TRANSACTION}${(action && action.originalMessage && action.originalMessage.IOUTransactionID) || 0}`,
    },
    walletTerms: {
        key: ONYXKEYS.WALLET_TERMS,
    },
})(MoneyRequestPreview);<|MERGE_RESOLUTION|>--- conflicted
+++ resolved
@@ -230,15 +230,11 @@
             return translate('iou.receiptScanning');
         }
 
-<<<<<<< HEAD
         if (hasPendingRoute && !requestAmount) {
             return translate('iou.routePending');
         }
 
-        if (TransactionUtils.hasMissingSmartscanFields(props.transaction)) {
-=======
         if (!isSettled && TransactionUtils.hasMissingSmartscanFields(props.transaction)) {
->>>>>>> 52adf77a
             return Localize.translateLocal('iou.receiptMissingDetails');
         }
 
