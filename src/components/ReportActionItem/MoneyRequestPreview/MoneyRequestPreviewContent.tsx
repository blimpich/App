import {useRoute} from '@react-navigation/native';
import lodashSortBy from 'lodash/sortBy';
import truncate from 'lodash/truncate';
import React, {useMemo} from 'react';
import {View} from 'react-native';
import type {GestureResponderEvent} from 'react-native';
import {useOnyx} from 'react-native-onyx';
import type {OnyxEntry} from 'react-native-onyx';
import Button from '@components/Button';
import Icon from '@components/Icon';
import * as Expensicons from '@components/Icon/Expensicons';
import {ReceiptScan} from '@components/Icon/Expensicons';
import MoneyRequestSkeletonView from '@components/MoneyRequestSkeletonView';
import MultipleAvatars from '@components/MultipleAvatars';
import OfflineWithFeedback from '@components/OfflineWithFeedback';
import PressableWithoutFeedback from '@components/Pressable/PressableWithoutFeedback';
import ReportActionItemImages from '@components/ReportActionItem/ReportActionItemImages';
import {showContextMenuForReport} from '@components/ShowContextMenuContext';
import Text from '@components/Text';
import useLocalize from '@hooks/useLocalize';
import usePolicy from '@hooks/usePolicy';
import useResponsiveLayout from '@hooks/useResponsiveLayout';
import useStyleUtils from '@hooks/useStyleUtils';
import useTheme from '@hooks/useTheme';
import useThemeStyles from '@hooks/useThemeStyles';
import useWindowDimensions from '@hooks/useWindowDimensions';
import ControlSelection from '@libs/ControlSelection';
import {convertToDisplayString} from '@libs/CurrencyUtils';
import {canUseTouchScreen} from '@libs/DeviceCapabilities';
import {calculateAmount} from '@libs/IOUUtils';
import Navigation from '@libs/Navigation/Navigation';
import type {PlatformStackRouteProp} from '@libs/Navigation/PlatformStackNavigation/types';
import type {TransactionDuplicateNavigatorParamList} from '@libs/Navigation/types';
import {getAvatarsForAccountIDs} from '@libs/OptionsListUtils';
<<<<<<< HEAD
import {getCleanedTagName} from '@libs/PolicyUtils';
import {getThumbnailAndImageURIs} from '@libs/ReceiptUtils';
import {getOriginalMessage, getReportAction, isMessageDeleted, isMoneyRequestAction as isMoneyRequestActionReportActionsUtils} from '@libs/ReportActionsUtils';
=======
import {getCleanedTagName, getPolicy} from '@libs/PolicyUtils';
import {getThumbnailAndImageURIs} from '@libs/ReceiptUtils';
import {getOriginalMessage, getReportAction, isMessageDeleted, isMoneyRequestAction as isMoneyRequestActionReportActionUtils} from '@libs/ReportActionsUtils';
>>>>>>> 46a58878
import {
    getTransactionDetails,
    getWorkspaceIcon,
    isPaidGroupPolicy,
    isPaidGroupPolicyExpenseReport,
    isPolicyExpenseChat as isPolicyExpenseChatReportUtils,
    isReportApproved,
    isSettled as isSettledReportUtils,
} from '@libs/ReportUtils';
import type {TransactionDetails} from '@libs/ReportUtils';
import StringUtils from '@libs/StringUtils';
import {
    compareDuplicateTransactionFields,
    getTransactionViolations,
    hasMissingSmartscanFields,
    hasNoticeTypeViolation as hasNoticeTypeViolationTransactionUtils,
    hasPendingUI,
    hasReceipt as hasReceiptTransactionUtils,
    hasViolation as hasViolationTransactionUtils,
    hasWarningTypeViolation as hasWarningTypeViolationTransactionUtils,
    isAmountMissing as isAmountMissingTransactionUtils,
    isCardTransaction as isCardTransactionTransactionUtils,
    isDistanceRequest as isDistanceRequestTransactionUtils,
    isFetchingWaypointsFromServer as isFetchingWaypointsFromServerTransactionUtils,
    isMerchantMissing as isMerchantMissingTransactionUtils,
    isOnHold as isOnHoldTransactionUtils,
    isPending,
<<<<<<< HEAD
    isPerDiemRequest as isPerDiemRequestTransactionUtils,
=======
>>>>>>> 46a58878
    isReceiptBeingScanned,
    removeSettledAndApprovedTransactions,
    shouldShowBrokenConnectionViolation,
} from '@libs/TransactionUtils';
import ViolationsUtils from '@libs/Violations/ViolationsUtils';
import variables from '@styles/variables';
import {clearWalletTermsError} from '@userActions/PaymentMethods';
import {clearIOUError} from '@userActions/Report';
import {abandonReviewDuplicateTransactions, setReviewDuplicatesKey} from '@userActions/Transaction';
import CONST from '@src/CONST';
import ONYXKEYS from '@src/ONYXKEYS';
import ROUTES from '@src/ROUTES';
import SCREENS from '@src/SCREENS';
import type {OriginalMessageIOU} from '@src/types/onyx/OriginalMessage';
import {isEmptyObject} from '@src/types/utils/EmptyObject';
import type {MoneyRequestPreviewProps, PendingMessageProps} from './types';

function MoneyRequestPreviewContent({
    isBillSplit,
    action,
    contextMenuAnchor,
    chatReportID,
    reportID,
    onPreviewPressed,
    containerStyles,
    checkIfContextMenuActive = () => {},
    shouldShowPendingConversionMessage = false,
    isHovered = false,
    isWhisper = false,
    shouldDisplayContextMenu = true,
    iouReportID,
}: MoneyRequestPreviewProps) {
    const theme = useTheme();
    const styles = useThemeStyles();
    const StyleUtils = useStyleUtils();
    const {translate} = useLocalize();
    const {windowWidth} = useWindowDimensions();
    const route = useRoute<PlatformStackRouteProp<TransactionDuplicateNavigatorParamList, typeof SCREENS.TRANSACTION_DUPLICATE.REVIEW>>();
    const {shouldUseNarrowLayout} = useResponsiveLayout();
    const [personalDetails] = useOnyx(ONYXKEYS.PERSONAL_DETAILS_LIST);
    const [chatReport] = useOnyx(`${ONYXKEYS.COLLECTION.REPORT}${chatReportID || CONST.DEFAULT_NUMBER_ID}`);
    const [session] = useOnyx(ONYXKEYS.SESSION);
    const [iouReport] = useOnyx(`${ONYXKEYS.COLLECTION.REPORT}${iouReportID || CONST.DEFAULT_NUMBER_ID}`);

<<<<<<< HEAD
    const policy = usePolicy(iouReport?.policyID);
    const isMoneyRequestAction = isMoneyRequestActionReportActionsUtils(action);
=======
    const policy = getPolicy(iouReport?.policyID);
    const isMoneyRequestAction = isMoneyRequestActionReportActionUtils(action);
>>>>>>> 46a58878
    const transactionID = isMoneyRequestAction ? getOriginalMessage(action)?.IOUTransactionID : undefined;
    const [transaction] = useOnyx(`${ONYXKEYS.COLLECTION.TRANSACTION}${transactionID}`);
    const [walletTerms] = useOnyx(ONYXKEYS.WALLET_TERMS);
    const [transactionViolations] = useOnyx(ONYXKEYS.COLLECTION.TRANSACTION_VIOLATIONS);

    const sessionAccountID = session?.accountID;
    const managerID = iouReport?.managerID ?? CONST.DEFAULT_NUMBER_ID;
    const ownerAccountID = iouReport?.ownerAccountID ?? CONST.DEFAULT_NUMBER_ID;
    const isPolicyExpenseChat = isPolicyExpenseChatReportUtils(chatReport);

<<<<<<< HEAD
    const participantAccountIDs = isMoneyRequestActionReportActionsUtils(action) && isBillSplit ? getOriginalMessage(action)?.participantAccountIDs ?? [] : [managerID, ownerAccountID];
=======
    const participantAccountIDs = isMoneyRequestActionReportActionUtils(action) && isBillSplit ? getOriginalMessage(action)?.participantAccountIDs ?? [] : [managerID, ownerAccountID];
>>>>>>> 46a58878
    const participantAvatars = getAvatarsForAccountIDs(participantAccountIDs, personalDetails ?? {});
    const sortedParticipantAvatars = lodashSortBy(participantAvatars, (avatar) => avatar.id);
    if (isPolicyExpenseChat && isBillSplit) {
        sortedParticipantAvatars.push(getWorkspaceIcon(chatReport));
    }

    // Pay button should only be visible to the manager of the report.
    const isCurrentUserManager = managerID === sessionAccountID;

    const {
        amount: requestAmount,
        currency: requestCurrency,
        comment: requestComment,
        merchant,
        tag,
        category,
    } = useMemo<Partial<TransactionDetails>>(() => getTransactionDetails(transaction) ?? {}, [transaction]);

    const description = truncate(StringUtils.lineBreaksToSpaces(requestComment), {length: CONST.REQUEST_PREVIEW.MAX_LENGTH});
    const requestMerchant = truncate(merchant, {length: CONST.REQUEST_PREVIEW.MAX_LENGTH});
    const hasReceipt = hasReceiptTransactionUtils(transaction);
    const isScanning = hasReceipt && isReceiptBeingScanned(transaction);
    const isOnHold = isOnHoldTransactionUtils(transaction);
    const isSettlementOrApprovalPartial = !!iouReport?.pendingFields?.partial;
    const isPartialHold = isSettlementOrApprovalPartial && isOnHold;
    const hasViolations = hasViolationTransactionUtils(transaction?.transactionID, transactionViolations, true);
    const hasNoticeTypeViolations = hasNoticeTypeViolationTransactionUtils(transaction?.transactionID, transactionViolations, true) && isPaidGroupPolicy(iouReport);
    const hasWarningTypeViolations = hasWarningTypeViolationTransactionUtils(transaction?.transactionID, transactionViolations, true);
    const hasFieldErrors = hasMissingSmartscanFields(transaction);
    const isDistanceRequest = isDistanceRequestTransactionUtils(transaction);
<<<<<<< HEAD
    const isPerDiemRequest = isPerDiemRequestTransactionUtils(transaction);
=======
>>>>>>> 46a58878
    const isFetchingWaypointsFromServer = isFetchingWaypointsFromServerTransactionUtils(transaction);
    const isCardTransaction = isCardTransactionTransactionUtils(transaction);
    const isSettled = isSettledReportUtils(iouReport?.reportID);
    const isApproved = isReportApproved(iouReport);
    const isDeleted = action?.pendingAction === CONST.RED_BRICK_ROAD_PENDING_ACTION.DELETE;
    const isReviewDuplicateTransactionPage = route.name === SCREENS.TRANSACTION_DUPLICATE.REVIEW;

    const isFullySettled = isSettled && !isSettlementOrApprovalPartial;
    const isFullyApproved = isApproved && !isSettlementOrApprovalPartial;

    // Get transaction violations for given transaction id from onyx, find duplicated transactions violations and get duplicates
    const allDuplicates = useMemo(
        () =>
            transactionViolations?.[`${ONYXKEYS.COLLECTION.TRANSACTION_VIOLATIONS}${transaction?.transactionID}`]?.find(
                (violation) => violation.name === CONST.VIOLATIONS.DUPLICATED_TRANSACTION,
            )?.data?.duplicates ?? [],
        [transaction?.transactionID, transactionViolations],
    );

    // Remove settled transactions from duplicates
    const duplicates = useMemo(() => removeSettledAndApprovedTransactions(allDuplicates), [allDuplicates]);

    // When there are no settled transactions in duplicates, show the "Keep this one" button
    const shouldShowKeepButton = !!(allDuplicates.length && duplicates.length && allDuplicates.length === duplicates.length);

    const shouldShowTag = !!tag && isPolicyExpenseChat;
    const shouldShowCategoryOrTag = shouldShowTag || !!category;
    const shouldShowRBR = hasNoticeTypeViolations || hasWarningTypeViolations || hasViolations || hasFieldErrors || (!isFullySettled && !isFullyApproved && isOnHold);
    const showCashOrCard = isCardTransaction ? translate('iou.card') : translate('iou.cash');
    // We don't use isOnHold because it's true for duplicated transaction too and we only want to show hold message if the transaction is truly on hold
    const shouldShowHoldMessage = !(isSettled && !isSettlementOrApprovalPartial) && !!transaction?.comment?.hold;

    const [report] = useOnyx(`${ONYXKEYS.COLLECTION.REPORT}${route.params?.threadReportID}`);
    const parentReportAction = getReportAction(report?.parentReportID, report?.parentReportActionID);
<<<<<<< HEAD
    const reviewingTransactionID = isMoneyRequestActionReportActionsUtils(parentReportAction) ? getOriginalMessage(parentReportAction)?.IOUTransactionID : undefined;
=======
    const reviewingTransactionID = isMoneyRequestActionReportActionUtils(parentReportAction) ? getOriginalMessage(parentReportAction)?.IOUTransactionID : undefined;
>>>>>>> 46a58878

    /*
     Show the merchant for IOUs and expenses only if:
     - the merchant is not empty, is custom, or is not related to scanning smartscan;
     - the expense is not a distance expense with a pending route and amount = 0 - in this case,
       the merchant says: "Route pending...", which is already shown in the amount field;
    */
    const shouldShowMerchant =
        !!requestMerchant &&
        requestMerchant !== CONST.TRANSACTION.PARTIAL_TRANSACTION_MERCHANT &&
        requestMerchant !== CONST.TRANSACTION.DEFAULT_MERCHANT &&
        !(isFetchingWaypointsFromServer && !requestAmount);
    const shouldShowDescription = !!description && !shouldShowMerchant && !isScanning;

    let merchantOrDescription = requestMerchant;
    if (!shouldShowMerchant) {
        merchantOrDescription = description || '';
    }

    const receiptImages = [{...getThumbnailAndImageURIs(transaction), transaction}];

    const getSettledMessage = (): string => {
        if (isCardTransaction) {
            return translate('common.done');
        }
        return translate('iou.settledExpensify');
    };

    const showContextMenu = (event: GestureResponderEvent) => {
        if (!shouldDisplayContextMenu) {
            return;
        }
        showContextMenuForReport(event, contextMenuAnchor, reportID, action, checkIfContextMenuActive);
    };

    const getPreviewHeaderText = (): string => {
        let message = showCashOrCard;

        if (isDistanceRequest) {
            message = translate('common.distance');
        } else if (isPerDiemRequest) {
            message = translate('common.perDiem');
        } else if (isScanning) {
            message = translate('common.receipt');
        } else if (isBillSplit) {
            message = translate('iou.split');
        }

        if (isSettled && !iouReport?.isCancelledIOU && !isPartialHold) {
            message += ` ${CONST.DOT_SEPARATOR} ${getSettledMessage()}`;
            return message;
        }

        if (shouldShowRBR && transaction) {
            const violations = getTransactionViolations(transaction.transactionID, transactionViolations);
            if (shouldShowHoldMessage) {
                return `${message} ${CONST.DOT_SEPARATOR} ${translate('violations.hold')}`;
            }
            const firstViolation = violations?.at(0);
            if (firstViolation) {
                const violationMessage = ViolationsUtils.getViolationTranslation(firstViolation, translate);
                const violationsCount = violations?.filter((v) => v.type === CONST.VIOLATION_TYPES.VIOLATION).length ?? 0;
                const isTooLong = violationsCount > 1 || violationMessage.length > 15;
                const hasViolationsAndFieldErrors = violationsCount > 0 && hasFieldErrors;

                return `${message} ${CONST.DOT_SEPARATOR} ${isTooLong || hasViolationsAndFieldErrors ? translate('violations.reviewRequired') : violationMessage}`;
            }
            if (hasFieldErrors) {
                const isMerchantMissing = isMerchantMissingTransactionUtils(transaction);
                const isAmountMissing = isAmountMissingTransactionUtils(transaction);
                if (isAmountMissing && isMerchantMissing) {
                    message += ` ${CONST.DOT_SEPARATOR} ${translate('violations.reviewRequired')}`;
                } else if (isAmountMissing) {
                    message += ` ${CONST.DOT_SEPARATOR} ${translate('iou.missingAmount')}`;
                } else if (isMerchantMissing) {
                    message += ` ${CONST.DOT_SEPARATOR} ${translate('iou.missingMerchant')}`;
                }
                return message;
            }
        } else if (hasNoticeTypeViolations && transaction && !isReportApproved(iouReport) && !isSettledReportUtils(iouReport?.reportID)) {
<<<<<<< HEAD
            message += ` ${CONST.DOT_SEPARATOR} ${translate('violations.reviewRequired')}`;
=======
            message += ` • ${translate('violations.reviewRequired')}`;
>>>>>>> 46a58878
        } else if (isPaidGroupPolicyExpenseReport(iouReport) && isReportApproved(iouReport) && !isSettledReportUtils(iouReport?.reportID) && !isPartialHold) {
            message += ` ${CONST.DOT_SEPARATOR} ${translate('iou.approved')}`;
        } else if (iouReport?.isCancelledIOU) {
            message += ` ${CONST.DOT_SEPARATOR} ${translate('iou.canceled')}`;
        } else if (shouldShowHoldMessage) {
            message += ` ${CONST.DOT_SEPARATOR} ${translate('violations.hold')}`;
        }
        return message;
    };

    const getPendingMessageProps: () => PendingMessageProps = () => {
        if (isScanning) {
            return {shouldShow: true, messageIcon: ReceiptScan, messageDescription: translate('iou.receiptScanInProgress')};
        }
        if (isPending(transaction)) {
            return {shouldShow: true, messageIcon: Expensicons.CreditCardHourglass, messageDescription: translate('iou.transactionPending')};
        }
<<<<<<< HEAD
        if (shouldShowBrokenConnectionViolation(transaction?.transactionID, iouReport, policy)) {
=======
        if (shouldShowBrokenConnectionViolation(transaction ? [transaction.transactionID] : [], iouReport, policy)) {
>>>>>>> 46a58878
            return {shouldShow: true, messageIcon: Expensicons.Hourglass, messageDescription: translate('violations.brokenConnection530Error')};
        }
        if (hasPendingUI(transaction, getTransactionViolations(transaction?.transactionID, transactionViolations))) {
            return {shouldShow: true, messageIcon: Expensicons.Hourglass, messageDescription: translate('iou.pendingMatchWithCreditCard')};
        }
        return {shouldShow: false};
    };

    const pendingMessageProps = getPendingMessageProps();

    const getDisplayAmountText = (): string => {
        if (isScanning) {
            return translate('iou.receiptScanning', {count: 1});
        }

        if (isFetchingWaypointsFromServer && !requestAmount) {
            return translate('iou.fieldPending');
        }

        return convertToDisplayString(requestAmount, requestCurrency);
    };

    const getDisplayDeleteAmountText = (): string => {
<<<<<<< HEAD
        const iouOriginalMessage: OnyxEntry<OriginalMessageIOU> = isMoneyRequestActionReportActionsUtils(action) ? getOriginalMessage(action) ?? undefined : undefined;
=======
        const iouOriginalMessage: OnyxEntry<OriginalMessageIOU> = isMoneyRequestActionReportActionUtils(action) ? getOriginalMessage(action) ?? undefined : undefined;
>>>>>>> 46a58878
        return convertToDisplayString(iouOriginalMessage?.amount, iouOriginalMessage?.currency);
    };

    const displayAmount = isDeleted ? getDisplayDeleteAmountText() : getDisplayAmountText();

    const shouldShowSplitShare = isBillSplit && !!requestAmount && requestAmount > 0;

    // If available, retrieve the split share from the splits object of the transaction, if not, display an even share.
    const splitShare = useMemo(
        () =>
            shouldShowSplitShare
                ? transaction?.comment?.splits?.find((split) => split.accountID === sessionAccountID)?.amount ??
                  calculateAmount(isPolicyExpenseChat ? 1 : participantAccountIDs.length - 1, requestAmount, requestCurrency ?? '', action.actorAccountID === sessionAccountID)
                : 0,
        [shouldShowSplitShare, isPolicyExpenseChat, action.actorAccountID, participantAccountIDs.length, transaction?.comment?.splits, requestAmount, requestCurrency, sessionAccountID],
    );

    const navigateToReviewFields = () => {
        const backTo = route.params.backTo;

        // Clear the draft before selecting a different expense to prevent merging fields from the previous expense
        // (e.g., category, tag, tax) that may be not enabled/available in the new expense's policy.
        abandonReviewDuplicateTransactions();
        const comparisonResult = compareDuplicateTransactionFields(reviewingTransactionID, transaction?.reportID, transaction?.transactionID ?? reviewingTransactionID);
        setReviewDuplicatesKey({...comparisonResult.keep, duplicates, transactionID: transaction?.transactionID, reportID: transaction?.reportID});

        if ('merchant' in comparisonResult.change) {
            Navigation.navigate(ROUTES.TRANSACTION_DUPLICATE_REVIEW_MERCHANT_PAGE.getRoute(route.params?.threadReportID, backTo));
        } else if ('category' in comparisonResult.change) {
            Navigation.navigate(ROUTES.TRANSACTION_DUPLICATE_REVIEW_CATEGORY_PAGE.getRoute(route.params?.threadReportID, backTo));
        } else if ('tag' in comparisonResult.change) {
            Navigation.navigate(ROUTES.TRANSACTION_DUPLICATE_REVIEW_TAG_PAGE.getRoute(route.params?.threadReportID, backTo));
        } else if ('description' in comparisonResult.change) {
            Navigation.navigate(ROUTES.TRANSACTION_DUPLICATE_REVIEW_DESCRIPTION_PAGE.getRoute(route.params?.threadReportID, backTo));
        } else if ('taxCode' in comparisonResult.change) {
            Navigation.navigate(ROUTES.TRANSACTION_DUPLICATE_REVIEW_TAX_CODE_PAGE.getRoute(route.params?.threadReportID, backTo));
        } else if ('billable' in comparisonResult.change) {
            Navigation.navigate(ROUTES.TRANSACTION_DUPLICATE_REVIEW_BILLABLE_PAGE.getRoute(route.params?.threadReportID, backTo));
        } else if ('reimbursable' in comparisonResult.change) {
            Navigation.navigate(ROUTES.TRANSACTION_DUPLICATE_REVIEW_REIMBURSABLE_PAGE.getRoute(route.params?.threadReportID, backTo));
        } else {
            Navigation.navigate(ROUTES.TRANSACTION_DUPLICATE_CONFIRMATION_PAGE.getRoute(route.params?.threadReportID, backTo));
        }
    };

    const shouldDisableOnPress = isBillSplit && isEmptyObject(transaction);

    const childContainer = (
        <View>
            <OfflineWithFeedback
                errors={walletTerms?.errors}
                onClose={() => {
                    clearWalletTermsError();
                    clearIOUError(chatReportID);
                }}
                errorRowStyles={[styles.mbn1]}
                needsOffscreenAlphaCompositing
                pendingAction={action.pendingAction}
                shouldDisableStrikeThrough={!isDeleted}
                shouldDisableOpacity={!isDeleted}
            >
                <View
                    style={[
                        isScanning || isWhisper ? [styles.reportPreviewBoxHoverBorder, styles.reportContainerBorderRadius] : undefined,
                        !onPreviewPressed ? [styles.moneyRequestPreviewBox, containerStyles] : {},
                    ]}
                >
                    {!isDeleted && (
                        <ReportActionItemImages
                            images={receiptImages}
                            isHovered={isHovered || isScanning}
                            size={1}
                        />
                    )}
                    {isEmptyObject(transaction) && !isMessageDeleted(action) && action.pendingAction !== CONST.RED_BRICK_ROAD_PENDING_ACTION.DELETE ? (
                        <MoneyRequestSkeletonView />
                    ) : (
                        <View style={[styles.expenseAndReportPreviewBoxBody, styles.mtn1]}>
                            <View style={styles.expenseAndReportPreviewTextButtonContainer}>
                                <View style={styles.expenseAndReportPreviewTextContainer}>
                                    <View style={[styles.flexRow]}>
                                        <Text style={[styles.textLabelSupporting, styles.flex1, styles.lh16]}>{getPreviewHeaderText()}</Text>
                                        {!isSettled && shouldShowRBR && (
                                            <Icon
                                                src={Expensicons.DotIndicator}
                                                fill={theme.danger}
                                            />
                                        )}
                                    </View>
                                    <View style={styles.reportPreviewAmountSubtitleContainer}>
                                        <View style={[styles.flexRow]}>
                                            <View style={[styles.flex1, styles.flexRow, styles.alignItemsCenter]}>
                                                <Text
                                                    style={[
                                                        styles.textHeadlineH1,
                                                        isBillSplit &&
                                                            StyleUtils.getAmountFontSizeAndLineHeight(
                                                                shouldUseNarrowLayout,
                                                                windowWidth,
                                                                displayAmount.length,
                                                                sortedParticipantAvatars.length,
                                                            ),
                                                        isDeleted && styles.lineThrough,
                                                    ]}
                                                    numberOfLines={1}
                                                >
                                                    {displayAmount}
                                                </Text>
                                                {isSettledReportUtils(iouReport?.reportID) && !isPartialHold && !isBillSplit && (
                                                    <View style={styles.defaultCheckmarkWrapper}>
                                                        <Icon
                                                            src={Expensicons.Checkmark}
                                                            fill={theme.iconSuccessFill}
                                                        />
                                                    </View>
                                                )}
                                            </View>
                                            {isBillSplit && (
                                                <View style={styles.moneyRequestPreviewBoxAvatar}>
                                                    <MultipleAvatars
                                                        icons={sortedParticipantAvatars}
                                                        shouldStackHorizontally
                                                        size="small"
                                                        shouldUseCardBackground
                                                    />
                                                </View>
                                            )}
                                        </View>
                                        <View style={[styles.flexRow]}>
                                            <View style={[styles.flex1]}>
                                                {!isCurrentUserManager && shouldShowPendingConversionMessage && (
                                                    <Text style={[styles.textLabel, styles.colorMuted]}>{translate('iou.pendingConversionMessage')}</Text>
                                                )}
                                                {(shouldShowMerchant || shouldShowDescription) && (
                                                    <Text style={[styles.textLabelSupporting, styles.textNormal]}>{merchantOrDescription}</Text>
                                                )}
                                            </View>
                                            {!!splitShare && (
                                                <Text style={[styles.textLabel, styles.colorMuted, styles.ml1, styles.amountSplitPadding]}>
                                                    {translate('iou.yourSplit', {amount: convertToDisplayString(splitShare, requestCurrency)})}
                                                </Text>
                                            )}
                                        </View>
                                        {pendingMessageProps.shouldShow && (
                                            <View style={[styles.flexRow, styles.alignItemsCenter, styles.mt2]}>
                                                <Icon
                                                    src={pendingMessageProps.messageIcon}
                                                    height={variables.iconSizeExtraSmall}
                                                    width={variables.iconSizeExtraSmall}
                                                    fill={theme.icon}
                                                />
                                                <Text style={[styles.textMicroSupporting, styles.ml1, styles.amountSplitPadding]}>{pendingMessageProps.messageDescription}</Text>
                                            </View>
                                        )}
                                    </View>
                                    {shouldShowCategoryOrTag && <View style={[styles.threadDividerLine, styles.ml0, styles.mr0, styles.mt1]} />}
                                    {shouldShowCategoryOrTag && (
                                        <View style={[styles.flexRow, styles.pt1, styles.alignItemsCenter]}>
                                            {!!category && (
                                                <View
                                                    style={[
                                                        styles.flexRow,
                                                        styles.alignItemsCenter,
                                                        styles.gap1,
                                                        shouldShowTag && styles.mw50,
                                                        shouldShowTag && styles.pr1,
                                                        styles.flexShrink1,
                                                    ]}
                                                >
                                                    <Icon
                                                        src={Expensicons.Folder}
                                                        height={variables.iconSizeExtraSmall}
                                                        width={variables.iconSizeExtraSmall}
                                                        fill={theme.icon}
                                                    />
                                                    <Text
                                                        numberOfLines={1}
                                                        style={[styles.textMicroSupporting, styles.pre, styles.flexShrink1]}
                                                    >
                                                        {category}
                                                    </Text>
                                                </View>
                                            )}
                                            {shouldShowTag && (
                                                <View style={[styles.flex1, styles.flexRow, styles.alignItemsCenter, styles.gap1, category && styles.pl1]}>
                                                    <Icon
                                                        src={Expensicons.Tag}
                                                        height={variables.iconSizeExtraSmall}
                                                        width={variables.iconSizeExtraSmall}
                                                        fill={theme.icon}
                                                    />
                                                    <Text
                                                        numberOfLines={1}
                                                        style={[styles.textMicroSupporting, styles.pre, styles.flexShrink1]}
                                                    >
                                                        {getCleanedTagName(tag)}
                                                    </Text>
                                                </View>
                                            )}
                                        </View>
                                    )}
                                </View>
                            </View>
                        </View>
                    )}
                </View>
            </OfflineWithFeedback>
        </View>
    );

    if (!onPreviewPressed) {
        return childContainer;
    }

    return (
        <PressableWithoutFeedback
            onPress={shouldDisableOnPress ? undefined : onPreviewPressed}
            onPressIn={() => canUseTouchScreen() && ControlSelection.block()}
            onPressOut={() => ControlSelection.unblock()}
            onLongPress={showContextMenu}
            shouldUseHapticsOnLongPress
            accessibilityLabel={isBillSplit ? translate('iou.split') : showCashOrCard}
            accessibilityHint={convertToDisplayString(requestAmount, requestCurrency)}
            style={[
                styles.moneyRequestPreviewBox,
                containerStyles,
                shouldDisableOnPress && styles.cursorDefault,
                (isSettled || isReportApproved(iouReport)) && isSettlementOrApprovalPartial && styles.offlineFeedback.pending,
            ]}
        >
            {childContainer}
            {isReviewDuplicateTransactionPage && !isSettled && !isApproved && shouldShowKeepButton && (
                <Button
                    text={translate('violations.keepThisOne')}
                    success
                    style={styles.p4}
                    onPress={navigateToReviewFields}
                />
            )}
        </PressableWithoutFeedback>
    );
}

MoneyRequestPreviewContent.displayName = 'MoneyRequestPreview';

export default MoneyRequestPreviewContent;<|MERGE_RESOLUTION|>--- conflicted
+++ resolved
@@ -32,15 +32,9 @@
 import type {PlatformStackRouteProp} from '@libs/Navigation/PlatformStackNavigation/types';
 import type {TransactionDuplicateNavigatorParamList} from '@libs/Navigation/types';
 import {getAvatarsForAccountIDs} from '@libs/OptionsListUtils';
-<<<<<<< HEAD
 import {getCleanedTagName} from '@libs/PolicyUtils';
 import {getThumbnailAndImageURIs} from '@libs/ReceiptUtils';
 import {getOriginalMessage, getReportAction, isMessageDeleted, isMoneyRequestAction as isMoneyRequestActionReportActionsUtils} from '@libs/ReportActionsUtils';
-=======
-import {getCleanedTagName, getPolicy} from '@libs/PolicyUtils';
-import {getThumbnailAndImageURIs} from '@libs/ReceiptUtils';
-import {getOriginalMessage, getReportAction, isMessageDeleted, isMoneyRequestAction as isMoneyRequestActionReportActionUtils} from '@libs/ReportActionsUtils';
->>>>>>> 46a58878
 import {
     getTransactionDetails,
     getWorkspaceIcon,
@@ -68,10 +62,7 @@
     isMerchantMissing as isMerchantMissingTransactionUtils,
     isOnHold as isOnHoldTransactionUtils,
     isPending,
-<<<<<<< HEAD
     isPerDiemRequest as isPerDiemRequestTransactionUtils,
-=======
->>>>>>> 46a58878
     isReceiptBeingScanned,
     removeSettledAndApprovedTransactions,
     shouldShowBrokenConnectionViolation,
@@ -116,13 +107,8 @@
     const [session] = useOnyx(ONYXKEYS.SESSION);
     const [iouReport] = useOnyx(`${ONYXKEYS.COLLECTION.REPORT}${iouReportID || CONST.DEFAULT_NUMBER_ID}`);
 
-<<<<<<< HEAD
     const policy = usePolicy(iouReport?.policyID);
     const isMoneyRequestAction = isMoneyRequestActionReportActionsUtils(action);
-=======
-    const policy = getPolicy(iouReport?.policyID);
-    const isMoneyRequestAction = isMoneyRequestActionReportActionUtils(action);
->>>>>>> 46a58878
     const transactionID = isMoneyRequestAction ? getOriginalMessage(action)?.IOUTransactionID : undefined;
     const [transaction] = useOnyx(`${ONYXKEYS.COLLECTION.TRANSACTION}${transactionID}`);
     const [walletTerms] = useOnyx(ONYXKEYS.WALLET_TERMS);
@@ -133,11 +119,7 @@
     const ownerAccountID = iouReport?.ownerAccountID ?? CONST.DEFAULT_NUMBER_ID;
     const isPolicyExpenseChat = isPolicyExpenseChatReportUtils(chatReport);
 
-<<<<<<< HEAD
     const participantAccountIDs = isMoneyRequestActionReportActionsUtils(action) && isBillSplit ? getOriginalMessage(action)?.participantAccountIDs ?? [] : [managerID, ownerAccountID];
-=======
-    const participantAccountIDs = isMoneyRequestActionReportActionUtils(action) && isBillSplit ? getOriginalMessage(action)?.participantAccountIDs ?? [] : [managerID, ownerAccountID];
->>>>>>> 46a58878
     const participantAvatars = getAvatarsForAccountIDs(participantAccountIDs, personalDetails ?? {});
     const sortedParticipantAvatars = lodashSortBy(participantAvatars, (avatar) => avatar.id);
     if (isPolicyExpenseChat && isBillSplit) {
@@ -168,10 +150,7 @@
     const hasWarningTypeViolations = hasWarningTypeViolationTransactionUtils(transaction?.transactionID, transactionViolations, true);
     const hasFieldErrors = hasMissingSmartscanFields(transaction);
     const isDistanceRequest = isDistanceRequestTransactionUtils(transaction);
-<<<<<<< HEAD
     const isPerDiemRequest = isPerDiemRequestTransactionUtils(transaction);
-=======
->>>>>>> 46a58878
     const isFetchingWaypointsFromServer = isFetchingWaypointsFromServerTransactionUtils(transaction);
     const isCardTransaction = isCardTransactionTransactionUtils(transaction);
     const isSettled = isSettledReportUtils(iouReport?.reportID);
@@ -206,11 +185,7 @@
 
     const [report] = useOnyx(`${ONYXKEYS.COLLECTION.REPORT}${route.params?.threadReportID}`);
     const parentReportAction = getReportAction(report?.parentReportID, report?.parentReportActionID);
-<<<<<<< HEAD
     const reviewingTransactionID = isMoneyRequestActionReportActionsUtils(parentReportAction) ? getOriginalMessage(parentReportAction)?.IOUTransactionID : undefined;
-=======
-    const reviewingTransactionID = isMoneyRequestActionReportActionUtils(parentReportAction) ? getOriginalMessage(parentReportAction)?.IOUTransactionID : undefined;
->>>>>>> 46a58878
 
     /*
      Show the merchant for IOUs and expenses only if:
@@ -291,11 +266,7 @@
                 return message;
             }
         } else if (hasNoticeTypeViolations && transaction && !isReportApproved(iouReport) && !isSettledReportUtils(iouReport?.reportID)) {
-<<<<<<< HEAD
             message += ` ${CONST.DOT_SEPARATOR} ${translate('violations.reviewRequired')}`;
-=======
-            message += ` • ${translate('violations.reviewRequired')}`;
->>>>>>> 46a58878
         } else if (isPaidGroupPolicyExpenseReport(iouReport) && isReportApproved(iouReport) && !isSettledReportUtils(iouReport?.reportID) && !isPartialHold) {
             message += ` ${CONST.DOT_SEPARATOR} ${translate('iou.approved')}`;
         } else if (iouReport?.isCancelledIOU) {
@@ -313,11 +284,7 @@
         if (isPending(transaction)) {
             return {shouldShow: true, messageIcon: Expensicons.CreditCardHourglass, messageDescription: translate('iou.transactionPending')};
         }
-<<<<<<< HEAD
-        if (shouldShowBrokenConnectionViolation(transaction?.transactionID, iouReport, policy)) {
-=======
         if (shouldShowBrokenConnectionViolation(transaction ? [transaction.transactionID] : [], iouReport, policy)) {
->>>>>>> 46a58878
             return {shouldShow: true, messageIcon: Expensicons.Hourglass, messageDescription: translate('violations.brokenConnection530Error')};
         }
         if (hasPendingUI(transaction, getTransactionViolations(transaction?.transactionID, transactionViolations))) {
@@ -341,11 +308,7 @@
     };
 
     const getDisplayDeleteAmountText = (): string => {
-<<<<<<< HEAD
         const iouOriginalMessage: OnyxEntry<OriginalMessageIOU> = isMoneyRequestActionReportActionsUtils(action) ? getOriginalMessage(action) ?? undefined : undefined;
-=======
-        const iouOriginalMessage: OnyxEntry<OriginalMessageIOU> = isMoneyRequestActionReportActionUtils(action) ? getOriginalMessage(action) ?? undefined : undefined;
->>>>>>> 46a58878
         return convertToDisplayString(iouOriginalMessage?.amount, iouOriginalMessage?.currency);
     };
 
