import {useRoute} from '@react-navigation/native';
import lodashSortBy from 'lodash/sortBy';
import truncate from 'lodash/truncate';
import React, {useMemo} from 'react';
import {View} from 'react-native';
import type {GestureResponderEvent} from 'react-native';
import {useOnyx} from 'react-native-onyx';
import type {OnyxEntry} from 'react-native-onyx';
import Button from '@components/Button';
import Icon from '@components/Icon';
import {Checkmark, DotIndicator, Folder, Hourglass, Tag} from '@components/Icon/Expensicons';
import MoneyRequestSkeletonView from '@components/MoneyRequestSkeletonView';
import MultipleAvatars from '@components/MultipleAvatars';
import OfflineWithFeedback from '@components/OfflineWithFeedback';
import PressableWithoutFeedback from '@components/Pressable/PressableWithoutFeedback';
import ReportActionItemImages from '@components/ReportActionItem/ReportActionItemImages';
import {showContextMenuForReport} from '@components/ShowContextMenuContext';
import Text from '@components/Text';
import useLocalize from '@hooks/useLocalize';
import usePolicy from '@hooks/usePolicy';
import useResponsiveLayout from '@hooks/useResponsiveLayout';
import useStyleUtils from '@hooks/useStyleUtils';
import useTheme from '@hooks/useTheme';
import useThemeStyles from '@hooks/useThemeStyles';
import useWindowDimensions from '@hooks/useWindowDimensions';
import {clearWalletTermsError} from '@libs/actions/PaymentMethods';
import {clearIOUError} from '@libs/actions/Report';
import {abandonReviewDuplicateTransactions, setReviewDuplicatesKey} from '@libs/actions/Transaction';
import ControlSelection from '@libs/ControlSelection';
import {convertToDisplayString} from '@libs/CurrencyUtils';
import {canUseTouchScreen} from '@libs/DeviceCapabilities';
import {calculateAmount} from '@libs/IOUUtils';
import Navigation from '@libs/Navigation/Navigation';
import type {PlatformStackRouteProp} from '@libs/Navigation/PlatformStackNavigation/types';
import type {TransactionDuplicateNavigatorParamList} from '@libs/Navigation/types';
import {getAvatarsForAccountIDs} from '@libs/OptionsListUtils';
<<<<<<< HEAD
import {getCleanedTagName, getPolicy} from '@libs/PolicyUtils';
import {getThumbnailAndImageURIs} from '@libs/ReceiptUtils';
import {getOriginalMessage, getReportAction, isMessageDeleted, isMoneyRequestAction as isMoneyRequestActionReportActionUtils} from '@libs/ReportActionsUtils';
=======
import {getCleanedTagName} from '@libs/PolicyUtils';
import {getThumbnailAndImageURIs} from '@libs/ReceiptUtils';
import {getOriginalMessage, getReportAction, isMessageDeleted, isMoneyRequestAction as isMoneyRequestActionReportActionsUtils} from '@libs/ReportActionsUtils';
>>>>>>> 86b9c796
import {
    getTransactionDetails,
    getWorkspaceIcon,
    isPaidGroupPolicy,
    isPaidGroupPolicyExpenseReport,
    isPolicyExpenseChat as isPolicyExpenseChatReportUtils,
    isReportApproved,
    isSettled as isSettledReportUtils,
} from '@libs/ReportUtils';
import type {TransactionDetails} from '@libs/ReportUtils';
import StringUtils from '@libs/StringUtils';
import {
    compareDuplicateTransactionFields,
    getTransactionViolations,
    hasMissingSmartscanFields,
<<<<<<< HEAD
    hasNoticeTypeViolation,
    hasPendingRTERViolation,
    hasReceipt as hasReceiptTransactionUtils,
    hasViolation,
    hasWarningTypeViolation,
=======
    hasNoticeTypeViolation as hasNoticeTypeViolationTransactionUtils,
    hasPendingUI,
    hasReceipt as hasReceiptTransactionUtils,
    hasViolation as hasViolationTransactionUtils,
    hasWarningTypeViolation as hasWarningTypeViolationTransactionUtils,
>>>>>>> 86b9c796
    isAmountMissing as isAmountMissingTransactionUtils,
    isCardTransaction as isCardTransactionTransactionUtils,
    isDistanceRequest as isDistanceRequestTransactionUtils,
    isFetchingWaypointsFromServer as isFetchingWaypointsFromServerTransactionUtils,
    isMerchantMissing as isMerchantMissingTransactionUtils,
    isOnHold as isOnHoldTransactionUtils,
    isPending,
<<<<<<< HEAD
=======
    isPerDiemRequest as isPerDiemRequestTransactionUtils,
>>>>>>> 86b9c796
    isReceiptBeingScanned,
    removeSettledAndApprovedTransactions,
    shouldShowBrokenConnectionViolation,
} from '@libs/TransactionUtils';
import ViolationsUtils from '@libs/Violations/ViolationsUtils';
import variables from '@styles/variables';
<<<<<<< HEAD
=======
import {clearWalletTermsError} from '@userActions/PaymentMethods';
import {clearIOUError} from '@userActions/Report';
import {abandonReviewDuplicateTransactions, setReviewDuplicatesKey} from '@userActions/Transaction';
>>>>>>> 86b9c796
import CONST from '@src/CONST';
import ONYXKEYS from '@src/ONYXKEYS';
import ROUTES from '@src/ROUTES';
import SCREENS from '@src/SCREENS';
import type {OriginalMessageIOU} from '@src/types/onyx/OriginalMessage';
import {isEmptyObject} from '@src/types/utils/EmptyObject';
import type {MoneyRequestPreviewProps, PendingMessageProps} from './types';

function MoneyRequestPreviewContent({
    isBillSplit,
    action,
    contextMenuAnchor,
    chatReportID,
    reportID,
    onPreviewPressed,
    containerStyles,
    checkIfContextMenuActive = () => {},
    shouldShowPendingConversionMessage = false,
    isHovered = false,
    isWhisper = false,
    shouldDisplayContextMenu = true,
    iouReportID,
}: MoneyRequestPreviewProps) {
    const theme = useTheme();
    const styles = useThemeStyles();
    const StyleUtils = useStyleUtils();
    const {translate} = useLocalize();
    const {windowWidth} = useWindowDimensions();
    const route = useRoute<PlatformStackRouteProp<TransactionDuplicateNavigatorParamList, typeof SCREENS.TRANSACTION_DUPLICATE.REVIEW>>();
    const {shouldUseNarrowLayout} = useResponsiveLayout();
    const [personalDetails] = useOnyx(ONYXKEYS.PERSONAL_DETAILS_LIST);
    const [chatReport] = useOnyx(`${ONYXKEYS.COLLECTION.REPORT}${chatReportID || CONST.DEFAULT_NUMBER_ID}`);
    const [session] = useOnyx(ONYXKEYS.SESSION);
    const [iouReport] = useOnyx(`${ONYXKEYS.COLLECTION.REPORT}${iouReportID || CONST.DEFAULT_NUMBER_ID}`);

<<<<<<< HEAD
    const policy = getPolicy(iouReport?.policyID);
    const isMoneyRequestAction = isMoneyRequestActionReportActionUtils(action);
=======
    const policy = usePolicy(iouReport?.policyID);
    const isMoneyRequestAction = isMoneyRequestActionReportActionsUtils(action);
>>>>>>> 86b9c796
    const transactionID = isMoneyRequestAction ? getOriginalMessage(action)?.IOUTransactionID : undefined;
    const [transaction] = useOnyx(`${ONYXKEYS.COLLECTION.TRANSACTION}${transactionID}`);
    const [walletTerms] = useOnyx(ONYXKEYS.WALLET_TERMS);
    const [transactionViolations] = useOnyx(ONYXKEYS.COLLECTION.TRANSACTION_VIOLATIONS);

    const sessionAccountID = session?.accountID;
    const managerID = iouReport?.managerID ?? CONST.DEFAULT_NUMBER_ID;
    const ownerAccountID = iouReport?.ownerAccountID ?? CONST.DEFAULT_NUMBER_ID;
    const isPolicyExpenseChat = isPolicyExpenseChatReportUtils(chatReport);

<<<<<<< HEAD
    const participantAccountIDs = isMoneyRequestActionReportActionUtils(action) && isBillSplit ? getOriginalMessage(action)?.participantAccountIDs ?? [] : [managerID, ownerAccountID];
=======
    const participantAccountIDs = isMoneyRequestActionReportActionsUtils(action) && isBillSplit ? getOriginalMessage(action)?.participantAccountIDs ?? [] : [managerID, ownerAccountID];
>>>>>>> 86b9c796
    const participantAvatars = getAvatarsForAccountIDs(participantAccountIDs, personalDetails ?? {});
    const sortedParticipantAvatars = lodashSortBy(participantAvatars, (avatar) => avatar.id);
    if (isPolicyExpenseChat && isBillSplit) {
        sortedParticipantAvatars.push(getWorkspaceIcon(chatReport));
    }

    // Pay button should only be visible to the manager of the report.
    const isCurrentUserManager = managerID === sessionAccountID;

    const {
        amount: requestAmount,
        currency: requestCurrency,
        comment: requestComment,
        merchant,
        tag,
        category,
    } = useMemo<Partial<TransactionDetails>>(() => getTransactionDetails(transaction) ?? {}, [transaction]);

    const description = truncate(StringUtils.lineBreaksToSpaces(requestComment), {length: CONST.REQUEST_PREVIEW.MAX_LENGTH});
    const requestMerchant = truncate(merchant, {length: CONST.REQUEST_PREVIEW.MAX_LENGTH});
    const hasReceipt = hasReceiptTransactionUtils(transaction);
    const isScanning = hasReceipt && isReceiptBeingScanned(transaction);
    const isOnHold = isOnHoldTransactionUtils(transaction);
    const isSettlementOrApprovalPartial = !!iouReport?.pendingFields?.partial;
    const isPartialHold = isSettlementOrApprovalPartial && isOnHold;
<<<<<<< HEAD
    const hasViolations = hasViolation(transaction?.transactionID, transactionViolations, true);
    const hasNoticeTypeViolations = hasNoticeTypeViolation(transaction?.transactionID, transactionViolations, true) && isPaidGroupPolicy(iouReport);
    const hasWarningTypeViolations = hasWarningTypeViolation(transaction?.transactionID, transactionViolations, true);
    const hasFieldErrors = hasMissingSmartscanFields(transaction);
    const isDistanceRequest = isDistanceRequestTransactionUtils(transaction);
=======
    const hasViolations = hasViolationTransactionUtils(transaction?.transactionID, transactionViolations, true);
    const hasNoticeTypeViolations = hasNoticeTypeViolationTransactionUtils(transaction?.transactionID, transactionViolations, true) && isPaidGroupPolicy(iouReport);
    const hasWarningTypeViolations = hasWarningTypeViolationTransactionUtils(transaction?.transactionID, transactionViolations, true);
    const hasFieldErrors = hasMissingSmartscanFields(transaction);
    const isDistanceRequest = isDistanceRequestTransactionUtils(transaction);
    const isPerDiemRequest = isPerDiemRequestTransactionUtils(transaction);
>>>>>>> 86b9c796
    const isFetchingWaypointsFromServer = isFetchingWaypointsFromServerTransactionUtils(transaction);
    const isCardTransaction = isCardTransactionTransactionUtils(transaction);
    const isSettled = isSettledReportUtils(iouReport?.reportID);
    const isApproved = isReportApproved(iouReport);
    const isDeleted = action?.pendingAction === CONST.RED_BRICK_ROAD_PENDING_ACTION.DELETE;
    const isReviewDuplicateTransactionPage = route.name === SCREENS.TRANSACTION_DUPLICATE.REVIEW;

    const isFullySettled = isSettled && !isSettlementOrApprovalPartial;
    const isFullyApproved = isApproved && !isSettlementOrApprovalPartial;

    // Get transaction violations for given transaction id from onyx, find duplicated transactions violations and get duplicates
    const allDuplicates = useMemo(
        () =>
            transactionViolations?.[`${ONYXKEYS.COLLECTION.TRANSACTION_VIOLATIONS}${transaction?.transactionID}`]?.find(
                (violation) => violation.name === CONST.VIOLATIONS.DUPLICATED_TRANSACTION,
            )?.data?.duplicates ?? [],
        [transaction?.transactionID, transactionViolations],
    );

    // Remove settled transactions from duplicates
    const duplicates = useMemo(() => removeSettledAndApprovedTransactions(allDuplicates), [allDuplicates]);

    // When there are no settled transactions in duplicates, show the "Keep this one" button
    const shouldShowKeepButton = !!(allDuplicates.length && duplicates.length && allDuplicates.length === duplicates.length);

    const shouldShowTag = !!tag && isPolicyExpenseChat;
    const shouldShowCategoryOrTag = shouldShowTag || !!category;
    const shouldShowRBR = hasNoticeTypeViolations || hasWarningTypeViolations || hasViolations || hasFieldErrors || (!isFullySettled && !isFullyApproved && isOnHold);
    const showCashOrCard = isCardTransaction ? translate('iou.card') : translate('iou.cash');
    // We don't use isOnHold because it's true for duplicated transaction too and we only want to show hold message if the transaction is truly on hold
    const shouldShowHoldMessage = !(isSettled && !isSettlementOrApprovalPartial) && !!transaction?.comment?.hold;

    const [report] = useOnyx(`${ONYXKEYS.COLLECTION.REPORT}${route.params?.threadReportID}`);
    const parentReportAction = getReportAction(report?.parentReportID, report?.parentReportActionID);
<<<<<<< HEAD
    const reviewingTransactionID = isMoneyRequestActionReportActionUtils(parentReportAction) ? getOriginalMessage(parentReportAction)?.IOUTransactionID : undefined;
=======
    const reviewingTransactionID = isMoneyRequestActionReportActionsUtils(parentReportAction) ? getOriginalMessage(parentReportAction)?.IOUTransactionID : undefined;
>>>>>>> 86b9c796

    /*
     Show the merchant for IOUs and expenses only if:
     - the merchant is not empty, is custom, or is not related to scanning smartscan;
     - the expense is not a distance expense with a pending route and amount = 0 - in this case,
       the merchant says: "Route pending...", which is already shown in the amount field;
    */
    const shouldShowMerchant =
        !!requestMerchant &&
        requestMerchant !== CONST.TRANSACTION.PARTIAL_TRANSACTION_MERCHANT &&
        requestMerchant !== CONST.TRANSACTION.DEFAULT_MERCHANT &&
        !(isFetchingWaypointsFromServer && !requestAmount);
    const shouldShowDescription = !!description && !shouldShowMerchant && !isScanning;

    let merchantOrDescription = requestMerchant;
    if (!shouldShowMerchant) {
        merchantOrDescription = description || '';
    }

    const receiptImages = [{...getThumbnailAndImageURIs(transaction), transaction}];

    const getSettledMessage = (): string => {
        if (isCardTransaction) {
            return translate('common.done');
        }
        return translate('iou.settledExpensify');
    };

    const showContextMenu = (event: GestureResponderEvent) => {
        if (!shouldDisplayContextMenu) {
            return;
        }
        showContextMenuForReport(event, contextMenuAnchor, reportID, action, checkIfContextMenuActive);
    };

    const getPreviewHeaderText = (): string => {
        let message = showCashOrCard;

        if (isDistanceRequest) {
            message = translate('common.distance');
        } else if (isPerDiemRequest) {
            message = translate('common.perDiem');
        } else if (isScanning) {
            message = translate('common.receipt');
        } else if (isBillSplit) {
            message = translate('iou.split');
        }

        if (isPending(transaction) || hasPendingRTERViolation(getTransactionViolations(transactionID, transactionViolations))) {
            message += ` ${CONST.DOT_SEPARATOR} ${translate('iou.pending')}`;
        }

        if (isSettled && !iouReport?.isCancelledIOU && !isPartialHold) {
            message += ` ${CONST.DOT_SEPARATOR} ${getSettledMessage()}`;
            return message;
        }

        if (shouldShowRBR && transaction) {
            const violations = getTransactionViolations(transaction.transactionID, transactionViolations);
            if (shouldShowHoldMessage) {
                return `${message} ${CONST.DOT_SEPARATOR} ${translate('violations.hold')}`;
            }
            const firstViolation = violations?.at(0);
            if (firstViolation) {
                const violationMessage = ViolationsUtils.getViolationTranslation(firstViolation, translate);
                const violationsCount = violations?.filter((v) => v.type === CONST.VIOLATION_TYPES.VIOLATION).length ?? 0;
                const isTooLong = violationsCount > 1 || violationMessage.length > 15;
                const hasViolationsAndFieldErrors = violationsCount > 0 && hasFieldErrors;

                return `${message} ${CONST.DOT_SEPARATOR} ${isTooLong || hasViolationsAndFieldErrors ? translate('violations.reviewRequired') : violationMessage}`;
            }
            if (hasFieldErrors) {
                const isMerchantMissing = isMerchantMissingTransactionUtils(transaction);
                const isAmountMissing = isAmountMissingTransactionUtils(transaction);
                if (isAmountMissing && isMerchantMissing) {
                    message += ` ${CONST.DOT_SEPARATOR} ${translate('violations.reviewRequired')}`;
                } else if (isAmountMissing) {
                    message += ` ${CONST.DOT_SEPARATOR} ${translate('iou.missingAmount')}`;
                } else if (isMerchantMissing) {
                    message += ` ${CONST.DOT_SEPARATOR} ${translate('iou.missingMerchant')}`;
                }
                return message;
            }
        } else if (hasNoticeTypeViolations && transaction && !isReportApproved(iouReport) && !isSettledReportUtils(iouReport?.reportID)) {
<<<<<<< HEAD
            message += ` • ${translate('violations.reviewRequired')}`;
=======
            message += ` ${CONST.DOT_SEPARATOR} ${translate('violations.reviewRequired')}`;
>>>>>>> 86b9c796
        } else if (isPaidGroupPolicyExpenseReport(iouReport) && isReportApproved(iouReport) && !isSettledReportUtils(iouReport?.reportID) && !isPartialHold) {
            message += ` ${CONST.DOT_SEPARATOR} ${translate('iou.approved')}`;
        } else if (iouReport?.isCancelledIOU) {
            message += ` ${CONST.DOT_SEPARATOR} ${translate('iou.canceled')}`;
        } else if (shouldShowHoldMessage) {
            message += ` ${CONST.DOT_SEPARATOR} ${translate('violations.hold')}`;
        }
        return message;
    };

    const getPendingMessageProps: () => PendingMessageProps = () => {
<<<<<<< HEAD
        if (shouldShowBrokenConnectionViolation(transaction?.transactionID, iouReport, policy)) {
            return {shouldShow: true, messageIcon: Hourglass, messageDescription: translate('violations.brokenConnection530Error')};
=======
        if (isScanning) {
            return {shouldShow: true, messageIcon: ReceiptScan, messageDescription: translate('iou.receiptScanInProgress')};
        }
        if (isPending(transaction)) {
            return {shouldShow: true, messageIcon: Expensicons.CreditCardHourglass, messageDescription: translate('iou.transactionPending')};
        }
        if (shouldShowBrokenConnectionViolation(transaction ? [transaction.transactionID] : [], iouReport, policy)) {
            return {shouldShow: true, messageIcon: Expensicons.Hourglass, messageDescription: translate('violations.brokenConnection530Error')};
        }
        if (hasPendingUI(transaction, getTransactionViolations(transaction?.transactionID, transactionViolations))) {
            return {shouldShow: true, messageIcon: Expensicons.Hourglass, messageDescription: translate('iou.pendingMatchWithCreditCard')};
>>>>>>> 86b9c796
        }
        return {shouldShow: false};
    };

    const pendingMessageProps = getPendingMessageProps();

    const getDisplayAmountText = (): string => {
        if (isScanning) {
            return translate('iou.receiptStatusTitle');
        }

        if (isFetchingWaypointsFromServer && !requestAmount) {
            return translate('iou.fieldPending');
        }

        return convertToDisplayString(requestAmount, requestCurrency);
    };

    const getDisplayDeleteAmountText = (): string => {
<<<<<<< HEAD
        const iouOriginalMessage: OnyxEntry<OriginalMessageIOU> = isMoneyRequestActionReportActionUtils(action) ? getOriginalMessage(action) ?? undefined : undefined;
=======
        const iouOriginalMessage: OnyxEntry<OriginalMessageIOU> = isMoneyRequestActionReportActionsUtils(action) ? getOriginalMessage(action) ?? undefined : undefined;
>>>>>>> 86b9c796
        return convertToDisplayString(iouOriginalMessage?.amount, iouOriginalMessage?.currency);
    };

    const displayAmount = isDeleted ? getDisplayDeleteAmountText() : getDisplayAmountText();

    const shouldShowSplitShare = isBillSplit && !!requestAmount && requestAmount > 0;

    // If available, retrieve the split share from the splits object of the transaction, if not, display an even share.
    const splitShare = useMemo(
        () =>
            shouldShowSplitShare
                ? transaction?.comment?.splits?.find((split) => split.accountID === sessionAccountID)?.amount ??
                  calculateAmount(isPolicyExpenseChat ? 1 : participantAccountIDs.length - 1, requestAmount, requestCurrency ?? '', action.actorAccountID === sessionAccountID)
                : 0,
        [shouldShowSplitShare, isPolicyExpenseChat, action.actorAccountID, participantAccountIDs.length, transaction?.comment?.splits, requestAmount, requestCurrency, sessionAccountID],
    );

    const navigateToReviewFields = () => {
        const backTo = route.params.backTo;

        // Clear the draft before selecting a different expense to prevent merging fields from the previous expense
        // (e.g., category, tag, tax) that may be not enabled/available in the new expense's policy.
        abandonReviewDuplicateTransactions();
        const comparisonResult = compareDuplicateTransactionFields(reviewingTransactionID, transaction?.reportID, transaction?.transactionID ?? reviewingTransactionID);
        setReviewDuplicatesKey({...comparisonResult.keep, duplicates, transactionID: transaction?.transactionID, reportID: transaction?.reportID});

        if ('merchant' in comparisonResult.change) {
            Navigation.navigate(ROUTES.TRANSACTION_DUPLICATE_REVIEW_MERCHANT_PAGE.getRoute(route.params?.threadReportID, backTo));
        } else if ('category' in comparisonResult.change) {
            Navigation.navigate(ROUTES.TRANSACTION_DUPLICATE_REVIEW_CATEGORY_PAGE.getRoute(route.params?.threadReportID, backTo));
        } else if ('tag' in comparisonResult.change) {
            Navigation.navigate(ROUTES.TRANSACTION_DUPLICATE_REVIEW_TAG_PAGE.getRoute(route.params?.threadReportID, backTo));
        } else if ('description' in comparisonResult.change) {
            Navigation.navigate(ROUTES.TRANSACTION_DUPLICATE_REVIEW_DESCRIPTION_PAGE.getRoute(route.params?.threadReportID, backTo));
        } else if ('taxCode' in comparisonResult.change) {
            Navigation.navigate(ROUTES.TRANSACTION_DUPLICATE_REVIEW_TAX_CODE_PAGE.getRoute(route.params?.threadReportID, backTo));
        } else if ('billable' in comparisonResult.change) {
            Navigation.navigate(ROUTES.TRANSACTION_DUPLICATE_REVIEW_BILLABLE_PAGE.getRoute(route.params?.threadReportID, backTo));
        } else if ('reimbursable' in comparisonResult.change) {
            Navigation.navigate(ROUTES.TRANSACTION_DUPLICATE_REVIEW_REIMBURSABLE_PAGE.getRoute(route.params?.threadReportID, backTo));
        } else {
            Navigation.navigate(ROUTES.TRANSACTION_DUPLICATE_CONFIRMATION_PAGE.getRoute(route.params?.threadReportID, backTo));
        }
    };

    const shouldDisableOnPress = isBillSplit && isEmptyObject(transaction);

    const childContainer = (
        <View>
            <OfflineWithFeedback
                errors={walletTerms?.errors}
                onClose={() => {
                    clearWalletTermsError();
                    clearIOUError(chatReportID);
                }}
                errorRowStyles={[styles.mbn1]}
                needsOffscreenAlphaCompositing
                pendingAction={action.pendingAction}
                shouldDisableStrikeThrough={!isDeleted}
                shouldDisableOpacity={!isDeleted}
            >
                <View
                    style={[
                        isScanning || isWhisper ? [styles.reportPreviewBoxHoverBorder, styles.reportContainerBorderRadius] : undefined,
                        !onPreviewPressed ? [styles.moneyRequestPreviewBox, containerStyles] : {},
                    ]}
                >
                    {!isDeleted && (
                        <ReportActionItemImages
                            images={receiptImages}
                            isHovered={isHovered || isScanning}
                            size={1}
                        />
                    )}
                    {isEmptyObject(transaction) && !isMessageDeleted(action) && action.pendingAction !== CONST.RED_BRICK_ROAD_PENDING_ACTION.DELETE ? (
                        <MoneyRequestSkeletonView />
                    ) : (
                        <View style={[styles.expenseAndReportPreviewBoxBody, styles.mtn1]}>
                            <View style={styles.expenseAndReportPreviewTextButtonContainer}>
                                <View style={styles.expenseAndReportPreviewTextContainer}>
                                    <View style={[styles.flexRow]}>
                                        <Text style={[styles.textLabelSupporting, styles.flex1, styles.lh16]}>{getPreviewHeaderText()}</Text>
                                        {!isSettled && shouldShowRBR && (
                                            <Icon
                                                src={DotIndicator}
                                                fill={theme.danger}
                                                small
                                            />
                                        )}
                                    </View>
                                    <View style={styles.reportPreviewAmountSubtitleContainer}>
                                        <View style={[styles.flexRow]}>
                                            <View style={[styles.flex1, styles.flexRow, styles.alignItemsCenter]}>
                                                <Text
                                                    style={[
                                                        styles.textHeadlineH1,
                                                        isBillSplit &&
                                                            StyleUtils.getAmountFontSizeAndLineHeight(
                                                                shouldUseNarrowLayout,
                                                                windowWidth,
                                                                displayAmount.length,
                                                                sortedParticipantAvatars.length,
                                                            ),
                                                        isDeleted && styles.lineThrough,
                                                    ]}
                                                    numberOfLines={1}
                                                >
                                                    {displayAmount}
                                                </Text>
                                                {isSettledReportUtils(iouReport?.reportID) && !isPartialHold && !isBillSplit && (
                                                    <View style={styles.defaultCheckmarkWrapper}>
                                                        <Icon
                                                            src={Checkmark}
                                                            fill={theme.iconSuccessFill}
                                                        />
                                                    </View>
                                                )}
                                            </View>
                                            {isBillSplit && (
                                                <View style={styles.moneyRequestPreviewBoxAvatar}>
                                                    <MultipleAvatars
                                                        icons={sortedParticipantAvatars}
                                                        shouldStackHorizontally
                                                        size="small"
                                                        shouldUseCardBackground
                                                    />
                                                </View>
                                            )}
                                        </View>
                                        <View style={[styles.flexRow]}>
                                            <View style={[styles.flex1]}>
                                                {!isCurrentUserManager && shouldShowPendingConversionMessage && (
                                                    <Text style={[styles.textLabel, styles.colorMuted]}>{translate('iou.pendingConversionMessage')}</Text>
                                                )}
                                                {(shouldShowMerchant || shouldShowDescription) && (
                                                    <Text style={[styles.textLabelSupporting, styles.textNormal]}>{merchantOrDescription}</Text>
                                                )}
                                            </View>
                                            {!!splitShare && (
                                                <Text style={[styles.textLabel, styles.colorMuted, styles.ml1, styles.amountSplitPadding]}>
                                                    {translate('iou.yourSplit', {amount: convertToDisplayString(splitShare, requestCurrency)})}
                                                </Text>
                                            )}
                                        </View>
                                        {pendingMessageProps.shouldShow && (
                                            <View style={[styles.flexRow, styles.alignItemsCenter, styles.mt2]}>
                                                <Icon
                                                    src={pendingMessageProps.messageIcon}
                                                    height={variables.iconSizeExtraSmall}
                                                    width={variables.iconSizeExtraSmall}
                                                    fill={theme.icon}
                                                />
                                                <Text style={[styles.textMicroSupporting, styles.ml1, styles.amountSplitPadding]}>{pendingMessageProps.messageDescription}</Text>
                                            </View>
                                        )}
                                    </View>
                                    {shouldShowCategoryOrTag && <View style={[styles.threadDividerLine, styles.ml0, styles.mr0, styles.mt1]} />}
                                    {shouldShowCategoryOrTag && (
                                        <View style={[styles.flexRow, styles.pt1, styles.alignItemsCenter]}>
                                            {!!category && (
                                                <View
                                                    style={[
                                                        styles.flexRow,
                                                        styles.alignItemsCenter,
                                                        styles.gap1,
                                                        shouldShowTag && styles.mw50,
                                                        shouldShowTag && styles.pr1,
                                                        styles.flexShrink1,
                                                    ]}
                                                >
                                                    <Icon
                                                        src={Folder}
                                                        height={variables.iconSizeExtraSmall}
                                                        width={variables.iconSizeExtraSmall}
                                                        fill={theme.icon}
                                                    />
                                                    <Text
                                                        numberOfLines={1}
                                                        style={[styles.textMicroSupporting, styles.pre, styles.flexShrink1]}
                                                    >
                                                        {category}
                                                    </Text>
                                                </View>
                                            )}
                                            {shouldShowTag && (
                                                <View style={[styles.flex1, styles.flexRow, styles.alignItemsCenter, styles.gap1, category && styles.pl1]}>
                                                    <Icon
                                                        src={Tag}
                                                        height={variables.iconSizeExtraSmall}
                                                        width={variables.iconSizeExtraSmall}
                                                        fill={theme.icon}
                                                    />
                                                    <Text
                                                        numberOfLines={1}
                                                        style={[styles.textMicroSupporting, styles.pre, styles.flexShrink1]}
                                                    >
                                                        {getCleanedTagName(tag)}
                                                    </Text>
                                                </View>
                                            )}
                                        </View>
                                    )}
                                </View>
                            </View>
                        </View>
                    )}
                </View>
            </OfflineWithFeedback>
        </View>
    );

    if (!onPreviewPressed) {
        return childContainer;
    }

    return (
        <PressableWithoutFeedback
            onPress={shouldDisableOnPress ? undefined : onPreviewPressed}
            onPressIn={() => canUseTouchScreen() && ControlSelection.block()}
            onPressOut={() => ControlSelection.unblock()}
            onLongPress={showContextMenu}
            shouldUseHapticsOnLongPress
            accessibilityLabel={isBillSplit ? translate('iou.split') : showCashOrCard}
            accessibilityHint={convertToDisplayString(requestAmount, requestCurrency)}
            style={[
                styles.moneyRequestPreviewBox,
                containerStyles,
                shouldDisableOnPress && styles.cursorDefault,
                (isSettled || isReportApproved(iouReport)) && isSettlementOrApprovalPartial && styles.offlineFeedback.pending,
            ]}
        >
            {childContainer}
            {isReviewDuplicateTransactionPage && !isSettled && !isApproved && shouldShowKeepButton && (
                <Button
                    text={translate('violations.keepThisOne')}
                    success
                    style={styles.p4}
                    onPress={navigateToReviewFields}
                />
            )}
        </PressableWithoutFeedback>
    );
}

MoneyRequestPreviewContent.displayName = 'MoneyRequestPreview';

export default MoneyRequestPreviewContent;<|MERGE_RESOLUTION|>--- conflicted
+++ resolved
@@ -23,9 +23,6 @@
 import useTheme from '@hooks/useTheme';
 import useThemeStyles from '@hooks/useThemeStyles';
 import useWindowDimensions from '@hooks/useWindowDimensions';
-import {clearWalletTermsError} from '@libs/actions/PaymentMethods';
-import {clearIOUError} from '@libs/actions/Report';
-import {abandonReviewDuplicateTransactions, setReviewDuplicatesKey} from '@libs/actions/Transaction';
 import ControlSelection from '@libs/ControlSelection';
 import {convertToDisplayString} from '@libs/CurrencyUtils';
 import {canUseTouchScreen} from '@libs/DeviceCapabilities';
@@ -34,15 +31,9 @@
 import type {PlatformStackRouteProp} from '@libs/Navigation/PlatformStackNavigation/types';
 import type {TransactionDuplicateNavigatorParamList} from '@libs/Navigation/types';
 import {getAvatarsForAccountIDs} from '@libs/OptionsListUtils';
-<<<<<<< HEAD
-import {getCleanedTagName, getPolicy} from '@libs/PolicyUtils';
-import {getThumbnailAndImageURIs} from '@libs/ReceiptUtils';
-import {getOriginalMessage, getReportAction, isMessageDeleted, isMoneyRequestAction as isMoneyRequestActionReportActionUtils} from '@libs/ReportActionsUtils';
-=======
 import {getCleanedTagName} from '@libs/PolicyUtils';
 import {getThumbnailAndImageURIs} from '@libs/ReceiptUtils';
 import {getOriginalMessage, getReportAction, isMessageDeleted, isMoneyRequestAction as isMoneyRequestActionReportActionsUtils} from '@libs/ReportActionsUtils';
->>>>>>> 86b9c796
 import {
     getTransactionDetails,
     getWorkspaceIcon,
@@ -58,19 +49,11 @@
     compareDuplicateTransactionFields,
     getTransactionViolations,
     hasMissingSmartscanFields,
-<<<<<<< HEAD
-    hasNoticeTypeViolation,
+    hasNoticeTypeViolation as hasNoticeTypeViolationTransactionUtils,
     hasPendingRTERViolation,
-    hasReceipt as hasReceiptTransactionUtils,
-    hasViolation,
-    hasWarningTypeViolation,
-=======
-    hasNoticeTypeViolation as hasNoticeTypeViolationTransactionUtils,
-    hasPendingUI,
     hasReceipt as hasReceiptTransactionUtils,
     hasViolation as hasViolationTransactionUtils,
     hasWarningTypeViolation as hasWarningTypeViolationTransactionUtils,
->>>>>>> 86b9c796
     isAmountMissing as isAmountMissingTransactionUtils,
     isCardTransaction as isCardTransactionTransactionUtils,
     isDistanceRequest as isDistanceRequestTransactionUtils,
@@ -78,22 +61,16 @@
     isMerchantMissing as isMerchantMissingTransactionUtils,
     isOnHold as isOnHoldTransactionUtils,
     isPending,
-<<<<<<< HEAD
-=======
     isPerDiemRequest as isPerDiemRequestTransactionUtils,
->>>>>>> 86b9c796
     isReceiptBeingScanned,
     removeSettledAndApprovedTransactions,
     shouldShowBrokenConnectionViolation,
 } from '@libs/TransactionUtils';
 import ViolationsUtils from '@libs/Violations/ViolationsUtils';
 import variables from '@styles/variables';
-<<<<<<< HEAD
-=======
 import {clearWalletTermsError} from '@userActions/PaymentMethods';
 import {clearIOUError} from '@userActions/Report';
 import {abandonReviewDuplicateTransactions, setReviewDuplicatesKey} from '@userActions/Transaction';
->>>>>>> 86b9c796
 import CONST from '@src/CONST';
 import ONYXKEYS from '@src/ONYXKEYS';
 import ROUTES from '@src/ROUTES';
@@ -129,13 +106,8 @@
     const [session] = useOnyx(ONYXKEYS.SESSION);
     const [iouReport] = useOnyx(`${ONYXKEYS.COLLECTION.REPORT}${iouReportID || CONST.DEFAULT_NUMBER_ID}`);
 
-<<<<<<< HEAD
-    const policy = getPolicy(iouReport?.policyID);
-    const isMoneyRequestAction = isMoneyRequestActionReportActionUtils(action);
-=======
     const policy = usePolicy(iouReport?.policyID);
     const isMoneyRequestAction = isMoneyRequestActionReportActionsUtils(action);
->>>>>>> 86b9c796
     const transactionID = isMoneyRequestAction ? getOriginalMessage(action)?.IOUTransactionID : undefined;
     const [transaction] = useOnyx(`${ONYXKEYS.COLLECTION.TRANSACTION}${transactionID}`);
     const [walletTerms] = useOnyx(ONYXKEYS.WALLET_TERMS);
@@ -146,11 +118,7 @@
     const ownerAccountID = iouReport?.ownerAccountID ?? CONST.DEFAULT_NUMBER_ID;
     const isPolicyExpenseChat = isPolicyExpenseChatReportUtils(chatReport);
 
-<<<<<<< HEAD
-    const participantAccountIDs = isMoneyRequestActionReportActionUtils(action) && isBillSplit ? getOriginalMessage(action)?.participantAccountIDs ?? [] : [managerID, ownerAccountID];
-=======
     const participantAccountIDs = isMoneyRequestActionReportActionsUtils(action) && isBillSplit ? getOriginalMessage(action)?.participantAccountIDs ?? [] : [managerID, ownerAccountID];
->>>>>>> 86b9c796
     const participantAvatars = getAvatarsForAccountIDs(participantAccountIDs, personalDetails ?? {});
     const sortedParticipantAvatars = lodashSortBy(participantAvatars, (avatar) => avatar.id);
     if (isPolicyExpenseChat && isBillSplit) {
@@ -176,20 +144,12 @@
     const isOnHold = isOnHoldTransactionUtils(transaction);
     const isSettlementOrApprovalPartial = !!iouReport?.pendingFields?.partial;
     const isPartialHold = isSettlementOrApprovalPartial && isOnHold;
-<<<<<<< HEAD
-    const hasViolations = hasViolation(transaction?.transactionID, transactionViolations, true);
-    const hasNoticeTypeViolations = hasNoticeTypeViolation(transaction?.transactionID, transactionViolations, true) && isPaidGroupPolicy(iouReport);
-    const hasWarningTypeViolations = hasWarningTypeViolation(transaction?.transactionID, transactionViolations, true);
-    const hasFieldErrors = hasMissingSmartscanFields(transaction);
-    const isDistanceRequest = isDistanceRequestTransactionUtils(transaction);
-=======
     const hasViolations = hasViolationTransactionUtils(transaction?.transactionID, transactionViolations, true);
     const hasNoticeTypeViolations = hasNoticeTypeViolationTransactionUtils(transaction?.transactionID, transactionViolations, true) && isPaidGroupPolicy(iouReport);
     const hasWarningTypeViolations = hasWarningTypeViolationTransactionUtils(transaction?.transactionID, transactionViolations, true);
     const hasFieldErrors = hasMissingSmartscanFields(transaction);
     const isDistanceRequest = isDistanceRequestTransactionUtils(transaction);
     const isPerDiemRequest = isPerDiemRequestTransactionUtils(transaction);
->>>>>>> 86b9c796
     const isFetchingWaypointsFromServer = isFetchingWaypointsFromServerTransactionUtils(transaction);
     const isCardTransaction = isCardTransactionTransactionUtils(transaction);
     const isSettled = isSettledReportUtils(iouReport?.reportID);
@@ -224,11 +184,7 @@
 
     const [report] = useOnyx(`${ONYXKEYS.COLLECTION.REPORT}${route.params?.threadReportID}`);
     const parentReportAction = getReportAction(report?.parentReportID, report?.parentReportActionID);
-<<<<<<< HEAD
-    const reviewingTransactionID = isMoneyRequestActionReportActionUtils(parentReportAction) ? getOriginalMessage(parentReportAction)?.IOUTransactionID : undefined;
-=======
     const reviewingTransactionID = isMoneyRequestActionReportActionsUtils(parentReportAction) ? getOriginalMessage(parentReportAction)?.IOUTransactionID : undefined;
->>>>>>> 86b9c796
 
     /*
      Show the merchant for IOUs and expenses only if:
@@ -313,11 +269,7 @@
                 return message;
             }
         } else if (hasNoticeTypeViolations && transaction && !isReportApproved(iouReport) && !isSettledReportUtils(iouReport?.reportID)) {
-<<<<<<< HEAD
-            message += ` • ${translate('violations.reviewRequired')}`;
-=======
             message += ` ${CONST.DOT_SEPARATOR} ${translate('violations.reviewRequired')}`;
->>>>>>> 86b9c796
         } else if (isPaidGroupPolicyExpenseReport(iouReport) && isReportApproved(iouReport) && !isSettledReportUtils(iouReport?.reportID) && !isPartialHold) {
             message += ` ${CONST.DOT_SEPARATOR} ${translate('iou.approved')}`;
         } else if (iouReport?.isCancelledIOU) {
@@ -329,22 +281,8 @@
     };
 
     const getPendingMessageProps: () => PendingMessageProps = () => {
-<<<<<<< HEAD
-        if (shouldShowBrokenConnectionViolation(transaction?.transactionID, iouReport, policy)) {
+        if (shouldShowBrokenConnectionViolation(transaction ? [transaction.transactionID] : [], iouReport, policy)) {
             return {shouldShow: true, messageIcon: Hourglass, messageDescription: translate('violations.brokenConnection530Error')};
-=======
-        if (isScanning) {
-            return {shouldShow: true, messageIcon: ReceiptScan, messageDescription: translate('iou.receiptScanInProgress')};
-        }
-        if (isPending(transaction)) {
-            return {shouldShow: true, messageIcon: Expensicons.CreditCardHourglass, messageDescription: translate('iou.transactionPending')};
-        }
-        if (shouldShowBrokenConnectionViolation(transaction ? [transaction.transactionID] : [], iouReport, policy)) {
-            return {shouldShow: true, messageIcon: Expensicons.Hourglass, messageDescription: translate('violations.brokenConnection530Error')};
-        }
-        if (hasPendingUI(transaction, getTransactionViolations(transaction?.transactionID, transactionViolations))) {
-            return {shouldShow: true, messageIcon: Expensicons.Hourglass, messageDescription: translate('iou.pendingMatchWithCreditCard')};
->>>>>>> 86b9c796
         }
         return {shouldShow: false};
     };
@@ -364,11 +302,7 @@
     };
 
     const getDisplayDeleteAmountText = (): string => {
-<<<<<<< HEAD
-        const iouOriginalMessage: OnyxEntry<OriginalMessageIOU> = isMoneyRequestActionReportActionUtils(action) ? getOriginalMessage(action) ?? undefined : undefined;
-=======
         const iouOriginalMessage: OnyxEntry<OriginalMessageIOU> = isMoneyRequestActionReportActionsUtils(action) ? getOriginalMessage(action) ?? undefined : undefined;
->>>>>>> 86b9c796
         return convertToDisplayString(iouOriginalMessage?.amount, iouOriginalMessage?.currency);
     };
 
