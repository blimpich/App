--- conflicted
+++ resolved
@@ -27,11 +27,8 @@
 import useThemeStyles from '@hooks/useThemeStyles';
 import ControlSelection from '@libs/ControlSelection';
 import {canUseTouchScreen} from '@libs/DeviceCapabilities';
-<<<<<<< HEAD
+import {getTotalAmountForIOUReportPreviewButton} from '@libs/MoneyRequestReportUtils';
 import Navigation from '@libs/Navigation/Navigation';
-=======
-import {getIOUReportPreviewButtonType, getTotalAmountForIOUReportPreviewButton, IOU_REPORT_PREVIEW_BUTTON} from '@libs/MoneyRequestReportUtils';
->>>>>>> 07732784
 import type {RootNavigatorParamList, State} from '@libs/Navigation/types';
 import Performance from '@libs/Performance';
 import {getConnectedIntegration} from '@libs/PolicyUtils';
@@ -59,11 +56,11 @@
     isTripRoom as isTripRoomReportUtils,
     isWaitingForSubmissionFromCurrentUser as isWaitingForSubmissionFromCurrentUserReportUtils,
 } from '@libs/ReportUtils';
-import {getMerchant, hasPendingUI, isCardTransaction, isPartialMerchant, isPending} from '@libs/TransactionUtils';
+import {getMerchant, hasPendingUI, isCardTransaction, isPartialMerchant, isPending, shouldShowBrokenConnectionViolationForMultipleTransactions} from '@libs/TransactionUtils';
 import navigationRef from '@navigation/navigationRef';
 import colors from '@styles/theme/colors';
 import variables from '@styles/variables';
-import {approveMoneyRequest, canIOUBePaid as canIOUBePaidIOUActions, payInvoice, payMoneyRequest, submitReport} from '@userActions/IOU';
+import {approveMoneyRequest, canApproveIOU, canIOUBePaid as canIOUBePaidIOUActions, canSubmitReport, payInvoice, payMoneyRequest, submitReport} from '@userActions/IOU';
 import Timing from '@userActions/Timing';
 import CONST from '@src/CONST';
 import type {TranslationPaths} from '@src/languages/types';
@@ -112,6 +109,7 @@
     isInvoice,
 }: MoneyRequestReportPreviewContentProps) {
     const lastTransaction = transactions?.at(0);
+    const transactionIDList = transactions?.map((reportTransaction) => reportTransaction.transactionID) ?? [];
     const theme = useTheme();
     const styles = useThemeStyles();
     const StyleUtils = useStyleUtils();
@@ -146,15 +144,12 @@
     );
 
     const canIOUBePaid = useMemo(() => getCanIOUBePaid(), [getCanIOUBePaid]);
-<<<<<<< HEAD
     const onlyShowPayElsewhere = useMemo(() => !canIOUBePaid && getCanIOUBePaid(true), [canIOUBePaid, getCanIOUBePaid]);
     const shouldShowPayButton = isPaidAnimationRunning || canIOUBePaid || onlyShowPayElsewhere;
 
     const {nonHeldAmount, fullAmount, hasValidNonHeldAmount} = getNonHeldAndFullAmount(iouReport, shouldShowPayButton);
-=======
     const canIOUBePaidAndApproved = useMemo(() => getCanIOUBePaid(false, false), [getCanIOUBePaid]);
     const connectedIntegration = getConnectedIntegration(policy);
->>>>>>> 07732784
     const hasOnlyHeldExpenses = hasOnlyHeldExpensesReportUtils(iouReport?.reportID);
 
     const managerID = iouReport?.managerID ?? action.childManagerAccountID ?? CONST.DEFAULT_NUMBER_ID;
@@ -185,31 +180,15 @@
 
     const hasReceipts = transactionsWithReceipts.length > 0;
     const isScanning = hasReceipts && areAllRequestsBeingSmartScanned;
-<<<<<<< HEAD
-
-    const showRTERViolationMessage = numberOfRequests === 1 && hasPendingUI(lastTransaction, lastTransactionViolations);
-=======
-    const hasErrors =
-        (hasMissingSmartscanFields && !iouSettled) ||
-        // eslint-disable-next-line @typescript-eslint/prefer-nullish-coalescing
-        hasViolations(iouReportID, violations, true) ||
-        hasNoticeTypeViolations(iouReportID, violations, true) ||
-        hasWarningTypeViolations(iouReportID, violations, true) ||
-        (isReportOwner(iouReport) && hasReportViolations(iouReportID)) ||
-        hasActionsWithErrors(iouReportID);
->>>>>>> 07732784
+
     let formattedMerchant = numberOfRequests === 1 ? getMerchant(lastTransaction) : undefined;
 
     if (isPartialMerchant(formattedMerchant ?? '')) {
         formattedMerchant = undefined;
     }
 
-<<<<<<< HEAD
-=======
-    const isAdmin = policy?.role === CONST.POLICY.ROLE.ADMIN;
     const filteredTransactions = transactions?.filter((transaction) => transaction) ?? [];
 
->>>>>>> 07732784
     // The submit button should be success green colour only if the user is submitter and the policy does not have Scheduled Submit turned on
     const isWaitingForSubmissionFromCurrentUser = useMemo(() => isWaitingForSubmissionFromCurrentUserReportUtils(chatReport, policy), [chatReport, policy]);
 
@@ -250,24 +229,9 @@
         }
     };
 
-    const shouldShowPayButton = isPaidAnimationRunning || canIOUBePaid || shouldShowOnlyPayElsewhere;
     const shouldShowApproveButton = useMemo(() => canApproveIOU(iouReport, policy), [iouReport, policy]) || isApprovedAnimationRunning;
     const shouldShowSubmitButton = canSubmitReport(iouReport, policy, filteredTransactions, violations);
     const shouldShowSettlementButton = !shouldShowSubmitButton && (shouldShowPayButton || shouldShowApproveButton) && !shouldShowRTERViolationMessage && !shouldShowBrokenConnectionViolation;
-    const shouldShowRBR = hasErrors && !iouSettled;
-    const shouldShowExportIntegrationButton = !shouldShowPayButton && !shouldShowSubmitButton && !!connectedIntegration && isAdmin && canBeExported(iouReport);
-
-    const buttonType = getIOUReportPreviewButtonType({
-        shouldShowPayButton,
-        shouldShowApproveButton,
-        shouldShowSubmitButton,
-        shouldShowSettlementButton,
-        shouldShowRBR,
-        shouldShowExportIntegrationButton,
-    });
-
-    const shouldDisableSubmitButton = shouldShowSubmitButton && !isAllowedToSubmitDraftExpenseReport(iouReport);
-    const shouldDisableApproveButton = shouldShowApproveButton && !isAllowedToApproveExpenseReport(iouReport);
 
     const previewMessage = useMemo(() => {
         if (isScanning) {
@@ -323,11 +287,6 @@
 
     const bankAccountRoute = getBankAccountRoute(chatReport);
 
-<<<<<<< HEAD
-=======
-    const {nonHeldAmount, fullAmount, hasValidNonHeldAmount} = getNonHeldAndFullAmount(iouReport, shouldShowPayButton);
-
->>>>>>> 07732784
     /*
      Show subtitle if at least one of the expenses is not being smart scanned, and either:
      - There is more than one expense – in this case, the "X expenses, Y scanning" subtitle is shown;
@@ -349,14 +308,6 @@
         };
     }, [translate, numberOfRequests]);
 
-<<<<<<< HEAD
-    /*
-     * Manual export
-     */
-    const connectedIntegration = getConnectedIntegration(policy);
-
-=======
->>>>>>> 07732784
     useEffect(() => {
         if (!isPaidAnimationRunning || isApprovedAnimationRunning) {
             return;
@@ -472,7 +423,7 @@
         [CONST.REPORT.REPORT_PREVIEW_ACTIONS.SUBMIT]: (
             <Button
                 success={isWaitingForSubmissionFromCurrentUser}
-                text={translate('common.submit')}
+                text={translate('iou.submitAmount', {amount: getTotalAmountForIOUReportPreviewButton(iouReport, policy, reportPreviewAction)})}
                 onPress={() => submitReport(iouReport)}
             />
         ),
@@ -485,22 +436,24 @@
         ),
         [CONST.REPORT.REPORT_PREVIEW_ACTIONS.PAY]: (
             <AnimatedSettlementButton
-                onlyShowPayElsewhere={onlyShowPayElsewhere}
+                onlyShowPayElsewhere={shouldShowOnlyPayElsewhere}
+                isPaidAnimationRunning={isPaidAnimationRunning}
+                isApprovedAnimationRunning={isApprovedAnimationRunning}
+                canIOUBePaid={canIOUBePaidAndApproved || isPaidAnimationRunning}
+                onAnimationFinish={stopAnimation}
+                formattedAmount={getTotalAmountForIOUReportPreviewButton(iouReport, policy, reportPreviewAction)}
                 currency={iouReport?.currency}
                 policyID={policyID}
                 chatReportID={chatReportID}
                 iouReport={iouReport}
+                wrapperStyle={buttonMaxWidth}
                 onPress={confirmPayment}
+                onPaymentOptionsShow={onPaymentOptionsShow}
+                onPaymentOptionsHide={onPaymentOptionsHide}
+                confirmApproval={confirmApproval}
                 enablePaymentsRoute={ROUTES.ENABLE_PAYMENTS}
                 addBankAccountRoute={bankAccountRoute}
                 shouldHidePaymentOptions={!shouldShowPayButton}
-                canIOUBePaid
-                formattedAmount={getSettlementAmount() ?? ''}
-                isPaidAnimationRunning={isPaidAnimationRunning}
-                isApprovedAnimationRunning={isApprovedAnimationRunning}
-                onAnimationFinish={stopAnimation}
-                onPaymentOptionsShow={onPaymentOptionsShow}
-                onPaymentOptionsHide={onPaymentOptionsHide}
                 kycWallAnchorAlignment={{
                     horizontal: CONST.MODAL.ANCHOR_ORIGIN_HORIZONTAL.LEFT,
                     vertical: CONST.MODAL.ANCHOR_ORIGIN_VERTICAL.BOTTOM,
@@ -527,11 +480,13 @@
         ) : null,
         [CONST.REPORT.REPORT_PREVIEW_ACTIONS.REVIEW]: (
             <Button
-                text={translate('common.review')}
-                onPress={() => openReportFromPreview()}
                 icon={Expensicons.DotIndicator}
                 iconFill={theme.danger}
-                iconHoverFill={theme.dangerHover}
+                iconHoverFill={theme.danger}
+                text={translate('common.review', {
+                    amount: shouldShowSettlementButton ? getTotalAmountForIOUReportPreviewButton(iouReport, policy, reportPreviewAction) : '',
+                })}
+                onPress={() => openReportFromPreview()}
             />
         ),
         [CONST.REPORT.REPORT_PREVIEW_ACTIONS.VIEW]: (
@@ -685,77 +640,7 @@
                                             ))}
                                         </View>
                                     )}
-<<<<<<< HEAD
                                     <View style={[buttonMaxWidth]}>{reportPreviewActions[reportPreviewAction]}</View>
-=======
-                                    {(buttonType === IOU_REPORT_PREVIEW_BUTTON.PAY || buttonType === IOU_REPORT_PREVIEW_BUTTON.APPROVE) && (
-                                        <AnimatedSettlementButton
-                                            onlyShowPayElsewhere={shouldShowOnlyPayElsewhere}
-                                            isPaidAnimationRunning={isPaidAnimationRunning}
-                                            isApprovedAnimationRunning={isApprovedAnimationRunning}
-                                            canIOUBePaid={canIOUBePaidAndApproved || isPaidAnimationRunning}
-                                            onAnimationFinish={stopAnimation}
-                                            formattedAmount={getTotalAmountForIOUReportPreviewButton(iouReport, policy, buttonType)}
-                                            currency={iouReport?.currency}
-                                            policyID={policyID}
-                                            chatReportID={chatReportID}
-                                            iouReport={iouReport}
-                                            wrapperStyle={buttonMaxWidth}
-                                            onPress={confirmPayment}
-                                            onPaymentOptionsShow={onPaymentOptionsShow}
-                                            onPaymentOptionsHide={onPaymentOptionsHide}
-                                            confirmApproval={confirmApproval}
-                                            enablePaymentsRoute={ROUTES.ENABLE_PAYMENTS}
-                                            addBankAccountRoute={bankAccountRoute}
-                                            shouldHidePaymentOptions={buttonType !== IOU_REPORT_PREVIEW_BUTTON.PAY}
-                                            shouldShowApproveButton={buttonType === IOU_REPORT_PREVIEW_BUTTON.APPROVE}
-                                            shouldDisableApproveButton={shouldDisableApproveButton}
-                                            kycWallAnchorAlignment={{
-                                                horizontal: CONST.MODAL.ANCHOR_ORIGIN_HORIZONTAL.LEFT,
-                                                vertical: CONST.MODAL.ANCHOR_ORIGIN_VERTICAL.BOTTOM,
-                                            }}
-                                            paymentMethodDropdownAnchorAlignment={{
-                                                horizontal: CONST.MODAL.ANCHOR_ORIGIN_HORIZONTAL.RIGHT,
-                                                vertical: CONST.MODAL.ANCHOR_ORIGIN_VERTICAL.BOTTOM,
-                                            }}
-                                            isDisabled={isOffline && !canAllowSettlement}
-                                            isLoading={!isOffline && !canAllowSettlement}
-                                        />
-                                    )}
-                                    {buttonType === IOU_REPORT_PREVIEW_BUTTON.EXPORT && !!connectedIntegration && (
-                                        <ExportWithDropdownMenu
-                                            policy={policy}
-                                            report={iouReport}
-                                            connectionName={connectedIntegration}
-                                            wrapperStyle={[buttonMaxWidth, styles.flexReset]}
-                                            dropdownAnchorAlignment={{
-                                                horizontal: CONST.MODAL.ANCHOR_ORIGIN_HORIZONTAL.RIGHT,
-                                                vertical: CONST.MODAL.ANCHOR_ORIGIN_VERTICAL.BOTTOM,
-                                            }}
-                                        />
-                                    )}
-                                    {buttonType === IOU_REPORT_PREVIEW_BUTTON.REVIEW && (
-                                        <Button
-                                            icon={Expensicons.DotIndicator}
-                                            iconFill={theme.danger}
-                                            iconHoverFill={theme.danger}
-                                            text={translate('common.review', {
-                                                amount: shouldShowSettlementButton ? getTotalAmountForIOUReportPreviewButton(iouReport, policy, buttonType) : '',
-                                            })}
-                                            onPress={() => {}}
-                                            style={buttonMaxWidth}
-                                        />
-                                    )}
-                                    {buttonType === IOU_REPORT_PREVIEW_BUTTON.SUBMIT && (
-                                        <Button
-                                            success={isWaitingForSubmissionFromCurrentUser}
-                                            text={translate('iou.submitAmount', {amount: getTotalAmountForIOUReportPreviewButton(iouReport, policy, buttonType)})}
-                                            style={buttonMaxWidth}
-                                            onPress={() => iouReport && submitReport(iouReport)}
-                                            isDisabled={shouldDisableSubmitButton}
-                                        />
-                                    )}
->>>>>>> 07732784
                                 </View>
                             </View>
                         </View>
