--- conflicted
+++ resolved
@@ -487,7 +487,6 @@
                                         </View>
                                         {!shouldUseNarrowLayout && transactions.length > 2 && (
                                             <View style={[styles.flexRow, styles.alignItemsCenter]}>
-<<<<<<< HEAD
                                                 <Text style={[styles.textLabelSupporting, styles.textLabelSupporting, styles.lh20, styles.mr1]}>{supportText}</Text>
                                                 <PressableWithFeedback
                                                     accessibilityRole="button"
@@ -505,42 +504,6 @@
                                                         isButtonIcon
                                                     />
                                                 </PressableWithFeedback>
-=======
-                                                <Icon
-                                                    src={Expensicons.DotIndicator}
-                                                    fill={theme.danger}
-                                                />
-                                                <Text style={[styles.textDanger, styles.fontSizeLabel, styles.textLineHeightNormal, styles.ml2]}>
-                                                    {translate('violations.reviewRequired')}
-                                                </Text>
-                                            </View>
-                                        )}
-                                    </View>
-                                    <View style={[styles.flex1, styles.flexColumn, styles.overflowVisible, styles.mtn1]}>
-                                        <FlatList
-                                            snapToAlignment="start"
-                                            decelerationRate="fast"
-                                            snapToInterval={reportPreviewStyles.transactionPreviewStyle.width + styles.gap2.gap}
-                                            horizontal
-                                            data={transactions.slice(0, 11)}
-                                            ref={carouselRef}
-                                            nestedScrollEnabled
-                                            scrollEnabled={transactions.length > 1}
-                                            keyExtractor={(item) => `${item.transactionID}_${reportPreviewStyles.transactionPreviewStyle.width}`}
-                                            contentContainerStyle={[styles.gap2]}
-                                            style={reportPreviewStyles.flatListStyle}
-                                            showsHorizontalScrollIndicator={false}
-                                            renderItem={renderFlatlistItem}
-                                            onViewableItemsChanged={onViewableItemsChanged}
-                                            viewabilityConfig={viewabilityConfig}
-                                            ListFooterComponent={<View style={styles.pl2} />}
-                                            ListHeaderComponent={<View style={styles.pr2} />}
-                                        />
-                                    </View>
-                                    {shouldUseNarrowLayout && transactions.length > 1 && (
-                                        <View style={[styles.flexRow, styles.alignSelfCenter, styles.gap2]}>
-                                            {transactions.slice(0, 11).map((item, index) => (
->>>>>>> 689e60c4
                                                 <PressableWithFeedback
                                                     accessibilityRole="button"
                                                     accessible
@@ -569,74 +532,6 @@
                                             <Text style={[styles.textDanger, styles.fontSizeLabel, styles.textLineHeightNormal, styles.ml2]}>{translate('violations.reviewRequired')}</Text>
                                         </View>
                                     )}
-<<<<<<< HEAD
-=======
-                                    {shouldShowSettlementButton && !shouldShowRBR && (
-                                        <AnimatedSettlementButton
-                                            onlyShowPayElsewhere={onlyShowPayElsewhere}
-                                            isPaidAnimationRunning={isPaidAnimationRunning}
-                                            isApprovedAnimationRunning={isApprovedAnimationRunning}
-                                            canIOUBePaid={canIOUBePaidAndApproved || isPaidAnimationRunning}
-                                            onAnimationFinish={stopAnimation}
-                                            formattedAmount={getSettlementAmount() ?? ''}
-                                            currency={iouReport?.currency}
-                                            policyID={policyID}
-                                            chatReportID={chatReportID}
-                                            iouReport={iouReport}
-                                            wrapperStyle={buttonMaxWidth}
-                                            onPress={confirmPayment}
-                                            onPaymentOptionsShow={onPaymentOptionsShow}
-                                            onPaymentOptionsHide={onPaymentOptionsHide}
-                                            confirmApproval={confirmApproval}
-                                            enablePaymentsRoute={ROUTES.ENABLE_PAYMENTS}
-                                            addBankAccountRoute={bankAccountRoute}
-                                            shouldHidePaymentOptions={!shouldShowPayButton}
-                                            shouldShowApproveButton={shouldShowApproveButton}
-                                            shouldDisableApproveButton={shouldDisableApproveButton}
-                                            kycWallAnchorAlignment={{
-                                                horizontal: CONST.MODAL.ANCHOR_ORIGIN_HORIZONTAL.LEFT,
-                                                vertical: CONST.MODAL.ANCHOR_ORIGIN_VERTICAL.BOTTOM,
-                                            }}
-                                            paymentMethodDropdownAnchorAlignment={{
-                                                horizontal: CONST.MODAL.ANCHOR_ORIGIN_HORIZONTAL.RIGHT,
-                                                vertical: CONST.MODAL.ANCHOR_ORIGIN_VERTICAL.BOTTOM,
-                                            }}
-                                            isDisabled={isOffline && !canAllowSettlement}
-                                            isLoading={!isOffline && !canAllowSettlement}
-                                        />
-                                    )}
-                                    {!!shouldShowExportIntegrationButton && !shouldShowSettlementButton && !shouldShowRBR && (
-                                        <ExportWithDropdownMenu
-                                            policy={policy}
-                                            report={iouReport}
-                                            connectionName={connectedIntegration}
-                                            wrapperStyle={[buttonMaxWidth, styles.flexReset]}
-                                            dropdownAnchorAlignment={{
-                                                horizontal: CONST.MODAL.ANCHOR_ORIGIN_HORIZONTAL.RIGHT,
-                                                vertical: CONST.MODAL.ANCHOR_ORIGIN_VERTICAL.BOTTOM,
-                                            }}
-                                        />
-                                    )}
-                                    {!shouldShowSubmitButton && shouldShowRBR && (shouldShowSettlementButton || !!shouldShowExportIntegrationButton) && (
-                                        <Button
-                                            icon={Expensicons.DotIndicator}
-                                            iconFill={theme.danger}
-                                            iconHoverFill={theme.danger}
-                                            text={translate('common.review', {amount: shouldShowSettlementButton ? getSettlementAmount() : ''})}
-                                            onPress={() => {}}
-                                            style={buttonMaxWidth}
-                                        />
-                                    )}
-                                    {shouldShowSubmitButton && (
-                                        <Button
-                                            success={isWaitingForSubmissionFromCurrentUser}
-                                            text={translate('iou.submitAmount', {amount: getSettlementAmount()})}
-                                            style={buttonMaxWidth}
-                                            onPress={() => iouReport && submitReport(iouReport)}
-                                            isDisabled={shouldDisableSubmitButton}
-                                        />
-                                    )}
->>>>>>> 689e60c4
                                 </View>
                                 <View style={[styles.flex1, styles.flexColumn, styles.overflowVisible, styles.mtn1]}>
                                     <FlatList
@@ -648,7 +543,7 @@
                                         ref={carouselRef}
                                         nestedScrollEnabled
                                         scrollEnabled={transactions.length > 1}
-                                        keyExtractor={(item) => item.transactionID}
+                                        keyExtractor={(item) => `${item.transactionID}_${reportPreviewStyles.transactionPreviewStyle.width}`}
                                         contentContainerStyle={[styles.gap2]}
                                         style={reportPreviewStyles.flatListStyle}
                                         showsHorizontalScrollIndicator={false}
@@ -706,7 +601,7 @@
                                         isLoading={!isOffline && !canAllowSettlement}
                                     />
                                 )}
-                                {!!shouldShowExportIntegrationButton && !shouldShowSettlementButton && shouldShowRBR && (
+                                {!!shouldShowExportIntegrationButton && !shouldShowSettlementButton && !shouldShowRBR && (
                                     <ExportWithDropdownMenu
                                         policy={policy}
                                         report={iouReport}
@@ -731,7 +626,7 @@
                                 {shouldShowSubmitButton && (
                                     <Button
                                         success={isWaitingForSubmissionFromCurrentUser}
-                                        text={translate('common.submit')}
+                                        text={translate('iou.submitAmount', {amount: getSettlementAmount()})}
                                         style={buttonMaxWidth}
                                         onPress={() => iouReport && submitReport(iouReport)}
                                         isDisabled={shouldDisableSubmitButton}
