import React, {useCallback, useEffect, useMemo, useRef, useState} from 'react';
import {FlatList, View} from 'react-native';
import type {LayoutChangeEvent, ListRenderItemInfo, ViewToken} from 'react-native';
import Animated, {useAnimatedStyle, useSharedValue, withDelay, withSpring, withTiming} from 'react-native-reanimated';
import type {LayoutRectangle} from 'react-native/Libraries/Types/CoreEventTypes';
import Button from '@components/Button';
import {getButtonRole} from '@components/Button/utils';
import DelegateNoAccessModal from '@components/DelegateNoAccessModal';
import Icon from '@components/Icon';
import * as Expensicons from '@components/Icon/Expensicons';
import ImageSVG from '@components/ImageSVG';
import OfflineWithFeedback from '@components/OfflineWithFeedback';
import {PressableWithFeedback} from '@components/Pressable';
import PressableWithoutFeedback from '@components/Pressable/PressableWithoutFeedback';
import ProcessMoneyReportHoldMenu from '@components/ProcessMoneyReportHoldMenu';
import type {ActionHandledType} from '@components/ProcessMoneyReportHoldMenu';
import ExportWithDropdownMenu from '@components/ReportActionItem/ExportWithDropdownMenu';
import AnimatedSettlementButton from '@components/SettlementButton/AnimatedSettlementButton';
import {showContextMenuForReport} from '@components/ShowContextMenuContext';
import Text from '@components/Text';
import useLocalize from '@hooks/useLocalize';
import useNetwork from '@hooks/useNetwork';
import usePaymentAnimations from '@hooks/usePaymentAnimations';
import useResponsiveLayout from '@hooks/useResponsiveLayout';
import useStyleUtils from '@hooks/useStyleUtils';
import useTheme from '@hooks/useTheme';
import useThemeStyles from '@hooks/useThemeStyles';
import ControlSelection from '@libs/ControlSelection';
import {canUseTouchScreen} from '@libs/DeviceCapabilities';
import {getIOUReportPreviewButtonType, getTotalAmountForIOUReportPreviewButton, IOU_REPORT_PREVIEW_BUTTON} from '@libs/MoneyRequestReportUtils';
import {getConnectedIntegration} from '@libs/PolicyUtils';
import {getOriginalMessage, isActionOfType} from '@libs/ReportActionsUtils';
import {
    areAllRequestsBeingSmartScanned as areAllRequestsBeingSmartScannedReportUtils,
    canBeExported,
    getBankAccountRoute,
    getDisplayNameForParticipant,
    getInvoicePayerName,
    getMoneyRequestSpendBreakdown,
    getNonHeldAndFullAmount,
    getPolicyName,
    getTransactionsWithReceipts,
    hasActionsWithErrors,
    hasHeldExpenses as hasHeldExpensesReportUtils,
    hasMissingSmartscanFields as hasMissingSmartscanFieldsReportUtils,
    hasNonReimbursableTransactions as hasNonReimbursableTransactionsReportUtils,
    hasNoticeTypeViolations,
    hasOnlyHeldExpenses as hasOnlyHeldExpensesReportUtils,
    hasOnlyTransactionsWithPendingRoutes as hasOnlyTransactionsWithPendingRoutesReportUtils,
    hasReportViolations,
    hasUpdatedTotal,
    hasViolations,
    hasWarningTypeViolations,
    isAllowedToApproveExpenseReport,
    isAllowedToSubmitDraftExpenseReport,
    isInvoiceReport as isInvoiceReportUtils,
    isInvoiceRoom as isInvoiceRoomReportUtils,
    isPolicyExpenseChat as isPolicyExpenseChatReportUtils,
    isReportApproved,
    isReportOwner,
    isSettled,
    isTripRoom as isTripRoomReportUtils,
    isWaitingForSubmissionFromCurrentUser as isWaitingForSubmissionFromCurrentUserReportUtils,
} from '@libs/ReportUtils';
import {getMerchant, hasPendingUI, isCardTransaction, isPartialMerchant, isPending, shouldShowBrokenConnectionViolationForMultipleTransactions} from '@libs/TransactionUtils';
import colors from '@styles/theme/colors';
import variables from '@styles/variables';
import {approveMoneyRequest, canApproveIOU, canIOUBePaid as canIOUBePaidIOUActions, canSubmitReport, payInvoice, payMoneyRequest, submitReport} from '@userActions/IOU';
import CONST from '@src/CONST';
import type {TranslationPaths} from '@src/languages/types';
import ROUTES from '@src/ROUTES';
import type {Transaction} from '@src/types/onyx';
import type {PaymentMethodType} from '@src/types/onyx/OriginalMessage';
import type {MoneyRequestReportPreviewContentProps} from './types';

type WebLayoutNativeEvent = {
    layout: LayoutRectangle;
    target: Element;
};

const checkIfReportNameOverflows = <T extends LayoutChangeEvent>({nativeEvent}: T) =>
    'target' in nativeEvent ? (nativeEvent as WebLayoutNativeEvent).target.scrollHeight > variables.h70 : false;

// Do not remove this empty view, it is a workaround for the icon padding at the end of the preview text
const FixIconPadding = <View style={{height: variables.iconSizeNormal}} />;

function MoneyRequestReportPreviewContent({
    iouReportID,
    chatReportID,
    action,
    containerStyles,
    contextMenuAnchor,
    isHovered = false,
    isWhisper = false,
    checkIfContextMenuActive = () => {},
    onPaymentOptionsShow,
    onPaymentOptionsHide,
    chatReport,
    invoiceReceiverPolicy,
    iouReport,
    transactions,
    violations,
    policy,
    invoiceReceiverPersonalDetail,
    lastTransactionViolations,
    isDelegateAccessRestricted,
    renderTransactionItem,
    onLayout,
    reportPreviewStyles,
    shouldDisplayContextMenu = true,
    isInvoice,
    shouldShowBorder = false,
    onPress,
}: MoneyRequestReportPreviewContentProps) {
    const lastTransaction = transactions?.at(0);
    const transactionIDList = transactions?.map((reportTransaction) => reportTransaction.transactionID) ?? [];
    const theme = useTheme();
    const styles = useThemeStyles();
    const StyleUtils = useStyleUtils();
    const {translate} = useLocalize();
    const {isOffline} = useNetwork();
    const {shouldUseNarrowLayout} = useResponsiveLayout();

    const [doesReportNameOverflow, setDoesReportNameOverflow] = useState(false);

    const {hasMissingSmartscanFields, areAllRequestsBeingSmartScanned, hasNonReimbursableTransactions} = useMemo(
        () => ({
            hasMissingSmartscanFields: hasMissingSmartscanFieldsReportUtils(iouReportID),
            areAllRequestsBeingSmartScanned: areAllRequestsBeingSmartScannedReportUtils(iouReportID, action),
            hasOnlyTransactionsWithPendingRoutes: hasOnlyTransactionsWithPendingRoutesReportUtils(iouReportID),
            hasNonReimbursableTransactions: hasNonReimbursableTransactionsReportUtils(iouReportID),
        }),
        // When transactions get updated these values may have changed, so that is a case where we also want to recompute them
        // eslint-disable-next-line react-compiler/react-compiler, react-hooks/exhaustive-deps
        [transactions, iouReportID, action],
    );

    const {isPaidAnimationRunning, isApprovedAnimationRunning, stopAnimation, startAnimation, startApprovedAnimation} = usePaymentAnimations();
    const [isHoldMenuVisible, setIsHoldMenuVisible] = useState(false);
    const [requestType, setRequestType] = useState<ActionHandledType>();
    const [paymentType, setPaymentType] = useState<PaymentMethodType>();

    const getCanIOUBePaid = useCallback(
        (shouldShowOnlyPayElsewhere = false, shouldCheckApprovedState = true) =>
            canIOUBePaidIOUActions(iouReport, chatReport, policy, transactions, shouldShowOnlyPayElsewhere, undefined, undefined, shouldCheckApprovedState),
        [iouReport, chatReport, policy, transactions],
    );

    const canIOUBePaid = useMemo(() => getCanIOUBePaid(), [getCanIOUBePaid]);
    const canIOUBePaidAndApproved = useMemo(() => getCanIOUBePaid(false, false), [getCanIOUBePaid]);
    const connectedIntegration = getConnectedIntegration(policy);
    const hasOnlyHeldExpenses = hasOnlyHeldExpensesReportUtils(iouReport?.reportID);

    const managerID = iouReport?.managerID ?? action.childManagerAccountID ?? CONST.DEFAULT_NUMBER_ID;
    const {totalDisplaySpend} = getMoneyRequestSpendBreakdown(iouReport);

    const iouSettled = isSettled(iouReportID) || action?.childStatusNum === CONST.REPORT.STATUS_NUM.REIMBURSED;
    const previewMessageOpacity = useSharedValue(1);
    const previewMessageStyle = useAnimatedStyle(() => ({
        opacity: previewMessageOpacity.get(),
    }));
    const checkMarkScale = useSharedValue(iouSettled ? 1 : 0);

    const isApproved = isReportApproved({report: iouReport, parentReportAction: action});
    const thumbsUpScale = useSharedValue(isApproved ? 1 : 0);

    const isPolicyExpenseChat = isPolicyExpenseChatReportUtils(chatReport);
    const isInvoiceRoom = isInvoiceRoomReportUtils(chatReport);
    const isTripRoom = isTripRoomReportUtils(chatReport);

    const canAllowSettlement = hasUpdatedTotal(iouReport, policy);
    const numberOfRequests = transactions?.length ?? 0;
    const transactionsWithReceipts = getTransactionsWithReceipts(iouReportID);
    const numberOfPendingRequests = transactionsWithReceipts.filter((transaction) => isPending(transaction) && isCardTransaction(transaction)).length;

    const shouldShowRTERViolationMessage = numberOfRequests === 1 && hasPendingUI(lastTransaction, lastTransactionViolations);
    const shouldShowBrokenConnectionViolation = numberOfRequests === 1 && shouldShowBrokenConnectionViolationForMultipleTransactions(transactionIDList, iouReport, policy, violations);
    const shouldShowOnlyPayElsewhere = useMemo(() => !canIOUBePaid && getCanIOUBePaid(true), [canIOUBePaid, getCanIOUBePaid]);

    const hasReceipts = transactionsWithReceipts.length > 0;
    const isScanning = hasReceipts && areAllRequestsBeingSmartScanned;
    const hasErrors =
        (hasMissingSmartscanFields && !iouSettled) ||
        // eslint-disable-next-line @typescript-eslint/prefer-nullish-coalescing
        hasViolations(iouReportID, violations, true) ||
        hasNoticeTypeViolations(iouReportID, violations, true) ||
        hasWarningTypeViolations(iouReportID, violations, true) ||
        (isReportOwner(iouReport) && hasReportViolations(iouReportID)) ||
        hasActionsWithErrors(iouReportID);
    let formattedMerchant = numberOfRequests === 1 ? getMerchant(lastTransaction) : undefined;

    if (isPartialMerchant(formattedMerchant ?? '')) {
        formattedMerchant = undefined;
    }

    const isAdmin = policy?.role === CONST.POLICY.ROLE.ADMIN;
    const filteredTransactions = transactions?.filter((transaction) => transaction) ?? [];

    // The submit button should be success green colour only if the user is submitter and the policy does not have Scheduled Submit turned on
    const isWaitingForSubmissionFromCurrentUser = useMemo(() => isWaitingForSubmissionFromCurrentUserReportUtils(chatReport, policy), [chatReport, policy]);

    const [isNoDelegateAccessMenuVisible, setIsNoDelegateAccessMenuVisible] = useState(false);

    const confirmPayment = useCallback(
        (type: PaymentMethodType | undefined, payAsBusiness?: boolean) => {
            if (!type) {
                return;
            }
            setPaymentType(type);
            setRequestType(CONST.IOU.REPORT_ACTION_TYPE.PAY);
            if (isDelegateAccessRestricted) {
                setIsNoDelegateAccessMenuVisible(true);
            } else if (hasHeldExpensesReportUtils(iouReport?.reportID)) {
                setIsHoldMenuVisible(true);
            } else if (chatReport && iouReport) {
                startAnimation();
                if (isInvoiceReportUtils(iouReport)) {
                    payInvoice(type, chatReport, iouReport, payAsBusiness);
                } else {
                    payMoneyRequest(type, chatReport, iouReport);
                }
            }
        },
        [chatReport, iouReport, isDelegateAccessRestricted, startAnimation],
    );

    const confirmApproval = () => {
        setRequestType(CONST.IOU.REPORT_ACTION_TYPE.APPROVE);
        if (isDelegateAccessRestricted) {
            setIsNoDelegateAccessMenuVisible(true);
        } else if (hasHeldExpensesReportUtils(iouReport?.reportID)) {
            setIsHoldMenuVisible(true);
        } else {
            startApprovedAnimation();
            approveMoneyRequest(iouReport, true);
        }
    };

    const shouldShowPayButton = isPaidAnimationRunning || canIOUBePaid || shouldShowOnlyPayElsewhere;
    const shouldShowApproveButton = useMemo(() => canApproveIOU(iouReport, policy), [iouReport, policy]) || isApprovedAnimationRunning;
    const shouldShowSubmitButton = canSubmitReport(iouReport, policy, filteredTransactions, violations);
    const shouldShowSettlementButton = !shouldShowSubmitButton && (shouldShowPayButton || shouldShowApproveButton) && !shouldShowRTERViolationMessage && !shouldShowBrokenConnectionViolation;
    const shouldShowRBR = hasErrors && !iouSettled;
    const shouldShowExportIntegrationButton = !shouldShowPayButton && !shouldShowSubmitButton && !!connectedIntegration && isAdmin && canBeExported(iouReport);

    const buttonType = getIOUReportPreviewButtonType({
        shouldShowPayButton,
        shouldShowApproveButton,
        shouldShowSubmitButton,
        shouldShowSettlementButton,
        shouldShowRBR,
        shouldShowExportIntegrationButton,
    });

    const shouldDisableSubmitButton = shouldShowSubmitButton && !isAllowedToSubmitDraftExpenseReport(iouReport);
    const shouldDisableApproveButton = shouldShowApproveButton && !isAllowedToApproveExpenseReport(iouReport);

    const previewMessage = useMemo(() => {
        if (isScanning) {
            return totalDisplaySpend ? `${translate('common.receipt')} ${CONST.DOT_SEPARATOR} ${translate('common.scanning')}` : `${translate('common.receipt')}`;
        }
        if (numberOfPendingRequests === 1 && numberOfRequests === 1) {
            return `${translate('common.receipt')} ${CONST.DOT_SEPARATOR} ${translate('iou.pending')}`;
        }
        if (shouldShowRTERViolationMessage) {
            return `${translate('common.receipt')} ${CONST.DOT_SEPARATOR} ${translate('iou.pendingMatch')}`;
        }

        let payerOrApproverName;
        if (isPolicyExpenseChat || isTripRoom) {
            payerOrApproverName = getPolicyName({report: chatReport, policy});
        } else if (isInvoiceRoom) {
            payerOrApproverName = getInvoicePayerName(chatReport, invoiceReceiverPolicy, invoiceReceiverPersonalDetail);
        } else {
            payerOrApproverName = getDisplayNameForParticipant({accountID: managerID, shouldUseShortForm: true});
        }

        if (isApproved) {
            return translate('iou.managerApproved', {manager: payerOrApproverName});
        }
        let paymentVerb: TranslationPaths = 'iou.payerOwes';
        if (iouSettled || iouReport?.isWaitingOnBankAccount) {
            paymentVerb = 'iou.payerPaid';
        } else if (hasNonReimbursableTransactions) {
            paymentVerb = 'iou.payerSpent';
            payerOrApproverName = getDisplayNameForParticipant({accountID: chatReport?.ownerAccountID, shouldUseShortForm: true});
        }
        return translate(paymentVerb, {payer: payerOrApproverName});
    }, [
        isScanning,
        numberOfPendingRequests,
        numberOfRequests,
        shouldShowRTERViolationMessage,
        isPolicyExpenseChat,
        isTripRoom,
        isInvoiceRoom,
        isApproved,
        iouSettled,
        iouReport?.isWaitingOnBankAccount,
        hasNonReimbursableTransactions,
        translate,
        totalDisplaySpend,
        chatReport,
        policy,
        invoiceReceiverPolicy,
        invoiceReceiverPersonalDetail,
        managerID,
    ]);

    const bankAccountRoute = getBankAccountRoute(chatReport);

    const {nonHeldAmount, fullAmount, hasValidNonHeldAmount} = getNonHeldAndFullAmount(iouReport, shouldShowPayButton);

    /*
     Show subtitle if at least one of the expenses is not being smart scanned, and either:
     - There is more than one expense – in this case, the "X expenses, Y scanning" subtitle is shown;
     - There is only one expense, it has a receipt and is not being smart scanned – in this case, the expense merchant or description is shown;

     * There is an edge case when there is only one distance expense with a pending route and amount = 0.
       In this case, we don't want to show the merchant or description because it says: "Pending route...", which is already displayed in the amount field.
     */
    const {supportText} = useMemo(() => {
        if (numberOfRequests === 1) {
            return {
                supportText: '',
            };
        }
        return {
            supportText: translate('iou.expenseCount', {
                count: numberOfRequests,
            }),
        };
    }, [translate, numberOfRequests]);

    useEffect(() => {
        if (!isPaidAnimationRunning || isApprovedAnimationRunning) {
            return;
        }

        previewMessageOpacity.set(
            withTiming(0.75, {duration: CONST.ANIMATION_PAID_DURATION / 2}, () => {
                previewMessageOpacity.set(withTiming(1, {duration: CONST.ANIMATION_PAID_DURATION / 2}));
            }),
        );
        // We only want to animate the text when the text changes
        // eslint-disable-next-line react-compiler/react-compiler, react-hooks/exhaustive-deps
    }, [previewMessage, previewMessageOpacity]);

    useEffect(() => {
        if (!iouSettled) {
            return;
        }

        checkMarkScale.set(isPaidAnimationRunning ? withDelay(CONST.ANIMATION_PAID_CHECKMARK_DELAY, withSpring(1, {duration: CONST.ANIMATION_PAID_DURATION})) : 1);
    }, [isPaidAnimationRunning, iouSettled, checkMarkScale]);

    useEffect(() => {
        if (!isApproved) {
            return;
        }

        thumbsUpScale.set(isApprovedAnimationRunning ? withDelay(CONST.ANIMATION_THUMBSUP_DELAY, withSpring(1, {duration: CONST.ANIMATION_THUMBSUP_DURATION})) : 1);
    }, [isApproved, isApprovedAnimationRunning, thumbsUpScale]);

    const carouselTransactions = transactions.slice(0, 11);
    const [currentIndex, setCurrentIndex] = useState(0);
    const [currentVisibleItems, setCurrentVisibleItems] = useState([0]);
    const [carouselWrapperWidth, setCarouselWrapperWidth] = useState(0);
    const [footerWidth, setFooterWidth] = useState(0);
    // optimisticIndex - value for index we are scrolling to with an arrow button or undefined after scroll is completed
    // value ensures that disabled state is applied instantly and not overriden by onViewableItemsChanged when scrolling
    // undefined makes arrow buttons react on currentIndex changes when scrolling manually
    const [optimisticIndex, setOptimisticIndex] = useState<number | undefined>(undefined);
    const carouselRef = useRef<FlatList<Transaction> | null>(null);
    const visibleItemsOnEndCount = useMemo(() => {
        const lastItemWidth = transactions.length > 10 ? footerWidth : reportPreviewStyles.transactionPreviewStyle.width;
        const lastItemWithGap = lastItemWidth + styles.gap2.gap;
        const itemWithGap = reportPreviewStyles.transactionPreviewStyle.width + styles.gap2.gap;
        return Math.floor((carouselWrapperWidth - 2 * styles.pl2.paddingLeft - lastItemWithGap) / itemWithGap) + 1;
    }, [transactions.length, footerWidth, reportPreviewStyles.transactionPreviewStyle.width, carouselWrapperWidth, styles.pl2.paddingLeft, styles.gap2.gap]);
    const viewabilityConfig = useMemo(() => {
        return {itemVisiblePercentThreshold: 100};
    }, []);

    // eslint-disable-next-line react-compiler/react-compiler
    const onViewableItemsChanged = useRef(({viewableItems}: {viewableItems: ViewToken[]; changed: ViewToken[]}) => {
        const newIndex = viewableItems.at(0)?.index;
        if (typeof newIndex === 'number') {
            setCurrentIndex(newIndex);
        }
        const viewableItemsIndexes = viewableItems.map((item) => item.index).filter((item): item is number => item !== null);
        setCurrentVisibleItems(viewableItemsIndexes);
    }).current;

    const handleChange = (index: number) => {
        if (index > carouselTransactions.length - visibleItemsOnEndCount) {
            setOptimisticIndex(carouselTransactions.length - visibleItemsOnEndCount);
            carouselRef.current?.scrollToIndex({index: carouselTransactions.length - visibleItemsOnEndCount, animated: true, viewOffset: 2 * styles.gap2.gap});
            return;
        }
        if (index < 0) {
            setOptimisticIndex(0);
            carouselRef.current?.scrollToIndex({index: 0, animated: true, viewOffset: 2 * styles.gap2.gap});
            return;
        }
        setOptimisticIndex(index);
        carouselRef.current?.scrollToIndex({index, animated: true, viewOffset: 2 * styles.gap2.gap});
    };

    const onTextLayoutChange = (e: LayoutChangeEvent) => {
        const doesOverflow = checkIfReportNameOverflows(e);
        if (doesOverflow !== doesReportNameOverflow) {
            setDoesReportNameOverflow(doesOverflow);
        }
    };

    const renderFlatlistItem = (itemInfo: ListRenderItemInfo<Transaction>) => {
        if (itemInfo.index > 9) {
            return (
                <View
                    style={[styles.flex1, styles.p5, styles.justifyContentCenter]}
                    onLayout={(e) => setFooterWidth(e.nativeEvent.layout.width)}
                >
                    <Text style={{color: colors.blue600}}>
                        +{transactions.length - 10} {translate('common.more').toLowerCase()}
                    </Text>
                </View>
            );
        }
        return renderTransactionItem(itemInfo);
    };

    // The button should expand up to transaction width
    const buttonMaxWidth = !shouldUseNarrowLayout ? {maxWidth: reportPreviewStyles.transactionPreviewStyle.width} : {};

    const approvedOrSettledicon = (iouSettled || isApproved) && (
        <ImageSVG
            src={isApproved ? Expensicons.ThumbsUp : Expensicons.Checkmark}
            fill={isApproved ? theme.icon : theme.iconSuccessFill}
            width={variables.iconSizeNormal}
            height={variables.iconSizeNormal}
            style={{transform: 'translateY(4px)'}}
            contentFit="cover"
        />
    );

    useEffect(() => {
        if (
            optimisticIndex === undefined ||
            optimisticIndex !== currentIndex ||
            // currentIndex is still the same as target (f.ex. 0), but not yet scrolled to the far left
            (currentVisibleItems.at(0) !== optimisticIndex && optimisticIndex !== undefined) ||
            // currentIndex reached, but not scrolled to the end
            (optimisticIndex === carouselTransactions.length - visibleItemsOnEndCount && currentVisibleItems.length !== visibleItemsOnEndCount)
        ) {
            return;
        }
        setOptimisticIndex(undefined);
    }, [carouselTransactions.length, currentIndex, currentVisibleItems, currentVisibleItems.length, optimisticIndex, visibleItemsOnEndCount]);

    const getPreviewName = () => {
        if (isInvoice && isActionOfType(action, CONST.REPORT.ACTIONS.TYPE.REPORT_PREVIEW)) {
            const originalMessage = getOriginalMessage(action);
            return originalMessage && translate('iou.invoiceReportName', originalMessage);
        }
        return action.childReportName;
    };

    return (
        transactions.length > 0 && (
            <OfflineWithFeedback
                pendingAction={iouReport?.pendingFields?.preview}
                shouldDisableOpacity={!!(action.pendingAction ?? action.isOptimisticAction)}
                needsOffscreenAlphaCompositing
                style={styles.mt1}
            >
                <View
                    style={[styles.chatItemMessage, containerStyles]}
<<<<<<< HEAD
                    onLayout={(e: LayoutChangeEvent) => {
                        getCurrentWidth(e);
                        setCarouselWrapperWidth(e.nativeEvent.layout.width);
                    }}
=======
                    onLayout={onLayout}
>>>>>>> 4080a407
                >
                    <PressableWithoutFeedback
                        onPress={onPress}
                        onPressIn={() => canUseTouchScreen() && ControlSelection.block()}
                        onPressOut={() => ControlSelection.unblock()}
                        onLongPress={(event) => {
                            if (!shouldDisplayContextMenu) {
                                return;
                            }
                            showContextMenuForReport(event, contextMenuAnchor, chatReportID, action, checkIfContextMenuActive);
                        }}
                        shouldUseHapticsOnLongPress
                        style={[
                            styles.flexRow,
                            styles.justifyContentBetween,
                            StyleUtils.getBackgroundColorStyle(theme.cardBG),
                            shouldShowBorder ? styles.borderedContentCardLarge : styles.reportContainerBorderRadius,
                        ]}
                        role={getButtonRole(true)}
                        isNested
                        accessibilityLabel={translate('iou.viewDetails')}
                    >
                        <View
                            style={[
                                StyleUtils.getBackgroundColorStyle(theme.cardBG),
                                styles.reportContainerBorderRadius,
                                styles.w100,
                                (isHovered || isScanning || isWhisper) && styles.reportPreviewBoxHoverBorder,
                            ]}
                        >
                            <View style={[reportPreviewStyles.wrapperStyle]}>
                                <View style={[reportPreviewStyles.contentContainerStyle]}>
                                    <View style={[styles.expenseAndReportPreviewTextContainer, styles.overflowHidden]}>
                                        <View style={[styles.flexRow, styles.justifyContentBetween, styles.gap3, StyleUtils.getMinimumHeight(variables.h28)]}>
                                            <View style={[styles.flexRow, styles.mw100, styles.flexShrink1]}>
                                                <Animated.View style={[styles.flexRow, styles.alignItemsCenter, previewMessageStyle, styles.flexShrink1]}>
                                                    <Text
                                                        onLayout={onTextLayoutChange}
                                                        style={[styles.lh20]}
                                                        numberOfLines={3}
                                                    >
                                                        {FixIconPadding}
                                                        <Text
                                                            style={[styles.headerText]}
                                                            testID="MoneyRequestReportPreview-reportName"
                                                        >
                                                            {getPreviewName()}
                                                        </Text>
                                                        {!doesReportNameOverflow && <>&nbsp;{approvedOrSettledicon}</>}
                                                    </Text>
                                                    {doesReportNameOverflow && (
                                                        <View style={[styles.mtn0Half, (transactions.length < 3 || shouldUseNarrowLayout) && styles.alignSelfStart]}>
                                                            {approvedOrSettledicon}
                                                        </View>
                                                    )}
                                                </Animated.View>
                                            </View>
                                            {!shouldUseNarrowLayout && transactions.length > 2 && (
                                                <View style={[styles.flexRow, styles.alignItemsCenter]}>
                                                    <Text style={[styles.textLabelSupporting, styles.textLabelSupporting, styles.lh20, styles.mr1]}>{supportText}</Text>
                                                    <PressableWithFeedback
                                                        accessibilityRole="button"
                                                        accessible
                                                        accessibilityLabel="button"
                                                        style={[styles.reportPreviewArrowButton, {backgroundColor: theme.buttonDefaultBG}]}
                                                        onPress={() => handleChange(currentIndex - 1)}
                                                        disabled={optimisticIndex !== undefined ? optimisticIndex === 0 : currentIndex === 0 && currentVisibleItems.at(0) === 0}
                                                        disabledStyle={[styles.cursorDefault, styles.buttonOpacityDisabled]}
                                                    >
                                                        <Icon
                                                            src={Expensicons.BackArrow}
                                                            small
                                                            fill={theme.icon}
                                                            isButtonIcon
                                                        />
                                                    </PressableWithFeedback>
                                                    <PressableWithFeedback
                                                        accessibilityRole="button"
                                                        accessible
                                                        accessibilityLabel="button"
                                                        style={[styles.reportPreviewArrowButton, {backgroundColor: theme.buttonDefaultBG}]}
                                                        onPress={() => handleChange(currentIndex + 1)}
                                                        disabled={
                                                            optimisticIndex
                                                                ? optimisticIndex + visibleItemsOnEndCount >= carouselTransactions.length
                                                                : currentVisibleItems.at(-1) === carouselTransactions.length - 1
                                                        }
                                                        disabledStyle={[styles.cursorDefault, styles.buttonOpacityDisabled]}
                                                    >
                                                        <Icon
                                                            src={Expensicons.ArrowRight}
                                                            small
                                                            fill={theme.icon}
                                                            isButtonIcon
                                                        />
                                                    </PressableWithFeedback>
                                                </View>
                                            )}
                                        </View>
                                    </View>
                                    <View style={[styles.flex1, styles.flexColumn, styles.overflowVisible, styles.mtn1]}>
                                        <FlatList
                                            snapToAlignment="start"
                                            decelerationRate="fast"
                                            snapToInterval={reportPreviewStyles.transactionPreviewStyle.width + styles.gap2.gap}
                                            horizontal
                                            data={carouselTransactions}
                                            ref={carouselRef}
                                            nestedScrollEnabled
                                            bounces={false}
                                            keyExtractor={(item) => `${item.transactionID}_${reportPreviewStyles.transactionPreviewStyle.width}`}
                                            contentContainerStyle={[styles.gap2]}
                                            style={reportPreviewStyles.flatListStyle}
                                            showsHorizontalScrollIndicator={false}
                                            renderItem={renderFlatlistItem}
                                            onViewableItemsChanged={onViewableItemsChanged}
                                            viewabilityConfig={viewabilityConfig}
                                            ListFooterComponent={<View style={styles.pl2} />}
                                            ListHeaderComponent={<View style={styles.pr2} />}
                                        />
                                    </View>
                                    {shouldUseNarrowLayout && transactions.length > 1 && (
                                        <View style={[styles.flexRow, styles.alignSelfCenter, styles.gap2]}>
                                            {carouselTransactions.map((item, index) => (
                                                <PressableWithFeedback
                                                    accessibilityRole="button"
                                                    accessible
                                                    accessibilityLabel="button"
                                                    style={[styles.reportPreviewCarouselDots, {backgroundColor: index === currentIndex ? theme.icon : theme.buttonDefaultBG}]}
                                                    onPress={() => handleChange(index)}
                                                />
                                            ))}
                                        </View>
                                    )}
                                    {(buttonType === IOU_REPORT_PREVIEW_BUTTON.PAY || buttonType === IOU_REPORT_PREVIEW_BUTTON.APPROVE) && (
                                        <AnimatedSettlementButton
                                            onlyShowPayElsewhere={shouldShowOnlyPayElsewhere}
                                            isPaidAnimationRunning={isPaidAnimationRunning}
                                            isApprovedAnimationRunning={isApprovedAnimationRunning}
                                            canIOUBePaid={canIOUBePaidAndApproved || isPaidAnimationRunning}
                                            onAnimationFinish={stopAnimation}
                                            formattedAmount={getTotalAmountForIOUReportPreviewButton(iouReport, policy, buttonType)}
                                            currency={iouReport?.currency}
                                            chatReportID={chatReportID}
                                            iouReport={iouReport}
                                            wrapperStyle={buttonMaxWidth}
                                            onPress={confirmPayment}
                                            onPaymentOptionsShow={onPaymentOptionsShow}
                                            onPaymentOptionsHide={onPaymentOptionsHide}
                                            confirmApproval={confirmApproval}
                                            enablePaymentsRoute={ROUTES.ENABLE_PAYMENTS}
                                            addBankAccountRoute={bankAccountRoute}
                                            shouldHidePaymentOptions={buttonType !== IOU_REPORT_PREVIEW_BUTTON.PAY}
                                            shouldShowApproveButton={buttonType === IOU_REPORT_PREVIEW_BUTTON.APPROVE}
                                            shouldDisableApproveButton={shouldDisableApproveButton}
                                            kycWallAnchorAlignment={{
                                                horizontal: CONST.MODAL.ANCHOR_ORIGIN_HORIZONTAL.LEFT,
                                                vertical: CONST.MODAL.ANCHOR_ORIGIN_VERTICAL.BOTTOM,
                                            }}
                                            paymentMethodDropdownAnchorAlignment={{
                                                horizontal: CONST.MODAL.ANCHOR_ORIGIN_HORIZONTAL.RIGHT,
                                                vertical: CONST.MODAL.ANCHOR_ORIGIN_VERTICAL.BOTTOM,
                                            }}
                                            isDisabled={isOffline && !canAllowSettlement}
                                            isLoading={!isOffline && !canAllowSettlement}
                                        />
                                    )}
                                    {buttonType === IOU_REPORT_PREVIEW_BUTTON.EXPORT && !!connectedIntegration && (
                                        <ExportWithDropdownMenu
                                            policy={policy}
                                            report={iouReport}
                                            connectionName={connectedIntegration}
                                            wrapperStyle={[buttonMaxWidth, styles.flexReset]}
                                            dropdownAnchorAlignment={{
                                                horizontal: CONST.MODAL.ANCHOR_ORIGIN_HORIZONTAL.RIGHT,
                                                vertical: CONST.MODAL.ANCHOR_ORIGIN_VERTICAL.BOTTOM,
                                            }}
                                        />
                                    )}
                                    {buttonType === IOU_REPORT_PREVIEW_BUTTON.REVIEW && (
                                        <Button
                                            icon={Expensicons.DotIndicator}
                                            iconFill={theme.danger}
                                            iconHoverFill={theme.danger}
                                            text={translate('common.review', {
                                                amount: shouldShowSettlementButton ? getTotalAmountForIOUReportPreviewButton(iouReport, policy, buttonType) : '',
                                            })}
                                            onPress={onPress}
                                            style={buttonMaxWidth}
                                        />
                                    )}
                                    {buttonType === IOU_REPORT_PREVIEW_BUTTON.SUBMIT && (
                                        <Button
                                            success={isWaitingForSubmissionFromCurrentUser}
                                            text={translate('iou.submitAmount', {amount: getTotalAmountForIOUReportPreviewButton(iouReport, policy, buttonType)})}
                                            style={buttonMaxWidth}
                                            onPress={() => iouReport && submitReport(iouReport)}
                                            isDisabled={shouldDisableSubmitButton}
                                        />
                                    )}
                                </View>
                            </View>
                        </View>
                    </PressableWithoutFeedback>
                </View>
                <DelegateNoAccessModal
                    isNoDelegateAccessMenuVisible={isNoDelegateAccessMenuVisible}
                    onClose={() => setIsNoDelegateAccessMenuVisible(false)}
                />
                {isHoldMenuVisible && !!iouReport && !!requestType && (
                    <ProcessMoneyReportHoldMenu
                        nonHeldAmount={!hasOnlyHeldExpenses && hasValidNonHeldAmount ? nonHeldAmount : undefined}
                        requestType={requestType}
                        fullAmount={fullAmount}
                        onClose={() => setIsHoldMenuVisible(false)}
                        isVisible={isHoldMenuVisible}
                        paymentType={paymentType}
                        chatReport={chatReport}
                        moneyRequestReport={iouReport}
                        transactionCount={numberOfRequests}
                        startAnimation={() => {
                            if (requestType === CONST.IOU.REPORT_ACTION_TYPE.APPROVE) {
                                startApprovedAnimation();
                            } else {
                                startAnimation();
                            }
                        }}
                    />
                )}
            </OfflineWithFeedback>
        )
    );
}

MoneyRequestReportPreviewContent.displayName = 'MoneyRequestReportPreviewContent';

export default MoneyRequestReportPreviewContent;<|MERGE_RESOLUTION|>--- conflicted
+++ resolved
@@ -106,6 +106,7 @@
     isDelegateAccessRestricted,
     renderTransactionItem,
     onLayout,
+    currentWidth,
     reportPreviewStyles,
     shouldDisplayContextMenu = true,
     isInvoice,
@@ -365,7 +366,6 @@
     const carouselTransactions = transactions.slice(0, 11);
     const [currentIndex, setCurrentIndex] = useState(0);
     const [currentVisibleItems, setCurrentVisibleItems] = useState([0]);
-    const [carouselWrapperWidth, setCarouselWrapperWidth] = useState(0);
     const [footerWidth, setFooterWidth] = useState(0);
     // optimisticIndex - value for index we are scrolling to with an arrow button or undefined after scroll is completed
     // value ensures that disabled state is applied instantly and not overriden by onViewableItemsChanged when scrolling
@@ -376,8 +376,8 @@
         const lastItemWidth = transactions.length > 10 ? footerWidth : reportPreviewStyles.transactionPreviewStyle.width;
         const lastItemWithGap = lastItemWidth + styles.gap2.gap;
         const itemWithGap = reportPreviewStyles.transactionPreviewStyle.width + styles.gap2.gap;
-        return Math.floor((carouselWrapperWidth - 2 * styles.pl2.paddingLeft - lastItemWithGap) / itemWithGap) + 1;
-    }, [transactions.length, footerWidth, reportPreviewStyles.transactionPreviewStyle.width, carouselWrapperWidth, styles.pl2.paddingLeft, styles.gap2.gap]);
+        return Math.floor((currentWidth - 2 * styles.pl2.paddingLeft - lastItemWithGap) / itemWithGap) + 1;
+    }, [transactions.length, footerWidth, reportPreviewStyles.transactionPreviewStyle.width, currentWidth, styles.pl2.paddingLeft, styles.gap2.gap]);
     const viewabilityConfig = useMemo(() => {
         return {itemVisiblePercentThreshold: 100};
     }, []);
@@ -476,14 +476,7 @@
             >
                 <View
                     style={[styles.chatItemMessage, containerStyles]}
-<<<<<<< HEAD
-                    onLayout={(e: LayoutChangeEvent) => {
-                        getCurrentWidth(e);
-                        setCarouselWrapperWidth(e.nativeEvent.layout.width);
-                    }}
-=======
                     onLayout={onLayout}
->>>>>>> 4080a407
                 >
                     <PressableWithoutFeedback
                         onPress={onPress}
