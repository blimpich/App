--- conflicted
+++ resolved
@@ -458,18 +458,13 @@
         if (isPaidAnimationRunning) {
             return CONST.REPORT.REPORT_PREVIEW_ACTIONS.PAY;
         }
-<<<<<<< HEAD
-=======
-        return getReportPreviewAction(violations, isIouReportArchived || isChatReportArchived, iouReport, policy, transactions, reportActions, invoiceReceiverPolicy);
-    }, [isPaidAnimationRunning, violations, iouReport, policy, transactions, isIouReportArchived, reportActions, invoiceReceiverPolicy, isChatReportArchived]);
->>>>>>> 5b556dd2
-
         if (isSubmittingAnimationRunning) {
             return CONST.REPORT.REPORT_PREVIEW_ACTIONS.SUBMIT;
         }
 
-        return getReportPreviewAction(violations, iouReport, policy, transactions, isIouReportArchived || isChatReportArchived, reportActions, invoiceReceiverPolicy);
+        return getReportPreviewAction(violations, isIouReportArchived || isChatReportArchived, iouReport, policy, transactions, reportActions, invoiceReceiverPolicy);
     }, [isPaidAnimationRunning, isSubmittingAnimationRunning, violations, iouReport, policy, transactions, isIouReportArchived, reportActions, invoiceReceiverPolicy, isChatReportArchived]);
+
     const addExpenseDropdownOptions = useMemo(
         () => [
             {
