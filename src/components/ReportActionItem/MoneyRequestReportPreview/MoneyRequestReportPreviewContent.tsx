--- conflicted
+++ resolved
@@ -635,78 +635,7 @@
                                             ))}
                                         </View>
                                     )}
-<<<<<<< HEAD
-                                    {(buttonType === IOU_REPORT_PREVIEW_BUTTON.PAY || buttonType === IOU_REPORT_PREVIEW_BUTTON.APPROVE) && (
-                                        <AnimatedSettlementButton
-                                            onlyShowPayElsewhere={shouldShowOnlyPayElsewhere}
-                                            isPaidAnimationRunning={isPaidAnimationRunning}
-                                            isApprovedAnimationRunning={isApprovedAnimationRunning}
-                                            canIOUBePaid={canIOUBePaidAndApproved || isPaidAnimationRunning}
-                                            onAnimationFinish={stopAnimation}
-                                            formattedAmount={getTotalAmountForIOUReportPreviewButton(iouReport, policy, buttonType)}
-                                            currency={iouReport?.currency}
-                                            chatReportID={chatReportID}
-                                            iouReport={iouReport}
-                                            wrapperStyle={buttonMaxWidth}
-                                            onPress={confirmPayment}
-                                            onPaymentOptionsShow={onPaymentOptionsShow}
-                                            onPaymentOptionsHide={onPaymentOptionsHide}
-                                            confirmApproval={confirmApproval}
-                                            enablePaymentsRoute={ROUTES.ENABLE_PAYMENTS}
-                                            addBankAccountRoute={bankAccountRoute}
-                                            shouldHidePaymentOptions={buttonType !== IOU_REPORT_PREVIEW_BUTTON.PAY}
-                                            shouldShowApproveButton={buttonType === IOU_REPORT_PREVIEW_BUTTON.APPROVE}
-                                            shouldDisableApproveButton={shouldDisableApproveButton}
-                                            kycWallAnchorAlignment={{
-                                                horizontal: CONST.MODAL.ANCHOR_ORIGIN_HORIZONTAL.LEFT,
-                                                vertical: CONST.MODAL.ANCHOR_ORIGIN_VERTICAL.BOTTOM,
-                                            }}
-                                            paymentMethodDropdownAnchorAlignment={{
-                                                horizontal: CONST.MODAL.ANCHOR_ORIGIN_HORIZONTAL.RIGHT,
-                                                vertical: CONST.MODAL.ANCHOR_ORIGIN_VERTICAL.BOTTOM,
-                                            }}
-                                            isDisabled={isOffline && !canAllowSettlement}
-                                            isLoading={!isOffline && !canAllowSettlement}
-                                        />
-                                    )}
-                                    {buttonType === IOU_REPORT_PREVIEW_BUTTON.EXPORT && (
-                                        <ExportWithDropdownMenu
-                                            policy={policy}
-                                            report={iouReport}
-                                            /* If the button type is Export then the integrations cannot be null, this is checked using shouldShowExportIntegrationButton */
-                                            /* eslint-disable-next-line @typescript-eslint/no-non-null-assertion */
-                                            connectionName={connectedIntegration!}
-                                            wrapperStyle={[buttonMaxWidth, styles.flexReset]}
-                                            dropdownAnchorAlignment={{
-                                                horizontal: CONST.MODAL.ANCHOR_ORIGIN_HORIZONTAL.RIGHT,
-                                                vertical: CONST.MODAL.ANCHOR_ORIGIN_VERTICAL.BOTTOM,
-                                            }}
-                                        />
-                                    )}
-                                    {buttonType === IOU_REPORT_PREVIEW_BUTTON.REVIEW && (
-                                        <Button
-                                            icon={Expensicons.DotIndicator}
-                                            iconFill={theme.danger}
-                                            iconHoverFill={theme.danger}
-                                            text={translate('common.review', {
-                                                amount: shouldShowSettlementButton ? getTotalAmountForIOUReportPreviewButton(iouReport, policy, buttonType) : '',
-                                            })}
-                                            onPress={onPress}
-                                            style={buttonMaxWidth}
-                                        />
-                                    )}
-                                    {buttonType === IOU_REPORT_PREVIEW_BUTTON.SUBMIT && (
-                                        <Button
-                                            success={isWaitingForSubmissionFromCurrentUser}
-                                            text={translate('iou.submitAmount', {amount: getTotalAmountForIOUReportPreviewButton(iouReport, policy, buttonType)})}
-                                            style={buttonMaxWidth}
-                                            onPress={() => iouReport && submitReport(iouReport)}
-                                            isDisabled={shouldDisableSubmitButton}
-                                        />
-                                    )}
-=======
                                     <View style={[buttonMaxWidth]}>{reportPreviewActions[reportPreviewAction]}</View>
->>>>>>> 230aa4af
                                 </View>
                             </View>
                         </View>
