--- conflicted
+++ resolved
@@ -459,13 +459,8 @@
         if (isPaidAnimationRunning) {
             return CONST.REPORT.REPORT_PREVIEW_ACTIONS.PAY;
         }
-<<<<<<< HEAD
-        return getReportPreviewAction(violations, iouReport, policy, transactions, isIouReportArchived || isChatReportArchived, reportActions);
-    }, [isPaidAnimationRunning, violations, iouReport, policy, transactions, isIouReportArchived, isChatReportArchived, reportActions]);
-=======
-        return getReportPreviewAction(violations, iouReport, policy, transactions, isIouReportArchived, reportActions, invoiceReceiverPolicy);
-    }, [isPaidAnimationRunning, violations, iouReport, policy, transactions, isIouReportArchived, reportActions, invoiceReceiverPolicy]);
->>>>>>> 6871ba97
+        return getReportPreviewAction(violations, iouReport, policy, transactions, isIouReportArchived || isChatReportArchived, reportActions, invoiceReceiverPolicy);
+    }, [isPaidAnimationRunning, violations, iouReport, policy, transactions, isIouReportArchived, reportActions, invoiceReceiverPolicy, isChatReportArchived]);
 
     const addExpenseDropdownOptions = useMemo(
         () => [
