import React, {useCallback, useContext, useDeferredValue, useEffect, useMemo, useRef, useState} from 'react';
import {ActivityIndicator, FlatList, View} from 'react-native';
import type {ListRenderItemInfo, ViewToken} from 'react-native';
import Animated, {useAnimatedStyle, useSharedValue, withDelay, withSpring, withTiming} from 'react-native-reanimated';
import AnimatedSubmitButton from '@components/AnimatedSubmitButton';
import Button from '@components/Button';
import {getButtonRole} from '@components/Button/utils';
import ButtonWithDropdownMenu from '@components/ButtonWithDropdownMenu';
import {DelegateNoAccessContext} from '@components/DelegateNoAccessModalProvider';
import Icon from '@components/Icon';
import * as Expensicons from '@components/Icon/Expensicons';
import ImageSVG from '@components/ImageSVG';
import MoneyReportHeaderStatusBarSkeleton from '@components/MoneyReportHeaderStatusBarSkeleton';
import OfflineWithFeedback from '@components/OfflineWithFeedback';
import {PressableWithFeedback} from '@components/Pressable';
import PressableWithoutFeedback from '@components/Pressable/PressableWithoutFeedback';
import ProcessMoneyReportHoldMenu from '@components/ProcessMoneyReportHoldMenu';
import type {ActionHandledType} from '@components/ProcessMoneyReportHoldMenu';
import ExportWithDropdownMenu from '@components/ReportActionItem/ExportWithDropdownMenu';
import AnimatedSettlementButton from '@components/SettlementButton/AnimatedSettlementButton';
import {showContextMenuForReport} from '@components/ShowContextMenuContext';
import Text from '@components/Text';
import useLocalize from '@hooks/useLocalize';
import useNetwork from '@hooks/useNetwork';
import useOnyx from '@hooks/useOnyx';
import useParticipantsInvoiceReport from '@hooks/useParticipantsInvoiceReport';
import usePaymentAnimations from '@hooks/usePaymentAnimations';
import useReportIsArchived from '@hooks/useReportIsArchived';
import useResponsiveLayout from '@hooks/useResponsiveLayout';
import useStyleUtils from '@hooks/useStyleUtils';
import useTheme from '@hooks/useTheme';
import useThemeStyles from '@hooks/useThemeStyles';
import {openUnreportedExpense} from '@libs/actions/Report';
import ControlSelection from '@libs/ControlSelection';
import {convertToDisplayString} from '@libs/CurrencyUtils';
import {canUseTouchScreen} from '@libs/DeviceCapabilities';
import {getTotalAmountForIOUReportPreviewButton} from '@libs/MoneyRequestReportUtils';
import Navigation from '@libs/Navigation/Navigation';
import Performance from '@libs/Performance';
import {getConnectedIntegration} from '@libs/PolicyUtils';
import {getReportPreviewAction} from '@libs/ReportPreviewActionUtils';
import {
    areAllRequestsBeingSmartScanned as areAllRequestsBeingSmartScannedReportUtils,
    getDisplayNameForParticipant,
    getInvoicePayerName,
    getMoneyReportPreviewName,
    getMoneyRequestSpendBreakdown,
    getNonHeldAndFullAmount,
    getPolicyName,
    getReportStatusTranslation,
    getTransactionsWithReceipts,
    hasHeldExpenses as hasHeldExpensesReportUtils,
    hasNonReimbursableTransactions as hasNonReimbursableTransactionsReportUtils,
    hasOnlyHeldExpenses as hasOnlyHeldExpensesReportUtils,
    hasOnlyTransactionsWithPendingRoutes as hasOnlyTransactionsWithPendingRoutesReportUtils,
    hasReportBeenReopened as hasReportBeenReopenedUtils,
    hasReportBeenRetracted as hasReportBeenRetractedUtils,
    hasUpdatedTotal,
    isInvoiceReport as isInvoiceReportUtils,
    isInvoiceRoom as isInvoiceRoomReportUtils,
    isPolicyExpenseChat as isPolicyExpenseChatReportUtils,
    isReportApproved,
    isReportOwner,
    isSettled,
    isTripRoom as isTripRoomReportUtils,
    isWaitingForSubmissionFromCurrentUser as isWaitingForSubmissionFromCurrentUserReportUtils,
} from '@libs/ReportUtils';
import shouldAdjustScroll from '@libs/shouldAdjustScroll';
import {shouldRestrictUserBillableActions} from '@libs/SubscriptionUtils';
import {hasPendingUI, isCardTransaction, isPending} from '@libs/TransactionUtils';
import colors from '@styles/theme/colors';
import variables from '@styles/variables';
import {approveMoneyRequest, canIOUBePaid as canIOUBePaidIOUActions, payInvoice, payMoneyRequest, startMoneyRequest, submitReport} from '@userActions/IOU';
import Timing from '@userActions/Timing';
import CONST from '@src/CONST';
import type {TranslationPaths} from '@src/languages/types';
import ONYXKEYS from '@src/ONYXKEYS';
import ROUTES from '@src/ROUTES';
import type {Transaction} from '@src/types/onyx';
import type {PaymentMethodType} from '@src/types/onyx/OriginalMessage';
import EmptyMoneyRequestReportPreview from './EmptyMoneyRequestReportPreview';
import type {MoneyRequestReportPreviewContentProps} from './types';

function MoneyRequestReportPreviewContent({
    iouReportID,
    chatReportID,
    action,
    containerStyles,
    contextMenuAnchor,
    isHovered = false,
    isWhisper = false,
    checkIfContextMenuActive = () => {},
    onPaymentOptionsShow,
    onPaymentOptionsHide,
    chatReport,
    invoiceReceiverPolicy,
    iouReport,
    transactions,
    violations,
    policy,
    invoiceReceiverPersonalDetail,
    lastTransactionViolations,
    renderTransactionItem,
    onCarouselLayout,
    onWrapperLayout,
    currentWidth,
    reportPreviewStyles,
    shouldDisplayContextMenu = true,
    isInvoice,
    shouldShowBorder = false,
    onPress,
    forwardedFSClass,
}: MoneyRequestReportPreviewContentProps) {
    const [chatReportMetadata] = useOnyx(`${ONYXKEYS.COLLECTION.REPORT_METADATA}${chatReportID}`, {canBeMissing: true, allowStaleData: true});
    const [activePolicyID] = useOnyx(ONYXKEYS.NVP_ACTIVE_POLICY_ID, {canBeMissing: true});
    const shouldShowLoading = !chatReportMetadata?.hasOnceLoadedReportActions && transactions.length === 0 && !chatReportMetadata?.isOptimisticReport;
    // `hasOnceLoadedReportActions` becomes true before transactions populate fully,
    // so we defer the loading state update to ensure transactions are loaded
    const shouldShowLoadingDeferred = useDeferredValue(shouldShowLoading);
    const lastTransaction = transactions?.at(0);
    const shouldShowSkeleton = shouldShowLoading && transactions.length === 0;
    const shouldShowEmptyPlaceholder = transactions.length === 0 && !shouldShowLoading;
    const showStatusAndSkeleton = !shouldShowEmptyPlaceholder;
    const theme = useTheme();
    const styles = useThemeStyles();
    const StyleUtils = useStyleUtils();
    const {translate} = useLocalize();
    const {isOffline} = useNetwork();
    const {shouldUseNarrowLayout} = useResponsiveLayout();

    const {areAllRequestsBeingSmartScanned, hasNonReimbursableTransactions} = useMemo(
        () => ({
            areAllRequestsBeingSmartScanned: areAllRequestsBeingSmartScannedReportUtils(iouReportID, action),
            hasOnlyTransactionsWithPendingRoutes: hasOnlyTransactionsWithPendingRoutesReportUtils(iouReportID),
            hasNonReimbursableTransactions: hasNonReimbursableTransactionsReportUtils(iouReportID),
        }),
        // When transactions get updated these values may have changed, so that is a case where we also want to recompute them
        // eslint-disable-next-line react-compiler/react-compiler, react-hooks/exhaustive-deps
        [transactions, iouReportID, action],
    );

    const {isPaidAnimationRunning, isApprovedAnimationRunning, isSubmittingAnimationRunning, stopAnimation, startAnimation, startApprovedAnimation, startSubmittingAnimation} =
        usePaymentAnimations();
    const [isHoldMenuVisible, setIsHoldMenuVisible] = useState(false);
    const [requestType, setRequestType] = useState<ActionHandledType>();
    const [paymentType, setPaymentType] = useState<PaymentMethodType>();
    const isIouReportArchived = useReportIsArchived(iouReportID);
    const isChatReportArchived = useReportIsArchived(chatReport?.reportID);

    const getCanIOUBePaid = useCallback(
        (shouldShowOnlyPayElsewhere = false, shouldCheckApprovedState = true) =>
            canIOUBePaidIOUActions(iouReport, chatReport, policy, transactions, shouldShowOnlyPayElsewhere, undefined, undefined, shouldCheckApprovedState),
        [iouReport, chatReport, policy, transactions],
    );

    const canIOUBePaid = useMemo(() => getCanIOUBePaid(), [getCanIOUBePaid]);
    const onlyShowPayElsewhere = useMemo(() => !canIOUBePaid && getCanIOUBePaid(true), [canIOUBePaid, getCanIOUBePaid]);
    const shouldShowPayButton = isPaidAnimationRunning || canIOUBePaid || onlyShowPayElsewhere;

    const {nonHeldAmount, fullAmount, hasValidNonHeldAmount} = getNonHeldAndFullAmount(iouReport, shouldShowPayButton);
    const canIOUBePaidAndApproved = useMemo(() => getCanIOUBePaid(false, false), [getCanIOUBePaid]);
    const connectedIntegration = getConnectedIntegration(policy);
    const hasOnlyHeldExpenses = hasOnlyHeldExpensesReportUtils(iouReport?.reportID);

    const managerID = iouReport?.managerID ?? action.childManagerAccountID ?? CONST.DEFAULT_NUMBER_ID;
    const {totalDisplaySpend} = getMoneyRequestSpendBreakdown(iouReport);

    const iouSettled = isSettled(iouReportID) || action?.childStatusNum === CONST.REPORT.STATUS_NUM.REIMBURSED;
    const previewMessageOpacity = useSharedValue(1);
    const previewMessageStyle = useAnimatedStyle(() => ({
        opacity: previewMessageOpacity.get(),
    }));
    const checkMarkScale = useSharedValue(iouSettled ? 1 : 0);

    const isApproved = isReportApproved({report: iouReport, parentReportAction: action});
    const thumbsUpScale = useSharedValue(isApproved ? 1 : 0);

    const isPolicyExpenseChat = isPolicyExpenseChatReportUtils(chatReport);
    const isInvoiceRoom = isInvoiceRoomReportUtils(chatReport);
    const isTripRoom = isTripRoomReportUtils(chatReport);

    const canAllowSettlement = hasUpdatedTotal(iouReport, policy);
    const numberOfRequests = transactions?.length ?? 0;
    const transactionsWithReceipts = getTransactionsWithReceipts(iouReportID);
    const numberOfPendingRequests = transactionsWithReceipts.filter((transaction) => isPending(transaction) && isCardTransaction(transaction)).length;

    const shouldShowRTERViolationMessage = numberOfRequests === 1 && hasPendingUI(lastTransaction, lastTransactionViolations);
    const shouldShowOnlyPayElsewhere = useMemo(() => !canIOUBePaid && getCanIOUBePaid(true), [canIOUBePaid, getCanIOUBePaid]);

    const hasReceipts = transactionsWithReceipts.length > 0;
    const isScanning = hasReceipts && areAllRequestsBeingSmartScanned;
    const existingB2BInvoiceReport = useParticipantsInvoiceReport(activePolicyID, CONST.REPORT.INVOICE_RECEIVER_TYPE.BUSINESS, chatReport?.policyID);

    const {isDelegateAccessRestricted, showDelegateNoAccessModal} = useContext(DelegateNoAccessContext);
    const [reportActions] = useOnyx(`${ONYXKEYS.COLLECTION.REPORT_ACTIONS}${iouReportID}`, {canBeMissing: true});

    const hasReportBeenRetracted = hasReportBeenReopenedUtils(iouReport, reportActions) || hasReportBeenRetractedUtils(iouReport, reportActions);

    // The submit button should be success green color only if the user is submitter and the policy does not have Scheduled Submit turned on
    // Or if the report has been reopened or retracted
    const isWaitingForSubmissionFromCurrentUser = useMemo(() => {
        const isOwnAndReportHasBeenRetracted = isReportOwner(iouReport) && hasReportBeenRetracted;
        return isOwnAndReportHasBeenRetracted || isWaitingForSubmissionFromCurrentUserReportUtils(chatReport, policy);
    }, [chatReport, policy, hasReportBeenRetracted, iouReport]);

    const confirmPayment = useCallback(
        (type: PaymentMethodType | undefined, payAsBusiness?: boolean) => {
            if (!type) {
                return;
            }
            setPaymentType(type);
            setRequestType(CONST.IOU.REPORT_ACTION_TYPE.PAY);
            if (isDelegateAccessRestricted) {
                showDelegateNoAccessModal();
            } else if (hasHeldExpensesReportUtils(iouReport?.reportID)) {
                setIsHoldMenuVisible(true);
            } else if (chatReport && iouReport) {
                startAnimation();
                if (isInvoiceReportUtils(iouReport)) {
                    payInvoice(type, chatReport, iouReport, payAsBusiness, existingB2BInvoiceReport);
                } else {
                    payMoneyRequest(type, chatReport, iouReport);
                }
            }
        },
        [chatReport, iouReport, isDelegateAccessRestricted, showDelegateNoAccessModal, startAnimation, existingB2BInvoiceReport],
    );

    const confirmApproval = () => {
        setRequestType(CONST.IOU.REPORT_ACTION_TYPE.APPROVE);
        if (isDelegateAccessRestricted) {
            showDelegateNoAccessModal();
        } else if (hasHeldExpensesReportUtils(iouReport?.reportID)) {
            setIsHoldMenuVisible(true);
        } else {
            startApprovedAnimation();
            approveMoneyRequest(iouReport, true);
        }
    };

    const previewMessage = useMemo(() => {
        if (isScanning) {
            return totalDisplaySpend ? `${translate('common.receipt')} ${CONST.DOT_SEPARATOR} ${translate('common.scanning')}` : `${translate('common.receipt')}`;
        }
        if (numberOfPendingRequests === 1 && numberOfRequests === 1) {
            return `${translate('common.receipt')} ${CONST.DOT_SEPARATOR} ${translate('iou.pending')}`;
        }
        if (shouldShowRTERViolationMessage) {
            return `${translate('common.receipt')} ${CONST.DOT_SEPARATOR} ${translate('iou.pendingMatch')}`;
        }

        let payerOrApproverName;
        if (isPolicyExpenseChat || isTripRoom) {
            payerOrApproverName = getPolicyName({report: chatReport, policy});
        } else if (isInvoiceRoom) {
            payerOrApproverName = getInvoicePayerName(chatReport, invoiceReceiverPolicy, invoiceReceiverPersonalDetail);
        } else {
            payerOrApproverName = getDisplayNameForParticipant({accountID: managerID, shouldUseShortForm: true});
        }

        if (isApproved) {
            return translate('iou.managerApproved', {manager: payerOrApproverName});
        }
        let paymentVerb: TranslationPaths = 'iou.payerOwes';
        if (iouSettled || iouReport?.isWaitingOnBankAccount) {
            paymentVerb = 'iou.payerPaid';
        } else if (hasNonReimbursableTransactions) {
            paymentVerb = 'iou.payerSpent';
            payerOrApproverName = getDisplayNameForParticipant({accountID: chatReport?.ownerAccountID, shouldUseShortForm: true});
        }
        return translate(paymentVerb, {payer: payerOrApproverName});
    }, [
        isScanning,
        numberOfPendingRequests,
        numberOfRequests,
        shouldShowRTERViolationMessage,
        isPolicyExpenseChat,
        isTripRoom,
        isInvoiceRoom,
        isApproved,
        iouSettled,
        iouReport?.isWaitingOnBankAccount,
        hasNonReimbursableTransactions,
        translate,
        totalDisplaySpend,
        chatReport,
        policy,
        invoiceReceiverPolicy,
        invoiceReceiverPersonalDetail,
        managerID,
    ]);

    /*
     Show subtitle if at least one of the expenses is not being smart scanned, and either:
     - There is more than one expense – in this case, the "X expenses, Y scanning" subtitle is shown;
     - There is only one expense, it has a receipt and is not being smart scanned – in this case, the expense merchant or description is shown;

     * There is an edge case when there is only one distance expense with a pending route and amount = 0.
       In this case, we don't want to show the merchant or description because it says: "Pending route...", which is already displayed in the amount field.
     */
    const expenseCount = useMemo(
        () =>
            translate('iou.expenseCount', {
                count: numberOfRequests,
            }),
        [translate, numberOfRequests],
    );

    const reportStatus = useMemo(
        () => getReportStatusTranslation(iouReport?.stateNum ?? action?.childStateNum, iouReport?.statusNum ?? action?.childStatusNum),
        [action?.childStateNum, action?.childStatusNum, iouReport?.stateNum, iouReport?.statusNum],
    );

    const totalAmountStyle = shouldUseNarrowLayout ? [styles.flexColumnReverse, styles.alignItemsStretch] : [styles.flexRow, styles.alignItemsCenter];

    useEffect(() => {
        if (!isPaidAnimationRunning || isApprovedAnimationRunning || isSubmittingAnimationRunning) {
            return;
        }

        previewMessageOpacity.set(
            withTiming(0.75, {duration: CONST.ANIMATION_PAID_DURATION / 2}, () => {
                previewMessageOpacity.set(withTiming(1, {duration: CONST.ANIMATION_PAID_DURATION / 2}));
            }),
        );
        // We only want to animate the text when the text changes
        // eslint-disable-next-line react-compiler/react-compiler, react-hooks/exhaustive-deps
    }, [previewMessage, previewMessageOpacity]);

    useEffect(() => {
        if (!iouSettled) {
            return;
        }

        checkMarkScale.set(isPaidAnimationRunning ? withDelay(CONST.ANIMATION_PAID_CHECKMARK_DELAY, withSpring(1, {duration: CONST.ANIMATION_PAID_DURATION})) : 1);
    }, [isPaidAnimationRunning, iouSettled, checkMarkScale]);

    useEffect(() => {
        if (!isApproved) {
            return;
        }

        thumbsUpScale.set(isApprovedAnimationRunning ? withDelay(CONST.ANIMATION_THUMBS_UP_DELAY, withSpring(1, {duration: CONST.ANIMATION_THUMBS_UP_DURATION})) : 1);
    }, [isApproved, isApprovedAnimationRunning, thumbsUpScale]);

    const carouselTransactions = transactions.slice(0, 11);
    const prevCarouselTransactionLength = useRef(0);

    useEffect(() => {
        return () => {
            prevCarouselTransactionLength.current = carouselTransactions.length;
        };
    }, [carouselTransactions.length]);

    const [currentIndex, setCurrentIndex] = useState(0);
    const [currentVisibleItems, setCurrentVisibleItems] = useState([0]);
    const [footerWidth, setFooterWidth] = useState(0);
    // optimisticIndex - value for index we are scrolling to with an arrow button or undefined after scroll is completed
    // value ensures that disabled state is applied instantly and not overridden by onViewableItemsChanged when scrolling
    // undefined makes arrow buttons react on currentIndex changes when scrolling manually
    const [optimisticIndex, setOptimisticIndex] = useState<number | undefined>(undefined);
    const carouselRef = useRef<FlatList<Transaction> | null>(null);
    const visibleItemsOnEndCount = useMemo(() => {
        const lastItemWidth = transactions.length > 10 ? footerWidth : reportPreviewStyles.transactionPreviewCarouselStyle.width;
        const lastItemWithGap = lastItemWidth + styles.gap2.gap;
        const itemWithGap = reportPreviewStyles.transactionPreviewCarouselStyle.width + styles.gap2.gap;
        return Math.floor((currentWidth - 2 * styles.pl2.paddingLeft - lastItemWithGap) / itemWithGap) + 1;
    }, [transactions.length, footerWidth, reportPreviewStyles.transactionPreviewCarouselStyle.width, styles.gap2.gap, styles.pl2.paddingLeft, currentWidth]);
    const viewabilityConfig = useMemo(() => {
        return {itemVisiblePercentThreshold: 100};
    }, []);

    // eslint-disable-next-line react-compiler/react-compiler
    const onViewableItemsChanged = useRef(({viewableItems}: {viewableItems: ViewToken[]; changed: ViewToken[]}) => {
        const newIndex = viewableItems.at(0)?.index;
        if (typeof newIndex === 'number') {
            setCurrentIndex(newIndex);
        }
        const viewableItemsIndexes = viewableItems.map((item) => item.index).filter((item): item is number => item !== null);
        setCurrentVisibleItems(viewableItemsIndexes);
    }).current;

    const handleChange = (index: number) => {
        if (index > carouselTransactions.length - visibleItemsOnEndCount) {
            setOptimisticIndex(carouselTransactions.length - visibleItemsOnEndCount);
            carouselRef.current?.scrollToIndex({index: carouselTransactions.length - visibleItemsOnEndCount, animated: true, viewOffset: 2 * styles.gap2.gap});
            return;
        }
        if (index < 0) {
            setOptimisticIndex(0);
            carouselRef.current?.scrollToIndex({index: 0, animated: true, viewOffset: 2 * styles.gap2.gap});
            return;
        }
        setOptimisticIndex(index);
        carouselRef.current?.scrollToIndex({index, animated: true, viewOffset: 2 * styles.gap2.gap});
    };

    const renderFlatlistItem = (itemInfo: ListRenderItemInfo<Transaction>) => {
        if (itemInfo.index > 9) {
            return (
                <View
                    style={[styles.flex1, styles.p5, styles.justifyContentCenter]}
                    onLayout={(e) => setFooterWidth(e.nativeEvent.layout.width)}
                >
                    <Text style={{color: colors.blue600}}>
                        +{transactions.length - 10} {translate('common.more').toLowerCase()}
                    </Text>
                </View>
            );
        }
        return renderTransactionItem(itemInfo);
    };

    // The button should expand up to transaction width
    const buttonMaxWidth =
        !shouldUseNarrowLayout && reportPreviewStyles.transactionPreviewCarouselStyle.width >= CONST.REPORT.TRANSACTION_PREVIEW.CAROUSEL.MIN_WIDE_WIDTH
            ? {maxWidth: reportPreviewStyles.transactionPreviewCarouselStyle.width}
            : {};

    // We also show icons in case of Approved or Paid report for easier identification at glance
    const isIconNeeded = useMemo(() => {
        return iouSettled || isApproved;
    }, [iouSettled, isApproved]);

    const approvedOrSettledIcon = isIconNeeded && (
        <ImageSVG
            src={isApproved ? Expensicons.ThumbsUp : Expensicons.Checkmark}
            fill={isApproved ? theme.icon : theme.iconSuccessFill}
            width={variables.iconSizeExtraSmall}
            height={variables.iconSizeExtraSmall}
            contentFit="cover"
        />
    );

    useEffect(() => {
        if (
            optimisticIndex === undefined ||
            optimisticIndex !== currentIndex ||
            // currentIndex is still the same as target (f.ex. 0), but not yet scrolled to the far left
            (currentVisibleItems.at(0) !== optimisticIndex && optimisticIndex !== undefined) ||
            // currentIndex reached, but not scrolled to the end
            (optimisticIndex === carouselTransactions.length - visibleItemsOnEndCount && currentVisibleItems.length !== visibleItemsOnEndCount)
        ) {
            return;
        }
        setOptimisticIndex(undefined);
    }, [carouselTransactions.length, currentIndex, currentVisibleItems, currentVisibleItems.length, optimisticIndex, visibleItemsOnEndCount]);

    const openReportFromPreview = useCallback(() => {
        if (!iouReportID) {
            return;
        }
        Performance.markStart(CONST.TIMING.OPEN_REPORT_FROM_PREVIEW);
        Timing.start(CONST.TIMING.OPEN_REPORT_FROM_PREVIEW);
        Navigation.navigate(ROUTES.REPORT_WITH_ID.getRoute(iouReportID, undefined, undefined, Navigation.getActiveRoute()));
    }, [iouReportID]);

    const reportPreviewAction = useMemo(() => {
<<<<<<< HEAD
        return getReportPreviewAction(
            violations,
            isIouReportArchived || isChatReportArchived,
            iouReport,
            policy,
            transactions,
            invoiceReceiverPolicy,
            isPaidAnimationRunning,
            isSubmittingAnimationRunning,
        );
    }, [isPaidAnimationRunning, isSubmittingAnimationRunning, violations, iouReport, policy, transactions, isIouReportArchived, invoiceReceiverPolicy, isChatReportArchived]);
=======
        // It's necessary to allow payment animation to finish before button is changed
        if (isPaidAnimationRunning || isApprovedAnimationRunning) {
            return CONST.REPORT.REPORT_PREVIEW_ACTIONS.PAY;
        }
        return getReportPreviewAction(violations, isIouReportArchived || isChatReportArchived, iouReport, policy, transactions, invoiceReceiverPolicy);
    }, [isPaidAnimationRunning, isApprovedAnimationRunning, violations, isIouReportArchived, isChatReportArchived, iouReport, policy, transactions, invoiceReceiverPolicy]);
>>>>>>> b278a737

    const addExpenseDropdownOptions = useMemo(
        () => [
            {
                value: CONST.REPORT.ADD_EXPENSE_OPTIONS.CREATE_NEW_EXPENSE,
                text: translate('iou.createExpense'),
                icon: Expensicons.Plus,
                onSelected: () => {
                    if (!iouReport?.reportID) {
                        return;
                    }
                    if (policy && shouldRestrictUserBillableActions(policy.id)) {
                        Navigation.navigate(ROUTES.RESTRICTED_ACTION.getRoute(policy.id));
                        return;
                    }
                    startMoneyRequest(CONST.IOU.TYPE.SUBMIT, iouReport?.reportID, undefined, false, chatReportID);
                },
            },
            {
                value: CONST.REPORT.ADD_EXPENSE_OPTIONS.ADD_UNREPORTED_EXPENSE,
                text: translate('iou.addUnreportedExpense'),
                icon: Expensicons.ReceiptPlus,
                onSelected: () => {
                    if (policy && shouldRestrictUserBillableActions(policy.id)) {
                        Navigation.navigate(ROUTES.RESTRICTED_ACTION.getRoute(policy.id));
                        return;
                    }
                    openUnreportedExpense(iouReport?.reportID, iouReport?.parentReportID);
                },
            },
        ],
        [chatReportID, iouReport?.parentReportID, iouReport?.reportID, policy, translate],
    );

    const isReportDeleted = action?.pendingAction === CONST.RED_BRICK_ROAD_PENDING_ACTION.DELETE;
    const formattedAmount = getTotalAmountForIOUReportPreviewButton(iouReport, policy, reportPreviewAction);

    const reportPreviewActions = {
        [CONST.REPORT.REPORT_PREVIEW_ACTIONS.SUBMIT]: (
            <AnimatedSubmitButton
                success={isWaitingForSubmissionFromCurrentUser}
                text={translate('iou.submitAmount', {amount: getTotalAmountForIOUReportPreviewButton(iouReport, policy, reportPreviewAction)})}
                onPress={() => {
                    startSubmittingAnimation();
                    submitReport(iouReport);
                }}
                isSubmittingAnimationRunning={isSubmittingAnimationRunning}
                onAnimationFinish={stopAnimation}
            />
        ),
        [CONST.REPORT.REPORT_PREVIEW_ACTIONS.APPROVE]: (
            <Button
                text={translate('iou.approve')}
                success
                onPress={() => confirmApproval()}
            />
        ),
        [CONST.REPORT.REPORT_PREVIEW_ACTIONS.PAY]: (
            <AnimatedSettlementButton
                onlyShowPayElsewhere={shouldShowOnlyPayElsewhere}
                isPaidAnimationRunning={isPaidAnimationRunning}
                isApprovedAnimationRunning={isApprovedAnimationRunning}
                canIOUBePaid={canIOUBePaidAndApproved || isPaidAnimationRunning}
                onAnimationFinish={stopAnimation}
                chatReportID={chatReportID}
                policyID={policy?.id}
                iouReport={iouReport}
                currency={iouReport?.currency}
                wrapperStyle={buttonMaxWidth}
                onPress={confirmPayment}
                onPaymentOptionsShow={onPaymentOptionsShow}
                onPaymentOptionsHide={onPaymentOptionsHide}
                formattedAmount={formattedAmount}
                confirmApproval={confirmApproval}
                enablePaymentsRoute={ROUTES.ENABLE_PAYMENTS}
                shouldHidePaymentOptions={!shouldShowPayButton}
                kycWallAnchorAlignment={{
                    horizontal: CONST.MODAL.ANCHOR_ORIGIN_HORIZONTAL.LEFT,
                    vertical: CONST.MODAL.ANCHOR_ORIGIN_VERTICAL.BOTTOM,
                }}
                paymentMethodDropdownAnchorAlignment={{
                    horizontal: CONST.MODAL.ANCHOR_ORIGIN_HORIZONTAL.RIGHT,
                    vertical: CONST.MODAL.ANCHOR_ORIGIN_VERTICAL.BOTTOM,
                }}
                isDisabled={isOffline && !canAllowSettlement}
                isLoading={!isOffline && !canAllowSettlement}
            />
        ),
        [CONST.REPORT.REPORT_PREVIEW_ACTIONS.EXPORT_TO_ACCOUNTING]: connectedIntegration ? (
            <ExportWithDropdownMenu
                report={iouReport}
                reportActions={reportActions}
                connectionName={connectedIntegration}
                wrapperStyle={styles.flexReset}
                dropdownAnchorAlignment={{
                    horizontal: CONST.MODAL.ANCHOR_ORIGIN_HORIZONTAL.RIGHT,
                    vertical: CONST.MODAL.ANCHOR_ORIGIN_VERTICAL.BOTTOM,
                }}
            />
        ) : null,
        [CONST.REPORT.REPORT_PREVIEW_ACTIONS.REVIEW]: (
            <Button
                icon={Expensicons.DotIndicator}
                iconFill={theme.danger}
                iconHoverFill={theme.danger}
                text={translate('common.review')}
                onPress={() => openReportFromPreview()}
            />
        ),
        [CONST.REPORT.REPORT_PREVIEW_ACTIONS.VIEW]: (
            <Button
                text={translate('common.view')}
                onPress={() => {
                    openReportFromPreview();
                }}
            />
        ),
        [CONST.REPORT.REPORT_PREVIEW_ACTIONS.ADD_EXPENSE]: (
            <ButtonWithDropdownMenu
                onPress={() => {}}
                shouldAlwaysShowDropdownMenu
                customText={translate('iou.addExpense')}
                options={addExpenseDropdownOptions}
                isSplitButton={false}
                anchorAlignment={{
                    horizontal: CONST.MODAL.ANCHOR_ORIGIN_HORIZONTAL.RIGHT,
                    vertical: CONST.MODAL.ANCHOR_ORIGIN_VERTICAL.BOTTOM,
                }}
            />
        ),
    };

    const adjustScroll = useCallback(() => {
        // Workaround for a known React Native bug on Android (https://github.com/facebook/react-native/issues/27504):
        // When the FlatList is scrolled to the end and the last item is deleted, a blank space is left behind.
        // To fix this, we detect when onEndReached is triggered due to an item deletion,
        // and programmatically scroll to the end to fill the space.
        if (carouselTransactions.length >= prevCarouselTransactionLength.current || !shouldAdjustScroll) {
            return;
        }
        prevCarouselTransactionLength.current = carouselTransactions.length;
        carouselRef.current?.scrollToEnd();
    }, [carouselTransactions.length]);

    return (
        <View
            onLayout={onWrapperLayout}
            testID="MoneyRequestReportPreviewContent-wrapper"
            fsClass={forwardedFSClass}
        >
            <OfflineWithFeedback
                pendingAction={iouReport?.pendingFields?.preview}
                shouldDisableOpacity={!!(action.pendingAction ?? action.isOptimisticAction)}
                needsOffscreenAlphaCompositing
                style={styles.mt1}
            >
                <View
                    style={[styles.chatItemMessage, isReportDeleted && [styles.cursorDisabled, styles.pointerEventsAuto], containerStyles]}
                    onLayout={onCarouselLayout}
                    testID="carouselWidthSetter"
                >
                    <PressableWithoutFeedback
                        onPress={onPress}
                        onPressIn={() => canUseTouchScreen() && ControlSelection.block()}
                        onPressOut={() => ControlSelection.unblock()}
                        onLongPress={(event) => {
                            if (!shouldDisplayContextMenu) {
                                return;
                            }
                            showContextMenuForReport(event, contextMenuAnchor, chatReportID, action, checkIfContextMenuActive);
                        }}
                        shouldUseHapticsOnLongPress
                        style={[
                            styles.flexRow,
                            styles.justifyContentBetween,
                            StyleUtils.getBackgroundColorStyle(theme.cardBG),
                            shouldShowBorder ? styles.borderedContentCardLarge : styles.reportContainerBorderRadius,
                            isReportDeleted && styles.pointerEventsNone,
                        ]}
                        role={getButtonRole(true)}
                        isNested
                        accessibilityLabel={translate('iou.viewDetails')}
                    >
                        <View
                            style={[
                                StyleUtils.getBackgroundColorStyle(theme.cardBG),
                                styles.reportContainerBorderRadius,
                                styles.w100,
                                (isHovered || isScanning || isWhisper) && styles.reportPreviewBoxHoverBorder,
                            ]}
                        >
                            <View style={[reportPreviewStyles.wrapperStyle]}>
                                <View style={[reportPreviewStyles.contentContainerStyle, styles.gap4]}>
                                    <View style={[styles.expenseAndReportPreviewTextContainer, styles.overflowHidden]}>
                                        <View style={[styles.flexRow, styles.justifyContentBetween, styles.flexShrink1, styles.gap1]}>
                                            <View style={[styles.flexColumn, styles.gap1, styles.flexShrink1]}>
                                                <View style={[styles.flexRow, styles.mw100, styles.flexShrink1]}>
                                                    <Animated.View style={[styles.flexRow, styles.alignItemsCenter, previewMessageStyle, styles.flexShrink1]}>
                                                        <Text
                                                            style={[styles.headerText]}
                                                            testID="MoneyRequestReportPreview-reportName"
                                                        >
                                                            {getMoneyReportPreviewName(action, iouReport, isInvoice)}
                                                        </Text>
                                                    </Animated.View>
                                                </View>
                                                {showStatusAndSkeleton && shouldShowSkeleton ? (
                                                    <MoneyReportHeaderStatusBarSkeleton />
                                                ) : (
                                                    !shouldShowEmptyPlaceholder && (
                                                        <View style={[styles.flexRow, styles.justifyContentStart, styles.alignItemsCenter]}>
                                                            {isIconNeeded && <View style={[styles.alignItemsCenter, styles.lh16, styles.mr1]}>{approvedOrSettledIcon}</View>}
                                                            <Text style={[styles.textLabelSupporting, styles.lh16]}>{`${reportStatus} ${CONST.DOT_SEPARATOR} ${expenseCount}`}</Text>
                                                        </View>
                                                    )
                                                )}
                                            </View>
                                            {!shouldUseNarrowLayout && transactions.length > 2 && reportPreviewStyles.expenseCountVisible && (
                                                <View style={[styles.flexRow, styles.alignItemsCenter]}>
                                                    <PressableWithFeedback
                                                        accessibilityRole="button"
                                                        accessible
                                                        accessibilityLabel="button"
                                                        style={[styles.reportPreviewArrowButton, {backgroundColor: theme.buttonDefaultBG}]}
                                                        onPress={() => handleChange(currentIndex - 1)}
                                                        disabled={optimisticIndex !== undefined ? optimisticIndex === 0 : currentIndex === 0 && currentVisibleItems.at(0) === 0}
                                                        disabledStyle={[styles.cursorDefault, styles.buttonOpacityDisabled]}
                                                    >
                                                        <Icon
                                                            src={Expensicons.BackArrow}
                                                            small
                                                            fill={theme.icon}
                                                            isButtonIcon
                                                        />
                                                    </PressableWithFeedback>
                                                    <PressableWithFeedback
                                                        accessibilityRole="button"
                                                        accessible
                                                        accessibilityLabel="button"
                                                        style={[styles.reportPreviewArrowButton, {backgroundColor: theme.buttonDefaultBG}]}
                                                        onPress={() => handleChange(currentIndex + 1)}
                                                        disabled={
                                                            optimisticIndex
                                                                ? optimisticIndex + visibleItemsOnEndCount >= carouselTransactions.length
                                                                : currentVisibleItems.at(-1) === carouselTransactions.length - 1
                                                        }
                                                        disabledStyle={[styles.cursorDefault, styles.buttonOpacityDisabled]}
                                                    >
                                                        <Icon
                                                            src={Expensicons.ArrowRight}
                                                            small
                                                            fill={theme.icon}
                                                            isButtonIcon
                                                        />
                                                    </PressableWithFeedback>
                                                </View>
                                            )}
                                        </View>
                                    </View>
                                    {!currentWidth || shouldShowLoading || shouldShowLoadingDeferred ? (
                                        <View
                                            style={[
                                                {
                                                    height: CONST.REPORT.TRANSACTION_PREVIEW.CAROUSEL.WIDE_HEIGHT,
                                                    minWidth: shouldUseNarrowLayout
                                                        ? CONST.REPORT.TRANSACTION_PREVIEW.CAROUSEL.MIN_NARROW_WIDTH
                                                        : CONST.REPORT.TRANSACTION_PREVIEW.CAROUSEL.MIN_WIDE_WIDTH,
                                                },
                                                styles.justifyContentCenter,
                                                styles.mtn1,
                                            ]}
                                        >
                                            <ActivityIndicator
                                                color={theme.spinner}
                                                size={40}
                                            />
                                        </View>
                                    ) : (
                                        <View style={[styles.flex1, styles.flexColumn, styles.overflowVisible]}>
                                            <FlatList
                                                snapToAlignment="start"
                                                decelerationRate="fast"
                                                snapToInterval={reportPreviewStyles.transactionPreviewCarouselStyle.width + styles.gap2.gap}
                                                horizontal
                                                data={carouselTransactions}
                                                ref={carouselRef}
                                                nestedScrollEnabled
                                                bounces={false}
                                                keyExtractor={(item) => `${item.transactionID}_${reportPreviewStyles.transactionPreviewCarouselStyle.width}`}
                                                contentContainerStyle={[styles.gap2]}
                                                style={reportPreviewStyles.flatListStyle}
                                                showsHorizontalScrollIndicator={false}
                                                renderItem={renderFlatlistItem}
                                                onViewableItemsChanged={onViewableItemsChanged}
                                                onEndReached={adjustScroll}
                                                viewabilityConfig={viewabilityConfig}
                                                ListFooterComponent={<View style={styles.pl2} />}
                                                ListHeaderComponent={<View style={styles.pr2} />}
                                            />
                                            {shouldShowEmptyPlaceholder && <EmptyMoneyRequestReportPreview />}
                                        </View>
                                    )}
                                    <View style={[styles.expenseAndReportPreviewTextContainer]}>
                                        <View style={[totalAmountStyle, styles.justifyContentBetween, styles.gap4, StyleUtils.getMinimumHeight(variables.h28)]}>
                                            {/* height is needed to avoid flickering on animation */}
                                            <View style={[buttonMaxWidth, styles.flex1, {height: variables.h40}]}>{reportPreviewActions[reportPreviewAction]}</View>
                                            {transactions.length > 1 && (
                                                <View style={[styles.flexRow, shouldUseNarrowLayout ? styles.justifyContentBetween : styles.gap2, styles.alignItemsCenter]}>
                                                    <Text
                                                        style={[styles.textLabelSupporting]}
                                                        numberOfLines={1}
                                                    >
                                                        {translate('common.total')}
                                                    </Text>
                                                    <Text style={[styles.headerText]}>{convertToDisplayString(totalDisplaySpend, iouReport?.currency)}</Text>
                                                </View>
                                            )}
                                        </View>
                                    </View>
                                </View>
                            </View>
                        </View>
                    </PressableWithoutFeedback>
                </View>
                {isHoldMenuVisible && !!iouReport && !!requestType && (
                    <ProcessMoneyReportHoldMenu
                        nonHeldAmount={!hasOnlyHeldExpenses && hasValidNonHeldAmount ? nonHeldAmount : undefined}
                        requestType={requestType}
                        fullAmount={fullAmount}
                        onClose={() => setIsHoldMenuVisible(false)}
                        isVisible={isHoldMenuVisible}
                        paymentType={paymentType}
                        chatReport={chatReport}
                        moneyRequestReport={iouReport}
                        transactionCount={numberOfRequests}
                        startAnimation={() => {
                            if (requestType === CONST.IOU.REPORT_ACTION_TYPE.APPROVE) {
                                startApprovedAnimation();
                            } else {
                                startAnimation();
                            }
                        }}
                    />
                )}
            </OfflineWithFeedback>
        </View>
    );
}

MoneyRequestReportPreviewContent.displayName = 'MoneyRequestReportPreviewContent';

export default MoneyRequestReportPreviewContent;<|MERGE_RESOLUTION|>--- conflicted
+++ resolved
@@ -456,7 +456,6 @@
     }, [iouReportID]);
 
     const reportPreviewAction = useMemo(() => {
-<<<<<<< HEAD
         return getReportPreviewAction(
             violations,
             isIouReportArchived || isChatReportArchived,
@@ -468,14 +467,6 @@
             isSubmittingAnimationRunning,
         );
     }, [isPaidAnimationRunning, isSubmittingAnimationRunning, violations, iouReport, policy, transactions, isIouReportArchived, invoiceReceiverPolicy, isChatReportArchived]);
-=======
-        // It's necessary to allow payment animation to finish before button is changed
-        if (isPaidAnimationRunning || isApprovedAnimationRunning) {
-            return CONST.REPORT.REPORT_PREVIEW_ACTIONS.PAY;
-        }
-        return getReportPreviewAction(violations, isIouReportArchived || isChatReportArchived, iouReport, policy, transactions, invoiceReceiverPolicy);
-    }, [isPaidAnimationRunning, isApprovedAnimationRunning, violations, isIouReportArchived, isChatReportArchived, iouReport, policy, transactions, invoiceReceiverPolicy]);
->>>>>>> b278a737
 
     const addExpenseDropdownOptions = useMemo(
         () => [
