import React from 'react';
import {View} from 'react-native';
import {withOnyx} from 'react-native-onyx';
import lodashGet from 'lodash/get';
import PropTypes from 'prop-types';
import reportPropTypes from '../../pages/reportPropTypes';
import ONYXKEYS from '../../ONYXKEYS';
import ROUTES from '../../ROUTES';
import * as Policy from '../../libs/actions/Policy';
import Navigation from '../../libs/Navigation/Navigation';
import withCurrentUserPersonalDetails, {withCurrentUserPersonalDetailsPropTypes} from '../withCurrentUserPersonalDetails';
import compose from '../../libs/compose';
import MenuItemWithTopDescription from '../MenuItemWithTopDescription';
import styles from '../../styles/styles';
import * as ReportUtils from '../../libs/ReportUtils';
import * as ReportActionsUtils from '../../libs/ReportActionsUtils';
import * as TransactionUtils from '../../libs/TransactionUtils';
import * as StyleUtils from '../../styles/StyleUtils';
import CONST from '../../CONST';
import * as Expensicons from '../Icon/Expensicons';
import iouReportPropTypes from '../../pages/iouReportPropTypes';
import * as CurrencyUtils from '../../libs/CurrencyUtils';
import EmptyStateBackgroundImage from '../../../assets/images/empty-state_background-fade.png';
import useLocalize from '../../hooks/useLocalize';
import * as ReceiptUtils from '../../libs/ReceiptUtils';
import useWindowDimensions from '../../hooks/useWindowDimensions';
import Image from '../Image';
import ReportActionItemImage from './ReportActionItemImage';

const propTypes = {
    /** The report currently being looked at */
    report: reportPropTypes.isRequired,

    /** The expense report or iou report (only will have a value if this is a transaction thread) */
    parentReport: iouReportPropTypes,

    /** The policy object for the current route */
    policy: PropTypes.shape({
        /** The name of the policy */
        name: PropTypes.string,

        /** The URL for the policy avatar */
        avatar: PropTypes.string,
    }),

    /** Session info for the currently logged in user. */
    session: PropTypes.shape({
        /** Currently logged in user email */
        email: PropTypes.string,
    }),

    /** Whether we should display the horizontal rule below the component */
    shouldShowHorizontalRule: PropTypes.bool.isRequired,

    ...withCurrentUserPersonalDetailsPropTypes,
};

const defaultProps = {
    parentReport: {},
    policy: null,
    session: {
        email: null,
    },
};

function MoneyRequestView({report, parentReport, shouldShowHorizontalRule, policy, session}) {
    const {isSmallScreenWidth} = useWindowDimensions();
    const {translate} = useLocalize();

    const parentReportAction = ReportActionsUtils.getParentReportAction(report);
    const moneyRequestReport = parentReport;
    const transaction = TransactionUtils.getLinkedTransaction(parentReportAction);
    const {created: transactionDate, amount: transactionAmount, currency: transactionCurrency, comment: transactionDescription} = ReportUtils.getTransactionDetails(transaction);
    const formattedTransactionAmount = transactionAmount && transactionCurrency && CurrencyUtils.convertToDisplayString(transactionAmount, transactionCurrency);

    const isSettled = ReportUtils.isSettled(moneyRequestReport.reportID);
    const isAdmin = Policy.isAdminOfFreePolicy([policy]) && ReportUtils.isExpenseReport(moneyRequestReport);
    const isRequestor = ReportUtils.isMoneyRequestReport(moneyRequestReport) && lodashGet(session, 'accountID', null) === parentReportAction.actorAccountID;
    const canEdit = !isSettled && (isAdmin || isRequestor);

    let description = `${translate('iou.amount')} • ${translate('iou.cash')}`;
    if (isSettled) {
        description += ` • ${translate('iou.settledExpensify')}`;
    } else if (report.isWaitingOnBankAccount) {
        description += ` • ${translate('iou.pending')}`;
    }

    // A temporary solution to hide the transaction detail
    // This will be removed after we properly add the transaction as a prop
    if (ReportActionsUtils.isDeletedAction(parentReportAction)) {
        return null;
    }

<<<<<<< HEAD
    const transaction = TransactionUtils.getTransaction(parentReportAction.originalMessage.IOUTransactionID);
=======
>>>>>>> 5875061b
    const hasReceipt = TransactionUtils.hasReceipt(transaction);
    let receiptURIs;
    if (hasReceipt) {
        receiptURIs = ReceiptUtils.getThumbnailAndImageURIs(transaction.receipt.source, transaction.filename);
    }

    return (
        <View>
            <View style={[StyleUtils.getReportWelcomeContainerStyle(isSmallScreenWidth), StyleUtils.getMinimumHeight(CONST.EMPTY_STATE_BACKGROUND.MONEY_REPORT.MIN_HEIGHT)]}>
                <Image
                    pointerEvents="none"
                    source={EmptyStateBackgroundImage}
                    style={[StyleUtils.getReportWelcomeBackgroundImageStyle(true)]}
                />
            </View>
            {hasReceipt && (
                <View style={styles.moneyRequestViewImage}>
                    <ReportActionItemImage
                        thumbnail={receiptURIs.thumbnail}
                        image={receiptURIs.image}
                        enablePreviewModal
                    />
                </View>
            )}
            <MenuItemWithTopDescription
                title={formattedTransactionAmount}
                shouldShowTitleIcon={isSettled}
                titleIcon={Expensicons.Checkmark}
                description={description}
                titleStyle={styles.newKansasLarge}
                disabled={isSettled || !canEdit}
                shouldShowRightIcon={canEdit}
                onPress={() => Navigation.navigate(ROUTES.getEditRequestRoute(report.reportID, CONST.EDIT_REQUEST_FIELD.AMOUNT))}
            />
            <MenuItemWithTopDescription
                description={translate('common.description')}
                title={transactionDescription}
                disabled={isSettled || !canEdit}
                shouldShowRightIcon={canEdit}
                onPress={() => Navigation.navigate(ROUTES.getEditRequestRoute(report.reportID, CONST.EDIT_REQUEST_FIELD.DESCRIPTION))}
            />
            <MenuItemWithTopDescription
                description={translate('common.date')}
                title={transactionDate}
                disabled={isSettled || !canEdit}
                shouldShowRightIcon={canEdit}
                onPress={() => Navigation.navigate(ROUTES.getEditRequestRoute(report.reportID, CONST.EDIT_REQUEST_FIELD.DATE))}
            />
            {shouldShowHorizontalRule && <View style={styles.reportHorizontalRule} />}
        </View>
    );
}

MoneyRequestView.propTypes = propTypes;
MoneyRequestView.defaultProps = defaultProps;
MoneyRequestView.displayName = 'MoneyRequestView';

export default compose(
    withCurrentUserPersonalDetails,
    withOnyx({
        parentReport: {
            key: ({report}) => `${ONYXKEYS.COLLECTION.REPORT}${report.parentReportID}`,
        },
        policy: {
            key: ({report}) => `${ONYXKEYS.COLLECTION.POLICY}${report.policyID}`,
        },
        session: {
            key: ONYXKEYS.SESSION,
        },
    }),
)(MoneyRequestView);<|MERGE_RESOLUTION|>--- conflicted
+++ resolved
@@ -91,10 +91,6 @@
         return null;
     }
 
-<<<<<<< HEAD
-    const transaction = TransactionUtils.getTransaction(parentReportAction.originalMessage.IOUTransactionID);
-=======
->>>>>>> 5875061b
     const hasReceipt = TransactionUtils.hasReceipt(transaction);
     let receiptURIs;
     if (hasReceipt) {
