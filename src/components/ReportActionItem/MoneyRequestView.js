import React, {useMemo} from 'react';
import {View} from 'react-native';
import {withOnyx} from 'react-native-onyx';
import lodashGet from 'lodash/get';
import lodashValues from 'lodash/values';
import PropTypes from 'prop-types';
import reportPropTypes from '../../pages/reportPropTypes';
import ONYXKEYS from '../../ONYXKEYS';
import ROUTES from '../../ROUTES';
import Permissions from '../../libs/Permissions';
import Navigation from '../../libs/Navigation/Navigation';
import withCurrentUserPersonalDetails, {withCurrentUserPersonalDetailsPropTypes} from '../withCurrentUserPersonalDetails';
import compose from '../../libs/compose';
import MenuItemWithTopDescription from '../MenuItemWithTopDescription';
import styles from '../../styles/styles';
import themeColors from '../../styles/themes/default';
import * as ReportUtils from '../../libs/ReportUtils';
import * as IOU from '../../libs/actions/IOU';
import * as OptionsListUtils from '../../libs/OptionsListUtils';
import * as ReportActionsUtils from '../../libs/ReportActionsUtils';
import * as StyleUtils from '../../styles/StyleUtils';
import * as PolicyUtils from '../../libs/PolicyUtils';
import CONST from '../../CONST';
import * as Expensicons from '../Icon/Expensicons';
import iouReportPropTypes from '../../pages/iouReportPropTypes';
import * as CurrencyUtils from '../../libs/CurrencyUtils';
import useLocalize from '../../hooks/useLocalize';
import AnimatedEmptyStateBackground from '../../pages/home/report/AnimatedEmptyStateBackground';
import * as ReceiptUtils from '../../libs/ReceiptUtils';
import useWindowDimensions from '../../hooks/useWindowDimensions';
import transactionPropTypes from '../transactionPropTypes';
import Text from '../Text';
import Switch from '../Switch';
import ReportActionItemImage from './ReportActionItemImage';
import * as TransactionUtils from '../../libs/TransactionUtils';
import OfflineWithFeedback from '../OfflineWithFeedback';
import categoryPropTypes from '../categoryPropTypes';
import SpacerView from '../SpacerView';
import EmptyStateBackground from '../EmptyStateBackground';
import tagPropTypes from '../tagPropTypes';

const propTypes = {
    /** The report currently being looked at */
    report: reportPropTypes.isRequired,

    /** Whether we should display the horizontal rule below the component */
    shouldShowHorizontalRule: PropTypes.bool.isRequired,

    /* Onyx Props */
    /** List of betas available to current user */
    betas: PropTypes.arrayOf(PropTypes.string),

    /** The expense report or iou report (only will have a value if this is a transaction thread) */
    parentReport: iouReportPropTypes,

    /** Collection of categories attached to a policy */
    policyCategories: PropTypes.objectOf(categoryPropTypes),

    /** The transaction associated with the transactionThread */
    transaction: transactionPropTypes,

    /** Collection of tags attached to a policy */
    policyTags: tagPropTypes,

    ...withCurrentUserPersonalDetailsPropTypes,
};

const defaultProps = {
    betas: [],
    parentReport: {},
    policyCategories: {},
    transaction: {
        amount: 0,
        currency: CONST.CURRENCY.USD,
        comment: {comment: ''},
    },
    policyTags: {},
};

function MoneyRequestView({report, betas, parentReport, policyCategories, shouldShowHorizontalRule, transaction, policyTags, policy}) {
    const {isSmallScreenWidth} = useWindowDimensions();
    const {translate} = useLocalize();
    const parentReportAction = ReportActionsUtils.getParentReportAction(report);
    const moneyRequestReport = parentReport;
    const {
        created: transactionDate,
        amount: transactionAmount,
        currency: transactionCurrency,
        comment: transactionDescription,
        merchant: transactionMerchant,
        billable: transactionBillable,
        category: transactionCategory,
        tag: transactionTag,
    } = ReportUtils.getTransactionDetails(transaction);
    const isEmptyMerchant =
        transactionMerchant === '' || transactionMerchant === CONST.TRANSACTION.UNKNOWN_MERCHANT || transactionMerchant === CONST.TRANSACTION.PARTIAL_TRANSACTION_MERCHANT;
    const formattedTransactionAmount = transactionAmount && transactionCurrency && CurrencyUtils.convertToDisplayString(transactionAmount, transactionCurrency);

    const isSettled = ReportUtils.isSettled(moneyRequestReport.reportID);
    const canEdit = ReportUtils.canEditMoneyRequest(parentReportAction);
    // A flag for verifying that the current report is a sub-report of a workspace chat
    const isPolicyExpenseChat = useMemo(() => ReportUtils.isPolicyExpenseChat(ReportUtils.getRootParentReport(report)), [report]);

    // Fetches only the first tag, for now
    const policyTag = PolicyUtils.getTag(policyTags);
    const policyTagsList = lodashGet(policyTag, 'tags', {});

    // Flags for showing categories and tags
    const shouldShowCategory = isPolicyExpenseChat && Permissions.canUseCategories(betas) && (transactionCategory || OptionsListUtils.hasEnabledOptions(lodashValues(policyCategories)));
    const shouldShowTag = isPolicyExpenseChat && Permissions.canUseTags(betas) && (transactionTag || OptionsListUtils.hasEnabledOptions(lodashValues(policyTagsList)));
    const shouldShowBillable = isPolicyExpenseChat && Permissions.canUseTags(betas) && (transactionBillable || !lodashGet(policy, 'disabledFields.defaultBillable', true));

    let description = `${translate('iou.amount')} • ${translate('iou.cash')}`;
    if (isSettled) {
        description += ` • ${translate('iou.settledExpensify')}`;
    } else if (report.isWaitingOnBankAccount) {
        description += ` • ${translate('iou.pending')}`;
    }

    // A temporary solution to hide the transaction detail
    // This will be removed after we properly add the transaction as a prop
    if (ReportActionsUtils.isDeletedAction(parentReportAction)) {
        return null;
    }

    const hasReceipt = TransactionUtils.hasReceipt(transaction);
    let receiptURIs;
    let hasErrors = false;
    if (hasReceipt) {
        receiptURIs = ReceiptUtils.getThumbnailAndImageURIs(transaction.receipt.source, transaction.filename);
        hasErrors = canEdit && TransactionUtils.hasMissingSmartscanFields(transaction);
    }

    const isDistanceRequest = TransactionUtils.isDistanceRequest(transaction);
    const pendingAction = lodashGet(transaction, 'pendingAction');
    const getPendingFieldAction = (fieldPath) => lodashGet(transaction, fieldPath) || pendingAction;

    return (
        <View>
            <View style={[StyleUtils.getReportWelcomeContainerStyle(isSmallScreenWidth), StyleUtils.getMinimumHeight(CONST.EMPTY_STATE_BACKGROUND.MONEY_REPORT.MIN_HEIGHT)]}>
<<<<<<< HEAD
                <EmptyStateBackground />
=======
                <AnimatedEmptyStateBackground />
>>>>>>> 1eae8007
            </View>

            {hasReceipt && (
                <OfflineWithFeedback pendingAction={pendingAction}>
                    <View style={styles.moneyRequestViewImage}>
                        <ReportActionItemImage
                            thumbnail={receiptURIs.thumbnail}
                            image={receiptURIs.image}
                            enablePreviewModal
                        />
                    </View>
                </OfflineWithFeedback>
            )}
            <OfflineWithFeedback pendingAction={getPendingFieldAction('pendingFields.amount')}>
                <MenuItemWithTopDescription
                    title={formattedTransactionAmount ? formattedTransactionAmount.toString() : ''}
                    shouldShowTitleIcon={isSettled}
                    titleIcon={Expensicons.Checkmark}
                    description={description}
                    titleStyle={styles.newKansasLarge}
                    interactive={canEdit}
                    shouldShowRightIcon={canEdit}
                    onPress={() => Navigation.navigate(ROUTES.EDIT_REQUEST.getRoute(report.reportID, CONST.EDIT_REQUEST_FIELD.AMOUNT))}
                    brickRoadIndicator={hasErrors && transactionAmount === 0 ? CONST.BRICK_ROAD_INDICATOR_STATUS.ERROR : ''}
                    error={hasErrors && transactionAmount === 0 ? translate('common.error.enterAmount') : ''}
                />
            </OfflineWithFeedback>
            <OfflineWithFeedback pendingAction={getPendingFieldAction('pendingFields.comment')}>
                <MenuItemWithTopDescription
                    description={translate('common.description')}
                    shouldParseTitle
                    title={transactionDescription}
                    interactive={canEdit}
                    shouldShowRightIcon={canEdit}
                    titleStyle={styles.flex1}
                    onPress={() => Navigation.navigate(ROUTES.EDIT_REQUEST.getRoute(report.reportID, CONST.EDIT_REQUEST_FIELD.DESCRIPTION))}
                    wrapperStyle={[styles.pv2, styles.taskDescriptionMenuItem]}
                    numberOfLinesTitle={0}
                />
            </OfflineWithFeedback>
            <OfflineWithFeedback pendingAction={getPendingFieldAction('pendingFields.created')}>
                <MenuItemWithTopDescription
                    description={translate('common.date')}
                    title={transactionDate}
                    interactive={canEdit}
                    shouldShowRightIcon={canEdit}
                    titleStyle={styles.flex1}
                    onPress={() => Navigation.navigate(ROUTES.EDIT_REQUEST.getRoute(report.reportID, CONST.EDIT_REQUEST_FIELD.DATE))}
                    brickRoadIndicator={hasErrors && transactionDate === '' ? CONST.BRICK_ROAD_INDICATOR_STATUS.ERROR : ''}
                    error={hasErrors && transactionDate === '' ? translate('common.error.enterDate') : ''}
                />
            </OfflineWithFeedback>
            {isDistanceRequest ? (
                <OfflineWithFeedback pendingAction={lodashGet(transaction, 'pendingFields.waypoints') || lodashGet(transaction, 'pendingAction')}>
                    <MenuItemWithTopDescription
                        description={translate('common.distance')}
                        title={transactionMerchant}
                        interactive={canEdit}
                        shouldShowRightIcon={canEdit}
                        titleStyle={styles.flex1}
                        onPress={() => Navigation.navigate(ROUTES.EDIT_REQUEST.getRoute(report.reportID, CONST.EDIT_REQUEST_FIELD.DISTANCE))}
                    />
                </OfflineWithFeedback>
            ) : (
                <OfflineWithFeedback pendingAction={lodashGet(transaction, 'pendingFields.merchant') || lodashGet(transaction, 'pendingAction')}>
                    <MenuItemWithTopDescription
                        description={translate('common.merchant')}
                        title={transactionMerchant}
                        interactive={canEdit}
                        shouldShowRightIcon={canEdit}
                        titleStyle={styles.flex1}
                        onPress={() => Navigation.navigate(ROUTES.EDIT_REQUEST.getRoute(report.reportID, CONST.EDIT_REQUEST_FIELD.MERCHANT))}
                        brickRoadIndicator={hasErrors && isEmptyMerchant ? CONST.BRICK_ROAD_INDICATOR_STATUS.ERROR : ''}
                        error={hasErrors && isEmptyMerchant ? translate('common.error.enterMerchant') : ''}
                    />
                </OfflineWithFeedback>
            )}
            {shouldShowCategory && (
                <OfflineWithFeedback pendingAction={lodashGet(transaction, 'pendingFields.category') || lodashGet(transaction, 'pendingAction')}>
                    <MenuItemWithTopDescription
                        description={translate('common.category')}
                        title={transactionCategory}
                        interactive={canEdit}
                        shouldShowRightIcon={canEdit}
                        titleStyle={styles.flex1}
                        onPress={() => Navigation.navigate(ROUTES.EDIT_REQUEST.getRoute(report.reportID, CONST.EDIT_REQUEST_FIELD.CATEGORY))}
                    />
                </OfflineWithFeedback>
            )}
            {shouldShowTag && (
                <OfflineWithFeedback pendingAction={lodashGet(transaction, 'pendingFields.tag') || lodashGet(transaction, 'pendingAction')}>
                    <MenuItemWithTopDescription
                        description={lodashGet(policyTag, 'name', translate('common.tag'))}
                        title={transactionTag}
                        interactive={canEdit}
                        shouldShowRightIcon={canEdit}
                        titleStyle={styles.flex1}
                        onPress={() => Navigation.navigate(ROUTES.EDIT_REQUEST.getRoute(report.reportID, CONST.EDIT_REQUEST_FIELD.TAG))}
                    />
                </OfflineWithFeedback>
            )}
            {shouldShowBillable && (
                <View style={[styles.flexRow, styles.mb4, styles.justifyContentBetween, styles.alignItemsCenter, styles.ml5, styles.mr8]}>
                    <Text color={!transactionBillable ? themeColors.textSupporting : undefined}>{translate('common.billable')}</Text>
                    <Switch
                        accessibilityLabel={translate('common.billable')}
                        isOn={transactionBillable}
                        onToggle={(value) => IOU.editMoneyRequest(transaction.transactionID, report.reportID, {billable: value})}
                    />
                </View>
            )}
            <SpacerView
                shouldShow={shouldShowHorizontalRule}
                style={[shouldShowHorizontalRule ? styles.reportHorizontalRule : {}]}
            />
        </View>
    );
}

MoneyRequestView.propTypes = propTypes;
MoneyRequestView.defaultProps = defaultProps;
MoneyRequestView.displayName = 'MoneyRequestView';

export default compose(
    withCurrentUserPersonalDetails,
    withOnyx({
        betas: {
            key: ONYXKEYS.BETAS,
        },
        parentReport: {
            key: ({report}) => `${ONYXKEYS.COLLECTION.REPORT}${report.parentReportID}`,
        },
        policy: {
            key: ({report}) => `${ONYXKEYS.COLLECTION.POLICY}${report.policyID}`,
        },
        policyCategories: {
            key: ({report}) => `${ONYXKEYS.COLLECTION.POLICY_CATEGORIES}${report.policyID}`,
        },
        session: {
            key: ONYXKEYS.SESSION,
        },
        transaction: {
            key: ({report}) => {
                const parentReportAction = ReportActionsUtils.getParentReportAction(report);
                const transactionID = lodashGet(parentReportAction, ['originalMessage', 'IOUTransactionID'], 0);
                return `${ONYXKEYS.COLLECTION.TRANSACTION}${transactionID}`;
            },
        },
        policyTags: {
            key: ({report}) => `${ONYXKEYS.COLLECTION.POLICY_TAGS}${report.policyID}`,
        },
    }),
)(MoneyRequestView);<|MERGE_RESOLUTION|>--- conflicted
+++ resolved
@@ -138,11 +138,7 @@
     return (
         <View>
             <View style={[StyleUtils.getReportWelcomeContainerStyle(isSmallScreenWidth), StyleUtils.getMinimumHeight(CONST.EMPTY_STATE_BACKGROUND.MONEY_REPORT.MIN_HEIGHT)]}>
-<<<<<<< HEAD
-                <EmptyStateBackground />
-=======
                 <AnimatedEmptyStateBackground />
->>>>>>> 1eae8007
             </View>
 
             {hasReceipt && (
