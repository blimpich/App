import React, {useCallback, useMemo} from 'react';
import {View} from 'react-native';
import {useOnyx, withOnyx} from 'react-native-onyx';
import type {OnyxEntry} from 'react-native-onyx';
import * as Expensicons from '@components/Icon/Expensicons';
import MenuItem from '@components/MenuItem';
import MenuItemWithTopDescription from '@components/MenuItemWithTopDescription';
import OfflineWithFeedback from '@components/OfflineWithFeedback';
import {useSession} from '@components/OnyxProvider';
import ReceiptAudit from '@components/ReceiptAudit';
import ReceiptEmptyState from '@components/ReceiptEmptyState';
import Switch from '@components/Switch';
import Text from '@components/Text';
import ViolationMessages from '@components/ViolationMessages';
import useLocalize from '@hooks/useLocalize';
import useNetwork from '@hooks/useNetwork';
import usePermissions from '@hooks/usePermissions';
import useTheme from '@hooks/useTheme';
import useThemeStyles from '@hooks/useThemeStyles';
import useViolations from '@hooks/useViolations';
import type {ViolationField} from '@hooks/useViolations';
import * as CardUtils from '@libs/CardUtils';
import * as CurrencyUtils from '@libs/CurrencyUtils';
import type {MileageRate} from '@libs/DistanceRequestUtils';
import DistanceRequestUtils from '@libs/DistanceRequestUtils';
import * as ErrorUtils from '@libs/ErrorUtils';
import * as OptionsListUtils from '@libs/OptionsListUtils';
import * as PolicyUtils from '@libs/PolicyUtils';
import {isTaxTrackingEnabled} from '@libs/PolicyUtils';
import * as ReceiptUtils from '@libs/ReceiptUtils';
import * as ReportActionsUtils from '@libs/ReportActionsUtils';
import * as ReportUtils from '@libs/ReportUtils';
import type {TransactionDetails} from '@libs/ReportUtils';
import * as TransactionUtils from '@libs/TransactionUtils';
import ViolationsUtils from '@libs/Violations/ViolationsUtils';
import Navigation from '@navigation/Navigation';
import AnimatedEmptyStateBackground from '@pages/home/report/AnimatedEmptyStateBackground';
import * as IOU from '@userActions/IOU';
import * as Link from '@userActions/Link';
import * as Transaction from '@userActions/Transaction';
import CONST from '@src/CONST';
import type {TranslationPaths} from '@src/languages/types';
import * as ReportActions from '@src/libs/actions/ReportActions';
import ONYXKEYS from '@src/ONYXKEYS';
import ROUTES from '@src/ROUTES';
import type * as OnyxTypes from '@src/types/onyx';
import type {TransactionPendingFieldsKey} from '@src/types/onyx/Transaction';
import ReportActionItemImage from './ReportActionItemImage';

type MoneyRequestViewTransactionOnyxProps = {
    /** The transaction associated with the transactionThread */
    transaction: OnyxEntry<OnyxTypes.Transaction>;

    /** Violations detected in this transaction */
    transactionViolations: OnyxEntry<OnyxTypes.TransactionViolations>;
};

type MoneyRequestViewOnyxPropsWithoutTransaction = {
    /** The policy object for the current route */
    policy: OnyxEntry<OnyxTypes.Policy>;

    /** Collection of categories attached to a policy */
    policyCategories: OnyxEntry<OnyxTypes.PolicyCategories>;

    /** Collection of tags attached to a policy */
    policyTagList: OnyxEntry<OnyxTypes.PolicyTagList>;

    /** The expense report or iou report (only will have a value if this is a transaction thread) */
    parentReport: OnyxEntry<OnyxTypes.Report>;

    /** The actions from the parent report */
    parentReportActions: OnyxEntry<OnyxTypes.ReportActions>;

    /** The distance rates from the policy */
    distanceRates: Record<string, MileageRate>;
};

type MoneyRequestViewPropsWithoutTransaction = MoneyRequestViewOnyxPropsWithoutTransaction & {
    /** The report currently being looked at */
    report: OnyxTypes.Report;

    /** Whether we should display the animated banner above the component */
    shouldShowAnimatedBackground: boolean;
};

type MoneyRequestViewProps = MoneyRequestViewTransactionOnyxProps & MoneyRequestViewPropsWithoutTransaction;

const deleteTransaction = (parentReport: OnyxEntry<OnyxTypes.Report>, parentReportAction: OnyxEntry<OnyxTypes.ReportAction>) => {
    if (!parentReportAction) {
        return;
    }
    const iouTransactionID = ReportActionsUtils.isMoneyRequestAction(parentReportAction) ? ReportActionsUtils.getOriginalMessage(parentReportAction)?.IOUTransactionID ?? '-1' : '-1';
    if (ReportActionsUtils.isTrackExpenseAction(parentReportAction)) {
        IOU.deleteTrackExpense(parentReport?.reportID ?? '-1', iouTransactionID, parentReportAction, true);
        return;
    }
    IOU.deleteMoneyRequest(iouTransactionID, parentReportAction, true);
};

function MoneyRequestView({
    report,
    parentReport,
    parentReportActions,
    policyCategories,
    transaction,
    policyTagList,
    policy,
    transactionViolations,
    shouldShowAnimatedBackground,
    distanceRates,
}: MoneyRequestViewProps) {
    const theme = useTheme();
    const styles = useThemeStyles();
    const session = useSession();
    const {isOffline} = useNetwork();
    const {translate, toLocaleDigit} = useLocalize();
    const [activePolicyID] = useOnyx(ONYXKEYS.NVP_ACTIVE_POLICY_ID);

    const parentReportAction = parentReportActions?.[report.parentReportActionID ?? '-1'];
    const isTrackExpense = ReportUtils.isTrackExpenseReport(report);
    const {canUseViolations, canUseP2PDistanceRequests} = usePermissions(isTrackExpense ? CONST.IOU.TYPE.TRACK : undefined);
    const moneyRequestReport = parentReport;
    const {
        created: transactionDate,
        amount: transactionAmount,
        taxAmount: transactionTaxAmount,
        currency: transactionCurrency,
        comment: transactionDescription,
        merchant: transactionMerchant,
        billable: transactionBillable,
        category: transactionCategory,
        tag: transactionTag,
        originalAmount: transactionOriginalAmount,
        originalCurrency: transactionOriginalCurrency,
        cardID: transactionCardID,
    } = useMemo<Partial<TransactionDetails>>(() => ReportUtils.getTransactionDetails(transaction) ?? {}, [transaction]);
    const isEmptyMerchant = transactionMerchant === '' || transactionMerchant === CONST.TRANSACTION.PARTIAL_TRANSACTION_MERCHANT;
    const isDistanceRequest = TransactionUtils.isDistanceRequest(transaction);
    const formattedTransactionAmount = transactionAmount ? CurrencyUtils.convertToDisplayString(transactionAmount, transactionCurrency) : '';
    const formattedOriginalAmount = transactionOriginalAmount && transactionOriginalCurrency && CurrencyUtils.convertToDisplayString(transactionOriginalAmount, transactionOriginalCurrency);
    const isCardTransaction = TransactionUtils.isCardTransaction(transaction);
    const cardProgramName = isCardTransaction && transactionCardID !== undefined ? CardUtils.getCardDescription(transactionCardID) : '';
    const isApproved = ReportUtils.isReportApproved(moneyRequestReport);
    const isInvoice = ReportUtils.isInvoiceReport(moneyRequestReport);
    const isPaidReport = ReportActionsUtils.isPayAction(parentReportAction);
    const taxRates = policy?.taxRates;
    const formattedTaxAmount = CurrencyUtils.convertToDisplayString(transactionTaxAmount, transactionCurrency);

    const taxRatesDescription = taxRates?.name;
    const taxRateTitle = TransactionUtils.getTaxName(policy, transaction);

    // Flags for allowing or disallowing editing an expense
    const isSettled = ReportUtils.isSettled(moneyRequestReport?.reportID);
    const isCancelled = moneyRequestReport && moneyRequestReport.isCancelledIOU;

    // Used for non-restricted fields such as: description, category, tag, billable, etc.
    const canEdit = ReportActionsUtils.isMoneyRequestAction(parentReportAction) && ReportUtils.canEditMoneyRequest(parentReportAction);
    const canEditTaxFields = canEdit && !isDistanceRequest;

    const canEditAmount = ReportUtils.canEditFieldOfMoneyRequest(parentReportAction, CONST.EDIT_REQUEST_FIELD.AMOUNT);
    const canEditMerchant = ReportUtils.canEditFieldOfMoneyRequest(parentReportAction, CONST.EDIT_REQUEST_FIELD.MERCHANT);
    const canEditDate = ReportUtils.canEditFieldOfMoneyRequest(parentReportAction, CONST.EDIT_REQUEST_FIELD.DATE);
    const canEditReceipt = ReportUtils.canEditFieldOfMoneyRequest(parentReportAction, CONST.EDIT_REQUEST_FIELD.RECEIPT);
    const hasReceipt = TransactionUtils.hasReceipt(transaction);
    const isReceiptBeingScanned = hasReceipt && TransactionUtils.isReceiptBeingScanned(transaction);
    const didRceiptScanSucceed = hasReceipt && TransactionUtils.didRceiptScanSucceed(transaction);
    const canEditDistance = ReportUtils.canEditFieldOfMoneyRequest(parentReportAction, CONST.EDIT_REQUEST_FIELD.DISTANCE);

    const isAdmin = policy?.role === 'admin';
    const isApprover = ReportUtils.isMoneyRequestReport(moneyRequestReport) && moneyRequestReport?.managerID !== null && session?.accountID === moneyRequestReport?.managerID;
    // A flag for verifying that the current report is a sub-report of a workspace chat
    // if the policy of the report is either Collect or Control, then this report must be tied to workspace chat
    const isPolicyExpenseChat = ReportUtils.isReportInGroupPolicy(report);

    const policyTagLists = useMemo(() => PolicyUtils.getTagLists(policyTagList), [policyTagList]);

    const iouType = isTrackExpense ? CONST.IOU.TYPE.TRACK : CONST.IOU.TYPE.SUBMIT;

    // Flags for showing categories and tags
    // transactionCategory can be an empty string
    // eslint-disable-next-line @typescript-eslint/prefer-nullish-coalescing
    const shouldShowCategory = isPolicyExpenseChat && (transactionCategory || OptionsListUtils.hasEnabledOptions(policyCategories ?? {}));
    // transactionTag can be an empty string
    // eslint-disable-next-line @typescript-eslint/prefer-nullish-coalescing
    const shouldShowTag = isPolicyExpenseChat && (transactionTag || OptionsListUtils.hasEnabledTags(policyTagLists));
    const shouldShowBillable = isPolicyExpenseChat && (!!transactionBillable || !(policy?.disabledFields?.defaultBillable ?? true));

    const shouldShowTax = isTaxTrackingEnabled(isPolicyExpenseChat, policy, isDistanceRequest);
    const tripID = ReportUtils.getTripIDFromTransactionParentReport(parentReport);
    const shouldShowViewTripDetails = TransactionUtils.hasReservationList(transaction) && !!tripID;

    const {getViolationsForField} = useViolations(transactionViolations ?? [], !isReceiptBeingScanned && ReportUtils.isPaidGroupPolicy(report));
    const hasViolations = useCallback(
        (field: ViolationField, data?: OnyxTypes.TransactionViolation['data'], policyHasDependentTags = false, tagValue?: string): boolean =>
            !!canUseViolations && getViolationsForField(field, data, policyHasDependentTags, tagValue).length > 0,
        [canUseViolations, getViolationsForField],
    );

    let amountDescription = `${translate('iou.amount')}`;

    const hasRoute = TransactionUtils.hasRoute(transaction, isDistanceRequest);
    const rateID = transaction?.comment.customUnit?.customUnitRateID ?? '-1';

    const currency = policy ? policy.outputCurrency : PolicyUtils.getPersonalPolicy()?.outputCurrency ?? CONST.CURRENCY.USD;

    const mileageRate = TransactionUtils.isCustomUnitRateIDForP2P(transaction) ? DistanceRequestUtils.getRateForP2P(currency) : distanceRates[rateID] ?? {};
    const {unit} = mileageRate;
    const rate = transaction?.comment?.customUnit?.defaultP2PRate ?? mileageRate.rate;

    const distance = DistanceRequestUtils.convertToDistanceInMeters(TransactionUtils.getDistance(transaction), unit);
    const rateToDisplay = DistanceRequestUtils.getRateForDisplay(unit, rate, currency, translate, toLocaleDigit, isOffline);
    const distanceToDisplay = DistanceRequestUtils.getDistanceForDisplay(hasRoute, distance, unit, rate, translate);
    let merchantTitle = isEmptyMerchant ? '' : transactionMerchant;
    let amountTitle = formattedTransactionAmount ? formattedTransactionAmount.toString() : '';
    if (TransactionUtils.hasReceipt(transaction) && TransactionUtils.isReceiptBeingScanned(transaction)) {
        merchantTitle = translate('iou.receiptStatusTitle');
        amountTitle = translate('iou.receiptStatusTitle');
    }
    const saveBillable = useCallback(
        (newBillable: boolean) => {
            // If the value hasn't changed, don't request to save changes on the server and just close the modal
            if (newBillable === TransactionUtils.getBillable(transaction)) {
                Navigation.dismissModal();
                return;
            }
            IOU.updateMoneyRequestBillable(transaction?.transactionID ?? '-1', report?.reportID, newBillable, policy, policyTagList, policyCategories);
            Navigation.dismissModal();
        },
        [transaction, report, policy, policyTagList, policyCategories],
    );

    if (isCardTransaction) {
        if (formattedOriginalAmount) {
            amountDescription += ` ${CONST.DOT_SEPARATOR} ${translate('iou.original')} ${formattedOriginalAmount}`;
        }
        if (isCancelled) {
            amountDescription += ` ${CONST.DOT_SEPARATOR} ${translate('iou.canceled')}`;
        }
    } else {
        if (!isDistanceRequest) {
            amountDescription += ` ${CONST.DOT_SEPARATOR} ${translate('iou.cash')}`;
        }
        if (isApproved) {
            amountDescription += ` ${CONST.DOT_SEPARATOR} ${translate('iou.approved')}`;
        } else if (isCancelled) {
            amountDescription += ` ${CONST.DOT_SEPARATOR} ${translate('iou.canceled')}`;
        } else if (isSettled) {
            amountDescription += ` • ${translate('iou.settledExpensify')}`;
        }
    }

    let receiptURIs;
    const hasErrors = TransactionUtils.hasMissingSmartscanFields(transaction);
    if (hasReceipt) {
        receiptURIs = ReceiptUtils.getThumbnailAndImageURIs(transaction);
    }

    const pendingAction = transaction?.pendingAction;
    const getPendingFieldAction = (fieldPath: TransactionPendingFieldsKey) => transaction?.pendingFields?.[fieldPath] ?? pendingAction;

    const getErrorForField = useCallback(
        (field: ViolationField, data?: OnyxTypes.TransactionViolation['data'], policyHasDependentTags = false, tagValue?: string) => {
            // Checks applied when creating a new expense
            // NOTE: receipt field can return multiple violations, so we need to handle it separately
            const fieldChecks: Partial<Record<ViolationField, {isError: boolean; translationPath: TranslationPaths}>> = {
                amount: {
                    isError: transactionAmount === 0,
                    translationPath: 'common.error.enterAmount',
                },
                merchant: {
                    isError: !isSettled && !isCancelled && isPolicyExpenseChat && isEmptyMerchant,
                    translationPath: 'common.error.enterMerchant',
                },
                date: {
                    isError: transactionDate === '',
                    translationPath: 'common.error.enterDate',
                },
            };

            const {isError, translationPath} = fieldChecks[field] ?? {};

            // Return form errors if there are any
            if (hasErrors && isError && translationPath) {
                return translate(translationPath);
            }

            // Return violations if there are any
            if (hasViolations(field, data, policyHasDependentTags, tagValue)) {
                const violations = getViolationsForField(field, data, policyHasDependentTags, tagValue);
                return ViolationsUtils.getViolationTranslation(violations[0], translate);
            }

            return '';
        },
        [transactionAmount, isSettled, isCancelled, isPolicyExpenseChat, isEmptyMerchant, transactionDate, hasErrors, hasViolations, translate, getViolationsForField],
    );

    const distanceRequestFields = canUseP2PDistanceRequests ? (
        <>
            <OfflineWithFeedback pendingAction={getPendingFieldAction('waypoints')}>
                <MenuItemWithTopDescription
                    description={translate('common.distance')}
                    title={getPendingFieldAction('waypoints') ? translate('iou.fieldPending') : distanceToDisplay}
                    interactive={canEditDistance}
                    shouldShowRightIcon={canEditDistance}
                    titleStyle={styles.flex1}
                    onPress={() => Navigation.navigate(ROUTES.MONEY_REQUEST_STEP_DISTANCE.getRoute(CONST.IOU.ACTION.EDIT, iouType, transaction?.transactionID ?? '-1', report.reportID))}
                />
            </OfflineWithFeedback>
            {/* TODO: correct the pending field action https://github.com/Expensify/App/issues/36987 */}
            <OfflineWithFeedback pendingAction={getPendingFieldAction('waypoints')}>
                <MenuItemWithTopDescription
                    description={translate('common.rate')}
                    title={rateToDisplay}
                    // TODO: https://github.com/Expensify/App/issues/36987 make it interactive and show right icon when EditRatePage is ready
                    interactive={false}
                    shouldShowRightIcon={false}
                    titleStyle={styles.flex1}
                    // TODO: https://github.com/Expensify/App/issues/36987 Add route for editing rate
                    onPress={() => {}}
                />
            </OfflineWithFeedback>
        </>
    ) : (
        <OfflineWithFeedback pendingAction={getPendingFieldAction('waypoints')}>
            <MenuItemWithTopDescription
                description={translate('common.distance')}
                title={transactionMerchant}
                interactive={canEditDistance}
                shouldShowRightIcon={canEditDistance}
                titleStyle={styles.flex1}
                onPress={() => Navigation.navigate(ROUTES.MONEY_REQUEST_STEP_DISTANCE.getRoute(CONST.IOU.ACTION.EDIT, iouType, transaction?.transactionID ?? '-1', report.reportID))}
            />
        </OfflineWithFeedback>
    );

    const isReceiptAllowed = !isPaidReport && !isInvoice;
    const shouldShowReceiptEmptyState =
        isReceiptAllowed && !hasReceipt && !isApproved && !isSettled && (canEditReceipt || isAdmin || isApprover) && (canEditReceipt || ReportUtils.isPaidGroupPolicy(report));
    const receiptViolationNames: OnyxTypes.ViolationName[] = [
        CONST.VIOLATIONS.RECEIPT_REQUIRED,
        CONST.VIOLATIONS.RECEIPT_NOT_SMART_SCANNED,
        CONST.VIOLATIONS.MODIFIED_DATE,
        CONST.VIOLATIONS.MODIFIED_AMOUNT,
        CONST.VIOLATIONS.CASH_EXPENSE_WITH_NO_RECEIPT,
        CONST.VIOLATIONS.SMARTSCAN_FAILED,
    ];
    const receiptViolations =
        transactionViolations?.filter((violation) => receiptViolationNames.includes(violation.name)).map((violation) => ViolationsUtils.getViolationTranslation(violation, translate)) ?? [];
<<<<<<< HEAD
    const shouldShowAuditMessage = !isReceiptBeingScanned && canUseViolations && ReportUtils.isPaidGroupPolicy(report);
    const shouldShowReceiptHeader = isReceiptAllowed && (shouldShowReceiptEmptyState || hasReceipt) && canUseViolations && ReportUtils.isPaidGroupPolicy(report);
=======
    const shouldShowNotesViolations = !isReceiptBeingScanned && canUseViolations && ReportUtils.isPaidGroupPolicy(report);
    const shouldShowReceiptHeader = isReceiptAllowed && (shouldShowReceiptEmptyState || hasReceipt);
>>>>>>> 01760526

    const errors = {
        ...(transaction?.errorFields?.route ?? transaction?.errors),
        ...parentReportAction?.errors,
    };

    const tagList = policyTagLists.map(({name, orderWeight}, index) => {
        const tagError = getErrorForField(
            'tag',
            {
                tagListIndex: index,
                tagListName: name,
            },
            PolicyUtils.hasDependentTags(policy, policyTagList),
            TransactionUtils.getTagForDisplay(transaction, index),
        );
        return (
            <OfflineWithFeedback
                key={name}
                pendingAction={getPendingFieldAction('tag')}
            >
                <MenuItemWithTopDescription
                    description={name ?? translate('common.tag')}
                    title={TransactionUtils.getTagForDisplay(transaction, index)}
                    interactive={canEdit}
                    shouldShowRightIcon={canEdit}
                    titleStyle={styles.flex1}
                    onPress={() =>
                        Navigation.navigate(ROUTES.MONEY_REQUEST_STEP_TAG.getRoute(CONST.IOU.ACTION.EDIT, iouType, orderWeight, transaction?.transactionID ?? '', report.reportID))
                    }
                    brickRoadIndicator={tagError ? CONST.BRICK_ROAD_INDICATOR_STATUS.ERROR : undefined}
                    errorText={tagError}
                />
            </OfflineWithFeedback>
        );
    });

    return (
        <View style={styles.pRelative}>
            {shouldShowAnimatedBackground && <AnimatedEmptyStateBackground />}
            <>
                {shouldShowReceiptHeader && (
                    <ReceiptAudit
                        notes={receiptViolations}
                        shouldShowAuditSuccess={shouldShowAuditMessage && didRceiptScanSucceed}
                        shouldShowAuditFailure={shouldShowAuditMessage && hasReceipt}
                    />
                )}
                {(hasReceipt || errors) && (
                    <OfflineWithFeedback
                        pendingAction={pendingAction}
                        errors={errors}
                        errorRowStyles={[styles.mh4]}
                        onClose={() => {
                            if (!transaction?.transactionID) {
                                return;
                            }
                            if (Object.values(transaction?.errors ?? {})?.find((error) => ErrorUtils.isReceiptError(error))) {
                                deleteTransaction(parentReport, parentReportAction);
                            }
                            Transaction.clearError(transaction.transactionID);
                            ReportActions.clearAllRelatedReportActionErrors(report.reportID, parentReportAction);
                        }}
                    >
                        {hasReceipt && (
                            <View style={styles.moneyRequestViewImage}>
                                <ReportActionItemImage
                                    thumbnail={receiptURIs?.thumbnail}
                                    fileExtension={receiptURIs?.fileExtension}
                                    isThumbnail={receiptURIs?.isThumbnail}
                                    image={receiptURIs?.image}
                                    isLocalFile={receiptURIs?.isLocalFile}
                                    filename={receiptURIs?.filename}
                                    transaction={transaction}
                                    enablePreviewModal
                                />
                            </View>
                        )}
                    </OfflineWithFeedback>
                )}
                {shouldShowReceiptEmptyState && (
                    <ReceiptEmptyState
                        hasError={hasErrors}
                        disabled={!canEditReceipt}
                        onPress={() =>
                            Navigation.navigate(
                                ROUTES.MONEY_REQUEST_STEP_SCAN.getRoute(
                                    CONST.IOU.ACTION.EDIT,
                                    iouType,
                                    transaction?.transactionID ?? '-1',
                                    report.reportID,
                                    Navigation.getActiveRouteWithoutParams(),
                                ),
                            )
                        }
                    />
                )}
                {!shouldShowReceiptEmptyState && !hasReceipt && <View style={{marginVertical: 6}} />}
                {canUseViolations && <ViolationMessages violations={getViolationsForField('receipt')} />}
                <OfflineWithFeedback pendingAction={getPendingFieldAction('amount')}>
                    <MenuItemWithTopDescription
                        title={amountTitle}
                        shouldShowTitleIcon={isSettled}
                        titleIcon={Expensicons.Checkmark}
                        description={amountDescription}
                        titleStyle={styles.textHeadlineH2}
                        interactive={canEditAmount}
                        shouldShowRightIcon={canEditAmount}
                        onPress={() => Navigation.navigate(ROUTES.MONEY_REQUEST_STEP_AMOUNT.getRoute(CONST.IOU.ACTION.EDIT, iouType, transaction?.transactionID ?? '-1', report.reportID))}
                        brickRoadIndicator={getErrorForField('amount') ? CONST.BRICK_ROAD_INDICATOR_STATUS.ERROR : undefined}
                        errorText={getErrorForField('amount')}
                    />
                </OfflineWithFeedback>
                <OfflineWithFeedback pendingAction={getPendingFieldAction('comment')}>
                    <MenuItemWithTopDescription
                        description={translate('common.description')}
                        shouldParseTitle
                        title={transactionDescription}
                        interactive={canEdit}
                        shouldShowRightIcon={canEdit}
                        titleStyle={styles.flex1}
                        onPress={() =>
                            Navigation.navigate(ROUTES.MONEY_REQUEST_STEP_DESCRIPTION.getRoute(CONST.IOU.ACTION.EDIT, iouType, transaction?.transactionID ?? '-1', report.reportID))
                        }
                        wrapperStyle={[styles.pv2, styles.taskDescriptionMenuItem]}
                        brickRoadIndicator={getErrorForField('comment') ? CONST.BRICK_ROAD_INDICATOR_STATUS.ERROR : undefined}
                        errorText={getErrorForField('comment')}
                        numberOfLinesTitle={0}
                    />
                </OfflineWithFeedback>
                {isDistanceRequest ? (
                    distanceRequestFields
                ) : (
                    <OfflineWithFeedback pendingAction={getPendingFieldAction('merchant')}>
                        <MenuItemWithTopDescription
                            description={translate('common.merchant')}
                            title={merchantTitle}
                            interactive={canEditMerchant}
                            shouldShowRightIcon={canEditMerchant}
                            titleStyle={styles.flex1}
                            onPress={() =>
                                Navigation.navigate(ROUTES.MONEY_REQUEST_STEP_MERCHANT.getRoute(CONST.IOU.ACTION.EDIT, iouType, transaction?.transactionID ?? '-1', report.reportID))
                            }
                            wrapperStyle={[styles.taskDescriptionMenuItem]}
                            brickRoadIndicator={getErrorForField('merchant') ? CONST.BRICK_ROAD_INDICATOR_STATUS.ERROR : undefined}
                            errorText={getErrorForField('merchant')}
                            numberOfLinesTitle={0}
                        />
                    </OfflineWithFeedback>
                )}
                <OfflineWithFeedback pendingAction={getPendingFieldAction('created')}>
                    <MenuItemWithTopDescription
                        description={translate('common.date')}
                        title={transactionDate}
                        interactive={canEditDate}
                        shouldShowRightIcon={canEditDate}
                        titleStyle={styles.flex1}
                        onPress={() => Navigation.navigate(ROUTES.MONEY_REQUEST_STEP_DATE.getRoute(CONST.IOU.ACTION.EDIT, iouType, transaction?.transactionID ?? '-1', report.reportID))}
                        brickRoadIndicator={getErrorForField('date') ? CONST.BRICK_ROAD_INDICATOR_STATUS.ERROR : undefined}
                        errorText={getErrorForField('date')}
                    />
                </OfflineWithFeedback>
                {shouldShowCategory && (
                    <OfflineWithFeedback pendingAction={getPendingFieldAction('category')}>
                        <MenuItemWithTopDescription
                            description={translate('common.category')}
                            title={transactionCategory}
                            interactive={canEdit}
                            shouldShowRightIcon={canEdit}
                            titleStyle={styles.flex1}
                            onPress={() =>
                                Navigation.navigate(ROUTES.MONEY_REQUEST_STEP_CATEGORY.getRoute(CONST.IOU.ACTION.EDIT, iouType, transaction?.transactionID ?? '-1', report.reportID))
                            }
                            brickRoadIndicator={getErrorForField('category') ? CONST.BRICK_ROAD_INDICATOR_STATUS.ERROR : undefined}
                            errorText={getErrorForField('category')}
                        />
                    </OfflineWithFeedback>
                )}
                {shouldShowTag && tagList}
                {isCardTransaction && (
                    <OfflineWithFeedback pendingAction={getPendingFieldAction('cardID')}>
                        <MenuItemWithTopDescription
                            description={translate('iou.card')}
                            title={cardProgramName}
                            titleStyle={styles.flex1}
                            interactive={false}
                        />
                    </OfflineWithFeedback>
                )}
                {shouldShowTax && (
                    <OfflineWithFeedback pendingAction={getPendingFieldAction('taxCode')}>
                        <MenuItemWithTopDescription
                            title={taxRateTitle ?? ''}
                            description={taxRatesDescription}
                            interactive={canEditTaxFields}
                            shouldShowRightIcon={canEditTaxFields}
                            titleStyle={styles.flex1}
                            onPress={() =>
                                Navigation.navigate(ROUTES.MONEY_REQUEST_STEP_TAX_RATE.getRoute(CONST.IOU.ACTION.EDIT, iouType, transaction?.transactionID ?? '-1', report.reportID))
                            }
                            brickRoadIndicator={getErrorForField('tax') ? CONST.BRICK_ROAD_INDICATOR_STATUS.ERROR : undefined}
                            errorText={getErrorForField('tax')}
                        />
                    </OfflineWithFeedback>
                )}
                {shouldShowTax && (
                    <OfflineWithFeedback pendingAction={getPendingFieldAction('taxAmount')}>
                        <MenuItemWithTopDescription
                            title={formattedTaxAmount ? formattedTaxAmount.toString() : ''}
                            description={translate('iou.taxAmount')}
                            interactive={canEditTaxFields}
                            shouldShowRightIcon={canEditTaxFields}
                            titleStyle={styles.flex1}
                            onPress={() =>
                                Navigation.navigate(ROUTES.MONEY_REQUEST_STEP_TAX_AMOUNT.getRoute(CONST.IOU.ACTION.EDIT, iouType, transaction?.transactionID ?? '-1', report.reportID))
                            }
                        />
                    </OfflineWithFeedback>
                )}
                {shouldShowViewTripDetails && (
                    <MenuItem
                        title={translate('travel.viewTripDetails')}
                        icon={Expensicons.Suitcase}
                        iconRight={Expensicons.NewWindow}
                        shouldShowRightIcon
                        onPress={() => Link.openTravelDotLink(activePolicyID, CONST.TRIP_ID_PATH(tripID))}
                    />
                )}
                {shouldShowBillable && (
                    <View style={[styles.flexRow, styles.optionRow, styles.justifyContentBetween, styles.alignItemsCenter, styles.ml5, styles.mr8]}>
                        <View>
                            <Text color={!transactionBillable ? theme.textSupporting : undefined}>{translate('common.billable')}</Text>
                            {!!getErrorForField('billable') && (
                                <ViolationMessages
                                    violations={getViolationsForField('billable')}
                                    containerStyle={[styles.mt1]}
                                    textStyle={[styles.ph0]}
                                    isLast
                                />
                            )}
                        </View>
                        <Switch
                            accessibilityLabel={translate('common.billable')}
                            isOn={!!transactionBillable}
                            onToggle={saveBillable}
                            disabled={!canEdit}
                        />
                    </View>
                )}
            </>
        </View>
    );
}

MoneyRequestView.displayName = 'MoneyRequestView';

export default withOnyx<MoneyRequestViewPropsWithoutTransaction, MoneyRequestViewOnyxPropsWithoutTransaction>({
    policy: {
        key: ({report}) => `${ONYXKEYS.COLLECTION.POLICY}${report.policyID}`,
    },
    policyCategories: {
        key: ({report}) => `${ONYXKEYS.COLLECTION.POLICY_CATEGORIES}${report.policyID}`,
    },
    policyTagList: {
        key: ({report}) => `${ONYXKEYS.COLLECTION.POLICY_TAGS}${report.policyID}`,
    },
    parentReport: {
        key: ({report}) => `${ONYXKEYS.COLLECTION.REPORT}${report.parentReportID}`,
    },
    parentReportActions: {
        key: ({report}) => `${ONYXKEYS.COLLECTION.REPORT_ACTIONS}${report ? report.parentReportID : '-1'}`,
        canEvict: false,
    },
    distanceRates: {
        key: ({report}) => `${ONYXKEYS.COLLECTION.POLICY}${report.policyID}`,
        selector: (policy: OnyxEntry<OnyxTypes.Policy>) => DistanceRequestUtils.getMileageRates(policy, true),
    },
})(
    withOnyx<MoneyRequestViewProps, MoneyRequestViewTransactionOnyxProps>({
        transaction: {
            key: ({report, parentReportActions}) => {
                const parentReportAction = parentReportActions?.[report.parentReportActionID ?? '-1'];
                const originalMessage =
                    parentReportAction && ReportActionsUtils.isMoneyRequestAction(parentReportAction) ? ReportActionsUtils.getOriginalMessage(parentReportAction) : undefined;
                const transactionID = originalMessage?.IOUTransactionID ?? -1;
                return `${ONYXKEYS.COLLECTION.TRANSACTION}${transactionID}`;
            },
        },
        transactionViolations: {
            key: ({report, parentReportActions}) => {
                const parentReportAction = parentReportActions?.[report.parentReportActionID ?? '-1'];
                const originalMessage =
                    parentReportAction && ReportActionsUtils.isMoneyRequestAction(parentReportAction) ? ReportActionsUtils.getOriginalMessage(parentReportAction) : undefined;
                const transactionID = originalMessage?.IOUTransactionID ?? -1;
                return `${ONYXKEYS.COLLECTION.TRANSACTION_VIOLATIONS}${transactionID}`;
            },
        },
    })(MoneyRequestView),
);<|MERGE_RESOLUTION|>--- conflicted
+++ resolved
@@ -347,13 +347,8 @@
     ];
     const receiptViolations =
         transactionViolations?.filter((violation) => receiptViolationNames.includes(violation.name)).map((violation) => ViolationsUtils.getViolationTranslation(violation, translate)) ?? [];
-<<<<<<< HEAD
-    const shouldShowAuditMessage = !isReceiptBeingScanned && canUseViolations && ReportUtils.isPaidGroupPolicy(report);
-    const shouldShowReceiptHeader = isReceiptAllowed && (shouldShowReceiptEmptyState || hasReceipt) && canUseViolations && ReportUtils.isPaidGroupPolicy(report);
-=======
     const shouldShowNotesViolations = !isReceiptBeingScanned && canUseViolations && ReportUtils.isPaidGroupPolicy(report);
     const shouldShowReceiptHeader = isReceiptAllowed && (shouldShowReceiptEmptyState || hasReceipt);
->>>>>>> 01760526
 
     const errors = {
         ...(transaction?.errorFields?.route ?? transaction?.errors),
