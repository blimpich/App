--- conflicted
+++ resolved
@@ -334,23 +334,13 @@
                             interactive={canEditMerchant}
                             shouldShowRightIcon={canEditMerchant}
                             titleStyle={styles.flex1}
-<<<<<<< HEAD
                             onPress={() =>
                                 Navigation.navigate(
                                     ROUTES.MONEY_REQUEST_STEP_MERCHANT.getRoute(CONST.IOU.ACTION.EDIT, CONST.IOU.TYPE.REQUEST, transaction?.transactionID ?? '', report.reportID),
                                 )
                             }
-                            brickRoadIndicator={
-                                hasViolations('merchant') || (!isSettled && !isCancelled && hasErrors && isEmptyMerchant && isPolicyExpenseChat)
-                                    ? CONST.BRICK_ROAD_INDICATOR_STATUS.ERROR
-                                    : undefined
-                            }
-                            error={!isSettled && !isCancelled && hasErrors && isPolicyExpenseChat && isEmptyMerchant ? translate('common.error.enterMerchant') : ''}
-=======
-                            onPress={() => Navigation.navigate(ROUTES.EDIT_REQUEST.getRoute(report.reportID, CONST.EDIT_REQUEST_FIELD.MERCHANT))}
                             brickRoadIndicator={hasViolations('merchant') || (hasErrors && isEmptyMerchant && isPolicyExpenseChat) ? CONST.BRICK_ROAD_INDICATOR_STATUS.ERROR : undefined}
                             error={hasErrors && isPolicyExpenseChat && isEmptyMerchant ? translate('common.error.enterMerchant') : ''}
->>>>>>> 07d97efe
                         />
                     </OfflineWithFeedback>
                 )}
