--- conflicted
+++ resolved
@@ -100,16 +100,10 @@
     const theme = useTheme();
     const styles = useThemeStyles();
     const StyleUtils = useStyleUtils();
-<<<<<<< HEAD
+    const {isOffline} = useNetwork();
     const {shouldUseNarrowLayout} = useResponsiveLayout();
-    const {translate} = useLocalize();
-    const {canUseViolations} = usePermissions();
-=======
-    const {isOffline} = useNetwork();
-    const {isSmallScreenWidth} = useWindowDimensions();
     const {translate, toLocaleDigit} = useLocalize();
     const {canUseViolations, canUseP2PDistanceRequests} = usePermissions();
->>>>>>> 8616678c
     const parentReportAction = parentReportActions?.[report.parentReportActionID ?? ''] ?? null;
     const moneyRequestReport = parentReport;
     const {
