import {Str} from 'expensify-common';
import React, {useCallback, useEffect, useMemo, useState} from 'react';
import {View} from 'react-native';
import type {OnyxCollection, OnyxEntry} from 'react-native-onyx';
import Icon from '@components/Icon';
import * as Expensicons from '@components/Icon/Expensicons';
import MenuItem from '@components/MenuItem';
import MenuItemWithTopDescription from '@components/MenuItemWithTopDescription';
import OfflineWithFeedback from '@components/OfflineWithFeedback';
import {usePolicyCategories, usePolicyTags} from '@components/OnyxListItemProvider';
import Switch from '@components/Switch';
import Text from '@components/Text';
import ViolationMessages from '@components/ViolationMessages';
import useActiveRoute from '@hooks/useActiveRoute';
import useLocalize from '@hooks/useLocalize';
import useNetwork from '@hooks/useNetwork';
import useOnyx from '@hooks/useOnyx';
import usePrevious from '@hooks/usePrevious';
import useReportIsArchived from '@hooks/useReportIsArchived';
import useStyleUtils from '@hooks/useStyleUtils';
import useTheme from '@hooks/useTheme';
import useThemeStyles from '@hooks/useThemeStyles';
import useTransactionViolations from '@hooks/useTransactionViolations';
import useViolations from '@hooks/useViolations';
import type {ViolationField} from '@hooks/useViolations';
import {getCompanyCardDescription} from '@libs/CardUtils';
import {isCategoryMissing} from '@libs/CategoryUtils';
import {convertToDisplayString} from '@libs/CurrencyUtils';
import DistanceRequestUtils from '@libs/DistanceRequestUtils';
import getNonEmptyStringOnyxID from '@libs/getNonEmptyStringOnyxID';
import {getReportIDForExpense} from '@libs/MergeTransactionUtils';
import {hasEnabledOptions} from '@libs/OptionsListUtils';
import {getLengthOfTag, getTagLists, hasDependentTags as hasDependentTagsPolicyUtils, isTaxTrackingEnabled} from '@libs/PolicyUtils';
import {getOriginalMessage, isMoneyRequestAction} from '@libs/ReportActionsUtils';
import {
    canEditFieldOfMoneyRequest,
    canEditMoneyRequest,
    canUserPerformWriteAction as canUserPerformWriteActionReportUtils,
    getReportName,
    getReportOrDraftReport,
    getTransactionDetails,
    getTripIDFromTransactionParentReportID,
    isInvoiceReport,
    isPaidGroupPolicy,
    isReportApproved,
    isReportInGroupPolicy,
    isSettled as isSettledReportUtils,
    isTrackExpenseReport,
} from '@libs/ReportUtils';
import type {TransactionDetails} from '@libs/ReportUtils';
import {hasEnabledTags} from '@libs/TagsOptionsListUtils';
import {
    getBillable,
    getCurrency,
    getDescription,
    getDistanceInMeters,
    getFormattedCreated,
    getReimbursable,
    getTagForDisplay,
    getTaxName,
    hasMissingSmartscanFields,
    hasReservationList,
    hasRoute as hasRouteTransactionUtils,
    isCardTransaction as isCardTransactionTransactionUtils,
    isDistanceRequest as isDistanceRequestTransactionUtils,
    isExpenseSplit,
    isManualDistanceRequest as isManualDistanceRequestTransactionUtils,
    isPerDiemRequest as isPerDiemRequestTransactionUtils,
    isScanning,
    shouldShowAttendees as shouldShowAttendeesTransactionUtils,
} from '@libs/TransactionUtils';
import ViolationsUtils from '@libs/Violations/ViolationsUtils';
import Navigation from '@navigation/Navigation';
import AnimatedEmptyStateBackground from '@pages/home/report/AnimatedEmptyStateBackground';
import {updateMoneyRequestBillable, updateMoneyRequestReimbursable} from '@userActions/IOU';
import CONST from '@src/CONST';
import type {TranslationPaths} from '@src/languages/types';
import ONYXKEYS from '@src/ONYXKEYS';
import ROUTES from '@src/ROUTES';
import type * as OnyxTypes from '@src/types/onyx';
import type {TransactionPendingFieldsKey} from '@src/types/onyx/Transaction';
import MoneyRequestReceiptView from './MoneyRequestReceiptView';

type MoneyRequestViewProps = {
    /** All the data of the report collection */
    allReports: OnyxCollection<OnyxTypes.Report>;

    /** The report currently being looked at */
    report: OnyxEntry<OnyxTypes.Report>;

    /** Policy that the report belongs to */
    policy: OnyxEntry<OnyxTypes.Policy>;

    /** Whether we should display the animated banner above the component */
    shouldShowAnimatedBackground: boolean;

    /** Whether we should show Money Request with disabled all fields */
    readonly?: boolean;

    /** whether or not this report is from review duplicates */
    isFromReviewDuplicates?: boolean;

    /** Updated transaction to show in duplicate & merge transaction flow  */
    updatedTransaction?: OnyxEntry<OnyxTypes.Transaction>;

    /** Merge transaction ID to show in merge transaction flow */
    mergeTransactionID?: string;
};

function MoneyRequestView({
    allReports,
    report,
    policy,
    shouldShowAnimatedBackground,
    readonly = false,
    updatedTransaction,
    isFromReviewDuplicates = false,
    mergeTransactionID,
}: MoneyRequestViewProps) {
    const styles = useThemeStyles();
    const theme = useTheme();
    const StyleUtils = useStyleUtils();
    const {isOffline} = useNetwork();
    const {translate, toLocaleDigit} = useLocalize();
    const {getReportRHPActiveRoute} = useActiveRoute();
    const parentReportID = report?.parentReportID;
    const policyID = report?.policyID;
    const parentReport = allReports?.[`${ONYXKEYS.COLLECTION.REPORT}${parentReportID}`];
    const allPolicyCategories = usePolicyCategories();
    const policyCategories = allPolicyCategories?.[`${ONYXKEYS.COLLECTION.POLICY_CATEGORIES}${policyID}`];
    const transactionReport = allReports?.[`${ONYXKEYS.COLLECTION.REPORT}${updatedTransaction?.reportID}`];
    const targetPolicyID = updatedTransaction?.reportID ? transactionReport?.policyID : policyID;
    const allPolicyTags = usePolicyTags();
    const policyTagList = allPolicyTags?.[`${ONYXKEYS.COLLECTION.POLICY_TAGS}${targetPolicyID}`];
    const [cardList] = useOnyx(ONYXKEYS.CARD_LIST, {canBeMissing: true});
    const [parentReportActions] = useOnyx(`${ONYXKEYS.COLLECTION.REPORT_ACTIONS}${parentReportID}`, {
        canEvict: false,
        canBeMissing: true,
    });

    const parentReportAction = report?.parentReportActionID ? parentReportActions?.[report.parentReportActionID] : undefined;
    const isTrackExpense = isTrackExpenseReport(report);
    const isFromMergeTransaction = !!mergeTransactionID;
    const moneyRequestReport = parentReport;
    const linkedTransactionID = useMemo(() => {
        if (!parentReportAction) {
            return undefined;
        }
        const originalMessage = parentReportAction && isMoneyRequestAction(parentReportAction) ? getOriginalMessage(parentReportAction) : undefined;
        return originalMessage?.IOUTransactionID;
    }, [parentReportAction]);

    const [transaction] = useOnyx(`${ONYXKEYS.COLLECTION.TRANSACTION}${getNonEmptyStringOnyxID(linkedTransactionID)}`, {canBeMissing: true});
    const [transactionBackup] = useOnyx(`${ONYXKEYS.COLLECTION.TRANSACTION_BACKUP}${getNonEmptyStringOnyxID(linkedTransactionID)}`, {canBeMissing: true});
    const transactionViolations = useTransactionViolations(transaction?.transactionID);
    const [outstandingReportsByPolicyID] = useOnyx(ONYXKEYS.DERIVED.OUTSTANDING_REPORTS_BY_POLICY_ID, {canBeMissing: true});

    const originalTransactionIDFromComment = transaction?.comment?.originalTransactionID;
    const [originalTransaction] = useOnyx(`${ONYXKEYS.COLLECTION.TRANSACTION}${originalTransactionIDFromComment ?? ''}`, {canBeMissing: true});

    const {
        created: transactionDate,
        amount: transactionAmount,
        attendees: transactionAttendees,
        taxAmount: transactionTaxAmount,
        currency: transactionCurrency,
        comment: transactionDescription,
        merchant: transactionMerchant,
        reimbursable: transactionReimbursable,
        billable: transactionBillable,
        category: transactionCategory,
        tag: transactionTag,
        originalAmount: transactionOriginalAmount,
        originalCurrency: transactionOriginalCurrency,
        postedDate: transactionPostedDate,
    } = useMemo<Partial<TransactionDetails>>(() => getTransactionDetails(transaction) ?? {}, [transaction]);
    const isEmptyMerchant = transactionMerchant === '' || transactionMerchant === CONST.TRANSACTION.PARTIAL_TRANSACTION_MERCHANT;
    const isDistanceRequest = isDistanceRequestTransactionUtils(transaction);
    const isManualDistanceRequest = isManualDistanceRequestTransactionUtils(transaction);
    const isMapDistanceRequest = isDistanceRequest && !isManualDistanceRequest;
    const isPerDiemRequest = isPerDiemRequestTransactionUtils(transaction);
    const isTransactionScanning = isScanning(updatedTransaction ?? transaction);
    const hasRoute = hasRouteTransactionUtils(transactionBackup ?? transaction, isDistanceRequest);

    // Use the updated transaction amount in merge flow to have correct positive/negative sign
    const actualAmount = isFromMergeTransaction && updatedTransaction ? updatedTransaction.amount : transactionAmount;
    const actualCurrency = updatedTransaction ? getCurrency(updatedTransaction) : transactionCurrency;
    const shouldDisplayTransactionAmount = ((isDistanceRequest && hasRoute) || !!actualAmount) && actualAmount !== undefined;
    const formattedTransactionAmount = shouldDisplayTransactionAmount ? convertToDisplayString(actualAmount, actualCurrency) : '';
    const formattedPerAttendeeAmount = shouldDisplayTransactionAmount ? convertToDisplayString(actualAmount / (transactionAttendees?.length ?? 1), actualCurrency) : '';

    const formattedOriginalAmount = transactionOriginalAmount && transactionOriginalCurrency && convertToDisplayString(transactionOriginalAmount, transactionOriginalCurrency);
    const isCardTransaction = isCardTransactionTransactionUtils(transaction);
    const cardProgramName = getCompanyCardDescription(transaction?.cardName, transaction?.cardID, cardList);
    const shouldShowCard = isCardTransaction && cardProgramName;
    const isApproved = isReportApproved({report: moneyRequestReport});
    const isInvoice = isInvoiceReport(moneyRequestReport);
    const taxRates = policy?.taxRates;
    const formattedTaxAmount = updatedTransaction?.taxAmount
        ? convertToDisplayString(Math.abs(updatedTransaction?.taxAmount), transactionCurrency)
        : convertToDisplayString(Math.abs(transactionTaxAmount ?? 0), transactionCurrency);

    const taxRatesDescription = taxRates?.name;
    const taxRateTitle = updatedTransaction ? getTaxName(policy, updatedTransaction) : getTaxName(policy, transaction);

    const actualTransactionDate = isFromMergeTransaction && updatedTransaction ? getFormattedCreated(updatedTransaction) : transactionDate;
    const fallbackTaxRateTitle = transaction?.taxValue;

    const isSettled = isSettledReportUtils(moneyRequestReport?.reportID);
    const isCancelled = moneyRequestReport && moneyRequestReport?.isCancelledIOU;
    const isChatReportArchived = useReportIsArchived(moneyRequestReport?.chatReportID);
    const shouldShowPaid = isSettled && transactionReimbursable;

    // Flags for allowing or disallowing editing an expense
    // Used for non-restricted fields such as: description, category, tag, billable, etc...
    const isReportArchived = useReportIsArchived(report?.reportID);
    const isEditable = !!canUserPerformWriteActionReportUtils(report, isReportArchived) && !readonly;
    const canEdit = isMoneyRequestAction(parentReportAction) && canEditMoneyRequest(parentReportAction, transaction, isChatReportArchived) && isEditable;

    const canEditTaxFields = canEdit && !isDistanceRequest;
    const canEditAmount = isEditable && canEditFieldOfMoneyRequest(parentReportAction, CONST.EDIT_REQUEST_FIELD.AMOUNT, undefined, isChatReportArchived);
    const canEditMerchant = isEditable && canEditFieldOfMoneyRequest(parentReportAction, CONST.EDIT_REQUEST_FIELD.MERCHANT, undefined, isChatReportArchived);
    const canEditDate = isEditable && canEditFieldOfMoneyRequest(parentReportAction, CONST.EDIT_REQUEST_FIELD.DATE, undefined, isChatReportArchived);
    const canEditDistance = isEditable && canEditFieldOfMoneyRequest(parentReportAction, CONST.EDIT_REQUEST_FIELD.DISTANCE, undefined, isChatReportArchived);
    const canEditDistanceRate = isEditable && canEditFieldOfMoneyRequest(parentReportAction, CONST.EDIT_REQUEST_FIELD.DISTANCE_RATE, undefined, isChatReportArchived);
    const canEditReport = useMemo(
        () => isEditable && canEditFieldOfMoneyRequest(parentReportAction, CONST.EDIT_REQUEST_FIELD.REPORT, undefined, isChatReportArchived, outstandingReportsByPolicyID),
        [isEditable, parentReportAction, isChatReportArchived, outstandingReportsByPolicyID],
    );

    // A flag for verifying that the current report is a sub-report of a expense chat
    // if the policy of the report is either Collect or Control, then this report must be tied to expense chat
    const isPolicyExpenseChat = isReportInGroupPolicy(report);

    const policyTagLists = useMemo(() => getTagLists(policyTagList), [policyTagList]);

    const iouType = useMemo(() => {
        if (isTrackExpense) {
            return CONST.IOU.TYPE.TRACK;
        }
        if (isInvoice) {
            return CONST.IOU.TYPE.INVOICE;
        }

        return CONST.IOU.TYPE.SUBMIT;
    }, [isTrackExpense, isInvoice]);

    const category = transactionCategory ?? '';
    const categoryForDisplay = isCategoryMissing(category) ? '' : category;

    // Flags for showing categories and tags
    // transactionCategory can be an empty string
    // eslint-disable-next-line @typescript-eslint/prefer-nullish-coalescing
<<<<<<< HEAD
    const shouldShowCategory = (isPolicyExpenseChat && (categoryForDisplay || hasEnabledOptions(policyCategories ?? {}))) || isExpenseUnreported;
=======
    const shouldShowCategory = isPolicyExpenseChat && (categoryForDisplay || hasEnabledOptions(policyCategories ?? {}));
>>>>>>> 712e38e5
    // transactionTag can be an empty string
    // eslint-disable-next-line @typescript-eslint/prefer-nullish-coalescing
    const shouldShowTag = isPolicyExpenseChat && (transactionTag || hasEnabledTags(policyTagLists));
    const shouldShowBillable = isPolicyExpenseChat && (!!transactionBillable || !(policy?.disabledFields?.defaultBillable ?? true) || !!updatedTransaction?.billable);
    const isCurrentTransactionReimbursableDifferentFromPolicyDefault =
        policy?.defaultReimbursable !== undefined && !!(updatedTransaction?.reimbursable ?? transactionReimbursable) !== policy.defaultReimbursable;
    const shouldShowReimbursable =
        isPolicyExpenseChat && (!policy?.disabledFields?.reimbursable || isCurrentTransactionReimbursableDifferentFromPolicyDefault) && !isCardTransaction && !isInvoice;
    const canEditReimbursable = isEditable && canEditFieldOfMoneyRequest(parentReportAction, CONST.EDIT_REQUEST_FIELD.REIMBURSABLE, undefined, isChatReportArchived);
    const shouldShowAttendees = useMemo(() => shouldShowAttendeesTransactionUtils(iouType, policy), [iouType, policy]);

    const shouldShowTax = isTaxTrackingEnabled(isPolicyExpenseChat, policy, isDistanceRequest, isPerDiemRequest);
    const tripID = getTripIDFromTransactionParentReportID(parentReport?.parentReportID);
    const shouldShowViewTripDetails = hasReservationList(transaction) && !!tripID;

    const {getViolationsForField} = useViolations(transactionViolations ?? [], isTransactionScanning || !isPaidGroupPolicy(report));
    const hasViolations = useCallback(
        (field: ViolationField, data?: OnyxTypes.TransactionViolation['data'], policyHasDependentTags = false, tagValue?: string): boolean =>
            getViolationsForField(field, data, policyHasDependentTags, tagValue).length > 0,
        [getViolationsForField],
    );

    let amountDescription = `${translate('iou.amount')}`;
    let dateDescription = `${translate('common.date')}`;

    const {unit, rate} = DistanceRequestUtils.getRate({transaction, policy});
    const distance = getDistanceInMeters(transactionBackup ?? transaction, unit);
    const currency = transactionCurrency ?? CONST.CURRENCY.USD;
    const isCustomUnitOutOfPolicy = transactionViolations.some((violation) => violation.name === CONST.VIOLATIONS.CUSTOM_UNIT_OUT_OF_POLICY) || (isDistanceRequest && !rate);
    const rateToDisplay = isCustomUnitOutOfPolicy ? translate('common.rateOutOfPolicy') : DistanceRequestUtils.getRateForDisplay(unit, rate, currency, translate, toLocaleDigit, isOffline);
    const distanceToDisplay = DistanceRequestUtils.getDistanceForDisplay(hasRoute, distance, unit, rate, translate);
    let merchantTitle = isEmptyMerchant ? '' : transactionMerchant;
    let amountTitle = formattedTransactionAmount ? formattedTransactionAmount.toString() : '';
    if (isTransactionScanning) {
        merchantTitle = translate('iou.receiptStatusTitle');
        amountTitle = translate('iou.receiptStatusTitle');
    }

    const updatedTransactionDescription = useMemo(() => {
        if (!updatedTransaction) {
            return undefined;
        }
        return getDescription(updatedTransaction ?? null);
    }, [updatedTransaction]);
    const isEmptyUpdatedMerchant = updatedTransaction?.modifiedMerchant === '' || updatedTransaction?.modifiedMerchant === CONST.TRANSACTION.PARTIAL_TRANSACTION_MERCHANT;
    const updatedMerchantTitle = isEmptyUpdatedMerchant ? '' : (updatedTransaction?.modifiedMerchant ?? merchantTitle);

    const saveBillable = useCallback(
        (newBillable: boolean) => {
            // If the value hasn't changed, don't request to save changes on the server and just close the modal
            if (newBillable === getBillable(transaction) || !transaction?.transactionID || !report?.reportID) {
                return;
            }
            updateMoneyRequestBillable(transaction.transactionID, report?.reportID, newBillable, policy, policyTagList, policyCategories);
        },
        [transaction, report, policy, policyTagList, policyCategories],
    );

    const saveReimbursable = useCallback(
        (newReimbursable: boolean) => {
            // If the value hasn't changed, don't request to save changes on the server and just close the modal
            if (newReimbursable === getReimbursable(transaction) || !transaction?.transactionID || !report?.reportID) {
                return;
            }
            updateMoneyRequestReimbursable(transaction.transactionID, report?.reportID, newReimbursable, policy, policyTagList, policyCategories);
        },
        [transaction, report, policy, policyTagList, policyCategories],
    );

    if (isCardTransaction) {
        if (transactionPostedDate) {
            dateDescription += ` ${CONST.DOT_SEPARATOR} ${translate('iou.posted')} ${transactionPostedDate}`;
        }
        if (formattedOriginalAmount) {
            amountDescription += ` ${CONST.DOT_SEPARATOR} ${translate('iou.original')} ${formattedOriginalAmount}`;
        }
        if (isExpenseSplit(transaction, originalTransaction)) {
            amountDescription += ` ${CONST.DOT_SEPARATOR} ${translate('iou.split')}`;
        }
        if (isCancelled) {
            amountDescription += ` ${CONST.DOT_SEPARATOR} ${translate('iou.canceled')}`;
        }
    } else {
        if (!isDistanceRequest && !isPerDiemRequest) {
            amountDescription += ` ${CONST.DOT_SEPARATOR} ${translate('iou.cash')}`;
        }
        if (isExpenseSplit(transaction, originalTransaction)) {
            amountDescription += ` ${CONST.DOT_SEPARATOR} ${translate('iou.split')}`;
        }
        if (isCancelled) {
            amountDescription += ` ${CONST.DOT_SEPARATOR} ${translate('iou.canceled')}`;
        } else if (isApproved) {
            amountDescription += ` ${CONST.DOT_SEPARATOR} ${translate('iou.approved')}`;
        } else if (shouldShowPaid) {
            amountDescription += ` ${CONST.DOT_SEPARATOR} ${translate('iou.settledExpensify')}`;
        }
    }

    const hasErrors = hasMissingSmartscanFields(transaction);
    const pendingAction = transaction?.pendingAction;
    // Need to return undefined when we have pendingAction to avoid the duplicate pending action
    const getPendingFieldAction = (fieldPath: TransactionPendingFieldsKey) => (pendingAction ? undefined : transaction?.pendingFields?.[fieldPath]);

    const getErrorForField = useCallback(
        (field: ViolationField, data?: OnyxTypes.TransactionViolation['data'], policyHasDependentTags = false, tagValue?: string) => {
            // Checks applied when creating a new expense
            // NOTE: receipt field can return multiple violations, so we need to handle it separately
            const fieldChecks: Partial<Record<ViolationField, {isError: boolean; translationPath: TranslationPaths}>> = {
                amount: {
                    isError: transactionAmount === 0,
                    translationPath: canEditAmount ? 'common.error.enterAmount' : 'common.error.missingAmount',
                },
                merchant: {
                    isError: !isSettled && !isCancelled && isPolicyExpenseChat && isEmptyMerchant,
                    translationPath: canEditMerchant ? 'common.error.enterMerchant' : 'common.error.missingMerchantName',
                },
                date: {
                    isError: transactionDate === '',
                    translationPath: canEditDate ? 'common.error.enterDate' : 'common.error.missingDate',
                },
            };

            const {isError, translationPath} = fieldChecks[field] ?? {};

            if (readonly) {
                return '';
            }

            // Return form errors if there are any
            if (hasErrors && isError && translationPath) {
                return translate(translationPath);
            }

            if (isCustomUnitOutOfPolicy && field === 'customUnitRateID') {
                return translate('violations.customUnitOutOfPolicy');
            }

            // Return violations if there are any
            if (field !== 'merchant' && hasViolations(field, data, policyHasDependentTags, tagValue)) {
                const violations = getViolationsForField(field, data, policyHasDependentTags, tagValue);
                const firstViolation = violations.at(0);

                if (firstViolation) {
                    return ViolationsUtils.getViolationTranslation(firstViolation, translate, canEdit);
                }
            }

            return '';
        },
        [
            transactionAmount,
            isSettled,
            isCancelled,
            isPolicyExpenseChat,
            isEmptyMerchant,
            transactionDate,
            readonly,
            hasErrors,
            hasViolations,
            translate,
            getViolationsForField,
            canEditAmount,
            canEditDate,
            canEditMerchant,
            canEdit,
            isCustomUnitOutOfPolicy,
        ],
    );

    const distanceRequestFields = (
        <>
            <OfflineWithFeedback pendingAction={getPendingFieldAction('waypoints') ?? getPendingFieldAction('merchant')}>
                <MenuItemWithTopDescription
                    description={translate('common.distance')}
                    title={distanceToDisplay}
                    interactive={canEditDistance}
                    shouldShowRightIcon={canEditDistance}
                    titleStyle={styles.flex1}
                    onPress={() => {
                        if (!transaction?.transactionID || !report?.reportID) {
                            return;
                        }
                        Navigation.navigate(
                            ROUTES.MONEY_REQUEST_STEP_DISTANCE.getRoute(CONST.IOU.ACTION.EDIT, iouType, transaction.transactionID, report.reportID, getReportRHPActiveRoute()),
                        );
                    }}
                    copyValue={!canEditDistance ? distanceToDisplay : undefined}
                />
            </OfflineWithFeedback>
            <OfflineWithFeedback pendingAction={getPendingFieldAction('customUnitRateID')}>
                <MenuItemWithTopDescription
                    description={translate('common.rate')}
                    title={rateToDisplay}
                    interactive={canEditDistanceRate}
                    shouldShowRightIcon={canEditDistanceRate}
                    titleStyle={styles.flex1}
                    onPress={() => {
                        if (!transaction?.transactionID || !report?.reportID) {
                            return;
                        }
                        Navigation.navigate(
                            ROUTES.MONEY_REQUEST_STEP_DISTANCE_RATE.getRoute(CONST.IOU.ACTION.EDIT, iouType, transaction.transactionID, report.reportID, getReportRHPActiveRoute()),
                        );
                    }}
                    brickRoadIndicator={getErrorForField('customUnitRateID') ? CONST.BRICK_ROAD_INDICATOR_STATUS.ERROR : undefined}
                    errorText={getErrorForField('customUnitRateID')}
                    copyValue={!canEditDistanceRate ? rateToDisplay : undefined}
                />
            </OfflineWithFeedback>
        </>
    );

    // Whether to show receipt audit result (e.g.`Verified`, `Issue Found`) and messages (e.g. `Receipt not verified. Please confirm accuracy.`)
    // `!!(receiptViolations.length || didReceiptScanSucceed)` is for not showing `Verified` when `receiptViolations` is empty and `didReceiptScanSucceed` is false.

    const hasDependentTags = hasDependentTagsPolicyUtils(policy, policyTagList);

    const previousTransactionTag = usePrevious(transactionTag);

    const [previousTag, setPreviousTag] = useState<string | undefined>(undefined);
    const [currentTransactionTag, setCurrentTransactionTag] = useState<string | undefined>(undefined);

    useEffect(() => {
        if (transactionTag === previousTransactionTag) {
            return;
        }
        setPreviousTag(previousTransactionTag);
        setCurrentTransactionTag(transactionTag);
    }, [transactionTag, previousTransactionTag]);

    const previousTagLength = getLengthOfTag(previousTag ?? '');
    const currentTagLength = getLengthOfTag(currentTransactionTag ?? '');

    const tagList = policyTagLists.map(({name, orderWeight, tags}, index) => {
        const tagForDisplay = getTagForDisplay(updatedTransaction ?? transaction, index);
        let shouldShow = false;
        if (hasDependentTags) {
            if (index === 0) {
                shouldShow = true;
            } else {
                const prevTagValue = getTagForDisplay(transaction, index - 1);
                shouldShow = !!prevTagValue;
            }
        } else {
            shouldShow = !!tagForDisplay || hasEnabledOptions(tags);
        }

        if (!shouldShow) {
            return null;
        }

        const tagError = getErrorForField(
            'tag',
            {
                tagListIndex: index,
                tagListName: name,
            },
            hasDependentTags,
            tagForDisplay,
        );

        return (
            <OfflineWithFeedback
                key={name}
                pendingAction={getPendingFieldAction('tag')}
            >
                <MenuItemWithTopDescription
                    highlighted={hasDependentTags && shouldShow && !getTagForDisplay(transaction, index) && currentTagLength > previousTagLength}
                    description={name ?? translate('common.tag')}
                    title={tagForDisplay}
                    numberOfLinesTitle={2}
                    interactive={canEdit}
                    shouldShowRightIcon={canEdit}
                    titleStyle={styles.flex1}
                    onPress={() => {
                        if (!transaction?.transactionID || !report?.reportID) {
                            return;
                        }
                        Navigation.navigate(
                            ROUTES.MONEY_REQUEST_STEP_TAG.getRoute(CONST.IOU.ACTION.EDIT, iouType, orderWeight, transaction.transactionID, report.reportID, getReportRHPActiveRoute()),
                        );
                    }}
                    brickRoadIndicator={tagError ? CONST.BRICK_ROAD_INDICATOR_STATUS.ERROR : undefined}
                    errorText={tagError}
                    shouldShowBasicTitle
                    shouldShowDescriptionOnTop
                />
            </OfflineWithFeedback>
        );
    });

    const actualParentReport = isFromMergeTransaction ? getReportOrDraftReport(getReportIDForExpense(updatedTransaction)) : parentReport;
    const shouldShowReport = !!parentReportID || !!actualParentReport;

    return (
        <View style={styles.pRelative}>
            {shouldShowAnimatedBackground && <AnimatedEmptyStateBackground />}
            <>
                <MoneyRequestReceiptView
                    allReports={allReports}
                    report={report}
                    readonly={readonly}
                    updatedTransaction={updatedTransaction}
                    isFromReviewDuplicates={isFromReviewDuplicates}
                    mergeTransactionID={mergeTransactionID}
                />
                {isCustomUnitOutOfPolicy && isPerDiemRequest && (
                    <View style={[styles.flexRow, styles.alignItemsCenter, styles.gap1, styles.mh4, styles.mb2]}>
                        <Icon
                            src={Expensicons.DotIndicator}
                            fill={theme.danger}
                            height={16}
                            width={16}
                        />
                        <Text
                            numberOfLines={1}
                            style={[StyleUtils.getDotIndicatorTextStyles(true), styles.pre, styles.flexShrink1]}
                        >
                            {translate('violations.customUnitOutOfPolicy')}
                        </Text>
                    </View>
                )}
                <OfflineWithFeedback pendingAction={getPendingFieldAction('amount') ?? (amountTitle ? getPendingFieldAction('customUnitRateID') : undefined)}>
                    <MenuItemWithTopDescription
                        title={amountTitle}
                        shouldShowTitleIcon={shouldShowPaid}
                        titleIcon={Expensicons.Checkmark}
                        description={amountDescription}
                        titleStyle={styles.textHeadlineH2}
                        interactive={canEditAmount}
                        shouldShowRightIcon={canEditAmount}
                        onPress={() => {
                            if (!transaction?.transactionID || !report?.reportID) {
                                return;
                            }
                            Navigation.navigate(
                                ROUTES.MONEY_REQUEST_STEP_AMOUNT.getRoute(CONST.IOU.ACTION.EDIT, iouType, transaction.transactionID, report.reportID, '', '', getReportRHPActiveRoute()),
                            );
                        }}
                        brickRoadIndicator={getErrorForField('amount') ? CONST.BRICK_ROAD_INDICATOR_STATUS.ERROR : undefined}
                        errorText={getErrorForField('amount')}
                    />
                </OfflineWithFeedback>
                <OfflineWithFeedback pendingAction={getPendingFieldAction('comment')}>
                    <MenuItemWithTopDescription
                        description={translate('common.description')}
                        shouldRenderAsHTML
                        title={updatedTransactionDescription ?? transactionDescription}
                        interactive={canEdit}
                        shouldShowRightIcon={canEdit}
                        titleStyle={styles.flex1}
                        onPress={() => {
                            if (!transaction?.transactionID || !report?.reportID) {
                                return;
                            }
                            Navigation.navigate(
                                ROUTES.MONEY_REQUEST_STEP_DESCRIPTION.getRoute(CONST.IOU.ACTION.EDIT, iouType, transaction.transactionID, report.reportID, getReportRHPActiveRoute()),
                            );
                        }}
                        wrapperStyle={[styles.pv2, styles.taskDescriptionMenuItem]}
                        brickRoadIndicator={getErrorForField('comment') ? CONST.BRICK_ROAD_INDICATOR_STATUS.ERROR : undefined}
                        errorText={getErrorForField('comment')}
                        numberOfLinesTitle={0}
                    />
                </OfflineWithFeedback>
                {isManualDistanceRequest || (isMapDistanceRequest && transaction?.comment?.waypoints) ? (
                    distanceRequestFields
                ) : (
                    <OfflineWithFeedback pendingAction={getPendingFieldAction('merchant')}>
                        <MenuItemWithTopDescription
                            description={translate('common.merchant')}
                            title={updatedMerchantTitle}
                            interactive={canEditMerchant}
                            shouldShowRightIcon={canEditMerchant}
                            titleStyle={styles.flex1}
                            onPress={() => {
                                if (!transaction?.transactionID || !report?.reportID) {
                                    return;
                                }
                                Navigation.navigate(
                                    ROUTES.MONEY_REQUEST_STEP_MERCHANT.getRoute(CONST.IOU.ACTION.EDIT, iouType, transaction.transactionID, report.reportID, getReportRHPActiveRoute()),
                                );
                            }}
                            wrapperStyle={[styles.taskDescriptionMenuItem]}
                            brickRoadIndicator={getErrorForField('merchant') ? CONST.BRICK_ROAD_INDICATOR_STATUS.ERROR : undefined}
                            errorText={getErrorForField('merchant')}
                            numberOfLinesTitle={0}
                            copyValue={!canEditMerchant ? updatedMerchantTitle : undefined}
                        />
                    </OfflineWithFeedback>
                )}
                <OfflineWithFeedback pendingAction={getPendingFieldAction('created')}>
                    <MenuItemWithTopDescription
                        description={dateDescription}
                        title={actualTransactionDate}
                        interactive={canEditDate}
                        shouldShowRightIcon={canEditDate}
                        titleStyle={styles.flex1}
                        onPress={() => {
                            if (!transaction?.transactionID || !report?.reportID) {
                                return;
                            }
                            Navigation.navigate(
                                ROUTES.MONEY_REQUEST_STEP_DATE.getRoute(CONST.IOU.ACTION.EDIT, iouType, transaction.transactionID, report.reportID, getReportRHPActiveRoute()),
                            );
                        }}
                        brickRoadIndicator={getErrorForField('date') ? CONST.BRICK_ROAD_INDICATOR_STATUS.ERROR : undefined}
                        errorText={getErrorForField('date')}
                        copyValue={!canEditDate ? transactionDate : undefined}
                    />
                </OfflineWithFeedback>
                {!!shouldShowCategory && (
                    <OfflineWithFeedback pendingAction={getPendingFieldAction('category')}>
                        <MenuItemWithTopDescription
                            description={translate('common.category')}
                            title={updatedTransaction?.category ?? categoryForDisplay}
                            numberOfLinesTitle={2}
                            interactive={canEdit}
                            shouldShowRightIcon={canEdit}
                            titleStyle={styles.flex1}
                            onPress={() => {
                                if (!transaction?.transactionID || !report?.reportID) {
                                    return;
                                }
                                if (!policy) {
                                    Navigation.navigate(
                                        ROUTES.MONEY_REQUEST_UPGRADE.getRoute({
                                            action: CONST.IOU.ACTION.EDIT,
                                            iouType,
                                            transactionID: transaction.transactionID,
                                            reportID: report.reportID,
                                            backTo: getReportRHPActiveRoute(),
                                            isCategorizing: true,
                                        }),
                                    );
                                } else {
                                    Navigation.navigate(
                                        ROUTES.MONEY_REQUEST_STEP_CATEGORY.getRoute(CONST.IOU.ACTION.EDIT, iouType, transaction.transactionID, report.reportID, getReportRHPActiveRoute()),
                                    );
                                }
                            }}
                            brickRoadIndicator={getErrorForField('category') ? CONST.BRICK_ROAD_INDICATOR_STATUS.ERROR : undefined}
                            errorText={getErrorForField('category')}
                        />
                    </OfflineWithFeedback>
                )}
                {shouldShowTag && tagList}
                {!!shouldShowCard && (
                    <OfflineWithFeedback pendingAction={getPendingFieldAction('cardID')}>
                        <MenuItemWithTopDescription
                            description={translate('iou.card')}
                            title={cardProgramName}
                            titleStyle={styles.flex1}
                            interactive={false}
                        />
                    </OfflineWithFeedback>
                )}
                {shouldShowTax && (
                    <OfflineWithFeedback pendingAction={getPendingFieldAction('taxCode')}>
                        <MenuItemWithTopDescription
                            title={taxRateTitle ?? fallbackTaxRateTitle}
                            description={taxRatesDescription}
                            interactive={canEditTaxFields}
                            shouldShowRightIcon={canEditTaxFields}
                            titleStyle={styles.flex1}
                            onPress={() => {
                                if (!transaction?.transactionID || !report?.reportID) {
                                    return;
                                }
                                Navigation.navigate(
                                    ROUTES.MONEY_REQUEST_STEP_TAX_RATE.getRoute(CONST.IOU.ACTION.EDIT, iouType, transaction.transactionID, report.reportID, getReportRHPActiveRoute()),
                                );
                            }}
                            brickRoadIndicator={getErrorForField('tax') ? CONST.BRICK_ROAD_INDICATOR_STATUS.ERROR : undefined}
                            errorText={getErrorForField('tax')}
                        />
                    </OfflineWithFeedback>
                )}
                {shouldShowTax && (
                    <OfflineWithFeedback pendingAction={getPendingFieldAction('taxAmount')}>
                        <MenuItemWithTopDescription
                            title={formattedTaxAmount ? formattedTaxAmount.toString() : ''}
                            description={translate('iou.taxAmount')}
                            interactive={canEditTaxFields}
                            shouldShowRightIcon={canEditTaxFields}
                            titleStyle={styles.flex1}
                            onPress={() => {
                                if (!transaction?.transactionID || !report?.reportID) {
                                    return;
                                }
                                Navigation.navigate(
                                    ROUTES.MONEY_REQUEST_STEP_TAX_AMOUNT.getRoute(CONST.IOU.ACTION.EDIT, iouType, transaction.transactionID, report.reportID, getReportRHPActiveRoute()),
                                );
                            }}
                        />
                    </OfflineWithFeedback>
                )}
                {shouldShowAttendees && (
                    <OfflineWithFeedback pendingAction={getPendingFieldAction('attendees')}>
                        <MenuItemWithTopDescription
                            key="attendees"
                            title={Array.isArray(transactionAttendees) ? transactionAttendees.map((item) => item?.displayName ?? item?.login).join(', ') : ''}
                            description={`${translate('iou.attendees')} ${
                                Array.isArray(transactionAttendees) && transactionAttendees.length > 1 && formattedPerAttendeeAmount
                                    ? `${CONST.DOT_SEPARATOR} ${formattedPerAttendeeAmount} ${translate('common.perPerson')}`
                                    : ''
                            }`}
                            style={[styles.moneyRequestMenuItem]}
                            titleStyle={styles.flex1}
                            onPress={() => {
                                if (!transaction?.transactionID || !report?.reportID) {
                                    return;
                                }
                                Navigation.navigate(ROUTES.MONEY_REQUEST_ATTENDEE.getRoute(CONST.IOU.ACTION.EDIT, iouType, transaction.transactionID, report.reportID));
                            }}
                            interactive={canEdit}
                            shouldShowRightIcon={canEdit}
                            shouldRenderAsHTML
                        />
                    </OfflineWithFeedback>
                )}
                {shouldShowReimbursable && (
                    <OfflineWithFeedback
                        pendingAction={getPendingFieldAction('reimbursable')}
                        contentContainerStyle={[styles.flexRow, styles.optionRow, styles.justifyContentBetween, styles.alignItemsCenter, styles.ml5, styles.mr8]}
                    >
                        <View>
                            <Text>{Str.UCFirst(translate('iou.reimbursable'))}</Text>
                        </View>
                        <Switch
                            accessibilityLabel={Str.UCFirst(translate('iou.reimbursable'))}
                            isOn={updatedTransaction?.reimbursable ?? !!transactionReimbursable}
                            onToggle={saveReimbursable}
                            disabled={!canEditReimbursable}
                        />
                    </OfflineWithFeedback>
                )}
                {shouldShowBillable && (
                    <OfflineWithFeedback
                        pendingAction={getPendingFieldAction('billable')}
                        contentContainerStyle={[styles.flexRow, styles.optionRow, styles.justifyContentBetween, styles.alignItemsCenter, styles.ml5, styles.mr8]}
                    >
                        <View>
                            <Text>{translate('common.billable')}</Text>
                            {!!getErrorForField('billable') && (
                                <ViolationMessages
                                    violations={getViolationsForField('billable')}
                                    containerStyle={[styles.mt1]}
                                    textStyle={[styles.ph0]}
                                    isLast
                                    canEdit={canEdit}
                                />
                            )}
                        </View>
                        <Switch
                            accessibilityLabel={translate('common.billable')}
                            isOn={updatedTransaction?.billable ?? !!transactionBillable}
                            onToggle={saveBillable}
                            disabled={!canEdit}
                        />
                    </OfflineWithFeedback>
                )}
                {shouldShowReport && (
                    <OfflineWithFeedback pendingAction={getPendingFieldAction('reportID')}>
                        <MenuItemWithTopDescription
                            shouldShowRightIcon={canEditReport}
                            title={getReportName(actualParentReport) || actualParentReport?.reportName}
                            description={translate('common.report')}
                            style={[styles.moneyRequestMenuItem]}
                            titleStyle={styles.flex1}
                            onPress={() => {
                                if (!canEditReport || !report?.reportID || !transaction?.transactionID) {
                                    return;
                                }
                                Navigation.navigate(
                                    ROUTES.MONEY_REQUEST_STEP_REPORT.getRoute(CONST.IOU.ACTION.EDIT, iouType, transaction?.transactionID, report.reportID, getReportRHPActiveRoute()),
                                );
                            }}
                            interactive={canEditReport}
                            shouldRenderAsHTML
                        />
                    </OfflineWithFeedback>
                )}
                {/* Note: "View trip details" should be always the last item */}
                {shouldShowViewTripDetails && (
                    <MenuItem
                        title={translate('travel.viewTripDetails')}
                        icon={Expensicons.Suitcase}
                        onPress={() => {
                            if (!transaction?.transactionID || !report?.reportID) {
                                return;
                            }
                            const reservations = transaction?.receipt?.reservationList?.length ?? 0;
                            if (reservations > 1) {
                                Navigation.navigate(ROUTES.TRAVEL_TRIP_SUMMARY.getRoute(report.reportID, transaction.transactionID, getReportRHPActiveRoute()));
                            }
                            Navigation.navigate(ROUTES.TRAVEL_TRIP_DETAILS.getRoute(report.reportID, transaction.transactionID, '0', 0, getReportRHPActiveRoute()));
                        }}
                    />
                )}
            </>
        </View>
    );
}

MoneyRequestView.displayName = 'MoneyRequestView';

export default MoneyRequestView;<|MERGE_RESOLUTION|>--- conflicted
+++ resolved
@@ -64,6 +64,7 @@
     isCardTransaction as isCardTransactionTransactionUtils,
     isDistanceRequest as isDistanceRequestTransactionUtils,
     isExpenseSplit,
+    isExpenseUnreported as isExpenseUnreportedTransactionUtils,
     isManualDistanceRequest as isManualDistanceRequestTransactionUtils,
     isPerDiemRequest as isPerDiemRequestTransactionUtils,
     isScanning,
@@ -89,7 +90,7 @@
     report: OnyxEntry<OnyxTypes.Report>;
 
     /** Policy that the report belongs to */
-    policy: OnyxEntry<OnyxTypes.Policy>;
+    expensePolicy: OnyxEntry<OnyxTypes.Policy>;
 
     /** Whether we should display the animated banner above the component */
     shouldShowAnimatedBackground: boolean;
@@ -97,7 +98,7 @@
     /** Whether we should show Money Request with disabled all fields */
     readonly?: boolean;
 
-    /** whether or not this report is from review duplicates */
+    /** whether this report is from review duplicates */
     isFromReviewDuplicates?: boolean;
 
     /** Updated transaction to show in duplicate & merge transaction flow  */
@@ -110,7 +111,7 @@
 function MoneyRequestView({
     allReports,
     report,
-    policy,
+    expensePolicy,
     shouldShowAnimatedBackground,
     readonly = false,
     updatedTransaction,
@@ -123,9 +124,36 @@
     const {isOffline} = useNetwork();
     const {translate, toLocaleDigit} = useLocalize();
     const {getReportRHPActiveRoute} = useActiveRoute();
+
     const parentReportID = report?.parentReportID;
-    const policyID = report?.policyID;
     const parentReport = allReports?.[`${ONYXKEYS.COLLECTION.REPORT}${parentReportID}`];
+    const [parentReportActions] = useOnyx(`${ONYXKEYS.COLLECTION.REPORT_ACTIONS}${parentReportID}`, {
+        canEvict: false,
+        canBeMissing: true,
+    });
+
+    const parentReportAction = report?.parentReportActionID ? parentReportActions?.[report.parentReportActionID] : undefined;
+    const isFromMergeTransaction = !!mergeTransactionID;
+
+    const linkedTransactionID = useMemo(() => {
+        if (!parentReportAction) {
+            return undefined;
+        }
+        const originalMessage = parentReportAction && isMoneyRequestAction(parentReportAction) ? getOriginalMessage(parentReportAction) : undefined;
+        return originalMessage?.IOUTransactionID;
+    }, [parentReportAction]);
+    const [transaction] = useOnyx(`${ONYXKEYS.COLLECTION.TRANSACTION}${getNonEmptyStringOnyxID(linkedTransactionID)}`, {canBeMissing: true});
+    const isExpenseUnreported = isExpenseUnreportedTransactionUtils(updatedTransaction ?? transaction);
+
+    const [activePolicyID] = useOnyx(ONYXKEYS.NVP_ACTIVE_POLICY_ID, {canBeMissing: true});
+    const [activePolicy] = useOnyx(`${ONYXKEYS.COLLECTION.POLICY}${activePolicyID}`, {
+        canBeMissing: true,
+        selector: (policy) => (policy?.type !== CONST.POLICY.TYPE.PERSONAL ? policy : undefined),
+    });
+    // If the expense is unreported the policy should be the user's default policy, otherwise it should be the policy the expense was made for
+    const policy = isExpenseUnreported ? activePolicy : expensePolicy;
+    const policyID = isExpenseUnreported ? activePolicy?.id : report?.policyID;
+
     const allPolicyCategories = usePolicyCategories();
     const policyCategories = allPolicyCategories?.[`${ONYXKEYS.COLLECTION.POLICY_CATEGORIES}${policyID}`];
     const transactionReport = allReports?.[`${ONYXKEYS.COLLECTION.REPORT}${updatedTransaction?.reportID}`];
@@ -133,24 +161,7 @@
     const allPolicyTags = usePolicyTags();
     const policyTagList = allPolicyTags?.[`${ONYXKEYS.COLLECTION.POLICY_TAGS}${targetPolicyID}`];
     const [cardList] = useOnyx(ONYXKEYS.CARD_LIST, {canBeMissing: true});
-    const [parentReportActions] = useOnyx(`${ONYXKEYS.COLLECTION.REPORT_ACTIONS}${parentReportID}`, {
-        canEvict: false,
-        canBeMissing: true,
-    });
-
-    const parentReportAction = report?.parentReportActionID ? parentReportActions?.[report.parentReportActionID] : undefined;
-    const isTrackExpense = isTrackExpenseReport(report);
-    const isFromMergeTransaction = !!mergeTransactionID;
-    const moneyRequestReport = parentReport;
-    const linkedTransactionID = useMemo(() => {
-        if (!parentReportAction) {
-            return undefined;
-        }
-        const originalMessage = parentReportAction && isMoneyRequestAction(parentReportAction) ? getOriginalMessage(parentReportAction) : undefined;
-        return originalMessage?.IOUTransactionID;
-    }, [parentReportAction]);
-
-    const [transaction] = useOnyx(`${ONYXKEYS.COLLECTION.TRANSACTION}${getNonEmptyStringOnyxID(linkedTransactionID)}`, {canBeMissing: true});
+
     const [transactionBackup] = useOnyx(`${ONYXKEYS.COLLECTION.TRANSACTION_BACKUP}${getNonEmptyStringOnyxID(linkedTransactionID)}`, {canBeMissing: true});
     const transactionViolations = useTransactionViolations(transaction?.transactionID);
     const [outstandingReportsByPolicyID] = useOnyx(ONYXKEYS.DERIVED.OUTSTANDING_REPORTS_BY_POLICY_ID, {canBeMissing: true});
@@ -193,8 +204,11 @@
     const isCardTransaction = isCardTransactionTransactionUtils(transaction);
     const cardProgramName = getCompanyCardDescription(transaction?.cardName, transaction?.cardID, cardList);
     const shouldShowCard = isCardTransaction && cardProgramName;
+
+    const moneyRequestReport = parentReport;
     const isApproved = isReportApproved({report: moneyRequestReport});
     const isInvoice = isInvoiceReport(moneyRequestReport);
+    const isTrackExpense = isTrackExpenseReport(report);
     const taxRates = policy?.taxRates;
     const formattedTaxAmount = updatedTransaction?.taxAmount
         ? convertToDisplayString(Math.abs(updatedTransaction?.taxAmount), transactionCurrency)
@@ -232,6 +246,8 @@
     // if the policy of the report is either Collect or Control, then this report must be tied to expense chat
     const isPolicyExpenseChat = isReportInGroupPolicy(report);
 
+    const shouldShowPolicySpecificFields = isPolicyExpenseChat || isExpenseUnreported;
+
     const policyTagLists = useMemo(() => getTagLists(policyTagList), [policyTagList]);
 
     const iouType = useMemo(() => {
@@ -251,15 +267,11 @@
     // Flags for showing categories and tags
     // transactionCategory can be an empty string
     // eslint-disable-next-line @typescript-eslint/prefer-nullish-coalescing
-<<<<<<< HEAD
     const shouldShowCategory = (isPolicyExpenseChat && (categoryForDisplay || hasEnabledOptions(policyCategories ?? {}))) || isExpenseUnreported;
-=======
-    const shouldShowCategory = isPolicyExpenseChat && (categoryForDisplay || hasEnabledOptions(policyCategories ?? {}));
->>>>>>> 712e38e5
     // transactionTag can be an empty string
     // eslint-disable-next-line @typescript-eslint/prefer-nullish-coalescing
-    const shouldShowTag = isPolicyExpenseChat && (transactionTag || hasEnabledTags(policyTagLists));
-    const shouldShowBillable = isPolicyExpenseChat && (!!transactionBillable || !(policy?.disabledFields?.defaultBillable ?? true) || !!updatedTransaction?.billable);
+    const shouldShowTag = shouldShowPolicySpecificFields && (transactionTag || hasEnabledTags(policyTagLists));
+    const shouldShowBillable = shouldShowPolicySpecificFields && (!!transactionBillable || !(policy?.disabledFields?.defaultBillable ?? true) || !!updatedTransaction?.billable);
     const isCurrentTransactionReimbursableDifferentFromPolicyDefault =
         policy?.defaultReimbursable !== undefined && !!(updatedTransaction?.reimbursable ?? transactionReimbursable) !== policy.defaultReimbursable;
     const shouldShowReimbursable =
@@ -267,7 +279,7 @@
     const canEditReimbursable = isEditable && canEditFieldOfMoneyRequest(parentReportAction, CONST.EDIT_REQUEST_FIELD.REIMBURSABLE, undefined, isChatReportArchived);
     const shouldShowAttendees = useMemo(() => shouldShowAttendeesTransactionUtils(iouType, policy), [iouType, policy]);
 
-    const shouldShowTax = isTaxTrackingEnabled(isPolicyExpenseChat, policy, isDistanceRequest, isPerDiemRequest);
+    const shouldShowTax = isTaxTrackingEnabled(shouldShowPolicySpecificFields, policy, isDistanceRequest, isPerDiemRequest);
     const tripID = getTripIDFromTransactionParentReportID(parentReport?.parentReportID);
     const shouldShowViewTripDetails = hasReservationList(transaction) && !!tripID;
 
@@ -306,12 +318,12 @@
     const saveBillable = useCallback(
         (newBillable: boolean) => {
             // If the value hasn't changed, don't request to save changes on the server and just close the modal
-            if (newBillable === getBillable(transaction) || !transaction?.transactionID || !report?.reportID) {
+            if (!isExpenseUnreported || newBillable === getBillable(transaction) || !transaction?.transactionID || !report?.reportID) {
                 return;
             }
             updateMoneyRequestBillable(transaction.transactionID, report?.reportID, newBillable, policy, policyTagList, policyCategories);
         },
-        [transaction, report, policy, policyTagList, policyCategories],
+        [isExpenseUnreported, transaction, report?.reportID, policy, policyTagList, policyCategories],
     );
 
     const saveReimbursable = useCallback(
