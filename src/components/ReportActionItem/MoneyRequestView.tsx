--- conflicted
+++ resolved
@@ -340,11 +340,7 @@
                 {(shouldShowMapOrReceipt || errors) && (
                     <OfflineWithFeedback
                         pendingAction={pendingAction}
-<<<<<<< HEAD
-                        errors={errors}
-=======
                         errors={transaction?.errorFields?.route ?? transaction?.errors}
->>>>>>> e8ae3c5a
                         errorRowStyles={[styles.mh4]}
                         onClose={() => {
                             if (!transaction?.transactionID) {
