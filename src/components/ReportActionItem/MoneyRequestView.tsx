--- conflicted
+++ resolved
@@ -285,7 +285,7 @@
                     shouldShowRightIcon={canEditDistance}
                     titleStyle={styles.flex1}
                     onPress={() =>
-                        Navigation.navigate(ROUTES.MONEY_REQUEST_STEP_DISTANCE.getRoute(CONST.IOU.ACTION.EDIT, CONST.IOU.TYPE.REQUEST, transaction?.transactionID ?? '', report.reportID))
+                        Navigation.navigate(ROUTES.MONEY_REQUEST_STEP_DISTANCE.getRoute(CONST.IOU.ACTION.EDIT, CONST.IOU.TYPE.SUBMIT, transaction?.transactionID ?? '', report.reportID))
                     }
                 />
             </OfflineWithFeedback>
@@ -405,24 +405,7 @@
                     />
                 </OfflineWithFeedback>
                 {isDistanceRequest ? (
-<<<<<<< HEAD
-                    <OfflineWithFeedback pendingAction={getPendingFieldAction('waypoints')}>
-                        <MenuItemWithTopDescription
-                            description={translate('common.distance')}
-                            title={transactionMerchant}
-                            interactive={canEditDistance}
-                            shouldShowRightIcon={canEditDistance}
-                            titleStyle={styles.flex1}
-                            onPress={() =>
-                                Navigation.navigate(
-                                    ROUTES.MONEY_REQUEST_STEP_DISTANCE.getRoute(CONST.IOU.ACTION.EDIT, CONST.IOU.TYPE.SUBMIT, transaction?.transactionID ?? '', report.reportID),
-                                )
-                            }
-                        />
-                    </OfflineWithFeedback>
-=======
                     distanceRequestFields
->>>>>>> 1e510b52
                 ) : (
                     <OfflineWithFeedback pendingAction={getPendingFieldAction('merchant')}>
                         <MenuItemWithTopDescription
