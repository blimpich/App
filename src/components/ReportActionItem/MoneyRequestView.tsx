--- conflicted
+++ resolved
@@ -347,17 +347,11 @@
                         interactive={canEditDate}
                         shouldShowRightIcon={canEditDate}
                         titleStyle={styles.flex1}
-<<<<<<< HEAD
-                        onPress={() => Navigation.navigate(ROUTES.EDIT_REQUEST.getRoute(report.reportID, CONST.EDIT_REQUEST_FIELD.DATE))}
-                        brickRoadIndicator={getErrorForField('date') ? CONST.BRICK_ROAD_INDICATOR_STATUS.ERROR : undefined}
-                        error={getErrorForField('date')}
-=======
                         onPress={() =>
                             Navigation.navigate(ROUTES.MONEY_REQUEST_STEP_DATE.getRoute(CONST.IOU.ACTION.EDIT, CONST.IOU.TYPE.REQUEST, transaction?.transactionID ?? '', report.reportID))
                         }
-                        brickRoadIndicator={hasViolations('date') || (hasErrors && transactionDate === '') ? CONST.BRICK_ROAD_INDICATOR_STATUS.ERROR : undefined}
-                        error={hasErrors && transactionDate === '' ? translate('common.error.enterDate') : ''}
->>>>>>> 9c8d7d27
+                        brickRoadIndicator={getErrorForField('date') ? CONST.BRICK_ROAD_INDICATOR_STATUS.ERROR : undefined}
+                        error={getErrorForField('date')}
                     />
                 </OfflineWithFeedback>
                 {shouldShowCategory && (
