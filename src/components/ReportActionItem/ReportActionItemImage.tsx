/* eslint-disable react/jsx-props-no-spreading */
import {Str} from 'expensify-common';
import React from 'react';
import type {ViewStyle} from 'react-native';
import {View} from 'react-native';
import type {OnyxEntry} from 'react-native-onyx';
import ConfirmedRoute from '@components/ConfirmedRoute';
import type {IconSize} from '@components/EReceiptThumbnail';
import * as Expensicons from '@components/Icon/Expensicons';
import PressableWithoutFocus from '@components/Pressable/PressableWithoutFocus';
import type {ReceiptImageProps} from '@components/ReceiptImage';
import ReceiptImage from '@components/ReceiptImage';
import {ShowContextMenuContext} from '@components/ShowContextMenuContext';
import useLocalize from '@hooks/useLocalize';
import useThemeStyles from '@hooks/useThemeStyles';
import Navigation from '@libs/Navigation/Navigation';
import * as TransactionUtils from '@libs/TransactionUtils';
import tryResolveUrlFromApiRoot from '@libs/tryResolveUrlFromApiRoot';
import variables from '@styles/variables';
import CONST from '@src/CONST';
import ROUTES from '@src/ROUTES';
import type {Transaction} from '@src/types/onyx';

type ReportActionItemImageProps = {
    /** thumbnail URI for the image */
    thumbnail?: string;

    /** The file type of the receipt */
    fileExtension?: string;

    /** whether or not we are going to display a thumbnail */
    isThumbnail?: boolean;

    /** URI for the image or local numeric reference for the image  */
    image?: string;

    /** whether to enable the image preview modal */
    enablePreviewModal?: boolean;

    /* The transaction associated with this image, if any. Passed for handling eReceipts. */
    transaction?: OnyxEntry<Transaction>;

    /** whether thumbnail is refer the local file or not */
    isLocalFile?: boolean;

    /** Filename of attachment */
    filename?: string;

    /** Whether there are other images displayed in the same parent container */
    isSingleImage?: boolean;

    /** Whether the map view should have border radius  */
    shouldMapHaveBorderRadius?: boolean;
};

/**
 * An image with an optional thumbnail that fills its parent container. If the thumbnail is passed,
 * we try to resolve both the image and thumbnail from the API. Similar to ImageRenderer, we show
 * and optional preview modal as well.
 */

function ReportActionItemImage({
    thumbnail,
    isThumbnail,
    image,
    enablePreviewModal = false,
    transaction,
    isLocalFile = false,
    fileExtension,
    filename,
    isSingleImage = true,
    shouldMapHaveBorderRadius,
}: ReportActionItemImageProps) {
    const styles = useThemeStyles();
    const {translate} = useLocalize();
    const isDistanceRequest = !!transaction && TransactionUtils.isDistanceRequest(transaction);
    const hasPendingWaypoints = transaction && TransactionUtils.isFetchingWaypointsFromServer(transaction);
    const showMapAsImage = isDistanceRequest && hasPendingWaypoints;

    if (showMapAsImage) {
        return (
            <View style={[styles.w100, styles.h100]}>
                <ConfirmedRoute
                    transaction={transaction}
                    isSmallerIcon={!isSingleImage}
                    shouldHaveBorderRadius={shouldMapHaveBorderRadius}
                    interactive={false}
                    requireRouteToDisplayMap
                />
            </View>
        );
    }

    const attachmentModalSource = tryResolveUrlFromApiRoot(image ?? '');
    const thumbnailSource = tryResolveUrlFromApiRoot(thumbnail ?? '');
    const isEReceipt = transaction && TransactionUtils.hasEReceipt(transaction);
<<<<<<< HEAD
    const isDistanceRequest = !!(transaction && TransactionUtils.isDistanceRequest(transaction));
=======
>>>>>>> 21e1901f

    let propsObj: ReceiptImageProps;

    if (isEReceipt) {
        propsObj = {isEReceipt: true, transactionID: transaction.transactionID, iconSize: isSingleImage ? 'medium' : ('small' as IconSize)};
    } else if (thumbnail && !isLocalFile) {
        propsObj = {
            shouldUseThumbnailImage: true,
            source: thumbnailSource,
            fallbackIcon: Expensicons.Receipt,
            fallbackIconSize: isSingleImage ? variables.iconSizeSuperLarge : variables.iconSizeExtraLarge,
            isAuthTokenRequired: true,
            shouldUseInitialObjectPosition: isDistanceRequest,
        };
    } else if (isLocalFile && filename && Str.isPDF(filename) && typeof attachmentModalSource === 'string') {
        propsObj = {isPDFThumbnail: true, source: attachmentModalSource};
    } else {
        propsObj = {
            isThumbnail,
            ...(isThumbnail && {iconSize: (isSingleImage ? 'medium' : 'small') as IconSize, fileExtension}),
            shouldUseThumbnailImage: true,
            isAuthTokenRequired: false,
            source: thumbnail ?? image ?? '',
            shouldUseInitialObjectPosition: isDistanceRequest,
        };
    }

    if (enablePreviewModal) {
        return (
            <ShowContextMenuContext.Consumer>
                {({report, transactionThreadReport}) => (
                    <PressableWithoutFocus
                        style={[styles.w100, styles.h100, styles.noOutline as ViewStyle]}
                        onPress={() =>
                            Navigation.navigate(ROUTES.TRANSACTION_RECEIPT.getRoute(transactionThreadReport?.reportID ?? report?.reportID ?? '', transaction?.transactionID ?? ''))
                        }
                        accessibilityLabel={translate('accessibilityHints.viewAttachment')}
                        accessibilityRole={CONST.ROLE.BUTTON}
                    >
                        <ReceiptImage {...propsObj} />
                    </PressableWithoutFocus>
                )}
            </ShowContextMenuContext.Consumer>
        );
    }

    return <ReceiptImage {...propsObj} />;
}

ReportActionItemImage.displayName = 'ReportActionItemImage';

export default ReportActionItemImage;<|MERGE_RESOLUTION|>--- conflicted
+++ resolved
@@ -94,10 +94,6 @@
     const attachmentModalSource = tryResolveUrlFromApiRoot(image ?? '');
     const thumbnailSource = tryResolveUrlFromApiRoot(thumbnail ?? '');
     const isEReceipt = transaction && TransactionUtils.hasEReceipt(transaction);
-<<<<<<< HEAD
-    const isDistanceRequest = !!(transaction && TransactionUtils.isDistanceRequest(transaction));
-=======
->>>>>>> 21e1901f
 
     let propsObj: ReceiptImageProps;
 
