/* eslint-disable react/jsx-props-no-spreading */
import Str from 'expensify-common/lib/str';
import React from 'react';
import type {ViewStyle} from 'react-native';
import type {OnyxEntry} from 'react-native-onyx';
<<<<<<< HEAD
import AttachmentModal from '@components/AttachmentModal';
import type {IconSize} from '@components/EReceiptThumbnail';
=======
import EReceiptThumbnail from '@components/EReceiptThumbnail';
>>>>>>> 8c4f72a7
import * as Expensicons from '@components/Icon/Expensicons';
import PressableWithoutFocus from '@components/Pressable/PressableWithoutFocus';
import type {ReceiptImageProps} from '@components/ReceiptImage';
import ReceiptImage from '@components/ReceiptImage';
import {ShowContextMenuContext} from '@components/ShowContextMenuContext';
import useLocalize from '@hooks/useLocalize';
import useThemeStyles from '@hooks/useThemeStyles';
import Navigation from '@libs/Navigation/Navigation';
import * as TransactionUtils from '@libs/TransactionUtils';
import tryResolveUrlFromApiRoot from '@libs/tryResolveUrlFromApiRoot';
import variables from '@styles/variables';
import CONST from '@src/CONST';
import ROUTES from '@src/ROUTES';
import type {Transaction} from '@src/types/onyx';

type ReportActionItemImageProps = {
    /** thumbnail URI for the image */
    thumbnail?: string;

    /** The file type of the receipt */
    fileExtension?: string;

    /** whether or not we are going to display a thumbnail */
    isThumbnail?: boolean;

    /** URI for the image or local numeric reference for the image  */
    image?: string;

    /** whether to enable the image preview modal */
    enablePreviewModal?: boolean;

    /* The transaction associated with this image, if any. Passed for handling eReceipts. */
    transaction?: OnyxEntry<Transaction>;

    /** whether thumbnail is refer the local file or not */
    isLocalFile?: boolean;

    /** Filename of attachment */
    filename?: string;

    /** Whether there are other images displayed in the same parent container */
    isSingleImage?: boolean;
};

/**
 * An image with an optional thumbnail that fills its parent container. If the thumbnail is passed,
 * we try to resolve both the image and thumbnail from the API. Similar to ImageRenderer, we show
 * and optional preview modal as well.
 */

<<<<<<< HEAD
function ReportActionItemImage({
    thumbnail,
    isThumbnail,
    image,
    enablePreviewModal = false,
    transaction,
    canEditReceipt = false,
    isLocalFile = false,
    fileExtension,
    filename,
    isSingleImage = true,
}: ReportActionItemImageProps) {
=======
function ReportActionItemImage({thumbnail, image, enablePreviewModal = false, transaction, isLocalFile = false, filename, isSingleImage = true}: ReportActionItemImageProps) {
>>>>>>> 8c4f72a7
    const styles = useThemeStyles();
    const {translate} = useLocalize();
    const attachmentModalSource = tryResolveUrlFromApiRoot(image ?? '');
    const thumbnailSource = tryResolveUrlFromApiRoot(thumbnail ?? '');
    const isEReceipt = transaction && TransactionUtils.hasEReceipt(transaction);

    let propsObj: ReceiptImageProps;

    if (isEReceipt) {
        propsObj = {isEReceipt: true, transactionID: transaction.transactionID, iconSize: isSingleImage ? 'medium' : ('small' as IconSize)};
    } else if (thumbnail && !isLocalFile) {
        propsObj = {
            shouldUseThumbnailImage: true,
            source: thumbnailSource,
            fallbackIcon: Expensicons.Receipt,
            fallbackIconSize: isSingleImage ? variables.iconSizeSuperLarge : variables.iconSizeExtraLarge,
        };
    } else if (isLocalFile && filename && Str.isPDF(filename) && typeof attachmentModalSource === 'string') {
        propsObj = {isPDFThumbnail: true, source: attachmentModalSource};
    } else {
        propsObj = {
            isThumbnail,
            ...(isThumbnail && {iconSize: isSingleImage ? 'medium' : ('small' as IconSize), fileExtension}),
            source: thumbnail ?? image ?? '',
        };
    }

    if (enablePreviewModal) {
        return (
            <ShowContextMenuContext.Consumer>
                {({report}) => (
                    <PressableWithoutFocus
                        style={[styles.w100, styles.h100, styles.noOutline as ViewStyle]}
                        onPress={() => Navigation.navigate(ROUTES.TRANSACTION_RECEIPT.getRoute(report?.reportID ?? '', transaction?.transactionID ?? ''))}
                        accessibilityLabel={translate('accessibilityHints.viewAttachment')}
                        accessibilityRole={CONST.ROLE.BUTTON}
                    >
<<<<<<< HEAD
                        {({show}) => (
                            <PressableWithoutFocus
                                style={[styles.w100, styles.h100, styles.noOutline as ViewStyle]}
                                onPress={show}
                                accessibilityRole={CONST.ROLE.BUTTON}
                                accessibilityLabel={translate('accessibilityHints.viewAttachment')}
                            >
                                <ReceiptImage {...propsObj} />
                            </PressableWithoutFocus>
                        )}
                    </AttachmentModal>
=======
                        {receiptImageComponent}
                    </PressableWithoutFocus>
>>>>>>> 8c4f72a7
                )}
            </ShowContextMenuContext.Consumer>
        );
    }

    return <ReceiptImage {...propsObj} />;
}

ReportActionItemImage.displayName = 'ReportActionItemImage';

export default ReportActionItemImage;<|MERGE_RESOLUTION|>--- conflicted
+++ resolved
@@ -3,12 +3,7 @@
 import React from 'react';
 import type {ViewStyle} from 'react-native';
 import type {OnyxEntry} from 'react-native-onyx';
-<<<<<<< HEAD
-import AttachmentModal from '@components/AttachmentModal';
 import type {IconSize} from '@components/EReceiptThumbnail';
-=======
-import EReceiptThumbnail from '@components/EReceiptThumbnail';
->>>>>>> 8c4f72a7
 import * as Expensicons from '@components/Icon/Expensicons';
 import PressableWithoutFocus from '@components/Pressable/PressableWithoutFocus';
 import type {ReceiptImageProps} from '@components/ReceiptImage';
@@ -59,22 +54,17 @@
  * and optional preview modal as well.
  */
 
-<<<<<<< HEAD
 function ReportActionItemImage({
     thumbnail,
     isThumbnail,
     image,
     enablePreviewModal = false,
     transaction,
-    canEditReceipt = false,
     isLocalFile = false,
     fileExtension,
     filename,
     isSingleImage = true,
 }: ReportActionItemImageProps) {
-=======
-function ReportActionItemImage({thumbnail, image, enablePreviewModal = false, transaction, isLocalFile = false, filename, isSingleImage = true}: ReportActionItemImageProps) {
->>>>>>> 8c4f72a7
     const styles = useThemeStyles();
     const {translate} = useLocalize();
     const attachmentModalSource = tryResolveUrlFromApiRoot(image ?? '');
@@ -112,22 +102,8 @@
                         accessibilityLabel={translate('accessibilityHints.viewAttachment')}
                         accessibilityRole={CONST.ROLE.BUTTON}
                     >
-<<<<<<< HEAD
-                        {({show}) => (
-                            <PressableWithoutFocus
-                                style={[styles.w100, styles.h100, styles.noOutline as ViewStyle]}
-                                onPress={show}
-                                accessibilityRole={CONST.ROLE.BUTTON}
-                                accessibilityLabel={translate('accessibilityHints.viewAttachment')}
-                            >
-                                <ReceiptImage {...propsObj} />
-                            </PressableWithoutFocus>
-                        )}
-                    </AttachmentModal>
-=======
-                        {receiptImageComponent}
+                        <ReceiptImage {...propsObj} />
                     </PressableWithoutFocus>
->>>>>>> 8c4f72a7
                 )}
             </ShowContextMenuContext.Consumer>
         );
