--- conflicted
+++ resolved
@@ -241,13 +241,8 @@
                                 onPress={(paymentType) => IOU.payMoneyRequest(paymentType, props.chatReport, props.iouReport)}
                                 enablePaymentsRoute={ROUTES.ENABLE_PAYMENTS}
                                 addBankAccountRoute={bankAccountRoute}
-<<<<<<< HEAD
-                                style={[styles.requestPreviewBox]}
+                                style={[styles.mt3]}
                                 kycWallAnchorAlignment={{
-=======
-                                style={[styles.mt3]}
-                                anchorAlignment={{
->>>>>>> 77b384bf
                                     horizontal: CONST.MODAL.ANCHOR_ORIGIN_HORIZONTAL.LEFT,
                                     vertical: CONST.MODAL.ANCHOR_ORIGIN_VERTICAL.BOTTOM,
                                 }}
