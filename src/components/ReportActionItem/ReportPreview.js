import React from 'react';
import {View, Pressable} from 'react-native';
import PropTypes from 'prop-types';
import {withOnyx} from 'react-native-onyx';
import lodashGet from 'lodash/get';
import _ from 'underscore';
import Text from '../Text';
import Icon from '../Icon';
import CONST from '../../CONST';
import * as Expensicons from '../Icon/Expensicons';
import styles from '../../styles/styles';
import reportActionPropTypes from '../../pages/home/report/reportActionPropTypes';
import withLocalize, {withLocalizePropTypes} from '../withLocalize';
import compose from '../../libs/compose';
import ONYXKEYS from '../../ONYXKEYS';
import ControlSelection from '../../libs/ControlSelection';
import * as DeviceCapabilities from '../../libs/DeviceCapabilities';
import {showContextMenuForReport} from '../ShowContextMenuContext';
import * as StyleUtils from '../../styles/StyleUtils';
import * as CurrencyUtils from '../../libs/CurrencyUtils';
import * as ReportUtils from '../../libs/ReportUtils';
import Navigation from '../../libs/Navigation/Navigation';
import ROUTES from '../../ROUTES';
<<<<<<< HEAD
import ONYXKEYS from '../../ONYXKEYS';
import SettlementButton from '../SettlementButton';
import themeColors from '../../styles/themes/default';
import getButtonState from '../../libs/getButtonState';
=======
import themeColors from '../../styles/themes/default';
import getButtonState from '../../libs/getButtonState';
import SettlementButton from '../SettlementButton';
>>>>>>> e2fffdc3

const propTypes = {
    /** All the data of the action */
    action: PropTypes.shape(reportActionPropTypes).isRequired,

    /** The associated chatReport */
    chatReportID: PropTypes.string.isRequired,

    /** The active IOUReport, used for Onyx subscription */
    // eslint-disable-next-line react/no-unused-prop-types
    iouReportID: PropTypes.string.isRequired,

    /* Onyx Props */
    /** chatReport associated with iouReport */
    chatReport: PropTypes.shape({
        /** The participants of this report */
        participants: PropTypes.arrayOf(PropTypes.string),

        /** Whether the chat report has an outstanding IOU */
        hasOutstandingIOU: PropTypes.bool.isRequired,
    }),

    /** Active IOU Report for current report */
    iouReport: PropTypes.shape({
        /** Email address of the manager in this iou report */
        managerEmail: PropTypes.string,

        /** Email address of the creator of this iou report */
        ownerEmail: PropTypes.string,

        /** Outstanding amount in cents of this transaction */
        total: PropTypes.number,

        /** Currency of outstanding amount of this transaction */
        currency: PropTypes.string,

        /** Does the iouReport have an outstanding IOU? */
        hasOutstandingIOU: PropTypes.bool,
    }),

    /** Session info for the currently logged in user. */
    session: PropTypes.shape({
        /** Currently logged in user email */
        email: PropTypes.string,
    }),

    /** Popover context menu anchor, used for showing context menu */
    contextMenuAnchor: PropTypes.shape({current: PropTypes.elementType}),

    /** Callback for updating context menu active state, used for showing context menu */
    checkIfContextMenuActive: PropTypes.func,

    /** Whether the IOU is hovered so we can modify its style */
    isHovered: PropTypes.bool,

    ...withLocalizePropTypes,
};

const defaultProps = {
    contextMenuAnchor: null,
    isHovered: false,
    chatReport: {},
    iouReport: {},
    checkIfContextMenuActive: () => {},
    session: {
        email: null,
    },
};

const ReportPreview = (props) => {
    const reportAmount = CurrencyUtils.convertToDisplayString(ReportUtils.getMoneyRequestTotal(props.iouReport), props.iouReport.currency);
    const managerEmail = props.iouReport.managerEmail || '';
    const managerName = ReportUtils.isPolicyExpenseChat(props.chatReport) ? ReportUtils.getPolicyName(props.chatReport) : ReportUtils.getDisplayNameForParticipant(managerEmail, true);
    const isCurrentUserManager = managerEmail === lodashGet(props.session, 'email', null);
    return (
        <View style={[styles.chatItemMessage, styles.mt4]}>
            {_.map(props.action.message, (index) => (
                <Pressable
                    key={`ReportPreview-${props.action.reportActionID}-${index}`}
                    onPress={() => {
                        Navigation.navigate(ROUTES.getReportRoute(props.iouReportID));
                    }}
                    onPressIn={() => DeviceCapabilities.canUseTouchScreen() && ControlSelection.block()}
                    onPressOut={() => ControlSelection.unblock()}
                    onLongPress={(event) => showContextMenuForReport(event, props.contextMenuAnchor, props.chatReportID, props.action, props.checkIfContextMenuActive)}
                    style={[styles.flexRow, styles.justifyContentBetween]}
                    focusable
                >
                    <View style={[styles.flexShrink1]}>
                        {props.iouReport.hasOutstandingIOU ? (
                            <Text style={[styles.chatItemMessage, styles.cursorPointer]}>{props.translate('iou.payerOwesAmount', {payer: managerName, amount: reportAmount})}</Text>
                        ) : (
                            <View style={[styles.flexRow]}>
                                <Text style={[styles.chatItemMessage, styles.cursorPointer]}>{props.translate('iou.payerSettled', {amount: reportAmount})}</Text>
                                {!props.iouReport.hasOutstandingIOU && (
                                    <Icon
                                        style={[styles.ml10]}
                                        src={Expensicons.Checkmark}
                                        fill={themeColors.iconSuccessFill}
                                    />
                                )}
                            </View>
                        )}
                    </View>
                    <Icon
                        src={Expensicons.ArrowRight}
                        fill={StyleUtils.getIconFillColor(getButtonState(props.isHovered))}
                    />
                </Pressable>
            ))}
            {isCurrentUserManager && props.iouReport.state === CONST.REPORT.STATE.SUBMITTED && (
                <SettlementButton
                    currency={props.iouReport.currency}
                    policyID={props.iouReport.policyID}
                    chatReportID={props.chatReportID}
                    onPress={() => {
                        Navigation.navigate(ROUTES.getIouDetailsRoute(props.chatReportID, props.iouReportID));
                    }}
                    enablePaymentsRoute={ROUTES.BANK_ACCOUNT_NEW}
                    addBankAccountRoute={ROUTES.IOU_DETAILS_ADD_BANK_ACCOUNT}
                    style={styles.requestPreviewBox}
                />
            )}
        </View>
    );
};

ReportPreview.propTypes = propTypes;
ReportPreview.defaultProps = defaultProps;
ReportPreview.displayName = 'ReportPreview';

export default compose(
    withLocalize,
    withOnyx({
        chatReport: {
            key: ({chatReportID}) => `${ONYXKEYS.COLLECTION.REPORT}${chatReportID}`,
        },
        iouReport: {
            key: ({iouReportID}) => `${ONYXKEYS.COLLECTION.REPORT}${iouReportID}`,
        },
        session: {
            key: ONYXKEYS.SESSION,
        },
    }),
)(ReportPreview);<|MERGE_RESOLUTION|>--- conflicted
+++ resolved
@@ -21,16 +21,9 @@
 import * as ReportUtils from '../../libs/ReportUtils';
 import Navigation from '../../libs/Navigation/Navigation';
 import ROUTES from '../../ROUTES';
-<<<<<<< HEAD
-import ONYXKEYS from '../../ONYXKEYS';
 import SettlementButton from '../SettlementButton';
 import themeColors from '../../styles/themes/default';
 import getButtonState from '../../libs/getButtonState';
-=======
-import themeColors from '../../styles/themes/default';
-import getButtonState from '../../libs/getButtonState';
-import SettlementButton from '../SettlementButton';
->>>>>>> e2fffdc3
 
 const propTypes = {
     /** All the data of the action */
