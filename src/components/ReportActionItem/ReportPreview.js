import lodashGet from 'lodash/get';
import PropTypes from 'prop-types';
import React, {useEffect, useMemo, useState} from 'react';
import {View} from 'react-native';
import {withOnyx} from 'react-native-onyx';
import _ from 'underscore';
import Button from '@components/Button';
import Icon from '@components/Icon';
import * as Expensicons from '@components/Icon/Expensicons';
import OfflineWithFeedback from '@components/OfflineWithFeedback';
import PressableWithoutFeedback from '@components/Pressable/PressableWithoutFeedback';
import refPropTypes from '@components/refPropTypes';
import SettlementButton from '@components/SettlementButton';
import {showContextMenuForReport} from '@components/ShowContextMenuContext';
import Text from '@components/Text';
import withLocalize, {withLocalizePropTypes} from '@components/withLocalize';
import useLocalize from '@hooks/useLocalize';
import useStyleUtils from '@hooks/useStyleUtils';
import useTheme from '@hooks/useTheme';
import useThemeStyles from '@hooks/useThemeStyles';
import compose from '@libs/compose';
import ControlSelection from '@libs/ControlSelection';
import * as CurrencyUtils from '@libs/CurrencyUtils';
import * as DeviceCapabilities from '@libs/DeviceCapabilities';
import Navigation from '@libs/Navigation/Navigation';
import onyxSubscribe from '@libs/onyxSubscribe';
import * as ReceiptUtils from '@libs/ReceiptUtils';
import * as ReportActionUtils from '@libs/ReportActionsUtils';
import * as ReportUtils from '@libs/ReportUtils';
import * as TransactionUtils from '@libs/TransactionUtils';
import reportActionPropTypes from '@pages/home/report/reportActionPropTypes';
import reportPropTypes from '@pages/reportPropTypes';
import variables from '@styles/variables';
import * as IOU from '@userActions/IOU';
import CONST from '@src/CONST';
import ONYXKEYS from '@src/ONYXKEYS';
import ROUTES from '@src/ROUTES';
import ReportActionItemImages from './ReportActionItemImages';

const propTypes = {
    /** All the data of the action */
    action: PropTypes.shape(reportActionPropTypes).isRequired,

    /** The associated chatReport */
    chatReportID: PropTypes.string.isRequired,

    /** The active IOUReport, used for Onyx subscription */
    // eslint-disable-next-line react/no-unused-prop-types
    iouReportID: PropTypes.string.isRequired,

    /** The report's policyID, used for Onyx subscription */
    policyID: PropTypes.string.isRequired,

    /** The policy tied to the money request report */
    policy: PropTypes.shape({
        /** Name of the policy */
        name: PropTypes.string,

        /** Type of the policy */
        type: PropTypes.string,

        /** The role of the current user in the policy */
        role: PropTypes.string,

        /** Whether Scheduled Submit is turned on for this policy */
        isHarvestingEnabled: PropTypes.bool,
    }),

    /* Onyx Props */
    /** chatReport associated with iouReport */
    chatReport: reportPropTypes,

    /** Extra styles to pass to View wrapper */
    // eslint-disable-next-line react/forbid-prop-types
    containerStyles: PropTypes.arrayOf(PropTypes.object),

    /** Active IOU Report for current report */
    iouReport: PropTypes.shape({
        /** AccountID of the manager in this iou report */
        managerID: PropTypes.number,

        /** AccountID of the creator of this iou report */
        ownerAccountID: PropTypes.number,

        /** Outstanding amount in cents of this transaction */
        total: PropTypes.number,

        /** Currency of outstanding amount of this transaction */
        currency: PropTypes.string,

        /** Is the iouReport waiting for the submitter to add a credit bank account? */
        isWaitingOnBankAccount: PropTypes.bool,
    }),

    /** Session info for the currently logged in user. */
    session: PropTypes.shape({
        /** Currently logged in user accountID */
        accountID: PropTypes.number,
    }),

    /** Popover context menu anchor, used for showing context menu */
    contextMenuAnchor: refPropTypes,

    /** Callback for updating context menu active state, used for showing context menu */
    checkIfContextMenuActive: PropTypes.func,

    /** Whether a message is a whisper */
    isWhisper: PropTypes.bool,

    ...withLocalizePropTypes,
};

const defaultProps = {
    contextMenuAnchor: null,
    chatReport: {},
    containerStyles: [],
    iouReport: {},
    checkIfContextMenuActive: () => {},
    session: {
        accountID: null,
    },
    isWhisper: false,
    policy: {
        isHarvestingEnabled: false,
    },
};

function ReportPreview(props) {
    const theme = useTheme();
    const styles = useThemeStyles();
    const {getLineHeightStyle} = useStyleUtils();
    const {translate} = useLocalize();

    const [hasMissingSmartscanFields, sethasMissingSmartscanFields] = useState(false);
    const [areAllRequestsBeingSmartScanned, setAreAllRequestsBeingSmartScanned] = useState(false);
    const [hasOnlyDistanceRequests, setHasOnlyDistanceRequests] = useState(false);
    const [hasNonReimbursableTransactions, setHasNonReimbursableTransactions] = useState(false);

    const managerID = props.iouReport.managerID || 0;
    const isCurrentUserManager = managerID === lodashGet(props.session, 'accountID');
    const {totalDisplaySpend, reimbursableSpend} = ReportUtils.getMoneyRequestSpendBreakdown(props.iouReport);
    const isGroupPolicy = ReportUtils.isGroupPolicyExpenseChat(props.chatReport);
    const policyType = lodashGet(props.policy, 'type');
    const isAutoReimbursable = ReportUtils.canBeAutoReimbursed(props.iouReport, props.policy);

    const iouSettled = ReportUtils.isSettled(props.iouReportID);
    const iouCanceled = ReportUtils.isArchivedRoom(props.chatReport);
    const numberOfRequests = ReportActionUtils.getNumberOfMoneyRequests(props.action);
    const moneyRequestComment = lodashGet(props.action, 'childLastMoneyRequestComment', '');
    const isPolicyExpenseChat = ReportUtils.isPolicyExpenseChat(props.chatReport);
    const isDraftExpenseReport = isPolicyExpenseChat && ReportUtils.isDraftExpenseReport(props.iouReport);

    const isApproved = ReportUtils.isReportApproved(props.iouReport);
    const isMoneyRequestReport = ReportUtils.isMoneyRequestReport(props.iouReport);
    const transactionsWithReceipts = ReportUtils.getTransactionsWithReceipts(props.iouReportID);
    const numberOfScanningReceipts = _.filter(transactionsWithReceipts, (transaction) => TransactionUtils.isReceiptBeingScanned(transaction)).length;
    const hasReceipts = transactionsWithReceipts.length > 0;
    const isScanning = hasReceipts && areAllRequestsBeingSmartScanned;
    const hasErrors = hasReceipts && hasMissingSmartscanFields;
    const lastThreeTransactionsWithReceipts = transactionsWithReceipts.slice(-3);
    const lastThreeReceipts = _.map(lastThreeTransactionsWithReceipts, (transaction) => ReceiptUtils.getThumbnailAndImageURIs(transaction));
    let formattedMerchant = numberOfRequests === 1 && hasReceipts ? TransactionUtils.getMerchant(transactionsWithReceipts[0]) : null;
    const hasPendingWaypoints = formattedMerchant && hasOnlyDistanceRequests && _.every(transactionsWithReceipts, (transaction) => lodashGet(transaction, 'pendingFields.waypoints', null));
    if (hasPendingWaypoints) {
        formattedMerchant = formattedMerchant.replace(CONST.REGEX.FIRST_SPACE, props.translate('common.tbd'));
    }
    const previewSubtitle =
        formattedMerchant ||
        props.translate('iou.requestCount', {
            count: numberOfRequests,
            scanningReceipts: numberOfScanningReceipts,
        });

    const shouldShowSubmitButton = isDraftExpenseReport && reimbursableSpend !== 0;

    // The submit button should be success green colour only if the user is submitter and the policy does not have Scheduled Submit turned on
    const isWaitingForSubmissionFromCurrentUser = useMemo(
        () => props.chatReport.isOwnPolicyExpenseChat && !props.policy.isHarvestingEnabled,
        [props.chatReport.isOwnPolicyExpenseChat, props.policy.isHarvestingEnabled],
    );

    const getDisplayAmount = () => {
        if (hasPendingWaypoints) {
            return props.translate('common.tbd');
        }
        if (totalDisplaySpend) {
            return CurrencyUtils.convertToDisplayString(totalDisplaySpend, props.iouReport.currency);
        }
        if (isScanning) {
            return props.translate('iou.receiptScanning');
        }
        if (hasOnlyDistanceRequests) {
            return props.translate('common.tbd');
        }

        // If iouReport is not available, get amount from the action message (Ex: "Domain20821's Workspace owes $33.00" or "paid ₫60" or "paid -₫60 elsewhere")
        let displayAmount = '';
        const actionMessage = lodashGet(props.action, ['message', 0, 'text'], '');
        const splits = actionMessage.split(' ');
        for (let i = 0; i < splits.length; i++) {
            if (/\d/.test(splits[i])) {
                displayAmount = splits[i];
            }
        }
        return displayAmount;
    };

    const getPreviewMessage = () => {
        if (isScanning) {
            return props.translate('common.receipt');
        }
        const payerOrApproverName = isPolicyExpenseChat ? ReportUtils.getPolicyName(props.chatReport) : ReportUtils.getDisplayNameForParticipant(managerID, true);
        if (isApproved) {
            return props.translate('iou.managerApproved', {manager: payerOrApproverName});
        }
        const managerName = isPolicyExpenseChat ? ReportUtils.getPolicyName(props.chatReport) : ReportUtils.getDisplayNameForParticipant(managerID, true);
        let paymentVerb = hasNonReimbursableTransactions ? 'iou.payerSpent' : 'iou.payerOwes';
        if (iouSettled || props.iouReport.isWaitingOnBankAccount) {
            paymentVerb = 'iou.payerPaid';
        }
        return props.translate(paymentVerb, {payer: managerName});
    };

    const bankAccountRoute = ReportUtils.getBankAccountRoute(props.chatReport);

    useEffect(() => {
        const unsubscribeOnyxTransaction = onyxSubscribe({
            key: ONYXKEYS.COLLECTION.TRANSACTION,
            waitForCollectionCallback: true,
            callback: (allTransactions) => {
                if (_.isEmpty(allTransactions)) {
                    return;
                }

                sethasMissingSmartscanFields(ReportUtils.hasMissingSmartscanFields(props.iouReportID));
                setAreAllRequestsBeingSmartScanned(ReportUtils.areAllRequestsBeingSmartScanned(props.iouReportID, props.action));
                setHasOnlyDistanceRequests(ReportUtils.hasOnlyDistanceRequestTransactions(props.iouReportID));
                setHasNonReimbursableTransactions(ReportUtils.hasNonReimbursableTransactions(props.iouReportID));
            },
        });

        return () => {
            unsubscribeOnyxTransaction();
        };
        // eslint-disable-next-line react-hooks/exhaustive-deps
    }, []);

<<<<<<< HEAD
=======
    const isPaidGroupPolicy = ReportUtils.isPaidGroupPolicyExpenseChat(props.chatReport);
>>>>>>> 3810e65b
    const isPolicyAdmin = policyType !== CONST.POLICY.TYPE.PERSONAL && lodashGet(props.policy, 'role') === CONST.POLICY.ROLE.ADMIN;
    const isPayer = isPaidGroupPolicy
        ? // In a paid group policy, the admin approver can pay the report directly by skipping the approval step
          isPolicyAdmin && (isApproved || isCurrentUserManager)
        : isPolicyAdmin || (isMoneyRequestReport && isCurrentUserManager);
    const shouldShowPayButton = useMemo(
        () => isPayer && !isDraftExpenseReport && !iouSettled && !props.iouReport.isWaitingOnBankAccount && reimbursableSpend !== 0 && !iouCanceled && !isAutoReimbursable,
        [isPayer, isDraftExpenseReport, iouSettled, reimbursableSpend, iouCanceled, isAutoReimbursable, props.iouReport],
    );
    const shouldShowApproveButton = useMemo(() => {
        if (!isPaidGroupPolicy) {
            return false;
        }
        return isCurrentUserManager && !isDraftExpenseReport && !isApproved && !iouSettled;
    }, [isPaidGroupPolicy, isCurrentUserManager, isDraftExpenseReport, isApproved, iouSettled]);
    const shouldShowSettlementButton = shouldShowPayButton || shouldShowApproveButton;
    return (
        <OfflineWithFeedback pendingAction={lodashGet(props, 'iouReport.pendingFields.preview')}>
            <View style={[styles.chatItemMessage, ...props.containerStyles]}>
                <PressableWithoutFeedback
                    onPress={() => {
                        Navigation.navigate(ROUTES.REPORT_WITH_ID.getRoute(props.iouReportID));
                    }}
                    onPressIn={() => DeviceCapabilities.canUseTouchScreen() && ControlSelection.block()}
                    onPressOut={() => ControlSelection.unblock()}
                    onLongPress={(event) => showContextMenuForReport(event, props.contextMenuAnchor, props.chatReportID, props.action, props.checkIfContextMenuActive)}
                    style={[styles.flexRow, styles.justifyContentBetween, styles.reportPreviewBox]}
                    role="button"
                    accessibilityLabel={props.translate('iou.viewDetails')}
                >
                    <View style={[styles.reportPreviewBox, props.isHovered || isScanning || props.isWhisper ? styles.reportPreviewBoxHoverBorder : undefined]}>
                        {hasReceipts && (
                            <ReportActionItemImages
                                images={lastThreeReceipts}
                                total={transactionsWithReceipts.length}
                                isHovered={props.isHovered || isScanning}
                                size={CONST.RECEIPT.MAX_REPORT_PREVIEW_RECEIPTS}
                            />
                        )}
                        <View style={styles.reportPreviewBoxBody}>
                            <View style={styles.flexRow}>
                                <View style={[styles.flex1, styles.flexRow, styles.alignItemsCenter]}>
                                    <Text style={[styles.textLabelSupporting, styles.mb1, getLineHeightStyle(variables.lineHeightXXLarge)]}>{getPreviewMessage()}</Text>
                                </View>
                                {!iouSettled && hasErrors && (
                                    <Icon
                                        src={Expensicons.DotIndicator}
                                        fill={theme.danger}
                                    />
                                )}
                            </View>
                            <View style={styles.flexRow}>
                                <View style={[styles.flex1, styles.flexRow, styles.alignItemsCenter]}>
                                    <Text style={styles.textHeadline}>{getDisplayAmount()}</Text>
                                    {ReportUtils.isSettled(props.iouReportID) && (
                                        <View style={styles.defaultCheckmarkWrapper}>
                                            <Icon
                                                src={Expensicons.Checkmark}
                                                fill={theme.iconSuccessFill}
                                            />
                                        </View>
                                    )}
                                </View>
                            </View>
                            {!isScanning && (numberOfRequests > 1 || hasReceipts) && (
                                <View style={styles.flexRow}>
                                    <View style={[styles.flex1, styles.flexRow, styles.alignItemsCenter]}>
                                        <Text style={[styles.textLabelSupporting, styles.textNormal, styles.mb1, styles.lh20]}>{previewSubtitle || moneyRequestComment}</Text>
                                    </View>
                                </View>
                            )}
                            {shouldShowSettlementButton && (
                                <SettlementButton
                                    currency={props.iouReport.currency}
                                    policyID={props.policyID}
                                    chatReportID={props.chatReportID}
                                    iouReport={props.iouReport}
                                    onPress={(paymentType) => IOU.payMoneyRequest(paymentType, props.chatReport, props.iouReport)}
                                    enablePaymentsRoute={ROUTES.ENABLE_PAYMENTS}
                                    addBankAccountRoute={bankAccountRoute}
                                    shouldHidePaymentOptions={!shouldShowPayButton}
                                    shouldShowApproveButton={shouldShowApproveButton}
                                    style={[styles.mt3]}
                                    kycWallAnchorAlignment={{
                                        horizontal: CONST.MODAL.ANCHOR_ORIGIN_HORIZONTAL.LEFT,
                                        vertical: CONST.MODAL.ANCHOR_ORIGIN_VERTICAL.BOTTOM,
                                    }}
                                    paymentMethodDropdownAnchorAlignment={{
                                        horizontal: CONST.MODAL.ANCHOR_ORIGIN_HORIZONTAL.RIGHT,
                                        vertical: CONST.MODAL.ANCHOR_ORIGIN_VERTICAL.BOTTOM,
                                    }}
                                />
                            )}
                            {shouldShowSubmitButton && (
                                <Button
                                    medium
                                    success={isWaitingForSubmissionFromCurrentUser}
                                    text={translate('common.submit')}
                                    style={styles.mt3}
                                    onPress={() => IOU.submitReport(props.iouReport)}
                                />
                            )}
                        </View>
                    </View>
                </PressableWithoutFeedback>
            </View>
        </OfflineWithFeedback>
    );
}

ReportPreview.propTypes = propTypes;
ReportPreview.defaultProps = defaultProps;
ReportPreview.displayName = 'ReportPreview';

export default compose(
    withLocalize,
    withOnyx({
        policy: {
            key: ({policyID}) => `${ONYXKEYS.COLLECTION.POLICY}${policyID}`,
        },
        chatReport: {
            key: ({chatReportID}) => `${ONYXKEYS.COLLECTION.REPORT}${chatReportID}`,
        },
        iouReport: {
            key: ({iouReportID}) => `${ONYXKEYS.COLLECTION.REPORT}${iouReportID}`,
        },
        session: {
            key: ONYXKEYS.SESSION,
        },
    }),
)(ReportPreview);<|MERGE_RESOLUTION|>--- conflicted
+++ resolved
@@ -245,10 +245,7 @@
         // eslint-disable-next-line react-hooks/exhaustive-deps
     }, []);
 
-<<<<<<< HEAD
-=======
     const isPaidGroupPolicy = ReportUtils.isPaidGroupPolicyExpenseChat(props.chatReport);
->>>>>>> 3810e65b
     const isPolicyAdmin = policyType !== CONST.POLICY.TYPE.PERSONAL && lodashGet(props.policy, 'role') === CONST.POLICY.ROLE.ADMIN;
     const isPayer = isPaidGroupPolicy
         ? // In a paid group policy, the admin approver can pay the report directly by skipping the approval step
