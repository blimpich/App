--- conflicted
+++ resolved
@@ -277,31 +277,6 @@
                                 size={CONST.RECEIPT.MAX_REPORT_PREVIEW_RECEIPTS}
                             />
                         )}
-<<<<<<< HEAD
-                        <View style={styles.reportPreviewBoxBody}>
-                            <View style={styles.flexRow}>
-                                <View style={[styles.flex1, styles.flexRow, styles.alignItemsCenter]}>
-                                    <Text style={[styles.textLabelSupporting, styles.mb1, styles.lh20]}>{getPreviewMessage()}</Text>
-                                </View>
-                                {shouldShowRBR && (
-                                    <Icon
-                                        src={Expensicons.DotIndicator}
-                                        fill={theme.danger}
-                                    />
-                                )}
-                                {!shouldShowRBR && shouldPromptUserToAddBankAccount && (
-                                    <Icon
-                                        src={Expensicons.DotIndicator}
-                                        fill={theme.success}
-                                    />
-                                )}
-                            </View>
-                            <View style={styles.flexRow}>
-                                <View style={[styles.flex1, styles.flexRow, styles.alignItemsCenter]}>
-                                    <Text style={styles.textHeadline}>{getDisplayAmount()}</Text>
-                                    {ReportUtils.isSettled(iouReportID) && (
-                                        <View style={styles.defaultCheckmarkWrapper}>
-=======
                         <View style={[styles.expenseAndReportPreviewBoxBody, hasReceipts ? styles.mtn1 : {}]}>
                             <View style={styles.expenseAndReportPreviewTextButtonContainer}>
                                 <View style={styles.expenseAndReportPreviewTextContainer}>
@@ -309,11 +284,17 @@
                                         <View style={[styles.flex1, styles.flexRow, styles.alignItemsCenter]}>
                                             <Text style={[styles.textLabelSupporting, styles.lh16]}>{getPreviewMessage()}</Text>
                                         </View>
-                                        {!iouSettled && hasErrors && (
->>>>>>> 22cb01c9
+                                        {shouldShowRBR && (
                                             <Icon
                                                 src={Expensicons.DotIndicator}
                                                 fill={theme.danger}
+                                            />
+                                        )}
+
+                                        {!shouldShowRBR && shouldPromptUserToAddBankAccount && (
+                                            <Icon
+                                                src={Expensicons.DotIndicator}
+                                                fill={theme.success}
                                             />
                                         )}
                                     </View>
