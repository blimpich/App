import truncate from 'lodash/truncate';
import React, {useMemo, useState} from 'react';
import type {StyleProp, ViewStyle} from 'react-native';
import {View} from 'react-native';
import type {OnyxCollection, OnyxEntry} from 'react-native-onyx';
import {withOnyx} from 'react-native-onyx';
import Button from '@components/Button';
import Icon from '@components/Icon';
import * as Expensicons from '@components/Icon/Expensicons';
import OfflineWithFeedback from '@components/OfflineWithFeedback';
import PressableWithoutFeedback from '@components/Pressable/PressableWithoutFeedback';
import ProcessMoneyReportHoldMenu from '@components/ProcessMoneyReportHoldMenu';
import type {ActionHandledType} from '@components/ProcessMoneyReportHoldMenu';
import SettlementButton from '@components/SettlementButton';
import {showContextMenuForReport} from '@components/ShowContextMenuContext';
import Text from '@components/Text';
import useLocalize from '@hooks/useLocalize';
import usePermissions from '@hooks/usePermissions';
import useTheme from '@hooks/useTheme';
import useThemeStyles from '@hooks/useThemeStyles';
import useWindowDimensions from '@hooks/useWindowDimensions';
import ControlSelection from '@libs/ControlSelection';
import * as CurrencyUtils from '@libs/CurrencyUtils';
import * as DeviceCapabilities from '@libs/DeviceCapabilities';
import Navigation from '@libs/Navigation/Navigation';
import * as ReceiptUtils from '@libs/ReceiptUtils';
import * as ReportUtils from '@libs/ReportUtils';
import StringUtils from '@libs/StringUtils';
import * as TransactionUtils from '@libs/TransactionUtils';
import type {ContextMenuAnchor} from '@pages/home/report/ContextMenu/ReportActionContextMenu';
import variables from '@styles/variables';
import * as IOU from '@userActions/IOU';
import CONST from '@src/CONST';
import type {TranslationPaths} from '@src/languages/types';
import ONYXKEYS from '@src/ONYXKEYS';
import ROUTES from '@src/ROUTES';
import type {Policy, Report, ReportAction, Transaction, TransactionViolations, UserWallet} from '@src/types/onyx';
import type {PaymentMethodType} from '@src/types/onyx/OriginalMessage';
import type {PendingMessageProps} from './MoneyRequestPreview/types';
import ReportActionItemImages from './ReportActionItemImages';

type ReportPreviewOnyxProps = {
    /** The policy tied to the expense report */
    policy: OnyxEntry<Policy>;

    /** ChatReport associated with iouReport */
    chatReport: OnyxEntry<Report>;

    /** Active IOU Report for current report */
    iouReport: OnyxEntry<Report>;

    /** All the transactions, used to update ReportPreview label and status */
    transactions: OnyxCollection<Transaction>;

    /** All of the transaction violations */
    transactionViolations: OnyxCollection<TransactionViolations>;

    /** The user's wallet account */
    userWallet: OnyxEntry<UserWallet>;
};

type ReportPreviewProps = ReportPreviewOnyxProps & {
    /** All the data of the action */
    action: ReportAction;

    /** The associated chatReport */
    chatReportID: string;

    /** The active IOUReport, used for Onyx subscription */
    iouReportID: string;

    /** The report's policyID, used for Onyx subscription */
    policyID: string;

    /** Extra styles to pass to View wrapper */
    containerStyles?: StyleProp<ViewStyle>;

    /** Popover context menu anchor, used for showing context menu */
    contextMenuAnchor?: ContextMenuAnchor;

    /** Callback for updating context menu active state, used for showing context menu */
    checkIfContextMenuActive?: () => void;

    /** Whether a message is a whisper */
    isWhisper?: boolean;

    /** Whether the corresponding report action item is hovered */
    isHovered?: boolean;
};

function ReportPreview({
    iouReport,
    policy,
    iouReportID,
    policyID,
    chatReportID,
    chatReport,
    action,
    containerStyles,
    contextMenuAnchor,
    transactions,
    transactionViolations,
    isHovered = false,
    isWhisper = false,
    checkIfContextMenuActive = () => {},
    userWallet,
}: ReportPreviewProps) {
    const theme = useTheme();
    const styles = useThemeStyles();
    const {translate} = useLocalize();
    const {canUseViolations} = usePermissions();

    const {hasMissingSmartscanFields, areAllRequestsBeingSmartScanned, hasOnlyTransactionsWithPendingRoutes, hasNonReimbursableTransactions} = useMemo(
        () => ({
            hasMissingSmartscanFields: ReportUtils.hasMissingSmartscanFields(iouReportID),
            areAllRequestsBeingSmartScanned: ReportUtils.areAllRequestsBeingSmartScanned(iouReportID, action),
            hasOnlyTransactionsWithPendingRoutes: ReportUtils.hasOnlyTransactionsWithPendingRoutes(iouReportID),
            hasNonReimbursableTransactions: ReportUtils.hasNonReimbursableTransactions(iouReportID),
        }),
        // When transactions get updated these status may have changed, so that is a case where we also want to run this.
        // eslint-disable-next-line react-hooks/exhaustive-deps
        [transactions, iouReportID, action],
    );

    const [isHoldMenuVisible, setIsHoldMenuVisible] = useState(false);
    const [requestType, setRequestType] = useState<ActionHandledType>();
    const [nonHeldAmount, fullAmount] = ReportUtils.getNonHeldAndFullAmount(iouReport, policy);
    const {isSmallScreenWidth} = useWindowDimensions();
    const [paymentType, setPaymentType] = useState<PaymentMethodType>();

    const managerID = iouReport?.managerID ?? 0;
    const {totalDisplaySpend, reimbursableSpend} = ReportUtils.getMoneyRequestSpendBreakdown(iouReport);

    const iouSettled = ReportUtils.isSettled(iouReportID);
    const moneyRequestComment = action?.childLastMoneyRequestComment ?? '';
    const isPolicyExpenseChat = ReportUtils.isPolicyExpenseChat(chatReport);
    const isOpenExpenseReport = isPolicyExpenseChat && ReportUtils.isOpenExpenseReport(iouReport);

    const isApproved = ReportUtils.isReportApproved(iouReport);
    const canAllowSettlement = ReportUtils.hasUpdatedTotal(iouReport, policy);
    const allTransactions = TransactionUtils.getAllReportTransactions(iouReportID);
    const numberOfRequests = allTransactions.length;
    const transactionsWithReceipts = ReportUtils.getTransactionsWithReceipts(iouReportID);
    const numberOfScanningReceipts = transactionsWithReceipts.filter((transaction) => TransactionUtils.isReceiptBeingScanned(transaction)).length;
    const numberOfPendingRequests = transactionsWithReceipts.filter((transaction) => TransactionUtils.isPending(transaction) && TransactionUtils.isCardTransaction(transaction)).length;

    const hasReceipts = transactionsWithReceipts.length > 0;
    const isScanning = hasReceipts && areAllRequestsBeingSmartScanned;

    // eslint-disable-next-line @typescript-eslint/prefer-nullish-coalescing
    const hasErrors = hasMissingSmartscanFields || (canUseViolations && ReportUtils.hasViolations(iouReportID, transactionViolations)) || ReportUtils.hasActionsWithErrors(iouReportID);
    const lastThreeTransactionsWithReceipts = transactionsWithReceipts.slice(-3);
    const lastThreeReceipts = lastThreeTransactionsWithReceipts.map((transaction) => ReceiptUtils.getThumbnailAndImageURIs(transaction));
    const showRTERViolationMessage =
        numberOfRequests === 1 &&
        TransactionUtils.hasPendingUI(allTransactions[0], TransactionUtils.getTransactionViolations(allTransactions[0]?.transactionID ?? '', transactionViolations));

    let formattedMerchant = numberOfRequests === 1 ? TransactionUtils.getMerchant(allTransactions[0]) : null;
    const formattedDescription = numberOfRequests === 1 ? TransactionUtils.getDescription(allTransactions[0]) : null;

    if (TransactionUtils.isPartialMerchant(formattedMerchant ?? '')) {
        formattedMerchant = null;
    }

    const shouldShowSubmitButton = isOpenExpenseReport && reimbursableSpend !== 0 && !showRTERViolationMessage;
    const shouldDisableSubmitButton = shouldShowSubmitButton && !ReportUtils.isAllowedToSubmitDraftExpenseReport(iouReport);

    // The submit button should be success green colour only if the user is submitter and the policy does not have Scheduled Submit turned on
    const isWaitingForSubmissionFromCurrentUser = useMemo(
        () => chatReport?.isOwnPolicyExpenseChat && !policy?.harvesting?.enabled,
        [chatReport?.isOwnPolicyExpenseChat, policy?.harvesting?.enabled],
    );

    const confirmPayment = (type: PaymentMethodType | undefined) => {
        if (!type) {
            return;
        }
        setPaymentType(type);
        setRequestType(CONST.IOU.REPORT_ACTION_TYPE.PAY);
        if (ReportUtils.hasHeldExpenses(iouReport?.reportID)) {
            setIsHoldMenuVisible(true);
        } else if (chatReport && iouReport) {
            IOU.payMoneyRequest(type, chatReport, iouReport, false);
        }
    };

    const confirmApproval = () => {
        setRequestType(CONST.IOU.REPORT_ACTION_TYPE.APPROVE);
        if (ReportUtils.hasHeldExpenses(iouReport?.reportID)) {
            setIsHoldMenuVisible(true);
        } else {
            IOU.approveMoneyRequest(iouReport ?? {}, true);
        }
    };

    const getDisplayAmount = (): string => {
        if (totalDisplaySpend) {
            return CurrencyUtils.convertToDisplayString(totalDisplaySpend, iouReport?.currency);
        }
        if (isScanning) {
            return translate('iou.receiptScanning');
        }
        if (hasOnlyTransactionsWithPendingRoutes) {
            return translate('iou.fieldPending');
        }

        // If iouReport is not available, get amount from the action message (Ex: "Domain20821's Workspace owes $33.00" or "paid ₫60" or "paid -₫60 elsewhere")
        let displayAmount = '';
        const actionMessage = action.message?.[0]?.text ?? '';
        const splits = actionMessage.split(' ');

        splits.forEach((split) => {
            if (!/\d/.test(split)) {
                return;
            }

            displayAmount = split;
        });

        return displayAmount;
    };

    // We're using this function to check if the parsed result of getDisplayAmount equals
    // to 0 in order to hide the subtitle (merchant / description) when the expense
    // is removed from OD report and display amount changes to 0 (any currency)
    function isDisplayAmountZero(displayAmount: string) {
        if (!displayAmount || displayAmount === '') {
            return false;
        }
        const numericPart = displayAmount.replace(/[^\d.-]/g, '');
        const amount = parseFloat(numericPart);
        return !Number.isNaN(amount) && amount === 0;
    }

    const getPreviewMessage = () => {
        if (isScanning) {
            return translate('common.receipt');
        }
        let payerOrApproverName = isPolicyExpenseChat ? ReportUtils.getPolicyName(chatReport) : ReportUtils.getDisplayNameForParticipant(managerID, true);
        if (isApproved) {
            return translate('iou.managerApproved', {manager: payerOrApproverName});
        }
        let paymentVerb: TranslationPaths = 'iou.payerOwes';
        if (iouSettled || iouReport?.isWaitingOnBankAccount) {
            paymentVerb = 'iou.payerPaid';
        } else if (hasNonReimbursableTransactions) {
            paymentVerb = 'iou.payerSpent';
            payerOrApproverName = ReportUtils.getDisplayNameForParticipant(chatReport?.ownerAccountID, true);
        }
        return translate(paymentVerb, {payer: payerOrApproverName});
    };

    const bankAccountRoute = ReportUtils.getBankAccountRoute(chatReport);

    const shouldShowPayButton = useMemo(() => IOU.canIOUBePaid(iouReport, chatReport, policy), [iouReport, chatReport, policy]);

    const shouldShowApproveButton = useMemo(() => IOU.canApproveIOU(iouReport, chatReport, policy), [iouReport, chatReport, policy]);

    const shouldDisableApproveButton = shouldShowApproveButton && !ReportUtils.isAllowedToApproveExpenseReport(iouReport);

    const shouldShowSettlementButton = (shouldShowPayButton || shouldShowApproveButton) && !showRTERViolationMessage;

    const shouldPromptUserToAddBankAccount = ReportUtils.hasMissingPaymentMethod(userWallet, iouReportID);
    const shouldShowRBR = !iouSettled && hasErrors;

    /*
     Show subtitle if at least one of the expenses is not being smart scanned, and either:
     - There is more than one expense – in this case, the "X expenses, Y scanning" subtitle is shown;
     - There is only one expense, it has a receipt and is not being smart scanned – in this case, the expense merchant or description is shown;

     * There is an edge case when there is only one distance expense with a pending route and amount = 0.
       In this case, we don't want to show the merchant or description because it says: "Pending route...", which is already displayed in the amount field.
     */
    const shouldShowSingleRequestMerchantOrDescription =
        numberOfRequests === 1 && (!!formattedMerchant || !!formattedDescription) && !(hasOnlyTransactionsWithPendingRoutes && !totalDisplaySpend);
    const shouldShowSubtitle = !isScanning && (shouldShowSingleRequestMerchantOrDescription || numberOfRequests > 1) && !isDisplayAmountZero(getDisplayAmount());
    const shouldShowScanningSubtitle = numberOfScanningReceipts === 1 && numberOfRequests === 1;
    const shouldShowPendingSubtitle = numberOfPendingRequests === 1 && numberOfRequests === 1;

    const getPendingMessageProps: () => PendingMessageProps = () => {
        if (shouldShowScanningSubtitle) {
            return {shouldShow: true, messageIcon: Expensicons.ReceiptScan, messageDescription: translate('iou.receiptScanInProgress')};
        }
        if (shouldShowPendingSubtitle) {
            return {shouldShow: true, messageIcon: Expensicons.CreditCardHourglass, messageDescription: translate('iou.transactionPending')};
        }
        if (showRTERViolationMessage) {
            return {shouldShow: true, messageIcon: Expensicons.Hourglass, messageDescription: translate('iou.pendingMatchWithCreditCard')};
        }
        return {shouldShow: false};
    };

    const pendingMessageProps = getPendingMessageProps();

    const {supportText} = useMemo(() => {
        if (formattedMerchant && formattedMerchant !== CONST.TRANSACTION.DEFAULT_MERCHANT && formattedMerchant !== CONST.TRANSACTION.PARTIAL_TRANSACTION_MERCHANT) {
            return {supportText: truncate(formattedMerchant, {length: CONST.REQUEST_PREVIEW.MAX_LENGTH})};
        }
        if (formattedDescription ?? moneyRequestComment) {
            return {supportText: truncate(StringUtils.lineBreaksToSpaces(formattedDescription ?? moneyRequestComment), {length: CONST.REQUEST_PREVIEW.MAX_LENGTH})};
        }
        if (formattedMerchant === CONST.TRANSACTION.DEFAULT_MERCHANT) {
            return {supportText: formattedMerchant};
        }
        return {
            supportText: translate('iou.expenseCount', {
                count: numberOfRequests - numberOfScanningReceipts - numberOfPendingRequests,
                scanningReceipts: numberOfScanningReceipts,
                pendingReceipts: numberOfPendingRequests,
            }),
        };
    }, [formattedMerchant, formattedDescription, moneyRequestComment, translate, numberOfRequests, numberOfScanningReceipts, numberOfPendingRequests]);

    const confirmPayment = (paymentMethodType?: PaymentMethodType) => {
        if (!paymentMethodType || !chatReport || !iouReport) {
            return;
        }
        if (ReportUtils.isInvoiceReport(iouReport)) {
            IOU.payInvoice(paymentMethodType, chatReport, iouReport);
        } else {
            IOU.payMoneyRequest(paymentMethodType, chatReport, iouReport);
        }
    };

    return (
        <OfflineWithFeedback
            pendingAction={iouReport?.pendingFields?.preview}
            shouldDisableOpacity={!!(action.pendingAction ?? action.isOptimisticAction)}
            needsOffscreenAlphaCompositing
        >
            <View style={[styles.chatItemMessage, containerStyles]}>
                <PressableWithoutFeedback
                    onPress={() => {
                        Navigation.navigate(ROUTES.REPORT_WITH_ID.getRoute(iouReportID));
                    }}
                    onPressIn={() => DeviceCapabilities.canUseTouchScreen() && ControlSelection.block()}
                    onPressOut={() => ControlSelection.unblock()}
                    onLongPress={(event) => showContextMenuForReport(event, contextMenuAnchor, chatReportID, action, checkIfContextMenuActive)}
                    shouldUseHapticsOnLongPress
                    style={[styles.flexRow, styles.justifyContentBetween, styles.reportPreviewBox]}
                    role="button"
                    accessibilityLabel={translate('iou.viewDetails')}
                >
                    <View style={[styles.reportPreviewBox, isHovered || isScanning || isWhisper ? styles.reportPreviewBoxHoverBorder : undefined]}>
                        {hasReceipts && (
                            <ReportActionItemImages
                                images={lastThreeReceipts}
                                total={transactionsWithReceipts.length}
                                size={CONST.RECEIPT.MAX_REPORT_PREVIEW_RECEIPTS}
                            />
                        )}
                        <View style={[styles.expenseAndReportPreviewBoxBody, hasReceipts ? styles.mtn1 : {}]}>
                            <View style={styles.expenseAndReportPreviewTextButtonContainer}>
                                <View style={styles.expenseAndReportPreviewTextContainer}>
                                    <View style={styles.flexRow}>
                                        <View style={[styles.flex1, styles.flexRow, styles.alignItemsCenter]}>
                                            <Text style={[styles.textLabelSupporting, styles.lh16]}>{getPreviewMessage()}</Text>
                                        </View>
                                        {shouldShowRBR && (
                                            <Icon
                                                src={Expensicons.DotIndicator}
                                                fill={theme.danger}
                                            />
                                        )}

                                        {!shouldShowRBR && shouldPromptUserToAddBankAccount && (
                                            <Icon
                                                src={Expensicons.DotIndicator}
                                                fill={theme.success}
                                            />
                                        )}
                                    </View>
                                    <View style={styles.reportPreviewAmountSubtitleContainer}>
                                        <View style={styles.flexRow}>
                                            <View style={[styles.flex1, styles.flexRow, styles.alignItemsCenter]}>
                                                <Text style={styles.textHeadlineH1}>{getDisplayAmount()}</Text>
                                                {ReportUtils.isSettled(iouReportID) && (
                                                    <View style={styles.defaultCheckmarkWrapper}>
                                                        <Icon
                                                            src={Expensicons.Checkmark}
                                                            fill={theme.iconSuccessFill}
                                                        />
                                                    </View>
                                                )}
                                            </View>
                                        </View>
                                        {shouldShowSubtitle && supportText && (
                                            <View style={styles.flexRow}>
                                                <View style={[styles.flex1, styles.flexRow, styles.alignItemsCenter]}>
                                                    <Text style={[styles.textLabelSupporting, styles.textNormal, styles.lh20]}>{supportText}</Text>
                                                </View>
                                            </View>
                                        )}
                                        {pendingMessageProps.shouldShow && (
                                            <View style={[styles.flex1, styles.flexRow, styles.alignItemsCenter, styles.mt2]}>
                                                <Icon
                                                    src={pendingMessageProps.messageIcon}
                                                    height={variables.iconSizeExtraSmall}
                                                    width={variables.iconSizeExtraSmall}
                                                    fill={theme.icon}
                                                />
                                                <Text style={[styles.textMicroSupporting, styles.ml1, styles.amountSplitPadding]}>{pendingMessageProps.messageDescription}</Text>
                                            </View>
                                        )}
                                    </View>
                                </View>
                                {shouldShowSettlementButton && (
                                    <SettlementButton
                                        formattedAmount={getDisplayAmount() ?? ''}
                                        currency={iouReport?.currency}
                                        policyID={policyID}
                                        chatReportID={chatReportID}
                                        iouReport={iouReport}
                                        onPress={confirmPayment}
<<<<<<< HEAD
                                        confirmApproval={confirmApproval}
=======
>>>>>>> 3c04b02d
                                        enablePaymentsRoute={ROUTES.ENABLE_PAYMENTS}
                                        addBankAccountRoute={bankAccountRoute}
                                        shouldHidePaymentOptions={!shouldShowPayButton}
                                        shouldShowApproveButton={shouldShowApproveButton}
                                        shouldDisableApproveButton={shouldDisableApproveButton}
                                        kycWallAnchorAlignment={{
                                            horizontal: CONST.MODAL.ANCHOR_ORIGIN_HORIZONTAL.LEFT,
                                            vertical: CONST.MODAL.ANCHOR_ORIGIN_VERTICAL.BOTTOM,
                                        }}
                                        paymentMethodDropdownAnchorAlignment={{
                                            horizontal: CONST.MODAL.ANCHOR_ORIGIN_HORIZONTAL.RIGHT,
                                            vertical: CONST.MODAL.ANCHOR_ORIGIN_VERTICAL.BOTTOM,
                                        }}
                                        isDisabled={!canAllowSettlement}
                                    />
                                )}
                                {shouldShowSubmitButton && (
                                    <Button
                                        medium
                                        success={isWaitingForSubmissionFromCurrentUser}
                                        text={translate('common.submit')}
                                        onPress={() => iouReport && IOU.submitReport(iouReport)}
                                        isDisabled={shouldDisableSubmitButton}
                                    />
                                )}
                            </View>
                        </View>
                    </View>
                </PressableWithoutFeedback>
            </View>
            {isHoldMenuVisible && iouReport && requestType !== undefined && (
                <ProcessMoneyReportHoldMenu
                    nonHeldAmount={!ReportUtils.hasOnlyHeldExpenses(iouReport?.reportID ?? '') ? nonHeldAmount : undefined}
                    requestType={requestType}
                    fullAmount={fullAmount}
                    isSmallScreenWidth={isSmallScreenWidth}
                    onClose={() => setIsHoldMenuVisible(false)}
                    isVisible={isHoldMenuVisible}
                    paymentType={paymentType}
                    chatReport={chatReport}
                    moneyRequestReport={iouReport}
                />
            )}
        </OfflineWithFeedback>
    );
}

ReportPreview.displayName = 'ReportPreview';

export default withOnyx<ReportPreviewProps, ReportPreviewOnyxProps>({
    policy: {
        key: ({policyID}) => `${ONYXKEYS.COLLECTION.POLICY}${policyID}`,
    },
    chatReport: {
        key: ({chatReportID}) => `${ONYXKEYS.COLLECTION.REPORT}${chatReportID}`,
    },
    iouReport: {
        key: ({iouReportID}) => `${ONYXKEYS.COLLECTION.REPORT}${iouReportID}`,
    },
    transactions: {
        key: ONYXKEYS.COLLECTION.TRANSACTION,
    },
    transactionViolations: {
        key: ONYXKEYS.COLLECTION.TRANSACTION_VIOLATIONS,
    },
    userWallet: {
        key: ONYXKEYS.USER_WALLET,
    },
})(ReportPreview);<|MERGE_RESOLUTION|>--- conflicted
+++ resolved
@@ -412,10 +412,7 @@
                                         chatReportID={chatReportID}
                                         iouReport={iouReport}
                                         onPress={confirmPayment}
-<<<<<<< HEAD
                                         confirmApproval={confirmApproval}
-=======
->>>>>>> 3c04b02d
                                         enablePaymentsRoute={ROUTES.ENABLE_PAYMENTS}
                                         addBankAccountRoute={bankAccountRoute}
                                         shouldHidePaymentOptions={!shouldShowPayButton}
