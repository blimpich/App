import React, {useMemo} from 'react';
import type {StyleProp, ViewStyle} from 'react-native';
import {View} from 'react-native';
import type {OnyxCollection, OnyxEntry} from 'react-native-onyx';
import {withOnyx} from 'react-native-onyx';
import Button from '@components/Button';
import Icon from '@components/Icon';
import * as Expensicons from '@components/Icon/Expensicons';
import OfflineWithFeedback from '@components/OfflineWithFeedback';
import PressableWithoutFeedback from '@components/Pressable/PressableWithoutFeedback';
import SettlementButton from '@components/SettlementButton';
import {showContextMenuForReport} from '@components/ShowContextMenuContext';
import Text from '@components/Text';
import useLocalize from '@hooks/useLocalize';
import usePermissions from '@hooks/usePermissions';
import useTheme from '@hooks/useTheme';
import useThemeStyles from '@hooks/useThemeStyles';
import ControlSelection from '@libs/ControlSelection';
import * as CurrencyUtils from '@libs/CurrencyUtils';
import * as DeviceCapabilities from '@libs/DeviceCapabilities';
import Navigation from '@libs/Navigation/Navigation';
import * as PolicyUtils from '@libs/PolicyUtils';
import * as ReceiptUtils from '@libs/ReceiptUtils';
import * as ReportActionUtils from '@libs/ReportActionsUtils';
import * as ReportUtils from '@libs/ReportUtils';
import * as TransactionUtils from '@libs/TransactionUtils';
import type {ContextMenuAnchor} from '@pages/home/report/ContextMenu/ReportActionContextMenu';
import * as IOU from '@userActions/IOU';
import CONST from '@src/CONST';
import type {TranslationPaths} from '@src/languages/types';
import ONYXKEYS from '@src/ONYXKEYS';
import ROUTES from '@src/ROUTES';
import type {Policy, Report, ReportAction, Session, Transaction, TransactionViolations} from '@src/types/onyx';
import type {PaymentMethodType} from '@src/types/onyx/OriginalMessage';
import ReportActionItemImages from './ReportActionItemImages';

type ReportPreviewOnyxProps = {
    /** The policy tied to the money request report */
    policy: OnyxEntry<Policy>;

    /** ChatReport associated with iouReport */
    chatReport: OnyxEntry<Report>;

    /** Active IOU Report for current report */
    iouReport: OnyxEntry<Report>;

    /** Session info for the currently logged in user. */
    session: OnyxEntry<Session>;

    /** All the transactions, used to update ReportPreview label and status */
    transactions: OnyxCollection<Transaction>;

    /** All of the transaction violations */
    transactionViolations: OnyxCollection<TransactionViolations>;
};

type ReportPreviewProps = ReportPreviewOnyxProps & {
    /** All the data of the action */
    action: ReportAction;

    /** The associated chatReport */
    chatReportID: string;

    /** The active IOUReport, used for Onyx subscription */
    iouReportID: string;

    /** The report's policyID, used for Onyx subscription */
    policyID: string;

    /** Extra styles to pass to View wrapper */
    containerStyles?: StyleProp<ViewStyle>;

    /** Popover context menu anchor, used for showing context menu */
    contextMenuAnchor?: ContextMenuAnchor;

    /** Callback for updating context menu active state, used for showing context menu */
    checkIfContextMenuActive?: () => void;

    /** Whether a message is a whisper */
    isWhisper?: boolean;

    /** Whether the corresponding report action item is hovered */
    isHovered?: boolean;
};

function ReportPreview({
    iouReport,
    session,
    policy,
    iouReportID,
    policyID,
    chatReportID,
    chatReport,
    action,
    containerStyles,
    contextMenuAnchor,
    transactions,
    transactionViolations,
    isHovered = false,
    isWhisper = false,
    checkIfContextMenuActive = () => {},
}: ReportPreviewProps) {
    const theme = useTheme();
    const styles = useThemeStyles();
    const {translate} = useLocalize();
    const {canUseViolations} = usePermissions();

    const {hasMissingSmartscanFields, areAllRequestsBeingSmartScanned, hasOnlyTransactionsWithPendingRoutes, hasNonReimbursableTransactions} = useMemo(
        () => ({
            hasMissingSmartscanFields: ReportUtils.hasMissingSmartscanFields(iouReportID),
            areAllRequestsBeingSmartScanned: ReportUtils.areAllRequestsBeingSmartScanned(iouReportID, action),
            hasOnlyTransactionsWithPendingRoutes: ReportUtils.hasOnlyTransactionsWithPendingRoutes(iouReportID),
            hasNonReimbursableTransactions: ReportUtils.hasNonReimbursableTransactions(iouReportID),
        }),
        // When transactions get updated these status may have changed, so that is a case where we also want to run this.
        // eslint-disable-next-line react-hooks/exhaustive-deps
        [transactions, iouReportID, action],
    );

    const managerID = iouReport?.managerID ?? 0;
    const isCurrentUserManager = managerID === session?.accountID;
    const {totalDisplaySpend, reimbursableSpend} = ReportUtils.getMoneyRequestSpendBreakdown(iouReport);
    const policyType = policy?.type;
    const isAutoReimbursable = ReportUtils.canBeAutoReimbursed(iouReport, policy);

    const iouSettled = ReportUtils.isSettled(iouReportID);
    const iouCanceled = ReportUtils.isArchivedRoom(chatReport);
    const numberOfRequests = ReportActionUtils.getNumberOfMoneyRequests(action);
    const moneyRequestComment = action?.childLastMoneyRequestComment ?? '';
    const isPolicyExpenseChat = ReportUtils.isPolicyExpenseChat(chatReport);
    const isDraftExpenseReport = isPolicyExpenseChat && ReportUtils.isDraftExpenseReport(iouReport);

    const isApproved = ReportUtils.isReportApproved(iouReport);
    const canAllowSettlement = ReportUtils.hasUpdatedTotal(iouReport);
    const isMoneyRequestReport = ReportUtils.isMoneyRequestReport(iouReport);
    const transactionsWithReceipts = ReportUtils.getTransactionsWithReceipts(iouReportID);
    const numberOfScanningReceipts = transactionsWithReceipts.filter((transaction) => TransactionUtils.isReceiptBeingScanned(transaction)).length;

    const hasReceipts = transactionsWithReceipts.length > 0;
    const isScanning = hasReceipts && areAllRequestsBeingSmartScanned;
    const hasErrors = (hasReceipts && hasMissingSmartscanFields) || (canUseViolations && ReportUtils.hasViolations(iouReportID, transactionViolations));
    const lastThreeTransactionsWithReceipts = transactionsWithReceipts.slice(-3);
    const lastThreeReceipts = lastThreeTransactionsWithReceipts.map((transaction) => ReceiptUtils.getThumbnailAndImageURIs(transaction));

    let formattedMerchant = numberOfRequests === 1 && hasReceipts ? TransactionUtils.getMerchant(transactionsWithReceipts[0]) : null;
    if (TransactionUtils.isPartialMerchant(formattedMerchant ?? '')) {
        formattedMerchant = null;
    }
    const previewSubtitle =
        // Formatted merchant can be an empty string
        // eslint-disable-next-line @typescript-eslint/prefer-nullish-coalescing
        formattedMerchant ||
        translate('iou.requestCount', {
            count: numberOfRequests - numberOfScanningReceipts,
            scanningReceipts: numberOfScanningReceipts,
        });

    const shouldShowSubmitButton = isDraftExpenseReport && reimbursableSpend !== 0;

    // The submit button should be success green colour only if the user is submitter and the policy does not have Scheduled Submit turned on
    const isWaitingForSubmissionFromCurrentUser = useMemo(
        () => chatReport?.isOwnPolicyExpenseChat && !policy?.harvesting?.enabled,
        [chatReport?.isOwnPolicyExpenseChat, policy?.harvesting?.enabled],
    );

    const getDisplayAmount = (): string => {
        if (totalDisplaySpend) {
            return CurrencyUtils.convertToDisplayString(totalDisplaySpend, iouReport?.currency);
        }
        if (isScanning) {
            return translate('iou.receiptScanning');
        }
        if (hasOnlyTransactionsWithPendingRoutes) {
            return translate('iou.routePending');
        }

        // If iouReport is not available, get amount from the action message (Ex: "Domain20821's Workspace owes $33.00" or "paid ₫60" or "paid -₫60 elsewhere")
        let displayAmount = '';
        const actionMessage = action.message?.[0]?.text ?? '';
        const splits = actionMessage.split(' ');

        splits.forEach((split) => {
            if (!/\d/.test(split)) {
                return;
            }

            displayAmount = split;
        });

        return displayAmount;
    };

    const getPreviewMessage = () => {
        if (isScanning) {
            return translate('common.receipt');
        }
        const payerOrApproverName = isPolicyExpenseChat ? ReportUtils.getPolicyName(chatReport) : ReportUtils.getDisplayNameForParticipant(managerID, true);
        if (isApproved) {
            return translate('iou.managerApproved', {manager: payerOrApproverName});
        }
        const managerName = isPolicyExpenseChat && !hasNonReimbursableTransactions ? ReportUtils.getPolicyName(chatReport) : ReportUtils.getDisplayNameForParticipant(managerID, true);
        let paymentVerb: TranslationPaths = hasNonReimbursableTransactions ? 'iou.payerSpent' : 'iou.payerOwes';
        if (iouSettled || iouReport?.isWaitingOnBankAccount) {
            paymentVerb = 'iou.payerPaid';
        }
        return translate(paymentVerb, {payer: managerName});
    };

    const bankAccountRoute = ReportUtils.getBankAccountRoute(chatReport);

    const isPaidGroupPolicy = ReportUtils.isPaidGroupPolicyExpenseChat(chatReport);
    const isPolicyAdmin = policyType !== CONST.POLICY.TYPE.PERSONAL && policy?.role === CONST.POLICY.ROLE.ADMIN;
    const isPayer = isPaidGroupPolicy
        ? // In a paid group policy, the admin approver can pay the report directly by skipping the approval step
          isPolicyAdmin && (isApproved || isCurrentUserManager)
        : isPolicyAdmin || (isMoneyRequestReport && isCurrentUserManager);
    const isOnInstantSubmitPolicy = PolicyUtils.isInstantSubmitEnabled(policy);
    const isOnSubmitAndClosePolicy = PolicyUtils.isSubmitAndClose(policy);
    const shouldShowPayButton = useMemo(
        () => isPayer && !isDraftExpenseReport && !iouSettled && !iouReport?.isWaitingOnBankAccount && reimbursableSpend !== 0 && !iouCanceled && !isAutoReimbursable,
        [isPayer, isDraftExpenseReport, iouSettled, reimbursableSpend, iouCanceled, isAutoReimbursable, iouReport],
    );
    const shouldShowApproveButton = useMemo(() => {
        if (!isPaidGroupPolicy) {
            return false;
        }
        if (isOnInstantSubmitPolicy && isOnSubmitAndClosePolicy) {
            return false;
        }
        return isCurrentUserManager && !isDraftExpenseReport && !isApproved && !iouSettled;
    }, [isPaidGroupPolicy, isCurrentUserManager, isDraftExpenseReport, isApproved, isOnInstantSubmitPolicy, isOnSubmitAndClosePolicy, iouSettled]);
    const shouldShowSettlementButton = shouldShowPayButton || shouldShowApproveButton;

<<<<<<< HEAD
    const shouldPromptUserToAddBankAccount = ReportUtils.hasAddBankAccountAction(iouReportID);
    const shouldShowRBR = !iouSettled && hasErrors;
=======
    /*
     Show subtitle if at least one of the money requests is not being smart scanned, and either:
     - There is more than one money request – in this case, the "X requests, Y scanning" subtitle is shown;
     - There is only one money request, it has a receipt and is not being smart scanned – in this case, the request merchant is shown;

     * There is an edge case when there is only one distance request with a pending route and amount = 0.
       In this case, we don't want to show the merchant because it says: "Pending route...", which is already displayed in the amount field.
     */
    const shouldShowSingleRequestMerchant = numberOfRequests === 1 && !!formattedMerchant && !(hasOnlyTransactionsWithPendingRoutes && !totalDisplaySpend);
    const shouldShowSubtitle = !isScanning && (shouldShowSingleRequestMerchant || numberOfRequests > 1);
>>>>>>> 023d62cb

    return (
        <OfflineWithFeedback
            pendingAction={iouReport?.pendingFields?.preview}
            shouldDisableOpacity={!!(action.pendingAction ?? action.isOptimisticAction)}
        >
            <View style={[styles.chatItemMessage, containerStyles]}>
                <PressableWithoutFeedback
                    onPress={() => {
                        Navigation.navigate(ROUTES.REPORT_WITH_ID.getRoute(iouReportID));
                    }}
                    onPressIn={() => DeviceCapabilities.canUseTouchScreen() && ControlSelection.block()}
                    onPressOut={() => ControlSelection.unblock()}
                    onLongPress={(event) => showContextMenuForReport(event, contextMenuAnchor, chatReportID, action, checkIfContextMenuActive)}
                    style={[styles.flexRow, styles.justifyContentBetween, styles.reportPreviewBox]}
                    role="button"
                    accessibilityLabel={translate('iou.viewDetails')}
                >
                    <View style={[styles.reportPreviewBox, isHovered || isScanning || isWhisper ? styles.reportPreviewBoxHoverBorder : undefined]}>
                        {hasReceipts && (
                            <ReportActionItemImages
                                images={lastThreeReceipts}
                                total={transactionsWithReceipts.length}
                                isHovered={isHovered || isScanning}
                                size={CONST.RECEIPT.MAX_REPORT_PREVIEW_RECEIPTS}
                            />
                        )}
                        <View style={styles.reportPreviewBoxBody}>
                            <View style={styles.flexRow}>
                                <View style={[styles.flex1, styles.flexRow, styles.alignItemsCenter]}>
                                    <Text style={[styles.textLabelSupporting, styles.mb1, styles.lh20]}>{getPreviewMessage()}</Text>
                                </View>
                                {shouldShowRBR && (
                                    <Icon
                                        src={Expensicons.DotIndicator}
                                        fill={theme.danger}
                                    />
                                )}
                                {!shouldShowRBR && shouldPromptUserToAddBankAccount && (
                                    <Icon
                                        src={Expensicons.DotIndicator}
                                        fill={theme.success}
                                    />
                                )}
                            </View>
                            <View style={styles.flexRow}>
                                <View style={[styles.flex1, styles.flexRow, styles.alignItemsCenter]}>
                                    <Text style={styles.textHeadline}>{getDisplayAmount()}</Text>
                                    {ReportUtils.isSettled(iouReportID) && (
                                        <View style={styles.defaultCheckmarkWrapper}>
                                            <Icon
                                                src={Expensicons.Checkmark}
                                                fill={theme.iconSuccessFill}
                                            />
                                        </View>
                                    )}
                                </View>
                            </View>
                            {shouldShowSubtitle && (
                                <View style={styles.flexRow}>
                                    <View style={[styles.flex1, styles.flexRow, styles.alignItemsCenter]}>
                                        <Text style={[styles.textLabelSupporting, styles.textNormal, styles.mb1, styles.lh20]}>{previewSubtitle || moneyRequestComment}</Text>
                                    </View>
                                </View>
                            )}
                            {shouldShowSettlementButton && (
                                <SettlementButton
                                    currency={iouReport?.currency}
                                    policyID={policyID}
                                    chatReportID={chatReportID}
                                    iouReport={iouReport}
                                    onPress={(paymentType?: PaymentMethodType) => chatReport && iouReport && paymentType && IOU.payMoneyRequest(paymentType, chatReport, iouReport)}
                                    enablePaymentsRoute={ROUTES.ENABLE_PAYMENTS}
                                    addBankAccountRoute={bankAccountRoute}
                                    shouldHidePaymentOptions={!shouldShowPayButton}
                                    shouldShowApproveButton={shouldShowApproveButton}
                                    style={[styles.mt3]}
                                    kycWallAnchorAlignment={{
                                        horizontal: CONST.MODAL.ANCHOR_ORIGIN_HORIZONTAL.LEFT,
                                        vertical: CONST.MODAL.ANCHOR_ORIGIN_VERTICAL.BOTTOM,
                                    }}
                                    paymentMethodDropdownAnchorAlignment={{
                                        horizontal: CONST.MODAL.ANCHOR_ORIGIN_HORIZONTAL.RIGHT,
                                        vertical: CONST.MODAL.ANCHOR_ORIGIN_VERTICAL.BOTTOM,
                                    }}
                                    isDisabled={!canAllowSettlement}
                                />
                            )}
                            {shouldShowSubmitButton && (
                                <Button
                                    medium
                                    success={isWaitingForSubmissionFromCurrentUser}
                                    text={translate('common.submit')}
                                    style={styles.mt3}
                                    onPress={() => iouReport && IOU.submitReport(iouReport)}
                                />
                            )}
                        </View>
                    </View>
                </PressableWithoutFeedback>
            </View>
        </OfflineWithFeedback>
    );
}

ReportPreview.displayName = 'ReportPreview';

export default withOnyx<ReportPreviewProps, ReportPreviewOnyxProps>({
    policy: {
        key: ({policyID}) => `${ONYXKEYS.COLLECTION.POLICY}${policyID}`,
    },
    chatReport: {
        key: ({chatReportID}) => `${ONYXKEYS.COLLECTION.REPORT}${chatReportID}`,
    },
    iouReport: {
        key: ({iouReportID}) => `${ONYXKEYS.COLLECTION.REPORT}${iouReportID}`,
    },
    session: {
        key: ONYXKEYS.SESSION,
    },
    transactions: {
        key: ONYXKEYS.COLLECTION.TRANSACTION,
    },
    transactionViolations: {
        key: ONYXKEYS.COLLECTION.TRANSACTION_VIOLATIONS,
    },
})(ReportPreview);<|MERGE_RESOLUTION|>--- conflicted
+++ resolved
@@ -231,10 +231,9 @@
     }, [isPaidGroupPolicy, isCurrentUserManager, isDraftExpenseReport, isApproved, isOnInstantSubmitPolicy, isOnSubmitAndClosePolicy, iouSettled]);
     const shouldShowSettlementButton = shouldShowPayButton || shouldShowApproveButton;
 
-<<<<<<< HEAD
     const shouldPromptUserToAddBankAccount = ReportUtils.hasAddBankAccountAction(iouReportID);
     const shouldShowRBR = !iouSettled && hasErrors;
-=======
+    
     /*
      Show subtitle if at least one of the money requests is not being smart scanned, and either:
      - There is more than one money request – in this case, the "X requests, Y scanning" subtitle is shown;
@@ -245,7 +244,6 @@
      */
     const shouldShowSingleRequestMerchant = numberOfRequests === 1 && !!formattedMerchant && !(hasOnlyTransactionsWithPendingRoutes && !totalDisplaySpend);
     const shouldShowSubtitle = !isScanning && (shouldShowSingleRequestMerchant || numberOfRequests > 1);
->>>>>>> 023d62cb
 
     return (
         <OfflineWithFeedback
