import truncate from 'lodash/truncate';
import React, {useCallback, useEffect, useMemo, useState} from 'react';
import type {StyleProp, ViewStyle} from 'react-native';
import {View} from 'react-native';
import {useOnyx} from 'react-native-onyx';
import Animated, {useAnimatedStyle, useSharedValue, withDelay, withSpring, withTiming} from 'react-native-reanimated';
import Button from '@components/Button';
import DelegateNoAccessModal from '@components/DelegateNoAccessModal';
import Icon from '@components/Icon';
import * as Expensicons from '@components/Icon/Expensicons';
import OfflineWithFeedback from '@components/OfflineWithFeedback';
import PressableWithoutFeedback from '@components/Pressable/PressableWithoutFeedback';
import ProcessMoneyReportHoldMenu from '@components/ProcessMoneyReportHoldMenu';
import type {ActionHandledType} from '@components/ProcessMoneyReportHoldMenu';
import AnimatedSettlementButton from '@components/SettlementButton/AnimatedSettlementButton';
import {showContextMenuForReport} from '@components/ShowContextMenuContext';
import Text from '@components/Text';
import useDelegateUserDetails from '@hooks/useDelegateUserDetails';
import useLocalize from '@hooks/useLocalize';
import useNetwork from '@hooks/useNetwork';
import usePolicy from '@hooks/usePolicy';
import useTheme from '@hooks/useTheme';
import useThemeStyles from '@hooks/useThemeStyles';
import {getCurrentUserAccountID} from '@libs/actions/Report';
import ControlSelection from '@libs/ControlSelection';
import * as CurrencyUtils from '@libs/CurrencyUtils';
import * as DeviceCapabilities from '@libs/DeviceCapabilities';
import HapticFeedback from '@libs/HapticFeedback';
import Navigation from '@libs/Navigation/Navigation';
import Performance from '@libs/Performance';
import * as PolicyUtils from '@libs/PolicyUtils';
import * as ReceiptUtils from '@libs/ReceiptUtils';
import * as ReportActionsUtils from '@libs/ReportActionsUtils';
import * as ReportUtils from '@libs/ReportUtils';
import StringUtils from '@libs/StringUtils';
import * as TransactionUtils from '@libs/TransactionUtils';
import type {ContextMenuAnchor} from '@pages/home/report/ContextMenu/ReportActionContextMenu';
import variables from '@styles/variables';
import * as IOU from '@userActions/IOU';
import Timing from '@userActions/Timing';
import CONST from '@src/CONST';
import type {TranslationPaths} from '@src/languages/types';
import ONYXKEYS from '@src/ONYXKEYS';
import ROUTES from '@src/ROUTES';
import type {ReportAction} from '@src/types/onyx';
import type {PaymentMethodType} from '@src/types/onyx/OriginalMessage';
import ExportWithDropdownMenu from './ExportWithDropdownMenu';
import type {PendingMessageProps} from './MoneyRequestPreview/types';
import ReportActionItemImages from './ReportActionItemImages';

type ReportPreviewProps = {
    /** All the data of the action */
    action: ReportAction;

    /** The associated chatReport */
    chatReportID: string;

    /** The active IOUReport, used for Onyx subscription */
    iouReportID: string;

    /** The report's policyID, used for Onyx subscription */
    policyID: string;

    /** Extra styles to pass to View wrapper */
    containerStyles?: StyleProp<ViewStyle>;

    /** Popover context menu anchor, used for showing context menu */
    contextMenuAnchor?: ContextMenuAnchor;

    /** Callback for updating context menu active state, used for showing context menu */
    checkIfContextMenuActive?: () => void;

    /** Callback when the payment options popover is shown */
    onPaymentOptionsShow?: () => void;

    /** Callback when the payment options popover is closed */
    onPaymentOptionsHide?: () => void;

    /** Whether a message is a whisper */
    isWhisper?: boolean;

    /** Whether the corresponding report action item is hovered */
    isHovered?: boolean;
};

function ReportPreview({
    iouReportID,
    policyID,
    chatReportID,
    action,
    containerStyles,
    contextMenuAnchor,
    isHovered = false,
    isWhisper = false,
    checkIfContextMenuActive = () => {},
    onPaymentOptionsShow,
    onPaymentOptionsHide,
}: ReportPreviewProps) {
    const policy = usePolicy(policyID);
    const [chatReport] = useOnyx(`${ONYXKEYS.COLLECTION.REPORT}${chatReportID}`);
    const [iouReport] = useOnyx(`${ONYXKEYS.COLLECTION.REPORT}${iouReportID}`);
    const [transactions] = useOnyx(ONYXKEYS.COLLECTION.TRANSACTION);
    const [transactionViolations] = useOnyx(ONYXKEYS.COLLECTION.TRANSACTION_VIOLATIONS);
    const [userWallet] = useOnyx(ONYXKEYS.USER_WALLET);
    const [invoiceReceiverPolicy] = useOnyx(
        `${ONYXKEYS.COLLECTION.POLICY}${chatReport?.invoiceReceiver && 'policyID' in chatReport.invoiceReceiver ? chatReport.invoiceReceiver.policyID : -1}`,
    );
    const theme = useTheme();
    const styles = useThemeStyles();
    const {translate} = useLocalize();
    const {isOffline} = useNetwork();
    const allTransactions = useMemo(() => TransactionUtils.getAllReportTransactions(iouReportID, transactions), [iouReportID, transactions]);

    const {hasMissingSmartscanFields, areAllRequestsBeingSmartScanned, hasOnlyTransactionsWithPendingRoutes, hasNonReimbursableTransactions} = useMemo(
        () => ({
            hasMissingSmartscanFields: ReportUtils.hasMissingSmartscanFields(iouReportID),
            areAllRequestsBeingSmartScanned: ReportUtils.areAllRequestsBeingSmartScanned(iouReportID, action),
            hasOnlyTransactionsWithPendingRoutes: ReportUtils.hasOnlyTransactionsWithPendingRoutes(iouReportID),
            hasNonReimbursableTransactions: ReportUtils.hasNonReimbursableTransactions(iouReportID),
        }),
        // When transactions get updated these status may have changed, so that is a case where we also want to run this.
        // eslint-disable-next-line react-compiler/react-compiler, react-hooks/exhaustive-deps
        [transactions, iouReportID, action],
    );

    const [isPaidAnimationRunning, setIsPaidAnimationRunning] = useState(false);
    const [isApprovedAnimationRunning, setIsApprovedAnimationRunning] = useState(false);
    const [isHoldMenuVisible, setIsHoldMenuVisible] = useState(false);
    const [requestType, setRequestType] = useState<ActionHandledType>();

    const [paymentType, setPaymentType] = useState<PaymentMethodType>();

    const getCanIOUBePaid = useCallback(
        (onlyShowPayElsewhere = false) => IOU.canIOUBePaid(iouReport, chatReport, policy, allTransactions, onlyShowPayElsewhere),
        [iouReport, chatReport, policy, allTransactions],
    );

    const canIOUBePaid = useMemo(() => getCanIOUBePaid(), [getCanIOUBePaid]);
    const onlyShowPayElsewhere = useMemo(() => !canIOUBePaid && getCanIOUBePaid(true), [canIOUBePaid, getCanIOUBePaid]);
    const shouldShowPayButton = isPaidAnimationRunning || canIOUBePaid || onlyShowPayElsewhere;

    const {nonHeldAmount, fullAmount, hasValidNonHeldAmount} = ReportUtils.getNonHeldAndFullAmount(iouReport, shouldShowPayButton);
    const hasOnlyHeldExpenses = ReportUtils.hasOnlyHeldExpenses(iouReport?.reportID ?? '');

    const managerID = iouReport?.managerID ?? action.childManagerAccountID ?? 0;
    const {totalDisplaySpend, reimbursableSpend} = ReportUtils.getMoneyRequestSpendBreakdown(iouReport);

    const iouSettled = ReportUtils.isSettled(iouReportID) || action?.childStatusNum === CONST.REPORT.STATUS_NUM.REIMBURSED;
    const previewMessageOpacity = useSharedValue(1);
    const previewMessageStyle = useAnimatedStyle(() => ({
        opacity: previewMessageOpacity.get(),
    }));
    const checkMarkScale = useSharedValue(iouSettled ? 1 : 0);

    const isApproved = ReportUtils.isReportApproved(iouReport, action);
    const thumbsUpScale = useSharedValue(isApproved ? 1 : 0);
    const thumbsUpStyle = useAnimatedStyle(() => ({
        ...styles.defaultCheckmarkWrapper,
        transform: [{scale: thumbsUpScale.get()}],
    }));

    const moneyRequestComment = action?.childLastMoneyRequestComment ?? '';
    const isPolicyExpenseChat = ReportUtils.isPolicyExpenseChat(chatReport);
    const isInvoiceRoom = ReportUtils.isInvoiceRoom(chatReport);
    const isOpenExpenseReport = isPolicyExpenseChat && ReportUtils.isOpenExpenseReport(iouReport);

    const canAllowSettlement = ReportUtils.hasUpdatedTotal(iouReport, policy);
    const numberOfRequests = allTransactions.length;
    const transactionsWithReceipts = ReportUtils.getTransactionsWithReceipts(iouReportID);
    const numberOfScanningReceipts = transactionsWithReceipts.filter((transaction) => TransactionUtils.isReceiptBeingScanned(transaction)).length;
    const numberOfPendingRequests = transactionsWithReceipts.filter((transaction) => TransactionUtils.isPending(transaction) && TransactionUtils.isCardTransaction(transaction)).length;

    const hasReceipts = transactionsWithReceipts.length > 0;
    const isScanning = hasReceipts && areAllRequestsBeingSmartScanned;
    const hasErrors =
        (hasMissingSmartscanFields && !iouSettled) ||
        // eslint-disable-next-line @typescript-eslint/prefer-nullish-coalescing
        ReportUtils.hasViolations(iouReportID, transactionViolations, true) ||
        ReportUtils.hasNoticeTypeViolations(iouReportID, transactionViolations, true) ||
        ReportUtils.hasWarningTypeViolations(iouReportID, transactionViolations, true) ||
        (ReportUtils.isReportOwner(iouReport) && ReportUtils.hasReportViolations(iouReportID)) ||
        ReportUtils.hasActionsWithErrors(iouReportID);
    const lastThreeTransactionsWithReceipts = transactionsWithReceipts.slice(-3);
    const lastThreeReceipts = lastThreeTransactionsWithReceipts.map((transaction) => ({...ReceiptUtils.getThumbnailAndImageURIs(transaction), transaction}));
    const showRTERViolationMessage =
        numberOfRequests === 1 &&
        TransactionUtils.hasPendingUI(allTransactions.at(0), TransactionUtils.getTransactionViolations(allTransactions.at(0)?.transactionID ?? '-1', transactionViolations));
    const shouldShowBrokenConnectionViolation =
        numberOfRequests === 1 && TransactionUtils.shouldShowBrokenConnectionViolation(allTransactions.at(0)?.transactionID ?? '-1', iouReport, policy);
    let formattedMerchant = numberOfRequests === 1 ? TransactionUtils.getMerchant(allTransactions.at(0)) : null;
    const formattedDescription = numberOfRequests === 1 ? TransactionUtils.getDescription(allTransactions.at(0)) : null;

    if (TransactionUtils.isPartialMerchant(formattedMerchant ?? '')) {
        formattedMerchant = null;
    }

    const currentUserAccountID = getCurrentUserAccountID();
    const isAdmin = policy?.role === CONST.POLICY.ROLE.ADMIN;
    const shouldShowSubmitButton =
        isOpenExpenseReport &&
        reimbursableSpend !== 0 &&
        !showRTERViolationMessage &&
        !shouldShowBrokenConnectionViolation &&
        (iouReport?.ownerAccountID === currentUserAccountID || isAdmin || iouReport?.managerID === currentUserAccountID);

    const shouldDisableSubmitButton = shouldShowSubmitButton && !ReportUtils.isAllowedToSubmitDraftExpenseReport(iouReport);

    // The submit button should be success green colour only if the user is submitter and the policy does not have Scheduled Submit turned on
    const isWaitingForSubmissionFromCurrentUser = useMemo(
        () => chatReport?.isOwnPolicyExpenseChat && !policy?.harvesting?.enabled,
        [chatReport?.isOwnPolicyExpenseChat, policy?.harvesting?.enabled],
    );

    const {isDelegateAccessRestricted, delegatorEmail} = useDelegateUserDetails();
    const [isNoDelegateAccessMenuVisible, setIsNoDelegateAccessMenuVisible] = useState(false);

    const stopAnimation = useCallback(() => {
        setIsPaidAnimationRunning(false);
        setIsApprovedAnimationRunning(false);
    }, []);
    const startAnimation = useCallback(() => {
        setIsPaidAnimationRunning(true);
        HapticFeedback.longPress();
    }, []);
    const startApprovedAnimation = useCallback(() => {
        setIsApprovedAnimationRunning(true);
        HapticFeedback.longPress();
    }, []);

    const confirmPayment = useCallback(
        (type: PaymentMethodType | undefined, payAsBusiness?: boolean) => {
            if (!type) {
                return;
            }
            setPaymentType(type);
            setRequestType(CONST.IOU.REPORT_ACTION_TYPE.PAY);
            if (isDelegateAccessRestricted) {
                setIsNoDelegateAccessMenuVisible(true);
            } else if (ReportUtils.hasHeldExpenses(iouReport?.reportID)) {
                setIsHoldMenuVisible(true);
            } else if (chatReport && iouReport) {
                setIsPaidAnimationRunning(true);
                HapticFeedback.longPress();
                if (ReportUtils.isInvoiceReport(iouReport)) {
                    IOU.payInvoice(type, chatReport, iouReport, payAsBusiness);
                } else {
                    IOU.payMoneyRequest(type, chatReport, iouReport);
                }
            }
        },
        [chatReport, iouReport, isDelegateAccessRestricted],
    );

    const confirmApproval = () => {
        setRequestType(CONST.IOU.REPORT_ACTION_TYPE.APPROVE);
        if (isDelegateAccessRestricted) {
            setIsNoDelegateAccessMenuVisible(true);
        } else if (ReportUtils.hasHeldExpenses(iouReport?.reportID)) {
            setIsHoldMenuVisible(true);
        } else {
            setIsApprovedAnimationRunning(true);
            HapticFeedback.longPress();
            IOU.approveMoneyRequest(iouReport, true);
        }
    };

    const getSettlementAmount = () => {
        if (hasOnlyHeldExpenses) {
            return '';
        }

        // We shouldn't display the nonHeldAmount as the default option if it's not valid since we cannot pay partially in this case
        if (ReportUtils.hasHeldExpenses(iouReport?.reportID) && canAllowSettlement && hasValidNonHeldAmount) {
            return nonHeldAmount;
        }

        return CurrencyUtils.convertToDisplayString(reimbursableSpend, iouReport?.currency);
    };

    const getDisplayAmount = (): string => {
        if (totalDisplaySpend) {
            return CurrencyUtils.convertToDisplayString(totalDisplaySpend, iouReport?.currency);
        }
        if (isScanning) {
            return translate('iou.receiptScanning');
        }
        if (hasOnlyTransactionsWithPendingRoutes) {
            return translate('iou.fieldPending');
        }

        // If iouReport is not available, get amount from the action message (Ex: "Domain20821's Workspace owes $33.00" or "paid ₫60" or "paid -₫60 elsewhere")
        let displayAmount = '';
        const actionMessage = ReportActionsUtils.getReportActionText(action);
        const splits = actionMessage.split(' ');

        splits.forEach((split) => {
            if (!/\d/.test(split)) {
                return;
            }

            displayAmount = split;
        });

        return displayAmount;
    };

    // We're using this function to check if the parsed result of getDisplayAmount equals
    // to 0 in order to hide the subtitle (merchant / description) when the expense
    // is removed from OD report and display amount changes to 0 (any currency)
    function isDisplayAmountZero(displayAmount: string) {
        if (!displayAmount || displayAmount === '') {
            return false;
        }
        const numericPart = displayAmount.replace(/[^\d.-]/g, '');
        const amount = parseFloat(numericPart);
        return !Number.isNaN(amount) && amount === 0;
    }

    const previewMessage = useMemo(() => {
        if (isScanning) {
            return translate('common.receipt');
        }

        let payerOrApproverName;
        if (isPolicyExpenseChat) {
            payerOrApproverName = ReportUtils.getPolicyName(chatReport, undefined, policy);
        } else if (isInvoiceRoom) {
            payerOrApproverName = ReportUtils.getInvoicePayerName(chatReport, invoiceReceiverPolicy);
        } else {
            payerOrApproverName = ReportUtils.getDisplayNameForParticipant(managerID, true);
        }

        if (isApproved) {
            return translate('iou.managerApproved', {manager: payerOrApproverName});
        }
        let paymentVerb: TranslationPaths = 'iou.payerOwes';
        if (iouSettled || iouReport?.isWaitingOnBankAccount) {
            paymentVerb = 'iou.payerPaid';
        } else if (hasNonReimbursableTransactions) {
            paymentVerb = 'iou.payerSpent';
            payerOrApproverName = ReportUtils.getDisplayNameForParticipant(chatReport?.ownerAccountID, true);
        }
        return translate(paymentVerb, {payer: payerOrApproverName});
    }, [
        isScanning,
        isPolicyExpenseChat,
        policy,
        chatReport,
        isInvoiceRoom,
        invoiceReceiverPolicy,
        managerID,
        isApproved,
        iouSettled,
        iouReport?.isWaitingOnBankAccount,
        hasNonReimbursableTransactions,
        translate,
    ]);

    const bankAccountRoute = ReportUtils.getBankAccountRoute(chatReport);
<<<<<<< HEAD
    const getCanIOUBePaid = useCallback(
        (onlyShowPayElsewhere = false, shouldCheckApprovedState = true) =>
            IOU.canIOUBePaid(iouReport, chatReport, policy, allTransactions, onlyShowPayElsewhere, undefined, undefined, shouldCheckApprovedState),
        [iouReport, chatReport, policy, allTransactions],
    );

    const canIOUBePaid = useMemo(() => getCanIOUBePaid(), [getCanIOUBePaid]);
    const canIOUBePaidAndApproved = useMemo(() => getCanIOUBePaid(false, false), [getCanIOUBePaid]);
    const onlyShowPayElsewhere = useMemo(() => !canIOUBePaid && getCanIOUBePaid(true), [canIOUBePaid, getCanIOUBePaid]);
    const shouldShowPayButton = isPaidAnimationRunning || canIOUBePaid || onlyShowPayElsewhere;
    const shouldShowApproveButton = useMemo(() => IOU.canApproveIOU(iouReport, policy), [iouReport, policy]) || isApprovedAnimationRunning;
=======
    const shouldShowApproveButton = useMemo(() => IOU.canApproveIOU(iouReport, policy), [iouReport, policy]);
>>>>>>> 2c78c93d

    const shouldDisableApproveButton = shouldShowApproveButton && !ReportUtils.isAllowedToApproveExpenseReport(iouReport);

    const shouldShowSettlementButton = (shouldShowPayButton || shouldShowApproveButton) && !showRTERViolationMessage && !shouldShowBrokenConnectionViolation;

    const shouldPromptUserToAddBankAccount = ReportUtils.hasMissingPaymentMethod(userWallet, iouReportID) || ReportUtils.hasMissingInvoiceBankAccount(iouReportID);
    const shouldShowRBR = hasErrors && !iouSettled;

    /*
     Show subtitle if at least one of the expenses is not being smart scanned, and either:
     - There is more than one expense – in this case, the "X expenses, Y scanning" subtitle is shown;
     - There is only one expense, it has a receipt and is not being smart scanned – in this case, the expense merchant or description is shown;

     * There is an edge case when there is only one distance expense with a pending route and amount = 0.
       In this case, we don't want to show the merchant or description because it says: "Pending route...", which is already displayed in the amount field.
     */
    const shouldShowSingleRequestMerchantOrDescription =
        numberOfRequests === 1 && (!!formattedMerchant || !!formattedDescription) && !(hasOnlyTransactionsWithPendingRoutes && !totalDisplaySpend);
    const shouldShowSubtitle = !isScanning && (shouldShowSingleRequestMerchantOrDescription || numberOfRequests > 1) && !isDisplayAmountZero(getDisplayAmount());
    const shouldShowScanningSubtitle = (numberOfScanningReceipts === 1 && numberOfRequests === 1) || (numberOfScanningReceipts >= 1 && Number(nonHeldAmount) === 0);
    const shouldShowPendingSubtitle = numberOfPendingRequests === 1 && numberOfRequests === 1;

    const isPayAtEndExpense = ReportUtils.isPayAtEndExpenseReport(iouReportID, allTransactions);
    const isArchivedReport = ReportUtils.isArchivedRoomWithID(iouReportID);
    const [archiveReason] = useOnyx(`${ONYXKEYS.COLLECTION.REPORT_ACTIONS}${iouReportID}`, {selector: ReportUtils.getArchiveReason});

    const getPendingMessageProps: () => PendingMessageProps = () => {
        if (isPayAtEndExpense) {
            if (!isArchivedReport) {
                return {shouldShow: true, messageIcon: Expensicons.Hourglass, messageDescription: translate('iou.bookingPending')};
            }
            if (isArchivedReport && archiveReason === CONST.REPORT.ARCHIVE_REASON.BOOKING_END_DATE_HAS_PASSED) {
                return {
                    shouldShow: true,
                    messageIcon: Expensicons.Box,
                    messageDescription: translate('iou.bookingArchived'),
                };
            }
        }
        if (shouldShowScanningSubtitle) {
            return {shouldShow: true, messageIcon: Expensicons.ReceiptScan, messageDescription: translate('iou.receiptScanInProgress')};
        }
        if (shouldShowPendingSubtitle) {
            return {shouldShow: true, messageIcon: Expensicons.CreditCardHourglass, messageDescription: translate('iou.transactionPending')};
        }
        if (shouldShowBrokenConnectionViolation) {
            return {shouldShow: true, messageIcon: Expensicons.Hourglass, messageDescription: translate('violations.brokenConnection530Error')};
        }
        if (showRTERViolationMessage) {
            return {shouldShow: true, messageIcon: Expensicons.Hourglass, messageDescription: translate('iou.pendingMatchWithCreditCard')};
        }
        return {shouldShow: false};
    };

    const pendingMessageProps = getPendingMessageProps();

    const {supportText} = useMemo(() => {
        if (formattedMerchant && formattedMerchant !== CONST.TRANSACTION.DEFAULT_MERCHANT && formattedMerchant !== CONST.TRANSACTION.PARTIAL_TRANSACTION_MERCHANT) {
            return {supportText: truncate(formattedMerchant, {length: CONST.REQUEST_PREVIEW.MAX_LENGTH})};
        }
        if (formattedDescription ?? moneyRequestComment) {
            return {supportText: truncate(StringUtils.lineBreaksToSpaces(formattedDescription ?? moneyRequestComment), {length: CONST.REQUEST_PREVIEW.MAX_LENGTH})};
        }

        if (numberOfRequests === 1) {
            return {
                supportText: '',
            };
        }
        return {
            supportText: translate('iou.expenseCount', {
                scanningReceipts: numberOfScanningReceipts,
                pendingReceipts: numberOfPendingRequests,
                count: numberOfRequests,
            }),
        };
    }, [formattedMerchant, formattedDescription, moneyRequestComment, translate, numberOfRequests, numberOfScanningReceipts, numberOfPendingRequests]);

    /*
     * Manual export
     */
    const connectedIntegration = PolicyUtils.getConnectedIntegration(policy);

    const shouldShowExportIntegrationButton = !shouldShowPayButton && !shouldShowSubmitButton && connectedIntegration && isAdmin && ReportUtils.canBeExported(iouReport);

    useEffect(() => {
        if (!isPaidAnimationRunning || isApprovedAnimationRunning) {
            return;
        }

        previewMessageOpacity.set(
            withTiming(0.75, {duration: CONST.ANIMATION_PAID_DURATION / 2}, () => {
                previewMessageOpacity.set(withTiming(1, {duration: CONST.ANIMATION_PAID_DURATION / 2}));
            }),
        );
        // We only want to animate the text when the text changes
        // eslint-disable-next-line react-compiler/react-compiler, react-hooks/exhaustive-deps
    }, [previewMessage, previewMessageOpacity]);

    useEffect(() => {
        if (!iouSettled) {
            return;
        }

        checkMarkScale.set(isPaidAnimationRunning ? withDelay(CONST.ANIMATION_PAID_CHECKMARK_DELAY, withSpring(1, {duration: CONST.ANIMATION_PAID_DURATION})) : 1);
    }, [isPaidAnimationRunning, iouSettled, checkMarkScale]);

    useEffect(() => {
        if (!isApproved) {
            return;
        }

        thumbsUpScale.set(isApprovedAnimationRunning ? withDelay(CONST.ANIMATION_PAID_CHECKMARK_DELAY, withSpring(1, {duration: CONST.ANIMATION_PAID_DURATION})) : 1);
    }, [isApproved]);

    return (
        <OfflineWithFeedback
            pendingAction={iouReport?.pendingFields?.preview}
            shouldDisableOpacity={!!(action.pendingAction ?? action.isOptimisticAction)}
            needsOffscreenAlphaCompositing
        >
            <View style={[styles.chatItemMessage, containerStyles]}>
                <PressableWithoutFeedback
                    onPress={() => {
                        Performance.markStart(CONST.TIMING.OPEN_REPORT_FROM_PREVIEW);
                        Timing.start(CONST.TIMING.OPEN_REPORT_FROM_PREVIEW);
                        Navigation.navigate(ROUTES.REPORT_WITH_ID.getRoute(iouReportID));
                    }}
                    onPressIn={() => DeviceCapabilities.canUseTouchScreen() && ControlSelection.block()}
                    onPressOut={() => ControlSelection.unblock()}
                    onLongPress={(event) => showContextMenuForReport(event, contextMenuAnchor, chatReportID, action, checkIfContextMenuActive)}
                    shouldUseHapticsOnLongPress
                    style={[styles.flexRow, styles.justifyContentBetween, styles.reportPreviewBox]}
                    role="button"
                    accessibilityLabel={translate('iou.viewDetails')}
                >
                    <View style={[styles.reportPreviewBox, isHovered || isScanning || isWhisper ? styles.reportPreviewBoxHoverBorder : undefined]}>
                        {hasReceipts && (
                            <ReportActionItemImages
                                images={lastThreeReceipts}
                                total={transactionsWithReceipts.length}
                                size={CONST.RECEIPT.MAX_REPORT_PREVIEW_RECEIPTS}
                            />
                        )}
                        <View style={[styles.expenseAndReportPreviewBoxBody, hasReceipts ? styles.mtn1 : {}]}>
                            <View style={shouldShowSettlementButton ? {} : styles.expenseAndReportPreviewTextButtonContainer}>
                                <View style={styles.expenseAndReportPreviewTextContainer}>
                                    <View style={styles.flexRow}>
                                        <Animated.View style={[styles.flex1, styles.flexRow, styles.alignItemsCenter, previewMessageStyle]}>
                                            <Text style={[styles.textLabelSupporting, styles.lh20]}>{previewMessage}</Text>
                                        </Animated.View>
                                        {shouldShowRBR && (
                                            <Icon
                                                src={Expensicons.DotIndicator}
                                                fill={theme.danger}
                                            />
                                        )}
                                        {!shouldShowRBR && shouldPromptUserToAddBankAccount && (
                                            <Icon
                                                src={Expensicons.DotIndicator}
                                                fill={theme.success}
                                            />
                                        )}
                                    </View>
                                    <View style={styles.reportPreviewAmountSubtitleContainer}>
                                        <View style={styles.flexRow}>
                                            <View style={[styles.flex1, styles.flexRow, styles.alignItemsCenter]}>
                                                <Text style={styles.textHeadlineH1}>{getDisplayAmount()}</Text>
                                                {iouSettled && (
                                                    <Animated.View style={[styles.defaultCheckmarkWrapper, {transform: [{scale: checkMarkScale}]}]}>
                                                        <Icon
                                                            src={Expensicons.Checkmark}
                                                            fill={theme.iconSuccessFill}
                                                        />
                                                    </Animated.View>
                                                )}
                                                {isApproved && (
                                                    <Animated.View style={thumbsUpStyle}>
                                                        <Icon
                                                            src={Expensicons.ThumbsUp}
                                                            fill={theme.icon}
                                                        />
                                                    </Animated.View>
                                                )}
                                            </View>
                                        </View>
                                        {shouldShowSubtitle && !!supportText && (
                                            <View style={styles.flexRow}>
                                                <View style={[styles.flex1, styles.flexRow, styles.alignItemsCenter]}>
                                                    <Text style={[styles.textLabelSupporting, styles.textNormal, styles.lh20]}>{supportText}</Text>
                                                </View>
                                            </View>
                                        )}
                                        {pendingMessageProps.shouldShow && (
                                            <View style={[styles.flex1, styles.flexRow, styles.alignItemsCenter, styles.mt2]}>
                                                <Icon
                                                    src={pendingMessageProps.messageIcon}
                                                    height={variables.iconSizeExtraSmall}
                                                    width={variables.iconSizeExtraSmall}
                                                    fill={theme.icon}
                                                />
                                                <Text style={[styles.textMicroSupporting, styles.ml1, styles.amountSplitPadding]}>{pendingMessageProps.messageDescription}</Text>
                                            </View>
                                        )}
                                    </View>
                                </View>
                                {shouldShowSettlementButton && (
                                    <AnimatedSettlementButton
                                        onlyShowPayElsewhere={onlyShowPayElsewhere}
                                        isPaidAnimationRunning={isPaidAnimationRunning}
                                        isApprovedAnimationRunning={isApprovedAnimationRunning}
                                        canIOUBePaid={canIOUBePaidAndApproved || isPaidAnimationRunning}
                                        onAnimationFinish={stopAnimation}
                                        formattedAmount={getSettlementAmount() ?? ''}
                                        currency={iouReport?.currency}
                                        policyID={policyID}
                                        chatReportID={chatReportID}
                                        iouReport={iouReport}
                                        onPress={confirmPayment}
                                        onPaymentOptionsShow={onPaymentOptionsShow}
                                        onPaymentOptionsHide={onPaymentOptionsHide}
                                        confirmApproval={confirmApproval}
                                        enablePaymentsRoute={ROUTES.ENABLE_PAYMENTS}
                                        addBankAccountRoute={bankAccountRoute}
                                        shouldHidePaymentOptions={!shouldShowPayButton}
                                        shouldShowApproveButton={shouldShowApproveButton}
                                        shouldDisableApproveButton={shouldDisableApproveButton}
                                        kycWallAnchorAlignment={{
                                            horizontal: CONST.MODAL.ANCHOR_ORIGIN_HORIZONTAL.LEFT,
                                            vertical: CONST.MODAL.ANCHOR_ORIGIN_VERTICAL.BOTTOM,
                                        }}
                                        paymentMethodDropdownAnchorAlignment={{
                                            horizontal: CONST.MODAL.ANCHOR_ORIGIN_HORIZONTAL.RIGHT,
                                            vertical: CONST.MODAL.ANCHOR_ORIGIN_VERTICAL.BOTTOM,
                                        }}
                                        isDisabled={isOffline && !canAllowSettlement}
                                        isLoading={!isOffline && !canAllowSettlement}
                                    />
                                )}
                                {!!shouldShowExportIntegrationButton && !shouldShowSettlementButton && (
                                    <ExportWithDropdownMenu
                                        policy={policy}
                                        report={iouReport}
                                        connectionName={connectedIntegration}
                                        dropdownAnchorAlignment={{
                                            horizontal: CONST.MODAL.ANCHOR_ORIGIN_HORIZONTAL.RIGHT,
                                            vertical: CONST.MODAL.ANCHOR_ORIGIN_VERTICAL.BOTTOM,
                                        }}
                                    />
                                )}
                                {shouldShowSubmitButton && (
                                    <Button
                                        success={isWaitingForSubmissionFromCurrentUser}
                                        text={translate('common.submit')}
                                        onPress={() => iouReport && IOU.submitReport(iouReport)}
                                        isDisabled={shouldDisableSubmitButton}
                                    />
                                )}
                            </View>
                        </View>
                    </View>
                </PressableWithoutFeedback>
            </View>
            <DelegateNoAccessModal
                isNoDelegateAccessMenuVisible={isNoDelegateAccessMenuVisible}
                onClose={() => setIsNoDelegateAccessMenuVisible(false)}
                delegatorEmail={delegatorEmail ?? ''}
            />

            {isHoldMenuVisible && !!iouReport && requestType !== undefined && (
                <ProcessMoneyReportHoldMenu
                    nonHeldAmount={!hasOnlyHeldExpenses && hasValidNonHeldAmount ? nonHeldAmount : undefined}
                    requestType={requestType}
                    fullAmount={fullAmount}
                    onClose={() => setIsHoldMenuVisible(false)}
                    isVisible={isHoldMenuVisible}
                    paymentType={paymentType}
                    chatReport={chatReport}
                    moneyRequestReport={iouReport}
                    transactionCount={numberOfRequests}
                    startAnimation={() => {
                        if (requestType === CONST.IOU.REPORT_ACTION_TYPE.APPROVE) {
                            startApprovedAnimation();
                        } else {
                            startAnimation();
                        }
                    }}
                />
            )}
        </OfflineWithFeedback>
    );
}

ReportPreview.displayName = 'ReportPreview';

export default ReportPreview;<|MERGE_RESOLUTION|>--- conflicted
+++ resolved
@@ -357,7 +357,6 @@
     ]);
 
     const bankAccountRoute = ReportUtils.getBankAccountRoute(chatReport);
-<<<<<<< HEAD
     const getCanIOUBePaid = useCallback(
         (onlyShowPayElsewhere = false, shouldCheckApprovedState = true) =>
             IOU.canIOUBePaid(iouReport, chatReport, policy, allTransactions, onlyShowPayElsewhere, undefined, undefined, shouldCheckApprovedState),
@@ -369,9 +368,6 @@
     const onlyShowPayElsewhere = useMemo(() => !canIOUBePaid && getCanIOUBePaid(true), [canIOUBePaid, getCanIOUBePaid]);
     const shouldShowPayButton = isPaidAnimationRunning || canIOUBePaid || onlyShowPayElsewhere;
     const shouldShowApproveButton = useMemo(() => IOU.canApproveIOU(iouReport, policy), [iouReport, policy]) || isApprovedAnimationRunning;
-=======
-    const shouldShowApproveButton = useMemo(() => IOU.canApproveIOU(iouReport, policy), [iouReport, policy]);
->>>>>>> 2c78c93d
 
     const shouldDisableApproveButton = shouldShowApproveButton && !ReportUtils.isAllowedToApproveExpenseReport(iouReport);
 
