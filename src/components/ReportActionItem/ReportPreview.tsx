import truncate from 'lodash/truncate';
import React, {useCallback, useEffect, useMemo, useState} from 'react';
import type {StyleProp, ViewStyle} from 'react-native';
import {View} from 'react-native';
import {useOnyx} from 'react-native-onyx';
import Animated, {useAnimatedStyle, useSharedValue, withDelay, withSpring, withTiming} from 'react-native-reanimated';
import Button from '@components/Button';
import DelegateNoAccessModal from '@components/DelegateNoAccessModal';
import Icon from '@components/Icon';
import * as Expensicons from '@components/Icon/Expensicons';
import OfflineWithFeedback from '@components/OfflineWithFeedback';
import PressableWithoutFeedback from '@components/Pressable/PressableWithoutFeedback';
import ProcessMoneyReportHoldMenu from '@components/ProcessMoneyReportHoldMenu';
import type {ActionHandledType} from '@components/ProcessMoneyReportHoldMenu';
import AnimatedSettlementButton from '@components/SettlementButton/AnimatedSettlementButton';
import {showContextMenuForReport} from '@components/ShowContextMenuContext';
import Text from '@components/Text';
import useDelegateUserDetails from '@hooks/useDelegateUserDetails';
import useLocalize from '@hooks/useLocalize';
import useNetwork from '@hooks/useNetwork';
import usePolicy from '@hooks/usePolicy';
import useTheme from '@hooks/useTheme';
import useThemeStyles from '@hooks/useThemeStyles';
import {getCurrentUserAccountID} from '@libs/actions/Report';
import ControlSelection from '@libs/ControlSelection';
import * as CurrencyUtils from '@libs/CurrencyUtils';
import * as DeviceCapabilities from '@libs/DeviceCapabilities';
import HapticFeedback from '@libs/HapticFeedback';
import Navigation from '@libs/Navigation/Navigation';
import Performance from '@libs/Performance';
import * as PolicyUtils from '@libs/PolicyUtils';
import * as ReceiptUtils from '@libs/ReceiptUtils';
import * as ReportActionsUtils from '@libs/ReportActionsUtils';
import * as ReportUtils from '@libs/ReportUtils';
import StringUtils from '@libs/StringUtils';
import * as TransactionUtils from '@libs/TransactionUtils';
import type {ContextMenuAnchor} from '@pages/home/report/ContextMenu/ReportActionContextMenu';
import variables from '@styles/variables';
import * as IOU from '@userActions/IOU';
import Timing from '@userActions/Timing';
import CONST from '@src/CONST';
import type {TranslationPaths} from '@src/languages/types';
import ONYXKEYS from '@src/ONYXKEYS';
import ROUTES from '@src/ROUTES';
import type {ReportAction} from '@src/types/onyx';
import type {PaymentMethodType} from '@src/types/onyx/OriginalMessage';
import ExportWithDropdownMenu from './ExportWithDropdownMenu';
import type {PendingMessageProps} from './MoneyRequestPreview/types';
import ReportActionItemImages from './ReportActionItemImages';

type ReportPreviewProps = {
    /** All the data of the action */
    action: ReportAction;

    /** The associated chatReport */
    chatReportID: string;

    /** The active IOUReport, used for Onyx subscription */
    iouReportID: string;

    /** The report's policyID, used for Onyx subscription */
    policyID: string;

    /** Extra styles to pass to View wrapper */
    containerStyles?: StyleProp<ViewStyle>;

    /** Popover context menu anchor, used for showing context menu */
    contextMenuAnchor?: ContextMenuAnchor;

    /** Callback for updating context menu active state, used for showing context menu */
    checkIfContextMenuActive?: () => void;

    /** Callback when the payment options popover is shown */
    onPaymentOptionsShow?: () => void;

    /** Callback when the payment options popover is closed */
    onPaymentOptionsHide?: () => void;

    /** Whether a message is a whisper */
    isWhisper?: boolean;

    /** Whether the corresponding report action item is hovered */
    isHovered?: boolean;
};

function ReportPreview({
    iouReportID,
    policyID,
    chatReportID,
    action,
    containerStyles,
    contextMenuAnchor,
    isHovered = false,
    isWhisper = false,
    checkIfContextMenuActive = () => {},
    onPaymentOptionsShow,
    onPaymentOptionsHide,
}: ReportPreviewProps) {
    const policy = usePolicy(policyID);
    const [chatReport] = useOnyx(`${ONYXKEYS.COLLECTION.REPORT}${chatReportID}`);
    const [iouReport] = useOnyx(`${ONYXKEYS.COLLECTION.REPORT}${iouReportID}`);
    const [transactions] = useOnyx(ONYXKEYS.COLLECTION.TRANSACTION);
    const [transactionViolations] = useOnyx(ONYXKEYS.COLLECTION.TRANSACTION_VIOLATIONS);
    const [userWallet] = useOnyx(ONYXKEYS.USER_WALLET);
    const [invoiceReceiverPolicy] = useOnyx(
        `${ONYXKEYS.COLLECTION.POLICY}${chatReport?.invoiceReceiver && 'policyID' in chatReport.invoiceReceiver ? chatReport.invoiceReceiver.policyID : -1}`,
    );
    const theme = useTheme();
    const styles = useThemeStyles();
    const {translate} = useLocalize();
    const {isOffline} = useNetwork();
    const allTransactions = useMemo(() => TransactionUtils.getAllReportTransactions(iouReportID, transactions), [iouReportID, transactions]);

    const {hasMissingSmartscanFields, areAllRequestsBeingSmartScanned, hasOnlyTransactionsWithPendingRoutes, hasNonReimbursableTransactions} = useMemo(
        () => ({
            hasMissingSmartscanFields: ReportUtils.hasMissingSmartscanFields(iouReportID),
            areAllRequestsBeingSmartScanned: ReportUtils.areAllRequestsBeingSmartScanned(iouReportID, action),
            hasOnlyTransactionsWithPendingRoutes: ReportUtils.hasOnlyTransactionsWithPendingRoutes(iouReportID),
            hasNonReimbursableTransactions: ReportUtils.hasNonReimbursableTransactions(iouReportID),
        }),
        // When transactions get updated these status may have changed, so that is a case where we also want to run this.
        // eslint-disable-next-line react-compiler/react-compiler, react-hooks/exhaustive-deps
        [transactions, iouReportID, action],
    );

    const [isPaidAnimationRunning, setIsPaidAnimationRunning] = useState(false);
    const [isHoldMenuVisible, setIsHoldMenuVisible] = useState(false);
    const [requestType, setRequestType] = useState<ActionHandledType>();
<<<<<<< HEAD
=======
    const {nonHeldAmount, fullAmount, hasValidNonHeldAmount} = ReportUtils.getNonHeldAndFullAmount(iouReport, policy);
    const hasOnlyHeldExpenses = ReportUtils.hasOnlyHeldExpenses(iouReport?.reportID ?? '');
>>>>>>> 99da1ac8
    const [paymentType, setPaymentType] = useState<PaymentMethodType>();

    const getCanIOUBePaid = useCallback(
        (onlyShowPayElsewhere = false) => IOU.canIOUBePaid(iouReport, chatReport, policy, allTransactions, onlyShowPayElsewhere),
        [iouReport, chatReport, policy, allTransactions],
    );

    const canIOUBePaid = useMemo(() => getCanIOUBePaid(), [getCanIOUBePaid]);
    const onlyShowPayElsewhere = useMemo(() => !canIOUBePaid && getCanIOUBePaid(true), [canIOUBePaid, getCanIOUBePaid]);
    const shouldShowPayButton = isPaidAnimationRunning || canIOUBePaid || onlyShowPayElsewhere;
    const [nonHeldAmount, fullAmount] = ReportUtils.getNonHeldAndFullAmount(iouReport, shouldShowPayButton);
    const hasOnlyHeldExpenses = ReportUtils.hasOnlyHeldExpenses(iouReport?.reportID ?? '');

    const managerID = iouReport?.managerID ?? action.childManagerAccountID ?? 0;
    const {totalDisplaySpend, reimbursableSpend} = ReportUtils.getMoneyRequestSpendBreakdown(iouReport);

    const iouSettled = ReportUtils.isSettled(iouReportID) || action?.childStatusNum === CONST.REPORT.STATUS_NUM.REIMBURSED;
    const previewMessageOpacity = useSharedValue(1);
    const previewMessageStyle = useAnimatedStyle(() => ({
        opacity: previewMessageOpacity.value,
    }));
    const checkMarkScale = useSharedValue(iouSettled ? 1 : 0);

    const moneyRequestComment = action?.childLastMoneyRequestComment ?? '';
    const isPolicyExpenseChat = ReportUtils.isPolicyExpenseChat(chatReport);
    const isInvoiceRoom = ReportUtils.isInvoiceRoom(chatReport);
    const isOpenExpenseReport = isPolicyExpenseChat && ReportUtils.isOpenExpenseReport(iouReport);

    const isApproved = ReportUtils.isReportApproved(iouReport, action);
    const canAllowSettlement = ReportUtils.hasUpdatedTotal(iouReport, policy);
    const numberOfRequests = allTransactions.length;
    const transactionsWithReceipts = ReportUtils.getTransactionsWithReceipts(iouReportID);
    const numberOfScanningReceipts = transactionsWithReceipts.filter((transaction) => TransactionUtils.isReceiptBeingScanned(transaction)).length;
    const numberOfPendingRequests = transactionsWithReceipts.filter((transaction) => TransactionUtils.isPending(transaction) && TransactionUtils.isCardTransaction(transaction)).length;

    const hasReceipts = transactionsWithReceipts.length > 0;
    const isScanning = hasReceipts && areAllRequestsBeingSmartScanned;
    const hasErrors =
        (hasMissingSmartscanFields && !iouSettled) ||
        // eslint-disable-next-line @typescript-eslint/prefer-nullish-coalescing
        ReportUtils.hasViolations(iouReportID, transactionViolations, true) ||
        ReportUtils.hasNoticeTypeViolations(iouReportID, transactionViolations, true) ||
        ReportUtils.hasWarningTypeViolations(iouReportID, transactionViolations, true) ||
        (ReportUtils.isReportOwner(iouReport) && ReportUtils.hasReportViolations(iouReportID)) ||
        ReportUtils.hasActionsWithErrors(iouReportID);
    const lastThreeTransactionsWithReceipts = transactionsWithReceipts.slice(-3);
    const lastThreeReceipts = lastThreeTransactionsWithReceipts.map((transaction) => ({...ReceiptUtils.getThumbnailAndImageURIs(transaction), transaction}));
    const showRTERViolationMessage =
        numberOfRequests === 1 &&
        TransactionUtils.hasPendingUI(allTransactions.at(0), TransactionUtils.getTransactionViolations(allTransactions.at(0)?.transactionID ?? '-1', transactionViolations));
    const shouldShowBrokenConnectionViolation =
        numberOfRequests === 1 && TransactionUtils.shouldShowBrokenConnectionViolation(allTransactions.at(0)?.transactionID ?? '-1', iouReport, policy);
    let formattedMerchant = numberOfRequests === 1 ? TransactionUtils.getMerchant(allTransactions.at(0)) : null;
    const formattedDescription = numberOfRequests === 1 ? TransactionUtils.getDescription(allTransactions.at(0)) : null;

    if (TransactionUtils.isPartialMerchant(formattedMerchant ?? '')) {
        formattedMerchant = null;
    }

    const currentUserAccountID = getCurrentUserAccountID();
    const isAdmin = policy?.role === CONST.POLICY.ROLE.ADMIN;
    const shouldShowSubmitButton =
        isOpenExpenseReport &&
        reimbursableSpend !== 0 &&
        !showRTERViolationMessage &&
        !shouldShowBrokenConnectionViolation &&
        (iouReport?.ownerAccountID === currentUserAccountID || isAdmin || iouReport?.managerID === currentUserAccountID);

    const shouldDisableSubmitButton = shouldShowSubmitButton && !ReportUtils.isAllowedToSubmitDraftExpenseReport(iouReport);

    // The submit button should be success green colour only if the user is submitter and the policy does not have Scheduled Submit turned on
    const isWaitingForSubmissionFromCurrentUser = useMemo(
        () => chatReport?.isOwnPolicyExpenseChat && !policy?.harvesting?.enabled,
        [chatReport?.isOwnPolicyExpenseChat, policy?.harvesting?.enabled],
    );

    const {isDelegateAccessRestricted, delegatorEmail} = useDelegateUserDetails();
    const [isNoDelegateAccessMenuVisible, setIsNoDelegateAccessMenuVisible] = useState(false);

    const stopAnimation = useCallback(() => setIsPaidAnimationRunning(false), []);
    const startAnimation = useCallback(() => {
        setIsPaidAnimationRunning(true);
        HapticFeedback.longPress();
    }, []);
    const confirmPayment = useCallback(
        (type: PaymentMethodType | undefined, payAsBusiness?: boolean) => {
            if (!type) {
                return;
            }
            setPaymentType(type);
            setRequestType(CONST.IOU.REPORT_ACTION_TYPE.PAY);
            if (isDelegateAccessRestricted) {
                setIsNoDelegateAccessMenuVisible(true);
            } else if (ReportUtils.hasHeldExpenses(iouReport?.reportID)) {
                setIsHoldMenuVisible(true);
            } else if (chatReport && iouReport) {
                setIsPaidAnimationRunning(true);
                HapticFeedback.longPress();
                if (ReportUtils.isInvoiceReport(iouReport)) {
                    IOU.payInvoice(type, chatReport, iouReport, payAsBusiness);
                } else {
                    IOU.payMoneyRequest(type, chatReport, iouReport);
                }
            }
        },
        [chatReport, iouReport, isDelegateAccessRestricted],
    );

    const confirmApproval = () => {
        setRequestType(CONST.IOU.REPORT_ACTION_TYPE.APPROVE);
        if (isDelegateAccessRestricted) {
            setIsNoDelegateAccessMenuVisible(true);
        } else if (ReportUtils.hasHeldExpenses(iouReport?.reportID)) {
            setIsHoldMenuVisible(true);
        } else {
            IOU.approveMoneyRequest(iouReport, true);
        }
    };

    const getSettlementAmount = () => {
        if (hasOnlyHeldExpenses) {
            return '';
        }

        // We shouldn't display the nonHeldAmount as the default option if it's not valid since we cannot pay partially in this case
        if (ReportUtils.hasHeldExpenses(iouReport?.reportID) && canAllowSettlement && hasValidNonHeldAmount) {
            return nonHeldAmount;
        }

        return CurrencyUtils.convertToDisplayString(reimbursableSpend, iouReport?.currency);
    };

    const getDisplayAmount = (): string => {
        if (totalDisplaySpend) {
            return CurrencyUtils.convertToDisplayString(totalDisplaySpend, iouReport?.currency);
        }
        if (isScanning) {
            return translate('iou.receiptScanning');
        }
        if (hasOnlyTransactionsWithPendingRoutes) {
            return translate('iou.fieldPending');
        }

        // If iouReport is not available, get amount from the action message (Ex: "Domain20821's Workspace owes $33.00" or "paid ₫60" or "paid -₫60 elsewhere")
        let displayAmount = '';
        const actionMessage = ReportActionsUtils.getReportActionText(action);
        const splits = actionMessage.split(' ');

        splits.forEach((split) => {
            if (!/\d/.test(split)) {
                return;
            }

            displayAmount = split;
        });

        return displayAmount;
    };

    // We're using this function to check if the parsed result of getDisplayAmount equals
    // to 0 in order to hide the subtitle (merchant / description) when the expense
    // is removed from OD report and display amount changes to 0 (any currency)
    function isDisplayAmountZero(displayAmount: string) {
        if (!displayAmount || displayAmount === '') {
            return false;
        }
        const numericPart = displayAmount.replace(/[^\d.-]/g, '');
        const amount = parseFloat(numericPart);
        return !Number.isNaN(amount) && amount === 0;
    }

    const previewMessage = useMemo(() => {
        if (isScanning) {
            return translate('common.receipt');
        }

        let payerOrApproverName;
        if (isPolicyExpenseChat) {
            payerOrApproverName = ReportUtils.getPolicyName(chatReport, undefined, policy);
        } else if (isInvoiceRoom) {
            payerOrApproverName = ReportUtils.getInvoicePayerName(chatReport, invoiceReceiverPolicy);
        } else {
            payerOrApproverName = ReportUtils.getDisplayNameForParticipant(managerID, true);
        }

        if (isApproved) {
            return translate('iou.managerApproved', {manager: payerOrApproverName});
        }
        let paymentVerb: TranslationPaths = 'iou.payerOwes';
        if (iouSettled || iouReport?.isWaitingOnBankAccount) {
            paymentVerb = 'iou.payerPaid';
        } else if (hasNonReimbursableTransactions) {
            paymentVerb = 'iou.payerSpent';
            payerOrApproverName = ReportUtils.getDisplayNameForParticipant(chatReport?.ownerAccountID, true);
        }
        return translate(paymentVerb, {payer: payerOrApproverName});
    }, [
        isScanning,
        isPolicyExpenseChat,
        policy,
        chatReport,
        isInvoiceRoom,
        invoiceReceiverPolicy,
        managerID,
        isApproved,
        iouSettled,
        iouReport?.isWaitingOnBankAccount,
        hasNonReimbursableTransactions,
        translate,
    ]);

    const bankAccountRoute = ReportUtils.getBankAccountRoute(chatReport);

    const shouldShowApproveButton = useMemo(() => IOU.canApproveIOU(iouReport, policy), [iouReport, policy]);

    const shouldDisableApproveButton = shouldShowApproveButton && !ReportUtils.isAllowedToApproveExpenseReport(iouReport);

    const shouldShowSettlementButton = (shouldShowPayButton || shouldShowApproveButton) && !showRTERViolationMessage && !shouldShowBrokenConnectionViolation;

    const shouldPromptUserToAddBankAccount = ReportUtils.hasMissingPaymentMethod(userWallet, iouReportID) || ReportUtils.hasMissingInvoiceBankAccount(iouReportID);
    const shouldShowRBR = hasErrors;

    /*
     Show subtitle if at least one of the expenses is not being smart scanned, and either:
     - There is more than one expense – in this case, the "X expenses, Y scanning" subtitle is shown;
     - There is only one expense, it has a receipt and is not being smart scanned – in this case, the expense merchant or description is shown;

     * There is an edge case when there is only one distance expense with a pending route and amount = 0.
       In this case, we don't want to show the merchant or description because it says: "Pending route...", which is already displayed in the amount field.
     */
    const shouldShowSingleRequestMerchantOrDescription =
        numberOfRequests === 1 && (!!formattedMerchant || !!formattedDescription) && !(hasOnlyTransactionsWithPendingRoutes && !totalDisplaySpend);
    const shouldShowSubtitle = !isScanning && (shouldShowSingleRequestMerchantOrDescription || numberOfRequests > 1) && !isDisplayAmountZero(getDisplayAmount());
    const shouldShowScanningSubtitle = (numberOfScanningReceipts === 1 && numberOfRequests === 1) || (numberOfScanningReceipts >= 1 && Number(nonHeldAmount) === 0);
    const shouldShowPendingSubtitle = numberOfPendingRequests === 1 && numberOfRequests === 1;

    const isPayAtEndExpense = ReportUtils.isPayAtEndExpenseReport(iouReportID, allTransactions);
    const isArchivedReport = ReportUtils.isArchivedRoomWithID(iouReportID);
    const [archiveReason] = useOnyx(`${ONYXKEYS.COLLECTION.REPORT_ACTIONS}${iouReportID}`, {selector: ReportUtils.getArchiveReason});

    const getPendingMessageProps: () => PendingMessageProps = () => {
        if (isPayAtEndExpense) {
            if (!isArchivedReport) {
                return {shouldShow: true, messageIcon: Expensicons.Hourglass, messageDescription: translate('iou.bookingPending')};
            }
            if (isArchivedReport && archiveReason === CONST.REPORT.ARCHIVE_REASON.BOOKING_END_DATE_HAS_PASSED) {
                return {
                    shouldShow: true,
                    messageIcon: Expensicons.Box,
                    messageDescription: translate('iou.bookingArchived'),
                };
            }
        }
        if (shouldShowScanningSubtitle) {
            return {shouldShow: true, messageIcon: Expensicons.ReceiptScan, messageDescription: translate('iou.receiptScanInProgress')};
        }
        if (shouldShowPendingSubtitle) {
            return {shouldShow: true, messageIcon: Expensicons.CreditCardHourglass, messageDescription: translate('iou.transactionPending')};
        }
        if (shouldShowBrokenConnectionViolation) {
            return {shouldShow: true, messageIcon: Expensicons.Hourglass, messageDescription: translate('violations.brokenConnection530Error')};
        }
        if (showRTERViolationMessage) {
            return {shouldShow: true, messageIcon: Expensicons.Hourglass, messageDescription: translate('iou.pendingMatchWithCreditCard')};
        }
        return {shouldShow: false};
    };

    const pendingMessageProps = getPendingMessageProps();

    const {supportText} = useMemo(() => {
        if (formattedMerchant && formattedMerchant !== CONST.TRANSACTION.DEFAULT_MERCHANT && formattedMerchant !== CONST.TRANSACTION.PARTIAL_TRANSACTION_MERCHANT) {
            return {supportText: truncate(formattedMerchant, {length: CONST.REQUEST_PREVIEW.MAX_LENGTH})};
        }
        if (formattedDescription ?? moneyRequestComment) {
            return {supportText: truncate(StringUtils.lineBreaksToSpaces(formattedDescription ?? moneyRequestComment), {length: CONST.REQUEST_PREVIEW.MAX_LENGTH})};
        }

        if (numberOfRequests === 1) {
            return {
                supportText: '',
            };
        }
        return {
            supportText: translate('iou.expenseCount', {
                scanningReceipts: numberOfScanningReceipts,
                pendingReceipts: numberOfPendingRequests,
                count: numberOfRequests,
            }),
        };
    }, [formattedMerchant, formattedDescription, moneyRequestComment, translate, numberOfRequests, numberOfScanningReceipts, numberOfPendingRequests]);

    /*
     * Manual export
     */
    const connectedIntegration = PolicyUtils.getConnectedIntegration(policy);

    const shouldShowExportIntegrationButton = !shouldShowPayButton && !shouldShowSubmitButton && connectedIntegration && isAdmin && ReportUtils.canBeExported(iouReport);

    useEffect(() => {
        if (!isPaidAnimationRunning) {
            return;
        }

        // eslint-disable-next-line react-compiler/react-compiler
        previewMessageOpacity.value = withTiming(0.75, {duration: CONST.ANIMATION_PAID_DURATION / 2}, () => {
            // eslint-disable-next-line react-compiler/react-compiler
            previewMessageOpacity.value = withTiming(1, {duration: CONST.ANIMATION_PAID_DURATION / 2});
        });
        // We only want to animate the text when the text changes
        // eslint-disable-next-line react-compiler/react-compiler, react-hooks/exhaustive-deps
    }, [previewMessage, previewMessageOpacity]);

    useEffect(() => {
        if (!iouSettled) {
            return;
        }

        if (isPaidAnimationRunning) {
            // eslint-disable-next-line react-compiler/react-compiler
            checkMarkScale.value = withDelay(CONST.ANIMATION_PAID_CHECKMARK_DELAY, withSpring(1, {duration: CONST.ANIMATION_PAID_DURATION}));
        } else {
            checkMarkScale.value = 1;
        }
    }, [isPaidAnimationRunning, iouSettled, checkMarkScale]);

    return (
        <OfflineWithFeedback
            pendingAction={iouReport?.pendingFields?.preview}
            shouldDisableOpacity={!!(action.pendingAction ?? action.isOptimisticAction)}
            needsOffscreenAlphaCompositing
        >
            <View style={[styles.chatItemMessage, containerStyles]}>
                <PressableWithoutFeedback
                    onPress={() => {
                        Performance.markStart(CONST.TIMING.OPEN_REPORT_FROM_PREVIEW);
                        Timing.start(CONST.TIMING.OPEN_REPORT_FROM_PREVIEW);
                        Navigation.navigate(ROUTES.REPORT_WITH_ID.getRoute(iouReportID));
                    }}
                    onPressIn={() => DeviceCapabilities.canUseTouchScreen() && ControlSelection.block()}
                    onPressOut={() => ControlSelection.unblock()}
                    onLongPress={(event) => showContextMenuForReport(event, contextMenuAnchor, chatReportID, action, checkIfContextMenuActive)}
                    shouldUseHapticsOnLongPress
                    style={[styles.flexRow, styles.justifyContentBetween, styles.reportPreviewBox]}
                    role="button"
                    accessibilityLabel={translate('iou.viewDetails')}
                >
                    <View style={[styles.reportPreviewBox, isHovered || isScanning || isWhisper ? styles.reportPreviewBoxHoverBorder : undefined]}>
                        {hasReceipts && (
                            <ReportActionItemImages
                                images={lastThreeReceipts}
                                total={transactionsWithReceipts.length}
                                size={CONST.RECEIPT.MAX_REPORT_PREVIEW_RECEIPTS}
                            />
                        )}
                        <View style={[styles.expenseAndReportPreviewBoxBody, hasReceipts ? styles.mtn1 : {}]}>
                            <View style={shouldShowSettlementButton ? {} : styles.expenseAndReportPreviewTextButtonContainer}>
                                <View style={styles.expenseAndReportPreviewTextContainer}>
                                    <View style={styles.flexRow}>
                                        <Animated.View style={[styles.flex1, styles.flexRow, styles.alignItemsCenter, previewMessageStyle]}>
                                            <Text style={[styles.textLabelSupporting, styles.lh16]}>{previewMessage}</Text>
                                        </Animated.View>
                                        {shouldShowRBR && (
                                            <Icon
                                                src={Expensicons.DotIndicator}
                                                fill={theme.danger}
                                            />
                                        )}

                                        {!shouldShowRBR && shouldPromptUserToAddBankAccount && (
                                            <Icon
                                                src={Expensicons.DotIndicator}
                                                fill={theme.success}
                                            />
                                        )}
                                    </View>
                                    <View style={styles.reportPreviewAmountSubtitleContainer}>
                                        <View style={styles.flexRow}>
                                            <View style={[styles.flex1, styles.flexRow, styles.alignItemsCenter]}>
                                                <Text style={styles.textHeadlineH1}>{getDisplayAmount()}</Text>
                                                {iouSettled && (
                                                    <Animated.View style={[styles.defaultCheckmarkWrapper, {transform: [{scale: checkMarkScale}]}]}>
                                                        <Icon
                                                            src={Expensicons.Checkmark}
                                                            fill={theme.iconSuccessFill}
                                                        />
                                                    </Animated.View>
                                                )}
                                            </View>
                                        </View>
                                        {shouldShowSubtitle && !!supportText && (
                                            <View style={styles.flexRow}>
                                                <View style={[styles.flex1, styles.flexRow, styles.alignItemsCenter]}>
                                                    <Text style={[styles.textLabelSupporting, styles.textNormal, styles.lh20]}>{supportText}</Text>
                                                </View>
                                            </View>
                                        )}
                                        {pendingMessageProps.shouldShow && (
                                            <View style={[styles.flex1, styles.flexRow, styles.alignItemsCenter, styles.mt2]}>
                                                <Icon
                                                    src={pendingMessageProps.messageIcon}
                                                    height={variables.iconSizeExtraSmall}
                                                    width={variables.iconSizeExtraSmall}
                                                    fill={theme.icon}
                                                />
                                                <Text style={[styles.textMicroSupporting, styles.ml1, styles.amountSplitPadding]}>{pendingMessageProps.messageDescription}</Text>
                                            </View>
                                        )}
                                    </View>
                                </View>
                                {shouldShowSettlementButton && (
                                    <AnimatedSettlementButton
                                        onlyShowPayElsewhere={onlyShowPayElsewhere}
                                        isPaidAnimationRunning={isPaidAnimationRunning}
                                        onAnimationFinish={stopAnimation}
                                        formattedAmount={getSettlementAmount() ?? ''}
                                        currency={iouReport?.currency}
                                        policyID={policyID}
                                        chatReportID={chatReportID}
                                        iouReport={iouReport}
                                        onPress={confirmPayment}
                                        onPaymentOptionsShow={onPaymentOptionsShow}
                                        onPaymentOptionsHide={onPaymentOptionsHide}
                                        confirmApproval={confirmApproval}
                                        enablePaymentsRoute={ROUTES.ENABLE_PAYMENTS}
                                        addBankAccountRoute={bankAccountRoute}
                                        shouldHidePaymentOptions={!shouldShowPayButton}
                                        shouldShowApproveButton={shouldShowApproveButton}
                                        shouldDisableApproveButton={shouldDisableApproveButton}
                                        kycWallAnchorAlignment={{
                                            horizontal: CONST.MODAL.ANCHOR_ORIGIN_HORIZONTAL.LEFT,
                                            vertical: CONST.MODAL.ANCHOR_ORIGIN_VERTICAL.BOTTOM,
                                        }}
                                        paymentMethodDropdownAnchorAlignment={{
                                            horizontal: CONST.MODAL.ANCHOR_ORIGIN_HORIZONTAL.RIGHT,
                                            vertical: CONST.MODAL.ANCHOR_ORIGIN_VERTICAL.BOTTOM,
                                        }}
                                        isDisabled={isOffline && !canAllowSettlement}
                                        isLoading={!isOffline && !canAllowSettlement}
                                    />
                                )}
                                {!!shouldShowExportIntegrationButton && !shouldShowSettlementButton && (
                                    <ExportWithDropdownMenu
                                        policy={policy}
                                        report={iouReport}
                                        connectionName={connectedIntegration}
                                        dropdownAnchorAlignment={{
                                            horizontal: CONST.MODAL.ANCHOR_ORIGIN_HORIZONTAL.RIGHT,
                                            vertical: CONST.MODAL.ANCHOR_ORIGIN_VERTICAL.BOTTOM,
                                        }}
                                    />
                                )}
                                {shouldShowSubmitButton && (
                                    <Button
                                        success={isWaitingForSubmissionFromCurrentUser}
                                        text={translate('common.submit')}
                                        onPress={() => iouReport && IOU.submitReport(iouReport)}
                                        isDisabled={shouldDisableSubmitButton}
                                    />
                                )}
                            </View>
                        </View>
                    </View>
                </PressableWithoutFeedback>
            </View>
            <DelegateNoAccessModal
                isNoDelegateAccessMenuVisible={isNoDelegateAccessMenuVisible}
                onClose={() => setIsNoDelegateAccessMenuVisible(false)}
                delegatorEmail={delegatorEmail ?? ''}
            />

            {isHoldMenuVisible && !!iouReport && requestType !== undefined && (
                <ProcessMoneyReportHoldMenu
                    nonHeldAmount={!hasOnlyHeldExpenses && hasValidNonHeldAmount ? nonHeldAmount : undefined}
                    requestType={requestType}
                    fullAmount={fullAmount}
                    onClose={() => setIsHoldMenuVisible(false)}
                    isVisible={isHoldMenuVisible}
                    paymentType={paymentType}
                    chatReport={chatReport}
                    moneyRequestReport={iouReport}
                    transactionCount={numberOfRequests}
                    startAnimation={startAnimation}
                />
            )}
        </OfflineWithFeedback>
    );
}

ReportPreview.displayName = 'ReportPreview';

export default ReportPreview;<|MERGE_RESOLUTION|>--- conflicted
+++ resolved
@@ -126,11 +126,7 @@
     const [isPaidAnimationRunning, setIsPaidAnimationRunning] = useState(false);
     const [isHoldMenuVisible, setIsHoldMenuVisible] = useState(false);
     const [requestType, setRequestType] = useState<ActionHandledType>();
-<<<<<<< HEAD
-=======
-    const {nonHeldAmount, fullAmount, hasValidNonHeldAmount} = ReportUtils.getNonHeldAndFullAmount(iouReport, policy);
-    const hasOnlyHeldExpenses = ReportUtils.hasOnlyHeldExpenses(iouReport?.reportID ?? '');
->>>>>>> 99da1ac8
+
     const [paymentType, setPaymentType] = useState<PaymentMethodType>();
 
     const getCanIOUBePaid = useCallback(
@@ -141,7 +137,7 @@
     const canIOUBePaid = useMemo(() => getCanIOUBePaid(), [getCanIOUBePaid]);
     const onlyShowPayElsewhere = useMemo(() => !canIOUBePaid && getCanIOUBePaid(true), [canIOUBePaid, getCanIOUBePaid]);
     const shouldShowPayButton = isPaidAnimationRunning || canIOUBePaid || onlyShowPayElsewhere;
-    const [nonHeldAmount, fullAmount] = ReportUtils.getNonHeldAndFullAmount(iouReport, shouldShowPayButton);
+    const {nonHeldAmount, fullAmount, hasValidNonHeldAmount} = ReportUtils.getNonHeldAndFullAmount(iouReport, shouldShowPayButton);
     const hasOnlyHeldExpenses = ReportUtils.hasOnlyHeldExpenses(iouReport?.reportID ?? '');
 
     const managerID = iouReport?.managerID ?? action.childManagerAccountID ?? 0;
