import truncate from 'lodash/truncate';
import React, {useCallback, useEffect, useMemo, useState} from 'react';
import type {StyleProp, ViewStyle} from 'react-native';
import {View} from 'react-native';
import {useOnyx} from 'react-native-onyx';
import Animated, {useAnimatedStyle, useSharedValue, withDelay, withSpring, withTiming} from 'react-native-reanimated';
import Button from '@components/Button';
import DelegateNoAccessModal from '@components/DelegateNoAccessModal';
import Icon from '@components/Icon';
import * as Expensicons from '@components/Icon/Expensicons';
import OfflineWithFeedback from '@components/OfflineWithFeedback';
import PressableWithoutFeedback from '@components/Pressable/PressableWithoutFeedback';
import ProcessMoneyReportHoldMenu from '@components/ProcessMoneyReportHoldMenu';
import type {ActionHandledType} from '@components/ProcessMoneyReportHoldMenu';
import AnimatedSettlementButton from '@components/SettlementButton/AnimatedSettlementButton';
import {showContextMenuForReport} from '@components/ShowContextMenuContext';
import Text from '@components/Text';
import useDelegateUserDetails from '@hooks/useDelegateUserDetails';
import useLocalize from '@hooks/useLocalize';
import useNetwork from '@hooks/useNetwork';
import usePolicy from '@hooks/usePolicy';
import useTheme from '@hooks/useTheme';
import useThemeStyles from '@hooks/useThemeStyles';
import {getCurrentUserAccountID} from '@libs/actions/Report';
import ControlSelection from '@libs/ControlSelection';
import * as CurrencyUtils from '@libs/CurrencyUtils';
import * as DeviceCapabilities from '@libs/DeviceCapabilities';
import HapticFeedback from '@libs/HapticFeedback';
import Navigation from '@libs/Navigation/Navigation';
import Performance from '@libs/Performance';
import * as PolicyUtils from '@libs/PolicyUtils';
import * as ReceiptUtils from '@libs/ReceiptUtils';
import * as ReportActionsUtils from '@libs/ReportActionsUtils';
import * as ReportUtils from '@libs/ReportUtils';
import StringUtils from '@libs/StringUtils';
import * as TransactionUtils from '@libs/TransactionUtils';
import type {ContextMenuAnchor} from '@pages/home/report/ContextMenu/ReportActionContextMenu';
import variables from '@styles/variables';
import * as IOU from '@userActions/IOU';
import Timing from '@userActions/Timing';
import CONST from '@src/CONST';
import type {TranslationPaths} from '@src/languages/types';
import ONYXKEYS from '@src/ONYXKEYS';
import ROUTES from '@src/ROUTES';
import type {ReportAction} from '@src/types/onyx';
import type {PaymentMethodType} from '@src/types/onyx/OriginalMessage';
import ExportWithDropdownMenu from './ExportWithDropdownMenu';
import type {PendingMessageProps} from './MoneyRequestPreview/types';
import ReportActionItemImages from './ReportActionItemImages';

type ReportPreviewProps = {
    /** All the data of the action */
    action: ReportAction;

    /** The associated chatReport */
    chatReportID: string;

    /** The active IOUReport, used for Onyx subscription */
    iouReportID: string;

    /** The report's policyID, used for Onyx subscription */
    policyID: string;

    /** Extra styles to pass to View wrapper */
    containerStyles?: StyleProp<ViewStyle>;

    /** Popover context menu anchor, used for showing context menu */
    contextMenuAnchor?: ContextMenuAnchor;

    /** Callback for updating context menu active state, used for showing context menu */
    checkIfContextMenuActive?: () => void;

    /** Callback when the payment options popover is shown */
    onPaymentOptionsShow?: () => void;

    /** Callback when the payment options popover is closed */
    onPaymentOptionsHide?: () => void;

    /** Whether a message is a whisper */
    isWhisper?: boolean;

    /** Whether the corresponding report action item is hovered */
    isHovered?: boolean;
};

function ReportPreview({
    iouReportID,
    policyID,
    chatReportID,
    action,
    containerStyles,
    contextMenuAnchor,
    isHovered = false,
    isWhisper = false,
    checkIfContextMenuActive = () => {},
    onPaymentOptionsShow,
    onPaymentOptionsHide,
}: ReportPreviewProps) {
    const policy = usePolicy(policyID);
    const [chatReport] = useOnyx(`${ONYXKEYS.COLLECTION.REPORT}${chatReportID}`);
    const [iouReport] = useOnyx(`${ONYXKEYS.COLLECTION.REPORT}${iouReportID}`);
    const [transactions] = useOnyx(ONYXKEYS.COLLECTION.TRANSACTION);
    const [transactionViolations] = useOnyx(ONYXKEYS.COLLECTION.TRANSACTION_VIOLATIONS);
    const [userWallet] = useOnyx(ONYXKEYS.USER_WALLET);
    const [invoiceReceiverPolicy] = useOnyx(
        `${ONYXKEYS.COLLECTION.POLICY}${chatReport?.invoiceReceiver && 'policyID' in chatReport.invoiceReceiver ? chatReport.invoiceReceiver.policyID : CONST.DEFAULT_NUMBER_ID}`,
    );
    const theme = useTheme();
    const styles = useThemeStyles();
    const {translate} = useLocalize();
    const {isOffline} = useNetwork();
    const allTransactions = useMemo(() => TransactionUtils.getAllReportTransactions(iouReportID, transactions), [iouReportID, transactions]);

    const {hasMissingSmartscanFields, areAllRequestsBeingSmartScanned, hasOnlyTransactionsWithPendingRoutes, hasNonReimbursableTransactions} = useMemo(
        () => ({
            hasMissingSmartscanFields: ReportUtils.hasMissingSmartscanFields(iouReportID),
            areAllRequestsBeingSmartScanned: ReportUtils.areAllRequestsBeingSmartScanned(iouReportID, action),
            hasOnlyTransactionsWithPendingRoutes: ReportUtils.hasOnlyTransactionsWithPendingRoutes(iouReportID),
            hasNonReimbursableTransactions: ReportUtils.hasNonReimbursableTransactions(iouReportID),
        }),
        // When transactions get updated these status may have changed, so that is a case where we also want to run this.
        // eslint-disable-next-line react-compiler/react-compiler, react-hooks/exhaustive-deps
        [transactions, iouReportID, action],
    );

    const [isPaidAnimationRunning, setIsPaidAnimationRunning] = useState(false);
    const [isApprovedAnimationRunning, setIsApprovedAnimationRunning] = useState(false);
    const [isHoldMenuVisible, setIsHoldMenuVisible] = useState(false);
    const [requestType, setRequestType] = useState<ActionHandledType>();
    const [paymentType, setPaymentType] = useState<PaymentMethodType>();

    const getCanIOUBePaid = useCallback(
        (onlyShowPayElsewhere = false, shouldCheckApprovedState = true) =>
            IOU.canIOUBePaid(iouReport, chatReport, policy, allTransactions, onlyShowPayElsewhere, undefined, undefined, shouldCheckApprovedState),
        [iouReport, chatReport, policy, allTransactions],
    );

    const canIOUBePaid = useMemo(() => getCanIOUBePaid(), [getCanIOUBePaid]);
    const canIOUBePaidAndApproved = useMemo(() => getCanIOUBePaid(false, false), [getCanIOUBePaid]);
    const onlyShowPayElsewhere = useMemo(() => !canIOUBePaid && getCanIOUBePaid(true), [canIOUBePaid, getCanIOUBePaid]);
    const shouldShowPayButton = isPaidAnimationRunning || canIOUBePaid || onlyShowPayElsewhere;
    const shouldShowApproveButton = useMemo(() => IOU.canApproveIOU(iouReport, policy), [iouReport, policy]) || isApprovedAnimationRunning;

    const shouldDisableApproveButton = shouldShowApproveButton && !ReportUtils.isAllowedToApproveExpenseReport(iouReport);

    const {nonHeldAmount, fullAmount, hasValidNonHeldAmount} = ReportUtils.getNonHeldAndFullAmount(iouReport, shouldShowPayButton);
    const hasOnlyHeldExpenses = ReportUtils.hasOnlyHeldExpenses(iouReport?.reportID);
    const hasHeldExpenses = ReportUtils.hasHeldExpenses(iouReport?.reportID);

    const managerID = iouReport?.managerID ?? action.childManagerAccountID ?? CONST.DEFAULT_NUMBER_ID;
    const {totalDisplaySpend, reimbursableSpend} = ReportUtils.getMoneyRequestSpendBreakdown(iouReport);

    const iouSettled = ReportUtils.isSettled(iouReportID) || action?.childStatusNum === CONST.REPORT.STATUS_NUM.REIMBURSED;
    const previewMessageOpacity = useSharedValue(1);
    const previewMessageStyle = useAnimatedStyle(() => ({
        opacity: previewMessageOpacity.get(),
    }));
    const checkMarkScale = useSharedValue(iouSettled ? 1 : 0);

    const isApproved = ReportUtils.isReportApproved(iouReport, action);
    const thumbsUpScale = useSharedValue(isApproved ? 1 : 0);
    const thumbsUpStyle = useAnimatedStyle(() => ({
        ...styles.defaultCheckmarkWrapper,
        transform: [{scale: thumbsUpScale.get()}],
    }));

    const moneyRequestComment = action?.childLastMoneyRequestComment ?? '';
    const isPolicyExpenseChat = ReportUtils.isPolicyExpenseChat(chatReport);
    const isInvoiceRoom = ReportUtils.isInvoiceRoom(chatReport);
    const isOpenExpenseReport = isPolicyExpenseChat && ReportUtils.isOpenExpenseReport(iouReport);

<<<<<<< HEAD
    const isApproved = ReportUtils.isReportApproved({reportOrID: iouReport, parentReportAction: action});
=======
>>>>>>> 65291817
    const canAllowSettlement = ReportUtils.hasUpdatedTotal(iouReport, policy);
    const numberOfRequests = allTransactions.length;
    const transactionsWithReceipts = ReportUtils.getTransactionsWithReceipts(iouReportID);
    const numberOfScanningReceipts = transactionsWithReceipts.filter((transaction) => TransactionUtils.isReceiptBeingScanned(transaction)).length;
    const numberOfPendingRequests = transactionsWithReceipts.filter((transaction) => TransactionUtils.isPending(transaction) && TransactionUtils.isCardTransaction(transaction)).length;

    const hasReceipts = transactionsWithReceipts.length > 0;
    const isScanning = hasReceipts && areAllRequestsBeingSmartScanned;
    const hasErrors =
        (hasMissingSmartscanFields && !iouSettled) ||
        // eslint-disable-next-line @typescript-eslint/prefer-nullish-coalescing
        ReportUtils.hasViolations(iouReportID, transactionViolations, true) ||
        ReportUtils.hasNoticeTypeViolations(iouReportID, transactionViolations, true) ||
        ReportUtils.hasWarningTypeViolations(iouReportID, transactionViolations, true) ||
        (ReportUtils.isReportOwner(iouReport) && ReportUtils.hasReportViolations(iouReportID)) ||
        ReportUtils.hasActionsWithErrors(iouReportID);
    const lastThreeTransactions = allTransactions.slice(-3);
    const lastThreeReceipts = lastThreeTransactions.map((transaction) => ({...ReceiptUtils.getThumbnailAndImageURIs(transaction), transaction}));
    const showRTERViolationMessage =
        numberOfRequests === 1 &&
        TransactionUtils.hasPendingUI(allTransactions.at(0), TransactionUtils.getTransactionViolations(allTransactions.at(0)?.transactionID, transactionViolations));
    const shouldShowBrokenConnectionViolation = numberOfRequests === 1 && TransactionUtils.shouldShowBrokenConnectionViolation(allTransactions.at(0)?.transactionID, iouReport, policy);
    let formattedMerchant = numberOfRequests === 1 ? TransactionUtils.getMerchant(allTransactions.at(0)) : null;
    const formattedDescription = numberOfRequests === 1 ? TransactionUtils.getDescription(allTransactions.at(0)) : null;

    if (TransactionUtils.isPartialMerchant(formattedMerchant ?? '')) {
        formattedMerchant = null;
    }

    const currentUserAccountID = getCurrentUserAccountID();
    const isAdmin = policy?.role === CONST.POLICY.ROLE.ADMIN;
    const shouldShowSubmitButton =
        isOpenExpenseReport &&
        reimbursableSpend !== 0 &&
        !showRTERViolationMessage &&
        !shouldShowBrokenConnectionViolation &&
        (iouReport?.ownerAccountID === currentUserAccountID || isAdmin || iouReport?.managerID === currentUserAccountID);

    const shouldDisableSubmitButton = shouldShowSubmitButton && !ReportUtils.isAllowedToSubmitDraftExpenseReport(iouReport);

    // The submit button should be success green colour only if the user is submitter and the policy does not have Scheduled Submit turned on
    const isWaitingForSubmissionFromCurrentUser = useMemo(
        () => chatReport?.isOwnPolicyExpenseChat && !policy?.harvesting?.enabled,
        [chatReport?.isOwnPolicyExpenseChat, policy?.harvesting?.enabled],
    );

    const {isDelegateAccessRestricted} = useDelegateUserDetails();
    const [isNoDelegateAccessMenuVisible, setIsNoDelegateAccessMenuVisible] = useState(false);

    const stopAnimation = useCallback(() => {
        setIsPaidAnimationRunning(false);
        setIsApprovedAnimationRunning(false);
    }, []);
    const startAnimation = useCallback(() => {
        setIsPaidAnimationRunning(true);
        HapticFeedback.longPress();
    }, []);
    const startApprovedAnimation = useCallback(() => {
        setIsApprovedAnimationRunning(true);
        HapticFeedback.longPress();
    }, []);

    const confirmPayment = useCallback(
        (type: PaymentMethodType | undefined, payAsBusiness?: boolean) => {
            if (!type) {
                return;
            }
            setPaymentType(type);
            setRequestType(CONST.IOU.REPORT_ACTION_TYPE.PAY);
            if (isDelegateAccessRestricted) {
                setIsNoDelegateAccessMenuVisible(true);
            } else if (ReportUtils.hasHeldExpenses(iouReport?.reportID)) {
                setIsHoldMenuVisible(true);
            } else if (chatReport && iouReport) {
                setIsPaidAnimationRunning(true);
                HapticFeedback.longPress();
                if (ReportUtils.isInvoiceReport(iouReport)) {
                    IOU.payInvoice(type, chatReport, iouReport, payAsBusiness);
                } else {
                    IOU.payMoneyRequest(type, chatReport, iouReport);
                }
            }
        },
        [chatReport, iouReport, isDelegateAccessRestricted],
    );

    const confirmApproval = () => {
        setRequestType(CONST.IOU.REPORT_ACTION_TYPE.APPROVE);
        if (isDelegateAccessRestricted) {
            setIsNoDelegateAccessMenuVisible(true);
        } else if (ReportUtils.hasHeldExpenses(iouReport?.reportID)) {
            setIsHoldMenuVisible(true);
        } else {
            setIsApprovedAnimationRunning(true);
            HapticFeedback.longPress();
            IOU.approveMoneyRequest(iouReport, true);
        }
    };

    const getSettlementAmount = () => {
        if (hasOnlyHeldExpenses) {
            return '';
        }

        // We shouldn't display the nonHeldAmount as the default option if it's not valid since we cannot pay partially in this case
        if (ReportUtils.hasHeldExpenses(iouReport?.reportID) && canAllowSettlement && hasValidNonHeldAmount) {
            return nonHeldAmount;
        }

        return CurrencyUtils.convertToDisplayString(reimbursableSpend, iouReport?.currency);
    };

    const getDisplayAmount = (): string => {
        if (totalDisplaySpend) {
            return CurrencyUtils.convertToDisplayString(totalDisplaySpend, iouReport?.currency);
        }
        if (isScanning) {
            return translate('iou.receiptScanning', {count: numberOfScanningReceipts});
        }
        if (hasOnlyTransactionsWithPendingRoutes) {
            return translate('iou.fieldPending');
        }

        // If iouReport is not available, get amount from the action message (Ex: "Domain20821's Workspace owes $33.00" or "paid ₫60" or "paid -₫60 elsewhere")
        let displayAmount = '';
        const actionMessage = ReportActionsUtils.getReportActionText(action);
        const splits = actionMessage.split(' ');

        splits.forEach((split) => {
            if (!/\d/.test(split)) {
                return;
            }

            displayAmount = split;
        });

        return displayAmount;
    };

    // We're using this function to check if the parsed result of getDisplayAmount equals
    // to 0 in order to hide the subtitle (merchant / description) when the expense
    // is removed from OD report and display amount changes to 0 (any currency)
    function isDisplayAmountZero(displayAmount: string) {
        if (!displayAmount || displayAmount === '') {
            return false;
        }
        const numericPart = displayAmount.replace(/[^\d.-]/g, '');
        const amount = parseFloat(numericPart);
        return !Number.isNaN(amount) && amount === 0;
    }

    const previewMessage = useMemo(() => {
        if (isScanning) {
            return translate('common.receipt');
        }

        let payerOrApproverName;
        if (isPolicyExpenseChat) {
            payerOrApproverName = ReportUtils.getPolicyName({report: chatReport, policy});
        } else if (isInvoiceRoom) {
            payerOrApproverName = ReportUtils.getInvoicePayerName(chatReport, invoiceReceiverPolicy);
        } else {
            payerOrApproverName = ReportUtils.getDisplayNameForParticipant({accountID: managerID, shouldUseShortForm: true});
        }

        if (isApproved) {
            return translate('iou.managerApproved', {manager: payerOrApproverName});
        }
        let paymentVerb: TranslationPaths = 'iou.payerOwes';
        if (iouSettled || iouReport?.isWaitingOnBankAccount) {
            paymentVerb = 'iou.payerPaid';
        } else if (hasNonReimbursableTransactions) {
            paymentVerb = 'iou.payerSpent';
            payerOrApproverName = ReportUtils.getDisplayNameForParticipant({accountID: chatReport?.ownerAccountID, shouldUseShortForm: true});
        }
        return translate(paymentVerb, {payer: payerOrApproverName});
    }, [
        isScanning,
        isPolicyExpenseChat,
        policy,
        chatReport,
        isInvoiceRoom,
        invoiceReceiverPolicy,
        managerID,
        isApproved,
        iouSettled,
        iouReport?.isWaitingOnBankAccount,
        hasNonReimbursableTransactions,
        translate,
    ]);

    const bankAccountRoute = ReportUtils.getBankAccountRoute(chatReport);

    const shouldShowSettlementButton = (shouldShowPayButton || shouldShowApproveButton) && !showRTERViolationMessage && !shouldShowBrokenConnectionViolation;

    const shouldPromptUserToAddBankAccount =
        (ReportUtils.hasMissingPaymentMethod(userWallet, iouReportID) || ReportUtils.hasMissingInvoiceBankAccount(iouReportID)) && !ReportUtils.isSettled(iouReportID);
    const shouldShowRBR = hasErrors && !iouSettled;

    /*
     Show subtitle if at least one of the expenses is not being smart scanned, and either:
     - There is more than one expense – in this case, the "X expenses, Y scanning" subtitle is shown;
     - There is only one expense, it has a receipt and is not being smart scanned – in this case, the expense merchant or description is shown;

     * There is an edge case when there is only one distance expense with a pending route and amount = 0.
       In this case, we don't want to show the merchant or description because it says: "Pending route...", which is already displayed in the amount field.
     */
    const shouldShowSingleRequestMerchantOrDescription =
        numberOfRequests === 1 && (!!formattedMerchant || !!formattedDescription) && !(hasOnlyTransactionsWithPendingRoutes && !totalDisplaySpend);
    const shouldShowSubtitle = !isScanning && (shouldShowSingleRequestMerchantOrDescription || numberOfRequests > 1) && !isDisplayAmountZero(getDisplayAmount());
    const shouldShowScanningSubtitle = (numberOfScanningReceipts === 1 && numberOfRequests === 1) || (numberOfScanningReceipts >= 1 && Number(nonHeldAmount) === 0);
    const shouldShowPendingSubtitle = numberOfPendingRequests === 1 && numberOfRequests === 1;

    const isPayAtEndExpense = ReportUtils.isPayAtEndExpenseReport(iouReportID, allTransactions);
    const isArchivedReport = ReportUtils.isArchivedRoomWithID(iouReportID);
    const [archiveReason] = useOnyx(`${ONYXKEYS.COLLECTION.REPORT_ACTIONS}${iouReportID}`, {selector: ReportUtils.getArchiveReason});

    const getPendingMessageProps: () => PendingMessageProps = () => {
        if (isPayAtEndExpense) {
            if (!isArchivedReport) {
                return {shouldShow: true, messageIcon: Expensicons.Hourglass, messageDescription: translate('iou.bookingPending')};
            }
            if (isArchivedReport && archiveReason === CONST.REPORT.ARCHIVE_REASON.BOOKING_END_DATE_HAS_PASSED) {
                return {
                    shouldShow: true,
                    messageIcon: Expensicons.Box,
                    messageDescription: translate('iou.bookingArchived'),
                };
            }
        }
        if (shouldShowScanningSubtitle) {
            return {shouldShow: true, messageIcon: Expensicons.ReceiptScan, messageDescription: translate('iou.receiptScanInProgress')};
        }
        if (shouldShowPendingSubtitle) {
            return {shouldShow: true, messageIcon: Expensicons.CreditCardHourglass, messageDescription: translate('iou.transactionPending')};
        }
        if (shouldShowBrokenConnectionViolation) {
            return {shouldShow: true, messageIcon: Expensicons.Hourglass, messageDescription: translate('violations.brokenConnection530Error')};
        }
        if (showRTERViolationMessage) {
            return {shouldShow: true, messageIcon: Expensicons.Hourglass, messageDescription: translate('iou.pendingMatchWithCreditCard')};
        }
        return {shouldShow: false};
    };

    const pendingMessageProps = getPendingMessageProps();

    const {supportText} = useMemo(() => {
        if (formattedMerchant && formattedMerchant !== CONST.TRANSACTION.DEFAULT_MERCHANT && formattedMerchant !== CONST.TRANSACTION.PARTIAL_TRANSACTION_MERCHANT) {
            return {supportText: truncate(formattedMerchant, {length: CONST.REQUEST_PREVIEW.MAX_LENGTH})};
        }
        if (formattedDescription ?? moneyRequestComment) {
            return {supportText: truncate(StringUtils.lineBreaksToSpaces(formattedDescription ?? moneyRequestComment), {length: CONST.REQUEST_PREVIEW.MAX_LENGTH})};
        }

        if (numberOfRequests === 1) {
            return {
                supportText: '',
            };
        }
        return {
            supportText: translate('iou.expenseCount', {
                scanningReceipts: numberOfScanningReceipts,
                pendingReceipts: numberOfPendingRequests,
                count: numberOfRequests,
            }),
        };
    }, [formattedMerchant, formattedDescription, moneyRequestComment, translate, numberOfRequests, numberOfScanningReceipts, numberOfPendingRequests]);

    /*
     * Manual export
     */
    const connectedIntegration = PolicyUtils.getConnectedIntegration(policy);

    const shouldShowExportIntegrationButton = !shouldShowPayButton && !shouldShowSubmitButton && connectedIntegration && isAdmin && ReportUtils.canBeExported(iouReport);

    useEffect(() => {
        if (!isPaidAnimationRunning || isApprovedAnimationRunning) {
            return;
        }

        previewMessageOpacity.set(
            withTiming(0.75, {duration: CONST.ANIMATION_PAID_DURATION / 2}, () => {
                previewMessageOpacity.set(withTiming(1, {duration: CONST.ANIMATION_PAID_DURATION / 2}));
            }),
        );
        // We only want to animate the text when the text changes
        // eslint-disable-next-line react-compiler/react-compiler, react-hooks/exhaustive-deps
    }, [previewMessage, previewMessageOpacity]);

    useEffect(() => {
        if (!iouSettled) {
            return;
        }

        checkMarkScale.set(isPaidAnimationRunning ? withDelay(CONST.ANIMATION_PAID_CHECKMARK_DELAY, withSpring(1, {duration: CONST.ANIMATION_PAID_DURATION})) : 1);
    }, [isPaidAnimationRunning, iouSettled, checkMarkScale]);

    useEffect(() => {
        if (!isApproved) {
            return;
        }

        thumbsUpScale.set(isApprovedAnimationRunning ? withDelay(CONST.ANIMATION_THUMBSUP_DELAY, withSpring(1, {duration: CONST.ANIMATION_THUMBSUP_DURATION})) : 1);
    }, [isApproved, isApprovedAnimationRunning, thumbsUpScale]);

    const openReportFromPreview = useCallback(() => {
        Performance.markStart(CONST.TIMING.OPEN_REPORT_FROM_PREVIEW);
        Timing.start(CONST.TIMING.OPEN_REPORT_FROM_PREVIEW);
        Navigation.navigate(ROUTES.REPORT_WITH_ID.getRoute(iouReportID));
    }, [iouReportID]);

    return (
        <OfflineWithFeedback
            pendingAction={iouReport?.pendingFields?.preview}
            shouldDisableOpacity={!!(action.pendingAction ?? action.isOptimisticAction)}
            needsOffscreenAlphaCompositing
        >
            <View style={[styles.chatItemMessage, containerStyles]}>
                <PressableWithoutFeedback
                    onPress={openReportFromPreview}
                    onPressIn={() => DeviceCapabilities.canUseTouchScreen() && ControlSelection.block()}
                    onPressOut={() => ControlSelection.unblock()}
                    onLongPress={(event) => showContextMenuForReport(event, contextMenuAnchor, chatReportID, action, checkIfContextMenuActive)}
                    shouldUseHapticsOnLongPress
                    style={[styles.flexRow, styles.justifyContentBetween, styles.reportPreviewBox]}
                    role="button"
                    accessibilityLabel={translate('iou.viewDetails')}
                >
                    <View style={[styles.reportPreviewBox, isHovered || isScanning || isWhisper ? styles.reportPreviewBoxHoverBorder : undefined]}>
                        {lastThreeReceipts.length > 0 && (
                            <ReportActionItemImages
                                images={lastThreeReceipts}
                                total={allTransactions.length}
                                size={CONST.RECEIPT.MAX_REPORT_PREVIEW_RECEIPTS}
                            />
                        )}
                        <View style={[styles.expenseAndReportPreviewBoxBody, hasReceipts ? styles.mtn1 : {}]}>
                            <View style={shouldShowSettlementButton ? {} : styles.expenseAndReportPreviewTextButtonContainer}>
                                <View style={styles.expenseAndReportPreviewTextContainer}>
                                    <View style={styles.flexRow}>
                                        <Animated.View style={[styles.flex1, styles.flexRow, styles.alignItemsCenter, previewMessageStyle]}>
                                            <Text style={[styles.textLabelSupporting, styles.lh20]}>{previewMessage}</Text>
                                        </Animated.View>
                                        {shouldShowRBR && (
                                            <Icon
                                                src={Expensicons.DotIndicator}
                                                fill={theme.danger}
                                            />
                                        )}
                                        {!shouldShowRBR && shouldPromptUserToAddBankAccount && (
                                            <Icon
                                                src={Expensicons.DotIndicator}
                                                fill={theme.success}
                                            />
                                        )}
                                    </View>
                                    <View style={styles.reportPreviewAmountSubtitleContainer}>
                                        <View style={styles.flexRow}>
                                            <View style={[styles.flex1, styles.flexRow, styles.alignItemsCenter]}>
                                                <Text style={styles.textHeadlineH1}>{getDisplayAmount()}</Text>
                                                {iouSettled && (
                                                    <Animated.View style={[styles.defaultCheckmarkWrapper, {transform: [{scale: checkMarkScale}]}]}>
                                                        <Icon
                                                            src={Expensicons.Checkmark}
                                                            fill={theme.iconSuccessFill}
                                                        />
                                                    </Animated.View>
                                                )}
                                                {isApproved && (
                                                    <Animated.View style={thumbsUpStyle}>
                                                        <Icon
                                                            src={Expensicons.ThumbsUp}
                                                            fill={theme.icon}
                                                        />
                                                    </Animated.View>
                                                )}
                                            </View>
                                        </View>
                                        {shouldShowSubtitle && !!supportText && (
                                            <View style={styles.flexRow}>
                                                <View style={[styles.flex1, styles.flexRow, styles.alignItemsCenter]}>
                                                    <Text style={[styles.textLabelSupporting, styles.textNormal, styles.lh20]}>{supportText}</Text>
                                                </View>
                                            </View>
                                        )}
                                        {pendingMessageProps.shouldShow && (
                                            <View style={[styles.flex1, styles.flexRow, styles.alignItemsCenter, styles.mt2]}>
                                                <Icon
                                                    src={pendingMessageProps.messageIcon}
                                                    height={variables.iconSizeExtraSmall}
                                                    width={variables.iconSizeExtraSmall}
                                                    fill={theme.icon}
                                                />
                                                <Text style={[styles.textMicroSupporting, styles.ml1, styles.amountSplitPadding]}>{pendingMessageProps.messageDescription}</Text>
                                            </View>
                                        )}
                                    </View>
                                </View>
                                {shouldShowSettlementButton && (
                                    <AnimatedSettlementButton
                                        shouldUseSuccessStyle={!hasHeldExpenses}
                                        onlyShowPayElsewhere={onlyShowPayElsewhere}
                                        isPaidAnimationRunning={isPaidAnimationRunning}
                                        isApprovedAnimationRunning={isApprovedAnimationRunning}
                                        canIOUBePaid={canIOUBePaidAndApproved || isPaidAnimationRunning}
                                        onAnimationFinish={stopAnimation}
                                        formattedAmount={getSettlementAmount() ?? ''}
                                        currency={iouReport?.currency}
                                        policyID={policyID}
                                        chatReportID={chatReportID}
                                        iouReport={iouReport}
                                        onPress={confirmPayment}
                                        onPaymentOptionsShow={onPaymentOptionsShow}
                                        onPaymentOptionsHide={onPaymentOptionsHide}
                                        confirmApproval={confirmApproval}
                                        enablePaymentsRoute={ROUTES.ENABLE_PAYMENTS}
                                        addBankAccountRoute={bankAccountRoute}
                                        shouldHidePaymentOptions={!shouldShowPayButton}
                                        shouldShowApproveButton={shouldShowApproveButton}
                                        shouldDisableApproveButton={shouldDisableApproveButton}
                                        kycWallAnchorAlignment={{
                                            horizontal: CONST.MODAL.ANCHOR_ORIGIN_HORIZONTAL.LEFT,
                                            vertical: CONST.MODAL.ANCHOR_ORIGIN_VERTICAL.BOTTOM,
                                        }}
                                        paymentMethodDropdownAnchorAlignment={{
                                            horizontal: CONST.MODAL.ANCHOR_ORIGIN_HORIZONTAL.RIGHT,
                                            vertical: CONST.MODAL.ANCHOR_ORIGIN_VERTICAL.BOTTOM,
                                        }}
                                        isDisabled={isOffline && !canAllowSettlement}
                                        isLoading={!isOffline && !canAllowSettlement}
                                    />
                                )}
                                {!!shouldShowExportIntegrationButton && !shouldShowSettlementButton && (
                                    <ExportWithDropdownMenu
                                        policy={policy}
                                        report={iouReport}
                                        connectionName={connectedIntegration}
                                        wrapperStyle={styles.flexReset}
                                        dropdownAnchorAlignment={{
                                            horizontal: CONST.MODAL.ANCHOR_ORIGIN_HORIZONTAL.RIGHT,
                                            vertical: CONST.MODAL.ANCHOR_ORIGIN_VERTICAL.BOTTOM,
                                        }}
                                    />
                                )}
                                {shouldShowSubmitButton && (
                                    <Button
                                        success={isWaitingForSubmissionFromCurrentUser}
                                        text={translate('common.submit')}
                                        onPress={() => iouReport && IOU.submitReport(iouReport)}
                                        isDisabled={shouldDisableSubmitButton}
                                    />
                                )}
                            </View>
                        </View>
                    </View>
                </PressableWithoutFeedback>
            </View>
            <DelegateNoAccessModal
                isNoDelegateAccessMenuVisible={isNoDelegateAccessMenuVisible}
                onClose={() => setIsNoDelegateAccessMenuVisible(false)}
            />

            {isHoldMenuVisible && !!iouReport && requestType !== undefined && (
                <ProcessMoneyReportHoldMenu
                    nonHeldAmount={!hasOnlyHeldExpenses && hasValidNonHeldAmount ? nonHeldAmount : undefined}
                    requestType={requestType}
                    fullAmount={fullAmount}
                    onClose={() => setIsHoldMenuVisible(false)}
                    isVisible={isHoldMenuVisible}
                    paymentType={paymentType}
                    chatReport={chatReport}
                    moneyRequestReport={iouReport}
                    transactionCount={numberOfRequests}
                    startAnimation={() => {
                        if (requestType === CONST.IOU.REPORT_ACTION_TYPE.APPROVE) {
                            startApprovedAnimation();
                        } else {
                            startAnimation();
                        }
                    }}
                />
            )}
        </OfflineWithFeedback>
    );
}

ReportPreview.displayName = 'ReportPreview';

export default ReportPreview;<|MERGE_RESOLUTION|>--- conflicted
+++ resolved
@@ -157,7 +157,7 @@
     }));
     const checkMarkScale = useSharedValue(iouSettled ? 1 : 0);
 
-    const isApproved = ReportUtils.isReportApproved(iouReport, action);
+    const isApproved = ReportUtils.isReportApproved({reportOrID: iouReport, parentReportAction: action});
     const thumbsUpScale = useSharedValue(isApproved ? 1 : 0);
     const thumbsUpStyle = useAnimatedStyle(() => ({
         ...styles.defaultCheckmarkWrapper,
@@ -168,11 +168,6 @@
     const isPolicyExpenseChat = ReportUtils.isPolicyExpenseChat(chatReport);
     const isInvoiceRoom = ReportUtils.isInvoiceRoom(chatReport);
     const isOpenExpenseReport = isPolicyExpenseChat && ReportUtils.isOpenExpenseReport(iouReport);
-
-<<<<<<< HEAD
-    const isApproved = ReportUtils.isReportApproved({reportOrID: iouReport, parentReportAction: action});
-=======
->>>>>>> 65291817
     const canAllowSettlement = ReportUtils.hasUpdatedTotal(iouReport, policy);
     const numberOfRequests = allTransactions.length;
     const transactionsWithReceipts = ReportUtils.getTransactionsWithReceipts(iouReportID);
