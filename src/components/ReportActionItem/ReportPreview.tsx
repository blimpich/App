import truncate from 'lodash/truncate';
import React, {useCallback, useEffect, useMemo, useState} from 'react';
import type {StyleProp, ViewStyle} from 'react-native';
import {View} from 'react-native';
import {useOnyx} from 'react-native-onyx';
import Animated, {useAnimatedStyle, useSharedValue, withDelay, withSpring, withTiming} from 'react-native-reanimated';
import Button from '@components/Button';
import {getButtonRole} from '@components/Button/utils';
import DelegateNoAccessModal from '@components/DelegateNoAccessModal';
import Icon from '@components/Icon';
import * as Expensicons from '@components/Icon/Expensicons';
import type {PaymentMethod} from '@components/KYCWall/types';
import OfflineWithFeedback from '@components/OfflineWithFeedback';
import PressableWithoutFeedback from '@components/Pressable/PressableWithoutFeedback';
import type {ActionHandledType} from '@components/ProcessMoneyReportHoldMenu';
import ProcessMoneyReportHoldMenu from '@components/ProcessMoneyReportHoldMenu';
import {useSearchContext} from '@components/Search/SearchContext';
import AnimatedSettlementButton from '@components/SettlementButton/AnimatedSettlementButton';
import {showContextMenuForReport} from '@components/ShowContextMenuContext';
import Text from '@components/Text';
import useDelegateUserDetails from '@hooks/useDelegateUserDetails';
import useLocalize from '@hooks/useLocalize';
import useNetwork from '@hooks/useNetwork';
import usePaymentAnimations from '@hooks/usePaymentAnimations';
import usePolicy from '@hooks/usePolicy';
import useReportWithTransactionsAndViolations from '@hooks/useReportWithTransactionsAndViolations';
import useTheme from '@hooks/useTheme';
import useThemeStyles from '@hooks/useThemeStyles';
import useTransactionViolations from '@hooks/useTransactionViolations';
import ControlSelection from '@libs/ControlSelection';
import {convertToDisplayString} from '@libs/CurrencyUtils';
import {canUseTouchScreen} from '@libs/DeviceCapabilities';
import Navigation from '@libs/Navigation/Navigation';
import Parser from '@libs/Parser';
import Performance from '@libs/Performance';
import {getConnectedIntegration} from '@libs/PolicyUtils';
import {getThumbnailAndImageURIs} from '@libs/ReceiptUtils';
import {getReportActionText} from '@libs/ReportActionsUtils';
import getReportPreviewAction from '@libs/ReportPreviewActionUtils';
import {
    areAllRequestsBeingSmartScanned as areAllRequestsBeingSmartScannedReportUtils,
    getArchiveReason,
    getBankAccountRoute,
    getDisplayNameForParticipant,
    getInvoicePayerName,
    getMoneyRequestSpendBreakdown,
    getNonHeldAndFullAmount,
    getPolicyName,
    getTransactionsWithReceipts,
    hasActionsWithErrors,
    hasHeldExpenses as hasHeldExpensesReportUtils,
    hasMissingInvoiceBankAccount,
    hasMissingPaymentMethod,
    hasMissingSmartscanFields as hasMissingSmartscanFieldsReportUtils,
    hasNonReimbursableTransactions as hasNonReimbursableTransactionsReportUtils,
    hasNoticeTypeViolations,
    hasOnlyHeldExpenses as hasOnlyHeldExpensesReportUtils,
    hasOnlyTransactionsWithPendingRoutes as hasOnlyTransactionsWithPendingRoutesReportUtils,
    hasReportViolations,
    hasUpdatedTotal,
    hasViolations,
    hasWarningTypeViolations,
    isArchivedReportWithID,
    isInvoiceReport as isInvoiceReportUtils,
    isInvoiceRoom as isInvoiceRoomReportUtils,
    isPayAtEndExpenseReport,
    isPolicyExpenseChat as isPolicyExpenseChatReportUtils,
    isReportApproved,
    isReportOwner,
    isSettled,
    isTripRoom as isTripRoomReportUtils,
    isWaitingForSubmissionFromCurrentUser as isWaitingForSubmissionFromCurrentUserReportUtils,
} from '@libs/ReportUtils';
import StringUtils from '@libs/StringUtils';
import {
    getDescription,
    getMerchant,
    hasPendingUI,
    isCardTransaction,
    isPartialMerchant,
    isPending,
    isReceiptBeingScanned,
    shouldShowBrokenConnectionViolationForMultipleTransactions,
} from '@libs/TransactionUtils';
import {contextMenuRef} from '@pages/home/report/ContextMenu/ReportActionContextMenu';
import type {ContextMenuAnchor} from '@pages/home/report/ContextMenu/ReportActionContextMenu';
import variables from '@styles/variables';
import {approveMoneyRequest, canIOUBePaid as canIOUBePaidIOUActions, payInvoice, payMoneyRequest, submitReport} from '@userActions/IOU';
import Timing from '@userActions/Timing';
import CONST from '@src/CONST';
import type {TranslationPaths} from '@src/languages/types';
import ONYXKEYS from '@src/ONYXKEYS';
import ROUTES from '@src/ROUTES';
import type {ReportAction} from '@src/types/onyx';
import type {PaymentMethodType} from '@src/types/onyx/OriginalMessage';
import ExportWithDropdownMenu from './ExportWithDropdownMenu';
import type {PendingMessageProps} from './MoneyRequestPreview/types';
import ReportActionItemImages from './ReportActionItemImages';

type ReportPreviewProps = {
    /** All the data of the action */
    action: ReportAction;

    /** The associated chatReport */
    chatReportID: string | undefined;

    /** The active IOUReport, used for Onyx subscription */
    iouReportID: string | undefined;

    /** The report's policyID, used for Onyx subscription */
    policyID: string | undefined;

    /** Extra styles to pass to View wrapper */
    containerStyles?: StyleProp<ViewStyle>;

    /** Popover context menu anchor, used for showing context menu */
    contextMenuAnchor?: ContextMenuAnchor;

    /** Callback for updating context menu active state, used for showing context menu */
    checkIfContextMenuActive?: () => void;

    /** Callback when the payment options popover is shown */
    onPaymentOptionsShow?: () => void;

    /** Callback when the payment options popover is closed */
    onPaymentOptionsHide?: () => void;

    /** Whether a message is a whisper */
    isWhisper?: boolean;

    /** Whether the corresponding report action item is hovered */
    isHovered?: boolean;

    /** Whether  context menu should be shown on press */
    shouldDisplayContextMenu?: boolean;
};

function ReportPreview({
    iouReportID,
    policyID,
    chatReportID,
    action,
    containerStyles,
    contextMenuAnchor,
    isHovered = false,
    isWhisper = false,
    checkIfContextMenuActive = () => {},
    onPaymentOptionsShow,
    onPaymentOptionsHide,
    shouldDisplayContextMenu = true,
}: ReportPreviewProps) {
    const policy = usePolicy(policyID);
<<<<<<< HEAD
    const [chatReport] = useOnyx(`${ONYXKEYS.COLLECTION.REPORT}${chatReportID}`, {canBeMissing: true});
    const [iouReport, transactions, violations] = useReportWithTransactionsAndViolations(iouReportID);
    const lastTransaction = transactions?.at(0);
    const transactionIDList = transactions?.map((reportTransaction) => reportTransaction.transactionID) ?? [];
    const [userWallet] = useOnyx(ONYXKEYS.USER_WALLET, {canBeMissing: true});
    const [invoiceReceiverPolicy] = useOnyx(
        `${ONYXKEYS.COLLECTION.POLICY}${chatReport?.invoiceReceiver && 'policyID' in chatReport.invoiceReceiver ? chatReport.invoiceReceiver.policyID : CONST.DEFAULT_NUMBER_ID}`,
=======
    const [chatReport] = useOnyx(`${ONYXKEYS.COLLECTION.REPORT}${chatReportID}`, {canBeMissing: false});
    const [iouReport, transactions, violations] = useReportWithTransactionsAndViolations(iouReportID);
    const lastTransaction = transactions?.at(0);
    const transactionIDList = transactions?.map((reportTransaction) => reportTransaction.transactionID) ?? [];
    const [userWallet] = useOnyx(ONYXKEYS.USER_WALLET, {canBeMissing: false});
    const [invoiceReceiverPolicy] = useOnyx(
        `${ONYXKEYS.COLLECTION.POLICY}${chatReport?.invoiceReceiver && 'policyID' in chatReport.invoiceReceiver ? chatReport.invoiceReceiver.policyID : undefined}`,
>>>>>>> 3477a299
        {canBeMissing: true},
    );
    const [invoiceReceiverPersonalDetail] = useOnyx(ONYXKEYS.PERSONAL_DETAILS_LIST, {
        selector: (personalDetails) =>
            personalDetails?.[chatReport?.invoiceReceiver && 'accountID' in chatReport.invoiceReceiver ? chatReport.invoiceReceiver.accountID : CONST.DEFAULT_NUMBER_ID],
        canBeMissing: true,
    });
    const theme = useTheme();
    const styles = useThemeStyles();
    const {translate} = useLocalize();
    const {isOffline} = useNetwork();
    const {isOnSearch} = useSearchContext();

    const {hasMissingSmartscanFields, areAllRequestsBeingSmartScanned, hasOnlyTransactionsWithPendingRoutes, hasNonReimbursableTransactions} = useMemo(
        () => ({
            hasMissingSmartscanFields: hasMissingSmartscanFieldsReportUtils(iouReportID, transactions),
            areAllRequestsBeingSmartScanned: areAllRequestsBeingSmartScannedReportUtils(iouReportID, action),
            hasOnlyTransactionsWithPendingRoutes: hasOnlyTransactionsWithPendingRoutesReportUtils(iouReportID),
            hasNonReimbursableTransactions: hasNonReimbursableTransactionsReportUtils(iouReportID),
        }),
        // When transactions get updated these status may have changed, so that is a case where we also want to run this.
        // eslint-disable-next-line react-compiler/react-compiler, react-hooks/exhaustive-deps
        [transactions, iouReportID, action],
    );

    const {isPaidAnimationRunning, isApprovedAnimationRunning, stopAnimation, startAnimation, startApprovedAnimation} = usePaymentAnimations();
    const [isHoldMenuVisible, setIsHoldMenuVisible] = useState(false);
    const [requestType, setRequestType] = useState<ActionHandledType>();
    const [paymentType, setPaymentType] = useState<PaymentMethodType>();

    const getCanIOUBePaid = useCallback(
        (onlyShowPayElsewhere = false, shouldCheckApprovedState = true) =>
            canIOUBePaidIOUActions(iouReport, chatReport, policy, transactions, onlyShowPayElsewhere, undefined, undefined, shouldCheckApprovedState),
        [iouReport, chatReport, policy, transactions],
    );

    const canIOUBePaid = useMemo(() => getCanIOUBePaid(), [getCanIOUBePaid]);
    const onlyShowPayElsewhere = useMemo(() => !canIOUBePaid && getCanIOUBePaid(true), [canIOUBePaid, getCanIOUBePaid]);
    const shouldShowPayButton = isPaidAnimationRunning || canIOUBePaid || onlyShowPayElsewhere;

    const {nonHeldAmount, fullAmount, hasValidNonHeldAmount} = getNonHeldAndFullAmount(iouReport, shouldShowPayButton);
    const hasOnlyHeldExpenses = hasOnlyHeldExpensesReportUtils(iouReport?.reportID);

    const managerID = iouReport?.managerID ?? action.childManagerAccountID ?? CONST.DEFAULT_NUMBER_ID;
    const {totalDisplaySpend, reimbursableSpend} = getMoneyRequestSpendBreakdown(iouReport);
<<<<<<< HEAD
    const [reports] = useOnyx(`${ONYXKEYS.COLLECTION.REPORT}`, {canBeMissing: true});
=======
    const [reports] = useOnyx(`${ONYXKEYS.COLLECTION.REPORT}`, {canBeMissing: false});
>>>>>>> 3477a299
    const iouSettled = isSettled(iouReportID, isOnSearch ? reports : undefined) || action?.childStatusNum === CONST.REPORT.STATUS_NUM.REIMBURSED;
    const previewMessageOpacity = useSharedValue(1);
    const previewMessageStyle = useAnimatedStyle(() => ({
        opacity: previewMessageOpacity.get(),
    }));
    const checkMarkScale = useSharedValue(iouSettled ? 1 : 0);

    const isApproved = isReportApproved({report: iouReport, parentReportAction: action});
    const thumbsUpScale = useSharedValue(isApproved ? 1 : 0);
    const thumbsUpStyle = useAnimatedStyle(() => ({
        ...styles.defaultCheckmarkWrapper,
        transform: [{scale: thumbsUpScale.get()}],
    }));

    const isPolicyExpenseChat = isPolicyExpenseChatReportUtils(chatReport);
    const isInvoiceRoom = isInvoiceRoomReportUtils(chatReport);
    const isTripRoom = isTripRoomReportUtils(chatReport);

    const canAllowSettlement = hasUpdatedTotal(iouReport, policy);
    const numberOfRequests = transactions?.length ?? 0;
    const moneyRequestComment = numberOfRequests < 2 ? action?.childLastMoneyRequestComment ?? '' : '';
    const transactionsWithReceipts = getTransactionsWithReceipts(iouReportID);
    const numberOfScanningReceipts = transactionsWithReceipts.filter((transaction) => isReceiptBeingScanned(transaction)).length;
    const numberOfPendingRequests = transactionsWithReceipts.filter((transaction) => isPending(transaction) && isCardTransaction(transaction)).length;

    const hasReceipts = transactionsWithReceipts.length > 0;
    const isScanning = hasReceipts && areAllRequestsBeingSmartScanned;
    const hasErrors =
        (hasMissingSmartscanFields && !iouSettled) ||
        // eslint-disable-next-line @typescript-eslint/prefer-nullish-coalescing
        hasViolations(iouReportID, violations, true) ||
        hasNoticeTypeViolations(iouReportID, violations, true) ||
        hasWarningTypeViolations(iouReportID, violations, true) ||
        (isReportOwner(iouReport) && hasReportViolations(iouReportID)) ||
        hasActionsWithErrors(iouReportID);
    const lastThreeTransactions = transactions?.slice(-3) ?? [];
    const lastThreeReceipts = lastThreeTransactions.map((transaction) => ({...getThumbnailAndImageURIs(transaction), transaction}));
    const lastTransactionViolations = useTransactionViolations(lastTransaction?.transactionID);
    const showRTERViolationMessage = numberOfRequests === 1 && hasPendingUI(lastTransaction, lastTransactionViolations);
    const shouldShowBrokenConnectionViolation = numberOfRequests === 1 && shouldShowBrokenConnectionViolationForMultipleTransactions(transactionIDList, iouReport, policy, violations);
    let formattedMerchant = numberOfRequests === 1 ? getMerchant(lastTransaction) : null;
    const formattedDescription = numberOfRequests === 1 ? Parser.htmlToMarkdown(getDescription(lastTransaction)) : null;

    if (isPartialMerchant(formattedMerchant ?? '')) {
        formattedMerchant = null;
    }

    const isArchived = isArchivedReportWithID(iouReport?.reportID);

    // The submit button should be success green color only if the user is submitter and the policy does not have Scheduled Submit turned on
    const isWaitingForSubmissionFromCurrentUser = useMemo(() => isWaitingForSubmissionFromCurrentUserReportUtils(chatReport, policy), [chatReport, policy]);

    const {isDelegateAccessRestricted} = useDelegateUserDetails();
    const [isNoDelegateAccessMenuVisible, setIsNoDelegateAccessMenuVisible] = useState(false);

    const [reportNameValuePairs] = useOnyx(`${ONYXKEYS.COLLECTION.REPORT_NAME_VALUE_PAIRS}${iouReport?.reportID}`, {canBeMissing: true});

    const confirmPayment = useCallback(
        (type: PaymentMethodType | undefined, payAsBusiness?: boolean, methodID?: number, paymentMethod?: PaymentMethod) => {
            if (!type) {
                return;
            }
            setPaymentType(type);
            setRequestType(CONST.IOU.REPORT_ACTION_TYPE.PAY);
            if (isDelegateAccessRestricted) {
                setIsNoDelegateAccessMenuVisible(true);
            } else if (hasHeldExpensesReportUtils(iouReport?.reportID)) {
                setIsHoldMenuVisible(true);
            } else if (chatReport && iouReport) {
                startAnimation();
                if (isInvoiceReportUtils(iouReport)) {
                    payInvoice(type, chatReport, iouReport, payAsBusiness, methodID, paymentMethod);
                } else {
                    payMoneyRequest(type, chatReport, iouReport);
                }
            }
        },
        [chatReport, iouReport, isDelegateAccessRestricted, startAnimation],
    );

    const confirmApproval = () => {
        setRequestType(CONST.IOU.REPORT_ACTION_TYPE.APPROVE);
        if (isDelegateAccessRestricted) {
            setIsNoDelegateAccessMenuVisible(true);
        } else if (hasHeldExpensesReportUtils(iouReport?.reportID)) {
            setIsHoldMenuVisible(true);
        } else {
            startApprovedAnimation();
            approveMoneyRequest(iouReport, true);
        }
    };

    const getSettlementAmount = () => {
        if (hasOnlyHeldExpenses) {
            return '';
        }

        // We shouldn't display the nonHeldAmount as the default option if it's not valid since we cannot pay partially in this case
        if (hasHeldExpensesReportUtils(iouReport?.reportID) && canAllowSettlement && hasValidNonHeldAmount) {
            return nonHeldAmount;
        }

        return convertToDisplayString(reimbursableSpend, iouReport?.currency);
    };

    const getDisplayAmount = (): string => {
        if (totalDisplaySpend) {
            return convertToDisplayString(totalDisplaySpend, iouReport?.currency);
        }
        if (isScanning) {
            return translate('iou.receiptStatusTitle');
        }
        if (hasOnlyTransactionsWithPendingRoutes) {
            return translate('iou.fieldPending');
        }

        // If iouReport is not available, get amount from the action message (Ex: "Domain20821's Workspace owes $33.00" or "paid ₫60" or "paid -₫60 elsewhere")
        let displayAmount = '';
        const actionMessage = getReportActionText(action);
        const splits = actionMessage.split(' ');

        splits.forEach((split) => {
            if (!/\d/.test(split)) {
                return;
            }

            displayAmount = split;
        });

        return displayAmount;
    };

    // We're using this function to check if the parsed result of getDisplayAmount equals
    // to 0 in order to hide the subtitle (merchant / description) when the expense
    // is removed from OD report and display amount changes to 0 (any currency)
    function isDisplayAmountZero(displayAmount: string) {
        if (!displayAmount || displayAmount === '') {
            return false;
        }
        const numericPart = displayAmount.replace(/[^\d.-]/g, '');
        const amount = parseFloat(numericPart);
        return !Number.isNaN(amount) && amount === 0;
    }

    const previewMessage = useMemo(() => {
        if (isScanning) {
            return totalDisplaySpend ? `${translate('common.receipt')} ${CONST.DOT_SEPARATOR} ${translate('common.scanning')}` : `${translate('common.receipt')}`;
        }
        if (numberOfPendingRequests === 1 && numberOfRequests === 1) {
            return `${translate('common.receipt')} ${CONST.DOT_SEPARATOR} ${translate('iou.pending')}`;
        }
        if (showRTERViolationMessage) {
            return `${translate('common.receipt')} ${CONST.DOT_SEPARATOR} ${translate('iou.pendingMatch')}`;
        }

        let payerOrApproverName;
        if (isPolicyExpenseChat || isTripRoom) {
            payerOrApproverName = getPolicyName({report: chatReport, policy});
        } else if (isInvoiceRoom) {
            payerOrApproverName = getInvoicePayerName(chatReport, invoiceReceiverPolicy, invoiceReceiverPersonalDetail);
        } else {
            payerOrApproverName = getDisplayNameForParticipant({accountID: managerID, shouldUseShortForm: true});
        }

        if (isApproved) {
            return translate('iou.managerApproved', {manager: payerOrApproverName});
        }
        let paymentVerb: TranslationPaths = 'iou.payerOwes';
        if (iouSettled || iouReport?.isWaitingOnBankAccount) {
            paymentVerb = 'iou.payerPaid';
        } else if (hasNonReimbursableTransactions) {
            paymentVerb = 'iou.payerSpent';
            payerOrApproverName = getDisplayNameForParticipant({accountID: chatReport?.ownerAccountID, shouldUseShortForm: true});
        }
        return translate(paymentVerb, {payer: payerOrApproverName});
    }, [
        isScanning,
        numberOfPendingRequests,
        numberOfRequests,
        showRTERViolationMessage,
        isPolicyExpenseChat,
        isTripRoom,
        isInvoiceRoom,
        isApproved,
        iouSettled,
        iouReport?.isWaitingOnBankAccount,
        hasNonReimbursableTransactions,
        translate,
        totalDisplaySpend,
        chatReport,
        policy,
        invoiceReceiverPolicy,
        invoiceReceiverPersonalDetail,
        managerID,
    ]);

    const bankAccountRoute = getBankAccountRoute(chatReport);

    const shouldPromptUserToAddBankAccount = (hasMissingPaymentMethod(userWallet, iouReportID) || hasMissingInvoiceBankAccount(iouReportID)) && !isSettled(iouReportID);
    const shouldShowRBR = hasErrors && !iouSettled;

    /*
     Show subtitle if at least one of the expenses is not being smart scanned, and either:
     - There is more than one expense – in this case, the "X expenses, Y scanning" subtitle is shown;
     - There is only one expense, it has a receipt and is not being smart scanned – in this case, the expense merchant or description is shown;

     * There is an edge case when there is only one distance expense with a pending route and amount = 0.
       In this case, we don't want to show the merchant or description because it says: "Pending route...", which is already displayed in the amount field.
     */
    const shouldShowSingleRequestMerchantOrDescription =
        numberOfRequests === 1 && (!!formattedMerchant || !!formattedDescription) && !(hasOnlyTransactionsWithPendingRoutes && !totalDisplaySpend);
    const shouldShowSubtitle = !isScanning && (shouldShowSingleRequestMerchantOrDescription || numberOfRequests > 1) && !isDisplayAmountZero(getDisplayAmount());

    const isPayAtEndExpense = isPayAtEndExpenseReport(iouReportID, transactions);
<<<<<<< HEAD
    const [archiveReason] = useOnyx(`${ONYXKEYS.COLLECTION.REPORT_ACTIONS}${iouReportID}`, {selector: getArchiveReason, canBeMissing: true});
=======
    const [archiveReason] = useOnyx(`${ONYXKEYS.COLLECTION.REPORT_ACTIONS}${iouReportID}`, {selector: getArchiveReason, canBeMissing: false});
>>>>>>> 3477a299

    const getPendingMessageProps: () => PendingMessageProps = () => {
        if (isPayAtEndExpense) {
            if (!isArchived) {
                return {shouldShow: true, messageIcon: Expensicons.Hourglass, messageDescription: translate('iou.bookingPending')};
            }
            if (isArchived && archiveReason === CONST.REPORT.ARCHIVE_REASON.BOOKING_END_DATE_HAS_PASSED) {
                return {
                    shouldShow: true,
                    messageIcon: Expensicons.Box,
                    messageDescription: translate('iou.bookingArchived'),
                };
            }
        }
        if (shouldShowBrokenConnectionViolation) {
            return {shouldShow: true, messageIcon: Expensicons.Hourglass, messageDescription: translate('violations.brokenConnection530Error')};
        }
        return {shouldShow: false};
    };

    const pendingMessageProps = getPendingMessageProps();

    const {supportText} = useMemo(() => {
        if (formattedMerchant && formattedMerchant !== CONST.TRANSACTION.DEFAULT_MERCHANT && formattedMerchant !== CONST.TRANSACTION.PARTIAL_TRANSACTION_MERCHANT) {
            return {supportText: truncate(formattedMerchant, {length: CONST.REQUEST_PREVIEW.MAX_LENGTH})};
        }
        if (formattedDescription ?? moneyRequestComment) {
            return {
                supportText: truncate(StringUtils.lineBreaksToSpaces(Parser.htmlToText(Parser.replace(formattedDescription ?? moneyRequestComment))), {
                    length: CONST.REQUEST_PREVIEW.MAX_LENGTH,
                }),
            };
        }

        if (numberOfRequests === 1) {
            return {
                supportText: '',
            };
        }
        return {
            supportText: translate('iou.expenseCountWithStatus', {
                scanningReceipts: numberOfScanningReceipts,
                pendingReceipts: numberOfPendingRequests,
                count: numberOfRequests,
            }),
        };
    }, [formattedMerchant, formattedDescription, moneyRequestComment, translate, numberOfRequests, numberOfScanningReceipts, numberOfPendingRequests]);

    /*
     * Manual export
     */
    const connectedIntegration = getConnectedIntegration(policy);

    useEffect(() => {
        if (!isPaidAnimationRunning || isApprovedAnimationRunning) {
            return;
        }

        previewMessageOpacity.set(
            withTiming(0.75, {duration: CONST.ANIMATION_PAID_DURATION / 2}, () => {
                previewMessageOpacity.set(withTiming(1, {duration: CONST.ANIMATION_PAID_DURATION / 2}));
            }),
        );
        // We only want to animate the text when the text changes
        // eslint-disable-next-line react-compiler/react-compiler, react-hooks/exhaustive-deps
    }, [previewMessage, previewMessageOpacity]);

    useEffect(() => {
        if (!iouSettled) {
            return;
        }

        checkMarkScale.set(isPaidAnimationRunning ? withDelay(CONST.ANIMATION_PAID_CHECKMARK_DELAY, withSpring(1, {duration: CONST.ANIMATION_PAID_DURATION})) : 1);
    }, [isPaidAnimationRunning, iouSettled, checkMarkScale]);

    useEffect(() => {
        if (!isApproved) {
            return;
        }

        thumbsUpScale.set(isApprovedAnimationRunning ? withDelay(CONST.ANIMATION_THUMBS_UP_DELAY, withSpring(1, {duration: CONST.ANIMATION_THUMBS_UP_DURATION})) : 1);
    }, [isApproved, isApprovedAnimationRunning, thumbsUpScale]);
    const openReportFromPreview = useCallback(() => {
        if (!iouReportID || contextMenuRef.current?.isContextMenuOpening) {
            return;
        }
        Performance.markStart(CONST.TIMING.OPEN_REPORT_FROM_PREVIEW);
        Timing.start(CONST.TIMING.OPEN_REPORT_FROM_PREVIEW);
        Navigation.navigate(ROUTES.REPORT_WITH_ID.getRoute(iouReportID));
    }, [iouReportID]);

    const reportPreviewAction = useMemo(() => {
        return getReportPreviewAction(violations, iouReport, policy, transactions, reportNameValuePairs);
    }, [iouReport, policy, reportNameValuePairs, violations, transactions]);

    const reportPreviewActions = {
        [CONST.REPORT.REPORT_PREVIEW_ACTIONS.SUBMIT]: (
            <Button
                success={isWaitingForSubmissionFromCurrentUser}
                text={translate('common.submit')}
                onPress={() => submitReport(iouReport)}
            />
        ),
        [CONST.REPORT.REPORT_PREVIEW_ACTIONS.APPROVE]: (
            <Button
                text={translate('iou.approve')}
                success
                onPress={() => confirmApproval()}
            />
        ),
        [CONST.REPORT.REPORT_PREVIEW_ACTIONS.PAY]: (
            <AnimatedSettlementButton
                onlyShowPayElsewhere={onlyShowPayElsewhere}
                currency={iouReport?.currency}
                policyID={policyID}
                chatReportID={chatReportID}
                iouReport={iouReport}
                onPress={confirmPayment}
                enablePaymentsRoute={ROUTES.ENABLE_PAYMENTS}
                addBankAccountRoute={bankAccountRoute}
                shouldHidePaymentOptions={!shouldShowPayButton}
                canIOUBePaid
                formattedAmount={getSettlementAmount() ?? ''}
                isPaidAnimationRunning={isPaidAnimationRunning}
                isApprovedAnimationRunning={isApprovedAnimationRunning}
                onAnimationFinish={stopAnimation}
                onPaymentOptionsShow={onPaymentOptionsShow}
                onPaymentOptionsHide={onPaymentOptionsHide}
                kycWallAnchorAlignment={{
                    horizontal: CONST.MODAL.ANCHOR_ORIGIN_HORIZONTAL.LEFT,
                    vertical: CONST.MODAL.ANCHOR_ORIGIN_VERTICAL.BOTTOM,
                }}
                paymentMethodDropdownAnchorAlignment={{
                    horizontal: CONST.MODAL.ANCHOR_ORIGIN_HORIZONTAL.RIGHT,
                    vertical: CONST.MODAL.ANCHOR_ORIGIN_VERTICAL.BOTTOM,
                }}
                isDisabled={isOffline && !canAllowSettlement}
                isLoading={!isOffline && !canAllowSettlement}
            />
        ),
        [CONST.REPORT.REPORT_PREVIEW_ACTIONS.EXPORT_TO_ACCOUNTING]: connectedIntegration ? (
            <ExportWithDropdownMenu
                policy={policy}
                report={iouReport}
                connectionName={connectedIntegration}
                wrapperStyle={styles.flexReset}
                dropdownAnchorAlignment={{
                    horizontal: CONST.MODAL.ANCHOR_ORIGIN_HORIZONTAL.RIGHT,
                    vertical: CONST.MODAL.ANCHOR_ORIGIN_VERTICAL.BOTTOM,
                }}
            />
        ) : null,
        [CONST.REPORT.REPORT_PREVIEW_ACTIONS.REVIEW]: (
            <Button
                text={translate('common.review')}
                onPress={() => openReportFromPreview()}
                icon={Expensicons.DotIndicator}
                iconFill={theme.danger}
                iconHoverFill={theme.dangerHover}
            />
        ),
        [CONST.REPORT.REPORT_PREVIEW_ACTIONS.VIEW]: (
            <Button
                text={translate('common.view')}
                onPress={() => {
                    openReportFromPreview();
                }}
            />
        ),
    };

    return (
        <OfflineWithFeedback
            pendingAction={iouReport?.pendingFields?.preview}
            shouldDisableOpacity={!!(action.pendingAction ?? action.isOptimisticAction)}
            needsOffscreenAlphaCompositing
        >
            <View style={[styles.chatItemMessage, containerStyles]}>
                <PressableWithoutFeedback
                    onPress={openReportFromPreview}
                    onPressIn={() => canUseTouchScreen() && ControlSelection.block()}
                    onPressOut={() => ControlSelection.unblock()}
                    onLongPress={(event) => {
                        if (!shouldDisplayContextMenu) {
                            return;
                        }

                        showContextMenuForReport(event, contextMenuAnchor, chatReportID, action, checkIfContextMenuActive);
                    }}
                    shouldUseHapticsOnLongPress
                    // This is added to omit console error about nested buttons as its forbidden on web platform
                    style={[styles.flexRow, styles.justifyContentBetween, styles.reportPreviewBox, isOnSearch ? styles.borderedContentCardLarge : {}]}
                    role={getButtonRole(true)}
                    isNested
                    accessibilityLabel={translate('iou.viewDetails')}
                >
                    <View style={[styles.reportPreviewBox, isHovered || isScanning || isWhisper ? styles.reportPreviewBoxHoverBorder : undefined]}>
                        {lastThreeReceipts.length > 0 && (
                            <ReportActionItemImages
                                images={lastThreeReceipts}
                                total={numberOfRequests}
                                size={CONST.RECEIPT.MAX_REPORT_PREVIEW_RECEIPTS}
                            />
                        )}
                        <View style={[styles.expenseAndReportPreviewBoxBody, hasReceipts ? styles.mtn1 : {}]}>
                            <View>
                                <View style={styles.expenseAndReportPreviewTextContainer}>
                                    <View style={styles.flexRow}>
                                        <Animated.View style={[styles.flex1, styles.flexRow, styles.alignItemsCenter, previewMessageStyle]}>
                                            <Text
                                                style={[styles.textLabelSupporting, styles.lh20]}
                                                testID="reportPreview-previewMessage"
                                            >
                                                {previewMessage}
                                            </Text>
                                        </Animated.View>
                                        {!shouldShowRBR && shouldPromptUserToAddBankAccount && (
                                            <Icon
                                                src={Expensicons.DotIndicator}
                                                fill={theme.success}
                                            />
                                        )}
                                    </View>
                                    <View style={styles.reportPreviewAmountSubtitleContainer}>
                                        <View style={styles.flexRow}>
                                            <View style={[styles.flex1, styles.flexRow, styles.alignItemsCenter]}>
                                                <Text style={styles.textHeadlineH1}>{getDisplayAmount()}</Text>
                                                {iouSettled && (
                                                    <Animated.View style={[styles.defaultCheckmarkWrapper, {transform: [{scale: checkMarkScale}]}]}>
                                                        <Icon
                                                            src={Expensicons.Checkmark}
                                                            fill={theme.iconSuccessFill}
                                                        />
                                                    </Animated.View>
                                                )}
                                                {isApproved && (
                                                    <Animated.View style={thumbsUpStyle}>
                                                        <Icon
                                                            src={Expensicons.ThumbsUp}
                                                            fill={theme.icon}
                                                        />
                                                    </Animated.View>
                                                )}
                                            </View>
                                        </View>
                                        {shouldShowSubtitle && !!supportText && (
                                            <View style={styles.flexRow}>
                                                <View style={[styles.flex1, styles.flexRow, styles.alignItemsCenter]}>
                                                    <Text style={[styles.textLabelSupporting, styles.textNormal, styles.lh20]}>{supportText}</Text>
                                                </View>
                                            </View>
                                        )}
                                        {pendingMessageProps.shouldShow && (
                                            <View style={[styles.flex1, styles.flexRow, styles.alignItemsCenter, styles.mt2]}>
                                                <Icon
                                                    src={pendingMessageProps.messageIcon}
                                                    height={variables.iconSizeExtraSmall}
                                                    width={variables.iconSizeExtraSmall}
                                                    fill={theme.icon}
                                                />
                                                <Text style={[styles.textMicroSupporting, styles.ml1, styles.amountSplitPadding]}>{pendingMessageProps.messageDescription}</Text>
                                            </View>
                                        )}
                                    </View>
                                </View>
                                <View style={styles.pt4}>{reportPreviewActions[reportPreviewAction]}</View>
                            </View>
                        </View>
                    </View>
                </PressableWithoutFeedback>
            </View>
            <DelegateNoAccessModal
                isNoDelegateAccessMenuVisible={isNoDelegateAccessMenuVisible}
                onClose={() => setIsNoDelegateAccessMenuVisible(false)}
            />

            {isHoldMenuVisible && !!iouReport && requestType !== undefined && (
                <ProcessMoneyReportHoldMenu
                    nonHeldAmount={!hasOnlyHeldExpenses && hasValidNonHeldAmount ? nonHeldAmount : undefined}
                    requestType={requestType}
                    fullAmount={fullAmount}
                    onClose={() => setIsHoldMenuVisible(false)}
                    isVisible={isHoldMenuVisible}
                    paymentType={paymentType}
                    chatReport={chatReport}
                    moneyRequestReport={iouReport}
                    transactionCount={numberOfRequests}
                    startAnimation={() => {
                        if (requestType === CONST.IOU.REPORT_ACTION_TYPE.APPROVE) {
                            startApprovedAnimation();
                        } else {
                            startAnimation();
                        }
                    }}
                />
            )}
        </OfflineWithFeedback>
    );
}

ReportPreview.displayName = 'ReportPreview';

export default ReportPreview;<|MERGE_RESOLUTION|>--- conflicted
+++ resolved
@@ -150,15 +150,6 @@
     shouldDisplayContextMenu = true,
 }: ReportPreviewProps) {
     const policy = usePolicy(policyID);
-<<<<<<< HEAD
-    const [chatReport] = useOnyx(`${ONYXKEYS.COLLECTION.REPORT}${chatReportID}`, {canBeMissing: true});
-    const [iouReport, transactions, violations] = useReportWithTransactionsAndViolations(iouReportID);
-    const lastTransaction = transactions?.at(0);
-    const transactionIDList = transactions?.map((reportTransaction) => reportTransaction.transactionID) ?? [];
-    const [userWallet] = useOnyx(ONYXKEYS.USER_WALLET, {canBeMissing: true});
-    const [invoiceReceiverPolicy] = useOnyx(
-        `${ONYXKEYS.COLLECTION.POLICY}${chatReport?.invoiceReceiver && 'policyID' in chatReport.invoiceReceiver ? chatReport.invoiceReceiver.policyID : CONST.DEFAULT_NUMBER_ID}`,
-=======
     const [chatReport] = useOnyx(`${ONYXKEYS.COLLECTION.REPORT}${chatReportID}`, {canBeMissing: false});
     const [iouReport, transactions, violations] = useReportWithTransactionsAndViolations(iouReportID);
     const lastTransaction = transactions?.at(0);
@@ -166,7 +157,6 @@
     const [userWallet] = useOnyx(ONYXKEYS.USER_WALLET, {canBeMissing: false});
     const [invoiceReceiverPolicy] = useOnyx(
         `${ONYXKEYS.COLLECTION.POLICY}${chatReport?.invoiceReceiver && 'policyID' in chatReport.invoiceReceiver ? chatReport.invoiceReceiver.policyID : undefined}`,
->>>>>>> 3477a299
         {canBeMissing: true},
     );
     const [invoiceReceiverPersonalDetail] = useOnyx(ONYXKEYS.PERSONAL_DETAILS_LIST, {
@@ -212,11 +202,8 @@
 
     const managerID = iouReport?.managerID ?? action.childManagerAccountID ?? CONST.DEFAULT_NUMBER_ID;
     const {totalDisplaySpend, reimbursableSpend} = getMoneyRequestSpendBreakdown(iouReport);
-<<<<<<< HEAD
-    const [reports] = useOnyx(`${ONYXKEYS.COLLECTION.REPORT}`, {canBeMissing: true});
-=======
     const [reports] = useOnyx(`${ONYXKEYS.COLLECTION.REPORT}`, {canBeMissing: false});
->>>>>>> 3477a299
+
     const iouSettled = isSettled(iouReportID, isOnSearch ? reports : undefined) || action?.childStatusNum === CONST.REPORT.STATUS_NUM.REIMBURSED;
     const previewMessageOpacity = useSharedValue(1);
     const previewMessageStyle = useAnimatedStyle(() => ({
@@ -431,11 +418,7 @@
     const shouldShowSubtitle = !isScanning && (shouldShowSingleRequestMerchantOrDescription || numberOfRequests > 1) && !isDisplayAmountZero(getDisplayAmount());
 
     const isPayAtEndExpense = isPayAtEndExpenseReport(iouReportID, transactions);
-<<<<<<< HEAD
-    const [archiveReason] = useOnyx(`${ONYXKEYS.COLLECTION.REPORT_ACTIONS}${iouReportID}`, {selector: getArchiveReason, canBeMissing: true});
-=======
     const [archiveReason] = useOnyx(`${ONYXKEYS.COLLECTION.REPORT_ACTIONS}${iouReportID}`, {selector: getArchiveReason, canBeMissing: false});
->>>>>>> 3477a299
 
     const getPendingMessageProps: () => PendingMessageProps = () => {
         if (isPayAtEndExpense) {
