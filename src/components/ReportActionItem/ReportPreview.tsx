--- conflicted
+++ resolved
@@ -530,13 +530,8 @@
         if (isPaidAnimationRunning) {
             return CONST.REPORT.REPORT_PREVIEW_ACTIONS.PAY;
         }
-<<<<<<< HEAD
-        return getReportPreviewAction(violations, iouReport, policy, transactions, isIouReportArchived || isChatReportArchived);
-    }, [isPaidAnimationRunning, violations, iouReport, policy, transactions, isIouReportArchived, isChatReportArchived]);
-=======
-        return getReportPreviewAction(violations, iouReport, policy, transactions, isIouReportArchived, undefined, invoiceReceiverPolicy);
-    }, [isPaidAnimationRunning, violations, iouReport, policy, transactions, isIouReportArchived, invoiceReceiverPolicy]);
->>>>>>> 6871ba97
+        return getReportPreviewAction(violations, iouReport, policy, transactions, isIouReportArchived || isChatReportArchived, undefined, invoiceReceiverPolicy);
+    }, [isPaidAnimationRunning, violations, iouReport, policy, transactions, isIouReportArchived, invoiceReceiverPolicy, isChatReportArchived]);
 
     const reportPreviewActions = {
         [CONST.REPORT.REPORT_PREVIEW_ACTIONS.SUBMIT]: (
