--- conflicted
+++ resolved
@@ -152,11 +152,8 @@
     checkIfContextMenuActive = () => {},
     onPaymentOptionsShow,
     onPaymentOptionsHide,
-<<<<<<< HEAD
     onShowContextMenu = () => {},
-=======
     shouldDisplayContextMenu = true,
->>>>>>> dec149db
 }: ReportPreviewProps) {
     const policy = usePolicy(policyID);
     const [chatReport] = useOnyx(`${ONYXKEYS.COLLECTION.REPORT}${chatReportID}`);
@@ -534,17 +531,14 @@
                     onPress={openReportFromPreview}
                     onPressIn={() => canUseTouchScreen() && ControlSelection.block()}
                     onPressOut={() => ControlSelection.unblock()}
-<<<<<<< HEAD
-                    onLongPress={(event) => onShowContextMenu(() => showContextMenuForReport(event, contextMenuAnchor, chatReportID, action, checkIfContextMenuActive))}
-=======
-                    onLongPress={(event) => {
-                        if (!shouldDisplayContextMenu) {
-                            return;
-                        }
-
-                        showContextMenuForReport(event, contextMenuAnchor, chatReportID, action, checkIfContextMenuActive);
-                    }}
->>>>>>> dec149db
+                    onLongPress={(event) =>
+                        onShowContextMenu(() => {
+                            if (!shouldDisplayContextMenu) {
+                                return;
+                            }
+                            return showContextMenuForReport(event, contextMenuAnchor, chatReportID, action, checkIfContextMenuActive);
+                        })
+                    }
                     shouldUseHapticsOnLongPress
                     // This is added to omit console error about nested buttons as its forbidden on web platform
                     style={[styles.flexRow, styles.justifyContentBetween, styles.reportPreviewBox, isOnSearch ? styles.borderedContentCardLarge : {}]}
