--- conflicted
+++ resolved
@@ -168,11 +168,7 @@
             return translate('iou.receiptScanning');
         }
         if (hasOnlyTransactionsWithPendingRoutes) {
-<<<<<<< HEAD
-            return translate('iou.pending');
-=======
             return translate('iou.fieldPending');
->>>>>>> 95aa19a5
         }
 
         // If iouReport is not available, get amount from the action message (Ex: "Domain20821's Workspace owes $33.00" or "paid ₫60" or "paid -₫60 elsewhere")
