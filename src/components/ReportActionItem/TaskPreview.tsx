--- conflicted
+++ resolved
@@ -94,13 +94,8 @@
                 role={CONST.ROLE.BUTTON}
                 accessibilityLabel={translate('task.task')}
             >
-<<<<<<< HEAD
                 <View style={[styles.flex1, styles.flexRow, styles.alignItemsStart, styles.mt1]}>
-                    <View style={[styles.taskCheckboxWrapper]}>
-=======
-                <View style={[styles.flex1, styles.flexRow, styles.alignItemsStart]}>
                     <View style={[styles.taskCheckboxWrapper, styles.alignSelfCenter]}>
->>>>>>> 762bffcf
                         <Checkbox
                             style={[styles.mr2]}
                             isChecked={isTaskCompleted}
