--- conflicted
+++ resolved
@@ -26,20 +26,11 @@
 import ROUTES from '@src/ROUTES';
 import type {Report} from '@src/types/onyx';
 
-<<<<<<< HEAD
 type TaskViewProps = {
-=======
-type TaskViewProps = WithCurrentUserPersonalDetailsProps & {
->>>>>>> f9ec4fa0
     /** The report currently being looked at */
     report: Report;
-};
 
-<<<<<<< HEAD
 function TaskView({report}: TaskViewProps) {
-=======
-function TaskView({report, ...props}: TaskViewProps) {
->>>>>>> f9ec4fa0
     const styles = useThemeStyles();
     const StyleUtils = useStyleUtils();
     const currentUserPersonalDetails = useCurrentUserPersonalDetails();
@@ -189,8 +180,4 @@
 
 TaskView.displayName = 'TaskView';
 
-<<<<<<< HEAD
-export default TaskView;
-=======
-export default withCurrentUserPersonalDetails(TaskView);
->>>>>>> f9ec4fa0
+export default TaskView;