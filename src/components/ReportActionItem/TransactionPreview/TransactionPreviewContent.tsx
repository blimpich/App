--- conflicted
+++ resolved
@@ -169,16 +169,7 @@
                 shouldDisableOpacity={isDeleted}
                 shouldHideOnDelete={shouldHideOnDelete}
             >
-<<<<<<< HEAD
-                <View
-                    style={[
-                        (isTransactionScanning || isWhisper) && [styles.reportPreviewBoxHoverBorder, styles.reportContainerBorderRadius],
-                        !onPreviewPressed ? [styles.moneyRequestPreviewBox, containerStyles, themeStyles] : {},
-                    ]}
-                >
-=======
-                <View style={[(isScanning || isWhisper) && [styles.reportPreviewBoxHoverBorder, styles.reportContainerBorderRadius]]}>
->>>>>>> 84f09e63
+                <View style={[(isTransactionScanning || isWhisper) && [styles.reportPreviewBoxHoverBorder, styles.reportContainerBorderRadius]]}>
                     {!isDeleted && (
                         <ReportActionItemImages
                             images={receiptImages}
