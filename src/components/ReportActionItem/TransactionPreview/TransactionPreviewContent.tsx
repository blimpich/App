import lodashSortBy from 'lodash/sortBy';
import truncate from 'lodash/truncate';
import React, {useMemo} from 'react';
import {View} from 'react-native';
import Button from '@components/Button';
import Icon from '@components/Icon';
import {DotIndicator, Folder, Tag} from '@components/Icon/Expensicons';
import MultipleAvatars from '@components/MultipleAvatars';
import OfflineWithFeedback from '@components/OfflineWithFeedback';
import ReportActionItemImages from '@components/ReportActionItem/ReportActionItemImages';
import UserInfoCellsWithArrow from '@components/SelectionList/Search/UserInfoCellsWithArrow';
import Text from '@components/Text';
import TransactionPreviewSkeletonView from '@components/TransactionPreviewSkeletonView';
import useLocalize from '@hooks/useLocalize';
import useOnyx from '@hooks/useOnyx';
import useTheme from '@hooks/useTheme';
import useThemeStyles from '@hooks/useThemeStyles';
import {convertToDisplayString} from '@libs/CurrencyUtils';
import {calculateAmount} from '@libs/IOUUtils';
import {getAvatarsForAccountIDs} from '@libs/OptionsListUtils';
import Parser from '@libs/Parser';
import {getCleanedTagName} from '@libs/PolicyUtils';
import {getThumbnailAndImageURIs} from '@libs/ReceiptUtils';
import {getOriginalMessage, getReportActions, isMoneyRequestAction} from '@libs/ReportActionsUtils';
import type {TransactionDetails} from '@libs/ReportUtils';
import {canEditMoneyRequest, getTransactionDetails, getWorkspaceIcon, isIOUReport, isPolicyExpenseChat, isReportApproved, isSettled} from '@libs/ReportUtils';
import StringUtils from '@libs/StringUtils';
import type {TranslationPathOrText} from '@libs/TransactionPreviewUtils';
import {createTransactionPreviewConditionals, getIOUData, getTransactionPreviewTextAndTranslationPaths} from '@libs/TransactionPreviewUtils';
import {isScanning} from '@libs/TransactionUtils';
import ViolationsUtils from '@libs/Violations/ViolationsUtils';
import variables from '@styles/variables';
import CONST from '@src/CONST';
import ONYXKEYS from '@src/ONYXKEYS';
import type {TransactionPreviewContentProps} from './types';

function TransactionPreviewContent({
    action,
    isWhisper,
    isHovered,
    chatReport,
    personalDetails,
    iouReport,
    transaction,
    violations,
    offlineWithFeedbackOnClose,
    containerStyles,
    transactionPreviewWidth,
    isBillSplit,
    areThereDuplicates,
    sessionAccountID,
    walletTermsErrors,
    reportPreviewAction,
    shouldHideOnDelete = true,
    shouldShowIOUData,
    navigateToReviewFields,
    isReviewDuplicateTransactionPage = false,
}: TransactionPreviewContentProps) {
    const theme = useTheme();
    const styles = useThemeStyles();
    const {translate} = useLocalize();

    const [policy] = useOnyx(`${ONYXKEYS.COLLECTION.POLICY}${iouReport?.policyID}`, {canBeMissing: true});
    const transactionDetails = useMemo<Partial<TransactionDetails>>(() => getTransactionDetails(transaction, undefined, policy) ?? {}, [transaction, policy]);
    const managerID = iouReport?.managerID ?? reportPreviewAction?.childManagerAccountID ?? CONST.DEFAULT_NUMBER_ID;
    const ownerAccountID = iouReport?.ownerAccountID ?? reportPreviewAction?.childOwnerAccountID ?? CONST.DEFAULT_NUMBER_ID;
    const isReportAPolicyExpenseChat = isPolicyExpenseChat(chatReport);
    const {amount: requestAmount, comment: requestComment, merchant, tag, category, currency: requestCurrency} = transactionDetails;
<<<<<<< HEAD
    const reportActions = useMemo(() => (iouReport ? getReportActions(iouReport) ?? {} : {}), [iouReport]);
    const [originalTransaction] = useOnyx(`${ONYXKEYS.COLLECTION.TRANSACTION}${transaction?.comment?.originalTransactionID}`, {canBeMissing: true});
=======
    const reportActions = useMemo(() => (iouReport ? (getReportActions(iouReport) ?? {}) : {}), [iouReport]);
>>>>>>> 4510fc76

    const transactionPreviewCommonArguments = useMemo(
        () => ({
            iouReport,
            transaction,
            action,
            isBillSplit,
            violations,
            transactionDetails,
        }),
        [action, iouReport, isBillSplit, transaction, transactionDetails, violations],
    );

    const conditionals = useMemo(
        () =>
            createTransactionPreviewConditionals({
                ...transactionPreviewCommonArguments,
                areThereDuplicates,
                isReportAPolicyExpenseChat,
            }),
        [areThereDuplicates, transactionPreviewCommonArguments, isReportAPolicyExpenseChat],
    );

    const {shouldShowRBR, shouldShowMerchant, shouldShowSplitShare, shouldShowTag, shouldShowCategory, shouldShowSkeleton, shouldShowDescription} = conditionals;

    const firstViolation = violations.at(0);
    const isIOUActionType = isMoneyRequestAction(action);
    const canEdit = isIOUActionType && canEditMoneyRequest(action, transaction);
    const violationMessage = firstViolation ? ViolationsUtils.getViolationTranslation(firstViolation, translate, canEdit) : undefined;

    const previewText = useMemo(
        () =>
            getTransactionPreviewTextAndTranslationPaths({
                ...transactionPreviewCommonArguments,
                shouldShowRBR,
                violationMessage,
                reportActions,
                originalTransaction,
            }),
        [transactionPreviewCommonArguments, shouldShowRBR, violationMessage, reportActions, originalTransaction],
    );
    const getTranslatedText = (item: TranslationPathOrText) => (item.translationPath ? translate(item.translationPath) : (item.text ?? ''));

    const previewHeaderText = previewText.previewHeaderText.reduce((text, currentKey) => {
        return `${text}${getTranslatedText(currentKey)}`;
    }, '');

    const RBRMessage = getTranslatedText(previewText.RBRMessage);
    const displayAmountText = getTranslatedText(previewText.displayAmountText);
    const displayDeleteAmountText = getTranslatedText(previewText.displayDeleteAmountText);

    const iouData = shouldShowIOUData
        ? getIOUData(managerID, ownerAccountID, isIOUReport(iouReport) || reportPreviewAction?.childType === CONST.REPORT.TYPE.IOU, personalDetails, requestAmount ?? 0)
        : undefined;
    const {from, to} = iouData ?? {from: null, to: null};
    const isDeleted = action?.pendingAction === CONST.RED_BRICK_ROAD_PENDING_ACTION.DELETE || transaction?.pendingAction === CONST.RED_BRICK_ROAD_PENDING_ACTION.DELETE;
    const shouldShowCategoryOrTag = shouldShowCategory || shouldShowTag;
    const shouldShowMerchantOrDescription = shouldShowDescription || shouldShowMerchant;
    const shouldShowIOUHeader = !!from && !!to;
    const description = truncate(StringUtils.lineBreaksToSpaces(Parser.htmlToText(requestComment ?? '')), {length: CONST.REQUEST_PREVIEW.MAX_LENGTH});
    const requestMerchant = truncate(merchant, {length: CONST.REQUEST_PREVIEW.MAX_LENGTH});
    const isApproved = isReportApproved({report: iouReport});
    const isIOUSettled = isSettled(iouReport?.reportID);
    const isSettlementOrApprovalPartial = !!iouReport?.pendingFields?.partial;
    const isTransactionScanning = isScanning(transaction);
    const displayAmount = isDeleted ? displayDeleteAmountText : displayAmountText;
    const receiptImages = [{...getThumbnailAndImageURIs(transaction), transaction}];
    const merchantOrDescription = shouldShowMerchant ? requestMerchant : description || '';
    const participantAccountIDs = isMoneyRequestAction(action) && isBillSplit ? (getOriginalMessage(action)?.participantAccountIDs ?? []) : [managerID, ownerAccountID];
    const participantAvatars = getAvatarsForAccountIDs(participantAccountIDs, personalDetails ?? {});
    const sortedParticipantAvatars = lodashSortBy(participantAvatars, (avatar) => avatar.id);
    if (isReportAPolicyExpenseChat && isBillSplit) {
        sortedParticipantAvatars.push(getWorkspaceIcon(chatReport));
    }

    // If available, retrieve the split share from the splits object of the transaction, if not, display an even share.
    const splitShare = useMemo(
        () =>
            shouldShowSplitShare
                ? (transaction?.comment?.splits?.find((split) => split.accountID === sessionAccountID)?.amount ??
                  calculateAmount(isReportAPolicyExpenseChat ? 1 : participantAccountIDs.length - 1, requestAmount ?? 0, requestCurrency ?? '', action?.actorAccountID === sessionAccountID))
                : 0,
        [
            shouldShowSplitShare,
            isReportAPolicyExpenseChat,
            action?.actorAccountID,
            participantAccountIDs.length,
            transaction?.comment?.splits,
            requestAmount,
            requestCurrency,
            sessionAccountID,
        ],
    );

    const shouldWrapDisplayAmount = !(isBillSplit || shouldShowMerchantOrDescription || isTransactionScanning);
    const previewTextViewGap = (shouldShowCategoryOrTag || !shouldWrapDisplayAmount) && styles.gap2;
    const previewTextMargin = shouldShowIOUHeader && shouldShowMerchantOrDescription && !isBillSplit && !shouldShowCategoryOrTag && styles.mbn1;

    const transactionWrapperStyles = [styles.border, styles.moneyRequestPreviewBox, (isIOUSettled || isApproved) && isSettlementOrApprovalPartial && styles.offlineFeedback.pending];

    return (
        <View style={[transactionWrapperStyles, containerStyles]}>
            <OfflineWithFeedback
                errors={walletTermsErrors}
                onClose={() => offlineWithFeedbackOnClose}
                errorRowStyles={[styles.mbn1]}
                needsOffscreenAlphaCompositing
                pendingAction={action?.pendingAction}
                shouldDisableStrikeThrough={isDeleted}
                shouldDisableOpacity={isDeleted}
                shouldHideOnDelete={shouldHideOnDelete}
            >
                <View style={[(isTransactionScanning || isWhisper) && [styles.reportPreviewBoxHoverBorder, styles.reportContainerBorderRadius]]}>
                    <ReportActionItemImages
                        images={receiptImages}
                        // eslint-disable-next-line @typescript-eslint/prefer-nullish-coalescing
                        isHovered={isHovered || isTransactionScanning}
                        size={1}
                        shouldUseAspectRatio
                    />
                    {shouldShowSkeleton ? (
                        <TransactionPreviewSkeletonView transactionPreviewWidth={transactionPreviewWidth} />
                    ) : (
                        <View style={[styles.expenseAndReportPreviewBoxBody, styles.mtn1]}>
                            <View style={styles.gap3}>
                                {shouldShowIOUHeader && (
                                    <View style={[styles.flex1, styles.dFlex, styles.alignItemsCenter, styles.gap2, styles.flexRow]}>
                                        <UserInfoCellsWithArrow
                                            shouldShowToRecipient
                                            participantFrom={from}
                                            participantFromDisplayName={from.displayName ?? from.login ?? translate('common.hidden')}
                                            participantToDisplayName={to.displayName ?? to.login ?? translate('common.hidden')}
                                            participantTo={to}
                                            avatarSize="mid-subscript"
                                            infoCellsTextStyle={{...styles.textMicroBold, lineHeight: 14}}
                                            infoCellsAvatarStyle={styles.pr1}
                                        />
                                    </View>
                                )}
                                <View style={previewTextViewGap}>
                                    <View style={[styles.flexRow, styles.alignItemsCenter]}>
                                        <Text style={[isDeleted && styles.lineThrough, styles.textLabelSupporting, styles.flex1, styles.lh16, previewTextMargin]}>{previewHeaderText}</Text>
                                        {isBillSplit && (
                                            <View style={styles.moneyRequestPreviewBoxAvatar}>
                                                <MultipleAvatars
                                                    icons={sortedParticipantAvatars}
                                                    shouldStackHorizontally
                                                    size="subscript"
                                                    shouldUseCardBackground
                                                />
                                            </View>
                                        )}
                                        {shouldWrapDisplayAmount && (
                                            <Text
                                                fontSize={variables.fontSizeNormal}
                                                style={[isDeleted && styles.lineThrough, styles.flexShrink0]}
                                                numberOfLines={1}
                                            >
                                                {displayAmount}
                                            </Text>
                                        )}
                                    </View>
                                    <View>
                                        <View style={[styles.flexRow]}>
                                            <View
                                                style={[
                                                    styles.flex1,
                                                    styles.flexRow,
                                                    styles.alignItemsCenter,
                                                    isBillSplit && !shouldShowMerchantOrDescription ? styles.justifyContentEnd : styles.justifyContentBetween,
                                                    styles.gap2,
                                                ]}
                                            >
                                                {shouldShowMerchantOrDescription && (
                                                    <Text
                                                        fontSize={variables.fontSizeNormal}
                                                        style={[isDeleted && styles.lineThrough, styles.flexShrink1]}
                                                        numberOfLines={1}
                                                    >
                                                        {merchantOrDescription}
                                                    </Text>
                                                )}
                                                {!shouldWrapDisplayAmount && (
                                                    <Text
                                                        fontSize={variables.fontSizeNormal}
                                                        style={[isDeleted && styles.lineThrough, styles.flexShrink0]}
                                                        numberOfLines={1}
                                                    >
                                                        {displayAmount}
                                                    </Text>
                                                )}
                                            </View>
                                        </View>
                                        <View style={[styles.flexRow, styles.justifyContentEnd]}>
                                            {!!splitShare && (
                                                <Text style={[isDeleted && styles.lineThrough, styles.textLabel, styles.colorMuted, styles.amountSplitPadding]}>
                                                    {translate('iou.yourSplit', {amount: convertToDisplayString(splitShare, requestCurrency)})}
                                                </Text>
                                            )}
                                        </View>
                                    </View>
                                    {shouldShowCategoryOrTag && (
                                        <View style={[styles.flexRow, styles.alignItemsCenter]}>
                                            {shouldShowCategory && (
                                                <View
                                                    style={[
                                                        styles.flexRow,
                                                        styles.alignItemsCenter,
                                                        styles.gap1,
                                                        shouldShowTag && styles.mw50,
                                                        shouldShowTag && styles.pr1,
                                                        styles.flexShrink1,
                                                    ]}
                                                >
                                                    <Icon
                                                        src={Folder}
                                                        height={variables.iconSizeExtraSmall}
                                                        width={variables.iconSizeExtraSmall}
                                                        fill={theme.icon}
                                                    />
                                                    <Text
                                                        numberOfLines={1}
                                                        style={[isDeleted && styles.lineThrough, styles.textMicroSupporting, styles.pre, styles.flexShrink1]}
                                                    >
                                                        {category}
                                                    </Text>
                                                </View>
                                            )}
                                            {shouldShowTag && !!tag && (
                                                <View style={[styles.flex1, styles.flexRow, styles.alignItemsCenter, styles.gap1, category && styles.pl1]}>
                                                    <Icon
                                                        src={Tag}
                                                        height={variables.iconSizeExtraSmall}
                                                        width={variables.iconSizeExtraSmall}
                                                        fill={theme.icon}
                                                    />
                                                    <Text
                                                        numberOfLines={1}
                                                        style={[isDeleted && styles.lineThrough, styles.textMicroSupporting, styles.pre, styles.flexShrink1]}
                                                    >
                                                        {getCleanedTagName(tag)}
                                                    </Text>
                                                </View>
                                            )}
                                        </View>
                                    )}
                                </View>
                                {!isIOUSettled && shouldShowRBR && (
                                    <View style={[styles.flexRow, styles.alignItemsCenter, styles.gap1]}>
                                        <Icon
                                            src={DotIndicator}
                                            fill={theme.danger}
                                            height={variables.iconSizeExtraSmall}
                                            width={variables.iconSizeExtraSmall}
                                        />
                                        <Text
                                            numberOfLines={1}
                                            style={[isDeleted && styles.lineThrough, styles.textMicroSupporting, styles.pre, styles.flexShrink1, {color: theme.danger}]}
                                        >
                                            {RBRMessage}
                                        </Text>
                                    </View>
                                )}
                            </View>
                        </View>
                    )}
                    {isReviewDuplicateTransactionPage && !isIOUSettled && !isApproved && areThereDuplicates && (
                        <Button
                            text={translate('violations.keepThisOne')}
                            success
                            style={[styles.ph4, styles.pb4]}
                            onPress={navigateToReviewFields}
                        />
                    )}
                </View>
            </OfflineWithFeedback>
        </View>
    );
}

TransactionPreviewContent.displayName = 'TransactionPreviewContent';

export default TransactionPreviewContent;<|MERGE_RESOLUTION|>--- conflicted
+++ resolved
@@ -66,12 +66,7 @@
     const ownerAccountID = iouReport?.ownerAccountID ?? reportPreviewAction?.childOwnerAccountID ?? CONST.DEFAULT_NUMBER_ID;
     const isReportAPolicyExpenseChat = isPolicyExpenseChat(chatReport);
     const {amount: requestAmount, comment: requestComment, merchant, tag, category, currency: requestCurrency} = transactionDetails;
-<<<<<<< HEAD
-    const reportActions = useMemo(() => (iouReport ? getReportActions(iouReport) ?? {} : {}), [iouReport]);
-    const [originalTransaction] = useOnyx(`${ONYXKEYS.COLLECTION.TRANSACTION}${transaction?.comment?.originalTransactionID}`, {canBeMissing: true});
-=======
     const reportActions = useMemo(() => (iouReport ? (getReportActions(iouReport) ?? {}) : {}), [iouReport]);
->>>>>>> 4510fc76
 
     const transactionPreviewCommonArguments = useMemo(
         () => ({
