--- conflicted
+++ resolved
@@ -37,11 +37,8 @@
         iouReportID,
         transactionID: transactionIDFromProps,
         onPreviewPressed,
-<<<<<<< HEAD
         reportPreviewAction,
-=======
         contextAction,
->>>>>>> ce695b6a
     } = props;
 
     const [iouReport] = useOnyx(`${ONYXKEYS.COLLECTION.REPORT}${iouReportID}`, {canBeMissing: true});
