import React, {useMemo} from 'react';
import {View} from 'react-native';
import AvatarWithDisplayName from '@components/AvatarWithDisplayName';
import useThemeStyles from '@hooks/useThemeStyles';
import type ReportSearchHeaderProps from './types';

function ReportSearchHeader({report, policy, style, transactions, avatarBorderColor}: ReportSearchHeaderProps) {
    const styles = useThemeStyles();

    const middleContent = useMemo(() => {
        return (
            <AvatarWithDisplayName
                report={report}
                policy={policy}
                transactions={transactions}
                shouldUseCustomSearchTitleName
                shouldEnableDetailPageNavigation={false}
<<<<<<< HEAD
                shouldEnableAvatarNavigation={false}
=======
                avatarBorderColor={avatarBorderColor}
>>>>>>> 7da8108b
            />
        );
    }, [report, policy, transactions, avatarBorderColor]);

    return (
        <View
            dataSet={{dragArea: false}}
            style={[style, styles.reportSearchHeaderBar]}
        >
            <View style={[styles.dFlex, styles.flexRow, styles.alignItemsCenter, styles.flexGrow1, styles.justifyContentBetween, styles.overflowHidden]}>{middleContent}</View>
        </View>
    );
}

ReportSearchHeader.displayName = 'ReportSearchHeader';

export default ReportSearchHeader;<|MERGE_RESOLUTION|>--- conflicted
+++ resolved
@@ -15,11 +15,8 @@
                 transactions={transactions}
                 shouldUseCustomSearchTitleName
                 shouldEnableDetailPageNavigation={false}
-<<<<<<< HEAD
                 shouldEnableAvatarNavigation={false}
-=======
                 avatarBorderColor={avatarBorderColor}
->>>>>>> 7da8108b
             />
         );
     }, [report, policy, transactions, avatarBorderColor]);
