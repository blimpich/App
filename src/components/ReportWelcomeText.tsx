--- conflicted
+++ resolved
@@ -45,14 +45,8 @@
         .filter((accountID) => accountID !== session?.accountID || !isOneOnOneChat);
     const isMultipleParticipant = participantAccountIDs.length > 1;
     const displayNamesWithTooltips = ReportUtils.getDisplayNamesWithTooltips(OptionsListUtils.getPersonalDetailsForAccountIDs(participantAccountIDs, personalDetails), isMultipleParticipant);
-<<<<<<< HEAD
     const roomWelcomeMessage = ReportUtils.getRoomWelcomeMessage(report);
-    const moneyRequestOptions = ReportUtils.temporary_getMoneyRequestOptions(report, policy, participantAccountIDs, canUseTrackExpense);
-=======
-    const isUserPolicyAdmin = PolicyUtils.isPolicyAdmin(policy);
-    const roomWelcomeMessage = ReportUtils.getRoomWelcomeMessage(report, isUserPolicyAdmin);
     const moneyRequestOptions = ReportUtils.temporary_getMoneyRequestOptions(report, policy, participantAccountIDs);
->>>>>>> 0a373bec
     const additionalText = moneyRequestOptions
         .filter((item): item is Exclude<IOUType, typeof CONST.IOU.TYPE.REQUEST | typeof CONST.IOU.TYPE.SEND | typeof CONST.IOU.TYPE.INVOICE> => item !== CONST.IOU.TYPE.INVOICE)
         .map((item) => translate(`reportActionsView.iouTypes.${item}`))
