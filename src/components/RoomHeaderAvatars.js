--- conflicted
+++ resolved
@@ -65,11 +65,7 @@
         StyleUtils.getAvatarStyle(CONST.AVATAR_SIZE.LARGE_BORDERED),
     ];
     return (
-<<<<<<< HEAD
-        <View style={styles.pointerEventsNone}>
-=======
-        <View pointerEvents="box-none">
->>>>>>> ae6dd7e6
+        <View style={styles.pointerEventsBoxNone}>
             <View style={[styles.flexRow, styles.wAuto, styles.ml3]}>
                 {_.map(iconsToDisplay, (icon, index) => (
                     <View
