<<<<<<< HEAD
import HybridAppModule from '@expensify/react-native-hybrid-app';
import {UNSTABLE_usePreventRemove, useIsFocused, useNavigation, useRoute} from '@react-navigation/native';
import type {ForwardedRef, ReactNode} from 'react';
import React, {createContext, forwardRef, useContext, useEffect, useMemo, useRef, useState} from 'react';
import type {StyleProp, ViewStyle} from 'react-native';
import {Keyboard, PanResponder, View} from 'react-native';
=======
import {UNSTABLE_usePreventRemove, useIsFocused, useNavigation} from '@react-navigation/native';
import type {ForwardedRef, ReactNode} from 'react';
import React, {createContext, forwardRef, useContext, useEffect, useMemo, useRef, useState} from 'react';
import type {StyleProp, ViewStyle} from 'react-native';
import {Keyboard, NativeModules, PanResponder, View} from 'react-native';
import {useOnyx} from 'react-native-onyx';
>>>>>>> c5bba74f
import {PickerAvoidingView} from 'react-native-picker-select';
import type {EdgeInsets} from 'react-native-safe-area-context';
import useEnvironment from '@hooks/useEnvironment';
import useInitialDimensions from '@hooks/useInitialWindowDimensions';
import useResponsiveLayout from '@hooks/useResponsiveLayout';
import useStyledSafeAreaInsets from '@hooks/useStyledSafeAreaInsets';
import useTackInputFocus from '@hooks/useTackInputFocus';
import useThemeStyles from '@hooks/useThemeStyles';
import useWindowDimensions from '@hooks/useWindowDimensions';
import {isMobile, isMobileWebKit, isSafari} from '@libs/Browser';
import type {PlatformStackNavigationProp} from '@libs/Navigation/PlatformStackNavigation/types';
import type {ReportsSplitNavigatorParamList, RootNavigatorParamList} from '@libs/Navigation/types';
import addViewportResizeListener from '@libs/VisualViewport';
import toggleTestToolsModal from '@userActions/TestTool';
import CONFIG from '@src/CONFIG';
import CONST from '@src/CONST';
import ONYXKEYS from '@src/ONYXKEYS';
import CustomDevMenu from './CustomDevMenu';
import CustomStatusBarAndBackgroundContext from './CustomStatusBarAndBackground/CustomStatusBarAndBackgroundContext';
import FocusTrapForScreens from './FocusTrap/FocusTrapForScreen';
import type FocusTrapForScreenProps from './FocusTrap/FocusTrapForScreen/FocusTrapProps';
import HeaderGap from './HeaderGap';
import ImportedStateIndicator from './ImportedStateIndicator';
import {useInputBlurContext} from './InputBlurContext';
import KeyboardAvoidingView from './KeyboardAvoidingView';
import ModalContext from './Modal/ModalContext';
import OfflineIndicator from './OfflineIndicator';
import withNavigationFallback from './withNavigationFallback';

type ScreenWrapperChildrenProps = {
    insets: EdgeInsets;
    safeAreaPaddingBottomStyle?: {
        paddingBottom?: ViewStyle['paddingBottom'];
    };
    didScreenTransitionEnd: boolean;
};

type ScreenWrapperProps = {
    /** Returns a function as a child to pass insets to or a node to render without insets */
    children: ReactNode | React.FC<ScreenWrapperChildrenProps>;

    /** Content to display under the offline indicator */
    bottomContent?: ReactNode;

    /** A unique ID to find the screen wrapper in tests */
    testID: string;

    /** Additional styles to add */
    style?: StyleProp<ViewStyle>;

    /** Additional styles for header gap */
    headerGapStyles?: StyleProp<ViewStyle>;

    /** Styles for the offline indicator */
    offlineIndicatorStyle?: StyleProp<ViewStyle>;

    /** Whether to include padding bottom */
    includeSafeAreaPaddingBottom?: boolean;

    /** Whether to include padding top */
    includePaddingTop?: boolean;

    /** Called when navigated Screen's transition is finished. It does not fire when user exit the page. */
    onEntryTransitionEnd?: () => void;

    /** The behavior to pass to the KeyboardAvoidingView, requires some trial and error depending on the layout/devices used.
     *  Search 'switch(behavior)' in ./node_modules/react-native/Libraries/Components/Keyboard/KeyboardAvoidingView.js for more context */
    keyboardAvoidingViewBehavior?: 'padding' | 'height' | 'position';

    /** Whether KeyboardAvoidingView should be enabled. Use false for screens where this functionality is not necessary */
    shouldEnableKeyboardAvoidingView?: boolean;

    /** Whether picker modal avoiding should be enabled. Should be enabled when there's a picker at the bottom of a
     *  scrollable form, gives a subtly better UX if disabled on non-scrollable screens with a submit button */
    shouldEnablePickerAvoiding?: boolean;

    /** Whether to dismiss keyboard before leaving a screen */
    shouldDismissKeyboardBeforeClose?: boolean;

    /** Whether to use the maxHeight (true) or use the 100% of the height (false) */
    shouldEnableMaxHeight?: boolean;

    /** Whether to use the minHeight. Use true for screens where the window height are changing because of Virtual Keyboard */
    shouldEnableMinHeight?: boolean;

    /** Whether to show offline indicator */
    shouldShowOfflineIndicator?: boolean;

    /** Whether to avoid scroll on virtual viewport */
    shouldAvoidScrollOnVirtualViewport?: boolean;

    /** Whether to use cached virtual viewport height  */
    shouldUseCachedViewportHeight?: boolean;

    /**
     * The navigation prop is passed by the navigator. It is used to trigger the onEntryTransitionEnd callback
     * when the screen transition ends.
     *
     * This is required because transitionEnd event doesn't trigger in the testing environment.
     */
    navigation?: PlatformStackNavigationProp<RootNavigatorParamList> | PlatformStackNavigationProp<ReportsSplitNavigatorParamList>;

    /** Whether to show offline indicator on wide screens */
    shouldShowOfflineIndicatorInWideScreen?: boolean;

    /** Overrides the focus trap default settings */
    focusTrapSettings?: FocusTrapForScreenProps['focusTrapSettings'];
};

type ScreenWrapperStatusContextType = {
    didScreenTransitionEnd: boolean;
    isSafeAreaTopPaddingApplied: boolean;
    isSafeAreaBottomPaddingApplied: boolean;
};

const ScreenWrapperStatusContext = createContext<ScreenWrapperStatusContextType | undefined>(undefined);

function ScreenWrapper(
    {
        shouldEnableMaxHeight = false,
        shouldEnableMinHeight = false,
        includePaddingTop = true,
        keyboardAvoidingViewBehavior = 'padding',
        includeSafeAreaPaddingBottom = true,
        shouldEnableKeyboardAvoidingView = true,
        shouldEnablePickerAvoiding = true,
        headerGapStyles,
        children,
        shouldShowOfflineIndicator = true,
        offlineIndicatorStyle,
        style,
        shouldDismissKeyboardBeforeClose = true,
        onEntryTransitionEnd,
        testID,
        navigation: navigationProp,
        shouldAvoidScrollOnVirtualViewport = true,
        shouldShowOfflineIndicatorInWideScreen = false,
        shouldUseCachedViewportHeight = false,
        focusTrapSettings,
        bottomContent,
    }: ScreenWrapperProps,
    ref: ForwardedRef<View>,
) {
    /**
     * We are only passing navigation as prop from
     * ReportScreen -> ScreenWrapper
     *
     * so in other places where ScreenWrapper is used, we need to
     * fallback to useNavigation.
     */
    const navigationFallback = useNavigation<PlatformStackNavigationProp<RootNavigatorParamList>>();
    const navigation = navigationProp ?? navigationFallback;
    const isFocused = useIsFocused();
    const {windowHeight} = useWindowDimensions(shouldUseCachedViewportHeight);
    // since Modals are drawn in separate native view hierarchy we should always add paddings
    const ignoreInsetsConsumption = !useContext(ModalContext).default;
    const {setRootStatusBarEnabled} = useContext(CustomStatusBarAndBackgroundContext);
    const [isSingleNewDotEntry] = useOnyx(ONYXKEYS.IS_SINGLE_NEW_DOT_ENTRY);

    // We need to use isSmallScreenWidth instead of shouldUseNarrowLayout for a case where we want to show the offline indicator only on small screens
    // eslint-disable-next-line rulesdir/prefer-shouldUseNarrowLayout-instead-of-isSmallScreenWidth
    const {isSmallScreenWidth, shouldUseNarrowLayout} = useResponsiveLayout();
    const {initialHeight} = useInitialDimensions();
    const styles = useThemeStyles();
    const {isDevelopment} = useEnvironment();
    const [didScreenTransitionEnd, setDidScreenTransitionEnd] = useState(false);
    const maxHeight = shouldEnableMaxHeight ? windowHeight : undefined;
    const minHeight = shouldEnableMinHeight && !isSafari() ? initialHeight : undefined;

    const {isBlurred, setIsBlurred} = useInputBlurContext();

<<<<<<< HEAD
    UNSTABLE_usePreventRemove(shouldReturnToOldDot, () => {
        if (!CONFIG.IS_HYBRID_APP) {
            return;
        }
        HybridAppModule.closeReactNativeApp(false, false);
=======
    UNSTABLE_usePreventRemove(isSingleNewDotEntry ?? false, () => {
        NativeModules.HybridAppModule?.closeReactNativeApp({shouldSignOut: false, shouldSetNVP: false});
>>>>>>> c5bba74f
        setRootStatusBarEnabled(false);

    });

    const panResponder = useRef(
        PanResponder.create({
            onStartShouldSetPanResponderCapture: (_e, gestureState) => gestureState.numberActiveTouches === CONST.TEST_TOOL.NUMBER_OF_TAPS,
            onPanResponderRelease: toggleTestToolsModal,
        }),
    ).current;

    const keyboardDismissPanResponder = useRef(
        PanResponder.create({
            onMoveShouldSetPanResponderCapture: (_e, gestureState) => {
                const isHorizontalSwipe = Math.abs(gestureState.dx) > Math.abs(gestureState.dy);
                const shouldDismissKeyboard = shouldDismissKeyboardBeforeClose && Keyboard.isVisible() && isMobile();

                return isHorizontalSwipe && shouldDismissKeyboard;
            },
            onPanResponderGrant: Keyboard.dismiss,
        }),
    ).current;

    useEffect(() => {
        /**
         * Handler to manage viewport resize events specific to Safari.
         * Disables the blur state when Safari is detected.
         */
        const handleViewportResize = () => {
            if (!isSafari()) {
                return; // Exit early if not Safari
            }
            setIsBlurred(false); // Disable blur state for Safari
        };

        // Add the viewport resize listener
        const removeResizeListener = addViewportResizeListener(handleViewportResize);

        // Cleanup function to remove the listener
        return () => {
            removeResizeListener();
        };
    }, [setIsBlurred]);

    useEffect(() => {
        // On iOS, the transitionEnd event doesn't trigger some times. As such, we need to set a timeout
        const timeout = setTimeout(() => {
            setDidScreenTransitionEnd(true);
            onEntryTransitionEnd?.();
        }, CONST.SCREEN_TRANSITION_END_TIMEOUT);

        const unsubscribeTransitionEnd = navigation.addListener('transitionEnd', (event) => {
            // Prevent firing the prop callback when user is exiting the page.
            if (event?.data?.closing) {
                return;
            }
            clearTimeout(timeout);
            setDidScreenTransitionEnd(true);
            onEntryTransitionEnd?.();
        });

        // We need to have this prop to remove keyboard before going away from the screen, to avoid previous screen look weird for a brief moment,
        // also we need to have generic control in future - to prevent closing keyboard for some rare cases in which beforeRemove has limitations
        // described here https://reactnavigation.org/docs/preventing-going-back/#limitations
        const beforeRemoveSubscription = shouldDismissKeyboardBeforeClose
            ? navigation.addListener('beforeRemove', () => {
                  if (!Keyboard.isVisible()) {
                      return;
                  }
                  Keyboard.dismiss();
              })
            : undefined;

        return () => {
            clearTimeout(timeout);
            unsubscribeTransitionEnd();

            if (beforeRemoveSubscription) {
                beforeRemoveSubscription();
            }
        };
        // Rule disabled because this effect is only for component did mount & will component unmount lifecycle event
        // eslint-disable-next-line react-compiler/react-compiler, react-hooks/exhaustive-deps
    }, []);

    const {insets, paddingTop, paddingBottom, safeAreaPaddingBottomStyle, unmodifiedPaddings} = useStyledSafeAreaInsets();
    const paddingTopStyle: StyleProp<ViewStyle> = {};
    const paddingBottomStyle: StyleProp<ViewStyle> = {};

    const isSafeAreaTopPaddingApplied = includePaddingTop;
    if (includePaddingTop) {
        paddingTopStyle.paddingTop = paddingTop;
    }
    if (includePaddingTop && ignoreInsetsConsumption) {
        paddingTopStyle.paddingTop = unmodifiedPaddings.top;
    }

    // We always need the safe area padding bottom if we're showing the offline indicator since it is bottom-docked.
    if (includeSafeAreaPaddingBottom) {
        paddingBottomStyle.paddingBottom = paddingBottom;
    }
    if (includeSafeAreaPaddingBottom && ignoreInsetsConsumption) {
        paddingBottomStyle.paddingBottom = unmodifiedPaddings.bottom;
    }

    const isAvoidingViewportScroll = useTackInputFocus(isFocused && shouldEnableMaxHeight && shouldAvoidScrollOnVirtualViewport && isMobileWebKit());
    const contextValue = useMemo(
        () => ({didScreenTransitionEnd, isSafeAreaTopPaddingApplied, isSafeAreaBottomPaddingApplied: includeSafeAreaPaddingBottom}),
        [didScreenTransitionEnd, includeSafeAreaPaddingBottom, isSafeAreaTopPaddingApplied],
    );

    return (
        <FocusTrapForScreens focusTrapSettings={focusTrapSettings}>
            <View
                ref={ref}
                style={[styles.flex1, {minHeight}]}
                // eslint-disable-next-line react/jsx-props-no-spreading, react-compiler/react-compiler
                {...panResponder.panHandlers}
                testID={testID}
            >
                <View
                    fsClass="fs-unmask"
                    style={[styles.flex1, paddingTopStyle, style]}
                    // eslint-disable-next-line react/jsx-props-no-spreading, react-compiler/react-compiler
                    {...keyboardDismissPanResponder.panHandlers}
                >
                    <KeyboardAvoidingView
                        style={[styles.w100, styles.h100, !isBlurred ? {maxHeight} : undefined, isAvoidingViewportScroll ? [styles.overflowAuto, styles.overscrollBehaviorContain] : {}]}
                        behavior={keyboardAvoidingViewBehavior}
                        enabled={shouldEnableKeyboardAvoidingView}
                    >
                        <PickerAvoidingView
                            style={isAvoidingViewportScroll ? [styles.h100, {marginTop: 1}] : styles.flex1}
                            enabled={shouldEnablePickerAvoiding}
                        >
                            <HeaderGap styles={headerGapStyles} />
                            {isDevelopment && <CustomDevMenu />}
                            <ScreenWrapperStatusContext.Provider value={contextValue}>
                                {
                                    // If props.children is a function, call it to provide the insets to the children.
                                    typeof children === 'function'
                                        ? children({
                                              insets,
                                              safeAreaPaddingBottomStyle,
                                              didScreenTransitionEnd,
                                          })
                                        : children
                                }
                                {isSmallScreenWidth && shouldShowOfflineIndicator && (
                                    <>
                                        <OfflineIndicator
                                            style={[offlineIndicatorStyle]}
                                            containerStyles={
                                                includeSafeAreaPaddingBottom
                                                    ? [styles.offlineIndicatorMobile]
                                                    : [styles.offlineIndicatorMobile, {paddingBottom: paddingBottom + styles.offlineIndicatorMobile.paddingBottom}]
                                            }
                                        />
                                        {/* Since import state is tightly coupled to the offline state, it is safe to display it when showing offline indicator */}
                                        <ImportedStateIndicator />
                                    </>
                                )}
                                {!shouldUseNarrowLayout && shouldShowOfflineIndicatorInWideScreen && (
                                    <>
                                        <OfflineIndicator
                                            containerStyles={[]}
                                            style={[styles.pl5, styles.offlineIndicatorRow, offlineIndicatorStyle]}
                                        />
                                        {/* Since import state is tightly coupled to the offline state, it is safe to display it when showing offline indicator */}
                                        <ImportedStateIndicator />
                                    </>
                                )}
                            </ScreenWrapperStatusContext.Provider>
                        </PickerAvoidingView>
                    </KeyboardAvoidingView>
                </View>
                <View style={paddingBottomStyle}>{bottomContent}</View>
            </View>
        </FocusTrapForScreens>
    );
}

ScreenWrapper.displayName = 'ScreenWrapper';

export default withNavigationFallback(forwardRef(ScreenWrapper));
export {ScreenWrapperStatusContext};
export type {ScreenWrapperChildrenProps};<|MERGE_RESOLUTION|>--- conflicted
+++ resolved
@@ -1,18 +1,10 @@
-<<<<<<< HEAD
 import HybridAppModule from '@expensify/react-native-hybrid-app';
-import {UNSTABLE_usePreventRemove, useIsFocused, useNavigation, useRoute} from '@react-navigation/native';
+import {UNSTABLE_usePreventRemove, useIsFocused, useNavigation} from '@react-navigation/native';
 import type {ForwardedRef, ReactNode} from 'react';
 import React, {createContext, forwardRef, useContext, useEffect, useMemo, useRef, useState} from 'react';
 import type {StyleProp, ViewStyle} from 'react-native';
 import {Keyboard, PanResponder, View} from 'react-native';
-=======
-import {UNSTABLE_usePreventRemove, useIsFocused, useNavigation} from '@react-navigation/native';
-import type {ForwardedRef, ReactNode} from 'react';
-import React, {createContext, forwardRef, useContext, useEffect, useMemo, useRef, useState} from 'react';
-import type {StyleProp, ViewStyle} from 'react-native';
-import {Keyboard, NativeModules, PanResponder, View} from 'react-native';
 import {useOnyx} from 'react-native-onyx';
->>>>>>> c5bba74f
 import {PickerAvoidingView} from 'react-native-picker-select';
 import type {EdgeInsets} from 'react-native-safe-area-context';
 import useEnvironment from '@hooks/useEnvironment';
@@ -184,18 +176,12 @@
 
     const {isBlurred, setIsBlurred} = useInputBlurContext();
 
-<<<<<<< HEAD
-    UNSTABLE_usePreventRemove(shouldReturnToOldDot, () => {
+    UNSTABLE_usePreventRemove(isSingleNewDotEntry ?? false, () => {
         if (!CONFIG.IS_HYBRID_APP) {
             return;
         }
-        HybridAppModule.closeReactNativeApp(false, false);
-=======
-    UNSTABLE_usePreventRemove(isSingleNewDotEntry ?? false, () => {
-        NativeModules.HybridAppModule?.closeReactNativeApp({shouldSignOut: false, shouldSetNVP: false});
->>>>>>> c5bba74f
+        HybridAppModule?.closeReactNativeApp({shouldSignOut: false, shouldSetNVP: false});
         setRootStatusBarEnabled(false);
-
     });
 
     const panResponder = useRef(
