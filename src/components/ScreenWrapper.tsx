import {useNavigation} from '@react-navigation/native';
import type {StackNavigationProp} from '@react-navigation/stack';
import type {ForwardedRef, ReactNode} from 'react';
import React, {createContext, forwardRef, useEffect, useMemo, useRef, useState} from 'react';
import type {DimensionValue, StyleProp, ViewStyle} from 'react-native';
import {Keyboard, PanResponder, View} from 'react-native';
import {PickerAvoidingView} from 'react-native-picker-select';
import type {EdgeInsets} from 'react-native-safe-area-context';
import useEnvironment from '@hooks/useEnvironment';
import useInitialDimensions from '@hooks/useInitialWindowDimensions';
import useKeyboardState from '@hooks/useKeyboardState';
import useNetwork from '@hooks/useNetwork';
import useTackInputFocus from '@hooks/useTackInputFocus';
import useThemeStyles from '@hooks/useThemeStyles';
import useWindowDimensions from '@hooks/useWindowDimensions';
import * as Browser from '@libs/Browser';
import type {CentralPaneNavigatorParamList, RootStackParamList} from '@libs/Navigation/types';
import toggleTestToolsModal from '@userActions/TestTool';
import CONST from '@src/CONST';
import CustomDevMenu from './CustomDevMenu';
import FocusTrapForScreens from './FocusTrap/FocusTrapForScreen';
import HeaderGap from './HeaderGap';
import KeyboardAvoidingView from './KeyboardAvoidingView';
import OfflineIndicator from './OfflineIndicator';
import SafeAreaConsumer from './SafeAreaConsumer';
import TestToolsModal from './TestToolsModal';
import withNavigationFallback from './withNavigationFallback';

type ScreenWrapperChildrenProps = {
    insets: EdgeInsets;
    safeAreaPaddingBottomStyle?: {
        paddingBottom?: DimensionValue;
    };
    didScreenTransitionEnd: boolean;
};

type ScreenWrapperProps = {
    /** Returns a function as a child to pass insets to or a node to render without insets */
    children: ReactNode | React.FC<ScreenWrapperChildrenProps>;

    /** A unique ID to find the screen wrapper in tests */
    testID: string;

    /** Additional styles to add */
    style?: StyleProp<ViewStyle>;

    /** Additional styles for header gap */
    headerGapStyles?: StyleProp<ViewStyle>;

    /** Styles for the offline indicator */
    offlineIndicatorStyle?: StyleProp<ViewStyle>;

    /** Whether to include padding bottom */
    includeSafeAreaPaddingBottom?: boolean;

    /** Whether to include padding top */
    includePaddingTop?: boolean;

    /** Called when navigated Screen's transition is finished. It does not fire when user exit the page. */
    onEntryTransitionEnd?: () => void;

    /** The behavior to pass to the KeyboardAvoidingView, requires some trial and error depending on the layout/devices used.
     *  Search 'switch(behavior)' in ./node_modules/react-native/Libraries/Components/Keyboard/KeyboardAvoidingView.js for more context */
    keyboardAvoidingViewBehavior?: 'padding' | 'height' | 'position';

    /** Whether KeyboardAvoidingView should be enabled. Use false for screens where this functionality is not necessary */
    shouldEnableKeyboardAvoidingView?: boolean;

    /** Whether picker modal avoiding should be enabled. Should be enabled when there's a picker at the bottom of a
     *  scrollable form, gives a subtly better UX if disabled on non-scrollable screens with a submit button */
    shouldEnablePickerAvoiding?: boolean;

    /** Whether to dismiss keyboard before leaving a screen */
    shouldDismissKeyboardBeforeClose?: boolean;

    /** Whether to use the maxHeight (true) or use the 100% of the height (false) */
    shouldEnableMaxHeight?: boolean;

    /** Whether to use the minHeight. Use true for screens where the window height are changing because of Virtual Keyboard */
    shouldEnableMinHeight?: boolean;

    /** Whether to show offline indicator */
    shouldShowOfflineIndicator?: boolean;

    /** Whether to avoid scroll on virtual viewport */
    shouldAvoidScrollOnVirtualViewport?: boolean;

    /** Whether to use cached virtual viewport height  */
    shouldUseCachedViewportHeight?: boolean;

    /**
     * The navigation prop is passed by the navigator. It is used to trigger the onEntryTransitionEnd callback
     * when the screen transition ends.
     *
     * This is required because transitionEnd event doesn't trigger in the testing environment.
     */
    navigation?: StackNavigationProp<RootStackParamList> | StackNavigationProp<CentralPaneNavigatorParamList>;

    /** Whether to show offline indicator on wide screens */
    shouldShowOfflineIndicatorInWideScreen?: boolean;
};

const ScreenWrapperStatusContext = createContext({didScreenTransitionEnd: false});

function ScreenWrapper(
    {
        shouldEnableMaxHeight = false,
        shouldEnableMinHeight = false,
        includePaddingTop = true,
        keyboardAvoidingViewBehavior = 'padding',
        includeSafeAreaPaddingBottom = true,
        shouldEnableKeyboardAvoidingView = true,
        shouldEnablePickerAvoiding = true,
        headerGapStyles,
        children,
        shouldShowOfflineIndicator = true,
        offlineIndicatorStyle,
        style,
        shouldDismissKeyboardBeforeClose = true,
        onEntryTransitionEnd,
        testID,
        navigation: navigationProp,
        shouldAvoidScrollOnVirtualViewport = true,
        shouldShowOfflineIndicatorInWideScreen = false,
        shouldUseCachedViewportHeight = false,
    }: ScreenWrapperProps,
    ref: ForwardedRef<View>,
) {
    /**
     * We are only passing navigation as prop from
     * ReportScreenWrapper -> ReportScreen -> ScreenWrapper
     *
     * so in other places where ScreenWrapper is used, we need to
     * fallback to useNavigation.
     */
    const navigationFallback = useNavigation<StackNavigationProp<RootStackParamList>>();
    const navigation = navigationProp ?? navigationFallback;
    const {windowHeight, isSmallScreenWidth} = useWindowDimensions(shouldUseCachedViewportHeight);
    const {initialHeight} = useInitialDimensions();
    const styles = useThemeStyles();
    const keyboardState = useKeyboardState();
    const {isDevelopment} = useEnvironment();
    const {isOffline} = useNetwork();
    const [didScreenTransitionEnd, setDidScreenTransitionEnd] = useState(false);
    const maxHeight = shouldEnableMaxHeight ? windowHeight : undefined;
    const minHeight = shouldEnableMinHeight && !Browser.isSafari() ? initialHeight : undefined;
    const isKeyboardShown = keyboardState?.isKeyboardShown ?? false;

    const isKeyboardShownRef = useRef<boolean>(false);

    isKeyboardShownRef.current = keyboardState?.isKeyboardShown ?? false;

    const panResponder = useRef(
        PanResponder.create({
            onStartShouldSetPanResponderCapture: (_e, gestureState) => gestureState.numberActiveTouches === CONST.TEST_TOOL.NUMBER_OF_TAPS,
            onPanResponderRelease: toggleTestToolsModal,
        }),
    ).current;

    const keyboardDissmissPanResponder = useRef(
        PanResponder.create({
            onMoveShouldSetPanResponderCapture: (_e, gestureState) => {
                const isHorizontalSwipe = Math.abs(gestureState.dx) > Math.abs(gestureState.dy);
                const shouldDismissKeyboard = shouldDismissKeyboardBeforeClose && isKeyboardShown && Browser.isMobile();

                return isHorizontalSwipe && shouldDismissKeyboard;
            },
            onPanResponderGrant: Keyboard.dismiss,
        }),
    ).current;

    useEffect(() => {
        const unsubscribeTransitionEnd = navigation.addListener('transitionEnd', (event) => {
            // Prevent firing the prop callback when user is exiting the page.
            if (event?.data?.closing) {
                return;
            }

            setDidScreenTransitionEnd(true);
            onEntryTransitionEnd?.();
        });

        // We need to have this prop to remove keyboard before going away from the screen, to avoid previous screen look weird for a brief moment,
        // also we need to have generic control in future - to prevent closing keyboard for some rare cases in which beforeRemove has limitations
        // described here https://reactnavigation.org/docs/preventing-going-back/#limitations
        const beforeRemoveSubscription = shouldDismissKeyboardBeforeClose
            ? navigation.addListener('beforeRemove', () => {
                  if (!isKeyboardShownRef.current) {
                      return;
                  }
                  Keyboard.dismiss();
              })
            : undefined;

        return () => {
            unsubscribeTransitionEnd();

            if (beforeRemoveSubscription) {
                beforeRemoveSubscription();
            }
        };
        // Rule disabled because this effect is only for component did mount & will component unmount lifecycle event
        // eslint-disable-next-line react-hooks/exhaustive-deps
    }, []);

    const isAvoidingViewportScroll = useTackInputFocus(shouldEnableMaxHeight && shouldAvoidScrollOnVirtualViewport && Browser.isMobileSafari());
    const contextValue = useMemo(() => ({didScreenTransitionEnd}), [didScreenTransitionEnd]);

    return (
        <SafeAreaConsumer>
            {({
                insets = {
                    top: 0,
                    bottom: 0,
                    left: 0,
                    right: 0,
                },
                paddingTop,
                paddingBottom,
                safeAreaPaddingBottomStyle,
            }) => {
                const paddingStyle: StyleProp<ViewStyle> = {};

                if (includePaddingTop) {
                    paddingStyle.paddingTop = paddingTop;
                }

                // We always need the safe area padding bottom if we're showing the offline indicator since it is bottom-docked.
                if (includeSafeAreaPaddingBottom || (isOffline && shouldShowOfflineIndicator)) {
                    paddingStyle.paddingBottom = paddingBottom;
                }

                return (
                    <FocusTrapForScreens>
                        <View
                            ref={ref}
                            style={[styles.flex1, {minHeight}]}
                            // eslint-disable-next-line react/jsx-props-no-spreading
                            {...panResponder.panHandlers}
                            testID={testID}
                        >
                            <View
                                style={[styles.flex1, paddingStyle, style]}
                                // eslint-disable-next-line react/jsx-props-no-spreading
                                {...keyboardDissmissPanResponder.panHandlers}
                            >
                                <KeyboardAvoidingView
                                    style={[styles.w100, styles.h100, {maxHeight}, isAvoidingViewportScroll ? [styles.overflowAuto, styles.overscrollBehaviorContain] : {}]}
                                    behavior={keyboardAvoidingViewBehavior}
                                    enabled={shouldEnableKeyboardAvoidingView}
                                >
<<<<<<< HEAD
                                    <PickerAvoidingView
                                        style={isAvoidingViewportScroll ? [styles.h100, {marginTop: 1}] : styles.flex1}
                                        enabled={shouldEnablePickerAvoiding}
                                    >
                                        <HeaderGap styles={headerGapStyles} />
                                        <TestToolsModal />
                                        {isDevelopment && <CustomDevMenu />}
=======
                                    <HeaderGap styles={headerGapStyles} />
                                    <TestToolsModal />
                                    {isDevelopment && <CustomDevMenu />}
                                    <ScreenWrapperStatusContext.Provider value={contextValue}>
>>>>>>> 951c7b38
                                        {
                                            // If props.children is a function, call it to provide the insets to the children.
                                            typeof children === 'function'
                                                ? children({
                                                      insets,
                                                      safeAreaPaddingBottomStyle,
                                                      didScreenTransitionEnd,
                                                  })
                                                : children
                                        }
<<<<<<< HEAD
                                        {isSmallScreenWidth && shouldShowOfflineIndicator && <OfflineIndicator style={offlineIndicatorStyle} />}
                                        {!isSmallScreenWidth && shouldShowOfflineIndicatorInWideScreen && (
                                            <OfflineIndicator
                                                containerStyles={[]}
                                                style={[styles.pl5, styles.offlineIndicatorRow, offlineIndicatorStyle]}
                                            />
                                        )}
                                    </PickerAvoidingView>
                                </KeyboardAvoidingView>
                            </View>
=======
                                    </ScreenWrapperStatusContext.Provider>
                                    {isSmallScreenWidth && shouldShowOfflineIndicator && <OfflineIndicator style={offlineIndicatorStyle} />}
                                    {!isSmallScreenWidth && shouldShowOfflineIndicatorInWideScreen && (
                                        <OfflineIndicator
                                            containerStyles={[]}
                                            style={[styles.pl5, styles.offlineIndicatorRow, offlineIndicatorStyle]}
                                        />
                                    )}
                                </PickerAvoidingView>
                            </KeyboardAvoidingView>
>>>>>>> 951c7b38
                        </View>
                    </FocusTrapForScreens>
                );
            }}
        </SafeAreaConsumer>
    );
}

ScreenWrapper.displayName = 'ScreenWrapper';

export default withNavigationFallback(forwardRef(ScreenWrapper));
export {ScreenWrapperStatusContext};
export type {ScreenWrapperChildrenProps};<|MERGE_RESOLUTION|>--- conflicted
+++ resolved
@@ -249,7 +249,6 @@
                                     behavior={keyboardAvoidingViewBehavior}
                                     enabled={shouldEnableKeyboardAvoidingView}
                                 >
-<<<<<<< HEAD
                                     <PickerAvoidingView
                                         style={isAvoidingViewportScroll ? [styles.h100, {marginTop: 1}] : styles.flex1}
                                         enabled={shouldEnablePickerAvoiding}
@@ -257,12 +256,8 @@
                                         <HeaderGap styles={headerGapStyles} />
                                         <TestToolsModal />
                                         {isDevelopment && <CustomDevMenu />}
-=======
-                                    <HeaderGap styles={headerGapStyles} />
-                                    <TestToolsModal />
-                                    {isDevelopment && <CustomDevMenu />}
-                                    <ScreenWrapperStatusContext.Provider value={contextValue}>
->>>>>>> 951c7b38
+                                        <ScreenWrapperStatusContext.Provider value={contextValue}>
+                                            
                                         {
                                             // If props.children is a function, call it to provide the insets to the children.
                                             typeof children === 'function'
@@ -273,7 +268,6 @@
                                                   })
                                                 : children
                                         }
-<<<<<<< HEAD
                                         {isSmallScreenWidth && shouldShowOfflineIndicator && <OfflineIndicator style={offlineIndicatorStyle} />}
                                         {!isSmallScreenWidth && shouldShowOfflineIndicatorInWideScreen && (
                                             <OfflineIndicator
@@ -281,21 +275,10 @@
                                                 style={[styles.pl5, styles.offlineIndicatorRow, offlineIndicatorStyle]}
                                             />
                                         )}
+                                        </ScreenWrapperStatusContext.Provider>
                                     </PickerAvoidingView>
                                 </KeyboardAvoidingView>
                             </View>
-=======
-                                    </ScreenWrapperStatusContext.Provider>
-                                    {isSmallScreenWidth && shouldShowOfflineIndicator && <OfflineIndicator style={offlineIndicatorStyle} />}
-                                    {!isSmallScreenWidth && shouldShowOfflineIndicatorInWideScreen && (
-                                        <OfflineIndicator
-                                            containerStyles={[]}
-                                            style={[styles.pl5, styles.offlineIndicatorRow, offlineIndicatorStyle]}
-                                        />
-                                    )}
-                                </PickerAvoidingView>
-                            </KeyboardAvoidingView>
->>>>>>> 951c7b38
                         </View>
                     </FocusTrapForScreens>
                 );
