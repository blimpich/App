--- conflicted
+++ resolved
@@ -285,63 +285,6 @@
                             style={isAvoidingViewportScroll ? [styles.h100, {marginTop: 1}] : styles.flex1}
                             enabled={shouldEnablePickerAvoiding}
                         >
-<<<<<<< HEAD
-                            <View
-                                fsClass="fs-unmask"
-                                style={[styles.flex1, paddingStyle, style]}
-                                // eslint-disable-next-line react/jsx-props-no-spreading
-                                {...keyboardDismissPanResponder.panHandlers}
-                            >
-                                <KeyboardAvoidingView
-                                    style={[styles.w100, styles.h100, {maxHeight}, isAvoidingViewportScroll ? [styles.overflowAuto, styles.overscrollBehaviorContain] : {}]}
-                                    behavior={keyboardAvoidingViewBehavior}
-                                    enabled={shouldEnableKeyboardAvoidingView}
-                                >
-                                    <PickerAvoidingView
-                                        style={isAvoidingViewportScroll ? [styles.h100, {marginTop: 1}] : styles.flex1}
-                                        enabled={shouldEnablePickerAvoiding}
-                                    >
-                                        <HeaderGap styles={headerGapStyles} />
-                                        {isDevelopment && <CustomDevMenu />}
-                                        <ScreenWrapperStatusContext.Provider value={contextValue}>
-                                            {
-                                                // If props.children is a function, call it to provide the insets to the children.
-                                                typeof children === 'function'
-                                                    ? children({
-                                                          insets,
-                                                          safeAreaPaddingBottomStyle,
-                                                          didScreenTransitionEnd,
-                                                      })
-                                                    : children
-                                            }
-                                            {isSmallScreenWidth && shouldShowOfflineIndicator && (
-                                                <>
-                                                    <OfflineIndicator style={offlineIndicatorStyle} />
-                                                    {/* Since import state is tightly coupled to the offline state, it is safe to display it when showing offline indicator */}
-                                                    <ImportedStateIndicator />
-                                                </>
-                                            )}
-                                            {!shouldUseNarrowLayout && shouldShowOfflineIndicatorInWideScreen && (
-                                                <>
-                                                    <OfflineIndicator
-                                                        containerStyles={[]}
-                                                        style={[styles.pl5, styles.offlineIndicatorRow, offlineIndicatorStyle]}
-                                                    />
-                                                    {/* Since import state is tightly coupled to the offline state, it is safe to display it when showing offline indicator */}
-                                                    <ImportedStateIndicator />
-                                                </>
-                                            )}
-                                            {bottomContent}
-                                        </ScreenWrapperStatusContext.Provider>
-                                    </PickerAvoidingView>
-                                </KeyboardAvoidingView>
-                            </View>
-                        </View>
-                    </FocusTrapForScreens>
-                );
-            }}
-        </SafeAreaConsumer>
-=======
                             <HeaderGap styles={headerGapStyles} />
                             {isDevelopment && <CustomDevMenu />}
                             <ScreenWrapperStatusContext.Provider value={contextValue}>
@@ -372,13 +315,13 @@
                                         <ImportedStateIndicator />
                                     </>
                                 )}
+                                {bottomContent}
                             </ScreenWrapperStatusContext.Provider>
                         </PickerAvoidingView>
                     </KeyboardAvoidingView>
                 </View>
             </View>
         </FocusTrapForScreens>
->>>>>>> 3cc88f5a
     );
 }
 
