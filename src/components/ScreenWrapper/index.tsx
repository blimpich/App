--- conflicted
+++ resolved
@@ -171,11 +171,7 @@
     const {initialURL} = useContext(InitialURLContext);
     const [hybridApp] = useOnyx(ONYXKEYS.HYBRID_APP, {canBeMissing: true});
 
-<<<<<<< HEAD
-    usePreventRemove((hybridApp?.isSingleNewDotEntry ?? false) && initialURL === Navigation.getActiveRouteWithoutParams(), () => {
-=======
-    usePreventRemove((isSingleNewDotEntry ?? false) && !!initialURL?.endsWith(Navigation.getActiveRouteWithoutParams()), () => {
->>>>>>> b7a719a3
+    usePreventRemove((hybridApp?.isSingleNewDotEntry ?? false) && !!initialURL?.endsWith(Navigation.getActiveRouteWithoutParams()), () => {
         if (!CONFIG.IS_HYBRID_APP) {
             return;
         }
