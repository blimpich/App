import React from 'react';
import {ScrollView} from 'react-native';

const MIN_SMOOTH_SCROLL_EVENT_THROTTLE = 16;

const ScrollContext = React.createContext();

// eslint-disable-next-line react/forbid-foreign-prop-types
const propTypes = ScrollView.propTypes;

/*
 * <ScrollViewWithContext /> is a wrapper around <ScrollView /> that provides a ref to the <ScrollView />.
 * <ScrollViewWithContext /> can be used as a direct replacement for <ScrollView />
 * if it contains one or more <Picker /> / <RNPickerSelect /> components.
 * Using this wrapper will automatically handle scrolling to the picker's <TextInput />
 * when the picker modal is opened
 */
class ScrollViewWithContext extends React.Component {
    constructor(props) {
        super(props);

        this.state = {
            contentOffsetY: 0,
        };
        this.scrollViewRef = this.props.innerRef || React.createRef(null);

        this.setContextScrollPosition = this.setContextScrollPosition.bind(this);
    }

    setContextScrollPosition(event) {
        if (this.props.onScroll) {
            this.props.onScroll(event);
        }
        this.setState({contentOffsetY: event.nativeEvent.contentOffset.y});
    }

    render() {
        return (
            <ScrollView
                // eslint-disable-next-line react/jsx-props-no-spreading
                {...this.props}
                ref={this.scrollViewRef}
                onScroll={this.setContextScrollPosition}
                scrollEventThrottle={this.props.scrollEventThrottle || MIN_SMOOTH_SCROLL_EVENT_THROTTLE}
            >
                <ScrollContext.Provider
                    value={{
                        scrollViewRef: this.scrollViewRef,
                        contentOffsetY: this.state.contentOffsetY,
                    }}
                >
                    {this.props.children}
                </ScrollContext.Provider>
            </ScrollView>
        );
    }
}
ScrollViewWithContext.propTypes = propTypes;

export default React.forwardRef((props, ref) => (
<<<<<<< HEAD
    // eslint-disable-next-line react/jsx-props-no-spreading
    <ScrollViewWithContext
=======
    <ScrollViewWithContext
        // eslint-disable-next-line react/jsx-props-no-spreading
>>>>>>> 6d17cc80
        {...props}
        innerRef={ref}
    />
));

export {ScrollContext};<|MERGE_RESOLUTION|>--- conflicted
+++ resolved
@@ -58,13 +58,8 @@
 ScrollViewWithContext.propTypes = propTypes;
 
 export default React.forwardRef((props, ref) => (
-<<<<<<< HEAD
-    // eslint-disable-next-line react/jsx-props-no-spreading
-    <ScrollViewWithContext
-=======
     <ScrollViewWithContext
         // eslint-disable-next-line react/jsx-props-no-spreading
->>>>>>> 6d17cc80
         {...props}
         innerRef={ref}
     />
