--- conflicted
+++ resolved
@@ -1,10 +1,5 @@
-<<<<<<< HEAD
 import type {ForwardedRef, ReactNode} from 'react';
 import React, {createContext, forwardRef, useMemo, useRef, useState} from 'react';
-=======
-import type {ForwardedRef} from 'react';
-import React, {useMemo, useRef, useState} from 'react';
->>>>>>> 6cfdd6f4
 import type {NativeScrollEvent, NativeSyntheticEvent, ScrollViewProps} from 'react-native';
 import {ScrollView} from 'react-native';
 
@@ -20,15 +15,11 @@
     scrollViewRef: null,
 });
 
-type ScrollViewWithContextProps = {
+type ScrollViewWithContextProps = Partial<ScrollViewProps> & {
     onScroll?: (event: NativeSyntheticEvent<NativeScrollEvent>) => void;
-<<<<<<< HEAD
     children?: ReactNode;
-=======
-    children?: React.ReactNode;
->>>>>>> 6cfdd6f4
     scrollEventThrottle?: number;
-} & Partial<ScrollViewProps>;
+};
 
 /*
  * <ScrollViewWithContext /> is a wrapper around <ScrollView /> that provides a ref to the <ScrollView />.
@@ -63,13 +54,9 @@
             {...restProps}
             ref={scrollViewRef}
             onScroll={setContextScrollPosition}
-<<<<<<< HEAD
             // It's possible for scrollEventThrottle to be 0, so we must use "||" to fallback to MIN_SMOOTH_SCROLL_EVENT_THROTTLE.
             // eslint-disable-next-line @typescript-eslint/prefer-nullish-coalescing
             scrollEventThrottle={scrollEventThrottle || MIN_SMOOTH_SCROLL_EVENT_THROTTLE}
-=======
-            scrollEventThrottle={scrollEventThrottle ?? MIN_SMOOTH_SCROLL_EVENT_THROTTLE}
->>>>>>> 6cfdd6f4
         >
             <ScrollContext.Provider value={contextValue}>{children}</ScrollContext.Provider>
         </ScrollView>
