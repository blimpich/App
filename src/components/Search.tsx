--- conflicted
+++ resolved
@@ -56,10 +56,6 @@
         Navigation.navigate(ROUTES.SEARCH_REPORT.getRoute(query, reportID));
     };
 
-<<<<<<< HEAD
-    const ListItem = SearchUtils.getListItem();
-    const data = SearchUtils.getSections(searchResults?.data ?? {});
-=======
     const type = SearchUtils.getSearchType(searchResults?.search);
 
     if (type === undefined) {
@@ -69,8 +65,6 @@
 
     const ListItem = SearchUtils.getListItem(type);
     const data = SearchUtils.getSections(searchResults?.data ?? {}, type);
-    const shouldShowMerchant = SearchUtils.getShouldShowMerchant(searchResults?.data ?? {});
->>>>>>> 2e6e8ca5
 
     return (
         <SelectionList
