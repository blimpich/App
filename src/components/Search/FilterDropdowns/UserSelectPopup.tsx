import isEmpty from 'lodash/isEmpty';
import React, {memo, useCallback, useMemo, useState} from 'react';
import {View} from 'react-native';
import Button from '@components/Button';
import {usePersonalDetails} from '@components/OnyxListItemProvider';
import {useOptionsList} from '@components/OptionListContextProvider';
import SelectionList from '@components/SelectionList';
import UserSelectionListItem from '@components/SelectionList/Search/UserSelectionListItem';
import useLocalize from '@hooks/useLocalize';
import useOnyx from '@hooks/useOnyx';
import useResponsiveLayout from '@hooks/useResponsiveLayout';
import useThemeStyles from '@hooks/useThemeStyles';
import useWindowDimensions from '@hooks/useWindowDimensions';
import canFocusInputOnScreenFocus from '@libs/canFocusInputOnScreenFocus';
import memoize from '@libs/memoize';
import type {Option, Section} from '@libs/OptionsListUtils';
import {filterAndOrderOptions, getValidOptions} from '@libs/OptionsListUtils';
import type {OptionData} from '@libs/ReportUtils';
import CONST from '@src/CONST';
import ONYXKEYS from '@src/ONYXKEYS';

function getSelectedOptionData(option: Option) {
    return {...option, reportID: `${option.reportID}`, selected: true};
}

const optionsMatch = (opt1: Option, opt2: Option) => {
    // Below is just a boolean expression.
    // eslint-disable-next-line @typescript-eslint/prefer-nullish-coalescing
    return (opt1.accountID && opt1.accountID === opt2?.accountID) || (opt1.reportID && opt1.reportID === opt2?.reportID);
};

const memoizedGetValidOptions = memoize(getValidOptions, {maxSize: 5, monitoringName: 'UserSelectPopup.getValidOptions'});

type UserSelectPopupProps = {
    /** The currently selected users */
    value: string[];

    /** Function to call to close the overlay when changes are applied */
    closeOverlay: () => void;

    /** Function to call when changes are applied */
    onChange: (value: string[]) => void;
};

function UserSelectPopup({value, closeOverlay, onChange}: UserSelectPopupProps) {
    const styles = useThemeStyles();
    const {translate} = useLocalize();
    const {options} = useOptionsList();
    const personalDetails = usePersonalDetails();
    const {windowHeight} = useWindowDimensions();
    const {shouldUseNarrowLayout} = useResponsiveLayout();
    const [accountID] = useOnyx(ONYXKEYS.SESSION, {canBeMissing: true, selector: (onyxSession) => onyxSession?.accountID});
    const shouldFocusInputOnScreenFocus = canFocusInputOnScreenFocus();

    const [searchTerm, setSearchTerm] = useState('');
    const [isSearchingForReports] = useOnyx(ONYXKEYS.IS_SEARCHING_FOR_REPORTS, {initWithStoredValues: false, canBeMissing: true});
    const initialSelectedOptions = useMemo(() => {
        return value.reduce<OptionData[]>((acc, id) => {
            const participant = personalDetails?.[id];
            if (!participant) {
                return acc;
            }

            const optionData = getSelectedOptionData(participant);
            if (optionData) {
                acc.push(optionData);
            }

            return acc;
        }, []);
    }, [value, personalDetails]);

    const [selectedOptions, setSelectedOptions] = useState<Option[]>(initialSelectedOptions);

    const cleanSearchTerm = searchTerm.trim().toLowerCase();

    const selectedAccountIDs = useMemo(() => {
        return new Set(selectedOptions.map((option) => option.accountID).filter(Boolean));
    }, [selectedOptions]);

    const optionsList = useMemo(() => {
        return memoizedGetValidOptions(
            {
                reports: options.reports,
                personalDetails: options.personalDetails,
            },
            {
                excludeLogins: CONST.EXPENSIFY_EMAILS_OBJECT,
            },
        );
    }, [options.reports, options.personalDetails]);

    const filteredOptions = useMemo(() => {
        return filterAndOrderOptions(optionsList, cleanSearchTerm, {
            excludeLogins: CONST.EXPENSIFY_EMAILS_OBJECT,
            maxRecentReportsToShow: CONST.IOU.MAX_RECENT_REPORTS_TO_SHOW,
            canInviteUser: false,
        });
    }, [optionsList, cleanSearchTerm]);

    const listData = useMemo(() => {
        const personalDetailList = filteredOptions.personalDetails
            .map((participant) => ({
                ...participant,
                isSelected: selectedAccountIDs.has(participant.accountID),
            }))
            .sort((a, b) => {
                // Put the current user at the top of the list
                if (a.accountID === accountID) {
                    return -1;
                }
                if (b.accountID === accountID) {
                    return 1;
                }
                return 0;
            });

        const recentReportsList = filteredOptions.recentReports.map((report) => {
            const isSelected = selectedOptions.some((selectedOption) => selectedOption.reportID === report.reportID);
            return {
                ...report,
                isSelected,
            };
        });

<<<<<<< HEAD
        const currentUserOption = filteredOptions.currentUserOption;
        const userOptions = currentUserOption
            ? [
                  {
                      ...currentUserOption,
                      isSelected: selectedOptions.some((selectedOption) => selectedOption.accountID === currentUserOption?.accountID),
                  },
              ]
            : [];

        return [...userOptions, ...personalDetailList, ...recentReportsList];
    }, [filteredOptions, selectedOptions, accountID]);
=======
        return [...personalDetailList, ...recentReportsList];
    }, [filteredOptions, selectedOptions, accountID, selectedAccountIDs]);
>>>>>>> c758145e

    const {sections, headerMessage} = useMemo(() => {
        const newSections: Section[] = [
            {
                title: '',
                data: listData,
                shouldShow: !isEmpty(listData),
            },
        ];

        const noResultsFound = isEmpty(listData);
        const message = noResultsFound ? translate('common.noResultsFound') : undefined;

        return {
            sections: newSections,
            headerMessage: message,
        };
    }, [listData, translate]);

    const selectUser = useCallback(
        (option: Option) => {
            const isSelected = selectedOptions.some((selected) => optionsMatch(selected, option));

            setSelectedOptions((prev) => (isSelected ? prev.filter((selected) => !optionsMatch(selected, option)) : [...prev, getSelectedOptionData(option)]));
        },
        [selectedOptions],
    );

    const applyChanges = useCallback(() => {
        const accountIDs = selectedOptions.map((option) => (option.accountID ? option.accountID.toString() : undefined)).filter(Boolean) as string[];
        closeOverlay();
        onChange(accountIDs);
    }, [closeOverlay, onChange, selectedOptions]);

    const resetChanges = useCallback(() => {
        onChange([]);
        closeOverlay();
    }, [closeOverlay, onChange]);

    const isLoadingNewOptions = !!isSearchingForReports;
    const dataLength = sections.flatMap((section) => section.data).length;

    return (
        <View style={[styles.getUserSelectionListPopoverHeight(dataLength || 1, windowHeight, shouldUseNarrowLayout)]}>
            <SelectionList
                canSelectMultiple
                textInputAutoFocus={shouldFocusInputOnScreenFocus}
                shouldClearInputOnSelect={false}
                headerMessage={headerMessage}
                sections={sections}
                ListItem={UserSelectionListItem}
                containerStyle={[!shouldUseNarrowLayout && styles.pt4]}
                contentContainerStyle={[styles.pb2]}
                textInputLabel={translate('selectionList.searchForSomeone')}
                textInputValue={searchTerm}
                onSelectRow={selectUser}
                onChangeText={setSearchTerm}
                isLoadingNewOptions={isLoadingNewOptions}
            />

            <View style={[styles.flexRow, styles.gap2, styles.mh5, !shouldUseNarrowLayout && styles.mb4]}>
                <Button
                    medium
                    style={[styles.flex1]}
                    text={translate('common.reset')}
                    onPress={resetChanges}
                />
                <Button
                    success
                    medium
                    style={[styles.flex1]}
                    text={translate('common.apply')}
                    onPress={applyChanges}
                />
            </View>
        </View>
    );
}

UserSelectPopup.displayName = 'UserSelectPopup';
export default memo(UserSelectPopup);<|MERGE_RESOLUTION|>--- conflicted
+++ resolved
@@ -123,7 +123,6 @@
             };
         });
 
-<<<<<<< HEAD
         const currentUserOption = filteredOptions.currentUserOption;
         const userOptions = currentUserOption
             ? [
@@ -135,11 +134,7 @@
             : [];
 
         return [...userOptions, ...personalDetailList, ...recentReportsList];
-    }, [filteredOptions, selectedOptions, accountID]);
-=======
-        return [...personalDetailList, ...recentReportsList];
     }, [filteredOptions, selectedOptions, accountID, selectedAccountIDs]);
->>>>>>> c758145e
 
     const {sections, headerMessage} = useMemo(() => {
         const newSections: Section[] = [
