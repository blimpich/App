--- conflicted
+++ resolved
@@ -57,76 +57,10 @@
     });
 
     const cleanSearchTerm = searchTerm.trim().toLowerCase();
-<<<<<<< HEAD
-
-    // Get a list of all options/personal details and filter them by the current search term
-    const listData = useMemo(() => {
-        const optionsList = getValidOptions(
-            {
-                reports: options.reports,
-                personalDetails: options.personalDetails,
-            },
-            {
-                selectedOptions,
-                excludeLogins: CONST.EXPENSIFY_EMAILS_OBJECT,
-                includeSelectedOptions: true,
-            },
-        );
-
-        const {
-            personalDetails: filteredOptionsList,
-            recentReports,
-            currentUserOption,
-        } = filterAndOrderOptions(optionsList, cleanSearchTerm, {
-            excludeLogins: CONST.EXPENSIFY_EMAILS_OBJECT,
-            maxRecentReportsToShow: CONST.IOU.MAX_RECENT_REPORTS_TO_SHOW,
-            canInviteUser: false,
-        });
-
-        const personalDetailList = filteredOptionsList
-            .map((participant) => ({
-                ...participant,
-                isSelected: selectedOptions.some((selectedOption) => selectedOption.accountID === participant.accountID),
-            }))
-            .sort((a, b) => {
-                // Put the current user at the top of the list
-                if (a.accountID === accountID) {
-                    return -1;
-                }
-                if (b.accountID === accountID) {
-                    return 1;
-                }
-                return 0;
-            });
-
-        const userOption = currentUserOption ? [{...currentUserOption, isSelected: selectedOptions.some((selectedOption) => selectedOption.accountID === currentUserOption?.accountID)}] : [];
-
-        return [...userOption, ...(personalDetailList ?? []), ...(recentReports ?? [])];
-    }, [cleanSearchTerm, options.personalDetails, options.reports, selectedOptions, accountID]);
-
-    const {sections, headerMessage} = useMemo(() => {
-        const newSections: Section[] = [
-            {
-                title: '',
-                data: listData,
-                shouldShow: !isEmpty(listData),
-            },
-        ];
-
-        const noResultsFound = isEmpty(listData);
-        const message = noResultsFound ? translate('common.noResultsFound') : undefined;
-
-        return {
-            sections: newSections,
-            headerMessage: message,
-        };
-    }, [listData, translate]);
-=======
     const {sections, headerMessage, areOptionsInitialized} = useSearchParticipantsOptions({
         selectedOptions: selectedOptions as OptionData[],
         cleanSearchTerm,
     });
->>>>>>> 66ec9047
 
     const selectUser = useCallback(
         (option: Option) => {
@@ -179,11 +113,7 @@
                 onSelectRow={selectUser}
                 onChangeText={setSearchTerm}
                 isLoadingNewOptions={isLoadingNewOptions}
-<<<<<<< HEAD
-                shouldAddCurrentUserPostfix={false}
-=======
                 showLoadingPlaceholder={!areOptionsInitialized}
->>>>>>> 66ec9047
             />
 
             <View style={[styles.flexRow, styles.gap2, styles.mh5, !shouldUseNarrowLayout && styles.mb4]}>
