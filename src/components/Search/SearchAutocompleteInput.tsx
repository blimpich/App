/* eslint-disable rulesdir/no-acc-spread-in-reduce */
import type {ForwardedRef, RefObject} from 'react';
import React, {forwardRef, useCallback, useEffect, useMemo} from 'react';
import type {StyleProp, TextInputProps, ViewStyle} from 'react-native';
import {View} from 'react-native';
import Animated, {interpolateColor, useAnimatedStyle, useSharedValue} from 'react-native-reanimated';
import FormHelpMessage from '@components/FormHelpMessage';
import type {SelectionListHandle} from '@components/SelectionList/types';
import TextInput from '@components/TextInput';
import type {BaseTextInputRef} from '@components/TextInput/BaseTextInput/types';
import useCurrentUserPersonalDetails from '@hooks/useCurrentUserPersonalDetails';
import useLocalize from '@hooks/useLocalize';
import useNetwork from '@hooks/useNetwork';
import useOnyx from '@hooks/useOnyx';
import useTheme from '@hooks/useTheme';
import useThemeStyles from '@hooks/useThemeStyles';
import {clearAdvancedFilters} from '@libs/actions/Search';
import Navigation from '@libs/Navigation/Navigation';
import runOnLiveMarkdownRuntime from '@libs/runOnLiveMarkdownRuntime';
import {getAutocompleteCategories, getAutocompleteTags, parseForLiveMarkdown} from '@libs/SearchAutocompleteUtils';
import {buildCannedSearchQuery} from '@libs/SearchQueryUtils';
import variables from '@styles/variables';
import CONST from '@src/CONST';
import ONYXKEYS from '@src/ONYXKEYS';
import ROUTES from '@src/ROUTES';
import type {SubstitutionMap} from './SearchRouter/getQueryWithSubstitutions';

type SearchAutocompleteInputProps = {
    /** Value of TextInput */
    value: string;

    /** Callback to update search in SearchRouter */
    onSearchQueryChange: (searchTerm: string) => void;

    /** Callback invoked when the user submits the input */
    onSubmit?: () => void;

    /** SearchAutocompleteList ref for managing TextInput and SearchAutocompleteList focus */
    autocompleteListRef?: RefObject<SelectionListHandle | null>;

    /** Whether the input is full width */
    isFullWidth: boolean;

    /** Whether the input is disabled */
    disabled?: boolean;

    /** Whether the offline message should be shown */
    shouldShowOfflineMessage?: boolean;

    /** Callback to call when the input gets focus */
    onFocus?: () => void;

    /** Callback to call when the input gets blur */
    onBlur?: () => void;

    /** Any additional styles to apply */
    wrapperStyle?: ViewStyle;

    /** Any additional styles to apply when input is focused */
    wrapperFocusedStyle?: ViewStyle;

    /** Any additional styles to apply to text input along with FormHelperMessage */
    outerWrapperStyle?: StyleProp<ViewStyle>;

    /** Whether the search reports API call is running  */
    isSearchingForReports?: boolean;

    /** Map of autocomplete suggestions. Required for highlighting to work properly */
    substitutionMap: SubstitutionMap;
} & Pick<TextInputProps, 'caretHidden' | 'autoFocus' | 'selection'>;

function SearchAutocompleteInput(
    {
        value,
        onSearchQueryChange,
        onSubmit = () => {},
        autocompleteListRef,
        isFullWidth,
        disabled = false,
        shouldShowOfflineMessage = false,
        autoFocus = true,
        onFocus,
        onBlur,
        caretHidden = false,
        wrapperStyle,
        wrapperFocusedStyle = {},
        outerWrapperStyle,
        isSearchingForReports,
        selection,
        substitutionMap,
    }: SearchAutocompleteInputProps,
    forwardedRef: ForwardedRef<BaseTextInputRef>,
) {
    const styles = useThemeStyles();
    const theme = useTheme();
    const {translate} = useLocalize();
    const {isOffline} = useNetwork();
    const currentUserPersonalDetails = useCurrentUserPersonalDetails();

    const [currencyList] = useOnyx(ONYXKEYS.CURRENCY_LIST, {canBeMissing: false});
    const currencyAutocompleteList = Object.keys(currencyList ?? {}).filter((currencyCode) => !currencyList?.[currencyCode]?.retired);
    const currencySharedValue = useSharedValue(currencyAutocompleteList);

    const [allPolicyCategories] = useOnyx(ONYXKEYS.COLLECTION.POLICY_CATEGORIES, {canBeMissing: false});
    const categoryAutocompleteList = useMemo(() => {
        return getAutocompleteCategories(allPolicyCategories);
    }, [allPolicyCategories]);
    const categorySharedValue = useSharedValue(categoryAutocompleteList);

    const [allPoliciesTags] = useOnyx(ONYXKEYS.COLLECTION.POLICY_TAGS, {canBeMissing: false});
    const tagAutocompleteList = useMemo(() => {
        return getAutocompleteTags(allPoliciesTags);
    }, [allPoliciesTags]);
    const tagSharedValue = useSharedValue(tagAutocompleteList);

    const [loginList] = useOnyx(ONYXKEYS.LOGIN_LIST, {canBeMissing: false});
    const emailList = Object.keys(loginList ?? {});
    const emailListSharedValue = useSharedValue(emailList);

    const offlineMessage: string = isOffline && shouldShowOfflineMessage ? `${translate('common.youAppearToBeOffline')} ${translate('search.resultsAreLimited')}` : '';

    const {borderColor: focusedBorderColor = theme.border, ...restWrapperFocusedStyle} = wrapperFocusedStyle;
    const {borderColor: wrapperBorderColor = theme.border, ...restWrapperStyle} = wrapperStyle ?? {};

    // we are handling focused/unfocused style using shared value instead of using state to avoid re-rendering. Otherwise layout animation in `Animated.View` will lag.
    const focusedSharedValue = useSharedValue(false);
    const wrapperAnimatedStyle = useAnimatedStyle(() => {
        return focusedSharedValue.get() ? restWrapperFocusedStyle : (restWrapperStyle ?? {});
    });
    const wrapperBorderColorAnimatedStyle = useAnimatedStyle(() => {
        return {
            borderColor: interpolateColor(focusedSharedValue.get() ? 1 : 0, [0, 1], [wrapperBorderColor as string, focusedBorderColor as string], 'RGB'),
        };
    });

    useEffect(() => {
        runOnLiveMarkdownRuntime(() => {
            'worklet';

            emailListSharedValue.set(emailList);
        })();
    }, [emailList, emailListSharedValue]);

    useEffect(() => {
        runOnLiveMarkdownRuntime(() => {
            'worklet';

            currencySharedValue.set(currencyAutocompleteList);
        })();
    }, [currencyAutocompleteList, currencySharedValue]);

    useEffect(() => {
        runOnLiveMarkdownRuntime(() => {
            'worklet';

            categorySharedValue.set(categoryAutocompleteList);
        })();
    }, [categorySharedValue, categoryAutocompleteList]);

    useEffect(() => {
        runOnLiveMarkdownRuntime(() => {
            'worklet';

            tagSharedValue.set(tagAutocompleteList);
        })();
    }, [tagSharedValue, tagAutocompleteList]);

    const parser = useCallback(
        (input: string) => {
            'worklet';

            return parseForLiveMarkdown(input, currentUserPersonalDetails.displayName ?? '', substitutionMap, emailListSharedValue, currencySharedValue, categorySharedValue, tagSharedValue);
        },
        [currentUserPersonalDetails.displayName, substitutionMap, currencySharedValue, categorySharedValue, tagSharedValue, emailListSharedValue],
    );

    const clearFilters = useCallback(() => {
        clearAdvancedFilters();
        onSearchQueryChange('');

        // Check if we are on the search page before clearing query. If we are using the popup search menu,
        // then the clear button is ONLY available when the search is *not* saved, so we don't have to navigate
        const currentRoute = Navigation.getActiveRouteWithoutParams();
        const isSearchPage = currentRoute === `/${ROUTES.SEARCH_ROOT.route}`;

        if (isSearchPage) {
            Navigation.navigate(
                ROUTES.SEARCH_ROOT.getRoute({
                    query: buildCannedSearchQuery(),
                }),
            );
        }
    }, [onSearchQueryChange]);

    const inputWidth = isFullWidth ? styles.w100 : {width: variables.popoverWidth};

    return (
        <View style={[outerWrapperStyle]}>
<<<<<<< HEAD
            <Animated.View style={[styles.flexRow, styles.alignItemsCenter, wrapperStyle ?? styles.searchRouterTextInputContainer, wrapperAnimatedStyle]}>
                <View style={styles.flex1}>
=======
            <Animated.View style={[styles.flexRow, styles.alignItemsCenter, wrapperStyle ?? styles.searchRouterTextInputContainer, wrapperAnimatedStyle, wrapperBorderColorAnimatedStyle]}>
                <View
                    style={styles.flex1}
                    fsClass={CONST.FULLSTORY.CLASS.UNMASK}
                >
>>>>>>> 4c098ba7
                    <TextInput
                        testID="search-autocomplete-text-input"
                        value={value}
                        onChangeText={onSearchQueryChange}
                        autoFocus={autoFocus}
                        caretHidden={caretHidden}
                        role={CONST.ROLE.PRESENTATION}
                        placeholder={translate('search.searchPlaceholder')}
                        autoCapitalize="none"
                        autoCorrect={false}
                        spellCheck={false}
                        enterKeyHint="search"
                        accessibilityLabel={translate('search.searchPlaceholder')}
                        disabled={disabled}
                        maxLength={CONST.SEARCH_QUERY_LIMIT}
                        onSubmitEditing={onSubmit}
                        shouldUseDisabledStyles={false}
                        textInputContainerStyles={[styles.borderNone, styles.pb0, styles.pl3]}
                        inputStyle={[inputWidth, styles.lineHeightUndefined]}
                        placeholderTextColor={theme.textSupporting}
                        loadingSpinnerStyle={[styles.mt0, styles.mr1, styles.justifyContentCenter]}
                        onFocus={() => {
                            onFocus?.();
                            autocompleteListRef?.current?.updateExternalTextInputFocus(true);
                            focusedSharedValue.set(true);
                        }}
                        onBlur={() => {
                            autocompleteListRef?.current?.updateExternalTextInputFocus(false);
                            focusedSharedValue.set(false);

                            onBlur?.();
                        }}
                        isLoading={isSearchingForReports}
                        ref={forwardedRef}
                        type="markdown"
                        multiline={false}
                        parser={parser}
                        selection={selection}
                        shouldShowClearButton={!!value && !isSearchingForReports}
                        shouldHideClearButton={false}
                        onClearInput={clearFilters}
                        inputFSClass={CONST.FULLSTORY.CLASS.UNMASK}
                    />
                </View>
            </Animated.View>
            <FormHelpMessage
                style={styles.ph3}
                isError={false}
                message={offlineMessage}
            />
        </View>
    );
}

SearchAutocompleteInput.displayName = 'SearchAutocompleteInput';

export type {SearchAutocompleteInputProps};
export default forwardRef(SearchAutocompleteInput);<|MERGE_RESOLUTION|>--- conflicted
+++ resolved
@@ -196,16 +196,8 @@
 
     return (
         <View style={[outerWrapperStyle]}>
-<<<<<<< HEAD
-            <Animated.View style={[styles.flexRow, styles.alignItemsCenter, wrapperStyle ?? styles.searchRouterTextInputContainer, wrapperAnimatedStyle]}>
+            <Animated.View style={[styles.flexRow, styles.alignItemsCenter, wrapperStyle ?? styles.searchRouterTextInputContainer, wrapperAnimatedStyle, wrapperBorderColorAnimatedStyle]}>
                 <View style={styles.flex1}>
-=======
-            <Animated.View style={[styles.flexRow, styles.alignItemsCenter, wrapperStyle ?? styles.searchRouterTextInputContainer, wrapperAnimatedStyle, wrapperBorderColorAnimatedStyle]}>
-                <View
-                    style={styles.flex1}
-                    fsClass={CONST.FULLSTORY.CLASS.UNMASK}
-                >
->>>>>>> 4c098ba7
                     <TextInput
                         testID="search-autocomplete-text-input"
                         value={value}
