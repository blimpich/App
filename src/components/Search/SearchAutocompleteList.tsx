import {Str} from 'expensify-common';
import React, {forwardRef, useCallback, useEffect, useMemo, useState} from 'react';
import type {ForwardedRef} from 'react';
import {useOnyx} from 'react-native-onyx';
import * as Expensicons from '@components/Icon/Expensicons';
import {usePersonalDetails} from '@components/OnyxProvider';
import {useOptionsList} from '@components/OptionListContextProvider';
import SelectionList from '@components/SelectionList';
import SearchQueryListItem, {isSearchQueryItem} from '@components/SelectionList/Search/SearchQueryListItem';
import type {SearchQueryItem, SearchQueryListItemProps} from '@components/SelectionList/Search/SearchQueryListItem';
import type {SectionListDataType, SelectionListHandle, UserListItemProps} from '@components/SelectionList/types';
import UserListItem from '@components/SelectionList/UserListItem';
import useActiveWorkspace from '@hooks/useActiveWorkspace';
import useFastSearchFromOptions from '@hooks/useFastSearchFromOptions';
import useLocalize from '@hooks/useLocalize';
import usePolicy from '@hooks/usePolicy';
import useResponsiveLayout from '@hooks/useResponsiveLayout';
import useThemeStyles from '@hooks/useThemeStyles';
import {searchInServer} from '@libs/actions/Report';
import {getCardFeedKey, getCardFeedNamesWithType} from '@libs/CardFeedUtils';
import {getCardDescription, isCard, isCardHiddenFromSearch, mergeCardListWithWorkspaceFeeds} from '@libs/CardUtils';
import memoize from '@libs/memoize';
import {combineOrderingOfReportsAndPersonalDetails, getSearchOptions, getValidPersonalDetailOptions} from '@libs/OptionsListUtils';
import type {Options, SearchOption} from '@libs/OptionsListUtils';
import Performance from '@libs/Performance';
import {getAllTaxRates, getCleanedTagName} from '@libs/PolicyUtils';
import type {OptionData} from '@libs/ReportUtils';
import {
    getAutocompleteCategories,
    getAutocompleteRecentCategories,
    getAutocompleteRecentTags,
    getAutocompleteTags,
    getAutocompleteTaxList,
    getQueryWithoutAutocompletedPart,
    parseForAutocomplete,
} from '@libs/SearchAutocompleteUtils';
import {buildSearchQueryJSON, buildUserReadableQueryString, sanitizeSearchValue} from '@libs/SearchQueryUtils';
<<<<<<< HEAD
import tokenizedSearch from '@libs/tokenizedSearch';
=======
import StringUtils from '@libs/StringUtils';
>>>>>>> 9fd974cd
import Timing from '@userActions/Timing';
import CONST from '@src/CONST';
import ONYXKEYS from '@src/ONYXKEYS';
import type PersonalDetails from '@src/types/onyx/PersonalDetails';
import {getSubstitutionMapKey} from './SearchRouter/getQueryWithSubstitutions';
import type {SearchFilterKey, UserFriendlyKey} from './types';

type AutocompleteItemData = {
    filterKey: UserFriendlyKey;
    text: string;
    autocompleteID?: string;
    mapKey?: SearchFilterKey;
};

type GetAdditionalSectionsCallback = (options: Options) => Array<SectionListDataType<OptionData | SearchQueryItem>> | undefined;

type SearchAutocompleteListProps = {
    /** Value of TextInput */
    autocompleteQueryValue: string;

    /** An optional item to always display on the top of the router list  */
    searchQueryItem?: SearchQueryItem;

    /** Any extra sections that should be displayed in the router list. */
    getAdditionalSections?: GetAdditionalSectionsCallback;

    /** Callback to call when an item is clicked/selected */
    onListItemPress: (item: OptionData | SearchQueryItem) => void;

    /** Callback to call when user did not click an item but still text query should be changed */
    setTextQuery: (item: string) => void;

    /** Callback to call when the list of autocomplete substitutions should be updated */
    updateAutocompleteSubstitutions: (item: SearchQueryItem) => void;

    /** Whether to subscribe to KeyboardShortcut arrow keys events */
    shouldSubscribeToArrowKeyEvents?: boolean;
};

const defaultListOptions = {
    userToInvite: null,
    recentReports: [],
    personalDetails: [],
    currentUserOption: null,
    categoryOptions: [],
};

const setPerformanceTimersEnd = () => {
    Timing.end(CONST.TIMING.OPEN_SEARCH);
    Performance.markEnd(CONST.TIMING.OPEN_SEARCH);
};

function isSearchQueryListItem(listItem: UserListItemProps<OptionData> | SearchQueryListItemProps): listItem is SearchQueryListItemProps {
    return isSearchQueryItem(listItem.item);
}

function getAutocompleteDisplayText(filterKey: UserFriendlyKey, value: string) {
    return `${filterKey}:${value}`;
}

function getItemHeight(item: OptionData | SearchQueryItem) {
    if (isSearchQueryItem(item)) {
        return 44;
    }
    return 64;
}

function SearchRouterItem(props: UserListItemProps<OptionData> | SearchQueryListItemProps) {
    const styles = useThemeStyles();

    if (isSearchQueryListItem(props)) {
        return (
            <SearchQueryListItem
                // eslint-disable-next-line react/jsx-props-no-spreading
                {...props}
            />
        );
    }
    return (
        <UserListItem
            pressableStyle={[styles.br2, styles.ph3]}
            // eslint-disable-next-line react/jsx-props-no-spreading
            {...props}
        />
    );
}

function SearchAutocompleteList(
    {
        autocompleteQueryValue,
        searchQueryItem,
        getAdditionalSections,
        onListItemPress,
        setTextQuery,
        updateAutocompleteSubstitutions,
        shouldSubscribeToArrowKeyEvents,
    }: SearchAutocompleteListProps,
    ref: ForwardedRef<SelectionListHandle>,
) {
    const styles = useThemeStyles();
    const {translate} = useLocalize();
    const {shouldUseNarrowLayout} = useResponsiveLayout();

    const {activeWorkspaceID} = useActiveWorkspace();
    const policy = usePolicy(activeWorkspaceID);
    const [betas] = useOnyx(ONYXKEYS.BETAS);
    const [recentSearches] = useOnyx(ONYXKEYS.RECENT_SEARCHES);
    const personalDetails = usePersonalDetails();
    const [reports = {}] = useOnyx(ONYXKEYS.COLLECTION.REPORT);
    const taxRates = getAllTaxRates();

    const {options, areOptionsInitialized} = useOptionsList();
    const searchOptions = useMemo(() => {
        if (!areOptionsInitialized) {
            return defaultListOptions;
        }
        return getSearchOptions(options, betas ?? []);
    }, [areOptionsInitialized, betas, options]);

    const [isInitialRender, setIsInitialRender] = useState(true);

    const typeAutocompleteList = Object.values(CONST.SEARCH.DATA_TYPES);
    const groupByAutocompleteList = Object.values(CONST.SEARCH.GROUP_BY);
    const statusAutocompleteList = Object.values({...CONST.SEARCH.STATUS.EXPENSE, ...CONST.SEARCH.STATUS.INVOICE, ...CONST.SEARCH.STATUS.CHAT, ...CONST.SEARCH.STATUS.TRIP});
    const expenseTypes = Object.values(CONST.SEARCH.TRANSACTION_TYPE);

    const [userCardList] = useOnyx(ONYXKEYS.CARD_LIST);
    const [workspaceCardFeeds] = useOnyx(ONYXKEYS.COLLECTION.WORKSPACE_CARDS_LIST);
    const allCards = useMemo(() => mergeCardListWithWorkspaceFeeds(workspaceCardFeeds ?? CONST.EMPTY_OBJECT, userCardList), [userCardList, workspaceCardFeeds]);
    const cardAutocompleteList = Object.values(allCards);
    const cardFeedNamesWithType = useMemo(() => {
        return getCardFeedNamesWithType({workspaceCardFeeds, translate});
    }, [translate, workspaceCardFeeds]);
    const feedAutoCompleteList = useMemo(() => Object.entries(cardFeedNamesWithType).map(([cardFeedKey, cardFeedName]) => ({cardFeedKey, cardFeedName})), [cardFeedNamesWithType]);

    const getParticipantsAutocompleteList = useMemo(
        () =>
            memoize(() => {
                if (!areOptionsInitialized) {
                    return [];
                }

                const currentUserRef = {
                    current: undefined as OptionData | undefined,
                };
                const filteredOptions = getValidPersonalDetailOptions(options.personalDetails, {
                    loginsToExclude: CONST.EXPENSIFY_EMAILS_OBJECT,
                    shouldBoldTitleByDefault: false,
                    currentUserRef,
                });

                // This cast is needed as something is incorrect in types OptionsListUtils.getOptions around l1490 and includeRecentReports types
                const personalDetailsFromOptions = filteredOptions.map((option) => (option as SearchOption<PersonalDetails>).item);
                const autocompleteOptions = Object.values(personalDetailsFromOptions)
                    .filter((details): details is NonNullable<PersonalDetails> => !!details?.login)
                    .map((details) => {
                        return {
                            name: details.displayName ?? Str.removeSMSDomain(details.login ?? ''),
                            accountID: details.accountID.toString(),
                        };
                    });
                const currentUser = currentUserRef.current;
                if (currentUser && currentUser.accountID) {
                    autocompleteOptions.push({
                        name: currentUser.displayName ?? Str.removeSMSDomain(currentUser.login ?? ''),
                        accountID: currentUser.accountID.toString(),
                    });
                }

                return autocompleteOptions;
            }),
        [areOptionsInitialized, options.personalDetails],
    );

    const taxAutocompleteList = useMemo(() => getAutocompleteTaxList(taxRates, policy), [policy, taxRates]);

    const [allPolicyCategories] = useOnyx(ONYXKEYS.COLLECTION.POLICY_CATEGORIES);
    const [allRecentCategories] = useOnyx(ONYXKEYS.COLLECTION.POLICY_RECENTLY_USED_CATEGORIES);
    const categoryAutocompleteList = useMemo(() => {
        return getAutocompleteCategories(allPolicyCategories, activeWorkspaceID);
    }, [activeWorkspaceID, allPolicyCategories]);
    const recentCategoriesAutocompleteList = useMemo(() => {
        return getAutocompleteRecentCategories(allRecentCategories, activeWorkspaceID);
    }, [activeWorkspaceID, allRecentCategories]);

    const [currencyList] = useOnyx(ONYXKEYS.CURRENCY_LIST);
    const currencyAutocompleteList = Object.keys(currencyList ?? {}).filter((currency) => !currencyList?.[currency]?.retired);
    const [recentCurrencyAutocompleteList] = useOnyx(ONYXKEYS.RECENTLY_USED_CURRENCIES);
    const [allPoliciesTags] = useOnyx(ONYXKEYS.COLLECTION.POLICY_TAGS);
    const [allRecentTags] = useOnyx(ONYXKEYS.COLLECTION.POLICY_RECENTLY_USED_TAGS);
    const tagAutocompleteList = useMemo(() => {
        return getAutocompleteTags(allPoliciesTags, activeWorkspaceID);
    }, [activeWorkspaceID, allPoliciesTags]);
    const recentTagsAutocompleteList = getAutocompleteRecentTags(allRecentTags, activeWorkspaceID);

    const autocompleteSuggestions = useMemo<AutocompleteItemData[]>(() => {
        const autocompleteParsedQuery = parseForAutocomplete(autocompleteQueryValue);
        const {autocomplete, ranges = []} = autocompleteParsedQuery ?? {};
        const autocompleteKey = autocomplete?.key;
        const autocompleteValue = autocomplete?.value ?? '';

        const alreadyAutocompletedKeys = ranges
            .filter((range) => {
                return autocompleteKey && range.key === autocompleteKey;
            })
            .map((range) => range.value.toLowerCase());

        switch (autocompleteKey) {
            case CONST.SEARCH.SYNTAX_FILTER_KEYS.TAG: {
                const autocompleteList = autocompleteValue ? tagAutocompleteList : recentTagsAutocompleteList ?? [];

                const filteredTags = tokenizedSearch(autocompleteList, autocompleteValue, (tag) => [getCleanedTagName(tag)])
                    .filter((tag) => !alreadyAutocompletedKeys.includes(getCleanedTagName(tag).toLowerCase()))
                    .sort()
                    .slice(0, 10);

                return filteredTags.map((tagName) => ({
                    filterKey: CONST.SEARCH.SEARCH_USER_FRIENDLY_KEYS.TAG,
                    text: getCleanedTagName(tagName),
                    autocompleteID: tagName,
                    mapKey: CONST.SEARCH.SYNTAX_FILTER_KEYS.TAG,
                }));
            }
            case CONST.SEARCH.SYNTAX_FILTER_KEYS.CATEGORY: {
                const autocompleteList = autocompleteValue ? categoryAutocompleteList : recentCategoriesAutocompleteList;
                const filteredCategories = tokenizedSearch(autocompleteList, autocompleteValue, (category) => [category])
                    .filter((category) => !alreadyAutocompletedKeys.includes(category.toLowerCase()))
                    .sort()
                    .slice(0, 10);

                return filteredCategories.map((categoryName) => ({
                    filterKey: CONST.SEARCH.SEARCH_USER_FRIENDLY_KEYS.CATEGORY,
                    text: categoryName,
                }));
            }
            case CONST.SEARCH.SYNTAX_FILTER_KEYS.CURRENCY: {
                const autocompleteList = autocompleteValue ? currencyAutocompleteList : recentCurrencyAutocompleteList ?? [];
                const filteredCurrencies = tokenizedSearch(autocompleteList, autocompleteValue, (currency) => [currency])
                    .filter((currency) => !alreadyAutocompletedKeys.includes(currency.toLowerCase()))
                    .sort()
                    .slice(0, 10);

                return filteredCurrencies.map((currencyName) => ({
                    filterKey: CONST.SEARCH.SEARCH_USER_FRIENDLY_KEYS.CURRENCY,
                    text: currencyName,
                }));
            }
            case CONST.SEARCH.SYNTAX_FILTER_KEYS.TAX_RATE: {
                const filteredTaxRates = tokenizedSearch(taxAutocompleteList, autocompleteValue, (tax) => [tax.taxRateName])
                    .filter((tax) => !alreadyAutocompletedKeys.includes(tax.taxRateName.toLowerCase()))
                    .sort()
                    .slice(0, 10);

                return filteredTaxRates.map((tax) => ({
                    filterKey: CONST.SEARCH.SEARCH_USER_FRIENDLY_KEYS.TAX_RATE,
                    text: tax.taxRateName,
                    autocompleteID: tax.taxRateIds.join(','),
                    mapKey: CONST.SEARCH.SYNTAX_FILTER_KEYS.TAX_RATE,
                }));
            }
            case CONST.SEARCH.SYNTAX_FILTER_KEYS.FROM: {
<<<<<<< HEAD
                const filteredParticipants = tokenizedSearch(participantsAutocompleteList, autocompleteValue, (participant) => [participant.name])
                    .filter((participant) => !alreadyAutocompletedKeys.includes(participant.name.toLowerCase()))
=======
                const filteredParticipants = getParticipantsAutocompleteList()
                    .filter((participant) => participant.name.toLowerCase().includes(autocompleteValue.toLowerCase()) && !alreadyAutocompletedKeys.includes(participant.name.toLowerCase()))
>>>>>>> 9fd974cd
                    .slice(0, 10);

                return filteredParticipants.map((participant) => ({
                    filterKey: CONST.SEARCH.SEARCH_USER_FRIENDLY_KEYS.FROM,
                    text: participant.name,
                    autocompleteID: participant.accountID,
                    mapKey: CONST.SEARCH.SYNTAX_FILTER_KEYS.FROM,
                }));
            }
            case CONST.SEARCH.SYNTAX_FILTER_KEYS.TO: {
<<<<<<< HEAD
                const filteredParticipants = tokenizedSearch(participantsAutocompleteList, autocompleteValue, (participant) => [participant.name])
                    .filter((participant) => !alreadyAutocompletedKeys.includes(participant.name.toLowerCase()))
=======
                const filteredParticipants = getParticipantsAutocompleteList()
                    .filter((participant) => participant.name.toLowerCase().includes(autocompleteValue.toLowerCase()) && !alreadyAutocompletedKeys.includes(participant.name.toLowerCase()))
>>>>>>> 9fd974cd
                    .slice(0, 10);

                return filteredParticipants.map((participant) => ({
                    filterKey: CONST.SEARCH.SEARCH_USER_FRIENDLY_KEYS.TO,
                    text: participant.name,
                    autocompleteID: participant.accountID,
                    mapKey: CONST.SEARCH.SYNTAX_FILTER_KEYS.TO,
                }));
            }
            case CONST.SEARCH.SYNTAX_FILTER_KEYS.IN: {
                const filteredChats = searchOptions.recentReports
                    .filter((chat) => chat.text?.toLowerCase()?.includes(autocompleteValue.toLowerCase()) && !alreadyAutocompletedKeys.includes(chat.text.toLowerCase()))
                    .slice(0, 10);

                return filteredChats.map((chat) => ({
                    filterKey: CONST.SEARCH.SEARCH_USER_FRIENDLY_KEYS.IN,
                    text: chat.text ?? '',
                    autocompleteID: chat.reportID,
                    mapKey: CONST.SEARCH.SYNTAX_FILTER_KEYS.IN,
                }));
            }
            case CONST.SEARCH.SYNTAX_ROOT_KEYS.TYPE: {
                const filteredTypes = tokenizedSearch(typeAutocompleteList, autocompleteValue, (type) => [type])
                    .filter((type) => !alreadyAutocompletedKeys.includes(type.toLowerCase()))
                    .sort();

                return filteredTypes.map((type) => ({filterKey: CONST.SEARCH.SEARCH_USER_FRIENDLY_KEYS.TYPE, text: type}));
            }
            case CONST.SEARCH.SYNTAX_ROOT_KEYS.GROUP_BY: {
                const filteredGroupBy = tokenizedSearch(groupByAutocompleteList, autocompleteValue, (groupByValue) => [groupByValue]).filter(
                    (groupByValue) => !alreadyAutocompletedKeys.includes(groupByValue.toLowerCase()),
                );

                return filteredGroupBy.map((groupByValue) => ({filterKey: CONST.SEARCH.SEARCH_USER_FRIENDLY_KEYS.GROUP_BY, text: groupByValue}));
            }
            case CONST.SEARCH.SYNTAX_ROOT_KEYS.STATUS: {
                const filteredStatuses = statusAutocompleteList
                    .filter((status) => status.includes(autocompleteValue.toLowerCase()) && !alreadyAutocompletedKeys.includes(status))
                    .sort()
                    .slice(0, 10);

                return filteredStatuses.map((status) => ({filterKey: CONST.SEARCH.SEARCH_USER_FRIENDLY_KEYS.STATUS, text: status}));
            }
            case CONST.SEARCH.SYNTAX_FILTER_KEYS.EXPENSE_TYPE: {
                const filteredExpenseTypes = expenseTypes
                    .filter((expenseType) => expenseType.includes(autocompleteValue.toLowerCase()) && !alreadyAutocompletedKeys.includes(expenseType))
                    .sort();

                return filteredExpenseTypes.map((expenseType) => ({
                    filterKey: CONST.SEARCH.SEARCH_USER_FRIENDLY_KEYS.EXPENSE_TYPE,
                    text: expenseType,
                }));
            }
            case CONST.SEARCH.SYNTAX_FILTER_KEYS.FEED: {
                const filteredFeeds = tokenizedSearch(feedAutoCompleteList, autocompleteValue, (feed) => [feed.cardFeedName.name])
                    .filter((feed) => !alreadyAutocompletedKeys.includes(feed.cardFeedName.name.toLowerCase()))
                    .sort()
                    .slice(0, 10);

                return filteredFeeds.map((feed) => ({
                    filterKey: CONST.SEARCH.SEARCH_USER_FRIENDLY_KEYS.FEED,
                    text: feed.cardFeedName.name,
                    autocompleteID: feed.cardFeedName.type === 'domain' ? feed.cardFeedKey : getCardFeedKey(workspaceCardFeeds, feed.cardFeedKey),
                    mapKey: CONST.SEARCH.SYNTAX_FILTER_KEYS.FEED,
                }));
            }
            case CONST.SEARCH.SYNTAX_FILTER_KEYS.CARD_ID: {
<<<<<<< HEAD
                const filteredCards = tokenizedSearch(
                    cardAutocompleteList.filter((card) => isCard(card) && !isCardHiddenFromSearch(card)),
                    autocompleteValue,
                    (card) => [card.bank],
                )
                    .filter((card) => !alreadyAutocompletedKeys.includes(getCardDescription(card.cardID).toLowerCase()))
=======
                const filteredCards = cardAutocompleteList
                    .filter((card) => isCard(card) && !isCardHiddenFromSearch(card))
                    .filter(
                        (card) =>
                            (card.bank.toLowerCase().includes(autocompleteValue.toLowerCase()) || card.lastFourPAN?.includes(autocompleteValue)) &&
                            !alreadyAutocompletedKeys.includes(getCardDescription(card.cardID).toLowerCase()),
                    )
>>>>>>> 9fd974cd
                    .sort()
                    .slice(0, 10);

                return filteredCards.map((card) => ({
                    filterKey: CONST.SEARCH.SEARCH_USER_FRIENDLY_KEYS.CARD_ID,
                    text: getCardDescription(card.cardID, allCards),
                    autocompleteID: card.cardID.toString(),
                    mapKey: CONST.SEARCH.SYNTAX_FILTER_KEYS.CARD_ID,
                }));
            }
            default: {
                return [];
            }
        }
    }, [
        autocompleteQueryValue,
        tagAutocompleteList,
        recentTagsAutocompleteList,
        categoryAutocompleteList,
        recentCategoriesAutocompleteList,
        currencyAutocompleteList,
        recentCurrencyAutocompleteList,
        taxAutocompleteList,
        getParticipantsAutocompleteList,
        searchOptions.recentReports,
        typeAutocompleteList,
        statusAutocompleteList,
        expenseTypes,
        feedAutoCompleteList,
        workspaceCardFeeds,
        cardAutocompleteList,
        allCards,
        groupByAutocompleteList,
    ]);

    const sortedRecentSearches = useMemo(() => {
        return Object.values(recentSearches ?? {}).sort((a, b) => b.timestamp.localeCompare(a.timestamp));
    }, [recentSearches]);

    const recentSearchesData = sortedRecentSearches?.slice(0, 5).map(({query, timestamp}) => {
        const searchQueryJSON = buildSearchQueryJSON(query);
        return {
            text: searchQueryJSON ? buildUserReadableQueryString(searchQueryJSON, personalDetails, reports, taxRates, allCards, cardFeedNamesWithType) : query,
            singleIcon: Expensicons.History,
            searchQuery: query,
            keyForList: timestamp,
            searchItemType: CONST.SEARCH.SEARCH_ROUTER_ITEM_TYPE.SEARCH,
        };
    });

    /**
     * Builds a suffix tree and returns a function to search in it.
     */
    const filterOptions = useFastSearchFromOptions(searchOptions, {includeUserToInvite: true});

    const recentReportsOptions = useMemo(() => {
        if (autocompleteQueryValue.trim() === '') {
            return searchOptions.recentReports.slice(0, 20);
        }

        Timing.start(CONST.TIMING.SEARCH_FILTER_OPTIONS);
        const filteredOptions = filterOptions(autocompleteQueryValue);
        const orderedOptions = combineOrderingOfReportsAndPersonalDetails(filteredOptions, autocompleteQueryValue, {
            sortByReportTypeInSearch: true,
            preferChatroomsOverThreads: true,
        });
        Timing.end(CONST.TIMING.SEARCH_FILTER_OPTIONS);

        const reportOptions: OptionData[] = [...orderedOptions.recentReports, ...orderedOptions.personalDetails];
        if (filteredOptions.userToInvite) {
            reportOptions.push(filteredOptions.userToInvite);
        }
        return reportOptions.slice(0, 20);
    }, [autocompleteQueryValue, filterOptions, searchOptions]);

    useEffect(() => {
        searchInServer(autocompleteQueryValue.trim());
    }, [autocompleteQueryValue]);

    /* Sections generation */
    const sections: Array<SectionListDataType<OptionData | SearchQueryItem>> = [];

    if (searchQueryItem) {
        sections.push({data: [searchQueryItem]});
    }

    const additionalSections = useMemo(() => {
        return getAdditionalSections?.(searchOptions);
    }, [getAdditionalSections, searchOptions]);

    if (additionalSections) {
        sections.push(...additionalSections);
    }

    if (!autocompleteQueryValue && recentSearchesData && recentSearchesData.length > 0) {
        sections.push({title: translate('search.recentSearches'), data: recentSearchesData});
    }

    const styledRecentReports = recentReportsOptions.map((item) => ({
        ...item,
        pressableStyle: styles.br2,
        text: StringUtils.lineBreaksToSpaces(item.text),
        wrapperStyle: [styles.pr3, styles.pl3],
    }));
    sections.push({title: autocompleteQueryValue.trim() === '' ? translate('search.recentChats') : undefined, data: styledRecentReports});

    if (autocompleteSuggestions.length > 0) {
        const autocompleteData = autocompleteSuggestions.map(({filterKey, text, autocompleteID, mapKey}) => {
            return {
                text: getAutocompleteDisplayText(filterKey, text),
                mapKey: mapKey ? getSubstitutionMapKey(mapKey, text) : undefined,
                singleIcon: Expensicons.MagnifyingGlass,
                searchQuery: text,
                autocompleteID,
                keyForList: autocompleteID ?? text, // in case we have a unique identifier then use it because text might not be unique
                searchItemType: CONST.SEARCH.SEARCH_ROUTER_ITEM_TYPE.AUTOCOMPLETE_SUGGESTION,
            };
        });

        sections.push({title: translate('search.suggestions'), data: autocompleteData});
    }

    const onArrowFocus = useCallback(
        (focusedItem: OptionData | SearchQueryItem) => {
            if (!isSearchQueryItem(focusedItem) || !focusedItem.searchQuery || focusedItem?.searchItemType !== CONST.SEARCH.SEARCH_ROUTER_ITEM_TYPE.AUTOCOMPLETE_SUGGESTION) {
                return;
            }

            const trimmedUserSearchQuery = getQueryWithoutAutocompletedPart(autocompleteQueryValue);
            setTextQuery(`${trimmedUserSearchQuery}${sanitizeSearchValue(focusedItem.searchQuery)}\u00A0`);
            updateAutocompleteSubstitutions(focusedItem);
        },
        [autocompleteQueryValue, setTextQuery, updateAutocompleteSubstitutions],
    );

    return (
        <SelectionList<OptionData | SearchQueryItem>
            sections={sections}
            onSelectRow={onListItemPress}
            ListItem={SearchRouterItem}
            containerStyle={[styles.mh100]}
            sectionListStyle={[styles.ph2, styles.pb2, styles.overscrollBehaviorContain]}
            listItemWrapperStyle={[styles.pr0, styles.pl0]}
            getItemHeight={getItemHeight}
            onLayout={() => {
                setPerformanceTimersEnd();
                setIsInitialRender(false);
            }}
            showScrollIndicator={!shouldUseNarrowLayout}
            sectionTitleStyles={styles.mhn2}
            shouldSingleExecuteRowSelect
            onArrowFocus={onArrowFocus}
            ref={ref}
            initiallyFocusedOptionKey={!shouldUseNarrowLayout ? styledRecentReports.at(0)?.keyForList : undefined}
            shouldScrollToFocusedIndex={!isInitialRender}
            shouldSubscribeToArrowKeyEvents={shouldSubscribeToArrowKeyEvents}
            disableKeyboardShortcuts={!shouldSubscribeToArrowKeyEvents}
        />
    );
}

export default forwardRef(SearchAutocompleteList);
export {SearchRouterItem};
export type {GetAdditionalSectionsCallback};<|MERGE_RESOLUTION|>--- conflicted
+++ resolved
@@ -35,11 +35,8 @@
     parseForAutocomplete,
 } from '@libs/SearchAutocompleteUtils';
 import {buildSearchQueryJSON, buildUserReadableQueryString, sanitizeSearchValue} from '@libs/SearchQueryUtils';
-<<<<<<< HEAD
+import StringUtils from '@libs/StringUtils';
 import tokenizedSearch from '@libs/tokenizedSearch';
-=======
-import StringUtils from '@libs/StringUtils';
->>>>>>> 9fd974cd
 import Timing from '@userActions/Timing';
 import CONST from '@src/CONST';
 import ONYXKEYS from '@src/ONYXKEYS';
@@ -301,13 +298,8 @@
                 }));
             }
             case CONST.SEARCH.SYNTAX_FILTER_KEYS.FROM: {
-<<<<<<< HEAD
-                const filteredParticipants = tokenizedSearch(participantsAutocompleteList, autocompleteValue, (participant) => [participant.name])
+                const filteredParticipants = tokenizedSearch(getParticipantsAutocompleteList(), autocompleteValue, (participant) => [participant.name])
                     .filter((participant) => !alreadyAutocompletedKeys.includes(participant.name.toLowerCase()))
-=======
-                const filteredParticipants = getParticipantsAutocompleteList()
-                    .filter((participant) => participant.name.toLowerCase().includes(autocompleteValue.toLowerCase()) && !alreadyAutocompletedKeys.includes(participant.name.toLowerCase()))
->>>>>>> 9fd974cd
                     .slice(0, 10);
 
                 return filteredParticipants.map((participant) => ({
@@ -318,13 +310,8 @@
                 }));
             }
             case CONST.SEARCH.SYNTAX_FILTER_KEYS.TO: {
-<<<<<<< HEAD
-                const filteredParticipants = tokenizedSearch(participantsAutocompleteList, autocompleteValue, (participant) => [participant.name])
+                const filteredParticipants = tokenizedSearch(getParticipantsAutocompleteList(), autocompleteValue, (participant) => [participant.name])
                     .filter((participant) => !alreadyAutocompletedKeys.includes(participant.name.toLowerCase()))
-=======
-                const filteredParticipants = getParticipantsAutocompleteList()
-                    .filter((participant) => participant.name.toLowerCase().includes(autocompleteValue.toLowerCase()) && !alreadyAutocompletedKeys.includes(participant.name.toLowerCase()))
->>>>>>> 9fd974cd
                     .slice(0, 10);
 
                 return filteredParticipants.map((participant) => ({
@@ -392,22 +379,21 @@
                 }));
             }
             case CONST.SEARCH.SYNTAX_FILTER_KEYS.CARD_ID: {
-<<<<<<< HEAD
                 const filteredCards = tokenizedSearch(
                     cardAutocompleteList.filter((card) => isCard(card) && !isCardHiddenFromSearch(card)),
                     autocompleteValue,
-                    (card) => [card.bank],
+                    (card) => {
+                        const tokens = [];
+                        if (card.bank) {
+                            tokens.push(card.bank);
+                        }
+                        if (card.lastFourPAN) {
+                            tokens.push(card.lastFourPAN);
+                        }
+                        return tokens;
+                    },
                 )
                     .filter((card) => !alreadyAutocompletedKeys.includes(getCardDescription(card.cardID).toLowerCase()))
-=======
-                const filteredCards = cardAutocompleteList
-                    .filter((card) => isCard(card) && !isCardHiddenFromSearch(card))
-                    .filter(
-                        (card) =>
-                            (card.bank.toLowerCase().includes(autocompleteValue.toLowerCase()) || card.lastFourPAN?.includes(autocompleteValue)) &&
-                            !alreadyAutocompletedKeys.includes(getCardDescription(card.cardID).toLowerCase()),
-                    )
->>>>>>> 9fd974cd
                     .sort()
                     .slice(0, 10);
 
