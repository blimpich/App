--- conflicted
+++ resolved
@@ -1,17 +1,13 @@
 import React, {useCallback, useContext, useMemo, useRef, useState} from 'react';
 import {isMoneyRequestReport} from '@libs/ReportUtils';
-<<<<<<< HEAD
 import {
-    isTransactionBankWithdrawalGroupListItemType,
     isTransactionCardGroupListItemType,
     isTransactionListItemType,
     isTransactionMemberGroupListItemType,
     isTransactionReportGroupListItemType,
+    isTransactionWithdrawalIDGroupListItemType,
 } from '@libs/SearchUIUtils';
-=======
-import {isTransactionCardGroupListItemType, isTransactionListItemType, isTransactionMemberGroupListItemType, isTransactionReportGroupListItemType} from '@libs/SearchUIUtils';
 import type {SearchKey} from '@libs/SearchUIUtils';
->>>>>>> 7da0c451
 import CONST from '@src/CONST';
 import type ChildrenProps from '@src/types/utils/ChildrenProps';
 import {isEmptyObject} from '@src/types/utils/EmptyObject';
@@ -87,30 +83,22 @@
             selectedReports = data
                 .filter((item) => isMoneyRequestReport(item) && item.transactions.length > 0 && item.transactions.every(({keyForList}) => selectedTransactions[keyForList]?.isSelected))
                 .map(({reportID, action = CONST.SEARCH.ACTION_TYPES.VIEW, total = CONST.DEFAULT_NUMBER_ID, policyID}) => ({reportID, action, total, policyID}));
-        }
-
-        if (data.length && data.every(isTransactionMemberGroupListItemType)) {
+        } else if (data.length && data.every(isTransactionMemberGroupListItemType)) {
             selectedReports = data
                 .flatMap((item) => item.transactions)
                 .filter(({keyForList}) => !!keyForList && selectedTransactions[keyForList]?.isSelected)
                 .map(({reportID, action = CONST.SEARCH.ACTION_TYPES.VIEW, amount: total = CONST.DEFAULT_NUMBER_ID, policyID}) => ({reportID, action, total, policyID}));
-        }
-
-        if (data.length && data.every(isTransactionCardGroupListItemType)) {
+        } else if (data.length && data.every(isTransactionCardGroupListItemType)) {
             selectedReports = data
                 .flatMap((item) => item.transactions)
                 .filter(({keyForList}) => !!keyForList && selectedTransactions[keyForList]?.isSelected)
                 .map(({reportID, action = CONST.SEARCH.ACTION_TYPES.VIEW, amount: total = CONST.DEFAULT_NUMBER_ID, policyID}) => ({reportID, action, total, policyID}));
-        }
-
-        if (data.length && data.every(isTransactionBankWithdrawalGroupListItemType)) {
+        } else if (data.length && data.every(isTransactionWithdrawalIDGroupListItemType)) {
             selectedReports = data
                 .flatMap((item) => item.transactions)
                 .filter(({keyForList}) => !!keyForList && selectedTransactions[keyForList]?.isSelected)
                 .map(({reportID, action = CONST.SEARCH.ACTION_TYPES.VIEW, amount: total = CONST.DEFAULT_NUMBER_ID, policyID}) => ({reportID, action, total, policyID}));
-        }
-
-        if (data.length && data.every(isTransactionListItemType)) {
+        } else if (data.length && data.every(isTransactionListItemType)) {
             selectedReports = data
                 .filter(({keyForList}) => !!keyForList && selectedTransactions[keyForList]?.isSelected)
                 .map(({reportID, action = CONST.SEARCH.ACTION_TYPES.VIEW, amount: total = CONST.DEFAULT_NUMBER_ID, policyID}) => ({reportID, action, total, policyID}));
