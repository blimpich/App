import React, {useCallback, useContext, useMemo, useRef, useState} from 'react';
import useCardFeedsForDisplay from '@hooks/useCardFeedsForDisplay';
import useOnyx from '@hooks/useOnyx';
import {isMoneyRequestReport} from '@libs/ReportUtils';
import {
    getSuggestedSearches,
    isTransactionCardGroupListItemType,
    isTransactionListItemType,
    isTransactionMemberGroupListItemType,
    isTransactionReportGroupListItemType,
} from '@libs/SearchUIUtils';
import CONST from '@src/CONST';
import ONYXKEYS from '@src/ONYXKEYS';
import type ChildrenProps from '@src/types/utils/ChildrenProps';
import {isEmptyObject} from '@src/types/utils/EmptyObject';
import type {SearchContext, SearchContextData, SelectedTransactions} from './types';

const defaultSearchContextData: SearchContextData = {
    currentSearchHash: -1,
    selectedTransactions: {},
    selectedTransactionIDs: [],
    selectedReports: [],
    isOnSearch: false,
    shouldTurnOffSelectionMode: false,
};

const defaultSearchContext: SearchContext = {
    ...defaultSearchContextData,
    currentSearchKey: undefined,
    lastSearchType: undefined,
    areAllMatchingItemsSelected: false,
    showSelectAllMatchingItems: false,
    shouldShowFiltersBarLoading: false,
    setLastSearchType: () => {},
    setCurrentSearchHash: () => {},
    setSelectedTransactions: () => {},
    removeTransaction: () => {},
    clearSelectedTransactions: () => {},
    setShouldShowFiltersBarLoading: () => {},
    shouldShowSelectAllMatchingItems: () => {},
    selectAllMatchingItems: () => {},
};

const Context = React.createContext<SearchContext>(defaultSearchContext);

function SearchContextProvider({children}: ChildrenProps) {
    const [showSelectAllMatchingItems, shouldShowSelectAllMatchingItems] = useState(false);
    const [areAllMatchingItemsSelected, selectAllMatchingItems] = useState(false);
    const [shouldShowFiltersBarLoading, setShouldShowFiltersBarLoading] = useState(false);
    const [lastSearchType, setLastSearchType] = useState<string | undefined>(undefined);
    const [searchContextData, setSearchContextData] = useState(defaultSearchContextData);
    const areTransactionsEmpty = useRef(true);
    const {defaultCardFeed} = useCardFeedsForDisplay();

    const [accountID] = useOnyx(ONYXKEYS.SESSION, {canBeMissing: false, selector: (s) => s?.accountID});
    const suggestedSearches = useMemo(() => getSuggestedSearches(defaultCardFeed?.id, accountID), [defaultCardFeed?.id, accountID]);

    const currentSearchKey = useMemo(() => {
        const currentSearch = Object.values(suggestedSearches).find((search) => search.hash === searchContextData.currentSearchHash);
        return currentSearch?.key;
    }, [suggestedSearches, searchContextData.currentSearchHash]);

    const setCurrentSearchHash = useCallback((searchHash: number) => {
        setSearchContextData((prevState) => {
            if (searchHash === prevState.currentSearchHash) {
                return prevState;
            }

            return {
                ...prevState,
                currentSearchHash: searchHash,
            };
        });
    }, []);

    const setSelectedTransactions: SearchContext['setSelectedTransactions'] = useCallback((selectedTransactions, data = []) => {
        if (selectedTransactions instanceof Array) {
            if (!selectedTransactions.length && areTransactionsEmpty.current) {
                areTransactionsEmpty.current = true;
                return;
            }
            areTransactionsEmpty.current = false;
            return setSearchContextData((prevState) => ({
                ...prevState,
                selectedTransactionIDs: selectedTransactions,
            }));
        }

        // When selecting transactions, we also need to manage the reports to which these transactions belong. This is done to ensure proper exporting to CSV.
        let selectedReports: SearchContext['selectedReports'] = [];

        if (data.length && data.every(isTransactionReportGroupListItemType)) {
            selectedReports = data
                .filter((item) => isMoneyRequestReport(item) && item.transactions.every(({keyForList}) => selectedTransactions[keyForList]?.isSelected))
                .map(({reportID, action = CONST.SEARCH.ACTION_TYPES.VIEW, total = CONST.DEFAULT_NUMBER_ID, policyID}) => ({reportID, action, total, policyID}));
        }

        if (data.length && data.every(isTransactionMemberGroupListItemType)) {
            selectedReports = data
                .flatMap((item) => item.transactions)
                .filter(({keyForList}) => !!keyForList && selectedTransactions[keyForList]?.isSelected)
                .map(({reportID, action = CONST.SEARCH.ACTION_TYPES.VIEW, amount: total = CONST.DEFAULT_NUMBER_ID, policyID}) => ({reportID, action, total, policyID}));
        }

        if (data.length && data.every(isTransactionCardGroupListItemType)) {
            selectedReports = data
                .flatMap((item) => item.transactions)
                .filter(({keyForList}) => !!keyForList && selectedTransactions[keyForList]?.isSelected)
                .map(({reportID, action = CONST.SEARCH.ACTION_TYPES.VIEW, amount: total = CONST.DEFAULT_NUMBER_ID, policyID}) => ({reportID, action, total, policyID}));
        }

        if (data.length && data.every(isTransactionListItemType)) {
            selectedReports = data
                .filter(({keyForList}) => !!keyForList && selectedTransactions[keyForList]?.isSelected)
                .map(({reportID, action = CONST.SEARCH.ACTION_TYPES.VIEW, amount: total = CONST.DEFAULT_NUMBER_ID, policyID}) => ({reportID, action, total, policyID}));
        }

        setSearchContextData((prevState) => ({
            ...prevState,
            selectedTransactions,
            shouldTurnOffSelectionMode: false,
            selectedReports,
        }));
    }, []);

    const clearSelectedTransactions: SearchContext['clearSelectedTransactions'] = useCallback(
        (searchHashOrClearIDsFlag, shouldTurnOffSelectionMode = false) => {
            if (typeof searchHashOrClearIDsFlag === 'boolean') {
                setSelectedTransactions([]);
                return;
            }

            if (searchHashOrClearIDsFlag === searchContextData.currentSearchHash) {
                return;
            }

            if (searchContextData.selectedReports.length === 0 && isEmptyObject(searchContextData.selectedTransactions) && !searchContextData.shouldTurnOffSelectionMode) {
                return;
            }
            setSearchContextData((prevState) => ({
                ...prevState,
                shouldTurnOffSelectionMode,
                selectedTransactions: {},
                selectedReports: [],
            }));

            // Unselect all transactions and hide the "select all matching items" option
            shouldShowSelectAllMatchingItems(false);
            selectAllMatchingItems(false);
        },
        [
            searchContextData.currentSearchHash,
            searchContextData.selectedReports.length,
            searchContextData.selectedTransactions,
            searchContextData.shouldTurnOffSelectionMode,
            setSelectedTransactions,
        ],
    );

    const removeTransaction: SearchContext['removeTransaction'] = useCallback(
        (transactionID) => {
            if (!transactionID) {
                return;
            }
            const selectedTransactionIDs = searchContextData.selectedTransactionIDs;

            if (!isEmptyObject(searchContextData.selectedTransactions)) {
                const newSelectedTransactions = Object.entries(searchContextData.selectedTransactions).reduce((acc, [key, value]) => {
                    if (key === transactionID) {
                        return acc;
                    }
                    acc[key] = value;
                    return acc;
                }, {} as SelectedTransactions);

                setSearchContextData((prevState) => ({
                    ...prevState,
                    selectedTransactions: newSelectedTransactions,
                }));
            }

            if (selectedTransactionIDs.length > 0) {
                setSearchContextData((prevState) => ({
                    ...prevState,
                    selectedTransactionIDs: selectedTransactionIDs.filter((ID) => transactionID !== ID),
                }));
            }
        },
        [searchContextData.selectedTransactionIDs, searchContextData.selectedTransactions],
    );

    const searchContext = useMemo<SearchContext>(
        () => ({
            ...searchContextData,
            currentSearchKey,
            removeTransaction,
            setCurrentSearchHash,
            setSelectedTransactions,
            clearSelectedTransactions,
            shouldShowFiltersBarLoading,
            setShouldShowFiltersBarLoading,
            lastSearchType,
            setLastSearchType,
            showSelectAllMatchingItems,
            shouldShowSelectAllMatchingItems,
            areAllMatchingItemsSelected,
            selectAllMatchingItems,
        }),
        [
            searchContextData,
            currentSearchKey,
            removeTransaction,
            setCurrentSearchHash,
            setSelectedTransactions,
            clearSelectedTransactions,
            shouldShowFiltersBarLoading,
            lastSearchType,
<<<<<<< HEAD
            showSelectAllMatchingItems,
            shouldShowSelectAllMatchingItems,
            areAllMatchingItemsSelected,
            selectAllMatchingItems,
            removeTransaction,
=======
            shouldShowExportModeOption,
            isExportMode,
>>>>>>> 13500246
        ],
    );

    return <Context.Provider value={searchContext}>{children}</Context.Provider>;
}

/**
 * Note: `selectedTransactionIDs` and `selectedTransactions` are two separate properties.
 * Setting or clearing one of them does not influence the other.
 * IDs should be used if transaction details are not required.
 */
function useSearchContext() {
    return useContext(Context);
}

SearchContextProvider.displayName = 'SearchContextProvider';

export {SearchContextProvider, useSearchContext, Context};<|MERGE_RESOLUTION|>--- conflicted
+++ resolved
@@ -215,16 +215,8 @@
             clearSelectedTransactions,
             shouldShowFiltersBarLoading,
             lastSearchType,
-<<<<<<< HEAD
+            shouldShowSelectAllMatchingItems,
             showSelectAllMatchingItems,
-            shouldShowSelectAllMatchingItems,
-            areAllMatchingItemsSelected,
-            selectAllMatchingItems,
-            removeTransaction,
-=======
-            shouldShowExportModeOption,
-            isExportMode,
->>>>>>> 13500246
         ],
     );
 
