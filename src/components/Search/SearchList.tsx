--- conflicted
+++ resolved
@@ -347,7 +347,6 @@
                                     return;
                                 }
                             }
-<<<<<<< HEAD
                             setFocusedIndex(index);
                         }}
                         onLongPressRow={handleLongPressRow}
@@ -359,32 +358,13 @@
                         }}
                         shouldPreventDefaultFocusOnSelectRow={shouldPreventDefaultFocusOnSelectRow}
                         queryJSONHash={hash}
+                        columns={columns}
                         policies={policies}
                         isDisabled={isDisabled}
                         allReports={allReports}
                         groupBy={groupBy}
                     />
                 </Animated.View>
-=======
-                        }
-                        setFocusedIndex(index);
-                    }}
-                    onLongPressRow={handleLongPressRow}
-                    onCheckboxPress={onCheckboxPress}
-                    canSelectMultiple={canSelectMultiple}
-                    item={{
-                        shouldAnimateInHighlight: isItemHighlighted,
-                        ...item,
-                    }}
-                    shouldPreventDefaultFocusOnSelectRow={shouldPreventDefaultFocusOnSelectRow}
-                    queryJSONHash={hash}
-                    columns={columns}
-                    policies={policies}
-                    isDisabled={isDisabled}
-                    allReports={allReports}
-                    groupBy={groupBy}
-                />
->>>>>>> 60677bcb
             );
         },
         [
@@ -395,16 +375,12 @@
             hasItemsBeingRemoved,
             ListItem,
             onSelectRow,
-<<<<<<< HEAD
             handleLongPressRow,
             onCheckboxPress,
             canSelectMultiple,
             shouldPreventDefaultFocusOnSelectRow,
-=======
-            policies,
+            hash,
             columns,
->>>>>>> 60677bcb
-            hash,
             policies,
             allReports,
             groupBy,
