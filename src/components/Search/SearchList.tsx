--- conflicted
+++ resolved
@@ -34,14 +34,11 @@
 import variables from '@styles/variables';
 import CONST from '@src/CONST';
 import ONYXKEYS from '@src/ONYXKEYS';
-<<<<<<< HEAD
 import {createItemHeightCalculator} from './itemHeightCalculator';
 import ITEM_HEIGHTS from './itemHeights';
+import type {SearchQueryJSON} from './types';
 
 const AnimatedFlashListComponent = Animated.createAnimatedComponent(FlashList<SearchListItem>);
-=======
-import type {SearchQueryJSON} from './types';
->>>>>>> ba687b4a
 
 type SearchListItem = TransactionListItemType | TransactionGroupListItemType | ReportActionListItemType | TaskListItemType;
 type SearchListItemComponentType = typeof TransactionListItem | typeof ChatListItem | typeof TransactionGroupListItem | typeof TaskListItem;
@@ -91,9 +88,6 @@
 
     /** Styles to apply to the content container */
     contentContainerStyle?: StyleProp<ViewStyle>;
-
-    /** The type of query JSON */
-    queryJSONType: string;
 
     /** The estimated height of an item in the list */
     estimatedItemSize?: number;
@@ -122,16 +116,14 @@
         onViewableItemsChanged,
         onLayout,
         estimatedItemSize = ITEM_HEIGHTS.NARROW_WITHOUT_DRAWER.STANDARD,
-        queryJSONType,
     }: SearchListProps,
     ref: ForwardedRef<SearchListHandle>,
 ) {
     const styles = useThemeStyles();
-<<<<<<< HEAD
+
     const {initialHeight, initialWidth} = useInitialWindowDimensions();
-
-    // Memoize flattened transactions to prevent recalculation on every render
-    const flattenedTransactions = useMemo(() => (shouldGroupByReports ? (data as ReportListItemType[]).flatMap((item) => item.transactions) : data), [shouldGroupByReports, data]);
+    const {hash, groupBy, type} = queryJSON;
+    const flattenedTransactions = groupBy ? (data as TransactionGroupListItemType[]).flatMap((item) => item.transactions) : data;
 
     const flattenedTransactionWithoutPendingDelete = useMemo(
         () => flattenedTransactions.filter((t) => t?.pendingAction !== CONST.RED_BRICK_ROAD_PENDING_ACTION.DELETE),
@@ -146,14 +138,6 @@
         [flattenedTransactions],
     );
 
-=======
-    const {hash, groupBy} = queryJSON;
-    const flattenedTransactions = groupBy ? (data as TransactionGroupListItemType[]).flatMap((item) => item.transactions) : data;
-    const flattenedTransactionWithoutPendingDelete = flattenedTransactions.filter((t) => t.pendingAction !== CONST.RED_BRICK_ROAD_PENDING_ACTION.DELETE);
-    const selectedItemsLength = flattenedTransactions.reduce((acc, item) => {
-        return item?.isSelected ? acc + 1 : acc;
-    }, 0);
->>>>>>> ba687b4a
     const {translate} = useLocalize();
     const isFocused = useIsFocused();
     const listRef = useRef<FlashList<SearchListItem>>(null);
@@ -410,9 +394,9 @@
             createItemHeightCalculator({
                 isLargeScreenWidth,
                 shouldUseNarrowLayout,
-                queryJSONType,
+                type,
             }),
-        [isLargeScreenWidth, shouldUseNarrowLayout, queryJSONType],
+        [isLargeScreenWidth, shouldUseNarrowLayout, type],
     );
 
     const overrideItemLayout = useCallback(
