--- conflicted
+++ resolved
@@ -113,11 +113,8 @@
         queryJSON,
         onViewableItemsChanged,
         onLayout,
-<<<<<<< HEAD
         shouldAnimate,
-=======
         isMobileSelectionModeEnabled,
->>>>>>> d40d0afd
     }: SearchListProps,
     ref: ForwardedRef<SearchListHandle>,
 ) {
