import {useIsFocused} from '@react-navigation/native';
import {FlashList} from '@shopify/flash-list';
import type {FlashListProps, ViewToken} from '@shopify/flash-list';
import React, {forwardRef, useCallback, useEffect, useImperativeHandle, useRef, useState} from 'react';
import type {ForwardedRef} from 'react';
import {View} from 'react-native';
import type {NativeSyntheticEvent, StyleProp, ViewStyle} from 'react-native';
import {useOnyx} from 'react-native-onyx';
import Checkbox from '@components/Checkbox';
import * as Expensicons from '@components/Icon/Expensicons';
import MenuItem from '@components/MenuItem';
import Modal from '@components/Modal';
import {PressableWithFeedback} from '@components/Pressable';
import getPlatformHeight, {ITEM_HEIGHTS} from '@components/Search/getPlatformHeight';
import type ChatListItem from '@components/SelectionList/ChatListItem';
import type ReportListItem from '@components/SelectionList/Search/ReportListItem';
import type TransactionListItem from '@components/SelectionList/Search/TransactionListItem';
<<<<<<< HEAD
import type {ExtendedTargetedEvent, ReportActionListItemType, ReportListItemType, SearchListItem, TransactionListItemType} from '@components/SelectionList/types';
=======
import type {ExtendedTargetedEvent, ReportActionListItemType, ReportListItemType, TransactionListItemType} from '@components/SelectionList/types';
>>>>>>> 1641201a
import Text from '@components/Text';
import useArrowKeyFocusManager from '@hooks/useArrowKeyFocusManager';
import useKeyboardShortcut from '@hooks/useKeyboardShortcut';
import useKeyboardState from '@hooks/useKeyboardState';
import useLocalize from '@hooks/useLocalize';
import useMobileSelectionMode from '@hooks/useMobileSelectionMode';
import useResponsiveLayout from '@hooks/useResponsiveLayout';
import useSafeAreaPaddings from '@hooks/useSafeAreaPaddings';
import useThemeStyles from '@hooks/useThemeStyles';
import {turnOffMobileSelectionMode, turnOnMobileSelectionMode} from '@libs/actions/MobileSelectionMode';
import {isMobileChrome} from '@libs/Browser';
import {addKeyDownPressListener, removeKeyDownPressListener} from '@libs/KeyboardShortcut/KeyDownPressListener';
import {isReportActionListItemType, isReportListItemType, isTransactionListItemType} from '@libs/SearchUIUtils';
import variables from '@styles/variables';
import CONST from '@src/CONST';
import ONYXKEYS from '@src/ONYXKEYS';

type SearchListItem = TransactionListItemType | ReportListItemType | ReportActionListItemType;
type SearchListItemComponentType = typeof TransactionListItem | typeof ChatListItem | typeof ReportListItem;

type SearchListHandle = {
    scrollAndHighlightItem?: (items: string[]) => void;
    scrollToIndex: (index: number, animated?: boolean) => void;
};

type SearchListProps = Pick<FlashListProps<SearchListItem>, 'onScroll' | 'contentContainerStyle' | 'onEndReached' | 'onEndReachedThreshold' | 'ListFooterComponent' | 'estimatedItemSize'> & {
    data: SearchListItem[];

    /** Default renderer for every item in the list */
    ListItem: SearchListItemComponentType;

    SearchTableHeader?: React.JSX.Element;

    /** Callback to fire when a row is pressed */
    onSelectRow: (item: SearchListItem, isOpenedAsReport?: boolean) => void;

    /** Whether this is a multi-select list */
    canSelectMultiple: boolean;

    /** Callback to fire when a checkbox is pressed */
    onCheckboxPress: (item: SearchListItem) => void;

    /** Callback to fire when "Select All" checkbox is pressed. Only use along with `canSelectMultiple` */
    onAllCheckboxPress: () => void;

    /** Styles to apply to SelectionList container */
    containerStyle?: StyleProp<ViewStyle>;

    /** Whether to prevent default focusing of options and focus the text input when selecting an option */
    shouldPreventDefaultFocusOnSelectRow?: boolean;

    /** Whether to prevent long press of options */
    shouldPreventLongPressRow?: boolean;

    /** The hash of the queryJSON */
    queryJSONHash: number;

    /** Whether to group the list by reports */
    shouldGroupByReports?: boolean;

    /** Called when the viewability of rows changes, as defined by the viewabilityConfig prop. */
    onViewableItemsChanged?: (info: {changed: ViewToken[]; viewableItems: ViewToken[]}) => void;
};

const keyExtractor = (item: SearchListItem, index: number) => item.keyForList ?? `${index}`;

function SearchList(
    {
        data,
        ListItem,
        SearchTableHeader,
        onSelectRow,
        onCheckboxPress,
        canSelectMultiple,
        onScroll,
        onAllCheckboxPress,
        contentContainerStyle,
        onEndReachedThreshold,
        onEndReached,
        containerStyle,
        ListFooterComponent,
        shouldPreventDefaultFocusOnSelectRow,
        shouldPreventLongPressRow,
        queryJSONHash,
        shouldGroupByReports,
        onViewableItemsChanged,
        estimatedItemSize = ITEM_HEIGHTS.MOBILE.STANDARD,
    }: SearchListProps,
    ref: ForwardedRef<SearchListHandle>,
) {
    const styles = useThemeStyles();
    const flattenedTransactions = shouldGroupByReports ? (data as ReportListItemType[]).flatMap((item) => item.transactions) : data;
    const selectedItemsLength = flattenedTransactions.reduce((acc, item) => {
        return item.isSelected ? acc + 1 : acc;
    }, 0);
    const {translate} = useLocalize();
    const isFocused = useIsFocused();
    const listRef = useRef<FlashList<SearchListItem>>(null);
    const hasKeyBeenPressed = useRef(false);
    const [itemsToHighlight, setItemsToHighlight] = useState<Set<string> | null>(null);
    const itemFocusTimeoutRef = useRef<NodeJS.Timeout | null>(null);
    const {isKeyboardShown} = useKeyboardState();
    const {safeAreaPaddingBottomStyle} = useSafeAreaPaddings();
    // We need to use isSmallScreenWidth instead of shouldUseNarrowLayout here because there is a race condition that causes shouldUseNarrowLayout to change indefinitely in this component
    // See https://github.com/Expensify/App/issues/48675 for more details
    // eslint-disable-next-line rulesdir/prefer-shouldUseNarrowLayout-instead-of-isSmallScreenWidth
    const {isSmallScreenWidth, isLargeScreenWidth} = useResponsiveLayout();

    const [isModalVisible, setIsModalVisible] = useState(false);
    const {selectionMode} = useMobileSelectionMode();
    const [longPressedItem, setLongPressedItem] = useState<SearchListItem>();
    // Check if selection should be on when the modal is opened
    const wasSelectionOnRef = useRef(false);
    // Keep track of the number of selected items to determine if we should turn off selection mode
    const selectionRef = useRef(0);

    const [policies] = useOnyx(ONYXKEYS.COLLECTION.POLICY, {
        canBeMissing: true,
    });

    useEffect(() => {
        selectionRef.current = selectedItemsLength;

        if (!isSmallScreenWidth) {
            if (selectedItemsLength === 0) {
                turnOffMobileSelectionMode();
            }
            return;
        }
        if (!isFocused) {
            return;
        }
        if (!wasSelectionOnRef.current && selectedItemsLength > 0) {
            wasSelectionOnRef.current = true;
        }
        if (selectedItemsLength > 0 && !selectionMode?.isEnabled) {
            turnOnMobileSelectionMode();
        } else if (selectedItemsLength === 0 && selectionMode?.isEnabled && !wasSelectionOnRef.current) {
            turnOffMobileSelectionMode();
        }
    }, [selectionMode, isSmallScreenWidth, isFocused, selectedItemsLength]);

    useEffect(
        () => () => {
            if (selectionRef.current !== 0) {
                return;
            }
            turnOffMobileSelectionMode();
        },
        [],
    );

    const handleLongPressRow = useCallback(
        (item: SearchListItem) => {
            // eslint-disable-next-line @typescript-eslint/prefer-nullish-coalescing
            if (shouldPreventLongPressRow || !isSmallScreenWidth || item?.isDisabled || item?.isDisabledCheckbox || !isFocused) {
                return;
            }
            if (selectionMode?.isEnabled) {
                onCheckboxPress(item);
                return;
            }
            setLongPressedItem(item);
            setIsModalVisible(true);
        },
        [isFocused, isSmallScreenWidth, onCheckboxPress, selectionMode?.isEnabled, shouldPreventLongPressRow],
    );

    const turnOnSelectionMode = useCallback(() => {
        turnOnMobileSelectionMode();
        setIsModalVisible(false);

        if (onCheckboxPress && longPressedItem) {
            onCheckboxPress?.(longPressedItem);
        }
    }, [longPressedItem, onCheckboxPress]);

    /**
     * Scrolls to the desired item index in the section list
     *
     * @param index - the index of the item to scroll to
     * @param animated - whether to animate the scroll
     */
    const scrollToIndex = useCallback(
        (index: number, animated = true) => {
            const item = data.at(index);

            if (!listRef.current || !item || index === -1) {
                return;
            }

            listRef.current.scrollToIndex({index, animated, viewOffset: variables.contentHeaderHeight});
        },

        // eslint-disable-next-line react-compiler/react-compiler, react-hooks/exhaustive-deps
        [],
    );
    const setHasKeyBeenPressed = useCallback(() => {
        if (hasKeyBeenPressed.current) {
            return;
        }
        // We need to track whether a key has been pressed to enable focus syncing only if a key has been pressed.
        // This is to avoid the default behavior of web showing blue border on click of items after a page refresh.
        hasKeyBeenPressed.current = true;
    }, []);

    const [focusedIndex, setFocusedIndex] = useArrowKeyFocusManager({
        initialFocusedIndex: -1,
        maxIndex: flattenedTransactions.length - 1,
        isActive: isFocused,
        onFocusedIndexChange: (index: number) => {
            scrollToIndex(index);
        },
        ...(!hasKeyBeenPressed.current && {setHasKeyBeenPressed}),
        isFocused,
    });

    const selectFocusedOption = useCallback(() => {
        const focusedItem = data.at(focusedIndex);

        if (!focusedItem) {
            return;
        }

        onSelectRow(focusedItem);
    }, [data, focusedIndex, onSelectRow]);

    useKeyboardShortcut(CONST.KEYBOARD_SHORTCUTS.ENTER, selectFocusedOption, {
        captureOnInputs: true,
        shouldBubble: false,
        shouldPreventDefault: false,
        isActive: isFocused,
        shouldStopPropagation: true,
    });

    useEffect(() => {
        addKeyDownPressListener(setHasKeyBeenPressed);

        return () => removeKeyDownPressListener(setHasKeyBeenPressed);
    }, [setHasKeyBeenPressed]);

    /**
     * Highlights the items and scrolls to the first item present in the items list.
     *
     * @param items - The list of items to highlight.
     * @param timeout - The timeout in milliseconds before removing the highlight.
     */
    const scrollAndHighlightItem = useCallback(
        (items: string[]) => {
            const newItemsToHighlight = new Set<string>();
            items.forEach((item) => {
                newItemsToHighlight.add(item);
            });
            const index = data.findIndex((option) => newItemsToHighlight.has(option.keyForList ?? ''));
            scrollToIndex(index);
            setItemsToHighlight(newItemsToHighlight);

            if (itemFocusTimeoutRef.current) {
                clearTimeout(itemFocusTimeoutRef.current);
            }

            const duration =
                CONST.ANIMATED_HIGHLIGHT_ENTRY_DELAY +
                CONST.ANIMATED_HIGHLIGHT_ENTRY_DURATION +
                CONST.ANIMATED_HIGHLIGHT_START_DELAY +
                CONST.ANIMATED_HIGHLIGHT_START_DURATION +
                CONST.ANIMATED_HIGHLIGHT_END_DELAY +
                CONST.ANIMATED_HIGHLIGHT_END_DURATION;
            itemFocusTimeoutRef.current = setTimeout(() => {
                setItemsToHighlight(null);
            }, duration);
        },
        [data, scrollToIndex],
    );

    useImperativeHandle(ref, () => ({scrollAndHighlightItem, scrollToIndex}), [scrollAndHighlightItem, scrollToIndex]);

    const getItemHeight = useCallback(
        (item: SearchListItem): number => {
            try {
                const reportListItem = item as ReportListItemType;
                const transactionListItem = item as TransactionListItemType;
                const reportActionListItem = item as ReportActionListItemType;

                const isTransaction = isTransactionListItemType(transactionListItem);
                const isReportAction = isReportActionListItemType(reportActionListItem);

                if (isTransaction || isReportAction) {
                    const itemAction = transactionListItem?.action;
                    const isItemActionView = isTransaction && itemAction === CONST.SEARCH.ACTION_TYPES.VIEW;

                    const mobileHeight = isItemActionView ? ITEM_HEIGHTS.MOBILE.STANDARD : ITEM_HEIGHTS.MOBILE.WITH_BUTTON;
                    const webHeight = isItemActionView ? ITEM_HEIGHTS.WEB.STANDARD : ITEM_HEIGHTS.WEB.WITH_BUTTON;
                    const compactOrWebHeight = isLargeScreenWidth ? ITEM_HEIGHTS.WEB.COMPACT : webHeight;

                    const calculatedHeight = getPlatformHeight(
                        {
                            // Mobile platforms use mobileHeight
                            [CONST.PLATFORM.IOS]: mobileHeight,
                            [CONST.PLATFORM.ANDROID]: mobileHeight,
                            [CONST.PLATFORM.MOBILEWEB]: mobileHeight,
                            // Desktop/Web platforms use compact height on large screens, otherwise webHeight
                            [CONST.PLATFORM.WEB]: compactOrWebHeight,
                            [CONST.PLATFORM.DESKTOP]: compactOrWebHeight,
                        },
                        ITEM_HEIGHTS.MOBILE.STANDARD,
                    );
                    return calculatedHeight;
                }

                if (isReportListItemType(reportListItem)) {
                    if (!reportListItem.transactions || reportListItem.transactions.length === 0) {
                        return Math.max(ITEM_HEIGHTS.HEADER, 1);
                    }
                    const baseReportItemHeight = isLargeScreenWidth ? variables.optionRowHeight : variables.listItemHeightNormal + 30;
                    const transactionHeight = isLargeScreenWidth ? variables.optionRowHeightCompact : variables.listItemHeightNormal;
                    const calculatedHeight = baseReportItemHeight + reportListItem.transactions.length * transactionHeight + variables.optionRowListItemPadding;
                    return Math.max(calculatedHeight, ITEM_HEIGHTS.HEADER, 1);
                }

                console.warn('SearchList: Unhandled item type in getItemHeight, returning estimated size.', item);
                return estimatedItemSize;
            } catch (error) {
                console.error('SearchList: Error calculating item height, returning estimated size.', error, item);
                return estimatedItemSize;
            }
        },
        [isLargeScreenWidth, estimatedItemSize],
    );

    const overrideItemLayout = useCallback(
        (layout: {span?: number; size?: number}, item: SearchListItem) => {
            const height = getItemHeight(item);
            if (layout) {
                // Ensure height is a positive number before assigning, fallback to estimatedItemSize if <= 0
                layout.size = height > 0 ? height : estimatedItemSize;
            } else {
                console.warn('SearchList: Layout object missing in overrideItemLayout for item:', item);
            }
        },
        [getItemHeight, estimatedItemSize],
    );

    const renderItem = useCallback(
        ({item, index}: {item: SearchListItem; index: number}) => {
            const isItemFocused = focusedIndex === index;
            const isItemHighlighted = !!itemsToHighlight?.has(item.keyForList ?? '');

            return (
                <ListItem
                    showTooltip
                    isFocused={isItemFocused}
                    onSelectRow={onSelectRow}
                    onFocus={(event: NativeSyntheticEvent<ExtendedTargetedEvent>) => {
                        // Prevent unexpected scrolling on mobile Chrome after the context menu closes by ignoring programmatic focus not triggered by direct user interaction.
                        if (isMobileChrome() && event.nativeEvent) {
                            if (!event.nativeEvent.sourceCapabilities) {
                                return;
                            }
                            // Ignore the focus if it's caused by a touch event on mobile chrome.
                            // For example, a long press will trigger a focus event on mobile chrome
                            if (event.nativeEvent.sourceCapabilities.firesTouchEvents) {
                                return;
                            }
                        }
                        setFocusedIndex(index);
                    }}
                    onLongPressRow={handleLongPressRow}
                    onCheckboxPress={onCheckboxPress}
                    canSelectMultiple={canSelectMultiple}
                    item={{
                        shouldAnimateInHighlight: isItemHighlighted,
                        ...item,
                    }}
                    shouldPreventDefaultFocusOnSelectRow={shouldPreventDefaultFocusOnSelectRow}
                    queryJSONHash={queryJSONHash}
                    policies={policies}
                />
            );
        },
        [
            ListItem,
            canSelectMultiple,
            focusedIndex,
            handleLongPressRow,
            itemsToHighlight,
            onCheckboxPress,
            onSelectRow,
            policies,
            queryJSONHash,
            setFocusedIndex,
            shouldPreventDefaultFocusOnSelectRow,
        ],
    );

    return (
        <View style={[styles.flex1, !isKeyboardShown && safeAreaPaddingBottomStyle, containerStyle]}>
            {canSelectMultiple && (
                <View style={[styles.searchListHeaderContainerStyle, styles.listTableHeader]}>
<<<<<<< HEAD
                    {canSelectMultiple && (
                        <Checkbox
                            accessibilityLabel={translate('workspace.people.selectAll')}
                            isChecked={selectedItemsLength === flattenedTransactions.length}
                            isIndeterminate={selectedItemsLength > 0 && selectedItemsLength !== flattenedTransactions.length}
                            onPress={onAllCheckboxPress}
                        />
                    )}

                    {SearchTableHeader}

                    {selectAllButtonVisible && (
=======
                    <Checkbox
                        accessibilityLabel={translate('workspace.people.selectAll')}
                        isChecked={selectedItemsLength === flattenedTransactions.length}
                        isIndeterminate={selectedItemsLength > 0 && selectedItemsLength !== flattenedTransactions.length}
                        onPress={() => {
                            onAllCheckboxPress();
                        }}
                    />
                    {SearchTableHeader ?? (
>>>>>>> 1641201a
                        <PressableWithFeedback
                            style={[styles.userSelectNone, styles.alignItemsCenter]}
                            onPress={onAllCheckboxPress}
                            accessibilityLabel={translate('workspace.people.selectAll')}
                            role="button"
                            accessibilityState={{checked: selectedItemsLength === flattenedTransactions.length}}
                            dataSet={{[CONST.SELECTION_SCRAPER_HIDDEN_ELEMENT]: true}}
                        >
                            <Text style={[styles.textStrong, styles.ph3]}>{translate('workspace.people.selectAll')}</Text>
                        </PressableWithFeedback>
                    )}
                </View>
            )}
<<<<<<< HEAD

            <FlashList
                ref={listRef}
=======
            <Animated.FlatList
>>>>>>> 1641201a
                data={data}
                renderItem={renderItem}
                keyExtractor={keyExtractor}
                onScroll={onScroll}
                contentContainerStyle={contentContainerStyle}
                showsVerticalScrollIndicator={false}
                estimatedItemSize={estimatedItemSize}
                overrideItemLayout={overrideItemLayout}
                onEndReached={onEndReached}
                onEndReachedThreshold={onEndReachedThreshold}
                ListFooterComponent={ListFooterComponent}
                drawDistance={1000}
                extraData={focusedIndex}
                removeClippedSubviews
                onViewableItemsChanged={onViewableItemsChanged}
            />
            <Modal
                isVisible={isModalVisible}
                type={CONST.MODAL.MODAL_TYPE.BOTTOM_DOCKED}
                onClose={() => setIsModalVisible(false)}
                shouldPreventScrollOnFocus
            >
                <MenuItem
                    title={translate('common.select')}
                    icon={Expensicons.CheckSquare}
                    onPress={turnOnSelectionMode}
                />
            </Modal>
        </View>
    );
}

export default forwardRef(SearchList);<|MERGE_RESOLUTION|>--- conflicted
+++ resolved
@@ -15,11 +15,7 @@
 import type ChatListItem from '@components/SelectionList/ChatListItem';
 import type ReportListItem from '@components/SelectionList/Search/ReportListItem';
 import type TransactionListItem from '@components/SelectionList/Search/TransactionListItem';
-<<<<<<< HEAD
-import type {ExtendedTargetedEvent, ReportActionListItemType, ReportListItemType, SearchListItem, TransactionListItemType} from '@components/SelectionList/types';
-=======
 import type {ExtendedTargetedEvent, ReportActionListItemType, ReportListItemType, TransactionListItemType} from '@components/SelectionList/types';
->>>>>>> 1641201a
 import Text from '@components/Text';
 import useArrowKeyFocusManager from '@hooks/useArrowKeyFocusManager';
 import useKeyboardShortcut from '@hooks/useKeyboardShortcut';
@@ -419,20 +415,6 @@
         <View style={[styles.flex1, !isKeyboardShown && safeAreaPaddingBottomStyle, containerStyle]}>
             {canSelectMultiple && (
                 <View style={[styles.searchListHeaderContainerStyle, styles.listTableHeader]}>
-<<<<<<< HEAD
-                    {canSelectMultiple && (
-                        <Checkbox
-                            accessibilityLabel={translate('workspace.people.selectAll')}
-                            isChecked={selectedItemsLength === flattenedTransactions.length}
-                            isIndeterminate={selectedItemsLength > 0 && selectedItemsLength !== flattenedTransactions.length}
-                            onPress={onAllCheckboxPress}
-                        />
-                    )}
-
-                    {SearchTableHeader}
-
-                    {selectAllButtonVisible && (
-=======
                     <Checkbox
                         accessibilityLabel={translate('workspace.people.selectAll')}
                         isChecked={selectedItemsLength === flattenedTransactions.length}
@@ -442,7 +424,6 @@
                         }}
                     />
                     {SearchTableHeader ?? (
->>>>>>> 1641201a
                         <PressableWithFeedback
                             style={[styles.userSelectNone, styles.alignItemsCenter]}
                             onPress={onAllCheckboxPress}
@@ -456,13 +437,8 @@
                     )}
                 </View>
             )}
-<<<<<<< HEAD
-
             <FlashList
                 ref={listRef}
-=======
-            <Animated.FlatList
->>>>>>> 1641201a
                 data={data}
                 renderItem={renderItem}
                 keyExtractor={keyExtractor}
