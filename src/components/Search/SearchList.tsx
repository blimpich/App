--- conflicted
+++ resolved
@@ -82,12 +82,8 @@
     onViewableItemsChanged?: (info: {changed: ViewToken[]; viewableItems: ViewToken[]}) => void;
 };
 
-<<<<<<< HEAD
+const AnimatedFlashList = Animated.createAnimatedComponent<FlashListProps<SearchListItem>>(FlashList);
 const keyExtractor = (item: SearchListItem, index: number) => item.keyForList ?? `${index}`;
-const AnimatedFlashList = Animated.createAnimatedComponent<FlashListProps<SearchListItem>>(FlashList);
-=======
-const onScrollToIndexFailed = () => {};
->>>>>>> f9e4ee71
 
 function SearchList(
     {
@@ -450,13 +446,8 @@
                     )}
                 </View>
             )}
-<<<<<<< HEAD
             <AnimatedFlashList
                 ref={listRef}
-=======
-
-            <Animated.FlatList
->>>>>>> f9e4ee71
                 data={data}
                 renderItem={renderItem}
                 keyExtractor={keyExtractor}
@@ -472,7 +463,6 @@
                 extraData={focusedIndex}
                 removeClippedSubviews
                 onViewableItemsChanged={onViewableItemsChanged}
-                onScrollToIndexFailed={onScrollToIndexFailed}
             />
             <Modal
                 isVisible={isModalVisible}
