--- conflicted
+++ resolved
@@ -464,11 +464,7 @@
                 onScroll={onScroll}
                 showsVerticalScrollIndicator={false}
                 ref={listRef}
-<<<<<<< HEAD
-                extraData={[focusedIndex, columns]}
-=======
-                extraData={[focusedIndex, isFocused]}
->>>>>>> e60ee0e5
+                extraData={[focusedIndex, isFocused, columns]}
                 onEndReached={onEndReached}
                 onEndReachedThreshold={onEndReachedThreshold}
                 ListFooterComponent={ListFooterComponent}
