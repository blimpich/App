import {useIsFocused} from '@react-navigation/native';
import React, {forwardRef, useCallback, useEffect, useImperativeHandle, useRef, useState} from 'react';
import type {ForwardedRef} from 'react';
import {View} from 'react-native';
import type {FlatList, ListRenderItemInfo, NativeSyntheticEvent, StyleProp, ViewStyle, ViewToken} from 'react-native';
import {useOnyx} from 'react-native-onyx';
import Animated from 'react-native-reanimated';
import type {FlatListPropsWithLayout} from 'react-native-reanimated';
import Checkbox from '@components/Checkbox';
import * as Expensicons from '@components/Icon/Expensicons';
import MenuItem from '@components/MenuItem';
import Modal from '@components/Modal';
import {PressableWithFeedback} from '@components/Pressable';
import type ChatListItem from '@components/SelectionList/ChatListItem';
import type ReportListItem from '@components/SelectionList/Search/ReportListItem';
import type TaskListItem from '@components/SelectionList/Search/TaskListItem';
import type TransactionListItem from '@components/SelectionList/Search/TransactionListItem';
import type {ExtendedTargetedEvent, ReportActionListItemType, ReportListItemType, TaskListItemType, TransactionListItemType} from '@components/SelectionList/types';
import Text from '@components/Text';
import useArrowKeyFocusManager from '@hooks/useArrowKeyFocusManager';
import useKeyboardShortcut from '@hooks/useKeyboardShortcut';
import useKeyboardState from '@hooks/useKeyboardState';
import useLocalize from '@hooks/useLocalize';
import useMobileSelectionMode from '@hooks/useMobileSelectionMode';
<<<<<<< HEAD
import usePrevious from '@hooks/usePrevious';
=======
import useOnyxCustomHook from '@hooks/useOnyx';
>>>>>>> bc12ce01
import useResponsiveLayout from '@hooks/useResponsiveLayout';
import useSafeAreaPaddings from '@hooks/useSafeAreaPaddings';
import useThemeStyles from '@hooks/useThemeStyles';
import {turnOffMobileSelectionMode, turnOnMobileSelectionMode} from '@libs/actions/MobileSelectionMode';
import {isMobileChrome} from '@libs/Browser';
import {addKeyDownPressListener, removeKeyDownPressListener} from '@libs/KeyboardShortcut/KeyDownPressListener';
import {shallowCompare} from '@libs/ObjectUtils';
import variables from '@styles/variables';
import CONST from '@src/CONST';
import ONYXKEYS from '@src/ONYXKEYS';
import type {ColumnsToShow} from '@src/types/onyx/SearchResults';

type SearchListItem = TransactionListItemType | ReportListItemType | ReportActionListItemType | TaskListItemType;
type SearchListItemComponentType = typeof TransactionListItem | typeof ChatListItem | typeof ReportListItem | typeof TaskListItem;

type SearchListHandle = {
    scrollAndHighlightItem?: (items: string[]) => void;
    scrollToIndex: (index: number, animated?: boolean) => void;
};

type SearchListProps = Pick<FlatListPropsWithLayout<SearchListItem>, 'onScroll' | 'contentContainerStyle' | 'onEndReached' | 'onEndReachedThreshold' | 'ListFooterComponent'> & {
    data: SearchListItem[];

    /** Default renderer for every item in the list */
    ListItem: SearchListItemComponentType;

    /** The columns to show in the list */
    columnsToShow?: ColumnsToShow;

    /** Callback to fire when columns change */
    onColumnsChange?: (columnsToShow: ColumnsToShow) => void;

    SearchTableHeader?: React.JSX.Element;

    /** Callback to fire when a row is pressed */
    onSelectRow: (item: SearchListItem) => void;

    /** Whether this is a multi-select list */
    canSelectMultiple: boolean;

    /** Callback to fire when a checkbox is pressed */
    onCheckboxPress: (item: SearchListItem) => void;

    /** Callback to fire when "Select All" checkbox is pressed. Only use along with `canSelectMultiple` */
    onAllCheckboxPress: () => void;

    /** Styles to apply to SelectionList container */
    containerStyle?: StyleProp<ViewStyle>;

    /** Whether to prevent default focusing of options and focus the text input when selecting an option */
    shouldPreventDefaultFocusOnSelectRow?: boolean;

    /** Whether to prevent long press of options */
    shouldPreventLongPressRow?: boolean;

    /** The hash of the queryJSON */
    queryJSONHash: number;

    /** Whether to group the list by reports */
    shouldGroupByReports?: boolean;

    /** Called when the viewability of rows changes, as defined by the viewabilityConfig prop. */
    onViewableItemsChanged?: (info: {changed: ViewToken[]; viewableItems: ViewToken[]}) => void;

    /** Invoked on mount and layout changes */
    onLayout?: () => void;
};

const onScrollToIndexFailed = () => {};

function SearchList(
    {
        data,
        columnsToShow,
        onColumnsChange,
        ListItem,
        SearchTableHeader,
        onSelectRow,
        onCheckboxPress,
        canSelectMultiple,
        onScroll,
        onAllCheckboxPress,
        contentContainerStyle,
        onEndReachedThreshold,
        onEndReached,
        containerStyle,
        ListFooterComponent,
        shouldPreventDefaultFocusOnSelectRow,
        shouldPreventLongPressRow,
        queryJSONHash,
        shouldGroupByReports,
        onViewableItemsChanged,
        onLayout,
    }: SearchListProps,
    ref: ForwardedRef<SearchListHandle>,
) {
    const styles = useThemeStyles();
    const flattenedTransactions = shouldGroupByReports ? (data as ReportListItemType[]).flatMap((item) => item.transactions) : data;
    const flattenedTransactionWithoutPendingDelete = flattenedTransactions.filter((t) => t.pendingAction !== CONST.RED_BRICK_ROAD_PENDING_ACTION.DELETE);
    const selectedItemsLength = flattenedTransactions.reduce((acc, item) => {
        return item?.isSelected ? acc + 1 : acc;
    }, 0);
    const {translate} = useLocalize();
    const isFocused = useIsFocused();
    const listRef = useRef<FlatList<SearchListItem>>(null);
    const hasKeyBeenPressed = useRef(false);
    const [itemsToHighlight, setItemsToHighlight] = useState<Set<string> | null>(null);
    const itemFocusTimeoutRef = useRef<NodeJS.Timeout | null>(null);
    const {isKeyboardShown} = useKeyboardState();
    const {safeAreaPaddingBottomStyle} = useSafeAreaPaddings();
    // We need to use isSmallScreenWidth instead of shouldUseNarrowLayout here because there is a race condition that causes shouldUseNarrowLayout to change indefinitely in this component
    // See https://github.com/Expensify/App/issues/48675 for more details
    // eslint-disable-next-line rulesdir/prefer-shouldUseNarrowLayout-instead-of-isSmallScreenWidth
    const {isSmallScreenWidth} = useResponsiveLayout();

    const [isModalVisible, setIsModalVisible] = useState(false);
    const {selectionMode} = useMobileSelectionMode();
    const [longPressedItem, setLongPressedItem] = useState<SearchListItem>();
    // Check if selection should be on when the modal is opened
    const wasSelectionOnRef = useRef(false);
    // Keep track of the number of selected items to determine if we should turn off selection mode
    const selectionRef = useRef(0);

    const [policies] = useOnyx(ONYXKEYS.COLLECTION.POLICY, {
        canBeMissing: true,
    });

<<<<<<< HEAD
    const previousColumns = usePrevious(columnsToShow);
    useEffect(() => {
        if (previousColumns && columnsToShow && !shallowCompare(previousColumns, columnsToShow)) {
            onColumnsChange?.(columnsToShow);
        }
    }, [previousColumns, columnsToShow, onColumnsChange]);
=======
    const [allReports] = useOnyxCustomHook(ONYXKEYS.COLLECTION.REPORT, {canBeMissing: false});
>>>>>>> bc12ce01

    useEffect(() => {
        selectionRef.current = selectedItemsLength;

        if (!isSmallScreenWidth) {
            if (selectedItemsLength === 0) {
                turnOffMobileSelectionMode();
            }
            return;
        }
        if (!isFocused) {
            return;
        }
        if (!wasSelectionOnRef.current && selectedItemsLength > 0) {
            wasSelectionOnRef.current = true;
        }
        if (selectedItemsLength > 0 && !selectionMode?.isEnabled) {
            turnOnMobileSelectionMode();
        } else if (selectedItemsLength === 0 && selectionMode?.isEnabled && !wasSelectionOnRef.current) {
            turnOffMobileSelectionMode();
        }
    }, [selectionMode, isSmallScreenWidth, isFocused, selectedItemsLength]);

    useEffect(
        () => () => {
            if (selectionRef.current !== 0) {
                return;
            }
            turnOffMobileSelectionMode();
        },
        [],
    );

    const handleLongPressRow = useCallback(
        (item: SearchListItem) => {
            // eslint-disable-next-line @typescript-eslint/prefer-nullish-coalescing
            if (shouldPreventLongPressRow || !isSmallScreenWidth || item?.isDisabled || item?.isDisabledCheckbox || !isFocused) {
                return;
            }
            // disable long press for empty expense reports
            if ('transactions' in item && item.transactions.length === 0) {
                return;
            }
            if (selectionMode?.isEnabled) {
                onCheckboxPress(item);
                return;
            }
            setLongPressedItem(item);
            setIsModalVisible(true);
        },
        [isFocused, isSmallScreenWidth, onCheckboxPress, selectionMode?.isEnabled, shouldPreventLongPressRow],
    );

    const turnOnSelectionMode = useCallback(() => {
        turnOnMobileSelectionMode();
        setIsModalVisible(false);

        if (onCheckboxPress && longPressedItem) {
            onCheckboxPress?.(longPressedItem);
        }
    }, [longPressedItem, onCheckboxPress]);

    /**
     * Scrolls to the desired item index in the section list
     *
     * @param index - the index of the item to scroll to
     * @param animated - whether to animate the scroll
     */
    const scrollToIndex = useCallback(
        (index: number, animated = true) => {
            const item = data.at(index);

            if (!listRef.current || !item || index === -1) {
                return;
            }

            listRef.current.scrollToIndex({index, animated, viewOffset: variables.contentHeaderHeight});
        },

        // eslint-disable-next-line react-compiler/react-compiler, react-hooks/exhaustive-deps
        [],
    );
    const setHasKeyBeenPressed = useCallback(() => {
        if (hasKeyBeenPressed.current) {
            return;
        }
        // We need to track whether a key has been pressed to enable focus syncing only if a key has been pressed.
        // This is to avoid the default behavior of web showing blue border on click of items after a page refresh.
        hasKeyBeenPressed.current = true;
    }, []);

    const [focusedIndex, setFocusedIndex] = useArrowKeyFocusManager({
        initialFocusedIndex: -1,
        maxIndex: flattenedTransactions.length - 1,
        isActive: isFocused,
        onFocusedIndexChange: (index: number) => {
            scrollToIndex(index);
        },
        ...(!hasKeyBeenPressed.current && {setHasKeyBeenPressed}),
        isFocused,
    });

    const selectFocusedOption = useCallback(() => {
        const focusedItem = data.at(focusedIndex);

        if (!focusedItem) {
            return;
        }

        onSelectRow(focusedItem);
    }, [data, focusedIndex, onSelectRow]);

    useKeyboardShortcut(CONST.KEYBOARD_SHORTCUTS.ENTER, selectFocusedOption, {
        captureOnInputs: true,
        shouldBubble: false,
        shouldPreventDefault: false,
        isActive: isFocused,
        shouldStopPropagation: true,
    });

    useEffect(() => {
        addKeyDownPressListener(setHasKeyBeenPressed);

        return () => removeKeyDownPressListener(setHasKeyBeenPressed);
    }, [setHasKeyBeenPressed]);

    /**
     * Highlights the items and scrolls to the first item present in the items list.
     *
     * @param items - The list of items to highlight.
     * @param timeout - The timeout in milliseconds before removing the highlight.
     */
    const scrollAndHighlightItem = useCallback(
        (items: string[]) => {
            const newItemsToHighlight = new Set<string>();
            items.forEach((item) => {
                newItemsToHighlight.add(item);
            });
            const index = data.findIndex((option) => newItemsToHighlight.has(option.keyForList ?? ''));
            scrollToIndex(index);
            setItemsToHighlight(newItemsToHighlight);

            if (itemFocusTimeoutRef.current) {
                clearTimeout(itemFocusTimeoutRef.current);
            }

            const duration =
                CONST.ANIMATED_HIGHLIGHT_ENTRY_DELAY +
                CONST.ANIMATED_HIGHLIGHT_ENTRY_DURATION +
                CONST.ANIMATED_HIGHLIGHT_START_DELAY +
                CONST.ANIMATED_HIGHLIGHT_START_DURATION +
                CONST.ANIMATED_HIGHLIGHT_END_DELAY +
                CONST.ANIMATED_HIGHLIGHT_END_DURATION;
            itemFocusTimeoutRef.current = setTimeout(() => {
                setItemsToHighlight(null);
            }, duration);
        },
        [data, scrollToIndex],
    );

    useImperativeHandle(ref, () => ({scrollAndHighlightItem, scrollToIndex}), [scrollAndHighlightItem, scrollToIndex]);

    const renderItem = useCallback(
        ({item, index}: ListRenderItemInfo<SearchListItem>) => {
            const isItemFocused = focusedIndex === index;
            const isItemHighlighted = !!itemsToHighlight?.has(item.keyForList ?? '');
            const isDisabled = item.pendingAction === CONST.RED_BRICK_ROAD_PENDING_ACTION.DELETE;

            return (
                <ListItem
                    showTooltip
                    isFocused={isItemFocused}
                    onSelectRow={onSelectRow}
                    onFocus={(event: NativeSyntheticEvent<ExtendedTargetedEvent>) => {
                        // Prevent unexpected scrolling on mobile Chrome after the context menu closes by ignoring programmatic focus not triggered by direct user interaction.
                        if (isMobileChrome() && event.nativeEvent) {
                            if (!event.nativeEvent.sourceCapabilities) {
                                return;
                            }
                            // Ignore the focus if it's caused by a touch event on mobile chrome.
                            // For example, a long press will trigger a focus event on mobile chrome
                            if (event.nativeEvent.sourceCapabilities.firesTouchEvents) {
                                return;
                            }
                        }
                        setFocusedIndex(index);
                    }}
                    onLongPressRow={handleLongPressRow}
                    onCheckboxPress={onCheckboxPress}
                    canSelectMultiple={canSelectMultiple}
                    item={{
                        shouldAnimateInHighlight: isItemHighlighted,
                        ...item,
                    }}
                    shouldPreventDefaultFocusOnSelectRow={shouldPreventDefaultFocusOnSelectRow}
                    queryJSONHash={queryJSONHash}
                    policies={policies}
                    isDisabled={isDisabled}
                    allReports={allReports}
                />
            );
        },
        [
            ListItem,
            canSelectMultiple,
            focusedIndex,
            handleLongPressRow,
            itemsToHighlight,
            onCheckboxPress,
            onSelectRow,
            policies,
            queryJSONHash,
            setFocusedIndex,
            shouldPreventDefaultFocusOnSelectRow,
            allReports,
        ],
    );

    const tableHeaderVisible = canSelectMultiple || !!SearchTableHeader;
    const selectAllButtonVisible = canSelectMultiple && !SearchTableHeader;

    return (
        <View style={[styles.flex1, !isKeyboardShown && safeAreaPaddingBottomStyle, containerStyle]}>
            {tableHeaderVisible && (
                <View style={[styles.searchListHeaderContainerStyle, styles.listTableHeader]}>
                    {canSelectMultiple && (
                        <Checkbox
                            accessibilityLabel={translate('workspace.people.selectAll')}
                            isChecked={flattenedTransactionWithoutPendingDelete.length > 0 && selectedItemsLength === flattenedTransactionWithoutPendingDelete.length}
                            isIndeterminate={selectedItemsLength > 0 && selectedItemsLength !== flattenedTransactionWithoutPendingDelete.length}
                            onPress={() => {
                                onAllCheckboxPress();
                            }}
                            disabled={flattenedTransactions.length === 0}
                        />
                    )}

                    {SearchTableHeader}

                    {selectAllButtonVisible && (
                        <PressableWithFeedback
                            style={[styles.userSelectNone, styles.alignItemsCenter]}
                            onPress={onAllCheckboxPress}
                            accessibilityLabel={translate('workspace.people.selectAll')}
                            role="button"
                            accessibilityState={{checked: selectedItemsLength === flattenedTransactionWithoutPendingDelete.length}}
                            dataSet={{[CONST.SELECTION_SCRAPER_HIDDEN_ELEMENT]: true}}
                        >
                            <Text style={[styles.textStrong, styles.ph3]}>{translate('workspace.people.selectAll')}</Text>
                        </PressableWithFeedback>
                    )}
                </View>
            )}

            <Animated.FlatList
                data={data}
                renderItem={renderItem}
                keyExtractor={(item, index) => item.keyForList ?? `${index}`}
                onScroll={onScroll}
                contentContainerStyle={contentContainerStyle}
                showsVerticalScrollIndicator={false}
                ref={listRef}
                extraData={focusedIndex}
                onEndReached={onEndReached}
                onEndReachedThreshold={onEndReachedThreshold}
                ListFooterComponent={ListFooterComponent}
                removeClippedSubviews
                onViewableItemsChanged={onViewableItemsChanged}
                onScrollToIndexFailed={onScrollToIndexFailed}
                onLayout={onLayout}
            />
            <Modal
                isVisible={isModalVisible}
                type={CONST.MODAL.MODAL_TYPE.BOTTOM_DOCKED}
                onClose={() => setIsModalVisible(false)}
                shouldPreventScrollOnFocus
            >
                <MenuItem
                    title={translate('common.select')}
                    icon={Expensicons.CheckSquare}
                    onPress={turnOnSelectionMode}
                />
            </Modal>
        </View>
    );
}

export default forwardRef(SearchList);<|MERGE_RESOLUTION|>--- conflicted
+++ resolved
@@ -22,11 +22,8 @@
 import useKeyboardState from '@hooks/useKeyboardState';
 import useLocalize from '@hooks/useLocalize';
 import useMobileSelectionMode from '@hooks/useMobileSelectionMode';
-<<<<<<< HEAD
+import useOnyxCustomHook from '@hooks/useOnyx';
 import usePrevious from '@hooks/usePrevious';
-=======
-import useOnyxCustomHook from '@hooks/useOnyx';
->>>>>>> bc12ce01
 import useResponsiveLayout from '@hooks/useResponsiveLayout';
 import useSafeAreaPaddings from '@hooks/useSafeAreaPaddings';
 import useThemeStyles from '@hooks/useThemeStyles';
@@ -154,16 +151,14 @@
         canBeMissing: true,
     });
 
-<<<<<<< HEAD
     const previousColumns = usePrevious(columnsToShow);
     useEffect(() => {
         if (previousColumns && columnsToShow && !shallowCompare(previousColumns, columnsToShow)) {
             onColumnsChange?.(columnsToShow);
         }
     }, [previousColumns, columnsToShow, onColumnsChange]);
-=======
+
     const [allReports] = useOnyxCustomHook(ONYXKEYS.COLLECTION.REPORT, {canBeMissing: false});
->>>>>>> bc12ce01
 
     useEffect(() => {
         selectionRef.current = selectedItemsLength;
