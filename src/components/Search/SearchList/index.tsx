--- conflicted
+++ resolved
@@ -302,12 +302,9 @@
                         isUserValidated={isUserValidated}
                         personalDetails={personalDetails}
                         userBillingFundID={userBillingFundID}
-<<<<<<< HEAD
-                        violations={violations}
-=======
                         accountID={accountID}
                         isOffline={isOffline}
->>>>>>> a24b0c0a
+                        violations={violations}
                         onFocus={onFocus}
                     />
                 </Animated.View>
