--- conflicted
+++ resolved
@@ -13,13 +13,7 @@
 import {usePersonalDetails} from '@components/OnyxListItemProvider';
 import {PressableWithFeedback} from '@components/Pressable';
 import {ScrollOffsetContext} from '@components/ScrollOffsetContextProvider';
-<<<<<<< HEAD
-import {createItemHeightCalculator} from '@components/Search/itemHeightCalculator';
-import ITEM_HEIGHTS from '@components/Search/itemHeights';
 import type {SearchColumnType, SearchGroupBy, SearchQueryJSON} from '@components/Search/types';
-=======
-import type {SearchColumnType, SearchQueryJSON} from '@components/Search/types';
->>>>>>> 7b743d30
 import type ChatListItem from '@components/SelectionList/ChatListItem';
 import type TaskListItem from '@components/SelectionList/Search/TaskListItem';
 import type TransactionGroupListItem from '@components/SelectionList/Search/TransactionGroupListItem';
@@ -417,11 +411,7 @@
                 onViewableItemsChanged={onViewableItemsChanged}
                 onLayout={onLayout}
                 contentContainerStyle={contentContainerStyle}
-<<<<<<< HEAD
-                calculatedListHeight={calculatedListHeight}
                 newTransactions={newTransactions}
-=======
->>>>>>> 7b743d30
             />
             <Modal
                 isVisible={isModalVisible}
