import {useRoute} from '@react-navigation/native';
import type {FlashList, FlashListProps, ViewToken} from '@shopify/flash-list';
import React, {forwardRef, useCallback, useImperativeHandle, useMemo, useRef, useState} from 'react';
import type {ForwardedRef} from 'react';
import {View} from 'react-native';
import type {NativeSyntheticEvent, StyleProp, ViewStyle} from 'react-native';
import Animated, {Easing, FadeOutUp, LinearTransition} from 'react-native-reanimated';
import Checkbox from '@components/Checkbox';
import * as Expensicons from '@components/Icon/Expensicons';
import MenuItem from '@components/MenuItem';
import Modal from '@components/Modal';
import {usePersonalDetails} from '@components/OnyxListItemProvider';
import {PressableWithFeedback} from '@components/Pressable';
import {createItemHeightCalculator} from '@components/Search/itemHeightCalculator';
import ITEM_HEIGHTS from '@components/Search/itemHeights';
import type {SearchColumnType, SearchQueryJSON} from '@components/Search/types';
import type ChatListItem from '@components/SelectionList/ChatListItem';
import type TaskListItem from '@components/SelectionList/Search/TaskListItem';
import type TransactionGroupListItem from '@components/SelectionList/Search/TransactionGroupListItem';
import type TransactionListItem from '@components/SelectionList/Search/TransactionListItem';
import type {ExtendedTargetedEvent, ReportActionListItemType, TaskListItemType, TransactionGroupListItemType, TransactionListItemType} from '@components/SelectionList/types';
import Text from '@components/Text';
import useInitialWindowDimensions from '@hooks/useInitialWindowDimensions';
import useKeyboardState from '@hooks/useKeyboardState';
import useLocalize from '@hooks/useLocalize';
import useNetwork from '@hooks/useNetwork';
import useOnyx from '@hooks/useOnyx';
import usePrevious from '@hooks/usePrevious';
import useResponsiveLayout from '@hooks/useResponsiveLayout';
import useSafeAreaPaddings from '@hooks/useSafeAreaPaddings';
import useThemeStyles from '@hooks/useThemeStyles';
import {turnOnMobileSelectionMode} from '@libs/actions/MobileSelectionMode';
import navigationRef from '@libs/Navigation/navigationRef';
import variables from '@styles/variables';
import CONST from '@src/CONST';
import ONYXKEYS from '@src/ONYXKEYS';
import BaseSearchList from './BaseSearchList';

const easing = Easing.bezier(0.76, 0.0, 0.24, 1.0);

type SearchListItem = TransactionListItemType | TransactionGroupListItemType | ReportActionListItemType | TaskListItemType;
type SearchListItemComponentType = typeof TransactionListItem | typeof ChatListItem | typeof TransactionGroupListItem | typeof TaskListItem;

type SearchListHandle = {
    scrollToIndex: (index: number, animated?: boolean) => void;
};

type SearchListProps = Pick<FlashListProps<SearchListItem>, 'onScroll' | 'contentContainerStyle' | 'onEndReached' | 'onEndReachedThreshold' | 'ListFooterComponent'> & {
    data: SearchListItem[];

    /** Default renderer for every item in the list */
    ListItem: SearchListItemComponentType;

    SearchTableHeader?: React.JSX.Element;

    /** Callback to fire when a row is pressed */
    onSelectRow: (item: SearchListItem) => void;

    /** Whether this is a multi-select list */
    canSelectMultiple: boolean;

    /** Callback to fire when a checkbox is pressed */
    onCheckboxPress: (item: SearchListItem, itemTransactions?: TransactionListItemType[]) => void;

    /** Callback to fire when "Select All" checkbox is pressed. Only use along with `canSelectMultiple` */
    onAllCheckboxPress: () => void;

    /** Styles to apply to SelectionList container */
    containerStyle?: StyleProp<ViewStyle>;

    /** Whether to prevent default focusing of options and focus the text input when selecting an option */
    shouldPreventDefaultFocusOnSelectRow?: boolean;

    /** Whether to prevent long press of options */
    shouldPreventLongPressRow?: boolean;

    /** Whether to animate the items in the list */
    shouldAnimate?: boolean;

    /** The search query */
    queryJSON: SearchQueryJSON;

    /** Columns to show */
    columns: SearchColumnType[];

    /** Whether the screen is focused */
    isFocused: boolean;

    /** Called when the viewability of rows changes, as defined by the viewabilityConfig prop. */
    onViewableItemsChanged?: (info: {changed: ViewToken[]; viewableItems: ViewToken[]}) => void;

    /** Invoked on mount and layout changes */
    onLayout?: () => void;

    /** Styles to apply to the content container */
    contentContainerStyle?: StyleProp<ViewStyle>;

    /** The estimated height of an item in the list */
    estimatedItemSize?: number;

    /** Whether mobile selection mode is enabled */
    isMobileSelectionModeEnabled: boolean;

    areAllOptionalColumnsHidden: boolean;
};

const keyExtractor = (item: SearchListItem, index: number) => item.keyForList ?? `${index}`;

function isTransactionGroupListItemArray(data: SearchListItem[]): data is TransactionGroupListItemType[] {
    if (data.length <= 0) {
        return false;
    }
    const firstElement = data.at(0);
    return typeof firstElement === 'object' && 'transactions' in firstElement;
}

function SearchList(
    {
        data,
        ListItem,
        SearchTableHeader,
        onSelectRow,
        onCheckboxPress,
        canSelectMultiple,
        onScroll = () => {},
        onAllCheckboxPress,
        contentContainerStyle,
        onEndReachedThreshold,
        onEndReached,
        containerStyle,
        ListFooterComponent,
        shouldPreventDefaultFocusOnSelectRow,
        shouldPreventLongPressRow,
        queryJSON,
        columns,
        isFocused,
        onViewableItemsChanged,
        onLayout,
        shouldAnimate,
        estimatedItemSize = ITEM_HEIGHTS.NARROW_WITHOUT_DRAWER.STANDARD,
        isMobileSelectionModeEnabled,
        areAllOptionalColumnsHidden,
    }: SearchListProps,
    ref: ForwardedRef<SearchListHandle>,
) {
    const styles = useThemeStyles();

    const {initialHeight, initialWidth} = useInitialWindowDimensions();
    const {hash, groupBy, type} = queryJSON;
    const flattenedItems = useMemo(() => {
        if (groupBy) {
            if (!isTransactionGroupListItemArray(data)) {
                return data;
            }
            return data.flatMap((item) => item.transactions);
        }
        return data;
    }, [data, groupBy]);
    const flattenedItemsWithoutPendingDelete = useMemo(() => flattenedItems.filter((t) => t?.pendingAction !== CONST.RED_BRICK_ROAD_PENDING_ACTION.DELETE), [flattenedItems]);

    const selectedItemsLength = useMemo(
        () =>
            flattenedItems.reduce((acc, item) => {
                return item?.isSelected ? acc + 1 : acc;
            }, 0),
        [flattenedItems],
    );

    const {translate} = useLocalize();
    const {isOffline} = useNetwork();
    const listRef = useRef<FlashList<SearchListItem>>(null);
    const {isKeyboardShown} = useKeyboardState();
    const {safeAreaPaddingBottomStyle} = useSafeAreaPaddings();
    const prevDataLength = usePrevious(data.length);
    // We need to use isSmallScreenWidth instead of shouldUseNarrowLayout here because there is a race condition that causes shouldUseNarrowLayout to change indefinitely in this component
    // See https://github.com/Expensify/App/issues/48675 for more details
    // eslint-disable-next-line rulesdir/prefer-shouldUseNarrowLayout-instead-of-isSmallScreenWidth
    const {isSmallScreenWidth, isLargeScreenWidth, shouldUseNarrowLayout} = useResponsiveLayout();

    const [isModalVisible, setIsModalVisible] = useState(false);
    const [longPressedItem, setLongPressedItem] = useState<SearchListItem>();

    const [policies] = useOnyx(ONYXKEYS.COLLECTION.POLICY, {
        canBeMissing: true,
    });

    const [allReports] = useOnyx(ONYXKEYS.COLLECTION.REPORT, {canBeMissing: false});
    const [accountID] = useOnyx(ONYXKEYS.SESSION, {canBeMissing: false, selector: (s) => s?.accountID});

    const hasItemsBeingRemoved = prevDataLength && prevDataLength > data.length;
    const personalDetails = usePersonalDetails();

    const [userWalletTierName] = useOnyx(ONYXKEYS.USER_WALLET, {selector: (wallet) => wallet?.tierName, canBeMissing: false});
    const [isUserValidated] = useOnyx(ONYXKEYS.ACCOUNT, {selector: (account) => account?.validated, canBeMissing: true});
    const [userBillingFundID] = useOnyx(ONYXKEYS.NVP_BILLING_FUND_ID, {canBeMissing: true});

    const route = useRoute();

    const handleLongPressRow = useCallback(
        (item: SearchListItem) => {
            const currentRoute = navigationRef.current?.getCurrentRoute();
            if (currentRoute && route.key !== currentRoute.key) {
                return;
            }

            // eslint-disable-next-line @typescript-eslint/prefer-nullish-coalescing
            if (shouldPreventLongPressRow || !isSmallScreenWidth || item?.isDisabled || item?.isDisabledCheckbox) {
                return;
            }
            // disable long press for empty expense reports
            if ('transactions' in item && item.transactions.length === 0) {
                return;
            }
            if (isMobileSelectionModeEnabled) {
                onCheckboxPress(item);
                return;
            }
            setLongPressedItem(item);
            setIsModalVisible(true);
        },
        [route.key, shouldPreventLongPressRow, isSmallScreenWidth, isMobileSelectionModeEnabled, onCheckboxPress],
    );

    const turnOnSelectionMode = useCallback(() => {
        turnOnMobileSelectionMode();
        setIsModalVisible(false);

        if (onCheckboxPress && longPressedItem) {
            onCheckboxPress?.(longPressedItem);
        }
    }, [longPressedItem, onCheckboxPress]);

    /**
     * Scrolls to the desired item index in the section list
     *
     * @param index - the index of the item to scroll to
     * @param animated - whether to animate the scroll
     */
    const scrollToIndex = useCallback(
        (index: number, animated = true) => {
            const item = data.at(index);

            if (!listRef.current || !item || index === -1) {
                return;
            }

            listRef.current.scrollToIndex({index, animated, viewOffset: variables.contentHeaderHeight});
        },
        [data],
    );

    useImperativeHandle(ref, () => ({scrollToIndex}), [scrollToIndex]);

    const renderItem = useCallback(
        (item: SearchListItem, isItemFocused: boolean, onFocus?: (event: NativeSyntheticEvent<ExtendedTargetedEvent>) => void) => {
            const isDisabled = item.pendingAction === CONST.RED_BRICK_ROAD_PENDING_ACTION.DELETE;

            return (
                <Animated.View
                    exiting={shouldAnimate && isFocused ? FadeOutUp.duration(CONST.SEARCH.EXITING_ANIMATION_DURATION).easing(easing) : undefined}
                    entering={undefined}
                    style={styles.overflowHidden}
                    layout={shouldAnimate && hasItemsBeingRemoved && isFocused ? LinearTransition.easing(easing).duration(CONST.SEARCH.EXITING_ANIMATION_DURATION) : undefined}
                >
                    <ListItem
                        showTooltip
                        isFocused={isItemFocused}
                        onSelectRow={onSelectRow}
                        onLongPressRow={handleLongPressRow}
                        onCheckboxPress={onCheckboxPress}
                        canSelectMultiple={canSelectMultiple}
                        item={item}
                        shouldPreventDefaultFocusOnSelectRow={shouldPreventDefaultFocusOnSelectRow}
                        queryJSONHash={hash}
                        columns={columns}
                        areAllOptionalColumnsHidden={areAllOptionalColumnsHidden}
                        policies={policies}
                        isDisabled={isDisabled}
                        allReports={allReports}
                        groupBy={groupBy}
                        userWalletTierName={userWalletTierName}
                        isUserValidated={isUserValidated}
                        personalDetails={personalDetails}
                        userBillingFundID={userBillingFundID}
                        accountID={accountID}
                        isOffline={isOffline}
                        onFocus={onFocus}
                    />
                </Animated.View>
            );
        },
        [
            shouldAnimate,
            isFocused,
            styles.overflowHidden,
            hasItemsBeingRemoved,
            ListItem,
            onSelectRow,
            handleLongPressRow,
            columns,
            onCheckboxPress,
            canSelectMultiple,
            shouldPreventDefaultFocusOnSelectRow,
            hash,
            policies,
            allReports,
            groupBy,
            userWalletTierName,
            isUserValidated,
            personalDetails,
            userBillingFundID,
<<<<<<< HEAD
            accountID,
            isOffline,
=======
            areAllOptionalColumnsHidden,
>>>>>>> 227c0c26
        ],
    );

    const tableHeaderVisible = canSelectMultiple || !!SearchTableHeader;
    const selectAllButtonVisible = canSelectMultiple && !SearchTableHeader;
    const isSelectAllChecked = selectedItemsLength > 0 && selectedItemsLength === flattenedItemsWithoutPendingDelete.length;

    const getItemHeight = useMemo(
        () =>
            createItemHeightCalculator({
                isLargeScreenWidth,
                shouldUseNarrowLayout,
                type,
            }),
        [isLargeScreenWidth, shouldUseNarrowLayout, type],
    );

    const overrideItemLayout = useCallback(
        (layout: {span?: number; size?: number}, item: SearchListItem) => {
            if (!layout) {
                return;
            }
            const height = getItemHeight(item);
            // eslint-disable-next-line no-param-reassign
            return (layout.size = height > 0 ? height : estimatedItemSize);
        },
        [getItemHeight, estimatedItemSize],
    );

    const calculatedListHeight = useMemo(() => {
        return initialHeight - variables.contentHeaderHeight;
    }, [initialHeight]);

    const calculatedListWidth = useMemo(() => {
        if (shouldUseNarrowLayout) {
            return initialWidth;
        }

        if (isLargeScreenWidth) {
            return initialWidth - variables.navigationTabBarSize - variables.sideBarWithLHBWidth;
        }

        return initialWidth;
    }, [initialWidth, shouldUseNarrowLayout, isLargeScreenWidth]);

    const estimatedListSize = useMemo(() => {
        return {
            height: calculatedListHeight,
            width: calculatedListWidth,
        };
    }, [calculatedListHeight, calculatedListWidth]);

    return (
        <View style={[styles.flex1, !isKeyboardShown && safeAreaPaddingBottomStyle, containerStyle]}>
            {tableHeaderVisible && (
                <View style={[styles.searchListHeaderContainerStyle, styles.listTableHeader]}>
                    {canSelectMultiple && (
                        <Checkbox
                            accessibilityLabel={translate('workspace.people.selectAll')}
                            isChecked={isSelectAllChecked}
                            isIndeterminate={selectedItemsLength > 0 && selectedItemsLength !== flattenedItemsWithoutPendingDelete.length}
                            onPress={() => {
                                onAllCheckboxPress();
                            }}
                            disabled={flattenedItems.length === 0}
                        />
                    )}

                    {SearchTableHeader}

                    {selectAllButtonVisible && (
                        <PressableWithFeedback
                            style={[styles.userSelectNone, styles.alignItemsCenter]}
                            onPress={onAllCheckboxPress}
                            accessibilityLabel={translate('workspace.people.selectAll')}
                            role="button"
                            accessibilityState={{checked: isSelectAllChecked}}
                            dataSet={{[CONST.SELECTION_SCRAPER_HIDDEN_ELEMENT]: true}}
                        >
                            <Text style={[styles.textStrong, styles.ph3]}>{translate('workspace.people.selectAll')}</Text>
                        </PressableWithFeedback>
                    )}
                </View>
            )}

            <BaseSearchList
                data={data}
                renderItem={renderItem}
                onSelectRow={onSelectRow}
                keyExtractor={keyExtractor}
                onScroll={onScroll}
                showsVerticalScrollIndicator={false}
                ref={listRef}
                columns={columns}
                scrollToIndex={scrollToIndex}
                isFocused={isFocused}
                flattenedItemsLength={flattenedItems.length}
                onEndReached={onEndReached}
                onEndReachedThreshold={onEndReachedThreshold}
                ListFooterComponent={ListFooterComponent}
                onViewableItemsChanged={onViewableItemsChanged}
                onLayout={onLayout}
                removeClippedSubviews
                drawDistance={1000}
                estimatedItemSize={estimatedItemSize}
                overrideItemLayout={overrideItemLayout}
                estimatedListSize={estimatedListSize}
                contentContainerStyle={contentContainerStyle}
                calculatedListHeight={calculatedListHeight}
            />
            <Modal
                isVisible={isModalVisible}
                type={CONST.MODAL.MODAL_TYPE.BOTTOM_DOCKED}
                onClose={() => setIsModalVisible(false)}
                shouldPreventScrollOnFocus
            >
                <MenuItem
                    title={translate('common.select')}
                    icon={Expensicons.CheckSquare}
                    onPress={turnOnSelectionMode}
                />
            </Modal>
        </View>
    );
}

export default forwardRef(SearchList);<|MERGE_RESOLUTION|>--- conflicted
+++ resolved
@@ -309,12 +309,9 @@
             isUserValidated,
             personalDetails,
             userBillingFundID,
-<<<<<<< HEAD
             accountID,
             isOffline,
-=======
             areAllOptionalColumnsHidden,
->>>>>>> 227c0c26
         ],
     );
 
