--- conflicted
+++ resolved
@@ -262,17 +262,10 @@
 
             return (
                 <Animated.View
-<<<<<<< HEAD
-                    exiting={shouldApplyAnimation ? FadeOutUp.duration(CONST.SEARCH.EXITING_ANIMATION_DURATION).easing(easing) : undefined}
+                    exiting={shouldApplyAnimation && isFocused ? FadeOutUp.duration(CONST.SEARCH.EXITING_ANIMATION_DURATION).easing(easing) : undefined}
                     entering={undefined}
                     style={styles.overflowHidden}
-                    layout={shouldApplyAnimation && hasItemsBeingRemoved ? LinearTransition.easing(easing).duration(CONST.SEARCH.EXITING_ANIMATION_DURATION) : undefined}
-=======
-                    exiting={shouldAnimate && isFocused ? FadeOutUp.duration(CONST.SEARCH.EXITING_ANIMATION_DURATION).easing(easing) : undefined}
-                    entering={undefined}
-                    style={styles.overflowHidden}
-                    layout={shouldAnimate && hasItemsBeingRemoved && isFocused ? LinearTransition.easing(easing).duration(CONST.SEARCH.EXITING_ANIMATION_DURATION) : undefined}
->>>>>>> f8cd46e8
+                    layout={shouldApplyAnimation && hasItemsBeingRemoved && isFocused ? LinearTransition.easing(easing).duration(CONST.SEARCH.EXITING_ANIMATION_DURATION) : undefined}
                 >
                     <ListItem
                         showTooltip
@@ -301,11 +294,8 @@
         },
         [
             shouldAnimate,
-<<<<<<< HEAD
+            isFocused,
             data.length,
-=======
-            isFocused,
->>>>>>> f8cd46e8
             styles.overflowHidden,
             hasItemsBeingRemoved,
             ListItem,
