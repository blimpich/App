import {useFocusEffect, useRoute} from '@react-navigation/native';
import type {FlashList, FlashListProps, ViewToken} from '@shopify/flash-list';
import React, {forwardRef, useCallback, useContext, useImperativeHandle, useMemo, useRef, useState} from 'react';
import type {ForwardedRef} from 'react';
import {View} from 'react-native';
import type {NativeSyntheticEvent, StyleProp, ViewStyle} from 'react-native';
import Animated, {Easing, FadeOutUp, LinearTransition} from 'react-native-reanimated';
import Checkbox from '@components/Checkbox';
import * as Expensicons from '@components/Icon/Expensicons';
import MenuItem from '@components/MenuItem';
import Modal from '@components/Modal';
import {usePersonalDetails} from '@components/OnyxListItemProvider';
import {PressableWithFeedback} from '@components/Pressable';
import {ScrollOffsetContext} from '@components/ScrollOffsetContextProvider';
import {createItemHeightCalculator} from '@components/Search/itemHeightCalculator';
import ITEM_HEIGHTS from '@components/Search/itemHeights';
import type {SearchColumnType, SearchQueryJSON} from '@components/Search/types';
import type ChatListItem from '@components/SelectionList/ChatListItem';
import type TaskListItem from '@components/SelectionList/Search/TaskListItem';
import type TransactionGroupListItem from '@components/SelectionList/Search/TransactionGroupListItem';
import type TransactionListItem from '@components/SelectionList/Search/TransactionListItem';
import type {ExtendedTargetedEvent, ReportActionListItemType, TaskListItemType, TransactionGroupListItemType, TransactionListItemType} from '@components/SelectionList/types';
import Text from '@components/Text';
import useInitialWindowDimensions from '@hooks/useInitialWindowDimensions';
import useKeyboardState from '@hooks/useKeyboardState';
import useLocalize from '@hooks/useLocalize';
import useNetwork from '@hooks/useNetwork';
import useOnyx from '@hooks/useOnyx';
import usePrevious from '@hooks/usePrevious';
import useResponsiveLayout from '@hooks/useResponsiveLayout';
import useSafeAreaPaddings from '@hooks/useSafeAreaPaddings';
import useThemeStyles from '@hooks/useThemeStyles';
import {turnOnMobileSelectionMode} from '@libs/actions/MobileSelectionMode';
import navigationRef from '@libs/Navigation/navigationRef';
import variables from '@styles/variables';
import CONST from '@src/CONST';
import ONYXKEYS from '@src/ONYXKEYS';
import BaseSearchList from './BaseSearchList';

const easing = Easing.bezier(0.76, 0.0, 0.24, 1.0);

type SearchListItem = TransactionListItemType | TransactionGroupListItemType | ReportActionListItemType | TaskListItemType;
type SearchListItemComponentType = typeof TransactionListItem | typeof ChatListItem | typeof TransactionGroupListItem | typeof TaskListItem;

type SearchListHandle = {
    scrollToIndex: (index: number, animated?: boolean) => void;
};

type SearchListProps = Pick<FlashListProps<SearchListItem>, 'onScroll' | 'contentContainerStyle' | 'onEndReached' | 'onEndReachedThreshold' | 'ListFooterComponent'> & {
    data: SearchListItem[];

    /** Default renderer for every item in the list */
    ListItem: SearchListItemComponentType;

    SearchTableHeader?: React.JSX.Element;

    /** Callback to fire when a row is pressed */
    onSelectRow: (item: SearchListItem) => void;

    /** Whether this is a multi-select list */
    canSelectMultiple: boolean;

    /** Callback to fire when a checkbox is pressed */
    onCheckboxPress: (item: SearchListItem, itemTransactions?: TransactionListItemType[]) => void;

    /** Callback to fire when "Select All" checkbox is pressed. Only use along with `canSelectMultiple` */
    onAllCheckboxPress: () => void;

    /** Styles to apply to SelectionList container */
    containerStyle?: StyleProp<ViewStyle>;

    /** Whether to prevent default focusing of options and focus the text input when selecting an option */
    shouldPreventDefaultFocusOnSelectRow?: boolean;

    /** Whether to prevent long press of options */
    shouldPreventLongPressRow?: boolean;

    /** Whether to animate the items in the list */
    shouldAnimate?: boolean;

    /** The search query */
    queryJSON: SearchQueryJSON;

    /** Columns to show */
    columns: SearchColumnType[];

    /** Whether the screen is focused */
    isFocused: boolean;

    /** Called when the viewability of rows changes, as defined by the viewabilityConfig prop. */
    onViewableItemsChanged?: (info: {changed: ViewToken[]; viewableItems: ViewToken[]}) => void;

    /** Invoked on mount and layout changes */
    onLayout?: () => void;

    /** Styles to apply to the content container */
    contentContainerStyle?: StyleProp<ViewStyle>;

    /** The estimated height of an item in the list */
    estimatedItemSize?: number;

    /** Whether mobile selection mode is enabled */
    isMobileSelectionModeEnabled: boolean;

    areAllOptionalColumnsHidden: boolean;
};

const keyExtractor = (item: SearchListItem, index: number) => item.keyForList ?? `${index}`;

function isTransactionGroupListItemArray(data: SearchListItem[]): data is TransactionGroupListItemType[] {
    if (data.length <= 0) {
        return false;
    }
    const firstElement = data.at(0);
    return typeof firstElement === 'object' && 'transactions' in firstElement;
}

function SearchList(
    {
        data,
        ListItem,
        SearchTableHeader,
        onSelectRow,
        onCheckboxPress,
        canSelectMultiple,
        onScroll = () => {},
        onAllCheckboxPress,
        contentContainerStyle,
        onEndReachedThreshold,
        onEndReached,
        containerStyle,
        ListFooterComponent,
        shouldPreventDefaultFocusOnSelectRow,
        shouldPreventLongPressRow,
        queryJSON,
        columns,
        isFocused,
        onViewableItemsChanged,
        onLayout,
        shouldAnimate,
        estimatedItemSize = ITEM_HEIGHTS.NARROW_WITHOUT_DRAWER.STANDARD,
        isMobileSelectionModeEnabled,
        areAllOptionalColumnsHidden,
    }: SearchListProps,
    ref: ForwardedRef<SearchListHandle>,
) {
    const styles = useThemeStyles();

    const {initialHeight, initialWidth} = useInitialWindowDimensions();
    const {hash, groupBy, type} = queryJSON;
    const flattenedItems = useMemo(() => {
        if (groupBy) {
            if (!isTransactionGroupListItemArray(data)) {
                return data;
            }
            return data.flatMap((item) => item.transactions);
        }
        return data;
    }, [data, groupBy]);
    const flattenedItemsWithoutPendingDelete = useMemo(() => flattenedItems.filter((t) => t?.pendingAction !== CONST.RED_BRICK_ROAD_PENDING_ACTION.DELETE), [flattenedItems]);

    const selectedItemsLength = useMemo(
        () =>
            flattenedItems.reduce((acc, item) => {
                return item?.isSelected ? acc + 1 : acc;
            }, 0),
        [flattenedItems],
    );

    const {translate} = useLocalize();
<<<<<<< HEAD
    const {isOffline} = useNetwork();
    const listRef = useRef<FlashListRef<SearchListItem>>(null);
=======
    const listRef = useRef<FlashList<SearchListItem>>(null);
>>>>>>> 34c2f92b
    const {isKeyboardShown} = useKeyboardState();
    const {safeAreaPaddingBottomStyle} = useSafeAreaPaddings();
    const prevDataLength = usePrevious(data.length);
    // We need to use isSmallScreenWidth instead of shouldUseNarrowLayout here because there is a race condition that causes shouldUseNarrowLayout to change indefinitely in this component
    // See https://github.com/Expensify/App/issues/48675 for more details
    // eslint-disable-next-line rulesdir/prefer-shouldUseNarrowLayout-instead-of-isSmallScreenWidth
    const {isSmallScreenWidth, isLargeScreenWidth, shouldUseNarrowLayout} = useResponsiveLayout();

    const [isModalVisible, setIsModalVisible] = useState(false);
    const [longPressedItem, setLongPressedItem] = useState<SearchListItem>();

    const [policies] = useOnyx(ONYXKEYS.COLLECTION.POLICY, {
        canBeMissing: true,
    });

    const [allReports] = useOnyx(ONYXKEYS.COLLECTION.REPORT, {canBeMissing: false});
    const [accountID] = useOnyx(ONYXKEYS.SESSION, {canBeMissing: false, selector: (s) => s?.accountID});

    const hasItemsBeingRemoved = prevDataLength && prevDataLength > data.length;
    const personalDetails = usePersonalDetails();

    const [userWalletTierName] = useOnyx(ONYXKEYS.USER_WALLET, {selector: (wallet) => wallet?.tierName, canBeMissing: false});
    const [isUserValidated] = useOnyx(ONYXKEYS.ACCOUNT, {selector: (account) => account?.validated, canBeMissing: true});
    const [userBillingFundID] = useOnyx(ONYXKEYS.NVP_BILLING_FUND_ID, {canBeMissing: true});

    const route = useRoute();
    const {getScrollOffset} = useContext(ScrollOffsetContext);

    const handleLongPressRow = useCallback(
        (item: SearchListItem) => {
            const currentRoute = navigationRef.current?.getCurrentRoute();
            if (currentRoute && route.key !== currentRoute.key) {
                return;
            }

            // eslint-disable-next-line @typescript-eslint/prefer-nullish-coalescing
            if (shouldPreventLongPressRow || !isSmallScreenWidth || item?.isDisabled || item?.isDisabledCheckbox) {
                return;
            }
            // disable long press for empty expense reports
            if ('transactions' in item && item.transactions.length === 0) {
                return;
            }
            if (isMobileSelectionModeEnabled) {
                onCheckboxPress(item);
                return;
            }
            setLongPressedItem(item);
            setIsModalVisible(true);
        },
        [route.key, shouldPreventLongPressRow, isSmallScreenWidth, isMobileSelectionModeEnabled, onCheckboxPress],
    );

    const turnOnSelectionMode = useCallback(() => {
        turnOnMobileSelectionMode();
        setIsModalVisible(false);

        if (onCheckboxPress && longPressedItem) {
            onCheckboxPress?.(longPressedItem);
        }
    }, [longPressedItem, onCheckboxPress]);

    /**
     * Scrolls to the desired item index in the section list
     *
     * @param index - the index of the item to scroll to
     * @param animated - whether to animate the scroll
     */
    const scrollToIndex = useCallback(
        (index: number, animated = true) => {
            const item = data.at(index);

            if (!listRef.current || !item || index === -1) {
                return;
            }

            listRef.current.scrollToIndex({index, animated, viewOffset: variables.contentHeaderHeight});
        },
        [data],
    );

    useFocusEffect(
        useCallback(() => {
            const offset = getScrollOffset(route);
            requestAnimationFrame(() => {
                if (!offset || !listRef.current) {
                    return;
                }

                listRef.current.scrollToOffset({offset, animated: false});
            });
        }, [getScrollOffset, route]),
    );

    useImperativeHandle(ref, () => ({scrollToIndex}), [scrollToIndex]);

    const renderItem = useCallback(
        (item: SearchListItem, isItemFocused: boolean, onFocus?: (event: NativeSyntheticEvent<ExtendedTargetedEvent>) => void) => {
            const isDisabled = item.pendingAction === CONST.RED_BRICK_ROAD_PENDING_ACTION.DELETE;

            return (
                <Animated.View
                    exiting={shouldAnimate && isFocused ? FadeOutUp.duration(CONST.SEARCH.EXITING_ANIMATION_DURATION).easing(easing) : undefined}
                    entering={undefined}
                    style={styles.overflowHidden}
                    layout={shouldAnimate && hasItemsBeingRemoved && isFocused ? LinearTransition.easing(easing).duration(CONST.SEARCH.EXITING_ANIMATION_DURATION) : undefined}
                >
                    <ListItem
                        showTooltip
                        isFocused={isItemFocused}
                        onSelectRow={onSelectRow}
                        onLongPressRow={handleLongPressRow}
                        onCheckboxPress={onCheckboxPress}
                        canSelectMultiple={canSelectMultiple}
                        item={item}
                        shouldPreventDefaultFocusOnSelectRow={shouldPreventDefaultFocusOnSelectRow}
                        queryJSONHash={hash}
                        columns={columns}
                        areAllOptionalColumnsHidden={areAllOptionalColumnsHidden}
                        policies={policies}
                        isDisabled={isDisabled}
                        allReports={allReports}
                        groupBy={groupBy}
                        userWalletTierName={userWalletTierName}
                        isUserValidated={isUserValidated}
                        personalDetails={personalDetails}
                        userBillingFundID={userBillingFundID}
                        accountID={accountID}
                        isOffline={isOffline}
                        onFocus={onFocus}
                    />
                </Animated.View>
            );
        },
        [
            shouldAnimate,
            isFocused,
            styles.overflowHidden,
            hasItemsBeingRemoved,
            ListItem,
            onSelectRow,
            handleLongPressRow,
            columns,
            onCheckboxPress,
            canSelectMultiple,
            shouldPreventDefaultFocusOnSelectRow,
            hash,
            policies,
            allReports,
            groupBy,
            userWalletTierName,
            isUserValidated,
            personalDetails,
            userBillingFundID,
            accountID,
            isOffline,
            areAllOptionalColumnsHidden,
        ],
    );

    const tableHeaderVisible = (canSelectMultiple || !!SearchTableHeader) && (!groupBy || groupBy === CONST.SEARCH.GROUP_BY.REPORTS);
    const selectAllButtonVisible = canSelectMultiple && !SearchTableHeader;
    const isSelectAllChecked = selectedItemsLength > 0 && selectedItemsLength === flattenedItemsWithoutPendingDelete.length;

    const getItemHeight = useMemo(
        () =>
            createItemHeightCalculator({
                isLargeScreenWidth,
                shouldUseNarrowLayout,
                type,
            }),
        [isLargeScreenWidth, shouldUseNarrowLayout, type],
    );

    const overrideItemLayout = useCallback(
        (layout: {span?: number; size?: number}, item: SearchListItem) => {
            if (!layout) {
                return;
            }
            const height = getItemHeight(item);
            // eslint-disable-next-line no-param-reassign
            return (layout.size = height > 0 ? height : estimatedItemSize);
        },
        [getItemHeight, estimatedItemSize],
    );

    const calculatedListHeight = useMemo(() => {
        return initialHeight - variables.contentHeaderHeight;
    }, [initialHeight]);

    const calculatedListWidth = useMemo(() => {
        if (shouldUseNarrowLayout) {
            return initialWidth;
        }

        if (isLargeScreenWidth) {
            return initialWidth - variables.navigationTabBarSize - variables.sideBarWithLHBWidth;
        }

        return initialWidth;
    }, [initialWidth, shouldUseNarrowLayout, isLargeScreenWidth]);

    const estimatedListSize = useMemo(() => {
        return {
            height: calculatedListHeight,
            width: calculatedListWidth,
        };
    }, [calculatedListHeight, calculatedListWidth]);

    return (
        <View style={[styles.flex1, !isKeyboardShown && safeAreaPaddingBottomStyle, containerStyle]}>
            {tableHeaderVisible && (
                <View style={[styles.searchListHeaderContainerStyle, styles.listTableHeader]}>
                    {canSelectMultiple && (
                        <Checkbox
                            accessibilityLabel={translate('workspace.people.selectAll')}
                            isChecked={isSelectAllChecked}
                            isIndeterminate={selectedItemsLength > 0 && selectedItemsLength !== flattenedItemsWithoutPendingDelete.length}
                            onPress={() => {
                                onAllCheckboxPress();
                            }}
                            disabled={flattenedItems.length === 0}
                        />
                    )}

                    {SearchTableHeader}

                    {selectAllButtonVisible && (
                        <PressableWithFeedback
                            style={[styles.userSelectNone, styles.alignItemsCenter]}
                            onPress={onAllCheckboxPress}
                            accessibilityLabel={translate('workspace.people.selectAll')}
                            role="button"
                            accessibilityState={{checked: isSelectAllChecked}}
                            dataSet={{[CONST.SELECTION_SCRAPER_HIDDEN_ELEMENT]: true}}
                        >
                            <Text style={[styles.textStrong, styles.ph3]}>{translate('workspace.people.selectAll')}</Text>
                        </PressableWithFeedback>
                    )}
                </View>
            )}
            <BaseSearchList
                data={data}
                renderItem={renderItem}
                onSelectRow={onSelectRow}
                keyExtractor={keyExtractor}
                onScroll={onScroll}
                showsVerticalScrollIndicator={false}
                ref={listRef}
                columns={columns}
                scrollToIndex={scrollToIndex}
                isFocused={isFocused}
                flattenedItemsLength={flattenedItems.length}
                onEndReached={onEndReached}
                onEndReachedThreshold={onEndReachedThreshold}
                ListFooterComponent={ListFooterComponent}
                onViewableItemsChanged={onViewableItemsChanged}
                onLayout={onLayout}
                removeClippedSubviews
                drawDistance={1000}
                estimatedItemSize={estimatedItemSize}
                overrideItemLayout={overrideItemLayout}
                estimatedListSize={estimatedListSize}
                contentContainerStyle={contentContainerStyle}
                calculatedListHeight={calculatedListHeight}
            />
            <Modal
                isVisible={isModalVisible}
                type={CONST.MODAL.MODAL_TYPE.BOTTOM_DOCKED}
                onClose={() => setIsModalVisible(false)}
                shouldPreventScrollOnFocus
            >
                <MenuItem
                    title={translate('common.select')}
                    icon={Expensicons.CheckSquare}
                    onPress={turnOnSelectionMode}
                />
            </Modal>
        </View>
    );
}

export default forwardRef(SearchList);<|MERGE_RESOLUTION|>--- conflicted
+++ resolved
@@ -168,12 +168,8 @@
     );
 
     const {translate} = useLocalize();
-<<<<<<< HEAD
     const {isOffline} = useNetwork();
-    const listRef = useRef<FlashListRef<SearchListItem>>(null);
-=======
     const listRef = useRef<FlashList<SearchListItem>>(null);
->>>>>>> 34c2f92b
     const {isKeyboardShown} = useKeyboardState();
     const {safeAreaPaddingBottomStyle} = useSafeAreaPaddings();
     const prevDataLength = usePrevious(data.length);
