import type {ForwardedRef} from 'react';
import React, {forwardRef, useCallback, useEffect, useMemo, useState} from 'react';
import ConfirmModal from '@components/ConfirmModal';
import DecisionModal from '@components/DecisionModal';
import * as Expensicons from '@components/Icon/Expensicons';
import MenuItem from '@components/MenuItem';
import Modal from '@components/Modal';
import SelectionList from '@components/SelectionList';
import type {BaseSelectionListProps, ReportListItemType, SelectionListHandle, TransactionListItemType} from '@components/SelectionList/types';
import useLocalize from '@hooks/useLocalize';
import useWindowDimensions from '@hooks/useWindowDimensions';
import * as SearchActions from '@libs/actions/Search';
import * as SearchUtils from '@libs/SearchUtils';
import CONST from '@src/CONST';
import type {SearchDataTypes, SearchQuery, SearchReport} from '@src/types/onyx/SearchResults';
import SearchPageHeader from './SearchPageHeader';
import type {SelectedTransactionInfo, SelectedTransactions} from './types';

type SearchListWithHeaderProps = Omit<BaseSelectionListProps<ReportListItemType | TransactionListItemType>, 'onSelectAll' | 'onCheckboxPress' | 'sections'> & {
    query: SearchQuery;
    hash: number;
    data: TransactionListItemType[] | ReportListItemType[];
    searchType: SearchDataTypes;
    isMobileSelectionModeActive?: boolean;
    setIsMobileSelectionModeActive?: (isMobileSelectionModeActive: boolean) => void;
    isSearchResultsMode?: boolean;
};

function mapTransactionItemToSelectedEntry(item: TransactionListItemType): [string, SelectedTransactionInfo] {
    return [item.keyForList, {isSelected: true, canDelete: item.canDelete, canHold: item.canHold, canUnhold: item.canUnhold, action: item.action}];
}

function mapToTransactionItemWithSelectionInfo(item: TransactionListItemType, selectedTransactions: SelectedTransactions) {
    return {...item, isSelected: !!selectedTransactions[item.keyForList]?.isSelected};
}

function mapToItemWithSelectionInfo(item: TransactionListItemType | ReportListItemType, selectedTransactions: SelectedTransactions) {
    return SearchUtils.isTransactionListItemType(item)
        ? mapToTransactionItemWithSelectionInfo(item, selectedTransactions)
        : {
              ...item,
              transactions: item.transactions?.map((transaction) => mapToTransactionItemWithSelectionInfo(transaction, selectedTransactions)),
              isSelected: item.transactions.every((transaction) => !!selectedTransactions[transaction.keyForList]?.isSelected),
          };
}

function SearchListWithHeader(
    {ListItem, onSelectRow, query, hash, data, searchType, isMobileSelectionModeActive, setIsMobileSelectionModeActive, isSearchResultsMode = false, ...props}: SearchListWithHeaderProps,
    ref: ForwardedRef<SelectionListHandle>,
) {
    const {isSmallScreenWidth} = useWindowDimensions();
    const {translate} = useLocalize();
    const [isModalVisible, setIsModalVisible] = useState(false);
    const [longPressedItem, setLongPressedItem] = useState<TransactionListItemType | ReportListItemType | null>(null);
    const [selectedTransactions, setSelectedTransactions] = useState<SelectedTransactions>({});
    const [selectedTransactionsToDelete, setSelectedTransactionsToDelete] = useState<string[]>([]);
    const [deleteExpensesConfirmModalVisible, setDeleteExpensesConfirmModalVisible] = useState(false);
    const [offlineModalVisible, setOfflineModalVisible] = useState(false);
    const [downloadErrorModalVisible, setDownloadErrorModalVisible] = useState(false);

    const selectedReports: Array<SearchReport['reportID']> = useMemo(() => {
        if (searchType !== CONST.SEARCH.DATA_TYPES.REPORT) {
            return [];
        }

        return data
            .filter(
                (item) => !SearchUtils.isTransactionListItemType(item) && item.reportID && item.transactions.every((transaction) => selectedTransactions[transaction.keyForList]?.isSelected),
            )
            .map((item) => item.reportID);
    }, [selectedTransactions, data, searchType]);

    const handleOnSelectDeleteOption = (itemsToDelete: string[]) => {
        setSelectedTransactionsToDelete(itemsToDelete);
        setDeleteExpensesConfirmModalVisible(true);
    };

    const handleOnCancelConfirmModal = () => {
        setSelectedTransactionsToDelete([]);
        setDeleteExpensesConfirmModalVisible(false);
    };

    const clearSelectedItems = () => setSelectedTransactions({});

    const handleDeleteExpenses = () => {
        if (selectedTransactionsToDelete.length === 0) {
            return;
        }

        clearSelectedItems();
        setDeleteExpensesConfirmModalVisible(false);
        SearchActions.deleteMoneyRequestOnSearch(hash, selectedTransactionsToDelete);
    };

    useEffect(() => {
        clearSelectedItems();
    }, [hash]);

    const toggleTransaction = useCallback(
        (item: TransactionListItemType | ReportListItemType) => {
            if (SearchUtils.isTransactionListItemType(item)) {
                if (!item.keyForList) {
                    return;
                }

                setSelectedTransactions((prev) => {
                    if (prev[item.keyForList]?.isSelected) {
                        const {[item.keyForList]: omittedTransaction, ...transactions} = prev;
                        return transactions;
                    }
                    return {...prev, [item.keyForList]: {isSelected: true, canDelete: item.canDelete, canHold: item.canHold, canUnhold: item.canUnhold, action: item.action}};
                });

                return;
            }

            if (item.transactions.every((transaction) => selectedTransactions[transaction.keyForList]?.isSelected)) {
                const reducedSelectedTransactions: SelectedTransactions = {...selectedTransactions};

                item.transactions.forEach((transaction) => {
                    delete reducedSelectedTransactions[transaction.keyForList];
                });

                setSelectedTransactions(reducedSelectedTransactions);
                return;
            }

            setSelectedTransactions({
                ...selectedTransactions,
                ...Object.fromEntries(item.transactions.map(mapTransactionItemToSelectedEntry)),
            });
        },
        [selectedTransactions],
    );

    const openBottomModal = (item: TransactionListItemType | ReportListItemType | null) => {
        if (!isSmallScreenWidth) {
            return;
        }

        setLongPressedItem(item);
        setIsModalVisible(true);
    };

    const turnOnSelectionMode = useCallback(() => {
        setIsMobileSelectionModeActive?.(true);
        setIsModalVisible(false);

        if (longPressedItem) {
            toggleTransaction(longPressedItem);
        }
    }, [longPressedItem, setIsMobileSelectionModeActive, toggleTransaction]);

    const closeBottomModal = useCallback(() => {
        setIsModalVisible(false);
    }, []);

    useEffect(() => {
        if (isMobileSelectionModeActive) {
            return;
        }

        setSelectedTransactions({});
    }, [setSelectedTransactions, isMobileSelectionModeActive]);

    const toggleAllTransactions = () => {
        const areItemsOfReportType = searchType === CONST.SEARCH.DATA_TYPES.REPORT;
        const flattenedItems = areItemsOfReportType ? (data as ReportListItemType[]).flatMap((item) => item.transactions) : data;
        const isAllSelected = flattenedItems.length === Object.keys(selectedTransactions).length;

        if (isAllSelected) {
            clearSelectedItems();
            return;
        }

        if (areItemsOfReportType) {
            setSelectedTransactions(Object.fromEntries((data as ReportListItemType[]).flatMap((item) => item.transactions.map(mapTransactionItemToSelectedEntry))));

            return;
        }

        setSelectedTransactions(Object.fromEntries((data as TransactionListItemType[]).map(mapTransactionItemToSelectedEntry)));
    };

    const sortedSelectedData = useMemo(() => data.map((item) => mapToItemWithSelectionInfo(item, selectedTransactions)), [data, selectedTransactions]);

    return (
        <>
            <SearchPageHeader
                selectedTransactions={selectedTransactions}
                clearSelectedItems={clearSelectedItems}
                query={query}
                hash={hash}
                onSelectDeleteOption={handleOnSelectDeleteOption}
                isMobileSelectionModeActive={isMobileSelectionModeActive}
                setIsMobileSelectionModeActive={setIsMobileSelectionModeActive}
<<<<<<< HEAD
                isSearchResultsMode={isSearchResultsMode}
=======
                selectedReports={selectedReports}
                setOfflineModalOpen={() => setOfflineModalVisible(true)}
                setDownloadErrorModalOpen={() => setDownloadErrorModalVisible(true)}
>>>>>>> eec4d6ad
            />
            <SelectionList<ReportListItemType | TransactionListItemType>
                // eslint-disable-next-line react/jsx-props-no-spreading
                {...props}
                sections={[{data: sortedSelectedData, isDisabled: false}]}
                ListItem={ListItem}
                onSelectRow={onSelectRow}
                onLongPressRow={openBottomModal}
                ref={ref}
                onCheckboxPress={toggleTransaction}
                onSelectAll={toggleAllTransactions}
                isMobileSelectionModeActive={isMobileSelectionModeActive}
            />
            <ConfirmModal
                isVisible={deleteExpensesConfirmModalVisible}
                onConfirm={handleDeleteExpenses}
                onCancel={handleOnCancelConfirmModal}
                title={translate('iou.deleteExpense', {count: selectedTransactionsToDelete.length})}
                prompt={translate('iou.deleteConfirmation', {count: selectedTransactionsToDelete.length})}
                confirmText={translate('common.delete')}
                cancelText={translate('common.cancel')}
                danger
            />
            <DecisionModal
                title={translate('common.youAppearToBeOffline')}
                prompt={translate('search.offlinePrompt')}
                isSmallScreenWidth={isSmallScreenWidth}
                onSecondOptionSubmit={() => setOfflineModalVisible(false)}
                secondOptionText={translate('common.buttonConfirm')}
                isVisible={offlineModalVisible}
                onClose={() => setOfflineModalVisible(false)}
            />
            <DecisionModal
                title={translate('common.downloadFailedTitle')}
                prompt={translate('common.downloadFailedDescription')}
                isSmallScreenWidth={isSmallScreenWidth}
                onSecondOptionSubmit={() => setDownloadErrorModalVisible(false)}
                secondOptionText={translate('common.buttonConfirm')}
                isVisible={downloadErrorModalVisible}
                onClose={() => setDownloadErrorModalVisible(false)}
            />
            <Modal
                isVisible={isModalVisible}
                type={CONST.MODAL.MODAL_TYPE.BOTTOM_DOCKED}
                onClose={closeBottomModal}
            >
                <MenuItem
                    title={translate('common.select')}
                    icon={Expensicons.Checkmark}
                    onPress={turnOnSelectionMode}
                />
            </Modal>
        </>
    );
}

SearchListWithHeader.displayName = 'SearchListWithHeader';

export default forwardRef(SearchListWithHeader);<|MERGE_RESOLUTION|>--- conflicted
+++ resolved
@@ -194,13 +194,10 @@
                 onSelectDeleteOption={handleOnSelectDeleteOption}
                 isMobileSelectionModeActive={isMobileSelectionModeActive}
                 setIsMobileSelectionModeActive={setIsMobileSelectionModeActive}
-<<<<<<< HEAD
                 isSearchResultsMode={isSearchResultsMode}
-=======
                 selectedReports={selectedReports}
                 setOfflineModalOpen={() => setOfflineModalVisible(true)}
                 setDownloadErrorModalOpen={() => setDownloadErrorModalVisible(true)}
->>>>>>> eec4d6ad
             />
             <SelectionList<ReportListItemType | TransactionListItemType>
                 // eslint-disable-next-line react/jsx-props-no-spreading
