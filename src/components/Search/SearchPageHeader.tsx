--- conflicted
+++ resolved
@@ -177,15 +177,12 @@
         theme.icon,
         styles.colorMuted,
         styles.fontWeightNormal,
-<<<<<<< HEAD
         query,
         isOffline,
         setOfflineModalOpen,
         activeWorkspaceID,
         selectedReports,
-=======
         styles.textWrap,
->>>>>>> 5af66e01
     ]);
 
     if (isSmallScreenWidth) {
