import React, {useMemo} from 'react';
import type {StyleProp, TextStyle} from 'react-native';
import {View} from 'react-native';
import {useOnyx} from 'react-native-onyx';
import Button from '@components/Button';
import ButtonWithDropdownMenu from '@components/ButtonWithDropdownMenu';
import type {DropdownOption} from '@components/ButtonWithDropdownMenu/types';
import Header from '@components/Header';
import type HeaderWithBackButtonProps from '@components/HeaderWithBackButton/types';
import Icon from '@components/Icon';
import * as Expensicons from '@components/Icon/Expensicons';
import * as Illustrations from '@components/Icon/Illustrations';
import type {ReportListItemType, TransactionListItemType} from '@components/SelectionList/types';
import Text from '@components/Text';
import useActiveWorkspace from '@hooks/useActiveWorkspace';
import useLocalize from '@hooks/useLocalize';
import useNetwork from '@hooks/useNetwork';
import useResponsiveLayout from '@hooks/useResponsiveLayout';
import useTheme from '@hooks/useTheme';
import useThemeStyles from '@hooks/useThemeStyles';
import * as SearchActions from '@libs/actions/Search';
import Navigation from '@libs/Navigation/Navigation';
import * as SearchUtils from '@libs/SearchUtils';
import SearchSelectedNarrow from '@pages/Search/SearchSelectedNarrow';
import variables from '@styles/variables';
import CONST from '@src/CONST';
import type {TranslationPaths} from '@src/languages/types';
import ONYXKEYS from '@src/ONYXKEYS';
import ROUTES from '@src/ROUTES';
import type {SearchDataTypes, SearchReport} from '@src/types/onyx/SearchResults';
import type DeepValueOf from '@src/types/utils/DeepValueOf';
import type IconAsset from '@src/types/utils/IconAsset';
import {useSearchContext} from './SearchContext';
import type {SearchQueryJSON} from './types';

type HeaderWrapperProps = Pick<HeaderWithBackButtonProps, 'title' | 'subtitle' | 'icon' | 'children'> & {
    subtitleStyles?: StyleProp<TextStyle>;
};

function HeaderWrapper({icon, title, subtitle, children, subtitleStyles = {}}: HeaderWrapperProps) {
    const styles = useThemeStyles();

    // If the icon is present, the header bar should be taller and use different font.
    const isCentralPaneSettings = !!icon;

    const middleContent = useMemo(() => {
        return (
            <Header
                title={
                    <Text
                        style={[styles.mutedTextLabel, styles.pre]}
                        numberOfLines={1}
                    >
                        {title}
                    </Text>
                }
                subtitle={
                    <Text
                        numberOfLines={2}
                        style={[styles.textLarge, subtitleStyles]}
                    >
                        {subtitle}
                    </Text>
                }
            />
        );
    }, [styles.mutedTextLabel, styles.pre, styles.textLarge, subtitle, subtitleStyles, title]);

    return (
        <View
            dataSet={{dragArea: false}}
            style={[styles.headerBar, isCentralPaneSettings && styles.headerBarDesktopHeight]}
        >
            <View style={[styles.dFlex, styles.flexRow, styles.alignItemsCenter, styles.flexGrow1, styles.justifyContentBetween, styles.overflowHidden]}>
                {icon && (
                    <Icon
                        src={icon}
                        width={variables.iconHeader}
                        height={variables.iconHeader}
                        additionalStyles={[styles.mr2]}
                    />
                )}

                {middleContent}
                <View style={[styles.reportOptions, styles.flexRow, styles.pr5, styles.alignItemsCenter, styles.gap4]}>{children}</View>
            </View>
        </View>
    );
}

type SearchPageHeaderProps = {
    queryJSON: SearchQueryJSON;
    hash: number;
    onSelectDeleteOption?: (itemsToDelete: string[]) => void;
    setOfflineModalOpen?: () => void;
    setDownloadErrorModalOpen?: () => void;
    data?: TransactionListItemType[] | ReportListItemType[];
};

type SearchHeaderOptionValue = DeepValueOf<typeof CONST.SEARCH.BULK_ACTION_TYPES> | undefined;

type HeaderContent = {
    icon: IconAsset;
    titleText: TranslationPaths;
};

function getHeaderContent(type: SearchDataTypes): HeaderContent {
    switch (type) {
        case CONST.SEARCH.DATA_TYPES.INVOICE:
            return {icon: Illustrations.EnvelopeReceipt, titleText: 'workspace.common.invoices'};
        case CONST.SEARCH.DATA_TYPES.TRIP:
            return {icon: Illustrations.Luggage, titleText: 'travel.trips'};
        case CONST.SEARCH.DATA_TYPES.EXPENSE:
        default:
            return {icon: Illustrations.MoneyReceipts, titleText: 'common.expenses'};
    }
}

function SearchPageHeader({queryJSON, hash, onSelectDeleteOption, setOfflineModalOpen, setDownloadErrorModalOpen, data}: SearchPageHeaderProps) {
    const {translate} = useLocalize();
    const theme = useTheme();
    const styles = useThemeStyles();
    const {isOffline} = useNetwork();
    const {activeWorkspaceID} = useActiveWorkspace();
<<<<<<< HEAD
    const {isSmallScreenWidth} = useResponsiveLayout();
    const {selectedTransactions} = useSearchContext();
=======
    const {shouldUseNarrowLayout} = useResponsiveLayout();
    const {selectedTransactions, clearSelectedTransactions} = useSearchContext();
>>>>>>> fd16fdde
    const [selectionMode] = useOnyx(ONYXKEYS.MOBILE_SELECTION_MODE);

    const selectedTransactionsKeys = Object.keys(selectedTransactions ?? {});

    const selectedReports: Array<SearchReport['reportID']> = useMemo(
        () =>
            (data ?? [])
                .filter(
                    (item) =>
                        !SearchUtils.isTransactionListItemType(item) &&
                        item.reportID &&
                        item.transactions.every((transaction: {keyForList: string | number}) => selectedTransactions[transaction.keyForList]?.isSelected),
                )
                .map((item) => item.reportID),
        [data, selectedTransactions],
    );
    const {status, type} = queryJSON;

    const isCannedQuery = SearchUtils.isCannedSearchQuery(queryJSON);

    const headerSubtitle = isCannedQuery ? translate(getHeaderContent(type).titleText) : SearchUtils.getSearchHeaderTitle(queryJSON);
    const headerTitle = isCannedQuery ? '' : translate('search.filtersHeader');
    const headerIcon = isCannedQuery ? getHeaderContent(type).icon : Illustrations.Filters;

    const subtitleStyles = isCannedQuery ? styles.textHeadlineH2 : {};

    const headerButtonsOptions = useMemo(() => {
        if (selectedTransactionsKeys.length === 0) {
            return [];
        }

        const options: Array<DropdownOption<SearchHeaderOptionValue>> = [];

        options.push({
            icon: Expensicons.Download,
            text: translate('common.download'),
            value: CONST.SEARCH.BULK_ACTION_TYPES.EXPORT,
            shouldCloseModalOnSelect: true,
            onSelected: () => {
                if (isOffline) {
                    setOfflineModalOpen?.();
                    return;
                }

                const reportIDList = (selectedReports?.filter((report) => !!report) as string[]) ?? [];
                SearchActions.exportSearchItemsToCSV(
                    {query: status, jsonQuery: JSON.stringify(queryJSON), reportIDList, transactionIDList: selectedTransactionsKeys, policyIDs: [activeWorkspaceID ?? '']},
                    () => {
                        setDownloadErrorModalOpen?.();
                    },
                );
            },
        });

        const shouldShowHoldOption = !isOffline && selectedTransactionsKeys.every((id) => selectedTransactions[id].canHold);

        if (shouldShowHoldOption) {
            options.push({
                icon: Expensicons.Stopwatch,
                text: translate('search.bulkActions.hold'),
                value: CONST.SEARCH.BULK_ACTION_TYPES.HOLD,
                shouldCloseModalOnSelect: true,
                onSelected: () => {
                    if (isOffline) {
                        setOfflineModalOpen?.();
                        return;
                    }

                    Navigation.navigate(ROUTES.TRANSACTION_HOLD_REASON_RHP);
                },
            });
        }

        const shouldShowUnholdOption = !isOffline && selectedTransactionsKeys.every((id) => selectedTransactions[id].canUnhold);

        if (shouldShowUnholdOption) {
            options.push({
                icon: Expensicons.Stopwatch,
                text: translate('search.bulkActions.unhold'),
                value: CONST.SEARCH.BULK_ACTION_TYPES.UNHOLD,
                shouldCloseModalOnSelect: true,
                onSelected: () => {
                    if (isOffline) {
                        setOfflineModalOpen?.();
                        return;
                    }

                    SearchActions.unholdMoneyRequestOnSearch(hash, selectedTransactionsKeys);
                },
            });
        }

        const shouldShowDeleteOption = !isOffline && selectedTransactionsKeys.every((id) => selectedTransactions[id].canDelete);

        if (shouldShowDeleteOption) {
            options.push({
                icon: Expensicons.Trashcan,
                text: translate('search.bulkActions.delete'),
                value: CONST.SEARCH.BULK_ACTION_TYPES.DELETE,
                shouldCloseModalOnSelect: true,
                onSelected: () => {
                    if (isOffline) {
                        setOfflineModalOpen?.();
                        return;
                    }

                    onSelectDeleteOption?.(selectedTransactionsKeys);
                },
            });
        }

        if (options.length === 0) {
            const emptyOptionStyle = {
                interactive: false,
                iconFill: theme.icon,
                iconHeight: variables.iconSizeLarge,
                iconWidth: variables.iconSizeLarge,
                numberOfLinesTitle: 2,
                titleStyle: {...styles.colorMuted, ...styles.fontWeightNormal, ...styles.textWrap},
            };

            options.push({
                icon: Expensicons.Exclamation,
                text: translate('search.bulkActions.noOptionsAvailable'),
                value: undefined,
                ...emptyOptionStyle,
            });
        }

        return options;
    }, [
        queryJSON,
        status,
        selectedTransactionsKeys,
        selectedTransactions,
        translate,
        onSelectDeleteOption,
        hash,
        theme.icon,
        styles.colorMuted,
        styles.fontWeightNormal,
        isOffline,
        setOfflineModalOpen,
        setDownloadErrorModalOpen,
        activeWorkspaceID,
        selectedReports,
        styles.textWrap,
    ]);

    if (shouldUseNarrowLayout) {
        if (selectionMode?.isEnabled) {
            return (
                <SearchSelectedNarrow
                    options={headerButtonsOptions}
                    itemsLength={selectedTransactionsKeys.length}
                />
            );
        }
        return null;
    }

    return (
        <HeaderWrapper
            title={headerTitle}
            subtitle={headerSubtitle}
            icon={headerIcon}
            subtitleStyles={subtitleStyles}
        >
            {headerButtonsOptions.length > 0 && (
                <ButtonWithDropdownMenu
                    onPress={() => null}
                    shouldAlwaysShowDropdownMenu
                    pressOnEnter
                    buttonSize={CONST.DROPDOWN_BUTTON_SIZE.MEDIUM}
                    customText={translate('workspace.common.selected', {selectedNumber: selectedTransactionsKeys.length})}
                    options={headerButtonsOptions}
                    isSplitButton={false}
                />
            )}
            <Button
                text={translate('search.filtersHeader')}
                icon={Expensicons.Filters}
                onPress={() => Navigation.navigate(ROUTES.SEARCH_ADVANCED_FILTERS)}
                medium
            />
        </HeaderWrapper>
    );
}

SearchPageHeader.displayName = 'SearchPageHeader';

export type {SearchHeaderOptionValue};
export default SearchPageHeader;<|MERGE_RESOLUTION|>--- conflicted
+++ resolved
@@ -122,13 +122,8 @@
     const styles = useThemeStyles();
     const {isOffline} = useNetwork();
     const {activeWorkspaceID} = useActiveWorkspace();
-<<<<<<< HEAD
-    const {isSmallScreenWidth} = useResponsiveLayout();
+    const {shouldUseNarrowLayout} = useResponsiveLayout();
     const {selectedTransactions} = useSearchContext();
-=======
-    const {shouldUseNarrowLayout} = useResponsiveLayout();
-    const {selectedTransactions, clearSelectedTransactions} = useSearchContext();
->>>>>>> fd16fdde
     const [selectionMode] = useOnyx(ONYXKEYS.MOBILE_SELECTION_MODE);
 
     const selectedTransactionsKeys = Object.keys(selectedTransactions ?? {});
