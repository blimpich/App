import React, {useMemo} from 'react';
import type {StyleProp, TextStyle} from 'react-native';
import {View} from 'react-native';
import {useOnyx} from 'react-native-onyx';
import Button from '@components/Button';
import ButtonWithDropdownMenu from '@components/ButtonWithDropdownMenu';
import type {DropdownOption} from '@components/ButtonWithDropdownMenu/types';
import Header from '@components/Header';
import type HeaderWithBackButtonProps from '@components/HeaderWithBackButton/types';
import Icon from '@components/Icon';
import * as Expensicons from '@components/Icon/Expensicons';
import * as Illustrations from '@components/Icon/Illustrations';
import type {ReportListItemType, TransactionListItemType} from '@components/SelectionList/types';
import Text from '@components/Text';
import useActiveWorkspace from '@hooks/useActiveWorkspace';
import useLocalize from '@hooks/useLocalize';
import useNetwork from '@hooks/useNetwork';
import useResponsiveLayout from '@hooks/useResponsiveLayout';
import useTheme from '@hooks/useTheme';
import useThemeStyles from '@hooks/useThemeStyles';
import {turnOffMobileSelectionMode} from '@libs/actions/MobileSelectionMode';
import * as SearchActions from '@libs/actions/Search';
import Navigation from '@libs/Navigation/Navigation';
import * as SearchUtils from '@libs/SearchUtils';
import SearchSelectedNarrow from '@pages/Search/SearchSelectedNarrow';
import variables from '@styles/variables';
import CONST from '@src/CONST';
import type {TranslationPaths} from '@src/languages/types';
import ONYXKEYS from '@src/ONYXKEYS';
import ROUTES from '@src/ROUTES';
import type {SearchDataTypes, SearchReport} from '@src/types/onyx/SearchResults';
import type DeepValueOf from '@src/types/utils/DeepValueOf';
import type IconAsset from '@src/types/utils/IconAsset';
import {useSearchContext} from './SearchContext';
import type {SearchQueryJSON} from './types';

type HeaderWrapperProps = Pick<HeaderWithBackButtonProps, 'title' | 'subtitle' | 'icon' | 'children'> & {
    subtitleStyles?: StyleProp<TextStyle>;
};

function HeaderWrapper({icon, title, subtitle, children, subtitleStyles = {}}: HeaderWrapperProps) {
    const styles = useThemeStyles();

    // If the icon is present, the header bar should be taller and use different font.
    const isCentralPaneSettings = !!icon;

    const middleContent = useMemo(() => {
        return (
            <Header
                title={
                    <Text
                        style={[styles.mutedTextLabel, styles.pre]}
                        numberOfLines={1}
                    >
                        {title}
                    </Text>
                }
                subtitle={
                    <Text
                        numberOfLines={2}
                        style={[styles.textLarge, subtitleStyles]}
                    >
                        {subtitle}
                    </Text>
                }
            />
        );
    }, [styles.mutedTextLabel, styles.pre, styles.textLarge, subtitle, subtitleStyles, title]);

    return (
        <View
            dataSet={{dragArea: false}}
            style={[styles.headerBar, isCentralPaneSettings && styles.headerBarDesktopHeight]}
        >
            <View style={[styles.dFlex, styles.flexRow, styles.alignItemsCenter, styles.flexGrow1, styles.justifyContentBetween, styles.overflowHidden]}>
                {icon && (
                    <Icon
                        src={icon}
                        width={variables.iconHeader}
                        height={variables.iconHeader}
                        additionalStyles={[styles.mr2]}
                    />
                )}

                {middleContent}
                <View style={[styles.reportOptions, styles.flexRow, styles.pr5, styles.alignItemsCenter, styles.gap4]}>{children}</View>
            </View>
        </View>
    );
}

type SearchPageHeaderProps = {
    queryJSON: SearchQueryJSON;
    hash: number;
    onSelectDeleteOption?: (itemsToDelete: string[]) => void;
    isCustomQuery: boolean;
    setOfflineModalOpen?: () => void;
    setDownloadErrorModalOpen?: () => void;
    data?: TransactionListItemType[] | ReportListItemType[];
};

type SearchHeaderOptionValue = DeepValueOf<typeof CONST.SEARCH.BULK_ACTION_TYPES> | undefined;

type HeaderContent = {
    icon: IconAsset;
    titleText: TranslationPaths;
};

function getHeaderContent(type: SearchDataTypes): HeaderContent {
    switch (type) {
        case CONST.SEARCH.DATA_TYPES.INVOICE:
            return {icon: Illustrations.EnvelopeReceipt, titleText: 'workspace.common.invoices'};
        case CONST.SEARCH.DATA_TYPES.TRIP:
            return {icon: Illustrations.Luggage, titleText: 'travel.trips'};
        case CONST.SEARCH.DATA_TYPES.EXPENSE:
        default:
            return {icon: Illustrations.MoneyReceipts, titleText: 'common.expenses'};
    }
}

function SearchPageHeader({queryJSON, hash, onSelectDeleteOption, setOfflineModalOpen, setDownloadErrorModalOpen, isCustomQuery, data}: SearchPageHeaderProps) {
    const {translate} = useLocalize();
    const theme = useTheme();
    const styles = useThemeStyles();
    const {isOffline} = useNetwork();
    const {activeWorkspaceID} = useActiveWorkspace();
    const {isSmallScreenWidth} = useResponsiveLayout();
    const {selectedTransactions, clearSelectedTransactions} = useSearchContext();
    const [selectionMode] = useOnyx(ONYXKEYS.MOBILE_SELECTION_MODE);

    const selectedTransactionsKeys = Object.keys(selectedTransactions ?? {});

    const selectedReports: Array<SearchReport['reportID']> = useMemo(
        () =>
            (data ?? [])
                .filter(
                    (item) =>
                        !SearchUtils.isTransactionListItemType(item) &&
                        item.reportID &&
                        item.transactions.every((transaction: {keyForList: string | number}) => selectedTransactions[transaction.keyForList]?.isSelected),
                )
                .map((item) => item.reportID),
        [data, selectedTransactions],
    );
    const {status, type} = queryJSON;
    const headerSubtitle = isCustomQuery ? SearchUtils.getSearchHeaderTitle(queryJSON) : translate(getHeaderContent(type).titleText);
    const headerTitle = isCustomQuery ? translate('search.filtersHeader') : '';
    const headerIcon = isCustomQuery ? Illustrations.Filters : getHeaderContent(type).icon;

    const subtitleStyles = isCustomQuery ? {} : styles.textHeadlineH2;

    const headerButtonsOptions = useMemo(() => {
        if (selectedTransactionsKeys.length === 0) {
            return [];
        }

        const options: Array<DropdownOption<SearchHeaderOptionValue>> = [];

        options.push({
            icon: Expensicons.Download,
            text: translate('common.download'),
            value: CONST.SEARCH.BULK_ACTION_TYPES.EXPORT,
            shouldCloseModalOnSelect: true,
            onSelected: () => {
                if (isOffline) {
                    setOfflineModalOpen?.();
                    return;
                }

                const reportIDList = (selectedReports?.filter((report) => !!report) as string[]) ?? [];
                SearchActions.exportSearchItemsToCSV(
                    {query: status, jsonQuery: JSON.stringify(queryJSON), reportIDList, transactionIDList: selectedTransactionsKeys, policyIDs: [activeWorkspaceID ?? '']},
                    () => {
                        setDownloadErrorModalOpen?.();
                    },
                );
            },
        });

        const shouldShowHoldOption = !isOffline && selectedTransactionsKeys.every((id) => selectedTransactions[id].canHold);

        if (shouldShowHoldOption) {
            options.push({
                icon: Expensicons.Stopwatch,
                text: translate('search.bulkActions.hold'),
                value: CONST.SEARCH.BULK_ACTION_TYPES.HOLD,
                shouldCloseModalOnSelect: true,
                onSelected: () => {
                    if (isOffline) {
                        setOfflineModalOpen?.();
                        return;
                    }

                    if (selectionMode?.isEnabled) {
                        turnOffMobileSelectionMode();
                    }
                    Navigation.navigate(ROUTES.TRANSACTION_HOLD_REASON_RHP);
                },
            });
        }

        const shouldShowUnholdOption = !isOffline && selectedTransactionsKeys.every((id) => selectedTransactions[id].canUnhold);

        if (shouldShowUnholdOption) {
            options.push({
                icon: Expensicons.Stopwatch,
                text: translate('search.bulkActions.unhold'),
                value: CONST.SEARCH.BULK_ACTION_TYPES.UNHOLD,
                shouldCloseModalOnSelect: true,
                onSelected: () => {
                    if (isOffline) {
                        setOfflineModalOpen?.();
                        return;
                    }

                    clearSelectedTransactions();
                    if (selectionMode?.isEnabled) {
                        turnOffMobileSelectionMode();
                    }
                    SearchActions.unholdMoneyRequestOnSearch(hash, selectedTransactionsKeys);
                },
            });
        }

        const shouldShowDeleteOption = !isOffline && selectedTransactionsKeys.every((id) => selectedTransactions[id].canDelete);

        if (shouldShowDeleteOption) {
            options.push({
                icon: Expensicons.Trashcan,
                text: translate('search.bulkActions.delete'),
                value: CONST.SEARCH.BULK_ACTION_TYPES.DELETE,
                shouldCloseModalOnSelect: true,
                onSelected: () => {
                    if (isOffline) {
                        setOfflineModalOpen?.();
                        return;
                    }

                    onSelectDeleteOption?.(selectedTransactionsKeys);
                },
            });
        }

        if (options.length === 0) {
            const emptyOptionStyle = {
                interactive: false,
                iconFill: theme.icon,
                iconHeight: variables.iconSizeLarge,
                iconWidth: variables.iconSizeLarge,
                numberOfLinesTitle: 2,
                titleStyle: {...styles.colorMuted, ...styles.fontWeightNormal, ...styles.textWrap},
            };

            options.push({
                icon: Expensicons.Exclamation,
                text: translate('search.bulkActions.noOptionsAvailable'),
                value: undefined,
                ...emptyOptionStyle,
            });
        }

        return options;
    }, [
        queryJSON,
        status,
        selectedTransactionsKeys,
        selectedTransactions,
        translate,
        onSelectDeleteOption,
        clearSelectedTransactions,
        hash,
        theme.icon,
        styles.colorMuted,
        styles.fontWeightNormal,
        isOffline,
        setOfflineModalOpen,
        setDownloadErrorModalOpen,
        activeWorkspaceID,
        selectedReports,
        styles.textWrap,
        selectionMode?.isEnabled,
    ]);

    if (isSmallScreenWidth) {
        if (selectionMode?.isEnabled) {
            return (
                <SearchSelectedNarrow
                    options={headerButtonsOptions}
                    itemsLength={selectedTransactionsKeys.length}
                />
            );
        }
        return null;
    }

    return (
        <HeaderWrapper
            title={headerTitle}
            subtitle={headerSubtitle}
            icon={headerIcon}
            subtitleStyles={subtitleStyles}
        >
            {headerButtonsOptions.length > 0 && (
                <ButtonWithDropdownMenu
                    onPress={() => null}
                    shouldAlwaysShowDropdownMenu
                    pressOnEnter
                    buttonSize={CONST.DROPDOWN_BUTTON_SIZE.MEDIUM}
                    customText={translate('workspace.common.selected', {selectedNumber: selectedTransactionsKeys.length})}
                    options={headerButtonsOptions}
                    isSplitButton={false}
<<<<<<< HEAD
                    style={styles.ml2}
                    shouldUseStyleUtilityForAnchorPosition
=======
>>>>>>> 071f11ce
                />
            )}
            <Button
                text={translate('search.filtersHeader')}
                icon={Expensicons.Filters}
                onPress={() => Navigation.navigate(ROUTES.SEARCH_ADVANCED_FILTERS)}
                medium
            />
        </HeaderWrapper>
    );
}

SearchPageHeader.displayName = 'SearchPageHeader';

export type {SearchHeaderOptionValue};
export default SearchPageHeader;<|MERGE_RESOLUTION|>--- conflicted
+++ resolved
@@ -309,11 +309,8 @@
                     customText={translate('workspace.common.selected', {selectedNumber: selectedTransactionsKeys.length})}
                     options={headerButtonsOptions}
                     isSplitButton={false}
-<<<<<<< HEAD
                     style={styles.ml2}
                     shouldUseStyleUtilityForAnchorPosition
-=======
->>>>>>> 071f11ce
                 />
             )}
             <Button
