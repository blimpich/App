--- conflicted
+++ resolved
@@ -76,14 +76,8 @@
     const allCards = useMemo(() => mergeCardListWithWorkspaceFeeds(workspaceCardFeeds ?? CONST.EMPTY_OBJECT, userCardList), [userCardList, workspaceCardFeeds]);
     const selectedTransactionsKeys = useMemo(() => Object.keys(selectedTransactions ?? {}), [selectedTransactions]);
 
-<<<<<<< HEAD
-    const email = session?.email;
-    const hasErrors = Object.keys(currentSearchResults?.errors ?? {}).length > 0 && !isOffline;
+    const hasErrors = Object.keys(searchResultsErrors ?? {}).length > 0 && !isOffline;
     const shouldShowSelectedDropdown = headerButtonsOptions.length > 0 && (!shouldUseNarrowLayout || !!selectionMode);
-=======
-    const hasErrors = Object.keys(searchResultsErrors ?? {}).length > 0 && !isOffline;
-    const shouldShowSelectedDropdown = headerButtonsOptions.length > 0 && (!shouldUseNarrowLayout || (!!selectionMode && selectionMode.isEnabled));
->>>>>>> ba687b4a
 
     const [typeOptions, type] = useMemo(() => {
         const options = getTypeOptions(allPolicies, email);
