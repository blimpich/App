--- conflicted
+++ resolved
@@ -76,12 +76,10 @@
     const allCards = useMemo(() => mergeCardListWithWorkspaceFeeds(workspaceCardFeeds ?? CONST.EMPTY_OBJECT, userCardList), [userCardList, workspaceCardFeeds]);
     const selectedTransactionsKeys = useMemo(() => Object.keys(selectedTransactions ?? {}), [selectedTransactions]);
 
+    const email = session?.email;
     const hasErrors = Object.keys(currentSearchResults?.errors ?? {}).length > 0 && !isOffline;
     const shouldShowSelectedDropdown = headerButtonsOptions.length > 0 && (!shouldUseNarrowLayout || (!!selectionMode && selectionMode.isEnabled));
 
-<<<<<<< HEAD
-    const typeOptions = useMemo(() => getTypeOptions(allPolicies, session?.email), [allPolicies, session?.email]);
-=======
     const [typeOptions, type] = useMemo(() => {
         const options = getTypeOptions(allPolicies, email);
         const value = options.find((option) => option.value === unsafeType) ?? null;
@@ -101,7 +99,6 @@
         ].flat();
         return [options, value];
     }, [unsafeStatus, type, groupBy]);
->>>>>>> 7101f2ee
 
     const filterFormValues = useMemo(() => {
         return buildFilterFormValuesFromQuery(queryJSON, policyCategories, policyTagsLists, currencyList, personalDetails, allCards, reports, taxRates);
