import React, {useCallback, useMemo, useRef} from 'react';
import {View} from 'react-native';
// eslint-disable-next-line no-restricted-imports
import type {ScrollView as RNScrollView} from 'react-native';
import {useOnyx} from 'react-native-onyx';
import Button from '@components/Button';
import ButtonWithDropdownMenu from '@components/ButtonWithDropdownMenu';
import type {DropdownOption} from '@components/ButtonWithDropdownMenu/types';
import * as Expensicons from '@components/Icon/Expensicons';
import {usePersonalDetails} from '@components/OnyxProvider';
import ScrollView from '@components/ScrollView';
import type {DateSelectPopupValue} from '@components/Search/FilterDropdowns/DateSelectPopup';
import DateSelectPopup from '@components/Search/FilterDropdowns/DateSelectPopup';
import type {PopoverComponentProps} from '@components/Search/FilterDropdowns/DropdownButton';
import DropdownButton from '@components/Search/FilterDropdowns/DropdownButton';
import type {MultiSelectItem} from '@components/Search/FilterDropdowns/MultiSelectPopup';
import MultiSelectPopup from '@components/Search/FilterDropdowns/MultiSelectPopup';
import SingleSelectPopup from '@components/Search/FilterDropdowns/SingleSelectPopup';
import UserSelectPopup from '@components/Search/FilterDropdowns/UserSelectPopup';
import {useSearchContext} from '@components/Search/SearchContext';
import type {SearchQueryJSON, SingularSearchStatus} from '@components/Search/types';
import SearchFiltersSkeleton from '@components/Skeletons/SearchFiltersSkeleton';
import useLocalize from '@hooks/useLocalize';
import useNetwork from '@hooks/useNetwork';
import useResponsiveLayout from '@hooks/useResponsiveLayout';
import useTheme from '@hooks/useTheme';
import useThemeStyles from '@hooks/useThemeStyles';
import {updateAdvancedFilters} from '@libs/actions/Search';
import {mergeCardListWithWorkspaceFeeds} from '@libs/CardUtils';
import DateUtils from '@libs/DateUtils';
import Navigation from '@libs/Navigation/Navigation';
import {getAllTaxRates} from '@libs/PolicyUtils';
import {buildFilterFormValuesFromQuery, buildQueryStringFromFilterFormValues, buildSearchQueryJSON, buildSearchQueryString} from '@libs/SearchQueryUtils';
import {getStatusOptions, getTypeOptions} from '@libs/SearchUIUtils';
import CONST from '@src/CONST';
import ONYXKEYS from '@src/ONYXKEYS';
import ROUTES from '@src/ROUTES';
import type {SearchAdvancedFiltersForm} from '@src/types/form';
<<<<<<< HEAD
import type {SearchDataTypes} from '@src/types/onyx/SearchResults';
=======
>>>>>>> a95aef3a
import type {SearchHeaderOptionValue} from './SearchPageHeader';

type SearchFiltersBarProps = {
    queryJSON: SearchQueryJSON;
    headerButtonsOptions: Array<DropdownOption<SearchHeaderOptionValue>>;
};

function SearchFiltersBar({queryJSON, headerButtonsOptions}: SearchFiltersBarProps) {
    const {hash, type, groupBy, status} = queryJSON;
    const scrollRef = useRef<RNScrollView>(null);

    const theme = useTheme();
    const styles = useThemeStyles();
    const {translate} = useLocalize();

    const {isOffline} = useNetwork();
    const personalDetails = usePersonalDetails();
    const {shouldUseNarrowLayout} = useResponsiveLayout();
    const {selectedTransactions, setExportMode, isExportMode, shouldShowExportModeOption, shouldShowFiltersBarLoading} = useSearchContext();

    const [session] = useOnyx(ONYXKEYS.SESSION, {canBeMissing: true});
    const [userCardList] = useOnyx(ONYXKEYS.CARD_LIST, {canBeMissing: true});
    const [reports] = useOnyx(ONYXKEYS.COLLECTION.REPORT, {canBeMissing: false});
    const [allPolicies] = useOnyx(ONYXKEYS.COLLECTION.POLICY, {canBeMissing: true});
    const [currencyList = {}] = useOnyx(ONYXKEYS.CURRENCY_LIST, {canBeMissing: true});
    const [policyTagsLists] = useOnyx(ONYXKEYS.COLLECTION.POLICY_TAGS, {canBeMissing: true});
    const [policyCategories] = useOnyx(ONYXKEYS.COLLECTION.POLICY_CATEGORIES, {canBeMissing: true});
    const [workspaceCardFeeds] = useOnyx(ONYXKEYS.COLLECTION.WORKSPACE_CARDS_LIST, {canBeMissing: true});
    const [selectionMode] = useOnyx(ONYXKEYS.MOBILE_SELECTION_MODE, {canBeMissing: true});
    const [currentSearchResults] = useOnyx(`${ONYXKEYS.COLLECTION.SNAPSHOT}${hash}`, {canBeMissing: true});

    const taxRates = getAllTaxRates();
    const allCards = useMemo(() => mergeCardListWithWorkspaceFeeds(workspaceCardFeeds ?? CONST.EMPTY_OBJECT, userCardList), [userCardList, workspaceCardFeeds]);
    const selectedTransactionsKeys = useMemo(() => Object.keys(selectedTransactions ?? {}), [selectedTransactions]);

    const hasErrors = Object.keys(currentSearchResults?.errors ?? {}).length > 0 && !isOffline;
    const shouldShowSelectedDropdown = headerButtonsOptions.length > 0 && (!shouldUseNarrowLayout || (!!selectionMode && selectionMode.isEnabled));

    const typeOptions = useMemo(() => getTypeOptions(allPolicies, session?.email), [allPolicies, session?.email]);

    const filterFormValues = useMemo(() => {
        return buildFilterFormValuesFromQuery(queryJSON, policyCategories, policyTagsLists, currencyList, personalDetails, allCards, reports, taxRates);
    }, [allCards, currencyList, personalDetails, policyCategories, policyTagsLists, queryJSON, reports, taxRates]);

    const updateFilterForm = useCallback(
        (values: Partial<SearchAdvancedFiltersForm>) => {
            const updatedFilterFormValues: Partial<SearchAdvancedFiltersForm> = {
                ...filterFormValues,
                ...values,
            };

            // If the type has changed, reset the status so we dont have an invalid status selected
            if (updatedFilterFormValues.type !== filterFormValues.type) {
                updatedFilterFormValues.status = CONST.SEARCH.STATUS.EXPENSE.ALL;
            }

            const filterString = buildQueryStringFromFilterFormValues(updatedFilterFormValues);
            const searchQueryJSON = buildSearchQueryJSON(filterString);
            const queryString = buildSearchQueryString(searchQueryJSON);

            Navigation.setParams({q: queryString});
        },
        [filterFormValues],
    );

    const updateFilterForm = useCallback(
        (values: Partial<SearchAdvancedFiltersForm>) => {
            const updatedFilterFormValues: Partial<SearchAdvancedFiltersForm> = {
                ...filterFormValues,
                ...values,
            };

            // If the type has changed, reset the status so we dont have an invalid status selected
            if (updatedFilterFormValues.type !== filterFormValues.type) {
                updatedFilterFormValues.status = CONST.SEARCH.STATUS.EXPENSE.ALL;
            }

            const filterString = buildQueryStringFromFilterFormValues(updatedFilterFormValues);
            const searchQueryJSON = buildSearchQueryJSON(filterString);
            const queryString = buildSearchQueryString(searchQueryJSON);

            Navigation.setParams({q: queryString});
        },
        [filterFormValues],
    );

    const openAdvancedFilters = useCallback(() => {
        updateAdvancedFilters(filterFormValues);
        Navigation.navigate(ROUTES.SEARCH_ADVANCED_FILTERS);
    }, [filterFormValues]);

    const typeComponent = useCallback(
        ({closeOverlay}: PopoverComponentProps) => {
            const value = typeOptions.find((option) => option.value === type) ?? null;

<<<<<<< HEAD
            // Remove the invoice option if the user is not allowed to send invoices
            let visibleOptions = typeOptions;
            if (!canSendInvoice(allPolicies, session?.email) && !hasInvoiceReports()) {
                visibleOptions = visibleOptions.filter((typeOption) => typeOption.value !== CONST.SEARCH.DATA_TYPES.INVOICE);
            }

=======
>>>>>>> a95aef3a
            return (
                <SingleSelectPopup
                    label={translate('common.type')}
                    value={value}
                    items={typeOptions}
                    closeOverlay={closeOverlay}
                    onChange={(item) => updateFilterForm({type: item?.value ?? CONST.SEARCH.DATA_TYPES.EXPENSE})}
                />
            );
        },
<<<<<<< HEAD
        [allPolicies, session?.email, translate, type, updateFilterForm],
=======
        [translate, type, typeOptions, updateFilterForm],
>>>>>>> a95aef3a
    );

    const statusComponent = useCallback(
        ({closeOverlay}: PopoverComponentProps) => {
            const items = getStatusOptions(type, groupBy);
            const selected = Array.isArray(status) ? items.filter((option) => status.includes(option.value)) : (items.find((option) => option.value === status) ?? []);
            const value = [selected].flat();

            const onChange = (selectedItems: Array<MultiSelectItem<SingularSearchStatus>>) => {
                const newStatus = selectedItems.length ? selectedItems.map((i) => i.value) : CONST.SEARCH.STATUS.EXPENSE.ALL;
                updateFilterForm({status: newStatus});
            };

            return (
                <MultiSelectPopup
                    label={translate('common.status')}
                    items={items}
                    value={value}
                    closeOverlay={closeOverlay}
                    onChange={onChange}
                />
            );
        },
        [groupBy, status, translate, type, updateFilterForm],
    );

    const datePickerComponent = useCallback(
        ({closeOverlay}: PopoverComponentProps) => {
            const value: DateSelectPopupValue = {
                [CONST.SEARCH.DATE_MODIFIERS.AFTER]: filterFormValues.dateAfter ?? null,
                [CONST.SEARCH.DATE_MODIFIERS.BEFORE]: filterFormValues.dateBefore ?? null,
                [CONST.SEARCH.DATE_MODIFIERS.ON]: filterFormValues.dateOn ?? null,
            };

            const onChange = (selectedDates: DateSelectPopupValue) => {
                const dateFormValues = {
                    dateAfter: selectedDates[CONST.SEARCH.DATE_MODIFIERS.AFTER] ?? undefined,
                    dateBefore: selectedDates[CONST.SEARCH.DATE_MODIFIERS.BEFORE] ?? undefined,
                    dateOn: selectedDates[CONST.SEARCH.DATE_MODIFIERS.ON] ?? undefined,
                };

                updateFilterForm(dateFormValues);
            };

            return (
                <DateSelectPopup
                    closeOverlay={closeOverlay}
                    value={value}
                    onChange={onChange}
                />
            );
        },
        [filterFormValues.dateAfter, filterFormValues.dateBefore, filterFormValues.dateOn, updateFilterForm],
    );

    const userPickerComponent = useCallback(
        ({closeOverlay}: PopoverComponentProps) => {
            const value = filterFormValues.from ?? [];

            return (
                <UserSelectPopup
                    value={value}
                    closeOverlay={closeOverlay}
                    onChange={(selectedUsers) => updateFilterForm({from: selectedUsers})}
                />
            );
        },
        [filterFormValues.from, updateFilterForm],
    );

    /**
     * Builds the list of all filter chips to be displayed in the
     * filter bar
     */
    const filters = useMemo(() => {
        const statusValue = getStatusOptions(type, groupBy).filter((option) => status.includes(option.value));
        const dateValue = [
            filterFormValues.dateAfter ? `${translate('common.after')} ${DateUtils.formatToReadableString(filterFormValues.dateAfter)}` : null,
            filterFormValues.dateBefore ? `${translate('common.before')} ${DateUtils.formatToReadableString(filterFormValues.dateBefore)}` : null,
            filterFormValues.dateOn ? `${translate('common.on')} ${DateUtils.formatToReadableString(filterFormValues.dateOn)}` : null,
        ].filter(Boolean) as string[];
        const fromValue = filterFormValues.from?.map((accountID) => personalDetails?.[accountID]?.displayName ?? accountID) ?? [];

        const filterList = [
            {
                label: translate('common.type'),
                PopoverComponent: typeComponent,
                value: translate(`common.${type}`),
            },
            {
                label: translate('common.status'),
                PopoverComponent: statusComponent,
                value: statusValue.map((option) => translate(option.translation)),
            },
            {
                label: translate('common.date'),
                PopoverComponent: datePickerComponent,
                value: dateValue,
            },
            {
                label: translate('common.from'),
                PopoverComponent: userPickerComponent,
                value: fromValue,
            },
        ];

        return filterList;
    }, [
        type,
        groupBy,
        filterFormValues.dateAfter,
        filterFormValues.dateBefore,
        filterFormValues.dateOn,
        filterFormValues.from,
        translate,
        typeComponent,
        statusComponent,
        datePickerComponent,
        userPickerComponent,
        status,
        personalDetails,
    ]);

    if (hasErrors) {
        return null;
    }

    if (shouldShowFiltersBarLoading) {
        return <SearchFiltersSkeleton shouldAnimate />;
    }

    const selectionButtonText = isExportMode ? translate('search.exportAll.allMatchingItemsSelected') : translate('workspace.common.selected', {count: selectedTransactionsKeys.length});

    return (
        <View style={[shouldShowSelectedDropdown && styles.ph5, styles.mb2, styles.searchFiltersBarContainer]}>
            {shouldShowSelectedDropdown ? (
                <View style={[styles.flexRow, styles.gap3]}>
                    <ButtonWithDropdownMenu
                        onPress={() => null}
                        shouldAlwaysShowDropdownMenu
                        buttonSize={CONST.DROPDOWN_BUTTON_SIZE.SMALL}
                        customText={selectionButtonText}
                        options={headerButtonsOptions}
                        isSplitButton={false}
                        anchorAlignment={{
                            horizontal: CONST.MODAL.ANCHOR_ORIGIN_HORIZONTAL.LEFT,
                            vertical: CONST.MODAL.ANCHOR_ORIGIN_VERTICAL.TOP,
                        }}
                        popoverHorizontalOffsetType={CONST.MODAL.ANCHOR_ORIGIN_HORIZONTAL.LEFT}
                    />
                    {!isExportMode && shouldShowExportModeOption && (
                        <Button
                            link
                            small
                            shouldUseDefaultHover={false}
                            innerStyles={styles.p0}
                            onPress={() => setExportMode(true)}
                            text={translate('search.exportAll.selectAllMatchingItems')}
                        />
                    )}
                </View>
            ) : (
                <ScrollView
                    horizontal
                    keyboardShouldPersistTaps="always"
                    style={[styles.flexRow, styles.overflowScroll, styles.flexGrow0]}
                    contentContainerStyle={[styles.flexRow, styles.flexGrow0, styles.gap2, styles.ph5]}
                    ref={scrollRef}
                    showsHorizontalScrollIndicator={false}
                >
                    {filters.map((filter) => (
                        <DropdownButton
                            key={filter.label}
                            label={filter.label}
                            value={filter.value}
                            PopoverComponent={filter.PopoverComponent}
                        />
                    ))}

                    <Button
                        link
                        small
                        shouldUseDefaultHover={false}
                        text={translate('search.filtersHeader')}
                        iconFill={theme.link}
                        iconHoverFill={theme.linkHover}
                        icon={Expensicons.Filter}
                        textStyles={[styles.textMicroBold]}
                        onPress={openAdvancedFilters}
                    />
                </ScrollView>
            )}
        </View>
    );
}

SearchFiltersBar.displayName = 'SearchFiltersBar';

export default SearchFiltersBar;<|MERGE_RESOLUTION|>--- conflicted
+++ resolved
@@ -36,10 +36,6 @@
 import ONYXKEYS from '@src/ONYXKEYS';
 import ROUTES from '@src/ROUTES';
 import type {SearchAdvancedFiltersForm} from '@src/types/form';
-<<<<<<< HEAD
-import type {SearchDataTypes} from '@src/types/onyx/SearchResults';
-=======
->>>>>>> a95aef3a
 import type {SearchHeaderOptionValue} from './SearchPageHeader';
 
 type SearchFiltersBarProps = {
@@ -105,27 +101,6 @@
         [filterFormValues],
     );
 
-    const updateFilterForm = useCallback(
-        (values: Partial<SearchAdvancedFiltersForm>) => {
-            const updatedFilterFormValues: Partial<SearchAdvancedFiltersForm> = {
-                ...filterFormValues,
-                ...values,
-            };
-
-            // If the type has changed, reset the status so we dont have an invalid status selected
-            if (updatedFilterFormValues.type !== filterFormValues.type) {
-                updatedFilterFormValues.status = CONST.SEARCH.STATUS.EXPENSE.ALL;
-            }
-
-            const filterString = buildQueryStringFromFilterFormValues(updatedFilterFormValues);
-            const searchQueryJSON = buildSearchQueryJSON(filterString);
-            const queryString = buildSearchQueryString(searchQueryJSON);
-
-            Navigation.setParams({q: queryString});
-        },
-        [filterFormValues],
-    );
-
     const openAdvancedFilters = useCallback(() => {
         updateAdvancedFilters(filterFormValues);
         Navigation.navigate(ROUTES.SEARCH_ADVANCED_FILTERS);
@@ -135,15 +110,6 @@
         ({closeOverlay}: PopoverComponentProps) => {
             const value = typeOptions.find((option) => option.value === type) ?? null;
 
-<<<<<<< HEAD
-            // Remove the invoice option if the user is not allowed to send invoices
-            let visibleOptions = typeOptions;
-            if (!canSendInvoice(allPolicies, session?.email) && !hasInvoiceReports()) {
-                visibleOptions = visibleOptions.filter((typeOption) => typeOption.value !== CONST.SEARCH.DATA_TYPES.INVOICE);
-            }
-
-=======
->>>>>>> a95aef3a
             return (
                 <SingleSelectPopup
                     label={translate('common.type')}
@@ -154,11 +120,7 @@
                 />
             );
         },
-<<<<<<< HEAD
-        [allPolicies, session?.email, translate, type, updateFilterForm],
-=======
         [translate, type, typeOptions, updateFilterForm],
->>>>>>> a95aef3a
     );
 
     const statusComponent = useCallback(
