--- conflicted
+++ resolved
@@ -1,9 +1,5 @@
 import {emailSelector} from '@selectors/Session';
-<<<<<<< HEAD
-import React, {useCallback, useContext, useMemo, useRef} from 'react';
-=======
-import React, {useCallback, useEffect, useMemo, useRef} from 'react';
->>>>>>> 8aa2d214
+import React, {useCallback, useContext, useEffect, useMemo, useRef} from 'react';
 import type {ReactNode} from 'react';
 import {View} from 'react-native';
 // eslint-disable-next-line no-restricted-imports
