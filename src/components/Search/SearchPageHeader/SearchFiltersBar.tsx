--- conflicted
+++ resolved
@@ -32,7 +32,6 @@
 import DateUtils from '@libs/DateUtils';
 import Navigation from '@libs/Navigation/Navigation';
 import {getAllTaxRates} from '@libs/PolicyUtils';
-<<<<<<< HEAD
 import {
     buildFilterFormValuesFromQuery,
     buildQueryStringFromFilterFormValues,
@@ -41,11 +40,7 @@
     isFilterSupported,
     isSearchDatePreset,
 } from '@libs/SearchQueryUtils';
-import {getGroupByOptions, getStatusOptions, getTypeOptions} from '@libs/SearchUIUtils';
-=======
-import {buildFilterFormValuesFromQuery, buildQueryStringFromFilterFormValues, buildSearchQueryJSON, buildSearchQueryString, isFilterSupported} from '@libs/SearchQueryUtils';
 import {getFeedOptions, getGroupByOptions, getStatusOptions, getTypeOptions} from '@libs/SearchUIUtils';
->>>>>>> 10da8383
 import CONST from '@src/CONST';
 import ONYXKEYS from '@src/ONYXKEYS';
 import ROUTES from '@src/ROUTES';
@@ -327,13 +322,8 @@
             {
                 label: translate('common.date'),
                 PopoverComponent: datePickerComponent,
-<<<<<<< HEAD
                 value: displayDate,
-                keyForList: CONST.SEARCH.SYNTAX_FILTER_KEYS.DATE,
-=======
-                value: dateValue,
                 filterKey: FILTER_KEYS.DATE_ON,
->>>>>>> 10da8383
             },
             {
                 label: translate('common.from'),
