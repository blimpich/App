import React, {useMemo, useRef} from 'react';
import {View} from 'react-native';
// eslint-disable-next-line no-restricted-imports
import type {ScrollView as RNScrollView, ViewStyle} from 'react-native';
import {useOnyx} from 'react-native-onyx';
import Button from '@components/Button';
import ButtonWithDropdownMenu from '@components/ButtonWithDropdownMenu';
import type {DropdownOption} from '@components/ButtonWithDropdownMenu/types';
import * as Expensicons from '@components/Icon/Expensicons';
import ScrollView from '@components/ScrollView';
import {useSearchContext} from '@components/Search/SearchContext';
<<<<<<< HEAD
import type {ChatSearchStatus, ExpenseSearchStatus, InvoiceSearchStatus, SearchQueryJSON, TaskSearchStatus, TripSearchStatus} from '@components/Search/types';
=======
import type {ChatSearchStatus, ExpenseSearchStatus, InvoiceSearchStatus, SearchGroupBy, SearchQueryJSON, TripSearchStatus} from '@components/Search/types';
>>>>>>> 18f248c0
import SearchStatusSkeleton from '@components/Skeletons/SearchStatusSkeleton';
import useLocalize from '@hooks/useLocalize';
import useNetwork from '@hooks/useNetwork';
import useResponsiveLayout from '@hooks/useResponsiveLayout';
import useSingleExecution from '@hooks/useSingleExecution';
import useStyleUtils from '@hooks/useStyleUtils';
import useTheme from '@hooks/useTheme';
import useThemeStyles from '@hooks/useThemeStyles';
import Navigation from '@libs/Navigation/Navigation';
import {buildSearchQueryString} from '@libs/SearchQueryUtils';
import CONST from '@src/CONST';
import type {TranslationPaths} from '@src/languages/types';
import ONYXKEYS from '@src/ONYXKEYS';
import type {SearchDataTypes} from '@src/types/onyx/SearchResults';
import type IconAsset from '@src/types/utils/IconAsset';
import type {SearchHeaderOptionValue} from './SearchPageHeader';

type SearchStatusBarProps = {
    queryJSON: SearchQueryJSON;
    onStatusChange?: () => void;
    headerButtonsOptions: Array<DropdownOption<SearchHeaderOptionValue>>;
};

const expenseOptions: Array<{status: ExpenseSearchStatus; type: SearchDataTypes; icon: IconAsset; text: TranslationPaths}> = [
    {
        type: CONST.SEARCH.DATA_TYPES.EXPENSE,
        status: CONST.SEARCH.STATUS.EXPENSE.ALL,
        icon: Expensicons.All,
        text: 'common.all',
    },
    {
        type: CONST.SEARCH.DATA_TYPES.EXPENSE,
        status: CONST.SEARCH.STATUS.EXPENSE.UNREPORTED,
        icon: Expensicons.DocumentSlash,
        text: 'common.unreported',
    },
    {
        type: CONST.SEARCH.DATA_TYPES.EXPENSE,
        status: CONST.SEARCH.STATUS.EXPENSE.DRAFTS,
        icon: Expensicons.Pencil,
        text: 'common.drafts',
    },
    {
        type: CONST.SEARCH.DATA_TYPES.EXPENSE,
        status: CONST.SEARCH.STATUS.EXPENSE.OUTSTANDING,
        icon: Expensicons.Hourglass,
        text: 'common.outstanding',
    },
    {
        type: CONST.SEARCH.DATA_TYPES.EXPENSE,
        status: CONST.SEARCH.STATUS.EXPENSE.APPROVED,
        icon: Expensicons.ThumbsUp,
        text: 'iou.approved',
    },
    {
        type: CONST.SEARCH.DATA_TYPES.EXPENSE,
        status: CONST.SEARCH.STATUS.EXPENSE.DONE,
        icon: Expensicons.Checkbox,
        text: 'iou.done',
    },
    {
        type: CONST.SEARCH.DATA_TYPES.EXPENSE,
        status: CONST.SEARCH.STATUS.EXPENSE.PAID,
        icon: Expensicons.Checkmark,
        text: 'iou.settledExpensify',
    },
];

const expenseReportOptions: Array<{status: ExpenseSearchStatus; type: SearchDataTypes; icon: IconAsset; text: TranslationPaths}> = [
    {
        type: CONST.SEARCH.DATA_TYPES.EXPENSE,
        status: CONST.SEARCH.STATUS.EXPENSE.ALL,
        icon: Expensicons.All,
        text: 'common.all',
    },
    {
        type: CONST.SEARCH.DATA_TYPES.EXPENSE,
        status: CONST.SEARCH.STATUS.EXPENSE.DRAFTS,
        icon: Expensicons.Pencil,
        text: 'common.drafts',
    },
    {
        type: CONST.SEARCH.DATA_TYPES.EXPENSE,
        status: CONST.SEARCH.STATUS.EXPENSE.OUTSTANDING,
        icon: Expensicons.Hourglass,
        text: 'common.outstanding',
    },
    {
        type: CONST.SEARCH.DATA_TYPES.EXPENSE,
        status: CONST.SEARCH.STATUS.EXPENSE.APPROVED,
        icon: Expensicons.ThumbsUp,
        text: 'iou.approved',
    },
    {
        type: CONST.SEARCH.DATA_TYPES.EXPENSE,
        status: CONST.SEARCH.STATUS.EXPENSE.DONE,
        icon: Expensicons.Checkbox,
        text: 'iou.done',
    },
    {
        type: CONST.SEARCH.DATA_TYPES.EXPENSE,
        status: CONST.SEARCH.STATUS.EXPENSE.PAID,
        icon: Expensicons.Checkmark,
        text: 'iou.settledExpensify',
    },
];

const invoiceOptions: Array<{type: SearchDataTypes; status: InvoiceSearchStatus; icon: IconAsset; text: TranslationPaths}> = [
    {
        type: CONST.SEARCH.DATA_TYPES.INVOICE,
        status: CONST.SEARCH.STATUS.INVOICE.ALL,
        icon: Expensicons.All,
        text: 'common.all',
    },
    {
        type: CONST.SEARCH.DATA_TYPES.INVOICE,
        status: CONST.SEARCH.STATUS.INVOICE.OUTSTANDING,
        icon: Expensicons.Hourglass,
        text: 'common.outstanding',
    },
    {
        type: CONST.SEARCH.DATA_TYPES.INVOICE,
        status: CONST.SEARCH.STATUS.INVOICE.PAID,
        icon: Expensicons.Checkmark,
        text: 'iou.settledExpensify',
    },
];

const tripOptions: Array<{type: SearchDataTypes; status: TripSearchStatus; icon: IconAsset; text: TranslationPaths}> = [
    {
        type: CONST.SEARCH.DATA_TYPES.TRIP,
        status: CONST.SEARCH.STATUS.TRIP.ALL,
        icon: Expensicons.All,
        text: 'common.all',
    },
    {
        type: CONST.SEARCH.DATA_TYPES.TRIP,
        status: CONST.SEARCH.STATUS.TRIP.CURRENT,
        icon: Expensicons.Calendar,
        text: 'search.filters.current',
    },
    {
        type: CONST.SEARCH.DATA_TYPES.TRIP,
        status: CONST.SEARCH.STATUS.TRIP.PAST,
        icon: Expensicons.History,
        text: 'search.filters.past',
    },
];

const chatOptions: Array<{type: SearchDataTypes; status: ChatSearchStatus; icon: IconAsset; text: TranslationPaths}> = [
    {
        type: CONST.SEARCH.DATA_TYPES.CHAT,
        status: CONST.SEARCH.STATUS.CHAT.ALL,
        icon: Expensicons.All,
        text: 'common.all',
    },
    {
        type: CONST.SEARCH.DATA_TYPES.CHAT,
        status: CONST.SEARCH.STATUS.CHAT.UNREAD,
        icon: Expensicons.ChatBubbleUnread,
        text: 'common.unread',
    },
    {
        type: CONST.SEARCH.DATA_TYPES.CHAT,
        status: CONST.SEARCH.STATUS.CHAT.SENT,
        icon: Expensicons.Send,
        text: 'common.sent',
    },
    {
        type: CONST.SEARCH.DATA_TYPES.CHAT,
        status: CONST.SEARCH.STATUS.CHAT.ATTACHMENTS,
        icon: Expensicons.Paperclip,
        text: 'common.attachments',
    },
    {
        type: CONST.SEARCH.DATA_TYPES.CHAT,
        status: CONST.SEARCH.STATUS.CHAT.LINKS,
        icon: Expensicons.Link,
        text: 'common.links',
    },
    {
        type: CONST.SEARCH.DATA_TYPES.CHAT,
        status: CONST.SEARCH.STATUS.CHAT.PINNED,
        icon: Expensicons.Pin,
        text: 'search.filters.pinned',
    },
];

<<<<<<< HEAD
const taskOptions: Array<{type: SearchDataTypes; status: TaskSearchStatus; icon: IconAsset; text: TranslationPaths}> = [
    {
        type: CONST.SEARCH.DATA_TYPES.TASK,
        status: CONST.SEARCH.STATUS.TASK.ALL,
        icon: Expensicons.All,
        text: 'common.all',
    },
    {
        type: CONST.SEARCH.DATA_TYPES.TASK,
        status: CONST.SEARCH.STATUS.TASK.OUTSTANDING,
        icon: Expensicons.Hourglass,
        text: 'common.outstanding',
    },
    {
        type: CONST.SEARCH.DATA_TYPES.TASK,
        status: CONST.SEARCH.STATUS.TASK.COMPLETED,
        icon: Expensicons.Checkbox,
        text: 'search.filters.completed',
    },
];

function getOptions(type: SearchDataTypes) {
=======
function getOptions(type: SearchDataTypes, groupBy: SearchGroupBy | undefined) {
>>>>>>> 18f248c0
    switch (type) {
        case CONST.SEARCH.DATA_TYPES.INVOICE:
            return invoiceOptions;
        case CONST.SEARCH.DATA_TYPES.TRIP:
            return tripOptions;
        case CONST.SEARCH.DATA_TYPES.CHAT:
            return chatOptions;
        case CONST.SEARCH.DATA_TYPES.TASK:
            return taskOptions;
        case CONST.SEARCH.DATA_TYPES.EXPENSE:
        default:
            return groupBy === CONST.SEARCH.GROUP_BY.REPORTS ? expenseReportOptions : expenseOptions;
    }
}

function SearchStatusBar({queryJSON, onStatusChange, headerButtonsOptions}: SearchStatusBarProps) {
    const {singleExecution} = useSingleExecution();
    const styles = useThemeStyles();
    const StyleUtils = useStyleUtils();
    const theme = useTheme();
    const {translate} = useLocalize();
    const {shouldUseNarrowLayout} = useResponsiveLayout();
    const {selectedTransactions, setExportMode, isExportMode, shouldShowExportModeOption} = useSearchContext();
    const [selectionMode] = useOnyx(ONYXKEYS.MOBILE_SELECTION_MODE, {canBeMissing: true});
    const options = getOptions(queryJSON.type, queryJSON.groupBy);
    const scrollRef = useRef<RNScrollView>(null);
    const isScrolledRef = useRef(false);
    const {shouldShowStatusBarLoading} = useSearchContext();
    const {hash} = queryJSON;
    const [currentSearchResults] = useOnyx(`${ONYXKEYS.COLLECTION.SNAPSHOT}${hash}`, {canBeMissing: false});
    const {isOffline} = useNetwork();

    const selectedTransactionsKeys = useMemo(() => Object.keys(selectedTransactions ?? {}), [selectedTransactions]);
    const shouldShowSelectedDropdown = headerButtonsOptions.length > 0 && (!shouldUseNarrowLayout || (!!selectionMode && selectionMode.isEnabled));

    const hasErrors = Object.keys(currentSearchResults?.errors ?? {}).length > 0 && !isOffline;

    if (hasErrors) {
        return null;
    }

    if (shouldShowStatusBarLoading) {
        return <SearchStatusSkeleton shouldAnimate />;
    }

    const selectionButtonText = isExportMode ? translate('search.exportAll.allMatchingItemsSelected') : translate('workspace.common.selected', {count: selectedTransactionsKeys.length});

    return (
        <View style={[shouldShowSelectedDropdown && styles.ph5, styles.mb2, styles.searchStatusBarContainer]}>
            {shouldShowSelectedDropdown ? (
                <View style={styles.flexRow}>
                    <ButtonWithDropdownMenu
                        onPress={() => null}
                        shouldAlwaysShowDropdownMenu
                        buttonSize={CONST.DROPDOWN_BUTTON_SIZE.MEDIUM}
                        customText={selectionButtonText}
                        options={headerButtonsOptions}
                        isSplitButton={false}
                        anchorAlignment={{
                            horizontal: CONST.MODAL.ANCHOR_ORIGIN_HORIZONTAL.LEFT,
                            vertical: CONST.MODAL.ANCHOR_ORIGIN_VERTICAL.TOP,
                        }}
                        popoverHorizontalOffsetType={CONST.MODAL.ANCHOR_ORIGIN_HORIZONTAL.LEFT}
                    />
                    {!isExportMode && shouldShowExportModeOption && (
                        <View style={[styles.button, styles.bgTransparent]}>
                            <Button
                                link
                                shouldUseDefaultHover={false}
                                innerStyles={[styles.p0, StyleUtils.getResetStyle<ViewStyle>(['height', 'minHeight'])]}
                                onPress={() => setExportMode(true)}
                                text={translate('search.exportAll.selectAllMatchingItems')}
                            />
                        </View>
                    )}
                </View>
            ) : (
                <ScrollView
                    style={[styles.flexRow, styles.overflowScroll, styles.flexGrow0]}
                    ref={scrollRef}
                    horizontal
                    showsHorizontalScrollIndicator={false}
                >
                    {options.map((item, index) => {
                        const onPress = singleExecution(() => {
                            onStatusChange?.();
                            const query = buildSearchQueryString({...queryJSON, status: item.status});
                            Navigation.setParams({q: query});
                        });
                        const isActive = Array.isArray(queryJSON.status) ? queryJSON.status.includes(item.status) : queryJSON.status === item.status;
                        const isFirstItem = index === 0;
                        const isLastItem = index === options.length - 1;

                        return (
                            <Button
                                key={item.status}
                                onLayout={(e) => {
                                    if (!isActive || isScrolledRef.current || !('left' in e.nativeEvent.layout)) {
                                        return;
                                    }
                                    isScrolledRef.current = true;
                                    scrollRef.current?.scrollTo({x: (e.nativeEvent.layout.left as number) - styles.pl5.paddingLeft});
                                }}
                                text={translate(item.text)}
                                onPress={onPress}
                                icon={item.icon}
                                iconFill={isActive ? theme.success : undefined}
                                iconHoverFill={theme.success}
                                innerStyles={!isActive && styles.bgTransparent}
                                hoverStyles={StyleUtils.getBackgroundColorStyle(!isActive ? theme.highlightBG : theme.border)}
                                textStyles={!isActive && StyleUtils.getTextColorStyle(theme.textSupporting)}
                                textHoverStyles={StyleUtils.getTextColorStyle(theme.text)}
                                // We add padding to the first and last items so that they align with the header and table but can overflow outside the screen when scrolled.
                                style={[isFirstItem && styles.pl5, isLastItem && styles.pr5]}
                            />
                        );
                    })}
                </ScrollView>
            )}
        </View>
    );
}

SearchStatusBar.displayName = 'SearchStatusBar';

export default SearchStatusBar;<|MERGE_RESOLUTION|>--- conflicted
+++ resolved
@@ -9,11 +9,7 @@
 import * as Expensicons from '@components/Icon/Expensicons';
 import ScrollView from '@components/ScrollView';
 import {useSearchContext} from '@components/Search/SearchContext';
-<<<<<<< HEAD
-import type {ChatSearchStatus, ExpenseSearchStatus, InvoiceSearchStatus, SearchQueryJSON, TaskSearchStatus, TripSearchStatus} from '@components/Search/types';
-=======
-import type {ChatSearchStatus, ExpenseSearchStatus, InvoiceSearchStatus, SearchGroupBy, SearchQueryJSON, TripSearchStatus} from '@components/Search/types';
->>>>>>> 18f248c0
+import type {ChatSearchStatus, ExpenseSearchStatus, InvoiceSearchStatus, SearchGroupBy, SearchQueryJSON, TaskSearchStatus, TripSearchStatus} from '@components/Search/types';
 import SearchStatusSkeleton from '@components/Skeletons/SearchStatusSkeleton';
 import useLocalize from '@hooks/useLocalize';
 import useNetwork from '@hooks/useNetwork';
@@ -202,7 +198,6 @@
     },
 ];
 
-<<<<<<< HEAD
 const taskOptions: Array<{type: SearchDataTypes; status: TaskSearchStatus; icon: IconAsset; text: TranslationPaths}> = [
     {
         type: CONST.SEARCH.DATA_TYPES.TASK,
@@ -224,10 +219,7 @@
     },
 ];
 
-function getOptions(type: SearchDataTypes) {
-=======
 function getOptions(type: SearchDataTypes, groupBy: SearchGroupBy | undefined) {
->>>>>>> 18f248c0
     switch (type) {
         case CONST.SEARCH.DATA_TYPES.INVOICE:
             return invoiceOptions;
