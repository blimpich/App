--- conflicted
+++ resolved
@@ -102,41 +102,6 @@
         return OptionsListUtils.getSearchOptions(options, betas ?? []);
     }, [areOptionsInitialized, betas, options]);
 
-<<<<<<< HEAD
-    const filteredOptions = useMemo(() => {
-        if (debouncedInputValue.trim() === '') {
-            return {
-                recentReports: [],
-                personalDetails: [],
-                userToInvite: null,
-            };
-        }
-
-        Timing.start(CONST.TIMING.SEARCH_FILTER_OPTIONS);
-        const newOptions = OptionsListUtils.filterAndOrderOptions(searchOptions, debouncedInputValue, {sortByReportTypeInSearch: true, preferChatroomsOverThreads: true});
-        Timing.end(CONST.TIMING.SEARCH_FILTER_OPTIONS);
-
-        return {
-            recentReports: newOptions.recentReports,
-            personalDetails: newOptions.personalDetails,
-            userToInvite: newOptions.userToInvite,
-        };
-    }, [debouncedInputValue, searchOptions]);
-
-    const recentReports: OptionData[] = useMemo(() => {
-        if (debouncedInputValue === '') {
-            return searchOptions.recentReports.slice(0, 20);
-        }
-
-        const reportOptions: OptionData[] = [...filteredOptions.recentReports, ...filteredOptions.personalDetails];
-        if (filteredOptions.userToInvite) {
-            reportOptions.push(filteredOptions.userToInvite);
-        }
-        return reportOptions.slice(0, 20);
-    }, [debouncedInputValue, filteredOptions, searchOptions]);
-
-=======
->>>>>>> 3baf9656
     const reportForContextualSearch = contextualReportID ? searchOptions.recentReports?.find((option) => option.reportID === contextualReportID) : undefined;
 
     const additionalSections = [];
