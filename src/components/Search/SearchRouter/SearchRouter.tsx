import {findFocusedRoute, useNavigationState} from '@react-navigation/native';
import {deepEqual} from 'fast-equals';
import React, {forwardRef, useCallback, useEffect, useRef, useState} from 'react';
import type {TextInputProps} from 'react-native';
import {InteractionManager, Keyboard, View} from 'react-native';
<<<<<<< HEAD
import {Gesture, GestureDetector} from 'react-native-gesture-handler';
import {runOnJS} from 'react-native-reanimated';
=======
import {Gesture, GestureDetector, GestureHandlerRootView} from 'react-native-gesture-handler';
>>>>>>> cff2bd9a
import type {ValueOf} from 'type-fest';
import HeaderWithBackButton from '@components/HeaderWithBackButton';
import * as Expensicons from '@components/Icon/Expensicons';
import type {AnimatedTextInputRef} from '@components/RNTextInput';
import type {GetAdditionalSectionsCallback} from '@components/Search/SearchAutocompleteList';
import SearchAutocompleteList from '@components/Search/SearchAutocompleteList';
import SearchInputSelectionWrapper from '@components/Search/SearchInputSelectionWrapper';
import type {SearchQueryString} from '@components/Search/types';
import type {SearchQueryItem} from '@components/SelectionList/Search/SearchQueryListItem';
import {isSearchQueryItem} from '@components/SelectionList/Search/SearchQueryListItem';
import type {SelectionListHandle} from '@components/SelectionList/types';
import useDebouncedState from '@hooks/useDebouncedState';
import useKeyboardShortcut from '@hooks/useKeyboardShortcut';
import useLocalize from '@hooks/useLocalize';
import useOnyx from '@hooks/useOnyx';
import useResponsiveLayout from '@hooks/useResponsiveLayout';
import useThemeStyles from '@hooks/useThemeStyles';
import {scrollToRight} from '@libs/InputUtils';
import Log from '@libs/Log';
import backHistory from '@libs/Navigation/helpers/backHistory';
import type {SearchOption} from '@libs/OptionsListUtils';
import type {OptionData} from '@libs/ReportUtils';
import {getAutocompleteQueryWithComma, getQueryWithoutAutocompletedPart} from '@libs/SearchAutocompleteUtils';
import {getQueryWithUpdatedValues, sanitizeSearchValue} from '@libs/SearchQueryUtils';
import StringUtils from '@libs/StringUtils';
import Navigation from '@navigation/Navigation';
import type {ReportsSplitNavigatorParamList} from '@navigation/types';
import variables from '@styles/variables';
import {navigateToAndOpenReport, searchInServer} from '@userActions/Report';
import CONST from '@src/CONST';
import ONYXKEYS from '@src/ONYXKEYS';
import ROUTES from '@src/ROUTES';
import SCREENS from '@src/SCREENS';
import type Report from '@src/types/onyx/Report';
import isLoadingOnyxValue from '@src/types/utils/isLoadingOnyxValue';
import type {SubstitutionMap} from './getQueryWithSubstitutions';
import {getQueryWithSubstitutions} from './getQueryWithSubstitutions';
import {getUpdatedSubstitutionsMap} from './getUpdatedSubstitutionsMap';

function getContextualSearchAutocompleteKey(item: SearchQueryItem) {
    if (item.roomType === CONST.SEARCH.DATA_TYPES.INVOICE) {
        return `${CONST.SEARCH.SYNTAX_FILTER_KEYS.TO}:${item.searchQuery}`;
    }
    if (item.roomType === CONST.SEARCH.DATA_TYPES.CHAT) {
        return `${CONST.SEARCH.SYNTAX_FILTER_KEYS.IN}:${item.searchQuery}`;
    }
}

function getContextualSearchQuery(item: SearchQueryItem) {
    const baseQuery = `${CONST.SEARCH.SEARCH_USER_FRIENDLY_KEYS.TYPE}:${item.roomType}`;
    let additionalQuery = '';

    switch (item.roomType) {
        case CONST.SEARCH.DATA_TYPES.EXPENSE:
        case CONST.SEARCH.DATA_TYPES.INVOICE:
            additionalQuery += ` ${CONST.SEARCH.SEARCH_USER_FRIENDLY_KEYS.POLICY_ID}:${item.policyID}`;
            if (item.roomType === CONST.SEARCH.DATA_TYPES.INVOICE && item.autocompleteID) {
                additionalQuery += ` ${CONST.SEARCH.SEARCH_USER_FRIENDLY_KEYS.TO}:${sanitizeSearchValue(item.searchQuery ?? '')}`;
            }
            break;
        case CONST.SEARCH.DATA_TYPES.CHAT:
        default:
            additionalQuery = ` ${CONST.SEARCH.SEARCH_USER_FRIENDLY_KEYS.IN}:${sanitizeSearchValue(item.searchQuery ?? '')}`;
            break;
    }
    return baseQuery + additionalQuery;
}

type SearchRouterProps = {
    onRouterClose: () => void;
    shouldHideInputCaret?: TextInputProps['caretHidden'];
    isSearchRouterDisplayed?: boolean;
};

function SearchRouter({onRouterClose, shouldHideInputCaret, isSearchRouterDisplayed}: SearchRouterProps, ref: React.Ref<View>) {
    const {translate} = useLocalize();
    const styles = useThemeStyles();
    const [, recentSearchesMetadata] = useOnyx(ONYXKEYS.RECENT_SEARCHES, {canBeMissing: true});
    const [isSearchingForReports] = useOnyx(ONYXKEYS.IS_SEARCHING_FOR_REPORTS, {initWithStoredValues: false, canBeMissing: true});

    const {shouldUseNarrowLayout} = useResponsiveLayout();
    const listRef = useRef<SelectionListHandle>(null);

    // The actual input text that the user sees
    const [textInputValue, , setTextInputValue] = useDebouncedState('', 500);
    // The input text that was last used for autocomplete; needed for the SearchAutocompleteList when browsing list via arrow keys
    const [autocompleteQueryValue, setAutocompleteQueryValue] = useState(textInputValue);
    const [selection, setSelection] = useState({start: textInputValue.length, end: textInputValue.length});
    const [autocompleteSubstitutions, setAutocompleteSubstitutions] = useState<SubstitutionMap>({});
    const textInputRef = useRef<AnimatedTextInputRef>(null);

    const contextualReportID = useNavigationState<Record<string, {reportID: string}>, string | undefined>((state) => {
        const focusedRoute = findFocusedRoute(state);
        if (focusedRoute?.name === SCREENS.REPORT) {
            // We're guaranteed that the type of params is of SCREENS.REPORT
            return (focusedRoute.params as ReportsSplitNavigatorParamList[typeof SCREENS.REPORT]).reportID;
        }
    });

    const getAdditionalSections: GetAdditionalSectionsCallback = useCallback(
        ({recentReports}) => {
            if (!contextualReportID) {
                return undefined;
            }

            // We will only show the contextual search suggestion if the user has not typed anything
            if (textInputValue) {
                return undefined;
            }

            if (!isSearchRouterDisplayed) {
                return undefined;
            }

            const reportForContextualSearch = recentReports.find((option) => option.reportID === contextualReportID);
            if (!reportForContextualSearch) {
                return undefined;
            }

            const reportQueryValue = reportForContextualSearch.text ?? reportForContextualSearch.alternateText ?? reportForContextualSearch.reportID;

            let roomType: ValueOf<typeof CONST.SEARCH.DATA_TYPES> = CONST.SEARCH.DATA_TYPES.CHAT;
            let autocompleteID: string | undefined = reportForContextualSearch.reportID;

            if (reportForContextualSearch.isInvoiceRoom) {
                roomType = CONST.SEARCH.DATA_TYPES.INVOICE;
                const report = reportForContextualSearch as SearchOption<Report>;
                if (report.item && report.item?.invoiceReceiver && report.item.invoiceReceiver?.type === CONST.REPORT.INVOICE_RECEIVER_TYPE.INDIVIDUAL) {
                    autocompleteID = report.item.invoiceReceiver.accountID.toString();
                } else {
                    autocompleteID = '';
                }
            }
            if (reportForContextualSearch.isPolicyExpenseChat) {
                roomType = CONST.SEARCH.DATA_TYPES.EXPENSE;
                if (reportForContextualSearch.policyID) {
                    autocompleteID = reportForContextualSearch.policyID;
                } else {
                    autocompleteID = '';
                }
            }

            return [
                {
                    data: [
                        {
                            text: StringUtils.lineBreaksToSpaces(`${translate('search.searchIn')} ${reportForContextualSearch.text ?? reportForContextualSearch.alternateText}`),
                            singleIcon: Expensicons.MagnifyingGlass,
                            searchQuery: reportQueryValue,
                            autocompleteID,
                            itemStyle: styles.activeComponentBG,
                            keyForList: 'contextualSearch',
                            searchItemType: CONST.SEARCH.SEARCH_ROUTER_ITEM_TYPE.CONTEXTUAL_SUGGESTION,
                            roomType,
                            policyID: reportForContextualSearch.policyID,
                        },
                    ],
                },
            ];
        },
        [contextualReportID, styles.activeComponentBG, textInputValue, translate, isSearchRouterDisplayed],
    );

    const searchQueryItem = textInputValue
        ? {
              text: textInputValue,
              singleIcon: Expensicons.MagnifyingGlass,
              searchQuery: textInputValue,
              itemStyle: styles.activeComponentBG,
              keyForList: 'findItem',
              searchItemType: CONST.SEARCH.SEARCH_ROUTER_ITEM_TYPE.SEARCH,
          }
        : undefined;

    const shouldScrollRef = useRef(false);
    // Trigger scrollToRight when input value changes and shouldScroll is true
    useEffect(() => {
        if (!textInputRef.current || !shouldScrollRef.current) {
            return;
        }

        scrollToRight(textInputRef.current);
        shouldScrollRef.current = false;
    }, [textInputValue]);

    const onSearchQueryChange = useCallback(
        (userQuery: string, autoScrollToRight = false) => {
            const actionId = `search_query_${Date.now()}_${Math.random().toString(36).substring(2, 9)}`;
            const startTime = Date.now();

            Log.info('[CMD_K_DEBUG] Search query change started', false, {
                actionId,
                inputLength: userQuery.length,
                previousInputLength: textInputValue.length,
                autoScrollToRight,
                timestamp: startTime,
            });

            try {
                if (autoScrollToRight) {
                    shouldScrollRef.current = true;
                }
                const singleLineUserQuery = StringUtils.lineBreaksToSpaces(userQuery, true);
                const updatedUserQuery = getAutocompleteQueryWithComma(textInputValue, singleLineUserQuery);
                setTextInputValue(updatedUserQuery);
                setAutocompleteQueryValue(updatedUserQuery);

                const updatedSubstitutionsMap = getUpdatedSubstitutionsMap(singleLineUserQuery, autocompleteSubstitutions);
                if (!deepEqual(autocompleteSubstitutions, updatedSubstitutionsMap)) {
                    setAutocompleteSubstitutions(updatedSubstitutionsMap);
                }

                if (updatedUserQuery || textInputValue.length > 0) {
                    listRef.current?.updateAndScrollToFocusedIndex(0);
                } else {
                    listRef.current?.updateAndScrollToFocusedIndex(-1);
                }

                const endTime = Date.now();
                Log.info('[CMD_K_DEBUG] Search query change completed', false, {
                    actionId,
                    duration: endTime - startTime,
                    finalInputLength: updatedUserQuery.length,
                    substitutionsUpdated: !deepEqual(autocompleteSubstitutions, updatedSubstitutionsMap),
                    timestamp: endTime,
                });
            } catch (error) {
                const endTime = Date.now();
                Log.alert('[CMD_K_FREEZE] Search query change failed', {
                    actionId,
                    error: String(error),
                    duration: endTime - startTime,
                    inputLength: userQuery.length,
                    timestamp: endTime,
                });
                throw error;
            }
        },
        [autocompleteSubstitutions, setTextInputValue, textInputValue],
    );

    const submitSearch = useCallback(
        (queryString: SearchQueryString) => {
            const queryWithSubstitutions = getQueryWithSubstitutions(queryString, autocompleteSubstitutions);
            const updatedQuery = getQueryWithUpdatedValues(queryWithSubstitutions);
            if (!updatedQuery) {
                return;
            }

            backHistory(() => {
                onRouterClose();
                Navigation.navigate(ROUTES.SEARCH_ROOT.getRoute({query: updatedQuery}));
            });

            setTextInputValue('');
            setAutocompleteQueryValue('');
        },
        [autocompleteSubstitutions, onRouterClose, setTextInputValue],
    );

    const setTextAndUpdateSelection = useCallback(
        (text: string) => {
            setTextInputValue(text);
            shouldScrollRef.current = true;
            setSelection({start: text.length, end: text.length});
        },
        [setSelection, setTextInputValue],
    );

    const onListItemPress = useCallback(
        (item: OptionData | SearchQueryItem) => {
            const actionId = `list_item_press_${Date.now()}_${Math.random().toString(36).substring(2, 9)}`;
            const startTime = Date.now();

            Log.info('[CMD_K_DEBUG] List item press started', false, {
                actionId,
                itemType: isSearchQueryItem(item) ? 'SearchQueryItem' : 'OptionData',
                searchItemType: isSearchQueryItem(item) ? item.searchItemType : undefined,
                hasSearchQuery: isSearchQueryItem(item) ? !!item.searchQuery : undefined,
                hasReportID: 'reportID' in item ? !!item.reportID : undefined,
                hasLogin: 'login' in item ? !!item.login : undefined,
                timestamp: startTime,
            });

            const setFocusAndScrollToRight = () => {
                try {
                    InteractionManager.runAfterInteractions(() => {
                        if (!textInputRef.current) {
                            Log.info('[CMD_K_DEBUG] Focus skipped - no text input ref', false, {
                                actionId,
                                timestamp: Date.now(),
                            });
                            return;
                        }
                        textInputRef.current.focus();
                        scrollToRight(textInputRef.current);
                    });
                } catch (error) {
                    Log.alert('[CMD_K_FREEZE] Focus and scroll failed', {
                        actionId,
                        error: String(error),
                        timestamp: Date.now(),
                    });
                }
            };

            try {
                if (isSearchQueryItem(item)) {
                    if (!item.searchQuery) {
                        Log.info('[CMD_K_DEBUG] List item press skipped - no search query', false, {
                            actionId,
                            itemType: 'SearchQueryItem',
                            timestamp: Date.now(),
                        });
                        return;
                    }

                    if (item.searchItemType === CONST.SEARCH.SEARCH_ROUTER_ITEM_TYPE.CONTEXTUAL_SUGGESTION) {
                        const searchQuery = getContextualSearchQuery(item);
                        const newSearchQuery = `${searchQuery}\u00A0`;
                        onSearchQueryChange(newSearchQuery, true);
                        setSelection({start: newSearchQuery.length, end: newSearchQuery.length});

                        const autocompleteKey = getContextualSearchAutocompleteKey(item);
                        if (autocompleteKey && item.autocompleteID) {
                            const substitutions = {...autocompleteSubstitutions, [autocompleteKey]: item.autocompleteID};
                            setAutocompleteSubstitutions(substitutions);
                        }
                        setFocusAndScrollToRight();

                        const endTime = Date.now();
                        Log.info('[CMD_K_DEBUG] Contextual suggestion handled', false, {
                            actionId,
                            duration: endTime - startTime,
                            newQueryLength: newSearchQuery.length,
                            hasSubstitutions: !!(autocompleteKey && item.autocompleteID),
                            timestamp: endTime,
                        });
                    } else if (item.searchItemType === CONST.SEARCH.SEARCH_ROUTER_ITEM_TYPE.AUTOCOMPLETE_SUGGESTION && textInputValue) {
                        const trimmedUserSearchQuery = getQueryWithoutAutocompletedPart(textInputValue);
                        const newSearchQuery = `${trimmedUserSearchQuery}${sanitizeSearchValue(item.searchQuery)}\u00A0`;
                        onSearchQueryChange(newSearchQuery, true);
                        setSelection({start: newSearchQuery.length, end: newSearchQuery.length});

                        if (item.mapKey && item.autocompleteID) {
                            const substitutions = {...autocompleteSubstitutions, [item.mapKey]: item.autocompleteID};
                            setAutocompleteSubstitutions(substitutions);
                        }
                        setFocusAndScrollToRight();

                        const endTime = Date.now();
                        Log.info('[CMD_K_DEBUG] Autocomplete suggestion handled', false, {
                            actionId,
                            duration: endTime - startTime,
                            trimmedQueryLength: trimmedUserSearchQuery.length,
                            newQueryLength: newSearchQuery.length,
                            hasMapKey: !!(item.mapKey && item.autocompleteID),
                            timestamp: endTime,
                        });
                    } else {
                        submitSearch(item.searchQuery);

                        const endTime = Date.now();
                        Log.info('[CMD_K_DEBUG] Search submitted', false, {
                            actionId,
                            duration: endTime - startTime,
                            searchQuery: item.searchQuery,
                            timestamp: endTime,
                        });
                    }
                } else {
                    backHistory(() => {
                        if (item?.reportID) {
                            Navigation.navigate(ROUTES.REPORT_WITH_ID.getRoute(item.reportID));
                        } else if ('login' in item) {
                            navigateToAndOpenReport(item.login ? [item.login] : [], false);
                        }
                    });
                    onRouterClose();

                    const endTime = Date.now();
                    Log.info('[CMD_K_DEBUG] Navigation item handled', false, {
                        actionId,
                        duration: endTime - startTime,
                        reportID: item?.reportID,
                        hasLogin: 'login' in item ? !!item.login : false,
                        timestamp: endTime,
                    });
                }
            } catch (error) {
                const endTime = Date.now();
                Log.alert('[CMD_K_FREEZE] List item press failed', {
                    actionId,
                    error: String(error),
                    duration: endTime - startTime,
                    itemType: isSearchQueryItem(item) ? 'SearchQueryItem' : 'OptionData',
                    searchItemType: isSearchQueryItem(item) ? item.searchItemType : undefined,
                    timestamp: endTime,
                });
                throw error;
            }
        },
        [autocompleteSubstitutions, onRouterClose, onSearchQueryChange, submitSearch, textInputValue],
    );

    const updateAutocompleteSubstitutions = useCallback(
        (item: SearchQueryItem) => {
            if (!item.autocompleteID || !item.mapKey) {
                return;
            }

            const substitutions = {...autocompleteSubstitutions, [item.mapKey]: item.autocompleteID};
            setAutocompleteSubstitutions(substitutions);
        },
        [autocompleteSubstitutions],
    );

    useKeyboardShortcut(CONST.KEYBOARD_SHORTCUTS.ESCAPE, () => {
        onRouterClose();
    });

    const modalWidth = shouldUseNarrowLayout ? styles.w100 : {width: variables.searchRouterPopoverWidth};
    const isRecentSearchesDataLoaded = !isLoadingOnyxValue(recentSearchesMetadata);

    const dismissKeyboard = () => {
        Keyboard.dismiss();
    };

    const tap = Gesture.Tap().onFinalize(() => {
        'worklet';

        runOnJS(dismissKeyboard)();
    });

    return (
<<<<<<< HEAD
        <GestureDetector gesture={tap}>
            <View
                style={[styles.flex1, modalWidth, styles.h100, !shouldUseNarrowLayout && styles.mh85vh]}
                testID={SearchRouter.displayName}
                ref={ref}
            >
                {shouldUseNarrowLayout && (
                    <HeaderWithBackButton
                        title={translate('common.search')}
                        onBackButtonPress={() => onRouterClose()}
                        shouldDisplayHelpButton={false}
                    />
                )}
                {isRecentSearchesDataLoaded && (
                    <>
                        <SearchInputSelectionWrapper
                            value={textInputValue}
                            isFullWidth={shouldUseNarrowLayout}
                            onSearchQueryChange={onSearchQueryChange}
                            onSubmit={() => {
                                const focusedOption = listRef.current?.getFocusedOption();

                                if (!focusedOption) {
                                    submitSearch(textInputValue);
                                    return;
                                }

                                onListItemPress(focusedOption);
                            }}
                            caretHidden={shouldHideInputCaret}
                            autocompleteListRef={listRef}
                            shouldShowOfflineMessage
                            wrapperStyle={{...styles.border, ...styles.alignItemsCenter}}
                            outerWrapperStyle={[shouldUseNarrowLayout ? styles.mv3 : styles.mv2, shouldUseNarrowLayout ? styles.mh5 : styles.mh2]}
                            wrapperFocusedStyle={styles.borderColorFocus}
                            isSearchingForReports={isSearchingForReports}
                            selection={selection}
                            substitutionMap={autocompleteSubstitutions}
                            ref={textInputRef}
                        />
                        <SearchAutocompleteList
                            autocompleteQueryValue={autocompleteQueryValue || textInputValue}
                            handleSearch={searchInServer}
                            searchQueryItem={searchQueryItem}
                            getAdditionalSections={getAdditionalSections}
                            onListItemPress={onListItemPress}
                            setTextQuery={setTextAndUpdateSelection}
                            updateAutocompleteSubstitutions={updateAutocompleteSubstitutions}
                            onHighlightFirstItem={() => listRef.current?.updateAndScrollToFocusedIndex(1)}
                            ref={listRef}
                            textInputRef={textInputRef}
                        />
                    </>
                )}
            </View>
        </GestureDetector>
=======
        <GestureHandlerRootView style={{flex: 1}}>
            <GestureDetector gesture={Gesture.Tap().runOnJS(true).onFinalize(Keyboard.dismiss)}>
                <View
                    style={[styles.flex1, modalWidth, styles.h100, !shouldUseNarrowLayout && styles.mh85vh]}
                    testID={SearchRouter.displayName}
                    ref={ref}
                >
                    {shouldUseNarrowLayout && (
                        <HeaderWithBackButton
                            title={translate('common.search')}
                            onBackButtonPress={() => onRouterClose()}
                            shouldDisplayHelpButton={false}
                        />
                    )}
                    {isRecentSearchesDataLoaded && (
                        <>
                            <SearchInputSelectionWrapper
                                value={textInputValue}
                                isFullWidth={shouldUseNarrowLayout}
                                onSearchQueryChange={onSearchQueryChange}
                                onSubmit={() => {
                                    const focusedOption = listRef.current?.getFocusedOption();

                                    if (!focusedOption) {
                                        submitSearch(textInputValue);
                                        return;
                                    }

                                    onListItemPress(focusedOption);
                                }}
                                caretHidden={shouldHideInputCaret}
                                autocompleteListRef={listRef}
                                shouldShowOfflineMessage
                                wrapperStyle={{...styles.border, ...styles.alignItemsCenter}}
                                outerWrapperStyle={[shouldUseNarrowLayout ? styles.mv3 : styles.mv2, shouldUseNarrowLayout ? styles.mh5 : styles.mh2]}
                                wrapperFocusedStyle={styles.borderColorFocus}
                                isSearchingForReports={isSearchingForReports}
                                selection={selection}
                                substitutionMap={autocompleteSubstitutions}
                                ref={textInputRef}
                            />
                            <SearchAutocompleteList
                                autocompleteQueryValue={autocompleteQueryValue || textInputValue}
                                handleSearch={searchInServer}
                                searchQueryItem={searchQueryItem}
                                getAdditionalSections={getAdditionalSections}
                                onListItemPress={onListItemPress}
                                setTextQuery={setTextAndUpdateSelection}
                                updateAutocompleteSubstitutions={updateAutocompleteSubstitutions}
                                onHighlightFirstItem={() => listRef.current?.updateAndScrollToFocusedIndex(1)}
                                ref={listRef}
                                textInputRef={textInputRef}
                            />
                        </>
                    )}
                </View>
            </GestureDetector>
        </GestureHandlerRootView>
>>>>>>> cff2bd9a
    );
}

SearchRouter.displayName = 'SearchRouter';

export default forwardRef(SearchRouter);<|MERGE_RESOLUTION|>--- conflicted
+++ resolved
@@ -3,12 +3,7 @@
 import React, {forwardRef, useCallback, useEffect, useRef, useState} from 'react';
 import type {TextInputProps} from 'react-native';
 import {InteractionManager, Keyboard, View} from 'react-native';
-<<<<<<< HEAD
-import {Gesture, GestureDetector} from 'react-native-gesture-handler';
-import {runOnJS} from 'react-native-reanimated';
-=======
 import {Gesture, GestureDetector, GestureHandlerRootView} from 'react-native-gesture-handler';
->>>>>>> cff2bd9a
 import type {ValueOf} from 'type-fest';
 import HeaderWithBackButton from '@components/HeaderWithBackButton';
 import * as Expensicons from '@components/Icon/Expensicons';
@@ -433,75 +428,7 @@
     const modalWidth = shouldUseNarrowLayout ? styles.w100 : {width: variables.searchRouterPopoverWidth};
     const isRecentSearchesDataLoaded = !isLoadingOnyxValue(recentSearchesMetadata);
 
-    const dismissKeyboard = () => {
-        Keyboard.dismiss();
-    };
-
-    const tap = Gesture.Tap().onFinalize(() => {
-        'worklet';
-
-        runOnJS(dismissKeyboard)();
-    });
-
     return (
-<<<<<<< HEAD
-        <GestureDetector gesture={tap}>
-            <View
-                style={[styles.flex1, modalWidth, styles.h100, !shouldUseNarrowLayout && styles.mh85vh]}
-                testID={SearchRouter.displayName}
-                ref={ref}
-            >
-                {shouldUseNarrowLayout && (
-                    <HeaderWithBackButton
-                        title={translate('common.search')}
-                        onBackButtonPress={() => onRouterClose()}
-                        shouldDisplayHelpButton={false}
-                    />
-                )}
-                {isRecentSearchesDataLoaded && (
-                    <>
-                        <SearchInputSelectionWrapper
-                            value={textInputValue}
-                            isFullWidth={shouldUseNarrowLayout}
-                            onSearchQueryChange={onSearchQueryChange}
-                            onSubmit={() => {
-                                const focusedOption = listRef.current?.getFocusedOption();
-
-                                if (!focusedOption) {
-                                    submitSearch(textInputValue);
-                                    return;
-                                }
-
-                                onListItemPress(focusedOption);
-                            }}
-                            caretHidden={shouldHideInputCaret}
-                            autocompleteListRef={listRef}
-                            shouldShowOfflineMessage
-                            wrapperStyle={{...styles.border, ...styles.alignItemsCenter}}
-                            outerWrapperStyle={[shouldUseNarrowLayout ? styles.mv3 : styles.mv2, shouldUseNarrowLayout ? styles.mh5 : styles.mh2]}
-                            wrapperFocusedStyle={styles.borderColorFocus}
-                            isSearchingForReports={isSearchingForReports}
-                            selection={selection}
-                            substitutionMap={autocompleteSubstitutions}
-                            ref={textInputRef}
-                        />
-                        <SearchAutocompleteList
-                            autocompleteQueryValue={autocompleteQueryValue || textInputValue}
-                            handleSearch={searchInServer}
-                            searchQueryItem={searchQueryItem}
-                            getAdditionalSections={getAdditionalSections}
-                            onListItemPress={onListItemPress}
-                            setTextQuery={setTextAndUpdateSelection}
-                            updateAutocompleteSubstitutions={updateAutocompleteSubstitutions}
-                            onHighlightFirstItem={() => listRef.current?.updateAndScrollToFocusedIndex(1)}
-                            ref={listRef}
-                            textInputRef={textInputRef}
-                        />
-                    </>
-                )}
-            </View>
-        </GestureDetector>
-=======
         <GestureHandlerRootView style={{flex: 1}}>
             <GestureDetector gesture={Gesture.Tap().runOnJS(true).onFinalize(Keyboard.dismiss)}>
                 <View
@@ -560,7 +487,6 @@
                 </View>
             </GestureDetector>
         </GestureHandlerRootView>
->>>>>>> cff2bd9a
     );
 }
 
