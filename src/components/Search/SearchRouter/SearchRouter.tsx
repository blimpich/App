--- conflicted
+++ resolved
@@ -242,13 +242,9 @@
                     }
                 } else if (item.searchItemType === CONST.SEARCH.SEARCH_ROUTER_ITEM_TYPE.AUTOCOMPLETE_SUGGESTION && textInputValue) {
                     const trimmedUserSearchQuery = getQueryWithoutAutocompletedPart(textInputValue);
-<<<<<<< HEAD
-                    onSearchQueryChange(`${trimmedUserSearchQuery}${sanitizeSearchValue(item.searchQuery)} `);
-=======
                     const newSearchQuery = `${trimmedUserSearchQuery}${sanitizeSearchValue(item.searchQuery)}\u00A0`;
                     onSearchQueryChange(newSearchQuery);
                     setSelection({start: newSearchQuery.length, end: newSearchQuery.length});
->>>>>>> 741bd4a7
 
                     if (item.mapKey && item.autocompleteID) {
                         const substitutions = {...autocompleteSubstitutions, [item.mapKey]: item.autocompleteID};
