--- conflicted
+++ resolved
@@ -30,12 +30,8 @@
 import CONST from '@src/CONST';
 import ONYXKEYS from '@src/ONYXKEYS';
 import ROUTES from '@src/ROUTES';
-<<<<<<< HEAD
-import type PersonalDetails from '@src/types/onyx/PersonalDetails';
+import type Report from '@src/types/onyx/Report';
 import isLoadingOnyxValue from '@src/types/utils/isLoadingOnyxValue';
-=======
-import type Report from '@src/types/onyx/Report';
->>>>>>> 10a7be85
 import {getQueryWithSubstitutions} from './getQueryWithSubstitutions';
 import type {SubstitutionMap} from './getQueryWithSubstitutions';
 import {getUpdatedSubstitutionsMap} from './getUpdatedSubstitutionsMap';
@@ -88,7 +84,7 @@
     const [reports = {}] = useOnyx(ONYXKEYS.COLLECTION.REPORT);
     const taxRates = getAllTaxRates();
 
-    const {shouldUseNarrowLayout} = useResponsiveLayout();
+    const {shouldUseNarrowLayout, isLargeScreenWidth} = useResponsiveLayout();
     const listRef = useRef<SelectionListHandle>(null);
 
     // The actual input text that the user sees
@@ -316,8 +312,8 @@
     const modalWidth = shouldUseNarrowLayout ? styles.w100 : {width: variables.searchRouterPopoverWidth};
 
     const isDataLoaded = useMemo(() => {
-        return (!contextualReportID || contextualReportData !== undefined) && !isLoadingOnyxValue(recentSearchesMetadata) && recentReports.length > 0;
-    }, [contextualReportID, contextualReportData, recentSearchesMetadata, recentReports]);
+        return (!contextualReportID || contextualReportID !== undefined) && !isLoadingOnyxValue(recentSearchesMetadata) && recentReports.length > 0;
+    }, [contextualReportID, contextualReportID, recentSearchesMetadata, recentReports]);
 
     return (
         <View
@@ -330,16 +326,14 @@
                     onBackButtonPress={() => onRouterClose()}
                 />
             )}
-<<<<<<< HEAD
-
             {(isDataLoaded || !!debouncedInputValue) && (
                 <>
                     <SearchRouterInput
                         value={textInputValue}
                         isFullWidth={shouldUseNarrowLayout}
-                        updateSearch={onSearchChange}
+                        onSearchQueryChange={onSearchQueryChange}
                         onSubmit={() => {
-                            onSearchSubmit(textInputValue);
+                            submitSearch(textInputValue);
                         }}
                         caretHidden={shouldHideInputCaret}
                         routerListRef={listRef}
@@ -350,45 +344,16 @@
                         isSearchingForReports={isSearchingForReports}
                     />
                     <SearchRouterList
-                        textInputValue={textInputValue}
-                        updateSearchValue={onSearchChange}
-                        setTextInputValue={setTextInputValue}
-                        reportForContextualSearch={contextualReportData}
-                        recentSearches={sortedRecentSearches?.slice(0, 5)}
-                        recentReports={recentReports}
-                        autocompleteSuggestions={autocompleteSuggestions}
-                        onSearchSubmit={onSearchSubmit}
-                        closeRouter={onRouterClose}
-                        onAutocompleteSuggestionClick={onAutocompleteSuggestionClick}
+                        autocompleteQueryValue={autocompleteQueryValue}
+                        searchQueryItem={searchQueryItem}
+                        additionalSections={sections}
+                        onListItemPress={onListItemPress}
+                        onListItemFocus={onListItemFocus}
+                        initiallyFocusedOptionKey={isLargeScreenWidth ? styledRecentReports.at(0)?.keyForList : undefined}
                         ref={listRef}
                     />
                 </>
             )}
-=======
-            <SearchRouterInput
-                value={textInputValue}
-                isFullWidth={shouldUseNarrowLayout}
-                onSearchQueryChange={onSearchQueryChange}
-                onSubmit={() => {
-                    submitSearch(textInputValue);
-                }}
-                caretHidden={shouldHideInputCaret}
-                routerListRef={listRef}
-                shouldShowOfflineMessage
-                wrapperStyle={[styles.border, styles.alignItemsCenter]}
-                outerWrapperStyle={[shouldUseNarrowLayout ? styles.mv3 : styles.mv2, shouldUseNarrowLayout ? styles.mh5 : styles.mh2]}
-                wrapperFocusedStyle={[styles.borderColorFocus]}
-                isSearchingForReports={isSearchingForReports}
-            />
-            <SearchRouterList
-                autocompleteQueryValue={autocompleteQueryValue}
-                searchQueryItem={searchQueryItem}
-                additionalSections={sections}
-                onListItemPress={onListItemPress}
-                onListItemFocus={onListItemFocus}
-                ref={listRef}
-            />
->>>>>>> 10a7be85
         </View>
     );
 }
