import React, {useState} from 'react';
import FocusTrapForModal from '@components/FocusTrap/FocusTrapForModal';
import Modal from '@components/Modal';
import useResponsiveLayout from '@hooks/useResponsiveLayout';
import * as Browser from '@libs/Browser';
import CONST from '@src/CONST';
import SearchRouter from './SearchRouter';
import {useSearchRouterContext} from './SearchRouterContext';

const isMobileSafari = Browser.isMobileSafari();

function SearchRouterModal() {
    const {shouldUseNarrowLayout} = useResponsiveLayout();
    const {isSearchRouterDisplayed, closeSearchRouter} = useSearchRouterContext();

    // On mWeb Safari, the input caret stuck for a moment while the modal is animating. So, we hide the caret until the animation is done.
    const [shouldHideInputCaret, setShouldHideInputCaret] = useState(isMobileSafari);

    const modalType = shouldUseNarrowLayout ? CONST.MODAL.MODAL_TYPE.CENTERED_SWIPABLE_TO_RIGHT : CONST.MODAL.MODAL_TYPE.POPOVER;

    return (
        <Modal
            type={modalType}
            isVisible={isSearchRouterDisplayed}
            popoverAnchorPosition={{right: 6, top: 6}}
            fullscreen
            propagateSwipe
            shouldHandleNavigationBack={Browser.isMobileChrome()}
            onClose={closeSearchRouter}
<<<<<<< HEAD
            swipeDirection="right"
            swipeThreshold={100}
=======
            onModalHide={() => setShouldHideInputCaret(isMobileSafari)}
            onModalShow={() => setShouldHideInputCaret(false)}
>>>>>>> 525f9ca1
        >
            {isSearchRouterDisplayed && (
                <FocusTrapForModal active={isSearchRouterDisplayed}>
                    <SearchRouter
                        onRouterClose={closeSearchRouter}
                        shouldHideInputCaret={shouldHideInputCaret}
                    />
                </FocusTrapForModal>
            )}
        </Modal>
    );
}

SearchRouterModal.displayName = 'SearchRouterModal';

export default SearchRouterModal;<|MERGE_RESOLUTION|>--- conflicted
+++ resolved
@@ -27,13 +27,10 @@
             propagateSwipe
             shouldHandleNavigationBack={Browser.isMobileChrome()}
             onClose={closeSearchRouter}
-<<<<<<< HEAD
             swipeDirection="right"
             swipeThreshold={100}
-=======
             onModalHide={() => setShouldHideInputCaret(isMobileSafari)}
             onModalShow={() => setShouldHideInputCaret(false)}
->>>>>>> 525f9ca1
         >
             {isSearchRouterDisplayed && (
                 <FocusTrapForModal active={isSearchRouterDisplayed}>
