--- conflicted
+++ resolved
@@ -472,7 +472,6 @@
     const shouldShowSorting = !Array.isArray(status) && !shouldGroupByReports;
 
     return (
-<<<<<<< HEAD
         <SearchScopeProvider isOnSearch>
             <SearchList
                 ref={handleSelectionListScroll(sortedSelectedData)}
@@ -510,49 +509,10 @@
                         />
                     ) : undefined
                 }
+                queryJSONHash={hash}
+                onViewableItemsChanged={onViewableItemsChanged}
             />
         </SearchScopeProvider>
-=======
-        <SearchList
-            ref={handleSelectionListScroll(sortedSelectedData)}
-            data={sortedSelectedData}
-            ListItem={ListItem}
-            onSelectRow={openReport}
-            onCheckboxPress={toggleTransaction}
-            onAllCheckboxPress={toggleAllTransactions}
-            canSelectMultiple={type !== CONST.SEARCH.DATA_TYPES.CHAT && canSelectMultiple}
-            shouldPreventLongPressRow={isChat}
-            SearchTableHeader={
-                !isLargeScreenWidth ? undefined : (
-                    <SearchTableHeader
-                        data={searchResults?.data}
-                        metadata={searchResults?.search}
-                        onSortPress={onSortPress}
-                        sortOrder={sortOrder}
-                        sortBy={sortBy}
-                        shouldShowYear={shouldShowYear}
-                        shouldShowSorting={shouldShowSorting}
-                    />
-                )
-            }
-            contentContainerStyle={[contentContainerStyle, styles.pb3]}
-            containerStyle={[styles.pv0, type === CONST.SEARCH.DATA_TYPES.CHAT && !isSmallScreenWidth && styles.pt3]}
-            shouldPreventDefaultFocusOnSelectRow={!canUseTouchScreen()}
-            onScroll={onSearchListScroll}
-            onEndReachedThreshold={0.75}
-            onEndReached={fetchMoreResults}
-            ListFooterComponent={
-                shouldShowLoadingMoreItems ? (
-                    <SearchRowSkeleton
-                        shouldAnimate
-                        fixedNumItems={5}
-                    />
-                ) : undefined
-            }
-            queryJSONHash={hash}
-            onViewableItemsChanged={onViewableItemsChanged}
-        />
->>>>>>> c91bf20d
     );
 }
 
