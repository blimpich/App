--- conflicted
+++ resolved
@@ -354,11 +354,7 @@
 
         isRefreshingSelection.current = true;
         // eslint-disable-next-line react-compiler/react-compiler, react-hooks/exhaustive-deps
-<<<<<<< HEAD
-    }, [data, setSelectedTransactions, areAllMatchingItemsSelected]);
-=======
-    }, [data, setSelectedTransactions, isExportMode, isFocused]);
->>>>>>> 13500246
+    }, [data, setSelectedTransactions, areAllMatchingItemsSelected, isFocused]);
 
     useEffect(() => {
         if (!isSearchResultsEmpty || prevIsSearchResultEmpty) {
