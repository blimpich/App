import {findFocusedRoute, useFocusEffect, useIsFocused, useNavigation} from '@react-navigation/native';
import type {ContentStyle} from '@shopify/flash-list';
import React, {useCallback, useEffect, useMemo, useRef, useState} from 'react';
import type {NativeScrollEvent, NativeSyntheticEvent} from 'react-native';
import {View} from 'react-native';
import Animated, {FadeIn, FadeOut, useAnimatedStyle, useSharedValue, withTiming} from 'react-native-reanimated';
import FullPageErrorView from '@components/BlockingViews/FullPageErrorView';
import FullPageOfflineBlockingView from '@components/BlockingViews/FullPageOfflineBlockingView';
import SearchTableHeader, {expenseHeaders} from '@components/SelectionList/SearchTableHeader';
import type {ReportActionListItemType, SearchListItem, SelectionListHandle, TransactionGroupListItemType, TransactionListItemType} from '@components/SelectionList/types';
import SearchRowSkeleton from '@components/Skeletons/SearchRowSkeleton';
import useCardFeedsForDisplay from '@hooks/useCardFeedsForDisplay';
import useLocalize from '@hooks/useLocalize';
import useNetwork from '@hooks/useNetwork';
import useOnyx from '@hooks/useOnyx';
import usePrevious from '@hooks/usePrevious';
import useResponsiveLayout from '@hooks/useResponsiveLayout';
import useSearchHighlightAndScroll from '@hooks/useSearchHighlightAndScroll';
import useThemeStyles from '@hooks/useThemeStyles';
import {turnOffMobileSelectionMode, turnOnMobileSelectionMode} from '@libs/actions/MobileSelectionMode';
import {openSearch, updateSearchResultsWithTransactionThreadReportID} from '@libs/actions/Search';
import Timing from '@libs/actions/Timing';
import {canUseTouchScreen} from '@libs/DeviceCapabilities';
import Log from '@libs/Log';
import isSearchTopmostFullScreenRoute from '@libs/Navigation/helpers/isSearchTopmostFullScreenRoute';
import type {PlatformStackNavigationProp} from '@libs/Navigation/PlatformStackNavigation/types';
import Performance from '@libs/Performance';
import {getIOUActionForTransactionID, isExportIntegrationAction, isIntegrationMessageAction} from '@libs/ReportActionsUtils';
import {canEditFieldOfMoneyRequest, generateReportID, isArchivedReport} from '@libs/ReportUtils';
import {buildCannedSearchQuery, buildSearchQueryJSON, buildSearchQueryString} from '@libs/SearchQueryUtils';
import {
    getColumnsToShow,
    getListItem,
    getSections,
    getSortedSections,
    getSuggestedSearches,
    getWideAmountIndicators,
    isReportActionListItemType,
    isSearchDataLoaded,
    isSearchResultsEmpty as isSearchResultsEmptyUtil,
    isTaskListItemType,
    isTransactionCardGroupListItemType,
    isTransactionGroupListItemType,
    isTransactionListItemType,
    isTransactionMemberGroupListItemType,
    isTransactionWithdrawalIDGroupListItemType,
    shouldShowEmptyState,
    shouldShowYear as shouldShowYearUtil,
} from '@libs/SearchUIUtils';
import type {ArchivedReportsIDSet, SearchKey} from '@libs/SearchUIUtils';
import {isOnHold, isTransactionPendingDelete} from '@libs/TransactionUtils';
import Navigation, {navigationRef} from '@navigation/Navigation';
import type {SearchFullscreenNavigatorParamList} from '@navigation/types';
import EmptySearchView from '@pages/Search/EmptySearchView';
import CONST from '@src/CONST';
import NAVIGATORS from '@src/NAVIGATORS';
import ONYXKEYS from '@src/ONYXKEYS';
import ROUTES from '@src/ROUTES';
import SCREENS from '@src/SCREENS';
import type {OutstandingReportsByPolicyIDDerivedValue, ReportAction} from '@src/types/onyx';
import type SearchResults from '@src/types/onyx/SearchResults';
import {isEmptyObject} from '@src/types/utils/EmptyObject';
import arraysEqual from '@src/utils/arraysEqual';
import {useSearchContext} from './SearchContext';
import SearchList from './SearchList';
import SearchScopeProvider from './SearchScopeProvider';
import type {SearchColumnType, SearchParams, SearchQueryJSON, SelectedTransactionInfo, SelectedTransactions, SortOrder} from './types';

type SearchProps = {
    queryJSON: SearchQueryJSON;
    onSearchListScroll?: (event: NativeSyntheticEvent<NativeScrollEvent>) => void;
    contentContainerStyle?: ContentStyle;
    searchResults?: SearchResults;
    handleSearch: (value: SearchParams) => void;
    isMobileSelectionModeEnabled: boolean;
};

function mapTransactionItemToSelectedEntry(
    item: TransactionListItemType,
    reportActions: ReportAction[],
    outstandingReportsByPolicyID?: OutstandingReportsByPolicyIDDerivedValue,
): [string, SelectedTransactionInfo] {
    return [
        item.keyForList,
        {
            isSelected: true,
            canDelete: item.canDelete,
            canHold: item.canHold,
            isHeld: isOnHold(item),
            canUnhold: item.canUnhold,
            canChangeReport: canEditFieldOfMoneyRequest(
                getIOUActionForTransactionID(reportActions, item.transactionID),
                CONST.EDIT_REQUEST_FIELD.REPORT,
                undefined,
                undefined,
                outstandingReportsByPolicyID,
            ),
            action: item.action,
            reportID: item.reportID,
            policyID: item.policyID,
            amount: item.modifiedAmount ?? item.amount,
        },
    ];
}

function mapToTransactionItemWithAdditionalInfo(item: TransactionListItemType, selectedTransactions: SelectedTransactions, canSelectMultiple: boolean, shouldAnimateInHighlight: boolean) {
    return {...item, shouldAnimateInHighlight, isSelected: selectedTransactions[item.keyForList]?.isSelected && canSelectMultiple};
}

function mapToItemWithAdditionalInfo(item: SearchListItem, selectedTransactions: SelectedTransactions, canSelectMultiple: boolean, shouldAnimateInHighlight: boolean) {
    if (isTaskListItemType(item)) {
        return {
            ...item,
            shouldAnimateInHighlight,
        };
    }

    if (isReportActionListItemType(item)) {
        return {
            ...item,
            shouldAnimateInHighlight,
        };
    }

    return isTransactionListItemType(item)
        ? mapToTransactionItemWithAdditionalInfo(item, selectedTransactions, canSelectMultiple, shouldAnimateInHighlight)
        : {
              ...item,
              shouldAnimateInHighlight,
              transactions: item.transactions?.map((transaction) => mapToTransactionItemWithAdditionalInfo(transaction, selectedTransactions, canSelectMultiple, shouldAnimateInHighlight)),
              isSelected:
                  item?.transactions?.length > 0 &&
                  item.transactions?.filter((t) => !isTransactionPendingDelete(t)).every((transaction) => selectedTransactions[transaction.keyForList]?.isSelected && canSelectMultiple),
          };
}

function prepareTransactionsList(
    item: TransactionListItemType,
    selectedTransactions: SelectedTransactions,
    reportActions: ReportAction[],
    outstandingReportsByPolicyID?: OutstandingReportsByPolicyIDDerivedValue,
) {
    if (selectedTransactions[item.keyForList]?.isSelected) {
        const {[item.keyForList]: omittedTransaction, ...transactions} = selectedTransactions;

        return transactions;
    }

    return {
        ...selectedTransactions,
        [item.keyForList]: {
            isSelected: true,
            canDelete: item.canDelete,
            canHold: item.canHold,
            isHeld: isOnHold(item),
            canUnhold: item.canUnhold,
            canChangeReport: canEditFieldOfMoneyRequest(
                getIOUActionForTransactionID(reportActions, item.transactionID),
                CONST.EDIT_REQUEST_FIELD.REPORT,
                undefined,
                undefined,
                outstandingReportsByPolicyID,
            ),
            action: item.action,
            reportID: item.reportID,
            policyID: item.policyID,
            amount: Math.abs(item.modifiedAmount || item.amount),
        },
    };
}

function Search({queryJSON, searchResults, onSearchListScroll, contentContainerStyle, handleSearch, isMobileSelectionModeEnabled}: SearchProps) {
    const {isOffline} = useNetwork();
    const {shouldUseNarrowLayout} = useResponsiveLayout();
    const styles = useThemeStyles();
    // We need to use isSmallScreenWidth instead of shouldUseNarrowLayout for enabling the selection mode on small screens only
    // eslint-disable-next-line rulesdir/prefer-shouldUseNarrowLayout-instead-of-isSmallScreenWidth
    const {isSmallScreenWidth, isLargeScreenWidth} = useResponsiveLayout();
    const navigation = useNavigation<PlatformStackNavigationProp<SearchFullscreenNavigatorParamList>>();
    const isFocused = useIsFocused();
    const {
        setCurrentSearchHashAndKey,
        setSelectedTransactions,
        selectedTransactions,
        clearSelectedTransactions,
        shouldTurnOffSelectionMode,
        setShouldShowFiltersBarLoading,
        lastSearchType,
        shouldShowSelectAllMatchingItems,
        areAllMatchingItemsSelected,
        selectAllMatchingItems,
        shouldResetSearchQuery,
        setShouldResetSearchQuery,
    } = useSearchContext();
    const [offset, setOffset] = useState(0);

    const [transactions] = useOnyx(ONYXKEYS.COLLECTION.TRANSACTION, {canBeMissing: true});
    const previousTransactions = usePrevious(transactions);
    const [reportActions] = useOnyx(ONYXKEYS.COLLECTION.REPORT_ACTIONS, {canBeMissing: true});
    const [outstandingReportsByPolicyID] = useOnyx(ONYXKEYS.DERIVED.OUTSTANDING_REPORTS_BY_POLICY_ID, {canBeMissing: true});

    const [archivedReportsIdSet = new Set<string>()] = useOnyx(ONYXKEYS.COLLECTION.REPORT_NAME_VALUE_PAIRS, {
        canBeMissing: true,
        selector: (all): ArchivedReportsIDSet => {
            const ids = new Set<string>();
            if (!all) {
                return ids;
            }

            const prefixLength = ONYXKEYS.COLLECTION.REPORT_NAME_VALUE_PAIRS.length;
            for (const [key, value] of Object.entries(all)) {
                if (isArchivedReport(value)) {
                    const reportID = key.slice(prefixLength);
                    ids.add(reportID);
                }
            }
            return ids;
        },
    });

    // Create a selector for only the reportActions needed to determine if a report has been exported or not, grouped by report
    const [exportReportActions] = useOnyx(ONYXKEYS.COLLECTION.REPORT_ACTIONS, {
        canEvict: false,
        canBeMissing: true,
        selector: (allReportActions) => {
            return Object.fromEntries(
                Object.entries(allReportActions ?? {}).map(([reportID, reportActionsGroup]) => {
                    const filteredReportActions = Object.values(reportActionsGroup ?? {}).filter((action) => isExportIntegrationAction(action) || isIntegrationMessageAction(action));
                    return [reportID, filteredReportActions];
                }),
            );
        },
    });
    const {defaultCardFeed} = useCardFeedsForDisplay();
    const [accountID] = useOnyx(ONYXKEYS.SESSION, {canBeMissing: false, selector: (s) => s?.accountID});
    const suggestedSearches = useMemo(() => getSuggestedSearches(defaultCardFeed?.id, accountID), [defaultCardFeed?.id, accountID]);

    const {type, status, sortBy, sortOrder, hash, similarSearchHash, groupBy} = queryJSON;
    const searchKey = useMemo(() => Object.values(suggestedSearches).find((search) => search.similarSearchHash === similarSearchHash)?.key, [suggestedSearches, similarSearchHash]);

    const shouldCalculateTotals = useMemo(() => {
        if (offset !== 0) {
            return false;
        }
        if (!searchKey) {
            return false;
        }

        const eligibleSearchKeys: Partial<SearchKey[]> = [
            CONST.SEARCH.SEARCH_KEYS.STATEMENTS,
            CONST.SEARCH.SEARCH_KEYS.UNAPPROVED_CASH,
            CONST.SEARCH.SEARCH_KEYS.UNAPPROVED_CARD,
            CONST.SEARCH.SEARCH_KEYS.RECONCILIATION,
        ];
        return eligibleSearchKeys.includes(searchKey);
    }, [offset, searchKey]);

    const previousReportActions = usePrevious(reportActions);
    const reportActionsArray = useMemo(
        () =>
            Object.values(reportActions ?? {})
                .filter((reportAction) => !!reportAction)
                .flatMap((filteredReportActions) => Object.values(filteredReportActions ?? {})),
        [reportActions],
    );
    const {translate, localeCompare, formatPhoneNumber} = useLocalize();
    const searchListRef = useRef<SelectionListHandle | null>(null);

    const clearTransactionsAndSetHashAndKey = useCallback(() => {
        clearSelectedTransactions(hash);
        setCurrentSearchHashAndKey(hash, searchKey);
    }, [hash, searchKey, clearSelectedTransactions, setCurrentSearchHashAndKey]);

    useFocusEffect(clearTransactionsAndSetHashAndKey);

    useEffect(() => {
        clearTransactionsAndSetHashAndKey();

        // Trigger once on mount (e.g., on page reload), when RHP is open and screen is not focused
        // eslint-disable-next-line react-compiler/react-compiler, react-hooks/exhaustive-deps
    }, []);

    const isSearchResultsEmpty = !searchResults?.data || isSearchResultsEmptyUtil(searchResults);

    useEffect(() => {
        if (!isFocused) {
            return;
        }

        const selectedKeys = Object.keys(selectedTransactions).filter((transactionKey) => selectedTransactions[transactionKey]);
        if (selectedKeys.length === 0 && isMobileSelectionModeEnabled && shouldTurnOffSelectionMode) {
            turnOffMobileSelectionMode();
        }

        // We don't want to run the effect on isFocused change as we only need it to early return when it is false.
        // eslint-disable-next-line react-compiler/react-compiler
        // eslint-disable-next-line react-hooks/exhaustive-deps
    }, [selectedTransactions, isMobileSelectionModeEnabled, shouldTurnOffSelectionMode]);

    useEffect(() => {
        if (!isFocused) {
            return;
        }

        const selectedKeys = Object.keys(selectedTransactions).filter((transactionKey) => selectedTransactions[transactionKey]);
        if (!isSmallScreenWidth) {
            if (selectedKeys.length === 0 && isMobileSelectionModeEnabled) {
                turnOffMobileSelectionMode();
            }
            return;
        }
        if (selectedKeys.length > 0 && !isMobileSelectionModeEnabled && !isSearchResultsEmpty) {
            turnOnMobileSelectionMode();
        }
        // eslint-disable-next-line react-compiler/react-compiler
        // eslint-disable-next-line react-hooks/exhaustive-deps
    }, [isSmallScreenWidth, selectedTransactions, isMobileSelectionModeEnabled]);

    useEffect(() => {
        const focusedRoute = findFocusedRoute(navigationRef.getRootState());
        const isMigratedModalDisplayed = focusedRoute?.name === NAVIGATORS.MIGRATED_USER_MODAL_NAVIGATOR || focusedRoute?.name === SCREENS.MIGRATED_USER_WELCOME_MODAL.ROOT;

        if ((!isFocused && !isMigratedModalDisplayed) || isOffline) {
            return;
        }

        handleSearch({queryJSON, searchKey, offset, shouldCalculateTotals});
        // We don't need to run the effect on change of isFocused.
        // eslint-disable-next-line react-compiler/react-compiler
        // eslint-disable-next-line react-hooks/exhaustive-deps
    }, [handleSearch, isOffline, offset, queryJSON, searchKey, shouldCalculateTotals]);

    useEffect(() => {
        openSearch();
    }, []);

    const {newSearchResultKey, handleSelectionListScroll} = useSearchHighlightAndScroll({
        searchResults,
        transactions,
        previousTransactions,
        queryJSON,
        searchKey,
        offset,
        shouldCalculateTotals,
        reportActions,
        previousReportActions,
    });

    // There's a race condition in Onyx which makes it return data from the previous Search, so in addition to checking that the data is loaded
    // we also need to check that the searchResults matches the type and status of the current search
    const isDataLoaded = isSearchDataLoaded(searchResults, queryJSON);

    const shouldShowLoadingState = !isOffline && (!isDataLoaded || (!!searchResults?.search.isLoading && Array.isArray(searchResults?.data) && searchResults?.data.length === 0));
    const shouldShowLoadingMoreItems = !shouldShowLoadingState && searchResults?.search?.isLoading && searchResults?.search?.offset > 0;
    const prevIsSearchResultEmpty = usePrevious(isSearchResultsEmpty);

    const data = useMemo(() => {
        if (searchResults === undefined || !isDataLoaded) {
            return [];
        }

        // Group-by option cannot be used for chats or tasks
        const isChat = type === CONST.SEARCH.DATA_TYPES.CHAT;
        const isTask = type === CONST.SEARCH.DATA_TYPES.TASK;
        if (groupBy && (isChat || isTask)) {
            return [];
        }

<<<<<<< HEAD
        return getSections(type, searchResults.data, searchResults.search, accountID, formatPhoneNumber, groupBy, exportReportActions, searchKey, archivedReportsIdSet, queryJSON);
    }, [searchKey, exportReportActions, groupBy, isDataLoaded, searchResults, type, archivedReportsIdSet, formatPhoneNumber, accountID, queryJSON]);
=======
        return getSections(type, searchResults.data, accountID, formatPhoneNumber, groupBy, exportReportActions, searchKey, archivedReportsIdSet);
    }, [searchKey, exportReportActions, groupBy, isDataLoaded, searchResults, type, archivedReportsIdSet, formatPhoneNumber, accountID]);
>>>>>>> 227c0c26

    useEffect(() => {
        /** We only want to display the skeleton for the status filters the first time we load them for a specific data type */
        setShouldShowFiltersBarLoading(shouldShowLoadingState && lastSearchType !== type);
    }, [lastSearchType, setShouldShowFiltersBarLoading, shouldShowLoadingState, type]);

    // When new data load, selectedTransactions is updated in next effect. We use this flag to whether selection is updated
    const isRefreshingSelection = useRef(false);

    useEffect(() => {
        if (!isFocused) {
            return;
        }

        if (type === CONST.SEARCH.DATA_TYPES.CHAT) {
            return;
        }
        const newTransactionList: SelectedTransactions = {};
        if (groupBy) {
            data.forEach((transactionGroup) => {
                if (!Object.hasOwn(transactionGroup, 'transactions') || !('transactions' in transactionGroup)) {
                    return;
                }
                transactionGroup.transactions.forEach((transaction) => {
                    if (!Object.keys(selectedTransactions).includes(transaction.transactionID) && !areAllMatchingItemsSelected) {
                        return;
                    }
                    newTransactionList[transaction.transactionID] = {
                        action: transaction.action,
                        canHold: transaction.canHold,
                        isHeld: isOnHold(transaction),
                        canUnhold: transaction.canUnhold,
                        canChangeReport: canEditFieldOfMoneyRequest(
                            getIOUActionForTransactionID(reportActionsArray, transaction.transactionID),
                            CONST.EDIT_REQUEST_FIELD.REPORT,
                            undefined,
                            undefined,
                            outstandingReportsByPolicyID,
                        ),
                        // eslint-disable-next-line @typescript-eslint/prefer-nullish-coalescing
                        isSelected: areAllMatchingItemsSelected || selectedTransactions[transaction.transactionID].isSelected,
                        canDelete: transaction.canDelete,
                        reportID: transaction.reportID,
                        policyID: transaction.policyID,
                        amount: transaction.modifiedAmount ?? transaction.amount,
                    };
                });
            });
        } else {
            data.forEach((transaction) => {
                if (!Object.hasOwn(transaction, 'transactionID') || !('transactionID' in transaction)) {
                    return;
                }
                if (!Object.keys(selectedTransactions).includes(transaction.transactionID) && !areAllMatchingItemsSelected) {
                    return;
                }
                newTransactionList[transaction.transactionID] = {
                    action: transaction.action,
                    canHold: transaction.canHold,
                    isHeld: isOnHold(transaction),
                    canUnhold: transaction.canUnhold,
                    canChangeReport: canEditFieldOfMoneyRequest(
                        getIOUActionForTransactionID(reportActionsArray, transaction.transactionID),
                        CONST.EDIT_REQUEST_FIELD.REPORT,
                        undefined,
                        undefined,
                        outstandingReportsByPolicyID,
                    ),
                    // eslint-disable-next-line @typescript-eslint/prefer-nullish-coalescing
                    isSelected: areAllMatchingItemsSelected || selectedTransactions[transaction.transactionID].isSelected,
                    canDelete: transaction.canDelete,
                    reportID: transaction.reportID,
                    policyID: transaction.policyID,
                    amount: transaction.modifiedAmount ?? transaction.amount,
                };
            });
        }
        if (isEmptyObject(newTransactionList)) {
            return;
        }

        setSelectedTransactions(newTransactionList, data);

        isRefreshingSelection.current = true;
        // eslint-disable-next-line react-compiler/react-compiler, react-hooks/exhaustive-deps
    }, [data, setSelectedTransactions, areAllMatchingItemsSelected, isFocused, outstandingReportsByPolicyID]);

    useEffect(() => {
        if (!isSearchResultsEmpty || prevIsSearchResultEmpty) {
            return;
        }
        turnOffMobileSelectionMode();
    }, [isSearchResultsEmpty, prevIsSearchResultEmpty]);

    useEffect(
        () => () => {
            if (isSearchTopmostFullScreenRoute()) {
                return;
            }
            clearSelectedTransactions();
            turnOffMobileSelectionMode();
        },
        [isFocused, clearSelectedTransactions],
    );

    // When selectedTransactions is updated, we confirm that selection is refreshed
    useEffect(() => {
        isRefreshingSelection.current = false;
    }, [selectedTransactions]);

    useEffect(() => {
        if (!isFocused) {
            return;
        }

        if (!data.length || isRefreshingSelection.current) {
            return;
        }
        const areItemsGrouped = !!groupBy;
        const flattenedItems = areItemsGrouped ? (data as TransactionGroupListItemType[]).flatMap((item) => item.transactions) : data;
        const areAllItemsSelected = flattenedItems.length === Object.keys(selectedTransactions).length;

        // If the user has selected all the expenses in their view but there are more expenses matched by the search
        // give them the option to select all matching expenses
        shouldShowSelectAllMatchingItems(!!(areAllItemsSelected && searchResults?.search?.hasMoreResults));
        if (!areAllItemsSelected) {
            selectAllMatchingItems(false);
        }
    }, [isFocused, data, searchResults?.search?.hasMoreResults, selectedTransactions, selectAllMatchingItems, shouldShowSelectAllMatchingItems, groupBy]);

    const toggleTransaction = useCallback(
        (item: SearchListItem, itemTransactions?: TransactionListItemType[]) => {
            if (isReportActionListItemType(item)) {
                return;
            }
            if (isTaskListItemType(item)) {
                return;
            }
            if (isTransactionListItemType(item)) {
                if (!item.keyForList) {
                    return;
                }
                if (isTransactionPendingDelete(item)) {
                    return;
                }
                setSelectedTransactions(prepareTransactionsList(item, selectedTransactions, reportActionsArray, outstandingReportsByPolicyID), data);
                return;
            }

            const currentTransactions = itemTransactions ?? item.transactions;
            if (currentTransactions.some((transaction) => selectedTransactions[transaction.keyForList]?.isSelected)) {
                const reducedSelectedTransactions: SelectedTransactions = {...selectedTransactions};

                currentTransactions.forEach((transaction) => {
                    delete reducedSelectedTransactions[transaction.keyForList];
                });

                setSelectedTransactions(reducedSelectedTransactions, data);
                return;
            }

            setSelectedTransactions(
                {
                    ...selectedTransactions,
                    ...Object.fromEntries(
                        currentTransactions
                            .filter((t) => !isTransactionPendingDelete(t))
                            .map((transactionItem) => mapTransactionItemToSelectedEntry(transactionItem, reportActionsArray, outstandingReportsByPolicyID)),
                    ),
                },
                data,
            );
        },
        [data, reportActionsArray, selectedTransactions, outstandingReportsByPolicyID, setSelectedTransactions],
    );

    const onSelectRow = useCallback(
        (item: SearchListItem) => {
            if (isMobileSelectionModeEnabled) {
                toggleTransaction(item);
                return;
            }

            if (isTransactionMemberGroupListItemType(item)) {
                const newFlatFilters = queryJSON.flatFilters.filter((filter) => filter.key !== CONST.SEARCH.SYNTAX_FILTER_KEYS.FROM);
                newFlatFilters.push({key: CONST.SEARCH.SYNTAX_FILTER_KEYS.FROM, filters: [{operator: CONST.SEARCH.SYNTAX_OPERATORS.EQUAL_TO, value: item.accountID}]});
                const newQueryJSON: SearchQueryJSON = {...queryJSON, groupBy: undefined, flatFilters: newFlatFilters};
                const newQuery = buildSearchQueryString(newQueryJSON);
                const newQueryJSONWithHash = buildSearchQueryJSON(newQuery);
                if (!newQueryJSONWithHash) {
                    return;
                }
                handleSearch({queryJSON: newQueryJSONWithHash, searchKey, offset: 0, shouldCalculateTotals: false});
                return;
            }

            if (isTransactionCardGroupListItemType(item)) {
                const newFlatFilters = queryJSON.flatFilters.filter((filter) => filter.key !== CONST.SEARCH.SYNTAX_FILTER_KEYS.CARD_ID);
                newFlatFilters.push({key: CONST.SEARCH.SYNTAX_FILTER_KEYS.CARD_ID, filters: [{operator: CONST.SEARCH.SYNTAX_OPERATORS.EQUAL_TO, value: item.cardID}]});
                const newQueryJSON: SearchQueryJSON = {...queryJSON, groupBy: undefined, flatFilters: newFlatFilters};
                const newQuery = buildSearchQueryString(newQueryJSON);
                const newQueryJSONWithHash = buildSearchQueryJSON(newQuery);
                if (!newQueryJSONWithHash) {
                    return;
                }
                handleSearch({queryJSON: newQueryJSONWithHash, searchKey, offset: 0, shouldCalculateTotals: false});
                return;
            }

            if (isTransactionWithdrawalIDGroupListItemType(item)) {
                return;
            }

            const isFromSelfDM = item.reportID === CONST.REPORT.UNREPORTED_REPORT_ID;
            const isTransactionItem = isTransactionListItemType(item);

            const reportID =
                isTransactionItem && (!item.isFromOneTransactionReport || isFromSelfDM) && item.transactionThreadReportID !== CONST.REPORT.UNREPORTED_REPORT_ID
                    ? item.transactionThreadReportID
                    : item.reportID;

            if (!reportID) {
                return;
            }

            Performance.markStart(CONST.TIMING.OPEN_REPORT_SEARCH);
            Timing.start(CONST.TIMING.OPEN_REPORT_SEARCH);

            const backTo = Navigation.getActiveRoute();

            if (isTransactionGroupListItemType(item)) {
                Navigation.navigate(ROUTES.SEARCH_MONEY_REQUEST_REPORT.getRoute({reportID, backTo}));
                return;
            }

            // If we're trying to open a legacy transaction without a transaction thread, let's create the thread and navigate the user
            if (isTransactionItem && reportID === CONST.REPORT.UNREPORTED_REPORT_ID) {
                const generatedReportID = generateReportID();
                updateSearchResultsWithTransactionThreadReportID(hash, item.transactionID, generatedReportID);
                Navigation.navigate(
                    ROUTES.SEARCH_REPORT.getRoute({
                        reportID: generatedReportID,
                        backTo,
                        moneyRequestReportActionID: item.moneyRequestReportActionID,
                        transactionID: item.transactionID,
                    }),
                );
                return;
            }

            if (isReportActionListItemType(item)) {
                const reportActionID = item.reportActionID;
                Navigation.navigate(ROUTES.SEARCH_REPORT.getRoute({reportID, reportActionID, backTo}));
                return;
            }

            Navigation.navigate(ROUTES.SEARCH_REPORT.getRoute({reportID, backTo}));
        },
        [isMobileSelectionModeEnabled, toggleTransaction, queryJSON, handleSearch, searchKey, hash],
    );

    const currentColumns = useMemo(() => {
        if (!searchResults?.data) {
            return [];
        }
        const columns = getColumnsToShow(accountID, searchResults?.data, false, searchResults?.search.type === CONST.SEARCH.DATA_TYPES.TASK);

        return (Object.keys(columns) as SearchColumnType[]).filter((col) => columns[col]);
    }, [accountID, searchResults?.data, searchResults?.search.type]);

    const opacity = useSharedValue(1);
    const animatedStyle = useAnimatedStyle(() => ({
        opacity: opacity.get(),
    }));

    const previousColumns = usePrevious(currentColumns);
    const [columnsToShow, setColumnsToShow] = useState<SearchColumnType[]>([]);

    // If columns have changed, trigger an animation before settings columnsToShow to prevent
    // new columns appearing before the fade out animation happens
    useEffect(() => {
        if ((previousColumns && currentColumns && arraysEqual(previousColumns, currentColumns)) || offset === 0 || isSmallScreenWidth) {
            setColumnsToShow(currentColumns);
            return;
        }

        opacity.set(
            withTiming(0, {duration: CONST.SEARCH.ANIMATION.FADE_DURATION}, () => {
                setColumnsToShow(currentColumns);
                opacity.set(withTiming(1, {duration: CONST.SEARCH.ANIMATION.FADE_DURATION}));
            }),
        );
    }, [previousColumns, currentColumns, setColumnsToShow, opacity, offset, isSmallScreenWidth]);

    const isChat = type === CONST.SEARCH.DATA_TYPES.CHAT;
    const isTask = type === CONST.SEARCH.DATA_TYPES.TASK;
    const canSelectMultiple = !isChat && !isTask && (!isSmallScreenWidth || isMobileSelectionModeEnabled) && groupBy !== CONST.SEARCH.GROUP_BY.WITHDRAWAL_ID;
    const ListItem = getListItem(type, status, groupBy);
    const sortedSelectedData = useMemo(
        () =>
            getSortedSections(type, status, data, localeCompare, sortBy, sortOrder, groupBy).map((item) => {
                const baseKey = isChat
                    ? `${ONYXKEYS.COLLECTION.REPORT_ACTIONS}${(item as ReportActionListItemType).reportActionID}`
                    : `${ONYXKEYS.COLLECTION.TRANSACTION}${(item as TransactionListItemType).transactionID}`;

                // Check if the base key matches the newSearchResultKey (TransactionListItemType)
                const isBaseKeyMatch = baseKey === newSearchResultKey;

                // Check if any transaction within the transactions array (TransactionGroupListItemType) matches the newSearchResultKey
                const isAnyTransactionMatch =
                    !isChat &&
                    (item as TransactionGroupListItemType)?.transactions?.some((transaction) => {
                        const transactionKey = `${ONYXKEYS.COLLECTION.TRANSACTION}${transaction.transactionID}`;
                        return transactionKey === newSearchResultKey;
                    });

                // Determine if either the base key or any transaction key matches
                const shouldAnimateInHighlight = isBaseKeyMatch || isAnyTransactionMatch;

                return mapToItemWithAdditionalInfo(item, selectedTransactions, canSelectMultiple, shouldAnimateInHighlight);
            }),
        [type, status, data, sortBy, sortOrder, groupBy, isChat, newSearchResultKey, selectedTransactions, canSelectMultiple, localeCompare],
    );

    const hasErrors = Object.keys(searchResults?.errors ?? {}).length > 0 && !isOffline;

    useEffect(() => {
        const currentRoute = Navigation.getActiveRouteWithoutParams();
        if (hasErrors && (currentRoute === '/' || (shouldResetSearchQuery && currentRoute === '/search'))) {
            // Use requestAnimationFrame to safely update navigation params without overriding the current route
            requestAnimationFrame(() => {
                Navigation.setParams({q: buildCannedSearchQuery()});
            });
            if (shouldResetSearchQuery) {
                setShouldResetSearchQuery(false);
            }
        }
    }, [hasErrors, queryJSON, searchResults, shouldResetSearchQuery, setShouldResetSearchQuery]);

    const fetchMoreResults = useCallback(() => {
        if (!isFocused || !searchResults?.search?.hasMoreResults || shouldShowLoadingState || shouldShowLoadingMoreItems) {
            return;
        }
        setOffset(offset + CONST.SEARCH.RESULTS_PAGE_SIZE);
    }, [isFocused, offset, searchResults?.search?.hasMoreResults, shouldShowLoadingMoreItems, shouldShowLoadingState]);

    const toggleAllTransactions = useCallback(() => {
        const areItemsGrouped = !!groupBy;
        const totalSelected = Object.keys(selectedTransactions).length;

        if (totalSelected > 0) {
            clearSelectedTransactions();
            return;
        }

        if (areItemsGrouped) {
            setSelectedTransactions(
                Object.fromEntries(
                    (data as TransactionGroupListItemType[]).flatMap((item) =>
                        item.transactions
                            .filter((t) => !isTransactionPendingDelete(t))
                            .map((transactionItem) => mapTransactionItemToSelectedEntry(transactionItem, reportActionsArray, outstandingReportsByPolicyID)),
                    ),
                ),
                data,
            );

            return;
        }

        setSelectedTransactions(
            Object.fromEntries(
                (data as TransactionListItemType[])
                    .filter((t) => !isTransactionPendingDelete(t))
                    .map((transactionItem) => mapTransactionItemToSelectedEntry(transactionItem, reportActionsArray, outstandingReportsByPolicyID)),
            ),
            data,
        );
    }, [clearSelectedTransactions, data, groupBy, reportActionsArray, selectedTransactions, setSelectedTransactions, outstandingReportsByPolicyID]);

    const onLayout = useCallback(() => handleSelectionListScroll(sortedSelectedData, searchListRef.current), [handleSelectionListScroll, sortedSelectedData]);

    const areAllOptionalColumnsHidden = useMemo(() => {
        const canBeMissingColumns = expenseHeaders.filter((header) => header.canBeMissing).map((header) => header.columnName);
        return canBeMissingColumns.every((column) => !columnsToShow.includes(column));
    }, [columnsToShow]);

    if (shouldShowLoadingState) {
        return (
            <Animated.View
                entering={FadeIn.duration(CONST.SEARCH.ANIMATION.FADE_DURATION)}
                exiting={FadeOut.duration(CONST.SEARCH.ANIMATION.FADE_DURATION)}
                style={[styles.flex1]}
            >
                <SearchRowSkeleton
                    shouldAnimate
                    containerStyle={shouldUseNarrowLayout ? styles.searchListContentContainerStyles : styles.mt3}
                />
            </Animated.View>
        );
    }

    if (searchResults === undefined) {
        Log.alert('[Search] Undefined search type');
        return <FullPageOfflineBlockingView>{null}</FullPageOfflineBlockingView>;
    }

    if (hasErrors) {
        return (
            <View style={[shouldUseNarrowLayout ? styles.searchListContentContainerStyles : styles.mt3, styles.flex1]}>
                <FullPageErrorView
                    shouldShow
                    subtitleStyle={styles.textSupporting}
                    title={translate('errorPage.title', {isBreakLine: shouldUseNarrowLayout})}
                    subtitle={translate('errorPage.subtitle')}
                />
            </View>
        );
    }

    const visibleDataLength = data.filter((item) => item.pendingAction !== CONST.RED_BRICK_ROAD_PENDING_ACTION.DELETE || isOffline).length;
    if (shouldShowEmptyState(isDataLoaded, visibleDataLength, searchResults.search.type)) {
        return (
            <View style={[shouldUseNarrowLayout ? styles.searchListContentContainerStyles : styles.mt3, styles.flex1]}>
                <EmptySearchView
                    similarSearchHash={similarSearchHash}
                    type={type}
                    groupBy={groupBy}
                    hasResults={searchResults.search.hasResults}
                />
            </View>
        );
    }

    const onSortPress = (column: SearchColumnType, order: SortOrder) => {
        const newQuery = buildSearchQueryString({...queryJSON, sortBy: column, sortOrder: order});
        navigation.setParams({q: newQuery});
    };

    const shouldShowYear = shouldShowYearUtil(searchResults?.data);
    const {shouldShowAmountInWideColumn, shouldShowTaxAmountInWideColumn} = getWideAmountIndicators(searchResults?.data);
    const shouldShowSorting = !groupBy;
<<<<<<< HEAD
    const shouldShowTableHeader = isLargeScreenWidth && !isChat && !groupBy;
    return (
        <SearchScopeProvider isOnSearch>
            <SearchList
                ref={searchListRef}
                data={sortedSelectedData}
                ListItem={ListItem}
                onSelectRow={onSelectRow}
                onCheckboxPress={toggleTransaction}
                onAllCheckboxPress={toggleAllTransactions}
                canSelectMultiple={canSelectMultiple}
                shouldPreventLongPressRow={isChat || isTask}
                isFocused={isFocused}
                SearchTableHeader={
                    !shouldShowTableHeader ? undefined : (
                        <SearchTableHeader
                            canSelectMultiple={canSelectMultiple}
                            data={searchResults?.data}
                            metadata={searchResults?.search}
                            onSortPress={onSortPress}
                            sortOrder={sortOrder}
                            sortBy={sortBy}
                            shouldShowYear={shouldShowYear}
                            isAmountColumnWide={shouldShowAmountInWideColumn}
                            isTaxAmountColumnWide={shouldShowTaxAmountInWideColumn}
                            shouldShowSorting={shouldShowSorting}
                            shouldShowExpand={!!groupBy}
                        />
                    )
                }
                contentContainerStyle={{...contentContainerStyle, ...styles.pb3}}
                containerStyle={[styles.pv0, type === CONST.SEARCH.DATA_TYPES.CHAT && !isSmallScreenWidth && styles.pt3]}
                shouldPreventDefaultFocusOnSelectRow={!canUseTouchScreen()}
                onScroll={onSearchListScroll}
                onEndReachedThreshold={0.75}
                onEndReached={fetchMoreResults}
                ListFooterComponent={
                    shouldShowLoadingMoreItems ? (
                        <SearchRowSkeleton
                            shouldAnimate
                            fixedNumItems={5}
                        />
                    ) : undefined
                }
                queryJSON={queryJSON}
                onViewableItemsChanged={onViewableItemsChanged}
                onLayout={onLayout}
                isMobileSelectionModeEnabled={isMobileSelectionModeEnabled}
                shouldAnimate={type === CONST.SEARCH.DATA_TYPES.EXPENSE}
            />
=======
    const shouldShowTableHeader = isLargeScreenWidth && !isChat;

    return (
        <SearchScopeProvider isOnSearch>
            <Animated.View style={[styles.flex1, animatedStyle]}>
                <SearchList
                    ref={searchListRef}
                    data={sortedSelectedData}
                    ListItem={ListItem}
                    onSelectRow={openReport}
                    onCheckboxPress={toggleTransaction}
                    onAllCheckboxPress={toggleAllTransactions}
                    canSelectMultiple={canSelectMultiple}
                    shouldPreventLongPressRow={isChat || isTask}
                    isFocused={isFocused}
                    SearchTableHeader={
                        !shouldShowTableHeader ? undefined : (
                            <SearchTableHeader
                                canSelectMultiple={canSelectMultiple}
                                columns={columnsToShow}
                                metadata={searchResults?.search}
                                onSortPress={onSortPress}
                                sortOrder={sortOrder}
                                sortBy={sortBy}
                                shouldShowYear={shouldShowYear}
                                isAmountColumnWide={shouldShowAmountInWideColumn}
                                isTaxAmountColumnWide={shouldShowTaxAmountInWideColumn}
                                shouldShowSorting={shouldShowSorting}
                                groupBy={groupBy}
                                areAllOptionalColumnsHidden={areAllOptionalColumnsHidden}
                            />
                        )
                    }
                    contentContainerStyle={{...contentContainerStyle, ...styles.pb3}}
                    containerStyle={[styles.pv0, type === CONST.SEARCH.DATA_TYPES.CHAT && !isSmallScreenWidth && styles.pt3]}
                    shouldPreventDefaultFocusOnSelectRow={!canUseTouchScreen()}
                    onScroll={onSearchListScroll}
                    onEndReachedThreshold={0.75}
                    onEndReached={fetchMoreResults}
                    ListFooterComponent={
                        shouldShowLoadingMoreItems ? (
                            <SearchRowSkeleton
                                shouldAnimate
                                fixedNumItems={5}
                            />
                        ) : undefined
                    }
                    queryJSON={queryJSON}
                    columns={columnsToShow}
                    areAllOptionalColumnsHidden={areAllOptionalColumnsHidden}
                    onLayout={onLayout}
                    isMobileSelectionModeEnabled={isMobileSelectionModeEnabled}
                    shouldAnimate={type === CONST.SEARCH.DATA_TYPES.EXPENSE}
                />
            </Animated.View>
>>>>>>> 227c0c26
        </SearchScopeProvider>
    );
}

Search.displayName = 'Search';

export type {SearchProps};
export default Search;<|MERGE_RESOLUTION|>--- conflicted
+++ resolved
@@ -366,13 +366,8 @@
             return [];
         }
 
-<<<<<<< HEAD
-        return getSections(type, searchResults.data, searchResults.search, accountID, formatPhoneNumber, groupBy, exportReportActions, searchKey, archivedReportsIdSet, queryJSON);
+        return getSections(type, searchResults.data, accountID, formatPhoneNumber, groupBy, exportReportActions, searchKey, archivedReportsIdSet, queryJSON);
     }, [searchKey, exportReportActions, groupBy, isDataLoaded, searchResults, type, archivedReportsIdSet, formatPhoneNumber, accountID, queryJSON]);
-=======
-        return getSections(type, searchResults.data, accountID, formatPhoneNumber, groupBy, exportReportActions, searchKey, archivedReportsIdSet);
-    }, [searchKey, exportReportActions, groupBy, isDataLoaded, searchResults, type, archivedReportsIdSet, formatPhoneNumber, accountID]);
->>>>>>> 227c0c26
 
     useEffect(() => {
         /** We only want to display the skeleton for the status filters the first time we load them for a specific data type */
@@ -815,58 +810,6 @@
     const shouldShowYear = shouldShowYearUtil(searchResults?.data);
     const {shouldShowAmountInWideColumn, shouldShowTaxAmountInWideColumn} = getWideAmountIndicators(searchResults?.data);
     const shouldShowSorting = !groupBy;
-<<<<<<< HEAD
-    const shouldShowTableHeader = isLargeScreenWidth && !isChat && !groupBy;
-    return (
-        <SearchScopeProvider isOnSearch>
-            <SearchList
-                ref={searchListRef}
-                data={sortedSelectedData}
-                ListItem={ListItem}
-                onSelectRow={onSelectRow}
-                onCheckboxPress={toggleTransaction}
-                onAllCheckboxPress={toggleAllTransactions}
-                canSelectMultiple={canSelectMultiple}
-                shouldPreventLongPressRow={isChat || isTask}
-                isFocused={isFocused}
-                SearchTableHeader={
-                    !shouldShowTableHeader ? undefined : (
-                        <SearchTableHeader
-                            canSelectMultiple={canSelectMultiple}
-                            data={searchResults?.data}
-                            metadata={searchResults?.search}
-                            onSortPress={onSortPress}
-                            sortOrder={sortOrder}
-                            sortBy={sortBy}
-                            shouldShowYear={shouldShowYear}
-                            isAmountColumnWide={shouldShowAmountInWideColumn}
-                            isTaxAmountColumnWide={shouldShowTaxAmountInWideColumn}
-                            shouldShowSorting={shouldShowSorting}
-                            shouldShowExpand={!!groupBy}
-                        />
-                    )
-                }
-                contentContainerStyle={{...contentContainerStyle, ...styles.pb3}}
-                containerStyle={[styles.pv0, type === CONST.SEARCH.DATA_TYPES.CHAT && !isSmallScreenWidth && styles.pt3]}
-                shouldPreventDefaultFocusOnSelectRow={!canUseTouchScreen()}
-                onScroll={onSearchListScroll}
-                onEndReachedThreshold={0.75}
-                onEndReached={fetchMoreResults}
-                ListFooterComponent={
-                    shouldShowLoadingMoreItems ? (
-                        <SearchRowSkeleton
-                            shouldAnimate
-                            fixedNumItems={5}
-                        />
-                    ) : undefined
-                }
-                queryJSON={queryJSON}
-                onViewableItemsChanged={onViewableItemsChanged}
-                onLayout={onLayout}
-                isMobileSelectionModeEnabled={isMobileSelectionModeEnabled}
-                shouldAnimate={type === CONST.SEARCH.DATA_TYPES.EXPENSE}
-            />
-=======
     const shouldShowTableHeader = isLargeScreenWidth && !isChat;
 
     return (
@@ -876,7 +819,7 @@
                     ref={searchListRef}
                     data={sortedSelectedData}
                     ListItem={ListItem}
-                    onSelectRow={openReport}
+                    onSelectRow={onSelectRow}
                     onCheckboxPress={toggleTransaction}
                     onAllCheckboxPress={toggleAllTransactions}
                     canSelectMultiple={canSelectMultiple}
@@ -895,7 +838,6 @@
                                 isAmountColumnWide={shouldShowAmountInWideColumn}
                                 isTaxAmountColumnWide={shouldShowTaxAmountInWideColumn}
                                 shouldShowSorting={shouldShowSorting}
-                                groupBy={groupBy}
                                 areAllOptionalColumnsHidden={areAllOptionalColumnsHidden}
                             />
                         )
@@ -922,7 +864,6 @@
                     shouldAnimate={type === CONST.SEARCH.DATA_TYPES.EXPENSE}
                 />
             </Animated.View>
->>>>>>> 227c0c26
         </SearchScopeProvider>
     );
 }
