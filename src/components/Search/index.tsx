import {useIsFocused, useNavigation} from '@react-navigation/native';
import React, {useCallback, useEffect, useMemo, useState} from 'react';
import {View} from 'react-native';
import type {NativeScrollEvent, NativeSyntheticEvent, StyleProp, ViewStyle, ViewToken} from 'react-native';
import {useOnyx} from 'react-native-onyx';
import FullPageOfflineBlockingView from '@components/BlockingViews/FullPageOfflineBlockingView';
import SearchTableHeader from '@components/SelectionList/SearchTableHeader';
import type {ReportActionListItemType, ReportListItemType, TransactionListItemType} from '@components/SelectionList/types';
import SearchRowSkeleton from '@components/Skeletons/SearchRowSkeleton';
import useMobileSelectionMode from '@hooks/useMobileSelectionMode';
import useNetwork from '@hooks/useNetwork';
import usePermissions from '@hooks/usePermissions';
import usePrevious from '@hooks/usePrevious';
import useResponsiveLayout from '@hooks/useResponsiveLayout';
import useSearchHighlightAndScroll from '@hooks/useSearchHighlightAndScroll';
import useThemeStyles from '@hooks/useThemeStyles';
import {turnOffMobileSelectionMode, turnOnMobileSelectionMode} from '@libs/actions/MobileSelectionMode';
import {search, updateSearchResultsWithTransactionThreadReportID} from '@libs/actions/Search';
import {canUseTouchScreen} from '@libs/DeviceCapabilities';
import Log from '@libs/Log';
import isSearchTopmostFullScreenRoute from '@libs/Navigation/helpers/isSearchTopmostFullScreenRoute';
import type {PlatformStackNavigationProp} from '@libs/Navigation/PlatformStackNavigation/types';
import {generateReportID} from '@libs/ReportUtils';
import {buildSearchQueryString} from '@libs/SearchQueryUtils';
import {
    getListItem,
    getSections,
    getSortedSections,
    isReportActionListItemType,
    isReportListItemType,
    isSearchResultsEmpty as isSearchResultsEmptyUtil,
    isTransactionListItemType,
    shouldShowEmptyState,
    shouldShowYear as shouldShowYearUtil,
} from '@libs/SearchUIUtils';
import {isOnHold} from '@libs/TransactionUtils';
import Navigation from '@navigation/Navigation';
import type {SearchFullscreenNavigatorParamList} from '@navigation/types';
import EmptySearchView from '@pages/Search/EmptySearchView';
import CONST from '@src/CONST';
import ONYXKEYS from '@src/ONYXKEYS';
import ROUTES from '@src/ROUTES';
import type SearchResults from '@src/types/onyx/SearchResults';
import {useSearchContext} from './SearchContext';
import SearchList from './SearchList';
import type {SearchColumnType, SearchQueryJSON, SelectedTransactionInfo, SelectedTransactions, SortOrder} from './types';

type SearchProps = {
    queryJSON: SearchQueryJSON;
    onSearchListScroll?: (event: NativeSyntheticEvent<NativeScrollEvent>) => void;
    contentContainerStyle?: StyleProp<ViewStyle>;
    currentSearchResults?: SearchResults;
    lastNonEmptySearchResults?: SearchResults;
};

function mapTransactionItemToSelectedEntry(item: TransactionListItemType): [string, SelectedTransactionInfo] {
    return [
        item.keyForList,
        {
            isSelected: true,
            canDelete: item.canDelete,
            canHold: item.canHold,
            isHeld: isOnHold(item),
            canUnhold: item.canUnhold,
            action: item.action,
            reportID: item.reportID,
            policyID: item.policyID,
            amount: item.modifiedAmount ?? item.amount,
        },
    ];
}

function mapToTransactionItemWithSelectionInfo(item: TransactionListItemType, selectedTransactions: SelectedTransactions, canSelectMultiple: boolean, shouldAnimateInHighlight: boolean) {
    return {...item, shouldAnimateInHighlight, isSelected: selectedTransactions[item.keyForList]?.isSelected && canSelectMultiple};
}

function mapToItemWithSelectionInfo(
    item: TransactionListItemType | ReportListItemType | ReportActionListItemType,
    selectedTransactions: SelectedTransactions,
    canSelectMultiple: boolean,
    shouldAnimateInHighlight: boolean,
) {
    if (isReportActionListItemType(item)) {
        return {
            ...item,
            shouldAnimateInHighlight,
        };
    }

    return isTransactionListItemType(item)
        ? mapToTransactionItemWithSelectionInfo(item, selectedTransactions, canSelectMultiple, shouldAnimateInHighlight)
        : {
              ...item,
              shouldAnimateInHighlight,
              transactions: item.transactions?.map((transaction) => mapToTransactionItemWithSelectionInfo(transaction, selectedTransactions, canSelectMultiple, shouldAnimateInHighlight)),
              isSelected: item.transactions.length > 0 && item.transactions?.every((transaction) => selectedTransactions[transaction.keyForList]?.isSelected && canSelectMultiple),
          };
}

function prepareTransactionsList(item: TransactionListItemType, selectedTransactions: SelectedTransactions) {
    if (selectedTransactions[item.keyForList]?.isSelected) {
        const {[item.keyForList]: omittedTransaction, ...transactions} = selectedTransactions;

        return transactions;
    }

    return {
        ...selectedTransactions,
        [item.keyForList]: {
            isSelected: true,
            canDelete: item.canDelete,
            canHold: item.canHold,
            isHeld: isOnHold(item),
            canUnhold: item.canUnhold,
            action: item.action,
            reportID: item.reportID,
            policyID: item.policyID,
            amount: Math.abs(item.modifiedAmount || item.amount),
        },
    };
}

function Search({queryJSON, currentSearchResults, lastNonEmptySearchResults, onSearchListScroll, contentContainerStyle}: SearchProps) {
    const {isOffline} = useNetwork();
    const {shouldUseNarrowLayout} = useResponsiveLayout();
    const styles = useThemeStyles();
    // We need to use isSmallScreenWidth instead of shouldUseNarrowLayout for enabling the selection mode on small screens only
    // eslint-disable-next-line rulesdir/prefer-shouldUseNarrowLayout-instead-of-isSmallScreenWidth
    const {isSmallScreenWidth, isLargeScreenWidth} = useResponsiveLayout();
    const navigation = useNavigation<PlatformStackNavigationProp<SearchFullscreenNavigatorParamList>>();
    const isFocused = useIsFocused();
    const {setCurrentSearchHash, setSelectedTransactions, selectedTransactions, clearSelectedTransactions, shouldTurnOffSelectionMode, setShouldShowStatusBarLoading, lastSearchType} =
        useSearchContext();
    const {selectionMode} = useMobileSelectionMode();
    const [offset, setOffset] = useState(0);

    const {type, status, sortBy, sortOrder, hash, groupBy} = queryJSON;

    const [transactions] = useOnyx(ONYXKEYS.COLLECTION.TRANSACTION);
    const previousTransactions = usePrevious(transactions);
    const [reportActions] = useOnyx(ONYXKEYS.COLLECTION.REPORT_ACTIONS);
    const previousReportActions = usePrevious(reportActions);
    const shouldGroupByReports = groupBy === CONST.SEARCH.GROUP_BY.REPORTS;

    const {canUseTableReportView} = usePermissions();
    const canSelectMultiple = isSmallScreenWidth ? !!selectionMode?.isEnabled : true;

    useEffect(() => {
        clearSelectedTransactions(hash);
        setCurrentSearchHash(hash);
    }, [hash, clearSelectedTransactions, setCurrentSearchHash]);

    const searchResults = currentSearchResults?.data ? currentSearchResults : lastNonEmptySearchResults;
    const isSearchResultsEmpty = !searchResults?.data || isSearchResultsEmptyUtil(searchResults);

    useEffect(() => {
        const selectedKeys = Object.keys(selectedTransactions).filter((key) => selectedTransactions[key]);
        if (selectedKeys.length === 0 && selectionMode?.isEnabled && shouldTurnOffSelectionMode) {
            turnOffMobileSelectionMode();
        }
    }, [selectedTransactions, selectionMode?.isEnabled, shouldTurnOffSelectionMode]);

    useEffect(() => {
        const selectedKeys = Object.keys(selectedTransactions).filter((key) => selectedTransactions[key]);
        if (!isSmallScreenWidth) {
            if (selectedKeys.length === 0) {
                turnOffMobileSelectionMode();
            }
            return;
        }
        if (selectedKeys.length > 0 && !selectionMode?.isEnabled && !isSearchResultsEmpty) {
            turnOnMobileSelectionMode();
        }

        // We don't need to run the effect on change of isSearchResultsEmpty.
        // eslint-disable-next-line react-compiler/react-compiler
        // eslint-disable-next-line react-hooks/exhaustive-deps
    }, [isSmallScreenWidth, selectedTransactions, selectionMode?.isEnabled]);

    useEffect(() => {
        if (isOffline) {
            return;
        }

        search({queryJSON, offset});
    }, [isOffline, offset, queryJSON]);

    const {newSearchResultKey, handleSelectionListScroll} = useSearchHighlightAndScroll({
        searchResults,
        transactions,
        previousTransactions,
        queryJSON,
        offset,
        reportActions,
        previousReportActions,
    });

    // There's a race condition in Onyx which makes it return data from the previous Search, so in addition to checking that the data is loaded
    // we also need to check that the searchResults matches the type and status of the current search
    const isDataLoaded =
        searchResults?.data !== undefined && searchResults?.search?.type === type && Array.isArray(status)
            ? searchResults?.search?.status === status.join(',')
            : searchResults?.search?.status === status;

    const shouldShowLoadingState = !isOffline && !isDataLoaded;
    const shouldShowLoadingMoreItems = !shouldShowLoadingState && searchResults?.search?.isLoading && searchResults?.search?.offset > 0;
    const prevIsSearchResultEmpty = usePrevious(isSearchResultsEmpty);

    const data = useMemo(() => {
        if (searchResults === undefined) {
            return [];
        }
        return getSections(type, status, searchResults.data, searchResults.search, shouldGroupByReports);
    }, [searchResults, type, status, shouldGroupByReports]);

    useEffect(() => {
        /** We only want to display the skeleton for the status filters the first time we load them for a specific data type */
        setShouldShowStatusBarLoading(shouldShowLoadingState && lastSearchType !== type);
    }, [lastSearchType, setShouldShowStatusBarLoading, shouldShowLoadingState, type]);

    useEffect(() => {
        if (type === CONST.SEARCH.DATA_TYPES.CHAT) {
            return;
        }
        const newTransactionList: SelectedTransactions = {};
        if (!shouldGroupByReports) {
            data.forEach((transaction) => {
                if (!Object.hasOwn(transaction, 'transactionID') || !('transactionID' in transaction)) {
                    return;
                }
                if (!Object.keys(selectedTransactions).includes(transaction.transactionID)) {
                    return;
                }
                newTransactionList[transaction.transactionID] = {
                    action: transaction.action,
                    canHold: transaction.canHold,
                    isHeld: isOnHold(transaction),
                    canUnhold: transaction.canUnhold,
                    isSelected: selectedTransactions[transaction.transactionID].isSelected,
                    canDelete: transaction.canDelete,
                    reportID: transaction.reportID,
                    policyID: transaction.policyID,
                    amount: transaction.modifiedAmount ?? transaction.amount,
                };
            });
        } else {
            data.forEach((report) => {
                if (!Object.hasOwn(report, 'transactions') || !('transactions' in report)) {
                    return;
                }
                report.transactions.forEach((transaction) => {
                    if (!Object.keys(selectedTransactions).includes(transaction.transactionID)) {
                        return;
                    }
                    newTransactionList[transaction.transactionID] = {
                        action: transaction.action,
                        canHold: transaction.canHold,
                        isHeld: isOnHold(transaction),
                        canUnhold: transaction.canUnhold,
                        isSelected: selectedTransactions[transaction.transactionID].isSelected,
                        canDelete: transaction.canDelete,
                        reportID: transaction.reportID,
                        policyID: transaction.policyID,
                        amount: transaction.modifiedAmount ?? transaction.amount,
                    };
                });
            });
        }
        setSelectedTransactions(newTransactionList, data);
        // eslint-disable-next-line react-compiler/react-compiler, react-hooks/exhaustive-deps
    }, [data, setSelectedTransactions]);

    useEffect(() => {
        if (!isSearchResultsEmpty || prevIsSearchResultEmpty) {
            return;
        }
        turnOffMobileSelectionMode();
    }, [isSearchResultsEmpty, prevIsSearchResultEmpty]);

    useEffect(
        () => () => {
            if (isSearchTopmostFullScreenRoute()) {
                return;
            }
            clearSelectedTransactions();
            turnOffMobileSelectionMode();
        },
        [isFocused, clearSelectedTransactions],
    );

    const openReport = useCallback(
        (item: TransactionListItemType | ReportListItemType | ReportActionListItemType) => {
            const isFromSelfDM = item.reportID === CONST.REPORT.UNREPORTED_REPORTID;
            let reportID = isTransactionListItemType(item) && (!item.isFromOneTransactionReport || isFromSelfDM) ? item.transactionThreadReportID : item.reportID;

            if (!reportID) {
                return;
            }

            const backTo = Navigation.getActiveRoute();

            // If we're trying to open a legacy transaction without a transaction thread, let's create the thread and navigate the user
            if (isTransactionListItemType(item) && reportID === '0' && item.moneyRequestReportActionID) {
                reportID = generateReportID();
                updateSearchResultsWithTransactionThreadReportID(hash, item.transactionID, reportID);
                Navigation.navigate(
                    ROUTES.SEARCH_REPORT.getRoute({
                        reportID,
                        backTo,
                        moneyRequestReportActionID: item.moneyRequestReportActionID,
                        transactionID: item.transactionID,
                    }),
                );
                return;
            }

            if (canUseTableReportView && isReportListItemType(item)) {
                Navigation.navigate(ROUTES.SEARCH_MONEY_REQUEST_REPORT.getRoute({reportID, backTo}));
                return;
            }

            if (isReportActionListItemType(item)) {
                const reportActionID = item.reportActionID;
                Navigation.navigate(ROUTES.SEARCH_REPORT.getRoute({reportID, reportActionID, backTo}));
                return;
            }

            Navigation.navigate(ROUTES.SEARCH_REPORT.getRoute({reportID, backTo}));
        },
        [canUseTableReportView, hash],
    );

    const onViewableItemsChanged = useCallback(
        ({viewableItems}: {viewableItems: ViewToken[]}) => {
            const isFirstItemVisible = viewableItems.at(0)?.index === 1;
            // If the user is still loading the search results, or if they are scrolling down, don't refresh the search results
            if (shouldShowLoadingState || !isFirstItemVisible) {
                return;
            }

            // This line makes sure the app refreshes the search results when the user scrolls to the top.
            // The backend sends items in parts based on the offset, with a limit on the number of items sent (pagination).
            // As a result, it skips some items, for example, if the offset is 100, it sends the next items without the first ones.
            // Therefore, when the user scrolls to the top, we need to refresh the search results.
            setOffset(0);
        },
        [shouldShowLoadingState],
    );

    if (shouldShowLoadingState) {
        return (
            <SearchRowSkeleton
                shouldAnimate
                containerStyle={shouldUseNarrowLayout && styles.searchListContentContainerStyles}
            />
        );
    }

    if (searchResults === undefined) {
        Log.alert('[Search] Undefined search type');
        return <FullPageOfflineBlockingView>{null}</FullPageOfflineBlockingView>;
    }

    const ListItem = getListItem(type, status, shouldGroupByReports);
    const sortedData = getSortedSections(type, status, data, sortBy, sortOrder, shouldGroupByReports);
    const isChat = type === CONST.SEARCH.DATA_TYPES.CHAT;
    const sortedSelectedData = sortedData.map((item) => {
        const baseKey = isChat
            ? `${ONYXKEYS.COLLECTION.REPORT_ACTIONS}${(item as ReportActionListItemType).reportActionID}`
            : `${ONYXKEYS.COLLECTION.TRANSACTION}${(item as TransactionListItemType).transactionID}`;
        // Check if the base key matches the newSearchResultKey (TransactionListItemType)
        const isBaseKeyMatch = baseKey === newSearchResultKey;
        // Check if any transaction within the transactions array (ReportListItemType) matches the newSearchResultKey
        const isAnyTransactionMatch =
            !isChat &&
            (item as ReportListItemType)?.transactions?.some((transaction) => {
                const transactionKey = `${ONYXKEYS.COLLECTION.TRANSACTION}${transaction.transactionID}`;
                return transactionKey === newSearchResultKey;
            });
        // Determine if either the base key or any transaction key matches
        const shouldAnimateInHighlight = isBaseKeyMatch || isAnyTransactionMatch;

        return mapToItemWithSelectionInfo(item, selectedTransactions, canSelectMultiple, shouldAnimateInHighlight);
    });

    if (shouldShowEmptyState(isDataLoaded, data.length, searchResults.search.type)) {
        return (
            <View style={[shouldUseNarrowLayout ? styles.searchListContentContainerStyles : styles.mt3, styles.flex1]}>
                <EmptySearchView
                    type={type}
                    hasResults={searchResults.search.hasResults}
                />
            </View>
        );
    }

    const toggleTransaction = (item: TransactionListItemType | ReportListItemType | ReportActionListItemType) => {
        if (isReportActionListItemType(item)) {
            return;
        }
        if (isTransactionListItemType(item)) {
            if (!item.keyForList) {
                return;
            }

            setSelectedTransactions(prepareTransactionsList(item, selectedTransactions), data);
            return;
        }

        if (item.transactions.every((transaction) => selectedTransactions[transaction.keyForList]?.isSelected)) {
            const reducedSelectedTransactions: SelectedTransactions = {...selectedTransactions};

            item.transactions.forEach((transaction) => {
                delete reducedSelectedTransactions[transaction.keyForList];
            });

            setSelectedTransactions(reducedSelectedTransactions, data);
            return;
        }

        setSelectedTransactions(
            {
                ...selectedTransactions,
                ...Object.fromEntries(item.transactions.map(mapTransactionItemToSelectedEntry)),
            },
            data,
        );
    };

    const fetchMoreResults = () => {
        if (!searchResults?.search?.hasMoreResults || shouldShowLoadingState || shouldShowLoadingMoreItems) {
            return;
        }
        setOffset(offset + CONST.SEARCH.RESULTS_PAGE_SIZE);
    };

    const toggleAllTransactions = () => {
        const areItemsOfReportType = shouldGroupByReports;
        const flattenedItems = areItemsOfReportType ? (data as ReportListItemType[]).flatMap((item) => item.transactions) : data;
        const isAllSelected = flattenedItems.length === Object.keys(selectedTransactions).length;

        if (isAllSelected) {
            clearSelectedTransactions();
            return;
        }

        if (areItemsOfReportType) {
            setSelectedTransactions(Object.fromEntries((data as ReportListItemType[]).flatMap((item) => item.transactions.map(mapTransactionItemToSelectedEntry))), data);

            return;
        }

        setSelectedTransactions(Object.fromEntries((data as TransactionListItemType[]).map(mapTransactionItemToSelectedEntry)), data);
    };

    const onSortPress = (column: SearchColumnType, order: SortOrder) => {
        const newQuery = buildSearchQueryString({...queryJSON, sortBy: column, sortOrder: order});
        navigation.setParams({q: newQuery});
    };

    const shouldShowYear = shouldShowYearUtil(searchResults?.data);
    const shouldShowSorting = !Array.isArray(status) && !shouldGroupByReports;

    return (
        <SearchList
            ref={handleSelectionListScroll(sortedSelectedData)}
            data={sortedSelectedData}
            ListItem={ListItem}
            onSelectRow={openReport}
            onCheckboxPress={toggleTransaction}
            onAllCheckboxPress={toggleAllTransactions}
            canSelectMultiple={type !== CONST.SEARCH.DATA_TYPES.CHAT && canSelectMultiple}
            shouldPreventLongPressRow={isChat}
            SearchTableHeader={
                !isLargeScreenWidth ? undefined : (
                    <SearchTableHeader
                        data={searchResults?.data}
                        metadata={searchResults?.search}
                        onSortPress={onSortPress}
                        sortOrder={sortOrder}
                        sortBy={sortBy}
                        shouldShowYear={shouldShowYear}
                        shouldShowSorting={shouldShowSorting}
                    />
                )
            }
            contentContainerStyle={[contentContainerStyle, styles.pb3]}
            containerStyle={[styles.pv0, type === CONST.SEARCH.DATA_TYPES.CHAT && !isSmallScreenWidth && styles.pt3]}
            shouldPreventDefaultFocusOnSelectRow={!canUseTouchScreen()}
            onScroll={onSearchListScroll}
            onEndReachedThreshold={0.75}
            onEndReached={fetchMoreResults}
            ListFooterComponent={
                shouldShowLoadingMoreItems ? (
                    <SearchRowSkeleton
                        shouldAnimate
                        fixedNumItems={5}
                    />
                ) : undefined
            }
<<<<<<< HEAD
            queryJSONHash={hash}
=======
            onViewableItemsChanged={onViewableItemsChanged}
>>>>>>> c3451e16
        />
    );
}

Search.displayName = 'Search';

export type {SearchProps};
export default Search;<|MERGE_RESOLUTION|>--- conflicted
+++ resolved
@@ -498,11 +498,8 @@
                     />
                 ) : undefined
             }
-<<<<<<< HEAD
             queryJSONHash={hash}
-=======
             onViewableItemsChanged={onViewableItemsChanged}
->>>>>>> c3451e16
         />
     );
 }
