--- conflicted
+++ resolved
@@ -449,13 +449,7 @@
                 return;
             }
 
-<<<<<<< HEAD
-            if (isReportListItemType(item)) {
-=======
-            const backTo = Navigation.getActiveRoute();
-
             if (isTransactionGroupListItemType(item)) {
->>>>>>> 6b934d14
                 Navigation.navigate(ROUTES.SEARCH_MONEY_REQUEST_REPORT.getRoute({reportID, backTo}));
                 return;
             }
