import {findFocusedRoute, useFocusEffect, useIsFocused, useNavigation} from '@react-navigation/native';
import {accountIDSelector} from '@selectors/Session';
import React, {useCallback, useEffect, useMemo, useRef, useState} from 'react';
import type {NativeScrollEvent, NativeSyntheticEvent, StyleProp, ViewStyle} from 'react-native';
import {View} from 'react-native';
import type {OnyxCollection} from 'react-native-onyx';
import Animated, {FadeIn, FadeOut, useAnimatedStyle, useSharedValue, withTiming} from 'react-native-reanimated';
import FullPageErrorView from '@components/BlockingViews/FullPageErrorView';
import FullPageOfflineBlockingView from '@components/BlockingViews/FullPageOfflineBlockingView';
import SearchTableHeader, {getExpenseHeaders} from '@components/SelectionList/SearchTableHeader';
import type {ReportActionListItemType, SearchListItem, SelectionListHandle, TransactionGroupListItemType, TransactionListItemType} from '@components/SelectionList/types';
import SearchRowSkeleton from '@components/Skeletons/SearchRowSkeleton';
import useCardFeedsForDisplay from '@hooks/useCardFeedsForDisplay';
import useLocalize from '@hooks/useLocalize';
import useNetwork from '@hooks/useNetwork';
import useOnyx from '@hooks/useOnyx';
import usePrevious from '@hooks/usePrevious';
import useResponsiveLayout from '@hooks/useResponsiveLayout';
import useSearchHighlightAndScroll from '@hooks/useSearchHighlightAndScroll';
import useThemeStyles from '@hooks/useThemeStyles';
import {turnOffMobileSelectionMode, turnOnMobileSelectionMode} from '@libs/actions/MobileSelectionMode';
import {openSearch} from '@libs/actions/Search';
import Timing from '@libs/actions/Timing';
import {canUseTouchScreen} from '@libs/DeviceCapabilities';
import Log from '@libs/Log';
import isSearchTopmostFullScreenRoute from '@libs/Navigation/helpers/isSearchTopmostFullScreenRoute';
import type {PlatformStackNavigationProp} from '@libs/Navigation/PlatformStackNavigation/types';
import Performance from '@libs/Performance';
import {getIOUActionForTransactionID} from '@libs/ReportActionsUtils';
import {canEditFieldOfMoneyRequest, selectArchivedReportsIdSet, selectFilteredReportActions} from '@libs/ReportUtils';
import {buildCannedSearchQuery, buildSearchQueryJSON, buildSearchQueryString} from '@libs/SearchQueryUtils';
import type {SearchKey} from '@libs/SearchUIUtils';
import {
    createAndOpenSearchTransactionThread,
    getColumnsToShow,
    getListItem,
    getSections,
    getSortedSections,
    getSuggestedSearches,
    getWideAmountIndicators,
    isReportActionListItemType,
    isSearchDataLoaded,
    isSearchResultsEmpty as isSearchResultsEmptyUtil,
    isTaskListItemType,
    isTransactionCardGroupListItemType,
    isTransactionGroupListItemType,
    isTransactionListItemType,
    isTransactionMemberGroupListItemType,
    isTransactionWithdrawalIDGroupListItemType,
    shouldShowEmptyState,
    shouldShowYear as shouldShowYearUtil,
} from '@libs/SearchUIUtils';
import {isOnHold, isTransactionPendingDelete} from '@libs/TransactionUtils';
import Navigation, {navigationRef} from '@navigation/Navigation';
import type {SearchFullscreenNavigatorParamList} from '@navigation/types';
import EmptySearchView from '@pages/Search/EmptySearchView';
import CONST from '@src/CONST';
import NAVIGATORS from '@src/NAVIGATORS';
import ONYXKEYS from '@src/ONYXKEYS';
import ROUTES from '@src/ROUTES';
import SCREENS from '@src/SCREENS';
import type {OutstandingReportsByPolicyIDDerivedValue, ReportAction, ReportActions, ReportNameValuePairs} from '@src/types/onyx';
import type SearchResults from '@src/types/onyx/SearchResults';
import {isEmptyObject} from '@src/types/utils/EmptyObject';
import arraysEqual from '@src/utils/arraysEqual';
import {useSearchContext} from './SearchContext';
import SearchList from './SearchList';
import {SearchScopeProvider} from './SearchScopeProvider';
import type {SearchColumnType, SearchParams, SearchQueryJSON, SelectedTransactionInfo, SelectedTransactions, SortOrder} from './types';

type SearchProps = {
    queryJSON: SearchQueryJSON;
    onSearchListScroll?: (event: NativeSyntheticEvent<NativeScrollEvent>) => void;
    contentContainerStyle?: StyleProp<ViewStyle>;
    searchResults?: SearchResults;
    handleSearch: (value: SearchParams) => void;
    isMobileSelectionModeEnabled: boolean;
};

const expenseHeaders = getExpenseHeaders();

function mapTransactionItemToSelectedEntry(
    item: TransactionListItemType,
    reportActions: ReportAction[],
    outstandingReportsByPolicyID?: OutstandingReportsByPolicyIDDerivedValue,
): [string, SelectedTransactionInfo] {
    return [
        item.keyForList,
        {
            isSelected: true,
            canDelete: item.canDelete,
            canHold: item.canHold,
            isHeld: isOnHold(item),
            canUnhold: item.canUnhold,
            canChangeReport: canEditFieldOfMoneyRequest(
                getIOUActionForTransactionID(reportActions, item.transactionID),
                CONST.EDIT_REQUEST_FIELD.REPORT,
                undefined,
                undefined,
                outstandingReportsByPolicyID,
            ),
            action: item.action,
            reportID: item.reportID,
            policyID: item.policyID,
            amount: item.modifiedAmount ?? item.amount,
            convertedAmount: item.convertedAmount,
            convertedCurrency: item.convertedCurrency,
        },
    ];
}

function mapToTransactionItemWithAdditionalInfo(
    item: TransactionListItemType,
    selectedTransactions: SelectedTransactions,
    canSelectMultiple: boolean,
    shouldAnimateInHighlight: boolean,
    hash?: number,
) {
    return {...item, shouldAnimateInHighlight, isSelected: selectedTransactions[item.keyForList]?.isSelected && canSelectMultiple, hash};
}

function mapToItemWithAdditionalInfo(item: SearchListItem, selectedTransactions: SelectedTransactions, canSelectMultiple: boolean, shouldAnimateInHighlight: boolean, hash?: number) {
    if (isTaskListItemType(item)) {
        return {
            ...item,
            shouldAnimateInHighlight,
            hash,
        };
    }

    if (isReportActionListItemType(item)) {
        return {
            ...item,
            shouldAnimateInHighlight,
            hash,
        };
    }

    return isTransactionListItemType(item)
        ? mapToTransactionItemWithAdditionalInfo(item, selectedTransactions, canSelectMultiple, shouldAnimateInHighlight, hash)
        : {
              ...item,
              shouldAnimateInHighlight,
              transactions: item.transactions?.map((transaction) =>
                  mapToTransactionItemWithAdditionalInfo(transaction, selectedTransactions, canSelectMultiple, shouldAnimateInHighlight, hash),
              ),
              isSelected:
                  item?.transactions?.length > 0 &&
                  item.transactions?.filter((t) => !isTransactionPendingDelete(t)).every((transaction) => selectedTransactions[transaction.keyForList]?.isSelected && canSelectMultiple),
              hash,
          };
}

function prepareTransactionsList(
    item: TransactionListItemType,
    selectedTransactions: SelectedTransactions,
    reportActions: ReportAction[],
    outstandingReportsByPolicyID?: OutstandingReportsByPolicyIDDerivedValue,
) {
    if (selectedTransactions[item.keyForList]?.isSelected) {
        const {[item.keyForList]: omittedTransaction, ...transactions} = selectedTransactions;

        return transactions;
    }

    return {
        ...selectedTransactions,
        [item.keyForList]: {
            isSelected: true,
            canDelete: item.canDelete,
            canHold: item.canHold,
            isHeld: isOnHold(item),
            canUnhold: item.canUnhold,
            canChangeReport: canEditFieldOfMoneyRequest(
                getIOUActionForTransactionID(reportActions, item.transactionID),
                CONST.EDIT_REQUEST_FIELD.REPORT,
                undefined,
                undefined,
                outstandingReportsByPolicyID,
            ),
            action: item.action,
            reportID: item.reportID,
            policyID: item.policyID,
            amount: Math.abs(item.modifiedAmount || item.amount),
            convertedAmount: item.convertedAmount,
            convertedCurrency: item.convertedCurrency,
        },
    };
}

const archivedReportsSelector = (all: OnyxCollection<ReportNameValuePairs>): ArchivedReportsIDSet => {
    const ids = new Set<string>();
    if (!all) {
        return ids;
    }

    const prefixLength = ONYXKEYS.COLLECTION.REPORT_NAME_VALUE_PAIRS.length;
    for (const [key, value] of Object.entries(all)) {
        if (isArchivedReport(value)) {
            const reportID = key.slice(prefixLength);
            ids.add(reportID);
        }
    }
    return ids;
};

const exportReportActionsSelector = (allReportActions: OnyxCollection<ReportActions>) => {
    return Object.fromEntries(
        Object.entries(allReportActions ?? {}).map(([reportID, reportActionsGroup]) => {
            const filteredReportActions = Object.values(reportActionsGroup ?? {}).filter(
                (action) => isExportIntegrationAction(action as ReportAction) || isIntegrationMessageAction(action as ReportAction),
            );
            return [reportID, filteredReportActions];
        }),
    );
};

function Search({queryJSON, searchResults, onSearchListScroll, contentContainerStyle, handleSearch, isMobileSelectionModeEnabled}: SearchProps) {
    const {isOffline} = useNetwork();
    const {shouldUseNarrowLayout} = useResponsiveLayout();
    const styles = useThemeStyles();
    // We need to use isSmallScreenWidth instead of shouldUseNarrowLayout for enabling the selection mode on small screens only
    // eslint-disable-next-line rulesdir/prefer-shouldUseNarrowLayout-instead-of-isSmallScreenWidth
    const {isSmallScreenWidth, isLargeScreenWidth} = useResponsiveLayout();
    const navigation = useNavigation<PlatformStackNavigationProp<SearchFullscreenNavigatorParamList>>();
    const isFocused = useIsFocused();
    const {
        setCurrentSearchHashAndKey,
        setCurrentSearchQueryJSON,
        setSelectedTransactions,
        selectedTransactions,
        clearSelectedTransactions,
        shouldTurnOffSelectionMode,
        setShouldShowFiltersBarLoading,
        lastSearchType,
        shouldShowSelectAllMatchingItems,
        areAllMatchingItemsSelected,
        selectAllMatchingItems,
        shouldResetSearchQuery,
        setShouldResetSearchQuery,
    } = useSearchContext();
    const [offset, setOffset] = useState(0);

    const [transactions] = useOnyx(ONYXKEYS.COLLECTION.TRANSACTION, {canBeMissing: true});
    const previousTransactions = usePrevious(transactions);
    const [reportActions] = useOnyx(ONYXKEYS.COLLECTION.REPORT_ACTIONS, {canBeMissing: true});
    const [savedSearches] = useOnyx(ONYXKEYS.SAVED_SEARCHES, {canBeMissing: true});
    const [outstandingReportsByPolicyID] = useOnyx(ONYXKEYS.DERIVED.OUTSTANDING_REPORTS_BY_POLICY_ID, {canBeMissing: true});
    const [violations] = useOnyx(ONYXKEYS.COLLECTION.TRANSACTION_VIOLATIONS, {canBeMissing: true});

    const [archivedReportsIdSet = new Set<string>()] = useOnyx(ONYXKEYS.COLLECTION.REPORT_NAME_VALUE_PAIRS, {
        canBeMissing: true,
<<<<<<< HEAD
        selector: selectArchivedReportsIdSet,
=======
        selector: archivedReportsSelector,
>>>>>>> ae3b0770
    });

    const [exportReportActions] = useOnyx(ONYXKEYS.COLLECTION.REPORT_ACTIONS, {
        canEvict: false,
        canBeMissing: true,
<<<<<<< HEAD
        selector: selectFilteredReportActions,
=======
        selector: exportReportActionsSelector,
>>>>>>> ae3b0770
    });

    const {defaultCardFeed} = useCardFeedsForDisplay();
    const [accountID] = useOnyx(ONYXKEYS.SESSION, {canBeMissing: false, selector: accountIDSelector});
    const suggestedSearches = useMemo(() => getSuggestedSearches(accountID, defaultCardFeed?.id), [defaultCardFeed?.id, accountID]);

    const {type, status, sortBy, sortOrder, hash, similarSearchHash, groupBy} = queryJSON;

    const searchKey = useMemo(() => Object.values(suggestedSearches).find((search) => search.similarSearchHash === similarSearchHash)?.key, [suggestedSearches, similarSearchHash]);
    const shouldCalculateTotals = useMemo(() => {
        if (offset !== 0) {
            return false;
        }

        const savedSearchValues = Object.values(savedSearches ?? {});

        if (!savedSearchValues.length && !searchKey) {
            return false;
        }

        const eligibleSearchKeys: Partial<SearchKey[]> = [
            CONST.SEARCH.SEARCH_KEYS.SUBMIT,
            CONST.SEARCH.SEARCH_KEYS.APPROVE,
            CONST.SEARCH.SEARCH_KEYS.PAY,
            CONST.SEARCH.SEARCH_KEYS.EXPORT,
            CONST.SEARCH.SEARCH_KEYS.STATEMENTS,
            CONST.SEARCH.SEARCH_KEYS.UNAPPROVED_CASH,
            CONST.SEARCH.SEARCH_KEYS.UNAPPROVED_CARD,
            CONST.SEARCH.SEARCH_KEYS.RECONCILIATION,
        ];

        if (eligibleSearchKeys.includes(searchKey)) {
            return true;
        }

        for (const savedSearch of savedSearchValues) {
            const searchData = buildSearchQueryJSON(savedSearch.query);
            if (searchData && searchData.similarSearchHash === similarSearchHash) {
                return true;
            }
        }

        return false;
    }, [offset, savedSearches, searchKey, similarSearchHash]);

    const previousReportActions = usePrevious(reportActions);
    const reportActionsArray = useMemo(
        () =>
            Object.values(reportActions ?? {})
                .filter((reportAction) => !!reportAction)
                .flatMap((filteredReportActions) => Object.values(filteredReportActions ?? {})),
        [reportActions],
    );
    const {translate, localeCompare, formatPhoneNumber} = useLocalize();
    const searchListRef = useRef<SelectionListHandle | null>(null);

    const clearTransactionsAndSetHashAndKey = useCallback(() => {
        clearSelectedTransactions(hash);
        setCurrentSearchHashAndKey(hash, searchKey);
        setCurrentSearchQueryJSON(queryJSON);
    }, [hash, searchKey, clearSelectedTransactions, setCurrentSearchHashAndKey, setCurrentSearchQueryJSON, queryJSON]);

    useFocusEffect(clearTransactionsAndSetHashAndKey);

    useEffect(() => {
        clearTransactionsAndSetHashAndKey();

        // Trigger once on mount (e.g., on page reload), when RHP is open and screen is not focused
        // eslint-disable-next-line react-compiler/react-compiler, react-hooks/exhaustive-deps
    }, []);

    const isSearchResultsEmpty = !searchResults?.data || isSearchResultsEmptyUtil(searchResults);

    useEffect(() => {
        if (!isFocused) {
            return;
        }

        const selectedKeys = Object.keys(selectedTransactions).filter((transactionKey) => selectedTransactions[transactionKey]);
        if (selectedKeys.length === 0 && isMobileSelectionModeEnabled && shouldTurnOffSelectionMode) {
            turnOffMobileSelectionMode();
        }

        // We don't want to run the effect on isFocused change as we only need it to early return when it is false.
        // eslint-disable-next-line react-compiler/react-compiler
        // eslint-disable-next-line react-hooks/exhaustive-deps
    }, [selectedTransactions, isMobileSelectionModeEnabled, shouldTurnOffSelectionMode]);

    useEffect(() => {
        if (!isFocused) {
            return;
        }

        const selectedKeys = Object.keys(selectedTransactions).filter((transactionKey) => selectedTransactions[transactionKey]);
        if (!isSmallScreenWidth) {
            if (selectedKeys.length === 0 && isMobileSelectionModeEnabled) {
                turnOffMobileSelectionMode();
            }
            return;
        }
        if (selectedKeys.length > 0 && !isMobileSelectionModeEnabled && !isSearchResultsEmpty) {
            turnOnMobileSelectionMode();
        }
        // eslint-disable-next-line react-compiler/react-compiler
        // eslint-disable-next-line react-hooks/exhaustive-deps
    }, [isSmallScreenWidth, selectedTransactions, isMobileSelectionModeEnabled]);

    useEffect(() => {
        openSearch();
    }, []);

    const {newSearchResultKey, handleSelectionListScroll} = useSearchHighlightAndScroll({
        searchResults,
        transactions,
        previousTransactions,
        queryJSON,
        searchKey,
        offset,
        shouldCalculateTotals,
        reportActions,
        previousReportActions,
    });

    // There's a race condition in Onyx which makes it return data from the previous Search, so in addition to checking that the data is loaded
    // we also need to check that the searchResults matches the type and status of the current search
    const isDataLoaded = isSearchDataLoaded(searchResults, queryJSON);

    const shouldShowLoadingState = !isOffline && (!isDataLoaded || (!!searchResults?.search.isLoading && Array.isArray(searchResults?.data) && searchResults?.data.length === 0));
    const shouldShowLoadingMoreItems = !shouldShowLoadingState && searchResults?.search?.isLoading && searchResults?.search?.offset > 0;
    const prevIsSearchResultEmpty = usePrevious(isSearchResultsEmpty);

    const [data, dataLength] = useMemo(() => {
        if (searchResults === undefined || !isDataLoaded) {
            return [[], 0];
        }

        // Group-by option cannot be used for chats or tasks
        const isChat = type === CONST.SEARCH.DATA_TYPES.CHAT;
        const isTask = type === CONST.SEARCH.DATA_TYPES.TASK;
        if (groupBy && (isChat || isTask)) {
            return [[], 0];
        }

        const data1 = getSections(type, searchResults.data, accountID, formatPhoneNumber, groupBy, exportReportActions, searchKey, archivedReportsIdSet, queryJSON);
        return [data1, data1.length];
    }, [searchKey, exportReportActions, groupBy, isDataLoaded, searchResults, type, archivedReportsIdSet, formatPhoneNumber, accountID, queryJSON]);

    useEffect(() => {
        /** We only want to display the skeleton for the status filters the first time we load them for a specific data type */
        setShouldShowFiltersBarLoading(shouldShowLoadingState && lastSearchType !== type);
    }, [lastSearchType, setShouldShowFiltersBarLoading, shouldShowLoadingState, type]);

    useEffect(() => {
        const focusedRoute = findFocusedRoute(navigationRef.getRootState());
        const isMigratedModalDisplayed = focusedRoute?.name === NAVIGATORS.MIGRATED_USER_MODAL_NAVIGATOR || focusedRoute?.name === SCREENS.MIGRATED_USER_WELCOME_MODAL.ROOT;

        if ((!isFocused && !isMigratedModalDisplayed) || isOffline) {
            return;
        }

        handleSearch({queryJSON, searchKey, offset, shouldCalculateTotals, prevReportsLength: dataLength});

        // We don't need to run the effect on change of isFocused.
        // eslint-disable-next-line react-compiler/react-compiler
        // eslint-disable-next-line react-hooks/exhaustive-deps
    }, [handleSearch, isOffline, offset, queryJSON, searchKey, shouldCalculateTotals]);

    // When new data load, selectedTransactions is updated in next effect. We use this flag to whether selection is updated
    const isRefreshingSelection = useRef(false);

    useEffect(() => {
        if (!isFocused) {
            return;
        }

        if (type === CONST.SEARCH.DATA_TYPES.CHAT) {
            return;
        }
        const newTransactionList: SelectedTransactions = {};
        if (groupBy) {
            data.forEach((transactionGroup) => {
                if (!Object.hasOwn(transactionGroup, 'transactions') || !('transactions' in transactionGroup)) {
                    return;
                }
                transactionGroup.transactions.forEach((transaction) => {
                    if (!Object.keys(selectedTransactions).includes(transaction.transactionID) && !areAllMatchingItemsSelected) {
                        return;
                    }
                    newTransactionList[transaction.transactionID] = {
                        action: transaction.action,
                        canHold: transaction.canHold,
                        isHeld: isOnHold(transaction),
                        canUnhold: transaction.canUnhold,
                        canChangeReport: canEditFieldOfMoneyRequest(
                            getIOUActionForTransactionID(reportActionsArray, transaction.transactionID),
                            CONST.EDIT_REQUEST_FIELD.REPORT,
                            undefined,
                            undefined,
                            outstandingReportsByPolicyID,
                        ),
                        // eslint-disable-next-line @typescript-eslint/prefer-nullish-coalescing
                        isSelected: areAllMatchingItemsSelected || selectedTransactions[transaction.transactionID].isSelected,
                        canDelete: transaction.canDelete,
                        reportID: transaction.reportID,
                        policyID: transaction.policyID,
                        amount: transaction.modifiedAmount ?? transaction.amount,
                        convertedAmount: transaction.convertedAmount,
                        convertedCurrency: transaction.convertedCurrency,
                    };
                });
            });
        } else {
            data.forEach((transaction) => {
                if (!Object.hasOwn(transaction, 'transactionID') || !('transactionID' in transaction)) {
                    return;
                }
                if (!Object.keys(selectedTransactions).includes(transaction.transactionID) && !areAllMatchingItemsSelected) {
                    return;
                }
                newTransactionList[transaction.transactionID] = {
                    action: transaction.action,
                    canHold: transaction.canHold,
                    isHeld: isOnHold(transaction),
                    canUnhold: transaction.canUnhold,
                    canChangeReport: canEditFieldOfMoneyRequest(
                        getIOUActionForTransactionID(reportActionsArray, transaction.transactionID),
                        CONST.EDIT_REQUEST_FIELD.REPORT,
                        undefined,
                        undefined,
                        outstandingReportsByPolicyID,
                    ),
                    // eslint-disable-next-line @typescript-eslint/prefer-nullish-coalescing
                    isSelected: areAllMatchingItemsSelected || selectedTransactions[transaction.transactionID].isSelected,
                    canDelete: transaction.canDelete,
                    reportID: transaction.reportID,
                    policyID: transaction.policyID,
                    amount: transaction.modifiedAmount ?? transaction.amount,
                    convertedAmount: transaction.convertedAmount,
                    convertedCurrency: transaction.convertedCurrency,
                };
            });
        }
        if (isEmptyObject(newTransactionList)) {
            return;
        }

        setSelectedTransactions(newTransactionList, data);

        isRefreshingSelection.current = true;
        // eslint-disable-next-line react-compiler/react-compiler, react-hooks/exhaustive-deps
    }, [data, setSelectedTransactions, areAllMatchingItemsSelected, isFocused, outstandingReportsByPolicyID]);

    useEffect(() => {
        if (!isSearchResultsEmpty || prevIsSearchResultEmpty) {
            return;
        }
        turnOffMobileSelectionMode();
    }, [isSearchResultsEmpty, prevIsSearchResultEmpty]);

    useEffect(
        () => () => {
            if (isSearchTopmostFullScreenRoute()) {
                return;
            }
            clearSelectedTransactions();
            turnOffMobileSelectionMode();
        },
        [isFocused, clearSelectedTransactions],
    );

    // When selectedTransactions is updated, we confirm that selection is refreshed
    useEffect(() => {
        isRefreshingSelection.current = false;
    }, [selectedTransactions]);

    useEffect(() => {
        if (!isFocused) {
            return;
        }

        if (!data.length || isRefreshingSelection.current) {
            return;
        }
        const areItemsGrouped = !!groupBy;
        const flattenedItems = areItemsGrouped ? (data as TransactionGroupListItemType[]).flatMap((item) => item.transactions) : data;
        const areAllItemsSelected = flattenedItems.length === Object.keys(selectedTransactions).length;

        // If the user has selected all the expenses in their view but there are more expenses matched by the search
        // give them the option to select all matching expenses
        shouldShowSelectAllMatchingItems(!!(areAllItemsSelected && searchResults?.search?.hasMoreResults));
        if (!areAllItemsSelected) {
            selectAllMatchingItems(false);
        }
    }, [isFocused, data, searchResults?.search?.hasMoreResults, selectedTransactions, selectAllMatchingItems, shouldShowSelectAllMatchingItems, groupBy]);

    const toggleTransaction = useCallback(
        (item: SearchListItem, itemTransactions?: TransactionListItemType[]) => {
            if (isReportActionListItemType(item)) {
                return;
            }
            if (isTaskListItemType(item)) {
                return;
            }
            if (isTransactionListItemType(item)) {
                if (!item.keyForList) {
                    return;
                }
                if (isTransactionPendingDelete(item)) {
                    return;
                }
                setSelectedTransactions(prepareTransactionsList(item, selectedTransactions, reportActionsArray, outstandingReportsByPolicyID), data);
                return;
            }

            const currentTransactions = itemTransactions ?? item.transactions;
            if (currentTransactions.some((transaction) => selectedTransactions[transaction.keyForList]?.isSelected)) {
                const reducedSelectedTransactions: SelectedTransactions = {...selectedTransactions};

                currentTransactions.forEach((transaction) => {
                    delete reducedSelectedTransactions[transaction.keyForList];
                });

                setSelectedTransactions(reducedSelectedTransactions, data);
                return;
            }

            setSelectedTransactions(
                {
                    ...selectedTransactions,
                    ...Object.fromEntries(
                        currentTransactions
                            .filter((t) => !isTransactionPendingDelete(t))
                            .map((transactionItem) => mapTransactionItemToSelectedEntry(transactionItem, reportActionsArray, outstandingReportsByPolicyID)),
                    ),
                },
                data,
            );
        },
        [data, reportActionsArray, selectedTransactions, outstandingReportsByPolicyID, setSelectedTransactions],
    );

    const onSelectRow = useCallback(
        (item: SearchListItem) => {
            if (isMobileSelectionModeEnabled) {
                toggleTransaction(item);
                return;
            }

            const isTransactionItem = isTransactionListItemType(item);
            const backTo = Navigation.getActiveRoute();

            // If we're trying to open a transaction without a transaction thread, let's create the thread and navigate the user
            if (isTransactionItem && item.transactionThreadReportID === CONST.REPORT.UNREPORTED_REPORT_ID) {
                const iouReportAction = getIOUActionForTransactionID(reportActionsArray, item.transactionID);
                createAndOpenSearchTransactionThread(item, iouReportAction, hash, backTo);
                return;
            }

            if (isTransactionMemberGroupListItemType(item)) {
                const newFlatFilters = queryJSON.flatFilters.filter((filter) => filter.key !== CONST.SEARCH.SYNTAX_FILTER_KEYS.FROM);
                newFlatFilters.push({key: CONST.SEARCH.SYNTAX_FILTER_KEYS.FROM, filters: [{operator: CONST.SEARCH.SYNTAX_OPERATORS.EQUAL_TO, value: item.accountID}]});
                const newQueryJSON: SearchQueryJSON = {...queryJSON, groupBy: undefined, flatFilters: newFlatFilters};
                const newQuery = buildSearchQueryString(newQueryJSON);
                const newQueryJSONWithHash = buildSearchQueryJSON(newQuery);
                if (!newQueryJSONWithHash) {
                    return;
                }
                handleSearch({queryJSON: newQueryJSONWithHash, searchKey, offset: 0, shouldCalculateTotals: false});
                return;
            }

            if (isTransactionCardGroupListItemType(item)) {
                const newFlatFilters = queryJSON.flatFilters.filter((filter) => filter.key !== CONST.SEARCH.SYNTAX_FILTER_KEYS.CARD_ID);
                newFlatFilters.push({key: CONST.SEARCH.SYNTAX_FILTER_KEYS.CARD_ID, filters: [{operator: CONST.SEARCH.SYNTAX_OPERATORS.EQUAL_TO, value: item.cardID}]});
                const newQueryJSON: SearchQueryJSON = {...queryJSON, groupBy: undefined, flatFilters: newFlatFilters};
                const newQuery = buildSearchQueryString(newQueryJSON);
                const newQueryJSONWithHash = buildSearchQueryJSON(newQuery);
                if (!newQueryJSONWithHash) {
                    return;
                }
                handleSearch({queryJSON: newQueryJSONWithHash, searchKey, offset: 0, shouldCalculateTotals: false});
                return;
            }

            if (isTransactionWithdrawalIDGroupListItemType(item)) {
                const newFlatFilters = queryJSON.flatFilters.filter((filter) => filter.key !== CONST.SEARCH.SYNTAX_FILTER_KEYS.WITHDRAWAL_ID);
                newFlatFilters.push({key: CONST.SEARCH.SYNTAX_FILTER_KEYS.WITHDRAWAL_ID, filters: [{operator: CONST.SEARCH.SYNTAX_OPERATORS.EQUAL_TO, value: item.entryID}]});
                const newQueryJSON: SearchQueryJSON = {...queryJSON, groupBy: undefined, flatFilters: newFlatFilters};
                const newQuery = buildSearchQueryString(newQueryJSON);
                const newQueryJSONWithHash = buildSearchQueryJSON(newQuery);
                if (!newQueryJSONWithHash) {
                    return;
                }
                handleSearch({queryJSON: newQueryJSONWithHash, searchKey, offset: 0, shouldCalculateTotals: false});
                return;
            }

            const isFromSelfDM = item.reportID === CONST.REPORT.UNREPORTED_REPORT_ID;

            const reportID =
                isTransactionItem && (!item.isFromOneTransactionReport || isFromSelfDM) && item.transactionThreadReportID !== CONST.REPORT.UNREPORTED_REPORT_ID
                    ? item.transactionThreadReportID
                    : item.reportID;

            if (!reportID) {
                return;
            }

            Performance.markStart(CONST.TIMING.OPEN_REPORT_SEARCH);
            Timing.start(CONST.TIMING.OPEN_REPORT_SEARCH);

            if (isTransactionGroupListItemType(item)) {
                Navigation.navigate(ROUTES.SEARCH_MONEY_REQUEST_REPORT.getRoute({reportID, backTo}));
                return;
            }

            if (isReportActionListItemType(item)) {
                const reportActionID = item.reportActionID;
                Navigation.navigate(ROUTES.SEARCH_REPORT.getRoute({reportID, reportActionID, backTo}));
                return;
            }

            Navigation.navigate(ROUTES.SEARCH_REPORT.getRoute({reportID, backTo}));
        },
        [isMobileSelectionModeEnabled, toggleTransaction, queryJSON, handleSearch, searchKey, reportActionsArray, hash],
    );

    const currentColumns = useMemo(() => {
        if (!searchResults?.data) {
            return [];
        }
        const columns = getColumnsToShow(accountID, searchResults?.data, false, searchResults?.search?.type === CONST.SEARCH.DATA_TYPES.TASK);

        return (Object.keys(columns) as SearchColumnType[]).filter((col) => columns[col]);
    }, [accountID, searchResults?.data, searchResults?.search?.type]);

    const opacity = useSharedValue(1);
    const animatedStyle = useAnimatedStyle(() => ({
        opacity: opacity.get(),
    }));

    const previousColumns = usePrevious(currentColumns);
    const [columnsToShow, setColumnsToShow] = useState<SearchColumnType[]>([]);

    // If columns have changed, trigger an animation before settings columnsToShow to prevent
    // new columns appearing before the fade out animation happens
    useEffect(() => {
        if ((previousColumns && currentColumns && arraysEqual(previousColumns, currentColumns)) || offset === 0 || isSmallScreenWidth) {
            setColumnsToShow(currentColumns);
            return;
        }

        opacity.set(
            withTiming(0, {duration: CONST.SEARCH.ANIMATION.FADE_DURATION}, () => {
                setColumnsToShow(currentColumns);
                opacity.set(withTiming(1, {duration: CONST.SEARCH.ANIMATION.FADE_DURATION}));
            }),
        );
    }, [previousColumns, currentColumns, setColumnsToShow, opacity, offset, isSmallScreenWidth]);

    const isChat = type === CONST.SEARCH.DATA_TYPES.CHAT;
    const isTask = type === CONST.SEARCH.DATA_TYPES.TASK;
    const canSelectMultiple = !isChat && !isTask && (!isSmallScreenWidth || isMobileSelectionModeEnabled) && groupBy !== CONST.SEARCH.GROUP_BY.WITHDRAWAL_ID;
    const ListItem = getListItem(type, status, groupBy);

    const sortedSelectedData = useMemo(
        () =>
            getSortedSections(type, status, data, localeCompare, sortBy, sortOrder, groupBy).map((item) => {
                const baseKey = isChat
                    ? `${ONYXKEYS.COLLECTION.REPORT_ACTIONS}${(item as ReportActionListItemType).reportActionID}`
                    : `${ONYXKEYS.COLLECTION.TRANSACTION}${(item as TransactionListItemType).transactionID}`;

                // Check if the base key matches the newSearchResultKey (TransactionListItemType)
                const isBaseKeyMatch = baseKey === newSearchResultKey;

                // Check if any transaction within the transactions array (TransactionGroupListItemType) matches the newSearchResultKey
                const isAnyTransactionMatch =
                    !isChat &&
                    (item as TransactionGroupListItemType)?.transactions?.some((transaction) => {
                        const transactionKey = `${ONYXKEYS.COLLECTION.TRANSACTION}${transaction.transactionID}`;
                        return transactionKey === newSearchResultKey;
                    });

                // Determine if either the base key or any transaction key matches
                const shouldAnimateInHighlight = isBaseKeyMatch || isAnyTransactionMatch;

                return mapToItemWithAdditionalInfo(item, selectedTransactions, canSelectMultiple, shouldAnimateInHighlight, hash);
            }),
        [type, status, data, sortBy, sortOrder, groupBy, isChat, newSearchResultKey, selectedTransactions, canSelectMultiple, localeCompare, hash],
    );

    const hasErrors = Object.keys(searchResults?.errors ?? {}).length > 0 && !isOffline;

    useEffect(() => {
        const currentRoute = Navigation.getActiveRouteWithoutParams();
        if (hasErrors && (currentRoute === '/' || (shouldResetSearchQuery && currentRoute === '/search'))) {
            // Use requestAnimationFrame to safely update navigation params without overriding the current route
            requestAnimationFrame(() => {
                Navigation.setParams({q: buildCannedSearchQuery()});
            });
            if (shouldResetSearchQuery) {
                setShouldResetSearchQuery(false);
            }
        }
    }, [hasErrors, queryJSON, searchResults, shouldResetSearchQuery, setShouldResetSearchQuery]);

    const fetchMoreResults = useCallback(() => {
        // eslint-disable-next-line @typescript-eslint/prefer-nullish-coalescing
        if (!isFocused || !searchResults?.search?.hasMoreResults || shouldShowLoadingState || shouldShowLoadingMoreItems || offset > data.length - CONST.SEARCH.RESULTS_PAGE_SIZE) {
            return;
        }

        setOffset((prev) => prev + CONST.SEARCH.RESULTS_PAGE_SIZE);
    }, [isFocused, searchResults?.search?.hasMoreResults, shouldShowLoadingMoreItems, shouldShowLoadingState, offset, data.length]);

    const toggleAllTransactions = useCallback(() => {
        const areItemsGrouped = !!groupBy;
        const totalSelected = Object.keys(selectedTransactions).length;

        if (totalSelected > 0) {
            clearSelectedTransactions();
            return;
        }

        if (areItemsGrouped) {
            setSelectedTransactions(
                Object.fromEntries(
                    (data as TransactionGroupListItemType[]).flatMap((item) =>
                        item.transactions
                            .filter((t) => !isTransactionPendingDelete(t))
                            .map((transactionItem) => mapTransactionItemToSelectedEntry(transactionItem, reportActionsArray, outstandingReportsByPolicyID)),
                    ),
                ),
                data,
            );

            return;
        }

        setSelectedTransactions(
            Object.fromEntries(
                (data as TransactionListItemType[])
                    .filter((t) => !isTransactionPendingDelete(t))
                    .map((transactionItem) => mapTransactionItemToSelectedEntry(transactionItem, reportActionsArray, outstandingReportsByPolicyID)),
            ),
            data,
        );
    }, [clearSelectedTransactions, data, groupBy, reportActionsArray, selectedTransactions, setSelectedTransactions, outstandingReportsByPolicyID]);

    const onLayout = useCallback(() => handleSelectionListScroll(sortedSelectedData, searchListRef.current), [handleSelectionListScroll, sortedSelectedData]);

    const areAllOptionalColumnsHidden = useMemo(() => {
        const canBeMissingColumns = expenseHeaders.filter((header) => header.canBeMissing).map((header) => header.columnName);
        return canBeMissingColumns.every((column) => !columnsToShow.includes(column));
    }, [columnsToShow]);

    if (shouldShowLoadingState) {
        return (
            <Animated.View
                entering={FadeIn.duration(CONST.SEARCH.ANIMATION.FADE_DURATION)}
                exiting={FadeOut.duration(CONST.SEARCH.ANIMATION.FADE_DURATION)}
                style={[styles.flex1]}
            >
                <SearchRowSkeleton
                    shouldAnimate
                    containerStyle={shouldUseNarrowLayout ? styles.searchListContentContainerStyles : styles.mt3}
                />
            </Animated.View>
        );
    }

    if (searchResults === undefined) {
        Log.alert('[Search] Undefined search type');
        return <FullPageOfflineBlockingView>{null}</FullPageOfflineBlockingView>;
    }

    if (hasErrors) {
        return (
            <View style={[shouldUseNarrowLayout ? styles.searchListContentContainerStyles : styles.mt3, styles.flex1]}>
                <FullPageErrorView
                    shouldShow
                    subtitleStyle={styles.textSupporting}
                    title={translate('errorPage.title', {isBreakLine: shouldUseNarrowLayout})}
                    subtitle={translate('errorPage.subtitle')}
                />
            </View>
        );
    }

    const visibleDataLength = data.filter((item) => item.pendingAction !== CONST.RED_BRICK_ROAD_PENDING_ACTION.DELETE || isOffline).length;
    if (shouldShowEmptyState(isDataLoaded, visibleDataLength, searchResults?.search?.type)) {
        return (
            <View style={[shouldUseNarrowLayout ? styles.searchListContentContainerStyles : styles.mt3, styles.flex1]}>
                <EmptySearchView
                    similarSearchHash={similarSearchHash}
                    type={type}
                    groupBy={groupBy}
                    hasResults={searchResults?.search?.hasResults}
                />
            </View>
        );
    }

    const onSortPress = (column: SearchColumnType, order: SortOrder) => {
        const newQuery = buildSearchQueryString({...queryJSON, sortBy: column, sortOrder: order});
        navigation.setParams({q: newQuery});
    };

    const shouldShowYear = shouldShowYearUtil(searchResults?.data);
    const {shouldShowAmountInWideColumn, shouldShowTaxAmountInWideColumn} = getWideAmountIndicators(searchResults?.data);
    const shouldShowSorting = !groupBy;
    const shouldShowTableHeader = isLargeScreenWidth && !isChat && !groupBy;
    const tableHeaderVisible = (canSelectMultiple || shouldShowTableHeader) && (!groupBy || groupBy === CONST.SEARCH.GROUP_BY.REPORTS);

    return (
        <SearchScopeProvider>
            <Animated.View style={[styles.flex1, animatedStyle]}>
                <SearchList
                    ref={searchListRef}
                    data={sortedSelectedData}
                    ListItem={ListItem}
                    onSelectRow={onSelectRow}
                    onCheckboxPress={toggleTransaction}
                    onAllCheckboxPress={toggleAllTransactions}
                    canSelectMultiple={canSelectMultiple}
                    shouldPreventLongPressRow={isChat || isTask}
                    isFocused={isFocused}
                    SearchTableHeader={
                        !shouldShowTableHeader ? undefined : (
                            <SearchTableHeader
                                canSelectMultiple={canSelectMultiple}
                                columns={columnsToShow}
                                type={searchResults?.search.type}
                                onSortPress={onSortPress}
                                sortOrder={sortOrder}
                                sortBy={sortBy}
                                shouldShowYear={shouldShowYear}
                                isAmountColumnWide={shouldShowAmountInWideColumn}
                                isTaxAmountColumnWide={shouldShowTaxAmountInWideColumn}
                                shouldShowSorting={shouldShowSorting}
                                areAllOptionalColumnsHidden={areAllOptionalColumnsHidden}
                                groupBy={groupBy}
                            />
                        )
                    }
                    contentContainerStyle={[styles.pb3, contentContainerStyle]}
                    containerStyle={[styles.pv0, !tableHeaderVisible && !isSmallScreenWidth && styles.pt3]}
                    shouldPreventDefaultFocusOnSelectRow={!canUseTouchScreen()}
                    onScroll={onSearchListScroll}
                    onEndReachedThreshold={0.75}
                    onEndReached={fetchMoreResults}
                    ListFooterComponent={
                        shouldShowLoadingMoreItems ? (
                            <SearchRowSkeleton
                                shouldAnimate
                                fixedNumItems={5}
                            />
                        ) : undefined
                    }
                    queryJSON={queryJSON}
                    columns={columnsToShow}
                    areAllOptionalColumnsHidden={areAllOptionalColumnsHidden}
                    violations={violations}
                    onLayout={onLayout}
                    isMobileSelectionModeEnabled={isMobileSelectionModeEnabled}
                    shouldAnimate={type === CONST.SEARCH.DATA_TYPES.EXPENSE}
                />
            </Animated.View>
        </SearchScopeProvider>
    );
}

Search.displayName = 'Search';

export type {SearchProps};
export default Search;<|MERGE_RESOLUTION|>--- conflicted
+++ resolved
@@ -3,7 +3,6 @@
 import React, {useCallback, useEffect, useMemo, useRef, useState} from 'react';
 import type {NativeScrollEvent, NativeSyntheticEvent, StyleProp, ViewStyle} from 'react-native';
 import {View} from 'react-native';
-import type {OnyxCollection} from 'react-native-onyx';
 import Animated, {FadeIn, FadeOut, useAnimatedStyle, useSharedValue, withTiming} from 'react-native-reanimated';
 import FullPageErrorView from '@components/BlockingViews/FullPageErrorView';
 import FullPageOfflineBlockingView from '@components/BlockingViews/FullPageOfflineBlockingView';
@@ -59,7 +58,7 @@
 import ONYXKEYS from '@src/ONYXKEYS';
 import ROUTES from '@src/ROUTES';
 import SCREENS from '@src/SCREENS';
-import type {OutstandingReportsByPolicyIDDerivedValue, ReportAction, ReportActions, ReportNameValuePairs} from '@src/types/onyx';
+import type {OutstandingReportsByPolicyIDDerivedValue, ReportAction} from '@src/types/onyx';
 import type SearchResults from '@src/types/onyx/SearchResults';
 import {isEmptyObject} from '@src/types/utils/EmptyObject';
 import arraysEqual from '@src/utils/arraysEqual';
@@ -188,33 +187,6 @@
     };
 }
 
-const archivedReportsSelector = (all: OnyxCollection<ReportNameValuePairs>): ArchivedReportsIDSet => {
-    const ids = new Set<string>();
-    if (!all) {
-        return ids;
-    }
-
-    const prefixLength = ONYXKEYS.COLLECTION.REPORT_NAME_VALUE_PAIRS.length;
-    for (const [key, value] of Object.entries(all)) {
-        if (isArchivedReport(value)) {
-            const reportID = key.slice(prefixLength);
-            ids.add(reportID);
-        }
-    }
-    return ids;
-};
-
-const exportReportActionsSelector = (allReportActions: OnyxCollection<ReportActions>) => {
-    return Object.fromEntries(
-        Object.entries(allReportActions ?? {}).map(([reportID, reportActionsGroup]) => {
-            const filteredReportActions = Object.values(reportActionsGroup ?? {}).filter(
-                (action) => isExportIntegrationAction(action as ReportAction) || isIntegrationMessageAction(action as ReportAction),
-            );
-            return [reportID, filteredReportActions];
-        }),
-    );
-};
-
 function Search({queryJSON, searchResults, onSearchListScroll, contentContainerStyle, handleSearch, isMobileSelectionModeEnabled}: SearchProps) {
     const {isOffline} = useNetwork();
     const {shouldUseNarrowLayout} = useResponsiveLayout();
@@ -250,21 +222,13 @@
 
     const [archivedReportsIdSet = new Set<string>()] = useOnyx(ONYXKEYS.COLLECTION.REPORT_NAME_VALUE_PAIRS, {
         canBeMissing: true,
-<<<<<<< HEAD
         selector: selectArchivedReportsIdSet,
-=======
-        selector: archivedReportsSelector,
->>>>>>> ae3b0770
     });
 
     const [exportReportActions] = useOnyx(ONYXKEYS.COLLECTION.REPORT_ACTIONS, {
         canEvict: false,
         canBeMissing: true,
-<<<<<<< HEAD
         selector: selectFilteredReportActions,
-=======
-        selector: exportReportActionsSelector,
->>>>>>> ae3b0770
     });
 
     const {defaultCardFeed} = useCardFeedsForDisplay();
