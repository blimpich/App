import {useIsFocused, useNavigation} from '@react-navigation/native';
import React, {useCallback, useEffect, useMemo, useRef, useState} from 'react';
import type {NativeScrollEvent, NativeSyntheticEvent, StyleProp, ViewStyle, ViewToken} from 'react-native';
import {View} from 'react-native';
import {useOnyx} from 'react-native-onyx';
import FullPageErrorView from '@components/BlockingViews/FullPageErrorView';
import FullPageOfflineBlockingView from '@components/BlockingViews/FullPageOfflineBlockingView';
import SearchTableHeader from '@components/SelectionList/SearchTableHeader';
import type {ReportActionListItemType, ReportListItemType, SearchListItem, TransactionListItemType} from '@components/SelectionList/types';
import SearchRowSkeleton from '@components/Skeletons/SearchRowSkeleton';
import useLocalize from '@hooks/useLocalize';
import useMobileSelectionMode from '@hooks/useMobileSelectionMode';
import useNetwork from '@hooks/useNetwork';
import usePermissions from '@hooks/usePermissions';
import usePrevious from '@hooks/usePrevious';
import useResponsiveLayout from '@hooks/useResponsiveLayout';
import useSearchHighlightAndScroll from '@hooks/useSearchHighlightAndScroll';
import useThemeStyles from '@hooks/useThemeStyles';
import {turnOffMobileSelectionMode, turnOnMobileSelectionMode} from '@libs/actions/MobileSelectionMode';
import {search, updateSearchResultsWithTransactionThreadReportID} from '@libs/actions/Search';
import {canUseTouchScreen} from '@libs/DeviceCapabilities';
import Log from '@libs/Log';
import isSearchTopmostFullScreenRoute from '@libs/Navigation/helpers/isSearchTopmostFullScreenRoute';
import type {PlatformStackNavigationProp} from '@libs/Navigation/PlatformStackNavigation/types';
import {generateReportID} from '@libs/ReportUtils';
import {buildSearchQueryString} from '@libs/SearchQueryUtils';
import {
    getListItem,
    getSections,
    getSortedSections,
    isReportActionListItemType,
    isReportListItemType,
    isSearchDataLoaded,
    isSearchResultsEmpty as isSearchResultsEmptyUtil,
    isTaskListItemType,
    isTransactionListItemType,
    shouldShowEmptyState,
    shouldShowYear as shouldShowYearUtil,
} from '@libs/SearchUIUtils';
import {isOnHold} from '@libs/TransactionUtils';
import Navigation from '@navigation/Navigation';
import type {SearchFullscreenNavigatorParamList} from '@navigation/types';
import EmptySearchView from '@pages/Search/EmptySearchView';
import CONST from '@src/CONST';
import ONYXKEYS from '@src/ONYXKEYS';
import ROUTES from '@src/ROUTES';
import type SearchResults from '@src/types/onyx/SearchResults';
import {useSearchContext} from './SearchContext';
import SearchList from './SearchList';
import SearchScopeProvider from './SearchScopeProvider';
import type {SearchColumnType, SearchQueryJSON, SelectedTransactionInfo, SelectedTransactions, SortOrder} from './types';

type SearchProps = {
    queryJSON: SearchQueryJSON;
    onSearchListScroll?: (event: NativeSyntheticEvent<NativeScrollEvent>) => void;
    contentContainerStyle?: StyleProp<ViewStyle>;
    currentSearchResults?: SearchResults;
    lastNonEmptySearchResults?: SearchResults;
};

function mapTransactionItemToSelectedEntry(item: TransactionListItemType): [string, SelectedTransactionInfo] {
    return [
        item.keyForList,
        {
            isSelected: true,
            canDelete: item.canDelete,
            canHold: item.canHold,
            isHeld: isOnHold(item),
            canUnhold: item.canUnhold,
            action: item.action,
            reportID: item.reportID,
            policyID: item.policyID,
            amount: item.modifiedAmount ?? item.amount,
        },
    ];
}

function mapToTransactionItemWithSelectionInfo(item: TransactionListItemType, selectedTransactions: SelectedTransactions, canSelectMultiple: boolean, shouldAnimateInHighlight: boolean) {
    return {...item, shouldAnimateInHighlight, isSelected: selectedTransactions[item.keyForList]?.isSelected && canSelectMultiple};
}

function mapToItemWithSelectionInfo(item: SearchListItem, selectedTransactions: SelectedTransactions, canSelectMultiple: boolean, shouldAnimateInHighlight: boolean) {
    if (isTaskListItemType(item)) {
        return {
            ...item,
            shouldAnimateInHighlight,
        };
    }

    if (isReportActionListItemType(item)) {
        return {
            ...item,
            shouldAnimateInHighlight,
        };
    }

    return isTransactionListItemType(item)
        ? mapToTransactionItemWithSelectionInfo(item, selectedTransactions, canSelectMultiple, shouldAnimateInHighlight)
        : {
              ...item,
              shouldAnimateInHighlight,
              transactions: item.transactions?.map((transaction) => mapToTransactionItemWithSelectionInfo(transaction, selectedTransactions, canSelectMultiple, shouldAnimateInHighlight)),
              isSelected: item.transactions.length > 0 && item.transactions?.every((transaction) => selectedTransactions[transaction.keyForList]?.isSelected && canSelectMultiple),
          };
}

function prepareTransactionsList(item: TransactionListItemType, selectedTransactions: SelectedTransactions) {
    if (selectedTransactions[item.keyForList]?.isSelected) {
        const {[item.keyForList]: omittedTransaction, ...transactions} = selectedTransactions;

        return transactions;
    }

    return {
        ...selectedTransactions,
        [item.keyForList]: {
            isSelected: true,
            canDelete: item.canDelete,
            canHold: item.canHold,
            isHeld: isOnHold(item),
            canUnhold: item.canUnhold,
            action: item.action,
            reportID: item.reportID,
            policyID: item.policyID,
            amount: Math.abs(item.modifiedAmount || item.amount),
        },
    };
}

function Search({queryJSON, currentSearchResults, lastNonEmptySearchResults, onSearchListScroll, contentContainerStyle}: SearchProps) {
    const {isOffline} = useNetwork();
    const {shouldUseNarrowLayout} = useResponsiveLayout();
    const styles = useThemeStyles();
    // We need to use isSmallScreenWidth instead of shouldUseNarrowLayout for enabling the selection mode on small screens only
    // eslint-disable-next-line rulesdir/prefer-shouldUseNarrowLayout-instead-of-isSmallScreenWidth
    const {isSmallScreenWidth, isLargeScreenWidth} = useResponsiveLayout();
    const navigation = useNavigation<PlatformStackNavigationProp<SearchFullscreenNavigatorParamList>>();
    const isFocused = useIsFocused();
    const {
        setCurrentSearchHash,
        setSelectedTransactions,
        selectedTransactions,
        clearSelectedTransactions,
        shouldTurnOffSelectionMode,
        setShouldShowStatusBarLoading,
        lastSearchType,
        setShouldShowExportModeOption,
        isExportMode,
        setExportMode,
    } = useSearchContext();
    const {selectionMode} = useMobileSelectionMode();
    const [offset, setOffset] = useState(0);

    const {type, status, sortBy, sortOrder, hash, groupBy} = queryJSON;

    const [transactions] = useOnyx(ONYXKEYS.COLLECTION.TRANSACTION, {canBeMissing: true});
    const previousTransactions = usePrevious(transactions);
    const [reportActions] = useOnyx(ONYXKEYS.COLLECTION.REPORT_ACTIONS, {canBeMissing: true});
    const previousReportActions = usePrevious(reportActions);
    const {translate} = useLocalize();
    const shouldGroupByReports = groupBy === CONST.SEARCH.GROUP_BY.REPORTS;

    const {canUseTableReportView} = usePermissions();

    useEffect(() => {
        clearSelectedTransactions(hash);
        setCurrentSearchHash(hash);
    }, [hash, clearSelectedTransactions, setCurrentSearchHash]);

    const searchResults = currentSearchResults?.data ? currentSearchResults : lastNonEmptySearchResults;
    const isSearchResultsEmpty = !searchResults?.data || isSearchResultsEmptyUtil(searchResults);

    useEffect(() => {
        const selectedKeys = Object.keys(selectedTransactions).filter((key) => selectedTransactions[key]);
        if (selectedKeys.length === 0 && selectionMode?.isEnabled && shouldTurnOffSelectionMode) {
            turnOffMobileSelectionMode();
        }
    }, [selectedTransactions, selectionMode?.isEnabled, shouldTurnOffSelectionMode]);

    useEffect(() => {
        const selectedKeys = Object.keys(selectedTransactions).filter((key) => selectedTransactions[key]);
        if (!isSmallScreenWidth) {
            if (selectedKeys.length === 0) {
                turnOffMobileSelectionMode();
            }
            return;
        }
        if (selectedKeys.length > 0 && !selectionMode?.isEnabled && !isSearchResultsEmpty) {
            turnOnMobileSelectionMode();
        }

        // We don't need to run the effect on change of isSearchResultsEmpty.
        // eslint-disable-next-line react-compiler/react-compiler
        // eslint-disable-next-line react-hooks/exhaustive-deps
    }, [isSmallScreenWidth, selectedTransactions, selectionMode?.isEnabled]);

    useEffect(() => {
        if (isOffline) {
            return;
        }

        search({queryJSON, offset});
    }, [isOffline, offset, queryJSON]);

    const {newSearchResultKey, handleSelectionListScroll} = useSearchHighlightAndScroll({
        searchResults,
        transactions,
        previousTransactions,
        queryJSON,
        offset,
        reportActions,
        previousReportActions,
    });

    // There's a race condition in Onyx which makes it return data from the previous Search, so in addition to checking that the data is loaded
    // we also need to check that the searchResults matches the type and status of the current search
    const isDataLoaded = isSearchDataLoaded(currentSearchResults, lastNonEmptySearchResults, queryJSON);

    const shouldShowLoadingState = !isOffline && !isDataLoaded;
    const shouldShowLoadingMoreItems = !shouldShowLoadingState && searchResults?.search?.isLoading && searchResults?.search?.offset > 0;
    const prevIsSearchResultEmpty = usePrevious(isSearchResultsEmpty);

    const data = useMemo(() => {
        if (searchResults === undefined) {
            return [];
        }
        return getSections(type, status, searchResults.data, searchResults.search, shouldGroupByReports);
    }, [searchResults, type, status, shouldGroupByReports]);

    useEffect(() => {
        /** We only want to display the skeleton for the status filters the first time we load them for a specific data type */
        setShouldShowStatusBarLoading(shouldShowLoadingState && lastSearchType !== type);
    }, [lastSearchType, setShouldShowStatusBarLoading, shouldShowLoadingState, type]);

    // When new data load, selectedTransactions is updated in next effect. We use this flag to whether selection is updated
    const isRefreshingSelection = useRef(false);

    useEffect(() => {
        if (type === CONST.SEARCH.DATA_TYPES.CHAT) {
            return;
        }
        const newTransactionList: SelectedTransactions = {};
        if (!shouldGroupByReports) {
            data.forEach((transaction) => {
                if (!Object.hasOwn(transaction, 'transactionID') || !('transactionID' in transaction)) {
                    return;
                }
                if (!Object.keys(selectedTransactions).includes(transaction.transactionID) && !isExportMode) {
                    return;
                }
                newTransactionList[transaction.transactionID] = {
                    action: transaction.action,
                    canHold: transaction.canHold,
                    isHeld: isOnHold(transaction),
                    canUnhold: transaction.canUnhold,
                    // eslint-disable-next-line @typescript-eslint/prefer-nullish-coalescing
                    isSelected: isExportMode || selectedTransactions[transaction.transactionID].isSelected,
                    canDelete: transaction.canDelete,
                    reportID: transaction.reportID,
                    policyID: transaction.policyID,
                    amount: transaction.modifiedAmount ?? transaction.amount,
                };
            });
        } else {
            data.forEach((report) => {
                if (!Object.hasOwn(report, 'transactions') || !('transactions' in report)) {
                    return;
                }
                report.transactions.forEach((transaction) => {
                    if (!Object.keys(selectedTransactions).includes(transaction.transactionID) && !isExportMode) {
                        return;
                    }
                    newTransactionList[transaction.transactionID] = {
                        action: transaction.action,
                        canHold: transaction.canHold,
                        isHeld: isOnHold(transaction),
                        canUnhold: transaction.canUnhold,
                        // eslint-disable-next-line @typescript-eslint/prefer-nullish-coalescing
                        isSelected: isExportMode || selectedTransactions[transaction.transactionID].isSelected,
                        canDelete: transaction.canDelete,
                        reportID: transaction.reportID,
                        policyID: transaction.policyID,
                        amount: transaction.modifiedAmount ?? transaction.amount,
                    };
                });
            });
        }
        setSelectedTransactions(newTransactionList, data);

        isRefreshingSelection.current = true;
        // eslint-disable-next-line react-compiler/react-compiler, react-hooks/exhaustive-deps
    }, [data, setSelectedTransactions, isExportMode]);

    useEffect(() => {
        if (!isSearchResultsEmpty || prevIsSearchResultEmpty) {
            return;
        }
        turnOffMobileSelectionMode();
    }, [isSearchResultsEmpty, prevIsSearchResultEmpty]);

    useEffect(
        () => () => {
            if (isSearchTopmostFullScreenRoute()) {
                return;
            }
            clearSelectedTransactions();
            turnOffMobileSelectionMode();
        },
        [isFocused, clearSelectedTransactions],
    );

    // When selectedTransactions is updated, we confirm that selection is refreshed
    useEffect(() => {
        isRefreshingSelection.current = false;
    }, [selectedTransactions]);

    useEffect(() => {
        if (!data.length || isRefreshingSelection.current || !isFocused) {
            return;
        }
        const areItemsOfReportType = shouldGroupByReports;
        const flattenedItems = areItemsOfReportType ? (data as ReportListItemType[]).flatMap((item) => item.transactions) : data;
        const isAllSelected = flattenedItems.length === Object.keys(selectedTransactions).length;

        setShouldShowExportModeOption(!!(isAllSelected && searchResults?.search?.hasMoreResults));
        if (!isAllSelected) {
            setExportMode(false);
        }
    }, [isFocused, data, searchResults?.search?.hasMoreResults, selectedTransactions, setExportMode, setShouldShowExportModeOption, shouldGroupByReports]);

    const toggleTransaction = useCallback(
<<<<<<< HEAD
        (item: TransactionListItemType | ReportListItemType | ReportActionListItemType) => {
            if (isReportActionListItemType(item)) {
=======
        (item: SearchListItem) => {
            if (isReportActionListItemType(item)) {
                return;
            }
            if (isTaskListItemType(item)) {
>>>>>>> 06015031
                return;
            }
            if (isTransactionListItemType(item)) {
                if (!item.keyForList) {
                    return;
                }

                setSelectedTransactions(prepareTransactionsList(item, selectedTransactions), data);
                return;
            }

            if (item.transactions.some((transaction) => selectedTransactions[transaction.keyForList]?.isSelected)) {
                const reducedSelectedTransactions: SelectedTransactions = {...selectedTransactions};

                item.transactions.forEach((transaction) => {
                    delete reducedSelectedTransactions[transaction.keyForList];
                });

                setSelectedTransactions(reducedSelectedTransactions, data);
                return;
            }

            setSelectedTransactions(
                {
                    ...selectedTransactions,
                    ...Object.fromEntries(item.transactions.map(mapTransactionItemToSelectedEntry)),
                },
                data,
            );
        },
        [data, selectedTransactions, setSelectedTransactions],
    );

    const openReport = useCallback(
<<<<<<< HEAD
        (item: TransactionListItemType | ReportListItemType | ReportActionListItemType, isOpenedAsReport?: boolean) => {
=======
        (item: SearchListItem, isOpenedAsReport?: boolean) => {
>>>>>>> 06015031
            if (selectionMode?.isEnabled) {
                toggleTransaction(item);
                return;
            }

            const isFromSelfDM = item.reportID === CONST.REPORT.UNREPORTED_REPORT_ID;
            const isTransactionItem = isTransactionListItemType(item);

            let reportID =
                isTransactionItem && (!item.isFromOneTransactionReport || isFromSelfDM) && item.transactionThreadReportID !== CONST.REPORT.UNREPORTED_REPORT_ID
                    ? item.transactionThreadReportID
                    : item.reportID;

            if (!reportID) {
                return;
            }

            const backTo = Navigation.getActiveRoute();
            const shouldHandleTransactionAsReport = isReportListItemType(item) || (isTransactionItem && isOpenedAsReport);

            if (canUseTableReportView && shouldHandleTransactionAsReport) {
                Navigation.navigate(ROUTES.SEARCH_MONEY_REQUEST_REPORT.getRoute({reportID, backTo}));
                return;
            }

            // If we're trying to open a legacy transaction without a transaction thread, let's create the thread and navigate the user
            if (isTransactionItem && reportID === CONST.REPORT.UNREPORTED_REPORT_ID) {
                reportID = generateReportID();
                updateSearchResultsWithTransactionThreadReportID(hash, item.transactionID, reportID);
                Navigation.navigate(
                    ROUTES.SEARCH_REPORT.getRoute({
                        reportID,
                        backTo,
                        moneyRequestReportActionID: item.moneyRequestReportActionID,
                        transactionID: item.transactionID,
                    }),
                );
                return;
            }

            if (isReportActionListItemType(item)) {
                const reportActionID = item.reportActionID;
                Navigation.navigate(ROUTES.SEARCH_REPORT.getRoute({reportID, reportActionID, backTo}));
                return;
            }

            Navigation.navigate(ROUTES.SEARCH_REPORT.getRoute({reportID, backTo}));
        },
<<<<<<< HEAD
        [canUseTableReportView, hash, selectionMode, toggleTransaction],
=======
        [canUseTableReportView, hash, selectionMode?.isEnabled, toggleTransaction],
>>>>>>> 06015031
    );

    const onViewableItemsChanged = useCallback(
        ({viewableItems}: {viewableItems: ViewToken[]}) => {
            const isFirstItemVisible = viewableItems.at(0)?.index === 1;
            // If the user is still loading the search results, or if they are scrolling down, don't refresh the search results
            if (shouldShowLoadingState || !isFirstItemVisible) {
                return;
            }

            // This line makes sure the app refreshes the search results when the user scrolls to the top.
            // The backend sends items in parts based on the offset, with a limit on the number of items sent (pagination).
            // As a result, it skips some items, for example, if the offset is 100, it sends the next items without the first ones.
            // Therefore, when the user scrolls to the top, we need to refresh the search results.
            setOffset(0);
        },
        [shouldShowLoadingState],
    );

    if (shouldShowLoadingState) {
        return (
            <SearchRowSkeleton
                shouldAnimate
                containerStyle={shouldUseNarrowLayout && styles.searchListContentContainerStyles}
            />
        );
    }

    if (searchResults === undefined) {
        Log.alert('[Search] Undefined search type');
        return <FullPageOfflineBlockingView>{null}</FullPageOfflineBlockingView>;
    }

    const ListItem = getListItem(type, status, shouldGroupByReports);
    const sortedData = getSortedSections(type, status, data, sortBy, sortOrder, shouldGroupByReports);

    const isChat = type === CONST.SEARCH.DATA_TYPES.CHAT;
    const isTask = type === CONST.SEARCH.DATA_TYPES.TASK;
    const canSelectMultiple = !isChat && !isTask && (!isSmallScreenWidth || selectionMode?.isEnabled === true);

    const sortedSelectedData = sortedData.map((item) => {
        const baseKey = isChat
            ? `${ONYXKEYS.COLLECTION.REPORT_ACTIONS}${(item as ReportActionListItemType).reportActionID}`
            : `${ONYXKEYS.COLLECTION.TRANSACTION}${(item as TransactionListItemType).transactionID}`;
        // Check if the base key matches the newSearchResultKey (TransactionListItemType)
        const isBaseKeyMatch = baseKey === newSearchResultKey;
        // Check if any transaction within the transactions array (ReportListItemType) matches the newSearchResultKey
        const isAnyTransactionMatch =
            !isChat &&
            (item as ReportListItemType)?.transactions?.some((transaction) => {
                const transactionKey = `${ONYXKEYS.COLLECTION.TRANSACTION}${transaction.transactionID}`;
                return transactionKey === newSearchResultKey;
            });
        // Determine if either the base key or any transaction key matches
        const shouldAnimateInHighlight = isBaseKeyMatch || isAnyTransactionMatch;

        return mapToItemWithSelectionInfo(item, selectedTransactions, canSelectMultiple, shouldAnimateInHighlight);
    });

    const hasErrors = Object.keys(searchResults?.errors ?? {}).length > 0 && !isOffline;

    if (hasErrors) {
        return (
            <View style={[shouldUseNarrowLayout ? styles.searchListContentContainerStyles : styles.mt3, styles.flex1]}>
                <FullPageErrorView
                    shouldShow
                    subtitleStyle={styles.textSupporting}
                    title={translate('errorPage.title', {isBreakLine: !!shouldUseNarrowLayout})}
                    subtitle={translate('errorPage.subtitle')}
                />
            </View>
        );
    }

    if (shouldShowEmptyState(isDataLoaded, data.length, searchResults.search.type)) {
        return (
            <View style={[shouldUseNarrowLayout ? styles.searchListContentContainerStyles : styles.mt3, styles.flex1]}>
                <EmptySearchView
                    type={type}
                    hasResults={searchResults.search.hasResults}
                />
            </View>
        );
    }

    const fetchMoreResults = () => {
        if (!searchResults?.search?.hasMoreResults || shouldShowLoadingState || shouldShowLoadingMoreItems) {
            return;
        }
        setOffset(offset + CONST.SEARCH.RESULTS_PAGE_SIZE);
    };

    const toggleAllTransactions = () => {
        const areItemsOfReportType = shouldGroupByReports;
        const totalSelected = Object.keys(selectedTransactions).length;

        if (totalSelected > 0) {
            clearSelectedTransactions();
            return;
        }

        if (areItemsOfReportType) {
            setSelectedTransactions(Object.fromEntries((data as ReportListItemType[]).flatMap((item) => item.transactions.map(mapTransactionItemToSelectedEntry))), data);

            return;
        }

        setSelectedTransactions(Object.fromEntries((data as TransactionListItemType[]).map(mapTransactionItemToSelectedEntry)), data);
    };

    const onSortPress = (column: SearchColumnType, order: SortOrder) => {
        const newQuery = buildSearchQueryString({...queryJSON, sortBy: column, sortOrder: order});
        navigation.setParams({q: newQuery});
    };

    const shouldShowYear = shouldShowYearUtil(searchResults?.data);
    const shouldShowSorting = !Array.isArray(status) && !shouldGroupByReports;
    const shouldShowTableHeader = isLargeScreenWidth && !isChat;

    return (
        <SearchScopeProvider isOnSearch>
            <SearchList
                ref={handleSelectionListScroll(sortedSelectedData)}
                data={sortedSelectedData}
                ListItem={ListItem}
                onSelectRow={openReport}
                onCheckboxPress={toggleTransaction}
                onAllCheckboxPress={toggleAllTransactions}
                canSelectMultiple={canSelectMultiple}
                shouldPreventLongPressRow={isChat || isTask}
                SearchTableHeader={
                    !shouldShowTableHeader ? undefined : (
                        <SearchTableHeader
                            canSelectMultiple={canSelectMultiple}
                            data={searchResults?.data}
                            metadata={searchResults?.search}
                            onSortPress={onSortPress}
                            sortOrder={sortOrder}
                            sortBy={sortBy}
                            shouldShowYear={shouldShowYear}
                            shouldShowSorting={shouldShowSorting}
                        />
                    )
                }
                contentContainerStyle={[contentContainerStyle, styles.pb3]}
                containerStyle={[styles.pv0, type === CONST.SEARCH.DATA_TYPES.CHAT && !isSmallScreenWidth && styles.pt3]}
                shouldPreventDefaultFocusOnSelectRow={!canUseTouchScreen()}
                shouldGroupByReports={shouldGroupByReports}
                onScroll={onSearchListScroll}
                onEndReachedThreshold={0.75}
                onEndReached={fetchMoreResults}
                ListFooterComponent={
                    shouldShowLoadingMoreItems ? (
                        <SearchRowSkeleton
                            shouldAnimate
                            fixedNumItems={5}
                        />
                    ) : undefined
                }
                queryJSONHash={hash}
                onViewableItemsChanged={onViewableItemsChanged}
            />
        </SearchScopeProvider>
    );
}

Search.displayName = 'Search';

export type {SearchProps};
export default Search;<|MERGE_RESOLUTION|>--- conflicted
+++ resolved
@@ -329,16 +329,11 @@
     }, [isFocused, data, searchResults?.search?.hasMoreResults, selectedTransactions, setExportMode, setShouldShowExportModeOption, shouldGroupByReports]);
 
     const toggleTransaction = useCallback(
-<<<<<<< HEAD
-        (item: TransactionListItemType | ReportListItemType | ReportActionListItemType) => {
-            if (isReportActionListItemType(item)) {
-=======
         (item: SearchListItem) => {
             if (isReportActionListItemType(item)) {
                 return;
             }
             if (isTaskListItemType(item)) {
->>>>>>> 06015031
                 return;
             }
             if (isTransactionListItemType(item)) {
@@ -373,11 +368,7 @@
     );
 
     const openReport = useCallback(
-<<<<<<< HEAD
-        (item: TransactionListItemType | ReportListItemType | ReportActionListItemType, isOpenedAsReport?: boolean) => {
-=======
         (item: SearchListItem, isOpenedAsReport?: boolean) => {
->>>>>>> 06015031
             if (selectionMode?.isEnabled) {
                 toggleTransaction(item);
                 return;
@@ -426,11 +417,7 @@
 
             Navigation.navigate(ROUTES.SEARCH_REPORT.getRoute({reportID, backTo}));
         },
-<<<<<<< HEAD
-        [canUseTableReportView, hash, selectionMode, toggleTransaction],
-=======
         [canUseTableReportView, hash, selectionMode?.isEnabled, toggleTransaction],
->>>>>>> 06015031
     );
 
     const onViewableItemsChanged = useCallback(
