--- conflicted
+++ resolved
@@ -268,13 +268,8 @@
             return [];
         }
 
-<<<<<<< HEAD
-        return getSections(type, searchResults.data, searchResults.search, groupBy, reportActions, currentSearchKey);
-    }, [currentSearchKey, groupBy, isDataLoaded, reportActions, searchResults, type]);
-=======
-        return getSections(type, searchResults.data, searchResults.search, groupBy, exportReportActions, currentSearch?.key);
-    }, [currentSearch?.key, exportReportActions, groupBy, isDataLoaded, searchResults, type]);
->>>>>>> 867b362d
+        return getSections(type, searchResults.data, searchResults.search, groupBy, exportReportActions, currentSearchKey);
+    }, [currentSearchKey, exportReportActions, groupBy, isDataLoaded, searchResults, type]);
 
     useEffect(() => {
         /** We only want to display the skeleton for the status filters the first time we load them for a specific data type */
