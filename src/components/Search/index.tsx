import {findFocusedRoute, useFocusEffect, useIsFocused, useNavigation} from '@react-navigation/native';
import type {ContentStyle} from '@shopify/flash-list';
import React, {useCallback, useEffect, useMemo, useRef, useState} from 'react';
import type {NativeScrollEvent, NativeSyntheticEvent, ViewToken} from 'react-native';
import {View} from 'react-native';
import FullPageErrorView from '@components/BlockingViews/FullPageErrorView';
import FullPageOfflineBlockingView from '@components/BlockingViews/FullPageOfflineBlockingView';
import SearchTableHeader from '@components/SelectionList/SearchTableHeader';
import type {ReportActionListItemType, SearchListItem, SelectionListHandle, TransactionGroupListItemType, TransactionListItemType} from '@components/SelectionList/types';
import SearchRowSkeleton from '@components/Skeletons/SearchRowSkeleton';
import useCardFeedsForDisplay from '@hooks/useCardFeedsForDisplay';
import useLocalize from '@hooks/useLocalize';
import useNetwork from '@hooks/useNetwork';
import useOnyx from '@hooks/useOnyx';
import usePrevious from '@hooks/usePrevious';
import useResponsiveLayout from '@hooks/useResponsiveLayout';
import useSearchHighlightAndScroll from '@hooks/useSearchHighlightAndScroll';
import useThemeStyles from '@hooks/useThemeStyles';
import {turnOffMobileSelectionMode, turnOnMobileSelectionMode} from '@libs/actions/MobileSelectionMode';
import {openSearch, updateSearchResultsWithTransactionThreadReportID} from '@libs/actions/Search';
import Timing from '@libs/actions/Timing';
import {canUseTouchScreen} from '@libs/DeviceCapabilities';
import Log from '@libs/Log';
import isSearchTopmostFullScreenRoute from '@libs/Navigation/helpers/isSearchTopmostFullScreenRoute';
import type {PlatformStackNavigationProp} from '@libs/Navigation/PlatformStackNavigation/types';
import Performance from '@libs/Performance';
<<<<<<< HEAD
import {getIOUActionForTransactionID, isExportIntegrationAction, isIntegrationMessageAction} from '@libs/ReportActionsUtils';
import {canEditFieldOfMoneyRequest, generateReportID, isArchivedReport} from '@libs/ReportUtils';
import {buildCannedSearchQuery, buildSearchQueryJSON, buildSearchQueryString} from '@libs/SearchQueryUtils';
=======
import {getIOUActionForTransactionID} from '@libs/ReportActionsUtils';
import {canEditFieldOfMoneyRequest, generateReportID, selectArchivedReportsIdSet, selectFilteredReportActions} from '@libs/ReportUtils';
import {buildCannedSearchQuery, buildSearchQueryString} from '@libs/SearchQueryUtils';
>>>>>>> 485a092e
import {
    getListItem,
    getSections,
    getSortedSections,
    getSuggestedSearches,
    getWideAmountIndicators,
    isReportActionListItemType,
    isSearchDataLoaded,
    isSearchResultsEmpty as isSearchResultsEmptyUtil,
    isTaskListItemType,
    isTransactionCardGroupListItemType,
    isTransactionGroupListItemType,
    isTransactionListItemType,
    isTransactionMemberGroupListItemType,
    isTransactionWithdrawalIDGroupListItemType,
    shouldShowEmptyState,
    shouldShowYear as shouldShowYearUtil,
} from '@libs/SearchUIUtils';
import type {SearchKey} from '@libs/SearchUIUtils';
import {isOnHold, isTransactionPendingDelete} from '@libs/TransactionUtils';
import Navigation, {navigationRef} from '@navigation/Navigation';
import type {SearchFullscreenNavigatorParamList} from '@navigation/types';
import EmptySearchView from '@pages/Search/EmptySearchView';
import CONST from '@src/CONST';
import NAVIGATORS from '@src/NAVIGATORS';
import ONYXKEYS from '@src/ONYXKEYS';
import ROUTES from '@src/ROUTES';
import SCREENS from '@src/SCREENS';
import type {OutstandingReportsByPolicyIDDerivedValue, ReportAction} from '@src/types/onyx';
import type SearchResults from '@src/types/onyx/SearchResults';
import {isEmptyObject} from '@src/types/utils/EmptyObject';
import {useSearchContext} from './SearchContext';
import SearchList from './SearchList';
import SearchScopeProvider from './SearchScopeProvider';
import type {SearchColumnType, SearchParams, SearchQueryJSON, SelectedTransactionInfo, SelectedTransactions, SortOrder} from './types';

type SearchProps = {
    queryJSON: SearchQueryJSON;
    onSearchListScroll?: (event: NativeSyntheticEvent<NativeScrollEvent>) => void;
    contentContainerStyle?: ContentStyle;
    searchResults?: SearchResults;
    handleSearch: (value: SearchParams) => void;
    isMobileSelectionModeEnabled: boolean;
};

function mapTransactionItemToSelectedEntry(
    item: TransactionListItemType,
    reportActions: ReportAction[],
    outstandingReportsByPolicyID?: OutstandingReportsByPolicyIDDerivedValue,
): [string, SelectedTransactionInfo] {
    return [
        item.keyForList,
        {
            isSelected: true,
            canDelete: item.canDelete,
            canHold: item.canHold,
            isHeld: isOnHold(item),
            canUnhold: item.canUnhold,
            canChangeReport: canEditFieldOfMoneyRequest(
                getIOUActionForTransactionID(reportActions, item.transactionID),
                CONST.EDIT_REQUEST_FIELD.REPORT,
                undefined,
                undefined,
                outstandingReportsByPolicyID,
            ),
            action: item.action,
            reportID: item.reportID,
            policyID: item.policyID,
            amount: item.modifiedAmount ?? item.amount,
        },
    ];
}

function mapToTransactionItemWithAdditionalInfo(item: TransactionListItemType, selectedTransactions: SelectedTransactions, canSelectMultiple: boolean, shouldAnimateInHighlight: boolean) {
    return {...item, shouldAnimateInHighlight, isSelected: selectedTransactions[item.keyForList]?.isSelected && canSelectMultiple};
}

function mapToItemWithAdditionalInfo(item: SearchListItem, selectedTransactions: SelectedTransactions, canSelectMultiple: boolean, shouldAnimateInHighlight: boolean) {
    if (isTaskListItemType(item)) {
        return {
            ...item,
            shouldAnimateInHighlight,
        };
    }

    if (isReportActionListItemType(item)) {
        return {
            ...item,
            shouldAnimateInHighlight,
        };
    }

    return isTransactionListItemType(item)
        ? mapToTransactionItemWithAdditionalInfo(item, selectedTransactions, canSelectMultiple, shouldAnimateInHighlight)
        : {
              ...item,
              shouldAnimateInHighlight,
              transactions: item.transactions?.map((transaction) => mapToTransactionItemWithAdditionalInfo(transaction, selectedTransactions, canSelectMultiple, shouldAnimateInHighlight)),
              isSelected:
                  item?.transactions?.length > 0 &&
                  item.transactions?.filter((t) => !isTransactionPendingDelete(t)).every((transaction) => selectedTransactions[transaction.keyForList]?.isSelected && canSelectMultiple),
          };
}

function prepareTransactionsList(
    item: TransactionListItemType,
    selectedTransactions: SelectedTransactions,
    reportActions: ReportAction[],
    outstandingReportsByPolicyID?: OutstandingReportsByPolicyIDDerivedValue,
) {
    if (selectedTransactions[item.keyForList]?.isSelected) {
        const {[item.keyForList]: omittedTransaction, ...transactions} = selectedTransactions;

        return transactions;
    }

    return {
        ...selectedTransactions,
        [item.keyForList]: {
            isSelected: true,
            canDelete: item.canDelete,
            canHold: item.canHold,
            isHeld: isOnHold(item),
            canUnhold: item.canUnhold,
            canChangeReport: canEditFieldOfMoneyRequest(
                getIOUActionForTransactionID(reportActions, item.transactionID),
                CONST.EDIT_REQUEST_FIELD.REPORT,
                undefined,
                undefined,
                outstandingReportsByPolicyID,
            ),
            action: item.action,
            reportID: item.reportID,
            policyID: item.policyID,
            amount: Math.abs(item.modifiedAmount || item.amount),
        },
    };
}

function Search({queryJSON, searchResults, onSearchListScroll, contentContainerStyle, handleSearch, isMobileSelectionModeEnabled}: SearchProps) {
    const {isOffline} = useNetwork();
    const {shouldUseNarrowLayout} = useResponsiveLayout();
    const styles = useThemeStyles();
    // We need to use isSmallScreenWidth instead of shouldUseNarrowLayout for enabling the selection mode on small screens only
    // eslint-disable-next-line rulesdir/prefer-shouldUseNarrowLayout-instead-of-isSmallScreenWidth
    const {isSmallScreenWidth, isLargeScreenWidth} = useResponsiveLayout();
    const navigation = useNavigation<PlatformStackNavigationProp<SearchFullscreenNavigatorParamList>>();
    const isFocused = useIsFocused();
    const {
        setCurrentSearchHashAndKey,
        setSelectedTransactions,
        selectedTransactions,
        clearSelectedTransactions,
        shouldTurnOffSelectionMode,
        setShouldShowFiltersBarLoading,
        lastSearchType,
        shouldShowSelectAllMatchingItems,
        areAllMatchingItemsSelected,
        selectAllMatchingItems,
        shouldResetSearchQuery,
        setShouldResetSearchQuery,
    } = useSearchContext();
    const [offset, setOffset] = useState(0);

    const [transactions] = useOnyx(ONYXKEYS.COLLECTION.TRANSACTION, {canBeMissing: true});
    const previousTransactions = usePrevious(transactions);
    const [reportActions] = useOnyx(ONYXKEYS.COLLECTION.REPORT_ACTIONS, {canBeMissing: true});
    const [outstandingReportsByPolicyID] = useOnyx(ONYXKEYS.DERIVED.OUTSTANDING_REPORTS_BY_POLICY_ID, {canBeMissing: true});

    const [archivedReportsIdSet = new Set<string>()] = useOnyx(ONYXKEYS.COLLECTION.REPORT_NAME_VALUE_PAIRS, {
        canBeMissing: true,
        selector: selectArchivedReportsIdSet,
    });

    // Create a selector for only the reportActions needed to determine if a report has been exported or not, grouped by report
    const [exportReportActions] = useOnyx(ONYXKEYS.COLLECTION.REPORT_ACTIONS, {
        canEvict: false,
        canBeMissing: true,
        selector: selectFilteredReportActions,
    });
    const {defaultCardFeed} = useCardFeedsForDisplay();
    const [accountID] = useOnyx(ONYXKEYS.SESSION, {canBeMissing: false, selector: (s) => s?.accountID});
    const suggestedSearches = useMemo(() => getSuggestedSearches(defaultCardFeed?.id, accountID), [defaultCardFeed?.id, accountID]);

    const {type, status, sortBy, sortOrder, hash, similarSearchHash, groupBy} = queryJSON;
    const searchKey = useMemo(() => Object.values(suggestedSearches).find((search) => search.similarSearchHash === similarSearchHash)?.key, [suggestedSearches, similarSearchHash]);

    const shouldCalculateTotals = useMemo(() => {
        if (offset !== 0) {
            return false;
        }
        if (!searchKey) {
            return false;
        }

        const eligibleSearchKeys: Partial<SearchKey[]> = [CONST.SEARCH.SEARCH_KEYS.STATEMENTS, CONST.SEARCH.SEARCH_KEYS.UNAPPROVED_CASH, CONST.SEARCH.SEARCH_KEYS.UNAPPROVED_CARD];
        return eligibleSearchKeys.includes(searchKey);
    }, [offset, searchKey]);

    const previousReportActions = usePrevious(reportActions);
    const reportActionsArray = useMemo(
        () =>
            Object.values(reportActions ?? {})
                .filter((reportAction) => !!reportAction)
                .flatMap((filteredReportActions) => Object.values(filteredReportActions ?? {})),
        [reportActions],
    );
    const {translate, localeCompare, formatPhoneNumber} = useLocalize();
    const searchListRef = useRef<SelectionListHandle | null>(null);

    const clearTransactionsAndSetHashAndKey = useCallback(() => {
        clearSelectedTransactions(hash);
        setCurrentSearchHashAndKey(hash, searchKey);
    }, [hash, searchKey, clearSelectedTransactions, setCurrentSearchHashAndKey]);

    useFocusEffect(clearTransactionsAndSetHashAndKey);

    useEffect(() => {
        clearTransactionsAndSetHashAndKey();

        // Trigger once on mount (e.g., on page reload), when RHP is open and screen is not focused
        // eslint-disable-next-line react-compiler/react-compiler, react-hooks/exhaustive-deps
    }, []);

    const isSearchResultsEmpty = !searchResults?.data || isSearchResultsEmptyUtil(searchResults);

    useEffect(() => {
        if (!isFocused) {
            return;
        }

        const selectedKeys = Object.keys(selectedTransactions).filter((transactionKey) => selectedTransactions[transactionKey]);
        if (selectedKeys.length === 0 && isMobileSelectionModeEnabled && shouldTurnOffSelectionMode) {
            turnOffMobileSelectionMode();
        }

        // We don't want to run the effect on isFocused change as we only need it to early return when it is false.
        // eslint-disable-next-line react-compiler/react-compiler
        // eslint-disable-next-line react-hooks/exhaustive-deps
    }, [selectedTransactions, isMobileSelectionModeEnabled, shouldTurnOffSelectionMode]);

    useEffect(() => {
        if (!isFocused) {
            return;
        }

        const selectedKeys = Object.keys(selectedTransactions).filter((transactionKey) => selectedTransactions[transactionKey]);
        if (!isSmallScreenWidth) {
            if (selectedKeys.length === 0 && isMobileSelectionModeEnabled) {
                turnOffMobileSelectionMode();
            }
            return;
        }
        if (selectedKeys.length > 0 && !isMobileSelectionModeEnabled && !isSearchResultsEmpty) {
            turnOnMobileSelectionMode();
        }
        // eslint-disable-next-line react-compiler/react-compiler
        // eslint-disable-next-line react-hooks/exhaustive-deps
    }, [isSmallScreenWidth, selectedTransactions, isMobileSelectionModeEnabled]);

    useEffect(() => {
        const focusedRoute = findFocusedRoute(navigationRef.getRootState());
        const isMigratedModalDisplayed = focusedRoute?.name === NAVIGATORS.MIGRATED_USER_MODAL_NAVIGATOR || focusedRoute?.name === SCREENS.MIGRATED_USER_WELCOME_MODAL.ROOT;

        if ((!isFocused && !isMigratedModalDisplayed) || isOffline) {
            return;
        }

        const results = searchResults
            ? getSections(type, searchResults.data, searchResults.search, accountID, formatPhoneNumber, groupBy).map((element) => element?.reportID ?? CONST.REPORT.DEFAULT_REPORT_ID)
            : [];
        handleSearch({queryJSON, searchKey, offset, shouldCalculateTotals, prevReports: results});
        // We don't need to run the effect on change of isFocused.
        // eslint-disable-next-line react-compiler/react-compiler
        // eslint-disable-next-line react-hooks/exhaustive-deps
    }, [handleSearch, isOffline, offset, queryJSON, searchKey, shouldCalculateTotals]);

    useEffect(() => {
        openSearch();
    }, []);

    const {newSearchResultKey, handleSelectionListScroll} = useSearchHighlightAndScroll({
        searchResults,
        transactions,
        previousTransactions,
        queryJSON,
        searchKey,
        offset,
        shouldCalculateTotals,
        reportActions,
        previousReportActions,
    });

    // There's a race condition in Onyx which makes it return data from the previous Search, so in addition to checking that the data is loaded
    // we also need to check that the searchResults matches the type and status of the current search
    const isDataLoaded = isSearchDataLoaded(searchResults, queryJSON);

    const shouldShowLoadingState = !isOffline && (!isDataLoaded || (!!searchResults?.search.isLoading && Array.isArray(searchResults?.data) && searchResults?.data.length === 0));
    const shouldShowLoadingMoreItems = !shouldShowLoadingState && searchResults?.search?.isLoading && searchResults?.search?.offset > 0;
    const prevIsSearchResultEmpty = usePrevious(isSearchResultsEmpty);

    const data = useMemo(() => {
        if (searchResults === undefined || !isDataLoaded) {
            return [];
        }

        // Group-by option cannot be used for chats or tasks
        const isChat = type === CONST.SEARCH.DATA_TYPES.CHAT;
        const isTask = type === CONST.SEARCH.DATA_TYPES.TASK;
        if (groupBy && (isChat || isTask)) {
            return [];
        }

<<<<<<< HEAD
        return getSections(type, searchResults.data, searchResults.search, accountID, formatPhoneNumber, groupBy, exportReportActions, searchKey, archivedReportsIdSet, queryJSON);
    }, [searchKey, exportReportActions, groupBy, isDataLoaded, searchResults, type, archivedReportsIdSet, formatPhoneNumber, accountID, queryJSON]);
=======
        const results = getSections(type, searchResults.data, searchResults.search, accountID, formatPhoneNumber, groupBy, exportReportActions, searchKey, archivedReportsIdSet);
        return results;
    }, [searchKey, exportReportActions, groupBy, isDataLoaded, searchResults, type, archivedReportsIdSet, formatPhoneNumber, accountID]);
>>>>>>> 485a092e

    useEffect(() => {
        /** We only want to display the skeleton for the status filters the first time we load them for a specific data type */
        setShouldShowFiltersBarLoading(shouldShowLoadingState && lastSearchType !== type);
    }, [lastSearchType, setShouldShowFiltersBarLoading, shouldShowLoadingState, type]);

    // When new data load, selectedTransactions is updated in next effect. We use this flag to whether selection is updated
    const isRefreshingSelection = useRef(false);

    useEffect(() => {
        if (!isFocused) {
            return;
        }

        if (type === CONST.SEARCH.DATA_TYPES.CHAT) {
            return;
        }
        const newTransactionList: SelectedTransactions = {};
        if (groupBy) {
            data.forEach((transactionGroup) => {
                if (!Object.hasOwn(transactionGroup, 'transactions') || !('transactions' in transactionGroup)) {
                    return;
                }
                transactionGroup.transactions.forEach((transaction) => {
                    if (!Object.keys(selectedTransactions).includes(transaction.transactionID) && !areAllMatchingItemsSelected) {
                        return;
                    }
                    newTransactionList[transaction.transactionID] = {
                        action: transaction.action,
                        canHold: transaction.canHold,
                        isHeld: isOnHold(transaction),
                        canUnhold: transaction.canUnhold,
                        canChangeReport: canEditFieldOfMoneyRequest(
                            getIOUActionForTransactionID(reportActionsArray, transaction.transactionID),
                            CONST.EDIT_REQUEST_FIELD.REPORT,
                            undefined,
                            undefined,
                            outstandingReportsByPolicyID,
                        ),
                        // eslint-disable-next-line @typescript-eslint/prefer-nullish-coalescing
                        isSelected: areAllMatchingItemsSelected || selectedTransactions[transaction.transactionID].isSelected,
                        canDelete: transaction.canDelete,
                        reportID: transaction.reportID,
                        policyID: transaction.policyID,
                        amount: transaction.modifiedAmount ?? transaction.amount,
                    };
                });
            });
        } else {
            data.forEach((transaction) => {
                if (!Object.hasOwn(transaction, 'transactionID') || !('transactionID' in transaction)) {
                    return;
                }
                if (!Object.keys(selectedTransactions).includes(transaction.transactionID) && !areAllMatchingItemsSelected) {
                    return;
                }
                newTransactionList[transaction.transactionID] = {
                    action: transaction.action,
                    canHold: transaction.canHold,
                    isHeld: isOnHold(transaction),
                    canUnhold: transaction.canUnhold,
                    canChangeReport: canEditFieldOfMoneyRequest(
                        getIOUActionForTransactionID(reportActionsArray, transaction.transactionID),
                        CONST.EDIT_REQUEST_FIELD.REPORT,
                        undefined,
                        undefined,
                        outstandingReportsByPolicyID,
                    ),
                    // eslint-disable-next-line @typescript-eslint/prefer-nullish-coalescing
                    isSelected: areAllMatchingItemsSelected || selectedTransactions[transaction.transactionID].isSelected,
                    canDelete: transaction.canDelete,
                    reportID: transaction.reportID,
                    policyID: transaction.policyID,
                    amount: transaction.modifiedAmount ?? transaction.amount,
                };
            });
        }
        if (isEmptyObject(newTransactionList)) {
            return;
        }

        setSelectedTransactions(newTransactionList, data);

        isRefreshingSelection.current = true;
        // eslint-disable-next-line react-compiler/react-compiler, react-hooks/exhaustive-deps
    }, [data, setSelectedTransactions, areAllMatchingItemsSelected, isFocused, outstandingReportsByPolicyID]);

    useEffect(() => {
        if (!isSearchResultsEmpty || prevIsSearchResultEmpty) {
            return;
        }
        turnOffMobileSelectionMode();
    }, [isSearchResultsEmpty, prevIsSearchResultEmpty]);

    useEffect(
        () => () => {
            if (isSearchTopmostFullScreenRoute()) {
                return;
            }
            clearSelectedTransactions();
            turnOffMobileSelectionMode();
        },
        [isFocused, clearSelectedTransactions],
    );

    // When selectedTransactions is updated, we confirm that selection is refreshed
    useEffect(() => {
        isRefreshingSelection.current = false;
    }, [selectedTransactions]);

    useEffect(() => {
        if (!isFocused) {
            return;
        }

        if (!data.length || isRefreshingSelection.current) {
            return;
        }
        const areItemsGrouped = !!groupBy;
        const flattenedItems = areItemsGrouped ? (data as TransactionGroupListItemType[]).flatMap((item) => item.transactions) : data;
        const areAllItemsSelected = flattenedItems.length === Object.keys(selectedTransactions).length;

        // If the user has selected all the expenses in their view but there are more expenses matched by the search
        // give them the option to select all matching expenses
        shouldShowSelectAllMatchingItems(!!(areAllItemsSelected && searchResults?.search?.hasMoreResults));
        if (!areAllItemsSelected) {
            selectAllMatchingItems(false);
        }
    }, [isFocused, data, searchResults?.search?.hasMoreResults, selectedTransactions, selectAllMatchingItems, shouldShowSelectAllMatchingItems, groupBy]);

    const toggleTransaction = useCallback(
        (item: SearchListItem) => {
            if (isReportActionListItemType(item)) {
                return;
            }
            if (isTaskListItemType(item)) {
                return;
            }
            if (isTransactionListItemType(item)) {
                if (!item.keyForList) {
                    return;
                }
                if (isTransactionPendingDelete(item)) {
                    return;
                }
                setSelectedTransactions(prepareTransactionsList(item, selectedTransactions, reportActionsArray, outstandingReportsByPolicyID), data);
                return;
            }

            if (item.transactions.some((transaction) => selectedTransactions[transaction.keyForList]?.isSelected)) {
                const reducedSelectedTransactions: SelectedTransactions = {...selectedTransactions};

                item.transactions.forEach((transaction) => {
                    delete reducedSelectedTransactions[transaction.keyForList];
                });

                setSelectedTransactions(reducedSelectedTransactions, data);
                return;
            }

            setSelectedTransactions(
                {
                    ...selectedTransactions,
                    ...Object.fromEntries(
                        item.transactions
                            .filter((t) => !isTransactionPendingDelete(t))
                            .map((transactionItem) => mapTransactionItemToSelectedEntry(transactionItem, reportActionsArray, outstandingReportsByPolicyID)),
                    ),
                },
                data,
            );
        },
        [data, reportActionsArray, selectedTransactions, outstandingReportsByPolicyID, setSelectedTransactions],
    );

    const openReport = useCallback(
        (item: SearchListItem) => {
            if (isMobileSelectionModeEnabled) {
                toggleTransaction(item);
                return;
            }

            if (isTransactionMemberGroupListItemType(item)) {
                const newFlatFilters = queryJSON.flatFilters.filter((filter) => filter.key !== CONST.SEARCH.SYNTAX_FILTER_KEYS.FROM);
                newFlatFilters.push({key: CONST.SEARCH.SYNTAX_FILTER_KEYS.FROM, filters: [{operator: CONST.SEARCH.SYNTAX_OPERATORS.EQUAL_TO, value: item.accountID}]});
                const newQueryJSON: SearchQueryJSON = {...queryJSON, groupBy: undefined, flatFilters: newFlatFilters};
                const newQuery = buildSearchQueryString(newQueryJSON);
                const newQueryJSONWithHash = buildSearchQueryJSON(newQuery);
                if (!newQueryJSONWithHash) {
                    return;
                }
                handleSearch({queryJSON: newQueryJSONWithHash, searchKey, offset: 0, shouldCalculateTotals: false});
                return;
            }

            if (isTransactionCardGroupListItemType(item)) {
                const newFlatFilters = queryJSON.flatFilters.filter((filter) => filter.key !== CONST.SEARCH.SYNTAX_FILTER_KEYS.CARD_ID);
                newFlatFilters.push({key: CONST.SEARCH.SYNTAX_FILTER_KEYS.CARD_ID, filters: [{operator: CONST.SEARCH.SYNTAX_OPERATORS.EQUAL_TO, value: item.cardID}]});
                const newQueryJSON: SearchQueryJSON = {...queryJSON, groupBy: undefined, flatFilters: newFlatFilters};
                const newQuery = buildSearchQueryString(newQueryJSON);
                const newQueryJSONWithHash = buildSearchQueryJSON(newQuery);
                if (!newQueryJSONWithHash) {
                    return;
                }
                handleSearch({queryJSON: newQueryJSONWithHash, searchKey, offset: 0, shouldCalculateTotals: false});
                return;
            }

            if (isTransactionWithdrawalIDGroupListItemType(item)) {
                return;
            }

            const isFromSelfDM = item.reportID === CONST.REPORT.UNREPORTED_REPORT_ID;
            const isTransactionItem = isTransactionListItemType(item);

            const reportID =
                isTransactionItem && (!item.isFromOneTransactionReport || isFromSelfDM) && item.transactionThreadReportID !== CONST.REPORT.UNREPORTED_REPORT_ID
                    ? item.transactionThreadReportID
                    : item.reportID;

            if (!reportID) {
                return;
            }

            Performance.markStart(CONST.TIMING.OPEN_REPORT_SEARCH);
            Timing.start(CONST.TIMING.OPEN_REPORT_SEARCH);

            if (isTransactionGroupListItemType(item)) {
                Navigation.navigate(ROUTES.SEARCH_MONEY_REQUEST_REPORT.getRoute({reportID}));
                return;
            }

            // If we're trying to open a legacy transaction without a transaction thread, let's create the thread and navigate the user
            if (isTransactionItem && reportID === CONST.REPORT.UNREPORTED_REPORT_ID) {
                const generatedReportID = generateReportID();
                updateSearchResultsWithTransactionThreadReportID(hash, item.transactionID, generatedReportID);
                Navigation.navigate(
                    ROUTES.SEARCH_REPORT.getRoute({
                        reportID: generatedReportID,
                        moneyRequestReportActionID: item.moneyRequestReportActionID,
                        transactionID: item.transactionID,
                    }),
                );
                return;
            }

            if (isReportActionListItemType(item)) {
                const reportActionID = item.reportActionID;
                Navigation.navigate(ROUTES.SEARCH_REPORT.getRoute({reportID, reportActionID}));
                return;
            }

            Navigation.navigate(ROUTES.SEARCH_REPORT.getRoute({reportID}));
        },
        [isMobileSelectionModeEnabled, toggleTransaction, queryJSON, handleSearch, searchKey, shouldCalculateTotals, hash],
    );

    const onViewableItemsChanged = useCallback(
        ({viewableItems}: {viewableItems: ViewToken[]}) => {
            if (!isFocused) {
                return;
            }

            const isFirstItemVisible = viewableItems.at(0)?.index === 1;
            // If the user is still loading the search results, or if they are scrolling down, don't refresh the search results
            if (shouldShowLoadingState || !isFirstItemVisible) {
                return;
            }

            // This line makes sure the app refreshes the search results when the user scrolls to the top.
            // The backend sends items in parts based on the offset, with a limit on the number of items sent (pagination).
            // As a result, it skips some items, for example, if the offset is 100, it sends the next items without the first ones.
            // Therefore, when the user scrolls to the top, we need to refresh the search results.
            setOffset(0);
        },
        [shouldShowLoadingState, isFocused],
    );

    const isChat = type === CONST.SEARCH.DATA_TYPES.CHAT;
    const isTask = type === CONST.SEARCH.DATA_TYPES.TASK;
<<<<<<< HEAD
    const canSelectMultiple = !isChat && !isTask && (!isSmallScreenWidth || isMobileSelectionModeEnabled);
=======
    const canSelectMultiple =
        !isChat &&
        !isTask &&
        (!isSmallScreenWidth || isMobileSelectionModeEnabled) &&
        groupBy !== CONST.SEARCH.GROUP_BY.FROM &&
        groupBy !== CONST.SEARCH.GROUP_BY.CARD &&
        groupBy !== CONST.SEARCH.GROUP_BY.WITHDRAWAL_ID;
>>>>>>> 485a092e
    const ListItem = getListItem(type, status, groupBy);
    const sortedSelectedData = useMemo(
        () =>
            getSortedSections(type, status, data, localeCompare, sortBy, sortOrder, groupBy).map((item) => {
                const baseKey = isChat
                    ? `${ONYXKEYS.COLLECTION.REPORT_ACTIONS}${(item as ReportActionListItemType).reportActionID}`
                    : `${ONYXKEYS.COLLECTION.TRANSACTION}${(item as TransactionListItemType).transactionID}`;

                // Check if the base key matches the newSearchResultKey (TransactionListItemType)
                const isBaseKeyMatch = baseKey === newSearchResultKey;

                // Check if any transaction within the transactions array (TransactionGroupListItemType) matches the newSearchResultKey
                const isAnyTransactionMatch =
                    !isChat &&
                    (item as TransactionGroupListItemType)?.transactions?.some((transaction) => {
                        const transactionKey = `${ONYXKEYS.COLLECTION.TRANSACTION}${transaction.transactionID}`;
                        return transactionKey === newSearchResultKey;
                    });

                // Determine if either the base key or any transaction key matches
                const shouldAnimateInHighlight = isBaseKeyMatch || isAnyTransactionMatch;

                return mapToItemWithAdditionalInfo(item, selectedTransactions, canSelectMultiple, shouldAnimateInHighlight);
            }),
        [type, status, data, sortBy, sortOrder, groupBy, isChat, newSearchResultKey, selectedTransactions, canSelectMultiple, localeCompare],
    );

    const hasErrors = Object.keys(searchResults?.errors ?? {}).length > 0 && !isOffline;

    useEffect(() => {
        const currentRoute = Navigation.getActiveRouteWithoutParams();
        if (hasErrors && (currentRoute === '/' || (shouldResetSearchQuery && currentRoute === '/search'))) {
            // Use requestAnimationFrame to safely update navigation params without overriding the current route
            requestAnimationFrame(() => {
                Navigation.setParams({q: buildCannedSearchQuery()});
            });
            if (shouldResetSearchQuery) {
                setShouldResetSearchQuery(false);
            }
        }
    }, [hasErrors, queryJSON, searchResults, shouldResetSearchQuery, setShouldResetSearchQuery]);

    const fetchMoreResults = useCallback(() => {
        if (!isFocused || !searchResults?.search?.hasMoreResults || shouldShowLoadingState || shouldShowLoadingMoreItems) {
            return;
        }
        setOffset(offset + CONST.SEARCH.RESULTS_PAGE_SIZE);
    }, [isFocused, offset, searchResults?.search?.hasMoreResults, shouldShowLoadingMoreItems, shouldShowLoadingState]);

    const toggleAllTransactions = useCallback(() => {
        const areItemsGrouped = !!groupBy;
        const totalSelected = Object.keys(selectedTransactions).length;

        if (totalSelected > 0) {
            clearSelectedTransactions();
            return;
        }

        if (areItemsGrouped) {
            setSelectedTransactions(
                Object.fromEntries(
                    (data as TransactionGroupListItemType[]).flatMap((item) =>
                        item.transactions
                            .filter((t) => !isTransactionPendingDelete(t))
                            .map((transactionItem) => mapTransactionItemToSelectedEntry(transactionItem, reportActionsArray, outstandingReportsByPolicyID)),
                    ),
                ),
                data,
            );

            return;
        }

        setSelectedTransactions(
            Object.fromEntries(
                (data as TransactionListItemType[])
                    .filter((t) => !isTransactionPendingDelete(t))
                    .map((transactionItem) => mapTransactionItemToSelectedEntry(transactionItem, reportActionsArray, outstandingReportsByPolicyID)),
            ),
            data,
        );
    }, [clearSelectedTransactions, data, groupBy, reportActionsArray, selectedTransactions, setSelectedTransactions, outstandingReportsByPolicyID]);

    const onLayout = useCallback(() => handleSelectionListScroll(sortedSelectedData, searchListRef.current), [handleSelectionListScroll, sortedSelectedData]);

    if (shouldShowLoadingState) {
        return (
            <SearchRowSkeleton
                shouldAnimate
                containerStyle={shouldUseNarrowLayout ? styles.searchListContentContainerStyles : styles.mt3}
            />
        );
    }

    if (searchResults === undefined) {
        Log.alert('[Search] Undefined search type');
        return <FullPageOfflineBlockingView>{null}</FullPageOfflineBlockingView>;
    }

    if (hasErrors) {
        return (
            <View style={[shouldUseNarrowLayout ? styles.searchListContentContainerStyles : styles.mt3, styles.flex1]}>
                <FullPageErrorView
                    shouldShow
                    subtitleStyle={styles.textSupporting}
                    title={translate('errorPage.title', {isBreakLine: shouldUseNarrowLayout})}
                    subtitle={translate('errorPage.subtitle')}
                />
            </View>
        );
    }

    const visibleDataLength = data.filter((item) => item.pendingAction !== CONST.RED_BRICK_ROAD_PENDING_ACTION.DELETE || isOffline).length;
    if (shouldShowEmptyState(isDataLoaded, visibleDataLength, searchResults.search.type)) {
        return (
            <View style={[shouldUseNarrowLayout ? styles.searchListContentContainerStyles : styles.mt3, styles.flex1]}>
                <EmptySearchView
                    hash={hash}
                    type={type}
                    groupBy={groupBy}
                    hasResults={searchResults.search.hasResults}
                />
            </View>
        );
    }

    const onSortPress = (column: SearchColumnType, order: SortOrder) => {
        const newQuery = buildSearchQueryString({...queryJSON, sortBy: column, sortOrder: order});
        navigation.setParams({q: newQuery});
    };

    const shouldShowYear = shouldShowYearUtil(searchResults?.data);
    const {shouldShowAmountInWideColumn, shouldShowTaxAmountInWideColumn} = getWideAmountIndicators(searchResults?.data);
    const shouldShowSorting = !groupBy;
    const shouldShowTableHeader = isLargeScreenWidth && !isChat;
    return (
        <SearchScopeProvider isOnSearch>
            <SearchList
                ref={searchListRef}
                data={sortedSelectedData}
                ListItem={ListItem}
                onSelectRow={openReport}
                onCheckboxPress={toggleTransaction}
                onAllCheckboxPress={toggleAllTransactions}
                canSelectMultiple={canSelectMultiple}
                shouldPreventLongPressRow={isChat || isTask}
                isFocused={isFocused}
                SearchTableHeader={
                    !shouldShowTableHeader ? undefined : (
                        <SearchTableHeader
                            canSelectMultiple={canSelectMultiple}
                            data={searchResults?.data}
                            metadata={searchResults?.search}
                            onSortPress={onSortPress}
                            sortOrder={sortOrder}
                            sortBy={sortBy}
                            shouldShowYear={shouldShowYear}
                            isAmountColumnWide={shouldShowAmountInWideColumn}
                            isTaxAmountColumnWide={shouldShowTaxAmountInWideColumn}
                            shouldShowSorting={shouldShowSorting}
                            shouldShowExpand={!!groupBy}
                            groupBy={groupBy}
                        />
                    )
                }
                contentContainerStyle={{...contentContainerStyle, ...styles.pb3}}
                containerStyle={[styles.pv0, type === CONST.SEARCH.DATA_TYPES.CHAT && !isSmallScreenWidth && styles.pt3]}
                shouldPreventDefaultFocusOnSelectRow={!canUseTouchScreen()}
                onScroll={onSearchListScroll}
                onEndReachedThreshold={0.75}
                onEndReached={fetchMoreResults}
                ListFooterComponent={
                    shouldShowLoadingMoreItems ? (
                        <SearchRowSkeleton
                            shouldAnimate
                            fixedNumItems={5}
                        />
                    ) : undefined
                }
                queryJSON={queryJSON}
                onViewableItemsChanged={onViewableItemsChanged}
                onLayout={onLayout}
                isMobileSelectionModeEnabled={isMobileSelectionModeEnabled}
                shouldAnimate={type === CONST.SEARCH.DATA_TYPES.EXPENSE}
            />
        </SearchScopeProvider>
    );
}

Search.displayName = 'Search';

export type {SearchProps};
export default Search;<|MERGE_RESOLUTION|>--- conflicted
+++ resolved
@@ -24,15 +24,9 @@
 import isSearchTopmostFullScreenRoute from '@libs/Navigation/helpers/isSearchTopmostFullScreenRoute';
 import type {PlatformStackNavigationProp} from '@libs/Navigation/PlatformStackNavigation/types';
 import Performance from '@libs/Performance';
-<<<<<<< HEAD
-import {getIOUActionForTransactionID, isExportIntegrationAction, isIntegrationMessageAction} from '@libs/ReportActionsUtils';
-import {canEditFieldOfMoneyRequest, generateReportID, isArchivedReport} from '@libs/ReportUtils';
-import {buildCannedSearchQuery, buildSearchQueryJSON, buildSearchQueryString} from '@libs/SearchQueryUtils';
-=======
 import {getIOUActionForTransactionID} from '@libs/ReportActionsUtils';
 import {canEditFieldOfMoneyRequest, generateReportID, selectArchivedReportsIdSet, selectFilteredReportActions} from '@libs/ReportUtils';
-import {buildCannedSearchQuery, buildSearchQueryString} from '@libs/SearchQueryUtils';
->>>>>>> 485a092e
+import {buildCannedSearchQuery, buildSearchQueryJSON, buildSearchQueryString} from '@libs/SearchQueryUtils';
 import {
     getListItem,
     getSections,
@@ -346,14 +340,9 @@
             return [];
         }
 
-<<<<<<< HEAD
-        return getSections(type, searchResults.data, searchResults.search, accountID, formatPhoneNumber, groupBy, exportReportActions, searchKey, archivedReportsIdSet, queryJSON);
-    }, [searchKey, exportReportActions, groupBy, isDataLoaded, searchResults, type, archivedReportsIdSet, formatPhoneNumber, accountID, queryJSON]);
-=======
         const results = getSections(type, searchResults.data, searchResults.search, accountID, formatPhoneNumber, groupBy, exportReportActions, searchKey, archivedReportsIdSet);
         return results;
     }, [searchKey, exportReportActions, groupBy, isDataLoaded, searchResults, type, archivedReportsIdSet, formatPhoneNumber, accountID]);
->>>>>>> 485a092e
 
     useEffect(() => {
         /** We only want to display the skeleton for the status filters the first time we load them for a specific data type */
@@ -608,7 +597,7 @@
 
             Navigation.navigate(ROUTES.SEARCH_REPORT.getRoute({reportID}));
         },
-        [isMobileSelectionModeEnabled, toggleTransaction, queryJSON, handleSearch, searchKey, shouldCalculateTotals, hash],
+        [isMobileSelectionModeEnabled, toggleTransaction, queryJSON, handleSearch, searchKey, hash],
     );
 
     const onViewableItemsChanged = useCallback(
@@ -634,17 +623,7 @@
 
     const isChat = type === CONST.SEARCH.DATA_TYPES.CHAT;
     const isTask = type === CONST.SEARCH.DATA_TYPES.TASK;
-<<<<<<< HEAD
-    const canSelectMultiple = !isChat && !isTask && (!isSmallScreenWidth || isMobileSelectionModeEnabled);
-=======
-    const canSelectMultiple =
-        !isChat &&
-        !isTask &&
-        (!isSmallScreenWidth || isMobileSelectionModeEnabled) &&
-        groupBy !== CONST.SEARCH.GROUP_BY.FROM &&
-        groupBy !== CONST.SEARCH.GROUP_BY.CARD &&
-        groupBy !== CONST.SEARCH.GROUP_BY.WITHDRAWAL_ID;
->>>>>>> 485a092e
+    const canSelectMultiple = !isChat && !isTask && (!isSmallScreenWidth || isMobileSelectionModeEnabled) && groupBy !== CONST.SEARCH.GROUP_BY.WITHDRAWAL_ID;
     const ListItem = getListItem(type, status, groupBy);
     const sortedSelectedData = useMemo(
         () =>
