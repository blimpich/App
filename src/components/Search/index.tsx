--- conflicted
+++ resolved
@@ -272,19 +272,14 @@
             return [];
         }
 
-<<<<<<< HEAD
         const isChat = type === CONST.SEARCH.DATA_TYPES.CHAT;
         const isTask = type === CONST.SEARCH.DATA_TYPES.TASK;
         if (groupBy && (isChat || isTask)) {
             return [];
         }
 
-        return getSections(type, status, searchResults.data, searchResults.search, groupBy);
-    }, [searchResults, isDataLoaded, type, status, groupBy]);
-=======
         return getSections(type, searchResults.data, searchResults.search, groupBy, exportReportActions, currentSearch?.key);
     }, [currentSearch?.key, exportReportActions, groupBy, isDataLoaded, searchResults, type]);
->>>>>>> 538e4408
 
     useEffect(() => {
         /** We only want to display the skeleton for the status filters the first time we load them for a specific data type */
