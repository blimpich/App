--- conflicted
+++ resolved
@@ -1,9 +1,8 @@
 import {useIsFocused, useNavigation} from '@react-navigation/native';
 import React, {useCallback, useEffect, useMemo, useRef, useState} from 'react';
 import type {NativeScrollEvent, NativeSyntheticEvent, StyleProp, ViewStyle, ViewToken} from 'react-native';
-import {InteractionManager, View} from 'react-native';
+import {View} from 'react-native';
 import {useOnyx} from 'react-native-onyx';
-import Animated, {Easing, useAnimatedStyle, useSharedValue, withTiming} from 'react-native-reanimated';
 import FullPageErrorView from '@components/BlockingViews/FullPageErrorView';
 import FullPageOfflineBlockingView from '@components/BlockingViews/FullPageOfflineBlockingView';
 import SearchTableHeader from '@components/SelectionList/SearchTableHeader';
@@ -22,7 +21,6 @@
 import Log from '@libs/Log';
 import isSearchTopmostFullScreenRoute from '@libs/Navigation/helpers/isSearchTopmostFullScreenRoute';
 import type {PlatformStackNavigationProp} from '@libs/Navigation/PlatformStackNavigation/types';
-import {shallowCompare} from '@libs/ObjectUtils';
 import {getIOUActionForTransactionID} from '@libs/ReportActionsUtils';
 import {canEditFieldOfMoneyRequest, generateReportID} from '@libs/ReportUtils';
 import {buildSearchQueryString} from '@libs/SearchQueryUtils';
@@ -265,20 +263,6 @@
         }
         return getSections(type, status, searchResults.data, searchResults.search, groupBy);
     }, [searchResults, isDataLoaded, type, status, groupBy]);
-
-    const previousQuery = usePrevious(queryJSON);
-    useEffect(() => {
-        if (isOffline) {
-            return;
-        }
-
-        // If we already loaded initial transactions and we scroll back to the top again, don't reload them
-        if (data?.length && shallowCompare(previousQuery, queryJSON) && offset === 0) {
-            return;
-        }
-
-        handleSearch({queryJSON, offset});
-    }, [handleSearch, isOffline, offset, queryJSON, data?.length, previousQuery]);
 
     useEffect(() => {
         /** We only want to display the skeleton for the status filters the first time we load them for a specific data type */
@@ -383,80 +367,6 @@
         }
     }, [isFocused, data, searchResults?.search?.hasMoreResults, selectedTransactions, setExportMode, setShouldShowExportModeOption, groupBy]);
 
-    // Add animation values - start visible for proper fade out
-    const fadeOpacity = useSharedValue(1);
-    const [isInitialMount, setIsInitialMount] = useState(true);
-    const hashRef = useRef(hash);
-
-    const fadeAnimatedStyle = useAnimatedStyle(() => ({
-        opacity: fadeOpacity.get(),
-    }));
-
-    // Handle initial mount fade in
-    useEffect(() => {
-        if (!isInitialMount) {
-            return;
-        }
-
-        // Start invisible on mount
-        fadeOpacity.set(0);
-
-        // Then fade in after interactions
-        InteractionManager.runAfterInteractions(() => {
-            fadeOpacity.set(
-                withTiming(1, {
-                    duration: 200,
-                    easing: Easing.inOut(Easing.ease),
-                }),
-            );
-        });
-
-        setIsInitialMount(false);
-        hashRef.current = hash;
-    }, [fadeOpacity, isInitialMount, hash]);
-
-    // Handle fade out/in when filters change (hash changes)
-    useEffect(() => {
-        // Skip if this is initial mount
-        if (isInitialMount) {
-            return;
-        }
-
-        // Check if hash actually changed
-        if (hashRef.current !== hash) {
-            // Hash changed - filters changed, start fade out
-            fadeOpacity.set(
-                withTiming(0, {
-                    duration: 3000,
-                    easing: Easing.inOut(Easing.ease),
-                }),
-            );
-
-            // Update hash ref
-            hashRef.current = hash;
-        }
-    }, [hash, isInitialMount, fadeOpacity]);
-
-    // Handle fade in when new data is loaded after filter change
-    useEffect(() => {
-        // Skip if this is initial mount
-        if (isInitialMount) {
-            return;
-        }
-
-        // If data is loaded and we're not showing loading state, fade in
-        if (isDataLoaded && !shouldShowLoadingState) {
-            InteractionManager.runAfterInteractions(() => {
-                fadeOpacity.set(
-                    withTiming(1, {
-                        duration: 200,
-                        easing: Easing.inOut(Easing.ease),
-                    }),
-                );
-            });
-        }
-    }, [isDataLoaded, shouldShowLoadingState, isInitialMount, fadeOpacity]);
-
     const toggleTransaction = useCallback(
         (item: SearchListItem) => {
             if (isReportActionListItemType(item)) {
@@ -568,14 +478,6 @@
         },
         [shouldShowLoadingState],
     );
-
-    const previousColumns = usePrevious(searchResults?.search.columnsToShow);
-    const currentColumns = useMemo(() => searchResults?.search.columnsToShow, [searchResults?.search.columnsToShow]);
-    useEffect(() => {
-        if (previousColumns && !shallowCompare(previousColumns, currentColumns)) {
-            // todo trigger animation
-        }
-    }, [previousColumns, currentColumns]);
 
     if (shouldShowLoadingState) {
         return (
@@ -635,14 +537,14 @@
     const visibleDataLength = data.filter((item) => item.pendingAction !== CONST.RED_BRICK_ROAD_PENDING_ACTION.DELETE || isOffline).length;
     if (shouldShowEmptyState(isDataLoaded, visibleDataLength, searchResults.search.type)) {
         return (
-            <Animated.View style={[shouldUseNarrowLayout ? styles.searchListContentContainerStyles : styles.mt3, styles.flex1, fadeAnimatedStyle]}>
+            <View style={[shouldUseNarrowLayout ? styles.searchListContentContainerStyles : styles.mt3, styles.flex1]}>
                 <EmptySearchView
                     hash={hash}
                     type={type}
                     groupBy={groupBy}
                     hasResults={searchResults.search.hasResults}
                 />
-            </Animated.View>
+            </View>
         );
     }
 
@@ -696,56 +598,6 @@
     const shouldShowTableHeader = isLargeScreenWidth && !isChat;
 
     return (
-<<<<<<< HEAD
-        <Animated.View style={[styles.flex1, fadeAnimatedStyle]}>
-            <SearchScopeProvider isOnSearch>
-                <SearchList
-                    ref={searchListRef}
-                    data={sortedSelectedData}
-                    ListItem={ListItem}
-                    onSelectRow={openReport}
-                    onCheckboxPress={toggleTransaction}
-                    onAllCheckboxPress={toggleAllTransactions}
-                    canSelectMultiple={canSelectMultiple}
-                    shouldPreventLongPressRow={isChat || isTask}
-                    SearchTableHeader={
-                        !shouldShowTableHeader ? undefined : (
-                            <SearchTableHeader
-                                canSelectMultiple={canSelectMultiple}
-                                data={searchResults?.data}
-                                metadata={searchResults?.search}
-                                onSortPress={onSortPress}
-                                sortOrder={sortOrder}
-                                sortBy={sortBy}
-                                shouldShowYear={shouldShowYear}
-                                isAmountColumnWide={shouldShowAmountInWideColumn}
-                                isTaxAmountColumnWide={shouldShowTaxAmountInWideColumn}
-                                shouldShowSorting={shouldShowSorting}
-                            />
-                        )
-                    }
-                    contentContainerStyle={[contentContainerStyle, styles.pb3]}
-                    containerStyle={[styles.pv0, type === CONST.SEARCH.DATA_TYPES.CHAT && !isSmallScreenWidth && styles.pt3]}
-                    shouldPreventDefaultFocusOnSelectRow={!canUseTouchScreen()}
-                    shouldGroupByReports={shouldGroupByReports}
-                    onScroll={onSearchListScroll}
-                    onEndReachedThreshold={0.75}
-                    onEndReached={fetchMoreResults}
-                    ListFooterComponent={
-                        shouldShowLoadingMoreItems ? (
-                            <SearchRowSkeleton
-                                shouldAnimate
-                                fixedNumItems={5}
-                            />
-                        ) : undefined
-                    }
-                    queryJSONHash={hash}
-                    onViewableItemsChanged={onViewableItemsChanged}
-                    onLayout={() => handleSelectionListScroll(sortedSelectedData, searchListRef.current)}
-                />
-            </SearchScopeProvider>
-        </Animated.View>
-=======
         <SearchScopeProvider isOnSearch>
             <SearchList
                 ref={searchListRef}
@@ -791,7 +643,6 @@
                 onLayout={() => handleSelectionListScroll(sortedSelectedData, searchListRef.current)}
             />
         </SearchScopeProvider>
->>>>>>> 1ca73ac5
     );
 }
 
