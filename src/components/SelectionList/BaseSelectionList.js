import React, {useCallback, useEffect, useMemo, useRef, useState} from 'react';
import {View} from 'react-native';
import _ from 'underscore';
import lodashGet from 'lodash/get';
import {useFocusEffect, useIsFocused} from '@react-navigation/native';
import {withOnyx} from 'react-native-onyx';
import SectionList from '../SectionList';
import Text from '../Text';
import styles from '../../styles/styles';
import TextInput from '../TextInput';
import ArrowKeyFocusManager from '../ArrowKeyFocusManager';
import CONST from '../../CONST';
import variables from '../../styles/variables';
import {propTypes as selectionListPropTypes} from './selectionListPropTypes';
import RadioListItem from './RadioListItem';
import UserListItem from './UserListItem';
import useKeyboardShortcut from '../../hooks/useKeyboardShortcut';
import SafeAreaConsumer from '../SafeAreaConsumer';
import withKeyboardState, {keyboardStatePropTypes} from '../withKeyboardState';
import Checkbox from '../Checkbox';
import PressableWithFeedback from '../Pressable/PressableWithFeedback';
import FixedFooter from '../FixedFooter';
import Button from '../Button';
import useLocalize from '../../hooks/useLocalize';
import Log from '../../libs/Log';
import OptionsListSkeletonView from '../OptionsListSkeletonView';
import useActiveElement from '../../hooks/useActiveElement';
import ONYXKEYS from '../../ONYXKEYS';
import compose from '../../libs/compose';

const propTypes = {
    ...keyboardStatePropTypes,
    ...selectionListPropTypes,
};

function BaseSelectionList({
    sections,
    canSelectMultiple = false,
    onSelectRow,
    onSelectAll,
    onDismissError,
    textInputLabel = '',
    textInputPlaceholder = '',
    textInputValue = '',
    textInputMaxLength,
    keyboardType = CONST.KEYBOARD_TYPE.DEFAULT,
    onChangeText,
    initiallyFocusedOptionKey = '',
    onScroll,
    onScrollBeginDrag,
    headerMessage = '',
    confirmButtonText = '',
    onConfirm,
    showScrollIndicator = false,
    showLoadingPlaceholder = false,
    showConfirmButton = false,
    isKeyboardShown = false,
<<<<<<< HEAD
    modal,
=======
    inputRef = null,
>>>>>>> 57876ada
}) {
    const {translate} = useLocalize();
    const firstLayoutRef = useRef(true);
    const listRef = useRef(null);
    const textInputRef = useRef(null);
    const focusTimeoutRef = useRef(null);
    const shouldShowTextInput = Boolean(textInputLabel);
    const shouldShowSelectAll = Boolean(onSelectAll);
    const activeElement = useActiveElement();
    const isFocused = useIsFocused();
    /**
     * Iterates through the sections and items inside each section, and builds 3 arrays along the way:
     * - `allOptions`: Contains all the items in the list, flattened, regardless of section
     * - `disabledOptionsIndexes`: Contains the indexes of all the disabled items in the list, to be used by the ArrowKeyFocusManager
     * - `itemLayouts`: Contains the layout information for each item, header and footer in the list,
     * so we can calculate the position of any given item when scrolling programmatically
     *
     * @return {{itemLayouts: [{offset: number, length: number}], disabledOptionsIndexes: *[], allOptions: *[]}}
     */
    const flattenedSections = useMemo(() => {
        const allOptions = [];

        const disabledOptionsIndexes = [];
        let disabledIndex = 0;

        let offset = 0;
        const itemLayouts = [{length: 0, offset}];

        const selectedOptions = [];

        _.each(sections, (section, sectionIndex) => {
            const sectionHeaderHeight = variables.optionsListSectionHeaderHeight;
            itemLayouts.push({length: sectionHeaderHeight, offset});
            offset += sectionHeaderHeight;

            _.each(section.data, (item, optionIndex) => {
                // Add item to the general flattened array
                allOptions.push({
                    ...item,
                    sectionIndex,
                    index: optionIndex,
                });

                // If disabled, add to the disabled indexes array
                if (section.isDisabled || item.isDisabled) {
                    disabledOptionsIndexes.push(disabledIndex);
                }
                disabledIndex += 1;

                // Account for the height of the item in getItemLayout
                const fullItemHeight = variables.optionRowHeight;
                itemLayouts.push({length: fullItemHeight, offset});
                offset += fullItemHeight;

                if (item.isSelected) {
                    selectedOptions.push(item);
                }
            });

            // We're not rendering any section footer, but we need to push to the array
            // because React Native accounts for it in getItemLayout
            itemLayouts.push({length: 0, offset});
        });

        // We're not rendering the list footer, but we need to push to the array
        // because React Native accounts for it in getItemLayout
        itemLayouts.push({length: 0, offset});

        if (selectedOptions.length > 1 && !canSelectMultiple) {
            Log.alert(
                'Dev error: SelectionList - multiple items are selected but prop `canSelectMultiple` is false. Please enable `canSelectMultiple` or make your list have only 1 item with `isSelected: true`.',
            );
        }

        return {
            allOptions,
            selectedOptions,
            disabledOptionsIndexes,
            itemLayouts,
            allSelected: selectedOptions.length > 0 && selectedOptions.length === allOptions.length - disabledOptionsIndexes.length,
        };
    }, [canSelectMultiple, sections]);

    // Disable `Enter` hotkey if the active element is a button or checkbox
    const shouldDisableHotkeys = activeElement && [CONST.ACCESSIBILITY_ROLE.BUTTON, CONST.ACCESSIBILITY_ROLE.CHECKBOX].includes(activeElement.role);

    // If `initiallyFocusedOptionKey` is not passed, we fall back to `-1`, to avoid showing the highlight on the first member
    const [focusedIndex, setFocusedIndex] = useState(() => _.findIndex(flattenedSections.allOptions, (option) => option.keyForList === initiallyFocusedOptionKey));

    /**
     * Scrolls to the desired item index in the section list
     *
     * @param {Number} index - the index of the item to scroll to
     * @param {Boolean} animated - whether to animate the scroll
     */
    const scrollToIndex = (index, animated) => {
        const item = flattenedSections.allOptions[index];

        if (!listRef.current || !item) {
            return;
        }

        const itemIndex = item.index;
        const sectionIndex = item.sectionIndex;

        // Note: react-native's SectionList automatically strips out any empty sections.
        // So we need to reduce the sectionIndex to remove any empty sections in front of the one we're trying to scroll to.
        // Otherwise, it will cause an index-out-of-bounds error and crash the app.
        let adjustedSectionIndex = sectionIndex;
        for (let i = 0; i < sectionIndex; i++) {
            if (_.isEmpty(lodashGet(sections, `[${i}].data`))) {
                adjustedSectionIndex--;
            }
        }

        listRef.current.scrollToLocation({sectionIndex: adjustedSectionIndex, itemIndex, animated, viewOffset: variables.contentHeaderHeight});
    };

    /**
     * Logic to run when a row is selected, either with click/press or keyboard hotkeys.
     *
     * @param {Object} item - the list item
     * @param {Boolean} shouldUnfocusRow - flag to decide if we should unfocus all rows. True when selecting a row with click or press (not keyboard)
     */
    const selectRow = (item, shouldUnfocusRow = false) => {
        // In single-selection lists we don't care about updating the focused index, because the list is closed after selecting an item
        if (canSelectMultiple) {
            if (sections.length > 1) {
                // If the list has only 1 section (e.g. Workspace Members list), we do nothing.
                // If the list has multiple sections (e.g. Workspace Invite list), and `shouldUnfocusRow` is false,
                // we focus the first one after all the selected (selected items are always at the top).
                const selectedOptionsCount = item.isSelected ? flattenedSections.selectedOptions.length - 1 : flattenedSections.selectedOptions.length + 1;

                if (!shouldUnfocusRow) {
                    setFocusedIndex(selectedOptionsCount);
                }

                if (!item.isSelected) {
                    // If we're selecting an item, scroll to it's position at the top, so we can see it
                    scrollToIndex(Math.max(selectedOptionsCount - 1, 0), true);
                }
            }

            if (shouldUnfocusRow) {
                // Unfocus all rows when selecting row with click/press
                setFocusedIndex(-1);
            }
        }

        onSelectRow(item);

        if (shouldShowTextInput && textInputRef.current) {
            textInputRef.current.focus();
        }
    };

    const selectAllRow = () => {
        onSelectAll();
        if (shouldShowTextInput && textInputRef.current) {
            textInputRef.current.focus();
        }
    };

    const selectFocusedOption = () => {
        const focusedOption = flattenedSections.allOptions[focusedIndex];

        if (!focusedOption || focusedOption.isDisabled) {
            return;
        }

        selectRow(focusedOption);
    };

    /**
     * This function is used to compute the layout of any given item in our list.
     * We need to implement it so that we can programmatically scroll to items outside the virtual render window of the SectionList.
     *
     * @param {Array} data - This is the same as the data we pass into the component
     * @param {Number} flatDataArrayIndex - This index is provided by React Native, and refers to a flat array with data from all the sections. This flat array has some quirks:
     *
     *     1. It ALWAYS includes a list header and a list footer, even if we don't provide/render those.
     *     2. Each section includes a header, even if we don't provide/render one.
     *
     *     For example, given a list with two sections, two items in each section, no header, no footer, and no section headers, the flat array might look something like this:
     *
     *     [{header}, {sectionHeader}, {item}, {item}, {sectionHeader}, {item}, {item}, {footer}]
     *
     * @returns {Object}
     */
    const getItemLayout = (data, flatDataArrayIndex) => {
        const targetItem = flattenedSections.itemLayouts[flatDataArrayIndex];

        return {
            length: targetItem.length,
            offset: targetItem.offset,
            index: flatDataArrayIndex,
        };
    };

    const renderSectionHeader = ({section}) => {
        if (!section.title || _.isEmpty(section.data)) {
            return null;
        }

        return (
            // Note: The `optionsListSectionHeader` style provides an explicit height to section headers.
            // We do this so that we can reference the height in `getItemLayout` –
            // we need to know the heights of all list items up-front in order to synchronously compute the layout of any given list item.
            // So be aware that if you adjust the content of the section header (for example, change the font size), you may need to adjust this explicit height as well.
            <View style={[styles.optionsListSectionHeader, styles.justifyContentCenter]}>
                <Text style={[styles.ph5, styles.textLabelSupporting]}>{section.title}</Text>
            </View>
        );
    };

    const renderItem = ({item, index, section}) => {
        const normalizedIndex = index + lodashGet(section, 'indexOffset', 0);
        const isDisabled = section.isDisabled;
        const isItemFocused = !isDisabled && focusedIndex === normalizedIndex;
        // We only create tooltips for the first 10 users or so since some reports have hundreds of users, causing performance to degrade.
        const showTooltip = normalizedIndex < 10;

        if (canSelectMultiple) {
            return (
                <UserListItem
                    item={item}
                    isFocused={isItemFocused}
                    onSelectRow={() => selectRow(item, true)}
                    onDismissError={onDismissError}
                    showTooltip={showTooltip}
                />
            );
        }

        return (
            <RadioListItem
                item={item}
                isFocused={isItemFocused}
                isDisabled={isDisabled}
                onSelectRow={() => selectRow(item, true)}
            />
        );
    };

    /** Focuses the text input when the component comes into focus and after any navigation animations finish. */
    useFocusEffect(
        useCallback(() => {
            if (shouldShowTextInput) {
                focusTimeoutRef.current = setTimeout(() => textInputRef.current.focus(), CONST.ANIMATED_TRANSITION);
            }
            return () => {
                if (!focusTimeoutRef.current) {
                    return;
                }
                clearTimeout(focusTimeoutRef.current);
            };
        }, [shouldShowTextInput]),
    );

    /** Selects row when pressing Enter */
    useKeyboardShortcut(CONST.KEYBOARD_SHORTCUTS.ENTER, selectFocusedOption, {
        captureOnInputs: true,
        shouldBubble: () => !flattenedSections.allOptions[focusedIndex],
        isActive: !shouldDisableHotkeys && isFocused,
    });

    /** Calls confirm action when pressing CTRL (CMD) + Enter */
    useKeyboardShortcut(CONST.KEYBOARD_SHORTCUTS.CTRL_ENTER, onConfirm, {
        captureOnInputs: true,
        shouldBubble: () => !flattenedSections.allOptions[focusedIndex],
        isActive: Boolean(onConfirm) && isFocused,
    });

    /**Refocus the text input when the modal is closed */
    useEffect(() => {
        if (modal.isVisible || !textInputRef || !textInputRef.current || !shouldShowTextInput) {
            return;
        }
        textInputRef.current.focus();
    }, [modal.isVisible]);

    return (
        <ArrowKeyFocusManager
            disabledIndexes={flattenedSections.disabledOptionsIndexes}
            focusedIndex={focusedIndex}
            maxIndex={flattenedSections.allOptions.length - 1}
            onFocusedIndexChanged={(newFocusedIndex) => {
                setFocusedIndex(newFocusedIndex);
                scrollToIndex(newFocusedIndex, true);
            }}
        >
            <SafeAreaConsumer>
                {({safeAreaPaddingBottomStyle}) => (
                    <View style={[styles.flex1, !isKeyboardShown && safeAreaPaddingBottomStyle]}>
                        {shouldShowTextInput && (
                            <View style={[styles.ph5, styles.pb3]}>
                                <TextInput
                                    ref={(el) => {
                                        if (inputRef) {
                                            // eslint-disable-next-line no-param-reassign
                                            inputRef.current = el;
                                        }
                                        textInputRef.current = el;
                                    }}
                                    label={textInputLabel}
                                    accessibilityLabel={textInputLabel}
                                    accessibilityRole={CONST.ACCESSIBILITY_ROLE.TEXT}
                                    value={textInputValue}
                                    placeholder={textInputPlaceholder}
                                    maxLength={textInputMaxLength}
                                    onChangeText={onChangeText}
                                    keyboardType={keyboardType}
                                    selectTextOnFocus
                                    spellCheck={false}
                                    onSubmitEditing={selectFocusedOption}
                                />
                            </View>
                        )}
                        {Boolean(headerMessage) && (
                            <View style={[styles.ph5, styles.pb5]}>
                                <Text style={[styles.textLabel, styles.colorMuted]}>{headerMessage}</Text>
                            </View>
                        )}
                        {flattenedSections.allOptions.length === 0 && showLoadingPlaceholder ? (
                            <OptionsListSkeletonView shouldAnimate />
                        ) : (
                            <>
                                {!headerMessage && canSelectMultiple && shouldShowSelectAll && (
                                    <PressableWithFeedback
                                        style={[styles.peopleRow, styles.userSelectNone, styles.ph5, styles.pb3]}
                                        onPress={selectAllRow}
                                        accessibilityLabel={translate('workspace.people.selectAll')}
                                        accessibilityRole="button"
                                        accessibilityState={{checked: flattenedSections.allSelected}}
                                        disabled={flattenedSections.allOptions.length === flattenedSections.disabledOptionsIndexes.length}
                                        dataSet={{[CONST.SELECTION_SCRAPER_HIDDEN_ELEMENT]: true}}
                                    >
                                        <Checkbox
                                            accessibilityLabel={translate('workspace.people.selectAll')}
                                            isChecked={flattenedSections.allSelected}
                                            onPress={selectAllRow}
                                            disabled={flattenedSections.allOptions.length === flattenedSections.disabledOptionsIndexes.length}
                                        />
                                        <View style={[styles.flex1]}>
                                            <Text style={[styles.textStrong, styles.ph3]}>{translate('workspace.people.selectAll')}</Text>
                                        </View>
                                    </PressableWithFeedback>
                                )}
                                <SectionList
                                    ref={listRef}
                                    sections={sections}
                                    stickySectionHeadersEnabled={false}
                                    renderSectionHeader={renderSectionHeader}
                                    renderItem={renderItem}
                                    getItemLayout={getItemLayout}
                                    onScroll={onScroll}
                                    onScrollBeginDrag={onScrollBeginDrag}
                                    keyExtractor={(item) => item.keyForList}
                                    extraData={focusedIndex}
                                    indicatorStyle="white"
                                    keyboardShouldPersistTaps="always"
                                    showsVerticalScrollIndicator={showScrollIndicator}
                                    initialNumToRender={12}
                                    maxToRenderPerBatch={5}
                                    windowSize={5}
                                    viewabilityConfig={{viewAreaCoveragePercentThreshold: 95}}
                                    testID="selection-list"
                                    onLayout={() => {
                                        if (!firstLayoutRef.current) {
                                            return;
                                        }
                                        scrollToIndex(focusedIndex, false);
                                        firstLayoutRef.current = false;
                                    }}
                                />
                            </>
                        )}
                        {showConfirmButton && (
                            <FixedFooter>
                                <Button
                                    success
                                    style={[styles.w100]}
                                    text={confirmButtonText || translate('common.confirm')}
                                    onPress={onConfirm}
                                    pressOnEnter
                                    enterKeyEventListenerPriority={1}
                                />
                            </FixedFooter>
                        )}
                    </View>
                )}
            </SafeAreaConsumer>
        </ArrowKeyFocusManager>
    );
}

BaseSelectionList.displayName = 'BaseSelectionList';
BaseSelectionList.propTypes = propTypes;

export default compose(
    withKeyboardState,
    withOnyx({
        modal: {
            key: ONYXKEYS.MODAL,
        },
    }),
)(BaseSelectionList);<|MERGE_RESOLUTION|>--- conflicted
+++ resolved
@@ -55,11 +55,7 @@
     showLoadingPlaceholder = false,
     showConfirmButton = false,
     isKeyboardShown = false,
-<<<<<<< HEAD
     modal,
-=======
-    inputRef = null,
->>>>>>> 57876ada
 }) {
     const {translate} = useLocalize();
     const firstLayoutRef = useRef(true);
@@ -333,13 +329,13 @@
         isActive: Boolean(onConfirm) && isFocused,
     });
 
-    /**Refocus the text input when the modal is closed */
+    /** Refocus the text input when the modal is closed */
     useEffect(() => {
         if (modal.isVisible || !textInputRef || !textInputRef.current || !shouldShowTextInput) {
             return;
         }
         textInputRef.current.focus();
-    }, [modal.isVisible]);
+    }, [modal.isVisible, shouldShowTextInput]);
 
     return (
         <ArrowKeyFocusManager
@@ -357,13 +353,7 @@
                         {shouldShowTextInput && (
                             <View style={[styles.ph5, styles.pb3]}>
                                 <TextInput
-                                    ref={(el) => {
-                                        if (inputRef) {
-                                            // eslint-disable-next-line no-param-reassign
-                                            inputRef.current = el;
-                                        }
-                                        textInputRef.current = el;
-                                    }}
+                                    ref={textInputRef}
                                     label={textInputLabel}
                                     accessibilityLabel={textInputLabel}
                                     accessibilityRole={CONST.ACCESSIBILITY_ROLE.TEXT}
