--- conflicted
+++ resolved
@@ -19,6 +19,7 @@
 import useLocalize from '@hooks/useLocalize';
 import Log from '@libs/Log';
 import useTheme from '@styles/themes/useTheme';
+import useStyleUtils from '@styles/useStyleUtils';
 import useThemeStyles from '@styles/useThemeStyles';
 import variables from '@styles/variables';
 import CONST from '@src/CONST';
@@ -55,7 +56,7 @@
     showConfirmButton = false,
     shouldPreventDefaultFocusOnSelectRow = false,
     isKeyboardShown = false,
-    wrapperStyle = {},
+    containerStyle = [],
     disableInitialFocusOptionStyle = false,
     inputRef = null,
     disableKeyboardShortcuts = false,
@@ -65,6 +66,7 @@
 }) {
     const theme = useTheme();
     const styles = useThemeStyles();
+    const StyleUtils = useStyleUtils();
     const {translate} = useLocalize();
     const listRef = useRef(null);
     const textInputRef = useRef(null);
@@ -396,13 +398,10 @@
             maxIndex={flattenedSections.allOptions.length - 1}
             onFocusedIndexChanged={updateAndScrollToFocusedIndex}
         >
+            {/* <View style={[styles.flex1, !isKeyboardShown && safeAreaPaddingBottomStyle, wrapperStyle]}> */}
             <SafeAreaConsumer>
                 {({safeAreaPaddingBottomStyle}) => (
-<<<<<<< HEAD
-                    <View style={[styles.flex1, !isKeyboardShown && safeAreaPaddingBottomStyle, wrapperStyle]}>
-=======
-                    <View style={[styles.flex1, !isKeyboardShown && safeAreaPaddingBottomStyle, wrapperStyles]}>
->>>>>>> 7f7cfb31
+                    <View style={[styles.flex1, !isKeyboardShown && safeAreaPaddingBottomStyle, wrapperStyles, StyleUtils.parseStyleAsArray(containerStyle)]}>
                         {shouldShowTextInput && (
                             <View style={[styles.ph5, styles.pb3]}>
                                 <TextInput
