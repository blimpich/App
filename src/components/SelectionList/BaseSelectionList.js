import {useFocusEffect, useIsFocused} from '@react-navigation/native';
import lodashGet from 'lodash/get';
import React, {useCallback, useMemo, useRef, useState} from 'react';
import {View} from 'react-native';
import _ from 'underscore';
import ArrowKeyFocusManager from '@components/ArrowKeyFocusManager';
import Button from '@components/Button';
import Checkbox from '@components/Checkbox';
import FixedFooter from '@components/FixedFooter';
import OptionsListSkeletonView from '@components/OptionsListSkeletonView';
import PressableWithFeedback from '@components/Pressable/PressableWithFeedback';
import SafeAreaConsumer from '@components/SafeAreaConsumer';
import SectionList from '@components/SectionList';
import Text from '@components/Text';
import TextInput from '@components/TextInput';
import withKeyboardState, {keyboardStatePropTypes} from '@components/withKeyboardState';
import useActiveElement from '@hooks/useActiveElement';
import useKeyboardShortcut from '@hooks/useKeyboardShortcut';
import useLocalize from '@hooks/useLocalize';
import Log from '@libs/Log';
import styles from '@styles/styles';
import themeColors from '@styles/themes/default';
import variables from '@styles/variables';
import CONST from '@src/CONST';
import BaseListItem from './BaseListItem';
import {propTypes as selectionListPropTypes} from './selectionListPropTypes';

const propTypes = {
    ...keyboardStatePropTypes,
    ...selectionListPropTypes,
};

function BaseSelectionList({
    sections,
    canSelectMultiple = false,
    onSelectRow,
    onSelectAll,
    onDismissError,
    textInputLabel = '',
    textInputPlaceholder = '',
    textInputValue = '',
    textInputMaxLength,
    inputMode = CONST.INPUT_MODE.TEXT,
    onChangeText,
    initiallyFocusedOptionKey = '',
    onScroll,
    onScrollBeginDrag,
    headerMessage = '',
    confirmButtonText = '',
    onConfirm,
    headerContent,
    footerContent,
    showScrollIndicator = false,
    showLoadingPlaceholder = false,
    showConfirmButton = false,
    shouldPreventDefaultFocusOnSelectRow = false,
    isKeyboardShown = false,
    inputRef = null,
    disableKeyboardShortcuts = false,
    children,
}) {
    const {translate} = useLocalize();
    const firstLayoutRef = useRef(true);
    const listRef = useRef(null);
    const textInputRef = useRef(null);
    const focusTimeoutRef = useRef(null);
    const shouldShowTextInput = Boolean(textInputLabel);
    const shouldShowSelectAll = Boolean(onSelectAll);
    const activeElement = useActiveElement();
    const isFocused = useIsFocused();
    /**
     * Iterates through the sections and items inside each section, and builds 3 arrays along the way:
     * - `allOptions`: Contains all the items in the list, flattened, regardless of section
     * - `disabledOptionsIndexes`: Contains the indexes of all the disabled items in the list, to be used by the ArrowKeyFocusManager
     * - `itemLayouts`: Contains the layout information for each item, header and footer in the list,
     * so we can calculate the position of any given item when scrolling programmatically
     *
     * @return {{itemLayouts: [{offset: number, length: number}], disabledOptionsIndexes: *[], allOptions: *[]}}
     */
    const flattenedSections = useMemo(() => {
        const allOptions = [];

        const disabledOptionsIndexes = [];
        let disabledIndex = 0;

        let offset = 0;
        const itemLayouts = [{length: 0, offset}];

        const selectedOptions = [];

        _.each(sections, (section, sectionIndex) => {
            const sectionHeaderHeight = variables.optionsListSectionHeaderHeight;
            itemLayouts.push({length: sectionHeaderHeight, offset});
            offset += sectionHeaderHeight;

            _.each(section.data, (item, optionIndex) => {
                // Add item to the general flattened array
                allOptions.push({
                    ...item,
                    sectionIndex,
                    index: optionIndex,
                });

                // If disabled, add to the disabled indexes array
                if (section.isDisabled || item.isDisabled) {
                    disabledOptionsIndexes.push(disabledIndex);
                }
                disabledIndex += 1;

                // Account for the height of the item in getItemLayout
                const fullItemHeight = variables.optionRowHeight;
                itemLayouts.push({length: fullItemHeight, offset});
                offset += fullItemHeight;

                if (item.isSelected) {
                    selectedOptions.push(item);
                }
            });

            // We're not rendering any section footer, but we need to push to the array
            // because React Native accounts for it in getItemLayout
            itemLayouts.push({length: 0, offset});
        });

        // We're not rendering the list footer, but we need to push to the array
        // because React Native accounts for it in getItemLayout
        itemLayouts.push({length: 0, offset});

        if (selectedOptions.length > 1 && !canSelectMultiple) {
            Log.alert(
                'Dev error: SelectionList - multiple items are selected but prop `canSelectMultiple` is false. Please enable `canSelectMultiple` or make your list have only 1 item with `isSelected: true`.',
            );
        }

        return {
            allOptions,
            selectedOptions,
            disabledOptionsIndexes,
            itemLayouts,
            allSelected: selectedOptions.length > 0 && selectedOptions.length === allOptions.length - disabledOptionsIndexes.length,
        };
    }, [canSelectMultiple, sections]);

    // If `initiallyFocusedOptionKey` is not passed, we fall back to `-1`, to avoid showing the highlight on the first member
    const [focusedIndex, setFocusedIndex] = useState(() => _.findIndex(flattenedSections.allOptions, (option) => option.keyForList === initiallyFocusedOptionKey));

    // Disable `Enter` shortcut if the active element is a button or checkbox
    const disableEnterShortcut = activeElement && [CONST.ACCESSIBILITY_ROLE.BUTTON, CONST.ACCESSIBILITY_ROLE.CHECKBOX].includes(activeElement.role);

    /**
     * Scrolls to the desired item index in the section list
     *
     * @param {Number} index - the index of the item to scroll to
     * @param {Boolean} animated - whether to animate the scroll
     */
    const scrollToIndex = useCallback(
        (index, animated = true) => {
            const item = flattenedSections.allOptions[index];

            if (!listRef.current || !item) {
                return;
            }

            const itemIndex = item.index;
            const sectionIndex = item.sectionIndex;

            // Note: react-native's SectionList automatically strips out any empty sections.
            // So we need to reduce the sectionIndex to remove any empty sections in front of the one we're trying to scroll to.
            // Otherwise, it will cause an index-out-of-bounds error and crash the app.
            let adjustedSectionIndex = sectionIndex;
            for (let i = 0; i < sectionIndex; i++) {
                if (_.isEmpty(lodashGet(sections, `[${i}].data`))) {
                    adjustedSectionIndex--;
                }
            }

            listRef.current.scrollToLocation({sectionIndex: adjustedSectionIndex, itemIndex, animated, viewOffset: variables.contentHeaderHeight});
        },

        // eslint-disable-next-line react-hooks/exhaustive-deps
<<<<<<< HEAD
    }, []);
=======
        [flattenedSections.allOptions],
    );

>>>>>>> a094cbb4
    /**
     * Logic to run when a row is selected, either with click/press or keyboard hotkeys.
     *
     * @param {Object} item - the list item
     * @param {Boolean} shouldUnfocusRow - flag to decide if we should unfocus all rows. True when selecting a row with click or press (not keyboard)
     */
    const selectRow = (item, shouldUnfocusRow = false) => {
        // In single-selection lists we don't care about updating the focused index, because the list is closed after selecting an item
        if (canSelectMultiple) {
            if (sections.length > 1) {
                // If the list has only 1 section (e.g. Workspace Members list), we do nothing.
                // If the list has multiple sections (e.g. Workspace Invite list), and `shouldUnfocusRow` is false,
                // we focus the first one after all the selected (selected items are always at the top).
                const selectedOptionsCount = item.isSelected ? flattenedSections.selectedOptions.length - 1 : flattenedSections.selectedOptions.length + 1;

                if (!shouldUnfocusRow) {
                    setFocusedIndex(selectedOptionsCount);
                }

                if (!item.isSelected) {
                    // If we're selecting an item, scroll to it's position at the top, so we can see it
                    scrollToIndex(Math.max(selectedOptionsCount - 1, 0), true);
                }
            }

            if (shouldUnfocusRow) {
                // Unfocus all rows when selecting row with click/press
                setFocusedIndex(-1);
            }
        }

        onSelectRow(item);

        if (shouldShowTextInput && shouldPreventDefaultFocusOnSelectRow && textInputRef.current) {
            textInputRef.current.focus();
        }
    };

    const selectAllRow = () => {
        onSelectAll();
        if (shouldShowTextInput && shouldPreventDefaultFocusOnSelectRow && textInputRef.current) {
            textInputRef.current.focus();
        }
    };

    const selectFocusedOption = () => {
        const focusedOption = flattenedSections.allOptions[focusedIndex];

        if (!focusedOption || focusedOption.isDisabled) {
            return;
        }

        selectRow(focusedOption);
    };

    /**
     * This function is used to compute the layout of any given item in our list.
     * We need to implement it so that we can programmatically scroll to items outside the virtual render window of the SectionList.
     *
     * @param {Array} data - This is the same as the data we pass into the component
     * @param {Number} flatDataArrayIndex - This index is provided by React Native, and refers to a flat array with data from all the sections. This flat array has some quirks:
     *
     *     1. It ALWAYS includes a list header and a list footer, even if we don't provide/render those.
     *     2. Each section includes a header, even if we don't provide/render one.
     *
     *     For example, given a list with two sections, two items in each section, no header, no footer, and no section headers, the flat array might look something like this:
     *
     *     [{header}, {sectionHeader}, {item}, {item}, {sectionHeader}, {item}, {item}, {footer}]
     *
     * @returns {Object}
     */
    const getItemLayout = (data, flatDataArrayIndex) => {
        const targetItem = flattenedSections.itemLayouts[flatDataArrayIndex];

        if (!targetItem) {
            return {
                length: 0,
                offset: 0,
                index: flatDataArrayIndex,
            };
        }

        return {
            length: targetItem.length,
            offset: targetItem.offset,
            index: flatDataArrayIndex,
        };
    };

    const renderSectionHeader = ({section}) => {
        if (!section.title || _.isEmpty(section.data)) {
            return null;
        }

        return (
            // Note: The `optionsListSectionHeader` style provides an explicit height to section headers.
            // We do this so that we can reference the height in `getItemLayout` –
            // we need to know the heights of all list items up-front in order to synchronously compute the layout of any given list item.
            // So be aware that if you adjust the content of the section header (for example, change the font size), you may need to adjust this explicit height as well.
            <View style={[styles.optionsListSectionHeader, styles.justifyContentCenter]}>
                <Text style={[styles.ph5, styles.textLabelSupporting]}>{section.title}</Text>
            </View>
        );
    };

    const renderItem = ({item, index, section}) => {
        const normalizedIndex = index + lodashGet(section, 'indexOffset', 0);
        const isDisabled = section.isDisabled || item.isDisabled;
        const isItemFocused = !isDisabled && focusedIndex === normalizedIndex;
        // We only create tooltips for the first 10 users or so since some reports have hundreds of users, causing performance to degrade.
        const showTooltip = normalizedIndex < 10;

        return (
            <BaseListItem
                item={item}
                isFocused={isItemFocused}
                isDisabled={isDisabled}
                showTooltip={showTooltip}
                canSelectMultiple={canSelectMultiple}
                onSelectRow={() => selectRow(item, true)}
                onDismissError={onDismissError}
                shouldPreventDefaultFocusOnSelectRow={shouldPreventDefaultFocusOnSelectRow}
            />
        );
    };

    const scrollToFocusedIndexOnFirstRender = useCallback(() => {
        if (!firstLayoutRef.current) {
            return;
        }
        scrollToIndex(focusedIndex, false);
        firstLayoutRef.current = false;
    }, [focusedIndex, scrollToIndex]);

    const updateAndScrollToFocusedIndex = useCallback(
        (newFocusedIndex) => {
            setFocusedIndex(newFocusedIndex);
            scrollToIndex(newFocusedIndex, true);
        },
        [scrollToIndex],
    );

    /** Focuses the text input when the component comes into focus and after any navigation animations finish. */
    useFocusEffect(
        useCallback(() => {
            if (shouldShowTextInput) {
                focusTimeoutRef.current = setTimeout(() => textInputRef.current.focus(), CONST.ANIMATED_TRANSITION);
            }
            return () => {
                if (!focusTimeoutRef.current) {
                    return;
                }
                clearTimeout(focusTimeoutRef.current);
            };
        }, [shouldShowTextInput]),
    );

    /** Selects row when pressing Enter */
    useKeyboardShortcut(CONST.KEYBOARD_SHORTCUTS.ENTER, selectFocusedOption, {
        captureOnInputs: true,
        shouldBubble: () => !flattenedSections.allOptions[focusedIndex],
        isActive: !disableKeyboardShortcuts && !disableEnterShortcut && isFocused,
    });

    /** Calls confirm action when pressing CTRL (CMD) + Enter */
    useKeyboardShortcut(CONST.KEYBOARD_SHORTCUTS.CTRL_ENTER, onConfirm, {
        captureOnInputs: true,
        shouldBubble: () => !flattenedSections.allOptions[focusedIndex],
        isActive: !disableKeyboardShortcuts && Boolean(onConfirm) && isFocused,
    });

    return (
        <ArrowKeyFocusManager
            disabledIndexes={flattenedSections.disabledOptionsIndexes}
            focusedIndex={focusedIndex}
            maxIndex={flattenedSections.allOptions.length - 1}
            onFocusedIndexChanged={updateAndScrollToFocusedIndex}
        >
            <SafeAreaConsumer>
                {({safeAreaPaddingBottomStyle}) => (
                    <View style={[styles.flex1, !isKeyboardShown && safeAreaPaddingBottomStyle]}>
                        {shouldShowTextInput && (
                            <View style={[styles.ph5, styles.pb3]}>
                                <TextInput
                                    ref={(el) => {
                                        if (inputRef) {
                                            // eslint-disable-next-line no-param-reassign
                                            inputRef.current = el;
                                        }
                                        textInputRef.current = el;
                                    }}
                                    label={textInputLabel}
                                    accessibilityLabel={textInputLabel}
                                    role={CONST.ACCESSIBILITY_ROLE.TEXT}
                                    value={textInputValue}
                                    placeholder={textInputPlaceholder}
                                    maxLength={textInputMaxLength}
                                    onChangeText={onChangeText}
                                    inputMode={inputMode}
                                    selectTextOnFocus
                                    spellCheck={false}
                                    onSubmitEditing={selectFocusedOption}
                                    blurOnSubmit={Boolean(flattenedSections.allOptions.length)}
                                />
                            </View>
                        )}
                        {Boolean(headerMessage) && (
                            <View style={[styles.ph5, styles.pb5]}>
                                <Text style={[styles.textLabel, styles.colorMuted]}>{headerMessage}</Text>
                            </View>
                        )}
                        {Boolean(headerContent) && headerContent}
                        {flattenedSections.allOptions.length === 0 && showLoadingPlaceholder ? (
                            <OptionsListSkeletonView shouldAnimate />
                        ) : (
                            <>
                                {!headerMessage && canSelectMultiple && shouldShowSelectAll && (
                                    <PressableWithFeedback
                                        style={[styles.peopleRow, styles.userSelectNone, styles.ph5, styles.pb3]}
                                        onPress={selectAllRow}
                                        accessibilityLabel={translate('workspace.people.selectAll')}
                                        role="button"
                                        accessibilityState={{checked: flattenedSections.allSelected}}
                                        disabled={flattenedSections.allOptions.length === flattenedSections.disabledOptionsIndexes.length}
                                        dataSet={{[CONST.SELECTION_SCRAPER_HIDDEN_ELEMENT]: true}}
                                        onMouseDown={shouldPreventDefaultFocusOnSelectRow ? (e) => e.preventDefault() : undefined}
                                    >
                                        <Checkbox
                                            accessibilityLabel={translate('workspace.people.selectAll')}
                                            isChecked={flattenedSections.allSelected}
                                            onPress={selectAllRow}
                                            disabled={flattenedSections.allOptions.length === flattenedSections.disabledOptionsIndexes.length}
                                        />
                                        <View style={[styles.flex1]}>
                                            <Text style={[styles.textStrong, styles.ph3]}>{translate('workspace.people.selectAll')}</Text>
                                        </View>
                                    </PressableWithFeedback>
                                )}
                                <SectionList
                                    ref={listRef}
                                    sections={sections}
                                    stickySectionHeadersEnabled={false}
                                    renderSectionHeader={renderSectionHeader}
                                    renderItem={renderItem}
                                    getItemLayout={getItemLayout}
                                    onScroll={onScroll}
                                    onScrollBeginDrag={onScrollBeginDrag}
                                    keyExtractor={(item) => item.keyForList}
                                    extraData={focusedIndex}
                                    indicatorStyle={themeColors.white}
                                    keyboardShouldPersistTaps="always"
                                    showsVerticalScrollIndicator={showScrollIndicator}
                                    initialNumToRender={12}
                                    maxToRenderPerBatch={5}
                                    windowSize={5}
                                    viewabilityConfig={{viewAreaCoveragePercentThreshold: 95}}
                                    testID="selection-list"
                                    style={[styles.flexGrow0]}
                                    onLayout={scrollToFocusedIndexOnFirstRender}
                                />
                                {children}
                            </>
                        )}
                        {showConfirmButton && (
                            <FixedFooter style={[styles.mtAuto]}>
                                <Button
                                    success
                                    style={[styles.w100]}
                                    text={confirmButtonText || translate('common.confirm')}
                                    onPress={onConfirm}
                                    pressOnEnter
                                    enterKeyEventListenerPriority={1}
                                />
                            </FixedFooter>
                        )}
                        {Boolean(footerContent) && <FixedFooter style={[styles.mtAuto]}>{footerContent}</FixedFooter>}
                    </View>
                )}
            </SafeAreaConsumer>
        </ArrowKeyFocusManager>
    );
}

BaseSelectionList.displayName = 'BaseSelectionList';
BaseSelectionList.propTypes = propTypes;

export default withKeyboardState(BaseSelectionList);<|MERGE_RESOLUTION|>--- conflicted
+++ resolved
@@ -178,13 +178,9 @@
         },
 
         // eslint-disable-next-line react-hooks/exhaustive-deps
-<<<<<<< HEAD
-    }, []);
-=======
         [flattenedSections.allOptions],
     );
 
->>>>>>> a094cbb4
     /**
      * Logic to run when a row is selected, either with click/press or keyboard hotkeys.
      *
