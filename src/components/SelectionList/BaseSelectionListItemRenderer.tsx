--- conflicted
+++ resolved
@@ -107,14 +107,11 @@
                 titleContainerStyles={titleContainerStyles}
                 shouldUseDefaultRightHandSideCheckmark={shouldUseDefaultRightHandSideCheckmark}
                 canShowProductTrainingTooltip={canShowProductTrainingTooltip}
-<<<<<<< HEAD
                 shouldAnimateInHighlight={shouldAnimateInHighlight}
-=======
                 userWalletTierName={userWalletTierName}
                 isUserValidated={isUserValidated}
                 personalDetails={personalDetails}
                 userBillingFundID={userBillingFundID}
->>>>>>> 3c1d3c53
             />
             {item.footerContent && item.footerContent}
         </>
