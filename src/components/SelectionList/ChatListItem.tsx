--- conflicted
+++ resolved
@@ -27,27 +27,6 @@
     const [report] = useOnyx(`${ONYXKEYS.COLLECTION.REPORT}${reportActionItem?.reportID ?? CONST.DEFAULT_NUMBER_ID}`);
     const styles = useThemeStyles();
     const theme = useTheme();
-<<<<<<< HEAD
-    const StyleUtils = useStyleUtils();
-    const {translate} = useLocalize();
-
-    const attachmentContextValue = {type: CONST.ATTACHMENT_TYPE.SEARCH};
-
-    const contextValue = {
-        anchor: null,
-        report: reportActionItem,
-        reportNameValuePairs: undefined,
-        action: undefined,
-        transactionThreadReport: undefined,
-        checkIfContextMenuActive: () => {},
-        isDisabled: true,
-    };
-
-    const focusedBackgroundColor = styles.sidebarLinkActive.backgroundColor;
-    const hoveredBackgroundColor = styles.sidebarLinkHover?.backgroundColor ? styles.sidebarLinkHover.backgroundColor : theme.sidebar;
-    const mentionReportContextValue = useMemo(() => ({currentReportID: item?.reportID}), [item.reportID]);
-=======
->>>>>>> abe337c0
     const animatedHighlightStyle = useAnimatedHighlightStyle({
         borderRadius: variables.componentBorderRadius,
         shouldHighlight: item?.shouldAnimateInHighlight ?? false,
