import React from 'react';
import {View} from 'react-native';
import TextWithTooltip from '@components/TextWithTooltip';
import useStyleUtils from '@hooks/useStyleUtils';
import useThemeStyles from '@hooks/useThemeStyles';
import CONST from '@src/CONST';
import BaseListItem from './BaseListItem';
import type {RadioListItemProps} from './types';

function RadioListItem({
    item,
    isFocused,
    showTooltip,
    isDisabled,
    canSelectMultiple,
    onSelectRow,
    onCheckboxPress,
    onDismissError,
    shouldPreventDefaultFocusOnSelectRow,
    rightHandSideComponent,
    checkmarkPosition,
    isMultilineSupported = false,
}: RadioListItemProps) {
    const styles = useThemeStyles();
    const StyleUtils = useStyleUtils();
    const fullTitle = isMultilineSupported ? item.text.trimStart() : item.text;
    const indentsLength = item.text.length - fullTitle.length;
    const paddingLeft = Math.floor(indentsLength / CONST.INDENTS.length) * styles.ml3.marginLeft;

    return (
        <BaseListItem
            item={item}
            wrapperStyle={[styles.flex1, styles.justifyContentBetween, styles.sidebarLinkInner, styles.userSelectNone, styles.optionRow, isFocused && styles.sidebarLinkActive]}
            selectMultipleStyle={[StyleUtils.getCheckboxContainerStyle(20), StyleUtils.getMultiselectListStyles(!!item.isSelected, !!item.isDisabled)]}
            isFocused={isFocused}
            isDisabled={isDisabled}
            showTooltip={showTooltip}
            canSelectMultiple={canSelectMultiple}
            onSelectRow={onSelectRow}
            onCheckboxPress={onCheckboxPress}
            onDismissError={onDismissError}
            shouldPreventDefaultFocusOnSelectRow={shouldPreventDefaultFocusOnSelectRow}
            rightHandSideComponent={rightHandSideComponent}
            checkmarkPosition={checkmarkPosition}
            keyForList={item.keyForList}
        >
            <>
                <View style={[styles.flex1, styles.alignItemsStart]}>
                    <TextWithTooltip
                        shouldShowTooltip={showTooltip}
<<<<<<< HEAD
                        text={fullTitle}
=======
                        text={item.text ?? ''}
>>>>>>> a59fd6d5
                        style={[
                            styles.optionDisplayName,
                            isFocused ? styles.sidebarLinkActiveText : styles.sidebarLinkText,
                            styles.sidebarLinkTextBold,
                            isMultilineSupported ? styles.preWrap : styles.pre,
                            item.alternateText ? styles.mb1 : null,
<<<<<<< HEAD
                            isMultilineSupported ? {paddingLeft} : null,
=======
                            isDisabled && styles.colorMuted,
>>>>>>> a59fd6d5
                        ]}
                        numberOfLines={isMultilineSupported ? 2 : 1}
                    />

                    {!!item.alternateText && (
                        <TextWithTooltip
                            shouldShowTooltip={showTooltip}
                            text={item.alternateText}
                            style={[styles.textLabelSupporting, styles.lh16, styles.pre]}
                        />
                    )}
                </View>
                {!!item.rightElement && item.rightElement}
            </>
        </BaseListItem>
    );
}

RadioListItem.displayName = 'RadioListItem';

export default RadioListItem;<|MERGE_RESOLUTION|>--- conflicted
+++ resolved
@@ -48,22 +48,15 @@
                 <View style={[styles.flex1, styles.alignItemsStart]}>
                     <TextWithTooltip
                         shouldShowTooltip={showTooltip}
-<<<<<<< HEAD
-                        text={fullTitle}
-=======
                         text={item.text ?? ''}
->>>>>>> a59fd6d5
                         style={[
                             styles.optionDisplayName,
                             isFocused ? styles.sidebarLinkActiveText : styles.sidebarLinkText,
                             styles.sidebarLinkTextBold,
                             isMultilineSupported ? styles.preWrap : styles.pre,
                             item.alternateText ? styles.mb1 : null,
-<<<<<<< HEAD
+                            isDisabled && styles.colorMuted,
                             isMultilineSupported ? {paddingLeft} : null,
-=======
-                            isDisabled && styles.colorMuted,
->>>>>>> a59fd6d5
                         ]}
                         numberOfLines={isMultilineSupported ? 2 : 1}
                     />
