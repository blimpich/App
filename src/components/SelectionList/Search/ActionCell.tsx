import React, {useCallback} from 'react';
import {View} from 'react-native';
import Badge from '@components/Badge';
import Button from '@components/Button';
import * as Expensicons from '@components/Icon/Expensicons';
import useLocalize from '@hooks/useLocalize';
import useNetwork from '@hooks/useNetwork';
import useStyleUtils from '@hooks/useStyleUtils';
import useTheme from '@hooks/useTheme';
import useThemeStyles from '@hooks/useThemeStyles';
import variables from '@styles/variables';
import CONST from '@src/CONST';
import type {TranslationPaths} from '@src/languages/types';
import type {SearchTransactionAction} from '@src/types/onyx/SearchResults';

const actionTranslationsMap: Record<SearchTransactionAction, TranslationPaths> = {
    view: 'common.view',
    review: 'common.review',
    submit: 'common.submit',
    approve: 'iou.approve',
    pay: 'iou.pay',
    done: 'common.done',
    paid: 'iou.settledExpensify',
};

type ActionCellProps = {
    action?: SearchTransactionAction;
    shouldUseSuccessStyle?: boolean;
    isLargeScreenWidth?: boolean;
    isSelected?: boolean;
    goToItem: () => void;
    isChildListItem?: boolean;
    parentAction?: string;
    isLoading?: boolean;
};

function ActionCell({
    action = CONST.SEARCH.ACTION_TYPES.VIEW,
    shouldUseSuccessStyle: shouldUseSuccessStyleProp = true,
    isLargeScreenWidth = true,
    isSelected = false,
    goToItem,
    isChildListItem = false,
    parentAction = '',
    isLoading = false,
}: ActionCellProps) {
    const {translate} = useLocalize();
    const theme = useTheme();
    const styles = useThemeStyles();
    const StyleUtils = useStyleUtils();
    const {isOffline} = useNetwork();

    const text = translate(actionTranslationsMap[action]);

    const getButtonInnerStyles = useCallback(
        (shouldUseSuccessStyle: boolean) => {
            if (!isSelected) {
                return {};
            }
            return shouldUseSuccessStyle ? styles.buttonSuccessHovered : styles.buttonDefaultHovered;
        },
        [isSelected, styles],
    );

    const shouldUseViewAction = action === CONST.SEARCH.ACTION_TYPES.VIEW || (parentAction === CONST.SEARCH.ACTION_TYPES.PAID && action === CONST.SEARCH.ACTION_TYPES.PAID);

    if ((parentAction !== CONST.SEARCH.ACTION_TYPES.PAID && action === CONST.SEARCH.ACTION_TYPES.PAID) || action === CONST.SEARCH.ACTION_TYPES.DONE) {
        return (
            <View style={[StyleUtils.getHeight(variables.h28), styles.justifyContentCenter]}>
                <Badge
                    text={text}
                    icon={Expensicons.Checkmark}
                    badgeStyles={[
                        styles.ml0,
                        styles.ph2,
                        styles.gap1,
                        isLargeScreenWidth ? styles.alignSelfCenter : styles.alignSelfEnd,
                        StyleUtils.getHeight(variables.h20),
                        StyleUtils.getMinimumHeight(variables.h20),
                        isSelected ? StyleUtils.getBorderColorStyle(theme.buttonHoveredBG) : StyleUtils.getBorderColorStyle(theme.border),
                    ]}
                    textStyles={StyleUtils.getFontSizeStyle(variables.fontSizeExtraSmall)}
                    iconStyles={styles.mr0}
                    success
                />
            </View>
        );
    }

<<<<<<< HEAD
    if (action === CONST.SEARCH.ACTION_TYPES.VIEW || action === CONST.SEARCH.ACTION_TYPES.REVIEW || shouldUseViewAction) {
        const buttonInnerStyles = isSelected ? styles.buttonDefaultHovered : {};
=======
    if (action === CONST.SEARCH.ACTION_TYPES.VIEW || shouldUseViewAction) {
>>>>>>> a60985de
        return isLargeScreenWidth ? (
            <Button
                text={translate(actionTranslationsMap[action])}
                onPress={goToItem}
                small
                style={[styles.w100]}
                innerStyles={getButtonInnerStyles(false)}
                link={isChildListItem}
                shouldUseDefaultHover={!isChildListItem}
                icon={!isChildListItem && action === CONST.SEARCH.ACTION_TYPES.REVIEW ? Expensicons.DotIndicator : undefined}
                iconFill={theme.danger}
                iconHoverFill={theme.dangerHover}
            />
        ) : null;
    }

    return (
        <Button
            text={text}
            onPress={goToItem}
            small
            style={[styles.w100]}
            innerStyles={getButtonInnerStyles(shouldUseSuccessStyleProp)}
            isLoading={isLoading}
            success={shouldUseSuccessStyleProp}
            isDisabled={isOffline}
        />
    );
}

ActionCell.displayName = 'ActionCell';

export default ActionCell;<|MERGE_RESOLUTION|>--- conflicted
+++ resolved
@@ -87,12 +87,7 @@
         );
     }
 
-<<<<<<< HEAD
     if (action === CONST.SEARCH.ACTION_TYPES.VIEW || action === CONST.SEARCH.ACTION_TYPES.REVIEW || shouldUseViewAction) {
-        const buttonInnerStyles = isSelected ? styles.buttonDefaultHovered : {};
-=======
-    if (action === CONST.SEARCH.ACTION_TYPES.VIEW || shouldUseViewAction) {
->>>>>>> a60985de
         return isLargeScreenWidth ? (
             <Button
                 text={translate(actionTranslationsMap[action])}
