--- conflicted
+++ resolved
@@ -36,11 +36,7 @@
 
 function ActionCell({
     action = CONST.SEARCH.ACTION_TYPES.VIEW,
-<<<<<<< HEAD
-    shouldUseSuccessStyle = true,
-=======
     shouldUseSuccessStyle: shouldUseSuccessStyleProp = true,
->>>>>>> c6c8d7c9
     isLargeScreenWidth = true,
     isSelected = false,
     goToItem,
@@ -113,11 +109,7 @@
             style={[styles.w100]}
             innerStyles={getButtonInnerStyles(shouldUseSuccessStyleProp)}
             isLoading={isLoading}
-<<<<<<< HEAD
-            success={shouldUseSuccessStyle}
-=======
             success={shouldUseSuccessStyleProp}
->>>>>>> c6c8d7c9
             isDisabled={isOffline}
         />
     );
