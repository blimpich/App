--- conflicted
+++ resolved
@@ -54,11 +54,7 @@
                             accessibilityLabel={translate('common.select')}
                         />
                     )}
-<<<<<<< HEAD
-                    <View style={[styles.flexRow, styles.gap3, styles.flex1]}>
-=======
                     <View style={[styles.flexRow, styles.flex1, styles.gap3]}>
->>>>>>> 17051f9b
                         <UserDetailsTooltip accountID={memberItem.accountID}>
                             <View>
                                 <Avatar
@@ -81,8 +77,6 @@
                         </View>
                     </View>
                 </View>
-<<<<<<< HEAD
-=======
                 <View style={[styles.flexShrink0, styles.mr3]}>
                     <TotalCell
                         total={memberItem.total}
@@ -98,7 +92,6 @@
                         />
                     </View>
                 )}
->>>>>>> 17051f9b
             </View>
         </View>
     );
