--- conflicted
+++ resolved
@@ -124,11 +124,7 @@
             hoverStyle={item.isSelected && styles.activeComponentBG}
             pressableWrapperStyle={[styles.mh5, animatedHighlightStyle]}
         >
-<<<<<<< HEAD
             {(hovered) => (
-=======
-            {(hovered?: boolean) => (
->>>>>>> 6869b04d
                 <View style={[styles.flex1]}>
                     <ReportListItemHeader
                         report={reportItem}
@@ -137,11 +133,8 @@
                         onSelectRow={onSelectRow}
                         onCheckboxPress={onCheckboxPress}
                         isDisabled={isDisabledOrEmpty}
-<<<<<<< HEAD
-=======
                         isHovered={hovered}
                         isFocused={isFocused}
->>>>>>> 6869b04d
                         canSelectMultiple={canSelectMultiple}
                     />
                     {isEmptyReport ? (
@@ -155,7 +148,6 @@
                         </View>
                     ) : (
                         reportItem.transactions.map((transaction) => (
-<<<<<<< HEAD
                             <View>
                                 <TransactionItemRow
                                     transactionItem={transaction}
@@ -173,25 +165,6 @@
                                     columnWrapperStyles={[styles.ph3, styles.pv1half]}
                                 />
                             </View>
-=======
-                            <TransactionListItemRow
-                                key={transaction.transactionID}
-                                parentAction={reportItem.action}
-                                item={transaction}
-                                showTooltip={showTooltip}
-                                onButtonPress={() => {
-                                    openReportInRHP(transaction);
-                                }}
-                                onCheckboxPress={() => onCheckboxPress?.(transaction as unknown as TItem)}
-                                showItemHeaderOnNarrowLayout={false}
-                                containerStyle={[transaction.isSelected && styles.activeComponentBG, styles.ph3, styles.pv1half]}
-                                isChildListItem
-                                isDisabled={!!isDisabled}
-                                canSelectMultiple={!!canSelectMultiple}
-                                isButtonSelected={transaction.isSelected}
-                                shouldShowTransactionCheckbox
-                            />
->>>>>>> 6869b04d
                         ))
                     )}
                 </View>
