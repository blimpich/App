--- conflicted
+++ resolved
@@ -132,7 +132,6 @@
         >
             {(hovered) => (
                 <View style={[styles.flex1]}>
-<<<<<<< HEAD
                     <View style={[styles.dFlex, styles.flexRow, styles.alignItemsCenter]}>
                         <ReportListItemHeader
                             report={reportItem}
@@ -164,47 +163,6 @@
                                 >
                                     {translate('search.moneyRequestReport.emptyStateTitle')}
                                 </Text>
-=======
-                    <ReportListItemHeader
-                        report={reportItem}
-                        policy={policy}
-                        item={item}
-                        onSelectRow={onSelectRow}
-                        onCheckboxPress={onCheckboxPress}
-                        isDisabled={isDisabledOrEmpty}
-                        isHovered={hovered}
-                        isFocused={isFocused}
-                        canSelectMultiple={canSelectMultiple}
-                    />
-                    {isEmptyReport ? (
-                        <View style={[styles.alignItemsCenter, styles.justifyContentCenter, styles.mnh13]}>
-                            <Text
-                                style={[styles.textLabelSupporting]}
-                                numberOfLines={1}
-                            >
-                                {translate('search.moneyRequestReport.emptyStateTitle')}
-                            </Text>
-                        </View>
-                    ) : (
-                        reportItem.transactions.map((transaction) => (
-                            <View>
-                                <TransactionItemRow
-                                    transactionItem={transaction}
-                                    isSelected={!!transaction.isSelected}
-                                    dateColumnSize={dateColumnSize}
-                                    shouldShowTooltip={showTooltip}
-                                    shouldUseNarrowLayout={!isLargeScreenWidth}
-                                    shouldShowCheckbox={!!canSelectMultiple}
-                                    onCheckboxPress={() => onCheckboxPress?.(transaction as unknown as TItem)}
-                                    columns={columns}
-                                    onButtonPress={() => {
-                                        openReportInRHP(transaction);
-                                    }}
-                                    isParentHovered={hovered}
-                                    columnWrapperStyles={[styles.ph3, styles.pv1half]}
-                                    isInReportRow
-                                />
->>>>>>> 4de0b0b7
                             </View>
                         ) : (
                             <>
@@ -224,6 +182,7 @@
                                             }}
                                             isParentHovered={hovered}
                                             columnWrapperStyles={[styles.ph3, styles.pv1half]}
+                                            isInReportRow
                                         />
                                     </View>
                                 ))}
