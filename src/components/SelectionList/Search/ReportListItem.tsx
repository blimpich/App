import React, {useMemo} from 'react';
import {View} from 'react-native';
import {useOnyx} from 'react-native-onyx';
import type {ValueOf} from 'type-fest';
import {useSearchContext} from '@components/Search/SearchContext';
import BaseListItem from '@components/SelectionList/BaseListItem';
import type {ListItem, ReportListItemProps, ReportListItemType, TransactionListItemType} from '@components/SelectionList/types';
import Text from '@components/Text';
import TransactionItemRow from '@components/TransactionItemRow';
import useAnimatedHighlightStyle from '@hooks/useAnimatedHighlightStyle';
import useLocalize from '@hooks/useLocalize';
import useResponsiveLayout from '@hooks/useResponsiveLayout';
import useTheme from '@hooks/useTheme';
import useThemeStyles from '@hooks/useThemeStyles';
import {getReportIDForTransaction} from '@libs/MoneyRequestReportUtils';
import Navigation from '@libs/Navigation/Navigation';
import {getOriginalMessage, getReportAction, isMoneyRequestAction} from '@libs/ReportActionsUtils';
import {generateReportID} from '@libs/ReportUtils';
import {isTransactionAmountTooLong, isTransactionTaxAmountTooLong} from '@libs/SearchUIUtils';
import shouldShowTransactionYear from '@libs/TransactionUtils/shouldShowTransactionYear';
import variables from '@styles/variables';
<<<<<<< HEAD
import {updateSearchResultsWithTransactionThreadReportID} from '@userActions/Search';
=======
import {setActiveTransactionThreadIDs} from '@userActions/TransactionThreadNavigation';
>>>>>>> b8ef627f
import CONST from '@src/CONST';
import ONYXKEYS from '@src/ONYXKEYS';
import ROUTES from '@src/ROUTES';
import ReportListItemHeader from './ReportListItemHeader';

function ReportListItem<TItem extends ListItem>({
    item,
    isFocused,
    showTooltip,
    isDisabled,
    canSelectMultiple,
    onCheckboxPress,
    onSelectRow,
    onFocus,
    onLongPressRow,
    shouldSyncFocus,
}: ReportListItemProps<TItem>) {
    const reportItem = item as unknown as ReportListItemType;
    const theme = useTheme();
    const styles = useThemeStyles();
    const {translate} = useLocalize();
    const [policies] = useOnyx(ONYXKEYS.COLLECTION.POLICY, {allowStaleData: true, initialValue: {}, canBeMissing: true});
    const policy = policies?.[`${ONYXKEYS.COLLECTION.POLICY}${reportItem?.policyID}`];
    const isEmptyReport = reportItem.transactions.length === 0;
    const isDisabledOrEmpty = isEmptyReport || isDisabled;
    const {isLargeScreenWidth} = useResponsiveLayout();
    const {currentSearchHash} = useSearchContext();

    const {amountColumnSize, dateColumnSize, taxAmountColumnSize} = useMemo(() => {
        const isAmountColumnWide = reportItem.transactions.some((transaction) => isTransactionAmountTooLong(transaction));
        const isTaxAmountColumnWide = reportItem.transactions.some((transaction) => isTransactionTaxAmountTooLong(transaction));
        const shouldShowYearForSomeTransaction = reportItem.transactions.some((transaction) => shouldShowTransactionYear(transaction));
        return {
            amountColumnSize: isAmountColumnWide ? CONST.SEARCH.TABLE_COLUMN_SIZES.WIDE : CONST.SEARCH.TABLE_COLUMN_SIZES.NORMAL,
            taxAmountColumnSize: isTaxAmountColumnWide ? CONST.SEARCH.TABLE_COLUMN_SIZES.WIDE : CONST.SEARCH.TABLE_COLUMN_SIZES.NORMAL,
            dateColumnSize: shouldShowYearForSomeTransaction ? CONST.SEARCH.TABLE_COLUMN_SIZES.WIDE : CONST.SEARCH.TABLE_COLUMN_SIZES.NORMAL,
        };
    }, [reportItem.transactions]);

    const animatedHighlightStyle = useAnimatedHighlightStyle({
        borderRadius: variables.componentBorderRadius,
        shouldHighlight: item?.shouldAnimateInHighlight ?? false,
        highlightColor: theme.messageHighlightBG,
        backgroundColor: theme.highlightBG,
    });

    const listItemPressableStyle = [
        styles.selectionListPressableItemWrapper,
        styles.pv1half,
        styles.ph0,
        styles.overflowHidden,
        // Removing background style because they are added to the parent OpacityView via animatedHighlightStyle
        styles.bgTransparent,
        item.isSelected && styles.activeComponentBG,
        styles.mh0,
    ];

    const openReportInRHP = (transactionItem: TransactionListItemType) => {
        const backTo = Navigation.getActiveRoute();

        const reportID = getReportIDForTransaction(transactionItem);
        const siblingTransactionThreadIDs = reportItem.transactions.map(getReportIDForTransaction);

<<<<<<< HEAD
        // If we're trying to open a transaction without a transaction thread, let's create the thread and navigate the user
        if (transactionItem.transactionThreadReportID === CONST.REPORT.UNREPORTED_REPORT_ID) {
            const transactionThreadReportID = generateReportID();
            const {moneyRequestReportActionID, transactionID, reportID} = transactionItem;
            const reportAction = getReportAction(reportID, moneyRequestReportActionID);
            const iouReportID = isMoneyRequestAction(reportAction) ? getOriginalMessage(reportAction)?.IOUReportID : undefined;

            updateSearchResultsWithTransactionThreadReportID(currentSearchHash, transactionID, transactionThreadReportID);
            Navigation.navigate(ROUTES.SEARCH_REPORT.getRoute({reportID: transactionThreadReportID, backTo, moneyRequestReportActionID, transactionID, iouReportID}));
            return;
        }

        const reportID =
            (!transactionItem.isFromOneTransactionReport || isFromSelfDM) && transactionItem.transactionThreadReportID !== CONST.REPORT.UNREPORTED_REPORT_ID
                ? transactionItem.transactionThreadReportID
                : transactionItem.reportID;

        Navigation.navigate(ROUTES.SEARCH_REPORT.getRoute({reportID, backTo}));
=======
        // When opening the transaction thread in RHP we need to find every other ID for the rest of transactions
        // to display prev/next arrows in RHP for navigation
        setActiveTransactionThreadIDs(siblingTransactionThreadIDs).then(() => {
            Navigation.navigate(ROUTES.SEARCH_REPORT.getRoute({reportID, backTo}));
        });
>>>>>>> b8ef627f
    };

    if (!reportItem?.reportName && reportItem.transactions.length > 1) {
        return null;
    }

    const sampleTransaction = reportItem.transactions.at(0);
    const {COLUMNS} = CONST.REPORT.TRANSACTION_LIST;

    const columns = [
        COLUMNS.RECEIPT,
        COLUMNS.TYPE,
        COLUMNS.DATE,
        COLUMNS.MERCHANT,
        COLUMNS.FROM,
        COLUMNS.TO,
        ...(sampleTransaction?.shouldShowCategory ? [COLUMNS.CATEGORY] : []),
        ...(sampleTransaction?.shouldShowTag ? [COLUMNS.TAG] : []),
        ...(sampleTransaction?.shouldShowTax ? [COLUMNS.TAX] : []),
        COLUMNS.TOTAL_AMOUNT,
        COLUMNS.ACTION,
    ] satisfies Array<ValueOf<typeof COLUMNS>>;

    return (
        <BaseListItem
            item={item}
            pressableStyle={listItemPressableStyle}
            wrapperStyle={[styles.flexRow, styles.flex1, styles.justifyContentBetween, styles.userSelectNone, styles.alignItemsCenter]}
            containerStyle={[styles.mb2]}
            isFocused={isFocused}
            isDisabled={isDisabled}
            showTooltip={showTooltip}
            canSelectMultiple={canSelectMultiple}
            onSelectRow={onSelectRow}
            onLongPressRow={onLongPressRow}
            pendingAction={item.pendingAction}
            keyForList={item.keyForList}
            onFocus={onFocus}
            shouldShowBlueBorderOnFocus
            shouldSyncFocus={shouldSyncFocus}
            hoverStyle={item.isSelected && styles.activeComponentBG}
            pressableWrapperStyle={[styles.mh5, animatedHighlightStyle]}
        >
            {(hovered) => (
                <View style={[styles.flex1]}>
                    <ReportListItemHeader
                        report={reportItem}
                        policy={policy}
                        onSelectRow={onSelectRow}
                        onCheckboxPress={onCheckboxPress}
                        isDisabled={isDisabledOrEmpty}
                        isHovered={hovered}
                        isFocused={isFocused}
                        canSelectMultiple={canSelectMultiple}
                    />
                    {isEmptyReport ? (
                        <View style={[styles.alignItemsCenter, styles.justifyContentCenter, styles.mnh13]}>
                            <Text
                                style={[styles.textLabelSupporting]}
                                numberOfLines={1}
                            >
                                {translate('search.moneyRequestReport.emptyStateTitle')}
                            </Text>
                        </View>
                    ) : (
                        reportItem.transactions.map((transaction) => (
                            <View>
                                <TransactionItemRow
                                    transactionItem={transaction}
                                    isSelected={!!transaction.isSelected}
                                    dateColumnSize={dateColumnSize}
                                    amountColumnSize={amountColumnSize}
                                    taxAmountColumnSize={taxAmountColumnSize}
                                    shouldShowTooltip={showTooltip}
                                    shouldUseNarrowLayout={!isLargeScreenWidth}
                                    shouldShowCheckbox={!!canSelectMultiple}
                                    onCheckboxPress={() => onCheckboxPress?.(transaction as unknown as TItem)}
                                    columns={columns}
                                    onButtonPress={() => {
                                        openReportInRHP(transaction);
                                    }}
                                    isParentHovered={hovered}
                                    columnWrapperStyles={[styles.ph3, styles.pv1half]}
                                    isReportItemChild
                                    isInSingleTransactionReport={reportItem.transactions.length === 1}
                                />
                            </View>
                        ))
                    )}
                </View>
            )}
        </BaseListItem>
    );
}

ReportListItem.displayName = 'ReportListItem';

export default ReportListItem;<|MERGE_RESOLUTION|>--- conflicted
+++ resolved
@@ -19,11 +19,8 @@
 import {isTransactionAmountTooLong, isTransactionTaxAmountTooLong} from '@libs/SearchUIUtils';
 import shouldShowTransactionYear from '@libs/TransactionUtils/shouldShowTransactionYear';
 import variables from '@styles/variables';
-<<<<<<< HEAD
+import {setActiveTransactionThreadIDs} from '@userActions/TransactionThreadNavigation';
 import {updateSearchResultsWithTransactionThreadReportID} from '@userActions/Search';
-=======
-import {setActiveTransactionThreadIDs} from '@userActions/TransactionThreadNavigation';
->>>>>>> b8ef627f
 import CONST from '@src/CONST';
 import ONYXKEYS from '@src/ONYXKEYS';
 import ROUTES from '@src/ROUTES';
@@ -87,32 +84,22 @@
         const reportID = getReportIDForTransaction(transactionItem);
         const siblingTransactionThreadIDs = reportItem.transactions.map(getReportIDForTransaction);
 
-<<<<<<< HEAD
-        // If we're trying to open a transaction without a transaction thread, let's create the thread and navigate the user
-        if (transactionItem.transactionThreadReportID === CONST.REPORT.UNREPORTED_REPORT_ID) {
-            const transactionThreadReportID = generateReportID();
-            const {moneyRequestReportActionID, transactionID, reportID} = transactionItem;
-            const reportAction = getReportAction(reportID, moneyRequestReportActionID);
-            const iouReportID = isMoneyRequestAction(reportAction) ? getOriginalMessage(reportAction)?.IOUReportID : undefined;
-
-            updateSearchResultsWithTransactionThreadReportID(currentSearchHash, transactionID, transactionThreadReportID);
-            Navigation.navigate(ROUTES.SEARCH_REPORT.getRoute({reportID: transactionThreadReportID, backTo, moneyRequestReportActionID, transactionID, iouReportID}));
-            return;
-        }
-
-        const reportID =
-            (!transactionItem.isFromOneTransactionReport || isFromSelfDM) && transactionItem.transactionThreadReportID !== CONST.REPORT.UNREPORTED_REPORT_ID
-                ? transactionItem.transactionThreadReportID
-                : transactionItem.reportID;
-
-        Navigation.navigate(ROUTES.SEARCH_REPORT.getRoute({reportID, backTo}));
-=======
         // When opening the transaction thread in RHP we need to find every other ID for the rest of transactions
         // to display prev/next arrows in RHP for navigation
         setActiveTransactionThreadIDs(siblingTransactionThreadIDs).then(() => {
+            // If we're trying to open a transaction without a transaction thread, let's create the thread and navigate the user
+            if (transactionItem.transactionThreadReportID === CONST.REPORT.UNREPORTED_REPORT_ID) {
+                const transactionThreadReportID = generateReportID();
+                const {moneyRequestReportActionID, transactionID, reportID} = transactionItem;
+                const reportAction = getReportAction(reportID, moneyRequestReportActionID);
+                const iouReportID = isMoneyRequestAction(reportAction) ? getOriginalMessage(reportAction)?.IOUReportID : undefined;
+
+                updateSearchResultsWithTransactionThreadReportID(currentSearchHash, transactionID, transactionThreadReportID);
+                Navigation.navigate(ROUTES.SEARCH_REPORT.getRoute({reportID: transactionThreadReportID, backTo, moneyRequestReportActionID, transactionID, iouReportID}));
+                return;
+            }
             Navigation.navigate(ROUTES.SEARCH_REPORT.getRoute({reportID, backTo}));
         });
->>>>>>> b8ef627f
     };
 
     if (!reportItem?.reportName && reportItem.transactions.length > 1) {
