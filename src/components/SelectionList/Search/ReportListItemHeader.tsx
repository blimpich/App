import React from 'react';
import {View} from 'react-native';
import type {ColorValue} from 'react-native';
import type {OnyxEntry} from 'react-native-onyx';
import Checkbox from '@components/Checkbox';
import ReportSearchHeader from '@components/ReportSearchHeader';
import {useSearchContext} from '@components/Search/SearchContext';
import type {ListItem, ReportListItemType} from '@components/SelectionList/types';
import TextWithTooltip from '@components/TextWithTooltip';
import useResponsiveLayout from '@hooks/useResponsiveLayout';
import useStyleUtils from '@hooks/useStyleUtils';
import useTheme from '@hooks/useTheme';
import useThemeStyles from '@hooks/useThemeStyles';
import {convertToDisplayString} from '@libs/CurrencyUtils';
import {handleActionButtonPress} from '@userActions/Search';
import CONST from '@src/CONST';
import type * as OnyxTypes from '@src/types/onyx';
import ActionCell from './ActionCell';
import UserInfoAndActionButtonRow from './UserInfoAndActionButtonRow';

type ReportListItemHeaderProps<TItem extends ListItem> = {
    /** The report currently being looked at */
    report: ReportListItemType;

    /** The policy tied to the expense report */
    policy: OnyxEntry<OnyxTypes.Policy>;

    /** Callback to fire when the item is pressed */
    onSelectRow: (item: TItem) => void;

    /** Callback to fire when a checkbox is pressed */
    onCheckboxPress?: (item: TItem) => void;

    /** Whether this section items disabled for selection */
    isDisabled?: boolean | null;

    /** Whether the item is hovered */
    isHovered?: boolean;

    /** Whether the item is focused */
    isFocused?: boolean;

    /** Whether selecting multiple transactions at once is allowed */
    canSelectMultiple: boolean | undefined;
};

type FirstRowReportHeaderProps<TItem extends ListItem> = {
    /** The report currently being looked at */
    report: ReportListItemType;

    /** The policy tied to the expense report */
    policy: OnyxEntry<OnyxTypes.Policy>;

    /** Callback to fire when a checkbox is pressed */
    onCheckboxPress?: (item: TItem) => void;

    /** Whether this section items disabled for selection */
    isDisabled?: boolean | null;

    /** Whether selecting multiple transactions at once is allowed */
    canSelectMultiple: boolean | undefined;

    /** Callback passed as goToItem in actionCell, triggered by clicking actionButton */
    handleOnButtonPress?: () => void;

    /** Whether the action button should be displayed */
    shouldShowAction?: boolean;

    /** Color of the secondary avatar border, usually should match the container background */
    avatarBorderColor?: ColorValue;
};

type ReportCellProps = {
    showTooltip: boolean;
    isLargeScreenWidth: boolean;
    reportItem: ReportListItemType;
};

function TotalCell({showTooltip, isLargeScreenWidth, reportItem}: ReportCellProps) {
    const styles = useThemeStyles();

    let total = reportItem?.total ?? 0;

    if (total) {
        total *= reportItem?.type === CONST.REPORT.TYPE.EXPENSE || reportItem?.type === CONST.REPORT.TYPE.INVOICE ? -1 : 1;
    }

    return (
        <TextWithTooltip
            shouldShowTooltip={showTooltip}
            text={convertToDisplayString(total, reportItem?.currency)}
            style={[styles.optionDisplayName, styles.pre, styles.justifyContentCenter, isLargeScreenWidth ? styles.textNormal : [styles.textBold, styles.textAlignRight]]}
        />
    );
}

function HeaderFirstRow<TItem extends ListItem>({
    policy,
    report: reportItem,
    onCheckboxPress,
    isDisabled,
    canSelectMultiple,
    handleOnButtonPress = () => {},
    shouldShowAction = false,
    avatarBorderColor,
}: FirstRowReportHeaderProps<TItem>) {
    const styles = useThemeStyles();
    const StyleUtils = useStyleUtils();

    return (
        <View style={[styles.pt0, styles.flexRow, styles.alignItemsCenter, styles.justifyContentStart, styles.pr3, styles.pl3]}>
            <View style={[styles.flexRow, styles.alignItemsCenter, styles.mnh40, styles.flex1, styles.gap3]}>
                {!!canSelectMultiple && (
                    <Checkbox
                        onPress={() => onCheckboxPress?.(reportItem as unknown as TItem)}
                        isChecked={reportItem.isSelected}
                        containerStyle={[StyleUtils.getCheckboxContainerStyle(20), StyleUtils.getMultiselectListStyles(!!reportItem.isSelected, !!reportItem.isDisabled)]}
                        disabled={!!isDisabled || reportItem.isDisabledCheckbox}
                        accessibilityLabel={reportItem.text ?? ''}
                        shouldStopMouseDownPropagation
                        style={[styles.cursorUnset, StyleUtils.getCheckboxPressableStyle(), reportItem.isDisabledCheckbox && styles.cursorDisabled]}
                    />
                )}
                <View style={[{flexShrink: 1, flexGrow: 1, minWidth: 0}, styles.mr2]}>
                    <ReportSearchHeader
                        report={reportItem}
                        policy={policy}
                        style={[{maxWidth: 700}]}
                        transactions={reportItem.transactions}
                        avatarBorderColor={avatarBorderColor}
                    />
                </View>
            </View>
            <View style={[styles.flexShrink0, shouldShowAction && styles.mr3]}>
                <TotalCell
                    showTooltip
                    isLargeScreenWidth={false}
                    reportItem={reportItem}
                />
            </View>
            {shouldShowAction && (
                <View style={[StyleUtils.getReportTableColumnStyles(CONST.SEARCH.TABLE_COLUMNS.ACTION)]}>
                    <ActionCell
                        action={reportItem.action}
                        goToItem={handleOnButtonPress}
                        isSelected={reportItem.isSelected}
                        isLoading={reportItem.isActionLoading}
                        policyID={item.policyID}
                        reportID={item.reportID}
                    />
                </View>
            )}
        </View>
    );
}

function ReportListItemHeader<TItem extends ListItem>({
    policy,
    report: reportItem,
    onSelectRow,
    onCheckboxPress,
    isDisabled,
    isHovered,
    isFocused,
    canSelectMultiple,
}: ReportListItemHeaderProps<TItem>) {
    const styles = useThemeStyles();
    const StyleUtils = useStyleUtils();
    const theme = useTheme();
    const {currentSearchHash} = useSearchContext();
    const {isLargeScreenWidth} = useResponsiveLayout();
    const thereIsFromAndTo = !!reportItem?.from && !!reportItem?.to;
    const showUserInfo = (reportItem.type === CONST.REPORT.TYPE.IOU && thereIsFromAndTo) || (reportItem.type === CONST.REPORT.TYPE.EXPENSE && !!reportItem?.from);

    const avatarBorderColor =
        StyleUtils.getItemBackgroundColorStyle(!!reportItem.isSelected, !!isFocused || !!isHovered, !!isDisabled, theme.activeComponentBG, theme.hoverComponentBG)?.backgroundColor ??
        theme.highlightBG;

    const handleOnButtonPress = () => {
        handleActionButtonPress(currentSearchHash, reportItem, () => onSelectRow(reportItem as unknown as TItem));
    };
    return !isLargeScreenWidth ? (
        <View>
            <HeaderFirstRow
                report={reportItem}
                policy={policy}
                onCheckboxPress={onCheckboxPress}
                isDisabled={isDisabled}
                canSelectMultiple={canSelectMultiple}
                avatarBorderColor={avatarBorderColor}
            />
<<<<<<< HEAD
            <View
                style={[
                    styles.pt0,
                    styles.flexRow,
                    styles.alignItemsCenter,
                    showArrowComponent ? styles.justifyContentBetween : styles.justifyContentEnd,
                    styles.pr3,
                    styles.pl3,
                    styles.gap2,
                ]}
            >
                <View style={[styles.flex1, styles.flexRow, styles.alignItemsCenter, styles.gap2]}>
                    {showArrowComponent && (
                        <UserInfoCellsWithArrow
                            shouldShowToRecipient={shouldShowToRecipient}
                            participantFrom={reportItem?.from}
                            participantFromDisplayName={reportItem?.from?.displayName ?? reportItem?.from?.login ?? translate('common.hidden')}
                            participantToDisplayName={participantToDisplayName}
                            participantTo={reportItem?.to}
                            avatarSize="mid-subscript"
                            infoCellsTextStyle={{...styles.textMicroBold, lineHeight: 14}}
                            infoCellsAvatarStyle={styles.pr1}
                            fromRecipientStyle={!shouldShowToRecipient ? styles.mw100 : {}}
                        />
                    )}
                </View>
                <View>
                    <ActionCell
                        action={reportItem.action}
                        goToItem={handleOnButtonPress}
                        isSelected={item.isSelected}
                        isLoading={reportItem.isActionLoading}
                        policyID={item.policyID}
                        reportID={item.reportID}
                    />
                </View>
            </View>
=======
            <UserInfoAndActionButtonRow
                item={reportItem}
                handleActionButtonPress={handleOnButtonPress}
                shouldShowUserInfo={showUserInfo}
            />
>>>>>>> df3cd38c
        </View>
    ) : (
        <View>
            <HeaderFirstRow
                report={reportItem}
                policy={policy}
                onCheckboxPress={onCheckboxPress}
                isDisabled={isDisabled}
                canSelectMultiple={canSelectMultiple}
                shouldShowAction
                handleOnButtonPress={handleOnButtonPress}
                avatarBorderColor={avatarBorderColor}
            />
            <View style={[styles.pv2, styles.ph3]}>
                <View style={[styles.borderBottom]} />
            </View>
        </View>
    );
}

ReportListItemHeader.displayName = 'ReportListItemHeader';

export default ReportListItemHeader;<|MERGE_RESOLUTION|>--- conflicted
+++ resolved
@@ -189,51 +189,11 @@
                 canSelectMultiple={canSelectMultiple}
                 avatarBorderColor={avatarBorderColor}
             />
-<<<<<<< HEAD
-            <View
-                style={[
-                    styles.pt0,
-                    styles.flexRow,
-                    styles.alignItemsCenter,
-                    showArrowComponent ? styles.justifyContentBetween : styles.justifyContentEnd,
-                    styles.pr3,
-                    styles.pl3,
-                    styles.gap2,
-                ]}
-            >
-                <View style={[styles.flex1, styles.flexRow, styles.alignItemsCenter, styles.gap2]}>
-                    {showArrowComponent && (
-                        <UserInfoCellsWithArrow
-                            shouldShowToRecipient={shouldShowToRecipient}
-                            participantFrom={reportItem?.from}
-                            participantFromDisplayName={reportItem?.from?.displayName ?? reportItem?.from?.login ?? translate('common.hidden')}
-                            participantToDisplayName={participantToDisplayName}
-                            participantTo={reportItem?.to}
-                            avatarSize="mid-subscript"
-                            infoCellsTextStyle={{...styles.textMicroBold, lineHeight: 14}}
-                            infoCellsAvatarStyle={styles.pr1}
-                            fromRecipientStyle={!shouldShowToRecipient ? styles.mw100 : {}}
-                        />
-                    )}
-                </View>
-                <View>
-                    <ActionCell
-                        action={reportItem.action}
-                        goToItem={handleOnButtonPress}
-                        isSelected={item.isSelected}
-                        isLoading={reportItem.isActionLoading}
-                        policyID={item.policyID}
-                        reportID={item.reportID}
-                    />
-                </View>
-            </View>
-=======
             <UserInfoAndActionButtonRow
                 item={reportItem}
                 handleActionButtonPress={handleOnButtonPress}
                 shouldShowUserInfo={showUserInfo}
             />
->>>>>>> df3cd38c
         </View>
     ) : (
         <View>
