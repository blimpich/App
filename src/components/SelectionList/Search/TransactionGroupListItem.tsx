import React, {useCallback, useMemo, useRef} from 'react';
import {View} from 'react-native';
import {useSharedValue} from 'react-native-reanimated';
import type {ValueOf} from 'type-fest';
<<<<<<< HEAD
import AnimatedCollapsible from '@components/AnimatedCollapsible';
=======
import {getButtonRole} from '@components/Button/utils';
import OfflineWithFeedback from '@components/OfflineWithFeedback';
import {PressableWithFeedback} from '@components/Pressable';
>>>>>>> 1d14859a
import type {SearchGroupBy} from '@components/Search/types';
import type {
    ListItem,
    TransactionCardGroupListItemType,
    TransactionGroupListItemProps,
    TransactionGroupListItemType,
    TransactionListItemType,
    TransactionMemberGroupListItemType,
    TransactionReportGroupListItemType,
} from '@components/SelectionList/types';
import Text from '@components/Text';
import TransactionItemRow from '@components/TransactionItemRow';
import useAnimatedHighlightStyle from '@hooks/useAnimatedHighlightStyle';
import useHover from '@hooks/useHover';
import useLocalize from '@hooks/useLocalize';
import useResponsiveLayout from '@hooks/useResponsiveLayout';
import useStyleUtils from '@hooks/useStyleUtils';
import useSyncFocus from '@hooks/useSyncFocus';
import useTheme from '@hooks/useTheme';
import useThemeStyles from '@hooks/useThemeStyles';
import {getReportIDForTransaction} from '@libs/MoneyRequestReportUtils';
import Navigation from '@libs/Navigation/Navigation';
import variables from '@styles/variables';
import {setActiveTransactionThreadIDs} from '@userActions/TransactionThreadNavigation';
import CONST from '@src/CONST';
import ONYXKEYS from '@src/ONYXKEYS';
import ROUTES from '@src/ROUTES';
import CardListItemHeader from './CardListItemHeader';
import MemberListItemHeader from './MemberListItemHeader';
import ReportListItemHeader from './ReportListItemHeader';

function TransactionGroupListItem<TItem extends ListItem>({
    item,
    isFocused,
    showTooltip,
    isDisabled,
    canSelectMultiple,
    onCheckboxPress,
    onSelectRow,
    onFocus,
    onLongPressRow,
    shouldSyncFocus,
    groupBy,
    policies,
}: TransactionGroupListItemProps<TItem>) {
    const groupItem = item as unknown as TransactionGroupListItemType;
    const theme = useTheme();
    const styles = useThemeStyles();
    const {translate} = useLocalize();
    const policy = policies?.[`${ONYXKEYS.COLLECTION.POLICY}${groupItem?.policyID}`];
    const isExpanded = useSharedValue(true);
    const isEmpty = groupItem.transactions.length === 0;
    const isDisabledOrEmpty = isEmpty || isDisabled;
    const {isLargeScreenWidth} = useResponsiveLayout();

    const {amountColumnSize, dateColumnSize, taxAmountColumnSize} = useMemo(() => {
        const isAmountColumnWide = groupItem.transactions.some((transaction) => transaction.isAmountColumnWide);
        const isTaxAmountColumnWide = groupItem.transactions.some((transaction) => transaction.isTaxAmountColumnWide);
        const shouldShowYearForSomeTransaction = groupItem.transactions.some((transaction) => transaction.shouldShowYear);
        return {
            amountColumnSize: isAmountColumnWide ? CONST.SEARCH.TABLE_COLUMN_SIZES.WIDE : CONST.SEARCH.TABLE_COLUMN_SIZES.NORMAL,
            taxAmountColumnSize: isTaxAmountColumnWide ? CONST.SEARCH.TABLE_COLUMN_SIZES.WIDE : CONST.SEARCH.TABLE_COLUMN_SIZES.NORMAL,
            dateColumnSize: shouldShowYearForSomeTransaction ? CONST.SEARCH.TABLE_COLUMN_SIZES.WIDE : CONST.SEARCH.TABLE_COLUMN_SIZES.NORMAL,
        };
    }, [groupItem.transactions]);

    const animatedHighlightStyle = useAnimatedHighlightStyle({
        borderRadius: variables.componentBorderRadius,
        shouldHighlight: item?.shouldAnimateInHighlight ?? false,
        highlightColor: theme.messageHighlightBG,
        backgroundColor: theme.highlightBG,
    });

    const pressableStyle = [styles.transactionGroupListItemStyle, item.isSelected && styles.activeComponentBG];

    const openReportInRHP = (transactionItem: TransactionListItemType) => {
        const backTo = Navigation.getActiveRoute();

        const reportID = getReportIDForTransaction(transactionItem);
        const siblingTransactionThreadIDs = groupItem.transactions.map(getReportIDForTransaction);

        // When opening the transaction thread in RHP we need to find every other ID for the rest of transactions
        // to display prev/next arrows in RHP for navigation
        setActiveTransactionThreadIDs(siblingTransactionThreadIDs).then(() => {
            Navigation.navigate(ROUTES.SEARCH_REPORT.getRoute({reportID, backTo}));
        });
    };

    const sampleTransaction = groupItem.transactions.at(0);
    const {COLUMNS} = CONST.REPORT.TRANSACTION_LIST;

    const columns = [
        COLUMNS.RECEIPT,
        COLUMNS.TYPE,
        COLUMNS.DATE,
        COLUMNS.MERCHANT,
        COLUMNS.FROM,
        COLUMNS.TO,
        ...(sampleTransaction?.shouldShowCategory ? [COLUMNS.CATEGORY] : []),
        ...(sampleTransaction?.shouldShowTag ? [COLUMNS.TAG] : []),
        ...(sampleTransaction?.shouldShowTax ? [COLUMNS.TAX] : []),
        COLUMNS.TOTAL_AMOUNT,
        COLUMNS.ACTION,
    ] satisfies Array<ValueOf<typeof COLUMNS>>;

<<<<<<< HEAD
    const getHeader = (isHovered: boolean) => (expandButton: React.ReactNode) => {
=======
    const getHeader = useMemo(() => {
>>>>>>> 1d14859a
        const headers: Record<SearchGroupBy, React.JSX.Element> = {
            [CONST.SEARCH.GROUP_BY.REPORTS]: (
                <ReportListItemHeader
                    report={groupItem as TransactionReportGroupListItemType}
                    policy={policy}
                    onSelectRow={onSelectRow}
                    onCheckboxPress={onCheckboxPress}
                    isDisabled={isDisabledOrEmpty}
                    isFocused={isFocused}
                    canSelectMultiple={canSelectMultiple}
                    expandButton={expandButton}
                />
            ),
            [CONST.SEARCH.GROUP_BY.MEMBERS]: (
                <MemberListItemHeader
                    member={groupItem as TransactionMemberGroupListItemType}
                    onCheckboxPress={onCheckboxPress}
                    isDisabled={isDisabledOrEmpty}
                    canSelectMultiple={canSelectMultiple}
                    expandButton={expandButton}
                />
            ),
            [CONST.SEARCH.GROUP_BY.CARDS]: (
                <CardListItemHeader
                    card={groupItem as TransactionCardGroupListItemType}
                    onCheckboxPress={onCheckboxPress}
                    isDisabled={isDisabledOrEmpty}
                    isFocused={isFocused}
                    canSelectMultiple={canSelectMultiple}
                    expandButton={expandButton}
                />
            ),
        };

        if (!groupBy) {
            return null;
        }

        return headers[groupBy];
    }, [groupItem, policy, onSelectRow, onCheckboxPress, isDisabledOrEmpty, isFocused, canSelectMultiple, groupBy]);

    const StyleUtils = useStyleUtils();
    const {hovered, bind} = useHover();
    const pressableRef = useRef<View>(null);

    const onPress = useCallback(() => {
        onSelectRow(item);
    }, [item, onSelectRow]);

    const onLongPress = useCallback(() => {
        onLongPressRow?.(item);
    }, [item, onLongPressRow]);

    useSyncFocus(pressableRef, !!isFocused, shouldSyncFocus);

    return (
<<<<<<< HEAD
        <BaseListItem
            item={item}
            pressableStyle={listItemPressableStyle}
            wrapperStyle={[styles.flexRow, styles.flex1, styles.justifyContentBetween, styles.userSelectNone, styles.alignItemsCenter]}
            containerStyle={[styles.mb2]}
            isFocused={isFocused}
            isDisabled={isDisabled}
            showTooltip={showTooltip}
            canSelectMultiple={canSelectMultiple}
            onSelectRow={onSelectRow}
            onLongPressRow={onLongPressRow}
            pendingAction={item.pendingAction}
            keyForList={item.keyForList}
            onFocus={onFocus}
            shouldShowBlueBorderOnFocus
            shouldSyncFocus={shouldSyncFocus}
            hoverStyle={item.isSelected && styles.activeComponentBG}
            pressableWrapperStyle={[styles.mh5, animatedHighlightStyle]}
        >
            {(hovered) => (
                <View style={[styles.flex1]}>
                    <AnimatedCollapsible
                        isExpanded={isExpanded}
                        header={getHeader(hovered)}
                        disabled={!!isDisabledOrEmpty}
                        expandButtonStyle={[styles.bgTransparent, isLargeScreenWidth ? styles.pr0 : styles.pl0]}
                    >
                        {isEmpty ? (
                            <View style={[styles.alignItemsCenter, styles.justifyContentCenter, styles.mnh13]}>
                                <Text
                                    style={[styles.textLabelSupporting]}
                                    numberOfLines={1}
                                >
                                    {translate('search.moneyRequestReport.emptyStateTitle')}
                                </Text>
                            </View>
                        ) : (
                            groupItem.transactions.map((transaction) => (
                                <View key={transaction.transactionID}>
                                    <TransactionItemRow
                                        transactionItem={transaction}
                                        isSelected={!!transaction.isSelected}
                                        dateColumnSize={dateColumnSize}
                                        amountColumnSize={amountColumnSize}
                                        taxAmountColumnSize={taxAmountColumnSize}
                                        shouldShowTooltip={showTooltip}
                                        shouldUseNarrowLayout={!isLargeScreenWidth}
                                        shouldShowCheckbox={!!canSelectMultiple}
                                        onCheckboxPress={() => onCheckboxPress?.(transaction as unknown as TItem)}
                                        columns={columns}
                                        onButtonPress={() => {
                                            openReportInRHP(transaction);
                                        }}
                                        isParentHovered={hovered}
                                        columnWrapperStyles={[styles.ph3, styles.pv1Half]}
                                        isReportItemChild
                                        isInSingleTransactionReport={groupItem.transactions.length === 1}
                                    />
                                </View>
                            ))
                        )}
                    </AnimatedCollapsible>
=======
        <OfflineWithFeedback pendingAction={item.pendingAction}>
            <PressableWithFeedback
                onMouseEnter={bind.onMouseEnter}
                onMouseLeave={bind.onMouseLeave}
                ref={pressableRef}
                onLongPress={onLongPress}
                onPress={onPress}
                disabled={isDisabled && !item.isSelected}
                accessibilityLabel={item.text ?? ''}
                role={getButtonRole(true)}
                isNested
                hoverStyle={[!item.isDisabled && styles.hoveredComponentBG, item.isSelected && styles.activeComponentBG]}
                dataSet={{[CONST.SELECTION_SCRAPER_HIDDEN_ELEMENT]: true, [CONST.INNER_BOX_SHADOW_ELEMENT]: false}}
                id={item.keyForList ?? ''}
                style={[
                    pressableStyle,
                    isFocused && StyleUtils.getItemBackgroundColorStyle(!!item.isSelected, !!isFocused, !!item.isDisabled, theme.activeComponentBG, theme.hoverComponentBG),
                ]}
                onFocus={onFocus}
                wrapperStyle={[styles.mb2, styles.mh5, animatedHighlightStyle, styles.userSelectNone]}
            >
                <View style={styles.flex1}>
                    {getHeader}
                    {isEmpty ? (
                        <View style={[styles.alignItemsCenter, styles.justifyContentCenter, styles.mnh13]}>
                            <Text
                                style={[styles.textLabelSupporting]}
                                numberOfLines={1}
                            >
                                {translate('search.moneyRequestReport.emptyStateTitle')}
                            </Text>
                        </View>
                    ) : (
                        groupItem.transactions.map((transaction) => (
                            <TransactionItemRow
                                key={transaction.transactionID}
                                transactionItem={transaction}
                                isSelected={!!transaction.isSelected}
                                dateColumnSize={dateColumnSize}
                                amountColumnSize={amountColumnSize}
                                taxAmountColumnSize={taxAmountColumnSize}
                                shouldShowTooltip={showTooltip}
                                shouldUseNarrowLayout={!isLargeScreenWidth}
                                shouldShowCheckbox={!!canSelectMultiple}
                                onCheckboxPress={() => onCheckboxPress?.(transaction as unknown as TItem)}
                                columns={columns}
                                onButtonPress={() => {
                                    openReportInRHP(transaction);
                                }}
                                isParentHovered={hovered}
                                columnWrapperStyles={[styles.ph3, styles.pv1Half]}
                                isReportItemChild
                                isInSingleTransactionReport={groupItem.transactions.length === 1}
                            />
                        ))
                    )}
>>>>>>> 1d14859a
                </View>
            </PressableWithFeedback>
        </OfflineWithFeedback>
    );
}

TransactionGroupListItem.displayName = 'TransactionGroupListItem';

export default TransactionGroupListItem;<|MERGE_RESOLUTION|>--- conflicted
+++ resolved
@@ -2,13 +2,10 @@
 import {View} from 'react-native';
 import {useSharedValue} from 'react-native-reanimated';
 import type {ValueOf} from 'type-fest';
-<<<<<<< HEAD
 import AnimatedCollapsible from '@components/AnimatedCollapsible';
-=======
 import {getButtonRole} from '@components/Button/utils';
 import OfflineWithFeedback from '@components/OfflineWithFeedback';
 import {PressableWithFeedback} from '@components/Pressable';
->>>>>>> 1d14859a
 import type {SearchGroupBy} from '@components/Search/types';
 import type {
     ListItem,
@@ -114,11 +111,7 @@
         COLUMNS.ACTION,
     ] satisfies Array<ValueOf<typeof COLUMNS>>;
 
-<<<<<<< HEAD
-    const getHeader = (isHovered: boolean) => (expandButton: React.ReactNode) => {
-=======
-    const getHeader = useMemo(() => {
->>>>>>> 1d14859a
+    const getHeader = useCallback((expandButton: React.ReactNode) => {
         const headers: Record<SearchGroupBy, React.JSX.Element> = {
             [CONST.SEARCH.GROUP_BY.REPORTS]: (
                 <ReportListItemHeader
@@ -175,70 +168,6 @@
     useSyncFocus(pressableRef, !!isFocused, shouldSyncFocus);
 
     return (
-<<<<<<< HEAD
-        <BaseListItem
-            item={item}
-            pressableStyle={listItemPressableStyle}
-            wrapperStyle={[styles.flexRow, styles.flex1, styles.justifyContentBetween, styles.userSelectNone, styles.alignItemsCenter]}
-            containerStyle={[styles.mb2]}
-            isFocused={isFocused}
-            isDisabled={isDisabled}
-            showTooltip={showTooltip}
-            canSelectMultiple={canSelectMultiple}
-            onSelectRow={onSelectRow}
-            onLongPressRow={onLongPressRow}
-            pendingAction={item.pendingAction}
-            keyForList={item.keyForList}
-            onFocus={onFocus}
-            shouldShowBlueBorderOnFocus
-            shouldSyncFocus={shouldSyncFocus}
-            hoverStyle={item.isSelected && styles.activeComponentBG}
-            pressableWrapperStyle={[styles.mh5, animatedHighlightStyle]}
-        >
-            {(hovered) => (
-                <View style={[styles.flex1]}>
-                    <AnimatedCollapsible
-                        isExpanded={isExpanded}
-                        header={getHeader(hovered)}
-                        disabled={!!isDisabledOrEmpty}
-                        expandButtonStyle={[styles.bgTransparent, isLargeScreenWidth ? styles.pr0 : styles.pl0]}
-                    >
-                        {isEmpty ? (
-                            <View style={[styles.alignItemsCenter, styles.justifyContentCenter, styles.mnh13]}>
-                                <Text
-                                    style={[styles.textLabelSupporting]}
-                                    numberOfLines={1}
-                                >
-                                    {translate('search.moneyRequestReport.emptyStateTitle')}
-                                </Text>
-                            </View>
-                        ) : (
-                            groupItem.transactions.map((transaction) => (
-                                <View key={transaction.transactionID}>
-                                    <TransactionItemRow
-                                        transactionItem={transaction}
-                                        isSelected={!!transaction.isSelected}
-                                        dateColumnSize={dateColumnSize}
-                                        amountColumnSize={amountColumnSize}
-                                        taxAmountColumnSize={taxAmountColumnSize}
-                                        shouldShowTooltip={showTooltip}
-                                        shouldUseNarrowLayout={!isLargeScreenWidth}
-                                        shouldShowCheckbox={!!canSelectMultiple}
-                                        onCheckboxPress={() => onCheckboxPress?.(transaction as unknown as TItem)}
-                                        columns={columns}
-                                        onButtonPress={() => {
-                                            openReportInRHP(transaction);
-                                        }}
-                                        isParentHovered={hovered}
-                                        columnWrapperStyles={[styles.ph3, styles.pv1Half]}
-                                        isReportItemChild
-                                        isInSingleTransactionReport={groupItem.transactions.length === 1}
-                                    />
-                                </View>
-                            ))
-                        )}
-                    </AnimatedCollapsible>
-=======
         <OfflineWithFeedback pendingAction={item.pendingAction}>
             <PressableWithFeedback
                 onMouseEnter={bind.onMouseEnter}
@@ -261,7 +190,12 @@
                 wrapperStyle={[styles.mb2, styles.mh5, animatedHighlightStyle, styles.userSelectNone]}
             >
                 <View style={styles.flex1}>
-                    {getHeader}
+                    <AnimatedCollapsible
+                        isExpanded={isExpanded}
+                        header={getHeader(hovered)}
+                        disabled={!!isDisabledOrEmpty}
+                        expandButtonStyle={[styles.bgTransparent, isLargeScreenWidth ? styles.pr0 : styles.pl0]}
+                    >
                     {isEmpty ? (
                         <View style={[styles.alignItemsCenter, styles.justifyContentCenter, styles.mnh13]}>
                             <Text
@@ -295,7 +229,7 @@
                             />
                         ))
                     )}
->>>>>>> 1d14859a
+                    </AnimatedCollapsible>
                 </View>
             </PressableWithFeedback>
         </OfflineWithFeedback>
