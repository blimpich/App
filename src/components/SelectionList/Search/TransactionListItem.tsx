import React, {useCallback, useMemo, useRef} from 'react';
import type {View} from 'react-native';
import type {ValueOf} from 'type-fest';
import {getButtonRole} from '@components/Button/utils';
import OfflineWithFeedback from '@components/OfflineWithFeedback';
import PressableWithFeedback from '@components/Pressable/PressableWithFeedback';
import {useSearchContext} from '@components/Search/SearchContext';
import type {ListItem, TransactionListItemProps, TransactionListItemType} from '@components/SelectionList/types';
import TransactionItemRow from '@components/TransactionItemRow';
import useAnimatedHighlightStyle from '@hooks/useAnimatedHighlightStyle';
import useHover from '@hooks/useHover';
import useResponsiveLayout from '@hooks/useResponsiveLayout';
import useStyleUtils from '@hooks/useStyleUtils';
import useSyncFocus from '@hooks/useSyncFocus';
import useTheme from '@hooks/useTheme';
import useThemeStyles from '@hooks/useThemeStyles';
import {handleActionButtonPress as handleActionButtonPressUtil} from '@libs/actions/Search';
import variables from '@styles/variables';
import CONST from '@src/CONST';
import UserInfoAndActionButtonRow from './UserInfoAndActionButtonRow';

function TransactionListItem<TItem extends ListItem>({
    item,
    isFocused,
    showTooltip,
    isDisabled,
    canSelectMultiple,
    onSelectRow,
    onCheckboxPress,
    onFocus,
    onLongPressRow,
    shouldSyncFocus,
    isLoading,
}: TransactionListItemProps<TItem>) {
    const transactionItem = item as unknown as TransactionListItemType;
    const styles = useThemeStyles();
    const theme = useTheme();

    const {isLargeScreenWidth, shouldUseNarrowLayout} = useResponsiveLayout();
    const {currentSearchHash} = useSearchContext();

    const pressableStyle = [
        styles.transactionListItemStyle,
        !isLargeScreenWidth && styles.pt3,
        item.isSelected && styles.activeComponentBG,
        isLargeScreenWidth ? {...styles.flexRow, ...styles.justifyContentBetween, ...styles.alignItemsCenter} : {...styles.flexColumn, ...styles.alignItemsStretch},
    ];

    const animatedHighlightStyle = useAnimatedHighlightStyle({
        borderRadius: variables.componentBorderRadius,
        shouldHighlight: item?.shouldAnimateInHighlight ?? false,
        highlightColor: theme.messageHighlightBG,
        backgroundColor: theme.highlightBG,
    });

    const {amountColumnSize, dateColumnSize, taxAmountColumnSize} = useMemo(() => {
        return {
            amountColumnSize: transactionItem.isAmountColumnWide ? CONST.SEARCH.TABLE_COLUMN_SIZES.WIDE : CONST.SEARCH.TABLE_COLUMN_SIZES.NORMAL,
            taxAmountColumnSize: transactionItem.isTaxAmountColumnWide ? CONST.SEARCH.TABLE_COLUMN_SIZES.WIDE : CONST.SEARCH.TABLE_COLUMN_SIZES.NORMAL,
            dateColumnSize: transactionItem.shouldShowYear ? CONST.SEARCH.TABLE_COLUMN_SIZES.WIDE : CONST.SEARCH.TABLE_COLUMN_SIZES.NORMAL,
        };
    }, [transactionItem]);

    const columns = useMemo(
        () =>
            [
                CONST.REPORT.TRANSACTION_LIST.COLUMNS.RECEIPT,
                CONST.REPORT.TRANSACTION_LIST.COLUMNS.TYPE,
                CONST.REPORT.TRANSACTION_LIST.COLUMNS.DATE,
                CONST.REPORT.TRANSACTION_LIST.COLUMNS.MERCHANT,
                CONST.REPORT.TRANSACTION_LIST.COLUMNS.FROM,
                CONST.REPORT.TRANSACTION_LIST.COLUMNS.TO,
                ...(transactionItem?.shouldShowCategory ? [CONST.REPORT.TRANSACTION_LIST.COLUMNS.CATEGORY] : []),
                ...(transactionItem?.shouldShowTag ? [CONST.REPORT.TRANSACTION_LIST.COLUMNS.TAG] : []),
                ...(transactionItem?.shouldShowTax ? [CONST.REPORT.TRANSACTION_LIST.COLUMNS.TAX] : []),
                CONST.REPORT.TRANSACTION_LIST.COLUMNS.TOTAL_AMOUNT,
                CONST.REPORT.TRANSACTION_LIST.COLUMNS.ACTION,
            ] satisfies Array<ValueOf<typeof CONST.REPORT.TRANSACTION_LIST.COLUMNS>>,
        [transactionItem?.shouldShowCategory, transactionItem?.shouldShowTag, transactionItem?.shouldShowTax],
    );

    const handleActionButtonPress = useCallback(() => {
        handleActionButtonPressUtil(currentSearchHash, transactionItem, () => onSelectRow(item), shouldUseNarrowLayout && !!canSelectMultiple);
    }, [canSelectMultiple, currentSearchHash, item, onSelectRow, shouldUseNarrowLayout, transactionItem]);

    const handleCheckboxPress = useCallback(() => {
        onCheckboxPress?.(item);
    }, [item, onCheckboxPress]);

    const onPress = useCallback(() => {
        onSelectRow(item);
    }, [item, onSelectRow]);

    const onLongPress = useCallback(() => {
        onLongPressRow?.(item);
    }, [item, onLongPressRow]);

    const StyleUtils = useStyleUtils();
<<<<<<< HEAD
=======
    const {hovered, bind} = useHover();
>>>>>>> 1d14859a
    const pressableRef = useRef<View>(null);

    useSyncFocus(pressableRef, !!isFocused, shouldSyncFocus);

    return (
        <OfflineWithFeedback pendingAction={item.pendingAction}>
            <PressableWithFeedback
<<<<<<< HEAD
=======
                onMouseEnter={bind.onMouseEnter}
                onMouseLeave={bind.onMouseLeave}
>>>>>>> 1d14859a
                ref={pressableRef}
                onLongPress={onLongPress}
                onPress={onPress}
                disabled={isDisabled && !item.isSelected}
                accessibilityLabel={item.text ?? ''}
                role={getButtonRole(true)}
<<<<<<< HEAD
=======
                isNested
                onMouseDown={(e) => e.preventDefault()}
>>>>>>> 1d14859a
                hoverStyle={[!item.isDisabled && styles.hoveredComponentBG, item.isSelected && styles.activeComponentBG]}
                dataSet={{[CONST.SELECTION_SCRAPER_HIDDEN_ELEMENT]: true, [CONST.INNER_BOX_SHADOW_ELEMENT]: false}}
                id={item.keyForList ?? ''}
                style={[
                    pressableStyle,
                    isFocused && StyleUtils.getItemBackgroundColorStyle(!!item.isSelected, !!isFocused, !!item.isDisabled, theme.activeComponentBG, theme.hoverComponentBG),
                ]}
                onFocus={onFocus}
<<<<<<< HEAD
                wrapperStyle={[styles.mb2, styles.mh5, styles.flex1, animatedHighlightStyle]}
=======
                wrapperStyle={[styles.mb2, styles.mh5, animatedHighlightStyle, styles.userSelectNone]}
>>>>>>> 1d14859a
            >
                {!isLargeScreenWidth && (
                    <UserInfoAndActionButtonRow
                        item={transactionItem}
                        handleActionButtonPress={handleActionButtonPress}
                        shouldShowUserInfo={!!transactionItem?.from}
                    />
                )}
                <TransactionItemRow
                    transactionItem={transactionItem}
                    shouldShowTooltip={showTooltip}
                    onButtonPress={handleActionButtonPress}
                    onCheckboxPress={handleCheckboxPress}
                    shouldUseNarrowLayout={!isLargeScreenWidth}
                    columns={columns}
<<<<<<< HEAD
=======
                    isParentHovered={hovered}
>>>>>>> 1d14859a
                    isActionLoading={isLoading ?? transactionItem.isActionLoading}
                    isSelected={!!transactionItem.isSelected}
                    dateColumnSize={dateColumnSize}
                    amountColumnSize={amountColumnSize}
                    taxAmountColumnSize={taxAmountColumnSize}
                    shouldShowCheckbox={!!canSelectMultiple}
                />
            </PressableWithFeedback>
        </OfflineWithFeedback>
    );
}

TransactionListItem.displayName = 'TransactionListItem';

export default TransactionListItem;<|MERGE_RESOLUTION|>--- conflicted
+++ resolved
@@ -8,7 +8,6 @@
 import type {ListItem, TransactionListItemProps, TransactionListItemType} from '@components/SelectionList/types';
 import TransactionItemRow from '@components/TransactionItemRow';
 import useAnimatedHighlightStyle from '@hooks/useAnimatedHighlightStyle';
-import useHover from '@hooks/useHover';
 import useResponsiveLayout from '@hooks/useResponsiveLayout';
 import useStyleUtils from '@hooks/useStyleUtils';
 import useSyncFocus from '@hooks/useSyncFocus';
@@ -96,10 +95,6 @@
     }, [item, onLongPressRow]);
 
     const StyleUtils = useStyleUtils();
-<<<<<<< HEAD
-=======
-    const {hovered, bind} = useHover();
->>>>>>> 1d14859a
     const pressableRef = useRef<View>(null);
 
     useSyncFocus(pressableRef, !!isFocused, shouldSyncFocus);
@@ -107,22 +102,14 @@
     return (
         <OfflineWithFeedback pendingAction={item.pendingAction}>
             <PressableWithFeedback
-<<<<<<< HEAD
-=======
-                onMouseEnter={bind.onMouseEnter}
-                onMouseLeave={bind.onMouseLeave}
->>>>>>> 1d14859a
                 ref={pressableRef}
                 onLongPress={onLongPress}
                 onPress={onPress}
                 disabled={isDisabled && !item.isSelected}
                 accessibilityLabel={item.text ?? ''}
                 role={getButtonRole(true)}
-<<<<<<< HEAD
-=======
                 isNested
                 onMouseDown={(e) => e.preventDefault()}
->>>>>>> 1d14859a
                 hoverStyle={[!item.isDisabled && styles.hoveredComponentBG, item.isSelected && styles.activeComponentBG]}
                 dataSet={{[CONST.SELECTION_SCRAPER_HIDDEN_ELEMENT]: true, [CONST.INNER_BOX_SHADOW_ELEMENT]: false}}
                 id={item.keyForList ?? ''}
@@ -131,11 +118,7 @@
                     isFocused && StyleUtils.getItemBackgroundColorStyle(!!item.isSelected, !!isFocused, !!item.isDisabled, theme.activeComponentBG, theme.hoverComponentBG),
                 ]}
                 onFocus={onFocus}
-<<<<<<< HEAD
-                wrapperStyle={[styles.mb2, styles.mh5, styles.flex1, animatedHighlightStyle]}
-=======
-                wrapperStyle={[styles.mb2, styles.mh5, animatedHighlightStyle, styles.userSelectNone]}
->>>>>>> 1d14859a
+                wrapperStyle={[styles.mb2, styles.mh5, styles.flex1, animatedHighlightStyle, styles.userSelectNone]}
             >
                 {!isLargeScreenWidth && (
                     <UserInfoAndActionButtonRow
@@ -151,10 +134,6 @@
                     onCheckboxPress={handleCheckboxPress}
                     shouldUseNarrowLayout={!isLargeScreenWidth}
                     columns={columns}
-<<<<<<< HEAD
-=======
-                    isParentHovered={hovered}
->>>>>>> 1d14859a
                     isActionLoading={isLoading ?? transactionItem.isActionLoading}
                     isSelected={!!transactionItem.isSelected}
                     dateColumnSize={dateColumnSize}
