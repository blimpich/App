--- conflicted
+++ resolved
@@ -116,12 +116,7 @@
                     onButtonPress={handleActionButtonPress}
                     onCheckboxPress={handleCheckboxPress}
                     shouldUseNarrowLayout={!isLargeScreenWidth}
-<<<<<<< HEAD
                     columns={columns as Array<ValueOf<typeof CONST.REPORT.TRANSACTION_LIST.COLUMNS>>}
-                    isParentHovered={hovered}
-=======
-                    columns={columns}
->>>>>>> db267d04
                     isActionLoading={isLoading ?? transactionItem.isActionLoading}
                     isSelected={!!transactionItem.isSelected}
                     dateColumnSize={dateColumnSize}
