--- conflicted
+++ resolved
@@ -84,8 +84,8 @@
     );
 
     const handleActionButtonPress = useCallback(() => {
-        handleActionButtonPressUtil(currentSearchHash, transactionItem, () => onSelectRow(item), shouldUseNarrowLayout && !!canSelectMultiple);
-    }, [canSelectMultiple, currentSearchHash, item, onSelectRow, shouldUseNarrowLayout, transactionItem]);
+        handleActionButtonPressUtil(currentSearchHash, transactionItem, () => onSelectRow(item), shouldUseNarrowLayout && !!canSelectMultiple, currentSearchKey);
+    }, [canSelectMultiple, currentSearchHash, currentSearchKey, item, onSelectRow, shouldUseNarrowLayout, transactionItem]);
 
     const handleCheckboxPress = useCallback(() => {
         onCheckboxPress?.(item);
@@ -115,28 +115,15 @@
                     {!isLargeScreenWidth && (
                         <UserInfoAndActionButtonRow
                             item={transactionItem}
-<<<<<<< HEAD
-                            handleActionButtonPress={() => {
-                                handleActionButtonPress(currentSearchHash, transactionItem, () => onSelectRow(item), shouldUseNarrowLayout && !!canSelectMultiple, currentSearchKey);
-                            }}
-=======
                             handleActionButtonPress={handleActionButtonPress}
->>>>>>> c2657ae9
                             shouldShowUserInfo={!!transactionItem?.from}
                         />
                     )}
                     <TransactionItemRow
                         transactionItem={transactionItem}
                         shouldShowTooltip={showTooltip}
-<<<<<<< HEAD
-                        onButtonPress={() => {
-                            handleActionButtonPress(currentSearchHash, transactionItem, () => onSelectRow(item), shouldUseNarrowLayout && !!canSelectMultiple, currentSearchKey);
-                        }}
-                        onCheckboxPress={() => onCheckboxPress?.(item)}
-=======
                         onButtonPress={handleActionButtonPress}
                         onCheckboxPress={handleCheckboxPress}
->>>>>>> c2657ae9
                         shouldUseNarrowLayout={!isLargeScreenWidth}
                         columns={columns}
                         isParentHovered={hovered}
