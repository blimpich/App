import React from 'react';
import type {StyleProp, ViewStyle} from 'react-native';
import {View} from 'react-native';
import Checkbox from '@components/Checkbox';
import Icon from '@components/Icon';
import * as Expensicons from '@components/Icon/Expensicons';
import {PressableWithFeedback} from '@components/Pressable';
import ReceiptImage from '@components/ReceiptImage';
import type {TransactionListItemType} from '@components/SelectionList/types';
import TextWithTooltip from '@components/TextWithTooltip';
import useLocalize from '@hooks/useLocalize';
import useStyleUtils from '@hooks/useStyleUtils';
import useTheme from '@hooks/useTheme';
import useThemeStyles from '@hooks/useThemeStyles';
import useWindowDimensions from '@hooks/useWindowDimensions';
import * as CurrencyUtils from '@libs/CurrencyUtils';
import DateUtils from '@libs/DateUtils';
import StringUtils from '@libs/StringUtils';
import * as TransactionUtils from '@libs/TransactionUtils';
import tryResolveUrlFromApiRoot from '@libs/tryResolveUrlFromApiRoot';
import variables from '@styles/variables';
import CONST from '@src/CONST';
import type {SearchTransactionType} from '@src/types/onyx/SearchResults';
import ActionCell from './ActionCell';
import ExpenseItemHeaderNarrow from './ExpenseItemHeaderNarrow';
import TextWithIconCell from './TextWithIconCell';
import UserInfoCell from './UserInfoCell';

type CellProps = {
    // eslint-disable-next-line react/no-unused-prop-types
    showTooltip: boolean;
    // eslint-disable-next-line react/no-unused-prop-types
    isLargeScreenWidth: boolean;
};

type TransactionCellProps = {
    transactionItem: TransactionListItemType;
} & CellProps;

type TotalCellProps = {
    // eslint-disable-next-line react/no-unused-prop-types
    isChildListItem: boolean;
} & TransactionCellProps;

type TransactionListItemRowProps = {
    item: TransactionListItemType;
    showTooltip: boolean;
    onButtonPress: () => void;
    onCheckboxPress: () => void;
    showItemHeaderOnNarrowLayout?: boolean;
    containerStyle?: StyleProp<ViewStyle>;
    isChildListItem?: boolean;
    isDisabled: boolean;
    canSelectMultiple: boolean;
    isButtonSelected?: boolean;
    shouldShowTransactionCheckbox?: boolean;
};

const getTypeIcon = (type?: SearchTransactionType) => {
    switch (type) {
        case CONST.SEARCH.TRANSACTION_TYPE.CASH:
            return Expensicons.Cash;
        case CONST.SEARCH.TRANSACTION_TYPE.CARD:
            return Expensicons.CreditCard;
        case CONST.SEARCH.TRANSACTION_TYPE.DISTANCE:
            return Expensicons.Car;
        default:
            return Expensicons.Cash;
    }
};

function ReceiptCell({transactionItem}: TransactionCellProps) {
    const theme = useTheme();
    const styles = useThemeStyles();
    const StyleUtils = useStyleUtils();

    const backgroundStyles = transactionItem.isSelected ? StyleUtils.getBackgroundColorStyle(theme.buttonHoveredBG) : StyleUtils.getBackgroundColorStyle(theme.border);

    return (
        <View
            style={[
                StyleUtils.getWidthAndHeightStyle(variables.h36, variables.w40),
                StyleUtils.getBorderRadiusStyle(variables.componentBorderRadiusSmall),
                styles.overflowHidden,
                backgroundStyles,
            ]}
        >
            <ReceiptImage
                source={tryResolveUrlFromApiRoot(transactionItem?.receipt?.source ?? '')}
                isEReceipt={transactionItem.hasEReceipt}
                transactionID={transactionItem.transactionID}
                shouldUseThumbnailImage={!transactionItem?.receipt?.source}
                isAuthTokenRequired
                fallbackIcon={Expensicons.ReceiptPlus}
                fallbackIconSize={20}
                fallbackIconColor={theme.icon}
                fallbackIconBackground={transactionItem.isSelected ? theme.buttonHoveredBG : undefined}
                iconSize="x-small"
            />
        </View>
    );
}

function DateCell({transactionItem, showTooltip, isLargeScreenWidth}: TransactionCellProps) {
    const styles = useThemeStyles();

    const created = TransactionUtils.getCreated(transactionItem);
    const date = DateUtils.formatWithUTCTimeZone(created, DateUtils.doesDateBelongToAPastYear(created) ? CONST.DATE.MONTH_DAY_YEAR_ABBR_FORMAT : CONST.DATE.MONTH_DAY_ABBR_FORMAT);

    return (
        <TextWithTooltip
            shouldShowTooltip={showTooltip}
            text={date}
            style={[styles.lineHeightLarge, styles.pre, styles.justifyContentCenter, isLargeScreenWidth ? undefined : [styles.textMicro, styles.textSupporting]]}
        />
    );
}

function MerchantCell({transactionItem, showTooltip, isLargeScreenWidth}: TransactionCellProps) {
    const styles = useThemeStyles();
    const {translate} = useLocalize();
    const description = TransactionUtils.getDescription(transactionItem);
    let merchantOrDescriptionToDisplay = transactionItem.formattedMerchant;
    if (!merchantOrDescriptionToDisplay && !isLargeScreenWidth) {
        merchantOrDescriptionToDisplay = description;
    }
    let merchant = transactionItem.shouldShowMerchant ? merchantOrDescriptionToDisplay : description;

    if (TransactionUtils.hasReceipt(transactionItem) && TransactionUtils.isReceiptBeingScanned(transactionItem) && transactionItem.shouldShowMerchant) {
        merchant = translate('iou.receiptStatusTitle');
    }
    const merchantToDisplay = StringUtils.getFirstLine(merchant);
    return (
        <TextWithTooltip
            shouldShowTooltip={showTooltip}
            text={merchantToDisplay}
            style={[isLargeScreenWidth ? styles.lineHeightLarge : styles.lh20, styles.pre, styles.justifyContentCenter]}
        />
    );
}

function TotalCell({showTooltip, isLargeScreenWidth, transactionItem}: TotalCellProps) {
    const styles = useThemeStyles();
    const {translate} = useLocalize();
    const currency = TransactionUtils.getCurrency(transactionItem);
    let amount = CurrencyUtils.convertToDisplayString(transactionItem.formattedTotal, currency);

    if (TransactionUtils.hasReceipt(transactionItem) && TransactionUtils.isReceiptBeingScanned(transactionItem)) {
        amount = translate('iou.receiptStatusTitle');
    }

    return (
        <TextWithTooltip
            shouldShowTooltip={showTooltip}
            text={amount}
            style={[styles.optionDisplayName, styles.justifyContentCenter, isLargeScreenWidth ? undefined : styles.textAlignRight]}
        />
    );
}

function TypeCell({transactionItem, isLargeScreenWidth}: TransactionCellProps) {
    const theme = useTheme();
    const typeIcon = getTypeIcon(transactionItem.type);

    return (
        <Icon
            src={typeIcon}
            fill={theme.icon}
            height={isLargeScreenWidth ? 20 : 12}
            width={isLargeScreenWidth ? 20 : 12}
        />
    );
}

function CategoryCell({isLargeScreenWidth, showTooltip, transactionItem}: TransactionCellProps) {
    const styles = useThemeStyles();
    return (
        <TextWithTooltip
            shouldShowTooltip={showTooltip}
            text={transactionItem?.category}
            style={
                isLargeScreenWidth
                    ? [styles.optionDisplayName, styles.lineHeightLarge, styles.pre, styles.justifyContentCenter]
                    : [
                          styles.optionDisplayName,
                          styles.label,
                          styles.pre,
                          styles.justifyContentCenter,
                          styles.textMicro,
                          styles.textSupporting,
                          styles.flexShrink1,
                          styles.textMicro,
                          styles.mnh0,
                      ]
            }
        />
    );
}

function TagCell({isLargeScreenWidth, showTooltip, transactionItem}: TransactionCellProps) {
    const styles = useThemeStyles();
    return isLargeScreenWidth ? (
        <TextWithTooltip
            shouldShowTooltip={showTooltip}
            text={TransactionUtils.getTagForDisplay(transactionItem)}
            style={[styles.optionDisplayName, styles.lineHeightLarge, styles.pre, styles.justifyContentCenter]}
        />
    ) : (
        <TextWithIconCell
            icon={Expensicons.Tag}
            showTooltip={showTooltip}
            text={TransactionUtils.getTagForDisplay(transactionItem)}
            textStyle={[styles.textMicro, styles.mnh0]}
        />
    );
}

function TaxCell({transactionItem, showTooltip}: TransactionCellProps) {
    const styles = useThemeStyles();

    const isFromExpenseReport = transactionItem.reportType === CONST.REPORT.TYPE.EXPENSE;
    const taxAmount = TransactionUtils.getTaxAmount(transactionItem, isFromExpenseReport);
    const currency = TransactionUtils.getCurrency(transactionItem);

    return (
        <TextWithTooltip
            shouldShowTooltip={showTooltip}
            text={CurrencyUtils.convertToDisplayString(taxAmount, currency)}
            style={[styles.optionDisplayName, styles.lineHeightLarge, styles.pre, styles.justifyContentCenter, styles.textAlignRight]}
        />
    );
}

function TransactionListItemRow({
    item,
    showTooltip,
    isDisabled,
    canSelectMultiple,
    onButtonPress,
    onCheckboxPress,
    showItemHeaderOnNarrowLayout = true,
    containerStyle,
    isChildListItem = false,
    isButtonSelected = false,
    shouldShowTransactionCheckbox,
}: TransactionListItemRowProps) {
    const styles = useThemeStyles();
    const {isLargeScreenWidth} = useWindowDimensions();
    const StyleUtils = useStyleUtils();
    const theme = useTheme();

    if (!isLargeScreenWidth) {
        return (
            <View style={containerStyle}>
                {showItemHeaderOnNarrowLayout && (
                    <ExpenseItemHeaderNarrow
                        text={item.text}
                        participantFrom={item.from}
                        participantFromDisplayName={item.formattedFrom}
                        participantTo={item.to}
                        participantToDisplayName={item.formattedTo}
<<<<<<< HEAD
                        onButtonPress={onButtonPress}
                        canSelectMultiple={canSelectMultiple}
                        action={item.action}
                        isSelected={item.isSelected}
                        isDisabled={item.isDisabled}
                        isDisabledCheckbox={item.isDisabledCheckbox}
                        handleCheckboxPress={onCheckboxPress}
=======
                        action={item.action}
                        transactionID={item.transactionID}
                        onButtonPress={onButtonPress}
>>>>>>> c973e622
                    />
                )}

                <View style={[styles.flexRow, styles.justifyContentBetween, styles.alignItemsCenter, styles.gap3]}>
                    {canSelectMultiple && shouldShowTransactionCheckbox && (
                        <PressableWithFeedback
                            accessibilityLabel={item.text ?? ''}
                            role={CONST.ROLE.BUTTON}
                            disabled={isDisabled}
                            onPress={onCheckboxPress}
                            style={[styles.cursorUnset, StyleUtils.getCheckboxPressableStyle(), item.isDisabledCheckbox && styles.cursorDisabled, styles.mr1]}
                        >
                            <View style={[StyleUtils.getCheckboxContainerStyle(20), StyleUtils.getMultiselectListStyles(!!item.isSelected, !!isDisabled)]}>
                                {item.isSelected && (
                                    <Icon
                                        src={Expensicons.Checkmark}
                                        fill={theme.textLight}
                                        height={14}
                                        width={14}
                                    />
                                )}
                            </View>
                        </PressableWithFeedback>
                    )}
                    <ReceiptCell
                        transactionItem={item}
                        isLargeScreenWidth={false}
                        showTooltip={false}
                    />
                    <View style={[styles.flex2, !item.category && styles.justifyContentCenter, styles.gap1]}>
                        <MerchantCell
                            transactionItem={item}
                            showTooltip={showTooltip}
                            isLargeScreenWidth={false}
                        />
                        {item.category && (
                            <View style={[styles.flexRow, styles.flex1, styles.alignItemsEnd]}>
                                <CategoryCell
                                    isLargeScreenWidth={false}
                                    showTooltip={showTooltip}
                                    transactionItem={item}
                                />
                            </View>
                        )}
                    </View>
                    <View style={[styles.alignItemsEnd, styles.flex1, styles.gap1, styles.justifyContentBetween]}>
                        <TotalCell
                            showTooltip={showTooltip}
                            transactionItem={item}
                            isLargeScreenWidth={false}
                            isChildListItem={isChildListItem}
                        />
                        <View style={[styles.flexRow, styles.gap1, styles.justifyContentCenter, styles.alignItemsCenter]}>
                            <TypeCell
                                transactionItem={item}
                                isLargeScreenWidth={false}
                                showTooltip={false}
                            />
                            <DateCell
                                transactionItem={item}
                                showTooltip={showTooltip}
                                isLargeScreenWidth={false}
                            />
                        </View>
                    </View>
                </View>
            </View>
        );
    }

    return (
        <View style={[styles.flex1, styles.flexRow, styles.alignItemsCenter, containerStyle]}>
            {canSelectMultiple && (
                <Checkbox
                    isChecked={item.isSelected}
                    onPress={onCheckboxPress}
                    disabled={!!item.isDisabled || isDisabled}
                    accessibilityLabel={item.text ?? ''}
                    style={[styles.cursorUnset, StyleUtils.getCheckboxPressableStyle(), item.isDisabledCheckbox && styles.cursorDisabled]}
                />
            )}
            <View style={[styles.flex1, styles.flexRow, styles.alignItemsCenter, styles.gap3, canSelectMultiple && styles.pl4]}>
                <View style={[StyleUtils.getSearchTableColumnStyles(CONST.SEARCH.TABLE_COLUMNS.RECEIPT)]}>
                    <ReceiptCell
                        transactionItem={item}
                        isLargeScreenWidth
                        showTooltip={false}
                    />
                </View>
                <View style={[StyleUtils.getSearchTableColumnStyles(CONST.SEARCH.TABLE_COLUMNS.DATE, item.shouldShowYear)]}>
                    <DateCell
                        transactionItem={item}
                        showTooltip={showTooltip}
                        isLargeScreenWidth
                    />
                </View>
                <View style={[StyleUtils.getSearchTableColumnStyles(CONST.SEARCH.TABLE_COLUMNS.MERCHANT)]}>
                    <MerchantCell
                        transactionItem={item}
                        showTooltip={showTooltip}
                        isLargeScreenWidth
                    />
                </View>
                <View style={[StyleUtils.getSearchTableColumnStyles(CONST.SEARCH.TABLE_COLUMNS.FROM)]}>
                    <UserInfoCell
                        participant={item.from}
                        displayName={item.formattedFrom}
                    />
                </View>
                <View style={[StyleUtils.getSearchTableColumnStyles(CONST.SEARCH.TABLE_COLUMNS.FROM)]}>
                    <UserInfoCell
                        participant={item.to}
                        displayName={item.formattedTo}
                    />
                </View>
                {item.shouldShowCategory && (
                    <View style={[StyleUtils.getSearchTableColumnStyles(CONST.SEARCH.TABLE_COLUMNS.CATEGORY)]}>
                        <CategoryCell
                            isLargeScreenWidth
                            showTooltip={showTooltip}
                            transactionItem={item}
                        />
                    </View>
                )}
                {item.shouldShowTag && (
                    <View style={[StyleUtils.getSearchTableColumnStyles(CONST.SEARCH.TABLE_COLUMNS.TAG)]}>
                        <TagCell
                            isLargeScreenWidth
                            showTooltip={showTooltip}
                            transactionItem={item}
                        />
                    </View>
                )}
                {item.shouldShowTax && (
                    <View style={[StyleUtils.getSearchTableColumnStyles(CONST.SEARCH.TABLE_COLUMNS.TAX_AMOUNT)]}>
                        <TaxCell
                            transactionItem={item}
                            isLargeScreenWidth
                            showTooltip={showTooltip}
                        />
                    </View>
                )}

                <View style={[StyleUtils.getSearchTableColumnStyles(CONST.SEARCH.TABLE_COLUMNS.TOTAL_AMOUNT)]}>
                    <TotalCell
                        showTooltip={showTooltip}
                        transactionItem={item}
                        isLargeScreenWidth
                        isChildListItem={isChildListItem}
                    />
                </View>
                <View style={[StyleUtils.getSearchTableColumnStyles(CONST.SEARCH.TABLE_COLUMNS.TYPE)]}>
                    <TypeCell
                        transactionItem={item}
                        isLargeScreenWidth
                        showTooltip={false}
                    />
                </View>
                <View style={[StyleUtils.getSearchTableColumnStyles(CONST.SEARCH.TABLE_COLUMNS.ACTION)]}>
                    <ActionCell
                        action={item.action}
                        transactionID={item.transactionID}
                        isSelected={isButtonSelected}
                        goToItem={onButtonPress}
                    />
                </View>
            </View>
        </View>
    );
}

TransactionListItemRow.displayName = 'TransactionListItemRow';

export default TransactionListItemRow;<|MERGE_RESOLUTION|>--- conflicted
+++ resolved
@@ -259,7 +259,6 @@
                         participantFromDisplayName={item.formattedFrom}
                         participantTo={item.to}
                         participantToDisplayName={item.formattedTo}
-<<<<<<< HEAD
                         onButtonPress={onButtonPress}
                         canSelectMultiple={canSelectMultiple}
                         action={item.action}
@@ -267,11 +266,7 @@
                         isDisabled={item.isDisabled}
                         isDisabledCheckbox={item.isDisabledCheckbox}
                         handleCheckboxPress={onCheckboxPress}
-=======
-                        action={item.action}
                         transactionID={item.transactionID}
-                        onButtonPress={onButtonPress}
->>>>>>> c973e622
                     />
                 )}
 
