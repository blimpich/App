import React from 'react';
import {View} from 'react-native';
import useLocalize from '@hooks/useLocalize';
import useStyleUtils from '@hooks/useStyleUtils';
import useThemeStyles from '@hooks/useThemeStyles';
import useWindowDimensions from '@hooks/useWindowDimensions';
import * as SearchUtils from '@libs/SearchUtils';
import type {SearchColumnType, SortOrder} from '@libs/SearchUtils';
import CONST from '@src/CONST';
import type {TranslationPaths} from '@src/languages/types';
import type * as OnyxTypes from '@src/types/onyx';
import SortableHeaderText from './SortableHeaderText';

type SearchColumnConfig = {
    columnName: SearchColumnType;
    translationKey: TranslationPaths;
    isColumnSortable?: boolean;
    shouldShow: (data: OnyxTypes.SearchResults['data']) => boolean;
};

const SearchColumns: SearchColumnConfig[] = [
    {
        columnName: CONST.SEARCH_TABLE_COLUMNS.RECEIPT,
        translationKey: 'common.receipt',
        shouldShow: () => true,
        isColumnSortable: false,
    },
    {
        columnName: CONST.SEARCH_TABLE_COLUMNS.DATE,
        translationKey: 'common.date',
        shouldShow: () => true,
    },
    {
        columnName: CONST.SEARCH_TABLE_COLUMNS.MERCHANT,
        translationKey: 'common.merchant',
        shouldShow: (data: OnyxTypes.SearchResults['data']) => SearchUtils.getShouldShowMerchant(data),
    },
    {
        columnName: CONST.SEARCH_TABLE_COLUMNS.DESCRIPTION,
        translationKey: 'common.description',
        shouldShow: (data: OnyxTypes.SearchResults['data']) => !SearchUtils.getShouldShowMerchant(data),
    },
    {
        columnName: CONST.SEARCH_TABLE_COLUMNS.FROM,
        translationKey: 'common.from',
        shouldShow: () => true,
    },
    {
        columnName: CONST.SEARCH_TABLE_COLUMNS.TO,
        translationKey: 'common.to',
        shouldShow: () => true,
    },
    {
        columnName: CONST.SEARCH_TABLE_COLUMNS.CATEGORY,
        translationKey: 'common.category',
        shouldShow: () => true,
    },
    {
        columnName: CONST.SEARCH_TABLE_COLUMNS.TAG,
        translationKey: 'common.tag',
        shouldShow: () => true,
    },
    {
        columnName: CONST.SEARCH_TABLE_COLUMNS.TAX_AMOUNT,
        translationKey: 'common.tax',
<<<<<<< HEAD
        shouldShow: () => true,
=======
        shouldShow: (data: OnyxTypes.SearchResults['data']) => SearchUtils.getShouldShowColumn(data, CONST.SEARCH_TABLE_COLUMNS.TAX_AMOUNT),
        isColumnSortable: false,
>>>>>>> 1777d7ec
    },
    {
        columnName: CONST.SEARCH_TABLE_COLUMNS.TOTAL_AMOUNT,
        translationKey: 'common.total',
        shouldShow: () => true,
    },
    {
        columnName: CONST.SEARCH_TABLE_COLUMNS.TYPE,
        translationKey: 'common.type',
        shouldShow: () => true,
        isColumnSortable: false,
    },
    {
        columnName: CONST.SEARCH_TABLE_COLUMNS.ACTION,
        translationKey: 'common.action',
        shouldShow: () => true,
        isColumnSortable: false,
    },
];

type SearchTableHeaderProps = {
    data: OnyxTypes.SearchResults['data'];
    sortBy?: SearchColumnType;
    sortOrder?: SortOrder;
    isSortingAllowed: boolean;
    onSortPress: (column: SearchColumnType, order: SortOrder) => void;
};

function SearchTableHeader({data, sortBy, sortOrder, isSortingAllowed, onSortPress}: SearchTableHeaderProps) {
    const styles = useThemeStyles();
    const StyleUtils = useStyleUtils();
    const {isSmallScreenWidth, isMediumScreenWidth} = useWindowDimensions();
    const {translate} = useLocalize();
    const displayNarrowVersion = isMediumScreenWidth || isSmallScreenWidth;

    if (displayNarrowVersion) {
        return;
    }

    return (
        <View style={[styles.ph5, styles.pb3]}>
            <View style={[styles.flex1, styles.flexRow, styles.gap3, styles.ph4]}>
                {SearchColumns.map(({columnName, translationKey, shouldShow, isColumnSortable}) => {
                    if (!shouldShow(data)) {
                        return null;
                    }

                    const isActive = sortBy === columnName;
                    const textStyle = columnName === CONST.SEARCH_TABLE_COLUMNS.RECEIPT ? StyleUtils.getTextOverflowStyle('clip') : null;
                    const isSortable = isSortingAllowed && isColumnSortable;

                    return (
                        <SortableHeaderText
                            key={translationKey}
                            text={translate(translationKey)}
                            textStyle={textStyle}
                            sortOrder={sortOrder ?? CONST.SORT_ORDER.ASC}
                            isActive={isActive}
                            containerStyle={[StyleUtils.getSearchTableColumnStyles(columnName)]}
                            isSortable={isSortable}
                            onPress={(order: SortOrder) => onSortPress(columnName, order)}
                        />
                    );
                })}
            </View>
        </View>
    );
}

SearchTableHeader.displayName = 'SearchTableHeader';

export default SearchTableHeader;<|MERGE_RESOLUTION|>--- conflicted
+++ resolved
@@ -63,12 +63,8 @@
     {
         columnName: CONST.SEARCH_TABLE_COLUMNS.TAX_AMOUNT,
         translationKey: 'common.tax',
-<<<<<<< HEAD
         shouldShow: () => true,
-=======
-        shouldShow: (data: OnyxTypes.SearchResults['data']) => SearchUtils.getShouldShowColumn(data, CONST.SEARCH_TABLE_COLUMNS.TAX_AMOUNT),
         isColumnSortable: false,
->>>>>>> 1777d7ec
     },
     {
         columnName: CONST.SEARCH_TABLE_COLUMNS.TOTAL_AMOUNT,
