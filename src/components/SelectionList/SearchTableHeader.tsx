import React, {useCallback} from 'react';
import type {SearchColumnType, SearchGroupBy, SortOrder} from '@components/Search/types';
import useResponsiveLayout from '@hooks/useResponsiveLayout';
import useThemeStyles from '@hooks/useThemeStyles';
import CONST from '@src/CONST';
import type {TranslationPaths} from '@src/languages/types';
import type * as OnyxTypes from '@src/types/onyx';
import SortableTableHeader from './SortableTableHeader';
import type {SortableColumnName} from './types';

type SearchColumnConfig = {
    columnName: SearchColumnType;
    translationKey: TranslationPaths;
    isColumnSortable?: boolean;
<<<<<<< HEAD
    canBeMissing?: boolean;
=======
};

const shouldShowColumnConfig: Record<SortableColumnName, ShouldShowSearchColumnFn> = {
    [CONST.SEARCH.TABLE_COLUMNS.RECEIPT]: () => true,
    [CONST.SEARCH.TABLE_COLUMNS.TYPE]: () => true,
    [CONST.SEARCH.TABLE_COLUMNS.DATE]: () => true,
    [CONST.SEARCH.TABLE_COLUMNS.MERCHANT]: (data: OnyxTypes.SearchResults['data']) => getShouldShowMerchant(data),
    [CONST.SEARCH.TABLE_COLUMNS.DESCRIPTION]: (data: OnyxTypes.SearchResults['data']) => !getShouldShowMerchant(data),
    [CONST.SEARCH.TABLE_COLUMNS.FROM]: () => true,
    [CONST.SEARCH.TABLE_COLUMNS.TO]: () => true,
    [CONST.SEARCH.TABLE_COLUMNS.CATEGORY]: (data, metadata) => metadata?.columnsToShow?.shouldShowCategoryColumn ?? false,
    [CONST.SEARCH.TABLE_COLUMNS.TAG]: (data, metadata) => metadata?.columnsToShow?.shouldShowTagColumn ?? false,
    [CONST.SEARCH.TABLE_COLUMNS.TAX_AMOUNT]: (data, metadata) => metadata?.columnsToShow?.shouldShowTaxColumn ?? false,
    [CONST.SEARCH.TABLE_COLUMNS.TOTAL_AMOUNT]: () => true,
    [CONST.SEARCH.TABLE_COLUMNS.ACTION]: () => true,
    [CONST.SEARCH.TABLE_COLUMNS.TITLE]: () => true,
    [CONST.SEARCH.TABLE_COLUMNS.ASSIGNEE]: () => true,
    [CONST.SEARCH.TABLE_COLUMNS.IN]: () => true,
    [CONST.SEARCH.TABLE_COLUMNS.CARD]: () => false,
    [CONST.SEARCH.TABLE_COLUMNS.WITHDRAWAL_ID]: () => false,
    // This column is never displayed on Search
    [CONST.REPORT.TRANSACTION_LIST.COLUMNS.COMMENTS]: () => false,
>>>>>>> c2e20a7b
};

const expenseHeaders: SearchColumnConfig[] = [
    {
        columnName: CONST.SEARCH.TABLE_COLUMNS.RECEIPT,
        translationKey: 'common.receipt',
        isColumnSortable: false,
    },
    {
        columnName: CONST.SEARCH.TABLE_COLUMNS.TYPE,
        translationKey: 'common.type',
        isColumnSortable: false,
    },
    {
        columnName: CONST.SEARCH.TABLE_COLUMNS.DATE,
        translationKey: 'common.date',
    },
    {
        columnName: CONST.SEARCH.TABLE_COLUMNS.MERCHANT,
        translationKey: 'common.merchant',
        canBeMissing: true,
    },
    {
        columnName: CONST.SEARCH.TABLE_COLUMNS.DESCRIPTION,
        translationKey: 'common.description',
        canBeMissing: true,
    },
    {
        columnName: CONST.SEARCH.TABLE_COLUMNS.FROM,
        translationKey: 'common.from',
        canBeMissing: true,
    },
    {
        columnName: CONST.SEARCH.TABLE_COLUMNS.TO,
        translationKey: 'common.to',
        canBeMissing: true,
    },
    {
        columnName: CONST.SEARCH.TABLE_COLUMNS.CARD,
        translationKey: 'common.card',
    },
    {
        columnName: CONST.SEARCH.TABLE_COLUMNS.CATEGORY,
        translationKey: 'common.category',
        canBeMissing: true,
    },
    {
        columnName: CONST.SEARCH.TABLE_COLUMNS.TAG,
        translationKey: 'common.tag',
        canBeMissing: true,
    },
    {
        columnName: CONST.SEARCH.TABLE_COLUMNS.WITHDRAWAL_ID,
        translationKey: 'common.withdrawalID',
    },
    {
        columnName: CONST.SEARCH.TABLE_COLUMNS.TAX_AMOUNT,
        translationKey: 'common.tax',
        isColumnSortable: false,
        canBeMissing: true,
    },
    {
        columnName: CONST.SEARCH.TABLE_COLUMNS.TOTAL_AMOUNT,
        translationKey: 'common.total',
    },
    {
        columnName: CONST.SEARCH.TABLE_COLUMNS.ACTION,
        translationKey: 'common.action',
        isColumnSortable: false,
    },
];

const taskHeaders: SearchColumnConfig[] = [
    {
        columnName: CONST.SEARCH.TABLE_COLUMNS.DATE,
        translationKey: 'common.date',
        canBeMissing: false,
    },
    {
        columnName: CONST.SEARCH.TABLE_COLUMNS.TITLE,
        translationKey: 'common.title',
        canBeMissing: false,
    },
    {
        columnName: CONST.SEARCH.TABLE_COLUMNS.DESCRIPTION,
        translationKey: 'common.description',
        canBeMissing: false,
    },
    {
        columnName: CONST.SEARCH.TABLE_COLUMNS.FROM,
        translationKey: 'common.from',
        canBeMissing: false,
    },
    {
        columnName: CONST.SEARCH.TABLE_COLUMNS.IN,
        translationKey: 'common.sharedIn',
        isColumnSortable: false,
        canBeMissing: false,
    },
    {
        columnName: CONST.SEARCH.TABLE_COLUMNS.ASSIGNEE,
        translationKey: 'common.assignee',
        canBeMissing: false,
    },
    {
        columnName: CONST.SEARCH.TABLE_COLUMNS.ACTION,
        translationKey: 'common.action',
        isColumnSortable: false,
        canBeMissing: false,
    },
];

const SearchColumns = {
    [CONST.SEARCH.DATA_TYPES.EXPENSE]: expenseHeaders,
    [CONST.SEARCH.DATA_TYPES.INVOICE]: expenseHeaders,
    [CONST.SEARCH.DATA_TYPES.TRIP]: expenseHeaders,
    [CONST.SEARCH.DATA_TYPES.TASK]: taskHeaders,
    [CONST.SEARCH.DATA_TYPES.CHAT]: null,
};

type SearchTableHeaderProps = {
    columns: SortableColumnName[];
    metadata: OnyxTypes.SearchResults['search'];
    sortBy?: SearchColumnType;
    sortOrder?: SortOrder;
    onSortPress: (column: SearchColumnType, order: SortOrder) => void;
    shouldShowYear: boolean;
    isAmountColumnWide: boolean;
    isTaxAmountColumnWide: boolean;
    shouldShowSorting: boolean;
    canSelectMultiple: boolean;
    groupBy: SearchGroupBy | undefined;
};

function SearchTableHeader({
    columns,
    metadata,
    sortBy,
    sortOrder,
    onSortPress,
    shouldShowYear,
    shouldShowSorting,
    canSelectMultiple,
    isAmountColumnWide,
    isTaxAmountColumnWide,
    groupBy,
}: SearchTableHeaderProps) {
    const styles = useThemeStyles();
    // eslint-disable-next-line rulesdir/prefer-shouldUseNarrowLayout-instead-of-isSmallScreenWidth
    const {isSmallScreenWidth, isMediumScreenWidth} = useResponsiveLayout();
    const displayNarrowVersion = isMediumScreenWidth || isSmallScreenWidth;

    const shouldShowColumn = useCallback(
        (columnName: SortableColumnName) => {
            if (groupBy === CONST.SEARCH.GROUP_BY.FROM) {
                return columnName === CONST.SEARCH.TABLE_COLUMNS.FROM || columnName === CONST.SEARCH.TABLE_COLUMNS.TOTAL_AMOUNT || columnName === CONST.SEARCH.TABLE_COLUMNS.ACTION;
            }
            if (groupBy === CONST.SEARCH.GROUP_BY.CARD) {
                return columnName === CONST.SEARCH.TABLE_COLUMNS.CARD || columnName === CONST.SEARCH.TABLE_COLUMNS.TOTAL_AMOUNT || columnName === CONST.SEARCH.TABLE_COLUMNS.ACTION;
            }
            if (groupBy === CONST.SEARCH.GROUP_BY.WITHDRAWAL_ID) {
                return columnName === CONST.SEARCH.TABLE_COLUMNS.WITHDRAWAL_ID || columnName === CONST.SEARCH.TABLE_COLUMNS.TOTAL_AMOUNT || columnName === CONST.SEARCH.TABLE_COLUMNS.ACTION;
            }

            return columns.includes(columnName);
        },
        [columns, groupBy],
    );

    if (displayNarrowVersion) {
        return;
    }

    const columnConfig = SearchColumns[metadata.type];

    if (!columnConfig) {
        return;
    }

    return (
        <SortableTableHeader
            columns={columnConfig}
            shouldShowColumn={shouldShowColumn}
            dateColumnSize={shouldShowYear ? CONST.SEARCH.TABLE_COLUMN_SIZES.WIDE : CONST.SEARCH.TABLE_COLUMN_SIZES.NORMAL}
            amountColumnSize={isAmountColumnWide ? CONST.SEARCH.TABLE_COLUMN_SIZES.WIDE : CONST.SEARCH.TABLE_COLUMN_SIZES.NORMAL}
            taxAmountColumnSize={isTaxAmountColumnWide ? CONST.SEARCH.TABLE_COLUMN_SIZES.WIDE : CONST.SEARCH.TABLE_COLUMN_SIZES.NORMAL}
            shouldShowSorting={shouldShowSorting}
            sortBy={sortBy}
            sortOrder={sortOrder}
            // Don't butt up against the 'select all' checkbox if present
            containerStyles={canSelectMultiple && [styles.pl4]}
            onSortPress={(columnName, order) => {
                if (columnName === CONST.REPORT.TRANSACTION_LIST.COLUMNS.COMMENTS) {
                    return;
                }
                onSortPress(columnName, order);
            }}
        />
    );
}

SearchTableHeader.displayName = 'SearchTableHeader';
export {expenseHeaders};
export default SearchTableHeader;<|MERGE_RESOLUTION|>--- conflicted
+++ resolved
@@ -12,32 +12,7 @@
     columnName: SearchColumnType;
     translationKey: TranslationPaths;
     isColumnSortable?: boolean;
-<<<<<<< HEAD
     canBeMissing?: boolean;
-=======
-};
-
-const shouldShowColumnConfig: Record<SortableColumnName, ShouldShowSearchColumnFn> = {
-    [CONST.SEARCH.TABLE_COLUMNS.RECEIPT]: () => true,
-    [CONST.SEARCH.TABLE_COLUMNS.TYPE]: () => true,
-    [CONST.SEARCH.TABLE_COLUMNS.DATE]: () => true,
-    [CONST.SEARCH.TABLE_COLUMNS.MERCHANT]: (data: OnyxTypes.SearchResults['data']) => getShouldShowMerchant(data),
-    [CONST.SEARCH.TABLE_COLUMNS.DESCRIPTION]: (data: OnyxTypes.SearchResults['data']) => !getShouldShowMerchant(data),
-    [CONST.SEARCH.TABLE_COLUMNS.FROM]: () => true,
-    [CONST.SEARCH.TABLE_COLUMNS.TO]: () => true,
-    [CONST.SEARCH.TABLE_COLUMNS.CATEGORY]: (data, metadata) => metadata?.columnsToShow?.shouldShowCategoryColumn ?? false,
-    [CONST.SEARCH.TABLE_COLUMNS.TAG]: (data, metadata) => metadata?.columnsToShow?.shouldShowTagColumn ?? false,
-    [CONST.SEARCH.TABLE_COLUMNS.TAX_AMOUNT]: (data, metadata) => metadata?.columnsToShow?.shouldShowTaxColumn ?? false,
-    [CONST.SEARCH.TABLE_COLUMNS.TOTAL_AMOUNT]: () => true,
-    [CONST.SEARCH.TABLE_COLUMNS.ACTION]: () => true,
-    [CONST.SEARCH.TABLE_COLUMNS.TITLE]: () => true,
-    [CONST.SEARCH.TABLE_COLUMNS.ASSIGNEE]: () => true,
-    [CONST.SEARCH.TABLE_COLUMNS.IN]: () => true,
-    [CONST.SEARCH.TABLE_COLUMNS.CARD]: () => false,
-    [CONST.SEARCH.TABLE_COLUMNS.WITHDRAWAL_ID]: () => false,
-    // This column is never displayed on Search
-    [CONST.REPORT.TRANSACTION_LIST.COLUMNS.COMMENTS]: () => false,
->>>>>>> c2e20a7b
 };
 
 const expenseHeaders: SearchColumnConfig[] = [
