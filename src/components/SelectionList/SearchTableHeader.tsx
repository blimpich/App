import React, {useCallback} from 'react';
import type {SearchColumnType, SortOrder} from '@components/Search/types';
import useResponsiveLayout from '@hooks/useResponsiveLayout';
import useThemeStyles from '@hooks/useThemeStyles';
import {getShouldShowMerchant} from '@libs/SearchUIUtils';
import CONST from '@src/CONST';
import type {TranslationPaths} from '@src/languages/types';
import type * as OnyxTypes from '@src/types/onyx';
import SortableTableHeader from './SortableTableHeader';
import type {SortableColumnName} from './types';

type ShouldShowSearchColumnFn = (data: OnyxTypes.SearchResults['data'], metadata: OnyxTypes.SearchResults['search']) => boolean;

type SearchColumnConfig = {
    columnName: SearchColumnType;
    translationKey: TranslationPaths;
    isColumnSortable?: boolean;
};

const shouldShowColumnConfig: Record<SortableColumnName, ShouldShowSearchColumnFn> = {
    [CONST.SEARCH.TABLE_COLUMNS.RECEIPT]: () => true,
    [CONST.SEARCH.TABLE_COLUMNS.TYPE]: () => true,
    [CONST.SEARCH.TABLE_COLUMNS.DATE]: () => true,
    [CONST.SEARCH.TABLE_COLUMNS.MERCHANT]: (data: OnyxTypes.SearchResults['data']) => getShouldShowMerchant(data),
    [CONST.SEARCH.TABLE_COLUMNS.DESCRIPTION]: (data: OnyxTypes.SearchResults['data']) => !getShouldShowMerchant(data),
    [CONST.SEARCH.TABLE_COLUMNS.FROM]: () => true,
    [CONST.SEARCH.TABLE_COLUMNS.TO]: () => true,
    [CONST.SEARCH.TABLE_COLUMNS.CATEGORY]: (data, metadata) => metadata?.columnsToShow?.shouldShowCategoryColumn ?? false,
    [CONST.SEARCH.TABLE_COLUMNS.TAG]: (data, metadata) => metadata?.columnsToShow?.shouldShowTagColumn ?? false,
    [CONST.SEARCH.TABLE_COLUMNS.TAX_AMOUNT]: (data, metadata) => metadata?.columnsToShow?.shouldShowTaxColumn ?? false,
    [CONST.SEARCH.TABLE_COLUMNS.TOTAL_AMOUNT]: () => true,
    [CONST.SEARCH.TABLE_COLUMNS.ACTION]: () => true,
    // This column is never displayed on Search
    [CONST.REPORT.TRANSACTION_LIST.COLUMNS.COMMENTS]: () => false,
    [CONST.SEARCH.TABLE_COLUMNS.EXPAND]: () => true,
};

const expenseHeaders: SearchColumnConfig[] = [
    {
        columnName: CONST.SEARCH.TABLE_COLUMNS.RECEIPT,
        translationKey: 'common.receipt',
        isColumnSortable: false,
    },
    {
        columnName: CONST.SEARCH.TABLE_COLUMNS.TYPE,
        translationKey: 'common.type',
        isColumnSortable: false,
    },
    {
        columnName: CONST.SEARCH.TABLE_COLUMNS.DATE,
        translationKey: 'common.date',
    },
    {
        columnName: CONST.SEARCH.TABLE_COLUMNS.MERCHANT,
        translationKey: 'common.merchant',
    },
    {
        columnName: CONST.SEARCH.TABLE_COLUMNS.DESCRIPTION,
        translationKey: 'common.description',
    },
    {
        columnName: CONST.SEARCH.TABLE_COLUMNS.FROM,
        translationKey: 'common.from',
    },
    {
        columnName: CONST.SEARCH.TABLE_COLUMNS.TO,
        translationKey: 'common.to',
    },
    {
        columnName: CONST.SEARCH.TABLE_COLUMNS.CATEGORY,
        translationKey: 'common.category',
    },
    {
        columnName: CONST.SEARCH.TABLE_COLUMNS.TAG,
        translationKey: 'common.tag',
    },
    {
        columnName: CONST.SEARCH.TABLE_COLUMNS.TAX_AMOUNT,
        translationKey: 'common.tax',
        isColumnSortable: false,
    },
    {
        columnName: CONST.SEARCH.TABLE_COLUMNS.TOTAL_AMOUNT,
        translationKey: 'common.total',
    },
    {
        columnName: CONST.SEARCH.TABLE_COLUMNS.ACTION,
        translationKey: 'common.action',
        isColumnSortable: false,
    },
];

const SearchColumns = {
    [CONST.SEARCH.DATA_TYPES.EXPENSE]: expenseHeaders,
    [CONST.SEARCH.DATA_TYPES.INVOICE]: expenseHeaders,
    [CONST.SEARCH.DATA_TYPES.TRIP]: expenseHeaders,
    [CONST.SEARCH.DATA_TYPES.CHAT]: null,
};

type SearchTableHeaderProps = {
    data: OnyxTypes.SearchResults['data'];
    metadata: OnyxTypes.SearchResults['search'];
    sortBy?: SearchColumnType;
    sortOrder?: SortOrder;
    onSortPress: (column: SearchColumnType, order: SortOrder) => void;
    shouldShowYear: boolean;
    shouldShowSorting: boolean;
<<<<<<< HEAD
    canSelectMultiple: boolean;
    shouldShowExpand?: boolean;
};

function SearchTableHeader({data, metadata, sortBy, sortOrder, onSortPress, shouldShowYear, shouldShowSorting, canSelectMultiple, shouldShowExpand = false}: SearchTableHeaderProps) {
=======
};

function SearchTableHeader({data, metadata, sortBy, sortOrder, onSortPress, shouldShowYear, shouldShowSorting}: SearchTableHeaderProps) {
>>>>>>> 3f70f73d
    const styles = useThemeStyles();
    // eslint-disable-next-line rulesdir/prefer-shouldUseNarrowLayout-instead-of-isSmallScreenWidth
    const {isSmallScreenWidth, isMediumScreenWidth} = useResponsiveLayout();
    const displayNarrowVersion = isMediumScreenWidth || isSmallScreenWidth;

    const shouldShowColumn = useCallback(
        (columnName: SortableColumnName) => {
            const shouldShowFun = shouldShowColumnConfig[columnName];
            return shouldShowFun?.(data, metadata);
        },
        [data, metadata],
    );

    if (displayNarrowVersion) {
        return;
    }

    if (!SearchColumns[metadata.type]) {
        return;
    }

    const columnConfig = [...(SearchColumns[metadata.type] ?? []), ...(shouldShowExpand ? [{
        columnName: CONST.SEARCH.TABLE_COLUMNS.EXPAND,
        translationKey: undefined,
        isColumnSortable: false,
    }] : [])];

    return (
        <SortableTableHeader
            columns={columnConfig}
            shouldShowColumn={shouldShowColumn}
            dateColumnSize={shouldShowYear ? CONST.SEARCH.TABLE_COLUMN_SIZES.WIDE : CONST.SEARCH.TABLE_COLUMN_SIZES.NORMAL}
            shouldShowSorting={shouldShowSorting}
            sortBy={sortBy}
            sortOrder={sortOrder}
            containerStyles={styles.pl4}
            onSortPress={(columnName, order) => {
                if (columnName === CONST.REPORT.TRANSACTION_LIST.COLUMNS.COMMENTS) {
                    return;
                }
                onSortPress(columnName, order);
            }}
        />
    );
}

SearchTableHeader.displayName = 'SearchTableHeader';

export default SearchTableHeader;<|MERGE_RESOLUTION|>--- conflicted
+++ resolved
@@ -105,17 +105,10 @@
     onSortPress: (column: SearchColumnType, order: SortOrder) => void;
     shouldShowYear: boolean;
     shouldShowSorting: boolean;
-<<<<<<< HEAD
-    canSelectMultiple: boolean;
     shouldShowExpand?: boolean;
 };
 
-function SearchTableHeader({data, metadata, sortBy, sortOrder, onSortPress, shouldShowYear, shouldShowSorting, canSelectMultiple, shouldShowExpand = false}: SearchTableHeaderProps) {
-=======
-};
-
-function SearchTableHeader({data, metadata, sortBy, sortOrder, onSortPress, shouldShowYear, shouldShowSorting}: SearchTableHeaderProps) {
->>>>>>> 3f70f73d
+function SearchTableHeader({data, metadata, sortBy, sortOrder, onSortPress, shouldShowYear, shouldShowSorting, shouldShowExpand = false}: SearchTableHeaderProps) {
     const styles = useThemeStyles();
     // eslint-disable-next-line rulesdir/prefer-shouldUseNarrowLayout-instead-of-isSmallScreenWidth
     const {isSmallScreenWidth, isMediumScreenWidth} = useResponsiveLayout();
@@ -137,11 +130,18 @@
         return;
     }
 
-    const columnConfig = [...(SearchColumns[metadata.type] ?? []), ...(shouldShowExpand ? [{
-        columnName: CONST.SEARCH.TABLE_COLUMNS.EXPAND,
-        translationKey: undefined,
-        isColumnSortable: false,
-    }] : [])];
+    const columnConfig = [
+        ...(SearchColumns[metadata.type] ?? []),
+        ...(shouldShowExpand
+            ? [
+                  {
+                      columnName: CONST.SEARCH.TABLE_COLUMNS.EXPAND,
+                      translationKey: undefined,
+                      isColumnSortable: false,
+                  },
+              ]
+            : []),
+    ];
 
     return (
         <SortableTableHeader
