--- conflicted
+++ resolved
@@ -140,14 +140,9 @@
                             inputStyle={[styles.optionRowAmountInput, styles.lineHeightUndefined]}
                             containerStyle={[styles.textInputContainer, styles.pl2, styles.pr1]}
                             touchableInputWrapperStyle={[styles.ml3]}
-<<<<<<< HEAD
-                            maxLength={formattedOriginalAmount.length}
-                            contentWidth={formattedOriginalAmount.length * 8}
-                            shouldApplyPaddingToContainer
-=======
                             maxLength={formattedOriginalAmount.length + 1}
                             contentWidth={(formattedOriginalAmount.length + 1) * 8}
->>>>>>> ebde5945
+                            shouldApplyPaddingToContainer
                         />
                     </View>
                     <View style={[styles.popoverMenuIcon, styles.pointerEventsAuto]}>
