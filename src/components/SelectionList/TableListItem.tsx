--- conflicted
+++ resolved
@@ -30,13 +30,8 @@
     return (
         <BaseListItem
             item={item}
-<<<<<<< HEAD
-            pressableStyle={[[styles.selectionListPressableItemWrapper, item.isSelected && styles.activeComponentBG, isFocused && styles.activeComponentBG]]}
-            wrapperStyle={[styles.flexRow, styles.flex1, styles.justifyContentBetween, styles.userSelectNone, styles.alignItemsCenter, isFocused && styles.sidebarLinkActive]}
-=======
-            pressableStyle={[[styles.selectionListPressableItemWrapper, isFocused && styles.sidebarLinkActive]]}
+            pressableStyle={[[styles.selectionListPressableItemWrapper, item.isSelected && styles.activeComponentBG, isFocused && styles.sidebarLinkActive]]}
             wrapperStyle={[styles.flexRow, styles.flex1, styles.justifyContentBetween, styles.userSelectNone, styles.alignItemsCenter]}
->>>>>>> 48657b48
             selectMultipleStyle={[StyleUtils.getCheckboxContainerStyle(20), StyleUtils.getMultiselectListStyles(!!item.isSelected, !!item.isDisabled)]}
             isFocused={isFocused}
             isDisabled={isDisabled}
