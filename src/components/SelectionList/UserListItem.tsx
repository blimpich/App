--- conflicted
+++ resolved
@@ -35,11 +35,8 @@
     wrapperStyle,
     pressableStyle,
     shouldUseDefaultRightHandSideCheckmark,
-<<<<<<< HEAD
+    forwardedFSClass,
     accessibilityState,
-=======
-    forwardedFSClass,
->>>>>>> 3938e139
 }: UserListItemProps<TItem>) {
     const styles = useThemeStyles();
     const theme = useTheme();
