--- conflicted
+++ resolved
@@ -473,11 +473,7 @@
 
 type TransactionGroupListItemProps<TItem extends ListItem> = ListItemProps<TItem> & {
     groupBy?: SearchGroupBy;
-<<<<<<< HEAD
-=======
-    policies?: OnyxCollection<Policy>;
     columns?: SortableColumnName[];
->>>>>>> 60677bcb
 };
 
 type ChatListItemProps<TItem extends ListItem> = ListItemProps<TItem> & {
