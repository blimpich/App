import type {ForwardedRef, JSXElementConstructor, MutableRefObject, ReactElement, ReactNode} from 'react';
import type {
    GestureResponderEvent,
    InputModeOptions,
    LayoutChangeEvent,
    NativeScrollEvent,
    NativeSyntheticEvent,
    ScrollViewProps,
    SectionListData,
    StyleProp,
    TargetedEvent,
    TextInput,
    TextInputFocusEventData,
    TextStyle,
    ViewStyle,
} from 'react-native';
import type {OnyxCollection, OnyxEntry} from 'react-native-onyx';
import type {AnimatedStyle} from 'react-native-reanimated';
import type {SearchRouterItem} from '@components/Search/SearchAutocompleteList';
import type {SearchColumnType, SearchGroupBy, SearchQueryJSON} from '@components/Search/types';
import type {BrickRoad} from '@libs/WorkspacesSettingsUtils';
import type UnreportedExpenseListItem from '@pages/UnreportedExpenseListItem';
import type SpendCategorySelectorListItem from '@pages/workspace/categories/SpendCategorySelectorListItem';
// eslint-disable-next-line no-restricted-imports
import type CursorStyles from '@styles/utils/cursor/types';
import type CONST from '@src/CONST';
import type {PersonalDetailsList, Policy, Report, TransactionViolation} from '@src/types/onyx';
import type {Attendee, SplitExpense} from '@src/types/onyx/IOU';
import type {Errors, Icon, PendingAction} from '@src/types/onyx/OnyxCommon';
import type {
    SearchCardGroup,
    SearchMemberGroup,
    SearchPersonalDetails,
    SearchReport,
    SearchReportAction,
    SearchTask,
    SearchTransaction,
    SearchWithdrawalIDGroup,
} from '@src/types/onyx/SearchResults';
import type {ReceiptErrors} from '@src/types/onyx/Transaction';
import type Transaction from '@src/types/onyx/Transaction';
import type ChildrenProps from '@src/types/utils/ChildrenProps';
import type IconAsset from '@src/types/utils/IconAsset';
import type ChatListItem from './ChatListItem';
import type InviteMemberListItem from './InviteMemberListItem';
import type RadioListItem from './RadioListItem';
import type SearchQueryListItem from './Search/SearchQueryListItem';
import type TransactionGroupListItem from './Search/TransactionGroupListItem';
import type TransactionListItem from './Search/TransactionListItem';
import type TableListItem from './TableListItem';
import type TravelDomainListItem from './TravelDomainListItem';
import type UserListItem from './UserListItem';

type TRightHandSideComponent<TItem extends ListItem> = {
    /** Component to display on the right side */
    rightHandSideComponent?: ((item: TItem, isFocused?: boolean) => ReactElement | null | undefined) | ReactElement | null;
};

type CommonListItemProps<TItem extends ListItem> = {
    /** Whether this item is focused (for arrow key controls) */
    isFocused?: boolean;

    /** Whether this item is disabled */
    isDisabled?: boolean | null;

    /** Whether this item should show Tooltip */
    showTooltip: boolean;

    /** Whether to use the Checkbox (multiple selection) instead of the Checkmark (single selection) */
    canSelectMultiple?: boolean;

    /** Callback to fire when the item is pressed */
    onSelectRow: (item: TItem) => void;

    /** Callback to fire when a checkbox is pressed */
    onCheckboxPress?: (item: TItem, itemTransactions?: TransactionListItemType[]) => void;

    /** Callback to fire when an error is dismissed */
    onDismissError?: (item: TItem) => void;

    /** Styles for the pressable component */
    pressableStyle?: StyleProp<ViewStyle>;

    /** Styles for the pressable component wrapper view */
    pressableWrapperStyle?: StyleProp<AnimatedStyle<ViewStyle>>;

    /** Styles for the wrapper view */
    wrapperStyle?: StyleProp<ViewStyle>;

    /** Styles for the container view */
    containerStyle?: StyleProp<ViewStyle>;

    /** Styles for the checkbox wrapper view if select multiple option is on */
    selectMultipleStyle?: StyleProp<ViewStyle>;

    /** Whether to wrap long text up to 2 lines */
    isMultilineSupported?: boolean;

    /** Whether to wrap the alternate text up to 2 lines */
    isAlternateTextMultilineSupported?: boolean;

    /** Number of lines to show for alternate text */
    alternateTextNumberOfLines?: number;

    /** Handles what to do when the item is focused */
    onFocus?: ListItemFocusEventHandler;

    /** Callback to fire when the item is long pressed */
    onLongPressRow?: (item: TItem) => void;
} & TRightHandSideComponent<TItem>;

type ListItemFocusEventHandler = (event: NativeSyntheticEvent<ExtendedTargetedEvent>) => void;

type ExtendedTargetedEvent = TargetedEvent & {
    /** Provides information about the input device responsible for the event, or null if triggered programmatically, available in some browsers */
    sourceCapabilities?: {
        /** A boolean value that indicates whether the device dispatches touch events. */
        firesTouchEvents: boolean;
    };
};

type ListItem<K extends string | number = string> = {
    /** Text to display */
    text?: string;

    /** Alternate text to display */
    alternateText?: string | null;

    /** Key used internally by React */
    keyForList?: K | null;

    /** Whether this option is selected */
    isSelected?: boolean;

    /** Whether the option can show both selected and error indicators */
    canShowSeveralIndicators?: boolean;

    /** Whether the checkbox should be disabled */
    isDisabledCheckbox?: boolean;

    /** Whether this option is disabled for selection */
    isDisabled?: boolean | null;

    /** Whether this item should be interactive at all */
    isInteractive?: boolean;

    /** List title is bold by default. Use this props to customize it */
    isBold?: boolean;

    /** User accountID */
    accountID?: number | null;

    /** User login */
    login?: string | null;

    /** Element to show on the left side of the item */
    leftElement?: ReactNode;

    /** Element to show on the right side of the item */
    rightElement?: ReactNode;

    /** Icons for the user (can be multiple if it's a Workspace) */
    icons?: Icon[];

    /** Errors that this user may contain */
    errors?: Errors;

    /** The type of action that's pending  */
    pendingAction?: PendingAction;

    invitedSecondaryLogin?: string;

    /** Represents the index of the section it came from  */
    sectionIndex?: number;

    /** Represents the index of the option within the section it came from */
    index?: number;

    /** ID of the report */
    reportID?: string;

    /** ID of the policy */
    policyID?: string;

    /** ID of the group */
    groupID?: string;

    /** ID of the category */
    categoryID?: string;

    /** Whether this option should show subscript */
    shouldShowSubscript?: boolean | null;

    /** Whether to wrap long text up to 2 lines */
    isMultilineSupported?: boolean;

    /** Whether to wrap the alternate text up to 2 lines */
    isAlternateTextMultilineSupported?: boolean;

    /** The search value from the selection list */
    searchText?: string | null;

    /** What text to show inside the badge (if none present the badge will be omitted) */
    badgeText?: string;

    /** Whether the brick road indicator should be shown */
    brickRoadIndicator?: BrickRoad | '' | null;

    /** Element to render below the ListItem */
    footerContent?: ReactNode;

    /** Whether item pressable wrapper should be focusable */
    tabIndex?: 0 | -1;

    /** The style to override the cursor appearance */
    cursorStyle?: CursorStyles[keyof CursorStyles];

    /** Determines whether the newly added item should animate in / highlight */
    shouldAnimateInHighlight?: boolean;

    /** The style to override the default appearance */
    itemStyle?: StyleProp<ViewStyle>;

    /** Boolean whether to display the right icon */
    shouldShowRightIcon?: boolean;

    /** Whether product training tooltips can be displayed */
    canShowProductTrainingTooltip?: boolean;

    /** Used to initiate payment from search page */
    hash?: number;
};

type TransactionListItemType = ListItem &
    SearchTransaction & {
        /** Report to which the transaction belongs */
        report: Report;

        /** The personal details of the user requesting money */
        from: SearchPersonalDetails;

        /** The personal details of the user paying the request */
        to: SearchPersonalDetails;

        /** final and formatted "from" value used for displaying and sorting */
        formattedFrom: string;

        /** final and formatted "to" value used for displaying and sorting */
        formattedTo: string;

        /** final and formatted "total" value used for displaying and sorting */
        formattedTotal: number;

        /** final and formatted "merchant" value used for displaying and sorting */
        formattedMerchant: string;

        /** final "date" value used for sorting */
        date: string;

        /** Whether we should show the merchant column */
        shouldShowMerchant: boolean;

        /** Whether we should show the transaction year.
         * This is true if at least one transaction in the dataset was created in past years
         */
        shouldShowYear: boolean;

        isAmountColumnWide: boolean;

        isTaxAmountColumnWide: boolean;

        /** Key used internally by React */
        keyForList: string;

        /** The name of the file used for a receipt */
        filename?: string;

        /** Attendees in the transaction */
        attendees?: Attendee[];

        /** Precomputed violations */
        violations?: TransactionViolation[];

        /** The CC for this transaction */
        cardID?: number;

        /** The display name of the purchaser card, if any */
        cardName?: string;
    };

type ReportActionListItemType = ListItem &
    SearchReportAction & {
        /** The personal details of the user posting comment */
        from: SearchPersonalDetails;

        /** final and formatted "from" value used for displaying and sorting */
        formattedFrom: string;

        /** final "date" value used for sorting */
        date: string;

        /** Key used internally by React */
        keyForList: string;
    };

type TaskListItemType = ListItem &
    SearchTask & {
        /** The personal details of the user who is assigned to the task */
        assignee: SearchPersonalDetails;

        /** The personal details of the user who created the task */
        createdBy: SearchPersonalDetails;

        /** final and formatted "assignee" value used for displaying and sorting */
        formattedAssignee: string;

        /** final and formatted "createdBy" value used for displaying and sorting */
        formattedCreatedBy: string;

        /** The name of the parent report room */
        parentReportName?: string;

        /** The icon of the parent  report room */
        parentReportIcon?: Icon;

        /** The report details of the task */
        report?: Report;

        /** Key used internally by React */
        keyForList: string;

        /**
         * Whether we should show the task year.
         * This is true if at least one task in the dataset was created in past years
         */
        shouldShowYear: boolean;
    };

type TransactionGroupListItemType = ListItem & {
    /** List of grouped transactions */
    transactions: TransactionListItemType[];

    /** The hash of the query to get the transactions data */
    transactionsQueryJSON?: SearchQueryJSON;
};

type TransactionReportGroupListItemType = TransactionGroupListItemType & {groupedBy: typeof CONST.SEARCH.GROUP_BY.REPORTS} & SearchReport & {
        /** The personal details of the user requesting money */
        from: SearchPersonalDetails;

        /** The personal details of the user paying the request */
        to: SearchPersonalDetails;
    };

type TransactionMemberGroupListItemType = TransactionGroupListItemType & {groupedBy: typeof CONST.SEARCH.GROUP_BY.FROM} & SearchPersonalDetails & SearchMemberGroup;

type TransactionCardGroupListItemType = TransactionGroupListItemType & {groupedBy: typeof CONST.SEARCH.GROUP_BY.CARD} & SearchPersonalDetails & SearchCardGroup;

type TransactionWithdrawalIDGroupListItemType = TransactionGroupListItemType & {groupedBy: typeof CONST.SEARCH.GROUP_BY.WITHDRAWAL_ID} & SearchWithdrawalIDGroup;

type ListItemProps<TItem extends ListItem> = CommonListItemProps<TItem> & {
    /** The section list item */
    item: TItem;

    /** Additional styles to apply to text */
    style?: StyleProp<TextStyle>;

    /** Is item hovered */
    isHovered?: boolean;

    /** Whether the default focus should be prevented on row selection */
    shouldPreventDefaultFocusOnSelectRow?: boolean;

    /** Prevent the submission of the list item when enter key is pressed */
    shouldPreventEnterKeySubmit?: boolean;

    /** Key used internally by React */
    keyForList?: string;

    /**
     * Whether the focus on the element should be synchronized. For example it should be set to false when the text input above list items is currently focused.
     * When we type something into the text input, the first element found is focused, in this situation we should not synchronize the focus on the element because we will lose the focus from the text input.
     */
    shouldSyncFocus?: boolean;

    /** Whether to show RBR */
    shouldDisplayRBR?: boolean;

    /** Styles applied for the title */
    titleStyles?: StyleProp<TextStyle>;

    /** Styles applied for the title container of the list item */
    titleContainerStyles?: StyleProp<ViewStyle>;

    /** Whether to show the default right hand side checkmark */
    shouldUseDefaultRightHandSideCheckmark?: boolean;

<<<<<<< HEAD
    /** Whether the network is offline */
    isOffline?: boolean;
=======
    /** Index of the item in the list */
    index?: number;

    /** Callback when the input inside the item is focused (if input exists) */
    onInputFocus?: (index: number) => void;

    /** Callback when the input inside the item is blurred (if input exists) */
    onInputBlur?: (e: NativeSyntheticEvent<TextInputFocusEventData>) => void;
>>>>>>> 34c2f92b
};

type BaseListItemProps<TItem extends ListItem> = CommonListItemProps<TItem> & {
    item: TItem;
    shouldPreventDefaultFocusOnSelectRow?: boolean;
    shouldPreventEnterKeySubmit?: boolean;
    shouldShowBlueBorderOnFocus?: boolean;
    keyForList?: string | null;
    errors?: Errors | ReceiptErrors | null;
    pendingAction?: PendingAction | null;
    FooterComponent?: ReactElement;
    children?: ReactElement<ListItemProps<TItem>> | ((hovered: boolean) => ReactElement<ListItemProps<TItem>>);
    shouldSyncFocus?: boolean;
    hoverStyle?: StyleProp<ViewStyle>;
    /** Errors that this user may contain */
    shouldDisplayRBR?: boolean;
    /** Test ID of the component. Used to locate this view in end-to-end tests. */
    testID?: string;
    /** Whether to show the default right hand side checkmark */
    shouldUseDefaultRightHandSideCheckmark?: boolean;
};

type UserListItemProps<TItem extends ListItem> = ListItemProps<TItem> & {
    /** Errors that this user may contain */
    errors?: Errors | ReceiptErrors | null;

    /** The type of action that's pending  */
    pendingAction?: PendingAction | null;

    /** The React element that will be shown as a footer */
    FooterComponent?: ReactElement;
};

type SplitListItemType = ListItem &
    SplitExpense & {
        /** Item header text */
        headerText: string;

        /** Merchant or vendor name */
        merchant: string;

        /** Currency code */
        currency: string;

        /** ID of split expense */
        transactionID: string;

        /** Currency symbol */
        currencySymbol: string;

        /** Original amount before split */
        originalAmount: number;

        /** Indicates whether a split was opened through this transaction */
        isTransactionLinked: boolean;

        /** Function for updating amount */
        onSplitExpenseAmountChange: (currentItemTransactionID: string, value: number) => void;
    };

type SplitListItemProps<TItem extends ListItem> = ListItemProps<TItem>;

type TransactionSelectionListItem<TItem extends ListItem> = ListItemProps<TItem> & Transaction;

type InviteMemberListItemProps<TItem extends ListItem> = UserListItemProps<TItem> & {
    /** Whether product training tooltips can be displayed */
    canShowProductTrainingTooltip?: boolean;
};

type UserSelectionListItemProps<TItem extends ListItem> = UserListItemProps<TItem>;

type RadioListItemProps<TItem extends ListItem> = ListItemProps<TItem>;

type SingleSelectListItemProps<TItem extends ListItem> = ListItemProps<TItem>;

type MultiSelectListItemProps<TItem extends ListItem> = ListItemProps<TItem>;

type TableListItemProps<TItem extends ListItem> = ListItemProps<TItem>;

type TransactionListItemProps<TItem extends ListItem> = ListItemProps<TItem> & {
    /** Whether the item's action is loading */
    isLoading?: boolean;
    columns?: SearchColumnType[];
    areAllOptionalColumnsHidden?: boolean;
};

type TaskListItemProps<TItem extends ListItem> = ListItemProps<TItem> & {
    /** Whether the item's action is loading */
    isLoading?: boolean;
};

type TransactionGroupListItemProps<TItem extends ListItem> = ListItemProps<TItem> & {
    groupBy?: SearchGroupBy;
    policies?: OnyxCollection<Policy>;
    accountID?: number;
    columns?: SearchColumnType[];
    areAllOptionalColumnsHidden?: boolean;
};

type ChatListItemProps<TItem extends ListItem> = ListItemProps<TItem> & {
    queryJSONHash?: number;

    /** The policies which the user has access to */
    policies?: OnyxCollection<Policy>;

    /** All the data of the report collection */
    allReports?: OnyxCollection<Report>;

    /** The report data */
    report?: Report;

    /** The user wallet tierName */
    userWalletTierName: string | undefined;

    /** Whether the user is validated */
    isUserValidated: boolean | undefined;

    /** Personal details list */
    personalDetails: OnyxEntry<PersonalDetailsList>;

    /** User billing fund ID */
    userBillingFundID: number | undefined;
};

type ValidListItem =
    | typeof RadioListItem
    | typeof UserListItem
    | typeof TableListItem
    | typeof InviteMemberListItem
    | typeof TransactionListItem
    | typeof TransactionGroupListItem
    | typeof ChatListItem
    | typeof SearchQueryListItem
    | typeof SearchRouterItem
    | typeof TravelDomainListItem
    | typeof UnreportedExpenseListItem
    | typeof SpendCategorySelectorListItem;

type Section<TItem extends ListItem> = {
    /** Title of the section */
    title?: string;

    /** Array of options */
    data?: TItem[];

    /** Whether this section items disabled for selection */
    isDisabled?: boolean;

    /** Whether this section should be shown or not */
    shouldShow?: boolean;
};

type LoadingPlaceholderComponentProps = {
    shouldStyleAsTable?: boolean;
    fixedNumItems?: number;
    speed?: number;
};

type SectionWithIndexOffset<TItem extends ListItem> = Section<TItem> & {
    /** The initial index of this section given the total number of options in each section's data array */
    indexOffset?: number;
};

type SelectionListProps<TItem extends ListItem> = Partial<ChildrenProps> & {
    /** Sections for the section list */
    sections: Array<SectionListDataType<TItem>> | typeof CONST.EMPTY_ARRAY;

    /** List of selected items */
    selectedItems?: string[];

    /** Whether the item is selected */
    isSelected?: (item: TItem) => boolean;

    /** Default renderer for every item in the list */
    ListItem: ValidListItem;

    shouldUseUserSkeletonView?: boolean;

    /** Whether this is a multi-select list */
    canSelectMultiple?: boolean;

    /** Callback to fire when a row is pressed */
    onSelectRow: (item: TItem) => void;

    /** Whether to single execution `onRowSelect` - workaround for unintentional multiple navigation calls https://github.com/Expensify/App/issues/44443 */
    shouldSingleExecuteRowSelect?: boolean;

    /** Whether to update the focused index on a row select */
    shouldUpdateFocusedIndex?: boolean;

    /** Optional callback function triggered upon pressing a checkbox. If undefined and the list displays checkboxes, checkbox interactions are managed by onSelectRow, allowing for pressing anywhere on the list. */
    onCheckboxPress?: (item: TItem) => void;

    /** Callback to fire when "Select All" checkbox is pressed. Only use along with `canSelectMultiple` */
    onSelectAll?: () => void;

    /**
     * Callback that should return height of the specific item
     * Only use this if we're handling some non-standard items, most of the time the default value is correct
     */
    getItemHeight?: (item: TItem) => number;

    /** Whether autoCorrect functionality should enable  */
    autoCorrect?: boolean;

    /** Callback to fire when an error is dismissed */
    onDismissError?: (item: TItem) => void;

    /** Whether to show the text input */
    shouldShowTextInput?: boolean;

    /** Label for the text input */
    textInputLabel?: string;

    /** Style for the text input */
    textInputStyle?: StyleProp<ViewStyle>;

    /** Placeholder for the text input */
    textInputPlaceholder?: string;

    /** Hint for the text input */
    textInputHint?: string;

    /** Value for the text input */
    textInputValue?: string;

    /** Max length for the text input */
    textInputMaxLength?: number;

    /** Icon to display on the left side of TextInput */
    textInputIconLeft?: IconAsset;

    /** Whether text input should be focused */
    textInputAutoFocus?: boolean;

    /** Callback to fire when the text input changes */
    onChangeText?: (text: string) => void;

    /** Input mode for the text input */
    inputMode?: InputModeOptions;

    /** Whether the text input should intercept swipes or not */
    shouldTextInputInterceptSwipe?: boolean;

    /** Item `keyForList` to focus initially */
    initiallyFocusedOptionKey?: string | null;

    /** Whether the text input should be shown after list header */
    shouldShowTextInputAfterHeader?: boolean;

    /** Whether the header message should be shown after list header */
    shouldShowHeaderMessageAfterHeader?: boolean;

    /** Whether to include padding bottom */
    includeSafeAreaPaddingBottom?: boolean;

    /** Callback to fire when the list is scrolled */
    onScroll?: (event: NativeSyntheticEvent<NativeScrollEvent>) => void;

    /** Callback to fire when the list is scrolled and the user begins dragging */
    onScrollBeginDrag?: () => void;

    /** Message to display at the top of the list */
    headerMessage?: string;

    /** Styles to apply to the header message */
    headerMessageStyle?: StyleProp<ViewStyle>;

    /** Styles to apply to submit button */
    confirmButtonStyles?: StyleProp<ViewStyle>;

    /** Text to display on the confirm button */
    confirmButtonText?: string;

    /** Callback to fire when the confirm button is pressed */
    onConfirm?: (e?: GestureResponderEvent | KeyboardEvent | undefined, option?: TItem) => void;

    /** Whether to show the vertical scroll indicator */
    showScrollIndicator?: boolean;

    /** Whether to show the loading placeholder */
    showLoadingPlaceholder?: boolean;

    /** The component to show when the list is loading */
    LoadingPlaceholderComponent?: React.ComponentType<LoadingPlaceholderComponentProps>;

    /** Whether to show the default confirm button */
    showConfirmButton?: boolean;

    /** Whether to show the default confirm button disabled */
    isConfirmButtonDisabled?: boolean;

    /** Whether to use the default theme for the confirm button */
    shouldUseDefaultTheme?: boolean;

    /** Whether tooltips should be shown */
    shouldShowTooltips?: boolean;

    /** Whether to stop automatic propagation on pressing enter key or not */
    shouldStopPropagation?: boolean;

    /** Whether to call preventDefault() on pressing enter key or not */
    shouldPreventDefault?: boolean;

    /** Whether to prevent default focusing of options and focus the text input when selecting an option */
    shouldPreventDefaultFocusOnSelectRow?: boolean;

    /** Whether to subscribe to KeyboardShortcut arrow keys events */
    shouldSubscribeToArrowKeyEvents?: boolean;

    /** Custom content to display in the header */
    headerContent?: ReactNode;

    /** Custom content to display in the header of list component. */
    listHeaderContent?: React.JSX.Element | null;

    /** Custom content to display in the footer */
    footerContent?: ReactNode;

    /** Custom content to display in the footer of list component. If present ShowMore button won't be displayed */
    listFooterContent?: React.JSX.Element | null;

    /** Custom content to display above the pagination */
    footerContentAbovePagination?: React.JSX.Element | null;

    /** Custom content to display when the list is empty after finish loading */
    listEmptyContent?: React.JSX.Element | null;

    /** Whether to use dynamic maxToRenderPerBatch depending on the visible number of elements */
    shouldUseDynamicMaxToRenderPerBatch?: boolean;

    /** Whether keyboard shortcuts should be disabled */
    disableKeyboardShortcuts?: boolean;

    /** Styles to apply to SelectionList container */
    containerStyle?: StyleProp<ViewStyle>;

    /** Styles to apply to SectionList component */
    sectionListStyle?: StyleProp<ViewStyle>;

    /** Whether to ignore the focus event */
    shouldIgnoreFocus?: boolean;

    /** Whether focus event should be delayed */
    shouldDelayFocus?: boolean;

    /** Whether we should clear the search input when an item is selected */
    shouldClearInputOnSelect?: boolean;

    /** Callback to fire when the text input changes */
    onArrowFocus?: (focusedItem: TItem) => void;

    /** Whether to show the loading indicator for new options */
    isLoadingNewOptions?: boolean;

    /** Fired when the list is displayed with the items */
    onLayout?: (event: LayoutChangeEvent) => void;

    /** Custom header to show right above list */
    customListHeader?: ReactNode;

    /** When customListHeader is provided, this should be its height needed for correct list scrolling */
    customListHeaderHeight?: number;

    /** Styles for the list header wrapper */
    listHeaderWrapperStyle?: StyleProp<ViewStyle>;

    /** Whether to wrap long text up to 2 lines */
    isRowMultilineSupported?: boolean;

    /** Whether to wrap the alternate text up to 2 lines */
    isAlternateTextMultilineSupported?: boolean;

    /** Number of lines to show for alternate text */
    alternateTextNumberOfLines?: number;

    /** Ref for textInput */
    // eslint-disable-next-line deprecation/deprecation
    textInputRef?: MutableRefObject<TextInput | null> | ((ref: TextInput | null) => void);

    /** Styles for the section title */
    sectionTitleStyles?: StyleProp<ViewStyle>;

    /** Styles applied for the title of the list item */
    listItemTitleStyles?: StyleProp<TextStyle>;

    /** Styles applied for the title container of the list item */
    listItemTitleContainerStyles?: StyleProp<ViewStyle>;

    /** This may improve scroll performance for large lists */
    removeClippedSubviews?: boolean;

    /**
     * When true, the list won't be visible until the list layout is measured. This prevents the list from "blinking" as it's scrolled to the bottom which is recommended for large lists.
     * When false, the list will render immediately and scroll to the bottom which works great for small lists.
     */
    shouldHideListOnInitialRender?: boolean;

    /** Called once when the scroll position gets within onEndReachedThreshold of the rendered content. */
    onEndReached?: () => void;

    /**
     * How far from the end (in units of visible length of the list) the bottom edge of the
     * list must be from the end of the content to trigger the `onEndReached` callback.
     * Thus a value of 0.5 will trigger `onEndReached` when the end of the content is
     * within half the visible length of the list.
     */
    onEndReachedThreshold?: number;

    /** Whether to skip the Show More button pagination logic */
    shouldSkipShowMoreButton?: boolean;

    /**
     * While maxToRenderPerBatch tells the amount of items rendered per batch, setting updateCellsBatchingPeriod tells your VirtualizedList the delay in milliseconds between batch renders (how frequently your component will be rendering the windowed items).
     * https://reactnative.dev/docs/optimizing-flatlist-configuration#updatecellsbatchingperiod
     */
    updateCellsBatchingPeriod?: number;

    /**
     * The number passed here is a measurement unit where 1 is equivalent to your viewport height. The default value is 21 (10 viewports above, 10 below, and one in between).
     * https://reactnative.dev/docs/optimizing-flatlist-configuration#windowsize
     */
    windowSize?: number;

    /** Callback to fire when the item is long pressed */
    onLongPressRow?: (item: TItem) => void;

    /** Whether to show the empty list content */
    shouldShowListEmptyContent?: boolean;

    /** The style is applied for the wrap component of list item */
    listItemWrapperStyle?: StyleProp<ViewStyle>;

    /** Scroll event throttle for preventing onScroll callbacks to be fired too often */
    scrollEventThrottle?: number;

    /** Additional styles to apply to scrollable content */
    contentContainerStyle?: StyleProp<ViewStyle>;

    /** Determines if the focused item should remain at the top of the viewable area when navigating with arrow keys */
    shouldKeepFocusedItemAtTopOfViewableArea?: boolean;

    /** Whether to debounce scrolling on focused index change */
    shouldDebounceScrolling?: boolean;

    /** Whether to prevent the active cell from being virtualized and losing focus in browsers */
    shouldPreventActiveCellVirtualization?: boolean;

    /** Whether to scroll to the focused index */
    shouldScrollToFocusedIndex?: boolean;

    /** Whether the layout is narrow */
    isSmallScreenWidth?: boolean;

    /** Called when scrollable content view of the ScrollView changes */
    onContentSizeChange?: (w: number, h: number) => void;

    /** Initial number of items to render */
    initialNumToRender?: number;

    /** Whether the screen is focused or not. (useIsFocused state does not work in tab screens, e.g. SearchPageBottomTab) */
    isScreenFocused?: boolean;

    /** Whether to add bottom safe area padding to the content. */
    addBottomSafeAreaPadding?: boolean;

    /** Whether to add bottom safe area padding to the content. */
    addOfflineIndicatorBottomSafeAreaPadding?: boolean;

    /** Number of items to render in the loader */
    fixedNumItemsForLoader?: number;

    /** Skeleton loader speed */
    loaderSpeed?: number;

    /** Error text to display */
    errorText?: string;

    /** Whether to show the default right hand side checkmark */
    shouldUseDefaultRightHandSideCheckmark?: boolean;

    /** Whether product training tooltips can be displayed */
    canShowProductTrainingTooltip?: boolean;

    /** Whether to hide the keyboard when scrolling a list */
    shouldHideKeyboardOnScroll?: boolean;

    /** Reference to the outer element */
    ref?: ForwardedRef<SelectionListHandle>;

    /** Custom scroll component to use instead of the default ScrollView */
    renderScrollComponent?: (props: ScrollViewProps) => ReactElement<ScrollViewProps, string | JSXElementConstructor<unknown>>;
} & TRightHandSideComponent<TItem>;

type SelectionListHandle = {
    scrollAndHighlightItem?: (items: string[]) => void;
    clearInputAfterSelect?: () => void;
    scrollToIndex: (index: number, animated?: boolean) => void;
    updateAndScrollToFocusedIndex: (newFocusedIndex: number) => void;
    updateExternalTextInputFocus: (isTextInputFocused: boolean) => void;
    getFocusedOption: () => ListItem | undefined;
    focusTextInput: () => void;
    scrollToFocusedInput: (index: number) => void;
};

type ItemLayout = {
    length: number;
    offset: number;
};

type FlattenedSectionsReturn<TItem extends ListItem> = {
    allOptions: TItem[];
    selectedOptions: TItem[];
    disabledOptionsIndexes: number[];
    disabledArrowKeyOptionsIndexes: number[];
    itemLayouts: ItemLayout[];
    allSelected: boolean;
    someSelected: boolean;
};

type UnreportedExpenseListItemType = Transaction & {
    isDisabled: boolean;
    keyForList: string;
    errors?: Errors;
};

type ButtonOrCheckBoxRoles = 'button' | 'checkbox';

type ExtendedSectionListData<TItem extends ListItem, TSection extends SectionWithIndexOffset<TItem>> = SectionListData<TItem, TSection> & {
    CustomSectionHeader?: ({section}: {section: TSection}) => ReactElement;
};

type SectionListDataType<TItem extends ListItem> = ExtendedSectionListData<TItem, SectionWithIndexOffset<TItem>>;

type SortableColumnName = SearchColumnType | typeof CONST.REPORT.TRANSACTION_LIST.COLUMNS.COMMENTS;

type SearchListItem = TransactionListItemType | TransactionGroupListItemType | ReportActionListItemType | TaskListItemType;

export type {
    BaseListItemProps,
    SelectionListProps,
    ButtonOrCheckBoxRoles,
    ExtendedTargetedEvent,
    FlattenedSectionsReturn,
    InviteMemberListItemProps,
    ListItem,
    ListItemProps,
    ListItemFocusEventHandler,
    RadioListItemProps,
    SingleSelectListItemProps,
    MultiSelectListItemProps,
    TransactionGroupListItemProps,
    TransactionGroupListItemType,
    TransactionReportGroupListItemType,
    TransactionMemberGroupListItemType,
    TransactionCardGroupListItemType,
    TransactionWithdrawalIDGroupListItemType,
    Section,
    SectionListDataType,
    SectionWithIndexOffset,
    SelectionListHandle,
    TableListItemProps,
    TaskListItemType,
    TaskListItemProps,
    TransactionListItemProps,
    TransactionListItemType,
    TransactionSelectionListItem,
    UserListItemProps,
    UserSelectionListItemProps,
    ReportActionListItemType,
    ChatListItemProps,
    SortableColumnName,
    SplitListItemProps,
    SplitListItemType,
    SearchListItem,
    UnreportedExpenseListItemType,
};<|MERGE_RESOLUTION|>--- conflicted
+++ resolved
@@ -395,10 +395,9 @@
     /** Whether to show the default right hand side checkmark */
     shouldUseDefaultRightHandSideCheckmark?: boolean;
 
-<<<<<<< HEAD
     /** Whether the network is offline */
     isOffline?: boolean;
-=======
+
     /** Index of the item in the list */
     index?: number;
 
@@ -407,7 +406,6 @@
 
     /** Callback when the input inside the item is blurred (if input exists) */
     onInputBlur?: (e: NativeSyntheticEvent<TextInputFocusEventData>) => void;
->>>>>>> 34c2f92b
 };
 
 type BaseListItemProps<TItem extends ListItem> = CommonListItemProps<TItem> & {
