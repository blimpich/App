--- conflicted
+++ resolved
@@ -598,16 +598,14 @@
     /** Whether we highlight all the selected items */
     shouldHighlightSelectedItem?: boolean;
 
-<<<<<<< HEAD
+    /** Determines if the focused item should remain at the top of the viewable area when navigating with arrow keys */
+    shouldKeepFocusedItemAtTopOfViewableArea?: boolean;
+
     /** Whether to debounce scrolling on focused index change */
     shouldDebounceScrolling?: boolean;
 
     /** Whether to prevent the active cell from being virtualized and losing focus in browsers */
     shouldPreventActiveCellVirtualization?: boolean;
-=======
-    /** Determines if the focused item should remain at the top of the viewable area when navigating with arrow keys */
-    shouldKeepFocusedItemAtTopOfViewableArea?: boolean;
->>>>>>> 4e06de3d
 } & TRightHandSideComponent<TItem>;
 
 type SelectionListHandle = {
