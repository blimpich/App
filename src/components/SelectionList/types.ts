import type {MutableRefObject, ReactElement, ReactNode} from 'react';
import type {
    GestureResponderEvent,
    InputModeOptions,
    LayoutChangeEvent,
    NativeScrollEvent,
    NativeSyntheticEvent,
    SectionListData,
    StyleProp,
    TargetedEvent,
    TextInput,
    TextStyle,
    ViewStyle,
} from 'react-native';
import type {OnyxCollection} from 'react-native-onyx';
import type {AnimatedStyle} from 'react-native-reanimated';
import type {SearchRouterItem} from '@components/Search/SearchAutocompleteList';
import type {SearchColumnType} from '@components/Search/types';
import type {BrickRoad} from '@libs/WorkspacesSettingsUtils';
import type UnreportedExpenseListItem from '@pages/UnreportedExpenseListItem';
import type SpendCategorySelectorListItem from '@pages/workspace/categories/SpendCategorySelectorListItem';
// eslint-disable-next-line no-restricted-imports
import type CursorStyles from '@styles/utils/cursor/types';
import type CONST from '@src/CONST';
import type {Policy, Report} from '@src/types/onyx';
import type {Attendee, SplitExpense} from '@src/types/onyx/IOU';
import type {Errors, Icon, PendingAction} from '@src/types/onyx/OnyxCommon';
import type {SearchPersonalDetails, SearchReport, SearchReportAction, SearchTask, SearchTransaction} from '@src/types/onyx/SearchResults';
import type {ReceiptErrors} from '@src/types/onyx/Transaction';
import type Transaction from '@src/types/onyx/Transaction';
import type ChildrenProps from '@src/types/utils/ChildrenProps';
import type IconAsset from '@src/types/utils/IconAsset';
import type ChatListItem from './ChatListItem';
import type InviteMemberListItem from './InviteMemberListItem';
import type RadioListItem from './RadioListItem';
import type ReportListItem from './Search/ReportListItem';
import type SearchQueryListItem from './Search/SearchQueryListItem';
import type TransactionListItem from './Search/TransactionListItem';
import type TableListItem from './TableListItem';
import type TravelDomainListItem from './TravelDomainListItem';
import type UserListItem from './UserListItem';

type TRightHandSideComponent<TItem extends ListItem> = {
    /** Component to display on the right side */
    rightHandSideComponent?: ((item: TItem, isFocused?: boolean) => ReactElement | null | undefined) | ReactElement | null;
};

type CommonListItemProps<TItem extends ListItem> = {
    /** Whether this item is focused (for arrow key controls) */
    isFocused?: boolean;

    /** Whether this item is disabled */
    isDisabled?: boolean | null;

    /** Whether this item should show Tooltip */
    showTooltip: boolean;

    /** Whether to use the Checkbox (multiple selection) instead of the Checkmark (single selection) */
    canSelectMultiple?: boolean;

    /** Callback to fire when the item is pressed */
    onSelectRow: (item: TItem) => void;

    /** Callback to fire when a checkbox is pressed */
    onCheckboxPress?: (item: TItem) => void;

    /** Callback to fire when an error is dismissed */
    onDismissError?: (item: TItem) => void;

    /** Styles for the pressable component */
    pressableStyle?: StyleProp<ViewStyle>;

    /** Styles for the pressable component wrapper view */
    pressableWrapperStyle?: StyleProp<AnimatedStyle<ViewStyle>>;

    /** Styles for the wrapper view */
    wrapperStyle?: StyleProp<ViewStyle>;

    /** Styles for the container view */
    containerStyle?: StyleProp<ViewStyle>;

    /** Styles for the checkbox wrapper view if select multiple option is on */
    selectMultipleStyle?: StyleProp<ViewStyle>;

    /** Whether to wrap long text up to 2 lines */
    isMultilineSupported?: boolean;

    /** Whether to wrap the alternate text up to 2 lines */
    isAlternateTextMultilineSupported?: boolean;

    /** Number of lines to show for alternate text */
    alternateTextNumberOfLines?: number;

    /** Handles what to do when the item is focused */
    onFocus?: ListItemFocusEventHandler;

    /** Callback to fire when the item is long pressed */
    onLongPressRow?: (item: TItem) => void;
} & TRightHandSideComponent<TItem>;

type ListItemFocusEventHandler = (event: NativeSyntheticEvent<ExtendedTargetedEvent>) => void;

type ExtendedTargetedEvent = TargetedEvent & {
    /** Provides information about the input device responsible for the event, or null if triggered programmatically, available in some browsers */
    sourceCapabilities?: {
        /** A boolean value that indicates whether the device dispatches touch events. */
        firesTouchEvents: boolean;
    };
};

type ListItem = {
    /** Text to display */
    text?: string;

    /** Alternate text to display */
    alternateText?: string | null;

    /** Key used internally by React */
    keyForList?: string | null;

    /** Whether this option is selected */
    isSelected?: boolean;

    /** Whether the option can show both selected and error indicators */
    canShowSeveralIndicators?: boolean;

    /** Whether the checkbox should be disabled */
    isDisabledCheckbox?: boolean;

    /** Whether this option is disabled for selection */
    isDisabled?: boolean | null;

    /** Whether this item should be interactive at all */
    isInteractive?: boolean;

    /** List title is bold by default. Use this props to customize it */
    isBold?: boolean;

    /** User accountID */
    accountID?: number | null;

    /** User login */
    login?: string | null;

    /** Element to show on the left side of the item */
    leftElement?: ReactNode;

    /** Element to show on the right side of the item */
    rightElement?: ReactNode;

    /** Icons for the user (can be multiple if it's a Workspace) */
    icons?: Icon[];

    /** Errors that this user may contain */
    errors?: Errors;

    /** The type of action that's pending  */
    pendingAction?: PendingAction;

    invitedSecondaryLogin?: string;

    /** Represents the index of the section it came from  */
    sectionIndex?: number;

    /** Represents the index of the option within the section it came from */
    index?: number;

    /** ID of the report */
    reportID?: string;

    /** ID of the policy */
    policyID?: string;

    /** ID of the group */
    groupID?: string;

    /** ID of the category */
    categoryID?: string;

    /** Whether this option should show subscript */
    shouldShowSubscript?: boolean | null;

    /** Whether to wrap long text up to 2 lines */
    isMultilineSupported?: boolean;

    /** Whether to wrap the alternate text up to 2 lines */
    isAlternateTextMultilineSupported?: boolean;

    /** The search value from the selection list */
    searchText?: string | null;

    /** What text to show inside the badge (if none present the badge will be omitted) */
    badgeText?: string;

    /** Whether the brick road indicator should be shown */
    brickRoadIndicator?: BrickRoad | '' | null;

    /** Element to render below the ListItem */
    footerContent?: ReactNode;

    /** Whether item pressable wrapper should be focusable */
    tabIndex?: 0 | -1;

    /** The style to override the cursor appearance */
    cursorStyle?: CursorStyles[keyof CursorStyles];

    /** Determines whether the newly added item should animate in / highlight */
    shouldAnimateInHighlight?: boolean;

    /** The style to override the default appearance */
    itemStyle?: StyleProp<ViewStyle>;

    /** Boolean whether to display the right icon */
    shouldShowRightIcon?: boolean;
};

type TransactionListItemType = ListItem &
    SearchTransaction & {
        /** The personal details of the user requesting money */
        from: SearchPersonalDetails;

        /** The personal details of the user paying the request */
        to: SearchPersonalDetails;

        /** final and formatted "from" value used for displaying and sorting */
        formattedFrom: string;

        /** final and formatted "to" value used for displaying and sorting */
        formattedTo: string;

        /** final and formatted "total" value used for displaying and sorting */
        formattedTotal: number;

        /** final and formatted "merchant" value used for displaying and sorting */
        formattedMerchant: string;

        /** final "date" value used for sorting */
        date: string;

        /** Whether we should show the merchant column */
        shouldShowMerchant: boolean;

        /** Whether we should show the category column */
        shouldShowCategory: boolean;

        /** Whether we should show the tag column */
        shouldShowTag: boolean;

        /** Whether we should show the tax column */
        shouldShowTax: boolean;

        /** Whether we should show the transaction year.
         * This is true if at least one transaction in the dataset was created in past years
         */
        shouldShowYear: boolean;

        /** Key used internally by React */
        keyForList: string;

        /** Attendees in the transaction */
        attendees?: Attendee[];
    };

type ReportActionListItemType = ListItem &
    SearchReportAction & {
        /** The personal details of the user posting comment */
        from: SearchPersonalDetails;

        /** final and formatted "from" value used for displaying and sorting */
        formattedFrom: string;

        /** final "date" value used for sorting */
        date: string;

        /** Key used internally by React */
        keyForList: string;
    };

type TaskListItemType = ListItem &
    SearchTask & {
        /** The personal details of the user who is assigned to the task */
        assignee: SearchPersonalDetails;

        /** The personal details of the user who created the task */
        createdBy: SearchPersonalDetails;

        /** final and formatted "assignee" value used for displaying and sorting */
        formattedAssignee: string;

        /** final and formatted "createdBy" value used for displaying and sorting */
        formattedCreatedBy: string;

        /** The name of the parent report room */
        parentReportName?: string;

        /** The icon of the parent  report room */
        parentReportIcon?: Icon;

        /** The report details of the task */
        report?: Report;

        /** Key used internally by React */
        keyForList: string;

        /**
         * Whether we should show the task year.
         * This is true if at least one task in the dataset was created in past years
         */
        shouldShowYear: boolean;
    };

type ReportListItemType = ListItem &
    SearchReport & {
        /** The personal details of the user requesting money */
        from: SearchPersonalDetails;

        /** The personal details of the user paying the request */
        to: SearchPersonalDetails;

        /** List of transactions that belong to this report */
        transactions: TransactionListItemType[];
    };

type ListItemProps<TItem extends ListItem> = CommonListItemProps<TItem> & {
    /** The section list item */
    item: TItem;

    /** Additional styles to apply to text */
    style?: StyleProp<TextStyle>;

    /** Is item hovered */
    isHovered?: boolean;

    /** Whether the default focus should be prevented on row selection */
    shouldPreventDefaultFocusOnSelectRow?: boolean;

    /** Prevent the submission of the list item when enter key is pressed */
    shouldPreventEnterKeySubmit?: boolean;

    /** Key used internally by React */
    keyForList?: string;

    /**
     * Whether the focus on the element should be synchronized. For example it should be set to false when the text input above list items is currently focused.
     * When we type something into the text input, the first element found is focused, in this situation we should not synchronize the focus on the element because we will lose the focus from the text input.
     */
    shouldSyncFocus?: boolean;

    /** Whether to show RBR */
    shouldDisplayRBR?: boolean;

    /** Styles applied for the title */
    titleStyles?: StyleProp<TextStyle>;

    /** Styles applied for the title container of the list item */
    titleContainerStyles?: StyleProp<ViewStyle>;
};

type BaseListItemProps<TItem extends ListItem> = CommonListItemProps<TItem> & {
    item: TItem;
    shouldPreventDefaultFocusOnSelectRow?: boolean;
    shouldPreventEnterKeySubmit?: boolean;
    shouldShowBlueBorderOnFocus?: boolean;
    keyForList?: string | null;
    errors?: Errors | ReceiptErrors | null;
    pendingAction?: PendingAction | null;
    FooterComponent?: ReactElement;
    children?: ReactElement<ListItemProps<TItem>> | ((hovered: boolean) => ReactElement<ListItemProps<TItem>>);
    shouldSyncFocus?: boolean;
    hoverStyle?: StyleProp<ViewStyle>;
    /** Errors that this user may contain */
    shouldDisplayRBR?: boolean;
    /** Test ID of the component. Used to locate this view in end-to-end tests. */
    testID?: string;
};

type UserListItemProps<TItem extends ListItem> = ListItemProps<TItem> & {
    /** Errors that this user may contain */
    errors?: Errors | ReceiptErrors | null;

    /** The type of action that's pending  */
    pendingAction?: PendingAction | null;

    /** The React element that will be shown as a footer */
    FooterComponent?: ReactElement;
};

<<<<<<< HEAD
type SplitListItemType = ListItem &
    SplitExpense & {
        /** Item header text */
        headerText: string;

        /** Merchant or vendor name */
        merchant: string;

        /** Currency code */
        currency: string;

        /** ID of split expense */
        transactionID: string;

        /** Original amount before split */
        originalAmount: number;

        /** Currency symbol */
        currencySymbol: string;

        /** Function for updating amount */
        onSplitExpenseAmountChange: (currentItemTransactionID: string, value: number) => void;
    };

type SplitListItemProps<TItem extends ListItem> = ListItemProps<TItem>;
=======
type TransactionSelectionListItem<TItem extends ListItem> = ListItemProps<TItem> & Transaction;
>>>>>>> a3446b8e

type InviteMemberListItemProps<TItem extends ListItem> = UserListItemProps<TItem>;

type RadioListItemProps<TItem extends ListItem> = ListItemProps<TItem>;

type TableListItemProps<TItem extends ListItem> = ListItemProps<TItem>;

type TransactionListItemProps<TItem extends ListItem> = ListItemProps<TItem> & {
    /** Whether the item's action is loading */
    isLoading?: boolean;
};

type TaskListItemProps<TItem extends ListItem> = ListItemProps<TItem> & {
    /** Whether the item's action is loading */
    isLoading?: boolean;
};

type ReportListItemProps<TItem extends ListItem> = ListItemProps<TItem> & {
    /** Callback to fire when the item is pressed */
    onSelectRow: (item: TItem, isOpenedAsReport?: boolean) => void;
};

type ChatListItemProps<TItem extends ListItem> = ListItemProps<TItem> & {
    queryJSONHash?: number;

    /** The policies which the user has access to */
    policies?: OnyxCollection<Policy>;
};

type ValidListItem =
    | typeof RadioListItem
    | typeof UserListItem
    | typeof TableListItem
    | typeof InviteMemberListItem
    | typeof TransactionListItem
    | typeof ReportListItem
    | typeof ChatListItem
    | typeof SearchQueryListItem
    | typeof SearchRouterItem
    | typeof TravelDomainListItem
    | typeof UnreportedExpenseListItem
    | typeof SpendCategorySelectorListItem;

type Section<TItem extends ListItem> = {
    /** Title of the section */
    title?: string;

    /** Array of options */
    data?: TItem[];

    /** Whether this section items disabled for selection */
    isDisabled?: boolean;

    /** Whether this section should be shown or not */
    shouldShow?: boolean;
};

type SectionWithIndexOffset<TItem extends ListItem> = Section<TItem> & {
    /** The initial index of this section given the total number of options in each section's data array */
    indexOffset?: number;
};

type SelectionListProps<TItem extends ListItem> = Partial<ChildrenProps> & {
    /** Sections for the section list */
    sections: Array<SectionListDataType<TItem>> | typeof CONST.EMPTY_ARRAY;

    /** Default renderer for every item in the list */
    ListItem: ValidListItem;

    shouldUseUserSkeletonView?: boolean;

    /** Whether this is a multi-select list */
    canSelectMultiple?: boolean;

    /** Callback to fire when a row is pressed */
    onSelectRow: (item: TItem) => void;

    /** Whether to single execution `onRowSelect` - workaround for unintentional multiple navigation calls https://github.com/Expensify/App/issues/44443 */
    shouldSingleExecuteRowSelect?: boolean;

    /** Whether to update the focused index on a row select */
    shouldUpdateFocusedIndex?: boolean;

    /** Optional callback function triggered upon pressing a checkbox. If undefined and the list displays checkboxes, checkbox interactions are managed by onSelectRow, allowing for pressing anywhere on the list. */
    onCheckboxPress?: (item: TItem) => void;

    /** Callback to fire when "Select All" checkbox is pressed. Only use along with `canSelectMultiple` */
    onSelectAll?: () => void;

    /**
     * Callback that should return height of the specific item
     * Only use this if we're handling some non-standard items, most of the time the default value is correct
     */
    getItemHeight?: (item: TItem) => number;

    /** Callback to fire when an error is dismissed */
    onDismissError?: (item: TItem) => void;

    /** Whether to show the text input */
    shouldShowTextInput?: boolean;

    /** Label for the text input */
    textInputLabel?: string;

    /** Placeholder for the text input */
    textInputPlaceholder?: string;

    /** Hint for the text input */
    textInputHint?: string;

    /** Value for the text input */
    textInputValue?: string;

    /** Max length for the text input */
    textInputMaxLength?: number;

    /** Icon to display on the left side of TextInput */
    textInputIconLeft?: IconAsset;

    /** Whether text input should be focused */
    textInputAutoFocus?: boolean;

    /** Callback to fire when the text input changes */
    onChangeText?: (text: string) => void;

    /** Input mode for the text input */
    inputMode?: InputModeOptions;

    /** Whether the text input should intercept swipes or not */
    shouldTextInputInterceptSwipe?: boolean;

    /** Item `keyForList` to focus initially */
    initiallyFocusedOptionKey?: string | null;

    /** Whether the text input should be shown after list header */
    shouldShowTextInputAfterHeader?: boolean;

    /** Whether the header message should be shown after list header */
    shouldShowHeaderMessageAfterHeader?: boolean;

    /** Whether to include padding bottom */
    includeSafeAreaPaddingBottom?: boolean;

    /** Callback to fire when the list is scrolled */
    onScroll?: (event: NativeSyntheticEvent<NativeScrollEvent>) => void;

    /** Callback to fire when the list is scrolled and the user begins dragging */
    onScrollBeginDrag?: () => void;

    /** Message to display at the top of the list */
    headerMessage?: string;

    /** Styles to apply to the header message */
    headerMessageStyle?: StyleProp<ViewStyle>;

    /** Styles to apply to submit button */
    confirmButtonStyles?: StyleProp<ViewStyle>;

    /** Text to display on the confirm button */
    confirmButtonText?: string;

    /** Callback to fire when the confirm button is pressed */
    onConfirm?: (e?: GestureResponderEvent | KeyboardEvent | undefined, option?: TItem) => void;

    /** Whether to show the vertical scroll indicator */
    showScrollIndicator?: boolean;

    /** Whether to show the loading placeholder */
    showLoadingPlaceholder?: boolean;

    /** Whether to show the default confirm button */
    showConfirmButton?: boolean;

    /** Whether to show the default confirm button disabled */
    isConfirmButtonDisabled?: boolean;

    /** Whether to use the default theme for the confirm button */
    shouldUseDefaultTheme?: boolean;

    /** Whether tooltips should be shown */
    shouldShowTooltips?: boolean;

    /** Whether to stop automatic propagation on pressing enter key or not */
    shouldStopPropagation?: boolean;

    /** Whether to call preventDefault() on pressing enter key or not */
    shouldPreventDefault?: boolean;

    /** Whether to prevent default focusing of options and focus the text input when selecting an option */
    shouldPreventDefaultFocusOnSelectRow?: boolean;

    /** Whether to subscribe to KeyboardShortcut arrow keys events */
    shouldSubscribeToArrowKeyEvents?: boolean;

    /** Custom content to display in the header */
    headerContent?: ReactNode;

    /** Custom content to display in the header of list component. */
    listHeaderContent?: React.JSX.Element | null;

    /** Custom content to display in the footer */
    footerContent?: ReactNode;

    /** Custom content to display in the footer of list component. If present ShowMore button won't be displayed */
    listFooterContent?: React.JSX.Element | null;

    /** Custom content to display when the list is empty after finish loading */
    listEmptyContent?: React.JSX.Element | null;

    /** Whether to use dynamic maxToRenderPerBatch depending on the visible number of elements */
    shouldUseDynamicMaxToRenderPerBatch?: boolean;

    /** Whether keyboard shortcuts should be disabled */
    disableKeyboardShortcuts?: boolean;

    /** Styles to apply to SelectionList container */
    containerStyle?: StyleProp<ViewStyle>;

    /** Styles to apply to SectionList component */
    sectionListStyle?: StyleProp<ViewStyle>;

    /** Whether to ignore the focus event */
    shouldIgnoreFocus?: boolean;

    /** Whether focus event should be delayed */
    shouldDelayFocus?: boolean;

    /** Callback to fire when the text input changes */
    onArrowFocus?: (focusedItem: TItem) => void;

    /** Whether to show the loading indicator for new options */
    isLoadingNewOptions?: boolean;

    /** Fired when the list is displayed with the items */
    onLayout?: (event: LayoutChangeEvent) => void;

    /** Custom header to show right above list */
    customListHeader?: ReactNode;

    /** When customListHeader is provided, this should be its height needed for correct list scrolling */
    customListHeaderHeight?: number;

    /** Styles for the list header wrapper */
    listHeaderWrapperStyle?: StyleProp<ViewStyle>;

    /** Whether to wrap long text up to 2 lines */
    isRowMultilineSupported?: boolean;

    /** Whether to wrap the alternate text up to 2 lines */
    isAlternateTextMultilineSupported?: boolean;

    /** Number of lines to show for alternate text */
    alternateTextNumberOfLines?: number;

    /** Ref for textInput */
    textInputRef?: MutableRefObject<TextInput | null> | ((ref: TextInput | null) => void);

    /** Styles for the section title */
    sectionTitleStyles?: StyleProp<ViewStyle>;

    /** Styles applied for the title of the list item */
    listItemTitleStyles?: StyleProp<TextStyle>;

    /** Styles applied for the title container of the list item */
    listItemTitleContainerStyles?: StyleProp<ViewStyle>;

    /** This may improve scroll performance for large lists */
    removeClippedSubviews?: boolean;

    /**
     * When true, the list won't be visible until the list layout is measured. This prevents the list from "blinking" as it's scrolled to the bottom which is recommended for large lists.
     * When false, the list will render immediately and scroll to the bottom which works great for small lists.
     */
    shouldHideListOnInitialRender?: boolean;

    /** Called once when the scroll position gets within onEndReachedThreshold of the rendered content. */
    onEndReached?: () => void;

    /**
     * How far from the end (in units of visible length of the list) the bottom edge of the
     * list must be from the end of the content to trigger the `onEndReached` callback.
     * Thus a value of 0.5 will trigger `onEndReached` when the end of the content is
     * within half the visible length of the list.
     */
    onEndReachedThreshold?: number;

    /**
     * While maxToRenderPerBatch tells the amount of items rendered per batch, setting updateCellsBatchingPeriod tells your VirtualizedList the delay in milliseconds between batch renders (how frequently your component will be rendering the windowed items).
     * https://reactnative.dev/docs/optimizing-flatlist-configuration#updatecellsbatchingperiod
     */
    updateCellsBatchingPeriod?: number;

    /**
     * The number passed here is a measurement unit where 1 is equivalent to your viewport height. The default value is 21 (10 viewports above, 10 below, and one in between).
     * https://reactnative.dev/docs/optimizing-flatlist-configuration#windowsize
     */
    windowSize?: number;

    /** Callback to fire when the item is long pressed */
    onLongPressRow?: (item: TItem) => void;

    /** Whether to show the empty list content */
    shouldShowListEmptyContent?: boolean;

    /** The style is applied for the wrap component of list item */
    listItemWrapperStyle?: StyleProp<ViewStyle>;

    /** Scroll event throttle for preventing onScroll callbacks to be fired too often */
    scrollEventThrottle?: number;

    /** Additional styles to apply to scrollable content */
    contentContainerStyle?: StyleProp<ViewStyle>;

    /** Determines if the focused item should remain at the top of the viewable area when navigating with arrow keys */
    shouldKeepFocusedItemAtTopOfViewableArea?: boolean;

    /** Whether to debounce scrolling on focused index change */
    shouldDebounceScrolling?: boolean;

    /** Whether to prevent the active cell from being virtualized and losing focus in browsers */
    shouldPreventActiveCellVirtualization?: boolean;

    /** Whether to scroll to the focused index */
    shouldScrollToFocusedIndex?: boolean;

    /** Called when scrollable content view of the ScrollView changes */
    onContentSizeChange?: (w: number, h: number) => void;

    /** Initial number of items to render */
    initialNumToRender?: number;

    /** Whether the screen is focused or not. (useIsFocused state does not work in tab screens, e.g. SearchPageBottomTab) */
    isScreenFocused?: boolean;

    /** Whether to add bottom safe area padding to the content. */
    addBottomSafeAreaPadding?: boolean;

    /** Whether to add bottom safe area padding to the content. */
    addOfflineIndicatorBottomSafeAreaPadding?: boolean;

    /** Number of items to render in the loader */
    fixedNumItemsForLoader?: number;

    /** Skeleton loader speed */
    loaderSpeed?: number;

    /** Error text to display */
    errorText?: string;
} & TRightHandSideComponent<TItem>;

type SelectionListHandle = {
    scrollAndHighlightItem?: (items: string[]) => void;
    clearInputAfterSelect?: () => void;
    scrollToIndex: (index: number, animated?: boolean) => void;
    updateAndScrollToFocusedIndex: (newFocusedIndex: number) => void;
    updateExternalTextInputFocus: (isTextInputFocused: boolean) => void;
    getFocusedOption: () => ListItem | undefined;
    focusTextInput: () => void;
};

type ItemLayout = {
    length: number;
    offset: number;
};

type FlattenedSectionsReturn<TItem extends ListItem> = {
    allOptions: TItem[];
    selectedOptions: TItem[];
    disabledOptionsIndexes: number[];
    disabledArrowKeyOptionsIndexes: number[];
    itemLayouts: ItemLayout[];
    allSelected: boolean;
    someSelected: boolean;
};

type ButtonOrCheckBoxRoles = 'button' | 'checkbox';

type ExtendedSectionListData<TItem extends ListItem, TSection extends SectionWithIndexOffset<TItem>> = SectionListData<TItem, TSection> & {
    CustomSectionHeader?: ({section}: {section: TSection}) => ReactElement;
};

type SectionListDataType<TItem extends ListItem> = ExtendedSectionListData<TItem, SectionWithIndexOffset<TItem>>;

type SortableColumnName = SearchColumnType | typeof CONST.REPORT.TRANSACTION_LIST.COLUMNS.COMMENTS;

type SearchListItem = TransactionListItemType | ReportListItemType | ReportActionListItemType | TaskListItemType;

export type {
    BaseListItemProps,
    SelectionListProps,
    ButtonOrCheckBoxRoles,
    ExtendedTargetedEvent,
    FlattenedSectionsReturn,
    InviteMemberListItemProps,
    ListItem,
    ListItemProps,
    ListItemFocusEventHandler,
    RadioListItemProps,
    ReportListItemProps,
    ReportListItemType,
    Section,
    SectionListDataType,
    SectionWithIndexOffset,
    SelectionListHandle,
    TableListItemProps,
    TaskListItemType,
    TaskListItemProps,
    TransactionListItemProps,
    TransactionListItemType,
    TransactionSelectionListItem,
    UserListItemProps,
    ReportActionListItemType,
    ChatListItemProps,
    SortableColumnName,
    SplitListItemProps,
    SplitListItemType,
    SearchListItem,
};<|MERGE_RESOLUTION|>--- conflicted
+++ resolved
@@ -385,7 +385,6 @@
     FooterComponent?: ReactElement;
 };
 
-<<<<<<< HEAD
 type SplitListItemType = ListItem &
     SplitExpense & {
         /** Item header text */
@@ -411,9 +410,8 @@
     };
 
 type SplitListItemProps<TItem extends ListItem> = ListItemProps<TItem>;
-=======
+
 type TransactionSelectionListItem<TItem extends ListItem> = ListItemProps<TItem> & Transaction;
->>>>>>> a3446b8e
 
 type InviteMemberListItemProps<TItem extends ListItem> = UserListItemProps<TItem>;
 
