<<<<<<< HEAD
import type {JSXElementConstructor, MutableRefObject, ReactElement, ReactNode} from 'react';
=======
import type {ForwardedRef, MutableRefObject, ReactElement, ReactNode} from 'react';
>>>>>>> 6e052c89
import type {
    GestureResponderEvent,
    InputModeOptions,
    LayoutChangeEvent,
    NativeScrollEvent,
    NativeSyntheticEvent,
    ScrollViewProps,
    SectionListData,
    StyleProp,
    TargetedEvent,
    TextInput,
    TextInputFocusEventData,
    TextStyle,
    ViewStyle,
} from 'react-native';
import type {OnyxCollection, OnyxEntry} from 'react-native-onyx';
import type {AnimatedStyle} from 'react-native-reanimated';
import type {SearchRouterItem} from '@components/Search/SearchAutocompleteList';
import type {SearchColumnType, SearchGroupBy} from '@components/Search/types';
import type {BrickRoad} from '@libs/WorkspacesSettingsUtils';
import type UnreportedExpenseListItem from '@pages/UnreportedExpenseListItem';
import type SpendCategorySelectorListItem from '@pages/workspace/categories/SpendCategorySelectorListItem';
// eslint-disable-next-line no-restricted-imports
import type CursorStyles from '@styles/utils/cursor/types';
import type CONST from '@src/CONST';
import type {PersonalDetailsList, Policy, Report, TransactionViolation} from '@src/types/onyx';
import type {Attendee, SplitExpense} from '@src/types/onyx/IOU';
import type {Errors, Icon, PendingAction} from '@src/types/onyx/OnyxCommon';
import type {
    SearchCardGroup,
    SearchMemberGroup,
    SearchPersonalDetails,
    SearchReport,
    SearchReportAction,
    SearchTask,
    SearchTransaction,
    SearchWithdrawalIDGroup,
} from '@src/types/onyx/SearchResults';
import type {ReceiptErrors} from '@src/types/onyx/Transaction';
import type Transaction from '@src/types/onyx/Transaction';
import type ChildrenProps from '@src/types/utils/ChildrenProps';
import type IconAsset from '@src/types/utils/IconAsset';
import type ChatListItem from './ChatListItem';
import type InviteMemberListItem from './InviteMemberListItem';
import type RadioListItem from './RadioListItem';
import type SearchQueryListItem from './Search/SearchQueryListItem';
import type TransactionGroupListItem from './Search/TransactionGroupListItem';
import type TransactionListItem from './Search/TransactionListItem';
import type TableListItem from './TableListItem';
import type TravelDomainListItem from './TravelDomainListItem';
import type UserListItem from './UserListItem';

type TRightHandSideComponent<TItem extends ListItem> = {
    /** Component to display on the right side */
    rightHandSideComponent?: ((item: TItem, isFocused?: boolean) => ReactElement | null | undefined) | ReactElement | null;
};

type CommonListItemProps<TItem extends ListItem> = {
    /** Whether this item is focused (for arrow key controls) */
    isFocused?: boolean;

    /** Whether this item is disabled */
    isDisabled?: boolean | null;

    /** Whether this item should show Tooltip */
    showTooltip: boolean;

    /** Whether to use the Checkbox (multiple selection) instead of the Checkmark (single selection) */
    canSelectMultiple?: boolean;

    /** Callback to fire when the item is pressed */
    onSelectRow: (item: TItem) => void;

    /** Callback to fire when a checkbox is pressed */
    onCheckboxPress?: (item: TItem) => void;

    /** Callback to fire when an error is dismissed */
    onDismissError?: (item: TItem) => void;

    /** Styles for the pressable component */
    pressableStyle?: StyleProp<ViewStyle>;

    /** Styles for the pressable component wrapper view */
    pressableWrapperStyle?: StyleProp<AnimatedStyle<ViewStyle>>;

    /** Styles for the wrapper view */
    wrapperStyle?: StyleProp<ViewStyle>;

    /** Styles for the container view */
    containerStyle?: StyleProp<ViewStyle>;

    /** Styles for the checkbox wrapper view if select multiple option is on */
    selectMultipleStyle?: StyleProp<ViewStyle>;

    /** Whether to wrap long text up to 2 lines */
    isMultilineSupported?: boolean;

    /** Whether to wrap the alternate text up to 2 lines */
    isAlternateTextMultilineSupported?: boolean;

    /** Number of lines to show for alternate text */
    alternateTextNumberOfLines?: number;

    /** Handles what to do when the item is focused */
    onFocus?: ListItemFocusEventHandler;

    /** Callback to fire when the item is long pressed */
    onLongPressRow?: (item: TItem) => void;
} & TRightHandSideComponent<TItem>;

type ListItemFocusEventHandler = (event: NativeSyntheticEvent<ExtendedTargetedEvent>) => void;

type ExtendedTargetedEvent = TargetedEvent & {
    /** Provides information about the input device responsible for the event, or null if triggered programmatically, available in some browsers */
    sourceCapabilities?: {
        /** A boolean value that indicates whether the device dispatches touch events. */
        firesTouchEvents: boolean;
    };
};

type ListItem<K extends string | number = string> = {
    /** Text to display */
    text?: string;

    /** Alternate text to display */
    alternateText?: string | null;

    /** Key used internally by React */
    keyForList?: K | null;

    /** Whether this option is selected */
    isSelected?: boolean;

    /** Whether the option can show both selected and error indicators */
    canShowSeveralIndicators?: boolean;

    /** Whether the checkbox should be disabled */
    isDisabledCheckbox?: boolean;

    /** Whether this option is disabled for selection */
    isDisabled?: boolean | null;

    /** Whether this item should be interactive at all */
    isInteractive?: boolean;

    /** List title is bold by default. Use this props to customize it */
    isBold?: boolean;

    /** User accountID */
    accountID?: number | null;

    /** User login */
    login?: string | null;

    /** Element to show on the left side of the item */
    leftElement?: ReactNode;

    /** Element to show on the right side of the item */
    rightElement?: ReactNode;

    /** Icons for the user (can be multiple if it's a Workspace) */
    icons?: Icon[];

    /** Errors that this user may contain */
    errors?: Errors;

    /** The type of action that's pending  */
    pendingAction?: PendingAction;

    invitedSecondaryLogin?: string;

    /** Represents the index of the section it came from  */
    sectionIndex?: number;

    /** Represents the index of the option within the section it came from */
    index?: number;

    /** ID of the report */
    reportID?: string;

    /** ID of the policy */
    policyID?: string;

    /** ID of the group */
    groupID?: string;

    /** ID of the category */
    categoryID?: string;

    /** Whether this option should show subscript */
    shouldShowSubscript?: boolean | null;

    /** Whether to wrap long text up to 2 lines */
    isMultilineSupported?: boolean;

    /** Whether to wrap the alternate text up to 2 lines */
    isAlternateTextMultilineSupported?: boolean;

    /** The search value from the selection list */
    searchText?: string | null;

    /** What text to show inside the badge (if none present the badge will be omitted) */
    badgeText?: string;

    /** Whether the brick road indicator should be shown */
    brickRoadIndicator?: BrickRoad | '' | null;

    /** Element to render below the ListItem */
    footerContent?: ReactNode;

    /** Whether item pressable wrapper should be focusable */
    tabIndex?: 0 | -1;

    /** The style to override the cursor appearance */
    cursorStyle?: CursorStyles[keyof CursorStyles];

    /** Determines whether the newly added item should animate in / highlight */
    shouldAnimateInHighlight?: boolean;

    /** The style to override the default appearance */
    itemStyle?: StyleProp<ViewStyle>;

    /** Boolean whether to display the right icon */
    shouldShowRightIcon?: boolean;

    /** Whether product training tooltips can be displayed */
    canShowProductTrainingTooltip?: boolean;
};

type TransactionListItemType = ListItem &
    SearchTransaction & {
        /** Report to which the transaction belongs */
        report: Report;

        /** The personal details of the user requesting money */
        from: SearchPersonalDetails;

        /** The personal details of the user paying the request */
        to: SearchPersonalDetails;

        /** final and formatted "from" value used for displaying and sorting */
        formattedFrom: string;

        /** final and formatted "to" value used for displaying and sorting */
        formattedTo: string;

        /** final and formatted "total" value used for displaying and sorting */
        formattedTotal: number;

        /** final and formatted "merchant" value used for displaying and sorting */
        formattedMerchant: string;

        /** final "date" value used for sorting */
        date: string;

        /** Whether we should show the merchant column */
        shouldShowMerchant: boolean;

        /** Whether we should show the category column */
        shouldShowCategory: boolean;

        /** Whether we should show the tag column */
        shouldShowTag: boolean;

        /** Whether we should show the tax column */
        shouldShowTax: boolean;

        /** Whether we should show the transaction year.
         * This is true if at least one transaction in the dataset was created in past years
         */
        shouldShowYear: boolean;

        isAmountColumnWide: boolean;

        isTaxAmountColumnWide: boolean;

        /** Key used internally by React */
        keyForList: string;

        /** The name of the file used for a receipt */
        filename?: string;

        /** Attendees in the transaction */
        attendees?: Attendee[];

        /** Precomputed violations */
        violations?: TransactionViolation[];

        /** The CC for this transaction */
        cardID?: number;

        /** The display name of the purchaser card, if any */
        cardName?: string;
    };

type ReportActionListItemType = ListItem &
    SearchReportAction & {
        /** The personal details of the user posting comment */
        from: SearchPersonalDetails;

        /** final and formatted "from" value used for displaying and sorting */
        formattedFrom: string;

        /** final "date" value used for sorting */
        date: string;

        /** Key used internally by React */
        keyForList: string;
    };

type TaskListItemType = ListItem &
    SearchTask & {
        /** The personal details of the user who is assigned to the task */
        assignee: SearchPersonalDetails;

        /** The personal details of the user who created the task */
        createdBy: SearchPersonalDetails;

        /** final and formatted "assignee" value used for displaying and sorting */
        formattedAssignee: string;

        /** final and formatted "createdBy" value used for displaying and sorting */
        formattedCreatedBy: string;

        /** The name of the parent report room */
        parentReportName?: string;

        /** The icon of the parent  report room */
        parentReportIcon?: Icon;

        /** The report details of the task */
        report?: Report;

        /** Key used internally by React */
        keyForList: string;

        /**
         * Whether we should show the task year.
         * This is true if at least one task in the dataset was created in past years
         */
        shouldShowYear: boolean;
    };

type TransactionGroupListItemType = ListItem & {
    /** List of grouped transactions */
    transactions: TransactionListItemType[];
};

type TransactionReportGroupListItemType = TransactionGroupListItemType & {groupedBy: typeof CONST.SEARCH.GROUP_BY.REPORTS} & SearchReport & {
        /** The personal details of the user requesting money */
        from: SearchPersonalDetails;

        /** The personal details of the user paying the request */
        to: SearchPersonalDetails;
    };

type TransactionMemberGroupListItemType = TransactionGroupListItemType & {groupedBy: typeof CONST.SEARCH.GROUP_BY.FROM} & SearchPersonalDetails & SearchMemberGroup;

type TransactionCardGroupListItemType = TransactionGroupListItemType & {groupedBy: typeof CONST.SEARCH.GROUP_BY.CARD} & SearchPersonalDetails & SearchCardGroup;

type TransactionWithdrawalIDGroupListItemType = TransactionGroupListItemType & {groupedBy: typeof CONST.SEARCH.GROUP_BY.WITHDRAWAL_ID} & SearchWithdrawalIDGroup;

type ListItemProps<TItem extends ListItem> = CommonListItemProps<TItem> & {
    /** The section list item */
    item: TItem;

    /** Additional styles to apply to text */
    style?: StyleProp<TextStyle>;

    /** Is item hovered */
    isHovered?: boolean;

    /** Whether the default focus should be prevented on row selection */
    shouldPreventDefaultFocusOnSelectRow?: boolean;

    /** Prevent the submission of the list item when enter key is pressed */
    shouldPreventEnterKeySubmit?: boolean;

    /** Key used internally by React */
    keyForList?: string;

    /**
     * Whether the focus on the element should be synchronized. For example it should be set to false when the text input above list items is currently focused.
     * When we type something into the text input, the first element found is focused, in this situation we should not synchronize the focus on the element because we will lose the focus from the text input.
     */
    shouldSyncFocus?: boolean;

    /** Whether to show RBR */
    shouldDisplayRBR?: boolean;

    /** Styles applied for the title */
    titleStyles?: StyleProp<TextStyle>;

    /** Styles applied for the title container of the list item */
    titleContainerStyles?: StyleProp<ViewStyle>;

    /** Whether to show the default right hand side checkmark */
    shouldUseDefaultRightHandSideCheckmark?: boolean;

    /** Index of the item in the list */
    index?: number;

    /** Callback when the input inside the item is focused (if input exists) */
    onInputFocus?: (index: number) => void;

    /** Callback when the input inside the item is blurred (if input exists) */
    onInputBlur?: (e: NativeSyntheticEvent<TextInputFocusEventData>) => void;
};

type BaseListItemProps<TItem extends ListItem> = CommonListItemProps<TItem> & {
    item: TItem;
    shouldPreventDefaultFocusOnSelectRow?: boolean;
    shouldPreventEnterKeySubmit?: boolean;
    shouldShowBlueBorderOnFocus?: boolean;
    keyForList?: string | null;
    errors?: Errors | ReceiptErrors | null;
    pendingAction?: PendingAction | null;
    FooterComponent?: ReactElement;
    children?: ReactElement<ListItemProps<TItem>> | ((hovered: boolean) => ReactElement<ListItemProps<TItem>>);
    shouldSyncFocus?: boolean;
    hoverStyle?: StyleProp<ViewStyle>;
    /** Errors that this user may contain */
    shouldDisplayRBR?: boolean;
    /** Test ID of the component. Used to locate this view in end-to-end tests. */
    testID?: string;
    /** Whether to show the default right hand side checkmark */
    shouldUseDefaultRightHandSideCheckmark?: boolean;
};

type UserListItemProps<TItem extends ListItem> = ListItemProps<TItem> & {
    /** Errors that this user may contain */
    errors?: Errors | ReceiptErrors | null;

    /** The type of action that's pending  */
    pendingAction?: PendingAction | null;

    /** The React element that will be shown as a footer */
    FooterComponent?: ReactElement;
};

type SplitListItemType = ListItem &
    SplitExpense & {
        /** Item header text */
        headerText: string;

        /** Merchant or vendor name */
        merchant: string;

        /** Currency code */
        currency: string;

        /** ID of split expense */
        transactionID: string;

        /** Currency symbol */
        currencySymbol: string;

        /** Original amount before split */
        originalAmount: number;

        /** Indicates whether a split was opened through this transaction */
        isTransactionLinked: boolean;

        /** Function for updating amount */
        onSplitExpenseAmountChange: (currentItemTransactionID: string, value: number) => void;
    };

type SplitListItemProps<TItem extends ListItem> = ListItemProps<TItem>;

type TransactionSelectionListItem<TItem extends ListItem> = ListItemProps<TItem> & Transaction;

type InviteMemberListItemProps<TItem extends ListItem> = UserListItemProps<TItem> & {
    /** Whether product training tooltips can be displayed */
    canShowProductTrainingTooltip?: boolean;
};

type UserSelectionListItemProps<TItem extends ListItem> = UserListItemProps<TItem>;

type RadioListItemProps<TItem extends ListItem> = ListItemProps<TItem>;

type SingleSelectListItemProps<TItem extends ListItem> = ListItemProps<TItem>;

type MultiSelectListItemProps<TItem extends ListItem> = ListItemProps<TItem>;

type TableListItemProps<TItem extends ListItem> = ListItemProps<TItem>;

type TransactionListItemProps<TItem extends ListItem> = ListItemProps<TItem> & {
    /** Whether the item's action is loading */
    isLoading?: boolean;
};

type TaskListItemProps<TItem extends ListItem> = ListItemProps<TItem> & {
    /** Whether the item's action is loading */
    isLoading?: boolean;
};

type TransactionGroupListItemProps<TItem extends ListItem> = ListItemProps<TItem> & {
    groupBy?: SearchGroupBy;
    policies?: OnyxCollection<Policy>;
};

type ChatListItemProps<TItem extends ListItem> = ListItemProps<TItem> & {
    queryJSONHash?: number;

    /** The policies which the user has access to */
    policies?: OnyxCollection<Policy>;

    /** All the data of the report collection */
    allReports?: OnyxCollection<Report>;

    /** The report data */
    report?: Report;

    /** The user wallet tierName */
    userWalletTierName: string | undefined;

    /** Whether the user is validated */
    isUserValidated: boolean | undefined;

    /** Personal details list */
    personalDetails: OnyxEntry<PersonalDetailsList>;

    /** User billing fund ID */
    userBillingFundID: number | undefined;
};

type ValidListItem =
    | typeof RadioListItem
    | typeof UserListItem
    | typeof TableListItem
    | typeof InviteMemberListItem
    | typeof TransactionListItem
    | typeof TransactionGroupListItem
    | typeof ChatListItem
    | typeof SearchQueryListItem
    | typeof SearchRouterItem
    | typeof TravelDomainListItem
    | typeof UnreportedExpenseListItem
    | typeof SpendCategorySelectorListItem;

type Section<TItem extends ListItem> = {
    /** Title of the section */
    title?: string;

    /** Array of options */
    data?: TItem[];

    /** Whether this section items disabled for selection */
    isDisabled?: boolean;

    /** Whether this section should be shown or not */
    shouldShow?: boolean;
};

type LoadingPlaceholderComponentProps = {
    shouldStyleAsTable?: boolean;
    fixedNumItems?: number;
    speed?: number;
};

type SectionWithIndexOffset<TItem extends ListItem> = Section<TItem> & {
    /** The initial index of this section given the total number of options in each section's data array */
    indexOffset?: number;
};

type SelectionListProps<TItem extends ListItem> = Partial<ChildrenProps> & {
    /** Sections for the section list */
    sections: Array<SectionListDataType<TItem>> | typeof CONST.EMPTY_ARRAY;

    /** List of selected items */
    selectedItems?: string[];

    /** Whether the item is selected */
    isSelected?: (item: TItem) => boolean;

    /** Default renderer for every item in the list */
    ListItem: ValidListItem;

    shouldUseUserSkeletonView?: boolean;

    /** Whether this is a multi-select list */
    canSelectMultiple?: boolean;

    /** Callback to fire when a row is pressed */
    onSelectRow: (item: TItem) => void;

    /** Whether to single execution `onRowSelect` - workaround for unintentional multiple navigation calls https://github.com/Expensify/App/issues/44443 */
    shouldSingleExecuteRowSelect?: boolean;

    /** Whether to update the focused index on a row select */
    shouldUpdateFocusedIndex?: boolean;

    /** Optional callback function triggered upon pressing a checkbox. If undefined and the list displays checkboxes, checkbox interactions are managed by onSelectRow, allowing for pressing anywhere on the list. */
    onCheckboxPress?: (item: TItem) => void;

    /** Callback to fire when "Select All" checkbox is pressed. Only use along with `canSelectMultiple` */
    onSelectAll?: () => void;

    /**
     * Callback that should return height of the specific item
     * Only use this if we're handling some non-standard items, most of the time the default value is correct
     */
    getItemHeight?: (item: TItem) => number;

    /** Whether autoCorrect functionality should enable  */
    autoCorrect?: boolean;

    /** Callback to fire when an error is dismissed */
    onDismissError?: (item: TItem) => void;

    /** Whether to show the text input */
    shouldShowTextInput?: boolean;

    /** Label for the text input */
    textInputLabel?: string;

    /** Style for the text input */
    textInputStyle?: StyleProp<ViewStyle>;

    /** Placeholder for the text input */
    textInputPlaceholder?: string;

    /** Hint for the text input */
    textInputHint?: string;

    /** Value for the text input */
    textInputValue?: string;

    /** Max length for the text input */
    textInputMaxLength?: number;

    /** Icon to display on the left side of TextInput */
    textInputIconLeft?: IconAsset;

    /** Whether text input should be focused */
    textInputAutoFocus?: boolean;

    /** Callback to fire when the text input changes */
    onChangeText?: (text: string) => void;

    /** Input mode for the text input */
    inputMode?: InputModeOptions;

    /** Whether the text input should intercept swipes or not */
    shouldTextInputInterceptSwipe?: boolean;

    /** Item `keyForList` to focus initially */
    initiallyFocusedOptionKey?: string | null;

    /** Whether the text input should be shown after list header */
    shouldShowTextInputAfterHeader?: boolean;

    /** Whether the header message should be shown after list header */
    shouldShowHeaderMessageAfterHeader?: boolean;

    /** Whether to include padding bottom */
    includeSafeAreaPaddingBottom?: boolean;

    /** Callback to fire when the list is scrolled */
    onScroll?: (event: NativeSyntheticEvent<NativeScrollEvent>) => void;

    /** Callback to fire when the list is scrolled and the user begins dragging */
    onScrollBeginDrag?: () => void;

    /** Message to display at the top of the list */
    headerMessage?: string;

    /** Styles to apply to the header message */
    headerMessageStyle?: StyleProp<ViewStyle>;

    /** Styles to apply to submit button */
    confirmButtonStyles?: StyleProp<ViewStyle>;

    /** Text to display on the confirm button */
    confirmButtonText?: string;

    /** Callback to fire when the confirm button is pressed */
    onConfirm?: (e?: GestureResponderEvent | KeyboardEvent | undefined, option?: TItem) => void;

    /** Whether to show the vertical scroll indicator */
    showScrollIndicator?: boolean;

    /** Whether to show the loading placeholder */
    showLoadingPlaceholder?: boolean;

    /** The component to show when the list is loading */
    LoadingPlaceholderComponent?: React.ComponentType<LoadingPlaceholderComponentProps>;

    /** Whether to show the default confirm button */
    showConfirmButton?: boolean;

    /** Whether to show the default confirm button disabled */
    isConfirmButtonDisabled?: boolean;

    /** Whether to use the default theme for the confirm button */
    shouldUseDefaultTheme?: boolean;

    /** Whether tooltips should be shown */
    shouldShowTooltips?: boolean;

    /** Whether to stop automatic propagation on pressing enter key or not */
    shouldStopPropagation?: boolean;

    /** Whether to call preventDefault() on pressing enter key or not */
    shouldPreventDefault?: boolean;

    /** Whether to prevent default focusing of options and focus the text input when selecting an option */
    shouldPreventDefaultFocusOnSelectRow?: boolean;

    /** Whether to subscribe to KeyboardShortcut arrow keys events */
    shouldSubscribeToArrowKeyEvents?: boolean;

    /** Custom content to display in the header */
    headerContent?: ReactNode;

    /** Custom content to display in the header of list component. */
    listHeaderContent?: React.JSX.Element | null;

    /** Custom content to display in the footer */
    footerContent?: ReactNode;

    /** Custom content to display in the footer of list component. If present ShowMore button won't be displayed */
    listFooterContent?: React.JSX.Element | null;

    /** Custom content to display above the pagination */
    footerContentAbovePagination?: React.JSX.Element | null;

    /** Custom content to display when the list is empty after finish loading */
    listEmptyContent?: React.JSX.Element | null;

    /** Whether to use dynamic maxToRenderPerBatch depending on the visible number of elements */
    shouldUseDynamicMaxToRenderPerBatch?: boolean;

    /** Whether keyboard shortcuts should be disabled */
    disableKeyboardShortcuts?: boolean;

    /** Styles to apply to SelectionList container */
    containerStyle?: StyleProp<ViewStyle>;

    /** Styles to apply to SectionList component */
    sectionListStyle?: StyleProp<ViewStyle>;

    /** Whether to ignore the focus event */
    shouldIgnoreFocus?: boolean;

    /** Whether focus event should be delayed */
    shouldDelayFocus?: boolean;

    /** Whether we should clear the search input when an item is selected */
    shouldClearInputOnSelect?: boolean;

    /** Callback to fire when the text input changes */
    onArrowFocus?: (focusedItem: TItem) => void;

    /** Whether to show the loading indicator for new options */
    isLoadingNewOptions?: boolean;

    /** Fired when the list is displayed with the items */
    onLayout?: (event: LayoutChangeEvent) => void;

    /** Custom header to show right above list */
    customListHeader?: ReactNode;

    /** When customListHeader is provided, this should be its height needed for correct list scrolling */
    customListHeaderHeight?: number;

    /** Styles for the list header wrapper */
    listHeaderWrapperStyle?: StyleProp<ViewStyle>;

    /** Whether to wrap long text up to 2 lines */
    isRowMultilineSupported?: boolean;

    /** Whether to wrap the alternate text up to 2 lines */
    isAlternateTextMultilineSupported?: boolean;

    /** Number of lines to show for alternate text */
    alternateTextNumberOfLines?: number;

    /** Ref for textInput */
    // eslint-disable-next-line deprecation/deprecation
    textInputRef?: MutableRefObject<TextInput | null> | ((ref: TextInput | null) => void);

    /** Styles for the section title */
    sectionTitleStyles?: StyleProp<ViewStyle>;

    /** Styles applied for the title of the list item */
    listItemTitleStyles?: StyleProp<TextStyle>;

    /** Styles applied for the title container of the list item */
    listItemTitleContainerStyles?: StyleProp<ViewStyle>;

    /** This may improve scroll performance for large lists */
    removeClippedSubviews?: boolean;

    /**
     * When true, the list won't be visible until the list layout is measured. This prevents the list from "blinking" as it's scrolled to the bottom which is recommended for large lists.
     * When false, the list will render immediately and scroll to the bottom which works great for small lists.
     */
    shouldHideListOnInitialRender?: boolean;

    /** Called once when the scroll position gets within onEndReachedThreshold of the rendered content. */
    onEndReached?: () => void;

    /**
     * How far from the end (in units of visible length of the list) the bottom edge of the
     * list must be from the end of the content to trigger the `onEndReached` callback.
     * Thus a value of 0.5 will trigger `onEndReached` when the end of the content is
     * within half the visible length of the list.
     */
    onEndReachedThreshold?: number;

    /**
     * While maxToRenderPerBatch tells the amount of items rendered per batch, setting updateCellsBatchingPeriod tells your VirtualizedList the delay in milliseconds between batch renders (how frequently your component will be rendering the windowed items).
     * https://reactnative.dev/docs/optimizing-flatlist-configuration#updatecellsbatchingperiod
     */
    updateCellsBatchingPeriod?: number;

    /**
     * The number passed here is a measurement unit where 1 is equivalent to your viewport height. The default value is 21 (10 viewports above, 10 below, and one in between).
     * https://reactnative.dev/docs/optimizing-flatlist-configuration#windowsize
     */
    windowSize?: number;

    /** Callback to fire when the item is long pressed */
    onLongPressRow?: (item: TItem) => void;

    /** Whether to show the empty list content */
    shouldShowListEmptyContent?: boolean;

    /** The style is applied for the wrap component of list item */
    listItemWrapperStyle?: StyleProp<ViewStyle>;

    /** Scroll event throttle for preventing onScroll callbacks to be fired too often */
    scrollEventThrottle?: number;

    /** Additional styles to apply to scrollable content */
    contentContainerStyle?: StyleProp<ViewStyle>;

    /** Determines if the focused item should remain at the top of the viewable area when navigating with arrow keys */
    shouldKeepFocusedItemAtTopOfViewableArea?: boolean;

    /** Whether to debounce scrolling on focused index change */
    shouldDebounceScrolling?: boolean;

    /** Whether to prevent the active cell from being virtualized and losing focus in browsers */
    shouldPreventActiveCellVirtualization?: boolean;

    /** Whether to scroll to the focused index */
    shouldScrollToFocusedIndex?: boolean;

    /** Whether the layout is narrow */
    isSmallScreenWidth?: boolean;

    /** Called when scrollable content view of the ScrollView changes */
    onContentSizeChange?: (w: number, h: number) => void;

    /** Initial number of items to render */
    initialNumToRender?: number;

    /** Whether the screen is focused or not. (useIsFocused state does not work in tab screens, e.g. SearchPageBottomTab) */
    isScreenFocused?: boolean;

    /** Whether to add bottom safe area padding to the content. */
    addBottomSafeAreaPadding?: boolean;

    /** Whether to add bottom safe area padding to the content. */
    addOfflineIndicatorBottomSafeAreaPadding?: boolean;

    /** Number of items to render in the loader */
    fixedNumItemsForLoader?: number;

    /** Skeleton loader speed */
    loaderSpeed?: number;

    /** Error text to display */
    errorText?: string;

    /** Whether to show the default right hand side checkmark */
    shouldUseDefaultRightHandSideCheckmark?: boolean;

    /** Whether product training tooltips can be displayed */
    canShowProductTrainingTooltip?: boolean;

    /** Whether to hide the keyboard when scrolling a list */
    shouldHideKeyboardOnScroll?: boolean;

<<<<<<< HEAD
    renderScrollComponent?: ((props: ScrollViewProps) => ReactElement<ScrollViewProps, string | JSXElementConstructor<unknown>>) | undefined;
=======
    /** Reference to the outer element */
    ref?: ForwardedRef<SelectionListHandle>;
>>>>>>> 6e052c89
} & TRightHandSideComponent<TItem>;

type SelectionListHandle = {
    scrollAndHighlightItem?: (items: string[]) => void;
    clearInputAfterSelect?: () => void;
    scrollToIndex: (index: number, animated?: boolean) => void;
    updateAndScrollToFocusedIndex: (newFocusedIndex: number) => void;
    updateExternalTextInputFocus: (isTextInputFocused: boolean) => void;
    getFocusedOption: () => ListItem | undefined;
    focusTextInput: () => void;
    scrollToFocusedInput: (index: number) => void;
};

type ItemLayout = {
    length: number;
    offset: number;
};

type FlattenedSectionsReturn<TItem extends ListItem> = {
    allOptions: TItem[];
    selectedOptions: TItem[];
    disabledOptionsIndexes: number[];
    disabledArrowKeyOptionsIndexes: number[];
    itemLayouts: ItemLayout[];
    allSelected: boolean;
    someSelected: boolean;
};

type UnreportedExpenseListItemType = Transaction & {
    isDisabled: boolean;
    keyForList: string;
    errors?: Errors;
};

type ButtonOrCheckBoxRoles = 'button' | 'checkbox';

type ExtendedSectionListData<TItem extends ListItem, TSection extends SectionWithIndexOffset<TItem>> = SectionListData<TItem, TSection> & {
    CustomSectionHeader?: ({section}: {section: TSection}) => ReactElement;
};

type SectionListDataType<TItem extends ListItem> = ExtendedSectionListData<TItem, SectionWithIndexOffset<TItem>>;

type SortableColumnName = SearchColumnType | typeof CONST.REPORT.TRANSACTION_LIST.COLUMNS.COMMENTS;

type SearchListItem = TransactionListItemType | TransactionGroupListItemType | ReportActionListItemType | TaskListItemType;

export type {
    BaseListItemProps,
    SelectionListProps,
    ButtonOrCheckBoxRoles,
    ExtendedTargetedEvent,
    FlattenedSectionsReturn,
    InviteMemberListItemProps,
    ListItem,
    ListItemProps,
    ListItemFocusEventHandler,
    RadioListItemProps,
    SingleSelectListItemProps,
    MultiSelectListItemProps,
    TransactionGroupListItemProps,
    TransactionGroupListItemType,
    TransactionReportGroupListItemType,
    TransactionMemberGroupListItemType,
    TransactionCardGroupListItemType,
    TransactionWithdrawalIDGroupListItemType,
    Section,
    SectionListDataType,
    SectionWithIndexOffset,
    SelectionListHandle,
    TableListItemProps,
    TaskListItemType,
    TaskListItemProps,
    TransactionListItemProps,
    TransactionListItemType,
    TransactionSelectionListItem,
    UserListItemProps,
    UserSelectionListItemProps,
    ReportActionListItemType,
    ChatListItemProps,
    SortableColumnName,
    SplitListItemProps,
    SplitListItemType,
    SearchListItem,
    UnreportedExpenseListItemType,
};<|MERGE_RESOLUTION|>--- conflicted
+++ resolved
@@ -1,8 +1,4 @@
-<<<<<<< HEAD
-import type {JSXElementConstructor, MutableRefObject, ReactElement, ReactNode} from 'react';
-=======
-import type {ForwardedRef, MutableRefObject, ReactElement, ReactNode} from 'react';
->>>>>>> 6e052c89
+import type {ForwardedRef, JSXElementConstructor, MutableRefObject, ReactElement, ReactNode} from 'react';
 import type {
     GestureResponderEvent,
     InputModeOptions,
@@ -889,12 +885,11 @@
     /** Whether to hide the keyboard when scrolling a list */
     shouldHideKeyboardOnScroll?: boolean;
 
-<<<<<<< HEAD
-    renderScrollComponent?: ((props: ScrollViewProps) => ReactElement<ScrollViewProps, string | JSXElementConstructor<unknown>>) | undefined;
-=======
     /** Reference to the outer element */
     ref?: ForwardedRef<SelectionListHandle>;
->>>>>>> 6e052c89
+
+    /** Custom scroll component to use instead of the default ScrollView */
+    renderScrollComponent?: ((props: ScrollViewProps) => ReactElement<ScrollViewProps, string | JSXElementConstructor<unknown>>) | undefined;
 } & TRightHandSideComponent<TItem>;
 
 type SelectionListHandle = {
