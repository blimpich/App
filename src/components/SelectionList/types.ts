--- conflicted
+++ resolved
@@ -17,11 +17,8 @@
 import type {SearchRouterItem} from '@components/Search/SearchAutocompleteList';
 import type {SearchColumnType} from '@components/Search/types';
 import type {BrickRoad} from '@libs/WorkspacesSettingsUtils';
-<<<<<<< HEAD
 import type UnreportedExpenseListItem from '@pages/UnreportedExpenseListItem';
-=======
 import type SpendCategorySelectorListItem from '@pages/workspace/categories/SpendCategorySelectorListItem';
->>>>>>> 99a63745
 // eslint-disable-next-line no-restricted-imports
 import type CursorStyles from '@styles/utils/cursor/types';
 import type CONST from '@src/CONST';
@@ -429,11 +426,8 @@
     | typeof SearchQueryListItem
     | typeof SearchRouterItem
     | typeof TravelDomainListItem
-<<<<<<< HEAD
-    | typeof UnreportedExpenseListItem;
-=======
+    | typeof UnreportedExpenseListItem
     | typeof SpendCategorySelectorListItem;
->>>>>>> 99a63745
 
 type Section<TItem extends ListItem> = {
     /** Title of the section */
@@ -787,7 +781,6 @@
     FlattenedSectionsReturn,
     InviteMemberListItemProps,
     ListItem,
-    ListItemProps,
     ListItemFocusEventHandler,
     RadioListItemProps,
     ReportListItemProps,
