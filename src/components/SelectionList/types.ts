import type {ForwardedRef, JSXElementConstructor, MutableRefObject, ReactElement, ReactNode} from 'react';
import type {
    GestureResponderEvent,
    InputModeOptions,
    LayoutChangeEvent,
    NativeScrollEvent,
    NativeSyntheticEvent,
    ScrollViewProps,
    SectionListData,
    StyleProp,
    TargetedEvent,
    TextInput,
    TextInputFocusEventData,
    TextStyle,
    ViewStyle,
} from 'react-native';
import type {OnyxCollection, OnyxEntry} from 'react-native-onyx';
import type {AnimatedStyle} from 'react-native-reanimated';
import type {SearchRouterItem} from '@components/Search/SearchAutocompleteList';
import type {SearchColumnType, SearchGroupBy, SearchQueryJSON} from '@components/Search/types';
import type {BrickRoad} from '@libs/WorkspacesSettingsUtils';
import type UnreportedExpenseListItem from '@pages/UnreportedExpenseListItem';
import type SpendCategorySelectorListItem from '@pages/workspace/categories/SpendCategorySelectorListItem';
// eslint-disable-next-line no-restricted-imports
import type CursorStyles from '@styles/utils/cursor/types';
import type CONST from '@src/CONST';
import type {PersonalDetailsList, Policy, Report, TransactionViolation} from '@src/types/onyx';
import type {Attendee, SplitExpense} from '@src/types/onyx/IOU';
import type {Errors, Icon, PendingAction} from '@src/types/onyx/OnyxCommon';
import type {
    SearchCardGroup,
    SearchMemberGroup,
    SearchPersonalDetails,
    SearchReport,
    SearchReportAction,
    SearchTask,
    SearchTransaction,
    SearchWithdrawalIDGroup,
} from '@src/types/onyx/SearchResults';
import type {ReceiptErrors} from '@src/types/onyx/Transaction';
import type Transaction from '@src/types/onyx/Transaction';
import type ChildrenProps from '@src/types/utils/ChildrenProps';
import type IconAsset from '@src/types/utils/IconAsset';
import type ChatListItem from './ChatListItem';
import type InviteMemberListItem from './InviteMemberListItem';
import type RadioListItem from './RadioListItem';
import type SearchQueryListItem from './Search/SearchQueryListItem';
import type TransactionGroupListItem from './Search/TransactionGroupListItem';
import type TransactionListItem from './Search/TransactionListItem';
import type TableListItem from './TableListItem';
import type TravelDomainListItem from './TravelDomainListItem';
import type UserListItem from './UserListItem';

type TRightHandSideComponent<TItem extends ListItem> = {
    /** Component to display on the right side */
    rightHandSideComponent?: ((item: TItem, isFocused?: boolean) => ReactElement | null | undefined) | ReactElement | null;
};

type CommonListItemProps<TItem extends ListItem> = {
    /** Whether this item is focused (for arrow key controls) */
    isFocused?: boolean;

    /** Whether this item is disabled */
    isDisabled?: boolean | null;

    /** Whether this item should show Tooltip */
    showTooltip: boolean;

    /** Whether to use the Checkbox (multiple selection) instead of the Checkmark (single selection) */
    canSelectMultiple?: boolean;

    /** Callback to fire when the item is pressed */
    onSelectRow: (item: TItem) => void;

    /** Callback to fire when a checkbox is pressed */
    onCheckboxPress?: (item: TItem, itemTransactions?: TransactionListItemType[]) => void;

    /** Callback to fire when an error is dismissed */
    onDismissError?: (item: TItem) => void;

    /** Styles for the pressable component */
    pressableStyle?: StyleProp<ViewStyle>;

    /** Styles for the pressable component wrapper view */
    pressableWrapperStyle?: StyleProp<AnimatedStyle<ViewStyle>>;

    /** Styles for the wrapper view */
    wrapperStyle?: StyleProp<ViewStyle>;

    /** Styles for the container view */
    containerStyle?: StyleProp<ViewStyle>;

    /** Styles for the checkbox wrapper view if select multiple option is on */
    selectMultipleStyle?: StyleProp<ViewStyle>;

    /** Whether to wrap long text up to 2 lines */
    isMultilineSupported?: boolean;

    /** Whether to wrap the alternate text up to 2 lines */
    isAlternateTextMultilineSupported?: boolean;

    /** Number of lines to show for alternate text */
    alternateTextNumberOfLines?: number;

    /** Handles what to do when the item is focused */
    onFocus?: ListItemFocusEventHandler;

    /** Callback to fire when the item is long pressed */
    onLongPressRow?: (item: TItem) => void;
} & TRightHandSideComponent<TItem>;

type ListItemFocusEventHandler = (event: NativeSyntheticEvent<ExtendedTargetedEvent>) => void;

type ExtendedTargetedEvent = TargetedEvent & {
    /** Provides information about the input device responsible for the event, or null if triggered programmatically, available in some browsers */
    sourceCapabilities?: {
        /** A boolean value that indicates whether the device dispatches touch events. */
        firesTouchEvents: boolean;
    };
};

type ListItem<K extends string | number = string> = {
    /** Text to display */
    text?: string;

    /** Alternate text to display */
    alternateText?: string | null;

    /** Key used internally by React */
    keyForList?: K | null;

    /** Whether this option is selected */
    isSelected?: boolean;

    /** Whether the option can show both selected and error indicators */
    canShowSeveralIndicators?: boolean;

    /** Whether the checkbox should be disabled */
    isDisabledCheckbox?: boolean;

    /** Whether this option is disabled for selection */
    isDisabled?: boolean | null;

    /** Whether this item should be interactive at all */
    isInteractive?: boolean;

    /** List title is bold by default. Use this props to customize it */
    isBold?: boolean;

    /** User accountID */
    accountID?: number | null;

    /** User login */
    login?: string | null;

    /** Element to show on the left side of the item */
    leftElement?: ReactNode;

    /** Element to show on the right side of the item */
    rightElement?: ReactNode;

    /** Icons for the user (can be multiple if it's a Workspace) */
    icons?: Icon[];

    /** Errors that this user may contain */
    errors?: Errors;

    /** The type of action that's pending  */
    pendingAction?: PendingAction;

    invitedSecondaryLogin?: string;

    /** Represents the index of the section it came from  */
    sectionIndex?: number;

    /** Represents the index of the option within the section it came from */
    index?: number;

    /** ID of the report */
    reportID?: string;

    /** ID of the policy */
    policyID?: string;

    /** ID of the group */
    groupID?: string;

    /** ID of the category */
    categoryID?: string;

    /** Whether this option should show subscript */
    shouldShowSubscript?: boolean | null;

    /** Whether to wrap long text up to 2 lines */
    isMultilineSupported?: boolean;

    /** Whether to wrap the alternate text up to 2 lines */
    isAlternateTextMultilineSupported?: boolean;

    /** The search value from the selection list */
    searchText?: string | null;

    /** What text to show inside the badge (if none present the badge will be omitted) */
    badgeText?: string;

    /** Whether the brick road indicator should be shown */
    brickRoadIndicator?: BrickRoad | '' | null;

    /** Element to render below the ListItem */
    footerContent?: ReactNode;

    /** Whether item pressable wrapper should be focusable */
    tabIndex?: 0 | -1;

    /** The style to override the cursor appearance */
    cursorStyle?: CursorStyles[keyof CursorStyles];

    /** Determines whether the newly added item should animate in / highlight */
    shouldAnimateInHighlight?: boolean;

    /** The style to override the default appearance */
    itemStyle?: StyleProp<ViewStyle>;

    /** Boolean whether to display the right icon */
    shouldShowRightIcon?: boolean;

    /** Whether product training tooltips can be displayed */
    canShowProductTrainingTooltip?: boolean;

    /** Used to initiate payment from search page */
    hash?: number;
};

type TransactionListItemType = ListItem &
    SearchTransaction & {
        /** Report to which the transaction belongs */
        report: Report;

        /** The personal details of the user requesting money */
        from: SearchPersonalDetails;

        /** The personal details of the user paying the request */
        to: SearchPersonalDetails;

        /** final and formatted "from" value used for displaying and sorting */
        formattedFrom: string;

        /** final and formatted "to" value used for displaying and sorting */
        formattedTo: string;

        /** final and formatted "total" value used for displaying and sorting */
        formattedTotal: number;

        /** final and formatted "merchant" value used for displaying and sorting */
        formattedMerchant: string;

        /** final "date" value used for sorting */
        date: string;

        /** Whether we should show the merchant column */
        shouldShowMerchant: boolean;

        /** Whether we should show the transaction year.
         * This is true if at least one transaction in the dataset was created in past years
         */
        shouldShowYear: boolean;

        isAmountColumnWide: boolean;

        isTaxAmountColumnWide: boolean;

        /** Key used internally by React */
        keyForList: string;

        /** The name of the file used for a receipt */
        filename?: string;

        /** Attendees in the transaction */
        attendees?: Attendee[];

        /** Precomputed violations */
        violations?: TransactionViolation[];

        /** The CC for this transaction */
        cardID?: number;

        /** The display name of the purchaser card, if any */
        cardName?: string;
    };

type ReportActionListItemType = ListItem &
    SearchReportAction & {
        /** The personal details of the user posting comment */
        from: SearchPersonalDetails;

        /** final and formatted "from" value used for displaying and sorting */
        formattedFrom: string;

        /** final "date" value used for sorting */
        date: string;

        /** Key used internally by React */
        keyForList: string;
    };

type TaskListItemType = ListItem &
    SearchTask & {
        /** The personal details of the user who is assigned to the task */
        assignee: SearchPersonalDetails;

        /** The personal details of the user who created the task */
        createdBy: SearchPersonalDetails;

        /** final and formatted "assignee" value used for displaying and sorting */
        formattedAssignee: string;

        /** final and formatted "createdBy" value used for displaying and sorting */
        formattedCreatedBy: string;

        /** The name of the parent report room */
        parentReportName?: string;

        /** The icon of the parent  report room */
        parentReportIcon?: Icon;

        /** The report details of the task */
        report?: Report;

        /** Key used internally by React */
        keyForList: string;

        /**
         * Whether we should show the task year.
         * This is true if at least one task in the dataset was created in past years
         */
        shouldShowYear: boolean;
    };

type TransactionGroupListItemType = ListItem & {
    /** List of grouped transactions */
    transactions: TransactionListItemType[];

<<<<<<< HEAD
    /** Whether the report has a single transaction */
    isOneTransactionReport?: boolean;
=======
    /** The hash of the query to get the transactions data */
    transactionsQueryJSON?: SearchQueryJSON;
>>>>>>> e22a47bf
};

type TransactionReportGroupListItemType = TransactionGroupListItemType & {groupedBy: typeof CONST.SEARCH.GROUP_BY.REPORTS} & SearchReport & {
        /** The personal details of the user requesting money */
        from: SearchPersonalDetails;

        /** The personal details of the user paying the request */
        to: SearchPersonalDetails;
    };

type TransactionMemberGroupListItemType = TransactionGroupListItemType & {groupedBy: typeof CONST.SEARCH.GROUP_BY.FROM} & SearchPersonalDetails & SearchMemberGroup;

type TransactionCardGroupListItemType = TransactionGroupListItemType & {groupedBy: typeof CONST.SEARCH.GROUP_BY.CARD} & SearchPersonalDetails & SearchCardGroup;

type TransactionWithdrawalIDGroupListItemType = TransactionGroupListItemType & {groupedBy: typeof CONST.SEARCH.GROUP_BY.WITHDRAWAL_ID} & SearchWithdrawalIDGroup;

type ListItemProps<TItem extends ListItem> = CommonListItemProps<TItem> & {
    /** The section list item */
    item: TItem;

    /** Additional styles to apply to text */
    style?: StyleProp<TextStyle>;

    /** Is item hovered */
    isHovered?: boolean;

    /** Whether the default focus should be prevented on row selection */
    shouldPreventDefaultFocusOnSelectRow?: boolean;

    /** Prevent the submission of the list item when enter key is pressed */
    shouldPreventEnterKeySubmit?: boolean;

    /** Key used internally by React */
    keyForList?: string;

    /**
     * Whether the focus on the element should be synchronized. For example it should be set to false when the text input above list items is currently focused.
     * When we type something into the text input, the first element found is focused, in this situation we should not synchronize the focus on the element because we will lose the focus from the text input.
     */
    shouldSyncFocus?: boolean;

    /** Whether to show RBR */
    shouldDisplayRBR?: boolean;

    /** Styles applied for the title */
    titleStyles?: StyleProp<TextStyle>;

    /** Styles applied for the title container of the list item */
    titleContainerStyles?: StyleProp<ViewStyle>;

    /** Whether to show the default right hand side checkmark */
    shouldUseDefaultRightHandSideCheckmark?: boolean;

    /** Whether the network is offline */
    isOffline?: boolean;

    /** Index of the item in the list */
    index?: number;

    /** Callback when the input inside the item is focused (if input exists) */
    onInputFocus?: (index: number) => void;

    /** Callback when the input inside the item is blurred (if input exists) */
    onInputBlur?: (e: NativeSyntheticEvent<TextInputFocusEventData>) => void;
};

type BaseListItemProps<TItem extends ListItem> = CommonListItemProps<TItem> & {
    item: TItem;
    shouldPreventDefaultFocusOnSelectRow?: boolean;
    shouldPreventEnterKeySubmit?: boolean;
    shouldShowBlueBorderOnFocus?: boolean;
    keyForList?: string | null;
    errors?: Errors | ReceiptErrors | null;
    pendingAction?: PendingAction | null;
    FooterComponent?: ReactElement;
    children?: ReactElement<ListItemProps<TItem>> | ((hovered: boolean) => ReactElement<ListItemProps<TItem>>);
    shouldSyncFocus?: boolean;
    hoverStyle?: StyleProp<ViewStyle>;
    /** Errors that this user may contain */
    shouldDisplayRBR?: boolean;
    /** Test ID of the component. Used to locate this view in end-to-end tests. */
    testID?: string;
    /** Whether to show the default right hand side checkmark */
    shouldUseDefaultRightHandSideCheckmark?: boolean;
};

type UserListItemProps<TItem extends ListItem> = ListItemProps<TItem> & {
    /** Errors that this user may contain */
    errors?: Errors | ReceiptErrors | null;

    /** The type of action that's pending  */
    pendingAction?: PendingAction | null;

    /** The React element that will be shown as a footer */
    FooterComponent?: ReactElement;
};

type SplitListItemType = ListItem &
    SplitExpense & {
        /** Item header text */
        headerText: string;

        /** Merchant or vendor name */
        merchant: string;

        /** Currency code */
        currency: string;

        /** ID of split expense */
        transactionID: string;

        /** Currency symbol */
        currencySymbol: string;

        /** Original amount before split */
        originalAmount: number;

        /** Indicates whether a split was opened through this transaction */
        isTransactionLinked: boolean;

        /** Function for updating amount */
        onSplitExpenseAmountChange: (currentItemTransactionID: string, value: number) => void;
    };

type SplitListItemProps<TItem extends ListItem> = ListItemProps<TItem>;

type TransactionSelectionListItem<TItem extends ListItem> = ListItemProps<TItem> & Transaction;

type InviteMemberListItemProps<TItem extends ListItem> = UserListItemProps<TItem> & {
    /** Whether product training tooltips can be displayed */
    canShowProductTrainingTooltip?: boolean;
};

type UserSelectionListItemProps<TItem extends ListItem> = UserListItemProps<TItem>;

type RadioListItemProps<TItem extends ListItem> = ListItemProps<TItem>;

type SingleSelectListItemProps<TItem extends ListItem> = ListItemProps<TItem>;

type MultiSelectListItemProps<TItem extends ListItem> = ListItemProps<TItem>;

type TableListItemProps<TItem extends ListItem> = ListItemProps<TItem>;

type TransactionListItemProps<TItem extends ListItem> = ListItemProps<TItem> & {
    /** Whether the item's action is loading */
    isLoading?: boolean;
    columns?: SearchColumnType[];
    areAllOptionalColumnsHidden?: boolean;
};

type TaskListItemProps<TItem extends ListItem> = ListItemProps<TItem> & {
    /** Whether the item's action is loading */
    isLoading?: boolean;
};

type TransactionGroupListItemProps<TItem extends ListItem> = ListItemProps<TItem> & {
    groupBy?: SearchGroupBy;
    policies?: OnyxCollection<Policy>;
    accountID?: number;
    columns?: SearchColumnType[];
    areAllOptionalColumnsHidden?: boolean;
};

type ChatListItemProps<TItem extends ListItem> = ListItemProps<TItem> & {
    queryJSONHash?: number;

    /** The policies which the user has access to */
    policies?: OnyxCollection<Policy>;

    /** All the data of the report collection */
    allReports?: OnyxCollection<Report>;

    /** The report data */
    report?: Report;

    /** The user wallet tierName */
    userWalletTierName: string | undefined;

    /** Whether the user is validated */
    isUserValidated: boolean | undefined;

    /** Personal details list */
    personalDetails: OnyxEntry<PersonalDetailsList>;

    /** User billing fund ID */
    userBillingFundID: number | undefined;
};

type ValidListItem =
    | typeof RadioListItem
    | typeof UserListItem
    | typeof TableListItem
    | typeof InviteMemberListItem
    | typeof TransactionListItem
    | typeof TransactionGroupListItem
    | typeof ChatListItem
    | typeof SearchQueryListItem
    | typeof SearchRouterItem
    | typeof TravelDomainListItem
    | typeof UnreportedExpenseListItem
    | typeof SpendCategorySelectorListItem;

type Section<TItem extends ListItem> = {
    /** Title of the section */
    title?: string;

    /** Array of options */
    data?: TItem[];

    /** Whether this section items disabled for selection */
    isDisabled?: boolean;

    /** Whether this section should be shown or not */
    shouldShow?: boolean;
};

type LoadingPlaceholderComponentProps = {
    shouldStyleAsTable?: boolean;
    fixedNumItems?: number;
    speed?: number;
};

type SectionWithIndexOffset<TItem extends ListItem> = Section<TItem> & {
    /** The initial index of this section given the total number of options in each section's data array */
    indexOffset?: number;
};

type SelectionListProps<TItem extends ListItem> = Partial<ChildrenProps> & {
    /** Sections for the section list */
    sections: Array<SectionListDataType<TItem>> | typeof CONST.EMPTY_ARRAY;

    /** List of selected items */
    selectedItems?: string[];

    /** Whether the item is selected */
    isSelected?: (item: TItem) => boolean;

    /** Default renderer for every item in the list */
    ListItem: ValidListItem;

    shouldUseUserSkeletonView?: boolean;

    /** Whether this is a multi-select list */
    canSelectMultiple?: boolean;

    /** Callback to fire when a row is pressed */
    onSelectRow: (item: TItem) => void;

    /** Whether to single execution `onRowSelect` - workaround for unintentional multiple navigation calls https://github.com/Expensify/App/issues/44443 */
    shouldSingleExecuteRowSelect?: boolean;

    /** Whether to update the focused index on a row select */
    shouldUpdateFocusedIndex?: boolean;

    /** Optional callback function triggered upon pressing a checkbox. If undefined and the list displays checkboxes, checkbox interactions are managed by onSelectRow, allowing for pressing anywhere on the list. */
    onCheckboxPress?: (item: TItem) => void;

    /** Callback to fire when "Select All" checkbox is pressed. Only use along with `canSelectMultiple` */
    onSelectAll?: () => void;

    /**
     * Callback that should return height of the specific item
     * Only use this if we're handling some non-standard items, most of the time the default value is correct
     */
    getItemHeight?: (item: TItem) => number;

    /** Whether autoCorrect functionality should enable  */
    autoCorrect?: boolean;

    /** Callback to fire when an error is dismissed */
    onDismissError?: (item: TItem) => void;

    /** Whether to show the text input */
    shouldShowTextInput?: boolean;

    /** Label for the text input */
    textInputLabel?: string;

    /** Style for the text input */
    textInputStyle?: StyleProp<ViewStyle>;

    /** Placeholder for the text input */
    textInputPlaceholder?: string;

    /** Hint for the text input */
    textInputHint?: string;

    /** Value for the text input */
    textInputValue?: string;

    /** Max length for the text input */
    textInputMaxLength?: number;

    /** Icon to display on the left side of TextInput */
    textInputIconLeft?: IconAsset;

    /** Whether text input should be focused */
    textInputAutoFocus?: boolean;

    /** Callback to fire when the text input changes */
    onChangeText?: (text: string) => void;

    /** Input mode for the text input */
    inputMode?: InputModeOptions;

    /** Whether the text input should intercept swipes or not */
    shouldTextInputInterceptSwipe?: boolean;

    /** Item `keyForList` to focus initially */
    initiallyFocusedOptionKey?: string | null;

    /** Whether the text input should be shown after list header */
    shouldShowTextInputAfterHeader?: boolean;

    /** Whether the header message should be shown after list header */
    shouldShowHeaderMessageAfterHeader?: boolean;

    /** Whether to include padding bottom */
    includeSafeAreaPaddingBottom?: boolean;

    /** Callback to fire when the list is scrolled */
    onScroll?: (event: NativeSyntheticEvent<NativeScrollEvent>) => void;

    /** Callback to fire when the list is scrolled and the user begins dragging */
    onScrollBeginDrag?: () => void;

    /** Message to display at the top of the list */
    headerMessage?: string;

    /** Styles to apply to the header message */
    headerMessageStyle?: StyleProp<ViewStyle>;

    /** Styles to apply to submit button */
    confirmButtonStyles?: StyleProp<ViewStyle>;

    /** Text to display on the confirm button */
    confirmButtonText?: string;

    /** Callback to fire when the confirm button is pressed */
    onConfirm?: (e?: GestureResponderEvent | KeyboardEvent | undefined, option?: TItem) => void;

    /** Whether to show the vertical scroll indicator */
    showScrollIndicator?: boolean;

    /** Whether to show the loading placeholder */
    showLoadingPlaceholder?: boolean;

    /** The component to show when the list is loading */
    LoadingPlaceholderComponent?: React.ComponentType<LoadingPlaceholderComponentProps>;

    /** Whether to show the default confirm button */
    showConfirmButton?: boolean;

    /** Whether to show the default confirm button disabled */
    isConfirmButtonDisabled?: boolean;

    /** Whether to use the default theme for the confirm button */
    shouldUseDefaultTheme?: boolean;

    /** Whether tooltips should be shown */
    shouldShowTooltips?: boolean;

    /** Whether to stop automatic propagation on pressing enter key or not */
    shouldStopPropagation?: boolean;

    /** Whether to call preventDefault() on pressing enter key or not */
    shouldPreventDefault?: boolean;

    /** Whether to prevent default focusing of options and focus the text input when selecting an option */
    shouldPreventDefaultFocusOnSelectRow?: boolean;

    /** Whether to subscribe to KeyboardShortcut arrow keys events */
    shouldSubscribeToArrowKeyEvents?: boolean;

    /** Custom content to display in the header */
    headerContent?: ReactNode;

    /** Custom content to display in the header of list component. */
    listHeaderContent?: React.JSX.Element | null;

    /** Custom content to display in the footer */
    footerContent?: ReactNode;

    /** Custom content to display in the footer of list component. If present ShowMore button won't be displayed */
    listFooterContent?: React.JSX.Element | null;

    /** Custom content to display above the pagination */
    footerContentAbovePagination?: React.JSX.Element | null;

    /** Custom content to display when the list is empty after finish loading */
    listEmptyContent?: React.JSX.Element | null;

    /** Whether to use dynamic maxToRenderPerBatch depending on the visible number of elements */
    shouldUseDynamicMaxToRenderPerBatch?: boolean;

    /** Whether keyboard shortcuts should be disabled */
    disableKeyboardShortcuts?: boolean;

    /** Styles to apply to SelectionList container */
    containerStyle?: StyleProp<ViewStyle>;

    /** Styles to apply to SectionList component */
    sectionListStyle?: StyleProp<ViewStyle>;

    /** Whether to ignore the focus event */
    shouldIgnoreFocus?: boolean;

    /** Whether focus event should be delayed */
    shouldDelayFocus?: boolean;

    /** Whether we should clear the search input when an item is selected */
    shouldClearInputOnSelect?: boolean;

    /** Callback to fire when the text input changes */
    onArrowFocus?: (focusedItem: TItem) => void;

    /** Whether to show the loading indicator for new options */
    isLoadingNewOptions?: boolean;

    /** Fired when the list is displayed with the items */
    onLayout?: (event: LayoutChangeEvent) => void;

    /** Custom header to show right above list */
    customListHeader?: ReactNode;

    /** When customListHeader is provided, this should be its height needed for correct list scrolling */
    customListHeaderHeight?: number;

    /** Styles for the list header wrapper */
    listHeaderWrapperStyle?: StyleProp<ViewStyle>;

    /** Whether to wrap long text up to 2 lines */
    isRowMultilineSupported?: boolean;

    /** Whether to wrap the alternate text up to 2 lines */
    isAlternateTextMultilineSupported?: boolean;

    /** Number of lines to show for alternate text */
    alternateTextNumberOfLines?: number;

    /** Ref for textInput */
    // eslint-disable-next-line deprecation/deprecation
    textInputRef?: MutableRefObject<TextInput | null> | ((ref: TextInput | null) => void);

    /** Styles for the section title */
    sectionTitleStyles?: StyleProp<ViewStyle>;

    /** Styles applied for the title of the list item */
    listItemTitleStyles?: StyleProp<TextStyle>;

    /** Styles applied for the title container of the list item */
    listItemTitleContainerStyles?: StyleProp<ViewStyle>;

    /** This may improve scroll performance for large lists */
    removeClippedSubviews?: boolean;

    /**
     * When true, the list won't be visible until the list layout is measured. This prevents the list from "blinking" as it's scrolled to the bottom which is recommended for large lists.
     * When false, the list will render immediately and scroll to the bottom which works great for small lists.
     */
    shouldHideListOnInitialRender?: boolean;

    /** Called once when the scroll position gets within onEndReachedThreshold of the rendered content. */
    onEndReached?: () => void;

    /**
     * How far from the end (in units of visible length of the list) the bottom edge of the
     * list must be from the end of the content to trigger the `onEndReached` callback.
     * Thus a value of 0.5 will trigger `onEndReached` when the end of the content is
     * within half the visible length of the list.
     */
    onEndReachedThreshold?: number;

    /** Whether to skip the Show More button pagination logic */
    shouldSkipShowMoreButton?: boolean;

    /**
     * While maxToRenderPerBatch tells the amount of items rendered per batch, setting updateCellsBatchingPeriod tells your VirtualizedList the delay in milliseconds between batch renders (how frequently your component will be rendering the windowed items).
     * https://reactnative.dev/docs/optimizing-flatlist-configuration#updatecellsbatchingperiod
     */
    updateCellsBatchingPeriod?: number;

    /**
     * The number passed here is a measurement unit where 1 is equivalent to your viewport height. The default value is 21 (10 viewports above, 10 below, and one in between).
     * https://reactnative.dev/docs/optimizing-flatlist-configuration#windowsize
     */
    windowSize?: number;

    /** Callback to fire when the item is long pressed */
    onLongPressRow?: (item: TItem) => void;

    /** Whether to show the empty list content */
    shouldShowListEmptyContent?: boolean;

    /** The style is applied for the wrap component of list item */
    listItemWrapperStyle?: StyleProp<ViewStyle>;

    /** Scroll event throttle for preventing onScroll callbacks to be fired too often */
    scrollEventThrottle?: number;

    /** Additional styles to apply to scrollable content */
    contentContainerStyle?: StyleProp<ViewStyle>;

    /** Determines if the focused item should remain at the top of the viewable area when navigating with arrow keys */
    shouldKeepFocusedItemAtTopOfViewableArea?: boolean;

    /** Whether to debounce scrolling on focused index change */
    shouldDebounceScrolling?: boolean;

    /** Whether to prevent the active cell from being virtualized and losing focus in browsers */
    shouldPreventActiveCellVirtualization?: boolean;

    /** Whether to scroll to the focused index */
    shouldScrollToFocusedIndex?: boolean;

    /** Whether the layout is narrow */
    isSmallScreenWidth?: boolean;

    /** Called when scrollable content view of the ScrollView changes */
    onContentSizeChange?: (w: number, h: number) => void;

    /** Initial number of items to render */
    initialNumToRender?: number;

    /** Whether the screen is focused or not. (useIsFocused state does not work in tab screens, e.g. SearchPageBottomTab) */
    isScreenFocused?: boolean;

    /** Whether to add bottom safe area padding to the content. */
    addBottomSafeAreaPadding?: boolean;

    /** Whether to add bottom safe area padding to the content. */
    addOfflineIndicatorBottomSafeAreaPadding?: boolean;

    /** Number of items to render in the loader */
    fixedNumItemsForLoader?: number;

    /** Skeleton loader speed */
    loaderSpeed?: number;

    /** Error text to display */
    errorText?: string;

    /** Whether to show the default right hand side checkmark */
    shouldUseDefaultRightHandSideCheckmark?: boolean;

    /** Whether product training tooltips can be displayed */
    canShowProductTrainingTooltip?: boolean;

    /** Whether to hide the keyboard when scrolling a list */
    shouldHideKeyboardOnScroll?: boolean;

    /** Reference to the outer element */
    ref?: ForwardedRef<SelectionListHandle>;

    /** Custom scroll component to use instead of the default ScrollView */
    renderScrollComponent?: (props: ScrollViewProps) => ReactElement<ScrollViewProps, string | JSXElementConstructor<unknown>>;
} & TRightHandSideComponent<TItem>;

type SelectionListHandle = {
    scrollAndHighlightItem?: (items: string[]) => void;
    clearInputAfterSelect?: () => void;
    scrollToIndex: (index: number, animated?: boolean) => void;
    updateAndScrollToFocusedIndex: (newFocusedIndex: number) => void;
    updateExternalTextInputFocus: (isTextInputFocused: boolean) => void;
    getFocusedOption: () => ListItem | undefined;
    focusTextInput: () => void;
    scrollToFocusedInput: (index: number) => void;
};

type ItemLayout = {
    length: number;
    offset: number;
};

type FlattenedSectionsReturn<TItem extends ListItem> = {
    allOptions: TItem[];
    selectedOptions: TItem[];
    disabledOptionsIndexes: number[];
    disabledArrowKeyOptionsIndexes: number[];
    itemLayouts: ItemLayout[];
    allSelected: boolean;
    someSelected: boolean;
};

type UnreportedExpenseListItemType = Transaction & {
    isDisabled: boolean;
    keyForList: string;
    errors?: Errors;
};

type ButtonOrCheckBoxRoles = 'button' | 'checkbox';

type ExtendedSectionListData<TItem extends ListItem, TSection extends SectionWithIndexOffset<TItem>> = SectionListData<TItem, TSection> & {
    CustomSectionHeader?: ({section}: {section: TSection}) => ReactElement;
};

type SectionListDataType<TItem extends ListItem> = ExtendedSectionListData<TItem, SectionWithIndexOffset<TItem>>;

type SortableColumnName = SearchColumnType | typeof CONST.REPORT.TRANSACTION_LIST.COLUMNS.COMMENTS;

type SearchListItem = TransactionListItemType | TransactionGroupListItemType | ReportActionListItemType | TaskListItemType;

export type {
    BaseListItemProps,
    SelectionListProps,
    ButtonOrCheckBoxRoles,
    ExtendedTargetedEvent,
    FlattenedSectionsReturn,
    InviteMemberListItemProps,
    ListItem,
    ListItemProps,
    ListItemFocusEventHandler,
    RadioListItemProps,
    SingleSelectListItemProps,
    MultiSelectListItemProps,
    TransactionGroupListItemProps,
    TransactionGroupListItemType,
    TransactionReportGroupListItemType,
    TransactionMemberGroupListItemType,
    TransactionCardGroupListItemType,
    TransactionWithdrawalIDGroupListItemType,
    Section,
    SectionListDataType,
    SectionWithIndexOffset,
    SelectionListHandle,
    TableListItemProps,
    TaskListItemType,
    TaskListItemProps,
    TransactionListItemProps,
    TransactionListItemType,
    TransactionSelectionListItem,
    UserListItemProps,
    UserSelectionListItemProps,
    ReportActionListItemType,
    ChatListItemProps,
    SortableColumnName,
    SplitListItemProps,
    SplitListItemType,
    SearchListItem,
    UnreportedExpenseListItemType,
};<|MERGE_RESOLUTION|>--- conflicted
+++ resolved
@@ -340,13 +340,11 @@
     /** List of grouped transactions */
     transactions: TransactionListItemType[];
 
-<<<<<<< HEAD
     /** Whether the report has a single transaction */
     isOneTransactionReport?: boolean;
-=======
+
     /** The hash of the query to get the transactions data */
     transactionsQueryJSON?: SearchQueryJSON;
->>>>>>> e22a47bf
 };
 
 type TransactionReportGroupListItemType = TransactionGroupListItemType & {groupedBy: typeof CONST.SEARCH.GROUP_BY.REPORTS} & SearchReport & {
