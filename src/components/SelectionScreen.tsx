import {isEmpty} from 'lodash';
import React from 'react';
import type {StyleProp, ViewStyle} from 'react-native';
import useLocalize from '@hooks/useLocalize';
import useThemeStyles from '@hooks/useThemeStyles';
import * as PolicyUtils from '@libs/PolicyUtils';
import type {AccessVariant} from '@pages/workspace/AccessOrNotFoundWrapper';
import AccessOrNotFoundWrapper from '@pages/workspace/AccessOrNotFoundWrapper';
import type {TranslationPaths} from '@src/languages/types';
import type * as OnyxCommon from '@src/types/onyx/OnyxCommon';
import type {ConnectionName, PolicyFeatureName} from '@src/types/onyx/Policy';
import type {ReceiptErrors} from '@src/types/onyx/Transaction';
import {isEmptyObject} from '@src/types/utils/EmptyObject';
import ErrorMessageRow from './ErrorMessageRow';
import HeaderWithBackButton from './HeaderWithBackButton';
import OfflineWithFeedback from './OfflineWithFeedback';
import ScreenWrapper from './ScreenWrapper';
import SelectionList from './SelectionList';
import type RadioListItem from './SelectionList/RadioListItem';
import type TableListItem from './SelectionList/TableListItem';
import type {ListItem, SectionListDataType} from './SelectionList/types';
import type UserListItem from './SelectionList/UserListItem';

type SelectorType<T = string> = ListItem & {
    value: T;

    onPress?: () => void;
};

type SelectionScreenProps<T = string> = {
    /** Used to set the testID for tests */
    displayName: string;

    /** Title of the selection component */
    title?: TranslationPaths;

    /** Custom content to display in the header */
    headerContent?: React.ReactNode;

    /** Content to display if the list is empty */
    listEmptyContent?: React.JSX.Element | null;

    /** Custom content to display in the footer of list component. */
    listFooterContent?: React.JSX.Element | null;

    /** Sections for the section list */
    sections: Array<SectionListDataType<SelectorType<T>>>;

    /** Default renderer for every item in the list */
    listItem: typeof RadioListItem | typeof UserListItem | typeof TableListItem;

    /** Item `keyForList` to focus initially */
    initiallyFocusedOptionKey?: string | null | undefined;

    /** Callback to fire when a row is pressed */
    onSelectRow: (selection: SelectorType<T>) => void;

    /** Callback to fire when back button is pressed */
    onBackButtonPress: () => void;

    /** The current policyID */
    policyID: string;

    /** Defines which types of access should be verified */
    accessVariants?: AccessVariant[];

    /** The current feature name that the user tries to get access to */
    featureName?: PolicyFeatureName;

    /** Whether or not to block user from accessing the page */
    shouldBeBlocked?: boolean;

    /** Name of the current connection */
    connectionName: ConnectionName;

    /** The type of action that's pending  */
    pendingAction?: OnyxCommon.PendingAction | null;

    /** The errors to display  */
    errors?: OnyxCommon.Errors | ReceiptErrors | null;

    /** Additional style object for the error row */
    errorRowStyles?: StyleProp<ViewStyle>;

    /** A function to run when the X button next to the error is clicked */
    onClose?: () => void;

    /** Whether to single execute `onRowSelect` - this prevents bugs related to double interactions */
    shouldSingleExecuteRowSelect?: boolean;

    /** Used for dynamic header title translation with parameters */
    headerTitleAlreadyTranslated?: string;
};

function SelectionScreen<T = string>({
    displayName,
    title,
    headerContent,
    listEmptyContent,
    listFooterContent,
    sections,
    listItem,
    initiallyFocusedOptionKey,
    onSelectRow,
    onBackButtonPress,
    policyID,
    accessVariants,
    featureName,
    shouldBeBlocked,
    connectionName,
    pendingAction,
    errors,
    errorRowStyles,
    onClose,
    shouldSingleExecuteRowSelect,
    headerTitleAlreadyTranslated,
}: SelectionScreenProps<T>) {
    const {translate} = useLocalize();
    const styles = useThemeStyles();

    const policy = PolicyUtils.getPolicy(policyID);
    const isConnectionEmpty = isEmpty(policy?.connections?.[connectionName]);

    return (
        <AccessOrNotFoundWrapper
            policyID={policyID}
            accessVariants={accessVariants}
            featureName={featureName}
            shouldBeBlocked={isConnectionEmpty || shouldBeBlocked}
        >
            <ScreenWrapper
                includeSafeAreaPaddingBottom={!!errors && !isEmptyObject(errors)}
                testID={displayName}
            >
                <HeaderWithBackButton
                    title={headerTitleAlreadyTranslated ?? (title ? translate(title) : '')}
                    onBackButtonPress={onBackButtonPress}
                />
                {headerContent}
                <OfflineWithFeedback
                    pendingAction={pendingAction}
                    style={[styles.flex1]}
                    contentContainerStyle={[styles.flex1]}
                >
                    <SelectionList
                        onSelectRow={onSelectRow}
                        sections={sections}
                        ListItem={listItem}
                        showScrollIndicator
                        shouldShowTooltips={false}
                        initiallyFocusedOptionKey={initiallyFocusedOptionKey}
                        listEmptyContent={listEmptyContent}
                        listFooterContent={listFooterContent}
<<<<<<< HEAD
                        sectionListStyle={!!sections.length && [styles.flexGrow0]}
                        shouldDebounceRowSelect={shouldDebounceRowSelect}
=======
                        sectionListStyle={[styles.flexGrow0]}
                        shouldSingleExecuteRowSelect={shouldSingleExecuteRowSelect}
>>>>>>> f9306d57
                    >
                        <ErrorMessageRow
                            errors={errors}
                            errorRowStyles={errorRowStyles}
                            onClose={onClose}
                        />
                    </SelectionList>
                </OfflineWithFeedback>
            </ScreenWrapper>
        </AccessOrNotFoundWrapper>
    );
}

export type {SelectorType};

SelectionScreen.displayName = 'SelectionScreen';
export default SelectionScreen;<|MERGE_RESOLUTION|>--- conflicted
+++ resolved
@@ -151,13 +151,8 @@
                         initiallyFocusedOptionKey={initiallyFocusedOptionKey}
                         listEmptyContent={listEmptyContent}
                         listFooterContent={listFooterContent}
-<<<<<<< HEAD
                         sectionListStyle={!!sections.length && [styles.flexGrow0]}
-                        shouldDebounceRowSelect={shouldDebounceRowSelect}
-=======
-                        sectionListStyle={[styles.flexGrow0]}
                         shouldSingleExecuteRowSelect={shouldSingleExecuteRowSelect}
->>>>>>> f9306d57
                     >
                         <ErrorMessageRow
                             errors={errors}
