--- conflicted
+++ resolved
@@ -1,10 +1,12 @@
-// AnimatedSettlementButton.tsx
-import React from 'react';
-import Animated from 'react-native-reanimated';
-import Text from '@components/Text';
-import useButtonAnimation from '@hooks/useButtonAnimation';
+import React, {useCallback, useEffect, useState} from 'react';
+import {LayoutChangeEvent} from 'react-native';
+import Animated, {runOnJS, useAnimatedStyle, useSharedValue, withDelay, withTiming} from 'react-native-reanimated';
+import Button from '@components/Button';
+import * as Expensicons from '@components/Icon/Expensicons';
 import useLocalize from '@hooks/useLocalize';
 import useThemeStyles from '@hooks/useThemeStyles';
+import variables from '@styles/variables';
+import CONST from '@src/CONST';
 import SettlementButton from '.';
 import type SettlementButtonProps from './types';
 
@@ -25,50 +27,22 @@
 }: AnimatedSettlementButtonProps) {
     const styles = useThemeStyles();
     const {translate} = useLocalize();
-<<<<<<< HEAD
 
-    // Utilize the custom hook
-    const {animatedButtonStyles, animatedContainerStyles, animatedTextStyles, resetAnimation} = useButtonAnimation({
-        isRunning: isPaidAnimationRunning,
-        onFinish: onAnimationFinish,
-        containerInitialMarginTop: styles.expenseAndReportPreviewTextButtonContainer.gap,
-        containerTargetMarginTop: 0,
-        textInitialScale: 0,
-        textTargetScale: 1,
-        textInitialOpacity: 1,
-        textTargetOpacity: 0,
-    });
-
-    const buttonDisabledStyle = isPaidAnimationRunning
-        ? {
-              opacity: 1,
-              ...styles.cursorDefault,
-          }
-        : undefined;
-
-=======
     const buttonScale = useSharedValue(1);
     const buttonOpacity = useSharedValue(1);
-    const paymentCompleteTextScale = useSharedValue(0);
-    const paymentCompleteTextOpacity = useSharedValue(1);
-    const height = useSharedValue<number>(variables.componentSizeNormal);
-    const buttonMarginTop = useSharedValue<number>(styles.expenseAndReportPreviewTextButtonContainer.gap);
+    const [isLoading, setIsLoading] = useState(false);
+    const [buttonWidth, setButtonWidth] = useState<number | undefined>(undefined);
+
     const buttonStyles = useAnimatedStyle(() => ({
         transform: [{scale: buttonScale.get()}],
         opacity: buttonOpacity.get(),
     }));
-    const paymentCompleteTextStyles = useAnimatedStyle(() => ({
-        transform: [{scale: paymentCompleteTextScale.get()}],
-        opacity: paymentCompleteTextOpacity.get(),
-        position: 'absolute',
-        alignSelf: 'center',
-    }));
+
     const containerStyles = useAnimatedStyle(() => ({
-        height: height.get(),
         justifyContent: 'center',
         overflow: 'hidden',
-        marginTop: buttonMarginTop.get(),
     }));
+
     const buttonDisabledStyle =
         isPaidAnimationRunning || isApprovedAnimationRunning
             ? {
@@ -80,73 +54,71 @@
     const resetAnimation = useCallback(() => {
         buttonScale.set(1);
         buttonOpacity.set(1);
-        paymentCompleteTextScale.set(0);
-        paymentCompleteTextOpacity.set(1);
-        height.set(variables.componentSizeNormal);
-        buttonMarginTop.set(styles.expenseAndReportPreviewTextButtonContainer.gap);
-    }, [buttonScale, buttonOpacity, paymentCompleteTextScale, paymentCompleteTextOpacity, height, buttonMarginTop, styles.expenseAndReportPreviewTextButtonContainer.gap]);
+        setIsLoading(false);
+    }, [buttonScale, buttonOpacity]);
 
     useEffect(() => {
         if (!isApprovedAnimationRunning && !isPaidAnimationRunning) {
             resetAnimation();
             return;
         }
-        buttonScale.set(withTiming(0, {duration: CONST.ANIMATION_PAID_DURATION}));
-        buttonOpacity.set(withTiming(0, {duration: CONST.ANIMATION_PAID_DURATION}));
-        paymentCompleteTextScale.set(withTiming(1, {duration: CONST.ANIMATION_PAID_DURATION}));
 
-        // Wait for the above animation + 1s delay before hiding the component
-        const totalDelay = CONST.ANIMATION_PAID_DURATION + CONST.ANIMATION_PAID_BUTTON_HIDE_DELAY;
-        const willShowPaymentButton = canIOUBePaid && isApprovedAnimationRunning;
-        height.set(
-            withDelay(
-                totalDelay,
-                withTiming(willShowPaymentButton ? variables.componentSizeNormal : 0, {duration: CONST.ANIMATION_PAID_DURATION}, () => runOnJS(onAnimationFinish)()),
-            ),
-        );
-        buttonMarginTop.set(withDelay(totalDelay, withTiming(willShowPaymentButton ? styles.expenseAndReportPreviewTextButtonContainer.gap : 0, {duration: CONST.ANIMATION_PAID_DURATION})));
-        buttonMarginTop.set(withDelay(totalDelay, withTiming(0, {duration: CONST.ANIMATION_PAID_DURATION})));
-        paymentCompleteTextOpacity.set(withDelay(totalDelay, withTiming(0, {duration: CONST.ANIMATION_PAID_DURATION})));
-    }, [
-        isPaidAnimationRunning,
-        isApprovedAnimationRunning,
-        onAnimationFinish,
-        buttonOpacity,
-        buttonScale,
-        height,
-        paymentCompleteTextOpacity,
-        paymentCompleteTextScale,
-        buttonMarginTop,
-        resetAnimation,
-        canIOUBePaid,
-        styles.expenseAndReportPreviewTextButtonContainer.gap,
-    ]);
+        setIsLoading(true);
 
->>>>>>> 8b7096fc
+        const spinnerTimer = setTimeout(() => {
+            setIsLoading(false);
+            const willShowPaymentButton = canIOUBePaid && isApprovedAnimationRunning;
+
+            buttonScale.set(
+                withDelay(
+                    CONST.ANIMATION_PAID_BUTTON_HIDE_DELAY,
+                    withTiming(willShowPaymentButton ? variables.componentSizeNormal : 0, {duration: CONST.ANIMATION_PAID_DURATION}, () => runOnJS(onAnimationFinish)()),
+                ),
+            );
+
+            buttonOpacity.set(withDelay(CONST.ANIMATION_PAID_BUTTON_HIDE_DELAY, withTiming(0, {duration: CONST.ANIMATION_PAID_DURATION})));
+        }, CONST.TIMING.SHOW_LOADING_SPINNER_DEBOUNCE_TIME);
+
+        return () => {
+            clearTimeout(spinnerTimer);
+        };
+    }, [isPaidAnimationRunning, onAnimationFinish, buttonScale, buttonOpacity, resetAnimation, isApprovedAnimationRunning, canIOUBePaid]);
+
+    const handleLayout = useCallback(
+        (event: LayoutChangeEvent) => {
+            const newWidth = event.nativeEvent.layout.width;
+            if (newWidth !== buttonWidth) {
+                setButtonWidth(newWidth);
+            }
+        },
+        [buttonWidth],
+    );
+
     return (
-        <Animated.View style={animatedContainerStyles}>
-            {isPaidAnimationRunning && (
-                <Animated.View style={animatedTextStyles}>
-                    <Text style={styles.buttonMediumText}>{translate('iou.paymentComplete')}</Text>
+        <Animated.View style={containerStyles}>
+            {isPaidAnimationRunning || isApprovedAnimationRunning ? (
+                <Animated.View style={buttonStyles}>
+                    <Button
+                        style={[styles.buttonMediumText, {width: buttonWidth}]}
+                        text={isPaidAnimationRunning ? translate('iou.paymentComplete') : translate('iou.approved')}
+                        isLoading={isLoading}
+                        success
+                        icon={!isLoading ? Expensicons.Checkmark : undefined}
+                    />
+                </Animated.View>
+            ) : (
+                <Animated.View
+                    style={buttonStyles}
+                    onLayout={handleLayout}
+                >
+                    <SettlementButton
+                        // eslint-disable-next-line react/jsx-props-no-spreading
+                        {...settlementButtonProps}
+                        isDisabled={isPaidAnimationRunning || isApprovedAnimationRunning || isDisabled}
+                        disabledStyle={buttonDisabledStyle}
+                    />
                 </Animated.View>
             )}
-<<<<<<< HEAD
-            <Animated.View style={animatedButtonStyles}>
-=======
-            {isApprovedAnimationRunning && (
-                <Animated.View style={paymentCompleteTextStyles}>
-                    <Text style={[styles.buttonMediumText]}>{translate('iou.approved')}</Text>
-                </Animated.View>
-            )}
-            <Animated.View style={buttonStyles}>
->>>>>>> 8b7096fc
-                <SettlementButton
-                    // eslint-disable-next-line react/jsx-props-no-spreading
-                    {...settlementButtonProps}
-                    isDisabled={isPaidAnimationRunning || isApprovedAnimationRunning || isDisabled}
-                    disabledStyle={buttonDisabledStyle}
-                />
-            </Animated.View>
         </Animated.View>
     );
 }
