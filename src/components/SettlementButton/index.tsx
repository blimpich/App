import React, {useMemo} from 'react';
import type {GestureResponderEvent} from 'react-native';
import {useOnyx} from 'react-native-onyx';
import ButtonWithDropdownMenu from '@components/ButtonWithDropdownMenu';
import type {PaymentType} from '@components/ButtonWithDropdownMenu/types';
import * as Expensicons from '@components/Icon/Expensicons';
import KYCWall from '@components/KYCWall';
import useLocalize from '@hooks/useLocalize';
import useNetwork from '@hooks/useNetwork';
import Navigation from '@libs/Navigation/Navigation';
import getPolicyEmployeeAccountIDs from '@libs/PolicyEmployeeListUtils';
import {
    doesReportBelongToWorkspace,
    isExpenseReport as isExpenseReportUtil,
    isIndividualInvoiceRoom as isIndividualInvoiceRoomUtil,
    isInvoiceReport as isInvoiceReportUtil,
} from '@libs/ReportUtils';
import {shouldRestrictUserBillableActions} from '@libs/SubscriptionUtils';
import {setPersonalBankAccountContinueKYCOnSuccess} from '@userActions/BankAccounts';
import {approveMoneyRequest, savePreferredPaymentMethod as savePreferredPaymentMethodIOU} from '@userActions/IOU';
import CONST from '@src/CONST';
import ONYXKEYS from '@src/ONYXKEYS';
import ROUTES from '@src/ROUTES';
import type {LastPaymentMethodType} from '@src/types/onyx';
import type {PaymentMethodType} from '@src/types/onyx/OriginalMessage';
import {isEmptyObject} from '@src/types/utils/EmptyObject';
import isLoadingOnyxValue from '@src/types/utils/isLoadingOnyxValue';
import type SettlementButtonProps from './types';

type KYCFlowEvent = GestureResponderEvent | KeyboardEvent | undefined;

type TriggerKYCFlow = (event: KYCFlowEvent, iouPaymentType: PaymentMethodType) => void;

function SettlementButton({
    addDebitCardRoute = ROUTES.IOU_SEND_ADD_DEBIT_CARD,
    addBankAccountRoute = '',
    kycWallAnchorAlignment = {
        horizontal: CONST.MODAL.ANCHOR_ORIGIN_HORIZONTAL.LEFT, // button is at left, so horizontal anchor is at LEFT
        vertical: CONST.MODAL.ANCHOR_ORIGIN_VERTICAL.TOP, // we assume that popover menu opens below the button, anchor is at TOP
    },
    paymentMethodDropdownAnchorAlignment = {
        horizontal: CONST.MODAL.ANCHOR_ORIGIN_HORIZONTAL.RIGHT, // caret for dropdown is at right, so horizontal anchor is at RIGHT
        vertical: CONST.MODAL.ANCHOR_ORIGIN_VERTICAL.TOP, // we assume that popover menu opens below the button, anchor is at TOP
    },
    buttonSize = CONST.DROPDOWN_BUTTON_SIZE.MEDIUM,
    chatReportID = '',
    currency = CONST.CURRENCY.USD,
    enablePaymentsRoute,
    iouReport,
    isDisabled = false,
    isLoading = false,
    formattedAmount = '',
    onPress,
    pressOnEnter = false,
    policyID = '-1',
    shouldHidePaymentOptions = false,
    shouldShowApproveButton = false,
    shouldDisableApproveButton = false,
    style,
    disabledStyle,
    shouldShowPersonalBankAccountOption = false,
    enterKeyEventListenerPriority = 0,
    confirmApproval,
    useKeyboardShortcuts = false,
    onPaymentOptionsShow,
    onPaymentOptionsHide,
    onlyShowPayElsewhere,
    wrapperStyle,
}: SettlementButtonProps) {
    const {translate} = useLocalize();
    const {isOffline} = useNetwork();
    // The app would crash due to subscribing to the entire report collection if chatReportID is an empty string. So we should have a fallback ID here.
    const [chatReport] = useOnyx(`${ONYXKEYS.COLLECTION.REPORT}${chatReportID || CONST.DEFAULT_NUMBER_ID}`);
    const [isUserValidated] = useOnyx(ONYXKEYS.USER, {selector: (user) => !!user?.validated});
    const policyEmployeeAccountIDs = policyID ? getPolicyEmployeeAccountIDs(policyID) : [];
    const reportBelongsToWorkspace = policyID ? doesReportBelongToWorkspace(chatReport, policyEmployeeAccountIDs, policyID) : false;
    const policyIDKey = reportBelongsToWorkspace ? policyID : CONST.POLICY.ID_FAKE;
    const [lastPaymentMethod, lastPaymentMethodResult] = useOnyx(ONYXKEYS.NVP_LAST_PAYMENT_METHOD, {
        selector: (paymentMethod) => {
            if (typeof paymentMethod?.[policyIDKey] === 'string') {
                return paymentMethod?.[policyIDKey];
            }
            return (paymentMethod?.[policyIDKey] as LastPaymentMethodType)?.DEFAULT;
        },
    });

    const isLoadingLastPaymentMethod = isLoadingOnyxValue(lastPaymentMethodResult);
    const [policy] = useOnyx(`${ONYXKEYS.COLLECTION.POLICY}${policyID}`);
    const isInvoiceReport = (!isEmptyObject(iouReport) && isInvoiceReportUtil(iouReport)) || false;
    const shouldShowPaywithExpensifyOption = !shouldHidePaymentOptions;
    const shouldShowPayElsewhereOption = !shouldHidePaymentOptions && !isInvoiceReport;
    const paymentButtonOptions = useMemo(() => {
        const buttonOptions = [];
        const isExpenseReport = isExpenseReportUtil(iouReport);
        const paymentMethods = {
            [CONST.IOU.PAYMENT_TYPE.EXPENSIFY]: {
                text: translate('iou.settleExpensify', {formattedAmount}),
                icon: Expensicons.Wallet,
                value: CONST.IOU.PAYMENT_TYPE.EXPENSIFY,
            },
            [CONST.IOU.PAYMENT_TYPE.VBBA]: {
                text: translate('iou.settleExpensify', {formattedAmount}),
                icon: Expensicons.Wallet,
                value: CONST.IOU.PAYMENT_TYPE.VBBA,
            },
            [CONST.IOU.PAYMENT_TYPE.ELSEWHERE]: {
                text: translate('iou.payElsewhere', {formattedAmount}),
                icon: Expensicons.Cash,
                value: CONST.IOU.PAYMENT_TYPE.ELSEWHERE,
            },
        };
        const approveButtonOption = {
            text: translate('iou.approve'),
            icon: Expensicons.ThumbsUp,
            value: CONST.IOU.REPORT_ACTION_TYPE.APPROVE,
            disabled: !!shouldDisableApproveButton,
        };
        const canUseWallet = !isExpenseReport && !isInvoiceReport && currency === CONST.CURRENCY.USD;

        // Only show the Approve button if the user cannot pay the expense
        if (shouldHidePaymentOptions && shouldShowApproveButton) {
            return [approveButtonOption];
        }

        if (onlyShowPayElsewhere) {
            return [paymentMethods[CONST.IOU.PAYMENT_TYPE.ELSEWHERE]];
        }

        // To achieve the one tap pay experience we need to choose the correct payment type as default.
        if (canUseWallet) {
            buttonOptions.push(paymentMethods[CONST.IOU.PAYMENT_TYPE.EXPENSIFY]);
        }
        if (isExpenseReport && shouldShowPaywithExpensifyOption) {
            buttonOptions.push(paymentMethods[CONST.IOU.PAYMENT_TYPE.VBBA]);
        }
        if (shouldShowPayElsewhereOption) {
            buttonOptions.push(paymentMethods[CONST.IOU.PAYMENT_TYPE.ELSEWHERE]);
        }

        if (isInvoiceReport) {
            if (isIndividualInvoiceRoomUtil(chatReport)) {
                buttonOptions.push({
                    text: translate('iou.settlePersonal', {formattedAmount}),
                    icon: Expensicons.User,
                    value: CONST.IOU.PAYMENT_TYPE.ELSEWHERE,
                    backButtonText: translate('iou.individual'),
                    subMenuItems: [
                        {
                            text: translate('iou.payElsewhere', {formattedAmount: ''}),
                            icon: Expensicons.Cash,
                            value: CONST.IOU.PAYMENT_TYPE.ELSEWHERE,
                            onSelected: () => onPress(CONST.IOU.PAYMENT_TYPE.ELSEWHERE),
                        },
                    ],
                });
            }

            buttonOptions.push({
                text: translate('iou.settleBusiness', {formattedAmount}),
                icon: Expensicons.Building,
                value: CONST.IOU.PAYMENT_TYPE.ELSEWHERE,
                backButtonText: translate('iou.business'),
                subMenuItems: [
                    {
                        text: translate('iou.payElsewhere', {formattedAmount: ''}),
                        icon: Expensicons.Cash,
                        value: CONST.IOU.PAYMENT_TYPE.ELSEWHERE,
                        onSelected: () => onPress(CONST.IOU.PAYMENT_TYPE.ELSEWHERE, true),
                    },
                ],
            });
        }

        if (shouldShowApproveButton) {
            buttonOptions.push(approveButtonOption);
        }

        // Put the preferred payment method to the front of the array, so it's shown as default. We assume their last payment method is their preferred.
        if (lastPaymentMethod) {
            return buttonOptions.sort((method) => (method.value === lastPaymentMethod ? -1 : 0));
        }
        return buttonOptions;
        // We don't want to reorder the options when the preferred payment method changes while the button is still visible except for component initialization when the last payment method is not initialized yet.
        // We need to be sure that onPress should be wrapped in an useCallback to prevent unnecessary updates.
        // eslint-disable-next-line react-compiler/react-compiler, react-hooks/exhaustive-deps
    }, [
        isLoadingLastPaymentMethod,
        iouReport,
        translate,
        formattedAmount,
        shouldDisableApproveButton,
        isInvoiceReport,
        currency,
        shouldHidePaymentOptions,
        shouldShowApproveButton,
        shouldShowPaywithExpensifyOption,
        shouldShowPayElsewhereOption,
        chatReport,
        onPress,
        onlyShowPayElsewhere,
    ]);

    const selectPaymentType = (event: KYCFlowEvent, iouPaymentType: PaymentMethodType, triggerKYCFlow: TriggerKYCFlow) => {
        if (policy && shouldRestrictUserBillableActions(policy.id)) {
            Navigation.navigate(ROUTES.RESTRICTED_ACTION.getRoute(policy.id));
            return;
        }

        if (iouPaymentType === CONST.IOU.PAYMENT_TYPE.EXPENSIFY || iouPaymentType === CONST.IOU.PAYMENT_TYPE.VBBA) {
            if (!isUserValidated) {
                Navigation.navigate(ROUTES.SETTINGS_WALLET_VERIFY_ACCOUNT.getRoute(Navigation.getActiveRoute()));
                return;
            }
            triggerKYCFlow(event, iouPaymentType);
            setPersonalBankAccountContinueKYCOnSuccess(ROUTES.ENABLE_PAYMENTS);
            return;
        }

        if (iouPaymentType === CONST.IOU.REPORT_ACTION_TYPE.APPROVE) {
            if (confirmApproval) {
                confirmApproval();
            } else {
                approveMoneyRequest(iouReport);
            }
            return;
        }

        onPress(iouPaymentType);
    };

    const savePreferredPaymentMethod = (id: string, value: PaymentMethodType) => {
<<<<<<< HEAD
        IOU.savePreferredPaymentMethod(id, value, undefined);
=======
        savePreferredPaymentMethodIOU(id, value);
>>>>>>> 9689e561
    };

    return (
        <KYCWall
            onSuccessfulKYC={(paymentType) => onPress(paymentType)}
            enablePaymentsRoute={enablePaymentsRoute}
            addBankAccountRoute={addBankAccountRoute}
            addDebitCardRoute={addDebitCardRoute}
            isDisabled={isOffline}
            source={CONST.KYC_WALL_SOURCE.REPORT}
            chatReportID={chatReportID}
            iouReport={iouReport}
            anchorAlignment={kycWallAnchorAlignment}
            shouldShowPersonalBankAccountOption={shouldShowPersonalBankAccountOption}
        >
            {(triggerKYCFlow, buttonRef) => (
                <ButtonWithDropdownMenu<PaymentType>
                    onOptionsMenuShow={onPaymentOptionsShow}
                    onOptionsMenuHide={onPaymentOptionsHide}
                    buttonRef={buttonRef}
                    shouldAlwaysShowDropdownMenu={isInvoiceReport}
                    customText={isInvoiceReport ? translate('iou.settlePayment', {formattedAmount}) : undefined}
                    menuHeaderText={isInvoiceReport ? translate('workspace.invoices.paymentMethods.chooseInvoiceMethod') : undefined}
                    isSplitButton={!isInvoiceReport}
                    isDisabled={isDisabled}
                    isLoading={isLoading}
                    onPress={(event, iouPaymentType) => selectPaymentType(event, iouPaymentType, triggerKYCFlow)}
                    pressOnEnter={pressOnEnter}
                    options={paymentButtonOptions}
                    onOptionSelected={(option) => {
                        if (policyID === '-1') {
                            return;
                        }
                        savePreferredPaymentMethod(policyIDKey, option.value);
                    }}
                    style={style}
                    wrapperStyle={wrapperStyle}
                    disabledStyle={disabledStyle}
                    buttonSize={buttonSize}
                    anchorAlignment={paymentMethodDropdownAnchorAlignment}
                    enterKeyEventListenerPriority={enterKeyEventListenerPriority}
                    useKeyboardShortcuts={useKeyboardShortcuts}
                />
            )}
        </KYCWall>
    );
}

SettlementButton.displayName = 'SettlementButton';

export default SettlementButton;<|MERGE_RESOLUTION|>--- conflicted
+++ resolved
@@ -229,11 +229,7 @@
     };
 
     const savePreferredPaymentMethod = (id: string, value: PaymentMethodType) => {
-<<<<<<< HEAD
-        IOU.savePreferredPaymentMethod(id, value, undefined);
-=======
-        savePreferredPaymentMethodIOU(id, value);
->>>>>>> 9689e561
+        savePreferredPaymentMethodIOU(id, value, undefined);
     };
 
     return (
