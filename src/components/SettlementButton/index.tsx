--- conflicted
+++ resolved
@@ -15,15 +15,8 @@
 import CONST from '@src/CONST';
 import ONYXKEYS from '@src/ONYXKEYS';
 import ROUTES from '@src/ROUTES';
-<<<<<<< HEAD
-import type {AccountData, BankAccount, BankAccountList, FundList, LastPaymentMethodType, Policy} from '@src/types/onyx';
-import type {PaymentMethodType} from '@src/types/onyx/OriginalMessage';
-import {getEmptyObject, isEmptyObject} from '@src/types/utils/EmptyObject';
-import isLoadingOnyxValue from '@src/types/utils/isLoadingOnyxValue';
-=======
 import type {PaymentMethodType} from '@src/types/onyx/OriginalMessage';
 import {isEmptyObject} from '@src/types/utils/EmptyObject';
->>>>>>> 7323ec53
 import type SettlementButtonProps from './types';
 
 function SettlementButton({
@@ -70,50 +63,8 @@
     const [isUserValidated] = useOnyx(ONYXKEYS.ACCOUNT, {selector: (account) => account?.validated, canBeMissing: true});
     const policyEmployeeAccountIDs = policyID ? getPolicyEmployeeAccountIDs(policyID) : [];
     const reportBelongsToWorkspace = policyID ? doesReportBelongToWorkspace(chatReport, policyEmployeeAccountIDs, policyID) : false;
-<<<<<<< HEAD
-    const policyIDKey = reportBelongsToWorkspace ? policyID : (iouReport?.policyID ?? CONST.POLICY.ID_FAKE);
-    const [userWallet] = useOnyx(ONYXKEYS.USER_WALLET, {canBeMissing: true});
-    const hasActivatedWallet = ([CONST.WALLET.TIER_NAME.GOLD, CONST.WALLET.TIER_NAME.PLATINUM] as string[]).includes(userWallet?.tierName ?? '');
-
-    const [lastPaymentMethod, lastPaymentMethodResult] = useOnyx(ONYXKEYS.NVP_LAST_PAYMENT_METHOD, {
-        canBeMissing: true,
-        selector: (paymentMethod) => getLastPolicyPaymentMethod(policyIDKey, paymentMethod, iouReport?.type as keyof LastPaymentMethodType, isIOUReport(iouReport)),
-    });
-
-    const lastBankAccountID = getLastPolicyBankAccountID(policyIDKey, iouReport?.type as keyof LastPaymentMethodType);
-    const [fundList = getEmptyObject<FundList>()] = useOnyx(ONYXKEYS.FUND_LIST, {canBeMissing: true});
-    const [policies] = useOnyx(ONYXKEYS.COLLECTION.POLICY, {canBeMissing: true});
-    const currentUserAccountID = getCurrentUserAccountID().toString();
-    const activeAdminPolicies = getActiveAdminWorkspaces(policies, currentUserAccountID).sort((a, b) => (a.name || '').localeCompare(b.name || ''));
-    const reportID = iouReport?.reportID;
-
-    const hasPreferredPaymentMethod = !!lastPaymentMethod;
-    const isLoadingLastPaymentMethod = isLoadingOnyxValue(lastPaymentMethodResult);
-    const policy = policies?.[`${ONYXKEYS.COLLECTION.POLICY}${policyID}`];
-    const isLastPaymentPolicy = !Object.values({...CONST.PAYMENT_METHODS, ...CONST.IOU.PAYMENT_TYPE}).includes(lastPaymentMethod as PaymentMethod);
-    const lastPaymentPolicy = isLastPaymentPolicy ? policies?.[`${ONYXKEYS.COLLECTION.POLICY}${lastPaymentMethod}`] : undefined;
-    const [bankAccountList = getEmptyObject<BankAccountList>()] = useOnyx(ONYXKEYS.BANK_ACCOUNT_LIST, {canBeMissing: true});
-    const bankAccount = bankAccountList[lastBankAccountID ?? CONST.DEFAULT_NUMBER_ID];
-    const isExpenseReport = isExpenseReportUtil(iouReport);
-    // whether the user has single policy and the expense is p2p
-    const hasSinglePolicy = !isExpenseReport && activeAdminPolicies.length === 1;
-    const hasMultiplePolicies = !isExpenseReport && activeAdminPolicies.length > 1;
-    const lastPaymentMethodRef = useRef(lastPaymentMethod);
-    const formattedPaymentMethods = formatPaymentMethods(bankAccountList, fundList, styles);
-    const hasIntentToPay = formattedPaymentMethods.length === 1 && !lastPaymentMethod;
-
-    useEffect(() => {
-        if (isLoadingLastPaymentMethod) {
-            return;
-        }
-        lastPaymentMethodRef.current = lastPaymentMethod;
-        // eslint-disable-next-line react-compiler/react-compiler, react-hooks/exhaustive-deps
-    }, [isLoadingLastPaymentMethod]);
-
-=======
     const policyIDKey = reportBelongsToWorkspace ? policyID : CONST.POLICY.ID_FAKE;
     const [policy] = useOnyx(`${ONYXKEYS.COLLECTION.POLICY}${policyID}`, {canBeMissing: false});
->>>>>>> 7323ec53
     const isInvoiceReport = (!isEmptyObject(iouReport) && isInvoiceReportUtil(iouReport)) || false;
     const {isAccountLocked, showLockedAccountModal} = useContext(LockedAccountContext);
 
