--- conflicted
+++ resolved
@@ -1,46 +1,10 @@
-<<<<<<< HEAD
-import isEmpty from 'lodash/isEmpty';
-import truncate from 'lodash/truncate';
-import React, {useCallback, useEffect, useMemo, useRef} from 'react';
-import type {GestureResponderEvent} from 'react-native';
-=======
 import React from 'react';
->>>>>>> 3fa3aba7
 import {useOnyx} from 'react-native-onyx';
 import ButtonWithDropdownMenu from '@components/ButtonWithDropdownMenu';
-<<<<<<< HEAD
-import * as Expensicons from '@components/Icon/Expensicons';
-=======
 import type {DropdownOption, PaymentType} from '@components/ButtonWithDropdownMenu/types';
->>>>>>> 3fa3aba7
 import KYCWall from '@components/KYCWall';
-import type {PaymentMethod} from '@components/KYCWall/types';
 import useLocalize from '@hooks/useLocalize';
 import useNetwork from '@hooks/useNetwork';
-<<<<<<< HEAD
-import useThemeStyles from '@hooks/useThemeStyles';
-import {isCurrencySupportedForDirectReimbursement} from '@libs/actions/Policy/Policy';
-import {getCurrentUserAccountID} from '@libs/actions/Report';
-import {getLastPolicyBankAccountID, getLastPolicyPaymentMethod} from '@libs/actions/Search';
-import Navigation from '@libs/Navigation/Navigation';
-import {formatPaymentMethods} from '@libs/PaymentUtils';
-import getPolicyEmployeeAccountIDs from '@libs/PolicyEmployeeListUtils';
-import {getActiveAdminWorkspaces, getPolicy, hasVBBA} from '@libs/PolicyUtils';
-import {
-    doesReportBelongToWorkspace,
-    isBusinessInvoiceRoom,
-    isExpenseReport as isExpenseReportUtil,
-    isIndividualInvoiceRoom as isIndividualInvoiceRoomUtil,
-    isInvoiceReport as isInvoiceReportUtil,
-} from '@libs/ReportUtils';
-import {shouldRestrictUserBillableActions} from '@libs/SubscriptionUtils';
-import {setPersonalBankAccountContinueKYCOnSuccess} from '@userActions/BankAccounts';
-import {approveMoneyRequest, savePreferredPaymentMethod as savePreferredPaymentMethodIOU} from '@userActions/IOU';
-import CONST from '@src/CONST';
-import ONYXKEYS from '@src/ONYXKEYS';
-import ROUTES from '@src/ROUTES';
-import type {AccountData, BankAccount, LastPaymentMethodType, Policy} from '@src/types/onyx';
-=======
 import usePaymentOptions from '@hooks/usePaymentOptions';
 import {selectPaymentType} from '@libs/PaymentUtils';
 import type {KYCFlowEvent, TriggerKYCFlow} from '@libs/PaymentUtils';
@@ -50,20 +14,10 @@
 import CONST from '@src/CONST';
 import ONYXKEYS from '@src/ONYXKEYS';
 import ROUTES from '@src/ROUTES';
->>>>>>> 3fa3aba7
 import type {PaymentMethodType} from '@src/types/onyx/OriginalMessage';
 import {isEmptyObject} from '@src/types/utils/EmptyObject';
 import type SettlementButtonProps from './types';
 
-<<<<<<< HEAD
-type KYCFlowEvent = GestureResponderEvent | KeyboardEvent | undefined;
-
-type TriggerKYCFlow = (event: KYCFlowEvent, iouPaymentType: PaymentMethodType, paymentMethod?: PaymentMethod, policy?: Policy) => void;
-
-type CurrencyType = TupleToUnion<typeof CONST.DIRECT_REIMBURSEMENT_CURRENCIES>;
-
-=======
->>>>>>> 3fa3aba7
 function SettlementButton({
     addDebitCardRoute = ROUTES.IOU_SEND_ADD_DEBIT_CARD,
     addBankAccountRoute = '',
@@ -99,8 +53,6 @@
     onPaymentOptionsHide,
     onlyShowPayElsewhere,
     wrapperStyle,
-    shouldUseShortForm = false,
-    hasOnlyHeldExpenses = false,
 }: SettlementButtonProps) {
     const {translate} = useLocalize();
     const {isOffline} = useNetwork();
@@ -110,252 +62,6 @@
     const [isUserValidated] = useOnyx(ONYXKEYS.ACCOUNT, {selector: (account) => account?.validated, canBeMissing: true});
     const policyEmployeeAccountIDs = policyID ? getPolicyEmployeeAccountIDs(policyID) : [];
     const reportBelongsToWorkspace = policyID ? doesReportBelongToWorkspace(chatReport, policyEmployeeAccountIDs, policyID) : false;
-<<<<<<< HEAD
-    const policyIDKey = reportBelongsToWorkspace ? policyID : iouReport?.policyID ?? CONST.POLICY.ID_FAKE;
-    const [userWallet] = useOnyx(ONYXKEYS.USER_WALLET, {canBeMissing: true});
-    const hasActivatedWallet = ([CONST.WALLET.TIER_NAME.GOLD, CONST.WALLET.TIER_NAME.PLATINUM] as string[]).includes(userWallet?.tierName ?? '');
-
-    const [lastPaymentMethod, lastPaymentMethodResult] = useOnyx(ONYXKEYS.NVP_LAST_PAYMENT_METHOD, {
-        canBeMissing: true,
-        selector: (paymentMethod) => getLastPolicyPaymentMethod(policyIDKey, paymentMethod, iouReport?.type as keyof LastPaymentMethodType),
-    });
-
-    const lastBankAccountID = getLastPolicyBankAccountID(policyIDKey, iouReport?.type as keyof LastPaymentMethodType);
-    const [fundList = {}] = useOnyx(ONYXKEYS.FUND_LIST, {canBeMissing: true});
-    const [policies] = useOnyx(ONYXKEYS.COLLECTION.POLICY, {canBeMissing: true});
-    const currentUserAccountID = getCurrentUserAccountID().toString();
-    const activeAdminPolicies = getActiveAdminWorkspaces(policies, currentUserAccountID).sort((a, b) => (a.name || '').localeCompare(b.name || ''));
-
-    const hasPreferredPaymentMethod = !!lastPaymentMethod;
-    const isLoadingLastPaymentMethod = isLoadingOnyxValue(lastPaymentMethodResult);
-    const policy = policies?.[`${ONYXKEYS.COLLECTION.POLICY}${policyID}`];
-    const isLastPaymentPolicy = !Object.values({...CONST.PAYMENT_METHODS, ...CONST.IOU.PAYMENT_TYPE}).includes(lastPaymentMethod as PaymentMethod);
-    const lastPaymentPolicy = isLastPaymentPolicy ? getPolicy(lastPaymentMethod) : undefined;
-    const [bankAccountList = {}] = useOnyx(ONYXKEYS.BANK_ACCOUNT_LIST, {canBeMissing: true});
-    const bankAccount = bankAccountList[lastBankAccountID ?? CONST.DEFAULT_NUMBER_ID];
-    // whether the user has single policy and the expense isn't inside a workspace
-    const hasSinglePolicy = !policy && activeAdminPolicies.length === 1;
-    const hasMultiplePolicies = !policy && activeAdminPolicies.length > 1;
-    const lastPaymentMethodRef = useRef(lastPaymentMethod);
-    const formattedPaymentMethods = formatPaymentMethods(bankAccountList, fundList, styles);
-    const hasIntentToPay = formattedPaymentMethods.length === 1 && !lastPaymentMethod;
-
-    useEffect(() => {
-        if (isLoadingLastPaymentMethod) {
-            return;
-        }
-        lastPaymentMethodRef.current = lastPaymentMethod;
-        // eslint-disable-next-line react-compiler/react-compiler, react-hooks/exhaustive-deps
-    }, [isLoadingLastPaymentMethod]);
-
-    const isInvoiceReport = (!isEmptyObject(iouReport) && isInvoiceReportUtil(iouReport)) || false;
-    const shouldShowPayWithExpensifyOption = !shouldHidePaymentOptions;
-    const shouldShowPayElsewhereOption = !shouldHidePaymentOptions && !isInvoiceReport;
-
-    const getPaymentSubitems = useCallback(
-        (payAsBusiness: boolean) => {
-            const requiredAccountType = payAsBusiness ? CONST.BANK_ACCOUNT.TYPE.BUSINESS : CONST.BANK_ACCOUNT.TYPE.PERSONAL;
-
-            return formattedPaymentMethods
-                .filter((method) => {
-                    const accountData = method?.accountData as AccountData;
-                    return accountData?.type === requiredAccountType;
-                })
-                .map((formattedPaymentMethod) => ({
-                    text: formattedPaymentMethod?.title ?? '',
-                    description: formattedPaymentMethod?.description ?? '',
-                    icon: formattedPaymentMethod?.icon,
-                    shouldUpdateSelectedIndex: true,
-                    onSelected: () => {
-                        onPress(CONST.IOU.PAYMENT_TYPE.EXPENSIFY, payAsBusiness, formattedPaymentMethod.methodID, formattedPaymentMethod.accountType, undefined);
-                    },
-                    iconStyles: formattedPaymentMethod?.iconStyles,
-                    iconHeight: formattedPaymentMethod?.iconSize,
-                    iconWidth: formattedPaymentMethod?.iconSize,
-                    value: CONST.IOU.PAYMENT_TYPE.EXPENSIFY,
-                }));
-        },
-        [formattedPaymentMethods, onPress],
-    );
-
-    function getLatestBankAccountItem() {
-        if (!hasVBBA(policy?.id)) {
-            return;
-        }
-        const policyBankAccounts = formattedPaymentMethods.filter((method) => method.methodID === policy?.achAccount?.bankAccountID);
-
-        return policyBankAccounts.map((formattedPaymentMethod) => ({
-            text: formattedPaymentMethod?.title ?? '',
-            description: formattedPaymentMethod?.description ?? '',
-            icon: formattedPaymentMethod?.icon,
-            onSelected: () => onPress(CONST.IOU.PAYMENT_TYPE.EXPENSIFY, true, undefined),
-            methodID: formattedPaymentMethod?.methodID,
-            value: CONST.PAYMENT_METHODS.BUSINESS_BANK_ACCOUNT,
-        }));
-    }
-
-    function getLatestPersonalBankAccount() {
-        return Object.values(bankAccountList).filter((ba) => ba.accountData?.type === CONST.BANK_ACCOUNT.TYPE.PERSONAL);
-    }
-
-    const getLastPaymentMethodType = () => {
-        if (isInvoiceReport) {
-            return CONST.LAST_PAYMENT_METHOD.INVOICE;
-        }
-
-        if (policy) {
-            return CONST.LAST_PAYMENT_METHOD.EXPENSE;
-        }
-
-        return CONST.LAST_PAYMENT_METHOD.IOU;
-    };
-
-    const savePreferredPaymentMethod = (id: string, value: string) => {
-        savePreferredPaymentMethodIOU(id, value, getLastPaymentMethodType());
-    };
-
-    const personalBankAccountList = getLatestPersonalBankAccount();
-    const latestBankItem = getLatestBankAccountItem();
-
-    const paymentButtonOptions = useMemo(() => {
-        const buttonOptions = [];
-        const isExpenseReport = isExpenseReportUtil(iouReport);
-        const paymentMethods = {
-            [CONST.PAYMENT_METHODS.PERSONAL_BANK_ACCOUNT]: {
-                text: hasActivatedWallet ? translate('iou.settleWallet', {formattedAmount: ''}) : translate('iou.settlePersonal', {formattedAmount: ''}),
-                icon: Expensicons.User,
-                value: CONST.PAYMENT_METHODS.PERSONAL_BANK_ACCOUNT,
-                shouldUpdateSelectedIndex: false,
-            },
-            [CONST.PAYMENT_METHODS.BUSINESS_BANK_ACCOUNT]: {
-                text: translate('iou.settleBusiness', {formattedAmount: ''}),
-                icon: Expensicons.Building,
-                value: CONST.PAYMENT_METHODS.BUSINESS_BANK_ACCOUNT,
-                shouldUpdateSelectedIndex: false,
-            },
-            [CONST.IOU.PAYMENT_TYPE.ELSEWHERE]: {
-                text: translate('iou.payElsewhere', {formattedAmount: ''}),
-                icon: Expensicons.CheckCircle,
-                value: CONST.IOU.PAYMENT_TYPE.ELSEWHERE,
-                shouldUpdateSelectedIndex: false,
-            },
-        };
-
-        const approveButtonOption = {
-            text: translate('iou.approve', {formattedAmount}),
-            icon: Expensicons.ThumbsUp,
-            value: CONST.IOU.REPORT_ACTION_TYPE.APPROVE,
-            disabled: !!shouldDisableApproveButton,
-        };
-
-        const canUseWallet = !isExpenseReport && !isInvoiceReport && currency === CONST.CURRENCY.USD;
-
-        // Only show the Approve button if the user cannot pay the expense
-        if (shouldHidePaymentOptions && shouldShowApproveButton) {
-            return [approveButtonOption];
-        }
-
-        if (onlyShowPayElsewhere) {
-            return [paymentMethods[CONST.IOU.PAYMENT_TYPE.ELSEWHERE]];
-        }
-
-        // To achieve the one tap pay experience we need to choose the correct payment type as default.
-        if (canUseWallet) {
-            buttonOptions.push(paymentMethods[CONST.PAYMENT_METHODS.PERSONAL_BANK_ACCOUNT]);
-            if (activeAdminPolicies.length === 0) {
-                buttonOptions.push(paymentMethods[CONST.PAYMENT_METHODS.BUSINESS_BANK_ACCOUNT]);
-            }
-        }
-
-        if (isExpenseReport && shouldShowPayWithExpensifyOption) {
-            if (!isEmpty(latestBankItem) && latestBankItem) {
-                buttonOptions.push({
-                    text: latestBankItem.at(0)?.text ?? '',
-                    icon: latestBankItem.at(0)?.icon,
-                    value: CONST.PAYMENT_METHODS.BUSINESS_BANK_ACCOUNT,
-                    description: latestBankItem.at(0)?.description,
-                });
-            } else {
-                buttonOptions.push(paymentMethods[CONST.PAYMENT_METHODS.BUSINESS_BANK_ACCOUNT]);
-            }
-        }
-
-        if ((hasMultiplePolicies || hasSinglePolicy) && canUseWallet) {
-            activeAdminPolicies.forEach((activePolicy) => {
-                const policyName = activePolicy.name;
-                buttonOptions.push({
-                    text: translate('iou.payWithPolicy', {policyName: truncate(policyName, {length: 20}), formattedAmount: ''}),
-                    icon: Expensicons.Building,
-                    value: activePolicy.id,
-                    shouldUpdateSelectedIndex: true,
-                });
-            });
-        }
-
-        if (shouldShowPayElsewhereOption) {
-            buttonOptions.push(paymentMethods[CONST.IOU.PAYMENT_TYPE.ELSEWHERE]);
-        }
-
-        if (isInvoiceReport) {
-            const isCurrencySupported = isCurrencySupportedForDirectReimbursement(currency as CurrencyType);
-            const getInvoicesOptions = (payAsBusiness: boolean) => {
-                return [
-                    ...(isCurrencySupported ? getPaymentSubitems(payAsBusiness) : []),
-                    {
-                        text: translate('workspace.invoices.paymentMethods.addBankAccount'),
-                        icon: Expensicons.Bank,
-                        onSelected: () => Navigation.navigate(addBankAccountRoute),
-                        value: CONST.IOU.PAYMENT_TYPE.EXPENSIFY,
-                    },
-                    {
-                        text: translate('iou.payElsewhere', {formattedAmount: ''}),
-                        icon: Expensicons.Cash,
-                        value: CONST.IOU.PAYMENT_TYPE.ELSEWHERE,
-                        shouldUpdateSelectedIndex: true,
-                        onSelected: () => {
-                            onPress(CONST.IOU.PAYMENT_TYPE.ELSEWHERE, payAsBusiness, undefined);
-                            savePreferredPaymentMethod(policyIDKey, CONST.IOU.PAYMENT_TYPE.ELSEWHERE);
-                        },
-                    },
-                ];
-            };
-
-            if (isIndividualInvoiceRoomUtil(chatReport)) {
-                buttonOptions.push({
-                    text: translate('iou.settlePersonal', {formattedAmount}),
-                    icon: Expensicons.User,
-                    value: hasIntentToPay ? CONST.IOU.PAYMENT_TYPE.EXPENSIFY : lastPaymentMethod ?? CONST.IOU.PAYMENT_TYPE.ELSEWHERE,
-                    backButtonText: translate('iou.individual'),
-                    subMenuItems: getInvoicesOptions(false),
-                });
-                buttonOptions.push({
-                    text: translate('iou.settleBusiness', {formattedAmount}),
-                    icon: Expensicons.Building,
-                    value: hasIntentToPay ? CONST.IOU.PAYMENT_TYPE.EXPENSIFY : lastPaymentMethod ?? CONST.IOU.PAYMENT_TYPE.ELSEWHERE,
-                    backButtonText: translate('iou.business'),
-                    subMenuItems: getInvoicesOptions(true),
-                });
-            } else {
-                // If there is pay as business option, we should show the submenu items instead.
-                buttonOptions.push(...getInvoicesOptions(true));
-            }
-        }
-
-        if (shouldShowApproveButton) {
-            buttonOptions.push(approveButtonOption);
-        }
-
-        // Put the preferred payment method to the front of the array, so it's shown as default. We assume their last payment method is their preferred.
-        if (lastPaymentMethodRef.current && !isInvoiceReport) {
-            return buttonOptions.sort((method) => (method.value === lastPaymentMethod && lastPaymentMethod !== CONST.IOU.PAYMENT_TYPE.ELSEWHERE ? -1 : 0));
-        }
-        return buttonOptions;
-        // We don't want to reorder the options when the preferred payment method changes while the button is still visible except for component initialization when the last payment method is not initialized yet.
-        // We need to be sure that onPress should be wrapped in an useCallback to prevent unnecessary updates.
-        // eslint-disable-next-line react-compiler/react-compiler, react-hooks/exhaustive-deps
-    }, [
-        isLoadingLastPaymentMethod,
-=======
     const policyIDKey = reportBelongsToWorkspace ? policyID : CONST.POLICY.ID_FAKE;
     const [policy] = useOnyx(`${ONYXKEYS.COLLECTION.POLICY}${policyID}`, {canBeMissing: false});
     const isInvoiceReport = (!isEmptyObject(iouReport) && isInvoiceReportUtil(iouReport)) || false;
@@ -363,7 +69,6 @@
     const paymentButtonOptions = usePaymentOptions({
         addBankAccountRoute,
         currency,
->>>>>>> 3fa3aba7
         iouReport,
         chatReportID,
         formattedAmount,
@@ -373,183 +78,20 @@
         shouldShowApproveButton,
         shouldDisableApproveButton,
         onlyShowPayElsewhere,
-<<<<<<< HEAD
-    ]);
-
-    const selectPaymentType = (event: KYCFlowEvent, iouPaymentType: PaymentMethodType) => {
-        if (policy && shouldRestrictUserBillableActions(policy.id)) {
-            Navigation.navigate(ROUTES.RESTRICTED_ACTION.getRoute(policy.id));
-            return;
-        }
-
-        if (iouPaymentType === CONST.IOU.REPORT_ACTION_TYPE.APPROVE) {
-            if (confirmApproval) {
-                confirmApproval();
-            } else {
-                approveMoneyRequest(iouReport);
-            }
-            return;
-        }
-        if (isInvoiceReport) {
-            // if user has intent to pay, we should get the only bank account information to pay the invoice.
-            if (hasIntentToPay) {
-                const currentBankInformation = formattedPaymentMethods.at(0) as BankAccount;
-                onPress(
-                    CONST.IOU.PAYMENT_TYPE.EXPENSIFY,
-                    currentBankInformation.accountType !== CONST.PAYMENT_METHODS.PERSONAL_BANK_ACCOUNT,
-                    currentBankInformation.methodID,
-                    currentBankInformation.accountType,
-                    undefined,
-                );
-                return;
-            }
-
-            const isBusinessInvoice = isBusinessInvoiceRoom(chatReport);
-            if (iouPaymentType === CONST.IOU.PAYMENT_TYPE.ELSEWHERE) {
-                onPress(iouPaymentType, isBusinessInvoice);
-                return;
-            }
-            onPress(
-                iouPaymentType,
-                isBusinessInvoice,
-                lastBankAccountID,
-                isBusinessInvoice ? CONST.PAYMENT_METHODS.BUSINESS_BANK_ACCOUNT : CONST.PAYMENT_METHODS.PERSONAL_BANK_ACCOUNT,
-                policyIDKey,
-            );
-        } else {
-            onPress(iouPaymentType, false);
-        }
-    };
-
-    const selectPaymentMethod = (event: KYCFlowEvent, triggerKYCFlow: TriggerKYCFlow, paymentMethod?: PaymentMethod, selectedPolicy?: Policy) => {
-        if (!isUserValidated) {
-            Navigation.navigate(ROUTES.SETTINGS_CONTACT_METHOD_VERIFY_ACCOUNT.getRoute(Navigation.getActiveRoute()));
-            return;
-        }
-
-        if (policy && shouldRestrictUserBillableActions(policy.id)) {
-            Navigation.navigate(ROUTES.RESTRICTED_ACTION.getRoute(policy.id));
-            return;
-        }
-
-        let paymentType;
-        switch (paymentMethod) {
-            case CONST.PAYMENT_METHODS.PERSONAL_BANK_ACCOUNT:
-                paymentType = CONST.IOU.PAYMENT_TYPE.EXPENSIFY;
-                break;
-            case CONST.PAYMENT_METHODS.BUSINESS_BANK_ACCOUNT:
-                paymentType = CONST.IOU.PAYMENT_TYPE.VBBA;
-                break;
-            default:
-                paymentType = CONST.IOU.PAYMENT_TYPE.ELSEWHERE;
-        }
-        triggerKYCFlow(event, paymentType, paymentMethod, selectedPolicy ?? lastPaymentPolicy);
-        if (paymentType === CONST.IOU.PAYMENT_TYPE.EXPENSIFY || paymentType === CONST.IOU.PAYMENT_TYPE.VBBA) {
-            setPersonalBankAccountContinueKYCOnSuccess(ROUTES.ENABLE_PAYMENTS);
-        }
-    };
-
-    const getCustomText = () => {
-        if (shouldUseShortForm) {
-            return translate('iou.pay');
-        }
-
-        if (lastPaymentMethod === CONST.IOU.PAYMENT_TYPE.ELSEWHERE) {
-            return translate('iou.payElsewhere', {formattedAmount});
-        }
-
-        return translate('iou.settlePayment', {formattedAmount});
-    };
-
-    const getSecondLineText = (): string | undefined => {
-        if (
-            shouldUseShortForm ||
-            lastPaymentMethod === CONST.IOU.PAYMENT_TYPE.ELSEWHERE ||
-            (paymentButtonOptions.length === 1 && paymentButtonOptions.every((option) => option.value === CONST.IOU.PAYMENT_TYPE.ELSEWHERE)) ||
-            (shouldHidePaymentOptions && (shouldShowApproveButton || onlyShowPayElsewhere))
-        ) {
-            return undefined;
-        }
-
-        if (lastPaymentPolicy) {
-            return lastPaymentPolicy.name;
-        }
-
-        if (lastPaymentMethod === CONST.IOU.PAYMENT_TYPE.EXPENSIFY || (hasIntentToPay && isInvoiceReportUtil(iouReport))) {
-            const bankAccountToDisplay = hasIntentToPay ? (formattedPaymentMethods.at(0) as BankAccount) : bankAccount;
-
-            if (bankAccountToDisplay && isInvoiceReportUtil(iouReport)) {
-                const translationKey = bankAccountToDisplay.accountData?.type === CONST.BANK_ACCOUNT.TYPE.BUSINESS ? 'iou.invoiceBussinessBank' : 'iou.invoicePersonalBank';
-                return translate(translationKey, {lastFour: bankAccountToDisplay?.accountData?.accountNumber?.slice(-4) ?? ''});
-            }
-
-            if (personalBankAccountList.length === 1 && !hasActivatedWallet) {
-                return translate('paymentMethodList.bankAccountLastFour', {lastFour: personalBankAccountList.at(0)?.accountData?.accountNumber?.slice(-4) ?? ''});
-            }
-
-            return translate('common.wallet');
-        }
-
-        if (lastPaymentMethod === CONST.IOU.PAYMENT_TYPE.VBBA && !!policy?.achAccount) {
-            return translate('paymentMethodList.bankAccountLastFour', {lastFour: policy?.achAccount?.accountNumber?.slice(-4) ?? ''});
-        }
-
-        if (bankAccount?.accountData?.type === CONST.BANK_ACCOUNT.TYPE.BUSINESS && isExpenseReportUtil(iouReport)) {
-            return translate('paymentMethodList.bankAccountLastFour', {lastFour: bankAccount?.accountData?.accountNumber?.slice(-4) ?? ''});
-        }
-
-        return undefined;
-    };
-=======
     });
 
     const filteredPaymentOptions = paymentButtonOptions.filter((option) => option.value !== undefined) as Array<DropdownOption<PaymentType>>;
 
     const onPaymentSelect = (event: KYCFlowEvent, iouPaymentType: PaymentMethodType, triggerKYCFlow: TriggerKYCFlow) =>
         selectPaymentType(event, iouPaymentType, triggerKYCFlow, policy, onPress, isUserValidated, confirmApproval, iouReport);
->>>>>>> 3fa3aba7
 
-    const handlePaymentSelection = (
-        event: GestureResponderEvent | KeyboardEvent | undefined,
-        selectedOption: PaymentMethodType | PaymentMethod,
-        triggerKYCFlow: (event: GestureResponderEvent | KeyboardEvent | undefined, method?: PaymentMethodType) => void,
-    ) => {
-        const isPaymentMethod = Object.values(CONST.PAYMENT_METHODS).includes(selectedOption as PaymentMethod);
-        const shouldSelectPaymentMethod = (isPaymentMethod ?? lastPaymentPolicy ?? !isEmpty(latestBankItem)) && !shouldShowApproveButton && !shouldHidePaymentOptions;
-        const selectedPolicy = activeAdminPolicies.find((activePolicy) => activePolicy.id === selectedOption);
-
-        if (!!selectedPolicy || shouldSelectPaymentMethod) {
-            selectPaymentMethod(event, triggerKYCFlow, selectedOption as PaymentMethod, selectedPolicy);
-            return;
-        }
-
-        selectPaymentType(event, selectedOption as PaymentMethodType);
+    const savePreferredPaymentMethod = (id: string, value: PaymentMethodType) => {
+        savePreferredPaymentMethodIOU(id, value, undefined);
     };
-
-    const customText = getCustomText();
-    const secondlineText = getSecondLineText();
-
-    const defaultSelectedIndex = paymentButtonOptions.findIndex((paymentOption) => {
-        if (lastPaymentMethod === CONST.IOU.PAYMENT_TYPE.ELSEWHERE) {
-            return paymentOption.value === CONST.IOU.PAYMENT_TYPE.ELSEWHERE;
-        }
-
-        if (latestBankItem?.length) {
-            return paymentOption.value === latestBankItem.at(0)?.value;
-        }
-
-        if (lastPaymentPolicy?.id) {
-            return paymentOption.value === lastPaymentPolicy.id;
-        }
-
-        return false;
-    });
-
-    const shouldUseSplitButton = hasPreferredPaymentMethod || !!lastPaymentPolicy || (!!bankAccount && isExpenseReportUtil(iouReport)) || (isInvoiceReport && hasIntentToPay);
 
     return (
         <KYCWall
-            onSuccessfulKYC={(paymentType) => onPress(paymentType, undefined, undefined)}
+            onSuccessfulKYC={(paymentType) => onPress(paymentType)}
             enablePaymentsRoute={enablePaymentsRoute}
             addBankAccountRoute={addBankAccountRoute}
             addDebitCardRoute={addDebitCardRoute}
@@ -557,30 +99,20 @@
             source={CONST.KYC_WALL_SOURCE.REPORT}
             chatReportID={chatReportID}
             iouReport={iouReport}
-            policy={lastPaymentPolicy}
             anchorAlignment={kycWallAnchorAlignment}
             shouldShowPersonalBankAccountOption={shouldShowPersonalBankAccountOption}
         >
             {(triggerKYCFlow, buttonRef) => (
-                <ButtonWithDropdownMenu<PaymentMethodType | PaymentMethod>
+                <ButtonWithDropdownMenu<PaymentType>
                     onOptionsMenuShow={onPaymentOptionsShow}
                     onOptionsMenuHide={onPaymentOptionsHide}
                     buttonRef={buttonRef}
                     shouldAlwaysShowDropdownMenu={isInvoiceReport}
-                    customText={customText}
+                    customText={isInvoiceReport ? translate('iou.settlePayment', {formattedAmount}) : undefined}
                     menuHeaderText={isInvoiceReport ? translate('workspace.invoices.paymentMethods.chooseInvoiceMethod') : undefined}
-                    isSplitButton={shouldUseSplitButton}
+                    isSplitButton={!isInvoiceReport}
                     isDisabled={isDisabled}
                     isLoading={isLoading}
-<<<<<<< HEAD
-                    defaultSelectedIndex={defaultSelectedIndex !== -1 ? defaultSelectedIndex : 0}
-                    onPress={(event, iouPaymentType) => handlePaymentSelection(event, iouPaymentType, triggerKYCFlow)}
-                    success={!hasOnlyHeldExpenses}
-                    secondLineText={secondlineText}
-                    pressOnEnter={pressOnEnter}
-                    options={paymentButtonOptions}
-                    onOptionSelected={(option) => handlePaymentSelection(undefined, option.value, triggerKYCFlow)}
-=======
                     onPress={(event, iouPaymentType) => onPaymentSelect(event, iouPaymentType, triggerKYCFlow)}
                     pressOnEnter={pressOnEnter}
                     options={filteredPaymentOptions}
@@ -590,10 +122,7 @@
                         }
                         savePreferredPaymentMethod(policyIDKey, option.value);
                     }}
->>>>>>> 3fa3aba7
                     style={style}
-                    shouldPopoverUseScrollView
-                    containerStyles={paymentButtonOptions.length > 5 ? styles.settlementButtonListContainer : {}}
                     wrapperStyle={wrapperStyle}
                     disabledStyle={disabledStyle}
                     buttonSize={buttonSize}
