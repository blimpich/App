--- conflicted
+++ resolved
@@ -3,71 +3,13 @@
 import useRootNavigationState from '@hooks/useRootNavigationState';
 import useSafeAreaPaddings from '@hooks/useSafeAreaPaddings';
 import useSidePane from '@hooks/useSidePane';
-<<<<<<< HEAD
-import useThemeStyles from '@hooks/useThemeStyles';
-import {triggerSidePane} from '@libs/actions/SidePane';
-import Navigation from '@libs/Navigation/Navigation';
-import {substituteRouteParameters} from '@libs/SidePaneUtils';
-import CONST from '@src/CONST';
-=======
->>>>>>> bd8809d2
 import NAVIGATORS from '@src/NAVIGATORS';
 import Help from './Help';
 import SidePaneOverlay from './SidePaneOverlay';
 
 function SidePane() {
-<<<<<<< HEAD
-    const styles = useThemeStyles();
-    const {translate} = useLocalize();
-    const {isProduction} = useEnvironment();
-    const {route, isInNarrowPaneModal} = useRootNavigationState((state) => {
-        const params = (findFocusedRoute(state)?.params as Record<string, string>) ?? {};
-        const activeRoute = Navigation.getActiveRouteWithoutParams();
-
-        return {
-            route: substituteRouteParameters(activeRoute, params),
-            isInNarrowPaneModal: state?.routes.at(-1)?.name === NAVIGATORS.RIGHT_MODAL_NAVIGATOR,
-        };
-    });
-
-    const {isExtraLargeScreenWidth, shouldUseNarrowLayout} = useResponsiveLayout();
-    const {sidePaneTranslateX, shouldHideSidePane, shouldHideSidePaneBackdrop, sidePane} = useSidePane();
-    const {paddingTop} = useSafeAreaPaddings();
-
-    const onClose = useCallback(
-        (shouldUpdateNarrow = false) => {
-            if (!sidePane) {
-                return;
-            }
-
-            const shouldOnlyUpdateNarrowLayout = !isExtraLargeScreenWidth || shouldUpdateNarrow;
-            triggerSidePane({
-                isOpen: shouldOnlyUpdateNarrowLayout ? undefined : false,
-                isOpenNarrowScreen: shouldOnlyUpdateNarrowLayout ? false : undefined,
-            });
-        },
-        [isExtraLargeScreenWidth, sidePane],
-    );
-
-    const sizeChangedFromLargeToNarrow = useRef(!isExtraLargeScreenWidth);
-    useEffect(() => {
-        // Close the side pane when the screen size changes from large to small
-        if (!isExtraLargeScreenWidth && !sizeChangedFromLargeToNarrow.current) {
-            onClose(true);
-            sizeChangedFromLargeToNarrow.current = true;
-        }
-
-        // Reset the trigger when the screen size changes back to large
-        if (isExtraLargeScreenWidth) {
-            sizeChangedFromLargeToNarrow.current = false;
-        }
-    }, [isExtraLargeScreenWidth, onClose]);
-
-    useKeyboardShortcut(CONST.KEYBOARD_SHORTCUTS.ESCAPE, () => onClose(), {shouldBubble: shouldHideSidePane, isActive: !isExtraLargeScreenWidth});
-=======
     const {shouldHideSidePane, sidePaneTranslateX, shouldHideSidePaneBackdrop, closeSidePane} = useSidePane();
     const isInNarrowPaneModal = useRootNavigationState((state) => state?.routes.at(-1)?.name === NAVIGATORS.RIGHT_MODAL_NAVIGATOR);
->>>>>>> bd8809d2
 
     if (shouldHideSidePane) {
         return null;
@@ -83,31 +25,10 @@
                     />
                 )}
             </View>
-<<<<<<< HEAD
-            <Animated.View style={[styles.sidePaneContainer(shouldUseNarrowLayout, isExtraLargeScreenWidth), {transform: [{translateX: sidePaneTranslateX.current}], paddingTop}]}>
-                <HeaderGap />
-                <HeaderWithBackButton
-                    title={translate('common.help')}
-                    style={styles.headerBarDesktopHeight}
-                    onBackButtonPress={() => onClose(false)}
-                    onCloseButtonPress={() => onClose(false)}
-                    shouldShowBackButton={!isExtraLargeScreenWidth}
-                    shouldShowCloseButton={isExtraLargeScreenWidth}
-                    shouldDisplayHelpButton={false}
-                />
-                <ScrollView
-                    style={[styles.ph5, styles.pb5]}
-                    addBottomSafeAreaPadding
-                >
-                    {getHelpContent(styles, route, isProduction)}
-                </ScrollView>
-            </Animated.View>
-=======
             <Help
                 sidePaneTranslateX={sidePaneTranslateX}
                 closeSidePane={closeSidePane}
             />
->>>>>>> bd8809d2
         </>
     );
 }
