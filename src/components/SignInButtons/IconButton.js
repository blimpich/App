import PropTypes from 'prop-types';
import React from 'react';
import Icon from '@components/Icon';
import * as Expensicons from '@components/Icon/Expensicons';
import PressableWithoutFeedback from '@components/Pressable/PressableWithoutFeedback';
import withLocalize, {withLocalizePropTypes} from '@components/withLocalize';
<<<<<<< HEAD
import styles from '@styles/styles';
import themeColors from '@styles/themes/default';
=======
import useThemeStyles from '@styles/useThemeStyles';
>>>>>>> 69a33583
import CONST from '@src/CONST';

const propTypes = {
    /** The on press method */
    onPress: PropTypes.func,

    /** Which provider you are using to sign in */
    provider: PropTypes.string.isRequired,

    ...withLocalizePropTypes,
};

const defaultProps = {
    onPress: () => {},
};

const providerData = {
    [CONST.SIGN_IN_METHOD.APPLE]: {
        icon: Expensicons.AppleLogo,
        accessibilityLabel: 'common.signInWithApple',
    },
    [CONST.SIGN_IN_METHOD.GOOGLE]: {
        icon: Expensicons.GoogleLogo,
        accessibilityLabel: 'common.signInWithGoogle',
    },
};

function IconButton({onPress, translate, provider}) {
    const styles = useThemeStyles();
    return (
        <PressableWithoutFeedback
            onPress={onPress}
            style={styles.signInIconButton}
            role={CONST.ACCESSIBILITY_ROLE.BUTTON}
            accessibilityLabel={translate(providerData[provider].accessibilityLabel)}
        >
            <Icon
                fill={themeColors.icon}
                src={providerData[provider].icon}
                height={40}
                width={40}
            />
        </PressableWithoutFeedback>
    );
}

IconButton.displayName = 'IconButton';
IconButton.propTypes = propTypes;
IconButton.defaultProps = defaultProps;

export default withLocalize(IconButton);<|MERGE_RESOLUTION|>--- conflicted
+++ resolved
@@ -4,12 +4,8 @@
 import * as Expensicons from '@components/Icon/Expensicons';
 import PressableWithoutFeedback from '@components/Pressable/PressableWithoutFeedback';
 import withLocalize, {withLocalizePropTypes} from '@components/withLocalize';
-<<<<<<< HEAD
-import styles from '@styles/styles';
-import themeColors from '@styles/themes/default';
-=======
+import useTheme from '@styles/themes/useTheme';
 import useThemeStyles from '@styles/useThemeStyles';
->>>>>>> 69a33583
 import CONST from '@src/CONST';
 
 const propTypes = {
@@ -38,6 +34,7 @@
 };
 
 function IconButton({onPress, translate, provider}) {
+    const theme = useTheme();
     const styles = useThemeStyles();
     return (
         <PressableWithoutFeedback
@@ -47,7 +44,7 @@
             accessibilityLabel={translate(providerData[provider].accessibilityLabel)}
         >
             <Icon
-                fill={themeColors.icon}
+                fill={theme.icon}
                 src={providerData[provider].icon}
                 height={40}
                 width={40}
