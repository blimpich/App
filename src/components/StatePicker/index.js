import {CONST as COMMON_CONST} from 'expensify-common/lib/CONST';
import PropTypes from 'prop-types';
import React, {useState} from 'react';
import {View} from 'react-native';
import _ from 'underscore';
import FormHelpMessage from '@components/FormHelpMessage';
import MenuItemWithTopDescription from '@components/MenuItemWithTopDescription';
import refPropTypes from '@components/refPropTypes';
import useLocalize from '@hooks/useLocalize';
import useThemeStyles from '@hooks/useThemeStyles';
import stylePropTypes from '@styles/stylePropTypes';
import StateSelectorModal from './StateSelectorModal';

const propTypes = {
    /** Error text to display */
    errorText: PropTypes.string,

    /** State to display */
    value: PropTypes.string,

    /** Callback to call when the input changes */
    onInputChange: PropTypes.func,

    /** A ref to forward to MenuItemWithTopDescription */
    forwardedRef: refPropTypes,

    /** Label to display on field */
    label: PropTypes.string,

<<<<<<< HEAD
    /** Any additional styles to apply */
    wrapperStyle: stylePropTypes,
=======
    /**  Callback to call when the picker modal is dismissed */
    onBlur: PropTypes.func,
>>>>>>> 76e5b1cb
};

const defaultProps = {
    value: undefined,
    forwardedRef: undefined,
    errorText: '',
    onInputChange: () => {},
    label: undefined,
<<<<<<< HEAD
    wrapperStyle: {},
};

function StatePicker({value, errorText, onInputChange, forwardedRef, label, wrapperStyle}) {
=======
    onBlur: () => {},
};

function StatePicker({value, errorText, onInputChange, forwardedRef, label, onBlur}) {
>>>>>>> 76e5b1cb
    const styles = useThemeStyles();
    const {translate} = useLocalize();
    const [isPickerVisible, setIsPickerVisible] = useState(false);
    const [searchValue, setSearchValue] = useState('');

    const showPickerModal = () => {
        setIsPickerVisible(true);
    };

    const hidePickerModal = (shouldBlur = true) => {
        if (shouldBlur) {
            onBlur();
        }
        setIsPickerVisible(false);
    };

    const updateStateInput = (state) => {
        if (state.value !== value) {
            onInputChange(state.value);
        }
        // If the user selects any state, call the hidePickerModal function with shouldBlur = false
        // to prevent the onBlur function from being called.
        hidePickerModal(false);
    };

    const title = value && _.keys(COMMON_CONST.STATES).includes(value) ? translate(`allStates.${value}.stateName`) : '';
    const descStyle = title.length === 0 ? styles.textNormal : null;

    return (
        <View>
            <MenuItemWithTopDescription
                ref={forwardedRef}
                shouldShowRightIcon
                title={title}
                description={label || translate('common.state')}
                descriptionTextStyle={descStyle}
                onPress={showPickerModal}
                wrapperStyle={wrapperStyle}
            />
            <View style={styles.ml5}>
                <FormHelpMessage message={errorText} />
            </View>
            <StateSelectorModal
                isVisible={isPickerVisible}
                currentState={value}
                onClose={hidePickerModal}
                onStateSelected={updateStateInput}
                searchValue={searchValue}
                setSearchValue={setSearchValue}
                label={label}
            />
        </View>
    );
}

StatePicker.propTypes = propTypes;
StatePicker.defaultProps = defaultProps;
StatePicker.displayName = 'StatePicker';

const StatePickerWithRef = React.forwardRef((props, ref) => (
    <StatePicker
        // eslint-disable-next-line react/jsx-props-no-spreading
        {...props}
        forwardedRef={ref}
    />
));

StatePickerWithRef.displayName = 'StatePickerWithRef';

export default StatePickerWithRef;<|MERGE_RESOLUTION|>--- conflicted
+++ resolved
@@ -27,13 +27,11 @@
     /** Label to display on field */
     label: PropTypes.string,
 
-<<<<<<< HEAD
     /** Any additional styles to apply */
     wrapperStyle: stylePropTypes,
-=======
+
     /**  Callback to call when the picker modal is dismissed */
     onBlur: PropTypes.func,
->>>>>>> 76e5b1cb
 };
 
 const defaultProps = {
@@ -42,17 +40,11 @@
     errorText: '',
     onInputChange: () => {},
     label: undefined,
-<<<<<<< HEAD
     wrapperStyle: {},
-};
-
-function StatePicker({value, errorText, onInputChange, forwardedRef, label, wrapperStyle}) {
-=======
     onBlur: () => {},
 };
 
-function StatePicker({value, errorText, onInputChange, forwardedRef, label, onBlur}) {
->>>>>>> 76e5b1cb
+function StatePicker({value, errorText, onInputChange, forwardedRef, label, onBlur, wrapperStyle}) {
     const styles = useThemeStyles();
     const {translate} = useLocalize();
     const [isPickerVisible, setIsPickerVisible] = useState(false);
