--- conflicted
+++ resolved
@@ -51,13 +51,8 @@
     return (
         <AnimatedPressableWithFeedback
             accessibilityLabel={title}
-<<<<<<< HEAD
             style={[styles.tabSelectorButton, styles.animatedTabBackground(isHovered, isActive, backgroundColor), styles.userSelectNone]}
-            wrapperStyle={[styles.flex1]}
-=======
-            style={[styles.tabSelectorButton, styles.tabBackground(isHovered, isActive, backgroundColor), styles.userSelectNone]}
             wrapperStyle={[styles.flexGrow1]}
->>>>>>> 6868debf
             onPress={onPress}
             onHoverIn={() => setIsHovered(true)}
             onHoverOut={() => setIsHovered(false)}
