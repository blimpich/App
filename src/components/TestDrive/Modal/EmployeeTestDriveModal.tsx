--- conflicted
+++ resolved
@@ -48,7 +48,6 @@
 
         setIsLoading(true);
 
-<<<<<<< HEAD
         verifyTestDriveRecipient(bossEmail).then(() => {
             setTestReceipt(
                 TestReceipt,
@@ -61,17 +60,6 @@
                         isFromGlobalCreate: false,
                         newIouRequestType: CONST.IOU.REQUEST_TYPE.SCAN,
                     });
-=======
-        verifyTestDriveRecipient(bossEmail)
-            .then(() => {
-                setTestReceipt(
-                    TestReceipt,
-                    'jpg',
-                    (source, _, filename) => {
-                        const transactionID = CONST.IOU.OPTIMISTIC_TRANSACTION_ID;
-                        const reportID = generateReportID();
-                        initMoneyRequest(reportID, undefined, false, undefined, CONST.IOU.REQUEST_TYPE.SCAN);
->>>>>>> 4142c941
 
                         setMoneyRequestReceipt(transactionID, source, filename, true, CONST.TEST_RECEIPT.FILE_TYPE, false, true);
 
