--- conflicted
+++ resolved
@@ -11,22 +11,14 @@
         /** The color of the text */
         color?: string;
 
-<<<<<<< HEAD
         /** The size of the text */
         fontSize?: number;
-=======
-    /** The size of the text */
-    fontSize?: number;
-
-    /** The alignment of the text */
-    textAlign?: 'left' | 'right' | 'auto' | 'center' | 'justify';
-
-    /** Any children to display */
-    children: React.ReactNode;
->>>>>>> 5a0b7fdb
 
         /** The alignment of the text */
         textAlign?: TextStyle['textAlign'];
+
+        /** Any children to display */
+        children: React.ReactNode;
 
         /** The family of the font to use */
         family?: keyof typeof fontFamily;
