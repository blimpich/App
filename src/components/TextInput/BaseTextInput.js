--- conflicted
+++ resolved
@@ -18,8 +18,8 @@
 import CONST from '../../CONST';
 import FormHelpMessage from '../FormHelpMessage';
 import isInputAutoFilled from '../../libs/isInputAutoFilled';
-<<<<<<< HEAD
 import PressableWithoutFeedback from '../Pressable/PressableWithoutFeedback';
+import withLocalize from '../withLocalize';
 
 function BaseTextInput(props) {
     const inputValue = props.value || props.defaultValue || '';
@@ -41,48 +41,6 @@
     useEffect(() => {
         if (!props.disableKeyboard) {
             return;
-=======
-import * as Pressables from '../Pressable';
-import withLocalize from '../withLocalize';
-
-const PressableWithoutFeedback = Pressables.PressableWithoutFeedback;
-class BaseTextInput extends Component {
-    constructor(props) {
-        super(props);
-
-        const value = props.value || props.defaultValue || '';
-        const activeLabel = props.forceActiveLabel || value.length > 0 || Boolean(props.prefixCharacter);
-
-        this.state = {
-            isFocused: false,
-            labelTranslateY: new Animated.Value(activeLabel ? styleConst.ACTIVE_LABEL_TRANSLATE_Y : styleConst.INACTIVE_LABEL_TRANSLATE_Y),
-            labelScale: new Animated.Value(activeLabel ? styleConst.ACTIVE_LABEL_SCALE : styleConst.INACTIVE_LABEL_SCALE),
-            passwordHidden: props.secureTextEntry,
-            textInputWidth: 0,
-            textInputHeight: 0,
-            prefixWidth: 0,
-            selection: props.selection,
-            height: variables.componentSizeLarge,
-
-            // Value should be kept in state for the autoGrow feature to work - https://github.com/Expensify/App/pull/8232#issuecomment-1077282006
-            value,
-        };
-
-        this.input = null;
-        this.isLabelActive = activeLabel;
-        this.onPress = this.onPress.bind(this);
-        this.onFocus = this.onFocus.bind(this);
-        this.onBlur = this.onBlur.bind(this);
-        this.setValue = this.setValue.bind(this);
-        this.togglePasswordVisibility = this.togglePasswordVisibility.bind(this);
-        this.dismissKeyboardWhenBackgrounded = this.dismissKeyboardWhenBackgrounded.bind(this);
-        this.storePrefixLayoutDimensions = this.storePrefixLayoutDimensions.bind(this);
-    }
-
-    componentDidMount() {
-        if (this.props.disableKeyboard) {
-            this.appStateSubscription = AppState.addEventListener('change', this.dismissKeyboardWhenBackgrounded);
->>>>>>> c0ece67e
         }
 
         const appStateSubscription = AppState.addEventListener('change', (nextAppState) => {
@@ -147,7 +105,6 @@
             return;
         }
 
-<<<<<<< HEAD
         animateLabel(styleConst.ACTIVE_LABEL_TRANSLATE_Y, styleConst.ACTIVE_LABEL_SCALE);
         isLabelActive.current = true;
     }, [animateLabel, props.value]);
@@ -158,22 +115,6 @@
         if (props.forceActiveLabel || value.length !== 0 || props.prefixCharacter) {
             return;
         }
-=======
-        // eslint-disable-next-line react/no-did-update-set-state
-        this.setState({value: inputValue, selection: this.props.selection}, () => {
-            if (this.state.value) {
-                this.activateLabel();
-            } else if (!this.state.isFocused) {
-                this.deactivateLabel();
-            }
-        });
-
-        // In some cases, When the value prop is empty, it is not properly updated on the TextInput due to its uncontrolled nature, thus manually clearing the TextInput.
-        if (inputValue === '') {
-            this.input.clear();
-        }
-    }
->>>>>>> c0ece67e
 
         animateLabel(styleConst.INACTIVE_LABEL_TRANSLATE_Y, styleConst.INACTIVE_LABEL_SCALE);
         isLabelActive.current = false;
@@ -338,7 +279,6 @@
                                     labelScale={labelScale}
                                     for={props.nativeID}
                                 />
-<<<<<<< HEAD
                             </>
                         ) : null}
                         <View
@@ -352,14 +292,6 @@
                                         selectable={false}
                                         style={[styles.textInputPrefix, !hasLabel && styles.pv0]}
                                         onLayout={storePrefixLayoutDimensions}
-=======
-                                {Boolean(this.props.secureTextEntry) && (
-                                    <Checkbox
-                                        style={[styles.flex1, styles.textInputIconContainer]}
-                                        onPress={this.togglePasswordVisibility}
-                                        onMouseDown={(e) => e.preventDefault()}
-                                        accessibilityLabel={this.props.translate('common.visible')}
->>>>>>> c0ece67e
                                     >
                                         {props.prefixCharacter}
                                     </Text>
