--- conflicted
+++ resolved
@@ -1,12 +1,8 @@
 import _ from 'underscore';
 import React, {Component} from 'react';
-<<<<<<< HEAD
-import {Animated, View, TouchableWithoutFeedback, AppState, Keyboard} from 'react-native';
-=======
 import {
     Animated, View, TouchableWithoutFeedback, AppState, Keyboard, StyleSheet,
 } from 'react-native';
->>>>>>> cc78a083
 import Str from 'expensify-common/lib/str';
 import RNTextInput from '../RNTextInput';
 import TextInputLabel from './TextInputLabel';
@@ -58,7 +54,10 @@
 
     componentDidMount() {
         if (this.props.disableKeyboard) {
-            this.appStateSubscription = AppState.addEventListener('change', this.dismissKeyboardWhenBackgrounded);
+            this.appStateSubscription = AppState.addEventListener(
+                'change',
+                this.dismissKeyboardWhenBackgrounded,
+            );
         }
 
         // We are manually managing focus to prevent this issue: https://github.com/Expensify/App/issues/4514
@@ -122,17 +121,13 @@
     }
 
     onFocus(event) {
-        if (this.props.onFocus) {
-            this.props.onFocus(event);
-        }
+        if (this.props.onFocus) { this.props.onFocus(event); }
         this.setState({isFocused: true});
         this.activateLabel();
     }
 
     onBlur(event) {
-        if (this.props.onBlur) {
-            this.props.onBlur(event);
-        }
+        if (this.props.onBlur) { this.props.onBlur(event); }
         this.setState({isFocused: false});
 
         // If the text has been supplied by Chrome autofill, the value state is not synced with the value
@@ -163,7 +158,10 @@
             return;
         }
 
-        this.animateLabel(styleConst.ACTIVE_LABEL_TRANSLATE_Y, styleConst.ACTIVE_LABEL_SCALE);
+        this.animateLabel(
+            styleConst.ACTIVE_LABEL_TRANSLATE_Y,
+            styleConst.ACTIVE_LABEL_SCALE,
+        );
         this.isLabelActive = true;
     }
 
@@ -200,7 +198,7 @@
     }
 
     togglePasswordVisibility() {
-        this.setState((prevState) => ({passwordHidden: !prevState.passwordHidden}));
+        this.setState(prevState => ({passwordHidden: !prevState.passwordHidden}));
     }
 
     storePrefixLayoutDimensions(event) {
@@ -213,20 +211,6 @@
         const hasLabel = Boolean(this.props.label.length);
         const isEditable = _.isUndefined(this.props.editable) ? !this.props.disabled : this.props.editable;
         const inputHelpText = this.props.errorText || this.props.hint;
-<<<<<<< HEAD
-        const placeholder = this.props.prefixCharacter || this.state.isFocused || !hasLabel || (hasLabel && this.props.forceActiveLabel) ? this.props.placeholder : null;
-        const textInputContainerStyles = _.reduce(
-            [
-                styles.textInputContainer,
-                ...this.props.textInputContainerStyles,
-                this.props.autoGrow && StyleUtils.getWidthStyle(this.state.textInputWidth),
-                !this.props.hideFocusedState && this.state.isFocused && styles.borderColorFocus,
-                (this.props.hasError || this.props.errorText) && styles.borderColorDanger,
-            ],
-            (finalStyles, s) => ({...finalStyles, ...s}),
-            {},
-        );
-=======
         const placeholder = (this.props.prefixCharacter || this.state.isFocused || !hasLabel || (hasLabel && this.props.forceActiveLabel)) ? this.props.placeholder : null;
         const textInputContainerStyles = _.reduce([
             styles.textInputContainer,
@@ -237,21 +221,10 @@
         ], (finalStyles, s) => ({...finalStyles, ...s}), {});
         const maxHeight = StyleSheet.flatten(this.props.containerStyles).maxHeight;
         const isMultiline = this.props.multiline || this.props.autoGrowHeight;
->>>>>>> cc78a083
 
         return (
             <>
                 <View>
-<<<<<<< HEAD
-                    <View style={[!this.props.multiline && styles.componentHeightLarge, ...this.props.containerStyles]}>
-                        <TouchableWithoutFeedback
-                            onPress={this.onPress}
-                            focusable={false}
-                        >
-                            <View
-                                // When multiline is not supplied, calculating textinput height using onLayout
-                                onLayout={(event) => !this.props.multiline && this.setState({height: event.nativeEvent.layout.height})}
-=======
                     <View
                         style={[
                             this.props.autoGrowHeight && styles.autoGrowHeightInputContainer(this.state.textInputHeight, maxHeight),
@@ -276,7 +249,6 @@
                                         height: !isMultiline ? layout.height : prevState.height,
                                     }));
                                 }}
->>>>>>> cc78a083
                                 style={[
                                     textInputContainerStyles,
 
@@ -288,16 +260,7 @@
                                     <>
                                         {/* Adding this background to the label only for multiline text input,
                                     to prevent text overlapping with label when scrolling */}
-<<<<<<< HEAD
-                                        {this.props.multiline && (
-                                            <View
-                                                style={styles.textInputLabelBackground}
-                                                pointerEvents="none"
-                                            />
-                                        )}
-=======
                                         {isMultiline && <View style={styles.textInputLabelBackground} pointerEvents="none" />}
->>>>>>> cc78a083
                                         <TextInputLabel
                                             label={this.props.label}
                                             labelTranslateY={this.state.labelTranslateY}
@@ -307,14 +270,10 @@
                                     </>
                                 ) : null}
                                 <View
-<<<<<<< HEAD
-                                    style={[styles.textInputAndIconContainer, this.props.multiline && hasLabel && styles.textInputMultilineContainer]}
-=======
                                     style={[
                                         styles.textInputAndIconContainer,
                                         (isMultiline && hasLabel) && styles.textInputMultilineContainer,
                                     ]}
->>>>>>> cc78a083
                                     pointerEvents="box-none"
                                 >
                                     {Boolean(this.props.prefixCharacter) && (
@@ -322,7 +281,10 @@
                                             <Text
                                                 pointerEvents="none"
                                                 selectable={false}
-                                                style={[styles.textInputPrefix, !hasLabel && styles.pv0]}
+                                                style={[
+                                                    styles.textInputPrefix,
+                                                    !hasLabel && styles.pv0,
+                                                ]}
                                                 onLayout={this.storePrefixLayoutDimensions}
                                             >
                                                 {this.props.prefixCharacter}
@@ -371,20 +333,17 @@
                                         value={this.state.value}
                                         selection={this.state.selection}
                                         editable={isEditable}
+
                                         // FormSubmit Enter key handler does not have access to direct props.
                                         // `dataset.submitOnEnter` is used to indicate that pressing Enter on this input should call the submit callback.
-<<<<<<< HEAD
-                                        dataSet={{submitOnEnter: this.props.multiline && this.props.submitOnEnter}}
-=======
                                         dataSet={{submitOnEnter: isMultiline && this.props.submitOnEnter}}
 
->>>>>>> cc78a083
                                     />
                                     {Boolean(this.props.secureTextEntry) && (
                                         <Checkbox
                                             style={styles.textInputIconContainer}
                                             onPress={this.togglePasswordVisibility}
-                                            onMouseDown={(e) => e.preventDefault()}
+                                            onMouseDown={e => e.preventDefault()}
                                         >
                                             <Icon
                                                 src={this.state.passwordHidden ? Expensicons.Eye : Expensicons.EyeDisabled}
@@ -405,10 +364,7 @@
                         </TouchableWithoutFeedback>
                     </View>
                     {!_.isEmpty(inputHelpText) && (
-                        <FormHelpMessage
-                            isError={!_.isEmpty(this.props.errorText)}
-                            message={inputHelpText}
-                        />
+                        <FormHelpMessage isError={!_.isEmpty(this.props.errorText)} message={inputHelpText} />
                     )}
                 </View>
                 {/*
@@ -417,20 +373,12 @@
                     This text view is used to calculate width or height of the input value given textStyle in this component.
                     This Text component is intentionally positioned out of the screen.
                 */}
-<<<<<<< HEAD
-                {this.props.autoGrow && (
-                    // Add +2 to width so that the first digit of amount do not cut off on mWeb - https://github.com/Expensify/App/issues/8158.
-                    <Text
-                        style={[...this.props.inputStyle, styles.hiddenElementOutsideOfWindow, styles.visibilityHidden]}
-                        onLayout={(e) => this.setState({textInputWidth: e.nativeEvent.layout.width + 2})}
-=======
                 {(this.props.autoGrow || this.props.autoGrowHeight) && (
 
                     // Add +2 to width so that the first digit of amount do not cut off on mWeb - https://github.com/Expensify/App/issues/8158.
                     <Text
                         style={[...this.props.inputStyle, this.props.autoGrowHeight ? {maxWidth: this.state.width} : {}, styles.hiddenElementOutsideOfWindow, styles.visibilityHidden]}
                         onLayout={e => this.setState({textInputWidth: e.nativeEvent.layout.width + 2, textInputHeight: e.nativeEvent.layout.height})}
->>>>>>> cc78a083
                     >
                         {this.state.value || this.props.placeholder}
                     </Text>
