<<<<<<< HEAD
import BaseTextInput from './implementation';

export default BaseTextInput;
=======
import {Str} from 'expensify-common';
import type {ForwardedRef, MutableRefObject} from 'react';
import React, {forwardRef, useCallback, useEffect, useMemo, useRef, useState} from 'react';
import type {GestureResponderEvent, LayoutChangeEvent, NativeSyntheticEvent, StyleProp, TextInput, TextInputFocusEventData, ViewStyle} from 'react-native';
import {ActivityIndicator, StyleSheet, View} from 'react-native';
import {useSharedValue, withSpring} from 'react-native-reanimated';
import Checkbox from '@components/Checkbox';
import FormHelpMessage from '@components/FormHelpMessage';
import Icon from '@components/Icon';
import * as Expensicons from '@components/Icon/Expensicons';
import PressableWithoutFeedback from '@components/Pressable/PressableWithoutFeedback';
import type {AnimatedMarkdownTextInputRef} from '@components/RNMarkdownTextInput';
import RNMarkdownTextInput from '@components/RNMarkdownTextInput';
import type {AnimatedTextInputRef} from '@components/RNTextInput';
import RNTextInput from '@components/RNTextInput';
import SwipeInterceptPanResponder from '@components/SwipeInterceptPanResponder';
import Text from '@components/Text';
import * as styleConst from '@components/TextInput/styleConst';
import TextInputClearButton from '@components/TextInput/TextInputClearButton';
import TextInputLabel from '@components/TextInput/TextInputLabel';
import useHtmlPaste from '@hooks/useHtmlPaste';
import useLocalize from '@hooks/useLocalize';
import useMarkdownStyle from '@hooks/useMarkdownStyle';
import useStyleUtils from '@hooks/useStyleUtils';
import useTheme from '@hooks/useTheme';
import useThemeStyles from '@hooks/useThemeStyles';
import * as Browser from '@libs/Browser';
import * as InputUtils from '@libs/InputUtils';
import isInputAutoFilled from '@libs/isInputAutoFilled';
import variables from '@styles/variables';
import CONST from '@src/CONST';
import type {BaseTextInputProps, BaseTextInputRef} from './types';

function BaseTextInput(
    {
        label = '',
        /**
         * To be able to function as either controlled or uncontrolled component we should not
         * assign a default prop value for `value` or `defaultValue` props
         */
        value = undefined,
        defaultValue = undefined,
        placeholder = '',
        errorText = '',
        icon = null,
        iconLeft = null,
        textInputContainerStyles,
        touchableInputWrapperStyle,
        containerStyles,
        inputStyle,
        forceActiveLabel = false,
        autoFocus = false,
        disableKeyboard = false,
        autoGrow = false,
        autoGrowHeight = false,
        maxAutoGrowHeight,
        hideFocusedState = false,
        maxLength = undefined,
        hint = '',
        onInputChange = () => {},
        shouldDelayFocus = false,
        multiline = false,
        shouldInterceptSwipe = false,
        autoCorrect = true,
        prefixCharacter = '',
        suffixCharacter = '',
        inputID,
        isMarkdownEnabled = false,
        excludedMarkdownStyles = [],
        shouldShowClearButton = false,
        shouldUseDisabledStyles = true,
        prefixContainerStyle = [],
        prefixStyle = [],
        suffixContainerStyle = [],
        suffixStyle = [],
        contentWidth,
        loadingSpinnerStyle,
        ...inputProps
    }: BaseTextInputProps,
    ref: ForwardedRef<BaseTextInputRef>,
) {
    const InputComponent = isMarkdownEnabled ? RNMarkdownTextInput : RNTextInput;
    const isAutoGrowHeightMarkdown = isMarkdownEnabled && autoGrowHeight;

    const theme = useTheme();
    const styles = useThemeStyles();
    const markdownStyle = useMarkdownStyle(undefined, excludedMarkdownStyles);
    const {hasError = false} = inputProps;
    const StyleUtils = useStyleUtils();
    const {translate} = useLocalize();

    // Disabling this line for saftiness as nullish coalescing works only if value is undefined or null
    // eslint-disable-next-line @typescript-eslint/prefer-nullish-coalescing
    const initialValue = value || defaultValue || '';
    const initialActiveLabel = !!forceActiveLabel || initialValue.length > 0 || !!prefixCharacter || !!suffixCharacter;

    const [isFocused, setIsFocused] = useState(false);
    const [passwordHidden, setPasswordHidden] = useState(inputProps.secureTextEntry);
    const [textInputWidth, setTextInputWidth] = useState(0);
    const [textInputHeight, setTextInputHeight] = useState(0);
    const [height, setHeight] = useState<number>(variables.componentSizeLarge);
    const [width, setWidth] = useState<number | null>(null);

    const labelScale = useSharedValue<number>(initialActiveLabel ? styleConst.ACTIVE_LABEL_SCALE : styleConst.INACTIVE_LABEL_SCALE);
    const labelTranslateY = useSharedValue<number>(initialActiveLabel ? styleConst.ACTIVE_LABEL_TRANSLATE_Y : styleConst.INACTIVE_LABEL_TRANSLATE_Y);

    const input = useRef<HTMLInputElement | null>(null);
    const isLabelActive = useRef(initialActiveLabel);
    const didScrollToEndRef = useRef(false);

    useHtmlPaste(input as MutableRefObject<TextInput | null>, undefined, isMarkdownEnabled);

    // AutoFocus which only works on mount:
    useEffect(() => {
        // We are manually managing focus to prevent this issue: https://github.com/Expensify/App/issues/4514
        if (!autoFocus || !input.current) {
            return;
        }

        if (shouldDelayFocus) {
            const focusTimeout = setTimeout(() => input?.current?.focus(), CONST.ANIMATED_TRANSITION);
            return () => clearTimeout(focusTimeout);
        }
        input.current.focus();
        // We only want this to run on mount
        // eslint-disable-next-line react-compiler/react-compiler, react-hooks/exhaustive-deps
    }, []);

    const animateLabel = useCallback(
        (translateY: number, scale: number) => {
            labelScale.set(withSpring(scale, {overshootClamping: false}));
            labelTranslateY.set(withSpring(translateY, {overshootClamping: false}));
        },
        [labelScale, labelTranslateY],
    );

    const activateLabel = useCallback(() => {
        const newValue = value ?? '';

        if (newValue.length < 0 || isLabelActive.current) {
            return;
        }

        animateLabel(styleConst.ACTIVE_LABEL_TRANSLATE_Y, styleConst.ACTIVE_LABEL_SCALE);
        isLabelActive.current = true;
    }, [animateLabel, value]);

    const deactivateLabel = useCallback(() => {
        const newValue = value ?? '';

        if (!!forceActiveLabel || newValue.length !== 0 || prefixCharacter || suffixCharacter) {
            return;
        }

        animateLabel(styleConst.INACTIVE_LABEL_TRANSLATE_Y, styleConst.INACTIVE_LABEL_SCALE);
        isLabelActive.current = false;
    }, [animateLabel, forceActiveLabel, prefixCharacter, suffixCharacter, value]);

    const onFocus = (event: NativeSyntheticEvent<TextInputFocusEventData>) => {
        inputProps.onFocus?.(event);
        setIsFocused(true);
    };

    const onBlur = (event: NativeSyntheticEvent<TextInputFocusEventData>) => {
        inputProps.onBlur?.(event);
        setIsFocused(false);
    };

    const onPress = (event?: GestureResponderEvent | KeyboardEvent) => {
        if (!!inputProps.disabled || !event) {
            return;
        }

        inputProps.onPress?.(event);

        if ('isDefaultPrevented' in event && !event?.isDefaultPrevented()) {
            input.current?.focus();
        }
    };

    const onLayout = useCallback(
        (event: LayoutChangeEvent) => {
            if (!autoGrowHeight && multiline) {
                return;
            }

            const layout = event.nativeEvent.layout;

            setWidth((prevWidth: number | null) => (autoGrowHeight ? layout.width : prevWidth));
            setHeight((prevHeight: number) => (!multiline ? layout.height : prevHeight));
        },
        [autoGrowHeight, multiline],
    );

    // The ref is needed when the component is uncontrolled and we don't have a value prop
    const hasValueRef = useRef(initialValue.length > 0);
    const inputValue = value ?? '';
    const hasValue = inputValue.length > 0 || hasValueRef.current;

    // Activate or deactivate the label when either focus changes, or for controlled
    // components when the value prop changes:
    useEffect(() => {
        if (
            hasValue ||
            isFocused ||
            // If the text has been supplied by Chrome autofill, the value state is not synced with the value
            // as Chrome doesn't trigger a change event. When there is autofill text, keep the label activated.
            isInputAutoFilled(input.current)
        ) {
            activateLabel();
        } else {
            deactivateLabel();
        }
    }, [activateLabel, deactivateLabel, hasValue, isFocused]);

    // When the value prop gets cleared externally, we need to keep the ref in sync:
    useEffect(() => {
        // Return early when component uncontrolled, or we still have a value
        if (value === undefined || value) {
            return;
        }
        hasValueRef.current = false;
    }, [value]);

    /**
     * Set Value & activateLabel
     */
    const setValue = (newValue: string) => {
        onInputChange?.(newValue);

        if (inputProps.onChangeText) {
            Str.result(inputProps.onChangeText, newValue);
        }
        if (newValue && newValue.length > 0) {
            hasValueRef.current = true;
            // When the componment is uncontrolled, we need to manually activate the label:
            if (value === undefined) {
                activateLabel();
            }
        } else {
            hasValueRef.current = false;
        }
    };

    const togglePasswordVisibility = useCallback(() => {
        setPasswordHidden((prevPasswordHidden: boolean | undefined) => !prevPasswordHidden);
    }, []);

    const hasLabel = !!label?.length;
    const isReadOnly = inputProps.readOnly ?? inputProps.disabled;
    // Disabling this line for safeness as nullish coalescing works only if the value is undefined or null, and errorText can be an empty string
    // eslint-disable-next-line @typescript-eslint/prefer-nullish-coalescing
    const inputHelpText = errorText || hint;
    const newPlaceholder = !!prefixCharacter || !!suffixCharacter || isFocused || !hasLabel || (hasLabel && forceActiveLabel) ? placeholder : undefined;
    const newTextInputContainerStyles: StyleProp<ViewStyle> = StyleSheet.flatten([
        styles.textInputContainer,
        textInputContainerStyles,
        (autoGrow || !!contentWidth) && StyleUtils.getWidthStyle(textInputWidth),
        !hideFocusedState && isFocused && styles.borderColorFocus,
        (!!hasError || !!errorText) && styles.borderColorDanger,
        autoGrowHeight && {scrollPaddingTop: typeof maxAutoGrowHeight === 'number' ? 2 * maxAutoGrowHeight : undefined},
        isAutoGrowHeightMarkdown && styles.pb2,
    ]);
    const isMultiline = multiline || autoGrowHeight;

    /**
     * To prevent text jumping caused by virtual DOM calculations on Safari and mobile Chrome,
     * make sure to include the `lineHeight`.
     * Reference: https://github.com/Expensify/App/issues/26735
     * For other platforms, explicitly remove `lineHeight` from single-line inputs
     * to prevent long text from disappearing once it exceeds the input space.
     * See https://github.com/Expensify/App/issues/13802
     */
    const lineHeight = useMemo(() => {
        if (Browser.isSafari() || Browser.isMobileChrome()) {
            const lineHeightValue = StyleSheet.flatten(inputStyle).lineHeight;
            if (lineHeightValue !== undefined) {
                return lineHeightValue;
            }
        }

        return undefined;
    }, [inputStyle]);

    const inputPaddingLeft = !!prefixCharacter && StyleUtils.getPaddingLeft(StyleUtils.getCharacterPadding(prefixCharacter) + styles.pl1.paddingLeft);
    const inputPaddingRight = !!suffixCharacter && StyleUtils.getPaddingRight(StyleUtils.getCharacterPadding(suffixCharacter) + styles.pr1.paddingRight);

    return (
        <>
            <View
                style={[containerStyles]}
                // eslint-disable-next-line react/jsx-props-no-spreading
                {...(shouldInterceptSwipe && SwipeInterceptPanResponder.panHandlers)}
            >
                <PressableWithoutFeedback
                    role={CONST.ROLE.PRESENTATION}
                    onPress={onPress}
                    tabIndex={-1}
                    accessibilityLabel={label}
                    // When autoGrowHeight is true we calculate the width for the textInput, so it will break lines properly
                    // or if multiline is not supplied we calculate the textinput height, using onLayout.
                    onLayout={onLayout}
                    style={[
                        autoGrowHeight &&
                            !isAutoGrowHeightMarkdown &&
                            styles.autoGrowHeightInputContainer(textInputHeight, variables.componentSizeLarge, typeof maxAutoGrowHeight === 'number' ? maxAutoGrowHeight : 0),
                        isAutoGrowHeightMarkdown && {minHeight: variables.componentSizeLarge},
                        !isMultiline && styles.componentHeightLarge,
                        touchableInputWrapperStyle,
                    ]}
                >
                    <View
                        style={[
                            newTextInputContainerStyles,

                            // When autoGrow is on and minWidth is not supplied, add a minWidth to allow the input to be focusable.
                            autoGrow && !newTextInputContainerStyles?.minWidth && styles.mnw2,
                        ]}
                    >
                        {hasLabel ? (
                            <>
                                {/* Adding this background to the label only for multiline text input,
                to prevent text overlapping with label when scrolling */}
                                {isMultiline && <View style={[styles.textInputLabelBackground, styles.pointerEventsNone]} />}
                                <TextInputLabel
                                    label={label}
                                    labelTranslateY={labelTranslateY}
                                    labelScale={labelScale}
                                    for={inputProps.nativeID}
                                />
                            </>
                        ) : null}

                        <View style={[styles.textInputAndIconContainer, isMultiline && hasLabel && styles.textInputMultilineContainer, styles.pointerEventsBoxNone]}>
                            {!!iconLeft && (
                                <View style={[styles.textInputLeftIconContainer, !isReadOnly ? styles.cursorPointer : styles.pointerEventsNone]}>
                                    <Icon
                                        src={iconLeft}
                                        fill={theme.icon}
                                        height={variables.iconSizeNormal}
                                        width={variables.iconSizeNormal}
                                    />
                                </View>
                            )}
                            {!!prefixCharacter && (
                                <View style={[styles.textInputPrefixWrapper, prefixContainerStyle]}>
                                    <Text
                                        tabIndex={-1}
                                        style={[styles.textInputPrefix, !hasLabel && styles.pv0, styles.pointerEventsNone, prefixStyle]}
                                        dataSet={{[CONST.SELECTION_SCRAPER_HIDDEN_ELEMENT]: true}}
                                    >
                                        {prefixCharacter}
                                    </Text>
                                </View>
                            )}
                            <InputComponent
                                ref={(element: AnimatedTextInputRef | AnimatedMarkdownTextInputRef | null): void => {
                                    const baseTextInputRef = element as BaseTextInputRef | null;
                                    if (typeof ref === 'function') {
                                        ref(baseTextInputRef);
                                    } else if (ref && 'current' in ref) {
                                        // eslint-disable-next-line no-param-reassign
                                        ref.current = baseTextInputRef;
                                    }

                                    input.current = element as HTMLInputElement | null;
                                }}
                                // eslint-disable-next-line
                                {...inputProps}
                                autoCorrect={inputProps.secureTextEntry ? false : autoCorrect}
                                placeholder={newPlaceholder}
                                placeholderTextColor={theme.placeholderText}
                                underlineColorAndroid="transparent"
                                style={[
                                    styles.flex1,
                                    styles.w100,
                                    inputStyle,
                                    (!hasLabel || isMultiline) && styles.pv0,
                                    inputPaddingLeft,
                                    inputPaddingRight,
                                    inputProps.secureTextEntry && styles.secureInput,

                                    // Explicitly remove `lineHeight` from single line inputs so that long text doesn't disappear
                                    // once it exceeds the input space (See https://github.com/Expensify/App/issues/13802)
                                    !isMultiline && {height, lineHeight},

                                    // Explicitly change boxSizing attribute for mobile chrome in order to apply line-height
                                    // for the issue mentioned here https://github.com/Expensify/App/issues/26735
                                    // Set overflow property to enable the parent flexbox to shrink its size
                                    // (See https://github.com/Expensify/App/issues/41766)
                                    !isMultiline && Browser.isMobileChrome() && {boxSizing: 'content-box', height: undefined, ...styles.overflowAuto},

                                    // Stop scrollbar flashing when breaking lines with autoGrowHeight enabled.
                                    ...(autoGrowHeight && !isAutoGrowHeightMarkdown
                                        ? [StyleUtils.getAutoGrowHeightInputStyle(textInputHeight, typeof maxAutoGrowHeight === 'number' ? maxAutoGrowHeight : 0), styles.verticalAlignTop]
                                        : []),
                                    isAutoGrowHeightMarkdown ? [StyleUtils.getMarkdownMaxHeight(maxAutoGrowHeight), styles.verticalAlignTop] : undefined,
                                    // Add disabled color theme when field is not editable.
                                    inputProps.disabled && shouldUseDisabledStyles && styles.textInputDisabled,
                                    styles.pointerEventsAuto,
                                ]}
                                multiline={isMultiline}
                                maxLength={maxLength}
                                onFocus={onFocus}
                                onBlur={onBlur}
                                onChangeText={setValue}
                                secureTextEntry={passwordHidden}
                                onPressOut={inputProps.onPress}
                                showSoftInputOnFocus={!disableKeyboard}
                                inputMode={inputProps.inputMode}
                                value={value}
                                selection={inputProps.selection}
                                readOnly={isReadOnly}
                                defaultValue={defaultValue}
                                markdownStyle={markdownStyle}
                            />
                            {!!suffixCharacter && (
                                <View style={[styles.textInputSuffixWrapper, suffixContainerStyle]}>
                                    <Text
                                        tabIndex={-1}
                                        style={[styles.textInputSuffix, !hasLabel && styles.pv0, styles.pointerEventsNone, suffixStyle]}
                                        dataSet={{[CONST.SELECTION_SCRAPER_HIDDEN_ELEMENT]: true}}
                                    >
                                        {suffixCharacter}
                                    </Text>
                                </View>
                            )}
                            {isFocused && !isReadOnly && shouldShowClearButton && !!value && (
                                <View
                                    onLayout={() => {
                                        if (didScrollToEndRef.current || !input.current) {
                                            return;
                                        }
                                        InputUtils.scrollToRight(input.current);
                                        didScrollToEndRef.current = true;
                                    }}
                                >
                                    <TextInputClearButton onPressButton={() => setValue('')} />
                                </View>
                            )}
                            {!!inputProps.isLoading && (
                                <ActivityIndicator
                                    size="small"
                                    color={theme.iconSuccessFill}
                                    style={[styles.mt4, styles.ml1, loadingSpinnerStyle]}
                                />
                            )}
                            {!!inputProps.secureTextEntry && (
                                <Checkbox
                                    style={[styles.flex1, styles.textInputIconContainer]}
                                    onPress={togglePasswordVisibility}
                                    onMouseDown={(e) => {
                                        e.preventDefault();
                                    }}
                                    accessibilityLabel={translate('common.visible')}
                                >
                                    <Icon
                                        src={passwordHidden ? Expensicons.Eye : Expensicons.EyeDisabled}
                                        fill={theme.icon}
                                    />
                                </Checkbox>
                            )}
                            {!inputProps.secureTextEntry && !!icon && (
                                <View style={[styles.textInputIconContainer, !isReadOnly ? styles.cursorPointer : styles.pointerEventsNone]}>
                                    <Icon
                                        src={icon}
                                        fill={theme.icon}
                                    />
                                </View>
                            )}
                        </View>
                    </View>
                </PressableWithoutFeedback>
                {!!inputHelpText && (
                    <FormHelpMessage
                        isError={!!errorText}
                        message={inputHelpText}
                    />
                )}
            </View>
            {!!contentWidth && (
                <View
                    style={[inputStyle as ViewStyle, styles.hiddenElementOutsideOfWindow, styles.visibilityHidden, styles.wAuto, inputPaddingLeft]}
                    onLayout={(e) => {
                        if (e.nativeEvent.layout.width === 0 && e.nativeEvent.layout.height === 0) {
                            return;
                        }
                        setTextInputWidth(e.nativeEvent.layout.width);
                        setTextInputHeight(e.nativeEvent.layout.height);
                    }}
                >
                    <Text
                        style={[
                            inputStyle,
                            autoGrowHeight && styles.autoGrowHeightHiddenInput(width ?? 0, typeof maxAutoGrowHeight === 'number' ? maxAutoGrowHeight : undefined),
                            {width: contentWidth},
                        ]}
                    >
                        {/* \u200B added to solve the issue of not expanding the text input enough when the value ends with '\n' (https://github.com/Expensify/App/issues/21271) */}
                        {value ? `${value}${value.endsWith('\n') ? '\u200B' : ''}` : placeholder}
                    </Text>
                </View>
            )}
            {/*
                 Text input component doesn't support auto grow by default.
                 We're using a hidden text input to achieve that.
                 This text view is used to calculate width or height of the input value given textStyle in this component.
                 This Text component is intentionally positioned out of the screen.
             */}
            {(!!autoGrow || autoGrowHeight) && !isAutoGrowHeightMarkdown && (
                // Add +2 to width on Safari browsers so that text is not cut off due to the cursor or when changing the value
                // Reference: https://github.com/Expensify/App/issues/8158, https://github.com/Expensify/App/issues/26628
                // For mobile Chrome, ensure proper display of the text selection handle (blue bubble down).
                // Reference: https://github.com/Expensify/App/issues/34921
                <Text
                    style={[
                        inputStyle,
                        autoGrowHeight && styles.autoGrowHeightHiddenInput(width ?? 0, typeof maxAutoGrowHeight === 'number' ? maxAutoGrowHeight : undefined),
                        styles.hiddenElementOutsideOfWindow,
                        styles.visibilityHidden,
                    ]}
                    onLayout={(e) => {
                        if (e.nativeEvent.layout.width === 0 && e.nativeEvent.layout.height === 0) {
                            return;
                        }
                        let additionalWidth = 0;
                        if (Browser.isMobileSafari() || Browser.isSafari() || Browser.isMobileChrome()) {
                            additionalWidth = 2;
                        }
                        setTextInputWidth(e.nativeEvent.layout.width + additionalWidth);
                        setTextInputHeight(e.nativeEvent.layout.height);
                    }}
                >
                    {/* \u200B added to solve the issue of not expanding the text input enough when the value ends with '\n' (https://github.com/Expensify/App/issues/21271) */}
                    {value ? `${value}${value.endsWith('\n') ? '\u200B' : ''}` : placeholder}
                </Text>
            )}
        </>
    );
}

BaseTextInput.displayName = 'BaseTextInput';

export default forwardRef(BaseTextInput);
>>>>>>> 38e9dbc6
<|MERGE_RESOLUTION|>--- conflicted
+++ resolved
@@ -1,550 +1,3 @@
-<<<<<<< HEAD
 import BaseTextInput from './implementation';
 
-export default BaseTextInput;
-=======
-import {Str} from 'expensify-common';
-import type {ForwardedRef, MutableRefObject} from 'react';
-import React, {forwardRef, useCallback, useEffect, useMemo, useRef, useState} from 'react';
-import type {GestureResponderEvent, LayoutChangeEvent, NativeSyntheticEvent, StyleProp, TextInput, TextInputFocusEventData, ViewStyle} from 'react-native';
-import {ActivityIndicator, StyleSheet, View} from 'react-native';
-import {useSharedValue, withSpring} from 'react-native-reanimated';
-import Checkbox from '@components/Checkbox';
-import FormHelpMessage from '@components/FormHelpMessage';
-import Icon from '@components/Icon';
-import * as Expensicons from '@components/Icon/Expensicons';
-import PressableWithoutFeedback from '@components/Pressable/PressableWithoutFeedback';
-import type {AnimatedMarkdownTextInputRef} from '@components/RNMarkdownTextInput';
-import RNMarkdownTextInput from '@components/RNMarkdownTextInput';
-import type {AnimatedTextInputRef} from '@components/RNTextInput';
-import RNTextInput from '@components/RNTextInput';
-import SwipeInterceptPanResponder from '@components/SwipeInterceptPanResponder';
-import Text from '@components/Text';
-import * as styleConst from '@components/TextInput/styleConst';
-import TextInputClearButton from '@components/TextInput/TextInputClearButton';
-import TextInputLabel from '@components/TextInput/TextInputLabel';
-import useHtmlPaste from '@hooks/useHtmlPaste';
-import useLocalize from '@hooks/useLocalize';
-import useMarkdownStyle from '@hooks/useMarkdownStyle';
-import useStyleUtils from '@hooks/useStyleUtils';
-import useTheme from '@hooks/useTheme';
-import useThemeStyles from '@hooks/useThemeStyles';
-import * as Browser from '@libs/Browser';
-import * as InputUtils from '@libs/InputUtils';
-import isInputAutoFilled from '@libs/isInputAutoFilled';
-import variables from '@styles/variables';
-import CONST from '@src/CONST';
-import type {BaseTextInputProps, BaseTextInputRef} from './types';
-
-function BaseTextInput(
-    {
-        label = '',
-        /**
-         * To be able to function as either controlled or uncontrolled component we should not
-         * assign a default prop value for `value` or `defaultValue` props
-         */
-        value = undefined,
-        defaultValue = undefined,
-        placeholder = '',
-        errorText = '',
-        icon = null,
-        iconLeft = null,
-        textInputContainerStyles,
-        touchableInputWrapperStyle,
-        containerStyles,
-        inputStyle,
-        forceActiveLabel = false,
-        autoFocus = false,
-        disableKeyboard = false,
-        autoGrow = false,
-        autoGrowHeight = false,
-        maxAutoGrowHeight,
-        hideFocusedState = false,
-        maxLength = undefined,
-        hint = '',
-        onInputChange = () => {},
-        shouldDelayFocus = false,
-        multiline = false,
-        shouldInterceptSwipe = false,
-        autoCorrect = true,
-        prefixCharacter = '',
-        suffixCharacter = '',
-        inputID,
-        isMarkdownEnabled = false,
-        excludedMarkdownStyles = [],
-        shouldShowClearButton = false,
-        shouldUseDisabledStyles = true,
-        prefixContainerStyle = [],
-        prefixStyle = [],
-        suffixContainerStyle = [],
-        suffixStyle = [],
-        contentWidth,
-        loadingSpinnerStyle,
-        ...inputProps
-    }: BaseTextInputProps,
-    ref: ForwardedRef<BaseTextInputRef>,
-) {
-    const InputComponent = isMarkdownEnabled ? RNMarkdownTextInput : RNTextInput;
-    const isAutoGrowHeightMarkdown = isMarkdownEnabled && autoGrowHeight;
-
-    const theme = useTheme();
-    const styles = useThemeStyles();
-    const markdownStyle = useMarkdownStyle(undefined, excludedMarkdownStyles);
-    const {hasError = false} = inputProps;
-    const StyleUtils = useStyleUtils();
-    const {translate} = useLocalize();
-
-    // Disabling this line for saftiness as nullish coalescing works only if value is undefined or null
-    // eslint-disable-next-line @typescript-eslint/prefer-nullish-coalescing
-    const initialValue = value || defaultValue || '';
-    const initialActiveLabel = !!forceActiveLabel || initialValue.length > 0 || !!prefixCharacter || !!suffixCharacter;
-
-    const [isFocused, setIsFocused] = useState(false);
-    const [passwordHidden, setPasswordHidden] = useState(inputProps.secureTextEntry);
-    const [textInputWidth, setTextInputWidth] = useState(0);
-    const [textInputHeight, setTextInputHeight] = useState(0);
-    const [height, setHeight] = useState<number>(variables.componentSizeLarge);
-    const [width, setWidth] = useState<number | null>(null);
-
-    const labelScale = useSharedValue<number>(initialActiveLabel ? styleConst.ACTIVE_LABEL_SCALE : styleConst.INACTIVE_LABEL_SCALE);
-    const labelTranslateY = useSharedValue<number>(initialActiveLabel ? styleConst.ACTIVE_LABEL_TRANSLATE_Y : styleConst.INACTIVE_LABEL_TRANSLATE_Y);
-
-    const input = useRef<HTMLInputElement | null>(null);
-    const isLabelActive = useRef(initialActiveLabel);
-    const didScrollToEndRef = useRef(false);
-
-    useHtmlPaste(input as MutableRefObject<TextInput | null>, undefined, isMarkdownEnabled);
-
-    // AutoFocus which only works on mount:
-    useEffect(() => {
-        // We are manually managing focus to prevent this issue: https://github.com/Expensify/App/issues/4514
-        if (!autoFocus || !input.current) {
-            return;
-        }
-
-        if (shouldDelayFocus) {
-            const focusTimeout = setTimeout(() => input?.current?.focus(), CONST.ANIMATED_TRANSITION);
-            return () => clearTimeout(focusTimeout);
-        }
-        input.current.focus();
-        // We only want this to run on mount
-        // eslint-disable-next-line react-compiler/react-compiler, react-hooks/exhaustive-deps
-    }, []);
-
-    const animateLabel = useCallback(
-        (translateY: number, scale: number) => {
-            labelScale.set(withSpring(scale, {overshootClamping: false}));
-            labelTranslateY.set(withSpring(translateY, {overshootClamping: false}));
-        },
-        [labelScale, labelTranslateY],
-    );
-
-    const activateLabel = useCallback(() => {
-        const newValue = value ?? '';
-
-        if (newValue.length < 0 || isLabelActive.current) {
-            return;
-        }
-
-        animateLabel(styleConst.ACTIVE_LABEL_TRANSLATE_Y, styleConst.ACTIVE_LABEL_SCALE);
-        isLabelActive.current = true;
-    }, [animateLabel, value]);
-
-    const deactivateLabel = useCallback(() => {
-        const newValue = value ?? '';
-
-        if (!!forceActiveLabel || newValue.length !== 0 || prefixCharacter || suffixCharacter) {
-            return;
-        }
-
-        animateLabel(styleConst.INACTIVE_LABEL_TRANSLATE_Y, styleConst.INACTIVE_LABEL_SCALE);
-        isLabelActive.current = false;
-    }, [animateLabel, forceActiveLabel, prefixCharacter, suffixCharacter, value]);
-
-    const onFocus = (event: NativeSyntheticEvent<TextInputFocusEventData>) => {
-        inputProps.onFocus?.(event);
-        setIsFocused(true);
-    };
-
-    const onBlur = (event: NativeSyntheticEvent<TextInputFocusEventData>) => {
-        inputProps.onBlur?.(event);
-        setIsFocused(false);
-    };
-
-    const onPress = (event?: GestureResponderEvent | KeyboardEvent) => {
-        if (!!inputProps.disabled || !event) {
-            return;
-        }
-
-        inputProps.onPress?.(event);
-
-        if ('isDefaultPrevented' in event && !event?.isDefaultPrevented()) {
-            input.current?.focus();
-        }
-    };
-
-    const onLayout = useCallback(
-        (event: LayoutChangeEvent) => {
-            if (!autoGrowHeight && multiline) {
-                return;
-            }
-
-            const layout = event.nativeEvent.layout;
-
-            setWidth((prevWidth: number | null) => (autoGrowHeight ? layout.width : prevWidth));
-            setHeight((prevHeight: number) => (!multiline ? layout.height : prevHeight));
-        },
-        [autoGrowHeight, multiline],
-    );
-
-    // The ref is needed when the component is uncontrolled and we don't have a value prop
-    const hasValueRef = useRef(initialValue.length > 0);
-    const inputValue = value ?? '';
-    const hasValue = inputValue.length > 0 || hasValueRef.current;
-
-    // Activate or deactivate the label when either focus changes, or for controlled
-    // components when the value prop changes:
-    useEffect(() => {
-        if (
-            hasValue ||
-            isFocused ||
-            // If the text has been supplied by Chrome autofill, the value state is not synced with the value
-            // as Chrome doesn't trigger a change event. When there is autofill text, keep the label activated.
-            isInputAutoFilled(input.current)
-        ) {
-            activateLabel();
-        } else {
-            deactivateLabel();
-        }
-    }, [activateLabel, deactivateLabel, hasValue, isFocused]);
-
-    // When the value prop gets cleared externally, we need to keep the ref in sync:
-    useEffect(() => {
-        // Return early when component uncontrolled, or we still have a value
-        if (value === undefined || value) {
-            return;
-        }
-        hasValueRef.current = false;
-    }, [value]);
-
-    /**
-     * Set Value & activateLabel
-     */
-    const setValue = (newValue: string) => {
-        onInputChange?.(newValue);
-
-        if (inputProps.onChangeText) {
-            Str.result(inputProps.onChangeText, newValue);
-        }
-        if (newValue && newValue.length > 0) {
-            hasValueRef.current = true;
-            // When the componment is uncontrolled, we need to manually activate the label:
-            if (value === undefined) {
-                activateLabel();
-            }
-        } else {
-            hasValueRef.current = false;
-        }
-    };
-
-    const togglePasswordVisibility = useCallback(() => {
-        setPasswordHidden((prevPasswordHidden: boolean | undefined) => !prevPasswordHidden);
-    }, []);
-
-    const hasLabel = !!label?.length;
-    const isReadOnly = inputProps.readOnly ?? inputProps.disabled;
-    // Disabling this line for safeness as nullish coalescing works only if the value is undefined or null, and errorText can be an empty string
-    // eslint-disable-next-line @typescript-eslint/prefer-nullish-coalescing
-    const inputHelpText = errorText || hint;
-    const newPlaceholder = !!prefixCharacter || !!suffixCharacter || isFocused || !hasLabel || (hasLabel && forceActiveLabel) ? placeholder : undefined;
-    const newTextInputContainerStyles: StyleProp<ViewStyle> = StyleSheet.flatten([
-        styles.textInputContainer,
-        textInputContainerStyles,
-        (autoGrow || !!contentWidth) && StyleUtils.getWidthStyle(textInputWidth),
-        !hideFocusedState && isFocused && styles.borderColorFocus,
-        (!!hasError || !!errorText) && styles.borderColorDanger,
-        autoGrowHeight && {scrollPaddingTop: typeof maxAutoGrowHeight === 'number' ? 2 * maxAutoGrowHeight : undefined},
-        isAutoGrowHeightMarkdown && styles.pb2,
-    ]);
-    const isMultiline = multiline || autoGrowHeight;
-
-    /**
-     * To prevent text jumping caused by virtual DOM calculations on Safari and mobile Chrome,
-     * make sure to include the `lineHeight`.
-     * Reference: https://github.com/Expensify/App/issues/26735
-     * For other platforms, explicitly remove `lineHeight` from single-line inputs
-     * to prevent long text from disappearing once it exceeds the input space.
-     * See https://github.com/Expensify/App/issues/13802
-     */
-    const lineHeight = useMemo(() => {
-        if (Browser.isSafari() || Browser.isMobileChrome()) {
-            const lineHeightValue = StyleSheet.flatten(inputStyle).lineHeight;
-            if (lineHeightValue !== undefined) {
-                return lineHeightValue;
-            }
-        }
-
-        return undefined;
-    }, [inputStyle]);
-
-    const inputPaddingLeft = !!prefixCharacter && StyleUtils.getPaddingLeft(StyleUtils.getCharacterPadding(prefixCharacter) + styles.pl1.paddingLeft);
-    const inputPaddingRight = !!suffixCharacter && StyleUtils.getPaddingRight(StyleUtils.getCharacterPadding(suffixCharacter) + styles.pr1.paddingRight);
-
-    return (
-        <>
-            <View
-                style={[containerStyles]}
-                // eslint-disable-next-line react/jsx-props-no-spreading
-                {...(shouldInterceptSwipe && SwipeInterceptPanResponder.panHandlers)}
-            >
-                <PressableWithoutFeedback
-                    role={CONST.ROLE.PRESENTATION}
-                    onPress={onPress}
-                    tabIndex={-1}
-                    accessibilityLabel={label}
-                    // When autoGrowHeight is true we calculate the width for the textInput, so it will break lines properly
-                    // or if multiline is not supplied we calculate the textinput height, using onLayout.
-                    onLayout={onLayout}
-                    style={[
-                        autoGrowHeight &&
-                            !isAutoGrowHeightMarkdown &&
-                            styles.autoGrowHeightInputContainer(textInputHeight, variables.componentSizeLarge, typeof maxAutoGrowHeight === 'number' ? maxAutoGrowHeight : 0),
-                        isAutoGrowHeightMarkdown && {minHeight: variables.componentSizeLarge},
-                        !isMultiline && styles.componentHeightLarge,
-                        touchableInputWrapperStyle,
-                    ]}
-                >
-                    <View
-                        style={[
-                            newTextInputContainerStyles,
-
-                            // When autoGrow is on and minWidth is not supplied, add a minWidth to allow the input to be focusable.
-                            autoGrow && !newTextInputContainerStyles?.minWidth && styles.mnw2,
-                        ]}
-                    >
-                        {hasLabel ? (
-                            <>
-                                {/* Adding this background to the label only for multiline text input,
-                to prevent text overlapping with label when scrolling */}
-                                {isMultiline && <View style={[styles.textInputLabelBackground, styles.pointerEventsNone]} />}
-                                <TextInputLabel
-                                    label={label}
-                                    labelTranslateY={labelTranslateY}
-                                    labelScale={labelScale}
-                                    for={inputProps.nativeID}
-                                />
-                            </>
-                        ) : null}
-
-                        <View style={[styles.textInputAndIconContainer, isMultiline && hasLabel && styles.textInputMultilineContainer, styles.pointerEventsBoxNone]}>
-                            {!!iconLeft && (
-                                <View style={[styles.textInputLeftIconContainer, !isReadOnly ? styles.cursorPointer : styles.pointerEventsNone]}>
-                                    <Icon
-                                        src={iconLeft}
-                                        fill={theme.icon}
-                                        height={variables.iconSizeNormal}
-                                        width={variables.iconSizeNormal}
-                                    />
-                                </View>
-                            )}
-                            {!!prefixCharacter && (
-                                <View style={[styles.textInputPrefixWrapper, prefixContainerStyle]}>
-                                    <Text
-                                        tabIndex={-1}
-                                        style={[styles.textInputPrefix, !hasLabel && styles.pv0, styles.pointerEventsNone, prefixStyle]}
-                                        dataSet={{[CONST.SELECTION_SCRAPER_HIDDEN_ELEMENT]: true}}
-                                    >
-                                        {prefixCharacter}
-                                    </Text>
-                                </View>
-                            )}
-                            <InputComponent
-                                ref={(element: AnimatedTextInputRef | AnimatedMarkdownTextInputRef | null): void => {
-                                    const baseTextInputRef = element as BaseTextInputRef | null;
-                                    if (typeof ref === 'function') {
-                                        ref(baseTextInputRef);
-                                    } else if (ref && 'current' in ref) {
-                                        // eslint-disable-next-line no-param-reassign
-                                        ref.current = baseTextInputRef;
-                                    }
-
-                                    input.current = element as HTMLInputElement | null;
-                                }}
-                                // eslint-disable-next-line
-                                {...inputProps}
-                                autoCorrect={inputProps.secureTextEntry ? false : autoCorrect}
-                                placeholder={newPlaceholder}
-                                placeholderTextColor={theme.placeholderText}
-                                underlineColorAndroid="transparent"
-                                style={[
-                                    styles.flex1,
-                                    styles.w100,
-                                    inputStyle,
-                                    (!hasLabel || isMultiline) && styles.pv0,
-                                    inputPaddingLeft,
-                                    inputPaddingRight,
-                                    inputProps.secureTextEntry && styles.secureInput,
-
-                                    // Explicitly remove `lineHeight` from single line inputs so that long text doesn't disappear
-                                    // once it exceeds the input space (See https://github.com/Expensify/App/issues/13802)
-                                    !isMultiline && {height, lineHeight},
-
-                                    // Explicitly change boxSizing attribute for mobile chrome in order to apply line-height
-                                    // for the issue mentioned here https://github.com/Expensify/App/issues/26735
-                                    // Set overflow property to enable the parent flexbox to shrink its size
-                                    // (See https://github.com/Expensify/App/issues/41766)
-                                    !isMultiline && Browser.isMobileChrome() && {boxSizing: 'content-box', height: undefined, ...styles.overflowAuto},
-
-                                    // Stop scrollbar flashing when breaking lines with autoGrowHeight enabled.
-                                    ...(autoGrowHeight && !isAutoGrowHeightMarkdown
-                                        ? [StyleUtils.getAutoGrowHeightInputStyle(textInputHeight, typeof maxAutoGrowHeight === 'number' ? maxAutoGrowHeight : 0), styles.verticalAlignTop]
-                                        : []),
-                                    isAutoGrowHeightMarkdown ? [StyleUtils.getMarkdownMaxHeight(maxAutoGrowHeight), styles.verticalAlignTop] : undefined,
-                                    // Add disabled color theme when field is not editable.
-                                    inputProps.disabled && shouldUseDisabledStyles && styles.textInputDisabled,
-                                    styles.pointerEventsAuto,
-                                ]}
-                                multiline={isMultiline}
-                                maxLength={maxLength}
-                                onFocus={onFocus}
-                                onBlur={onBlur}
-                                onChangeText={setValue}
-                                secureTextEntry={passwordHidden}
-                                onPressOut={inputProps.onPress}
-                                showSoftInputOnFocus={!disableKeyboard}
-                                inputMode={inputProps.inputMode}
-                                value={value}
-                                selection={inputProps.selection}
-                                readOnly={isReadOnly}
-                                defaultValue={defaultValue}
-                                markdownStyle={markdownStyle}
-                            />
-                            {!!suffixCharacter && (
-                                <View style={[styles.textInputSuffixWrapper, suffixContainerStyle]}>
-                                    <Text
-                                        tabIndex={-1}
-                                        style={[styles.textInputSuffix, !hasLabel && styles.pv0, styles.pointerEventsNone, suffixStyle]}
-                                        dataSet={{[CONST.SELECTION_SCRAPER_HIDDEN_ELEMENT]: true}}
-                                    >
-                                        {suffixCharacter}
-                                    </Text>
-                                </View>
-                            )}
-                            {isFocused && !isReadOnly && shouldShowClearButton && !!value && (
-                                <View
-                                    onLayout={() => {
-                                        if (didScrollToEndRef.current || !input.current) {
-                                            return;
-                                        }
-                                        InputUtils.scrollToRight(input.current);
-                                        didScrollToEndRef.current = true;
-                                    }}
-                                >
-                                    <TextInputClearButton onPressButton={() => setValue('')} />
-                                </View>
-                            )}
-                            {!!inputProps.isLoading && (
-                                <ActivityIndicator
-                                    size="small"
-                                    color={theme.iconSuccessFill}
-                                    style={[styles.mt4, styles.ml1, loadingSpinnerStyle]}
-                                />
-                            )}
-                            {!!inputProps.secureTextEntry && (
-                                <Checkbox
-                                    style={[styles.flex1, styles.textInputIconContainer]}
-                                    onPress={togglePasswordVisibility}
-                                    onMouseDown={(e) => {
-                                        e.preventDefault();
-                                    }}
-                                    accessibilityLabel={translate('common.visible')}
-                                >
-                                    <Icon
-                                        src={passwordHidden ? Expensicons.Eye : Expensicons.EyeDisabled}
-                                        fill={theme.icon}
-                                    />
-                                </Checkbox>
-                            )}
-                            {!inputProps.secureTextEntry && !!icon && (
-                                <View style={[styles.textInputIconContainer, !isReadOnly ? styles.cursorPointer : styles.pointerEventsNone]}>
-                                    <Icon
-                                        src={icon}
-                                        fill={theme.icon}
-                                    />
-                                </View>
-                            )}
-                        </View>
-                    </View>
-                </PressableWithoutFeedback>
-                {!!inputHelpText && (
-                    <FormHelpMessage
-                        isError={!!errorText}
-                        message={inputHelpText}
-                    />
-                )}
-            </View>
-            {!!contentWidth && (
-                <View
-                    style={[inputStyle as ViewStyle, styles.hiddenElementOutsideOfWindow, styles.visibilityHidden, styles.wAuto, inputPaddingLeft]}
-                    onLayout={(e) => {
-                        if (e.nativeEvent.layout.width === 0 && e.nativeEvent.layout.height === 0) {
-                            return;
-                        }
-                        setTextInputWidth(e.nativeEvent.layout.width);
-                        setTextInputHeight(e.nativeEvent.layout.height);
-                    }}
-                >
-                    <Text
-                        style={[
-                            inputStyle,
-                            autoGrowHeight && styles.autoGrowHeightHiddenInput(width ?? 0, typeof maxAutoGrowHeight === 'number' ? maxAutoGrowHeight : undefined),
-                            {width: contentWidth},
-                        ]}
-                    >
-                        {/* \u200B added to solve the issue of not expanding the text input enough when the value ends with '\n' (https://github.com/Expensify/App/issues/21271) */}
-                        {value ? `${value}${value.endsWith('\n') ? '\u200B' : ''}` : placeholder}
-                    </Text>
-                </View>
-            )}
-            {/*
-                 Text input component doesn't support auto grow by default.
-                 We're using a hidden text input to achieve that.
-                 This text view is used to calculate width or height of the input value given textStyle in this component.
-                 This Text component is intentionally positioned out of the screen.
-             */}
-            {(!!autoGrow || autoGrowHeight) && !isAutoGrowHeightMarkdown && (
-                // Add +2 to width on Safari browsers so that text is not cut off due to the cursor or when changing the value
-                // Reference: https://github.com/Expensify/App/issues/8158, https://github.com/Expensify/App/issues/26628
-                // For mobile Chrome, ensure proper display of the text selection handle (blue bubble down).
-                // Reference: https://github.com/Expensify/App/issues/34921
-                <Text
-                    style={[
-                        inputStyle,
-                        autoGrowHeight && styles.autoGrowHeightHiddenInput(width ?? 0, typeof maxAutoGrowHeight === 'number' ? maxAutoGrowHeight : undefined),
-                        styles.hiddenElementOutsideOfWindow,
-                        styles.visibilityHidden,
-                    ]}
-                    onLayout={(e) => {
-                        if (e.nativeEvent.layout.width === 0 && e.nativeEvent.layout.height === 0) {
-                            return;
-                        }
-                        let additionalWidth = 0;
-                        if (Browser.isMobileSafari() || Browser.isSafari() || Browser.isMobileChrome()) {
-                            additionalWidth = 2;
-                        }
-                        setTextInputWidth(e.nativeEvent.layout.width + additionalWidth);
-                        setTextInputHeight(e.nativeEvent.layout.height);
-                    }}
-                >
-                    {/* \u200B added to solve the issue of not expanding the text input enough when the value ends with '\n' (https://github.com/Expensify/App/issues/21271) */}
-                    {value ? `${value}${value.endsWith('\n') ? '\u200B' : ''}` : placeholder}
-                </Text>
-            )}
-        </>
-    );
-}
-
-BaseTextInput.displayName = 'BaseTextInput';
-
-export default forwardRef(BaseTextInput);
->>>>>>> 38e9dbc6
+export default BaseTextInput;