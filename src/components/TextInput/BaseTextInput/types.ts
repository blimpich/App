import type {MarkdownRange, MarkdownStyle} from '@expensify/react-native-live-markdown';
import type {GestureResponderEvent, StyleProp, TextInputProps, TextStyle, ViewStyle} from 'react-native';
import type {MaskedTextInputOwnProps} from 'react-native-advanced-input-mask/lib/typescript/src/types';
import type {AnimatedTextInputRef} from '@components/RNTextInput';
import type IconAsset from '@src/types/utils/IconAsset';

type InputType = 'markdown' | 'mask' | 'default';
type CustomBaseTextInputProps = {
    /** Input label */
    label?: string;

    /** Name attribute for the input */
    name?: string;

    /** Input value */
    value?: string;

    /** Default value - used for non controlled inputs */
    defaultValue?: string;

    /** Input value placeholder */
    placeholder?: string;

    /** Error text to display */
    errorText?: string;

    /** Icon to display in right side of text input */
    icon?: IconAsset | null;

    /** Icon to display in left side of text input */
    iconLeft?: IconAsset | null;

    /** Customize the TextInput container */
    textInputContainerStyles?: StyleProp<ViewStyle>;

    /** Whether to apply padding to the input, some inputs doesn't require any padding, e.g. Amount input in money request flow */
    shouldApplyPaddingToContainer?: boolean;

    /** Customizes the touchable wrapper of the TextInput component */
    touchableInputWrapperStyle?: StyleProp<ViewStyle>;

    /** Customize the main container */
    containerStyles?: StyleProp<ViewStyle>;

    /** input style */
    inputStyle?: StyleProp<TextStyle>;

    /** If present, this prop forces the label to remain in a position where it will not collide with input text */
    forceActiveLabel?: boolean;

    /** Should the input auto focus? */
    autoFocus?: boolean;

    /** Disable the virtual keyboard  */
    disableKeyboard?: boolean;

    /**
     *   input container length based on the entered text.
     */
    autoGrow?: boolean;

    /** If autoGrow is enabled, this reserves extra space for incoming characters to prevent flickering on native platforms. */
    autoGrowExtraSpace?: number;

    /**
     * Specifies the side ('left' or 'right') where the autoGrow margin should be applied.
     * This determines which side of the input container will expand when autoGrow is enabled.
     */
    autoGrowMarginSide?: 'left' | 'right';

    /**
     * Auto grow input container height based on the entered text
     */
    autoGrowHeight?: boolean;

    /**
     * Maximum height for autoGrowHeight input
     */
    maxAutoGrowHeight?: number;

    /** Hide the focus styles on TextInput */
    hideFocusedState?: boolean;

    /** Hint text to display below the TextInput */
    hint?: string;

    /** Prefix character */
    prefixCharacter?: string;

    /** Suffix character */
    suffixCharacter?: string;

    /** Whether autoCorrect functionality should enable  */
    autoCorrect?: boolean;

    /** Form props */
    /** The ID used to uniquely identify the input in a Form */
    inputID?: string;

    /** Saves a draft of the input value when used in a form */
    shouldSaveDraft?: boolean;

    /** Callback to update the value on Form when input is used in the Form component. */
    onInputChange?: (value: string) => void;

    /** Indicate whether input is multiline */
    multiline?: boolean;

    /** Set the default value to the input if there is a valid saved value */
    shouldUseDefaultValue?: boolean;

    /** Indicate whether or not the input should prevent swipe actions in tabs */
    shouldInterceptSwipe?: boolean;

    /** Should there be an error displayed */
    hasError?: boolean;

    /** On Press handler */
    onPress?: (event: GestureResponderEvent | KeyboardEvent) => void;

    /** Should loading state should be displayed */
    isLoading?: boolean;

    /** Type of autocomplete */
    autoCompleteType?: string;

    /** List of markdowns that won't be styled as a markdown */
    excludedMarkdownStyles?: Array<keyof MarkdownStyle>;

    /** A set of styles for markdown elements (such as link, h1, emoji etc.) */
    markdownStyle?: MarkdownStyle;

    /** Custom parser function for RNMarkdownTextInput */
    parser?: (input: string) => MarkdownRange[];

    /** Whether the clear button should be displayed */
    shouldShowClearButton?: boolean;

    /** Whether to apply styles when input is disabled */
    shouldUseDisabledStyles?: boolean;

    /** Style for the prefix */
    prefixStyle?: StyleProp<TextStyle>;

    /** Style for the prefix container */
    prefixContainerStyle?: StyleProp<ViewStyle>;

    /** Style for the suffix */
    suffixStyle?: StyleProp<TextStyle>;

    /** Style for the suffix container */
    suffixContainerStyle?: StyleProp<ViewStyle>;

    /** Style for the loading spinner */
    loadingSpinnerStyle?: StyleProp<ViewStyle>;

    /** Style for the icon container */
    iconContainerStyle?: StyleProp<ViewStyle>;

    /** The width of inner content */
    contentWidth?: number;

    /** The type (internal implementation) of input. Can be one of: `default`, `mask`, `markdown` */
    type?: InputType;

    /** The mask of the masked input */
    mask?: MaskedTextInputOwnProps['mask'];

    /** Custom notations for the masked input */
    customNotations?: MaskedTextInputOwnProps['customNotations'];

    /** A set of permitted characters for the input */
    allowedKeys?: MaskedTextInputOwnProps['allowedKeys'];

    /** A regular expression to validate the input before proceeding to masking stage */
    validationRegex?: MaskedTextInputOwnProps['validationRegex'];

    /** Whether the input should be enforced to be uncontrolled. Default is `false` */
    uncontrolled?: boolean;

    /** Whether the clear button should always be displayed */
    shouldHideClearButton?: boolean;

    /** Callback when the input is cleared using the clear button */
    onClearInput?: () => void;

    /** Whether the input should be enforced to take full height of container. Default is `false` */
    shouldUseFullInputHeight?: boolean;

<<<<<<< HEAD
    /** Whether focus event should be delayed */
    shouldDelayFocus?: boolean;
=======
    /** Whether the input prefix should use the default `Text` line height fallback. Disable this if you intentionally want the prefix to have `lineHeight: undefined` */
    shouldUseDefaultLineHeightForPrefix?: boolean;
>>>>>>> d99a0719
};

type BaseTextInputRef = HTMLFormElement | AnimatedTextInputRef;

type BaseTextInputProps = CustomBaseTextInputProps & TextInputProps;

export type {BaseTextInputProps, BaseTextInputRef, InputType};<|MERGE_RESOLUTION|>--- conflicted
+++ resolved
@@ -187,13 +187,11 @@
     /** Whether the input should be enforced to take full height of container. Default is `false` */
     shouldUseFullInputHeight?: boolean;
 
-<<<<<<< HEAD
     /** Whether focus event should be delayed */
     shouldDelayFocus?: boolean;
-=======
+
     /** Whether the input prefix should use the default `Text` line height fallback. Disable this if you intentionally want the prefix to have `lineHeight: undefined` */
     shouldUseDefaultLineHeightForPrefix?: boolean;
->>>>>>> d99a0719
 };
 
 type BaseTextInputRef = HTMLFormElement | AnimatedTextInputRef;
