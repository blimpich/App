--- conflicted
+++ resolved
@@ -121,13 +121,11 @@
     /** List of markdowns that won't be styled as a markdown */
     excludedMarkdownStyles?: Array<keyof MarkdownStyle>;
 
-<<<<<<< HEAD
     /** A set of styles for markdown elements (such as link, h1, emoji etc.) */
     markdownStyle?: MarkdownStyle;
-=======
+
     /** Custom parser function for RNMarkdownTextInput */
     parser?: (input: string) => MarkdownRange[];
->>>>>>> b611c98a
 
     /** Whether the clear button should be displayed */
     shouldShowClearButton?: boolean;
