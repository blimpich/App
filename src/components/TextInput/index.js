--- conflicted
+++ resolved
@@ -21,14 +21,8 @@
             textInputRef.current.setAttribute('name', props.name);
         }
 
-<<<<<<< HEAD
-        // Forcefully activate the soft keyboard when the user switches between tabs while input was focused.
-        this.removeVisibilityListener = Visibility.onVisibilityChange(() => {
-            if (!Browser.isMobileChrome() || !Visibility.isVisible() || !this.textInput || DomUtils.getActiveElement() !== this.textInput) {
-=======
         removeVisibilityListenerRef.current = Visibility.onVisibilityChange(() => {
-            if (!Visibility.isVisible() || !textInputRef.current || DomUtils.getActiveElement() !== textInputRef.current) {
->>>>>>> c3bafa67
+            if (!Browser.isMobileChrome() || !Visibility.isVisible() || !textInputRef.current || DomUtils.getActiveElement() !== textInputRef.current) {
                 return;
             }
             textInputRef.current.blur();
