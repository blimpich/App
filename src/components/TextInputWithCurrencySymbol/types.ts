--- conflicted
+++ resolved
@@ -78,13 +78,11 @@
     /** Hide the focus styles on TextInput */
     hideFocusedState?: boolean;
 
-<<<<<<< HEAD
     /** Whether the amount is negative */
     isNegative?: boolean;
-=======
+    
     /** The test ID of TextInput. Used to locate the view in end-to-end tests. */
     testID?: string;
->>>>>>> 9a7d420c
 } & Pick<BaseTextInputProps, 'autoFocus' | 'autoGrow' | 'autoGrowExtraSpace' | 'contentWidth' | 'onPress'>;
 
 type TextInputWithCurrencySymbolProps = Omit<BaseTextInputWithCurrencySymbolProps, 'onSelectionChange'> & {
