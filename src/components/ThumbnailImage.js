--- conflicted
+++ resolved
@@ -24,13 +24,9 @@
 
     /** Height of the thumbnail image */
     imageHeight: PropTypes.number,
-<<<<<<< HEAD
 
+    /** Should the image be resized on load or just fit container */
     shouldDynamicallyResize: PropTypes.bool,
-
-    ...windowDimensionsPropTypes,
-=======
->>>>>>> 21d483c0
 };
 
 const defaultProps = {
@@ -85,21 +81,6 @@
      * @param {{ width: number, height: number }} Params - width and height of the original image.
      */
 
-<<<<<<< HEAD
-    render() {
-        const sizeStyles = this.props.shouldDynamicallyResize
-            ? [StyleUtils.getWidthAndHeightStyle(this.state.thumbnailWidth, this.state.thumbnailHeight)]
-            : [styles.w100, styles.h100];
-        return (
-            <View style={[this.props.style, styles.overflowHidden]}>
-                <View style={[...sizeStyles, styles.alignItemsCenter, styles.justifyContentCenter]}>
-                    <ImageWithSizeCalculation
-                        url={this.props.previewSourceURL}
-                        onMeasure={this.updateImageSize}
-                        isAuthTokenRequired={this.props.isAuthTokenRequired}
-                    />
-                </View>
-=======
     const updateImageSize = useCallback(
         ({width, height}) => {
             const {thumbnailWidth, thumbnailHeight} = calculateThumbnailImageSize(width, height, windowHeight);
@@ -108,15 +89,19 @@
         },
         [windowHeight],
     );
+
+    const sizeStyles = props.shouldDynamicallyResize
+        ? [StyleUtils.getWidthAndHeightStyle(imageWidth, imageHeight)]
+        : [styles.w100, styles.h100];
+
     return (
         <View style={[props.style, styles.overflowHidden]}>
-            <View style={[StyleUtils.getWidthAndHeightStyle(imageWidth, imageHeight), styles.alignItemsCenter, styles.justifyContentCenter]}>
+            <View style={[...sizeStyles, styles.alignItemsCenter, styles.justifyContentCenter]}>
                 <ImageWithSizeCalculation
                     url={props.previewSourceURL}
                     onMeasure={updateImageSize}
                     isAuthTokenRequired={props.isAuthTokenRequired}
                 />
->>>>>>> 21d483c0
             </View>
         </View>
     );
