import lodashClamp from 'lodash/clamp';
<<<<<<< HEAD
import React, {useCallback, useState} from 'react';
import {View} from 'react-native';
=======
import React, {PureComponent} from 'react';
import {View, Dimensions} from 'react-native';
>>>>>>> 024d210b
import PropTypes from 'prop-types';
import ImageWithSizeCalculation from './ImageWithSizeCalculation';
import styles from '../styles/styles';
import * as StyleUtils from '../styles/StyleUtils';
<<<<<<< HEAD
import useWindowDimensions from '../hooks/useWindowDimensions';
=======
import withWindowDimensions, {windowDimensionsPropTypes} from './withWindowDimensions';
import * as DeviceCapabilities from '../libs/DeviceCapabilities';
>>>>>>> 024d210b

const propTypes = {
    /** Source URL for the preview image */
    previewSourceURL: PropTypes.string.isRequired,

    /** Any additional styles to apply */
    // eslint-disable-next-line react/forbid-prop-types
    style: PropTypes.any,

    /** Whether the image requires an authToken */
    isAuthTokenRequired: PropTypes.bool.isRequired,

    /** Width of the thumbnail image */
    imageWidth: PropTypes.number,

    /** Height of the thumbnail image */
    imageHeight: PropTypes.number,
};

const defaultProps = {
    style: {},
    imageWidth: 200,
    imageHeight: 200,
};

/**
 * Compute the thumbnails width and height given original image dimensions.
 *
 * @param {Number} width - Width of the original image.
 * @param {Number} height - Height of the original image.
 * @returns {Object} - Object containing thumbnails width and height.
 */

function calculateThumbnailImageSize(width, height, windowHeight) {
    if (!width || !height) {
        return {thumbnailWidth: 200, thumbnailHeight: 200};
    }

<<<<<<< HEAD
    // Width of the thumbnail works better as a constant than it does
    // a percentage of the screen width since it is relative to each screen
    // Note: Clamp minimum width 40px to support touch device
    let thumbnailScreenWidth = lodashClamp(width, 40, 250);
    const imageHeight = height / (width / thumbnailScreenWidth);
    let thumbnailScreenHeight = lodashClamp(imageHeight, 40, windowHeight * 0.4);
    const aspectRatio = height / width;
=======
    /**
     * Compute the thumbnails width and height given original image dimensions.
     *
     * @param {Number} width - Width of the original image.
     * @param {Number} height - Height of the original image.
     * @returns {Object} - Object containing thumbnails width and height.
     */
    calculateThumbnailImageSize(width, height) {
        if (!width || !height) {
            return {};
        }

        // Width of the thumbnail works better as a constant than it does
        // a percentage of the screen width since it is relative to each screen
        // Note: Clamp minimum width 40px to support touch device
        let thumbnailScreenWidth = lodashClamp(width, 40, 250);
        const imageHeight = height / (width / thumbnailScreenWidth);
        // On mWeb, when soft keyboard opens, window height changes, making thumbnail height inconsistent. We use screen height instead.
        const screenHeight = DeviceCapabilities.canUseTouchScreen() ? Dimensions.get('screen').height : this.props.windowHeight;
        let thumbnailScreenHeight = lodashClamp(imageHeight, 40, screenHeight * 0.4);
        const aspectRatio = height / width;
>>>>>>> 024d210b

    // If thumbnail height is greater than its width, then the image is portrait otherwise landscape.
    // For portrait images, we need to adjust the width of the image to keep the aspect ratio and vice-versa.
    if (thumbnailScreenHeight > thumbnailScreenWidth) {
        thumbnailScreenWidth = Math.round(thumbnailScreenHeight * (1 / aspectRatio));
    } else {
        thumbnailScreenHeight = Math.round(thumbnailScreenWidth * aspectRatio);
    }
    return {thumbnailWidth: Math.max(40, thumbnailScreenWidth), thumbnailHeight: Math.max(40, thumbnailScreenHeight)};
}

function ThumbnailImage(props) {
    const {windowHeight} = useWindowDimensions();
    const initialDimensions = calculateThumbnailImageSize(props.imageWidth, props.imageHeight, windowHeight);
    const [imageWidth, setImageWidth] = useState(initialDimensions.thumbnailWidth);
    const [imageHeight, setImageHeight] = useState(initialDimensions.thumbnailHeight);

    /**
     * Update the state with the computed thumbnail sizes.
     *
     * @param {Object} Params - width and height of the original image.
     * @param {Number} Params.width
     * @param {Number} Params.height
     */

    const updateImageSize = useCallback(
        ({width, height}) => {
            const {thumbnailWidth, thumbnailHeight} = calculateThumbnailImageSize(width, height, windowHeight);
            setImageWidth(thumbnailWidth);
            setImageHeight(thumbnailHeight);
        },
        [windowHeight],
    );
    return (
        <View style={[props.style, styles.overflowHidden]}>
            <View style={[StyleUtils.getWidthAndHeightStyle(imageWidth, imageHeight), styles.alignItemsCenter, styles.justifyContentCenter]}>
                <ImageWithSizeCalculation
                    url={props.previewSourceURL}
                    onMeasure={updateImageSize}
                    isAuthTokenRequired={props.isAuthTokenRequired}
                />
            </View>
        </View>
    );
}

ThumbnailImage.propTypes = propTypes;
ThumbnailImage.defaultProps = defaultProps;
ThumbnailImage.displayName = 'ThumbnailImage';
export default React.memo(ThumbnailImage);<|MERGE_RESOLUTION|>--- conflicted
+++ resolved
@@ -1,21 +1,12 @@
 import lodashClamp from 'lodash/clamp';
-<<<<<<< HEAD
-import React, {useCallback, useState} from 'react';
-import {View} from 'react-native';
-=======
 import React, {PureComponent} from 'react';
 import {View, Dimensions} from 'react-native';
->>>>>>> 024d210b
 import PropTypes from 'prop-types';
 import ImageWithSizeCalculation from './ImageWithSizeCalculation';
 import styles from '../styles/styles';
 import * as StyleUtils from '../styles/StyleUtils';
-<<<<<<< HEAD
-import useWindowDimensions from '../hooks/useWindowDimensions';
-=======
 import withWindowDimensions, {windowDimensionsPropTypes} from './withWindowDimensions';
 import * as DeviceCapabilities from '../libs/DeviceCapabilities';
->>>>>>> 024d210b
 
 const propTypes = {
     /** Source URL for the preview image */
@@ -54,15 +45,6 @@
         return {thumbnailWidth: 200, thumbnailHeight: 200};
     }
 
-<<<<<<< HEAD
-    // Width of the thumbnail works better as a constant than it does
-    // a percentage of the screen width since it is relative to each screen
-    // Note: Clamp minimum width 40px to support touch device
-    let thumbnailScreenWidth = lodashClamp(width, 40, 250);
-    const imageHeight = height / (width / thumbnailScreenWidth);
-    let thumbnailScreenHeight = lodashClamp(imageHeight, 40, windowHeight * 0.4);
-    const aspectRatio = height / width;
-=======
     /**
      * Compute the thumbnails width and height given original image dimensions.
      *
@@ -84,7 +66,6 @@
         const screenHeight = DeviceCapabilities.canUseTouchScreen() ? Dimensions.get('screen').height : this.props.windowHeight;
         let thumbnailScreenHeight = lodashClamp(imageHeight, 40, screenHeight * 0.4);
         const aspectRatio = height / width;
->>>>>>> 024d210b
 
     // If thumbnail height is greater than its width, then the image is portrait otherwise landscape.
     // For portrait images, we need to adjust the width of the image to keep the aspect ratio and vice-versa.
