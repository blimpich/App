--- conflicted
+++ resolved
@@ -3,30 +3,19 @@
 import useLocalize from '@hooks/useLocalize';
 import useThemeStyles from '@hooks/useThemeStyles';
 import {convertToDisplayString} from '@libs/CurrencyUtils';
-<<<<<<< HEAD
+import {getTransactionDetails} from '@libs/ReportUtils';
 import {getCurrency as getTransactionCurrency, isScanning} from '@libs/TransactionUtils';
-=======
-import {getTransactionDetails} from '@libs/ReportUtils';
-import {getCurrency as getTransactionCurrency, hasReceipt, isReceiptBeingScanned} from '@libs/TransactionUtils';
->>>>>>> 84f09e63
 import type TransactionDataCellProps from './TransactionDataCellProps';
 
 function TotalCell({shouldShowTooltip, transactionItem}: TransactionDataCellProps) {
     const styles = useThemeStyles();
     const {translate} = useLocalize();
     const currency = getTransactionCurrency(transactionItem);
-<<<<<<< HEAD
 
-    let amount = convertToDisplayString(Math.abs(transactionItem.amount), currency);
-
-    if (isScanning(transactionItem)) {
-        amount = translate('iou.receiptStatusTitle');
-=======
     const amount = getTransactionDetails(transactionItem)?.amount;
     let amountToDisplay = convertToDisplayString(amount, currency);
-    if (hasReceipt(transactionItem) && isReceiptBeingScanned(transactionItem)) {
+    if (isScanning(transactionItem)) {
         amountToDisplay = translate('iou.receiptStatusTitle');
->>>>>>> 84f09e63
     }
 
     return (
