import React from 'react';
import type {ViewStyle} from 'react-native';
import {View} from 'react-native';
import Icon from '@components/Icon';
import {DotIndicator} from '@components/Icon/Expensicons';
import RenderHTML from '@components/RenderHTML';
import useLocalize from '@hooks/useLocalize';
import useOnyx from '@hooks/useOnyx';
import useTheme from '@hooks/useTheme';
import useThemeStyles from '@hooks/useThemeStyles';
import {getIOUActionForTransactionID} from '@libs/ReportActionsUtils';
import ViolationsUtils from '@libs/Violations/ViolationsUtils';
import variables from '@styles/variables';
import ONYXKEYS from '@src/ONYXKEYS';
<<<<<<< HEAD
import type {TransactionViolation} from '@src/types/onyx';
=======
import type {Report} from '@src/types/onyx';
>>>>>>> bb3e090e
import type Transaction from '@src/types/onyx/Transaction';

type TransactionItemRowRBRProps = {
    /** Transaction item */
    transaction: Transaction;

    /** Report item */
    report?: Report;

    /** Styles for the RBR messages container */
    containerStyles?: ViewStyle[];

    /** Error message for missing required fields in the transaction */
    missingFieldError?: string;

    /** Precomputed violations for the transaction */
    violations?: TransactionViolation[];
};

<<<<<<< HEAD
function TransactionItemRowRBRWithOnyx({transaction, containerStyles, missingFieldError, violations = []}: TransactionItemRowRBRProps) {
=======
function TransactionItemRowRBRWithOnyx({transaction, report, containerStyles, missingFieldError}: TransactionItemRowRBRProps) {
>>>>>>> bb3e090e
    const styles = useThemeStyles();
    const {translate} = useLocalize();
    const theme = useTheme();
    const [reportActions] = useOnyx(`${ONYXKEYS.COLLECTION.REPORT_ACTIONS}${transaction.reportID}`, {
        canBeMissing: true,
    });
    const [policyTags] = useOnyx(`${ONYXKEYS.COLLECTION.POLICY_TAGS}${report?.policyID}`, {canBeMissing: true});
    const transactionThreadId = reportActions ? getIOUActionForTransactionID(Object.values(reportActions ?? {}), transaction.transactionID)?.childReportID : undefined;
    const [transactionThreadActions] = useOnyx(`${ONYXKEYS.COLLECTION.REPORT_ACTIONS}${transactionThreadId}`, {
        canBeMissing: true,
    });

<<<<<<< HEAD
    const RBRMessages = ViolationsUtils.getRBRMessages(transaction, violations, translate, missingFieldError, transactionThreadActions, policyTags);
=======
    const RBRMessages = ViolationsUtils.getRBRMessages(transaction, transactionViolations, translate, missingFieldError, Object.values(transactionThreadActions ?? {}), policyTags);
>>>>>>> bb3e090e

    return (
        RBRMessages.length > 0 && (
            <View
                style={[styles.flexRow, styles.alignItemsCenter, styles.gap1, containerStyles]}
                testID="TransactionItemRowRBRWithOnyx"
            >
                <Icon
                    src={DotIndicator}
                    fill={theme.danger}
                    height={variables.iconSizeExtraSmall}
                    width={variables.iconSizeExtraSmall}
                />
                <View style={[styles.pre, styles.flexShrink1, {color: theme.danger}]}>
                    <RenderHTML html={`<rbr shouldShowEllipsis="1" issmall >${RBRMessages}</rbr>`} />
                </View>
            </View>
        )
    );
}

TransactionItemRowRBRWithOnyx.displayName = 'TransactionItemRowRBRWithOnyx';
export default TransactionItemRowRBRWithOnyx;<|MERGE_RESOLUTION|>--- conflicted
+++ resolved
@@ -12,11 +12,8 @@
 import ViolationsUtils from '@libs/Violations/ViolationsUtils';
 import variables from '@styles/variables';
 import ONYXKEYS from '@src/ONYXKEYS';
-<<<<<<< HEAD
+import type {Report} from '@src/types/onyx';
 import type {TransactionViolation} from '@src/types/onyx';
-=======
-import type {Report} from '@src/types/onyx';
->>>>>>> bb3e090e
 import type Transaction from '@src/types/onyx/Transaction';
 
 type TransactionItemRowRBRProps = {
@@ -36,11 +33,7 @@
     violations?: TransactionViolation[];
 };
 
-<<<<<<< HEAD
-function TransactionItemRowRBRWithOnyx({transaction, containerStyles, missingFieldError, violations = []}: TransactionItemRowRBRProps) {
-=======
-function TransactionItemRowRBRWithOnyx({transaction, report, containerStyles, missingFieldError}: TransactionItemRowRBRProps) {
->>>>>>> bb3e090e
+function TransactionItemRowRBRWithOnyx({transaction, report, containerStyles, missingFieldError, violations = []}: TransactionItemRowRBRProps) {
     const styles = useThemeStyles();
     const {translate} = useLocalize();
     const theme = useTheme();
@@ -53,11 +46,7 @@
         canBeMissing: true,
     });
 
-<<<<<<< HEAD
-    const RBRMessages = ViolationsUtils.getRBRMessages(transaction, violations, translate, missingFieldError, transactionThreadActions, policyTags);
-=======
-    const RBRMessages = ViolationsUtils.getRBRMessages(transaction, transactionViolations, translate, missingFieldError, Object.values(transactionThreadActions ?? {}), policyTags);
->>>>>>> bb3e090e
+    const RBRMessages = ViolationsUtils.getRBRMessages(transaction, violations, translate, missingFieldError, Object.values(transactionThreadActions ?? {}), policyTags);
 
     return (
         RBRMessages.length > 0 && (
