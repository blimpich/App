--- conflicted
+++ resolved
@@ -39,11 +39,7 @@
     const transactionThreadId = transactionActions ? getIOUActionForTransactionID(transactionActions, transaction.transactionID)?.childReportID : undefined;
     const {sortedAllReportActions: transactionThreadActions} = usePaginatedReportActions(transactionThreadId);
 
-<<<<<<< HEAD
-    const RBRMessages = ViolationsUtils.getRBRMessages(transaction, violations, translate, missingFieldError, transactionThreadActions);
-=======
-    const RBRMessages = ViolationsUtils.getRBRMessages(transaction, transactionViolations, translate, missingFieldError, transactionThreadActions, policyTags);
->>>>>>> 190f7658
+    const RBRMessages = ViolationsUtils.getRBRMessages(transaction, violations, translate, missingFieldError, transactionThreadActions, policyTags);
 
     return (
         RBRMessages.length > 0 && (
