--- conflicted
+++ resolved
@@ -136,13 +136,8 @@
                                 )}
                             </View>
                         </View>
-<<<<<<< HEAD
-                        <View style={[styles.flexRow, styles.justifyContentBetween, styles.mh3, styles.mb3]}>
-                            <View style={[styles.flexColumn, styles.gap2, styles.w100]}>
-=======
                         <View style={[styles.flexRow, styles.justifyContentBetween, styles.alignItemsCenter]}>
-                            <View style={[styles.flexColumn]}>
->>>>>>> 64ff87f8
+                            <View style={[styles.flexColumn, styles.w100]}>
                                 {hasCategoryOrTag && (
                                     <View style={[styles.flexRow, styles.alignItemsCenter, styles.gap2, styles.mt3]}>
                                         <CategoryCell
