import React, {useEffect, useMemo, useRef} from 'react';
import {View} from 'react-native';
import type {ViewStyle} from 'react-native';
import Animated from 'react-native-reanimated';
import type {ValueOf} from 'type-fest';
import Checkbox from '@components/Checkbox';
import type {TransactionWithOptionalHighlight} from '@components/MoneyRequestReportView/MoneyRequestReportTransactionList';
import OfflineWithFeedback from '@components/OfflineWithFeedback';
import type {TableColumnSize} from '@components/Search/types';
import ActionCell from '@components/SelectionList/Search/ActionCell';
import DateCell from '@components/SelectionList/Search/DateCell';
import UserInfoCell from '@components/SelectionList/Search/UserInfoCell';
import Text from '@components/Text';
import useAnimatedHighlightStyle from '@hooks/useAnimatedHighlightStyle';
import useHover from '@hooks/useHover';
import useStyleUtils from '@hooks/useStyleUtils';
import useTheme from '@hooks/useTheme';
import useThemeStyles from '@hooks/useThemeStyles';
import {getMerchant, getCreated as getTransactionCreated, getTransactionPendingAction, isPartialMerchant} from '@libs/TransactionUtils';
import variables from '@styles/variables';
import CONST from '@src/CONST';
import type {SearchPersonalDetails, SearchTransactionAction} from '@src/types/onyx/SearchResults';
import CategoryCell from './DataCells/CategoryCell';
import ChatBubbleCell from './DataCells/ChatBubbleCell';
import MerchantCell from './DataCells/MerchantCell';
import ReceiptCell from './DataCells/ReceiptCell';
import TagCell from './DataCells/TagCell';
import TaxCell from './DataCells/TaxCell';
import TotalCell from './DataCells/TotalCell';
import TypeCell from './DataCells/TypeCell';
import TransactionItemRowRBR from './TransactionItemRowRBR';

type ColumnComponents = {
    [key in ValueOf<typeof CONST.REPORT.TRANSACTION_LIST.COLUMNS>]: React.ReactElement;
};

type TransactionWithOptionalSearchFields = TransactionWithOptionalHighlight & {
    /** The action that can be performed for the transaction */
    action?: SearchTransactionAction;

    /** Function passed to the action button, triggered when the button is pressed */
    onButtonPress?: () => void;

    /** The personal details of the user requesting money */
    from?: SearchPersonalDetails;

    /** The personal details of the user paying the request */
    to?: SearchPersonalDetails;

    /** Type of transaction */
    transactionType?: ValueOf<typeof CONST.SEARCH.TRANSACTION_TYPE>;
};

function TransactionItemRow({
    transactionItem,
    shouldUseNarrowLayout,
    isSelected,
    shouldShowTooltip,
    dateColumnSize,
    onCheckboxPress,
    shouldShowCheckbox = false,
    columns,
    onButtonPress = () => {},
    isParentHovered,
    columnWrapperStyles,
    scrollToNewTransaction,
    isInReportRow = false,
    isInSingleTransactionReport = false,
}: {
    transactionItem: TransactionWithOptionalSearchFields;
    shouldUseNarrowLayout: boolean;
    isSelected: boolean;
    shouldShowTooltip: boolean;
    dateColumnSize: TableColumnSize;
    onCheckboxPress: (transactionID: string) => void;
    shouldShowCheckbox: boolean;
    columns?: Array<ValueOf<typeof CONST.REPORT.TRANSACTION_LIST.COLUMNS>>;
    onButtonPress?: () => void;
    isParentHovered?: boolean;
    columnWrapperStyles?: ViewStyle[];
    scrollToNewTransaction?: ((offset: number) => void) | undefined;
    isInReportRow?: boolean;
    isInSingleTransactionReport?: boolean;
}) {
    const styles = useThemeStyles();
    const StyleUtils = useStyleUtils();
    const theme = useTheme();
    const pendingAction = getTransactionPendingAction(transactionItem);
    const viewRef = useRef<View>(null);

    const hasCategoryOrTag = !!transactionItem.category || !!transactionItem.tag;
    const createdAt = getTransactionCreated(transactionItem);

    const isDateColumnWide = dateColumnSize === CONST.SEARCH.TABLE_COLUMN_SIZES.WIDE;

    const animatedHighlightStyle = useAnimatedHighlightStyle({
        shouldHighlight: transactionItem.shouldBeHighlighted ?? false,
        borderRadius: variables.componentBorderRadius,
        highlightColor: theme.messageHighlightBG,
        backgroundColor: theme.highlightBG,
    });

    const {hovered, bind: bindHover} = useHover();
    const bgActiveStyles = useMemo(() => {
        if (isSelected) {
            return styles.activeComponentBG;
        }

        if (hovered || isParentHovered) {
            return styles.hoveredComponentBG;
        }
    }, [hovered, isParentHovered, isSelected, styles.activeComponentBG, styles.hoveredComponentBG]);

    const merchantName = getMerchant(transactionItem);
    const isMerchantEmpty = isPartialMerchant(merchantName);

    useEffect(() => {
        if (!transactionItem.shouldBeHighlighted || !scrollToNewTransaction) {
            return;
        }
        viewRef?.current?.measure((x, y, width, height, pageX, pageY) => {
            scrollToNewTransaction?.(pageY);
        });
    }, [scrollToNewTransaction, transactionItem.shouldBeHighlighted]);

    const columnComponent: ColumnComponents = useMemo(
        () => ({
            [CONST.REPORT.TRANSACTION_LIST.COLUMNS.TYPE]: (
                <View style={[StyleUtils.getReportTableColumnStyles(CONST.SEARCH.TABLE_COLUMNS.TYPE)]}>
                    <TypeCell
                        transactionItem={transactionItem}
                        shouldShowTooltip={shouldShowTooltip}
                        shouldUseNarrowLayout={shouldUseNarrowLayout}
                    />
                </View>
            ),
            [CONST.REPORT.TRANSACTION_LIST.COLUMNS.RECEIPT]: (
                <View style={[StyleUtils.getReportTableColumnStyles(CONST.SEARCH.TABLE_COLUMNS.RECEIPT)]}>
                    <ReceiptCell
                        transactionItem={transactionItem}
                        isSelected={isSelected}
                    />
                </View>
            ),

            [CONST.REPORT.TRANSACTION_LIST.COLUMNS.TAG]: (
                <View style={[StyleUtils.getReportTableColumnStyles(CONST.SEARCH.TABLE_COLUMNS.TAG)]}>
                    <TagCell
                        transactionItem={transactionItem}
                        shouldShowTooltip={shouldShowTooltip}
                        shouldUseNarrowLayout={shouldUseNarrowLayout}
                    />
                </View>
            ),
            [CONST.REPORT.TRANSACTION_LIST.COLUMNS.DATE]: (
                <View style={[StyleUtils.getReportTableColumnStyles(CONST.SEARCH.TABLE_COLUMNS.DATE, isDateColumnWide)]}>
                    <DateCell
                        created={createdAt}
                        showTooltip={shouldShowTooltip}
                        isLargeScreenWidth={!shouldUseNarrowLayout}
                    />
                </View>
            ),
            [CONST.REPORT.TRANSACTION_LIST.COLUMNS.CATEGORY]: (
                <View style={[StyleUtils.getReportTableColumnStyles(CONST.SEARCH.TABLE_COLUMNS.CATEGORY)]}>
                    <CategoryCell
                        transactionItem={transactionItem}
                        shouldShowTooltip={shouldShowTooltip}
                        shouldUseNarrowLayout={shouldUseNarrowLayout}
                    />
                </View>
            ),
            [CONST.REPORT.TRANSACTION_LIST.COLUMNS.ACTION]: (
                <View style={[StyleUtils.getReportTableColumnStyles(CONST.SEARCH.TABLE_COLUMNS.ACTION)]}>
                    {!!transactionItem.action && (
                        <ActionCell
                            action={transactionItem.action}
                            isSelected={false}
                            isChildListItem
                            parentAction={transactionItem.parentTransactionID}
                            goToItem={onButtonPress}
                            isLoading={false}
                        />
                    )}
                </View>
            ),
            [CONST.REPORT.TRANSACTION_LIST.COLUMNS.MERCHANT]: (
                <View style={[StyleUtils.getReportTableColumnStyles(CONST.SEARCH.TABLE_COLUMNS.MERCHANT)]}>
                    <MerchantCell
                        transactionItem={transactionItem}
                        shouldShowTooltip={shouldShowTooltip}
                        shouldUseNarrowLayout={false}
                    />
                </View>
            ),
            [CONST.REPORT.TRANSACTION_LIST.COLUMNS.TO]: (
                <View style={[StyleUtils.getReportTableColumnStyles(CONST.SEARCH.TABLE_COLUMNS.FROM)]}>
                    {!!transactionItem.to && (
                        <UserInfoCell
                            accountID={transactionItem.to.accountID}
                            avatar={transactionItem.to.avatar}
                            displayName={transactionItem.to.displayName ?? ''}
                        />
                    )}
                </View>
            ),
            [CONST.REPORT.TRANSACTION_LIST.COLUMNS.FROM]: (
                <View style={[StyleUtils.getReportTableColumnStyles(CONST.SEARCH.TABLE_COLUMNS.FROM)]}>
                    {!!transactionItem.from && (
                        <UserInfoCell
                            accountID={transactionItem.from.accountID}
                            avatar={transactionItem.from.avatar}
                            displayName={transactionItem.from.displayName ?? ''}
                        />
                    )}
                </View>
            ),
            [CONST.REPORT.TRANSACTION_LIST.COLUMNS.COMMENTS]: (
                <View style={[StyleUtils.getReportTableColumnStyles(CONST.REPORT.TRANSACTION_LIST.COLUMNS.COMMENTS)]}>
                    <ChatBubbleCell
                        transaction={transactionItem}
                        isInSingleTransactionReport={isInSingleTransactionReport}
                    />
                </View>
            ),
            [CONST.REPORT.TRANSACTION_LIST.COLUMNS.TOTAL_AMOUNT]: (
                <View style={[StyleUtils.getReportTableColumnStyles(CONST.SEARCH.TABLE_COLUMNS.TOTAL_AMOUNT)]}>
                    <TotalCell
                        transactionItem={transactionItem}
                        shouldShowTooltip={shouldShowTooltip}
                        shouldUseNarrowLayout={shouldUseNarrowLayout}
                    />
                </View>
            ),
            [CONST.REPORT.TRANSACTION_LIST.COLUMNS.TAX]: (
                <View style={[StyleUtils.getReportTableColumnStyles(CONST.SEARCH.TABLE_COLUMNS.TAX_AMOUNT)]}>
                    <TaxCell
                        transactionItem={transactionItem}
                        shouldShowTooltip={shouldShowTooltip}
                    />
                </View>
            ),
        }),
        [StyleUtils, createdAt, isDateColumnWide, isInSingleTransactionReport, isSelected, onButtonPress, shouldShowTooltip, shouldUseNarrowLayout, transactionItem],
    );
    const safeColumnWrapperStyle = columnWrapperStyles ?? [styles.p3, styles.expenseWidgetRadius];
    return (
        <View
            style={[styles.flex1]}
            onMouseLeave={bindHover.onMouseLeave}
            onMouseEnter={bindHover.onMouseEnter}
            ref={viewRef}
        >
            <OfflineWithFeedback
                pendingAction={pendingAction}
                shouldForceOpacity={!!pendingAction}
            >
                {shouldUseNarrowLayout ? (
                    <Animated.View style={[isInReportRow ? {} : animatedHighlightStyle]}>
                        <View style={[styles.expenseWidgetRadius, styles.justifyContentEvenly, styles.p3, bgActiveStyles]}>
                            <View style={[styles.flexRow]}>
                                {shouldShowCheckbox && (
                                    <View style={[styles.mr3, styles.justifyContentCenter]}>
                                        <Checkbox
                                            onPress={() => {
                                                onCheckboxPress(transactionItem.transactionID);
                                            }}
                                            accessibilityLabel={CONST.ROLE.CHECKBOX}
                                            isChecked={isSelected}
                                        />
                                    </View>
                                )}
                                <View style={[styles.mr3]}>
                                    <ReceiptCell
                                        transactionItem={transactionItem}
                                        isSelected={isSelected}
                                    />
                                </View>
                                <View style={[styles.flex2, styles.flexColumn, styles.justifyContentEvenly]}>
                                    <View style={[styles.flexRow, styles.alignItemsCenter, styles.minHeight5, styles.maxHeight5]}>
                                        <DateCell
                                            created={createdAt}
                                            showTooltip={shouldShowTooltip}
                                            isLargeScreenWidth={!shouldUseNarrowLayout}
                                        />
                                        <Text style={[styles.textMicroSupporting]}> • </Text>
                                        <TypeCell
                                            transactionItem={transactionItem}
                                            shouldShowTooltip={shouldShowTooltip}
                                            shouldUseNarrowLayout={shouldUseNarrowLayout}
                                        />
                                        {isMerchantEmpty && (
                                            <View style={[styles.mlAuto]}>
                                                <TotalCell
                                                    transactionItem={transactionItem}
                                                    shouldShowTooltip={shouldShowTooltip}
                                                    shouldUseNarrowLayout={shouldUseNarrowLayout}
                                                />
                                            </View>
                                        )}
                                    </View>
                                    {!isMerchantEmpty && (
                                        <View style={[styles.flexRow, styles.alignItemsCenter, styles.justifyContentBetween, styles.gap2]}>
                                            <MerchantCell
                                                transactionItem={transactionItem}
                                                shouldShowTooltip={shouldShowTooltip}
                                                shouldUseNarrowLayout={shouldUseNarrowLayout}
                                            />
                                            <TotalCell
                                                transactionItem={transactionItem}
                                                shouldShowTooltip={shouldShowTooltip}
                                                shouldUseNarrowLayout={shouldUseNarrowLayout}
                                            />
                                        </View>
                                    )}
                                </View>
                            </View>
                            <View style={[styles.flexRow, styles.justifyContentBetween, styles.alignItemsCenter]}>
                                <View style={[styles.flexColumn, styles.mw100]}>
                                    {hasCategoryOrTag && (
                                        <View style={[styles.flexRow, styles.alignItemsCenter, styles.gap2, styles.mt3]}>
                                            <CategoryCell
                                                transactionItem={transactionItem}
                                                shouldShowTooltip={shouldShowTooltip}
                                                shouldUseNarrowLayout={shouldUseNarrowLayout}
                                            />
                                            <TagCell
                                                transactionItem={transactionItem}
                                                shouldShowTooltip={shouldShowTooltip}
                                                shouldUseNarrowLayout={shouldUseNarrowLayout}
                                            />
                                        </View>
                                    )}
                                    <TransactionItemRowRBR
                                        transaction={transactionItem}
                                        containerStyles={[styles.mt3]}
                                    />
                                </View>
                                <ChatBubbleCell
                                    transaction={transactionItem}
                                    containerStyles={[styles.mt3]}
                                />
                            </View>
<<<<<<< HEAD
                            <ChatBubbleCell
                                transaction={transactionItem}
                                containerStyles={[styles.mt3]}
                                isInSingleTransactionReport={isInSingleTransactionReport}
                            />
=======
>>>>>>> 51404ce7
                        </View>
                    </Animated.View>
                ) : (
                    <Animated.View style={[isInReportRow ? {} : animatedHighlightStyle]}>
                        <View style={[...safeColumnWrapperStyle, styles.gap2, bgActiveStyles, styles.mw100]}>
                            <View style={[styles.flex1, styles.flexRow, styles.alignItemsCenter, styles.gap3]}>
                                <View style={[styles.mr1]}>
                                    <Checkbox
                                        onPress={() => {
                                            onCheckboxPress(transactionItem.transactionID);
                                        }}
                                        accessibilityLabel={CONST.ROLE.CHECKBOX}
                                        isChecked={isSelected}
                                    />
                                </View>
                                {columns?.map((column) => columnComponent[column])}
                            </View>
                            <TransactionItemRowRBR transaction={transactionItem} />
                        </View>
                    </Animated.View>
                )}
            </OfflineWithFeedback>
        </View>
    );
}

TransactionItemRow.displayName = 'TransactionItemRow';

export default TransactionItemRow;
export type {TransactionWithOptionalSearchFields};<|MERGE_RESOLUTION|>--- conflicted
+++ resolved
@@ -254,58 +254,42 @@
             <OfflineWithFeedback
                 pendingAction={pendingAction}
                 shouldForceOpacity={!!pendingAction}
-            >
-                {shouldUseNarrowLayout ? (
-                    <Animated.View style={[isInReportRow ? {} : animatedHighlightStyle]}>
-                        <View style={[styles.expenseWidgetRadius, styles.justifyContentEvenly, styles.p3, bgActiveStyles]}>
-                            <View style={[styles.flexRow]}>
-                                {shouldShowCheckbox && (
-                                    <View style={[styles.mr3, styles.justifyContentCenter]}>
-                                        <Checkbox
-                                            onPress={() => {
-                                                onCheckboxPress(transactionItem.transactionID);
-                                            }}
-                                            accessibilityLabel={CONST.ROLE.CHECKBOX}
-                                            isChecked={isSelected}
-                                        />
-                                    </View>
-                                )}
-                                <View style={[styles.mr3]}>
-                                    <ReceiptCell
-                                        transactionItem={transactionItem}
-                                        isSelected={isSelected}
+            >{shouldUseNarrowLayout ? (
+                <Animated.View style={[isInReportRow ? {} : animatedHighlightStyle]}>
+                    <View style={[styles.expenseWidgetRadius, styles.justifyContentEvenly, styles.p3, bgActiveStyles]}>
+                        <View style={[styles.flexRow]}>
+                            {shouldShowCheckbox && (
+                                <View style={[styles.mr3, styles.justifyContentCenter]}>
+                                    <Checkbox
+                                        onPress={() => {
+                                            onCheckboxPress(transactionItem.transactionID);
+                                        }}
+                                        accessibilityLabel={CONST.ROLE.CHECKBOX}
+                                        isChecked={isSelected}
                                     />
                                 </View>
-                                <View style={[styles.flex2, styles.flexColumn, styles.justifyContentEvenly]}>
-                                    <View style={[styles.flexRow, styles.alignItemsCenter, styles.minHeight5, styles.maxHeight5]}>
-                                        <DateCell
-                                            created={createdAt}
-                                            showTooltip={shouldShowTooltip}
-                                            isLargeScreenWidth={!shouldUseNarrowLayout}
-                                        />
-                                        <Text style={[styles.textMicroSupporting]}> • </Text>
-                                        <TypeCell
-                                            transactionItem={transactionItem}
-                                            shouldShowTooltip={shouldShowTooltip}
-                                            shouldUseNarrowLayout={shouldUseNarrowLayout}
-                                        />
-                                        {isMerchantEmpty && (
-                                            <View style={[styles.mlAuto]}>
-                                                <TotalCell
-                                                    transactionItem={transactionItem}
-                                                    shouldShowTooltip={shouldShowTooltip}
-                                                    shouldUseNarrowLayout={shouldUseNarrowLayout}
-                                                />
-                                            </View>
-                                        )}
-                                    </View>
-                                    {!isMerchantEmpty && (
-                                        <View style={[styles.flexRow, styles.alignItemsCenter, styles.justifyContentBetween, styles.gap2]}>
-                                            <MerchantCell
-                                                transactionItem={transactionItem}
-                                                shouldShowTooltip={shouldShowTooltip}
-                                                shouldUseNarrowLayout={shouldUseNarrowLayout}
-                                            />
+                            )}
+                            <View style={[styles.mr3]}>
+                                <ReceiptCell
+                                    transactionItem={transactionItem}
+                                    isSelected={isSelected}
+                                />
+                            </View>
+                            <View style={[styles.flex2, styles.flexColumn, styles.justifyContentEvenly]}>
+                                <View style={[styles.flexRow, styles.alignItemsCenter, styles.minHeight5, styles.maxHeight5]}>
+                                    <DateCell
+                                        created={createdAt}
+                                        showTooltip={shouldShowTooltip}
+                                        isLargeScreenWidth={!shouldUseNarrowLayout}
+                                    />
+                                    <Text style={[styles.textMicroSupporting]}> • </Text>
+                                    <TypeCell
+                                        transactionItem={transactionItem}
+                                        shouldShowTooltip={shouldShowTooltip}
+                                        shouldUseNarrowLayout={shouldUseNarrowLayout}
+                                    />
+                                    {isMerchantEmpty && (
+                                        <View style={[styles.mlAuto]}>
                                             <TotalCell
                                                 transactionItem={transactionItem}
                                                 shouldShowTooltip={shouldShowTooltip}
@@ -314,63 +298,70 @@
                                         </View>
                                     )}
                                 </View>
+                                {!isMerchantEmpty && (
+                                    <View style={[styles.flexRow, styles.alignItemsCenter, styles.justifyContentBetween, styles.gap2]}>
+                                        <MerchantCell
+                                            transactionItem={transactionItem}
+                                            shouldShowTooltip={shouldShowTooltip}
+                                            shouldUseNarrowLayout={shouldUseNarrowLayout}
+                                        />
+                                        <TotalCell
+                                            transactionItem={transactionItem}
+                                            shouldShowTooltip={shouldShowTooltip}
+                                            shouldUseNarrowLayout={shouldUseNarrowLayout}
+                                        />
+                                    </View>
+                                )}
                             </View>
-                            <View style={[styles.flexRow, styles.justifyContentBetween, styles.alignItemsCenter]}>
-                                <View style={[styles.flexColumn, styles.mw100]}>
-                                    {hasCategoryOrTag && (
-                                        <View style={[styles.flexRow, styles.alignItemsCenter, styles.gap2, styles.mt3]}>
-                                            <CategoryCell
-                                                transactionItem={transactionItem}
-                                                shouldShowTooltip={shouldShowTooltip}
-                                                shouldUseNarrowLayout={shouldUseNarrowLayout}
-                                            />
-                                            <TagCell
-                                                transactionItem={transactionItem}
-                                                shouldShowTooltip={shouldShowTooltip}
-                                                shouldUseNarrowLayout={shouldUseNarrowLayout}
-                                            />
-                                        </View>
-                                    )}
-                                    <TransactionItemRowRBR
-                                        transaction={transactionItem}
-                                        containerStyles={[styles.mt3]}
-                                    />
-                                </View>
-                                <ChatBubbleCell
+                        </View>
+                        <View style={[styles.flexRow, styles.justifyContentBetween, styles.alignItemsCenter]}>
+                            <View style={[styles.flexColumn, styles.mw100]}>
+                                {hasCategoryOrTag && (
+                                    <View style={[styles.flexRow, styles.alignItemsCenter, styles.gap2, styles.mt3]}>
+                                        <CategoryCell
+                                            transactionItem={transactionItem}
+                                            shouldShowTooltip={shouldShowTooltip}
+                                            shouldUseNarrowLayout={shouldUseNarrowLayout}
+                                        />
+                                        <TagCell
+                                            transactionItem={transactionItem}
+                                            shouldShowTooltip={shouldShowTooltip}
+                                            shouldUseNarrowLayout={shouldUseNarrowLayout}
+                                        />
+                                    </View>
+                                )}
+                                <TransactionItemRowRBR
                                     transaction={transactionItem}
                                     containerStyles={[styles.mt3]}
                                 />
                             </View>
-<<<<<<< HEAD
                             <ChatBubbleCell
                                 transaction={transactionItem}
                                 containerStyles={[styles.mt3]}
                                 isInSingleTransactionReport={isInSingleTransactionReport}
                             />
-=======
->>>>>>> 51404ce7
                         </View>
-                    </Animated.View>
-                ) : (
-                    <Animated.View style={[isInReportRow ? {} : animatedHighlightStyle]}>
-                        <View style={[...safeColumnWrapperStyle, styles.gap2, bgActiveStyles, styles.mw100]}>
-                            <View style={[styles.flex1, styles.flexRow, styles.alignItemsCenter, styles.gap3]}>
-                                <View style={[styles.mr1]}>
-                                    <Checkbox
-                                        onPress={() => {
-                                            onCheckboxPress(transactionItem.transactionID);
-                                        }}
-                                        accessibilityLabel={CONST.ROLE.CHECKBOX}
-                                        isChecked={isSelected}
-                                    />
-                                </View>
-                                {columns?.map((column) => columnComponent[column])}
+                    </View>
+                </Animated.View>
+            ) : (
+                <Animated.View style={[isInReportRow ? {} : animatedHighlightStyle]}>
+                    <View style={[...safeColumnWrapperStyle, styles.gap2, bgActiveStyles, styles.mw100]}>
+                        <View style={[styles.flex1, styles.flexRow, styles.alignItemsCenter, styles.gap3]}>
+                            <View style={[styles.mr1]}>
+                                <Checkbox
+                                    onPress={() => {
+                                        onCheckboxPress(transactionItem.transactionID);
+                                    }}
+                                    accessibilityLabel={CONST.ROLE.CHECKBOX}
+                                    isChecked={isSelected}
+                                />
                             </View>
-                            <TransactionItemRowRBR transaction={transactionItem} />
+                            {columns?.map((column) => columnComponent[column])}
                         </View>
-                    </Animated.View>
-                )}
-            </OfflineWithFeedback>
+                        <TransactionItemRowRBR transaction={transactionItem} />
+                    </View>
+                </Animated.View>
+            )}</OfflineWithFeedback>
         </View>
     );
 }
