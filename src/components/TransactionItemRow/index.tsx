import React, {useEffect, useMemo, useRef} from 'react';
import {View} from 'react-native';
import type {ViewStyle} from 'react-native';
import Animated from 'react-native-reanimated';
import type {ValueOf} from 'type-fest';
import Checkbox from '@components/Checkbox';
import type {TransactionWithOptionalHighlight} from '@components/MoneyRequestReportView/MoneyRequestReportTransactionList';
import type {TableColumnSize} from '@components/Search/types';
import ActionCell from '@components/SelectionList/Search/ActionCell';
import DateCell from '@components/SelectionList/Search/DateCell';
import UserInfoCell from '@components/SelectionList/Search/UserInfoCell';
import Text from '@components/Text';
import useAnimatedHighlightStyle from '@hooks/useAnimatedHighlightStyle';
import useHover from '@hooks/useHover';
import useStyleUtils from '@hooks/useStyleUtils';
import useTheme from '@hooks/useTheme';
import useThemeStyles from '@hooks/useThemeStyles';
import {getMerchant, getCreated as getTransactionCreated, isPartialMerchant} from '@libs/TransactionUtils';
import variables from '@styles/variables';
import CONST from '@src/CONST';
import type {SearchPersonalDetails, SearchTransactionAction} from '@src/types/onyx/SearchResults';
import CategoryCell from './DataCells/CategoryCell';
import ChatBubbleCell from './DataCells/ChatBubbleCell';
import MerchantCell from './DataCells/MerchantCell';
import ReceiptCell from './DataCells/ReceiptCell';
import TagCell from './DataCells/TagCell';
import TaxCell from './DataCells/TaxCell';
import TotalCell from './DataCells/TotalCell';
import TypeCell from './DataCells/TypeCell';
import TransactionItemRowRBR from './TransactionItemRowRBR';

type ColumnComponents = {
    [key in ValueOf<typeof CONST.REPORT.TRANSACTION_LIST.COLUMNS>]: React.ReactElement;
};

type TransactionWithOptionalSearchFields = TransactionWithOptionalHighlight & {
    /** The action that can be performed for the transaction */
    action?: SearchTransactionAction;

    /** Function passed to the action button, triggered when the button is pressed */
    onButtonPress?: () => void;

    /** The personal details of the user requesting money */
    from?: SearchPersonalDetails;

    /** The personal details of the user paying the request */
    to?: SearchPersonalDetails;

    /** Type of transaction */
    transactionType?: ValueOf<typeof CONST.SEARCH.TRANSACTION_TYPE>;
};

function TransactionItemRow({
    transactionItem,
    shouldUseNarrowLayout,
    isSelected,
    shouldShowTooltip,
    dateColumnSize,
    amountColumnSize,
    onCheckboxPress,
    shouldShowCheckbox = false,
    columns,
    onButtonPress = () => {},
    isParentHovered,
    columnWrapperStyles,
    scrollToNewTransaction,
}: {
    transactionItem: TransactionWithOptionalSearchFields;
    shouldUseNarrowLayout: boolean;
    isSelected: boolean;
    shouldShowTooltip: boolean;
    dateColumnSize: TableColumnSize;
    amountColumnSize: TableColumnSize;
    onCheckboxPress: (transactionID: string) => void;
    shouldShowCheckbox: boolean;
    columns?: Array<ValueOf<typeof CONST.REPORT.TRANSACTION_LIST.COLUMNS>>;
    onButtonPress?: () => void;
    isParentHovered?: boolean;
    columnWrapperStyles?: ViewStyle[];
    scrollToNewTransaction?: ((offset: number) => void) | undefined;
}) {
    const styles = useThemeStyles();
    const StyleUtils = useStyleUtils();
    const theme = useTheme();
    const viewRef = useRef<View>(null);

    const hasCategoryOrTag = !!transactionItem.category || !!transactionItem.tag;
    const createdAt = getTransactionCreated(transactionItem);

    const isDateColumnWide = dateColumnSize === CONST.SEARCH.TABLE_COLUMN_SIZES.WIDE;

    const animatedHighlightStyle = useAnimatedHighlightStyle({
        shouldHighlight: transactionItem.shouldBeHighlighted ?? false,
        borderRadius: variables.componentBorderRadius,
        highlightColor: theme.messageHighlightBG,
        backgroundColor: theme.highlightBG,
    });

    const {hovered, bind: bindHover} = useHover();
    const bgActiveStyles = useMemo(() => {
        if (isSelected) {
            return styles.activeComponentBG;
        }

        if (hovered || isParentHovered) {
            return styles.hoveredComponentBG;
        }
    }, [hovered, isParentHovered, isSelected, styles.activeComponentBG, styles.hoveredComponentBG]);

    const merchantName = getMerchant(transactionItem);
    const isMerchantEmpty = isPartialMerchant(merchantName);

    useEffect(() => {
        if (!transactionItem.shouldBeHighlighted || !scrollToNewTransaction) {
            return;
        }
        viewRef?.current?.measure((x, y, width, height, pageX, pageY) => {
            scrollToNewTransaction?.(pageY);
        });
    }, [scrollToNewTransaction, transactionItem.shouldBeHighlighted]);

    const columnComponent: ColumnComponents = useMemo(
        () => ({
            [CONST.REPORT.TRANSACTION_LIST.COLUMNS.TYPE]: (
                <View style={[StyleUtils.getReportTableColumnStyles(CONST.SEARCH.TABLE_COLUMNS.TYPE)]}>
                    <TypeCell
                        transactionItem={transactionItem}
                        shouldShowTooltip={shouldShowTooltip}
                        shouldUseNarrowLayout={shouldUseNarrowLayout}
                    />
                </View>
            ),
            [CONST.REPORT.TRANSACTION_LIST.COLUMNS.RECEIPT]: (
                <View style={[StyleUtils.getReportTableColumnStyles(CONST.SEARCH.TABLE_COLUMNS.RECEIPT)]}>
                    <ReceiptCell
                        transactionItem={transactionItem}
                        isSelected={isSelected}
                    />
                </View>
            ),

            [CONST.REPORT.TRANSACTION_LIST.COLUMNS.TAG]: (
                <View style={[StyleUtils.getReportTableColumnStyles(CONST.SEARCH.TABLE_COLUMNS.TAG)]}>
                    <TagCell
                        transactionItem={transactionItem}
                        shouldShowTooltip={shouldShowTooltip}
                        shouldUseNarrowLayout={shouldUseNarrowLayout}
                    />
                </View>
            ),
            [CONST.REPORT.TRANSACTION_LIST.COLUMNS.DATE]: (
                <View style={[StyleUtils.getReportTableColumnStyles(CONST.SEARCH.TABLE_COLUMNS.DATE, isDateColumnWide)]}>
                    <DateCell
                        created={createdAt}
                        showTooltip={shouldShowTooltip}
                        isLargeScreenWidth={!shouldUseNarrowLayout}
                    />
                </View>
            ),
            [CONST.REPORT.TRANSACTION_LIST.COLUMNS.CATEGORY]: (
                <View style={[StyleUtils.getReportTableColumnStyles(CONST.SEARCH.TABLE_COLUMNS.CATEGORY)]}>
                    <CategoryCell
                        transactionItem={transactionItem}
                        shouldShowTooltip={shouldShowTooltip}
                        shouldUseNarrowLayout={shouldUseNarrowLayout}
                    />
                </View>
            ),
            [CONST.REPORT.TRANSACTION_LIST.COLUMNS.ACTION]: (
                <View style={[StyleUtils.getReportTableColumnStyles(CONST.SEARCH.TABLE_COLUMNS.ACTION)]}>
                    {!!transactionItem.action && (
                        <ActionCell
                            action={transactionItem.action}
                            isSelected={false}
                            isChildListItem
                            parentAction={transactionItem.parentTransactionID}
                            goToItem={onButtonPress}
                            isLoading={false}
                        />
                    )}
                </View>
            ),
            [CONST.REPORT.TRANSACTION_LIST.COLUMNS.MERCHANT]: (
                <View style={[StyleUtils.getReportTableColumnStyles(CONST.SEARCH.TABLE_COLUMNS.MERCHANT)]}>
                    <MerchantCell
                        transactionItem={transactionItem}
                        shouldShowTooltip={shouldShowTooltip}
                        shouldUseNarrowLayout={false}
                    />
                </View>
            ),
            [CONST.REPORT.TRANSACTION_LIST.COLUMNS.TO]: (
                <View style={[StyleUtils.getReportTableColumnStyles(CONST.SEARCH.TABLE_COLUMNS.FROM)]}>
                    {!!transactionItem.to && (
                        <UserInfoCell
                            accountID={transactionItem.to.accountID}
                            avatar={transactionItem.to.avatar}
                            displayName={transactionItem.to.displayName ?? ''}
                        />
                    )}
                </View>
            ),
            [CONST.REPORT.TRANSACTION_LIST.COLUMNS.FROM]: (
                <View style={[StyleUtils.getReportTableColumnStyles(CONST.SEARCH.TABLE_COLUMNS.FROM)]}>
                    {!!transactionItem.from && (
                        <UserInfoCell
                            accountID={transactionItem.from.accountID}
                            avatar={transactionItem.from.avatar}
                            displayName={transactionItem.from.displayName ?? ''}
                        />
                    )}
                </View>
            ),
            [CONST.REPORT.TRANSACTION_LIST.COLUMNS.COMMENTS]: (
                <View style={[StyleUtils.getReportTableColumnStyles(CONST.REPORT.TRANSACTION_LIST.COLUMNS.COMMENTS)]}>
                    <ChatBubbleCell transaction={transactionItem} />
                </View>
            ),
            [CONST.REPORT.TRANSACTION_LIST.COLUMNS.TOTAL_AMOUNT]: (
                <View style={[StyleUtils.getReportTableColumnStyles(CONST.SEARCH.TABLE_COLUMNS.TOTAL_AMOUNT)]}>
                    <TotalCell
                        transactionItem={transactionItem}
                        shouldShowTooltip={shouldShowTooltip}
                        shouldUseNarrowLayout={shouldUseNarrowLayout}
                    />
                </View>
            ),
            [CONST.REPORT.TRANSACTION_LIST.COLUMNS.TAX]: (
                <View style={[StyleUtils.getReportTableColumnStyles(CONST.SEARCH.TABLE_COLUMNS.TAX_AMOUNT)]}>
                    <TaxCell
                        transactionItem={transactionItem}
                        shouldShowTooltip={shouldShowTooltip}
                    />
                </View>
            ),
        }),
        [StyleUtils, createdAt, isDateColumnWide, isSelected, onButtonPress, shouldShowTooltip, shouldUseNarrowLayout, transactionItem],
    );
    const safeColumnWrapperStyle = columnWrapperStyles ?? [styles.p3, styles.expenseWidgetRadius];
    return (
        <View
            style={[styles.flex1]}
            onMouseLeave={bindHover.onMouseLeave}
            onMouseEnter={bindHover.onMouseEnter}
            ref={viewRef}
        >
            {shouldUseNarrowLayout ? (
                <Animated.View style={[animatedHighlightStyle]}>
                    <View style={[styles.expenseWidgetRadius, styles.justifyContentEvenly, styles.p3, bgActiveStyles]}>
                        <View style={[styles.flexRow]}>
                            {shouldShowCheckbox && (
                                <View style={[styles.mr3, styles.justifyContentCenter]}>
                                    <Checkbox
                                        onPress={() => {
                                            onCheckboxPress(transactionItem.transactionID);
                                        }}
                                        accessibilityLabel={CONST.ROLE.CHECKBOX}
                                        isChecked={isSelected}
                                    />
                                </View>
                            )}
                            <View style={[styles.mr3]}>
                                <ReceiptCell
                                    transactionItem={transactionItem}
                                    isSelected={isSelected}
                                />
                            </View>
                            <View style={[styles.flex2, styles.flexColumn, styles.justifyContentEvenly]}>
                                <View style={[styles.flexRow, styles.alignItemsCenter, styles.minHeight5, styles.maxHeight5]}>
                                    <DateCell
                                        created={createdAt}
                                        showTooltip={shouldShowTooltip}
                                        isLargeScreenWidth={!shouldUseNarrowLayout}
                                    />
                                    <Text style={[styles.textMicroSupporting]}> • </Text>
                                    <TypeCell
                                        transactionItem={transactionItem}
                                        shouldShowTooltip={shouldShowTooltip}
                                        shouldUseNarrowLayout={shouldUseNarrowLayout}
                                    />
                                    {isMerchantEmpty && (
                                        <View style={[styles.mlAuto]}>
                                            <TotalCell
                                                transactionItem={transactionItem}
                                                shouldShowTooltip={shouldShowTooltip}
                                                shouldUseNarrowLayout={shouldUseNarrowLayout}
                                            />
                                        </View>
                                    )}
                                </View>
                                {!isMerchantEmpty && (
                                    <View style={[styles.flexRow, styles.alignItemsCenter, styles.justifyContentBetween, styles.gap2]}>
                                        <MerchantCell
                                            transactionItem={transactionItem}
                                            shouldShowTooltip={shouldShowTooltip}
                                            shouldUseNarrowLayout={shouldUseNarrowLayout}
                                        />
                                        <TotalCell
                                            transactionItem={transactionItem}
                                            shouldShowTooltip={shouldShowTooltip}
                                            shouldUseNarrowLayout={shouldUseNarrowLayout}
                                        />
                                    </View>
                                )}
                            </View>
                        </View>
                        <View style={[styles.flexRow, styles.justifyContentBetween, styles.alignItemsCenter]}>
                            <View style={[styles.flexColumn, styles.mw100]}>
                                {hasCategoryOrTag && (
                                    <View style={[styles.flexRow, styles.alignItemsCenter, styles.gap2, styles.mt3]}>
                                        <CategoryCell
                                            transactionItem={transactionItem}
                                            shouldShowTooltip={shouldShowTooltip}
                                            shouldUseNarrowLayout={shouldUseNarrowLayout}
                                        />
                                        <TagCell
                                            transactionItem={transactionItem}
                                            shouldShowTooltip={shouldShowTooltip}
                                            shouldUseNarrowLayout={shouldUseNarrowLayout}
                                        />
                                    </View>
                                )}
                                <TransactionItemRowRBR
                                    transaction={transactionItem}
                                    containerStyles={[styles.mt3]}
                                />
                            </View>
                            <ChatBubbleCell
                                transaction={transactionItem}
                                containerStyles={[styles.mt3]}
                            />
                        </View>
                    </View>
                </Animated.View>
            ) : (
                <Animated.View style={[animatedHighlightStyle]}>
                    <View style={[...safeColumnWrapperStyle, styles.gap2, bgActiveStyles, styles.mw100]}>
                        <View style={[styles.flex1, styles.flexRow, styles.alignItemsCenter, styles.gap3]}>
                            <View style={[styles.mr1]}>
                                <Checkbox
                                    onPress={() => {
                                        onCheckboxPress(transactionItem.transactionID);
                                    }}
                                    accessibilityLabel={CONST.ROLE.CHECKBOX}
                                    isChecked={isSelected}
                                />
                            </View>
<<<<<<< HEAD
                            <View style={[StyleUtils.getReportTableColumnStyles(CONST.SEARCH.TABLE_COLUMNS.RECEIPT)]}>
                                <ReceiptCell
                                    transactionItem={transactionItem}
                                    isSelected={isSelected}
                                />
                            </View>
                            <View style={[StyleUtils.getReportTableColumnStyles(CONST.SEARCH.TABLE_COLUMNS.TYPE)]}>
                                <TypeCell
                                    transactionItem={transactionItem}
                                    shouldShowTooltip={shouldShowTooltip}
                                    shouldUseNarrowLayout={shouldUseNarrowLayout}
                                />
                            </View>
                            <View style={[StyleUtils.getReportTableColumnStyles(CONST.SEARCH.TABLE_COLUMNS.DATE, isDateColumnWide)]}>
                                <DateCell
                                    created={createdAt}
                                    showTooltip={shouldShowTooltip}
                                    isLargeScreenWidth={!shouldUseNarrowLayout}
                                />
                            </View>
                            <View style={[StyleUtils.getReportTableColumnStyles(CONST.SEARCH.TABLE_COLUMNS.MERCHANT)]}>
                                <MerchantCell
                                    transactionItem={transactionItem}
                                    shouldShowTooltip={shouldShowTooltip}
                                    shouldUseNarrowLayout={shouldUseNarrowLayout}
                                />
                            </View>
                            <View style={[StyleUtils.getReportTableColumnStyles(CONST.SEARCH.TABLE_COLUMNS.CATEGORY)]}>
                                <CategoryCell
                                    transactionItem={transactionItem}
                                    shouldShowTooltip={shouldShowTooltip}
                                    shouldUseNarrowLayout={shouldUseNarrowLayout}
                                />
                            </View>
                            <View style={[StyleUtils.getReportTableColumnStyles(CONST.SEARCH.TABLE_COLUMNS.TAG)]}>
                                <TagCell
                                    transactionItem={transactionItem}
                                    shouldShowTooltip={shouldShowTooltip}
                                    shouldUseNarrowLayout={shouldUseNarrowLayout}
                                />
                            </View>
                            <View style={[StyleUtils.getReportTableColumnStyles(CONST.REPORT.TRANSACTION_LIST.COLUMNS.COMMENTS)]}>
                                <ChatBubbleCell transaction={transactionItem} />
                            </View>
                            <View style={[StyleUtils.getReportTableColumnStyles(CONST.SEARCH.TABLE_COLUMNS.TOTAL_AMOUNT, undefined, amountColumnSize === 'wide')]}>
                                <TotalCell
                                    transactionItem={transactionItem}
                                    shouldShowTooltip={shouldShowTooltip}
                                    shouldUseNarrowLayout={shouldUseNarrowLayout}
                                />
                            </View>
=======
                            {columns?.map((column) => columnComponent[column])}
>>>>>>> 546f3a17
                        </View>
                        <TransactionItemRowRBR transaction={transactionItem} />
                    </View>
                </Animated.View>
            )}
        </View>
    );
}

TransactionItemRow.displayName = 'TransactionItemRow';

export default TransactionItemRow;
export type {TransactionWithOptionalSearchFields};<|MERGE_RESOLUTION|>--- conflicted
+++ resolved
@@ -345,61 +345,7 @@
                                     isChecked={isSelected}
                                 />
                             </View>
-<<<<<<< HEAD
-                            <View style={[StyleUtils.getReportTableColumnStyles(CONST.SEARCH.TABLE_COLUMNS.RECEIPT)]}>
-                                <ReceiptCell
-                                    transactionItem={transactionItem}
-                                    isSelected={isSelected}
-                                />
-                            </View>
-                            <View style={[StyleUtils.getReportTableColumnStyles(CONST.SEARCH.TABLE_COLUMNS.TYPE)]}>
-                                <TypeCell
-                                    transactionItem={transactionItem}
-                                    shouldShowTooltip={shouldShowTooltip}
-                                    shouldUseNarrowLayout={shouldUseNarrowLayout}
-                                />
-                            </View>
-                            <View style={[StyleUtils.getReportTableColumnStyles(CONST.SEARCH.TABLE_COLUMNS.DATE, isDateColumnWide)]}>
-                                <DateCell
-                                    created={createdAt}
-                                    showTooltip={shouldShowTooltip}
-                                    isLargeScreenWidth={!shouldUseNarrowLayout}
-                                />
-                            </View>
-                            <View style={[StyleUtils.getReportTableColumnStyles(CONST.SEARCH.TABLE_COLUMNS.MERCHANT)]}>
-                                <MerchantCell
-                                    transactionItem={transactionItem}
-                                    shouldShowTooltip={shouldShowTooltip}
-                                    shouldUseNarrowLayout={shouldUseNarrowLayout}
-                                />
-                            </View>
-                            <View style={[StyleUtils.getReportTableColumnStyles(CONST.SEARCH.TABLE_COLUMNS.CATEGORY)]}>
-                                <CategoryCell
-                                    transactionItem={transactionItem}
-                                    shouldShowTooltip={shouldShowTooltip}
-                                    shouldUseNarrowLayout={shouldUseNarrowLayout}
-                                />
-                            </View>
-                            <View style={[StyleUtils.getReportTableColumnStyles(CONST.SEARCH.TABLE_COLUMNS.TAG)]}>
-                                <TagCell
-                                    transactionItem={transactionItem}
-                                    shouldShowTooltip={shouldShowTooltip}
-                                    shouldUseNarrowLayout={shouldUseNarrowLayout}
-                                />
-                            </View>
-                            <View style={[StyleUtils.getReportTableColumnStyles(CONST.REPORT.TRANSACTION_LIST.COLUMNS.COMMENTS)]}>
-                                <ChatBubbleCell transaction={transactionItem} />
-                            </View>
-                            <View style={[StyleUtils.getReportTableColumnStyles(CONST.SEARCH.TABLE_COLUMNS.TOTAL_AMOUNT, undefined, amountColumnSize === 'wide')]}>
-                                <TotalCell
-                                    transactionItem={transactionItem}
-                                    shouldShowTooltip={shouldShowTooltip}
-                                    shouldUseNarrowLayout={shouldUseNarrowLayout}
-                                />
-                            </View>
-=======
                             {columns?.map((column) => columnComponent[column])}
->>>>>>> 546f3a17
                         </View>
                         <TransactionItemRowRBR transaction={transactionItem} />
                     </View>
