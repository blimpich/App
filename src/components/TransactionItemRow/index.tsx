import React from 'react';
import {View} from 'react-native';
<<<<<<< HEAD
import type {ViewStyle} from 'react-native';
=======
import Animated from 'react-native-reanimated';
>>>>>>> 12bb1919
import Checkbox from '@components/Checkbox';
import Hoverable from '@components/Hoverable';
import type {TransactionWithOptionalHighlight} from '@components/MoneyRequestReportView/MoneyRequestReportTransactionList';
import type {TableColumnSize} from '@components/Search/types';
import Text from '@components/Text';
import useAnimatedHighlightStyle from '@hooks/useAnimatedHighlightStyle';
import useMobileSelectionMode from '@hooks/useMobileSelectionMode';
import useStyleUtils from '@hooks/useStyleUtils';
import useTheme from '@hooks/useTheme';
import useThemeStyles from '@hooks/useThemeStyles';
<<<<<<< HEAD
import {getMerchant} from '@libs/TransactionUtils';
=======
import variables from '@styles/variables';
>>>>>>> 12bb1919
import CONST from '@src/CONST';
import CategoryCell from './DataCells/CategoryCell';
import ChatBubbleCell from './DataCells/ChatBubbleCell';
import DateCell from './DataCells/DateCell';
import MerchantCell from './DataCells/MerchantCell';
import ReceiptCell from './DataCells/ReceiptCell';
import TagCell from './DataCells/TagCell';
import TotalCell from './DataCells/TotalCell';
import TypeCell from './DataCells/TypeCell';
import TransactionItemRowRBR from './TransactionItemRowRBR';

function TransactionItemRow({
    transactionItem,
    shouldUseNarrowLayout,
    isSelected,
    shouldShowTooltip,
    dateColumnSize,
    shouldShowChatBubbleComponent = false,
    onCheckboxPress,
    shouldShowCheckBox = false,
}: {
    transactionItem: TransactionWithOptionalHighlight;
    shouldUseNarrowLayout: boolean;
    isSelected: boolean;
    shouldShowTooltip: boolean;
    dateColumnSize: TableColumnSize;
    shouldShowChatBubbleComponent?: boolean;
    onCheckboxPress: (transactionID: string) => void;
    shouldShowCheckBox: boolean;
}) {
    const styles = useThemeStyles();
    const StyleUtils = useStyleUtils();
    const theme = useTheme();

    const hasCategoryOrTag = !!transactionItem.category || !!transactionItem.tag;

    const isDateColumnWide = dateColumnSize === CONST.SEARCH.TABLE_COLUMN_SIZES.WIDE;

    const animatedHighlightStyle = useAnimatedHighlightStyle({
        shouldHighlight: transactionItem.shouldBeHighlighted ?? false,
        borderRadius: variables.componentBorderRadius,
        highlightColor: theme.messageHighlightBG,
        backgroundColor: theme.highlightBG,
    });

    const {selectionMode} = useMobileSelectionMode();

    const merchantName = getMerchant(transactionItem);
    const isMerchantEmpty = merchantName === CONST.TRANSACTION.PARTIAL_TRANSACTION_MERCHANT;

    return (
        <View style={[styles.flex1]}>
            {shouldUseNarrowLayout ? (
<<<<<<< HEAD
                <Hoverable>
                    {(hovered) => (
                        <View style={[hovered && !isSelected ? styles.hoveredComponentBG : backgroundColor, styles.p2, styles.expenseWidgetRadius]}>
                            {' '}
                            <View style={[styles.flexRow, styles.mt3, styles.mr3, styles.ml3]}>
                                {!!selectionMode?.isEnabled ||
                                    (shouldShowCheckBox && (
                                        <View style={[styles.mr3, styles.justifyContentCenter]}>
=======
                <Animated.View style={[animatedHighlightStyle]}>
                    <Hoverable>
                        {(hovered) => (
                            <View style={[styles.expenseWidgetRadius, styles.justifyContentEvenly, styles.gap3, hovered && styles.hoveredComponentBG, isSelected && styles.buttonDefaultBG]}>
                                <View style={[styles.flexRow, styles.mt3, styles.mr3, styles.ml3]}>
                                    {!!selectionMode?.isEnabled && (
                                        <View style={[styles.mr2, styles.justifyContentCenter]}>
>>>>>>> 12bb1919
                                            <Checkbox
                                                onPress={() => {
                                                    onCheckboxPress(transactionItem.transactionID);
                                                }}
                                                accessibilityLabel={CONST.ROLE.CHECKBOX}
                                                isChecked={isSelected}
                                            />
                                        </View>
<<<<<<< HEAD
                                    ))}
                                <View style={[styles.mr3]}>
                                    <ReceiptCell
                                        transactionItem={transactionItem}
                                        isSelected={isSelected}
                                    />
                                </View>
                                <View style={[styles.flex2, styles.flexColumn, styles.justifyContentEvenly]}>
                                    <View style={[styles.flexRow, styles.alignItemsCenter, styles.minHeight5, styles.maxHeight5]}>
                                        <DateCell
=======
                                    )}
                                    <View style={[styles.mr3]}>
                                        <ReceiptCell
                                            transactionItem={transactionItem}
                                            isSelected={isSelected}
                                        />
                                    </View>
                                    <View style={[styles.flex2, styles.flexColumn, styles.justifyContentEvenly]}>
                                        <View style={[styles.flexRow, styles.alignItemsCenter, styles.minHeight5, styles.maxHeight5]}>
                                            <DateCell
                                                transactionItem={transactionItem}
                                                shouldShowTooltip={shouldShowTooltip}
                                                shouldUseNarrowLayout={shouldUseNarrowLayout}
                                            />
                                            <Text style={[styles.textMicroSupporting]}> • </Text>
                                            <TypeCell
                                                transactionItem={transactionItem}
                                                shouldShowTooltip={shouldShowTooltip}
                                                shouldUseNarrowLayout={shouldUseNarrowLayout}
                                            />
                                        </View>
                                        <View style={[styles.flexRow, styles.alignItemsCenter, styles.justifyContentBetween, styles.gap2]}>
                                            <MerchantCell
                                                transactionItem={transactionItem}
                                                shouldShowTooltip={shouldShowTooltip}
                                                shouldUseNarrowLayout={shouldUseNarrowLayout}
                                            />
                                            <TotalCell
                                                transactionItem={transactionItem}
                                                shouldShowTooltip={shouldShowTooltip}
                                                shouldUseNarrowLayout={shouldUseNarrowLayout}
                                            />
                                        </View>
                                    </View>
                                </View>
                                <View style={[styles.flexRow, styles.justifyContentBetween, styles.mh3, styles.mb3]}>
                                    <View style={[styles.flexColumn, styles.gap2]}>
                                        {hasCategoryOrTag && (
                                            <View style={[styles.flexRow, styles.alignItemsCenter, styles.gap2]}>
                                                <CategoryCell
                                                    transactionItem={transactionItem}
                                                    shouldShowTooltip={shouldShowTooltip}
                                                    shouldUseNarrowLayout={shouldUseNarrowLayout}
                                                />
                                                <TagCell
                                                    transactionItem={transactionItem}
                                                    shouldShowTooltip={shouldShowTooltip}
                                                    shouldUseNarrowLayout={shouldUseNarrowLayout}
                                                />
                                            </View>
                                        )}
                                        <TransactionItemRowRBR transaction={transactionItem} />
                                    </View>
                                    {shouldShowChatBubbleComponent && <ChatBubbleCell transaction={transactionItem} />}
                                </View>
                            </View>
                        )}
                    </Hoverable>
                </Animated.View>
            ) : (
                <Animated.View style={[animatedHighlightStyle]}>
                    <Hoverable>
                        {(hovered) => (
                            <View style={[styles.p3, styles.gap2, styles.expenseWidgetRadius, hovered && styles.hoveredComponentBG, isSelected && styles.buttonDefaultBG]}>
                                <View style={[styles.flex1, styles.flexRow, styles.alignItemsCenter, styles.gap3]}>
                                    <View style={[styles.mr1]}>
                                        <Checkbox
                                            onPress={() => {
                                                onCheckboxPress(transactionItem.transactionID);
                                            }}
                                            accessibilityLabel={CONST.ROLE.CHECKBOX}
                                            isChecked={isSelected}
                                        />
                                    </View>
                                    <View style={[StyleUtils.getReportTableColumnStyles(CONST.SEARCH.TABLE_COLUMNS.RECEIPT)]}>
                                        <ReceiptCell
                                            transactionItem={transactionItem}
                                            isSelected={isSelected}
                                        />
                                    </View>
                                    <View style={[StyleUtils.getReportTableColumnStyles(CONST.SEARCH.TABLE_COLUMNS.TYPE)]}>
                                        <TypeCell
>>>>>>> 12bb1919
                                            transactionItem={transactionItem}
                                            shouldShowTooltip={shouldShowTooltip}
                                            shouldUseNarrowLayout={shouldUseNarrowLayout}
                                        />
                                    </View>
                                    <View style={[StyleUtils.getReportTableColumnStyles(CONST.SEARCH.TABLE_COLUMNS.DATE, isDateColumnWide)]}>
                                        <DateCell
                                            transactionItem={transactionItem}
                                            shouldShowTooltip={shouldShowTooltip}
                                            shouldUseNarrowLayout={shouldUseNarrowLayout}
                                        />
                                        {isMerchantEmpty && (
                                            <View style={[styles.mlAuto]}>
                                                <TotalCell
                                                    transactionItem={transactionItem}
                                                    shouldShowTooltip={shouldShowTooltip}
                                                    shouldUseNarrowLayout={shouldUseNarrowLayout}
                                                />
                                            </View>
                                        )}
                                    </View>
<<<<<<< HEAD
                                    {!isMerchantEmpty && (
                                        <View style={[styles.flexRow, styles.alignItemsCenter, styles.justifyContentBetween, styles.gap2]}>
                                            <MerchantCell
                                                transactionItem={transactionItem}
                                                shouldShowTooltip={shouldShowTooltip}
                                                shouldUseNarrowLayout={shouldUseNarrowLayout}
                                            />
                                            <TotalCell
                                                transactionItem={transactionItem}
                                                shouldShowTooltip={shouldShowTooltip}
                                                shouldUseNarrowLayout={shouldUseNarrowLayout}
                                            />
                                        </View>
                                    )}
=======
                                    <View style={[StyleUtils.getReportTableColumnStyles(CONST.SEARCH.TABLE_COLUMNS.MERCHANT)]}>
                                        <MerchantCell
                                            transactionItem={transactionItem}
                                            shouldShowTooltip={shouldShowTooltip}
                                            shouldUseNarrowLayout={shouldUseNarrowLayout}
                                        />
                                    </View>
                                    <View style={[StyleUtils.getReportTableColumnStyles(CONST.SEARCH.TABLE_COLUMNS.CATEGORY)]}>
                                        <CategoryCell
                                            transactionItem={transactionItem}
                                            shouldShowTooltip={shouldShowTooltip}
                                            shouldUseNarrowLayout={shouldUseNarrowLayout}
                                        />
                                    </View>
                                    <View style={[StyleUtils.getReportTableColumnStyles(CONST.SEARCH.TABLE_COLUMNS.TAG)]}>
                                        <TagCell
                                            transactionItem={transactionItem}
                                            shouldShowTooltip={shouldShowTooltip}
                                            shouldUseNarrowLayout={shouldUseNarrowLayout}
                                        />
                                    </View>
                                    <View style={[StyleUtils.getReportTableColumnStyles(CONST.REPORT.TRANSACTION_LIST.COLUMNS.COMMENTS)]}>
                                        {shouldShowChatBubbleComponent && <ChatBubbleCell transaction={transactionItem} />}
                                    </View>
                                    <View style={[StyleUtils.getReportTableColumnStyles(CONST.SEARCH.TABLE_COLUMNS.TOTAL_AMOUNT)]}>
                                        <TotalCell
                                            transactionItem={transactionItem}
                                            shouldShowTooltip={shouldShowTooltip}
                                            shouldUseNarrowLayout={shouldUseNarrowLayout}
                                        />
                                    </View>
>>>>>>> 12bb1919
                                </View>
                                <TransactionItemRowRBR transaction={transactionItem} />
                            </View>
<<<<<<< HEAD
                            <View style={[styles.flexRow, styles.justifyContentBetween, styles.mh3, styles.mb3]}>
                                <View style={[styles.flexColumn, styles.gap2]}>
                                    {hasCategoryOrTag && (
                                        <View style={[styles.flexRow, styles.alignItemsCenter, styles.gap2]}>
                                            <CategoryCell
                                                transactionItem={transactionItem}
                                                shouldShowTooltip={shouldShowTooltip}
                                                shouldUseNarrowLayout={shouldUseNarrowLayout}
                                            />
                                            <TagCell
                                                transactionItem={transactionItem}
                                                shouldShowTooltip={shouldShowTooltip}
                                                shouldUseNarrowLayout={shouldUseNarrowLayout}
                                            />
                                        </View>
                                    )}
                                    <TransactionItemRowRBR transaction={transactionItem} />
                                </View>
                                {shouldShowChatBubbleComponent && <ChatBubbleCell transaction={transactionItem} />}
                            </View>
                        </View>
                    )}
                </Hoverable>
            ) : (
                <Hoverable>
                    {(hovered) => (
                        <View style={[hovered && !isSelected ? styles.hoveredComponentBG : backgroundColor, styles.p3, styles.expenseWidgetRadius, styles.gap2]}>
                            <View style={[styles.flex1, styles.flexRow, styles.alignItemsCenter, styles.gap3]}>
                                {shouldShowCheckBox && (
                                    <View style={[styles.mr1]}>
                                        <Checkbox
                                            onPress={() => {
                                                onCheckboxPress(transactionItem.transactionID);
                                            }}
                                            accessibilityLabel={CONST.ROLE.CHECKBOX}
                                            isChecked={isSelected}
                                        />
                                    </View>
                                )}
                                <View style={[StyleUtils.getReportTableColumnStyles(CONST.SEARCH.TABLE_COLUMNS.RECEIPT)]}>
                                    <ReceiptCell
                                        transactionItem={transactionItem}
                                        isSelected={isSelected}
                                    />
                                </View>
                                <View style={[StyleUtils.getReportTableColumnStyles(CONST.SEARCH.TABLE_COLUMNS.TYPE)]}>
                                    <TypeCell
                                        transactionItem={transactionItem}
                                        shouldShowTooltip={shouldShowTooltip}
                                        shouldUseNarrowLayout={shouldUseNarrowLayout}
                                    />
                                </View>
                                <View style={[StyleUtils.getReportTableColumnStyles(CONST.SEARCH.TABLE_COLUMNS.DATE, isDateColumnWide)]}>
                                    <DateCell
                                        transactionItem={transactionItem}
                                        shouldShowTooltip={shouldShowTooltip}
                                        shouldUseNarrowLayout={shouldUseNarrowLayout}
                                    />
                                </View>
                                <View style={[StyleUtils.getReportTableColumnStyles(CONST.SEARCH.TABLE_COLUMNS.MERCHANT)]}>
                                    <MerchantCell
                                        transactionItem={transactionItem}
                                        shouldShowTooltip={shouldShowTooltip}
                                        shouldUseNarrowLayout={shouldUseNarrowLayout}
                                    />
                                </View>
                                <View style={[StyleUtils.getReportTableColumnStyles(CONST.SEARCH.TABLE_COLUMNS.CATEGORY)]}>
                                    <CategoryCell
                                        transactionItem={transactionItem}
                                        shouldShowTooltip={shouldShowTooltip}
                                        shouldUseNarrowLayout={shouldUseNarrowLayout}
                                    />
                                </View>
                                <View style={[StyleUtils.getReportTableColumnStyles(CONST.SEARCH.TABLE_COLUMNS.TAG)]}>
                                    <TagCell
                                        transactionItem={transactionItem}
                                        shouldShowTooltip={shouldShowTooltip}
                                        shouldUseNarrowLayout={shouldUseNarrowLayout}
                                    />
                                </View>
                                <View style={[StyleUtils.getReportTableColumnStyles(CONST.REPORT.TRANSACTION_LIST.COLUMNS.COMMENTS)]}>
                                    {shouldShowChatBubbleComponent && <ChatBubbleCell transaction={transactionItem} />}
                                </View>
                                <View style={[StyleUtils.getReportTableColumnStyles(CONST.SEARCH.TABLE_COLUMNS.TOTAL_AMOUNT)]}>
                                    <TotalCell
                                        transactionItem={transactionItem}
                                        shouldShowTooltip={shouldShowTooltip}
                                        shouldUseNarrowLayout={shouldUseNarrowLayout}
                                    />
                                </View>
                            </View>
                            <TransactionItemRowRBR transaction={transactionItem} />
                        </View>
                    )}
                </Hoverable>
=======
                        )}
                    </Hoverable>
                </Animated.View>
>>>>>>> 12bb1919
            )}
        </View>
    );
}

TransactionItemRow.displayName = 'TransactionItemRow';

export default TransactionItemRow;<|MERGE_RESOLUTION|>--- conflicted
+++ resolved
@@ -1,10 +1,7 @@
 import React from 'react';
 import {View} from 'react-native';
-<<<<<<< HEAD
 import type {ViewStyle} from 'react-native';
-=======
 import Animated from 'react-native-reanimated';
->>>>>>> 12bb1919
 import Checkbox from '@components/Checkbox';
 import Hoverable from '@components/Hoverable';
 import type {TransactionWithOptionalHighlight} from '@components/MoneyRequestReportView/MoneyRequestReportTransactionList';
@@ -15,11 +12,8 @@
 import useStyleUtils from '@hooks/useStyleUtils';
 import useTheme from '@hooks/useTheme';
 import useThemeStyles from '@hooks/useThemeStyles';
-<<<<<<< HEAD
 import {getMerchant} from '@libs/TransactionUtils';
-=======
 import variables from '@styles/variables';
->>>>>>> 12bb1919
 import CONST from '@src/CONST';
 import CategoryCell from './DataCells/CategoryCell';
 import ChatBubbleCell from './DataCells/ChatBubbleCell';
@@ -54,6 +48,7 @@
     const StyleUtils = useStyleUtils();
     const theme = useTheme();
 
+    const backgroundColor = isSelected ? styles.buttonDefaultBG : styles.highlightBG;
     const hasCategoryOrTag = !!transactionItem.category || !!transactionItem.tag;
 
     const isDateColumnWide = dateColumnSize === CONST.SEARCH.TABLE_COLUMN_SIZES.WIDE;
@@ -73,45 +68,23 @@
     return (
         <View style={[styles.flex1]}>
             {shouldUseNarrowLayout ? (
-<<<<<<< HEAD
-                <Hoverable>
-                    {(hovered) => (
-                        <View style={[hovered && !isSelected ? styles.hoveredComponentBG : backgroundColor, styles.p2, styles.expenseWidgetRadius]}>
-                            {' '}
-                            <View style={[styles.flexRow, styles.mt3, styles.mr3, styles.ml3]}>
-                                {!!selectionMode?.isEnabled ||
-                                    (shouldShowCheckBox && (
-                                        <View style={[styles.mr3, styles.justifyContentCenter]}>
-=======
                 <Animated.View style={[animatedHighlightStyle]}>
                     <Hoverable>
                         {(hovered) => (
                             <View style={[styles.expenseWidgetRadius, styles.justifyContentEvenly, styles.gap3, hovered && styles.hoveredComponentBG, isSelected && styles.buttonDefaultBG]}>
                                 <View style={[styles.flexRow, styles.mt3, styles.mr3, styles.ml3]}>
-                                    {!!selectionMode?.isEnabled && (
-                                        <View style={[styles.mr2, styles.justifyContentCenter]}>
->>>>>>> 12bb1919
-                                            <Checkbox
-                                                onPress={() => {
-                                                    onCheckboxPress(transactionItem.transactionID);
-                                                }}
-                                                accessibilityLabel={CONST.ROLE.CHECKBOX}
-                                                isChecked={isSelected}
-                                            />
-                                        </View>
-<<<<<<< HEAD
-                                    ))}
-                                <View style={[styles.mr3]}>
-                                    <ReceiptCell
-                                        transactionItem={transactionItem}
-                                        isSelected={isSelected}
-                                    />
-                                </View>
-                                <View style={[styles.flex2, styles.flexColumn, styles.justifyContentEvenly]}>
-                                    <View style={[styles.flexRow, styles.alignItemsCenter, styles.minHeight5, styles.maxHeight5]}>
-                                        <DateCell
-=======
-                                    )}
+                                    {(!!selectionMode?.isEnabled ||
+                                        shouldShowCheckBox) && (
+                                            <View style={[styles.mr3, styles.justifyContentCenter]}>
+                                                <Checkbox
+                                                    onPress={() => {
+                                                        onCheckboxPress(transactionItem.transactionID);
+                                                    }}
+                                                    accessibilityLabel={CONST.ROLE.CHECKBOX}
+                                                    isChecked={isSelected}
+                                                />
+                                            </View>
+                                        )}
                                     <View style={[styles.mr3]}>
                                         <ReceiptCell
                                             transactionItem={transactionItem}
@@ -131,19 +104,30 @@
                                                 shouldShowTooltip={shouldShowTooltip}
                                                 shouldUseNarrowLayout={shouldUseNarrowLayout}
                                             />
+                                            {isMerchantEmpty && (
+                                                <View style={[styles.mlAuto]}>
+                                                    <TotalCell
+                                                        transactionItem={transactionItem}
+                                                        shouldShowTooltip={shouldShowTooltip}
+                                                        shouldUseNarrowLayout={shouldUseNarrowLayout}
+                                                    />
+                                                </View>
+                                            )}
                                         </View>
-                                        <View style={[styles.flexRow, styles.alignItemsCenter, styles.justifyContentBetween, styles.gap2]}>
-                                            <MerchantCell
-                                                transactionItem={transactionItem}
-                                                shouldShowTooltip={shouldShowTooltip}
-                                                shouldUseNarrowLayout={shouldUseNarrowLayout}
-                                            />
-                                            <TotalCell
-                                                transactionItem={transactionItem}
-                                                shouldShowTooltip={shouldShowTooltip}
-                                                shouldUseNarrowLayout={shouldUseNarrowLayout}
-                                            />
-                                        </View>
+                                        {!isMerchantEmpty && (
+                                            <View style={[styles.flexRow, styles.alignItemsCenter, styles.justifyContentBetween, styles.gap2]}>
+                                                <MerchantCell
+                                                    transactionItem={transactionItem}
+                                                    shouldShowTooltip={shouldShowTooltip}
+                                                    shouldUseNarrowLayout={shouldUseNarrowLayout}
+                                                />
+                                                <TotalCell
+                                                    transactionItem={transactionItem}
+                                                    shouldShowTooltip={shouldShowTooltip}
+                                                    shouldUseNarrowLayout={shouldUseNarrowLayout}
+                                                />
+                                            </View>
+                                        )}
                                     </View>
                                 </View>
                                 <View style={[styles.flexRow, styles.justifyContentBetween, styles.mh3, styles.mb3]}>
@@ -193,7 +177,6 @@
                                     </View>
                                     <View style={[StyleUtils.getReportTableColumnStyles(CONST.SEARCH.TABLE_COLUMNS.TYPE)]}>
                                         <TypeCell
->>>>>>> 12bb1919
                                             transactionItem={transactionItem}
                                             shouldShowTooltip={shouldShowTooltip}
                                             shouldUseNarrowLayout={shouldUseNarrowLayout}
@@ -205,32 +188,7 @@
                                             shouldShowTooltip={shouldShowTooltip}
                                             shouldUseNarrowLayout={shouldUseNarrowLayout}
                                         />
-                                        {isMerchantEmpty && (
-                                            <View style={[styles.mlAuto]}>
-                                                <TotalCell
-                                                    transactionItem={transactionItem}
-                                                    shouldShowTooltip={shouldShowTooltip}
-                                                    shouldUseNarrowLayout={shouldUseNarrowLayout}
-                                                />
-                                            </View>
-                                        )}
-                                    </View>
-<<<<<<< HEAD
-                                    {!isMerchantEmpty && (
-                                        <View style={[styles.flexRow, styles.alignItemsCenter, styles.justifyContentBetween, styles.gap2]}>
-                                            <MerchantCell
-                                                transactionItem={transactionItem}
-                                                shouldShowTooltip={shouldShowTooltip}
-                                                shouldUseNarrowLayout={shouldUseNarrowLayout}
-                                            />
-                                            <TotalCell
-                                                transactionItem={transactionItem}
-                                                shouldShowTooltip={shouldShowTooltip}
-                                                shouldUseNarrowLayout={shouldUseNarrowLayout}
-                                            />
-                                        </View>
-                                    )}
-=======
+                                    </View>
                                     <View style={[StyleUtils.getReportTableColumnStyles(CONST.SEARCH.TABLE_COLUMNS.MERCHANT)]}>
                                         <MerchantCell
                                             transactionItem={transactionItem}
@@ -262,111 +220,12 @@
                                             shouldUseNarrowLayout={shouldUseNarrowLayout}
                                         />
                                     </View>
->>>>>>> 12bb1919
                                 </View>
                                 <TransactionItemRowRBR transaction={transactionItem} />
                             </View>
-<<<<<<< HEAD
-                            <View style={[styles.flexRow, styles.justifyContentBetween, styles.mh3, styles.mb3]}>
-                                <View style={[styles.flexColumn, styles.gap2]}>
-                                    {hasCategoryOrTag && (
-                                        <View style={[styles.flexRow, styles.alignItemsCenter, styles.gap2]}>
-                                            <CategoryCell
-                                                transactionItem={transactionItem}
-                                                shouldShowTooltip={shouldShowTooltip}
-                                                shouldUseNarrowLayout={shouldUseNarrowLayout}
-                                            />
-                                            <TagCell
-                                                transactionItem={transactionItem}
-                                                shouldShowTooltip={shouldShowTooltip}
-                                                shouldUseNarrowLayout={shouldUseNarrowLayout}
-                                            />
-                                        </View>
-                                    )}
-                                    <TransactionItemRowRBR transaction={transactionItem} />
-                                </View>
-                                {shouldShowChatBubbleComponent && <ChatBubbleCell transaction={transactionItem} />}
-                            </View>
-                        </View>
-                    )}
-                </Hoverable>
-            ) : (
-                <Hoverable>
-                    {(hovered) => (
-                        <View style={[hovered && !isSelected ? styles.hoveredComponentBG : backgroundColor, styles.p3, styles.expenseWidgetRadius, styles.gap2]}>
-                            <View style={[styles.flex1, styles.flexRow, styles.alignItemsCenter, styles.gap3]}>
-                                {shouldShowCheckBox && (
-                                    <View style={[styles.mr1]}>
-                                        <Checkbox
-                                            onPress={() => {
-                                                onCheckboxPress(transactionItem.transactionID);
-                                            }}
-                                            accessibilityLabel={CONST.ROLE.CHECKBOX}
-                                            isChecked={isSelected}
-                                        />
-                                    </View>
-                                )}
-                                <View style={[StyleUtils.getReportTableColumnStyles(CONST.SEARCH.TABLE_COLUMNS.RECEIPT)]}>
-                                    <ReceiptCell
-                                        transactionItem={transactionItem}
-                                        isSelected={isSelected}
-                                    />
-                                </View>
-                                <View style={[StyleUtils.getReportTableColumnStyles(CONST.SEARCH.TABLE_COLUMNS.TYPE)]}>
-                                    <TypeCell
-                                        transactionItem={transactionItem}
-                                        shouldShowTooltip={shouldShowTooltip}
-                                        shouldUseNarrowLayout={shouldUseNarrowLayout}
-                                    />
-                                </View>
-                                <View style={[StyleUtils.getReportTableColumnStyles(CONST.SEARCH.TABLE_COLUMNS.DATE, isDateColumnWide)]}>
-                                    <DateCell
-                                        transactionItem={transactionItem}
-                                        shouldShowTooltip={shouldShowTooltip}
-                                        shouldUseNarrowLayout={shouldUseNarrowLayout}
-                                    />
-                                </View>
-                                <View style={[StyleUtils.getReportTableColumnStyles(CONST.SEARCH.TABLE_COLUMNS.MERCHANT)]}>
-                                    <MerchantCell
-                                        transactionItem={transactionItem}
-                                        shouldShowTooltip={shouldShowTooltip}
-                                        shouldUseNarrowLayout={shouldUseNarrowLayout}
-                                    />
-                                </View>
-                                <View style={[StyleUtils.getReportTableColumnStyles(CONST.SEARCH.TABLE_COLUMNS.CATEGORY)]}>
-                                    <CategoryCell
-                                        transactionItem={transactionItem}
-                                        shouldShowTooltip={shouldShowTooltip}
-                                        shouldUseNarrowLayout={shouldUseNarrowLayout}
-                                    />
-                                </View>
-                                <View style={[StyleUtils.getReportTableColumnStyles(CONST.SEARCH.TABLE_COLUMNS.TAG)]}>
-                                    <TagCell
-                                        transactionItem={transactionItem}
-                                        shouldShowTooltip={shouldShowTooltip}
-                                        shouldUseNarrowLayout={shouldUseNarrowLayout}
-                                    />
-                                </View>
-                                <View style={[StyleUtils.getReportTableColumnStyles(CONST.REPORT.TRANSACTION_LIST.COLUMNS.COMMENTS)]}>
-                                    {shouldShowChatBubbleComponent && <ChatBubbleCell transaction={transactionItem} />}
-                                </View>
-                                <View style={[StyleUtils.getReportTableColumnStyles(CONST.SEARCH.TABLE_COLUMNS.TOTAL_AMOUNT)]}>
-                                    <TotalCell
-                                        transactionItem={transactionItem}
-                                        shouldShowTooltip={shouldShowTooltip}
-                                        shouldUseNarrowLayout={shouldUseNarrowLayout}
-                                    />
-                                </View>
-                            </View>
-                            <TransactionItemRowRBR transaction={transactionItem} />
-                        </View>
-                    )}
-                </Hoverable>
-=======
                         )}
                     </Hoverable>
                 </Animated.View>
->>>>>>> 12bb1919
             )}
         </View>
     );
