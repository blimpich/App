import React, {useEffect, useMemo, useRef} from 'react';
import {View} from 'react-native';
import type {ViewStyle} from 'react-native';
import Animated from 'react-native-reanimated';
import type {ValueOf} from 'type-fest';
import Checkbox from '@components/Checkbox';
import type {TransactionWithOptionalHighlight} from '@components/MoneyRequestReportView/MoneyRequestReportTransactionList';
import type {TableColumnSize} from '@components/Search/types';
import ActionCell from '@components/SelectionList/Search/ActionCell';
import DateCell from '@components/SelectionList/Search/DateCell';
import UserInfoCell from '@components/SelectionList/Search/UserInfoCell';
import Text from '@components/Text';
import useAnimatedHighlightStyle from '@hooks/useAnimatedHighlightStyle';
import useHover from '@hooks/useHover';
import useStyleUtils from '@hooks/useStyleUtils';
import useTheme from '@hooks/useTheme';
import useThemeStyles from '@hooks/useThemeStyles';
import {getMerchant, getCreated as getTransactionCreated, isPartialMerchant} from '@libs/TransactionUtils';
import variables from '@styles/variables';
import CONST from '@src/CONST';
import type {SearchPersonalDetails, SearchTransactionAction} from '@src/types/onyx/SearchResults';
import CategoryCell from './DataCells/CategoryCell';
import ChatBubbleCell from './DataCells/ChatBubbleCell';
import MerchantCell from './DataCells/MerchantCell';
import ReceiptCell from './DataCells/ReceiptCell';
import TagCell from './DataCells/TagCell';
import TaxCell from './DataCells/TaxCell';
import TotalCell from './DataCells/TotalCell';
import TypeCell from './DataCells/TypeCell';
import TransactionItemRowRBR from './TransactionItemRowRBR';

type ColumnComponents = {
    [key in ValueOf<typeof CONST.REPORT.TRANSACTION_LIST.COLUMNS>]: React.ReactElement;
};

type TransactionWithOptionalSearchFields = TransactionWithOptionalHighlight & {
    /** The action that can be performed for the transaction */
    action?: SearchTransactionAction;

    /** Function passed to the action button, triggered when the button is pressed */
    onButtonPress?: () => void;

    /** The personal details of the user requesting money */
    from?: SearchPersonalDetails;

    /** The personal details of the user paying the request */
    to?: SearchPersonalDetails;

    /** Type of transaction */
    transactionType?: ValueOf<typeof CONST.SEARCH.TRANSACTION_TYPE>;
};

function TransactionItemRow({
    transactionItem,
    shouldUseNarrowLayout,
    isSelected,
    shouldShowTooltip,
    dateColumnSize,
    onCheckboxPress,
    shouldShowCheckbox = false,
<<<<<<< HEAD
    scrollToNewTransaction,
=======
    columns,
    onButtonPress = () => {},
    isParentHovered,
    columnWrapperStyles,
>>>>>>> 2d4e958d
}: {
    transactionItem: TransactionWithOptionalSearchFields;
    shouldUseNarrowLayout: boolean;
    isSelected: boolean;
    shouldShowTooltip: boolean;
    dateColumnSize: TableColumnSize;
    onCheckboxPress: (transactionID: string) => void;
    shouldShowCheckbox: boolean;
<<<<<<< HEAD
    scrollToNewTransaction?: ((offset: number) => void) | undefined;
=======
    columns?: Array<ValueOf<typeof CONST.REPORT.TRANSACTION_LIST.COLUMNS>>;
    onButtonPress?: () => void;
    isParentHovered?: boolean;
    columnWrapperStyles?: ViewStyle[];
>>>>>>> 2d4e958d
}) {
    const styles = useThemeStyles();
    const StyleUtils = useStyleUtils();
    const theme = useTheme();
    const viewRef = useRef<View>(null);

    const hasCategoryOrTag = !!transactionItem.category || !!transactionItem.tag;
    const createdAt = getTransactionCreated(transactionItem);

    const isDateColumnWide = dateColumnSize === CONST.SEARCH.TABLE_COLUMN_SIZES.WIDE;

    const animatedHighlightStyle = useAnimatedHighlightStyle({
        shouldHighlight: transactionItem.shouldBeHighlighted ?? false,
        borderRadius: variables.componentBorderRadius,
        highlightColor: theme.messageHighlightBG,
        backgroundColor: theme.highlightBG,
    });

    const {hovered, bind: bindHover} = useHover();
    const bgActiveStyles = useMemo(() => {
        if (isSelected) {
            return styles.activeComponentBG;
        }

        if (hovered || isParentHovered) {
            return styles.hoveredComponentBG;
        }
    }, [hovered, isParentHovered, isSelected, styles.activeComponentBG, styles.hoveredComponentBG]);

    const merchantName = getMerchant(transactionItem);
    const isMerchantEmpty = isPartialMerchant(merchantName);
    const columnComponent: ColumnComponents = useMemo(
        () => ({
            [CONST.REPORT.TRANSACTION_LIST.COLUMNS.TYPE]: (
                <View style={[StyleUtils.getReportTableColumnStyles(CONST.SEARCH.TABLE_COLUMNS.TYPE)]}>
                    <TypeCell
                        transactionItem={transactionItem}
                        shouldShowTooltip={shouldShowTooltip}
                        shouldUseNarrowLayout={shouldUseNarrowLayout}
                    />
                </View>
            ),
            [CONST.REPORT.TRANSACTION_LIST.COLUMNS.RECEIPT]: (
                <View style={[StyleUtils.getReportTableColumnStyles(CONST.SEARCH.TABLE_COLUMNS.RECEIPT)]}>
                    <ReceiptCell
                        transactionItem={transactionItem}
                        isSelected={isSelected}
                    />
                </View>
            ),

<<<<<<< HEAD
    useEffect(() => {
        if (!transactionItem.shouldBeHighlighted || !scrollToNewTransaction) {
            return;
        }
        viewRef?.current?.measure((x, y, width, height, pageX, pageY) => {
            scrollToNewTransaction?.(pageY);
        });
    }, [scrollToNewTransaction, transactionItem.shouldBeHighlighted]);

=======
            [CONST.REPORT.TRANSACTION_LIST.COLUMNS.TAG]: (
                <View style={[StyleUtils.getReportTableColumnStyles(CONST.SEARCH.TABLE_COLUMNS.TAG)]}>
                    <TagCell
                        transactionItem={transactionItem}
                        shouldShowTooltip={shouldShowTooltip}
                        shouldUseNarrowLayout={shouldUseNarrowLayout}
                    />
                </View>
            ),
            [CONST.REPORT.TRANSACTION_LIST.COLUMNS.DATE]: (
                <View style={[StyleUtils.getReportTableColumnStyles(CONST.SEARCH.TABLE_COLUMNS.DATE, isDateColumnWide)]}>
                    <DateCell
                        created={createdAt}
                        showTooltip={shouldShowTooltip}
                        isLargeScreenWidth={!shouldUseNarrowLayout}
                    />
                </View>
            ),
            [CONST.REPORT.TRANSACTION_LIST.COLUMNS.CATEGORY]: (
                <View style={[StyleUtils.getReportTableColumnStyles(CONST.SEARCH.TABLE_COLUMNS.CATEGORY)]}>
                    <CategoryCell
                        transactionItem={transactionItem}
                        shouldShowTooltip={shouldShowTooltip}
                        shouldUseNarrowLayout={shouldUseNarrowLayout}
                    />
                </View>
            ),
            [CONST.REPORT.TRANSACTION_LIST.COLUMNS.ACTION]: (
                <View style={[StyleUtils.getReportTableColumnStyles(CONST.SEARCH.TABLE_COLUMNS.ACTION)]}>
                    {!!transactionItem.action && (
                        <ActionCell
                            action={transactionItem.action}
                            isSelected={false}
                            isChildListItem
                            parentAction={transactionItem.parentTransactionID}
                            goToItem={onButtonPress}
                            isLoading={false}
                        />
                    )}
                </View>
            ),
            [CONST.REPORT.TRANSACTION_LIST.COLUMNS.MERCHANT]: (
                <View style={[StyleUtils.getReportTableColumnStyles(CONST.SEARCH.TABLE_COLUMNS.MERCHANT)]}>
                    <MerchantCell
                        transactionItem={transactionItem}
                        shouldShowTooltip={shouldShowTooltip}
                        shouldUseNarrowLayout={false}
                    />
                </View>
            ),
            [CONST.REPORT.TRANSACTION_LIST.COLUMNS.TO]: (
                <View style={[StyleUtils.getReportTableColumnStyles(CONST.SEARCH.TABLE_COLUMNS.FROM)]}>
                    {!!transactionItem.to && (
                        <UserInfoCell
                            accountID={transactionItem.to.accountID}
                            avatar={transactionItem.to.avatar}
                            displayName={transactionItem.to.displayName ?? ''}
                        />
                    )}
                </View>
            ),
            [CONST.REPORT.TRANSACTION_LIST.COLUMNS.FROM]: (
                <View style={[StyleUtils.getReportTableColumnStyles(CONST.SEARCH.TABLE_COLUMNS.FROM)]}>
                    {!!transactionItem.from && (
                        <UserInfoCell
                            accountID={transactionItem.from.accountID}
                            avatar={transactionItem.from.avatar}
                            displayName={transactionItem.from.displayName ?? ''}
                        />
                    )}
                </View>
            ),
            [CONST.REPORT.TRANSACTION_LIST.COLUMNS.COMMENTS]: (
                <View style={[StyleUtils.getReportTableColumnStyles(CONST.REPORT.TRANSACTION_LIST.COLUMNS.COMMENTS)]}>
                    <ChatBubbleCell transaction={transactionItem} />
                </View>
            ),
            [CONST.REPORT.TRANSACTION_LIST.COLUMNS.TOTAL_AMOUNT]: (
                <View style={[StyleUtils.getReportTableColumnStyles(CONST.SEARCH.TABLE_COLUMNS.TOTAL_AMOUNT)]}>
                    <TotalCell
                        transactionItem={transactionItem}
                        shouldShowTooltip={shouldShowTooltip}
                        shouldUseNarrowLayout={shouldUseNarrowLayout}
                    />
                </View>
            ),
            [CONST.REPORT.TRANSACTION_LIST.COLUMNS.TAX]: (
                <View style={[StyleUtils.getReportTableColumnStyles(CONST.SEARCH.TABLE_COLUMNS.TAX_AMOUNT)]}>
                    <TaxCell
                        transactionItem={transactionItem}
                        shouldShowTooltip={shouldShowTooltip}
                    />
                </View>
            ),
        }),
        [StyleUtils, createdAt, isDateColumnWide, isSelected, onButtonPress, shouldShowTooltip, shouldUseNarrowLayout, transactionItem],
    );
    const safeColumnWrapperStyle = columnWrapperStyles ?? [styles.p3, styles.expenseWidgetRadius];
>>>>>>> 2d4e958d
    return (
        <View
            style={[styles.flex1]}
            onMouseLeave={bindHover.onMouseLeave}
            onMouseEnter={bindHover.onMouseEnter}
            ref={viewRef}
        >
            {shouldUseNarrowLayout ? (
                <Animated.View style={[animatedHighlightStyle]}>
                    <View style={[styles.expenseWidgetRadius, styles.justifyContentEvenly, styles.p3, bgActiveStyles]}>
                        <View style={[styles.flexRow]}>
                            {shouldShowCheckbox && (
                                <View style={[styles.mr3, styles.justifyContentCenter]}>
                                    <Checkbox
                                        onPress={() => {
                                            onCheckboxPress(transactionItem.transactionID);
                                        }}
                                        accessibilityLabel={CONST.ROLE.CHECKBOX}
                                        isChecked={isSelected}
                                    />
                                </View>
                            )}
                            <View style={[styles.mr3]}>
                                <ReceiptCell
                                    transactionItem={transactionItem}
                                    isSelected={isSelected}
                                />
                            </View>
                            <View style={[styles.flex2, styles.flexColumn, styles.justifyContentEvenly]}>
                                <View style={[styles.flexRow, styles.alignItemsCenter, styles.minHeight5, styles.maxHeight5]}>
                                    <DateCell
                                        created={createdAt}
                                        showTooltip={shouldShowTooltip}
                                        isLargeScreenWidth={!shouldUseNarrowLayout}
                                    />
                                    <Text style={[styles.textMicroSupporting]}> • </Text>
                                    <TypeCell
                                        transactionItem={transactionItem}
                                        shouldShowTooltip={shouldShowTooltip}
                                        shouldUseNarrowLayout={shouldUseNarrowLayout}
                                    />
                                    {isMerchantEmpty && (
                                        <View style={[styles.mlAuto]}>
                                            <TotalCell
                                                transactionItem={transactionItem}
                                                shouldShowTooltip={shouldShowTooltip}
                                                shouldUseNarrowLayout={shouldUseNarrowLayout}
                                            />
                                        </View>
                                    )}
                                </View>
                                {!isMerchantEmpty && (
                                    <View style={[styles.flexRow, styles.alignItemsCenter, styles.justifyContentBetween, styles.gap2]}>
                                        <MerchantCell
                                            transactionItem={transactionItem}
                                            shouldShowTooltip={shouldShowTooltip}
                                            shouldUseNarrowLayout={shouldUseNarrowLayout}
                                        />
                                        <TotalCell
                                            transactionItem={transactionItem}
                                            shouldShowTooltip={shouldShowTooltip}
                                            shouldUseNarrowLayout={shouldUseNarrowLayout}
                                        />
                                    </View>
                                )}
                            </View>
                        </View>
                        <View style={[styles.flexRow, styles.justifyContentBetween, styles.alignItemsCenter]}>
                            <View style={[styles.flexColumn]}>
                                {hasCategoryOrTag && (
                                    <View style={[styles.flexRow, styles.alignItemsCenter, styles.gap2, styles.mt3]}>
                                        <CategoryCell
                                            transactionItem={transactionItem}
                                            shouldShowTooltip={shouldShowTooltip}
                                            shouldUseNarrowLayout={shouldUseNarrowLayout}
                                        />
                                        <TagCell
                                            transactionItem={transactionItem}
                                            shouldShowTooltip={shouldShowTooltip}
                                            shouldUseNarrowLayout={shouldUseNarrowLayout}
                                        />
                                    </View>
                                )}
                                <TransactionItemRowRBR
                                    transaction={transactionItem}
                                    containerStyles={[styles.mt3]}
                                />
                            </View>
                            <ChatBubbleCell
                                transaction={transactionItem}
                                containerStyles={[styles.mt3]}
                            />
                        </View>
                    </View>
                </Animated.View>
            ) : (
                <Animated.View style={[animatedHighlightStyle]}>
                    <View style={[...safeColumnWrapperStyle, styles.gap2, bgActiveStyles]}>
                        <View style={[styles.flex1, styles.flexRow, styles.alignItemsCenter, styles.gap3]}>
                            <View style={[styles.mr1]}>
                                <Checkbox
                                    onPress={() => {
                                        onCheckboxPress(transactionItem.transactionID);
                                    }}
                                    accessibilityLabel={CONST.ROLE.CHECKBOX}
                                    isChecked={isSelected}
                                />
                            </View>
                            {columns?.map((column) => columnComponent[column])}
                        </View>
                        <TransactionItemRowRBR transaction={transactionItem} />
                    </View>
                </Animated.View>
            )}
        </View>
    );
}

TransactionItemRow.displayName = 'TransactionItemRow';

export default TransactionItemRow;
export type {TransactionWithOptionalSearchFields};<|MERGE_RESOLUTION|>--- conflicted
+++ resolved
@@ -58,14 +58,11 @@
     dateColumnSize,
     onCheckboxPress,
     shouldShowCheckbox = false,
-<<<<<<< HEAD
-    scrollToNewTransaction,
-=======
     columns,
     onButtonPress = () => {},
     isParentHovered,
     columnWrapperStyles,
->>>>>>> 2d4e958d
+    scrollToNewTransaction,
 }: {
     transactionItem: TransactionWithOptionalSearchFields;
     shouldUseNarrowLayout: boolean;
@@ -74,14 +71,11 @@
     dateColumnSize: TableColumnSize;
     onCheckboxPress: (transactionID: string) => void;
     shouldShowCheckbox: boolean;
-<<<<<<< HEAD
-    scrollToNewTransaction?: ((offset: number) => void) | undefined;
-=======
     columns?: Array<ValueOf<typeof CONST.REPORT.TRANSACTION_LIST.COLUMNS>>;
     onButtonPress?: () => void;
     isParentHovered?: boolean;
     columnWrapperStyles?: ViewStyle[];
->>>>>>> 2d4e958d
+    scrollToNewTransaction?: ((offset: number) => void) | undefined;
 }) {
     const styles = useThemeStyles();
     const StyleUtils = useStyleUtils();
@@ -113,27 +107,7 @@
 
     const merchantName = getMerchant(transactionItem);
     const isMerchantEmpty = isPartialMerchant(merchantName);
-    const columnComponent: ColumnComponents = useMemo(
-        () => ({
-            [CONST.REPORT.TRANSACTION_LIST.COLUMNS.TYPE]: (
-                <View style={[StyleUtils.getReportTableColumnStyles(CONST.SEARCH.TABLE_COLUMNS.TYPE)]}>
-                    <TypeCell
-                        transactionItem={transactionItem}
-                        shouldShowTooltip={shouldShowTooltip}
-                        shouldUseNarrowLayout={shouldUseNarrowLayout}
-                    />
-                </View>
-            ),
-            [CONST.REPORT.TRANSACTION_LIST.COLUMNS.RECEIPT]: (
-                <View style={[StyleUtils.getReportTableColumnStyles(CONST.SEARCH.TABLE_COLUMNS.RECEIPT)]}>
-                    <ReceiptCell
-                        transactionItem={transactionItem}
-                        isSelected={isSelected}
-                    />
-                </View>
-            ),
-
-<<<<<<< HEAD
+
     useEffect(() => {
         if (!transactionItem.shouldBeHighlighted || !scrollToNewTransaction) {
             return;
@@ -143,7 +117,26 @@
         });
     }, [scrollToNewTransaction, transactionItem.shouldBeHighlighted]);
 
-=======
+    const columnComponent: ColumnComponents = useMemo(
+        () => ({
+            [CONST.REPORT.TRANSACTION_LIST.COLUMNS.TYPE]: (
+                <View style={[StyleUtils.getReportTableColumnStyles(CONST.SEARCH.TABLE_COLUMNS.TYPE)]}>
+                    <TypeCell
+                        transactionItem={transactionItem}
+                        shouldShowTooltip={shouldShowTooltip}
+                        shouldUseNarrowLayout={shouldUseNarrowLayout}
+                    />
+                </View>
+            ),
+            [CONST.REPORT.TRANSACTION_LIST.COLUMNS.RECEIPT]: (
+                <View style={[StyleUtils.getReportTableColumnStyles(CONST.SEARCH.TABLE_COLUMNS.RECEIPT)]}>
+                    <ReceiptCell
+                        transactionItem={transactionItem}
+                        isSelected={isSelected}
+                    />
+                </View>
+            ),
+
             [CONST.REPORT.TRANSACTION_LIST.COLUMNS.TAG]: (
                 <View style={[StyleUtils.getReportTableColumnStyles(CONST.SEARCH.TABLE_COLUMNS.TAG)]}>
                     <TagCell
@@ -242,7 +235,6 @@
         [StyleUtils, createdAt, isDateColumnWide, isSelected, onButtonPress, shouldShowTooltip, shouldUseNarrowLayout, transactionItem],
     );
     const safeColumnWrapperStyle = columnWrapperStyles ?? [styles.p3, styles.expenseWidgetRadius];
->>>>>>> 2d4e958d
     return (
         <View
             style={[styles.flex1]}
