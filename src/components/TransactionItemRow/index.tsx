import React, {useEffect, useMemo, useRef} from 'react';
import {View} from 'react-native';
import type {ViewStyle} from 'react-native';
import Animated from 'react-native-reanimated';
import type {ValueOf} from 'type-fest';
import Checkbox from '@components/Checkbox';
import type {TransactionWithOptionalHighlight} from '@components/MoneyRequestReportView/MoneyRequestReportTransactionList';
import OfflineWithFeedback from '@components/OfflineWithFeedback';
import type {TableColumnSize} from '@components/Search/types';
import ActionCell from '@components/SelectionList/Search/ActionCell';
import DateCell from '@components/SelectionList/Search/DateCell';
import UserInfoCell from '@components/SelectionList/Search/UserInfoCell';
import Text from '@components/Text';
import useAnimatedHighlightStyle from '@hooks/useAnimatedHighlightStyle';
import useHover from '@hooks/useHover';
import useLocalize from '@hooks/useLocalize';
import useStyleUtils from '@hooks/useStyleUtils';
import useTheme from '@hooks/useTheme';
import useThemeStyles from '@hooks/useThemeStyles';
import {isCategoryMissing} from '@libs/CategoryUtils';
import Parser from '@libs/Parser';
import StringUtils from '@libs/StringUtils';
import {
    getDescription,
    getMerchant,
    getCreated as getTransactionCreated,
    getTransactionPendingAction,
    hasMissingSmartscanFields,
    isAmountMissing,
    isMerchantMissing,
    isScanning,
    isTransactionPendingDelete,
    isUnreportedAndHasInvalidDistanceRateTransaction,
} from '@libs/TransactionUtils';
import variables from '@styles/variables';
import CONST from '@src/CONST';
import type {TranslationPaths} from '@src/languages/types';
import type {TransactionViolation} from '@src/types/onyx';
import type {SearchPersonalDetails, SearchTransactionAction} from '@src/types/onyx/SearchResults';
import CategoryCell from './DataCells/CategoryCell';
import ChatBubbleCell from './DataCells/ChatBubbleCell';
import MerchantOrDescriptionCell from './DataCells/MerchantCell';
import ReceiptCell from './DataCells/ReceiptCell';
import TagCell from './DataCells/TagCell';
import TaxCell from './DataCells/TaxCell';
import TotalCell from './DataCells/TotalCell';
import TypeCell from './DataCells/TypeCell';
import TransactionItemRowRBRWithOnyx from './TransactionItemRowRBRWithOnyx';

type ColumnComponents = {
    [key in ValueOf<typeof CONST.REPORT.TRANSACTION_LIST.COLUMNS>]: React.ReactElement;
};

type TransactionWithOptionalSearchFields = TransactionWithOptionalHighlight & {
    /** The action that can be performed for the transaction */
    action?: SearchTransactionAction;

    /** Function passed to the action button, triggered when the button is pressed */
    onButtonPress?: () => void;

    /** The personal details of the user requesting money */
    from?: SearchPersonalDetails;

    /** The personal details of the user paying the request */
    to?: SearchPersonalDetails;

    /** formatted "to" value used for displaying and sorting on Reports page */
    formattedTo?: string;

    /** formatted "from" value used for displaying and sorting on Reports page */
    formattedFrom?: string;

    /** formatted "merchant" value used for displaying and sorting on Reports page */
    formattedMerchant?: string;

    /** information about whether to show merchant, that is provided on Reports page */
    shouldShowMerchant?: boolean;

    /** Type of transaction */
    transactionType?: ValueOf<typeof CONST.SEARCH.TRANSACTION_TYPE>;

    /** Precomputed violations */
    violations?: TransactionViolation[];
};

type TransactionItemRowProps = {
    transactionItem: TransactionWithOptionalSearchFields;
    shouldUseNarrowLayout: boolean;
    isSelected: boolean;
    shouldShowTooltip: boolean;
    dateColumnSize: TableColumnSize;
    amountColumnSize: TableColumnSize;
    taxAmountColumnSize: TableColumnSize;
    onCheckboxPress: (transactionID: string) => void;
    shouldShowCheckbox: boolean;
    columns?: Array<ValueOf<typeof CONST.REPORT.TRANSACTION_LIST.COLUMNS>>;
    onButtonPress?: () => void;
    isParentHovered?: boolean;
    columnWrapperStyles?: ViewStyle[];
    scrollToNewTransaction?: ((offset: number) => void) | undefined;
    isReportItemChild?: boolean;
    isActionLoading?: boolean;
    isInReportTableView?: boolean;
    isInSingleTransactionReport?: boolean;
};

/** If merchant name is empty or (none), then it falls back to description if screen is narrow */
function getMerchantNameWithFallback(transactionItem: TransactionWithOptionalSearchFields, translate: (key: TranslationPaths) => string, shouldUseNarrowLayout?: boolean | undefined) {
    const shouldShowMerchant = transactionItem.shouldShowMerchant ?? true;
    const description = getDescription(transactionItem);
    let merchantOrDescriptionToDisplay = transactionItem?.formattedMerchant ?? getMerchant(transactionItem);
    const merchantNameEmpty = !merchantOrDescriptionToDisplay || merchantOrDescriptionToDisplay === CONST.TRANSACTION.PARTIAL_TRANSACTION_MERCHANT;
    if (merchantNameEmpty && shouldUseNarrowLayout) {
        merchantOrDescriptionToDisplay = Parser.htmlToText(description);
    }

    let merchant = shouldShowMerchant ? merchantOrDescriptionToDisplay : Parser.htmlToText(description);

    if (isScanning(transactionItem) && shouldShowMerchant) {
        merchant = translate('iou.receiptStatusTitle');
    }

    const merchantName = StringUtils.getFirstLine(merchant);
    return merchant !== CONST.TRANSACTION.PARTIAL_TRANSACTION_MERCHANT ? merchantName : '';
}

function TransactionItemRow({
    transactionItem,
    shouldUseNarrowLayout,
    isSelected,
    shouldShowTooltip,
    dateColumnSize,
    amountColumnSize,
    taxAmountColumnSize,
    onCheckboxPress,
    shouldShowCheckbox = false,
    columns,
    onButtonPress = () => {},
    isParentHovered,
    columnWrapperStyles,
    scrollToNewTransaction,
    isReportItemChild = false,
    isActionLoading,
    isInReportTableView = false,
    isInSingleTransactionReport = false,
}: TransactionItemRowProps) {
    const styles = useThemeStyles();
    const {translate} = useLocalize();
    const StyleUtils = useStyleUtils();
    const theme = useTheme();
    const pendingAction = getTransactionPendingAction(transactionItem);
    const isPendingDelete = isTransactionPendingDelete(transactionItem);
    const viewRef = useRef<View>(null);

    const hasCategoryOrTag = !isCategoryMissing(transactionItem?.category) || !!transactionItem.tag;
    const createdAt = getTransactionCreated(transactionItem);

    const isDateColumnWide = dateColumnSize === CONST.SEARCH.TABLE_COLUMN_SIZES.WIDE;
    const isAmountColumnWide = amountColumnSize === CONST.SEARCH.TABLE_COLUMN_SIZES.WIDE;
    const isTaxAmountColumnWide = taxAmountColumnSize === CONST.SEARCH.TABLE_COLUMN_SIZES.WIDE;

    const animatedHighlightStyle = useAnimatedHighlightStyle({
        shouldHighlight: transactionItem.shouldBeHighlighted ?? false,
        borderRadius: variables.componentBorderRadius,
        highlightColor: theme.messageHighlightBG,
        backgroundColor: theme.highlightBG,
    });

    const {hovered, bind: bindHover} = useHover();
    const bgActiveStyles = useMemo(() => {
        if (isSelected) {
            return styles.activeComponentBG;
        }

        if (hovered || isParentHovered) {
            return styles.hoveredComponentBG;
        }
    }, [hovered, isParentHovered, isSelected, styles.activeComponentBG, styles.hoveredComponentBG]);

    const merchantOrDescriptionName = useMemo(() => getMerchantNameWithFallback(transactionItem, translate, shouldUseNarrowLayout), [shouldUseNarrowLayout, transactionItem, translate]);
    const missingFieldError = useMemo(() => {
        const isCustomUnitOutOfPolicy = isUnreportedAndHasInvalidDistanceRateTransaction(transactionItem);
        const hasFieldErrors = hasMissingSmartscanFields(transactionItem) || isCustomUnitOutOfPolicy;
        if (hasFieldErrors) {
            const amountMissing = isAmountMissing(transactionItem);
            const merchantMissing = isMerchantMissing(transactionItem);
            let error = '';

            if (amountMissing && merchantMissing) {
                error = translate('violations.reviewRequired');
            } else if (amountMissing) {
                error = translate('iou.missingAmount');
            } else if (merchantMissing) {
                error = translate('iou.missingMerchant');
            } else if (isCustomUnitOutOfPolicy) {
                error = translate('violations.customUnitOutOfPolicy');
            }
            return error;
        }
    }, [transactionItem, translate]);

    useEffect(() => {
        if (!transactionItem.shouldBeHighlighted || !scrollToNewTransaction) {
            return;
        }
        viewRef?.current?.measure((x, y, width, height, pageX, pageY) => {
            scrollToNewTransaction?.(pageY);
        });
    }, [scrollToNewTransaction, transactionItem.shouldBeHighlighted]);

    const columnComponent: ColumnComponents = useMemo(
        () => ({
            [CONST.REPORT.TRANSACTION_LIST.COLUMNS.TYPE]: (
                <View
                    key={CONST.REPORT.TRANSACTION_LIST.COLUMNS.TYPE}
                    style={[StyleUtils.getReportTableColumnStyles(CONST.SEARCH.TABLE_COLUMNS.TYPE)]}
                >
                    <TypeCell
                        transactionItem={transactionItem}
                        shouldShowTooltip={shouldShowTooltip}
                        shouldUseNarrowLayout={shouldUseNarrowLayout}
                    />
                </View>
            ),
            [CONST.REPORT.TRANSACTION_LIST.COLUMNS.RECEIPT]: (
                <View
                    key={CONST.REPORT.TRANSACTION_LIST.COLUMNS.RECEIPT}
                    style={[StyleUtils.getReportTableColumnStyles(CONST.SEARCH.TABLE_COLUMNS.RECEIPT)]}
                >
                    <ReceiptCell
                        transactionItem={transactionItem}
                        isSelected={isSelected}
                    />
                </View>
            ),

            [CONST.REPORT.TRANSACTION_LIST.COLUMNS.TAG]: (
                <View
                    key={CONST.REPORT.TRANSACTION_LIST.COLUMNS.TAG}
                    style={[StyleUtils.getReportTableColumnStyles(CONST.SEARCH.TABLE_COLUMNS.TAG)]}
                >
                    <TagCell
                        transactionItem={transactionItem}
                        shouldShowTooltip={shouldShowTooltip}
                        shouldUseNarrowLayout={shouldUseNarrowLayout}
                    />
                </View>
            ),
            [CONST.REPORT.TRANSACTION_LIST.COLUMNS.DATE]: (
                <View
                    key={CONST.REPORT.TRANSACTION_LIST.COLUMNS.DATE}
                    style={[StyleUtils.getReportTableColumnStyles(CONST.SEARCH.TABLE_COLUMNS.DATE, isDateColumnWide)]}
                >
                    <DateCell
                        created={createdAt}
                        showTooltip={shouldShowTooltip}
                        isLargeScreenWidth={!shouldUseNarrowLayout}
                    />
                </View>
            ),
            [CONST.REPORT.TRANSACTION_LIST.COLUMNS.CATEGORY]: (
                <View
                    key={CONST.REPORT.TRANSACTION_LIST.COLUMNS.CATEGORY}
                    style={[StyleUtils.getReportTableColumnStyles(CONST.SEARCH.TABLE_COLUMNS.CATEGORY)]}
                >
                    <CategoryCell
                        transactionItem={transactionItem}
                        shouldShowTooltip={shouldShowTooltip}
                        shouldUseNarrowLayout={shouldUseNarrowLayout}
                    />
                </View>
            ),
            [CONST.REPORT.TRANSACTION_LIST.COLUMNS.ACTION]: (
                <View
                    key={CONST.REPORT.TRANSACTION_LIST.COLUMNS.ACTION}
                    style={[StyleUtils.getReportTableColumnStyles(CONST.SEARCH.TABLE_COLUMNS.ACTION)]}
                >
                    {!!transactionItem.action && (
                        <ActionCell
                            action={transactionItem.action}
                            isSelected={isSelected}
                            isChildListItem={isReportItemChild}
                            parentAction={transactionItem.parentTransactionID}
                            goToItem={onButtonPress}
                            isLoading={isActionLoading}
                        />
                    )}
                </View>
            ),
            [CONST.REPORT.TRANSACTION_LIST.COLUMNS.MERCHANT]: (
                <View
                    key={CONST.REPORT.TRANSACTION_LIST.COLUMNS.MERCHANT}
                    style={[StyleUtils.getReportTableColumnStyles(CONST.SEARCH.TABLE_COLUMNS.MERCHANT)]}
                >
                    {!!merchantOrDescriptionName && (
                        <MerchantOrDescriptionCell
                            merchantOrDescription={merchantOrDescriptionName}
                            shouldShowTooltip={shouldShowTooltip}
                            shouldUseNarrowLayout={false}
                        />
                    )}
                </View>
            ),
            [CONST.REPORT.TRANSACTION_LIST.COLUMNS.TO]: (
                <View
                    key={CONST.REPORT.TRANSACTION_LIST.COLUMNS.TO}
                    style={[StyleUtils.getReportTableColumnStyles(CONST.SEARCH.TABLE_COLUMNS.FROM)]}
                >
                    {!!transactionItem.to && (
                        <UserInfoCell
                            accountID={transactionItem.to.accountID}
                            avatar={transactionItem.to.avatar}
                            displayName={transactionItem.formattedTo ?? transactionItem.to.displayName ?? ''}
                        />
                    )}
                </View>
            ),
            [CONST.REPORT.TRANSACTION_LIST.COLUMNS.FROM]: (
                <View
                    key={CONST.REPORT.TRANSACTION_LIST.COLUMNS.FROM}
                    style={[StyleUtils.getReportTableColumnStyles(CONST.SEARCH.TABLE_COLUMNS.FROM)]}
                >
                    {!!transactionItem.from && (
                        <UserInfoCell
                            accountID={transactionItem.from.accountID}
                            avatar={transactionItem.from.avatar}
                            displayName={transactionItem.formattedFrom ?? transactionItem.from.displayName ?? ''}
                        />
                    )}
                </View>
            ),
            [CONST.REPORT.TRANSACTION_LIST.COLUMNS.COMMENTS]: (
                <View
                    key={CONST.REPORT.TRANSACTION_LIST.COLUMNS.COMMENTS}
                    style={[StyleUtils.getReportTableColumnStyles(CONST.REPORT.TRANSACTION_LIST.COLUMNS.COMMENTS)]}
                >
                    <ChatBubbleCell
                        transaction={transactionItem}
                        isInSingleTransactionReport={isInSingleTransactionReport}
                    />
                </View>
            ),
            [CONST.REPORT.TRANSACTION_LIST.COLUMNS.TOTAL_AMOUNT]: (
                <View
                    key={CONST.REPORT.TRANSACTION_LIST.COLUMNS.TOTAL_AMOUNT}
                    style={[StyleUtils.getReportTableColumnStyles(CONST.SEARCH.TABLE_COLUMNS.TOTAL_AMOUNT, undefined, isAmountColumnWide)]}
                >
                    <TotalCell
                        transactionItem={transactionItem}
                        shouldShowTooltip={shouldShowTooltip}
                        shouldUseNarrowLayout={shouldUseNarrowLayout}
                    />
                </View>
            ),
            [CONST.REPORT.TRANSACTION_LIST.COLUMNS.TAX]: (
                <View
                    key={CONST.REPORT.TRANSACTION_LIST.COLUMNS.TAX}
                    style={[StyleUtils.getReportTableColumnStyles(CONST.SEARCH.TABLE_COLUMNS.TAX_AMOUNT, undefined, undefined, isTaxAmountColumnWide)]}
                >
                    <TaxCell
                        transactionItem={transactionItem}
                        shouldShowTooltip={shouldShowTooltip}
                    />
                </View>
            ),
        }),
        [
            StyleUtils,
            createdAt,
            isActionLoading,
            isReportItemChild,
            isDateColumnWide,
            isAmountColumnWide,
            isTaxAmountColumnWide,
            isInSingleTransactionReport,
            isSelected,
            merchantOrDescriptionName,
            onButtonPress,
            shouldShowTooltip,
            shouldUseNarrowLayout,
            transactionItem,
        ],
    );
    const safeColumnWrapperStyle = columnWrapperStyles ?? [styles.p3, styles.expenseWidgetRadius];
    return (
        <View
            style={[styles.flex1]}
            onMouseLeave={bindHover.onMouseLeave}
            onMouseEnter={bindHover.onMouseEnter}
            ref={viewRef}
        >
            <OfflineWithFeedback pendingAction={pendingAction}>
                {shouldUseNarrowLayout ? (
                    <Animated.View style={[isInReportTableView ? animatedHighlightStyle : {}]}>
                        <View style={[styles.expenseWidgetRadius, styles.justifyContentEvenly, styles.p3, styles.pt2, bgActiveStyles]}>
                            <View style={[styles.flexRow]}>
                                {shouldShowCheckbox && (
                                    <View style={[styles.mr3, styles.justifyContentCenter]}>
                                        <Checkbox
                                            disabled={isPendingDelete}
                                            onPress={() => {
                                                onCheckboxPress(transactionItem.transactionID);
                                            }}
                                            accessibilityLabel={CONST.ROLE.CHECKBOX}
                                            isChecked={isSelected}
                                        />
                                    </View>
                                )}
                                <View style={[styles.mr3]}>
                                    <ReceiptCell
                                        transactionItem={transactionItem}
                                        isSelected={isSelected}
                                    />
                                </View>
                                <View style={[styles.flex2, styles.flexColumn, styles.justifyContentEvenly]}>
                                    <View style={[styles.flexRow, styles.alignItemsCenter, styles.minHeight5, styles.maxHeight5]}>
                                        <DateCell
                                            created={createdAt}
                                            showTooltip={shouldShowTooltip}
                                            isLargeScreenWidth={!shouldUseNarrowLayout}
                                        />
                                        <Text style={[styles.textMicroSupporting]}> • </Text>
                                        <TypeCell
                                            transactionItem={transactionItem}
                                            shouldShowTooltip={shouldShowTooltip}
                                            shouldUseNarrowLayout={shouldUseNarrowLayout}
                                        />
                                        {!merchantOrDescriptionName && (
                                            <View style={[styles.mlAuto]}>
                                                <TotalCell
                                                    transactionItem={transactionItem}
                                                    shouldShowTooltip={shouldShowTooltip}
                                                    shouldUseNarrowLayout={shouldUseNarrowLayout}
                                                />
                                            </View>
                                        )}
                                    </View>
                                    {!!merchantOrDescriptionName && (
                                        <View style={[styles.flexRow, styles.alignItemsCenter, styles.justifyContentBetween, styles.gap2]}>
                                            <MerchantOrDescriptionCell
                                                merchantOrDescription={merchantOrDescriptionName}
                                                shouldShowTooltip={shouldShowTooltip}
                                                shouldUseNarrowLayout={shouldUseNarrowLayout}
                                            />
                                            <TotalCell
                                                transactionItem={transactionItem}
                                                shouldShowTooltip={shouldShowTooltip}
                                                shouldUseNarrowLayout={shouldUseNarrowLayout}
                                            />
                                        </View>
                                    )}
                                </View>
                            </View>
                            <View style={[styles.flexRow, styles.justifyContentBetween, styles.alignItemsStart]}>
                                <View style={[styles.flexColumn, styles.flex1]}>
                                    {hasCategoryOrTag && (
                                        <View style={[styles.flexRow, styles.alignItemsCenter, styles.gap2, styles.mt2, styles.minHeight4]}>
                                            <CategoryCell
                                                transactionItem={transactionItem}
                                                shouldShowTooltip={shouldShowTooltip}
                                                shouldUseNarrowLayout={shouldUseNarrowLayout}
                                            />
                                            <TagCell
                                                transactionItem={transactionItem}
                                                shouldShowTooltip={shouldShowTooltip}
                                                shouldUseNarrowLayout={shouldUseNarrowLayout}
                                            />
                                        </View>
                                    )}
                                    <TransactionItemRowRBRWithOnyx
                                        transaction={transactionItem}
                                        containerStyles={[styles.mt2, styles.minHeight4]}
                                        missingFieldError={missingFieldError}
                                    />
                                </View>
                                <ChatBubbleCell
                                    transaction={transactionItem}
                                    containerStyles={[styles.mt2]}
                                    isInSingleTransactionReport={isInSingleTransactionReport}
                                />
                            </View>
                        </View>
<<<<<<< HEAD
                    </View>
                </Animated.View>
            ) : (
                <Animated.View style={[isInReportRow ? {} : animatedHighlightStyle]}>
                    <View style={[...safeColumnWrapperStyle, styles.gap2, bgActiveStyles, styles.mw100]}>
                        <View style={[styles.flexRow, styles.alignItemsCenter]}>
                            <View>
                                <Checkbox
                                    onPress={() => {
                                        onCheckboxPress(transactionItem.transactionID);
                                    }}
                                    accessibilityLabel={CONST.ROLE.CHECKBOX}
                                    isChecked={isSelected}
                                />
                            </View>

                            <View style={[styles.flex1, styles.flexRow, styles.alignItemsCenter, styles.gap3, styles.pl4]}>
                                {columns?.map((column) => columnComponent[column])}
                                <View style={{height: 18, width: 18}} />
                            </View>
=======
                    </Animated.View>
                ) : (
                    <Animated.View style={[isInReportTableView ? animatedHighlightStyle : {}]}>
                        <View style={[...safeColumnWrapperStyle, styles.gap2, bgActiveStyles, styles.mw100]}>
                            <View style={[styles.flex1, styles.flexRow, styles.alignItemsCenter, styles.gap3]}>
                                <View style={[styles.mr1]}>
                                    <Checkbox
                                        disabled={isPendingDelete}
                                        onPress={() => {
                                            onCheckboxPress(transactionItem.transactionID);
                                        }}
                                        accessibilityLabel={CONST.ROLE.CHECKBOX}
                                        isChecked={isSelected}
                                    />
                                </View>
                                {columns?.map((column) => columnComponent[column])}
                            </View>
                            <TransactionItemRowRBRWithOnyx
                                transaction={transactionItem}
                                missingFieldError={missingFieldError}
                            />
>>>>>>> d40d0afd
                        </View>
                    </Animated.View>
                )}
            </OfflineWithFeedback>
        </View>
    );
}

TransactionItemRow.displayName = 'TransactionItemRow';

export default TransactionItemRow;
export type {TransactionWithOptionalSearchFields};<|MERGE_RESOLUTION|>--- conflicted
+++ resolved
@@ -480,28 +480,6 @@
                                 />
                             </View>
                         </View>
-<<<<<<< HEAD
-                    </View>
-                </Animated.View>
-            ) : (
-                <Animated.View style={[isInReportRow ? {} : animatedHighlightStyle]}>
-                    <View style={[...safeColumnWrapperStyle, styles.gap2, bgActiveStyles, styles.mw100]}>
-                        <View style={[styles.flexRow, styles.alignItemsCenter]}>
-                            <View>
-                                <Checkbox
-                                    onPress={() => {
-                                        onCheckboxPress(transactionItem.transactionID);
-                                    }}
-                                    accessibilityLabel={CONST.ROLE.CHECKBOX}
-                                    isChecked={isSelected}
-                                />
-                            </View>
-
-                            <View style={[styles.flex1, styles.flexRow, styles.alignItemsCenter, styles.gap3, styles.pl4]}>
-                                {columns?.map((column) => columnComponent[column])}
-                                <View style={{height: 18, width: 18}} />
-                            </View>
-=======
                     </Animated.View>
                 ) : (
                     <Animated.View style={[isInReportTableView ? animatedHighlightStyle : {}]}>
@@ -523,7 +501,6 @@
                                 transaction={transactionItem}
                                 missingFieldError={missingFieldError}
                             />
->>>>>>> d40d0afd
                         </View>
                     </Animated.View>
                 )}
