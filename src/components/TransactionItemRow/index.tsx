import React, {useMemo} from 'react';
import {View} from 'react-native';
import type {StyleProp, ViewStyle} from 'react-native';
import type {ValueOf} from 'type-fest';
import Checkbox from '@components/Checkbox';
import type {TransactionWithOptionalHighlight} from '@components/MoneyRequestReportView/MoneyRequestReportTransactionList';
import RadioButton from '@components/RadioButton';
import type {SearchColumnType, TableColumnSize} from '@components/Search/types';
import ActionCell from '@components/SelectionList/Search/ActionCell';
import DateCell from '@components/SelectionList/Search/DateCell';
import UserInfoCell from '@components/SelectionList/Search/UserInfoCell';
import Text from '@components/Text';
import useLocalize from '@hooks/useLocalize';
import useStyleUtils from '@hooks/useStyleUtils';
import useThemeStyles from '@hooks/useThemeStyles';
import {isCategoryMissing} from '@libs/CategoryUtils';
import StringUtils from '@libs/StringUtils';
import {
    getDescription,
    getMerchant,
    getCreated as getTransactionCreated,
    hasMissingSmartscanFields,
    isAmountMissing,
    isMerchantMissing,
    isScanning,
    isUnreportedAndHasInvalidDistanceRateTransaction,
} from '@libs/TransactionUtils';
import CONST from '@src/CONST';
import type {TranslationPaths} from '@src/languages/types';
import type {Report, TransactionViolation} from '@src/types/onyx';
import type {SearchPersonalDetails, SearchTransactionAction} from '@src/types/onyx/SearchResults';
import CategoryCell from './DataCells/CategoryCell';
import ChatBubbleCell from './DataCells/ChatBubbleCell';
import MerchantOrDescriptionCell from './DataCells/MerchantCell';
import ReceiptCell from './DataCells/ReceiptCell';
import TagCell from './DataCells/TagCell';
import TaxCell from './DataCells/TaxCell';
import TotalCell from './DataCells/TotalCell';
import TypeCell from './DataCells/TypeCell';
import TransactionItemRowRBRWithOnyx from './TransactionItemRowRBRWithOnyx';

type ColumnComponents = {
    [key in ValueOf<typeof CONST.REPORT.TRANSACTION_LIST.COLUMNS>]: React.ReactElement;
};

type TransactionWithOptionalSearchFields = TransactionWithOptionalHighlight & {
    /** The action that can be performed for the transaction */
    action?: SearchTransactionAction;

    /** Function passed to the action button, triggered when the button is pressed */
    onButtonPress?: () => void;

    /** The personal details of the user requesting money */
    from?: SearchPersonalDetails;

    /** The personal details of the user paying the request */
    to?: SearchPersonalDetails;

    /** formatted "to" value used for displaying and sorting on Reports page */
    formattedTo?: string;

    /** formatted "from" value used for displaying and sorting on Reports page */
    formattedFrom?: string;

    /** formatted "merchant" value used for displaying and sorting on Reports page */
    formattedMerchant?: string;

    /** information about whether to show merchant, that is provided on Reports page */
    shouldShowMerchant?: boolean;

    /** information about whether to show the description, that is provided on Reports page */
    shouldShowDescription?: boolean;

    /** Type of transaction */
    transactionType?: ValueOf<typeof CONST.SEARCH.TRANSACTION_TYPE>;

    /** Precomputed violations */
    violations?: TransactionViolation[];

    /** Used to initiate payment from search page */
    hash?: number;
};

type TransactionItemRowProps = {
    transactionItem: TransactionWithOptionalSearchFields;
    report?: Report;
    shouldUseNarrowLayout: boolean;
    isSelected: boolean;
    shouldShowTooltip: boolean;
    dateColumnSize: TableColumnSize;
    amountColumnSize: TableColumnSize;
    taxAmountColumnSize: TableColumnSize;
    onCheckboxPress?: (transactionID: string) => void;
    shouldShowCheckbox?: boolean;
    columns?: SearchColumnType[];
    onButtonPress?: () => void;
    style?: StyleProp<ViewStyle>;
    isReportItemChild?: boolean;
    isActionLoading?: boolean;
    isInSingleTransactionReport?: boolean;
    shouldShowRadioButton?: boolean;
    onRadioButtonPress?: (transactionID: string) => void;
    shouldShowErrors?: boolean;
    shouldHighlightItemWhenSelected?: boolean;
    isDisabled?: boolean;
    areAllOptionalColumnsHidden?: boolean;
};

function getMerchantName(transactionItem: TransactionWithOptionalSearchFields, translate: (key: TranslationPaths) => string) {
    const shouldShowMerchant = transactionItem.shouldShowMerchant ?? true;

    let merchant = transactionItem?.formattedMerchant ?? getMerchant(transactionItem);

    if (isScanning(transactionItem) && shouldShowMerchant) {
        merchant = translate('iou.receiptStatusTitle');
    }

    const merchantName = StringUtils.getFirstLine(merchant);
    return merchantName !== CONST.TRANSACTION.PARTIAL_TRANSACTION_MERCHANT ? merchantName : '';
}

function TransactionItemRow({
    transactionItem,
    report,
    shouldUseNarrowLayout,
    isSelected,
    shouldShowTooltip,
    dateColumnSize,
    amountColumnSize,
    taxAmountColumnSize,
    onCheckboxPress = () => {},
    shouldShowCheckbox = false,
    columns,
    onButtonPress = () => {},
    style,
    isReportItemChild = false,
    isActionLoading,
    isInSingleTransactionReport = false,
    shouldShowRadioButton = false,
    onRadioButtonPress = () => {},
    shouldShowErrors = true,
    shouldHighlightItemWhenSelected = true,
    isDisabled = false,
    areAllOptionalColumnsHidden = false,
}: TransactionItemRowProps) {
    const styles = useThemeStyles();
    const {translate} = useLocalize();
    const StyleUtils = useStyleUtils();

    const hasCategoryOrTag = !isCategoryMissing(transactionItem?.category) || !!transactionItem.tag;
    const createdAt = getTransactionCreated(transactionItem);

    const isDateColumnWide = dateColumnSize === CONST.SEARCH.TABLE_COLUMN_SIZES.WIDE;
    const isAmountColumnWide = amountColumnSize === CONST.SEARCH.TABLE_COLUMN_SIZES.WIDE;
    const isTaxAmountColumnWide = taxAmountColumnSize === CONST.SEARCH.TABLE_COLUMN_SIZES.WIDE;

    const bgActiveStyles = useMemo(() => {
        if (!isSelected || !shouldHighlightItemWhenSelected) {
            return [];
        }
        return styles.activeComponentBG;
    }, [isSelected, styles.activeComponentBG, shouldHighlightItemWhenSelected]);

    const merchant = useMemo(() => getMerchantName(transactionItem, translate), [transactionItem, translate]);
    const description = getDescription(transactionItem);

    // eslint-disable-next-line @typescript-eslint/prefer-nullish-coalescing
    const merchantOrDescription = merchant || description;

    const missingFieldError = useMemo(() => {
        const isCustomUnitOutOfPolicy = isUnreportedAndHasInvalidDistanceRateTransaction(transactionItem);
        const hasFieldErrors = hasMissingSmartscanFields(transactionItem) || isCustomUnitOutOfPolicy;
        if (hasFieldErrors) {
            const amountMissing = isAmountMissing(transactionItem);
            const merchantMissing = isMerchantMissing(transactionItem);
            let error = '';

            if (amountMissing && merchantMissing) {
                error = translate('violations.reviewRequired');
            } else if (amountMissing) {
                error = translate('iou.missingAmount');
            } else if (merchantMissing) {
                error = translate('iou.missingMerchant');
            } else if (isCustomUnitOutOfPolicy) {
                error = translate('violations.customUnitOutOfPolicy');
            }
            return error;
        }
    }, [transactionItem, translate]);

    const columnComponent: ColumnComponents = useMemo(
        () => ({
            [CONST.REPORT.TRANSACTION_LIST.COLUMNS.TYPE]: (
                <View
                    key={CONST.REPORT.TRANSACTION_LIST.COLUMNS.TYPE}
                    style={[StyleUtils.getReportTableColumnStyles(CONST.SEARCH.TABLE_COLUMNS.TYPE)]}
                >
                    <TypeCell
                        transactionItem={transactionItem}
                        shouldShowTooltip={shouldShowTooltip}
                        shouldUseNarrowLayout={shouldUseNarrowLayout}
                    />
                </View>
            ),
            [CONST.REPORT.TRANSACTION_LIST.COLUMNS.RECEIPT]: (
                <View
                    key={CONST.REPORT.TRANSACTION_LIST.COLUMNS.RECEIPT}
                    style={[StyleUtils.getReportTableColumnStyles(CONST.SEARCH.TABLE_COLUMNS.RECEIPT)]}
                >
                    <ReceiptCell
                        transactionItem={transactionItem}
                        isSelected={isSelected}
                    />
                </View>
            ),

            [CONST.REPORT.TRANSACTION_LIST.COLUMNS.TAG]: (
                <View
                    key={CONST.REPORT.TRANSACTION_LIST.COLUMNS.TAG}
                    style={[StyleUtils.getReportTableColumnStyles(CONST.SEARCH.TABLE_COLUMNS.TAG)]}
                >
                    <TagCell
                        transactionItem={transactionItem}
                        shouldShowTooltip={shouldShowTooltip}
                        shouldUseNarrowLayout={shouldUseNarrowLayout}
                    />
                </View>
            ),
            [CONST.REPORT.TRANSACTION_LIST.COLUMNS.DATE]: (
                <View
                    key={CONST.REPORT.TRANSACTION_LIST.COLUMNS.DATE}
                    style={[StyleUtils.getReportTableColumnStyles(CONST.SEARCH.TABLE_COLUMNS.DATE, isDateColumnWide, false, false, areAllOptionalColumnsHidden)]}
                >
                    <DateCell
                        created={createdAt}
                        showTooltip={shouldShowTooltip}
                        isLargeScreenWidth={!shouldUseNarrowLayout}
                    />
                </View>
            ),
            [CONST.REPORT.TRANSACTION_LIST.COLUMNS.CATEGORY]: (
                <View
                    key={CONST.REPORT.TRANSACTION_LIST.COLUMNS.CATEGORY}
                    style={[StyleUtils.getReportTableColumnStyles(CONST.SEARCH.TABLE_COLUMNS.CATEGORY)]}
                >
                    <CategoryCell
                        transactionItem={transactionItem}
                        shouldShowTooltip={shouldShowTooltip}
                        shouldUseNarrowLayout={shouldUseNarrowLayout}
                    />
                </View>
            ),
            [CONST.REPORT.TRANSACTION_LIST.COLUMNS.ACTION]: (
                <View
                    key={CONST.REPORT.TRANSACTION_LIST.COLUMNS.ACTION}
                    style={[StyleUtils.getReportTableColumnStyles(CONST.SEARCH.TABLE_COLUMNS.ACTION)]}
                >
                    {!!transactionItem.action && (
                        <ActionCell
                            action={transactionItem.action}
                            isSelected={isSelected}
                            isChildListItem={isReportItemChild}
                            parentAction={transactionItem.parentTransactionID}
                            goToItem={onButtonPress}
                            isLoading={isActionLoading}
                            reportID={transactionItem.reportID}
                            policyID={report?.policyID}
                            hash={transactionItem?.hash}
                            amount={report?.total}
                        />
                    )}
                </View>
            ),
            [CONST.REPORT.TRANSACTION_LIST.COLUMNS.MERCHANT]: (
                <View
                    key={CONST.REPORT.TRANSACTION_LIST.COLUMNS.MERCHANT}
                    style={[StyleUtils.getReportTableColumnStyles(CONST.SEARCH.TABLE_COLUMNS.MERCHANT)]}
                >
                    {!!merchant && (
                        <MerchantOrDescriptionCell
                            merchantOrDescription={merchant}
                            shouldShowTooltip={shouldShowTooltip}
                            shouldUseNarrowLayout={false}
                        />
                    )}
                </View>
            ),
            [CONST.REPORT.TRANSACTION_LIST.COLUMNS.DESCRIPTION]: (
                <View
                    key={CONST.REPORT.TRANSACTION_LIST.COLUMNS.DESCRIPTION}
                    style={[StyleUtils.getReportTableColumnStyles(CONST.SEARCH.TABLE_COLUMNS.DESCRIPTION)]}
                >
                    {!!description && (
                        <MerchantOrDescriptionCell
                            merchantOrDescription={description}
                            shouldShowTooltip={shouldShowTooltip}
                            shouldUseNarrowLayout={false}
                            isDescription
                        />
                    )}
                </View>
            ),
            [CONST.REPORT.TRANSACTION_LIST.COLUMNS.TO]: (
                <View
                    key={CONST.REPORT.TRANSACTION_LIST.COLUMNS.TO}
                    style={[StyleUtils.getReportTableColumnStyles(CONST.SEARCH.TABLE_COLUMNS.FROM)]}
                >
                    {!!transactionItem.to && (
                        <UserInfoCell
                            accountID={transactionItem.to.accountID}
                            avatar={transactionItem.to.avatar}
                            displayName={transactionItem.formattedTo ?? transactionItem.to.displayName ?? ''}
                        />
                    )}
                </View>
            ),
            [CONST.REPORT.TRANSACTION_LIST.COLUMNS.FROM]: (
                <View
                    key={CONST.REPORT.TRANSACTION_LIST.COLUMNS.FROM}
                    style={[StyleUtils.getReportTableColumnStyles(CONST.SEARCH.TABLE_COLUMNS.FROM)]}
                >
                    {!!transactionItem.from && (
                        <UserInfoCell
                            accountID={transactionItem.from.accountID}
                            avatar={transactionItem.from.avatar}
                            displayName={transactionItem.formattedFrom ?? transactionItem.from.displayName ?? ''}
                        />
                    )}
                </View>
            ),
            [CONST.REPORT.TRANSACTION_LIST.COLUMNS.COMMENTS]: (
                <View
                    key={CONST.REPORT.TRANSACTION_LIST.COLUMNS.COMMENTS}
                    style={[StyleUtils.getReportTableColumnStyles(CONST.REPORT.TRANSACTION_LIST.COLUMNS.COMMENTS)]}
                >
                    <ChatBubbleCell
                        transaction={transactionItem}
                        isInSingleTransactionReport={isInSingleTransactionReport}
                    />
                </View>
            ),
            [CONST.REPORT.TRANSACTION_LIST.COLUMNS.TOTAL_AMOUNT]: (
                <View
                    key={CONST.REPORT.TRANSACTION_LIST.COLUMNS.TOTAL_AMOUNT}
                    style={[StyleUtils.getReportTableColumnStyles(CONST.SEARCH.TABLE_COLUMNS.TOTAL_AMOUNT, undefined, isAmountColumnWide)]}
                >
                    <TotalCell
                        transactionItem={transactionItem}
                        shouldShowTooltip={shouldShowTooltip}
                        shouldUseNarrowLayout={shouldUseNarrowLayout}
                    />
                </View>
            ),
            [CONST.REPORT.TRANSACTION_LIST.COLUMNS.TAX]: (
                <View
                    key={CONST.REPORT.TRANSACTION_LIST.COLUMNS.TAX}
                    style={[StyleUtils.getReportTableColumnStyles(CONST.SEARCH.TABLE_COLUMNS.TAX_AMOUNT, undefined, undefined, isTaxAmountColumnWide)]}
                >
                    <TaxCell
                        transactionItem={transactionItem}
                        shouldShowTooltip={shouldShowTooltip}
                    />
                </View>
            ),
        }),
        [
            StyleUtils,
            createdAt,
            isActionLoading,
            isReportItemChild,
            isDateColumnWide,
            isAmountColumnWide,
            isTaxAmountColumnWide,
            isInSingleTransactionReport,
            isSelected,
            merchant,
            description,
            onButtonPress,
            shouldShowTooltip,
            shouldUseNarrowLayout,
            transactionItem,
<<<<<<< HEAD
            report?.policyID,
            report?.total,
=======
            areAllOptionalColumnsHidden,
>>>>>>> 1d9bfe7c
        ],
    );
    const shouldRenderChatBubbleCell = useMemo(() => {
        return columns?.includes(CONST.REPORT.TRANSACTION_LIST.COLUMNS.COMMENTS) ?? false;
    }, [columns]);

    if (shouldUseNarrowLayout) {
        return (
            <View style={[styles.expenseWidgetRadius, styles.justifyContentEvenly, bgActiveStyles, style, styles.overflowHidden]}>
                <View style={[styles.flexRow]}>
                    {shouldShowCheckbox && (
                        <Checkbox
                            disabled={isDisabled}
                            onPress={() => {
                                onCheckboxPress(transactionItem.transactionID);
                            }}
                            accessibilityLabel={CONST.ROLE.CHECKBOX}
                            isChecked={isSelected}
                            style={styles.mr3}
                            wrapperStyle={styles.justifyContentCenter}
                        />
                    )}
                    <ReceiptCell
                        transactionItem={transactionItem}
                        isSelected={isSelected}
                        style={styles.mr3}
                    />
                    <View style={[styles.flex2, styles.flexColumn, styles.justifyContentEvenly]}>
                        <View style={[styles.flexRow, styles.alignItemsCenter, styles.minHeight5, styles.maxHeight5]}>
                            <DateCell
                                created={createdAt}
                                showTooltip={shouldShowTooltip}
                                isLargeScreenWidth={!shouldUseNarrowLayout}
                            />
                            <Text style={[styles.textMicroSupporting]}> • </Text>
                            <TypeCell
                                transactionItem={transactionItem}
                                shouldShowTooltip={shouldShowTooltip}
                                shouldUseNarrowLayout={shouldUseNarrowLayout}
                            />
                            {!merchantOrDescription && (
                                <View style={[styles.mlAuto]}>
                                    <TotalCell
                                        transactionItem={transactionItem}
                                        shouldShowTooltip={shouldShowTooltip}
                                        shouldUseNarrowLayout={shouldUseNarrowLayout}
                                    />
                                </View>
                            )}
                        </View>
                        {!!merchantOrDescription && (
                            <View style={[styles.flexRow, styles.alignItemsCenter, styles.justifyContentBetween, styles.gap2]}>
                                <MerchantOrDescriptionCell
                                    merchantOrDescription={merchantOrDescription}
                                    shouldShowTooltip={shouldShowTooltip}
                                    shouldUseNarrowLayout={shouldUseNarrowLayout}
                                    isDescription={!merchant}
                                />
                                <TotalCell
                                    transactionItem={transactionItem}
                                    shouldShowTooltip={shouldShowTooltip}
                                    shouldUseNarrowLayout={shouldUseNarrowLayout}
                                />
                            </View>
                        )}
                    </View>
                    {shouldShowRadioButton && (
                        <View style={[styles.ml3, styles.justifyContentCenter]}>
                            <RadioButton
                                isChecked={isSelected}
                                disabled={isDisabled}
                                onPress={() => onRadioButtonPress?.(transactionItem.transactionID)}
                                accessibilityLabel={CONST.ROLE.RADIO}
                                shouldUseNewStyle
                            />
                        </View>
                    )}
                </View>
                <View style={[styles.flexRow, styles.justifyContentBetween, styles.alignItemsStart]}>
                    <View style={[styles.flexColumn, styles.flex1]}>
                        {hasCategoryOrTag && (
                            <View style={[styles.flexRow, styles.alignItemsCenter, styles.gap2, styles.mt2, styles.minHeight4]}>
                                <CategoryCell
                                    transactionItem={transactionItem}
                                    shouldShowTooltip={shouldShowTooltip}
                                    shouldUseNarrowLayout={shouldUseNarrowLayout}
                                />
                                <TagCell
                                    transactionItem={transactionItem}
                                    shouldShowTooltip={shouldShowTooltip}
                                    shouldUseNarrowLayout={shouldUseNarrowLayout}
                                />
                            </View>
                        )}
                        {shouldShowErrors && (
                            <TransactionItemRowRBRWithOnyx
                                transaction={transactionItem}
                                report={report}
                                containerStyles={[styles.mt2, styles.minHeight4]}
                                missingFieldError={missingFieldError}
                            />
                        )}
                    </View>
                    {shouldRenderChatBubbleCell && (
                        <ChatBubbleCell
                            transaction={transactionItem}
                            containerStyles={[styles.mt2]}
                            isInSingleTransactionReport={isInSingleTransactionReport}
                        />
                    )}
                </View>
            </View>
        );
    }

    return (
        <View style={[styles.expenseWidgetRadius, styles.flex1, styles.gap2, bgActiveStyles, styles.mw100, style]}>
            <View style={[styles.flex1, styles.flexRow, styles.alignItemsCenter, styles.gap3]}>
                {!shouldShowRadioButton && (
                    <Checkbox
                        disabled={isDisabled}
                        onPress={() => {
                            onCheckboxPress(transactionItem.transactionID);
                        }}
                        accessibilityLabel={CONST.ROLE.CHECKBOX}
                        isChecked={isSelected}
                        style={styles.mr1}
                        wrapperStyle={styles.justifyContentCenter}
                    />
                )}
                {columns?.map((column) => columnComponent[column as keyof ColumnComponents]).filter(Boolean)}
                {shouldShowRadioButton && (
                    <View style={[styles.ml1, styles.justifyContentCenter]}>
                        <RadioButton
                            isChecked={isSelected}
                            disabled={isDisabled}
                            onPress={() => onRadioButtonPress?.(transactionItem.transactionID)}
                            accessibilityLabel={CONST.ROLE.RADIO}
                            shouldUseNewStyle
                        />
                    </View>
                )}
            </View>
            {shouldShowErrors && (
                <TransactionItemRowRBRWithOnyx
                    transaction={transactionItem}
                    report={report}
                    missingFieldError={missingFieldError}
                />
            )}
        </View>
    );
}

TransactionItemRow.displayName = 'TransactionItemRow';

export default TransactionItemRow;
export type {TransactionWithOptionalSearchFields};<|MERGE_RESOLUTION|>--- conflicted
+++ resolved
@@ -379,12 +379,9 @@
             shouldShowTooltip,
             shouldUseNarrowLayout,
             transactionItem,
-<<<<<<< HEAD
             report?.policyID,
             report?.total,
-=======
             areAllOptionalColumnsHidden,
->>>>>>> 1d9bfe7c
         ],
     );
     const shouldRenderChatBubbleCell = useMemo(() => {
