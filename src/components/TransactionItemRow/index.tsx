--- conflicted
+++ resolved
@@ -405,74 +405,8 @@
                                 <View style={[styles.mlAuto]}>
                                     <TotalCell
                                         transactionItem={transactionItem}
-<<<<<<< HEAD
-                                        isSelected={isSelected}
-                                    />
-                                </View>
-                                <View style={[styles.flex2, styles.flexColumn, styles.justifyContentEvenly]}>
-                                    <View style={[styles.flexRow, styles.alignItemsCenter, styles.minHeight5, styles.maxHeight5]}>
-                                        <DateCell
-                                            created={createdAt}
-                                            showTooltip={shouldShowTooltip}
-                                            isLargeScreenWidth={!shouldUseNarrowLayout}
-                                        />
-                                        <Text style={[styles.textMicroSupporting]}> • </Text>
-                                        <TypeCell
-                                            transactionItem={transactionItem}
-                                            shouldShowTooltip={shouldShowTooltip}
-                                            shouldUseNarrowLayout={shouldUseNarrowLayout}
-                                        />
-                                        {!merchantOrDescriptionName && (
-                                            <View style={[styles.mlAuto]}>
-                                                <TotalCell
-                                                    transactionItem={transactionItem}
-                                                    shouldShowTooltip={shouldShowTooltip}
-                                                    shouldUseNarrowLayout={shouldUseNarrowLayout}
-                                                />
-                                            </View>
-                                        )}
-                                    </View>
-                                    {!!merchantOrDescriptionName && (
-                                        <View style={[styles.flexRow, styles.alignItemsCenter, styles.justifyContentBetween, styles.gap2]}>
-                                            <MerchantOrDescriptionCell
-                                                merchantOrDescription={merchantOrDescriptionName}
-                                                shouldShowTooltip={shouldShowTooltip}
-                                                shouldUseNarrowLayout={shouldUseNarrowLayout}
-                                            />
-                                            <TotalCell
-                                                transactionItem={transactionItem}
-                                                shouldShowTooltip={shouldShowTooltip}
-                                                shouldUseNarrowLayout={shouldUseNarrowLayout}
-                                            />
-                                        </View>
-                                    )}
-                                </View>
-                            </View>
-                            <View style={[styles.flexRow, styles.justifyContentBetween, styles.alignItemsStart]}>
-                                <View style={[styles.flexColumn, styles.flex1]}>
-                                    {hasCategoryOrTag && (
-                                        <View style={[styles.flexRow, styles.alignItemsCenter, styles.gap2, styles.mt2, styles.minHeight4]}>
-                                            <CategoryCell
-                                                transactionItem={transactionItem}
-                                                shouldShowTooltip={shouldShowTooltip}
-                                                shouldUseNarrowLayout={shouldUseNarrowLayout}
-                                            />
-                                            <TagCell
-                                                transactionItem={transactionItem}
-                                                shouldShowTooltip={shouldShowTooltip}
-                                                shouldUseNarrowLayout={shouldUseNarrowLayout}
-                                            />
-                                        </View>
-                                    )}
-                                    <TransactionItemRowRBRWithOnyx
-                                        transaction={transactionItem}
-                                        containerStyles={[styles.mt2, styles.minHeight4]}
-                                        missingFieldError={missingFieldError}
-                                        violations={transactionItem.violations}
-=======
                                         shouldShowTooltip={shouldShowTooltip}
                                         shouldUseNarrowLayout={shouldUseNarrowLayout}
->>>>>>> bb3e090e
                                     />
                                 </View>
                             )}
@@ -490,17 +424,6 @@
                                     shouldUseNarrowLayout={shouldUseNarrowLayout}
                                 />
                             </View>
-<<<<<<< HEAD
-                            <TransactionItemRowRBRWithOnyx
-                                transaction={transactionItem}
-                                missingFieldError={missingFieldError}
-                                violations={transactionItem.violations}
-                            />
-                        </View>
-                    </Animated.View>
-                )}
-            </OfflineWithFeedback>
-=======
                         )}
                     </View>
                 </View>
@@ -525,6 +448,7 @@
                             report={report}
                             containerStyles={[styles.mt2, styles.minHeight4]}
                             missingFieldError={missingFieldError}
+                            violations={transactionItem.violations}
                         />
                     </View>
                     {shouldRenderChatBubbleCell && (
@@ -558,8 +482,8 @@
                 transaction={transactionItem}
                 report={report}
                 missingFieldError={missingFieldError}
+                violations={transactionItem.violations}
             />
->>>>>>> bb3e090e
         </View>
     );
 }
