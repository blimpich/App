import React from 'react';
import {View} from 'react-native';
import type {LayoutChangeEvent} from 'react-native';
import Animated from 'react-native-reanimated';
import Checkbox from '@components/Checkbox';
import Hoverable from '@components/Hoverable';
import type {TableColumnSize} from '@components/Search/types';
import Text from '@components/Text';
<<<<<<< HEAD
import useAnimatedHighlightStyle from '@hooks/useAnimatedHighlightStyle';
=======
import useMobileSelectionMode from '@hooks/useMobileSelectionMode';
>>>>>>> e1e89c9e
import useStyleUtils from '@hooks/useStyleUtils';
import useTheme from '@hooks/useTheme';
import useThemeStyles from '@hooks/useThemeStyles';
import variables from '@styles/variables';
import CONST from '@src/CONST';
import type Transaction from '@src/types/onyx/Transaction';
import CategoryCell from './DataCells/CategoryCell';
import ChatBubbleCell from './DataCells/ChatBubbleCell';
import DateCell from './DataCells/DateCell';
import MerchantCell from './DataCells/MerchantCell';
import ReceiptCell from './DataCells/ReceiptCell';
import TagCell from './DataCells/TagCell';
import TotalCell from './DataCells/TotalCell';
import TypeCell from './DataCells/TypeCell';
import TransactionItemRowRBR from './TransactionItemRowRBR';

function TransactionItemRow({
    transactionItem,
    shouldUseNarrowLayout,
    isSelected,
    shouldShowTooltip,
    dateColumnSize,
    shouldShowChatBubbleComponent = false,
    onCheckboxPress,
    shouldHighlight,
    scrollToTransactionRow,
}: {
    transactionItem: Transaction;
    shouldUseNarrowLayout: boolean;
    isSelected: boolean;
    shouldShowTooltip: boolean;
    dateColumnSize: TableColumnSize;
    shouldShowChatBubbleComponent?: boolean;
    onCheckboxPress: (transactionID: string) => void;
    shouldHighlight?: boolean;
    scrollToTransactionRow?: ((event: LayoutChangeEvent) => void) | undefined;
}) {
    const styles = useThemeStyles();
    const StyleUtils = useStyleUtils();
    const theme = useTheme();

    const hasCategoryOrTag = !!transactionItem.category || !!transactionItem.tag;

    const isDateColumnWide = dateColumnSize === CONST.SEARCH.TABLE_COLUMN_SIZES.WIDE;

<<<<<<< HEAD
    const animatedHighlightStyle = useAnimatedHighlightStyle({
        shouldHighlight: shouldHighlight ?? false,
        borderRadius: variables.componentBorderRadius,
        highlightColor: theme.messageHighlightBG,
        backgroundColor: theme.highlightBG,
    });
=======
    const {selectionMode} = useMobileSelectionMode();
>>>>>>> e1e89c9e

    return (
        <View
            style={[styles.flex1]}
            onLayout={scrollToTransactionRow}
        >
            {shouldUseNarrowLayout ? (
<<<<<<< HEAD
                <Animated.View style={[animatedHighlightStyle]}>
                    <Hoverable>
                        {(hovered) => (
                            <View style={[styles.expenseWidgetRadius, styles.justifyContentEvenly, styles.gap3, hovered && styles.hoveredComponentBG, isSelected && styles.buttonDefaultBG]}>
                                <View style={[styles.flexRow, styles.mt3, styles.mr3, styles.ml3]}>
                                    <View style={[styles.mr3]}>
                                        <ReceiptCell
                                            transactionItem={transactionItem}
                                            isSelected={isSelected}
                                        />
                                    </View>
                                    <View style={[styles.flex2, styles.flexColumn, styles.justifyContentEvenly]}>
                                        <View style={[styles.flexRow, styles.alignItemsCenter, styles.minHeight5, styles.maxHeight5]}>
                                            <DateCell
                                                transactionItem={transactionItem}
                                                shouldShowTooltip={shouldShowTooltip}
                                                shouldUseNarrowLayout={shouldUseNarrowLayout}
                                            />
                                            <Text style={[styles.textMicroSupporting]}> • </Text>
                                            <TypeCell
                                                transactionItem={transactionItem}
                                                shouldShowTooltip={shouldShowTooltip}
                                                shouldUseNarrowLayout={shouldUseNarrowLayout}
                                            />
                                        </View>
                                        <View style={[styles.flexRow, styles.alignItemsCenter, styles.justifyContentBetween, styles.gap2]}>
                                            <MerchantCell
                                                transactionItem={transactionItem}
                                                shouldShowTooltip={shouldShowTooltip}
                                                shouldUseNarrowLayout={shouldUseNarrowLayout}
                                            />
                                            <TotalCell
                                                transactionItem={transactionItem}
                                                shouldShowTooltip={shouldShowTooltip}
                                                shouldUseNarrowLayout={shouldUseNarrowLayout}
                                            />
                                        </View>
                                    </View>
=======
                <Hoverable>
                    {(hovered) => (
                        <View style={[hovered ? styles.hoveredComponentBG : backgroundColor, styles.expenseWidgetRadius, styles.justifyContentEvenly, styles.gap3]}>
                            <View style={[styles.flexRow, styles.mt3, styles.mr3, styles.ml3]}>
                                {!!selectionMode?.isEnabled && (
                                    <View style={[styles.mr2, styles.justifyContentCenter]}>
                                        <Checkbox
                                            onPress={() => {
                                                onCheckboxPress(transactionItem.transactionID);
                                            }}
                                            accessibilityLabel={CONST.ROLE.CHECKBOX}
                                            isChecked={isSelected}
                                        />
                                    </View>
                                )}
                                <View style={[styles.mr3]}>
                                    <ReceiptCell
                                        transactionItem={transactionItem}
                                        isSelected={isSelected}
                                    />
>>>>>>> e1e89c9e
                                </View>
                                <View style={[styles.flexRow, styles.justifyContentBetween, styles.mh3, styles.mb3]}>
                                    <View style={[styles.flexColumn, styles.gap2]}>
                                        {hasCategoryOrTag && (
                                            <View style={[styles.flexRow, styles.alignItemsCenter, styles.gap2]}>
                                                <CategoryCell
                                                    transactionItem={transactionItem}
                                                    shouldShowTooltip={shouldShowTooltip}
                                                    shouldUseNarrowLayout={shouldUseNarrowLayout}
                                                />
                                                <TagCell
                                                    transactionItem={transactionItem}
                                                    shouldShowTooltip={shouldShowTooltip}
                                                    shouldUseNarrowLayout={shouldUseNarrowLayout}
                                                />
                                            </View>
                                        )}
                                        <TransactionItemRowRBR transaction={transactionItem} />
                                    </View>
                                    {shouldShowChatBubbleComponent && <ChatBubbleCell transaction={transactionItem} />}
                                </View>
                            </View>
                        )}
                    </Hoverable>
                </Animated.View>
            ) : (
                <Animated.View style={[animatedHighlightStyle]}>
                    <Hoverable>
                        {(hovered) => (
                            <View style={[styles.p3, styles.gap2, styles.expenseWidgetRadius, hovered && styles.hoveredComponentBG, isSelected && styles.buttonDefaultBG]}>
                                <View style={[styles.flex1, styles.flexRow, styles.alignItemsCenter, styles.gap3]}>
                                    <View style={[styles.mr1]}>
                                        <Checkbox
                                            onPress={() => {
                                                onCheckboxPress(transactionItem.transactionID);
                                            }}
                                            accessibilityLabel={CONST.ROLE.CHECKBOX}
                                            isChecked={isSelected}
                                        />
                                    </View>
                                    <View style={[StyleUtils.getReportTableColumnStyles(CONST.SEARCH.TABLE_COLUMNS.RECEIPT)]}>
                                        <ReceiptCell
                                            transactionItem={transactionItem}
                                            isSelected={isSelected}
                                        />
                                    </View>
                                    <View style={[StyleUtils.getReportTableColumnStyles(CONST.SEARCH.TABLE_COLUMNS.TYPE)]}>
                                        <TypeCell
                                            transactionItem={transactionItem}
                                            shouldShowTooltip={shouldShowTooltip}
                                            shouldUseNarrowLayout={shouldUseNarrowLayout}
                                        />
                                    </View>
                                    <View style={[StyleUtils.getReportTableColumnStyles(CONST.SEARCH.TABLE_COLUMNS.DATE, isDateColumnWide)]}>
                                        <DateCell
                                            transactionItem={transactionItem}
                                            shouldShowTooltip={shouldShowTooltip}
                                            shouldUseNarrowLayout={shouldUseNarrowLayout}
                                        />
                                    </View>
                                    <View style={[StyleUtils.getReportTableColumnStyles(CONST.SEARCH.TABLE_COLUMNS.MERCHANT)]}>
                                        <MerchantCell
                                            transactionItem={transactionItem}
                                            shouldShowTooltip={shouldShowTooltip}
                                            shouldUseNarrowLayout={shouldUseNarrowLayout}
                                        />
                                    </View>
                                    <View style={[StyleUtils.getReportTableColumnStyles(CONST.SEARCH.TABLE_COLUMNS.CATEGORY)]}>
                                        <CategoryCell
                                            transactionItem={transactionItem}
                                            shouldShowTooltip={shouldShowTooltip}
                                            shouldUseNarrowLayout={shouldUseNarrowLayout}
                                        />
                                    </View>
                                    <View style={[StyleUtils.getReportTableColumnStyles(CONST.SEARCH.TABLE_COLUMNS.TAG)]}>
                                        <TagCell
                                            transactionItem={transactionItem}
                                            shouldShowTooltip={shouldShowTooltip}
                                            shouldUseNarrowLayout={shouldUseNarrowLayout}
                                        />
                                    </View>
                                    <View style={[StyleUtils.getReportTableColumnStyles(CONST.REPORT.TRANSACTION_LIST.COLUMNS.COMMENTS)]}>
                                        {shouldShowChatBubbleComponent && <ChatBubbleCell transaction={transactionItem} />}
                                    </View>
                                    <View style={[StyleUtils.getReportTableColumnStyles(CONST.SEARCH.TABLE_COLUMNS.TOTAL_AMOUNT)]}>
                                        <TotalCell
                                            transactionItem={transactionItem}
                                            shouldShowTooltip={shouldShowTooltip}
                                            shouldUseNarrowLayout={shouldUseNarrowLayout}
                                        />
                                    </View>
                                </View>
                                <TransactionItemRowRBR transaction={transactionItem} />
                            </View>
                        )}
                    </Hoverable>
                </Animated.View>
            )}
        </View>
    );
}

TransactionItemRow.displayName = 'TransactionItemRow';

export default TransactionItemRow;<|MERGE_RESOLUTION|>--- conflicted
+++ resolved
@@ -6,11 +6,8 @@
 import Hoverable from '@components/Hoverable';
 import type {TableColumnSize} from '@components/Search/types';
 import Text from '@components/Text';
-<<<<<<< HEAD
 import useAnimatedHighlightStyle from '@hooks/useAnimatedHighlightStyle';
-=======
 import useMobileSelectionMode from '@hooks/useMobileSelectionMode';
->>>>>>> e1e89c9e
 import useStyleUtils from '@hooks/useStyleUtils';
 import useTheme from '@hooks/useTheme';
 import useThemeStyles from '@hooks/useThemeStyles';
@@ -56,16 +53,14 @@
 
     const isDateColumnWide = dateColumnSize === CONST.SEARCH.TABLE_COLUMN_SIZES.WIDE;
 
-<<<<<<< HEAD
     const animatedHighlightStyle = useAnimatedHighlightStyle({
         shouldHighlight: shouldHighlight ?? false,
         borderRadius: variables.componentBorderRadius,
         highlightColor: theme.messageHighlightBG,
         backgroundColor: theme.highlightBG,
     });
-=======
+
     const {selectionMode} = useMobileSelectionMode();
->>>>>>> e1e89c9e
 
     return (
         <View
@@ -73,12 +68,22 @@
             onLayout={scrollToTransactionRow}
         >
             {shouldUseNarrowLayout ? (
-<<<<<<< HEAD
                 <Animated.View style={[animatedHighlightStyle]}>
                     <Hoverable>
                         {(hovered) => (
                             <View style={[styles.expenseWidgetRadius, styles.justifyContentEvenly, styles.gap3, hovered && styles.hoveredComponentBG, isSelected && styles.buttonDefaultBG]}>
                                 <View style={[styles.flexRow, styles.mt3, styles.mr3, styles.ml3]}>
+                                    {!!selectionMode?.isEnabled && (
+                                        <View style={[styles.mr2, styles.justifyContentCenter]}>
+                                            <Checkbox
+                                                onPress={() => {
+                                                    onCheckboxPress(transactionItem.transactionID);
+                                                }}
+                                                accessibilityLabel={CONST.ROLE.CHECKBOX}
+                                                isChecked={isSelected}
+                                            />
+                                        </View>
+                                    )}
                                     <View style={[styles.mr3]}>
                                         <ReceiptCell
                                             transactionItem={transactionItem}
@@ -112,28 +117,6 @@
                                             />
                                         </View>
                                     </View>
-=======
-                <Hoverable>
-                    {(hovered) => (
-                        <View style={[hovered ? styles.hoveredComponentBG : backgroundColor, styles.expenseWidgetRadius, styles.justifyContentEvenly, styles.gap3]}>
-                            <View style={[styles.flexRow, styles.mt3, styles.mr3, styles.ml3]}>
-                                {!!selectionMode?.isEnabled && (
-                                    <View style={[styles.mr2, styles.justifyContentCenter]}>
-                                        <Checkbox
-                                            onPress={() => {
-                                                onCheckboxPress(transactionItem.transactionID);
-                                            }}
-                                            accessibilityLabel={CONST.ROLE.CHECKBOX}
-                                            isChecked={isSelected}
-                                        />
-                                    </View>
-                                )}
-                                <View style={[styles.mr3]}>
-                                    <ReceiptCell
-                                        transactionItem={transactionItem}
-                                        isSelected={isSelected}
-                                    />
->>>>>>> e1e89c9e
                                 </View>
                                 <View style={[styles.flexRow, styles.justifyContentBetween, styles.mh3, styles.mb3]}>
                                     <View style={[styles.flexColumn, styles.gap2]}>
