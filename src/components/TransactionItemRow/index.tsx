import React, {useEffect, useMemo, useRef} from 'react';
import {View} from 'react-native';
import type {ViewStyle} from 'react-native';
import Animated from 'react-native-reanimated';
import type {ValueOf} from 'type-fest';
import Checkbox from '@components/Checkbox';
import type {TransactionWithOptionalHighlight} from '@components/MoneyRequestReportView/MoneyRequestReportTransactionList';
import OfflineWithFeedback from '@components/OfflineWithFeedback';
import type {TableColumnSize} from '@components/Search/types';
import ActionCell from '@components/SelectionList/Search/ActionCell';
import DateCell from '@components/SelectionList/Search/DateCell';
import UserInfoCell from '@components/SelectionList/Search/UserInfoCell';
import Text from '@components/Text';
import useAnimatedHighlightStyle from '@hooks/useAnimatedHighlightStyle';
import useHover from '@hooks/useHover';
import useStyleUtils from '@hooks/useStyleUtils';
import useTheme from '@hooks/useTheme';
import useThemeStyles from '@hooks/useThemeStyles';
import {getMerchant, getCreated as getTransactionCreated, getTransactionPendingAction, isPartialMerchant} from '@libs/TransactionUtils';
import variables from '@styles/variables';
import CONST from '@src/CONST';
import type {SearchPersonalDetails, SearchTransactionAction} from '@src/types/onyx/SearchResults';
import CategoryCell from './DataCells/CategoryCell';
import ChatBubbleCell from './DataCells/ChatBubbleCell';
import MerchantCell from './DataCells/MerchantCell';
import ReceiptCell from './DataCells/ReceiptCell';
import TagCell from './DataCells/TagCell';
import TaxCell from './DataCells/TaxCell';
import TotalCell from './DataCells/TotalCell';
import TypeCell from './DataCells/TypeCell';
import TransactionItemRowRBR from './TransactionItemRowRBR';

type ColumnComponents = {
    [key in ValueOf<typeof CONST.REPORT.TRANSACTION_LIST.COLUMNS>]: React.ReactElement;
};

type TransactionWithOptionalSearchFields = TransactionWithOptionalHighlight & {
    /** The action that can be performed for the transaction */
    action?: SearchTransactionAction;

    /** Function passed to the action button, triggered when the button is pressed */
    onButtonPress?: () => void;

    /** The personal details of the user requesting money */
    from?: SearchPersonalDetails;

    /** The personal details of the user paying the request */
    to?: SearchPersonalDetails;

    /** Type of transaction */
    transactionType?: ValueOf<typeof CONST.SEARCH.TRANSACTION_TYPE>;
};

function TransactionItemRow({
    transactionItem,
    shouldUseNarrowLayout,
    isSelected,
    shouldShowTooltip,
    dateColumnSize,
    onCheckboxPress,
    shouldShowCheckbox = false,
    columns,
    onButtonPress = () => {},
    isParentHovered,
    columnWrapperStyles,
    scrollToNewTransaction,
    isChildListItem = true,
    isActionLoading,
    usedInExpenses,
    isInReportRow = false,
}: {
    transactionItem: TransactionWithOptionalSearchFields;
    shouldUseNarrowLayout: boolean;
    isSelected: boolean;
    shouldShowTooltip: boolean;
    dateColumnSize: TableColumnSize;
    onCheckboxPress: (transactionID: string) => void;
    shouldShowCheckbox: boolean;
    columns?: Array<ValueOf<typeof CONST.REPORT.TRANSACTION_LIST.COLUMNS>>;
    onButtonPress?: () => void;
    isParentHovered?: boolean;
    columnWrapperStyles?: ViewStyle[];
    scrollToNewTransaction?: ((offset: number) => void) | undefined;
    isChildListItem?: boolean;
    isActionLoading?: boolean;
    usedInExpenses?: boolean;
    isInReportRow?: boolean;
}) {
    const styles = useThemeStyles();
    const StyleUtils = useStyleUtils();
    const theme = useTheme();
    const pendingAction = getTransactionPendingAction(transactionItem);
    const viewRef = useRef<View>(null);

    const hasCategoryOrTag = !!transactionItem.category || !!transactionItem.tag;
    const createdAt = getTransactionCreated(transactionItem);

    const isDateColumnWide = dateColumnSize === CONST.SEARCH.TABLE_COLUMN_SIZES.WIDE;

    const animatedHighlightStyle = useAnimatedHighlightStyle({
        shouldHighlight: transactionItem.shouldBeHighlighted ?? false,
        borderRadius: variables.componentBorderRadius,
        highlightColor: theme.messageHighlightBG,
        backgroundColor: theme.highlightBG,
    });

    const {hovered, bind: bindHover} = useHover();
    const bgActiveStyles = useMemo(() => {
        if (isSelected) {
            return styles.activeComponentBG;
        }

        if (hovered || isParentHovered) {
            return styles.hoveredComponentBG;
        }
    }, [hovered, isParentHovered, isSelected, styles.activeComponentBG, styles.hoveredComponentBG]);

    const merchantName = getMerchant(transactionItem);
    const isMerchantEmpty = isPartialMerchant(merchantName);

    useEffect(() => {
        if (!transactionItem.shouldBeHighlighted || !scrollToNewTransaction) {
            return;
        }
        viewRef?.current?.measure((x, y, width, height, pageX, pageY) => {
            scrollToNewTransaction?.(pageY);
        });
    }, [scrollToNewTransaction, transactionItem.shouldBeHighlighted]);

    const columnComponent: ColumnComponents = useMemo(
        () => ({
            [CONST.REPORT.TRANSACTION_LIST.COLUMNS.TYPE]: (
                <View style={[StyleUtils.getReportTableColumnStyles(CONST.SEARCH.TABLE_COLUMNS.TYPE)]}>
                    <TypeCell
                        transactionItem={transactionItem}
                        shouldShowTooltip={shouldShowTooltip}
                        shouldUseNarrowLayout={shouldUseNarrowLayout}
                    />
                </View>
            ),
            [CONST.REPORT.TRANSACTION_LIST.COLUMNS.RECEIPT]: (
                <View style={[StyleUtils.getReportTableColumnStyles(CONST.SEARCH.TABLE_COLUMNS.RECEIPT)]}>
                    <ReceiptCell
                        transactionItem={transactionItem}
                        isSelected={isSelected}
                    />
                </View>
            ),

            [CONST.REPORT.TRANSACTION_LIST.COLUMNS.TAG]: (
                <View style={[StyleUtils.getReportTableColumnStyles(CONST.SEARCH.TABLE_COLUMNS.TAG)]}>
                    <TagCell
                        transactionItem={transactionItem}
                        shouldShowTooltip={shouldShowTooltip}
                        shouldUseNarrowLayout={shouldUseNarrowLayout}
                    />
                </View>
            ),
            [CONST.REPORT.TRANSACTION_LIST.COLUMNS.DATE]: (
                <View style={[StyleUtils.getReportTableColumnStyles(CONST.SEARCH.TABLE_COLUMNS.DATE, isDateColumnWide)]}>
                    <DateCell
                        created={createdAt}
                        showTooltip={shouldShowTooltip}
                        isLargeScreenWidth={!shouldUseNarrowLayout}
                    />
                </View>
            ),
            [CONST.REPORT.TRANSACTION_LIST.COLUMNS.CATEGORY]: (
                <View style={[StyleUtils.getReportTableColumnStyles(CONST.SEARCH.TABLE_COLUMNS.CATEGORY)]}>
                    <CategoryCell
                        transactionItem={transactionItem}
                        shouldShowTooltip={shouldShowTooltip}
                        shouldUseNarrowLayout={shouldUseNarrowLayout}
                    />
                </View>
            ),
            [CONST.REPORT.TRANSACTION_LIST.COLUMNS.ACTION]: (
                <View style={[StyleUtils.getReportTableColumnStyles(CONST.SEARCH.TABLE_COLUMNS.ACTION)]}>
                    {!!transactionItem.action && (
                        <ActionCell
                            action={transactionItem.action}
                            isSelected={false}
                            isChildListItem={isChildListItem}
                            parentAction={transactionItem.parentTransactionID}
                            goToItem={onButtonPress}
                            isLoading={isActionLoading}
                        />
                    )}
                </View>
            ),
            [CONST.REPORT.TRANSACTION_LIST.COLUMNS.MERCHANT]: (
                <View style={[StyleUtils.getReportTableColumnStyles(CONST.SEARCH.TABLE_COLUMNS.MERCHANT)]}>
                    <MerchantCell
                        transactionItem={transactionItem}
                        shouldShowTooltip={shouldShowTooltip}
                        shouldUseNarrowLayout={false}
                    />
                </View>
            ),
            [CONST.REPORT.TRANSACTION_LIST.COLUMNS.TO]: (
                <View style={[StyleUtils.getReportTableColumnStyles(CONST.SEARCH.TABLE_COLUMNS.FROM)]}>
                    {!!transactionItem.to && (
                        <UserInfoCell
                            accountID={transactionItem.to.accountID}
                            avatar={transactionItem.to.avatar}
                            displayName={transactionItem.to.displayName ?? ''}
                        />
                    )}
                </View>
            ),
            [CONST.REPORT.TRANSACTION_LIST.COLUMNS.FROM]: (
                <View style={[StyleUtils.getReportTableColumnStyles(CONST.SEARCH.TABLE_COLUMNS.FROM)]}>
                    {!!transactionItem.from && (
                        <UserInfoCell
                            accountID={transactionItem.from.accountID}
                            avatar={transactionItem.from.avatar}
                            displayName={transactionItem.from.displayName ?? ''}
                        />
                    )}
                </View>
            ),
            [CONST.REPORT.TRANSACTION_LIST.COLUMNS.COMMENTS]: (
                <View style={[StyleUtils.getReportTableColumnStyles(CONST.REPORT.TRANSACTION_LIST.COLUMNS.COMMENTS)]}>
                    <ChatBubbleCell transaction={transactionItem} />
                </View>
            ),
            [CONST.REPORT.TRANSACTION_LIST.COLUMNS.TOTAL_AMOUNT]: (
                <View style={[StyleUtils.getReportTableColumnStyles(CONST.SEARCH.TABLE_COLUMNS.TOTAL_AMOUNT)]}>
                    <TotalCell
                        transactionItem={transactionItem}
                        shouldShowTooltip={shouldShowTooltip}
                        shouldUseNarrowLayout={shouldUseNarrowLayout}
                    />
                </View>
            ),
            [CONST.REPORT.TRANSACTION_LIST.COLUMNS.TAX]: (
                <View style={[StyleUtils.getReportTableColumnStyles(CONST.SEARCH.TABLE_COLUMNS.TAX_AMOUNT)]}>
                    <TaxCell
                        transactionItem={transactionItem}
                        shouldShowTooltip={shouldShowTooltip}
                    />
                </View>
            ),
        }),
        [StyleUtils, createdAt, isActionLoading, isChildListItem, isDateColumnWide, isSelected, onButtonPress, shouldShowTooltip, shouldUseNarrowLayout, transactionItem],
    );
    const safeColumnWrapperStyle = !usedInExpenses ? columnWrapperStyles ?? [styles.p3, styles.expenseWidgetRadius] : [];
    return (
        <View
            style={[styles.flex1]}
            onMouseLeave={bindHover.onMouseLeave}
            onMouseEnter={bindHover.onMouseEnter}
            ref={viewRef}
        >
<<<<<<< HEAD
            {shouldUseNarrowLayout ? (
                <Animated.View style={[isInReportRow ? {} : animatedHighlightStyle]}>
                    <View style={[styles.expenseWidgetRadius, styles.justifyContentEvenly, !usedInExpenses && styles.p3, bgActiveStyles]}>
                        <View style={[styles.flexRow]}>
                            {shouldShowCheckbox && (
                                <View style={[styles.mr3, styles.justifyContentCenter]}>
                                    <Checkbox
                                        onPress={() => {
                                            onCheckboxPress(transactionItem.transactionID);
                                        }}
                                        accessibilityLabel={CONST.ROLE.CHECKBOX}
                                        isChecked={isSelected}
                                    />
                                </View>
                            )}
                            <View style={[styles.mr3]}>
                                <ReceiptCell
                                    transactionItem={transactionItem}
                                    isSelected={isSelected}
                                />
                            </View>
                            <View style={[styles.flex2, styles.flexColumn, styles.justifyContentEvenly]}>
                                <View style={[styles.flexRow, styles.alignItemsCenter, styles.minHeight5, styles.maxHeight5]}>
                                    <DateCell
                                        created={createdAt}
                                        showTooltip={shouldShowTooltip}
                                        isLargeScreenWidth={!shouldUseNarrowLayout}
                                    />
                                    <Text style={[styles.textMicroSupporting]}> • </Text>
                                    <TypeCell
=======
            <OfflineWithFeedback
                pendingAction={pendingAction}
                shouldForceOpacity={!!pendingAction}
            >
                {shouldUseNarrowLayout ? (
                    <Animated.View style={[isInReportRow ? {} : animatedHighlightStyle]}>
                        <View style={[styles.expenseWidgetRadius, styles.justifyContentEvenly, styles.p3, bgActiveStyles]}>
                            <View style={[styles.flexRow]}>
                                {shouldShowCheckbox && (
                                    <View style={[styles.mr3, styles.justifyContentCenter]}>
                                        <Checkbox
                                            onPress={() => {
                                                onCheckboxPress(transactionItem.transactionID);
                                            }}
                                            accessibilityLabel={CONST.ROLE.CHECKBOX}
                                            isChecked={isSelected}
                                        />
                                    </View>
                                )}
                                <View style={[styles.mr3]}>
                                    <ReceiptCell
>>>>>>> 311bf327
                                        transactionItem={transactionItem}
                                        isSelected={isSelected}
                                    />
                                </View>
                                <View style={[styles.flex2, styles.flexColumn, styles.justifyContentEvenly]}>
                                    <View style={[styles.flexRow, styles.alignItemsCenter, styles.minHeight5, styles.maxHeight5]}>
                                        <DateCell
                                            created={createdAt}
                                            showTooltip={shouldShowTooltip}
                                            isLargeScreenWidth={!shouldUseNarrowLayout}
                                        />
                                        <Text style={[styles.textMicroSupporting]}> • </Text>
                                        <TypeCell
                                            transactionItem={transactionItem}
                                            shouldShowTooltip={shouldShowTooltip}
                                            shouldUseNarrowLayout={shouldUseNarrowLayout}
                                        />
                                        {isMerchantEmpty && (
                                            <View style={[styles.mlAuto]}>
                                                <TotalCell
                                                    transactionItem={transactionItem}
                                                    shouldShowTooltip={shouldShowTooltip}
                                                    shouldUseNarrowLayout={shouldUseNarrowLayout}
                                                />
                                            </View>
                                        )}
                                    </View>
                                    {!isMerchantEmpty && (
                                        <View style={[styles.flexRow, styles.alignItemsCenter, styles.justifyContentBetween, styles.gap2]}>
                                            <MerchantCell
                                                transactionItem={transactionItem}
                                                shouldShowTooltip={shouldShowTooltip}
                                                shouldUseNarrowLayout={shouldUseNarrowLayout}
                                            />
                                            <TotalCell
                                                transactionItem={transactionItem}
                                                shouldShowTooltip={shouldShowTooltip}
                                                shouldUseNarrowLayout={shouldUseNarrowLayout}
                                            />
                                        </View>
                                    )}
                                </View>
                            </View>
                            <View style={[styles.flexRow, styles.justifyContentBetween, styles.alignItemsCenter]}>
                                <View style={[styles.flexColumn, styles.mw100]}>
                                    {hasCategoryOrTag && (
                                        <View style={[styles.flexRow, styles.alignItemsCenter, styles.gap2, styles.mt3]}>
                                            <CategoryCell
                                                transactionItem={transactionItem}
                                                shouldShowTooltip={shouldShowTooltip}
                                                shouldUseNarrowLayout={shouldUseNarrowLayout}
                                            />
                                            <TagCell
                                                transactionItem={transactionItem}
                                                shouldShowTooltip={shouldShowTooltip}
                                                shouldUseNarrowLayout={shouldUseNarrowLayout}
                                            />
                                        </View>
                                    )}
                                    <TransactionItemRowRBR
                                        transaction={transactionItem}
                                        containerStyles={[styles.mt3]}
                                    />
                                </View>
                                <ChatBubbleCell
                                    transaction={transactionItem}
                                    containerStyles={[styles.mt3]}
                                />
                            </View>
                        </View>
                    </Animated.View>
                ) : (
                    <Animated.View style={[isInReportRow ? {} : animatedHighlightStyle]}>
                        <View style={[...safeColumnWrapperStyle, styles.gap2, bgActiveStyles, styles.mw100]}>
                            <View style={[styles.flex1, styles.flexRow, styles.alignItemsCenter, styles.gap3]}>
                                <View style={[styles.mr1]}>
                                    <Checkbox
                                        onPress={() => {
                                            onCheckboxPress(transactionItem.transactionID);
                                        }}
                                        accessibilityLabel={CONST.ROLE.CHECKBOX}
                                        isChecked={isSelected}
                                    />
                                </View>
                                {columns?.map((column) => columnComponent[column])}
                            </View>
                            <TransactionItemRowRBR transaction={transactionItem} />
                        </View>
                    </Animated.View>
                )}
            </OfflineWithFeedback>
        </View>
    );
}

TransactionItemRow.displayName = 'TransactionItemRow';

export default TransactionItemRow;
export type {TransactionWithOptionalSearchFields};<|MERGE_RESOLUTION|>--- conflicted
+++ resolved
@@ -252,45 +252,13 @@
             onMouseEnter={bindHover.onMouseEnter}
             ref={viewRef}
         >
-<<<<<<< HEAD
-            {shouldUseNarrowLayout ? (
-                <Animated.View style={[isInReportRow ? {} : animatedHighlightStyle]}>
-                    <View style={[styles.expenseWidgetRadius, styles.justifyContentEvenly, !usedInExpenses && styles.p3, bgActiveStyles]}>
-                        <View style={[styles.flexRow]}>
-                            {shouldShowCheckbox && (
-                                <View style={[styles.mr3, styles.justifyContentCenter]}>
-                                    <Checkbox
-                                        onPress={() => {
-                                            onCheckboxPress(transactionItem.transactionID);
-                                        }}
-                                        accessibilityLabel={CONST.ROLE.CHECKBOX}
-                                        isChecked={isSelected}
-                                    />
-                                </View>
-                            )}
-                            <View style={[styles.mr3]}>
-                                <ReceiptCell
-                                    transactionItem={transactionItem}
-                                    isSelected={isSelected}
-                                />
-                            </View>
-                            <View style={[styles.flex2, styles.flexColumn, styles.justifyContentEvenly]}>
-                                <View style={[styles.flexRow, styles.alignItemsCenter, styles.minHeight5, styles.maxHeight5]}>
-                                    <DateCell
-                                        created={createdAt}
-                                        showTooltip={shouldShowTooltip}
-                                        isLargeScreenWidth={!shouldUseNarrowLayout}
-                                    />
-                                    <Text style={[styles.textMicroSupporting]}> • </Text>
-                                    <TypeCell
-=======
             <OfflineWithFeedback
                 pendingAction={pendingAction}
                 shouldForceOpacity={!!pendingAction}
             >
                 {shouldUseNarrowLayout ? (
                     <Animated.View style={[isInReportRow ? {} : animatedHighlightStyle]}>
-                        <View style={[styles.expenseWidgetRadius, styles.justifyContentEvenly, styles.p3, bgActiveStyles]}>
+                        <View style={[styles.expenseWidgetRadius, styles.justifyContentEvenly, !usedInExpenses && styles.p3, bgActiveStyles]}>
                             <View style={[styles.flexRow]}>
                                 {shouldShowCheckbox && (
                                     <View style={[styles.mr3, styles.justifyContentCenter]}>
@@ -305,7 +273,6 @@
                                 )}
                                 <View style={[styles.mr3]}>
                                     <ReceiptCell
->>>>>>> 311bf327
                                         transactionItem={transactionItem}
                                         isSelected={isSelected}
                                     />
