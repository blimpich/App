--- conflicted
+++ resolved
@@ -125,16 +125,10 @@
     const focusTimeoutRef = useRef<NodeJS.Timeout | null>(null);
     const [timeRemaining, setTimeRemaining] = useState(CONST.REQUEST_CODE_DELAY as number);
     const [canShowError, setCanShowError] = useState<boolean>(false);
-<<<<<<< HEAD
-    const latestActionVerifiedError = getLatestErrorField(validateCodeAction, 'actionVerified');
-
-    const timerRef = useRef<NodeJS.Timeout | undefined>(undefined);
-=======
     const [validateCodeAction] = useOnyx(ONYXKEYS.VALIDATE_ACTION_CODE, {canBeMissing: true});
     const validateCodeSent = useMemo(() => hasMagicCodeBeenSent ?? validateCodeAction?.validateCodeSent, [hasMagicCodeBeenSent, validateCodeAction?.validateCodeSent]);
     const latestValidateCodeError = getLatestErrorField(validateCodeAction, validateCodeActionErrorField);
-    const timerRef = useRef<NodeJS.Timeout>();
->>>>>>> cbc41eea
+    const timerRef = useRef<NodeJS.Timeout | undefined>(undefined);
 
     useImperativeHandle(innerRef, () => ({
         focus() {
