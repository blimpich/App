--- conflicted
+++ resolved
@@ -21,11 +21,8 @@
     pauseVideo: () => void;
     checkVideoPlaying: (statusCallback: StatusCallback) => void;
     setCurrentlyPlayingURL: React.Dispatch<React.SetStateAction<string | null>>;
-<<<<<<< HEAD
     resetVideoPlayerData: () => void;
-=======
     updateCurrentPlayingReportID: (state: NavigationState) => void;
->>>>>>> a1546692
 };
 
 type VolumeContext = {
