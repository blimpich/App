import React from 'react';
import {View} from 'react-native';
import type {GestureResponderEvent} from 'react-native';
import AttachmentDeletedIndicator from '@components/AttachmentDeletedIndicator';
import Icon from '@components/Icon';
import * as Expensicons from '@components/Icon/Expensicons';
import Image from '@components/Image';
import PressableWithoutFeedback from '@components/Pressable/PressableWithoutFeedback';
import {ShowContextMenuContext, showContextMenuForReport} from '@components/ShowContextMenuContext';
import useThemeStyles from '@hooks/useThemeStyles';
import ControlSelection from '@libs/ControlSelection';
import * as DeviceCapabilities from '@libs/DeviceCapabilities';
import * as ReportUtils from '@libs/ReportUtils';
import variables from '@styles/variables';
import CONST from '@src/CONST';

type VideoPlayerThumbnailProps = {
    /** Url of thumbnail image. */
    thumbnailUrl?: string;

    /** Callback executed on thumbnail press. */
    onPress: (event?: GestureResponderEvent | KeyboardEvent) => void | Promise<void>;

    /** Accessibility label for the thumbnail. */
    accessibilityLabel: string;

    /** Whether the video is deleted */
    isDeleted?: boolean;
};

function VideoPlayerThumbnail({thumbnailUrl, onPress, accessibilityLabel, isDeleted}: VideoPlayerThumbnailProps) {
    const styles = useThemeStyles();

    return (
        <View style={styles.flex1}>
            {!!thumbnailUrl && (
                <View style={[styles.flex1, {borderRadius: variables.componentBorderRadiusNormal}, styles.overflowHidden]}>
                    <Image
                        source={{uri: thumbnailUrl}}
                        style={styles.flex1}
                        // The auth header is required except for static images on Cloudfront, which makes them fail to load
                        isAuthTokenRequired={!CONST.CLOUDFRONT_DOMAIN_REGEX.test(thumbnailUrl)}
                    />
                </View>
            )}
            {!isDeleted ? (
                <ShowContextMenuContext.Consumer>
                    {({anchor, report, reportNameValuePairs, action, checkIfContextMenuActive, isDisabled}) => (
                        <PressableWithoutFeedback
                            style={[styles.videoThumbnailContainer]}
                            accessibilityLabel={accessibilityLabel}
                            accessibilityRole={CONST.ROLE.BUTTON}
                            onPress={onPress}
                            onPressIn={() => DeviceCapabilities.canUseTouchScreen() && ControlSelection.block()}
                            onPressOut={() => ControlSelection.unblock()}
                            onLongPress={(event) => {
                                if (isDisabled) {
                                    return;
                                }
<<<<<<< HEAD
                                onShowContextMenu(() => {
                                    showContextMenuForReport(event, anchor, report?.reportID ?? '-1', action, checkIfContextMenuActive, ReportUtils.isArchivedRoom(reportNameValuePairs));
                                });
=======
                                showContextMenuForReport(event, anchor, report?.reportID ?? '-1', action, checkIfContextMenuActive, ReportUtils.isArchivedRoom(report, reportNameValuePairs));
>>>>>>> df73b076
                            }}
                            shouldUseHapticsOnLongPress
                        >
                            <View style={[styles.videoThumbnailPlayButton]}>
                                <Icon
                                    src={Expensicons.Play}
                                    fill="white"
                                    width={variables.iconSizeXLarge}
                                    height={variables.iconSizeXLarge}
                                    additionalStyles={[styles.ml1]}
                                />
                            </View>
                        </PressableWithoutFeedback>
                    )}
                </ShowContextMenuContext.Consumer>
            ) : (
                <AttachmentDeletedIndicator containerStyles={{borderRadius: variables.componentBorderRadiusNormal}} />
            )}
        </View>
    );
}

VideoPlayerThumbnail.displayName = 'VideoPlayerThumbnail';

export default VideoPlayerThumbnail;<|MERGE_RESOLUTION|>--- conflicted
+++ resolved
@@ -57,13 +57,7 @@
                                 if (isDisabled) {
                                     return;
                                 }
-<<<<<<< HEAD
-                                onShowContextMenu(() => {
-                                    showContextMenuForReport(event, anchor, report?.reportID ?? '-1', action, checkIfContextMenuActive, ReportUtils.isArchivedRoom(reportNameValuePairs));
-                                });
-=======
-                                showContextMenuForReport(event, anchor, report?.reportID ?? '-1', action, checkIfContextMenuActive, ReportUtils.isArchivedRoom(report, reportNameValuePairs));
->>>>>>> df73b076
+                                showContextMenuForReport(event, anchor, report?.reportID ?? '-1', action, checkIfContextMenuActive, ReportUtils.isArchivedRoom(reportNameValuePairs));
                             }}
                             shouldUseHapticsOnLongPress
                         >
