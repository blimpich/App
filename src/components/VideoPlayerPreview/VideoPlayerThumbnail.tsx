import React from 'react';
import {View} from 'react-native';
import type {GestureResponderEvent} from 'react-native';
import AttachmentDeletedIndicator from '@components/AttachmentDeletedIndicator';
import Icon from '@components/Icon';
import {Play} from '@components/Icon/Expensicons';
import Image from '@components/Image';
import PressableWithoutFeedback from '@components/Pressable/PressableWithoutFeedback';
import {ShowContextMenuContext, showContextMenuForReport} from '@components/ShowContextMenuContext';
import useThemeStyles from '@hooks/useThemeStyles';
import ControlSelection from '@libs/ControlSelection';
import {canUseTouchScreen} from '@libs/DeviceCapabilities';
import {isArchivedNonExpenseReport} from '@libs/ReportUtils';
import variables from '@styles/variables';
import CONST from '@src/CONST';

type VideoPlayerThumbnailProps = {
    /** Url of thumbnail image. */
    thumbnailUrl?: string;

    /** Callback executed on thumbnail press. */
    onPress: (event?: GestureResponderEvent | KeyboardEvent) => void | Promise<void>;

    /** Accessibility label for the thumbnail. */
    accessibilityLabel: string;

    /** Whether the video is deleted */
    isDeleted?: boolean;
};

function VideoPlayerThumbnail({thumbnailUrl, onPress, accessibilityLabel, isDeleted}: VideoPlayerThumbnailProps) {
    const styles = useThemeStyles();

    return (
        <View style={styles.flex1}>
            {!!thumbnailUrl && (
                <View style={[styles.flex1, {borderRadius: variables.componentBorderRadiusNormal}, styles.overflowHidden]}>
                    <Image
                        source={{uri: thumbnailUrl}}
                        style={styles.flex1}
                        // The auth header is required except for static images on Cloudfront, which makes them fail to load
                        isAuthTokenRequired={!CONST.CLOUDFRONT_DOMAIN_REGEX.test(thumbnailUrl)}
                    />
                </View>
            )}
            {!isDeleted ? (
                <ShowContextMenuContext.Consumer>
                    {({anchor, report, reportNameValuePairs, action, checkIfContextMenuActive, isDisabled, onShowContextMenu, shouldDisplayContextMenu}) => (
                        <PressableWithoutFeedback
                            style={[styles.videoThumbnailContainer]}
                            accessibilityLabel={accessibilityLabel}
                            accessibilityRole={CONST.ROLE.BUTTON}
                            onPress={onPress}
                            onPressIn={() => canUseTouchScreen() && ControlSelection.block()}
                            onPressOut={() => ControlSelection.unblock()}
                            onLongPress={(event) => {
                                if (isDisabled || !shouldDisplayContextMenu) {
                                    return;
                                }
<<<<<<< HEAD
                                onShowContextMenu(() => {
                                    showContextMenuForReport(event, anchor, report?.reportID, action, checkIfContextMenuActive, isArchivedNonExpenseReport(report, reportNameValuePairs));
                                });
=======
                                showContextMenuForReport(event, anchor, report?.reportID, action, checkIfContextMenuActive, isArchivedNonExpenseReport(report, reportNameValuePairs));
>>>>>>> e9b62041
                            }}
                            shouldUseHapticsOnLongPress
                        >
                            <View style={[styles.videoThumbnailPlayButton]}>
                                <Icon
                                    src={Play}
                                    fill="white"
                                    width={variables.iconSizeXLarge}
                                    height={variables.iconSizeXLarge}
                                />
                            </View>
                        </PressableWithoutFeedback>
                    )}
                </ShowContextMenuContext.Consumer>
            ) : (
                <AttachmentDeletedIndicator containerStyles={{borderRadius: variables.componentBorderRadiusNormal}} />
            )}
        </View>
    );
}

VideoPlayerThumbnail.displayName = 'VideoPlayerThumbnail';

export default VideoPlayerThumbnail;<|MERGE_RESOLUTION|>--- conflicted
+++ resolved
@@ -57,13 +57,9 @@
                                 if (isDisabled || !shouldDisplayContextMenu) {
                                     return;
                                 }
-<<<<<<< HEAD
                                 onShowContextMenu(() => {
                                     showContextMenuForReport(event, anchor, report?.reportID, action, checkIfContextMenuActive, isArchivedNonExpenseReport(report, reportNameValuePairs));
                                 });
-=======
-                                showContextMenuForReport(event, anchor, report?.reportID, action, checkIfContextMenuActive, isArchivedNonExpenseReport(report, reportNameValuePairs));
->>>>>>> e9b62041
                             }}
                             shouldUseHapticsOnLongPress
                         >
