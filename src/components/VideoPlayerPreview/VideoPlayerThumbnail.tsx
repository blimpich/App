--- conflicted
+++ resolved
@@ -45,11 +45,7 @@
             )}
             {!isDeleted ? (
                 <ShowContextMenuContext.Consumer>
-<<<<<<< HEAD
-                    {({anchor, report, reportNameValuePairs, action, checkIfContextMenuActive, isDisabled, onShowContextMenu}) => (
-=======
-                    {({anchor, report, reportNameValuePairs, action, checkIfContextMenuActive, isDisabled, shouldDisplayContextMenu}) => (
->>>>>>> dec149db
+                    {({anchor, report, reportNameValuePairs, action, checkIfContextMenuActive, isDisabled, onShowContextMenu, shouldDisplayContextMenu}) => (
                         <PressableWithoutFeedback
                             style={[styles.videoThumbnailContainer]}
                             accessibilityLabel={accessibilityLabel}
