--- conflicted
+++ resolved
@@ -84,17 +84,6 @@
     const [workspaceNameFirstCharacter, setWorkspaceNameFirstCharacter] = useState(defaultWorkspaceName ?? '');
 
     const userCurrency = allPersonalDetails?.[session?.accountID ?? CONST.DEFAULT_NUMBER_ID]?.localCurrencyCode ?? CONST.CURRENCY.USD;
-<<<<<<< HEAD
-    const [currencyList] = useOnyx(ONYXKEYS.CURRENCY_LIST, {canBeMissing: false});
-    const route = useRoute();
-    const currencyParam = route.params && 'currency' in route.params && !!route.params.currency ? (route.params.currency as string) : undefined;
-    const currencyValue = !!currencyList && currencyParam && currencyParam in currencyList ? currencyParam : userCurrency;
-    const [currency] = useState(currencyValue);
-    useEffect(() => {
-        Navigation.setParams({currency});
-    }, [currency]);
-=======
->>>>>>> 574f1824
 
     const [workspaceAvatar, setWorkspaceAvatar] = useState<{avatarUri: string | null; avatarFileName?: string | null; avatarFileType?: string | null}>({
         avatarUri: null,
