--- conflicted
+++ resolved
@@ -4,20 +4,15 @@
 import type {OnyxCollection} from 'react-native-onyx';
 import {withOnyx} from 'react-native-onyx';
 import getComponentDisplayName from '@libs/getComponentDisplayName';
-import type {OnyxKey, OnyxValue, OnyxValues} from '@src/ONYXKEYS';
+import type {OnyxCollectionKey, OnyxKey, OnyxValue} from '@src/ONYXKEYS';
 import type ChildrenProps from '@src/types/utils/ChildrenProps';
 
-<<<<<<< HEAD
-type OnyxKeys = (OnyxKey | OnyxCollectionKey) & keyof OnyxValues;
+type OnyxKeys = OnyxKey | OnyxCollectionKey;
 
-type OnyxContextType<TOnyxKey extends OnyxKeys> = (TOnyxKey extends OnyxCollectionKey ? OnyxCollection<OnyxKeyValue<TOnyxKey>> : OnyxKeyValue<TOnyxKey>) | null;
+type OnyxContextType<TOnyxKey extends OnyxKeys> = (TOnyxKey extends OnyxCollectionKey ? OnyxCollection<OnyxValue<TOnyxKey>> : OnyxValue<TOnyxKey>) | null;
 
 // Provider types
-type ProviderOnyxProps<TOnyxKey extends OnyxKeys> = Record<TOnyxKey, OnyxContextType<TOnyxKey>>;
-=======
-// Provider types
-type ProviderOnyxProps<TOnyxKey extends OnyxKey> = Record<TOnyxKey, OnyxValue<TOnyxKey>>;
->>>>>>> 00fc955b
+type ProviderOnyxProps<TOnyxKey extends OnyxKey> = Record<TOnyxKey, OnyxContextType<TOnyxKey>>;
 
 type ProviderPropsWithOnyx<TOnyxKey extends OnyxKey> = ChildrenProps & ProviderOnyxProps<TOnyxKey>;
 
@@ -26,11 +21,7 @@
     propName?: TOnyxKey | TNewOnyxKey;
     // It's not possible to infer the type of props of the wrapped component, so we have to use `any` here
     // eslint-disable-next-line @typescript-eslint/no-explicit-any
-<<<<<<< HEAD
     transformValue?: (value: OnyxContextType<TOnyxKey>, props: any) => TTransformedValue;
-=======
-    transformValue?: (value: OnyxValue<TOnyxKey>, props: any) => TTransformedValue;
->>>>>>> 00fc955b
 };
 
 type WrapComponentWithConsumer<TNewOnyxKey extends string, TTransformedValue> = <TProps extends Record<TNewOnyxKey, TTransformedValue>, TRef>(
@@ -45,21 +36,12 @@
 type CreateOnyxContext<TOnyxKey extends OnyxKey> = [
     WithOnyxKey<TOnyxKey>,
     ComponentType<Omit<ProviderPropsWithOnyx<TOnyxKey>, TOnyxKey>>,
-<<<<<<< HEAD
     React.Context<OnyxContextType<TOnyxKey>>,
     () => OnyxContextType<TOnyxKey> & (NonNullable<unknown> | undefined),
 ];
 
 export default <TOnyxKey extends OnyxKeys>(onyxKeyName: TOnyxKey): CreateOnyxContext<TOnyxKey> => {
     const Context = createContext<OnyxContextType<TOnyxKey>>(null);
-=======
-    React.Context<OnyxValue<TOnyxKey>>,
-    () => OnyxValues[TOnyxKey],
-];
-
-export default <TOnyxKey extends OnyxKey>(onyxKeyName: TOnyxKey): CreateOnyxContext<TOnyxKey> => {
-    const Context = createContext<OnyxValue<TOnyxKey>>(null);
->>>>>>> 00fc955b
     function Provider(props: ProviderPropsWithOnyx<TOnyxKey>): ReactNode {
         return <Context.Provider value={props[onyxKeyName]}>{props.children}</Context.Provider>;
     }
