import PropTypes from 'prop-types';
import _ from 'underscore';
import stylePropTypes from '@styles/stylePropTypes';
import CONST from '@src/CONST';
import avatarPropTypes from './avatarPropTypes';
import sourcePropTypes from './Image/sourcePropTypes';
import refPropTypes from './refPropTypes';

const propTypes = {
    /** Text to be shown as badge near the right end. */
    badgeText: PropTypes.string,

    /** Any additional styles to apply */
    // eslint-disable-next-line react/forbid-prop-types
    wrapperStyle: stylePropTypes,

    /** Used to apply offline styles to child text components */
    style: stylePropTypes,

    /** Used to apply styles specifically to the title */
    titleStyle: stylePropTypes,

    /** Function to fire when component is pressed */
    onPress: PropTypes.func,

    /** Icon to display on the left side of component */
    icon: PropTypes.oneOfType([PropTypes.string, sourcePropTypes, PropTypes.arrayOf(avatarPropTypes)]),

    /** Secondary icon to display on the left side of component, right of the icon */
    secondaryIcon: sourcePropTypes,

    /** Icon Width */
    iconWidth: PropTypes.number,

    /** Icon Height */
    iconHeight: PropTypes.number,

    /** Text to display for the item */
    title: PropTypes.string,

    /** Text that appears above the title */
    label: PropTypes.string,

    /** Boolean whether to display the title right icon */
    shouldShowTitleIcon: PropTypes.bool,

    /** Icon to display at right side of title */
    titleIcon: sourcePropTypes,

    /** Boolean whether to display the right icon */
    shouldShowRightIcon: PropTypes.bool,

    /** Should we make this selectable with a checkbox */
    shouldShowSelectedState: PropTypes.bool,

    /** Should the title show with normal font weight (not bold) */
    shouldShowBasicTitle: PropTypes.bool,

    /** Should the description be shown above the title (instead of the other way around) */
    shouldShowDescriptionOnTop: PropTypes.bool,

    /** Whether this item is selected */
    isSelected: PropTypes.bool,

    /** A boolean flag that gives the icon a green fill if true */
    success: PropTypes.bool,

    /** Overrides the icon for shouldShowRightIcon */
    iconRight: sourcePropTypes,

    /** A description text to show under the title */
    description: PropTypes.string,

    /** Any additional styles to pass to the icon container. */
    iconStyles: PropTypes.arrayOf(PropTypes.object),

    /** The fill color to pass into the icon. */
    iconFill: PropTypes.string,

    /** The fill color to pass into the secondary icon. */
    secondaryIconFill: PropTypes.string,

    /** Whether item is focused or active */
    focused: PropTypes.bool,

    /** Should we disable this menu item? */
    disabled: PropTypes.bool,

    /** A right-aligned subtitle for this menu option */
    subtitle: PropTypes.oneOfType([PropTypes.string, PropTypes.number]),

    /** Flag to choose between avatar image or an icon */
    iconType: PropTypes.oneOf([CONST.ICON_TYPE_AVATAR, CONST.ICON_TYPE_ICON, CONST.ICON_TYPE_WORKSPACE]),

    /** Whether the menu item should be interactive at all */
    interactive: PropTypes.bool,

    /** A fallback avatar icon to display when there is an error on loading avatar from remote URL. */
    fallbackIcon: PropTypes.oneOfType([PropTypes.string, sourcePropTypes]),

    /** Avatars to show on the right of the menu item */
    floatRightAvatars: PropTypes.arrayOf(avatarPropTypes),

    /** The type of brick road indicator to show. */
    brickRoadIndicator: PropTypes.oneOf([CONST.BRICK_ROAD_INDICATOR_STATUS.ERROR, CONST.BRICK_ROAD_INDICATOR_STATUS.INFO, '']),

    /** Prop to identify if we should load avatars vertically instead of diagonally */
    shouldStackHorizontally: PropTypes.bool,

    /** Prop to represent the size of the float right avatar images to be shown */
    floatRightAvatarSize: PropTypes.oneOf(_.values(CONST.AVATAR_SIZE)),

    /** Prop to represent the size of the avatar images to be shown */
    avatarSize: PropTypes.oneOf(_.values(CONST.AVATAR_SIZE)),

    /** The function that should be called when this component is LongPressed or right-clicked. */
    onSecondaryInteraction: PropTypes.func,

    /** Flag to indicate whether or not text selection should be disabled from long-pressing the menu item. */
    shouldBlockSelection: PropTypes.bool,

    /** The ref to the menu item */
    forwardedRef: refPropTypes,

    /** Any adjustments to style when menu item is hovered or pressed */
    hoverAndPressStyle: PropTypes.arrayOf(PropTypes.object),

    /** Text to display under the main item */
    furtherDetails: PropTypes.string,

    /** An icon to display under the main item */
    furtherDetailsIcon: PropTypes.oneOfType([PropTypes.elementType, PropTypes.string]),

    /** The action accept for anonymous user or not */
    isAnonymousAction: PropTypes.bool,

    /**  Whether we should use small avatar subscript sizing the for menu item */
    isSmallAvatarSubscriptMenu: PropTypes.bool,

    /** The max number of lines the title text should occupy before ellipses are added */
    numberOfLines: PropTypes.number,

    /** Should we grey out the menu item when it is disabled? */
    shouldGreyOutWhenDisabled: PropTypes.bool,

    /** Error to display below the title */
    error: PropTypes.string,

    /** Should render the content in HTML format */
    shouldRenderAsHTML: PropTypes.bool,

    /** Label to be displayed on the right */
    rightLabel: PropTypes.string,

    /** Component to be displayed on the right */
    rightComponent: PropTypes.node,

    /** Should render component on the right */
    shouldShowRightComponent: PropTypes.bool,

    /** Array of objects that map display names to their corresponding tooltip */
    titleWithTooltips: PropTypes.arrayOf(PropTypes.object),

    /** Should check anonymous user in onPress function */
    shouldCheckActionAllowedOnPress: PropTypes.bool,

<<<<<<< HEAD
    /** Is this menu item in the settings pane */
    isPaneMenu: PropTypes.bool,
=======
    /** Icon should be displayed in its own color */
    displayInDefaultIconColor: PropTypes.bool,
>>>>>>> b1e43006
};

export default propTypes;<|MERGE_RESOLUTION|>--- conflicted
+++ resolved
@@ -164,13 +164,11 @@
     /** Should check anonymous user in onPress function */
     shouldCheckActionAllowedOnPress: PropTypes.bool,
 
-<<<<<<< HEAD
+    /** Icon should be displayed in its own color */
+    displayInDefaultIconColor: PropTypes.bool,
+
     /** Is this menu item in the settings pane */
     isPaneMenu: PropTypes.bool,
-=======
-    /** Icon should be displayed in its own color */
-    displayInDefaultIconColor: PropTypes.bool,
->>>>>>> b1e43006
 };
 
 export default propTypes;