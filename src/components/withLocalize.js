import React, {forwardRef} from 'react';
import PropTypes from 'prop-types';
import {LocaleContext} from './LocaleContextProvider';
import getComponentDisplayName from '../libs/getComponentDisplayName';

const withLocalizePropTypes = {
    /** Returns translated string for given locale and phrase */
    translate: PropTypes.func.isRequired,

    /** Formats number formatted according to locale and options */
    numberFormat: PropTypes.func.isRequired,

    /** Converts a datetime into a localized string representation that's relative to current moment in time */
    datetimeToRelative: PropTypes.func.isRequired,

    /** Formats a datetime to local date and time string */
    datetimeToCalendarTime: PropTypes.func.isRequired,

    /** Updates date-fns internal locale */
    updateLocale: PropTypes.func.isRequired,

    /** Returns a locally converted phone number for numbers from the same region
     * and an internationally converted phone number with the country code for numbers from other regions */
    formatPhoneNumber: PropTypes.func.isRequired,

    /** Gets the standard digit corresponding to a locale digit */
    fromLocaleDigit: PropTypes.func.isRequired,

    /** Gets the locale digit corresponding to a standard digit */
    toLocaleDigit: PropTypes.func.isRequired,
};

<<<<<<< HEAD
=======
const localeProviderPropTypes = {
    /** The user's preferred locale e.g. 'en', 'es-ES' */
    preferredLocale: PropTypes.string,

    /** Actual content wrapped by this component */
    children: PropTypes.node.isRequired,

    /** The current user's personalDetails */
    currentUserPersonalDetails: PropTypes.shape({
        /** Timezone of the current user */
        timezone: PropTypes.shape({
            /** Value of the selected timezone */
            selected: PropTypes.string,
        }),
    }),
};

const localeProviderDefaultProps = {
    preferredLocale: CONST.LOCALES.DEFAULT,
    currentUserPersonalDetails: {},
};

class LocaleContextProvider extends React.Component {
    shouldComponentUpdate(nextProps) {
        return (
            nextProps.preferredLocale !== this.props.preferredLocale ||
            lodashGet(nextProps, 'currentUserPersonalDetails.timezone.selected') !== lodashGet(this.props, 'currentUserPersonalDetails.timezone.selected')
        );
    }

    /**
     * The context this component exposes to child components
     * @returns {object} translation util functions and locale
     */
    getContextValue() {
        return {
            translate: this.translate.bind(this),
            numberFormat: this.numberFormat.bind(this),
            datetimeToRelative: this.datetimeToRelative.bind(this),
            datetimeToCalendarTime: this.datetimeToCalendarTime.bind(this),
            updateLocale: this.updateLocale.bind(this),
            formatPhoneNumber: this.formatPhoneNumber.bind(this),
            fromLocaleDigit: this.fromLocaleDigit.bind(this),
            toLocaleDigit: this.toLocaleDigit.bind(this),
            preferredLocale: this.props.preferredLocale,
        };
    }

    /**
     * @param {String} phrase
     * @param {Object} [variables]
     * @returns {String}
     */
    translate(phrase, variables) {
        return Localize.translate(this.props.preferredLocale, phrase, variables);
    }

    /**
     * @param {Number} number
     * @param {Intl.NumberFormatOptions} options
     * @returns {String}
     */
    numberFormat(number, options) {
        return NumberFormatUtils.format(this.props.preferredLocale, number, options);
    }

    /**
     * @param {String} datetime
     * @returns {String}
     */
    datetimeToRelative(datetime) {
        return DateUtils.datetimeToRelative(this.props.preferredLocale, datetime);
    }

    /**
     * @param {String} datetime - ISO-formatted datetime string
     * @param {Boolean} [includeTimezone]
     * @param {Boolean} isLowercase
     * @returns {String}
     */
    datetimeToCalendarTime(datetime, includeTimezone, isLowercase = false) {
        return DateUtils.datetimeToCalendarTime(this.props.preferredLocale, datetime, includeTimezone, lodashGet(this.props, 'currentUserPersonalDetails.timezone.selected'), isLowercase);
    }

    /**
     * Updates date-fns internal locale to the user preferredLocale
     */
    updateLocale() {
        DateUtils.setLocale(this.props.preferredLocale);
    }

    /**
     * @param {String} phoneNumber
     * @returns {String}
     */
    formatPhoneNumber(phoneNumber) {
        return LocalePhoneNumber.formatPhoneNumber(phoneNumber);
    }

    /**
     * @param {String} digit
     * @returns {String}
     */
    toLocaleDigit(digit) {
        return LocaleDigitUtils.toLocaleDigit(this.props.preferredLocale, digit);
    }

    /**
     * @param {String} localeDigit
     * @returns {String}
     */
    fromLocaleDigit(localeDigit) {
        return LocaleDigitUtils.fromLocaleDigit(this.props.preferredLocale, localeDigit);
    }

    render() {
        return <LocaleContext.Provider value={this.getContextValue()}>{this.props.children}</LocaleContext.Provider>;
    }
}

LocaleContextProvider.propTypes = localeProviderPropTypes;
LocaleContextProvider.defaultProps = localeProviderDefaultProps;

const Provider = compose(
    withCurrentUserPersonalDetails,
    withOnyx({
        preferredLocale: {
            key: ONYXKEYS.NVP_PREFERRED_LOCALE,
        },
    }),
)(LocaleContextProvider);

Provider.displayName = 'withOnyx(LocaleContextProvider)';

>>>>>>> 109e96c9
export default function withLocalize(WrappedComponent) {
    const WithLocalize = forwardRef((props, ref) => (
        <LocaleContext.Consumer>
            {(translateUtils) => (
                <WrappedComponent
                    // eslint-disable-next-line react/jsx-props-no-spreading
                    {...translateUtils}
                    // eslint-disable-next-line react/jsx-props-no-spreading
                    {...props}
                    ref={ref}
                />
            )}
        </LocaleContext.Consumer>
    ));

    WithLocalize.displayName = `withLocalize(${getComponentDisplayName(WrappedComponent)})`;

    return WithLocalize;
}

export {withLocalizePropTypes};<|MERGE_RESOLUTION|>--- conflicted
+++ resolved
@@ -30,143 +30,6 @@
     toLocaleDigit: PropTypes.func.isRequired,
 };
 
-<<<<<<< HEAD
-=======
-const localeProviderPropTypes = {
-    /** The user's preferred locale e.g. 'en', 'es-ES' */
-    preferredLocale: PropTypes.string,
-
-    /** Actual content wrapped by this component */
-    children: PropTypes.node.isRequired,
-
-    /** The current user's personalDetails */
-    currentUserPersonalDetails: PropTypes.shape({
-        /** Timezone of the current user */
-        timezone: PropTypes.shape({
-            /** Value of the selected timezone */
-            selected: PropTypes.string,
-        }),
-    }),
-};
-
-const localeProviderDefaultProps = {
-    preferredLocale: CONST.LOCALES.DEFAULT,
-    currentUserPersonalDetails: {},
-};
-
-class LocaleContextProvider extends React.Component {
-    shouldComponentUpdate(nextProps) {
-        return (
-            nextProps.preferredLocale !== this.props.preferredLocale ||
-            lodashGet(nextProps, 'currentUserPersonalDetails.timezone.selected') !== lodashGet(this.props, 'currentUserPersonalDetails.timezone.selected')
-        );
-    }
-
-    /**
-     * The context this component exposes to child components
-     * @returns {object} translation util functions and locale
-     */
-    getContextValue() {
-        return {
-            translate: this.translate.bind(this),
-            numberFormat: this.numberFormat.bind(this),
-            datetimeToRelative: this.datetimeToRelative.bind(this),
-            datetimeToCalendarTime: this.datetimeToCalendarTime.bind(this),
-            updateLocale: this.updateLocale.bind(this),
-            formatPhoneNumber: this.formatPhoneNumber.bind(this),
-            fromLocaleDigit: this.fromLocaleDigit.bind(this),
-            toLocaleDigit: this.toLocaleDigit.bind(this),
-            preferredLocale: this.props.preferredLocale,
-        };
-    }
-
-    /**
-     * @param {String} phrase
-     * @param {Object} [variables]
-     * @returns {String}
-     */
-    translate(phrase, variables) {
-        return Localize.translate(this.props.preferredLocale, phrase, variables);
-    }
-
-    /**
-     * @param {Number} number
-     * @param {Intl.NumberFormatOptions} options
-     * @returns {String}
-     */
-    numberFormat(number, options) {
-        return NumberFormatUtils.format(this.props.preferredLocale, number, options);
-    }
-
-    /**
-     * @param {String} datetime
-     * @returns {String}
-     */
-    datetimeToRelative(datetime) {
-        return DateUtils.datetimeToRelative(this.props.preferredLocale, datetime);
-    }
-
-    /**
-     * @param {String} datetime - ISO-formatted datetime string
-     * @param {Boolean} [includeTimezone]
-     * @param {Boolean} isLowercase
-     * @returns {String}
-     */
-    datetimeToCalendarTime(datetime, includeTimezone, isLowercase = false) {
-        return DateUtils.datetimeToCalendarTime(this.props.preferredLocale, datetime, includeTimezone, lodashGet(this.props, 'currentUserPersonalDetails.timezone.selected'), isLowercase);
-    }
-
-    /**
-     * Updates date-fns internal locale to the user preferredLocale
-     */
-    updateLocale() {
-        DateUtils.setLocale(this.props.preferredLocale);
-    }
-
-    /**
-     * @param {String} phoneNumber
-     * @returns {String}
-     */
-    formatPhoneNumber(phoneNumber) {
-        return LocalePhoneNumber.formatPhoneNumber(phoneNumber);
-    }
-
-    /**
-     * @param {String} digit
-     * @returns {String}
-     */
-    toLocaleDigit(digit) {
-        return LocaleDigitUtils.toLocaleDigit(this.props.preferredLocale, digit);
-    }
-
-    /**
-     * @param {String} localeDigit
-     * @returns {String}
-     */
-    fromLocaleDigit(localeDigit) {
-        return LocaleDigitUtils.fromLocaleDigit(this.props.preferredLocale, localeDigit);
-    }
-
-    render() {
-        return <LocaleContext.Provider value={this.getContextValue()}>{this.props.children}</LocaleContext.Provider>;
-    }
-}
-
-LocaleContextProvider.propTypes = localeProviderPropTypes;
-LocaleContextProvider.defaultProps = localeProviderDefaultProps;
-
-const Provider = compose(
-    withCurrentUserPersonalDetails,
-    withOnyx({
-        preferredLocale: {
-            key: ONYXKEYS.NVP_PREFERRED_LOCALE,
-        },
-    }),
-)(LocaleContextProvider);
-
-Provider.displayName = 'withOnyx(LocaleContextProvider)';
-
->>>>>>> 109e96c9
 export default function withLocalize(WrappedComponent) {
     const WithLocalize = forwardRef((props, ref) => (
         <LocaleContext.Consumer>
