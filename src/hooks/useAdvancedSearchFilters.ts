import {useMemo} from 'react';
import type {OnyxCollection} from 'react-native-onyx';
import {mergeCardListWithWorkspaceFeeds} from '@libs/CardUtils';
import {getAllTaxRates, getTagNamesFromTagsLists, isPolicyFeatureEnabled} from '@libs/PolicyUtils';
import {getAllPolicyValues} from '@libs/SearchQueryUtils';
import CONST from '@src/CONST';
import ONYXKEYS from '@src/ONYXKEYS';
import type {SearchAdvancedFiltersForm} from '@src/types/form';
import type {Policy, PolicyCategories, PolicyTagLists} from '@src/types/onyx';
import type {PolicyFeatureName} from '@src/types/onyx/Policy';
import {getEmptyObject, isEmptyObject} from '@src/types/utils/EmptyObject';
import useLocalize from './useLocalize';
import useOnyx from './useOnyx';
import useWorkspaceList from './useWorkspaceList';

/**
 * typeFiltersKeys is stored as an object keyed by the different search types.
 * Each value is then an array of arrays where each inner array is a separate section in the UI.
 */
const typeFiltersKeys = {
    [CONST.SEARCH.DATA_TYPES.EXPENSE]: [
        [
            CONST.SEARCH.SYNTAX_FILTER_KEYS.TYPE,
            CONST.SEARCH.SYNTAX_FILTER_KEYS.FROM,
            CONST.SEARCH.SYNTAX_FILTER_KEYS.TO,
            CONST.SEARCH.SYNTAX_FILTER_KEYS.KEYWORD,
            CONST.SEARCH.SYNTAX_FILTER_KEYS.STATUS,
            CONST.SEARCH.SYNTAX_FILTER_KEYS.POLICY_ID,
            CONST.SEARCH.SYNTAX_ROOT_KEYS.GROUP_BY,
            CONST.SEARCH.SYNTAX_FILTER_KEYS.GROUP_CURRENCY,
            CONST.SEARCH.SYNTAX_FILTER_KEYS.HAS,
        ],
        [
            CONST.SEARCH.SYNTAX_FILTER_KEYS.EXPENSE_TYPE,
            CONST.SEARCH.SYNTAX_FILTER_KEYS.MERCHANT,
            CONST.SEARCH.SYNTAX_FILTER_KEYS.DATE,
            CONST.SEARCH.SYNTAX_FILTER_KEYS.AMOUNT,
            CONST.SEARCH.SYNTAX_FILTER_KEYS.CURRENCY,
            CONST.SEARCH.SYNTAX_FILTER_KEYS.PURCHASE_AMOUNT,
            CONST.SEARCH.SYNTAX_FILTER_KEYS.PURCHASE_CURRENCY,
            CONST.SEARCH.SYNTAX_FILTER_KEYS.CATEGORY,
            CONST.SEARCH.SYNTAX_FILTER_KEYS.TAG,
            CONST.SEARCH.SYNTAX_FILTER_KEYS.DESCRIPTION,
            CONST.SEARCH.SYNTAX_FILTER_KEYS.CARD_ID,
            CONST.SEARCH.SYNTAX_FILTER_KEYS.POSTED,
            CONST.SEARCH.SYNTAX_FILTER_KEYS.TAX_RATE,
            CONST.SEARCH.SYNTAX_FILTER_KEYS.REIMBURSABLE,
            CONST.SEARCH.SYNTAX_FILTER_KEYS.BILLABLE,
<<<<<<< HEAD
            CONST.SEARCH.SYNTAX_FILTER_KEYS.ACTION,
            CONST.SEARCH.SYNTAX_FILTER_KEYS.ATTENDEE,
=======
>>>>>>> aa03ded8
        ],
        [
            CONST.SEARCH.SYNTAX_FILTER_KEYS.ACTION,
            CONST.SEARCH.SYNTAX_FILTER_KEYS.REPORT_ID,
            CONST.SEARCH.SYNTAX_FILTER_KEYS.TOTAL,
            CONST.SEARCH.SYNTAX_FILTER_KEYS.SUBMITTED,
            CONST.SEARCH.SYNTAX_FILTER_KEYS.APPROVED,
            CONST.SEARCH.SYNTAX_FILTER_KEYS.PAID,
            CONST.SEARCH.SYNTAX_FILTER_KEYS.EXPORTED,
            CONST.SEARCH.SYNTAX_FILTER_KEYS.WITHDRAWAL_TYPE,
            CONST.SEARCH.SYNTAX_FILTER_KEYS.WITHDRAWAL_ID,
            CONST.SEARCH.SYNTAX_FILTER_KEYS.WITHDRAWN,
        ],
    ],
    [CONST.SEARCH.DATA_TYPES.INVOICE]: [
        [
            CONST.SEARCH.SYNTAX_FILTER_KEYS.TYPE,
            CONST.SEARCH.SYNTAX_FILTER_KEYS.FROM,
            CONST.SEARCH.SYNTAX_FILTER_KEYS.TO,
            CONST.SEARCH.SYNTAX_FILTER_KEYS.KEYWORD,
            CONST.SEARCH.SYNTAX_FILTER_KEYS.STATUS,
            CONST.SEARCH.SYNTAX_FILTER_KEYS.POLICY_ID,
        ],
        [
            CONST.SEARCH.SYNTAX_FILTER_KEYS.MERCHANT,
            CONST.SEARCH.SYNTAX_FILTER_KEYS.DATE,
            CONST.SEARCH.SYNTAX_FILTER_KEYS.AMOUNT,
            CONST.SEARCH.SYNTAX_FILTER_KEYS.CURRENCY,
            CONST.SEARCH.SYNTAX_FILTER_KEYS.PURCHASE_AMOUNT,
            CONST.SEARCH.SYNTAX_FILTER_KEYS.PURCHASE_CURRENCY,
            CONST.SEARCH.SYNTAX_FILTER_KEYS.CATEGORY,
            CONST.SEARCH.SYNTAX_FILTER_KEYS.TAG,
            CONST.SEARCH.SYNTAX_FILTER_KEYS.DESCRIPTION,
            CONST.SEARCH.SYNTAX_FILTER_KEYS.CARD_ID,
            CONST.SEARCH.SYNTAX_FILTER_KEYS.POSTED,
            CONST.SEARCH.SYNTAX_FILTER_KEYS.TAX_RATE,
        ],
        [
            CONST.SEARCH.SYNTAX_FILTER_KEYS.ACTION,
            CONST.SEARCH.SYNTAX_FILTER_KEYS.TOTAL,
            CONST.SEARCH.SYNTAX_FILTER_KEYS.REPORT_ID,
            CONST.SEARCH.SYNTAX_FILTER_KEYS.SUBMITTED,
            CONST.SEARCH.SYNTAX_FILTER_KEYS.APPROVED,
            CONST.SEARCH.SYNTAX_FILTER_KEYS.PAID,
            CONST.SEARCH.SYNTAX_FILTER_KEYS.EXPORTED,
            CONST.SEARCH.SYNTAX_FILTER_KEYS.WITHDRAWAL_TYPE,
            CONST.SEARCH.SYNTAX_FILTER_KEYS.WITHDRAWAL_ID,
            CONST.SEARCH.SYNTAX_FILTER_KEYS.WITHDRAWN,
        ],
    ],
    [CONST.SEARCH.DATA_TYPES.TRIP]: [
        [
            CONST.SEARCH.SYNTAX_FILTER_KEYS.TYPE,
            CONST.SEARCH.SYNTAX_FILTER_KEYS.FROM,
            CONST.SEARCH.SYNTAX_FILTER_KEYS.TO,
            CONST.SEARCH.SYNTAX_FILTER_KEYS.KEYWORD,
            CONST.SEARCH.SYNTAX_FILTER_KEYS.STATUS,
            CONST.SEARCH.SYNTAX_FILTER_KEYS.POLICY_ID,
            CONST.SEARCH.SYNTAX_ROOT_KEYS.GROUP_BY,
            CONST.SEARCH.SYNTAX_FILTER_KEYS.GROUP_CURRENCY,
        ],
        [
            CONST.SEARCH.SYNTAX_FILTER_KEYS.MERCHANT,
            CONST.SEARCH.SYNTAX_FILTER_KEYS.DATE,
            CONST.SEARCH.SYNTAX_FILTER_KEYS.AMOUNT,
            CONST.SEARCH.SYNTAX_FILTER_KEYS.CURRENCY,
            CONST.SEARCH.SYNTAX_FILTER_KEYS.PURCHASE_AMOUNT,
            CONST.SEARCH.SYNTAX_FILTER_KEYS.PURCHASE_CURRENCY,
            CONST.SEARCH.SYNTAX_FILTER_KEYS.CATEGORY,
            CONST.SEARCH.SYNTAX_FILTER_KEYS.TAG,
            CONST.SEARCH.SYNTAX_FILTER_KEYS.DESCRIPTION,
            CONST.SEARCH.SYNTAX_FILTER_KEYS.CARD_ID,
            CONST.SEARCH.SYNTAX_FILTER_KEYS.POSTED,
            CONST.SEARCH.SYNTAX_FILTER_KEYS.TAX_RATE,
        ],
        [
            CONST.SEARCH.SYNTAX_FILTER_KEYS.ACTION,
            CONST.SEARCH.SYNTAX_FILTER_KEYS.TOTAL,
            CONST.SEARCH.SYNTAX_FILTER_KEYS.REPORT_ID,
            CONST.SEARCH.SYNTAX_FILTER_KEYS.SUBMITTED,
            CONST.SEARCH.SYNTAX_FILTER_KEYS.APPROVED,
            CONST.SEARCH.SYNTAX_FILTER_KEYS.PAID,
            CONST.SEARCH.SYNTAX_FILTER_KEYS.EXPORTED,
        ],
    ],
    [CONST.SEARCH.DATA_TYPES.CHAT]: [
        [
            CONST.SEARCH.SYNTAX_FILTER_KEYS.TYPE,
            CONST.SEARCH.SYNTAX_FILTER_KEYS.FROM,
            CONST.SEARCH.SYNTAX_FILTER_KEYS.TO,
            CONST.SEARCH.SYNTAX_FILTER_KEYS.IN,
            CONST.SEARCH.SYNTAX_FILTER_KEYS.KEYWORD,
            CONST.SEARCH.SYNTAX_FILTER_KEYS.STATUS,
            CONST.SEARCH.SYNTAX_FILTER_KEYS.POLICY_ID,
            CONST.SEARCH.SYNTAX_FILTER_KEYS.DATE,
        ],
    ],
    [CONST.SEARCH.DATA_TYPES.TASK]: [
        [
            CONST.SEARCH.SYNTAX_FILTER_KEYS.TYPE,
            CONST.SEARCH.SYNTAX_FILTER_KEYS.TITLE,
            CONST.SEARCH.SYNTAX_FILTER_KEYS.DESCRIPTION,
            CONST.SEARCH.SYNTAX_FILTER_KEYS.IN,
            CONST.SEARCH.SYNTAX_FILTER_KEYS.FROM,
            CONST.SEARCH.SYNTAX_FILTER_KEYS.ASSIGNEE,
            CONST.SEARCH.SYNTAX_FILTER_KEYS.STATUS,
            CONST.SEARCH.SYNTAX_FILTER_KEYS.DATE,
        ],
    ],
};

function shouldDisplayFilter(numberOfFilters: number, isFeatureEnabled: boolean, singlePolicyCondition = false): boolean {
    return (numberOfFilters !== 0 || singlePolicyCondition) && isFeatureEnabled;
}

function isFeatureEnabledInPolicies(policies: OnyxCollection<Policy>, featureName: PolicyFeatureName) {
    if (isEmptyObject(policies)) {
        return false;
    }
    return Object.values(policies).some((policy) => isPolicyFeatureEnabled(policy, featureName));
}

function useAdvancedSearchFilters() {
    const {localeCompare} = useLocalize();
    const [searchAdvancedFilters = getEmptyObject<SearchAdvancedFiltersForm>()] = useOnyx(ONYXKEYS.FORMS.SEARCH_ADVANCED_FILTERS_FORM, {canBeMissing: true});
    const policyID = searchAdvancedFilters.policyID;
    const groupBy = searchAdvancedFilters.groupBy;
    const [userCardList] = useOnyx(ONYXKEYS.CARD_LIST, {canBeMissing: false});
    const [workspaceCardFeeds] = useOnyx(ONYXKEYS.COLLECTION.WORKSPACE_CARDS_LIST, {canBeMissing: false});
    const allCards = useMemo(() => mergeCardListWithWorkspaceFeeds(workspaceCardFeeds ?? CONST.EMPTY_OBJECT, userCardList, true), [userCardList, workspaceCardFeeds]);
    const taxRates = getAllTaxRates();

    const [policies = getEmptyObject<NonNullable<OnyxCollection<Policy>>>()] = useOnyx(ONYXKEYS.COLLECTION.POLICY, {canBeMissing: false});
    const [allPolicyCategories = getEmptyObject<NonNullable<OnyxCollection<PolicyCategories>>>()] = useOnyx(ONYXKEYS.COLLECTION.POLICY_CATEGORIES, {
        canBeMissing: false,
        selector: (policyCategories) =>
            Object.fromEntries(
                Object.entries(policyCategories ?? {}).filter(([, categories]) => {
                    const availableCategories = Object.values(categories ?? {}).filter((category) => category.pendingAction !== CONST.RED_BRICK_ROAD_PENDING_ACTION.DELETE);
                    return availableCategories.length > 0;
                }),
            ),
    });
    const selectedPolicyCategories = getAllPolicyValues(policyID, ONYXKEYS.COLLECTION.POLICY_CATEGORIES, allPolicyCategories);
    const [allPolicyTagLists = getEmptyObject<NonNullable<OnyxCollection<PolicyTagLists>>>()] = useOnyx(ONYXKEYS.COLLECTION.POLICY_TAGS, {canBeMissing: false});
    const selectedPolicyTagLists = getAllPolicyValues(policyID, ONYXKEYS.COLLECTION.POLICY_TAGS, allPolicyTagLists);
    const tagListsUnpacked = Object.values(allPolicyTagLists ?? {})
        .filter((item): item is NonNullable<PolicyTagLists> => !!item)
        .map(getTagNamesFromTagsLists)
        .flat();

    const [currentUserLogin] = useOnyx(ONYXKEYS.SESSION, {canBeMissing: false, selector: (session) => session?.email});

    const {sections: workspaces} = useWorkspaceList({
        policies,
        currentUserLogin,
        shouldShowPendingDeletePolicy: false,
        selectedPolicyIDs: undefined,
        searchTerm: '',
        localeCompare,
    });

    // When looking if a user has any categories to display, we want to ignore the policies that are of type PERSONAL
    const nonPersonalPolicyCategoryIds = Object.values(policies)
        .filter((policy): policy is NonNullable<Policy> => !!(policy && policy.type !== CONST.POLICY.TYPE.PERSONAL))
        .map((policy) => `${ONYXKEYS.COLLECTION.POLICY_CATEGORIES}${policy.id}`);
    const nonPersonalPolicyCategoryCount = Object.keys(allPolicyCategories).filter((policyCategoryId) => nonPersonalPolicyCategoryIds.includes(policyCategoryId)).length;

    const areCategoriesEnabled = isFeatureEnabledInPolicies(policies, CONST.POLICY.MORE_FEATURES.ARE_CATEGORIES_ENABLED);
    const areTagsEnabled = isFeatureEnabledInPolicies(policies, CONST.POLICY.MORE_FEATURES.ARE_TAGS_ENABLED);
    const areCardsEnabled =
        isFeatureEnabledInPolicies(policies, CONST.POLICY.MORE_FEATURES.ARE_COMPANY_CARDS_ENABLED) ||
        isFeatureEnabledInPolicies(policies, CONST.POLICY.MORE_FEATURES.ARE_EXPENSIFY_CARDS_ENABLED);
    const areTaxEnabled = isFeatureEnabledInPolicies(policies, CONST.POLICY.MORE_FEATURES.ARE_TAXES_ENABLED);
    const shouldDisplayAttendeeFilter = isFeatureEnabledInPolicies(policies, CONST.POLICY.MORE_FEATURES.IS_ATTENDEE_TRACKING_ENABLED);
    const shouldDisplayCategoryFilter = shouldDisplayFilter(nonPersonalPolicyCategoryCount, areCategoriesEnabled, selectedPolicyCategories?.length > 0);
    const shouldDisplayTagFilter = shouldDisplayFilter(tagListsUnpacked.length, areTagsEnabled, !!selectedPolicyTagLists);
    const shouldDisplayCardFilter = shouldDisplayFilter(Object.keys(allCards).length, areCardsEnabled);
    const shouldDisplayTaxFilter = shouldDisplayFilter(Object.keys(taxRates).length, areTaxEnabled);
    const shouldDisplayWorkspaceFilter = workspaces.some((section) => section.data.length !== 0);
    const shouldDisplayGroupByFilter = !!groupBy && groupBy !== CONST.SEARCH.GROUP_BY.REPORTS;
    const shouldDisplayGroupCurrencyFilter = shouldDisplayGroupByFilter;

    let currentType = searchAdvancedFilters?.type ?? CONST.SEARCH.DATA_TYPES.EXPENSE;

    if (!Object.keys(typeFiltersKeys).includes(currentType)) {
        currentType = CONST.SEARCH.DATA_TYPES.EXPENSE;
    }

    return {
        currentType,
        typeFiltersKeys: typeFiltersKeys[currentType]
            .map((section) =>
                section
                    .map((key) => {
                        if (key === CONST.SEARCH.SYNTAX_FILTER_KEYS.CATEGORY && !shouldDisplayCategoryFilter) {
                            return;
                        }
                        if (key === CONST.SEARCH.SYNTAX_FILTER_KEYS.TAG && !shouldDisplayTagFilter) {
                            return;
                        }
                        if ((key === CONST.SEARCH.SYNTAX_FILTER_KEYS.CARD_ID || key === CONST.SEARCH.SYNTAX_FILTER_KEYS.POSTED) && !shouldDisplayCardFilter) {
                            return;
                        }
                        if (key === CONST.SEARCH.SYNTAX_FILTER_KEYS.TAX_RATE && !shouldDisplayTaxFilter) {
                            return;
                        }
                        if (key === CONST.SEARCH.SYNTAX_FILTER_KEYS.POLICY_ID && !shouldDisplayWorkspaceFilter) {
                            return;
                        }
                        if (key === CONST.SEARCH.SYNTAX_ROOT_KEYS.GROUP_BY && !shouldDisplayGroupByFilter) {
                            return;
                        }
                        if (key === CONST.SEARCH.SYNTAX_FILTER_KEYS.GROUP_CURRENCY && !shouldDisplayGroupCurrencyFilter) {
                            return;
                        }
                        if (key === CONST.SEARCH.SYNTAX_FILTER_KEYS.ATTENDEE && !shouldDisplayAttendeeFilter) {
                            return;
                        }
                        return key;
                    })
                    .filter((filter): filter is NonNullable<typeof filter> => !!filter),
            )
            .filter((section) => !!section.length),
    };
}

export default useAdvancedSearchFilters;<|MERGE_RESOLUTION|>--- conflicted
+++ resolved
@@ -46,11 +46,7 @@
             CONST.SEARCH.SYNTAX_FILTER_KEYS.TAX_RATE,
             CONST.SEARCH.SYNTAX_FILTER_KEYS.REIMBURSABLE,
             CONST.SEARCH.SYNTAX_FILTER_KEYS.BILLABLE,
-<<<<<<< HEAD
-            CONST.SEARCH.SYNTAX_FILTER_KEYS.ACTION,
             CONST.SEARCH.SYNTAX_FILTER_KEYS.ATTENDEE,
-=======
->>>>>>> aa03ded8
         ],
         [
             CONST.SEARCH.SYNTAX_FILTER_KEYS.ACTION,
