--- conflicted
+++ resolved
@@ -28,11 +28,7 @@
     const focusTimeoutRef = useRef<NodeJS.Timeout | null>(null);
 
     useEffect(() => {
-<<<<<<< HEAD
-        if (isDisabled || !isScreenTransitionEnded || !isInputInitialized || !inputRef.current || splashScreenState !== CONST.BOOT_SPLASH_STATE.HIDDEN) {
-=======
-        if (!isScreenTransitionEnded || !isInputInitialized || !inputRef.current || splashScreenState !== CONST.BOOT_SPLASH_STATE.HIDDEN || isPopoverVisible) {
->>>>>>> 89588cde
+        if (isDisabled || !isScreenTransitionEnded || !isInputInitialized || !inputRef.current || splashScreenState !== CONST.BOOT_SPLASH_STATE.HIDDEN || isPopoverVisible) {
             return;
         }
         const focusTaskHandle = InteractionManager.runAfterInteractions(() => {
@@ -46,11 +42,7 @@
         return () => {
             focusTaskHandle.cancel();
         };
-<<<<<<< HEAD
-    }, [isMultiline, isDisabled, isScreenTransitionEnded, isInputInitialized, splashScreenState]);
-=======
-    }, [isMultiline, isScreenTransitionEnded, isInputInitialized, splashScreenState, isPopoverVisible]);
->>>>>>> 89588cde
+    }, [isMultiline, isDisabled, isScreenTransitionEnded, isInputInitialized, splashScreenState, isPopoverVisible]);
 
     useFocusEffect(
         useCallback(() => {
