--- conflicted
+++ resolved
@@ -4,11 +4,7 @@
 import variables from '@styles/variables';
 import useTheme from './useTheme';
 
-<<<<<<< HEAD
-function useMarkdownStyle(inputContainsOnlyEmojis?: boolean): MarkdownStyle {
-=======
-function useMarkdownStyle(message: string | null = null, excludeStyles: Array<keyof MarkdownStyle> = []): MarkdownStyle {
->>>>>>> 65db6506
+function useMarkdownStyle(inputContainsOnlyEmojis?: boolean, excludeStyles: Array<keyof MarkdownStyle> = []): MarkdownStyle {
     const theme = useTheme();
 
     // this map is used to reset the styles that are not needed - passing undefined value can break the native side
@@ -74,11 +70,6 @@
                 color: theme.mentionText,
                 backgroundColor: theme.mentionBG,
             },
-<<<<<<< HEAD
-        }),
-        [theme, inputContainsOnlyEmojis],
-    );
-=======
         };
 
         if (excludeStyles.length) {
@@ -93,8 +84,7 @@
         }
 
         return styling;
-    }, [theme, emojiFontSize, excludeStyles, nonStylingDefaultValues]);
->>>>>>> 65db6506
+    }, [theme, inputContainsOnlyEmojis, excludeStyles, nonStylingDefaultValues]);
 
     return markdownStyle;
 }
