--- conflicted
+++ resolved
@@ -32,11 +32,7 @@
 
     const [dismissedProductTraining, dismissedProductTrainingMetadata] = useOnyx(ONYXKEYS.NVP_DISMISSED_PRODUCT_TRAINING, {canBeMissing: true});
 
-<<<<<<< HEAD
-    const [isSingleNewDotEntry, isSingleNewDotEntryMetadata] = useOnyx(ONYXKEYS.HYBRID_APP, {selector: (data) => data?.isSingleNewDotEntry, canBeMissing: true});
-=======
     const [isSingleNewDotEntry, isSingleNewDotEntryMetadata] = useOnyx(ONYXKEYS.HYBRID_APP, {selector: (hybridApp) => hybridApp?.isSingleNewDotEntry, canBeMissing: true});
->>>>>>> 269eb90f
 
     useEffect(() => {
         // This should delay opening the onboarding modal so it does not interfere with the ongoing ReportScreen params changes
