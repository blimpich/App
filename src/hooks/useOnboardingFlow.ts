import {useEffect} from 'react';
import {InteractionManager, NativeModules} from 'react-native';
import {useOnyx} from 'react-native-onyx';
import Navigation from '@libs/Navigation/Navigation';
import {hasCompletedGuidedSetupFlowSelector, tryNewDotOnyxSelector} from '@libs/onboardingSelectors';
import * as SearchQueryUtils from '@libs/SearchQueryUtils';
import * as Session from '@userActions/Session';
import * as OnboardingFlow from '@userActions/Welcome/OnboardingFlow';
import ONYXKEYS from '@src/ONYXKEYS';
import ROUTES from '@src/ROUTES';
import isLoadingOnyxValue from '@src/types/utils/isLoadingOnyxValue';

/**
 * Hook to handle redirection to the onboarding flow based on the user's onboarding status
 *
 * Warning: This hook should be used only once in the app
 */
function useOnboardingFlowRouter() {
    const [isLoadingApp] = useOnyx(ONYXKEYS.IS_LOADING_APP, {initialValue: true});
    const [isOnboardingCompleted, isOnboardingCompletedMetadata] = useOnyx(ONYXKEYS.NVP_ONBOARDING, {
        selector: hasCompletedGuidedSetupFlowSelector,
    });
    const [tryNewDot, tryNewDotdMetadata] = useOnyx(ONYXKEYS.NVP_TRYNEWDOT, {
        selector: tryNewDotOnyxSelector,
    });
    const {isHybridAppOnboardingCompleted, hasBeenAddedToNudgeMigration} = tryNewDot ?? {};

    const [dismissedProductTraining, dismissedProductTrainingMetadata] = useOnyx(ONYXKEYS.NVP_DISMISSED_PRODUCT_TRAINING);

<<<<<<< HEAD
    const [isSingleNewDotEntry, isSingleNewDotEntryMetadata] = useOnyx(ONYXKEYS.HYBRID_APP, {selector: (data) => data?.isSingleNewDotEntry});
    const [allBetas, allBetasMetadata] = useOnyx(ONYXKEYS.BETAS);
=======
    const isPrivateDomain = Session.isUserOnPrivateDomain();

    const [isSingleNewDotEntry, isSingleNewDotEntryMetadata] = useOnyx(ONYXKEYS.IS_SINGLE_NEW_DOT_ENTRY);
>>>>>>> a0836a95
    useEffect(() => {
        // This should delay opening the onboarding modal so it does not interfere with the ongoing ReportScreen params changes
        InteractionManager.runAfterInteractions(() => {
            if (isLoadingApp !== false) {
                return;
            }

            if (isLoadingOnyxValue(isOnboardingCompletedMetadata, tryNewDotdMetadata, dismissedProductTrainingMetadata)) {
                return;
            }

            if (NativeModules.HybridAppModule && isLoadingOnyxValue(isSingleNewDotEntryMetadata)) {
                return;
            }

            if (hasBeenAddedToNudgeMigration && !dismissedProductTraining?.migratedUserWelcomeModal) {
                const defaultCannedQuery = SearchQueryUtils.buildCannedSearchQuery();
                const query = defaultCannedQuery;
                Navigation.navigate(ROUTES.SEARCH_CENTRAL_PANE.getRoute({query}));
                Navigation.navigate(ROUTES.MIGRATED_USER_WELCOME_MODAL);
                return;
            }

            if (hasBeenAddedToNudgeMigration) {
                return;
            }

            if (NativeModules.HybridAppModule) {
                // For single entries, such as using the Travel feature from OldDot, we don't want to show onboarding
                if (isSingleNewDotEntry) {
                    return;
                }

                // When user is transitioning from OldDot to NewDot, we usually show the explanation modal
                if (isHybridAppOnboardingCompleted === false) {
                    Navigation.navigate(ROUTES.EXPLANATION_MODAL_ROOT);
                }

                // But if the hybrid app onboarding is completed, but NewDot onboarding is not completed, we start NewDot onboarding flow
                // This is a special case when user created an account from NewDot without finishing the onboarding flow and then logged in from OldDot
                if (isHybridAppOnboardingCompleted === true && isOnboardingCompleted === false) {
                    OnboardingFlow.startOnboardingFlow(isPrivateDomain);
                }
            }

            // If the user is not transitioning from OldDot to NewDot, we should start NewDot onboarding flow if it's not completed yet
            if (!NativeModules.HybridAppModule && isOnboardingCompleted === false) {
                OnboardingFlow.startOnboardingFlow(isPrivateDomain);
            }
        });
    }, [
        isLoadingApp,
        isOnboardingCompleted,
        isHybridAppOnboardingCompleted,
        isOnboardingCompletedMetadata,
        tryNewDotdMetadata,
        isSingleNewDotEntryMetadata,
        isSingleNewDotEntry,
        hasBeenAddedToNudgeMigration,
        dismissedProductTrainingMetadata,
        dismissedProductTraining?.migratedUserWelcomeModal,
        dismissedProductTraining,
        isPrivateDomain,
    ]);

    return {isOnboardingCompleted, isHybridAppOnboardingCompleted};
}

export default useOnboardingFlowRouter;<|MERGE_RESOLUTION|>--- conflicted
+++ resolved
@@ -27,14 +27,9 @@
 
     const [dismissedProductTraining, dismissedProductTrainingMetadata] = useOnyx(ONYXKEYS.NVP_DISMISSED_PRODUCT_TRAINING);
 
-<<<<<<< HEAD
-    const [isSingleNewDotEntry, isSingleNewDotEntryMetadata] = useOnyx(ONYXKEYS.HYBRID_APP, {selector: (data) => data?.isSingleNewDotEntry});
-    const [allBetas, allBetasMetadata] = useOnyx(ONYXKEYS.BETAS);
-=======
     const isPrivateDomain = Session.isUserOnPrivateDomain();
 
-    const [isSingleNewDotEntry, isSingleNewDotEntryMetadata] = useOnyx(ONYXKEYS.IS_SINGLE_NEW_DOT_ENTRY);
->>>>>>> a0836a95
+    const [isSingleNewDotEntry, isSingleNewDotEntryMetadata] = useOnyx(ONYXKEYS.HYBRID_APP, {selector: (data) => data?.isSingleNewDotEntry});
     useEffect(() => {
         // This should delay opening the onboarding modal so it does not interfere with the ongoing ReportScreen params changes
         InteractionManager.runAfterInteractions(() => {
