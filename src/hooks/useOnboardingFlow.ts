import {useEffect} from 'react';
import {InteractionManager, NativeModules} from 'react-native';
import {useOnyx} from 'react-native-onyx';
import Navigation from '@libs/Navigation/Navigation';
import {hasCompletedGuidedSetupFlowSelector, tryNewDotOnyxSelector} from '@libs/onboardingSelectors';
import * as SearchQueryUtils from '@libs/SearchQueryUtils';
import * as Session from '@userActions/Session';
import * as OnboardingFlow from '@userActions/Welcome/OnboardingFlow';
import ONYXKEYS from '@src/ONYXKEYS';
import ROUTES from '@src/ROUTES';
import isLoadingOnyxValue from '@src/types/utils/isLoadingOnyxValue';
import usePermissions from './usePermissions';

/**
 * Hook to handle redirection to the onboarding flow based on the user's onboarding status
 *
 * Warning: This hook should be used only once in the app
 */
function useOnboardingFlowRouter() {
    const [isOnboardingCompleted, isOnboardingCompletedMetadata] = useOnyx(ONYXKEYS.NVP_ONBOARDING, {
        selector: hasCompletedGuidedSetupFlowSelector,
    });
    const [tryNewDot, tryNewDotdMetadata] = useOnyx(ONYXKEYS.NVP_TRYNEWDOT, {
        selector: tryNewDotOnyxSelector,
    });
    const {isHybridAppOnboardingCompleted, hasBeenAddedToNudgeMigration} = tryNewDot ?? {};

    const [dismissedProductTraining, dismissedProductTrainingMetadata] = useOnyx(ONYXKEYS.NVP_DISMISSED_PRODUCT_TRAINING);

    const isPrivateDomain = Session.isUserOnPrivateDomain();

    const [isSingleNewDotEntry, isSingleNewDotEntryMetadata] = useOnyx(ONYXKEYS.IS_SINGLE_NEW_DOT_ENTRY);
<<<<<<< HEAD
    const {canUsePrivateDomainOnboardingCheck} = usePermissions();

    const [allBetas, allBetasMetadata] = useOnyx(ONYXKEYS.BETAS);
=======
>>>>>>> e94df0f7
    useEffect(() => {
        // This should delay opening the onboarding modal so it does not interfere with the ongoing ReportScreen params changes
        InteractionManager.runAfterInteractions(() => {
            if (isLoadingOnyxValue(isOnboardingCompletedMetadata, tryNewDotdMetadata, dismissedProductTrainingMetadata)) {
                return;
            }

            if (NativeModules.HybridAppModule && isLoadingOnyxValue(isSingleNewDotEntryMetadata)) {
                return;
            }

            if (hasBeenAddedToNudgeMigration && !dismissedProductTraining?.migratedUserWelcomeModal) {
                const defaultCannedQuery = SearchQueryUtils.buildCannedSearchQuery();
                const query = defaultCannedQuery;
                Navigation.navigate(ROUTES.SEARCH_CENTRAL_PANE.getRoute({query}));
                Navigation.navigate(ROUTES.MIGRATED_USER_WELCOME_MODAL);
                return;
            }

            if (NativeModules.HybridAppModule) {
                // For single entries, such as using the Travel feature from OldDot, we don't want to show onboarding
                if (isSingleNewDotEntry) {
                    return;
                }

                // When user is transitioning from OldDot to NewDot, we usually show the explanation modal
                if (isHybridAppOnboardingCompleted === false) {
                    Navigation.navigate(ROUTES.EXPLANATION_MODAL_ROOT);
                }

                // But if the hybrid app onboarding is completed, but NewDot onboarding is not completed, we start NewDot onboarding flow
                // This is a special case when user created an account from NewDot without finishing the onboarding flow and then logged in from OldDot
                if (isHybridAppOnboardingCompleted === true && isOnboardingCompleted === false) {
                    OnboardingFlow.startOnboardingFlow(isPrivateDomain, canUsePrivateDomainOnboardingCheck);
                }
            }

            // If the user is not transitioning from OldDot to NewDot, we should start NewDot onboarding flow if it's not completed yet
            if (!NativeModules.HybridAppModule && isOnboardingCompleted === false) {
                OnboardingFlow.startOnboardingFlow(isPrivateDomain, canUsePrivateDomainOnboardingCheck);
            }
        });
    }, [
        isOnboardingCompleted,
        isHybridAppOnboardingCompleted,
        isOnboardingCompletedMetadata,
        tryNewDotdMetadata,
        isSingleNewDotEntryMetadata,
        isSingleNewDotEntry,
        hasBeenAddedToNudgeMigration,
        dismissedProductTrainingMetadata,
        dismissedProductTraining?.migratedUserWelcomeModal,
        dismissedProductTraining,
        isPrivateDomain,
    ]);

    return {isOnboardingCompleted, isHybridAppOnboardingCompleted};
}

export default useOnboardingFlowRouter;<|MERGE_RESOLUTION|>--- conflicted
+++ resolved
@@ -30,12 +30,11 @@
     const isPrivateDomain = Session.isUserOnPrivateDomain();
 
     const [isSingleNewDotEntry, isSingleNewDotEntryMetadata] = useOnyx(ONYXKEYS.IS_SINGLE_NEW_DOT_ENTRY);
-<<<<<<< HEAD
+
     const {canUsePrivateDomainOnboardingCheck} = usePermissions();
 
     const [allBetas, allBetasMetadata] = useOnyx(ONYXKEYS.BETAS);
-=======
->>>>>>> e94df0f7
+
     useEffect(() => {
         // This should delay opening the onboarding modal so it does not interfere with the ongoing ReportScreen params changes
         InteractionManager.runAfterInteractions(() => {
