import React, {useCallback, useEffect, useMemo, useState} from 'react';
import {InteractionManager} from 'react-native';
import {useOnyx} from 'react-native-onyx';
import {usePersonalDetails} from '@components/OnyxProvider';
import type {PopoverMenuItem} from '@components/PopoverMenu';
import type {SearchQueryJSON} from '@components/Search/types';
import ThreeDotsMenu from '@components/ThreeDotsMenu';
import {clearAllFilters} from '@libs/actions/Search';
import {getCardFeedNamesWithType} from '@libs/CardFeedUtils';
import {mergeCardListWithWorkspaceFeeds} from '@libs/CardUtils';
import Navigation from '@libs/Navigation/Navigation';
import {getAllTaxRates} from '@libs/PolicyUtils';
import {buildSearchQueryJSON, buildUserReadableQueryString} from '@libs/SearchQueryUtils';
import type {SavedSearchMenuItem} from '@libs/SearchUIUtils';
import {createBaseSavedSearchMenuItem, createTypeMenuSections, getOverflowMenu as getOverflowMenuUtil} from '@libs/SearchUIUtils';
import variables from '@styles/variables';
import * as Expensicons from '@src/components/Icon/Expensicons';
import CONST from '@src/CONST';
import ONYXKEYS from '@src/ONYXKEYS';
import ROUTES from '@src/ROUTES';
import useDeleteSavedSearch from './useDeleteSavedSearch';
import useLocalize from './useLocalize';
import useSingleExecution from './useSingleExecution';
import useTheme from './useTheme';
import useThemeStyles from './useThemeStyles';
import useWindowDimensions from './useWindowDimensions';

export default function useSearchTypeMenu(queryJSON: SearchQueryJSON) {
    const theme = useTheme();
    const styles = useThemeStyles();
    const {singleExecution} = useSingleExecution();
    const {windowHeight} = useWindowDimensions();
    const {translate} = useLocalize();
    const {hash} = queryJSON;
    const {showDeleteModal, DeleteConfirmModal} = useDeleteSavedSearch();
    const [allPolicies] = useOnyx(ONYXKEYS.COLLECTION.POLICY, {canBeMissing: true});
    const [session] = useOnyx(ONYXKEYS.SESSION, {canBeMissing: false});
    const personalDetails = usePersonalDetails();
    const [reports = {}] = useOnyx(ONYXKEYS.COLLECTION.REPORT, {canBeMissing: true});
    const taxRates = getAllTaxRates();
    const [userCardList] = useOnyx(ONYXKEYS.CARD_LIST, {canBeMissing: true});
    const [workspaceCardFeeds] = useOnyx(ONYXKEYS.COLLECTION.WORKSPACE_CARDS_LIST, {canBeMissing: true});
    const [savedSearches] = useOnyx(ONYXKEYS.SAVED_SEARCHES, {canBeMissing: true});

    const [isPopoverVisible, setIsPopoverVisible] = useState(false);
    const [processedMenuItems, setProcessedMenuItems] = useState<PopoverMenuItem[]>([]);

    const allCards = useMemo(() => mergeCardListWithWorkspaceFeeds(workspaceCardFeeds ?? CONST.EMPTY_OBJECT, userCardList), [userCardList, workspaceCardFeeds]);

    const cardFeedNamesWithType = useMemo(() => getCardFeedNamesWithType({workspaceCardFeeds, translate}), [workspaceCardFeeds, translate]);

    const typeMenuSections = useMemo(() => createTypeMenuSections(session, allPolicies), [allPolicies, session]);

    // this is a performance fix, rendering popover menu takes a lot of time and we don't need this component initially, that's why we postpone rendering it until everything else is rendered
    const [delayPopoverMenuFirstRender, setDelayPopoverMenuFirstRender] = useState(true);
    useEffect(() => {
        setTimeout(() => {
            setDelayPopoverMenuFirstRender(false);
        }, 100);
    }, []);

    const closeMenu = useCallback(() => {
        setIsPopoverVisible(false);
    }, []);

    const getOverflowMenu = useCallback(
        (itemName: string, itemHash: number, itemQuery: string) => getOverflowMenuUtil(itemName, itemHash, itemQuery, showDeleteModal, true, closeMenu),
        [showDeleteModal, closeMenu],
    );

    const {savedSearchesMenuItems, isSavedSearchActive} = useMemo(() => {
        let savedSearchFocused = false;

        if (!savedSearches) {
            return {
                isSavedSearchActive: false,
                savedSearchesMenuItems: [],
            };
<<<<<<< HEAD
        }

        const menuItems = Object.entries(savedSearches).map(([key, item], index) => {
=======
        });

        if (title && !currentSavedSearch) {
            items.push({
                text: title,
                onSelected: closeMenu,
                isSelected: !currentSavedSearch,
                icon: Expensicons.Filters,
                iconFill: theme.iconSuccessFill,
                success: true,
                containerStyle: undefined,
                iconRight: Expensicons.Checkmark,
                shouldShowRightIcon: false,
                shouldCallAfterModalHide: true,
            });
        }

        return items;
    }, [typeMenuItems, title, currentSavedSearch, activeItemIndex, translate, singleExecution, theme, closeMenu, shouldGroupByReports]);

    const savedSearchItems = useMemo(() => {
        if (!savedSearches) {
            return [];
        }
        return Object.entries(savedSearches).map(([key, item], index) => {
>>>>>>> b15e2977
            let savedSearchTitle = item.name;

            if (savedSearchTitle === item.query) {
                const jsonQuery = buildSearchQueryJSON(item.query) ?? ({} as SearchQueryJSON);
                savedSearchTitle = buildUserReadableQueryString(jsonQuery, personalDetails, reports, taxRates, allCards, cardFeedNamesWithType, allPolicies);
            }

            const isItemFocused = Number(key) === hash;
            const baseMenuItem: SavedSearchMenuItem = createBaseSavedSearchMenuItem(item, key, index, savedSearchTitle, isItemFocused);

            savedSearchFocused ||= isItemFocused;

            return {
                ...baseMenuItem,
                onSelected: () => {
                    clearAllFilters();
                    Navigation.navigate(ROUTES.SEARCH_ROOT.getRoute({query: item?.query ?? '', name: item?.name}));
                },
                rightComponent: (
                    <ThreeDotsMenu
                        menuItems={getOverflowMenu(baseMenuItem.title ?? '', Number(baseMenuItem.hash ?? ''), item.query ?? '')}
                        anchorPosition={{horizontal: 0, vertical: 380}}
                        anchorAlignment={{
                            horizontal: CONST.MODAL.ANCHOR_ORIGIN_HORIZONTAL.RIGHT,
                            vertical: CONST.MODAL.ANCHOR_ORIGIN_VERTICAL.TOP,
                        }}
                        disabled={item.pendingAction === CONST.RED_BRICK_ROAD_PENDING_ACTION.DELETE}
                    />
                ),
                styles: [styles.textSupporting],
                isSelected: false,
                shouldCallAfterModalHide: true,
                icon: Expensicons.Bookmark,
                iconWidth: variables.iconSizeNormal,
                iconHeight: variables.iconSizeNormal,
                shouldIconUseAutoWidthStyle: false,
            };
        });
    }, [savedSearches, hash, getOverflowMenu, styles.textSupporting, personalDetails, reports, taxRates, allCards, cardFeedNamesWithType, allPolicies]);

    const processSavedSearches = useCallback(() => {
        if (!savedSearches) {
            setProcessedMenuItems(popoverMenuItems);
            return;
        }

        const items = [];
        items.push(...popoverMenuItems);

        return {
            savedSearchesMenuItems: menuItems,
            isSavedSearchActive: savedSearchFocused,
        };
    }, [allCards, allPolicies, cardFeedNamesWithType, getOverflowMenu, hash, personalDetails, reports, savedSearches, styles.textSupporting, taxRates]);

    const activeItemIndex = useMemo(() => {
        // If we have a suggested search, then none of the menu items are active
        if (isSavedSearchActive) {
            return -1;
        }

        const flattenedMenuItems = typeMenuSections.map((section) => section.menuItems).flat();
        return flattenedMenuItems.findIndex((item) => {
            const searchQueryJSON = buildSearchQueryJSON(item.getSearchQuery());
            return searchQueryJSON?.hash === hash;
        });
    }, [hash, isSavedSearchActive, typeMenuSections]);

    const popoverMenuItems = useMemo(() => {
        return typeMenuSections
            .map((section, sectionIndex) => {
                const sectionItems: PopoverMenuItem[] = [
                    {
                        shouldShowBasicTitle: true,
                        text: translate(section.translationPath),
                        style: [styles.textSupporting],
                        disabled: true,
                    },
                ];

                section.menuItems.forEach((item, itemIndex) => {
                    const previousItemCount = typeMenuSections.slice(0, sectionIndex).reduce((acc, sec) => acc + sec.menuItems.length, 0);
                    const flattenedIndex = previousItemCount + itemIndex;
                    const isSelected = flattenedIndex === activeItemIndex;

                    sectionItems.push({
                        text: translate(item.translationPath),
                        isSelected,
                        icon: item.icon,
                        iconFill: isSelected ? theme.iconSuccessFill : theme.icon,
                        iconRight: Expensicons.Checkmark,
                        shouldShowRightIcon: isSelected,
                        success: isSelected,
                        containerStyle: isSelected ? [{backgroundColor: theme.border}] : undefined,
                        shouldCallAfterModalHide: true,
                        onSelected: singleExecution(() => {
                            clearAllFilters();
                            Navigation.navigate(ROUTES.SEARCH_ROOT.getRoute({query: item.getSearchQuery()}));
                        }),
                    });
                });

                return sectionItems;
            })
            .flat();
    }, [typeMenuSections, translate, styles.textSupporting, activeItemIndex, theme.iconSuccessFill, theme.icon, theme.border, singleExecution]);

    const processSavedSearches = useCallback(() => {
        if (!savedSearches) {
            setProcessedMenuItems(popoverMenuItems);
            return;
        }

        const items = [];
        items.push(...popoverMenuItems);

        if (savedSearchesMenuItems.length > 0) {
            items.push({
                shouldShowBasicTitle: true,
                text: translate('search.savedSearchesMenuItemTitle'),
                styles: [styles.textSupporting],
                disabled: true,
            });

            items.push(...savedSearchesMenuItems);
        }

        setProcessedMenuItems(items as PopoverMenuItem[]);
<<<<<<< HEAD
    }, [savedSearches, popoverMenuItems, savedSearchesMenuItems, translate, styles.textSupporting]);
=======
    }, [savedSearches, popoverMenuItems, savedSearchItems, styles.textSupporting, translate]);
>>>>>>> b15e2977

    const openMenu = useCallback(() => {
        setIsPopoverVisible(true);
        // Defer heavy processing until after interactions
        InteractionManager.runAfterInteractions(() => {
            processSavedSearches();
        });
    }, [processSavedSearches]);

    return {
        isPopoverVisible,
        delayPopoverMenuFirstRender,
        openMenu,
        closeMenu,
        allMenuItems: processedMenuItems,
        DeleteConfirmModal,
        theme,
        styles,
        windowHeight,
    };
}<|MERGE_RESOLUTION|>--- conflicted
+++ resolved
@@ -76,37 +76,9 @@
                 isSavedSearchActive: false,
                 savedSearchesMenuItems: [],
             };
-<<<<<<< HEAD
         }
 
         const menuItems = Object.entries(savedSearches).map(([key, item], index) => {
-=======
-        });
-
-        if (title && !currentSavedSearch) {
-            items.push({
-                text: title,
-                onSelected: closeMenu,
-                isSelected: !currentSavedSearch,
-                icon: Expensicons.Filters,
-                iconFill: theme.iconSuccessFill,
-                success: true,
-                containerStyle: undefined,
-                iconRight: Expensicons.Checkmark,
-                shouldShowRightIcon: false,
-                shouldCallAfterModalHide: true,
-            });
-        }
-
-        return items;
-    }, [typeMenuItems, title, currentSavedSearch, activeItemIndex, translate, singleExecution, theme, closeMenu, shouldGroupByReports]);
-
-    const savedSearchItems = useMemo(() => {
-        if (!savedSearches) {
-            return [];
-        }
-        return Object.entries(savedSearches).map(([key, item], index) => {
->>>>>>> b15e2977
             let savedSearchTitle = item.name;
 
             if (savedSearchTitle === item.query) {
@@ -145,22 +117,12 @@
                 shouldIconUseAutoWidthStyle: false,
             };
         });
-    }, [savedSearches, hash, getOverflowMenu, styles.textSupporting, personalDetails, reports, taxRates, allCards, cardFeedNamesWithType, allPolicies]);
-
-    const processSavedSearches = useCallback(() => {
-        if (!savedSearches) {
-            setProcessedMenuItems(popoverMenuItems);
-            return;
-        }
-
-        const items = [];
-        items.push(...popoverMenuItems);
 
         return {
             savedSearchesMenuItems: menuItems,
             isSavedSearchActive: savedSearchFocused,
         };
-    }, [allCards, allPolicies, cardFeedNamesWithType, getOverflowMenu, hash, personalDetails, reports, savedSearches, styles.textSupporting, taxRates]);
+    }, [savedSearches, hash, getOverflowMenu, styles.textSupporting, personalDetails, reports, taxRates, allCards, cardFeedNamesWithType, allPolicies]);
 
     const activeItemIndex = useMemo(() => {
         // If we have a suggested search, then none of the menu items are active
@@ -235,11 +197,7 @@
         }
 
         setProcessedMenuItems(items as PopoverMenuItem[]);
-<<<<<<< HEAD
     }, [savedSearches, popoverMenuItems, savedSearchesMenuItems, translate, styles.textSupporting]);
-=======
-    }, [savedSearches, popoverMenuItems, savedSearchItems, styles.textSupporting, translate]);
->>>>>>> b15e2977
 
     const openMenu = useCallback(() => {
         setIsPopoverVisible(true);
