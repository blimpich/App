--- conflicted
+++ resolved
@@ -1,9 +1,4 @@
-<<<<<<< HEAD
-import React, {startTransition, useCallback, useEffect, useMemo, useState} from 'react';
-import {InteractionManager} from 'react-native';
-=======
 import React, {useCallback, useEffect, useMemo, useState} from 'react';
->>>>>>> 4e65ab9c
 import type {OnyxCollection} from 'react-native-onyx';
 import {usePersonalDetails} from '@components/OnyxListItemProvider';
 import type {PopoverMenuItem} from '@components/PopoverMenu';
@@ -58,9 +53,9 @@
     // this is a performance fix, rendering popover menu takes a lot of time and we don't need this component initially, that's why we postpone rendering it until everything else is rendered
     const [delayPopoverMenuFirstRender, setDelayPopoverMenuFirstRender] = useState(true);
     useEffect(() => {
-        startTransition(() => {
+        setTimeout(() => {
             setDelayPopoverMenuFirstRender(false);
-        });
+        }, 100);
     }, []);
 
     const closeMenu = useCallback(() => {
