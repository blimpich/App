import {useCallback, useMemo, useState} from 'react';
import {useOnyx} from 'react-native-onyx';
import * as Expensicons from '@components/Icon/Expensicons';
import {useSearchContext} from '@components/Search/SearchContext';
import {deleteMoneyRequest, unholdRequest} from '@libs/actions/IOU';
import {turnOffMobileSelectionMode} from '@libs/actions/MobileSelectionMode';
import {exportReportToCSV} from '@libs/actions/Report';
import Navigation from '@libs/Navigation/Navigation';
import {getIOUActionForTransactionID, getOriginalMessage, isDeletedAction, isMoneyRequestAction} from '@libs/ReportActionsUtils';
import {
    canDeleteCardTransactionByLiabilityType,
    canDeleteTransaction,
    canEditFieldOfMoneyRequest,
    canHoldUnholdReportAction,
    canUserPerformWriteAction as canUserPerformWriteActionReportUtils,
    isInvoiceReport,
    isMoneyRequestReport as isMoneyRequestReportUtils,
    isTrackExpenseReport,
} from '@libs/ReportUtils';
import type {IOUType} from '@src/CONST';
import CONST from '@src/CONST';
import ONYXKEYS from '@src/ONYXKEYS';
import ROUTES from '@src/ROUTES';
import type {OriginalMessageIOU, Report, ReportAction, Session, Transaction} from '@src/types/onyx';
import useLocalize from './useLocalize';
import useReportIsArchived from './useReportIsArchived';

// We do not use PRIMARY_REPORT_ACTIONS or SECONDARY_REPORT_ACTIONS because they weren't meant to be used in this situation. `value` property of returned options is later ignored.
const HOLD = 'HOLD';
const UNHOLD = 'UNHOLD';
const MOVE = 'MOVE';

function useSelectedTransactionsActions({
    report,
    reportActions,
    allTransactionsLength,
    session,
    onExportFailed,
}: {
    report?: Report;
    reportActions: ReportAction[];
    allTransactionsLength: number;
    session?: Session;
    onExportFailed?: () => void;
}) {
    const {selectedTransactionIDs, clearSelectedTransactions} = useSearchContext();
    const [allTransactions] = useOnyx(ONYXKEYS.COLLECTION.TRANSACTION, {canBeMissing: false});
    const isReportArchived = useReportIsArchived(report?.reportID);
    const selectedTransactions = useMemo(
        () =>
            selectedTransactionIDs.reduce((acc, transactionID) => {
                const transaction = allTransactions?.[`${ONYXKEYS.COLLECTION.TRANSACTION}${transactionID}`];
                if (transaction) {
                    acc.push(transaction);
                }
                return acc;
            }, [] as Transaction[]),
        [allTransactions, selectedTransactionIDs],
    );

    const {translate} = useLocalize();
    const [isDeleteModalVisible, setIsDeleteModalVisible] = useState(false);
    const isTrackExpenseThread = isTrackExpenseReport(report);
    const isInvoice = isInvoiceReport(report);
    let iouType: IOUType = CONST.IOU.TYPE.SUBMIT;

    if (isTrackExpenseThread) {
        iouType = CONST.IOU.TYPE.TRACK;
    }
    if (isInvoice) {
        iouType = CONST.IOU.TYPE.INVOICE;
    }

    const handleDeleteTransactions = useCallback(() => {
        const iouActions = reportActions.filter((action) => isMoneyRequestAction(action));

        const transactionsWithActions = selectedTransactionIDs.map((transactionID) => ({
            transactionID,
            action: iouActions.find((action) => {
                const IOUTransactionID = (getOriginalMessage(action) as OriginalMessageIOU)?.IOUTransactionID;
                return transactionID === IOUTransactionID;
            }),
        }));

        transactionsWithActions.forEach(({transactionID, action}) => action && deleteMoneyRequest(transactionID, action));
        clearSelectedTransactions(true);
        if (allTransactionsLength - transactionsWithActions.length <= 1) {
            turnOffMobileSelectionMode();
        }
        setIsDeleteModalVisible(false);
    }, [allTransactionsLength, reportActions, selectedTransactionIDs, clearSelectedTransactions]);

    const showDeleteModal = useCallback(() => {
        setIsDeleteModalVisible(true);
    }, []);

    const hideDeleteModal = useCallback(() => {
        setIsDeleteModalVisible(false);
    }, []);

    const computedOptions = useMemo(() => {
        if (!selectedTransactionIDs.length) {
            return [];
        }
        const options = [];
        const isMoneyRequestReport = isMoneyRequestReportUtils(report);
        const isReportReimbursed = report?.stateNum === CONST.REPORT.STATE_NUM.APPROVED && report?.statusNum === CONST.REPORT.STATUS_NUM.REIMBURSED;
        let canHoldTransactions = selectedTransactions.length > 0 && isMoneyRequestReport && !isReportReimbursed;
        let canUnholdTransactions = selectedTransactions.length > 0 && isMoneyRequestReport;

        selectedTransactions.forEach((selectedTransaction) => {
            if (!canHoldTransactions && !canUnholdTransactions) {
                return;
            }

            if (!selectedTransaction?.transactionID) {
                canHoldTransactions = false;
                canUnholdTransactions = false;
                return;
            }
            const iouReportAction = getIOUActionForTransactionID(reportActions, selectedTransaction.transactionID);
            const {canHoldRequest, canUnholdRequest} = canHoldUnholdReportAction(iouReportAction);

            canHoldTransactions = canHoldTransactions && canHoldRequest;
            canUnholdTransactions = canUnholdTransactions && canUnholdRequest;
        });

        if (canHoldTransactions) {
            options.push({
                text: translate('iou.hold'),
                icon: Expensicons.Stopwatch,
                value: HOLD,
                onSelected: () => {
                    if (!report?.reportID) {
                        return;
                    }
                    Navigation.navigate(ROUTES.SEARCH_MONEY_REQUEST_REPORT_HOLD_TRANSACTIONS.getRoute({reportID: report.reportID}));
                },
            });
        }

        if (canUnholdTransactions) {
            options.push({
                text: translate('iou.unhold'),
                icon: Expensicons.Stopwatch,
                value: UNHOLD,
                onSelected: () => {
                    selectedTransactionIDs.forEach((transactionID) => {
                        const action = getIOUActionForTransactionID(reportActions, transactionID);
                        if (!action?.childReportID) {
                            return;
                        }
                        unholdRequest(transactionID, action?.childReportID);
                    });
                    clearSelectedTransactions(true);
                },
            });
        }

        options.push({
<<<<<<< HEAD
            value: CONST.REPORT.SECONDARY_ACTIONS.EXPORT,
            text: translate('common.export'),
            backButtonText: translate('common.export'),
            icon: Expensicons.Export,
            subMenuItems: [
                {
                    text: translate('common.basicExport'),
                    icon: Expensicons.Table,
                    value: CONST.REPORT.EXPORT_OPTIONS.DOWNLOAD_CSV,
                    onSelected: () => {
                        if (!report) {
                            return;
                        }
                        exportReportToCSV({reportID: report.reportID, transactionIDList: selectedTransactionsID}, () => {
                            onExportFailed?.();
                        });
                        setSelectedTransactionsID([]);
                    },
                },
            ],
=======
            value: CONST.REPORT.SECONDARY_ACTIONS.DOWNLOAD_CSV,
            text: translate('common.downloadAsCSV'),
            icon: Expensicons.Download,
            onSelected: () => {
                if (!report) {
                    return;
                }
                exportReportToCSV({reportID: report.reportID, transactionIDList: selectedTransactionIDs}, () => {
                    onExportFailed?.();
                });
                clearSelectedTransactions(true);
            },
>>>>>>> 48ee853b
        });

        const canSelectedExpensesBeMoved = selectedTransactions.every((transaction) => {
            if (!transaction) {
                return false;
            }
            const iouReportAction = getIOUActionForTransactionID(reportActions, transaction.transactionID);

            const canMoveExpense = canEditFieldOfMoneyRequest(iouReportAction, CONST.EDIT_REQUEST_FIELD.REPORT);
            return canMoveExpense;
        });

        const canUserPerformWriteAction = canUserPerformWriteActionReportUtils(report);
        if (canSelectedExpensesBeMoved && canUserPerformWriteAction) {
            options.push({
                text: translate('iou.moveExpenses', {count: selectedTransactionIDs.length}),
                icon: Expensicons.DocumentMerge,
                value: MOVE,
                onSelected: () => {
                    const route = ROUTES.MONEY_REQUEST_EDIT_REPORT.getRoute(CONST.IOU.ACTION.EDIT, iouType, report?.reportID);
                    Navigation.navigate(route);
                },
            });
        }

        const canAllSelectedTransactionsBeRemoved = selectedTransactionIDs.every((transactionID) => {
            const canRemoveTransaction = canDeleteCardTransactionByLiabilityType(transactionID);
            const action = getIOUActionForTransactionID(reportActions, transactionID);
            const isActionDeleted = isDeletedAction(action);
            const isIOUActionOwner = typeof action?.actorAccountID === 'number' && typeof session?.accountID === 'number' && action.actorAccountID === session?.accountID;

            return canRemoveTransaction && isIOUActionOwner && !isActionDeleted;
        });

        const canRemoveReportTransaction = canDeleteTransaction(report, isReportArchived);

        if (canRemoveReportTransaction && canAllSelectedTransactionsBeRemoved) {
            options.push({
                text: translate('common.delete'),
                icon: Expensicons.Trashcan,
                value: CONST.REPORT.SECONDARY_ACTIONS.DELETE,
                onSelected: showDeleteModal,
            });
        }
        return options;
    }, [
        selectedTransactionIDs,
        report,
        selectedTransactions,
        translate,
        reportActions,
        clearSelectedTransactions,
        onExportFailed,
        iouType,
        session?.accountID,
        showDeleteModal,
        isReportArchived,
    ]);

    return {
        options: computedOptions,
        handleDeleteTransactions,
        isDeleteModalVisible,
        showDeleteModal,
        hideDeleteModal,
    };
}

export default useSelectedTransactionsActions;<|MERGE_RESOLUTION|>--- conflicted
+++ resolved
@@ -158,7 +158,6 @@
         }
 
         options.push({
-<<<<<<< HEAD
             value: CONST.REPORT.SECONDARY_ACTIONS.EXPORT,
             text: translate('common.export'),
             backButtonText: translate('common.export'),
@@ -172,27 +171,13 @@
                         if (!report) {
                             return;
                         }
-                        exportReportToCSV({reportID: report.reportID, transactionIDList: selectedTransactionsID}, () => {
+                        exportReportToCSV({reportID: report.reportID, transactionIDList: selectedTransactionIDs}, () => {
                             onExportFailed?.();
                         });
-                        setSelectedTransactionsID([]);
+                        clearSelectedTransactions(true);
                     },
                 },
             ],
-=======
-            value: CONST.REPORT.SECONDARY_ACTIONS.DOWNLOAD_CSV,
-            text: translate('common.downloadAsCSV'),
-            icon: Expensicons.Download,
-            onSelected: () => {
-                if (!report) {
-                    return;
-                }
-                exportReportToCSV({reportID: report.reportID, transactionIDList: selectedTransactionIDs}, () => {
-                    onExportFailed?.();
-                });
-                clearSelectedTransactions(true);
-            },
->>>>>>> 48ee853b
         });
 
         const canSelectedExpensesBeMoved = selectedTransactions.every((transaction) => {
