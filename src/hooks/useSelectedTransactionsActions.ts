--- conflicted
+++ resolved
@@ -314,11 +314,8 @@
         iouType,
         session?.accountID,
         showDeleteModal,
-<<<<<<< HEAD
         outstandingReportsByPolicyID,
-=======
         policy,
->>>>>>> 0754dfcf
         beginExportWithTemplate,
         integrationsExportTemplates,
     ]);
