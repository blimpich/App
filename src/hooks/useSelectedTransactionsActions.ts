import {useMemo} from 'react';
import * as Expensicons from '@components/Icon/Expensicons';
import {useMoneyRequestReportContext} from '@components/MoneyRequestReportView/MoneyRequestReportContext';
import {deleteMoneyRequest, unholdRequest} from '@libs/actions/IOU';
import {exportReportToCSV} from '@libs/actions/Report';
import Navigation from '@libs/Navigation/Navigation';
import {getIOUActionForTransactionID, getOriginalMessage, isDeletedAction, isMoneyRequestAction} from '@libs/ReportActionsUtils';
<<<<<<< HEAD
import {canDeleteCardTransactionByLiabilityType, canDeleteTransaction, canHoldUnholdReportAction} from '@libs/ReportUtils';
import {getTransaction} from '@libs/TransactionUtils';
=======
import {canDeleteCardTransactionByLiabilityType, canDeleteTransaction, isMoneyRequestReport as isMoneyRequestReportUtils} from '@libs/ReportUtils';
import {getTransaction, isOnHold} from '@libs/TransactionUtils';
>>>>>>> e7658a61
import CONST from '@src/CONST';
import ROUTES from '@src/ROUTES';
import type {OriginalMessageIOU, Report, ReportAction, Session} from '@src/types/onyx';
import useLocalize from './useLocalize';

// We do not use PRIMARY_REPORT_ACTIONS or SECONDARY_REPORT_ACTIONS because they weren't meant to be used in this situation. `value` property of returned options is later ingored.
const HOLD = 'HOLD';
const UNHOLD = 'UNHOLD';

function useSelectedTransactionsActions({report, reportActions, session, onExportFailed}: {report?: Report; reportActions: ReportAction[]; session?: Session; onExportFailed?: () => void}) {
    const {selectedTransactionsID, setSelectedTransactionsID} = useMoneyRequestReportContext();
    const {translate} = useLocalize();

    return useMemo(() => {
        if (!selectedTransactionsID.length) {
            return [];
        }
        const options = [];
        const selectedTransactions = selectedTransactionsID.map((transactionID) => getTransaction(transactionID)).filter((t) => !!t);
        const isReportReimbursed = report?.stateNum === CONST.REPORT.STATE_NUM.APPROVED && report?.statusNum === CONST.REPORT.STATUS_NUM.REIMBURSED;
<<<<<<< HEAD
        let canHoldTransactions = !isReportReimbursed;
        let canUnholdTransactions = true;

        selectedTransactions.forEach((selectedTransaction) => {
            if (!selectedTransaction?.transactionID) {
                canHoldTransactions = false;
                canUnholdTransactions = false;
                return true;
            }
            const iouReportAction = getIOUActionForTransactionID(reportActions, selectedTransaction.transactionID);
            const {canHoldRequest, canUnholdRequest} = canHoldUnholdReportAction(iouReportAction);

            canHoldTransactions = canHoldTransactions && canHoldRequest;
            canUnholdTransactions = canUnholdTransactions && canUnholdRequest;

            return !(canHoldTransactions || canUnholdTransactions);
        });

        if (canHoldTransactions) {
=======
        const isMoneyRequestReport = isMoneyRequestReportUtils(report);

        if (isMoneyRequestReport && !anyTransactionOnHold && selectedTransactions.length === 1 && !isReportReimbursed) {
>>>>>>> e7658a61
            options.push({
                text: translate('iou.hold'),
                icon: Expensicons.Stopwatch,
                value: HOLD,
                onSelected: () => {
                    if (!report?.reportID) {
                        return;
                    }
                    Navigation.navigate(ROUTES.SEARCH_MONEY_REQUEST_REPORT_HOLD_TRANSACTIONS.getRoute({reportID: report.reportID}));
                },
            });
        }

<<<<<<< HEAD
        if (canUnholdTransactions) {
=======
        if (isMoneyRequestReport && allTransactionOnHold && selectedTransactions.length === 1) {
>>>>>>> e7658a61
            options.push({
                text: translate('iou.unhold'),
                icon: Expensicons.Stopwatch,
                value: UNHOLD,
                onSelected: () => {
                    selectedTransactionsID.forEach((transactionID) => {
                        const action = getIOUActionForTransactionID(reportActions, transactionID);
                        if (!action?.childReportID) {
                            return;
                        }
                        unholdRequest(transactionID, action?.childReportID);
                    });
                    setSelectedTransactionsID([]);
                },
            });
        }

        options.push({
            value: CONST.REPORT.SECONDARY_ACTIONS.DOWNLOAD,
            text: translate('common.download'),
            icon: Expensicons.Download,
            onSelected: () => {
                if (!report) {
                    return;
                }
                exportReportToCSV({reportID: report.reportID, transactionIDList: selectedTransactionsID}, () => {
                    onExportFailed?.();
                });
                setSelectedTransactionsID([]);
            },
        });

        const canAllSelectedTransactionsBeRemoved = selectedTransactionsID.every((transactionID) => {
            const canRemoveTransaction = canDeleteCardTransactionByLiabilityType(transactionID);
            const action = getIOUActionForTransactionID(reportActions, transactionID);
            const isActionDeleted = isDeletedAction(action);
            const isIOUActionOwner = typeof action?.actorAccountID === 'number' && typeof session?.accountID === 'number' && action.actorAccountID === session?.accountID;

            return canRemoveTransaction && isIOUActionOwner && !isActionDeleted;
        });

        const canRemoveReportTransaction = canDeleteTransaction(report);

        if (canRemoveReportTransaction && canAllSelectedTransactionsBeRemoved) {
            options.push({
                text: translate('common.delete'),
                icon: Expensicons.Trashcan,
                value: CONST.REPORT.SECONDARY_ACTIONS.DELETE,
                onSelected: () => {
                    const iouActions = reportActions.filter((action) => isMoneyRequestAction(action));

                    const transactionsWithActions = selectedTransactions.map((t) => ({
                        transactionID: t?.transactionID,
                        action: iouActions.find((action) => {
                            const IOUTransactionID = (getOriginalMessage(action) as OriginalMessageIOU)?.IOUTransactionID;

                            return t?.transactionID === IOUTransactionID;
                        }),
                    }));

                    transactionsWithActions.forEach(({transactionID, action}) => action && deleteMoneyRequest(transactionID, action));
                    setSelectedTransactionsID([]);
                },
            });
        }
        return options;
    }, [onExportFailed, report, reportActions, selectedTransactionsID, session?.accountID, setSelectedTransactionsID, translate]);
}

export default useSelectedTransactionsActions;<|MERGE_RESOLUTION|>--- conflicted
+++ resolved
@@ -5,13 +5,8 @@
 import {exportReportToCSV} from '@libs/actions/Report';
 import Navigation from '@libs/Navigation/Navigation';
 import {getIOUActionForTransactionID, getOriginalMessage, isDeletedAction, isMoneyRequestAction} from '@libs/ReportActionsUtils';
-<<<<<<< HEAD
-import {canDeleteCardTransactionByLiabilityType, canDeleteTransaction, canHoldUnholdReportAction} from '@libs/ReportUtils';
-import {getTransaction} from '@libs/TransactionUtils';
-=======
-import {canDeleteCardTransactionByLiabilityType, canDeleteTransaction, isMoneyRequestReport as isMoneyRequestReportUtils} from '@libs/ReportUtils';
+import {canDeleteCardTransactionByLiabilityType, canDeleteTransaction, canHoldUnholdReportAction, isMoneyRequestReport as isMoneyRequestReportUtils} from '@libs/ReportUtils';
 import {getTransaction, isOnHold} from '@libs/TransactionUtils';
->>>>>>> e7658a61
 import CONST from '@src/CONST';
 import ROUTES from '@src/ROUTES';
 import type {OriginalMessageIOU, Report, ReportAction, Session} from '@src/types/onyx';
@@ -30,11 +25,11 @@
             return [];
         }
         const options = [];
+        const isMoneyRequestReport = isMoneyRequestReportUtils(report);
         const selectedTransactions = selectedTransactionsID.map((transactionID) => getTransaction(transactionID)).filter((t) => !!t);
         const isReportReimbursed = report?.stateNum === CONST.REPORT.STATE_NUM.APPROVED && report?.statusNum === CONST.REPORT.STATUS_NUM.REIMBURSED;
-<<<<<<< HEAD
-        let canHoldTransactions = !isReportReimbursed;
-        let canUnholdTransactions = true;
+        let canHoldTransactions = isMoneyRequestReport && !isReportReimbursed;
+        let canUnholdTransactions = isMoneyRequestReport;
 
         selectedTransactions.forEach((selectedTransaction) => {
             if (!selectedTransaction?.transactionID) {
@@ -52,11 +47,6 @@
         });
 
         if (canHoldTransactions) {
-=======
-        const isMoneyRequestReport = isMoneyRequestReportUtils(report);
-
-        if (isMoneyRequestReport && !anyTransactionOnHold && selectedTransactions.length === 1 && !isReportReimbursed) {
->>>>>>> e7658a61
             options.push({
                 text: translate('iou.hold'),
                 icon: Expensicons.Stopwatch,
@@ -70,11 +60,7 @@
             });
         }
 
-<<<<<<< HEAD
         if (canUnholdTransactions) {
-=======
-        if (isMoneyRequestReport && allTransactionOnHold && selectedTransactions.length === 1) {
->>>>>>> e7658a61
             options.push({
                 text: translate('iou.unhold'),
                 icon: Expensicons.Stopwatch,
