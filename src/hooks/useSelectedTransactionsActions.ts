import {useCallback, useMemo, useState} from 'react';
import * as Expensicons from '@components/Icon/Expensicons';
import {useSearchContext} from '@components/Search/SearchContext';
import {deleteMoneyRequest, unholdRequest} from '@libs/actions/IOU';
import {setupMergeTransactionData} from '@libs/actions/MergeTransaction';
import {turnOffMobileSelectionMode} from '@libs/actions/MobileSelectionMode';
import {exportReportToCSV} from '@libs/actions/Report';
import Navigation from '@libs/Navigation/Navigation';
import {getIOUActionForTransactionID, getOriginalMessage, isDeletedAction, isMoneyRequestAction} from '@libs/ReportActionsUtils';
import {isMergeAction} from '@libs/ReportSecondaryActionUtils';
import {
    canDeleteCardTransactionByLiabilityType,
    canDeleteTransaction,
    canEditFieldOfMoneyRequest,
    canHoldUnholdReportAction,
    canUserPerformWriteAction as canUserPerformWriteActionReportUtils,
    isInvoiceReport,
    isMoneyRequestReport as isMoneyRequestReportUtils,
    isTrackExpenseReport,
} from '@libs/ReportUtils';
import type {IOUType} from '@src/CONST';
import CONST from '@src/CONST';
import ONYXKEYS from '@src/ONYXKEYS';
import ROUTES from '@src/ROUTES';
import type {OriginalMessageIOU, Policy, Report, ReportAction, Session, Transaction} from '@src/types/onyx';
import useLocalize from './useLocalize';
import useOnyx from './useOnyx';
import useReportIsArchived from './useReportIsArchived';

// We do not use PRIMARY_REPORT_ACTIONS or SECONDARY_REPORT_ACTIONS because they weren't meant to be used in this situation. `value` property of returned options is later ignored.
const HOLD = 'HOLD';
const UNHOLD = 'UNHOLD';
const MOVE = 'MOVE';
const MERGE = 'MERGE';

function useSelectedTransactionsActions({
    report,
    reportActions,
    allTransactionsLength,
    session,
    onExportFailed,
    policy,
}: {
    report?: Report;
    reportActions: ReportAction[];
    allTransactionsLength: number;
    session?: Session;
    onExportFailed?: () => void;
    policy?: Policy;
}) {
    const {selectedTransactionIDs, clearSelectedTransactions} = useSearchContext();
    const [allTransactions] = useOnyx(ONYXKEYS.COLLECTION.TRANSACTION, {canBeMissing: false});
    const isReportArchived = useReportIsArchived(report?.reportID);
    const selectedTransactions = useMemo(
        () =>
            selectedTransactionIDs.reduce((acc, transactionID) => {
                const transaction = allTransactions?.[`${ONYXKEYS.COLLECTION.TRANSACTION}${transactionID}`];
                if (transaction) {
                    acc.push(transaction);
                }
                return acc;
            }, [] as Transaction[]),
        [allTransactions, selectedTransactionIDs],
    );

    const {translate} = useLocalize();
    const [isDeleteModalVisible, setIsDeleteModalVisible] = useState(false);
    const isTrackExpenseThread = isTrackExpenseReport(report);
    const isInvoice = isInvoiceReport(report);
    let iouType: IOUType = CONST.IOU.TYPE.SUBMIT;

    if (isTrackExpenseThread) {
        iouType = CONST.IOU.TYPE.TRACK;
    }
    if (isInvoice) {
        iouType = CONST.IOU.TYPE.INVOICE;
    }

    const handleDeleteTransactions = useCallback(() => {
        const iouActions = reportActions.filter((action) => isMoneyRequestAction(action));

        const transactionsWithActions = selectedTransactionIDs.map((transactionID) => ({
            transactionID,
            action: iouActions.find((action) => {
                const IOUTransactionID = (getOriginalMessage(action) as OriginalMessageIOU)?.IOUTransactionID;
                return transactionID === IOUTransactionID;
            }),
        }));
        const deletedTransactionIDs: string[] = [];
        transactionsWithActions.forEach(({transactionID, action}) => {
            if (!action) {
                return;
            }

            deleteMoneyRequest(transactionID, action, undefined, deletedTransactionIDs);
            deletedTransactionIDs.push(transactionID);
        });
        clearSelectedTransactions(true);
        if (allTransactionsLength - transactionsWithActions.length <= 1) {
            turnOffMobileSelectionMode();
        }
        setIsDeleteModalVisible(false);
    }, [allTransactionsLength, reportActions, selectedTransactionIDs, clearSelectedTransactions]);

    const showDeleteModal = useCallback(() => {
        setIsDeleteModalVisible(true);
    }, []);

    const hideDeleteModal = useCallback(() => {
        setIsDeleteModalVisible(false);
    }, []);

    const computedOptions = useMemo(() => {
        if (!selectedTransactionIDs.length) {
            return [];
        }
        const options = [];
        const isMoneyRequestReport = isMoneyRequestReportUtils(report);
        const isReportReimbursed = report?.stateNum === CONST.REPORT.STATE_NUM.APPROVED && report?.statusNum === CONST.REPORT.STATUS_NUM.REIMBURSED;
        let canHoldTransactions = selectedTransactions.length > 0 && isMoneyRequestReport && !isReportReimbursed;
        let canUnholdTransactions = selectedTransactions.length > 0 && isMoneyRequestReport;

        selectedTransactions.forEach((selectedTransaction) => {
            if (!canHoldTransactions && !canUnholdTransactions) {
                return;
            }

            if (!selectedTransaction?.transactionID) {
                canHoldTransactions = false;
                canUnholdTransactions = false;
                return;
            }
            const iouReportAction = getIOUActionForTransactionID(reportActions, selectedTransaction.transactionID);
            const {canHoldRequest, canUnholdRequest} = canHoldUnholdReportAction(iouReportAction);

            canHoldTransactions = canHoldTransactions && canHoldRequest;
            canUnholdTransactions = canUnholdTransactions && canUnholdRequest;
        });

        if (canHoldTransactions) {
            options.push({
                text: translate('iou.hold'),
                icon: Expensicons.Stopwatch,
                value: HOLD,
                onSelected: () => {
                    if (!report?.reportID) {
                        return;
                    }
                    Navigation.navigate(ROUTES.SEARCH_MONEY_REQUEST_REPORT_HOLD_TRANSACTIONS.getRoute({reportID: report.reportID}));
                },
            });
        }

        if (canUnholdTransactions) {
            options.push({
                text: translate('iou.unhold'),
                icon: Expensicons.Stopwatch,
                value: UNHOLD,
                onSelected: () => {
                    selectedTransactionIDs.forEach((transactionID) => {
                        const action = getIOUActionForTransactionID(reportActions, transactionID);
                        if (!action?.childReportID) {
                            return;
                        }
                        unholdRequest(transactionID, action?.childReportID);
                    });
                    clearSelectedTransactions(true);
                },
            });
        }

        options.push({
            value: CONST.REPORT.SECONDARY_ACTIONS.EXPORT,
            text: translate('common.export'),
            backButtonText: translate('common.export'),
            icon: Expensicons.Export,
            subMenuItems: [
                {
                    text: translate('common.basicExport'),
                    icon: Expensicons.Table,
                    value: CONST.REPORT.EXPORT_OPTIONS.DOWNLOAD_CSV,
                    onSelected: () => {
                        if (!report) {
                            return;
                        }
                        exportReportToCSV({reportID: report.reportID, transactionIDList: selectedTransactionIDs}, () => {
                            onExportFailed?.();
                        });
                        clearSelectedTransactions(true);
                    },
                },
            ],
        });

        const canSelectedExpensesBeMoved = selectedTransactions.every((transaction) => {
            if (!transaction) {
                return false;
            }
            const iouReportAction = getIOUActionForTransactionID(reportActions, transaction.transactionID);

            const canMoveExpense = canEditFieldOfMoneyRequest(iouReportAction, CONST.EDIT_REQUEST_FIELD.REPORT);
            return canMoveExpense;
        });

        const canUserPerformWriteAction = canUserPerformWriteActionReportUtils(report);
        if (canSelectedExpensesBeMoved && canUserPerformWriteAction) {
            options.push({
                text: translate('iou.moveExpenses', {count: selectedTransactionIDs.length}),
                icon: Expensicons.DocumentMerge,
                value: MOVE,
                onSelected: () => {
                    const shouldTurnOffSelectionMode = allTransactionsLength - selectedTransactionIDs.length <= 1;
                    const route = ROUTES.MONEY_REQUEST_EDIT_REPORT.getRoute(CONST.IOU.ACTION.EDIT, iouType, report?.reportID, shouldTurnOffSelectionMode);
                    Navigation.navigate(route);
                },
            });
        }

        // In phase 1, we only show merge action if report is eligible for merge and only one transaction is selected
        const canMergeTransaction = selectedTransactions.length === 1 && report && isMergeAction(report, selectedTransactions, policy);
        if (canMergeTransaction) {
            options.push({
                text: translate('common.merge'),
                icon: Expensicons.ArrowCollapse,
                value: MERGE,
                onSelected: () => {
                    const targetTransaction = selectedTransactions.at(0);

                    if (!report || !targetTransaction) {
                        return;
                    }

                    setupMergeTransactionData(targetTransaction.transactionID, {targetTransactionID: targetTransaction.transactionID});
                    Navigation.navigate(ROUTES.MERGE_TRANSACTION_LIST_PAGE.getRoute(targetTransaction.transactionID, Navigation.getActiveRoute()));
                },
            });
        }

        const canAllSelectedTransactionsBeRemoved = Object.values(selectedTransactions).every((transaction) => {
            const canRemoveTransaction = canDeleteCardTransactionByLiabilityType(transaction);
            const action = getIOUActionForTransactionID(reportActions, transaction.transactionID);
            const isActionDeleted = isDeletedAction(action);
            const isIOUActionOwner = typeof action?.actorAccountID === 'number' && typeof session?.accountID === 'number' && action.actorAccountID === session?.accountID;

            return canRemoveTransaction && isIOUActionOwner && !isActionDeleted;
        });

        const canRemoveReportTransaction = canDeleteTransaction(report, isReportArchived);

        if (canRemoveReportTransaction && canAllSelectedTransactionsBeRemoved) {
            options.push({
                text: translate('common.delete'),
                icon: Expensicons.Trashcan,
                value: CONST.REPORT.SECONDARY_ACTIONS.DELETE,
                onSelected: showDeleteModal,
            });
        }
        return options;
    }, [
        selectedTransactionIDs,
        report,
        selectedTransactions,
        translate,
        isReportArchived,
        reportActions,
        clearSelectedTransactions,
        onExportFailed,
        allTransactionsLength,
        iouType,
        session?.accountID,
        showDeleteModal,
<<<<<<< HEAD
        isReportArchived,
        policy,
=======
>>>>>>> 633cb2b2
    ]);

    return {
        options: computedOptions,
        handleDeleteTransactions,
        isDeleteModalVisible,
        showDeleteModal,
        hideDeleteModal,
    };
}

export default useSelectedTransactionsActions;<|MERGE_RESOLUTION|>--- conflicted
+++ resolved
@@ -269,11 +269,7 @@
         iouType,
         session?.accountID,
         showDeleteModal,
-<<<<<<< HEAD
-        isReportArchived,
         policy,
-=======
->>>>>>> 633cb2b2
     ]);
 
     return {
