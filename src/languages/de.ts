/**
 *   _____                      __         __
 *  / ___/__ ___  ___ _______ _/ /____ ___/ /
 * / (_ / -_) _ \/ -_) __/ _ \`/ __/ -_) _  /
 * \___/\__/_//_/\__/_/  \_,_/\__/\__/\_,_/
 *
 * This file was automatically generated. Please consider these alternatives before manually editing it:
 *
 * - Improve the prompts in prompts/translation, or
 * - Improve context annotations in src/languages/en.ts
 */
import {CONST as COMMON_CONST} from 'expensify-common';
import startCase from 'lodash/startCase';
import type {OnboardingTask} from '@libs/actions/Welcome/OnboardingFlow';
import CONST from '@src/CONST';
import type {Country} from '@src/CONST';
import type OriginalMessage from '@src/types/onyx/OriginalMessage';
import type en from './en';
import type {
    AccountOwnerParams,
    ActionsAreCurrentlyRestricted,
    AddedOrDeletedPolicyReportFieldParams,
    AddedPolicyApprovalRuleParams,
    AddEmployeeParams,
    AddOrDeletePolicyCustomUnitRateParams,
    AddressLineParams,
    AdminCanceledRequestParams,
    AirlineParams,
    AlreadySignedInParams,
    ApprovalWorkflowErrorParams,
    ApprovedAmountParams,
    AssignCardParams,
    AssignedCardParams,
    AssigneeParams,
    AuthenticationErrorParams,
    AutoPayApprovedReportsLimitErrorParams,
    BadgeFreeTrialParams,
    BankAccountLastFourParams,
    BeginningOfArchivedRoomParams,
    BeginningOfChatHistoryAdminRoomParams,
    BeginningOfChatHistoryAnnounceRoomParams,
    BeginningOfChatHistoryDomainRoomParams,
    BeginningOfChatHistoryInvoiceRoomParams,
    BeginningOfChatHistoryPolicyExpenseChatParams,
    BeginningOfChatHistoryUserRoomParams,
    BillableDefaultDescriptionParams,
    BillingBannerCardAuthenticationRequiredParams,
    BillingBannerCardExpiredParams,
    BillingBannerCardOnDisputeParams,
    BillingBannerDisputePendingParams,
    BillingBannerInsufficientFundsParams,
    BillingBannerOwnerAmountOwedOverdueParams,
    BillingBannerSubtitleWithDateParams,
    BusinessBankAccountParams,
    BusinessRegistrationNumberParams,
    BusinessTaxIDParams,
    CanceledRequestParams,
    CardEndingParams,
    CardInfoParams,
    CardNextPaymentParams,
    CategoryNameParams,
    ChangedApproverMessageParams,
    ChangeFieldParams,
    ChangeOwnerDuplicateSubscriptionParams,
    ChangeOwnerHasFailedSettlementsParams,
    ChangeOwnerSubscriptionParams,
    ChangeReportPolicyParams,
    ChangeTypeParams,
    CharacterLengthLimitParams,
    CharacterLimitParams,
    ChatWithAccountManagerParams,
    CompanyCardBankName,
    CompanyCardFeedNameParams,
    CompanyNameParams,
    ConfirmThatParams,
    ConnectionNameParams,
    ConnectionParams,
    ContactMethodParams,
    ContactMethodsRouteParams,
    CreateExpensesParams,
    CurrencyCodeParams,
    CurrencyInputDisabledTextParams,
    CustomersOrJobsLabelParams,
    CustomUnitRateParams,
    DateParams,
    DateShouldBeAfterParams,
    DateShouldBeBeforeParams,
    DefaultAmountParams,
    DefaultVendorDescriptionParams,
    DelegateRoleParams,
    DelegatorParams,
    DeleteActionParams,
    DeleteConfirmationParams,
    DeleteTransactionParams,
    DemotedFromWorkspaceParams,
    DependentMultiLevelTagsSubtitleParams,
    DidSplitAmountMessageParams,
    DomainPermissionInfoRestrictionParams,
    DuplicateTransactionParams,
    EarlyDiscountSubtitleParams,
    EarlyDiscountTitleParams,
    EditActionParams,
    EditDestinationSubtitleParams,
    ElectronicFundsParams,
    EmployeeInviteMessageParams,
    EmptyCategoriesSubtitleWithAccountingParams,
    EmptyTagsSubtitleWithAccountingParams,
    EnableContinuousReconciliationParams,
    EnterMagicCodeParams,
    ExportAgainModalDescriptionParams,
    ExportedToIntegrationParams,
    ExportIntegrationSelectedParams,
    FeatureNameParams,
    FileLimitParams,
    FileTypeParams,
    FiltersAmountBetweenParams,
    FlightLayoverParams,
    FlightParams,
    FormattedMaxLengthParams,
    GoBackMessageParams,
    ImportedTagsMessageParams,
    ImportedTypesParams,
    ImportFieldParams,
    ImportMembersSuccessfulDescriptionParams,
    ImportPerDiemRatesSuccessfulDescriptionParams,
    ImportTagsSuccessfulDescriptionParams,
    IncorrectZipFormatParams,
    IndividualExpenseRulesSubtitleParams,
    InstantSummaryParams,
    IntacctMappingTitleParams,
    IntegrationExportParams,
    IntegrationSyncFailedParams,
    InvalidPropertyParams,
    InvalidValueParams,
    IssueVirtualCardParams,
    LastSyncAccountingParams,
    LastSyncDateParams,
    LeftWorkspaceParams,
    LocalTimeParams,
    LoggedInAsParams,
    LogSizeParams,
    ManagerApprovedAmountParams,
    ManagerApprovedParams,
    MarkedReimbursedParams,
    MarkReimbursedFromIntegrationParams,
    MergeFailureDescriptionGenericParams,
    MergeFailureUncreatedAccountDescriptionParams,
    MergeSuccessDescriptionParams,
    MissingPropertyParams,
    MovedActionParams,
    MovedFromPersonalSpaceParams,
    MovedFromReportParams,
    MovedTransactionParams,
    NeedCategoryForExportToIntegrationParams,
    NewWorkspaceNameParams,
    NoLongerHaveAccessParams,
    NotAllowedExtensionParams,
    NotYouParams,
    OOOEventSummaryFullDayParams,
    OOOEventSummaryPartialDayParams,
    OptionalParam,
    OurEmailProviderParams,
    OwnerOwesAmountParams,
    PaidElsewhereParams,
    PaidWithExpensifyParams,
    ParentNavigationSummaryParams,
    PayAndDowngradeDescriptionParams,
    PayerOwesAmountParams,
    PayerOwesParams,
    PayerPaidAmountParams,
    PayerPaidParams,
    PayerSettledParams,
    PaySomeoneParams,
    PhoneErrorRouteParams,
    PolicyAddedReportFieldOptionParams,
    PolicyDisabledReportFieldAllOptionsParams,
    PolicyDisabledReportFieldOptionParams,
    PolicyExpenseChatNameParams,
    QBDSetupErrorBodyParams,
    RailTicketParams,
    ReconciliationWorksParams,
    RemovedFromApprovalWorkflowParams,
    RemovedTheRequestParams,
    RemoveMemberPromptParams,
    RemoveMembersWarningPrompt,
    RenamedRoomActionParams,
    RenamedWorkspaceNameActionParams,
    ReportArchiveReasonsClosedParams,
    ReportArchiveReasonsInvoiceReceiverPolicyDeletedParams,
    ReportArchiveReasonsMergedParams,
    ReportArchiveReasonsRemovedFromPolicyParams,
    ReportPolicyNameParams,
    RequestAmountParams,
    RequestCountParams,
    RequestedAmountMessageParams,
    RequiredFieldParams,
    ResolutionConstraintsParams,
    ReviewParams,
    RoleNamesParams,
    RoomNameReservedErrorParams,
    RoomRenamedToParams,
    RulesEnableWorkflowsParams,
    SecondaryLoginParams,
    SetTheDistanceMerchantParams,
    SetTheRequestParams,
    SettledAfterAddedBankAccountParams,
    SettleExpensifyCardParams,
    SettlementAccountInfoParams,
    SettlementDateParams,
    ShareParams,
    SignerInfoMessageParams,
    SignUpNewFaceCodeParams,
    SizeExceededParams,
    SplitAmountParams,
    SplitExpenseEditTitleParams,
    SplitExpenseSubtitleParams,
    SpreadCategoriesParams,
    SpreadFieldNameParams,
    SpreadSheetColumnParams,
    StatementTitleParams,
    StepCounterParams,
    StripePaidParams,
    SubmitsToParams,
    SubmittedToVacationDelegateParams,
    SubmittedWithMemoParams,
    SubscriptionCommitmentParams,
    SubscriptionSettingsRenewsOnParams,
    SubscriptionSettingsSaveUpToParams,
    SubscriptionSettingsSummaryParams,
    SubscriptionSizeParams,
    SyncStageNameConnectionsParams,
    TaskCreatedActionParams,
    TaxAmountParams,
    TermsParams,
    ThreadRequestReportNameParams,
    ThreadSentMoneyReportNameParams,
    TotalAmountGreaterOrLessThanOriginalParams,
    ToValidateLoginParams,
    TransferParams,
    TravelTypeParams,
    TrialStartedTitleParams,
    UnapproveWithIntegrationWarningParams,
    UnshareParams,
    UntilTimeParams,
    UpdatedCustomFieldParams,
    UpdatedPolicyApprovalRuleParams,
    UpdatedPolicyAuditRateParams,
    UpdatedPolicyCategoryDescriptionHintTypeParams,
    UpdatedPolicyCategoryExpenseLimitTypeParams,
    UpdatedPolicyCategoryGLCodeParams,
    UpdatedPolicyCategoryMaxAmountNoReceiptParams,
    UpdatedPolicyCategoryMaxExpenseAmountParams,
    UpdatedPolicyCategoryNameParams,
    UpdatedPolicyCategoryParams,
    UpdatedPolicyCurrencyParams,
    UpdatedPolicyCustomUnitRateParams,
    UpdatedPolicyCustomUnitTaxClaimablePercentageParams,
    UpdatedPolicyCustomUnitTaxRateExternalIDParams,
    UpdatedPolicyDescriptionParams,
    UpdatedPolicyFieldWithNewAndOldValueParams,
    UpdatedPolicyFieldWithValueParam,
    UpdatedPolicyFrequencyParams,
    UpdatedPolicyManualApprovalThresholdParams,
    UpdatedPolicyPreventSelfApprovalParams,
    UpdatedPolicyReportFieldDefaultValueParams,
    UpdatedPolicyTagFieldParams,
    UpdatedPolicyTagNameParams,
    UpdatedPolicyTagParams,
    UpdatedTheDistanceMerchantParams,
    UpdatedTheRequestParams,
    UpdatePolicyCustomUnitParams,
    UpdatePolicyCustomUnitTaxEnabledParams,
    UpdateRoleParams,
    UpgradeSuccessMessageParams,
    UsePlusButtonParams,
    UserIsAlreadyMemberParams,
    UserSplitParams,
    VacationDelegateParams,
    ViolationsCashExpenseWithNoReceiptParams,
    ViolationsConversionSurchargeParams,
    ViolationsCustomRulesParams,
    ViolationsInvoiceMarkupParams,
    ViolationsMaxAgeParams,
    ViolationsMissingTagParams,
    ViolationsModifiedAmountParams,
    ViolationsOverCategoryLimitParams,
    ViolationsOverLimitParams,
    ViolationsPerDayLimitParams,
    ViolationsProhibitedExpenseParams,
    ViolationsReceiptRequiredParams,
    ViolationsRterParams,
    ViolationsTagOutOfPolicyParams,
    ViolationsTaxOutOfPolicyParams,
    WaitingOnBankAccountParams,
    WalletProgramParams,
    WelcomeEnterMagicCodeParams,
    WelcomeToRoomParams,
    WeSentYouMagicSignInLinkParams,
    WorkEmailMergingBlockedParams,
    WorkEmailResendCodeParams,
    WorkflowSettingsParam,
    WorkspaceLockedPlanTypeParams,
    WorkspaceMemberList,
    WorkspaceMembersCountParams,
    WorkspaceOwnerWillNeedToAddOrUpdatePaymentCardParams,
    WorkspaceRouteParams,
    WorkspaceShareNoteParams,
    WorkspacesListRouteParams,
    WorkspaceUpgradeNoteParams,
    WorkspaceYouMayJoin,
    YourPlanPriceParams,
    YourPlanPriceValueParams,
    ZipCodeExampleFormatParams,
} from './params';
import type {TranslationDeepObject} from './types';

type StateValue = {
    stateISO: string;
    stateName: string;
};
type States = Record<keyof typeof COMMON_CONST.STATES, StateValue>;
type AllCountries = Record<Country, string>;
/* eslint-disable max-len */
const translations = {
    common: {
        count: 'Zählen',
        cancel: 'Abbrechen',
        dismiss: 'Verwerfen',
        proceed: 'Fortfahren',
        yes: 'Ja',
        no: 'Nein',
        ok: 'OK',
        notNow: 'Nicht jetzt',
        learnMore: 'Mehr erfahren',
        buttonConfirm: 'Verstanden',
        name: 'Name',
        attachment: 'Anhang',
        attachments: 'Anhänge',
        center: 'Zentrum',
        from: 'Von',
        to: 'Zu',
        in: 'In',
        optional: 'Optional',
        new: 'Neu',
        search: 'Suche',
        reports: 'Berichte',
        find: 'Finden',
        searchWithThreeDots: 'Suchen...',
        next: 'Nächste',
        previous: 'Vorherige',
        goBack: 'Zurückgehen',
        create: 'Erstellen',
        add: 'Hinzufügen',
        resend: 'Erneut senden',
        save: 'Speichern',
        select: 'Auswählen',
        deselect: 'Abwählen',
        selectMultiple: 'Mehrere auswählen',
        saveChanges: 'Änderungen speichern',
        submit: 'Einreichen',
        submitted: 'Eingereicht',
        rotate: 'Drehen',
        zoom: 'Zoom',
        password: 'Passwort',
        magicCode: 'Verifizierungscode',
        twoFactorCode: 'Zwei-Faktor-Code',
        workspaces: 'Arbeitsbereiche',
        inbox: 'Posteingang',
        success: 'Erfolgreich',
        group: 'Gruppe',
        profile: 'Profil',
        referral: 'Empfehlung',
        payments: 'Zahlungen',
        approvals: 'Genehmigungen',
        wallet: 'Brieftasche',
        preferences: 'Einstellungen',
        view: 'Ansicht',
        review: (reviewParams?: ReviewParams) => `Überprüfen${reviewParams?.amount ? ` ${reviewParams?.amount}` : ''}`,
        not: 'Nicht',
        signIn: 'Anmelden',
        signInWithGoogle: 'Mit Google anmelden',
        signInWithApple: 'Mit Apple anmelden',
        signInWith: 'Anmelden mit',
        continue: 'Fortfahren',
        firstName: 'Vorname',
        lastName: 'Nachname',
        scanning: 'Scannen',
        addCardTermsOfService: 'Expensify-Nutzungsbedingungen',
        perPerson: 'pro Person',
        phone: 'Telefon',
        phoneNumber: 'Telefonnummer',
        phoneNumberPlaceholder: '(xxx) xxx-xxxx',
        email: 'E-Mail',
        and: 'und',
        or: 'oder',
        details: 'Einzelheiten',
        privacy: 'Datenschutz',
        privacyPolicy: 'Datenschutzrichtlinie',
        hidden: 'Versteckt',
        visible: 'Sichtbar',
        delete: 'Löschen',
        archived: 'archiviert',
        contacts: 'Kontakte',
        recents: 'Zuletzt verwendet',
        close: 'Schließen',
        comment: 'Kommentar',
        download: 'Herunterladen',
        downloading: 'Herunterladen',
        uploading: 'Hochladen',
        pin: 'Pin',
        unPin: 'Lösen',
        back: 'Zurück',
        saveAndContinue: 'Speichern & fortfahren',
        settings: 'Einstellungen',
        termsOfService: 'Nutzungsbedingungen',
        members: 'Mitglieder',
        invite: 'Einladen',
        here: 'hier',
        date: 'Datum',
        dob: 'Geburtsdatum',
        currentYear: 'Aktuelles Jahr',
        currentMonth: 'Aktueller Monat',
        ssnLast4: 'Letzte 4 Ziffern der SSN',
        ssnFull9: 'Vollständige 9 Ziffern der SSN',
        addressLine: ({lineNumber}: AddressLineParams) => `Adresszeile ${lineNumber}`,
        personalAddress: 'Persönliche Adresse',
        companyAddress: 'Firmenadresse',
        noPO: 'Keine Postfächer oder Postweiterleitungsadressen, bitte.',
        city: 'Stadt',
        state: 'Zustand',
        streetAddress: 'Straßenadresse',
        stateOrProvince: 'Bundesland / Provinz',
        country: 'Land',
        zip: 'Postleitzahl',
        zipPostCode: 'Postleitzahl',
        whatThis: 'Was ist das?',
        iAcceptThe: 'Ich akzeptiere die',
        remove: 'Entfernen',
        admin: 'Admin',
        owner: 'Eigentümer',
        dateFormat: 'YYYY-MM-DD',
        send: 'Senden',
        na: 'N/A',
        noResultsFound: 'Keine Ergebnisse gefunden',
        noResultsFoundMatching: ({searchString}: {searchString: string}) => `Keine Ergebnisse gefunden, die mit "${searchString}" übereinstimmen.`,
        recentDestinations: 'Letzte Ziele',
        timePrefix: 'Es ist',
        conjunctionFor: 'für',
        todayAt: 'Heute um',
        tomorrowAt: 'Morgen um',
        yesterdayAt: 'Gestern um',
        conjunctionAt: 'bei',
        conjunctionTo: 'zu',
        genericErrorMessage: 'Ups... etwas ist schiefgelaufen und Ihre Anfrage konnte nicht abgeschlossen werden. Bitte versuchen Sie es später erneut.',
        percentage: 'Prozentsatz',
        error: {
            invalidAmount: 'Ungültiger Betrag',
            acceptTerms: 'Sie müssen die Nutzungsbedingungen akzeptieren, um fortzufahren.',
            phoneNumber: `Bitte geben Sie eine gültige Telefonnummer mit der Landesvorwahl ein (z. B. ${CONST.EXAMPLE_PHONE_NUMBER})`,
            fieldRequired: 'Dieses Feld ist erforderlich',
            requestModified: 'Diese Anfrage wird von einem anderen Mitglied bearbeitet.',
            characterLimitExceedCounter: ({length, limit}: CharacterLengthLimitParams) => `Zeichenlimit überschritten (${length}/${limit})`,
            dateInvalid: 'Bitte wählen Sie ein gültiges Datum aus',
            invalidDateShouldBeFuture: 'Bitte wählen Sie heute oder ein zukünftiges Datum.',
            invalidTimeShouldBeFuture: 'Bitte wählen Sie eine Zeit, die mindestens eine Minute voraus ist.',
            invalidCharacter: 'Ungültiges Zeichen',
            enterMerchant: 'Geben Sie einen Händlernamen ein',
            enterAmount: 'Betrag eingeben',
            missingMerchantName: 'Fehlender Händlername',
            missingAmount: 'Fehlender Betrag',
            missingDate: 'Fehlendes Datum',
            enterDate: 'Geben Sie ein Datum ein',
            invalidTimeRange: 'Bitte geben Sie eine Uhrzeit im 12-Stunden-Format ein (z. B. 14:30 Uhr)',
            pleaseCompleteForm: 'Bitte füllen Sie das obige Formular aus, um fortzufahren.',
            pleaseSelectOne: 'Bitte wählen Sie eine der oben genannten Optionen aus.',
            invalidRateError: 'Bitte geben Sie einen gültigen Tarif ein',
            lowRateError: 'Der Satz muss größer als 0 sein.',
            email: 'Bitte geben Sie eine gültige E-Mail-Adresse ein.',
            login: 'Beim Anmelden ist ein Fehler aufgetreten. Bitte versuchen Sie es erneut.',
        },
        comma: 'Komma',
        semicolon: 'Semikolon',
        please: 'Bitte',
        contactUs: 'kontaktieren Sie uns',
        pleaseEnterEmailOrPhoneNumber: 'Bitte geben Sie eine E-Mail-Adresse oder Telefonnummer ein.',
        fixTheErrors: 'Beheben Sie die Fehler.',
        inTheFormBeforeContinuing: 'im Formular, bevor Sie fortfahren',
        confirm: 'Bestätigen',
        reset: 'Zurücksetzen',
        done: 'Fertiggestellt',
        more: 'Mehr',
        debitCard: 'Debitkarte',
        bankAccount: 'Bankkonto',
        personalBankAccount: 'Persönliches Bankkonto',
        businessBankAccount: 'Geschäftsbankkonto',
        join: 'Beitreten',
        leave: 'Verlassen',
        decline: 'Ablehnen',
        reject: 'Ablehnen',
        transferBalance: 'Guthaben übertragen',
        cantFindAddress: 'Können Sie Ihre Adresse nicht finden?',
        enterManually: 'Manuell eingeben',
        message: 'Nachricht',
        leaveThread: 'Thread verlassen',
        you: 'Du',
        me: 'mich',
        youAfterPreposition: 'du',
        your: 'Ihr',
        conciergeHelp: 'Bitte wenden Sie sich an Concierge, um Hilfe zu erhalten.',
        youAppearToBeOffline: 'Sie scheinen offline zu sein.',
        thisFeatureRequiresInternet: 'Diese Funktion erfordert eine aktive Internetverbindung.',
        attachmentWillBeAvailableOnceBackOnline: 'Anhang wird verfügbar, sobald die Verbindung wiederhergestellt ist.',
        errorOccurredWhileTryingToPlayVideo: 'Beim Abspielen dieses Videos ist ein Fehler aufgetreten.',
        areYouSure: 'Bist du sicher?',
        verify: 'Überprüfen',
        yesContinue: 'Ja, weiter',
        websiteExample: 'e.g. https://www.expensify.com',
        zipCodeExampleFormat: ({zipSampleFormat}: ZipCodeExampleFormatParams) => (zipSampleFormat ? `e.g. ${zipSampleFormat}` : ''),
        description: 'Beschreibung',
        title: 'Titel',
        assignee: 'Zugewiesene Person',
        createdBy: 'Erstellt von',
        with: 'mit',
        shareCode: 'Code teilen',
        share: 'Teilen',
        per: 'pro',
        mi: 'Meile',
        km: 'Kilometer',
        copied: 'Kopiert!',
        someone: 'Jemand',
        total: 'Gesamtbetrag',
        edit: 'Bearbeiten',
        letsDoThis: `Los geht's!`,
        letsStart: `Lass uns anfangen.`,
        showMore: 'Mehr anzeigen',
        merchant: 'Händler',
        category: 'Kategorie',
        report: 'Bericht',
        billable: 'Abrechenbar',
        nonBillable: 'Nicht abrechenbar',
        tag: 'Etikett',
        receipt: 'Beleg',
        verified: 'Verifiziert',
        replace: 'Ersetzen',
        distance: 'Entfernung',
        mile: 'Meile',
        miles: 'Meilen',
        kilometer: 'Kilometer',
        kilometers: 'Kilometer',
        recent: 'Kürzlich',
        all: 'Alle',
        am: 'AM',
        pm: 'PM',
        tbd: 'TBD',
        selectCurrency: 'Wählen Sie eine Währung aus',
        selectSymbolOrCurrency: 'Wählen Sie ein Symbol oder eine Währung aus',
        card: 'Karte',
        whyDoWeAskForThis: 'Warum fragen wir danach?',
        required: 'Erforderlich',
        showing: 'Anzeigen',
        of: 'von',
        default: 'Standardmäßig',
        update: 'Aktualisieren',
        member: 'Mitglied',
        auditor: 'Prüfer',
        role: 'Rolle',
        currency: 'Währung',
        groupCurrency: 'Konzernwährung',
        rate: 'Bewerten',
        emptyLHN: {
            title: 'Woohoo! Alles erledigt.',
            subtitleText1: 'Finden Sie einen Chat mit dem',
            subtitleText2: 'Schaltfläche oben oder erstellen Sie etwas mit dem',
            subtitleText3: 'Schaltfläche unten.',
        },
        businessName: 'Firmenname',
        clear: 'Klar',
        type: 'Typ',
        action: 'Aktion',
        expenses: 'Ausgaben',
        totalSpend: 'Gesamtausgaben',
        tax: 'Steuer',
        shared: 'Geteilt',
        drafts: 'Entwürfe',
        draft: 'Entwurf',
        finished: 'Fertiggestellt',
        upgrade: 'Upgrade',
        downgradeWorkspace: 'Arbeitsbereich herabstufen',
        companyID: 'Unternehmens-ID',
        userID: 'Benutzer-ID',
        disable: 'Deaktivieren',
        export: 'Exportieren',
        initialValue: 'Anfangswert',
        currentDate: 'Aktuelles Datum',
        value: 'Wert',
        downloadFailedTitle: 'Download fehlgeschlagen',
        downloadFailedDescription: 'Ihr Download konnte nicht abgeschlossen werden. Bitte versuchen Sie es später erneut.',
        filterLogs: 'Protokolle filtern',
        network: 'Netzwerk',
        reportID: 'Berichts-ID',
        longID: 'Lange ID',
        withdrawalID: 'Auszahlungs-ID',
        bankAccounts: 'Bankkonten',
        chooseFile: 'Datei auswählen',
        chooseFiles: 'Dateien auswählen',
        dropTitle: 'Lass es los',
        dropMessage: 'Datei hier ablegen',
        ignore: 'Ignorieren',
        enabled: 'Aktiviert',
        disabled: 'Deaktiviert',
        import: 'Importieren',
        offlinePrompt: 'Sie können diese Aktion momentan nicht ausführen.',
        outstanding: 'Hervorragend',
        chats: 'Chats',
        tasks: 'Aufgaben',
        unread: 'Ungelesen',
        sent: 'Gesendet',
        links: 'Links',
        day: 'Tag',
        days: 'Tage',
        rename: 'Umbenennen',
        address: 'Adresse',
        hourAbbreviation: 'h',
        minuteAbbreviation: 'm',
        skip: 'Überspringen',
        chatWithAccountManager: ({accountManagerDisplayName}: ChatWithAccountManagerParams) =>
            `Brauchen Sie etwas Bestimmtes? Chatten Sie mit Ihrem Kundenbetreuer, ${accountManagerDisplayName}.`,
        chatNow: 'Jetzt chatten',
        workEmail: 'Geschäftliche E-Mail-Adresse',
        destination: 'Zielort',
        subrate: 'Subrate',
        perDiem: 'Tagegeld',
        validate: 'Validieren',
        downloadAsPDF: 'Als PDF herunterladen',
        downloadAsCSV: 'Als CSV herunterladen',
        help: 'Hilfe',
        expenseReports: 'Spesenabrechnungen',
        rateOutOfPolicy: 'Außerhalb der Richtlinie bewerten',
        reimbursable: 'Erstattungsfähig',
        editYourProfile: 'Bearbeiten Sie Ihr Profil',
        comments: 'Kommentare',
        sharedIn: 'Geteilt in',
        unreported: 'Nicht gemeldet',
        explore: 'Erkunden',
        todo: 'Aufgabe',
        invoice: 'Rechnung',
        expense: 'Ausgabe',
        chat: 'Chat',
        task: 'Aufgabe',
        trip: 'Reise',
        apply: 'Anwenden',
        status: 'Status',
        on: 'An',
        before: 'Vorher',
        after: 'Nach',
        reschedule: 'Verschieben',
        general: 'Allgemein',
        workspacesTabTitle: 'Arbeitsbereiche',
        getTheApp: 'Hole dir die App',
        scanReceiptsOnTheGo: 'Scannen Sie Belege von Ihrem Telefon aus',
        headsUp: 'Achtung!',
        submitTo: 'Einreichen an',
        forwardTo: 'Weiterleiten an',
        merge: 'Zusammenführen',
        none: 'Keine',
        unstableInternetConnection: 'Instabile Internetverbindung. Bitte überprüfe dein Netzwerk und versuche es erneut.',
        enableGlobalReimbursements: 'Globale Rückerstattungen aktivieren',
        purchaseAmount: 'Kaufbetrag',
        link: 'Link',
        pinned: 'Angeheftet',
        read: 'Gelesen',
    },
    supportalNoAccess: {
        title: 'Nicht so schnell',
        description: 'Sie sind nicht berechtigt, diese Aktion auszuführen, wenn der Support eingeloggt ist.',
    },
    lockedAccount: {
        title: 'Gesperrtes Konto',
        description: 'Sie dürfen diese Aktion nicht ausführen, da dieses Konto gesperrt wurde. Bitte wenden Sie sich an concierge@expensify.com für weitere Schritte.',
    },
    location: {
        useCurrent: 'Aktuellen Standort verwenden',
        notFound: 'Wir konnten Ihren Standort nicht finden. Bitte versuchen Sie es erneut oder geben Sie eine Adresse manuell ein.',
        permissionDenied: 'Es sieht so aus, als hätten Sie den Zugriff auf Ihren Standort verweigert.',
        please: 'Bitte',
        allowPermission: 'Standortzugriff in den Einstellungen erlauben',
        tryAgain: 'und versuche es erneut.',
    },
    contact: {
        importContacts: 'Kontakte importieren',
        importContactsTitle: 'Importieren Sie Ihre Kontakte',
        importContactsText: 'Importieren Sie Kontakte von Ihrem Telefon, damit Ihre Lieblingspersonen immer nur einen Fingertipp entfernt sind.',
        importContactsExplanation: 'damit deine Lieblingspersonen immer nur einen Fingertipp entfernt sind.',
        importContactsNativeText: 'Nur noch ein Schritt! Geben Sie uns grünes Licht, um Ihre Kontakte zu importieren.',
    },
    anonymousReportFooter: {
        logoTagline: 'Nimm an der Diskussion teil.',
    },
    attachmentPicker: {
        cameraPermissionRequired: 'Kamerazugriff',
        expensifyDoesNotHaveAccessToCamera: 'Expensify kann ohne Zugriff auf Ihre Kamera keine Fotos aufnehmen. Tippen Sie auf Einstellungen, um die Berechtigungen zu aktualisieren.',
        attachmentError: 'Anlagenfehler',
        errorWhileSelectingAttachment: 'Beim Auswählen eines Anhangs ist ein Fehler aufgetreten. Bitte versuchen Sie es erneut.',
        errorWhileSelectingCorruptedAttachment: 'Beim Auswählen eines beschädigten Anhangs ist ein Fehler aufgetreten. Bitte versuchen Sie es mit einer anderen Datei.',
        takePhoto: 'Foto machen',
        chooseFromGallery: 'Aus Galerie auswählen',
        chooseDocument: 'Datei auswählen',
        attachmentTooLarge: 'Anhang ist zu groß',
        sizeExceeded: 'Die Anhangsgröße überschreitet das Limit von 24 MB.',
        sizeExceededWithLimit: ({maxUploadSizeInMB}: SizeExceededParams) => `Die Anhangsgröße überschreitet das Limit von ${maxUploadSizeInMB} MB.`,
        attachmentTooSmall: 'Anhang ist zu klein',
        sizeNotMet: 'Anhangsgröße muss größer als 240 Bytes sein',
        wrongFileType: 'Ungültiger Dateityp',
        notAllowedExtension: 'Dieser Dateityp ist nicht erlaubt. Bitte versuchen Sie es mit einem anderen Dateityp.',
        folderNotAllowedMessage: 'Das Hochladen eines Ordners ist nicht erlaubt. Bitte versuchen Sie es mit einer anderen Datei.',
        protectedPDFNotSupported: 'Passwortgeschütztes PDF wird nicht unterstützt',
        attachmentImageResized: 'Dieses Bild wurde zur Vorschaugröße angepasst. Herunterladen für volle Auflösung.',
        attachmentImageTooLarge: 'Dieses Bild ist zu groß, um es vor dem Hochladen in der Vorschau anzuzeigen.',
        tooManyFiles: ({fileLimit}: FileLimitParams) => `Sie können jeweils nur bis zu ${fileLimit} Dateien hochladen.`,
        sizeExceededWithValue: ({maxUploadSizeInMB}: SizeExceededParams) => `Dateien überschreiten ${maxUploadSizeInMB} MB. Bitte versuchen Sie es erneut.`,
        someFilesCantBeUploaded: 'Einige Dateien können nicht hochgeladen werden',
        sizeLimitExceeded: ({maxUploadSizeInMB}: SizeExceededParams) => `Dateien müssen unter ${maxUploadSizeInMB} MB sein. Größere Dateien werden nicht hochgeladen.`,
        maxFileLimitExceeded: 'Sie können bis zu 30 Belege gleichzeitig hochladen. Weitere werden nicht hochgeladen.',
        unsupportedFileType: ({fileType}: FileTypeParams) => `${fileType} Dateien werden nicht unterstützt. Nur unterstützte Dateitypen werden hochgeladen.`,
        learnMoreAboutSupportedFiles: 'Erfahren Sie mehr über unterstützte Formate.',
        passwordProtected: 'Passwortgeschützte PDFs werden nicht unterstützt. Nur unterstützte Dateien werden hochgeladen.',
    },
    dropzone: {
        addAttachments: 'Anhänge hinzufügen',
        addReceipt: 'Beleg hinzufügen',
        scanReceipts: 'Belege scannen',
        replaceReceipt: 'Beleg ersetzen',
    },
    filePicker: {
        fileError: 'Dateifehler',
        errorWhileSelectingFile: 'Beim Auswählen einer Datei ist ein Fehler aufgetreten. Bitte versuchen Sie es erneut.',
    },
    connectionComplete: {
        title: 'Verbindung abgeschlossen',
        supportingText: 'Sie können dieses Fenster schließen und zur Expensify-App zurückkehren.',
    },
    avatarCropModal: {
        title: 'Foto bearbeiten',
        description: 'Ziehen, zoomen und drehen Sie Ihr Bild, wie Sie möchten.',
    },
    composer: {
        noExtensionFoundForMimeType: 'Keine Erweiterung für den MIME-Typ gefunden',
        problemGettingImageYouPasted: 'Es gab ein Problem beim Abrufen des Bildes, das Sie eingefügt haben.',
        commentExceededMaxLength: ({formattedMaxLength}: FormattedMaxLengthParams) => `Die maximale Kommentarlänge beträgt ${formattedMaxLength} Zeichen.`,
        taskTitleExceededMaxLength: ({formattedMaxLength}: FormattedMaxLengthParams) => `Die maximale Länge des Aufgabentitels beträgt ${formattedMaxLength} Zeichen.`,
    },
    baseUpdateAppModal: {
        updateApp: 'App aktualisieren',
        updatePrompt: 'Eine neue Version dieser App ist verfügbar. Aktualisieren Sie jetzt oder starten Sie die App später neu, um die neuesten Änderungen herunterzuladen.',
    },
    deeplinkWrapper: {
        launching: 'Expensify wird gestartet',
        expired: 'Ihre Sitzung ist abgelaufen.',
        signIn: 'Bitte melden Sie sich erneut an.',
        redirectedToDesktopApp: 'Wir haben Sie zur Desktop-App weitergeleitet.',
        youCanAlso: 'Sie können auch',
        openLinkInBrowser: 'öffnen Sie diesen Link in Ihrem Browser',
        loggedInAs: ({email}: LoggedInAsParams) => `Sie sind als ${email} angemeldet. Klicken Sie im Hinweis auf "Link öffnen", um sich mit diesem Konto in der Desktop-App anzumelden.`,
        doNotSeePrompt: 'Kannst du die Eingabeaufforderung nicht sehen?',
        tryAgain: 'Versuchen Sie es erneut.',
        or: ', oder',
        continueInWeb: 'weiter zur Web-App',
    },
    validateCodeModal: {
        successfulSignInTitle: 'Abrakadabra, du bist angemeldet!',
        successfulSignInDescription: 'Gehe zurück zu deinem ursprünglichen Tab, um fortzufahren.',
        title: 'Hier ist dein magischer Code',
        description: 'Bitte geben Sie den Code von dem Gerät ein, auf dem er ursprünglich angefordert wurde.',
        doNotShare: 'Teile deinen Code mit niemandem.\nExpensify wird dich niemals danach fragen!',
        or: ', oder',
        signInHere: 'einfach hier anmelden',
        expiredCodeTitle: 'Magischer Code abgelaufen',
        expiredCodeDescription: 'Gehen Sie zurück zum ursprünglichen Gerät und fordern Sie einen neuen Code an.',
        successfulNewCodeRequest: 'Code angefordert. Bitte überprüfen Sie Ihr Gerät.',
        tfaRequiredTitle: 'Zwei-Faktor-Authentifizierung erforderlich',
        tfaRequiredDescription: 'Bitte geben Sie den Zwei-Faktor-Authentifizierungscode ein, wo Sie sich anmelden möchten.',
        requestOneHere: 'hier eine anfordern.',
    },
    moneyRequestConfirmationList: {
        paidBy: 'Bezahlt von',
        whatsItFor: 'Wofür ist das?',
    },
    selectionList: {
        nameEmailOrPhoneNumber: 'Name, E-Mail oder Telefonnummer',
        findMember: 'Mitglied finden',
        searchForSomeone: 'Suche nach jemandem',
    },
    emptyList: {
        [CONST.IOU.TYPE.CREATE]: {
            title: 'Reichen Sie eine Ausgabe ein, verweisen Sie auf Ihren Chef.',
            subtitleText: 'Möchten Sie, dass Ihr Chef auch Expensify nutzt? Reichen Sie einfach eine Ausgabe bei ihnen ein und wir kümmern uns um den Rest.',
        },
    },
    videoChatButtonAndMenu: {
        tooltip: 'Einen Anruf buchen',
    },
    hello: 'Hallo',
    phoneCountryCode: '1',
    welcomeText: {
        getStarted: 'Unten beginnen.',
        anotherLoginPageIsOpen: 'Eine weitere Anmeldeseite ist geöffnet.',
        anotherLoginPageIsOpenExplanation: 'Sie haben die Anmeldeseite in einem separaten Tab geöffnet. Bitte melden Sie sich von diesem Tab aus an.',
        welcome: 'Willkommen!',
        welcomeWithoutExclamation: 'Willkommen',
        phrase2: 'Geld spricht. Und jetzt, da Chat und Zahlungen an einem Ort sind, ist es auch einfach.',
        phrase3: 'Ihre Zahlungen erreichen Sie so schnell, wie Sie Ihren Standpunkt vermitteln können.',
        enterPassword: 'Bitte geben Sie Ihr Passwort ein',
        welcomeNewFace: ({login}: SignUpNewFaceCodeParams) => `${login}, es ist immer schön, ein neues Gesicht hier zu sehen!`,
        welcomeEnterMagicCode: ({login}: WelcomeEnterMagicCodeParams) =>
            `Bitte geben Sie den magischen Code ein, der an ${login} gesendet wurde. Er sollte in ein bis zwei Minuten ankommen.`,
    },
    login: {
        hero: {
            header: 'Reisen und Ausgaben, in der Geschwindigkeit des Chats',
            body: 'Willkommen bei der nächsten Generation von Expensify, wo Ihre Reisen und Ausgaben mit Hilfe von kontextuellem, Echtzeit-Chat schneller werden.',
        },
    },
    thirdPartySignIn: {
        alreadySignedIn: ({email}: AlreadySignedInParams) => `Sie sind bereits als ${email} angemeldet.`,
        goBackMessage: ({provider}: GoBackMessageParams) => `Möchten Sie sich nicht mit ${provider} anmelden?`,
        continueWithMyCurrentSession: 'Mit meiner aktuellen Sitzung fortfahren',
        redirectToDesktopMessage: 'Wir leiten Sie zur Desktop-App weiter, sobald Sie sich angemeldet haben.',
        signInAgreementMessage: 'Mit der Anmeldung stimmen Sie den',
        termsOfService: 'Nutzungsbedingungen',
        privacy: 'Datenschutz',
    },
    samlSignIn: {
        welcomeSAMLEnabled: 'Weiter mit Single Sign-On anmelden:',
        orContinueWithMagicCode: 'Sie können sich auch mit einem magischen Code anmelden.',
        useSingleSignOn: 'Einmalanmeldung verwenden',
        useMagicCode: 'Verwende magischen Code',
        launching: 'Starten...',
        oneMoment: 'Einen Moment bitte, während wir Sie zum Single-Sign-On-Portal Ihres Unternehmens weiterleiten.',
    },
    reportActionCompose: {
        dropToUpload: 'Zum Hochladen hierher ziehen',
        sendAttachment: 'Anhang senden',
        addAttachment: 'Anhang hinzufügen',
        writeSomething: 'Schreiben Sie etwas...',
        blockedFromConcierge: 'Kommunikation ist gesperrt',
        fileUploadFailed: 'Hochladen fehlgeschlagen. Datei wird nicht unterstützt.',
        localTime: ({user, time}: LocalTimeParams) => `Es ist ${time} für ${user}`,
        edited: '(bearbeitet)',
        emoji: 'Emoji',
        collapse: 'Einklappen',
        expand: 'Erweitern',
    },
    reportActionContextMenu: {
        copyToClipboard: 'In die Zwischenablage kopieren',
        copied: 'Kopiert!',
        copyLink: 'Link kopieren',
        copyURLToClipboard: 'URL in die Zwischenablage kopieren',
        copyEmailToClipboard: 'E-Mail in die Zwischenablage kopieren',
        markAsUnread: 'Als ungelesen markieren',
        markAsRead: 'Als gelesen markieren',
        editAction: ({action}: EditActionParams) => `Edit ${action?.actionName === CONST.REPORT.ACTIONS.TYPE.IOU ? 'Ausgabe' : 'Kommentar'}`,
        deleteAction: ({action}: DeleteActionParams) => `Löschen ${action?.actionName === CONST.REPORT.ACTIONS.TYPE.IOU ? 'Ausgabe' : 'Kommentar'}`,
        deleteConfirmation: ({action}: DeleteConfirmationParams) => `Möchten Sie dieses ${action?.actionName === CONST.REPORT.ACTIONS.TYPE.IOU ? 'Ausgabe' : 'Kommentar'} wirklich löschen?`,
        onlyVisible: 'Nur sichtbar für',
        replyInThread: 'Im Thread antworten',
        joinThread: 'Thread beitreten',
        leaveThread: 'Thread verlassen',
        copyOnyxData: 'Onyx-Daten kopieren',
        flagAsOffensive: 'Als anstößig markieren',
        menu: 'Menü',
    },
    emojiReactions: {
        addReactionTooltip: 'Reaktion hinzufügen',
        reactedWith: 'reagierte mit',
    },
    reportActionsView: {
        beginningOfArchivedRoom: ({reportName, reportDetailsLink}: BeginningOfArchivedRoomParams) =>
            `Du hast die Party in <strong><a class="no-style-link" href="${reportDetailsLink}">${reportName}</a></strong> verpasst, hier gibt es nichts zu sehen.`,
        beginningOfChatHistoryDomainRoom: ({domainRoom}: BeginningOfChatHistoryDomainRoomParams) =>
            `Dieser Chat ist für alle Expensify-Mitglieder auf der <strong>${domainRoom}</strong>-Domain. Nutzen Sie ihn, um mit Kollegen zu chatten, Tipps auszutauschen und Fragen zu stellen.`,
        beginningOfChatHistoryAdminRoom: ({workspaceName}: BeginningOfChatHistoryAdminRoomParams) =>
            `Dieser Chat ist mit dem <strong>${workspaceName}</strong>-Administrator. Nutzen Sie ihn, um über die Einrichtung von Arbeitsbereichen und mehr zu sprechen.`,
        beginningOfChatHistoryAnnounceRoom: ({workspaceName}: BeginningOfChatHistoryAnnounceRoomParams) =>
            `Dieser Chat ist für alle im <strong>${workspaceName}</strong>. Benutze ihn für die wichtigsten Ankündigungen.`,
        beginningOfChatHistoryUserRoom: ({reportName, reportDetailsLink}: BeginningOfChatHistoryUserRoomParams) =>
            `Dieser Chatraum ist für alles, was mit <strong><a class="no-style-link" href="${reportDetailsLink}">${reportName}</a></strong> zu tun hat.`,
        beginningOfChatHistoryInvoiceRoom: ({invoicePayer, invoiceReceiver}: BeginningOfChatHistoryInvoiceRoomParams) =>
            `Dieser Chat ist für Rechnungen zwischen <strong>${invoicePayer}</strong> und <strong>${invoiceReceiver}</strong>. Verwenden Sie die Schaltfläche <emoji>${CONST.CUSTOM_EMOJIS.GLOBAL_CREATE}</emoji>, um eine Rechnung zu senden.`,
        beginningOfChatHistory: 'Dieser Chat ist mit',
        beginningOfChatHistoryPolicyExpenseChat: ({workspaceName, submitterDisplayName}: BeginningOfChatHistoryPolicyExpenseChatParams) =>
            `Hier wird <strong>${submitterDisplayName}</strong> die Ausgaben an <strong>${workspaceName}</strong> übermitteln. Verwenden Sie einfach die Schaltfläche <emoji>${CONST.CUSTOM_EMOJIS.GLOBAL_CREATE}</emoji>.`,
        beginningOfChatHistorySelfDM: 'Dies ist Ihr persönlicher Bereich. Nutzen Sie ihn für Notizen, Aufgaben, Entwürfe und Erinnerungen.',
        beginningOfChatHistorySystemDM: 'Willkommen! Lassen Sie uns mit der Einrichtung beginnen.',
        chatWithAccountManager: 'Hier mit Ihrem Kundenbetreuer chatten',
        sayHello: 'Hallo!',
        yourSpace: 'Ihr Bereich',
        welcomeToRoom: ({roomName}: WelcomeToRoomParams) => `Willkommen in ${roomName}!`,
        usePlusButton: ({additionalText}: UsePlusButtonParams) => ` Verwenden Sie die ${CONST.CUSTOM_EMOJIS.GLOBAL_CREATE} Taste, um ${additionalText} einen Ausgabenposten hinzuzufügen.`,
        askConcierge: 'Stellen Sie Fragen und erhalten Sie rund um die Uhr Unterstützung in Echtzeit.',
        conciergeSupport: '24/7 Support',
        create: 'erstellen',
        iouTypes: {
            pay: 'bezahlen',
            split: 'aufteilen',
            submit: 'einreichen',
            track: 'verfolgen',
            invoice: 'Rechnung',
        },
    },
    adminOnlyCanPost: 'Nur Administratoren können Nachrichten in diesem Raum senden.',
    reportAction: {
        asCopilot: 'als Co-Pilot für',
    },
    mentionSuggestions: {
        hereAlternateText: 'Benachrichtige alle in diesem Gespräch',
    },
    newMessages: 'Neue Nachrichten',
    latestMessages: 'Neueste Nachrichten',
    youHaveBeenBanned: 'Hinweis: Du wurdest von der Teilnahme an diesem Kanal ausgeschlossen.',
    reportTypingIndicator: {
        isTyping: 'tippt...',
        areTyping: 'tippen...',
        multipleMembers: 'Mehrere Mitglieder',
    },
    reportArchiveReasons: {
        [CONST.REPORT.ARCHIVE_REASON.DEFAULT]: 'Dieser Chatraum wurde archiviert.',
        [CONST.REPORT.ARCHIVE_REASON.ACCOUNT_CLOSED]: ({displayName}: ReportArchiveReasonsClosedParams) => `Dieser Chat ist nicht mehr aktiv, weil ${displayName} ihr Konto geschlossen hat.`,
        [CONST.REPORT.ARCHIVE_REASON.ACCOUNT_MERGED]: ({displayName, oldDisplayName}: ReportArchiveReasonsMergedParams) =>
            `Dieser Chat ist nicht mehr aktiv, weil ${oldDisplayName} ihr Konto mit ${displayName} zusammengeführt hat.`,
        [CONST.REPORT.ARCHIVE_REASON.REMOVED_FROM_POLICY]: ({displayName, policyName, shouldUseYou = false}: ReportArchiveReasonsRemovedFromPolicyParams) =>
            shouldUseYou
                ? `Dieser Chat ist nicht mehr aktiv, weil <strong>Sie</strong> kein Mitglied des ${policyName} Arbeitsbereichs mehr sind.`
                : `Dieser Chat ist nicht mehr aktiv, weil ${displayName} kein Mitglied des Arbeitsbereichs ${policyName} mehr ist.`,
        [CONST.REPORT.ARCHIVE_REASON.POLICY_DELETED]: ({policyName}: ReportArchiveReasonsInvoiceReceiverPolicyDeletedParams) =>
            `Dieser Chat ist nicht mehr aktiv, weil ${policyName} kein aktiver Arbeitsbereich mehr ist.`,
        [CONST.REPORT.ARCHIVE_REASON.INVOICE_RECEIVER_POLICY_DELETED]: ({policyName}: ReportArchiveReasonsInvoiceReceiverPolicyDeletedParams) =>
            `Dieser Chat ist nicht mehr aktiv, weil ${policyName} kein aktiver Arbeitsbereich mehr ist.`,
        [CONST.REPORT.ARCHIVE_REASON.BOOKING_END_DATE_HAS_PASSED]: 'Diese Buchung ist archiviert.',
    },
    writeCapabilityPage: {
        label: 'Wer kann posten?',
        writeCapability: {
            all: 'Alle Mitglieder',
            admins: 'Nur Administratoren',
        },
    },
    sidebarScreen: {
        buttonFind: 'Etwas finden...',
        buttonMySettings: 'Meine Einstellungen',
        fabNewChat: 'Chat starten',
        fabNewChatExplained: 'Chat starten (Floating action)',
        chatPinned: 'Chat angeheftet',
        draftedMessage: 'Entwurfene Nachricht',
        listOfChatMessages: 'Liste der Chatnachrichten',
        listOfChats: 'Liste der Chats',
        saveTheWorld: 'Rette die Welt',
        tooltip: 'Hier starten!',
        redirectToExpensifyClassicModal: {
            title: 'Demnächst verfügbar',
            description: 'Wir optimieren noch ein paar Details von New Expensify, um Ihre spezifische Einrichtung zu berücksichtigen. In der Zwischenzeit gehen Sie zu Expensify Classic.',
        },
    },
    allSettingsScreen: {
        subscription: 'Abonnement',
        domains: 'Domains',
    },
    tabSelector: {
        chat: 'Chat',
        room: 'Zimmer',
        distance: 'Entfernung',
        manual: 'Handbuch',
        scan: 'Scannen',
        map: 'Karte',
    },
    spreadsheet: {
        upload: 'Eine Tabelle hochladen',
        import: 'Tabellenkalkulation importieren',
        dragAndDrop: '<muted-link>Ziehen Sie Ihre Tabelle hierher oder wählen Sie unten eine Datei aus. Unterstützte Formate: .csv, .txt, .xls und .xlsx.</muted-link>',
        dragAndDropMultiLevelTag: `<muted-link>Ziehen Sie Ihre Tabelle hierher oder wählen Sie unten eine Datei aus. <a href="${CONST.IMPORT_SPREADSHEET.MULTI_LEVEL_TAGS_ARTICLE_LINK}">Erfahren Sie mehr</a> über unterstützte Dateiformate.</muted-link>`,
        chooseSpreadsheet: '<muted-link>Wählen Sie eine Tabellenkalkulationsdatei zum Importieren aus. Unterstützte Formate: .csv, .txt, .xls und .xlsx.</muted-link>',
        chooseSpreadsheetMultiLevelTag: `<muted-link>Wählen Sie eine Tabellenkalkulationsdatei zum Importieren aus. <a href="${CONST.IMPORT_SPREADSHEET.MULTI_LEVEL_TAGS_ARTICLE_LINK}">Erfahren Sie mehr</a> über unterstützte Dateiformate.</muted-link>`,
        fileContainsHeader: 'Datei enthält Spaltenüberschriften',
        column: ({name}: SpreadSheetColumnParams) => `Spalte ${name}`,
        fieldNotMapped: ({fieldName}: SpreadFieldNameParams) => `Ups! Ein erforderliches Feld ("${fieldName}") wurde nicht zugeordnet. Bitte überprüfen und erneut versuchen.`,
        singleFieldMultipleColumns: ({fieldName}: SpreadFieldNameParams) =>
            `Ups! Sie haben ein einzelnes Feld ("${fieldName}") mehreren Spalten zugeordnet. Bitte überprüfen Sie dies und versuchen Sie es erneut.`,
        emptyMappedField: ({fieldName}: SpreadFieldNameParams) => `Hoppla! Das Feld („${fieldName}“) enthält einen oder mehrere leere Werte. Bitte überprüfen und erneut versuchen.`,
        importSuccessfulTitle: 'Import erfolgreich',
        importCategoriesSuccessfulDescription: ({categories}: SpreadCategoriesParams) => (categories > 1 ? `${categories} Kategorien wurden hinzugefügt.` : '1 Kategorie wurde hinzugefügt.'),
        importMembersSuccessfulDescription: ({added, updated}: ImportMembersSuccessfulDescriptionParams) => {
            if (!added && !updated) {
                return 'Keine Mitglieder wurden hinzugefügt oder aktualisiert.';
            }
            if (added && updated) {
                return `${added} Mitglied${added > 1 ? 's' : ''} hinzugefügt, ${updated} Mitglied${updated > 1 ? 's' : ''} aktualisiert.`;
            }
            if (updated) {
                return updated > 1 ? `${updated} Mitglieder wurden aktualisiert.` : '1 Mitglied wurde aktualisiert.';
            }
            return added > 1 ? `${added} Mitglieder wurden hinzugefügt.` : '1 Mitglied wurde hinzugefügt.';
        },
        importTagsSuccessfulDescription: ({tags}: ImportTagsSuccessfulDescriptionParams) => (tags > 1 ? `${tags} Tags wurden hinzugefügt.` : '1 Tag wurde hinzugefügt.'),
        importMultiLevelTagsSuccessfulDescription: 'Mehrstufige Tags wurden hinzugefügt.',
        importPerDiemRatesSuccessfulDescription: ({rates}: ImportPerDiemRatesSuccessfulDescriptionParams) =>
            rates > 1 ? `${rates} Tagespauschalen wurden hinzugefügt.` : '1 Tagespauschale wurde hinzugefügt.',
        importFailedTitle: 'Import fehlgeschlagen',
        importFailedDescription:
            'Bitte stellen Sie sicher, dass alle Felder korrekt ausgefüllt sind, und versuchen Sie es erneut. Wenn das Problem weiterhin besteht, wenden Sie sich bitte an Concierge.',
        importDescription: 'Wählen Sie aus, welche Felder Sie aus Ihrer Tabelle zuordnen möchten, indem Sie auf das Dropdown-Menü neben jeder importierten Spalte unten klicken.',
        sizeNotMet: 'Die Dateigröße muss größer als 0 Byte sein',
        invalidFileMessage:
            'Die Datei, die Sie hochgeladen haben, ist entweder leer oder enthält ungültige Daten. Bitte stellen Sie sicher, dass die Datei korrekt formatiert ist und die notwendigen Informationen enthält, bevor Sie sie erneut hochladen.',
        importSpreadsheetLibraryError: 'Fehler beim Laden des Tabellenkalkulations-Moduls. Bitte überprüfen Sie Ihre Internetverbindung und versuchen Sie es erneut.',
        importSpreadsheet: 'Tabellenkalkulation importieren',
        downloadCSV: 'CSV herunterladen',
        importMemberConfirmation: () => ({
            one: `Bitte bestätige die folgenden Angaben für ein neues Workspace-Mitglied, das mit diesem Upload hinzugefügt wird. Bestehende Mitglieder erhalten keine Rollenaktualisierungen oder Einladungshinweise.`,
            other: (count: number) =>
                `Bitte bestätige die folgenden Angaben für die ${count} neuen Workspace-Mitglieder, die mit diesem Upload hinzugefügt werden. Bestehende Mitglieder erhalten keine Rollenaktualisierungen oder Einladungshinweise.`,
        }),
    },
    receipt: {
        upload: 'Beleg hochladen',
        uploadMultiple: 'Belege hochladen',
        dragReceiptBeforeEmail: 'Ziehen Sie eine Quittung auf diese Seite oder leiten Sie eine Quittung weiter an',
        dragReceiptsBeforeEmail: 'Ziehen Sie Quittungen auf diese Seite oder leiten Sie Quittungen weiter an',
        dragReceiptAfterEmail: 'oder wählen Sie unten eine Datei zum Hochladen aus.',
        dragReceiptsAfterEmail: 'oder wählen Sie unten Dateien zum Hochladen aus.',
        chooseReceipt: 'Wählen Sie eine Quittung zum Hochladen aus oder leiten Sie eine Quittung weiter an',
        chooseReceipts: 'Wählen Sie Quittungen zum Hochladen aus oder leiten Sie Quittungen weiter an ',
        takePhoto: 'Ein Foto machen',
        cameraAccess: 'Der Kamerazugriff ist erforderlich, um Fotos von Belegen zu machen.',
        deniedCameraAccess: 'Kamerazugriff wurde noch nicht gewährt, bitte folgen Sie',
        deniedCameraAccessInstructions: 'diese Anweisungen',
        cameraErrorTitle: 'Kamerafehler',
        cameraErrorMessage: 'Beim Aufnehmen eines Fotos ist ein Fehler aufgetreten. Bitte versuche es erneut.',
        locationAccessTitle: 'Standortzugriff erlauben',
        locationAccessMessage: 'Der Standortzugriff hilft uns, Ihre Zeitzone und Währung überall genau zu halten, wohin Sie auch gehen.',
        locationErrorTitle: 'Standortzugriff erlauben',
        locationErrorMessage: 'Der Standortzugriff hilft uns, Ihre Zeitzone und Währung überall genau zu halten, wohin Sie auch gehen.',
        allowLocationFromSetting: `Der Standortzugriff hilft uns, Ihre Zeitzone und Währung überall genau zu halten. Bitte erlauben Sie den Standortzugriff in den Berechtigungseinstellungen Ihres Geräts.`,
        dropTitle: 'Lass es los',
        dropMessage: 'Datei hier ablegen',
        flash: 'Blitz',
        multiScan: 'Mehrfach-Scan',
        shutter: 'Verschluss',
        gallery: 'Galerie',
        deleteReceipt: 'Beleg löschen',
        deleteConfirmation: 'Möchten Sie diesen Beleg wirklich löschen?',
        addReceipt: 'Beleg hinzufügen',
        scanFailed: 'Der Beleg konnte nicht gescannt werden, da Händler, Datum oder Betrag fehlen.',
    },
    quickAction: {
        scanReceipt: 'Beleg scannen',
        recordDistance: 'Entfernung verfolgen',
        requestMoney: 'Ausgabe erstellen',
        perDiem: 'Tagespauschale erstellen',
        splitBill: 'Ausgabe aufteilen',
        splitScan: 'Beleg aufteilen',
        splitDistance: 'Distanz aufteilen',
        paySomeone: ({name}: PaySomeoneParams = {}) => `Zahlen Sie ${name ?? 'jemand'}`,
        assignTask: 'Aufgabe zuweisen',
        header: 'Schnelle Aktion',
        noLongerHaveReportAccess: 'Sie haben keinen Zugriff mehr auf Ihr vorheriges Schnellaktionsziel. Wählen Sie unten ein neues aus.',
        updateDestination: 'Ziel aktualisieren',
        createReport: 'Bericht erstellen',
    },
    iou: {
        amount: 'Betrag',
        taxAmount: 'Steuerbetrag',
        taxRate: 'Steuersatz',
        approve: ({
            formattedAmount,
        }: {
            formattedAmount?: string;
        } = {}) => (formattedAmount ? `Genehmigen Sie ${formattedAmount}` : 'Genehmigen'),
        approved: 'Genehmigt',
        cash: 'Bargeld',
        card: 'Karte',
        original: 'Original',
        split: 'Teilen',
        splitExpense: 'Ausgabe aufteilen',
        splitExpenseSubtitle: ({amount, merchant}: SplitExpenseSubtitleParams) => `${amount} von ${merchant}`,
        addSplit: 'Split hinzufügen',
        totalAmountGreaterThanOriginal: ({amount}: TotalAmountGreaterOrLessThanOriginalParams) => `Der Gesamtbetrag ist ${amount} höher als die ursprüngliche Ausgabe.`,
        totalAmountLessThanOriginal: ({amount}: TotalAmountGreaterOrLessThanOriginalParams) => `Der Gesamtbetrag ist ${amount} weniger als die ursprüngliche Ausgabe.`,
        splitExpenseZeroAmount: 'Bitte geben Sie einen gültigen Betrag ein, bevor Sie fortfahren.',
        splitExpenseEditTitle: ({amount, merchant}: SplitExpenseEditTitleParams) => `Bearbeiten Sie ${amount} für ${merchant}`,
        removeSplit: 'Aufteilung entfernen',
        paySomeone: ({name}: PaySomeoneParams = {}) => `Zahlen Sie ${name ?? 'jemand'}`,
        expense: 'Ausgabe',
        categorize: 'Kategorisieren',
        share: 'Teilen',
        participants: 'Teilnehmer',
        createExpense: 'Ausgabe erstellen',
        trackDistance: 'Entfernung verfolgen',
        createExpenses: ({expensesNumber}: CreateExpensesParams) => `Erstelle ${expensesNumber} Ausgaben`,
        removeExpense: 'Ausgabe entfernen',
        removeThisExpense: 'Diese Ausgabe entfernen',
        removeExpenseConfirmation: 'Sind Sie sicher, dass Sie diesen Beleg entfernen möchten? Diese Aktion kann nicht rückgängig gemacht werden.',
        addExpense: 'Ausgabe hinzufügen',
        chooseRecipient: 'Empfänger auswählen',
        createExpenseWithAmount: ({amount}: {amount: string}) => `Erstelle ${amount} Ausgabe`,
        confirmDetails: 'Details bestätigen',
        pay: 'Bezahlen',
        cancelPayment: 'Zahlung stornieren',
        cancelPaymentConfirmation: 'Möchten Sie diese Zahlung wirklich stornieren?',
        viewDetails: 'Details anzeigen',
        pending: 'Ausstehend',
        canceled: 'Abgebrochen',
        posted: 'Gepostet',
        deleteReceipt: 'Beleg löschen',
        deletedTransaction: ({amount, merchant}: DeleteTransactionParams) => `hat eine Ausgabe gelöscht (${amount} für ${merchant})`,
        movedFromReport: ({reportName}: MovedFromReportParams) => `verschob eine Ausgabe${reportName ? `von ${reportName}` : ''}`,
        movedTransaction: ({reportUrl, reportName}: MovedTransactionParams) => `verschob diese Ausgabe${reportName ? `to <a href="${reportUrl}">${reportName}</a>` : ''}`,
        unreportedTransaction: ({reportUrl}: MovedTransactionParams) => `diese Ausgabe in Ihren <a href="${reportUrl}">persönlichen Bereich</a> verschoben`,
        movedAction: ({shouldHideMovedReportUrl, movedReportUrl, newParentReportUrl, toPolicyName}: MovedActionParams) => {
            if (shouldHideMovedReportUrl) {
                return `hat diesen Bericht in den <a href="${newParentReportUrl}">${toPolicyName}</a> Workspace verschoben`;
            }
            return `hat diesen <a href="${movedReportUrl}">Bericht</a> in den <a href="${newParentReportUrl}">${toPolicyName}</a> Workspace verschoben`;
        },
        pendingMatchWithCreditCard: 'Beleg steht aus, um mit Kartentransaktion abgeglichen zu werden',
        pendingMatch: 'Ausstehende Übereinstimmung',
        pendingMatchWithCreditCardDescription: 'Beleg wartet auf Abgleich mit Kartentransaktion. Als Barzahlung markieren, um abzubrechen.',
        markAsCash: 'Als Barzahlung markieren',
        routePending: 'Route wird bearbeitet...',
        receiptScanning: () => ({
            one: 'Beleg scannen...',
            other: 'Belege werden gescannt...',
        }),
        scanMultipleReceipts: 'Mehrere Belege scannen',
        scanMultipleReceiptsDescription: 'Machen Sie Fotos von all Ihren Belegen auf einmal, dann bestätigen Sie die Details selbst oder lassen Sie SmartScan dies übernehmen.',
        receiptScanInProgress: 'Belegscan läuft',
        receiptScanInProgressDescription: 'Belegscan läuft. Später erneut prüfen oder die Details jetzt eingeben.',
        removeFromReport: 'Ausgabe aus Bericht entfernen',
        moveToPersonalSpace: 'Ausgaben in persönlichen Bereich verschieben',
        duplicateTransaction: ({isSubmitted}: DuplicateTransactionParams) =>
            !isSubmitted
                ? 'Mögliche doppelte Ausgaben erkannt. Überprüfen Sie die Duplikate, um die Einreichung zu ermöglichen.'
                : 'Potenzielle doppelte Ausgaben erkannt. Überprüfen Sie die Duplikate, um die Genehmigung zu ermöglichen.',
        receiptIssuesFound: () => ({
            one: 'Problem gefunden',
            other: 'Gefundene Probleme',
        }),
        fieldPending: 'Ausstehend...',
        defaultRate: 'Standardrate',
        receiptMissingDetails: 'Beleg fehlt Details',
        missingAmount: 'Fehlender Betrag',
        missingMerchant: 'Fehlender Händler',
        receiptStatusTitle: 'Scannen…',
        receiptStatusText: 'Nur Sie können diese Quittung sehen, während sie gescannt wird. Schauen Sie später noch einmal vorbei oder geben Sie die Details jetzt ein.',
        receiptScanningFailed: 'Beleg-Scan fehlgeschlagen. Bitte geben Sie die Details manuell ein.',
        transactionPendingDescription: 'Transaktion ausstehend. Es kann ein paar Tage dauern, bis sie verbucht wird.',
        companyInfo: 'Unternehmensinformationen',
        companyInfoDescription: 'Wir benötigen noch ein paar weitere Details, bevor Sie Ihre erste Rechnung senden können.',
        yourCompanyName: 'Ihr Firmenname',
        yourCompanyWebsite: 'Ihre Firmenwebsite',
        yourCompanyWebsiteNote: 'Wenn Sie keine Website haben, können Sie stattdessen das LinkedIn-Profil oder das Social-Media-Profil Ihres Unternehmens angeben.',
        invalidDomainError: 'Sie haben eine ungültige Domain eingegeben. Um fortzufahren, geben Sie bitte eine gültige Domain ein.',
        publicDomainError: 'Sie haben eine öffentliche Domain betreten. Um fortzufahren, geben Sie bitte eine private Domain ein.',
        // TODO: This key should be deprecated. More details: https://github.com/Expensify/App/pull/59653#discussion_r2028653252
        expenseCountWithStatus: ({scanningReceipts = 0, pendingReceipts = 0}: RequestCountParams) => {
            const statusText: string[] = [];
            if (scanningReceipts > 0) {
                statusText.push(`${scanningReceipts} scannen`);
            }
            if (pendingReceipts > 0) {
                statusText.push(`${pendingReceipts} ausstehend`);
            }
            return {
                one: statusText.length > 0 ? `1 Ausgabe (${statusText.join(', ')})` : `1 Ausgabe`,
                other: (count: number) => (statusText.length > 0 ? `${count} Ausgaben (${statusText.join(', ')})` : `${count} Ausgaben`),
            };
        },
        expenseCount: () => {
            return {
                one: '1 Ausgabe',
                other: (count: number) => `${count} Ausgaben`,
            };
        },
        deleteExpense: () => ({
            one: 'Ausgabe löschen',
            other: 'Ausgaben löschen',
        }),
        deleteConfirmation: () => ({
            one: 'Möchten Sie diesen Ausgabenposten wirklich löschen?',
            other: 'Möchten Sie diese Ausgaben wirklich löschen?',
        }),
        deleteReport: 'Bericht löschen',
        deleteReportConfirmation: 'Möchten Sie diesen Bericht wirklich löschen?',
        settledExpensify: 'Bezahlt',
        done: 'Fertiggestellt',
        settledElsewhere: 'Anderswo bezahlt',
        individual: 'Individuum',
        business: 'Geschäft',
        settleExpensify: ({formattedAmount}: SettleExpensifyCardParams) => (formattedAmount ? `Bezahle ${formattedAmount} mit Expensify` : `Mit Expensify bezahlen`),
        settlePersonal: ({formattedAmount}: SettleExpensifyCardParams) => (formattedAmount ? `Bezahle ${formattedAmount} als Privatperson` : `Mit Privatkonto bezahlen`),
        settleWallet: ({formattedAmount}: SettleExpensifyCardParams) => (formattedAmount ? `Bezahle ${formattedAmount} mit Wallet` : `Mit Wallet bezahlen`),
        settlePayment: ({formattedAmount}: SettleExpensifyCardParams) => `Zahlen Sie ${formattedAmount}`,
        settleBusiness: ({formattedAmount}: SettleExpensifyCardParams) => (formattedAmount ? `Bezahle ${formattedAmount} als Unternehmen` : `Mit Geschäftskonto bezahlen`),
        payElsewhere: ({formattedAmount}: SettleExpensifyCardParams) => (formattedAmount ? `${formattedAmount} als bezahlt markieren` : `Als bezahlt markieren`),
        settleInvoicePersonal: ({amount, last4Digits}: BusinessBankAccountParams) => (amount ? `${amount} mit Privatkonto ${last4Digits} bezahlt` : `Mit Privatkonto bezahlt`),
        settleInvoiceBusiness: ({amount, last4Digits}: BusinessBankAccountParams) => (amount ? `${amount} mit Geschäftskonto ${last4Digits} bezahlt` : `Mit Geschäftskonto bezahlt`),
        payWithPolicy: ({formattedAmount, policyName}: SettleExpensifyCardParams & {policyName: string}) =>
            formattedAmount ? `${formattedAmount} über ${policyName} bezahlen` : `Über ${policyName} bezahlen`,
        businessBankAccount: ({amount, last4Digits}: BusinessBankAccountParams) => (amount ? `${amount} mit Bankkonto ${last4Digits} bezahlt.` : `mit Bankkonto ${last4Digits} bezahlt.`),
        automaticallyPaidWithBusinessBankAccount: ({amount, last4Digits}: BusinessBankAccountParams) =>
            `heeft ${amount} betaald met bankrekening ${last4Digits}. via <a href="${CONST.CONFIGURE_EXPENSE_REPORT_RULES_HELP_URL}">werkruimte regels</a>`,
        invoicePersonalBank: ({lastFour}: BankAccountLastFourParams) => `Privatkonto • ${lastFour}`,
        invoiceBusinessBank: ({lastFour}: BankAccountLastFourParams) => `Geschäftskonto • ${lastFour}`,
        nextStep: 'Nächste Schritte',
        finished: 'Fertiggestellt',
        sendInvoice: ({amount}: RequestAmountParams) => `Sende ${amount} Rechnung`,
        submitAmount: ({amount}: RequestAmountParams) => `Einreichen ${amount}`,
        expenseAmount: ({formattedAmount, comment}: RequestedAmountMessageParams) => `${formattedAmount}${comment ? `für ${comment}` : ''}`,
        submitted: ({memo}: SubmittedWithMemoParams) => `eingereicht${memo ? `, sagte ${memo}` : ''}`,
        automaticallySubmitted: `über <a href="${CONST.SELECT_WORKFLOWS_HELP_URL}">verzögerte Einreichungen</a> eingereicht`,
        trackedAmount: ({formattedAmount, comment}: RequestedAmountMessageParams) => `tracking ${formattedAmount}${comment ? `für ${comment}` : ''}`,
        splitAmount: ({amount}: SplitAmountParams) => `teilen ${amount}`,
        didSplitAmount: ({formattedAmount, comment}: DidSplitAmountMessageParams) => `split ${formattedAmount}${comment ? `für ${comment}` : ''}`,
        yourSplit: ({amount}: UserSplitParams) => `Ihr Anteil ${amount}`,
        payerOwesAmount: ({payer, amount, comment}: PayerOwesAmountParams) => `${payer} schuldet ${amount}${comment ? `für ${comment}` : ''}`,
        payerOwes: ({payer}: PayerOwesParams) => `${payer} schuldet:`,
        payerPaidAmount: ({payer, amount}: PayerPaidAmountParams) => `${payer ? `${payer} ` : ''}hat ${amount} bezahlt`,
        payerPaid: ({payer}: PayerPaidParams) => `${payer} hat bezahlt:`,
        payerSpentAmount: ({payer, amount}: PayerPaidAmountParams) => `${payer} hat ${amount} ausgegeben`,
        payerSpent: ({payer}: PayerPaidParams) => `${payer} hat ausgegeben:`,
        managerApproved: ({manager}: ManagerApprovedParams) => `${manager} genehmigt:`,
        managerApprovedAmount: ({manager, amount}: ManagerApprovedAmountParams) => `${manager} hat ${amount} genehmigt`,
        payerSettled: ({amount}: PayerSettledParams) => `bezahlt ${amount}`,
        payerSettledWithMissingBankAccount: ({amount}: PayerSettledParams) => `bezahlt ${amount}. Fügen Sie ein Bankkonto hinzu, um Ihre Zahlung zu erhalten.`,
        automaticallyApproved: `genehmigt über <a href="${CONST.CONFIGURE_EXPENSE_REPORT_RULES_HELP_URL}">Arbeitsbereichsregeln</a>`,
        approvedAmount: ({amount}: ApprovedAmountParams) => `genehmigt ${amount}`,
        approvedMessage: `genehmigt`,
        unapproved: `nicht genehmigt`,
        automaticallyForwarded: `genehmigt über <a href="${CONST.CONFIGURE_EXPENSE_REPORT_RULES_HELP_URL}">Arbeitsbereichsregeln</a>`,
        forwarded: `genehmigt`,
        rejectedThisReport: 'diesen Bericht abgelehnt',
        waitingOnBankAccount: ({submitterDisplayName}: WaitingOnBankAccountParams) => `hat die Zahlung gestartet, wartet aber darauf, dass ${submitterDisplayName} ein Bankkonto hinzufügt.`,
        adminCanceledRequest: ({manager}: AdminCanceledRequestParams) => `${manager ? `${manager}: ` : ''} hat die Zahlung storniert`,
        canceledRequest: ({amount, submitterDisplayName}: CanceledRequestParams) =>
            `hat die Zahlung von ${amount} storniert, weil ${submitterDisplayName} ihre Expensify Wallet nicht innerhalb von 30 Tagen aktiviert hat`,
        settledAfterAddedBankAccount: ({submitterDisplayName, amount}: SettledAfterAddedBankAccountParams) =>
            `${submitterDisplayName} hat ein Bankkonto hinzugefügt. Die Zahlung von ${amount} wurde geleistet.`,
        paidElsewhere: ({payer}: PaidElsewhereParams = {}) => `${payer ? `${payer} ` : ''}als bezahlt markiert`,
        paidWithExpensify: ({payer}: PaidWithExpensifyParams = {}) => `${payer ? `${payer} ` : ''}mit Wallet bezahlt`,
        automaticallyPaidWithExpensify: ({payer}: PaidWithExpensifyParams = {}) =>
            `${payer ? `${payer} ` : ''} mit Expensify über <a href="${CONST.CONFIGURE_EXPENSE_REPORT_RULES_HELP_URL}">Arbeitsbereichsregeln</a> bezahlt`,
        noReimbursableExpenses: 'Dieser Bericht hat einen ungültigen Betrag.',
        pendingConversionMessage: 'Der Gesamtbetrag wird aktualisiert, wenn Sie wieder online sind.',
        changedTheExpense: 'die Ausgabe geändert',
        setTheRequest: ({valueName, newValueToDisplay}: SetTheRequestParams) => `der ${valueName} zu ${newValueToDisplay}`,
        setTheDistanceMerchant: ({translatedChangedField, newMerchant, newAmountToDisplay}: SetTheDistanceMerchantParams) =>
            `setzen Sie das ${translatedChangedField} auf ${newMerchant}, was den Betrag auf ${newAmountToDisplay} festlegt`,
        removedTheRequest: ({valueName, oldValueToDisplay}: RemovedTheRequestParams) => `der ${valueName} (früher ${oldValueToDisplay})`,
        updatedTheRequest: ({valueName, newValueToDisplay, oldValueToDisplay}: UpdatedTheRequestParams) => `der ${valueName} zu ${newValueToDisplay} (zuvor ${oldValueToDisplay})`,
        updatedTheDistanceMerchant: ({translatedChangedField, newMerchant, oldMerchant, newAmountToDisplay, oldAmountToDisplay}: UpdatedTheDistanceMerchantParams) =>
            `änderte das ${translatedChangedField} zu ${newMerchant} (zuvor ${oldMerchant}), wodurch der Betrag auf ${newAmountToDisplay} aktualisiert wurde (zuvor ${oldAmountToDisplay})`,
        threadExpenseReportName: ({formattedAmount, comment}: ThreadRequestReportNameParams) => `${formattedAmount} ${comment ? `für ${comment}` : 'Ausgabe'}`,
        invoiceReportName: ({linkedReportID}: OriginalMessage<typeof CONST.REPORT.ACTIONS.TYPE.REPORT_PREVIEW>) => `Rechnungsbericht Nr. ${linkedReportID}`,
        threadPaySomeoneReportName: ({formattedAmount, comment}: ThreadSentMoneyReportNameParams) => `${formattedAmount} gesendet${comment ? `für ${comment}` : ''}`,
        movedFromPersonalSpace: ({workspaceName, reportName}: MovedFromPersonalSpaceParams) =>
            `verschobene Ausgabe von persönlichem Bereich zu ${workspaceName ?? `chatten mit ${reportName}`}`,
        movedToPersonalSpace: 'Ausgabe in den persönlichen Bereich verschoben',
        tagSelection: 'Wählen Sie ein Tag aus, um Ihre Ausgaben besser zu organisieren.',
        categorySelection: 'Wählen Sie eine Kategorie, um Ihre Ausgaben besser zu organisieren.',
        error: {
            invalidCategoryLength: 'Der Kategoriename überschreitet 255 Zeichen. Bitte kürzen Sie ihn oder wählen Sie eine andere Kategorie.',
            invalidTagLength: 'Der Tag-Name überschreitet 255 Zeichen. Bitte kürzen Sie ihn oder wählen Sie einen anderen Tag.',
            invalidAmount: 'Bitte geben Sie einen gültigen Betrag ein, bevor Sie fortfahren.',
            invalidDistance: 'Bitte geben Sie eine gültige Entfernung ein, bevor Sie fortfahren',
            invalidIntegerAmount: 'Bitte geben Sie einen ganzen Dollarbetrag ein, bevor Sie fortfahren.',
            invalidTaxAmount: ({amount}: RequestAmountParams) => `Der maximale Steuerbetrag beträgt ${amount}`,
            invalidSplit: 'Die Summe der Aufteilungen muss dem Gesamtbetrag entsprechen.',
            invalidSplitParticipants: 'Bitte geben Sie einen Betrag größer als null für mindestens zwei Teilnehmer ein.',
            invalidSplitYourself: 'Bitte geben Sie einen Betrag ungleich null für Ihre Aufteilung ein.',
            noParticipantSelected: 'Bitte wählen Sie einen Teilnehmer aus',
            other: 'Unerwarteter Fehler. Bitte versuchen Sie es später noch einmal.',
            genericCreateFailureMessage: 'Unerwarteter Fehler beim Einreichen dieser Ausgabe. Bitte versuchen Sie es später erneut.',
            genericCreateInvoiceFailureMessage: 'Unerwarteter Fehler beim Senden dieser Rechnung. Bitte versuchen Sie es später erneut.',
            genericHoldExpenseFailureMessage: 'Unerwarteter Fehler beim Halten dieser Ausgabe. Bitte versuchen Sie es später erneut.',
            genericUnholdExpenseFailureMessage: 'Unerwarteter Fehler beim Entfernen dieser Ausgabe von der Warteschleife. Bitte versuchen Sie es später erneut.',
            receiptDeleteFailureError: 'Unerwarteter Fehler beim Löschen dieser Quittung. Bitte versuchen Sie es später erneut.',
            receiptFailureMessage: 'Beim Hochladen Ihrer Quittung ist ein Fehler aufgetreten. Bitte',
            receiptFailureMessageShort: 'Beim Hochladen Ihres Belegs ist ein Fehler aufgetreten.',
            tryAgainMessage: 'nochmals versuchen',
            saveFileMessage: 'Beleg speichern',
            uploadLaterMessage: 'später hochladen.',
            genericDeleteFailureMessage: 'Unerwarteter Fehler beim Löschen dieser Ausgabe. Bitte versuchen Sie es später erneut.',
            genericEditFailureMessage: 'Unerwarteter Fehler beim Bearbeiten dieser Ausgabe. Bitte versuchen Sie es später erneut.',
            genericSmartscanFailureMessage: 'Transaktion fehlt Felder',
            duplicateWaypointsErrorMessage: 'Bitte entfernen Sie doppelte Wegpunkte',
            atLeastTwoDifferentWaypoints: 'Bitte geben Sie mindestens zwei verschiedene Adressen ein.',
            splitExpenseMultipleParticipantsErrorMessage:
                'Eine Ausgabe kann nicht zwischen einem Arbeitsbereich und anderen Mitgliedern aufgeteilt werden. Bitte aktualisieren Sie Ihre Auswahl.',
            invalidMerchant: 'Bitte geben Sie einen gültigen Händler ein',
            atLeastOneAttendee: 'Mindestens ein Teilnehmer muss ausgewählt werden.',
            invalidQuantity: 'Bitte geben Sie eine gültige Menge ein',
            quantityGreaterThanZero: 'Die Menge muss größer als null sein',
            invalidSubrateLength: 'Es muss mindestens einen Untertarif geben.',
            invalidRate: 'Der Tarif ist für diesen Arbeitsbereich nicht gültig. Bitte wählen Sie einen verfügbaren Tarif aus dem Arbeitsbereich aus.',
        },
        dismissReceiptError: 'Fehler ignorieren',
        dismissReceiptErrorConfirmation: 'Achtung! Wenn Sie diesen Fehler ignorieren, wird Ihre hochgeladene Quittung vollständig entfernt. Sind Sie sicher?',
        waitingOnEnabledWallet: ({submitterDisplayName}: WaitingOnBankAccountParams) =>
            `hat begonnen, die Abrechnung vorzunehmen. Die Zahlung wird zurückgehalten, bis ${submitterDisplayName} ihre Wallet aktiviert.`,
        enableWallet: 'Wallet aktivieren',
        hold: 'Halten',
        unhold: 'Halten entfernen',
        holdExpense: 'Ausgabe zurückhalten',
        unholdExpense: 'Ausgabe freigeben',
        heldExpense: 'diese Ausgabe zurückgehalten',
        unheldExpense: 'diese Ausgabe freigegeben',
        moveUnreportedExpense: 'Nicht gemeldete Ausgabe verschieben',
        addUnreportedExpense: 'Nicht gemeldete Ausgabe hinzufügen',
        selectUnreportedExpense: 'Wählen Sie mindestens eine Ausgabe aus, die dem Bericht hinzugefügt werden soll.',
        emptyStateUnreportedExpenseTitle: 'Keine nicht gemeldeten Ausgaben',
        emptyStateUnreportedExpenseSubtitle: 'Es sieht so aus, als hätten Sie keine nicht gemeldeten Ausgaben. Versuchen Sie, unten eine zu erstellen.',
        addUnreportedExpenseConfirm: 'Zum Bericht hinzufügen',
        newReport: 'Neuer Bericht',
        explainHold: 'Erklären Sie, warum Sie diese Ausgabe zurückhalten.',
        retracted: 'zurückgezogen',
        retract: 'Zurückziehen',
        reopened: 'wieder geöffnet',
        reopenReport: 'Bericht wieder öffnen',
        reopenExportedReportConfirmation: ({connectionName}: {connectionName: string}) =>
            `Dieser Bericht wurde bereits nach ${connectionName} exportiert. Änderungen daran können zu Datenabweichungen führen. Sind Sie sicher, dass Sie diesen Bericht erneut öffnen möchten?`,
        reason: 'Grund',
        holdReasonRequired: 'Ein Grund ist erforderlich, wenn gehalten wird.',
        expenseWasPutOnHold: 'Ausgabe wurde zurückgestellt',
        expenseOnHold: 'Diese Ausgabe wurde zurückgestellt. Bitte überprüfen Sie die Kommentare für die nächsten Schritte.',
        expensesOnHold: 'Alle Ausgaben wurden zurückgestellt. Bitte überprüfen Sie die Kommentare für die nächsten Schritte.',
        expenseDuplicate: 'Diese Ausgabe hat ähnliche Details wie eine andere. Bitte überprüfen Sie die Duplikate, um fortzufahren.',
        someDuplicatesArePaid: 'Einige dieser Duplikate wurden bereits genehmigt oder bezahlt.',
        reviewDuplicates: 'Duplikate überprüfen',
        keepAll: 'Alles behalten',
        confirmApprove: 'Betrag der Genehmigung bestätigen',
        confirmApprovalAmount: 'Genehmigen Sie nur konforme Ausgaben oder genehmigen Sie den gesamten Bericht.',
        confirmApprovalAllHoldAmount: () => ({
            one: 'Diese Ausgabe ist zurückgestellt. Möchten Sie trotzdem genehmigen?',
            other: 'Diese Ausgaben sind zurückgestellt. Möchten Sie trotzdem genehmigen?',
        }),
        confirmPay: 'Zahlungsbetrag bestätigen',
        confirmPayAmount: 'Bezahlen Sie, was nicht zurückgehalten wird, oder bezahlen Sie den gesamten Bericht.',
        confirmPayAllHoldAmount: () => ({
            one: 'Diese Ausgabe ist zurückgestellt. Möchten Sie trotzdem bezahlen?',
            other: 'Diese Ausgaben sind zurückgestellt. Möchten Sie trotzdem bezahlen?',
        }),
        payOnly: 'Nur bezahlen',
        approveOnly: 'Nur genehmigen',
        holdEducationalTitle: 'Diese Anfrage ist an',
        holdEducationalText: 'halten',
        whatIsHoldExplain: 'Halten ist wie das Drücken der „Pause“-Taste bei einer Ausgabe, um vor der Genehmigung oder Zahlung nach weiteren Details zu fragen.',
        holdIsLeftBehind: 'Zurückgehaltene Ausgaben werden nach Genehmigung oder Zahlung in einen anderen Bericht verschoben.',
        unholdWhenReady: 'Genehmiger können Ausgaben freigeben, wenn sie zur Genehmigung oder Zahlung bereit sind.',
        changePolicyEducational: {
            title: 'Du hast diesen Bericht verschoben!',
            description: 'Überprüfen Sie diese Punkte, die sich beim Verschieben von Berichten in einen neuen Arbeitsbereich ändern können.',
            reCategorize: '<strong>Kategorisieren Sie alle Ausgaben neu</strong>, um den Arbeitsbereichsregeln zu entsprechen.',
            workflows: 'Dieser Bericht kann nun einem anderen <strong>Genehmigungsworkflow</strong> unterliegen.',
        },
        changeWorkspace: 'Arbeitsbereich ändern',
        set: 'set',
        changed: 'geändert',
        removed: 'entfernt',
        transactionPending: 'Transaktion ausstehend.',
        chooseARate: 'Wählen Sie einen Erstattungssatz pro Meile oder Kilometer für den Arbeitsbereich aus',
        unapprove: 'Nicht genehmigen',
        unapproveReport: 'Bericht nicht genehmigen',
        headsUp: 'Achtung!',
        unapproveWithIntegrationWarning: ({accountingIntegration}: UnapproveWithIntegrationWarningParams) =>
            `Dieser Bericht wurde bereits nach ${accountingIntegration} exportiert. Eine Änderung kann zu Datenabweichungen führen. Sind Sie sicher, dass Sie diesen Bericht nicht genehmigen möchten?`,
        reimbursable: 'erstattungsfähig',
        nonReimbursable: 'nicht erstattungsfähig',
        bookingPending: 'Diese Buchung ist ausstehend',
        bookingPendingDescription: 'Diese Buchung ist ausstehend, weil sie noch nicht bezahlt wurde.',
        bookingArchived: 'Diese Buchung ist archiviert',
        bookingArchivedDescription: 'Diese Buchung ist archiviert, weil das Reisedatum verstrichen ist. Fügen Sie bei Bedarf eine Ausgabe für den Endbetrag hinzu.',
        attendees: 'Teilnehmer',
        whoIsYourAccountant: 'Wer ist Ihr Buchhalter?',
        paymentComplete: 'Zahlung abgeschlossen',
        time: 'Zeit',
        startDate: 'Startdatum',
        endDate: 'Enddatum',
        startTime: 'Startzeit',
        endTime: 'Endzeit',
        deleteSubrate: 'Subrate löschen',
        deleteSubrateConfirmation: 'Möchten Sie diesen Untertarif wirklich löschen?',
        quantity: 'Menge',
        subrateSelection: 'Wählen Sie einen Untertarif und geben Sie eine Menge ein.',
        qty: 'Menge',
        firstDayText: () => ({
            one: `Erster Tag: 1 Stunde`,
            other: (count: number) => `Erster Tag: ${count.toFixed(2)} Stunden`,
        }),
        lastDayText: () => ({
            one: `Letzter Tag: 1 Stunde`,
            other: (count: number) => `Letzter Tag: ${count.toFixed(2)} Stunden`,
        }),
        tripLengthText: () => ({
            one: `Reise: 1 ganzer Tag`,
            other: (count: number) => `Reise: ${count} volle Tage`,
        }),
        dates: 'Daten',
        rates: 'Preise',
        submitsTo: ({name}: SubmitsToParams) => `Übermittelt an ${name}`,
        moveExpenses: () => ({one: 'Ausgabe verschieben', other: 'Ausgaben verschieben'}),
        reject: {
            educationalTitle: 'Solltest du halten oder ablehnen?',
            educationalText: 'Wenn du noch nicht bereit bist, eine Ausgabe zu genehmigen oder zu bezahlen, kannst du sie halten oder ablehnen.',
            holdExpenseTitle: 'Halte eine Ausgabe zurück, um vor der Genehmigung oder Zahlung weitere Details anzufordern.',
            heldExpenseLeftBehindTitle: 'Zurückgehaltene Ausgaben bleiben zurück, wenn du einen gesamten Bericht genehmigst.',
            rejectExpenseTitle: 'Lehne eine Ausgabe ab, die du nicht genehmigen oder bezahlen möchtest.',
            reasonPageTitle: 'Ausgabe ablehnen',
            reasonPageDescription: 'Erklären Sie, warum Sie diese Ausgabe ablehnen.',
            rejectReason: 'Ablehnungsgrund',
            markAsResolved: 'Als gelöst markieren',
            rejectedStatus:
                'Diese Ausgabe wurde abgelehnt. Es wird darauf gewartet, dass du das Problem/die Probleme behebst und sie als gelöst markierst, um die Einreichung zu ermöglichen.',
            reportActions: {
                rejectedExpense: 'lehnte diese Ausgabe ab',
                markedAsResolved: 'markierte den Ablehnungsgrund als gelöst',
            },
        },
        changeApprover: {
            title: 'Genehmiger ändern',
            subtitle: 'Wählen Sie eine Option, um den Genehmiger für diesen Bericht zu ändern.',
            description: ({workflowSettingLink}: WorkflowSettingsParam) =>
                `Sie können den Genehmiger auch dauerhaft für alle Berichte in Ihren <a href="${workflowSettingLink}">Workflow-Einstellungen</a> ändern.`,
            changedApproverMessage: ({managerID}: ChangedApproverMessageParams) => `änderte den Genehmiger zu <mention-user accountID="${managerID}"/>`,
            actions: {
                addApprover: 'Genehmiger hinzufügen',
                addApproverSubtitle: 'Fügen Sie dem bestehenden Workflow einen zusätzlichen Genehmiger hinzu.',
                bypassApprovers: 'Genehmiger umgehen',
                bypassApproversSubtitle: 'Weisen Sie sich selbst als endgültigen Genehmiger zu und überspringen Sie alle verbleibenden Genehmiger.',
            },
            addApprover: {
                subtitle: 'Wählen Sie einen zusätzlichen Genehmiger für diesen Bericht, bevor wir ihn durch den Rest des Genehmigungs-Workflows leiten.',
            },
        },
    },
    transactionMerge: {
        listPage: {
            header: 'Ausgaben zusammenführen',
            noEligibleExpenseFound: 'Keine geeigneten Ausgaben gefunden',
            noEligibleExpenseFoundSubtitle: `<muted-text><centered-text>Du hast keine Ausgaben, die mit dieser zusammengeführt werden können. <a href="${CONST.HELP_DOC_LINKS.MERGE_EXPENSES}">Erfahre mehr</a> über geeignete Ausgaben.</centered-text></muted-text>`,
            selectTransactionToMerge: ({reportName}: {reportName: string}) =>
                `Wähle eine <a href="${CONST.HELP_DOC_LINKS.MERGE_EXPENSES}">geeignete Ausgabe</a> zum Zusammenführen <strong>${reportName}</strong>.`,
        },
        receiptPage: {
            header: 'Beleg auswählen',
            pageTitle: 'Wähle den Beleg, den du behalten möchtest:',
        },
        detailsPage: {
            header: 'Details auswählen',
            pageTitle: 'Wähle die Details, die du behalten möchtest:',
            noDifferences: 'Keine Unterschiede zwischen den Transaktionen gefunden',
            pleaseSelectError: ({field}: {field: string}) => `Bitte wähle ein(e) ${field}`,
            selectAllDetailsError: 'Wähle alle Details, bevor du fortfährst.',
        },
        confirmationPage: {
            header: 'Details bestätigen',
            pageTitle: 'Bestätige die Details, die du behalten möchtest. Die nicht behaltenen Details werden gelöscht.',
            confirmButton: 'Ausgaben zusammenführen',
        },
    },
    share: {
        shareToExpensify: 'Teilen mit Expensify',
        messageInputLabel: 'Nachricht',
    },
    notificationPreferencesPage: {
        header: 'Benachrichtigungseinstellungen',
        label: 'Benachrichtige mich über neue Nachrichten',
        notificationPreferences: {
            always: 'Sofort',
            daily: 'Täglich',
            mute: 'Stumm schalten',
            hidden: 'Hidden',
        },
    },
    loginField: {
        numberHasNotBeenValidated: 'Die Nummer wurde nicht validiert. Klicken Sie auf die Schaltfläche, um den Validierungslink per SMS erneut zu senden.',
        emailHasNotBeenValidated: 'Die E-Mail wurde nicht verifiziert. Klicken Sie auf die Schaltfläche, um den Bestätigungslink per SMS erneut zu senden.',
    },
    avatarWithImagePicker: {
        uploadPhoto: 'Foto hochladen',
        removePhoto: 'Foto entfernen',
        editImage: 'Foto bearbeiten',
        viewPhoto: 'Foto ansehen',
        imageUploadFailed: 'Bild-Upload fehlgeschlagen',
        deleteWorkspaceError: 'Entschuldigung, es gab ein unerwartetes Problem beim Löschen Ihres Arbeitsbereich-Avatars.',
        sizeExceeded: ({maxUploadSizeInMB}: SizeExceededParams) => `Das ausgewählte Bild überschreitet die maximale Upload-Größe von ${maxUploadSizeInMB} MB.`,
        resolutionConstraints: ({minHeightInPx, minWidthInPx, maxHeightInPx, maxWidthInPx}: ResolutionConstraintsParams) =>
            `Bitte laden Sie ein Bild hoch, das größer als ${minHeightInPx}x${minWidthInPx} Pixel und kleiner als ${maxHeightInPx}x${maxWidthInPx} Pixel ist.`,
        notAllowedExtension: ({allowedExtensions}: NotAllowedExtensionParams) => `Das Profilbild muss einer der folgenden Typen sein: ${allowedExtensions.join(', ')}.`,
    },
    modal: {
        backdropLabel: 'Modal-Hintergrund',
    },
    profilePage: {
        profile: 'Profil',
        preferredPronouns: 'Bevorzugte Pronomen',
        selectYourPronouns: 'Wählen Sie Ihre Pronomen aus',
        selfSelectYourPronoun: 'Wählen Sie Ihr Pronomen selbst aus',
        emailAddress: 'E-Mail-Adresse',
        setMyTimezoneAutomatically: 'Zeitzone automatisch einstellen',
        timezone: 'Zeitzone',
        invalidFileMessage: 'Ungültige Datei. Bitte versuchen Sie es mit einem anderen Bild.',
        avatarUploadFailureMessage: 'Beim Hochladen des Avatars ist ein Fehler aufgetreten. Bitte versuche es erneut.',
        online: 'Online',
        offline: 'Offline',
        syncing: 'Synchronisieren',
        profileAvatar: 'Profil-Avatar',
        publicSection: {
            title: 'Öffentlich',
            subtitle: 'Diese Details werden in Ihrem öffentlichen Profil angezeigt. Jeder kann sie sehen.',
        },
        privateSection: {
            title: 'Privat',
            subtitle: 'Diese Angaben werden für Reisen und Zahlungen verwendet. Sie werden niemals in Ihrem öffentlichen Profil angezeigt.',
        },
    },
    securityPage: {
        title: 'Sicherheitsoptionen',
        subtitle: 'Aktivieren Sie die Zwei-Faktor-Authentifizierung, um Ihr Konto zu schützen.',
        goToSecurity: 'Zurück zur Sicherheitsseite',
    },
    shareCodePage: {
        title: 'Ihr Code',
        subtitle: 'Laden Sie Mitglieder zu Expensify ein, indem Sie Ihren persönlichen QR-Code oder Empfehlungslink teilen.',
    },
    pronounsPage: {
        pronouns: 'Pronomen',
        isShownOnProfile: 'Ihre Pronomen werden in Ihrem Profil angezeigt.',
        placeholderText: 'Suchen, um Optionen zu sehen',
    },
    contacts: {
        contactMethod: 'Kontaktmethode',
        contactMethods: 'Kontaktmethoden',
        featureRequiresValidate: 'Diese Funktion erfordert, dass Sie Ihr Konto verifizieren.',
        validateAccount: 'Bestätigen Sie Ihr Konto',
        helpTextBeforeEmail: 'Fügen Sie weitere Möglichkeiten hinzu, damit Leute Sie finden können, und leiten Sie Belege weiter an',
        helpTextAfterEmail: 'von mehreren E-Mail-Adressen.',
        pleaseVerify: 'Bitte überprüfen Sie diese Kontaktmethode',
        getInTouch: 'Wann immer wir mit Ihnen in Kontakt treten müssen, werden wir diese Kontaktmethode verwenden.',
        enterMagicCode: ({contactMethod}: EnterMagicCodeParams) =>
            `Bitte geben Sie den magischen Code ein, der an ${contactMethod} gesendet wurde. Er sollte in ein bis zwei Minuten ankommen.`,
        setAsDefault: 'Als Standard festlegen',
        yourDefaultContactMethod:
            'Dies ist Ihre aktuelle Standardkontaktmethode. Bevor Sie sie löschen können, müssen Sie eine andere Kontaktmethode auswählen und auf „Als Standard festlegen“ klicken.',
        removeContactMethod: 'Kontaktmethode entfernen',
        removeAreYouSure: 'Möchten Sie diese Kontaktmethode wirklich entfernen? Diese Aktion kann nicht rückgängig gemacht werden.',
        failedNewContact: 'Fehler beim Hinzufügen dieser Kontaktmethode.',
        genericFailureMessages: {
            requestContactMethodValidateCode: 'Fehler beim Senden eines neuen magischen Codes. Bitte warten Sie einen Moment und versuchen Sie es erneut.',
            validateSecondaryLogin: 'Falscher oder ungültiger Magic-Code. Bitte versuche es erneut oder fordere einen neuen Code an.',
            deleteContactMethod: 'Löschen der Kontaktmethode fehlgeschlagen. Bitte wenden Sie sich an Concierge, um Hilfe zu erhalten.',
            setDefaultContactMethod: 'Fehler beim Festlegen einer neuen Standardkontaktmethode. Bitte wenden Sie sich an Concierge, um Hilfe zu erhalten.',
            addContactMethod: 'Fehler beim Hinzufügen dieser Kontaktmethode. Bitte wenden Sie sich an Concierge, um Hilfe zu erhalten.',
            enteredMethodIsAlreadySubmitted: 'Diese Kontaktmethode existiert bereits.',
            passwordRequired: 'Passwort erforderlich.',
            contactMethodRequired: 'Kontaktmethode ist erforderlich',
            invalidContactMethod: 'Ungültige Kontaktmethode',
        },
        newContactMethod: 'Neue Kontaktmethode',
        goBackContactMethods: 'Zurück zu den Kontaktmethoden',
    },
    // cspell:disable
    pronouns: {
        coCos: 'Co / Cos',
        eEyEmEir: 'E / Ey / Em / Eir',
        faeFaer: 'Fae / Faer',
        heHimHis: 'Er / Ihn / Sein',
        heHimHisTheyThemTheirs: 'Er / Ihn / Sein / Sie / Ihnen / Ihr',
        sheHerHers: 'Sie / Ihr / Ihre',
        sheHerHersTheyThemTheirs: 'Sie / Ihr / Ihre / Sie / Ihnen / Ihre',
        merMers: 'Mer / Mers',
        neNirNirs: 'Ne / Nir / Nirs',
        neeNerNers: 'Nee / Ner / Ners',
        perPers: 'Per / Pers',
        theyThemTheirs: 'They / Them / Theirs',
        thonThons: 'Thon / Thons',
        veVerVis: 'Ansehen / Anzeigen / Anzeigen',
        viVir: 'Vi / Vir',
        xeXemXyr: 'Xe / Xem / Xyr',
        zeZieZirHir: 'Ze / Zie / Zir / Hir',
        zeHirHirs: 'Ze / Hir',
        callMeByMyName: 'Nenne mich bei meinem Namen',
    },
    // cspell:enable
    displayNamePage: {
        headerTitle: 'Anzeigename',
        isShownOnProfile: 'Ihr Anzeigename wird in Ihrem Profil angezeigt.',
    },
    timezonePage: {
        timezone: 'Zeitzone',
        isShownOnProfile: 'Ihre Zeitzone wird in Ihrem Profil angezeigt.',
        getLocationAutomatically: 'Bestimmen Sie automatisch Ihren Standort',
    },
    updateRequiredView: {
        updateRequired: 'Aktualisierung erforderlich',
        pleaseInstall: 'Bitte aktualisieren Sie auf die neueste Version von New Expensify.',
        pleaseInstallExpensifyClassic: 'Bitte installieren Sie die neueste Version von Expensify.',
        toGetLatestChanges: 'Für Mobilgeräte oder Desktop, laden Sie die neueste Version herunter und installieren Sie sie. Für das Web, aktualisieren Sie Ihren Browser.',
        newAppNotAvailable: 'Die neue Expensify-App ist nicht mehr verfügbar.',
    },
    initialSettingsPage: {
        about: 'Über',
        aboutPage: {
            description:
                'Die neue Expensify-App wird von einer Gemeinschaft von Open-Source-Entwicklern aus der ganzen Welt entwickelt. Helfen Sie uns, die Zukunft von Expensify zu gestalten.',
            appDownloadLinks: 'App-Download-Links',
            viewKeyboardShortcuts: 'Tastenkombinationen anzeigen',
            viewTheCode: 'Code anzeigen',
            viewOpenJobs: 'Offene Stellen anzeigen',
            reportABug: 'Einen Fehler melden',
            troubleshoot: 'Fehlerbehebung',
        },
        appDownloadLinks: {
            android: {
                label: 'Android',
            },
            ios: {
                label: 'iOS',
            },
            desktop: {
                label: 'macOS',
            },
        },
        troubleshoot: {
            clearCacheAndRestart: 'Cache leeren und neu starten',
            viewConsole: 'Debug-Konsole anzeigen',
            debugConsole: 'Debug-Konsole',
            description:
                '<muted-text>Verwenden Sie die folgenden Tools, um Probleme mit Expensify zu beheben. Wenn Sie auf Probleme stoßen, <concierge-link>melden Sie bitte einen Fehler</concierge-link>.</muted-text>',
            confirmResetDescription: 'Alle nicht gesendeten Entwurfsnachrichten gehen verloren, aber der Rest Ihrer Daten ist sicher.',
            resetAndRefresh: 'Zurücksetzen und aktualisieren',
            clientSideLogging: 'Client-seitiges Logging',
            noLogsToShare: 'Keine Protokolle zum Teilen',
            useProfiling: 'Profiling verwenden',
            profileTrace: 'Profilverlauf',
            results: 'Ergebnisse',
            releaseOptions: 'Veröffentlichungsoptionen',
            testingPreferences: 'Präferenzen testen',
            useStagingServer: 'Staging-Server verwenden',
            forceOffline: 'Offline erzwingen',
            simulatePoorConnection: 'Schlechte Internetverbindung simulieren',
            simulateFailingNetworkRequests: 'Netzwerkanfragen simulieren, die fehlschlagen',
            authenticationStatus: 'Authentifizierungsstatus',
            deviceCredentials: 'Geräteanmeldedaten',
            invalidate: 'Ungültig machen',
            destroy: 'Zerstören',
            maskExportOnyxStateData: 'Maskieren Sie sensible Mitgliederdaten beim Exportieren des Onyx-Zustands',
            exportOnyxState: 'Exportieren Sie den Onyx-Zustand',
            importOnyxState: 'Onyx-Status importieren',
            testCrash: 'Testabsturz',
            resetToOriginalState: 'Auf den ursprünglichen Zustand zurücksetzen',
            usingImportedState: 'Sie verwenden importierten Status. Drücken Sie hier, um ihn zu löschen.',
            shouldBlockTransactionThreadReportCreation: 'Erstellung von Transaktions-Thread-Berichten blockieren',
            debugMode: 'Debug-Modus',
            invalidFile: 'Ungültige Datei',
            invalidFileDescription: 'Die Datei, die Sie importieren möchten, ist ungültig. Bitte versuchen Sie es erneut.',
            invalidateWithDelay: 'Mit Verzögerung ungültig machen',
            recordTroubleshootData: 'Daten zur Fehlerbehebung aufzeichnen',
            softKillTheApp: 'Soft-Kill der App',
            kill: 'Töten',
        },
        debugConsole: {
            saveLog: 'Protokoll speichern',
            shareLog: 'Protokoll teilen',
            enterCommand: 'Befehl eingeben',
            execute: 'Ausführen',
            noLogsAvailable: 'Keine Protokolle verfügbar',
            logSizeTooLarge: ({size}: LogSizeParams) =>
                `Protokollgröße überschreitet das Limit von ${size} MB. Bitte verwenden Sie "Protokoll speichern", um die Protokolldatei stattdessen herunterzuladen.`,
            logs: 'Protokolle',
            viewConsole: 'Konsole anzeigen',
        },
        security: 'Sicherheit',
        signOut: 'Abmelden',
        restoreStashed: 'Wiederherstellen des zwischengespeicherten Logins',
        signOutConfirmationText: 'Sie verlieren alle Offline-Änderungen, wenn Sie sich abmelden.',
        versionLetter: 'v',
        readTheTermsAndPrivacy: `<muted-text-micro>Lesen Sie die <a href="${CONST.OLD_DOT_PUBLIC_URLS.TERMS_URL}">Nutzungsbedingungen</a> und <a href="${CONST.OLD_DOT_PUBLIC_URLS.PRIVACY_URL}">Datenschutzbestimmungen</a>.</muted-text-micro>`,
        help: 'Hilfe',
        whatIsNew: 'Was ist neu',
        accountSettings: 'Kontoeinstellungen',
        account: 'Konto',
        general: 'Allgemein',
    },
    closeAccountPage: {
        closeAccount: 'Konto schließen',
        reasonForLeavingPrompt: 'Wir würden es bedauern, Sie gehen zu sehen! Würden Sie uns freundlicherweise mitteilen, warum, damit wir uns verbessern können?',
        enterMessageHere: 'Nachricht hier eingeben',
        closeAccountWarning: 'Das Schließen Ihres Kontos kann nicht rückgängig gemacht werden.',
        closeAccountPermanentlyDeleteData: 'Möchten Sie Ihr Konto wirklich löschen? Dadurch werden alle ausstehenden Ausgaben dauerhaft gelöscht.',
        enterDefaultContactToConfirm: 'Bitte geben Sie Ihre Standardkontaktmethode ein, um zu bestätigen, dass Sie Ihr Konto schließen möchten. Ihre Standardkontaktmethode ist:',
        enterDefaultContact: 'Geben Sie Ihre Standardkontaktmethode ein',
        defaultContact: 'Standardkontaktmethode:',
        enterYourDefaultContactMethod: 'Bitte geben Sie Ihre Standardkontaktmethode ein, um Ihr Konto zu schließen.',
    },
    mergeAccountsPage: {
        mergeAccount: 'Konten zusammenführen',
        accountDetails: {
            accountToMergeInto: 'Geben Sie das Konto ein, in das Sie zusammenführen möchten.',
            notReversibleConsent: 'Ich verstehe, dass dies nicht umkehrbar ist.',
        },
        accountValidate: {
            confirmMerge: 'Möchten Sie die Konten wirklich zusammenführen?',
            lossOfUnsubmittedData: `Das Zusammenführen Ihrer Konten ist unwiderruflich und führt zum Verlust aller nicht eingereichten Ausgaben für`,
            enterMagicCode: `Um fortzufahren, geben Sie bitte den magischen Code ein, der an  gesendet wurde.`,
            errors: {
                incorrectMagicCode: 'Falscher oder ungültiger Magic-Code. Bitte versuche es erneut oder fordere einen neuen Code an.',
                fallback: 'Etwas ist schiefgelaufen. Bitte versuchen Sie es später noch einmal.',
            },
        },
        mergeSuccess: {
            accountsMerged: 'Konten zusammengeführt!',
            description: ({from, to}: MergeSuccessDescriptionParams) =>
                `<muted-text><centered-text>Sie haben erfolgreich alle Daten von <strong>${from}</strong> in <strong>${to}</strong> zusammengeführt. In Zukunft können Sie beide Logins für dieses Konto verwenden.</centered-text></muted-text>`,
        },
        mergePendingSAML: {
            weAreWorkingOnIt: 'Wir arbeiten daran.',
            limitedSupport: 'Wir unterstützen das Zusammenführen von Konten in New Expensify noch nicht. Bitte führen Sie diese Aktion stattdessen in Expensify Classic aus.',
            reachOutForHelp: '<muted-text><centered-text>Wenn Sie Fragen haben, wenden Sie sich <concierge-link>bitte an den Concierge</concierge-link>!</centered-text></muted-text>',
            goToExpensifyClassic: 'Gehe zu Expensify Classic',
        },
        mergeFailureSAMLDomainControlDescription: ({email}: MergeFailureDescriptionGenericParams) =>
            `<muted-text><centered-text>Sie können <strong>${email}</strong> nicht zusammenführen, da es von <strong>${email.split('@').at(1) ?? ''}</strong>kontrolliert wird. Bitte <concierge-link>wenden Sie sich an Concierge</concierge-link>, um Hilfe zu erhalten.</centered-text></muted-text>`,
        mergeFailureSAMLAccountDescription: ({email}: MergeFailureDescriptionGenericParams) =>
            `<muted-text><centered-text>Sie können <strong>${email}</strong> nicht mit anderen Konten zusammenführen, da Ihr Domain-Administrator es als Ihr primäres Login festgelegt hat. Bitte fügen Sie stattdessen andere Konten zu diesem Konto hinzu.</centered-text></muted-text>`,
        mergeFailure2FA: {
            description: ({email}: MergeFailureDescriptionGenericParams) =>
                `<muted-text><centered-text>Sie können Konten nicht zusammenführen, weil <strong>${email}</strong> die Zwei-Faktor-Authentifizierung (2FA) aktiviert hat. Bitte deaktivieren Sie 2FA für <strong>${email}</strong> und versuchen Sie es erneut.</centered-text></muted-text>`,
            learnMore: 'Erfahren Sie mehr über das Zusammenführen von Konten.',
        },
        mergeFailureAccountLockedDescription: ({email}: MergeFailureDescriptionGenericParams) =>
            `<muted-text><centered-text>Sie können <strong>${email}</strong> nicht zusammenführen, weil es gesperrt ist. Bitte <concierge-link>wenden Sie sich an Concierge</concierge-link>, um Hilfe zu erhalten.</centered-text></muted-text>`,
        mergeFailureUncreatedAccountDescription: ({email, contactMethodLink}: MergeFailureUncreatedAccountDescriptionParams) =>
            `<muted-text><centered-text>Sie können Konten nicht zusammenführen, weil <strong>${email}</strong> kein Expensify-Konto hat. Bitte <a href="${contactMethodLink}">fügen Sie es stattdessen als Kontaktmethode hinzu</a>.</centered-text></muted-text>`,
        mergeFailureSmartScannerAccountDescription: ({email}: MergeFailureDescriptionGenericParams) =>
            `<muted-text><centered-text>Sie können <strong>${email}</strong> nicht mit anderen Konten zusammenführen. Bitte fügen Sie stattdessen andere Konten hinzu.</centered-text></muted-text>`,
        mergeFailureInvoicedAccountDescription: ({email}: MergeFailureDescriptionGenericParams) =>
            `<muted-text><centered-text>Sie können keine Konten in <strong>${email}</strong> zusammenführen, da dieses Konto eine fakturierte Abrechnungsbeziehung besitzt.</centered-text></muted-text>`,
        mergeFailureTooManyAttempts: {
            heading: 'Versuchen Sie es später noch einmal.',
            description: 'Es gab zu viele Versuche, Konten zusammenzuführen. Bitte versuchen Sie es später erneut.',
        },
        mergeFailureUnvalidatedAccount: {
            description: 'Sie können nicht in andere Konten zusammenführen, da es nicht verifiziert ist. Bitte verifizieren Sie das Konto und versuchen Sie es erneut.',
        },
        mergeFailureSelfMerge: {
            description: 'Sie können ein Konto nicht mit sich selbst zusammenführen.',
        },
        mergeFailureGenericHeading: 'Konten können nicht zusammengeführt werden',
    },
    lockAccountPage: {
        reportSuspiciousActivity: 'Verdächtige Aktivität melden',
        lockAccount: 'Konto sperren',
        unlockAccount: 'Konto entsperren',
        compromisedDescription: 'Etwas stimmt nicht mit deinem Konto? Eine Meldung sperrt dein Konto sofort, stoppt neue Expensify Card-Transaktionen und verhindert Änderungen.',
        domainAdminsDescription: 'Für Domain-Admins: Dies pausiert auch alle Aktivitäten und Admin-Aktionen der Expensify Card in deiner Domain.',
        areYouSure: 'Bist du sicher, dass du dein Expensify-Konto sperren willst?',
        ourTeamWill: 'Unser Team wird den Zugriff prüfen und unbefugte Aktivitäten entfernen. Um wieder Zugriff zu erhalten, arbeite bitte mit Concierge zusammen.',
    },
    failedToLockAccountPage: {
        failedToLockAccount: 'Konto konnte nicht gesperrt werden',
        failedToLockAccountDescription: `Wir konnten Ihr Konto nicht sperren. Bitte chatten Sie mit Concierge, um dieses Problem zu lösen.`,
        chatWithConcierge: 'Chatten Sie mit Concierge',
    },
    unlockAccountPage: {
        accountLocked: 'Konto gesperrt',
        yourAccountIsLocked: 'Ihr Konto ist gesperrt',
        chatToConciergeToUnlock: 'Chatten Sie mit Concierge, um Sicherheitsbedenken zu klären und Ihr Konto freizuschalten.',
        chatWithConcierge: 'Chatten Sie mit Concierge',
    },
    passwordPage: {
        changePassword: 'Passwort ändern',
        changingYourPasswordPrompt: 'Wenn Sie Ihr Passwort ändern, wird Ihr Passwort sowohl für Ihr Expensify.com- als auch für Ihr New Expensify-Konto aktualisiert.',
        currentPassword: 'Aktuelles Passwort',
        newPassword: 'Neues Passwort',
        newPasswordPrompt: 'Ihr neues Passwort muss sich von Ihrem alten Passwort unterscheiden und mindestens 8 Zeichen, 1 Großbuchstaben, 1 Kleinbuchstaben und 1 Zahl enthalten.',
    },
    twoFactorAuth: {
        headerTitle: 'Zwei-Faktor-Authentifizierung',
        twoFactorAuthEnabled: 'Zwei-Faktor-Authentifizierung aktiviert',
        whatIsTwoFactorAuth:
            'Die Zwei-Faktor-Authentifizierung (2FA) hilft, Ihr Konto sicher zu halten. Beim Einloggen müssen Sie einen Code eingeben, der von Ihrer bevorzugten Authentifizierungs-App generiert wird.',
        disableTwoFactorAuth: 'Zwei-Faktor-Authentifizierung deaktivieren',
        explainProcessToRemove: 'Um die Zwei-Faktor-Authentifizierung (2FA) zu deaktivieren, geben Sie bitte einen gültigen Code aus Ihrer Authentifizierungs-App ein.',
        disabled: 'Die Zwei-Faktor-Authentifizierung ist jetzt deaktiviert.',
        noAuthenticatorApp: 'Sie benötigen keine Authentifizierungs-App mehr, um sich bei Expensify anzumelden.',
        stepCodes: 'Wiederherstellungscodes',
        keepCodesSafe: 'Bewahren Sie diese Wiederherstellungscodes sicher auf!',
        codesLoseAccess:
            'Wenn Sie den Zugriff auf Ihre Authentifizierungs-App verlieren und diese Codes nicht haben, verlieren Sie den Zugriff auf Ihr Konto.\n\nHinweis: Das Einrichten der Zwei-Faktor-Authentifizierung wird Sie aus allen anderen aktiven Sitzungen abmelden.',
        errorStepCodes: 'Bitte kopieren oder laden Sie die Codes herunter, bevor Sie fortfahren.',
        stepVerify: 'Überprüfen',
        scanCode: 'Scannen Sie den QR-Code mit Ihrem',
        authenticatorApp: 'Authentifikator-App',
        addKey: 'Oder fügen Sie diesen geheimen Schlüssel zu Ihrer Authentifizierungs-App hinzu:',
        enterCode: 'Geben Sie dann den sechsstelligen Code ein, der von Ihrer Authentifizierungs-App generiert wurde.',
        stepSuccess: 'Fertiggestellt',
        enabled: 'Zwei-Faktor-Authentifizierung aktiviert',
        congrats: 'Glückwunsch! Jetzt hast du diese zusätzliche Sicherheit.',
        copy: 'Kopieren',
        disable: 'Deaktivieren',
        enableTwoFactorAuth: 'Zwei-Faktor-Authentifizierung aktivieren',
        pleaseEnableTwoFactorAuth: 'Bitte aktivieren Sie die Zwei-Faktor-Authentifizierung.',
        twoFactorAuthIsRequiredDescription: 'Aus Sicherheitsgründen erfordert Xero eine Zwei-Faktor-Authentifizierung, um die Integration zu verbinden.',
        twoFactorAuthIsRequiredForAdminsHeader: 'Zwei-Faktor-Authentifizierung erforderlich',
        twoFactorAuthIsRequiredForAdminsTitle: 'Bitte aktivieren Sie die Zwei-Faktor-Authentifizierung',
        twoFactorAuthIsRequiredForAdminsDescription:
            'Ihre Xero-Buchhaltungsverbindung erfordert die Verwendung der Zwei-Faktor-Authentifizierung. Um Expensify weiterhin zu nutzen, aktivieren Sie diese bitte.',
        twoFactorAuthCannotDisable: '2FA kann nicht deaktiviert werden.',
        twoFactorAuthRequired: 'Die Zwei-Faktor-Authentifizierung (2FA) ist für Ihre Xero-Verbindung erforderlich und kann nicht deaktiviert werden.',
    },
    recoveryCodeForm: {
        error: {
            pleaseFillRecoveryCode: 'Bitte geben Sie Ihren Wiederherstellungscode ein',
            incorrectRecoveryCode: 'Falscher Wiederherstellungscode. Bitte versuche es erneut.',
        },
        useRecoveryCode: 'Wiederherstellungscode verwenden',
        recoveryCode: 'Wiederherstellungscode',
        use2fa: 'Verwenden Sie den Zwei-Faktor-Authentifizierungscode',
    },
    twoFactorAuthForm: {
        error: {
            pleaseFillTwoFactorAuth: 'Bitte geben Sie Ihren Zwei-Faktor-Authentifizierungscode ein',
            incorrect2fa: 'Falscher Zwei-Faktor-Authentifizierungscode. Bitte versuchen Sie es erneut.',
        },
    },
    passwordConfirmationScreen: {
        passwordUpdated: 'Passwort aktualisiert!',
        allSet: 'Alles erledigt. Bewahren Sie Ihr neues Passwort sicher auf.',
    },
    privateNotes: {
        title: 'Private Notizen',
        personalNoteMessage: 'Notizen zu diesem Chat hier festhalten. Sie sind die einzige Person, die diese Notizen hinzufügen, bearbeiten oder einsehen kann.',
        sharedNoteMessage: 'Notizen zu diesem Chat hier festhalten. Expensify-Mitarbeiter und andere Mitglieder der team.expensify.com-Domain können diese Notizen einsehen.',
        composerLabel: 'Notizen',
        myNote: 'Meine Notiz',
        error: {
            genericFailureMessage: 'Private Notizen konnten nicht gespeichert werden',
        },
    },
    billingCurrency: {
        error: {
            securityCode: 'Bitte geben Sie einen gültigen Sicherheitscode ein',
        },
        securityCode: 'Sicherheitscode',
        changeBillingCurrency: 'Rechnungswährung ändern',
        changePaymentCurrency: 'Zahlungswährung ändern',
        paymentCurrency: 'Zahlungswährung',
        paymentCurrencyDescription: 'Wählen Sie eine standardisierte Währung, in die alle persönlichen Ausgaben umgerechnet werden sollen.',
        note: `Hinweis: Wenn Sie Ihre Zahlungswährung ändern, kann sich dies auf Ihre Kosten für Expensify auswirken. Auf unserer <a href="${CONST.PRICING}">Preisseite</a> finden Sie alle Details.`,
    },
    addDebitCardPage: {
        addADebitCard: 'Fügen Sie eine Debitkarte hinzu',
        nameOnCard: 'Name auf der Karte',
        debitCardNumber: 'Debitkartennummer',
        expiration: 'Ablaufdatum',
        expirationDate: 'MMYY',
        cvv: 'CVV',
        billingAddress: 'Rechnungsadresse',
        growlMessageOnSave: 'Ihre Debitkarte wurde erfolgreich hinzugefügt',
        expensifyPassword: 'Expensify-Passwort',
        error: {
            invalidName: 'Name darf nur Buchstaben enthalten',
            addressZipCode: 'Bitte geben Sie eine gültige Postleitzahl ein',
            debitCardNumber: 'Bitte geben Sie eine gültige Debitkartennummer ein.',
            expirationDate: 'Bitte wählen Sie ein gültiges Ablaufdatum aus',
            securityCode: 'Bitte geben Sie einen gültigen Sicherheitscode ein',
            addressStreet: 'Bitte geben Sie eine gültige Rechnungsadresse ein, die kein Postfach ist.',
            addressState: 'Bitte wählen Sie einen Bundesstaat aus',
            addressCity: 'Bitte geben Sie eine Stadt ein',
            genericFailureMessage: 'Beim Hinzufügen Ihrer Karte ist ein Fehler aufgetreten. Bitte versuchen Sie es erneut.',
            password: 'Bitte geben Sie Ihr Expensify-Passwort ein.',
        },
    },
    addPaymentCardPage: {
        addAPaymentCard: 'Zahlungskarte hinzufügen',
        nameOnCard: 'Name auf der Karte',
        paymentCardNumber: 'Kartennummer',
        expiration: 'Ablaufdatum',
        expirationDate: 'MM/YY',
        cvv: 'CVV',
        billingAddress: 'Rechnungsadresse',
        growlMessageOnSave: 'Ihre Zahlungskarte wurde erfolgreich hinzugefügt',
        expensifyPassword: 'Expensify-Passwort',
        error: {
            invalidName: 'Name darf nur Buchstaben enthalten',
            addressZipCode: 'Bitte geben Sie eine gültige Postleitzahl ein',
            paymentCardNumber: 'Bitte geben Sie eine gültige Kartennummer ein.',
            expirationDate: 'Bitte wählen Sie ein gültiges Ablaufdatum aus',
            securityCode: 'Bitte geben Sie einen gültigen Sicherheitscode ein',
            addressStreet: 'Bitte geben Sie eine gültige Rechnungsadresse ein, die kein Postfach ist.',
            addressState: 'Bitte wählen Sie einen Bundesstaat aus',
            addressCity: 'Bitte geben Sie eine Stadt ein',
            genericFailureMessage: 'Beim Hinzufügen Ihrer Karte ist ein Fehler aufgetreten. Bitte versuchen Sie es erneut.',
            password: 'Bitte geben Sie Ihr Expensify-Passwort ein.',
        },
    },
    walletPage: {
        balance: 'Saldo',
        paymentMethodsTitle: 'Zahlungsmethoden',
        setDefaultConfirmation: 'Standardzahlungsmethode festlegen',
        setDefaultSuccess: 'Standardzahlungsmethode festgelegt!',
        deleteAccount: 'Konto löschen',
        deleteConfirmation: 'Möchten Sie dieses Konto wirklich löschen?',
        error: {
            notOwnerOfBankAccount: 'Beim Festlegen dieses Bankkontos als Standardzahlungsmethode ist ein Fehler aufgetreten.',
            invalidBankAccount: 'Dieses Bankkonto ist vorübergehend gesperrt.',
            notOwnerOfFund: 'Ein Fehler ist aufgetreten, als diese Karte als Ihre Standardzahlungsmethode festgelegt wurde.',
            setDefaultFailure: 'Etwas ist schiefgelaufen. Bitte chatten Sie mit Concierge für weitere Unterstützung.',
        },
        addBankAccountFailure: 'Beim Hinzufügen Ihres Bankkontos ist ein unerwarteter Fehler aufgetreten. Bitte versuchen Sie es erneut.',
        getPaidFaster: 'Schneller bezahlt werden',
        addPaymentMethod: 'Fügen Sie eine Zahlungsmethode hinzu, um Zahlungen direkt in der App zu senden und zu empfangen.',
        getPaidBackFaster: 'Schneller zurückgezahlt werden',
        secureAccessToYourMoney: 'Sicherer Zugriff auf Ihr Geld',
        receiveMoney: 'Erhalten Sie Geld in Ihrer lokalen Währung',
        expensifyWallet: 'Expensify Wallet (Beta)',
        sendAndReceiveMoney: 'Senden und Empfangen von Geld mit Freunden. Nur US-Bankkonten.',
        enableWallet: 'Wallet aktivieren',
        addBankAccountToSendAndReceive: 'Fügen Sie ein Bankkonto hinzu, um Zahlungen zu tätigen oder zu empfangen.',
        addDebitOrCreditCard: 'Debit- oder Kreditkarte hinzufügen',
        assignedCards: 'Zugewiesene Karten',
        assignedCardsDescription: 'Dies sind Karten, die von einem Workspace-Admin zugewiesen wurden, um die Ausgaben des Unternehmens zu verwalten.',
        expensifyCard: 'Expensify Card',
        walletActivationPending: 'Wir überprüfen Ihre Informationen. Bitte schauen Sie in ein paar Minuten wieder vorbei!',
        walletActivationFailed: 'Leider kann Ihr Wallet derzeit nicht aktiviert werden. Bitte chatten Sie mit Concierge für weitere Unterstützung.',
        addYourBankAccount: 'Fügen Sie Ihr Bankkonto hinzu',
        addBankAccountBody: 'Lassen Sie uns Ihr Bankkonto mit Expensify verbinden, damit es einfacher denn je ist, Zahlungen direkt in der App zu senden und zu empfangen.',
        chooseYourBankAccount: 'Wählen Sie Ihr Bankkonto aus',
        chooseAccountBody: 'Stellen Sie sicher, dass Sie das richtige auswählen.',
        confirmYourBankAccount: 'Bestätigen Sie Ihr Bankkonto',
        personalBankAccounts: 'Persönliche Bankkonten',
        businessBankAccounts: 'Geschäftsbankkonten',
    },
    cardPage: {
        expensifyCard: 'Expensify Card',
        expensifyTravelCard: 'Expensify Travel Card',
        availableSpend: 'Verbleibendes Limit',
        smartLimit: {
            name: 'Intelligentes Limit',
            title: ({formattedLimit}: ViolationsOverLimitParams) =>
                `Sie können bis zu ${formattedLimit} mit dieser Karte ausgeben, und das Limit wird zurückgesetzt, sobald Ihre eingereichten Ausgaben genehmigt werden.`,
        },
        fixedLimit: {
            name: 'Festgelegtes Limit',
            title: ({formattedLimit}: ViolationsOverLimitParams) => `Sie können bis zu ${formattedLimit} mit dieser Karte ausgeben, danach wird sie deaktiviert.`,
        },
        monthlyLimit: {
            name: 'Monatliches Limit',
            title: ({formattedLimit}: ViolationsOverLimitParams) =>
                `Sie können bis zu ${formattedLimit} pro Monat mit dieser Karte ausgeben. Das Limit wird am 1. Tag jedes Kalendermonats zurückgesetzt.`,
        },
        virtualCardNumber: 'Virtuelle Kartennummer',
        travelCardCvv: 'Travel-Karten-CVV',
        physicalCardNumber: 'Physische Kartennummer',
        physicalCardPin: 'PIN',
        getPhysicalCard: 'Physische Karte erhalten',
        reportFraud: 'Virtuelle Kartenbetrug melden',
        reportTravelFraud: 'Reisebetrug mit der Karte melden',
        reviewTransaction: 'Transaktion überprüfen',
        suspiciousBannerTitle: 'Verdächtige Transaktion',
        suspiciousBannerDescription: 'Wir haben verdächtige Transaktionen auf Ihrer Karte festgestellt. Tippen Sie unten, um sie zu überprüfen.',
        cardLocked: 'Ihre Karte ist vorübergehend gesperrt, während unser Team das Konto Ihres Unternehmens überprüft.',
        cardDetails: {
            cardNumber: 'Virtuelle Kartennummer',
            expiration: 'Ablauf',
            cvv: 'CVV',
            address: 'Adresse',
            revealDetails: 'Details anzeigen',
            revealCvv: 'CVV anzeigen',
            copyCardNumber: 'Kartennummer kopieren',
            updateAddress: 'Adresse aktualisieren',
        },
        cardAddedToWallet: ({platform}: {platform: 'Google' | 'Apple'}) => `Zum ${platform} Wallet hinzugefügt`,
        cardDetailsLoadingFailure: 'Beim Laden der Kartendetails ist ein Fehler aufgetreten. Bitte überprüfen Sie Ihre Internetverbindung und versuchen Sie es erneut.',
        validateCardTitle: 'Lassen Sie uns sicherstellen, dass Sie es sind',
        enterMagicCode: ({contactMethod}: EnterMagicCodeParams) =>
            `Bitte geben Sie den magischen Code ein, der an ${contactMethod} gesendet wurde, um Ihre Kartendetails anzuzeigen. Er sollte in ein bis zwei Minuten ankommen.`,
    },
    workflowsPage: {
        workflowTitle: 'Ausgaben',
        workflowDescription: 'Konfigurieren Sie einen Workflow ab dem Moment, in dem Ausgaben anfallen, einschließlich Genehmigung und Zahlung.',
        delaySubmissionTitle: 'Einreichungen verzögern',
        delaySubmissionDescription: 'Wählen Sie einen benutzerdefinierten Zeitplan für die Einreichung von Ausgaben oder lassen Sie dies für Echtzeit-Updates zu Ausgaben aus.',
        submissionFrequency: 'Einreichungshäufigkeit',
        submissionFrequencyDateOfMonth: 'Datum des Monats',
        addApprovalsTitle: 'Genehmigungen hinzufügen',
        addApprovalButton: 'Genehmigungsworkflow hinzufügen',
        addApprovalTip: 'Dieser Standard-Workflow gilt für alle Mitglieder, es sei denn, es existiert ein spezifischerer Workflow.',
        approver: 'Genehmiger',
        addApprovalsDescription: 'Zusätzliche Genehmigung erforderlich, bevor eine Zahlung autorisiert wird.',
        makeOrTrackPaymentsTitle: 'Zahlungen vornehmen oder verfolgen',
        makeOrTrackPaymentsDescription: 'Fügen Sie einen autorisierten Zahler für Zahlungen in Expensify hinzu oder verfolgen Sie Zahlungen, die anderswo getätigt wurden.',
        editor: {
            submissionFrequency: 'Wählen Sie, wie lange Expensify warten soll, bevor fehlerfreie Ausgaben geteilt werden.',
        },
        frequencyDescription: 'Wählen Sie, wie oft Ausgaben automatisch eingereicht werden sollen, oder stellen Sie es auf manuell um.',
        frequencies: {
            instant: 'Sofort',
            weekly: 'Wöchentlich',
            monthly: 'Monatlich',
            twiceAMonth: 'Zweimal im Monat',
            byTrip: 'Nach Reise',
            manually: 'Manuell',
            daily: 'Täglich',
            lastDayOfMonth: 'Letzter Tag des Monats',
            lastBusinessDayOfMonth: 'Letzter Geschäftstag des Monats',
            ordinals: {
                one: 'st',
                two: 'nd',
                few: 'rd',
                other: 'th',
                /* eslint-disable @typescript-eslint/naming-convention */
                '1': 'Erste',
                '2': 'Zweite',
                '3': 'Dritte',
                '4': 'Vierte',
                '5': 'Fünfte',
                '6': 'Sechste',
                '7': 'Siebte',
                '8': 'Achtel',
                '9': 'Neunte',
                '10': 'Zehntens',
                /* eslint-enable @typescript-eslint/naming-convention */
            },
        },
        approverInMultipleWorkflows: 'Dieses Mitglied gehört bereits zu einem anderen Genehmigungs-Workflow. Alle Aktualisierungen hier werden sich auch dort widerspiegeln.',
        approverCircularReference: ({name1, name2}: ApprovalWorkflowErrorParams) =>
            `<strong>${name1}</strong> genehmigt bereits Berichte an <strong>${name2}</strong>. Bitte wählen Sie einen anderen Genehmiger, um einen zirkulären Arbeitsablauf zu vermeiden.`,
        emptyContent: {
            title: 'Keine Mitglieder zum Anzeigen',
            expensesFromSubtitle: 'Alle Arbeitsbereichsmitglieder gehören bereits zu einem bestehenden Genehmigungsworkflow.',
            approverSubtitle: 'Alle Genehmigenden gehören zu einem bestehenden Workflow.',
        },
    },
    workflowsDelayedSubmissionPage: {
        autoReportingErrorMessage: 'Verspätete Einreichung konnte nicht geändert werden. Bitte versuchen Sie es erneut oder kontaktieren Sie den Support.',
        autoReportingFrequencyErrorMessage: 'Die Einreichungshäufigkeit konnte nicht geändert werden. Bitte versuchen Sie es erneut oder kontaktieren Sie den Support.',
        monthlyOffsetErrorMessage: 'Die monatliche Frequenz konnte nicht geändert werden. Bitte versuchen Sie es erneut oder kontaktieren Sie den Support.',
    },
    workflowsCreateApprovalsPage: {
        title: 'Bestätigen',
        header: 'Fügen Sie weitere Genehmiger hinzu und bestätigen Sie.',
        additionalApprover: 'Zusätzlicher Genehmiger',
        submitButton: 'Workflow hinzufügen',
    },
    workflowsEditApprovalsPage: {
        title: 'Genehmigungsworkflow bearbeiten',
        deleteTitle: 'Genehmigungsworkflow löschen',
        deletePrompt: 'Möchten Sie diesen Genehmigungs-Workflow wirklich löschen? Alle Mitglieder werden anschließend dem Standard-Workflow folgen.',
    },
    workflowsExpensesFromPage: {
        title: 'Ausgaben von',
        header: 'Wenn die folgenden Mitglieder Ausgaben einreichen:',
    },
    workflowsApproverPage: {
        genericErrorMessage: 'Der Genehmiger konnte nicht geändert werden. Bitte versuchen Sie es erneut oder kontaktieren Sie den Support.',
        header: 'An dieses Mitglied zur Genehmigung senden:',
    },
    workflowsPayerPage: {
        title: 'Autorisierter Zahler',
        genericErrorMessage: 'Der autorisierte Zahler konnte nicht geändert werden. Bitte versuchen Sie es erneut.',
        admins: 'Admins',
        payer: 'Zahler',
        paymentAccount: 'Zahlungskonto',
    },
    reportFraudPage: {
        title: 'Virtuelle Kartenbetrug melden',
        description:
            'Wenn Ihre virtuellen Kartendaten gestohlen oder kompromittiert wurden, werden wir Ihre bestehende Karte dauerhaft deaktivieren und Ihnen eine neue virtuelle Karte und Nummer zur Verfügung stellen.',
        deactivateCard: 'Karte deaktivieren',
        reportVirtualCardFraud: 'Virtuelle Kartenbetrug melden',
    },
    reportFraudConfirmationPage: {
        title: 'Kartenbetrug gemeldet',
        description:
            'Wir haben Ihre bestehende Karte dauerhaft deaktiviert. Wenn Sie zurückgehen, um Ihre Kartendetails anzusehen, wird Ihnen eine neue virtuelle Karte zur Verfügung stehen.',
        buttonText: 'Verstanden, danke!',
    },
    activateCardPage: {
        activateCard: 'Karte aktivieren',
        pleaseEnterLastFour: 'Bitte geben Sie die letzten vier Ziffern Ihrer Karte ein.',
        activatePhysicalCard: 'Physische Karte aktivieren',
        error: {
            thatDidNotMatch: 'Das stimmte nicht mit den letzten 4 Ziffern auf Ihrer Karte überein. Bitte versuchen Sie es erneut.',
            throttled:
                'Sie haben die letzten 4 Ziffern Ihrer Expensify Card zu oft falsch eingegeben. Wenn Sie sicher sind, dass die Zahlen korrekt sind, wenden Sie sich bitte an Concierge, um das Problem zu lösen. Andernfalls versuchen Sie es später erneut.',
        },
    },
    getPhysicalCard: {
        header: 'Physische Karte erhalten',
        nameMessage: 'Geben Sie Ihren Vor- und Nachnamen ein, da dieser auf Ihrer Karte angezeigt wird.',
        legalName: 'Rechtlicher Name',
        legalFirstName: 'Gesetzlicher Vorname',
        legalLastName: 'Rechtlicher Nachname',
        phoneMessage: 'Geben Sie Ihre Telefonnummer ein.',
        phoneNumber: 'Telefonnummer',
        address: 'Adresse',
        addressMessage: 'Geben Sie Ihre Lieferadresse ein.',
        streetAddress: 'Straßenadresse',
        city: 'Stadt',
        state: 'Zustand',
        zipPostcode: 'Postleitzahl',
        country: 'Land',
        confirmMessage: 'Bitte bestätigen Sie Ihre unten stehenden Angaben.',
        estimatedDeliveryMessage: 'Ihre physische Karte wird in 2-3 Werktagen ankommen.',
        next: 'Nächste',
        getPhysicalCard: 'Physische Karte erhalten',
        shipCard: 'Karte versenden',
    },
    transferAmountPage: {
        transfer: ({amount}: TransferParams) => `Transfer${amount ? ` ${amount}` : ''}`,
        instant: 'Sofort (Debitkarte)',
        instantSummary: ({rate, minAmount}: InstantSummaryParams) => `${rate}% Gebühr (${minAmount} Minimum)`,
        ach: '1-3 Werktage (Bankkonto)',
        achSummary: 'Keine Gebühr',
        whichAccount: 'Welches Konto?',
        fee: 'Gebühr',
        transferSuccess: 'Überweisung erfolgreich!',
        transferDetailBankAccount: 'Ihr Geld sollte in den nächsten 1-3 Werktagen ankommen.',
        transferDetailDebitCard: 'Ihr Geld sollte sofort ankommen.',
        failedTransfer: 'Ihr Kontostand ist nicht vollständig ausgeglichen. Bitte überweisen Sie auf ein Bankkonto.',
        notHereSubTitle: 'Bitte überweisen Sie Ihr Guthaben von der Wallet-Seite.',
        goToWallet: 'Gehe zu Wallet',
    },
    chooseTransferAccountPage: {
        chooseAccount: 'Konto auswählen',
    },
    paymentMethodList: {
        addPaymentMethod: 'Zahlungsmethode hinzufügen',
        addNewDebitCard: 'Neue Debitkarte hinzufügen',
        addNewBankAccount: 'Neues Bankkonto hinzufügen',
        accountLastFour: 'Endet mit',
        cardLastFour: 'Karte endet mit',
        addFirstPaymentMethod: 'Fügen Sie eine Zahlungsmethode hinzu, um Zahlungen direkt in der App zu senden und zu empfangen.',
        defaultPaymentMethod: 'Standardmäßig',
        bankAccountLastFour: ({lastFour}: BankAccountLastFourParams) => `Bankkonto • ${lastFour}`,
    },
    preferencesPage: {
        appSection: {
            title: 'App-Einstellungen',
        },
        testSection: {
            title: 'Präferenzen testen',
            subtitle: 'Einstellungen zur Unterstützung beim Debuggen und Testen der App auf der Staging-Umgebung.',
        },
        receiveRelevantFeatureUpdatesAndExpensifyNews: 'Erhalten Sie relevante Funktionsupdates und Expensify-Neuigkeiten',
        muteAllSounds: 'Alle Töne von Expensify stummschalten',
    },
    priorityModePage: {
        priorityMode: 'Prioritätsmodus',
        explainerText: 'Wählen Sie, ob Sie sich nur auf ungelesene und angeheftete Chats konzentrieren möchten oder alles mit den neuesten und angehefteten Chats oben anzeigen möchten.',
        priorityModes: {
            default: {
                label: 'Neueste',
                description: 'Alle Chats nach dem neuesten sortieren anzeigen',
            },
            gsd: {
                label: '#fokus',
                description: 'Nur ungelesene alphabetisch sortiert anzeigen',
            },
        },
    },
    reportDetailsPage: {
        inWorkspace: ({policyName}: ReportPolicyNameParams) => `in ${policyName}`,
        generatingPDF: 'PDF wird generiert',
        waitForPDF: 'Bitte warten Sie, während wir das PDF erstellen.',
        errorPDF: 'Beim Versuch, Ihr PDF zu erstellen, ist ein Fehler aufgetreten.',
        generatedPDF: 'Ihr Bericht als PDF wurde erstellt!',
    },
    reportDescriptionPage: {
        roomDescription: 'Zimmerbeschreibung',
        roomDescriptionOptional: 'Raumbeschreibung (optional)',
        explainerText: 'Legen Sie eine benutzerdefinierte Beschreibung für den Raum fest.',
    },
    groupChat: {
        lastMemberTitle: 'Achtung!',
        lastMemberWarning: 'Da du die letzte Person hier bist, wird der Chat für alle Mitglieder unzugänglich, wenn du ihn verlässt. Bist du sicher, dass du gehen möchtest?',
        defaultReportName: ({displayName}: ReportArchiveReasonsClosedParams) => `Gruppenchat von ${displayName}`,
    },
    languagePage: {
        language: 'Sprache',
        aiGenerated: 'Die Übersetzungen für diese Sprache werden automatisch erstellt und können Fehler enthalten.',
    },
    themePage: {
        theme: 'Thema',
        themes: {
            dark: {
                label: 'Dunkel',
            },
            light: {
                label: 'Licht',
            },
            system: {
                label: 'Geräteeinstellungen verwenden',
            },
        },
        chooseThemeBelowOrSync: 'Wählen Sie ein Thema unten aus oder synchronisieren Sie es mit den Einstellungen Ihres Geräts.',
    },
    termsOfUse: {
        terms: `<muted-text-xs>Mit dem Einloggen erklären Sie sich mit den <a href="${CONST.OLD_DOT_PUBLIC_URLS.TERMS_URL}">Nutzungsbedingungen</a> und dem <a href="${CONST.OLD_DOT_PUBLIC_URLS.PRIVACY_URL}">Datenschutz</a> einverstanden.</muted-text-xs>`,
        license: `<muted-text-xs>Die Geldüberweisung wird von ${CONST.WALLET.PROGRAM_ISSUERS.EXPENSIFY_PAYMENTS} (NMLS ID:2017010) im Rahmen ihrer <a href="${CONST.OLD_DOT_PUBLIC_URLS.LICENSES_URL}">Lizenzen</a> durchgeführt.</muted-text-xs>`,
    },
    validateCodeForm: {
        magicCodeNotReceived: 'Keinen magischen Code erhalten?',
        enterAuthenticatorCode: 'Bitte geben Sie Ihren Authentifizierungscode ein',
        enterRecoveryCode: 'Bitte geben Sie Ihren Wiederherstellungscode ein',
        requiredWhen2FAEnabled: 'Erforderlich, wenn die Zwei-Faktor-Authentifizierung aktiviert ist.',
        requestNewCode: 'Fordere einen neuen Code an in',
        requestNewCodeAfterErrorOccurred: 'Einen neuen Code anfordern',
        error: {
            pleaseFillMagicCode: 'Bitte geben Sie Ihren magischen Code ein',
            incorrectMagicCode: 'Falscher oder ungültiger Magic-Code. Bitte versuche es erneut oder fordere einen neuen Code an.',
            pleaseFillTwoFactorAuth: 'Bitte geben Sie Ihren Zwei-Faktor-Authentifizierungscode ein',
        },
    },
    passwordForm: {
        pleaseFillOutAllFields: 'Bitte füllen Sie alle Felder aus',
        pleaseFillPassword: 'Bitte geben Sie Ihr Passwort ein',
        pleaseFillTwoFactorAuth: 'Bitte geben Sie Ihren Zwei-Faktor-Code ein',
        enterYourTwoFactorAuthenticationCodeToContinue: 'Geben Sie Ihren Zwei-Faktor-Authentifizierungscode ein, um fortzufahren',
        forgot: 'Vergessen?',
        requiredWhen2FAEnabled: 'Erforderlich, wenn die Zwei-Faktor-Authentifizierung aktiviert ist.',
        error: {
            incorrectPassword: 'Falsches Passwort. Bitte versuchen Sie es erneut.',
            incorrectLoginOrPassword: 'Falscher Benutzername oder falsches Passwort. Bitte versuchen Sie es erneut.',
            incorrect2fa: 'Falscher Zwei-Faktor-Authentifizierungscode. Bitte versuchen Sie es erneut.',
            twoFactorAuthenticationEnabled:
                'Sie haben die Zwei-Faktor-Authentifizierung (2FA) für dieses Konto aktiviert. Bitte melden Sie sich mit Ihrer E-Mail-Adresse oder Telefonnummer an.',
            invalidLoginOrPassword: 'Ungültige Anmeldung oder ungültiges Passwort. Bitte versuchen Sie es erneut oder setzen Sie Ihr Passwort zurück.',
            unableToResetPassword:
                'Wir konnten Ihr Passwort nicht ändern. Dies liegt wahrscheinlich an einem abgelaufenen Link zur Passwortzurücksetzung in einer alten E-Mail zur Passwortzurücksetzung. Wir haben Ihnen einen neuen Link per E-Mail geschickt, damit Sie es erneut versuchen können. Überprüfen Sie Ihren Posteingang und Ihren Spam-Ordner; es sollte in wenigen Minuten ankommen.',
            noAccess: 'Sie haben keinen Zugriff auf diese Anwendung. Bitte fügen Sie Ihren GitHub-Benutzernamen für den Zugriff hinzu.',
            accountLocked: 'Ihr Konto wurde nach zu vielen erfolglosen Versuchen gesperrt. Bitte versuchen Sie es in 1 Stunde erneut.',
            fallback: 'Etwas ist schiefgelaufen. Bitte versuchen Sie es später noch einmal.',
        },
    },
    loginForm: {
        phoneOrEmail: 'Telefon oder E-Mail',
        error: {
            invalidFormatEmailLogin: 'Die eingegebene E-Mail ist ungültig. Bitte korrigieren Sie das Format und versuchen Sie es erneut.',
        },
        cannotGetAccountDetails: 'Konnte Kontodetails nicht abrufen. Bitte versuchen Sie, sich erneut anzumelden.',
        loginForm: 'Anmeldeformular',
        notYou: ({user}: NotYouParams) => `Nicht ${user}?`,
    },
    onboarding: {
        welcome: 'Willkommen!',
        welcomeSignOffTitleManageTeam: 'Sobald Sie die oben genannten Aufgaben abgeschlossen haben, können wir weitere Funktionen wie Genehmigungs-Workflows und Regeln erkunden!',
        welcomeSignOffTitle: 'Es ist großartig, Sie kennenzulernen!',
        explanationModal: {
            title: 'Willkommen bei Expensify',
            description:
                'Eine App, um Ihre geschäftlichen und persönlichen Ausgaben mit der Geschwindigkeit des Chats zu verwalten. Probieren Sie es aus und lassen Sie uns wissen, was Sie denken. Es kommt noch viel mehr!',
            secondaryDescription: 'Um zu Expensify Classic zurückzukehren, tippen Sie einfach auf Ihr Profilbild > Gehe zu Expensify Classic.',
        },
        getStarted: 'Loslegen',
        whatsYourName: 'Wie heißt du?',
        peopleYouMayKnow: 'Personen, die Sie kennen könnten, sind bereits hier! Bestätigen Sie Ihre E-Mail, um sich ihnen anzuschließen.',
        workspaceYouMayJoin: ({domain, email}: WorkspaceYouMayJoin) =>
            `Jemand von ${domain} hat bereits einen Arbeitsbereich erstellt. Bitte geben Sie den magischen Code ein, der an ${email} gesendet wurde.`,
        joinAWorkspace: 'Einem Arbeitsbereich beitreten',
        listOfWorkspaces: 'Hier ist die Liste der Arbeitsbereiche, denen Sie beitreten können. Keine Sorge, Sie können ihnen auch später beitreten, wenn Sie möchten.',
        workspaceMemberList: ({employeeCount, policyOwner}: WorkspaceMemberList) => `${employeeCount} Mitglied${employeeCount > 1 ? 's' : ''} • ${policyOwner}`,
        whereYouWork: 'Wo arbeitest du?',
        errorSelection: 'Wählen Sie eine Option, um fortzufahren',
        purpose: {
            title: 'Was möchten Sie heute tun?',
            errorContinue: 'Bitte drücken Sie auf Weiter, um die Einrichtung abzuschließen.',
            errorBackButton: 'Bitte beenden Sie die Einrichtung, um die App zu verwenden.',
            [CONST.ONBOARDING_CHOICES.EMPLOYER]: 'Von meinem Arbeitgeber zurückbezahlt werden',
            [CONST.ONBOARDING_CHOICES.MANAGE_TEAM]: 'Verwalte die Ausgaben meines Teams',
            [CONST.ONBOARDING_CHOICES.PERSONAL_SPEND]: 'Verfolgen und budgetieren Sie Ausgaben',
            [CONST.ONBOARDING_CHOICES.CHAT_SPLIT]: 'Chatten und Ausgaben mit Freunden teilen',
            [CONST.ONBOARDING_CHOICES.LOOKING_AROUND]: 'Etwas anderes',
        },
        employees: {
            title: 'Wie viele Mitarbeiter haben Sie?',
            [CONST.ONBOARDING_COMPANY_SIZE.MICRO]: '1-10 Mitarbeiter',
            [CONST.ONBOARDING_COMPANY_SIZE.SMALL]: '11-50 Mitarbeiter',
            [CONST.ONBOARDING_COMPANY_SIZE.MEDIUM_SMALL]: '51-100 Mitarbeiter',
            [CONST.ONBOARDING_COMPANY_SIZE.MEDIUM]: '101-1.000 Mitarbeiter',
            [CONST.ONBOARDING_COMPANY_SIZE.LARGE]: 'Mehr als 1.000 Mitarbeiter',
        },
        accounting: {
            title: 'Verwenden Sie eine Buchhaltungssoftware?',
            none: 'Keine',
        },
        interestedFeatures: {
            title: 'Für welche Funktionen interessieren Sie sich?',
            featuresAlreadyEnabled: 'Ihr Arbeitsbereich hat bereits Folgendes aktiviert:',
            featureYouMayBeInterestedIn: 'Aktivieren Sie zusätzliche Funktionen, die Sie interessieren könnten:',
        },
        error: {
            requiredFirstName: 'Bitte geben Sie Ihren Vornamen ein, um fortzufahren.',
        },
        workEmail: {
            title: 'Wie lautet Ihre Arbeits-E-Mail?',
            subtitle: 'Expensify funktioniert am besten, wenn Sie Ihre Arbeits-E-Mail verbinden.',
            explanationModal: {
                descriptionOne: 'Weiterleiten an receipts@expensify.com zum Scannen',
                descriptionTwo: 'Treten Sie Ihren Kollegen bei, die bereits Expensify nutzen.',
                descriptionThree: 'Genießen Sie ein individuell angepasstes Erlebnis',
            },
            addWorkEmail: 'Arbeits-E-Mail hinzufügen',
        },
        workEmailValidation: {
            title: 'Bestätigen Sie Ihre Arbeits-E-Mail-Adresse',
            magicCodeSent: ({workEmail}: WorkEmailResendCodeParams) =>
                `Bitte geben Sie den magischen Code ein, der an ${workEmail} gesendet wurde. Er sollte in ein bis zwei Minuten ankommen.`,
        },
        workEmailValidationError: {
            publicEmail: 'Bitte geben Sie eine gültige Arbeits-E-Mail von einer privaten Domain ein, z.B. mitch@company.com',
            offline: 'Wir konnten Ihre Arbeits-E-Mail nicht hinzufügen, da Sie offline zu sein scheinen.',
        },
        mergeBlockScreen: {
            title: 'Konnte die Arbeits-E-Mail nicht hinzufügen',
            subtitle: ({workEmail}: WorkEmailMergingBlockedParams) =>
                `Wir konnten ${workEmail} nicht hinzufügen. Bitte versuchen Sie es später in den Einstellungen erneut oder chatten Sie mit Concierge für Unterstützung.`,
        },
        tasks: {
            testDriveAdminTask: {
                title: ({testDriveURL}) => `Mache eine [Probefahrt](${testDriveURL})`,
                description: ({testDriveURL}) => `[Mache eine kurze Produkttour](${testDriveURL}), um zu sehen, warum Expensify der schnellste Weg ist, Ausgaben zu verwalten.`,
            },
            testDriveEmployeeTask: {
                title: ({testDriveURL}) => `Mache eine [Probefahrt](${testDriveURL})`,
                description: ({testDriveURL}) => `Probiere uns in einer [Probefahrt](${testDriveURL}) aus und sichere deinem Team *3 Monate Expensify gratis!*`,
            },
            createTestDriveAdminWorkspaceTask: {
                title: ({workspaceConfirmationLink}) => `[Erstelle](${workspaceConfirmationLink}) einen Workspace`,
                description: 'Erstelle einen Workspace und konfiguriere die Einstellungen mit Hilfe deines Einrichtungsspezialisten!',
            },
            createWorkspaceTask: {
                title: ({workspaceSettingsLink}) => `Erstelle einen [Workspace](${workspaceSettingsLink})`,
                description: ({workspaceSettingsLink}) =>
                    '*Erstelle einen Workspace*, um Ausgaben zu verfolgen, Belege zu scannen, zu chatten und mehr.\n\n' +
                    '1. Klicke auf *Workspaces* > *Neuer Workspace*.\n\n' +
                    `*Dein neuer Workspace ist bereit!* [Schau ihn dir an](${workspaceSettingsLink}).`,
            },
            setupCategoriesTask: {
                title: ({workspaceCategoriesLink}) => `Richte [Kategorien](${workspaceCategoriesLink}) ein`,
                description: ({workspaceCategoriesLink}) =>
                    '*Richte Kategorien ein*, damit dein Team Ausgaben einfach zuordnen kann.\n\n' +
                    '1. Klicke auf *Workspaces*.\n' +
                    '2. Wähle deinen Workspace.\n' +
                    '3. Klicke auf *Kategorien*.\n' +
                    '4. Deaktiviere nicht benötigte Kategorien.\n' +
                    '5. Füge oben rechts eigene Kategorien hinzu.\n\n' +
                    `[Zu den Kategorie-Einstellungen](${workspaceCategoriesLink}).\n\n` +
                    `![Kategorien einrichten](${CONST.CLOUDFRONT_URL}/videos/walkthrough-categories-v2.mp4)`,
            },
            combinedTrackSubmitExpenseTask: {
                title: 'Reiche eine Ausgabe ein',
                description:
                    '*Reiche eine Ausgabe ein*, indem du einen Betrag eingibst oder einen Beleg scannst.\n\n' +
                    `1. Klicke auf den ${CONST.CUSTOM_EMOJIS.GLOBAL_CREATE}-Button.\n` +
                    '2. Wähle *Ausgabe erstellen*.\n' +
                    '3. Betrag eingeben oder Beleg scannen.\n' +
                    `4. Gib die E-Mail oder Telefonnummer deines Chefs ein.\n` +
                    '5. Klicke auf *Erstellen*.\n\n' +
                    'Fertig!',
            },
            adminSubmitExpenseTask: {
                title: 'Reiche eine Ausgabe ein',
                description:
                    '*Reiche eine Ausgabe ein*, indem du einen Betrag eingibst oder einen Beleg scannst.\n\n' +
                    `1. Klicke auf den ${CONST.CUSTOM_EMOJIS.GLOBAL_CREATE}-Button.\n` +
                    '2. Wähle *Ausgabe erstellen*.\n' +
                    '3. Betrag eingeben oder Beleg scannen.\n' +
                    '4. Details bestätigen.\n' +
                    '5. Klicke auf *Erstellen*.\n\n' +
                    'Fertig!',
            },
            trackExpenseTask: {
                title: 'Verfolge eine Ausgabe',
                description:
                    '*Verfolge eine Ausgabe* in jeder Währung – mit oder ohne Beleg.\n\n' +
                    `1. Klicke auf den ${CONST.CUSTOM_EMOJIS.GLOBAL_CREATE}-Button.\n` +
                    '2. Wähle *Ausgabe erstellen*.\n' +
                    '3. Betrag eingeben oder Beleg scannen.\n' +
                    '4. Wähle deinen *persönlichen* Bereich.\n' +
                    '5. Klicke auf *Erstellen*.\n\n' +
                    'Fertig! So einfach ist das.',
            },
            addAccountingIntegrationTask: {
                title: ({integrationName, workspaceAccountingLink}) =>
                    `Verbinde${integrationName === CONST.ONBOARDING_ACCOUNTING_MAPPING.other ? '' : ' mit'} [${integrationName === CONST.ONBOARDING_ACCOUNTING_MAPPING.other ? 'deiner' : ''} ${integrationName}](${workspaceAccountingLink})`,
                description: ({integrationName, workspaceAccountingLink}) =>
                    `Verbinde ${integrationName === CONST.ONBOARDING_ACCOUNTING_MAPPING.other ? 'deine' : 'mit'} ${integrationName}, um Ausgaben automatisch zuzuordnen und den Monatsabschluss zu vereinfachen.\n` +
                    '\n' +
                    '1. Klicke auf *Einstellungen*.\n' +
                    '2. Gehe zu *Workspaces*.\n' +
                    '3. Wähle deinen Workspace.\n' +
                    '4. Klicke auf *Buchhaltung*.\n' +
                    `5. Finde ${integrationName}.\n` +
                    '6. Klicke auf *Verbinden*.\n' +
                    '\n' +
                    `${
                        integrationName && CONST.connectionsVideoPaths[integrationName]
                            ? `[Zu Buchhaltung](${workspaceAccountingLink}).\n\n![Mit ${integrationName} verbinden](${CONST.CLOUDFRONT_URL}/${CONST.connectionsVideoPaths[integrationName]})`
                            : `[Zu Buchhaltung](${workspaceAccountingLink}).`
                    }`,
            },
            connectCorporateCardTask: {
                title: ({corporateCardLink}) => `Verbinde [deine Firmenkarte](${corporateCardLink})`,
                description: ({corporateCardLink}) =>
                    `Verbinde deine Firmenkarte, um Ausgaben automatisch zu importieren und zuzuordnen.\n\n` +
                    '1. Klicke auf *Workspaces*.\n' +
                    '2. Wähle deinen Workspace.\n' +
                    '3. Klicke auf *Firmenkarten*.\n' +
                    '4. Folge den Anweisungen zur Verbindung.\n\n' +
                    `[Zur Kartenverbindung](${corporateCardLink}).`,
            },
            inviteTeamTask: {
                title: ({workspaceMembersLink}) => `Lade [dein Team](${workspaceMembersLink}) ein`,
                description: ({workspaceMembersLink}) =>
                    '*Lade dein Team* zu Expensify ein, damit es sofort mit dem Verfolgen von Ausgaben beginnen kann.\n\n' +
                    '1. Klicke auf *Workspaces*.\n' +
                    '2. Wähle deinen Workspace.\n' +
                    '3. Klicke auf *Mitglieder* > *Mitglied einladen*.\n' +
                    '4. Gib E-Mails oder Telefonnummern ein.\n' +
                    '5. Optional: eigene Einladung hinzufügen.\n\n' +
                    `[Zu den Mitgliedereinstellungen](${workspaceMembersLink}).\n\n` +
                    `![Team einladen](${CONST.CLOUDFRONT_URL}/videos/walkthrough-invite_members-v2.mp4)`,
            },
            setupCategoriesAndTags: {
                title: ({workspaceCategoriesLink, workspaceTagsLink}) => `Richte [Kategorien](${workspaceCategoriesLink}) und [Tags](${workspaceTagsLink}) ein`,
                description: ({workspaceCategoriesLink, workspaceAccountingLink}) =>
                    '*Richte Kategorien und Tags ein*, damit dein Team Ausgaben einfach zuordnen kann.\n\n' +
                    `Importiere sie automatisch durch [Verbindung deiner Buchhaltungssoftware](${workspaceAccountingLink}) oder richte sie manuell in den [Workspace-Einstellungen](${workspaceCategoriesLink}) ein.`,
            },
            setupTagsTask: {
                title: ({workspaceTagsLink}) => `Richte [Tags](${workspaceTagsLink}) ein`,
                description: ({workspaceMoreFeaturesLink}) =>
                    'Verwende Tags, um zusätzliche Ausgabendetails wie Projekte, Kunden, Standorte und Abteilungen hinzuzufügen. Für mehrere Tag-Ebenen kannst du auf den Control-Plan upgraden.\n\n' +
                    '1. Klicke auf *Workspaces*.\n' +
                    '2. Wähle deinen Workspace.\n' +
                    '3. Klicke auf *Weitere Funktionen*.\n' +
                    '4. Aktiviere *Tags*.\n' +
                    '5. Navigiere zu *Tags* im Editor.\n' +
                    '6. Klicke auf *+ Tag hinzufügen*, um eigene zu erstellen.\n\n' +
                    `[Zu den weiteren Funktionen](${workspaceMoreFeaturesLink}).\n\n` +
                    `![Tags einrichten](${CONST.CLOUDFRONT_URL}/videos/walkthrough-tags-v2.mp4)`,
            },
            inviteAccountantTask: {
                title: ({workspaceMembersLink}) => `Lade deinen [Buchhalter](${workspaceMembersLink}) ein`,
                description: ({workspaceMembersLink}) =>
                    '*Lade deinen Buchhalter ein*, um gemeinsam an deinem Workspace zu arbeiten und Geschäftsausgaben zu verwalten.\n' +
                    '\n' +
                    '1. Klicke auf *Workspaces*.\n' +
                    '2. Wähle deinen Workspace.\n' +
                    '3. Klicke auf *Mitglieder*.\n' +
                    '4. Klicke auf *Mitglied einladen*.\n' +
                    '5. Gib die E-Mail-Adresse deines Buchhalters ein.\n' +
                    '\n' +
                    `[Jetzt Buchhalter einladen](${workspaceMembersLink}).`,
            },
            startChatTask: {
                title: 'Starte einen Chat',
                description:
                    '*Starte einen Chat* mit jeder Person über E-Mail oder Telefonnummer.\n\n' +
                    `1. Klicke auf den ${CONST.CUSTOM_EMOJIS.GLOBAL_CREATE}-Button.\n` +
                    '2. Wähle *Chat starten*.\n' +
                    '3. Gib eine E-Mail oder Telefonnummer ein.\n\n' +
                    'Falls die Person Expensify noch nicht nutzt, wird sie automatisch eingeladen.\n\n' +
                    'Jeder Chat wird außerdem als E-Mail oder SMS zugestellt.',
            },
            splitExpenseTask: {
                title: 'Teile eine Ausgabe',
                description:
                    '*Teile Ausgaben* mit einer oder mehreren Personen.\n\n' +
                    `1. Klicke auf den ${CONST.CUSTOM_EMOJIS.GLOBAL_CREATE}-Button.\n` +
                    '2. Wähle *Chat starten*.\n' +
                    '3. Gib E-Mail-Adressen oder Telefonnummern ein.\n' +
                    '4. Klicke im Chat auf den grauen *+*-Button > *Ausgabe teilen*.\n' +
                    '5. Wähle *Manuell*, *Scan* oder *Entfernung*.\n\n' +
                    'Du kannst Details hinzufügen oder es direkt abschicken. Zeit, dein Geld zurückzubekommen!',
            },
            reviewWorkspaceSettingsTask: {
                title: ({workspaceSettingsLink}) => `Überprüfe deine [Workspace-Einstellungen](${workspaceSettingsLink})`,
                description: ({workspaceSettingsLink}) =>
                    'So überprüfst und aktualisierst du deine Workspace-Einstellungen:\n' +
                    '1. Klicke auf Workspaces.\n' +
                    '2. Wähle deinen Workspace aus.\n' +
                    '3. Überprüfe und aktualisiere deine Einstellungen.\n' +
                    `[Gehe zu deinem Workspace.](${workspaceSettingsLink})`,
            },
            createReportTask: {
                title: 'Erstelle deinen ersten Bericht',
                description:
                    'So erstellst du einen Bericht:\n\n' +
                    `1. Klicke auf den ${CONST.CUSTOM_EMOJIS.GLOBAL_CREATE}-Button.\n` +
                    '2. Wähle *Bericht erstellen*.\n' +
                    '3. Klicke auf *Ausgabe hinzufügen*.\n' +
                    '4. Füge deine erste Ausgabe hinzu.\n\n' +
                    'Fertig!',
            },
        } satisfies Record<string, Pick<OnboardingTask, 'title' | 'description'>>,
        testDrive: {
            name: ({testDriveURL}: {testDriveURL?: string}) => (testDriveURL ? `Mache eine [Probefahrt](${testDriveURL})` : 'Mache eine Probefahrt'),
            embeddedDemoIframeTitle: 'Probefahrt',
            employeeFakeReceipt: {
                description: 'Mein Probefahrt-Beleg!',
            },
        },
        messages: {
            onboardingEmployerOrSubmitMessage: 'Erstattungen zu erhalten ist so einfach wie eine Nachricht zu senden. Lass uns die Grundlagen durchgehen.',
            onboardingPersonalSpendMessage: 'So verfolgst du deine Ausgaben mit nur wenigen Klicks.',
            onboardingManageTeamMessage: ({hasIntroSelected}: {hasIntroSelected: boolean}) =>
                hasIntroSelected
                    ? '# Deine kostenlose Testphase hat begonnen! Lass uns alles einrichten.\n👋 Hallo, ich bin dein Expensify-Einrichtungsspezialist. Da du nun einen Workspace erstellt hast, nutze deine 30-tägige kostenlose Testphase optimal, indem du die folgenden Schritte befolgst!'
                    : '# Deine kostenlose Testphase hat begonnen! Lass uns alles einrichten.\n👋 Hallo, ich bin dein Expensify-Einrichtungsspezialist. Ich habe bereits einen Workspace erstellt, um die Belege und Ausgaben deines Teams zu verwalten. Um deine 30-tägige kostenlose Testphase optimal zu nutzen, folge einfach den verbleibenden Einrichtungsschritten unten!',
            onboardingTrackWorkspaceMessage:
                '# Lass uns loslegen\n👋 Ich helfe dir! Ich habe deine Workspace-Einstellungen für Einzelunternehmer und ähnliche Unternehmen angepasst. Du kannst sie über den folgenden Link anpassen!\n\nSo verfolgst du deine Ausgaben mit nur wenigen Klicks:',
            onboardingChatSplitMessage: 'Rechnungen mit Freunden zu teilen ist so einfach wie eine Nachricht zu senden. So funktioniert’s.',
            onboardingAdminMessage: 'Lerne, wie du den Workspace deines Teams als Admin verwaltest und eigene Ausgaben einreichst.',
            onboardingLookingAroundMessage:
                'Expensify ist vor allem für Ausgaben-, Reise- und Firmenkartenmanagement bekannt – aber wir können noch viel mehr. Sag mir, was dich interessiert, und ich helfe dir beim Einstieg.',
            onboardingTestDriveReceiverMessage: '*Du hast 3 Monate gratis! Jetzt loslegen.*',
        },
        workspace: {
            title: 'Bleiben Sie mit einem Arbeitsbereich organisiert.',
            subtitle: 'Entdecken Sie leistungsstarke Tools, um Ihr Ausgabenmanagement zu vereinfachen, alles an einem Ort. Mit einem Arbeitsbereich können Sie:',
            explanationModal: {
                descriptionOne: 'Belege nachverfolgen und organisieren',
                descriptionTwo: 'Kategorisieren und taggen Sie Ausgaben',
                descriptionThree: 'Berichte erstellen und teilen',
            },
            price: 'Testen Sie es 30 Tage lang kostenlos, dann upgraden Sie für nur <strong>$5/Monat</strong>.',
            createWorkspace: 'Arbeitsbereich erstellen',
        },
        confirmWorkspace: {
            title: 'Arbeitsbereich bestätigen',
            subtitle:
                'Erstellen Sie einen Arbeitsbereich, um Belege zu verfolgen, Ausgaben zu erstatten, Reisen zu verwalten, Berichte zu erstellen und mehr – alles in der Geschwindigkeit des Chats.',
        },
        inviteMembers: {
            title: 'Mitglieder einladen',
            subtitle: 'Verwalten und teilen Sie Ihre Ausgaben mit einem Buchhalter oder gründen Sie eine Reisegruppe mit Freunden.',
        },
    },
    featureTraining: {
        doNotShowAgain: 'Nicht mehr anzeigen',
    },
    personalDetails: {
        error: {
            containsReservedWord: 'Name darf die Wörter Expensify oder Concierge nicht enthalten',
            hasInvalidCharacter: 'Der Name darf kein Komma oder Semikolon enthalten.',
            requiredFirstName: 'Vorname darf nicht leer sein',
        },
    },
    privatePersonalDetails: {
        enterLegalName: 'Wie lautet Ihr gesetzlicher Name?',
        enterDateOfBirth: 'Was ist Ihr Geburtsdatum?',
        enterAddress: 'Wie lautet Ihre Adresse?',
        enterPhoneNumber: 'Wie lautet Ihre Telefonnummer?',
        personalDetails: 'Persönliche Daten',
        privateDataMessage: 'Diese Angaben werden für Reisen und Zahlungen verwendet. Sie werden niemals in Ihrem öffentlichen Profil angezeigt.',
        legalName: 'Rechtlicher Name',
        legalFirstName: 'Gesetzlicher Vorname',
        legalLastName: 'Rechtlicher Nachname',
        address: 'Adresse',
        error: {
            dateShouldBeBefore: ({dateString}: DateShouldBeBeforeParams) => `Das Datum sollte vor dem ${dateString} liegen.`,
            dateShouldBeAfter: ({dateString}: DateShouldBeAfterParams) => `Das Datum sollte nach ${dateString} liegen.`,
            hasInvalidCharacter: 'Der Name darf nur lateinische Zeichen enthalten.',
            incorrectZipFormat: ({zipFormat}: IncorrectZipFormatParams = {}) => `Ungültiges Postleitzahlenformat${zipFormat ? `Acceptable format: ${zipFormat}` : ''}`,
            invalidPhoneNumber: `Bitte stellen Sie sicher, dass die Telefonnummer gültig ist (z. B. ${CONST.EXAMPLE_PHONE_NUMBER})`,
        },
    },
    resendValidationForm: {
        linkHasBeenResent: 'Link wurde erneut gesendet',
        weSentYouMagicSignInLink: ({login, loginType}: WeSentYouMagicSignInLinkParams) =>
            `Ich habe einen magischen Anmeldelink an ${login} gesendet. Bitte überprüfe dein ${loginType}, um dich anzumelden.`,
        resendLink: 'Link erneut senden',
    },
    unlinkLoginForm: {
        toValidateLogin: ({primaryLogin, secondaryLogin}: ToValidateLoginParams) =>
            `Um ${secondaryLogin} zu validieren, senden Sie bitte den magischen Code aus den Kontoeinstellungen von ${primaryLogin} erneut.`,
        noLongerHaveAccess: ({primaryLogin}: NoLongerHaveAccessParams) => `Wenn Sie keinen Zugriff mehr auf ${primaryLogin} haben, trennen Sie bitte Ihre Konten.`,
        unlink: 'Trennen',
        linkSent: 'Link gesendet!',
        successfullyUnlinkedLogin: 'Sekundäres Login erfolgreich getrennt!',
    },
    emailDeliveryFailurePage: {
        ourEmailProvider: ({login}: OurEmailProviderParams) =>
            `Unser E-Mail-Anbieter hat E-Mails an ${login} vorübergehend aufgrund von Zustellungsproblemen gesperrt. Um Ihr Login zu entsperren, befolgen Sie bitte diese Schritte:`,
        confirmThat: ({login}: ConfirmThatParams) => `Bestätigen Sie, dass ${login} korrekt geschrieben ist und es sich um eine echte, zustellbare E-Mail-Adresse handelt.`,
        emailAliases: 'E-Mail-Aliasse wie "expenses@domain.com" müssen Zugriff auf ihren eigenen E-Mail-Posteingang haben, damit sie ein gültiger Expensify-Login sind.',
        ensureYourEmailClient: 'Stellen Sie sicher, dass Ihr E-Mail-Client E-Mails von expensify.com zulässt.',
        youCanFindDirections: 'Sie finden Anweisungen, wie Sie diesen Schritt abschließen können.',
        helpConfigure: 'aber möglicherweise benötigen Sie die Hilfe Ihrer IT-Abteilung, um Ihre E-Mail-Einstellungen zu konfigurieren.',
        onceTheAbove: 'Sobald die oben genannten Schritte abgeschlossen sind, wenden Sie sich bitte an',
        toUnblock: 'um Ihre Anmeldung zu entsperren.',
    },
    smsDeliveryFailurePage: {
        smsDeliveryFailureMessage: ({login}: OurEmailProviderParams) =>
            `Wir konnten SMS-Nachrichten nicht an ${login} zustellen, daher haben wir es vorübergehend gesperrt. Bitte versuchen Sie, Ihre Nummer zu validieren:`,
        validationSuccess: 'Ihre Nummer wurde bestätigt! Klicken Sie unten, um einen neuen magischen Anmeldecode zu senden.',
        validationFailed: ({
            timeData,
        }: {
            timeData?: {
                days?: number;
                hours?: number;
                minutes?: number;
            } | null;
        }) => {
            if (!timeData) {
                return 'Bitte warten Sie einen Moment, bevor Sie es erneut versuchen.';
            }
            const timeParts = [];
            if (timeData.days) {
                timeParts.push(`${timeData.days} ${timeData.days === 1 ? 'Tag' : 'Tage'}`);
            }
            if (timeData.hours) {
                timeParts.push(`${timeData.hours} ${timeData.hours === 1 ? 'Stunde' : 'Stunden'}`);
            }
            if (timeData.minutes) {
                timeParts.push(`${timeData.minutes} ${timeData.minutes === 1 ? 'Minute' : 'Minuten'}`);
            }
            let timeText = '';
            if (timeParts.length === 1) {
                timeText = timeParts.at(0) ?? '';
            } else if (timeParts.length === 2) {
                timeText = `${timeParts.at(0)} and ${timeParts.at(1)}`;
            } else if (timeParts.length === 3) {
                timeText = `${timeParts.at(0)}, ${timeParts.at(1)}, and ${timeParts.at(2)}`;
            }
            return `Bitte warten Sie! Sie müssen ${timeText} warten, bevor Sie erneut versuchen, Ihre Nummer zu validieren.`;
        },
    },
    welcomeSignUpForm: {
        join: 'Beitreten',
    },
    detailsPage: {
        localTime: 'Ortszeit',
    },
    newChatPage: {
        startGroup: 'Gruppe starten',
        addToGroup: 'Zur Gruppe hinzufügen',
    },
    yearPickerPage: {
        year: 'Jahr',
        selectYear: 'Bitte wählen Sie ein Jahr aus',
    },
    focusModeUpdateModal: {
        title: 'Willkommen im #Fokus-Modus!',
        prompt: 'Bleiben Sie auf dem Laufenden, indem Sie nur ungelesene Chats oder Chats sehen, die Ihre Aufmerksamkeit erfordern. Keine Sorge, Sie können dies jederzeit in  ändern.',
        settings: 'Einstellungen',
    },
    notFound: {
        chatYouLookingForCannotBeFound: 'Der gesuchte Chat kann nicht gefunden werden.',
        getMeOutOfHere: 'Hol mich hier raus',
        iouReportNotFound: 'Die gesuchten Zahlungsdetails können nicht gefunden werden.',
        notHere: 'Hmm... es ist nicht hier.',
        pageNotFound: 'Ups, diese Seite kann nicht gefunden werden.',
        noAccess: 'Dieser Chat oder diese Ausgabe wurde möglicherweise gelöscht oder Sie haben keinen Zugriff darauf.\n\nBei Fragen wenden Sie sich bitte an concierge@expensify.com',
        goBackHome: 'Zurück zur Startseite',
        commentYouLookingForCannotBeFound: 'Der gesuchte Kommentar konnte nicht gefunden werden. Geh zurück zum Chat',
        contactConcierge: 'Bei Fragen wenden Sie sich bitte an concierge@expensify.com',
        goToChatInstead: 'Geh stattdessen zum Chat.',
    },
    errorPage: {
        title: ({isBreakLine}: {isBreakLine: boolean}) => `Oops... ${isBreakLine ? '\n' : ''}Etwas ist schiefgelaufen`,
        subtitle: 'Ihre Anfrage konnte nicht abgeschlossen werden. Bitte versuchen Sie es später erneut.',
    },
    setPasswordPage: {
        enterPassword: 'Passwort eingeben',
        setPassword: 'Passwort festlegen',
        newPasswordPrompt: 'Ihr Passwort muss mindestens 8 Zeichen, 1 Großbuchstaben, 1 Kleinbuchstaben und 1 Zahl enthalten.',
        passwordFormTitle: 'Willkommen zurück bei der New Expensify! Bitte legen Sie Ihr Passwort fest.',
        passwordNotSet: 'Wir konnten Ihr neues Passwort nicht festlegen. Wir haben Ihnen einen neuen Passwort-Link gesendet, um es erneut zu versuchen.',
        setPasswordLinkInvalid: 'Dieser Link zum Festlegen des Passworts ist ungültig oder abgelaufen. Ein neuer wartet in Ihrem E-Mail-Posteingang auf Sie!',
        validateAccount: 'Konto verifizieren',
    },
    statusPage: {
        status: 'Status',
        statusExplanation: 'Fügen Sie ein Emoji hinzu, um Ihren Kollegen und Freunden auf einfache Weise mitzuteilen, was los ist. Sie können optional auch eine Nachricht hinzufügen!',
        today: 'Heute',
        clearStatus: 'Status löschen',
        save: 'Speichern',
        message: 'Nachricht',
        timePeriods: {
            never: 'Never',
            thirtyMinutes: '30 Minuten',
            oneHour: '1 Stunde',
            afterToday: 'Heute',
            afterWeek: 'Eine Woche',
            custom: 'Custom',
        },
        untilTomorrow: 'Bis morgen',
        untilTime: ({time}: UntilTimeParams) => `Bis ${time}`,
        date: 'Datum',
        time: 'Zeit',
        vacationDelegate: 'Urlaubsvertretung',
        setVacationDelegate: `Legen Sie eine Urlaubsvertretung fest, die Berichte in Ihrer Abwesenheit genehmigt.`,
        vacationDelegateError: 'Beim Aktualisieren Ihrer Urlaubsvertretung ist ein Fehler aufgetreten.',
        asVacationDelegate: ({nameOrEmail: managerName}: VacationDelegateParams) => `als Urlaubsvertretung von ${managerName}`,
        toAsVacationDelegate: ({submittedToName, vacationDelegateName}: SubmittedToVacationDelegateParams) => `an ${submittedToName} als Urlaubsvertretung von ${vacationDelegateName}`,
        vacationDelegateWarning: ({nameOrEmail}: VacationDelegateParams) =>
            `Sie weisen ${nameOrEmail} als Ihre Urlaubsvertretung zu. Diese Person ist noch nicht in all Ihren Workspaces. Wenn Sie fortfahren, wird eine E-Mail an alle Ihre Workspace-Administratoren gesendet, um sie hinzuzufügen.`,
        clearAfter: 'Nach dem Löschen',
        whenClearStatus: 'Wann sollten wir Ihren Status löschen?',
    },
    stepCounter: ({step, total, text}: StepCounterParams) => {
        let result = `Schritt ${step}`;
        if (total) {
            result = `${result} of ${total}`;
        }
        if (text) {
            result = `${result}: ${text}`;
        }
        return result;
    },
    bankAccount: {
        bankInfo: 'Bankinformationen',
        confirmBankInfo: 'Bankinformationen bestätigen',
        manuallyAdd: 'Fügen Sie Ihr Bankkonto manuell hinzu',
        letsDoubleCheck: 'Lassen Sie uns noch einmal überprüfen, ob alles richtig aussieht.',
        accountEnding: 'Konto endet mit',
        thisBankAccount: 'Dieses Bankkonto wird für Geschäftszahlungen in Ihrem Arbeitsbereich verwendet.',
        accountNumber: 'Kontonummer',
        routingNumber: 'Routing-Nummer',
        chooseAnAccountBelow: 'Wählen Sie ein Konto unten aus',
        addBankAccount: 'Bankkonto hinzufügen',
        chooseAnAccount: 'Konto auswählen',
        connectOnlineWithPlaid: 'Melden Sie sich bei Ihrer Bank an',
        connectManually: 'Manuell verbinden',
        desktopConnection:
            'Hinweis: Um eine Verbindung mit Chase, Wells Fargo, Capital One oder Bank of America herzustellen, klicken Sie bitte hier, um diesen Vorgang in einem Browser abzuschließen.',
        yourDataIsSecure: 'Ihre Daten sind sicher',
        toGetStarted: 'Fügen Sie ein Bankkonto hinzu, um Ausgaben zu erstatten, Expensify-Karten auszustellen, Rechnungszahlungen zu sammeln und Rechnungen von einem Ort aus zu bezahlen.',
        plaidBodyCopy: 'Geben Sie Ihren Mitarbeitern eine einfachere Möglichkeit, Unternehmensausgaben zu bezahlen - und zurückerstattet zu werden.',
        checkHelpLine: 'Ihre Bankleitzahl und Kontonummer finden Sie auf einem Scheck für das Konto.',
        hasPhoneLoginError: ({contactMethodRoute}: ContactMethodParams) =>
            `Um ein Bankkonto zu verbinden, bitte <a href="${contactMethodRoute}">Fügen Sie eine E-Mail als Ihren primären Login hinzu</a> und versuchen Sie es erneut. Sie können Ihre Telefonnummer als sekundären Login hinzufügen.`,
        hasBeenThrottledError: 'Beim Hinzufügen Ihres Bankkontos ist ein Fehler aufgetreten. Bitte warten Sie ein paar Minuten und versuchen Sie es erneut.',
        hasCurrencyError: ({workspaceRoute}: WorkspaceRouteParams) =>
            `Ups! Es scheint, dass die Währung Ihres Arbeitsbereichs auf eine andere Währung als USD eingestellt ist. Um fortzufahren, gehen Sie bitte zu <a href="${workspaceRoute}">Ihre Arbeitsbereichseinstellungen</a> um es auf USD zu setzen und es erneut zu versuchen.`,
        error: {
            youNeedToSelectAnOption: 'Bitte wählen Sie eine Option, um fortzufahren.',
            noBankAccountAvailable: 'Entschuldigung, es ist kein Bankkonto verfügbar.',
            noBankAccountSelected: 'Bitte wählen Sie ein Konto aus',
            taxID: 'Bitte geben Sie eine gültige Steueridentifikationsnummer ein.',
            website: 'Bitte geben Sie eine gültige Website ein.',
            zipCode: `Bitte geben Sie eine gültige Postleitzahl im Format ein: ${CONST.COUNTRY_ZIP_REGEX_DATA.US.samples}`,
            phoneNumber: 'Bitte geben Sie eine gültige Telefonnummer ein.',
            email: 'Bitte geben Sie eine gültige E-Mail-Adresse ein.',
            companyName: 'Bitte geben Sie einen gültigen Firmennamen ein',
            addressCity: 'Bitte geben Sie eine gültige Stadt ein',
            addressStreet: 'Bitte geben Sie eine gültige Straßenadresse ein',
            addressState: 'Bitte wählen Sie einen gültigen Bundesstaat aus',
            incorporationDateFuture: 'Das Gründungsdatum kann nicht in der Zukunft liegen.',
            incorporationState: 'Bitte wählen Sie einen gültigen Bundesstaat aus',
            industryCode: 'Bitte geben Sie einen gültigen Branchenklassifizierungscode mit sechs Ziffern ein.',
            restrictedBusiness: 'Bitte bestätigen Sie, dass das Unternehmen nicht auf der Liste der eingeschränkten Unternehmen steht.',
            routingNumber: 'Bitte geben Sie eine gültige Bankleitzahl ein',
            accountNumber: 'Bitte geben Sie eine gültige Kontonummer ein',
            routingAndAccountNumberCannotBeSame: 'Routing- und Kontonummern dürfen nicht übereinstimmen.',
            companyType: 'Bitte wählen Sie einen gültigen Unternehmenstyp aus',
            tooManyAttempts:
                'Aufgrund einer hohen Anzahl von Anmeldeversuchen wurde diese Option für 24 Stunden deaktiviert. Bitte versuchen Sie es später erneut oder geben Sie die Details stattdessen manuell ein.',
            address: 'Bitte geben Sie eine gültige Adresse ein',
            dob: 'Bitte wählen Sie ein gültiges Geburtsdatum aus',
            age: 'Muss über 18 Jahre alt sein',
            ssnLast4: 'Bitte geben Sie die letzten 4 Ziffern der SSN ein.',
            firstName: 'Bitte geben Sie einen gültigen Vornamen ein',
            lastName: 'Bitte geben Sie einen gültigen Nachnamen ein',
            noDefaultDepositAccountOrDebitCardAvailable: 'Bitte fügen Sie ein Standard-Einzahlungskonto oder eine Debitkarte hinzu.',
            validationAmounts: 'Die eingegebenen Validierungsbeträge sind falsch. Bitte überprüfen Sie Ihren Kontoauszug und versuchen Sie es erneut.',
            fullName: 'Bitte geben Sie einen gültigen vollständigen Namen ein',
            ownershipPercentage: 'Bitte geben Sie eine gültige Prozentzahl ein.',
            deletePaymentBankAccount:
                'Dieses Bankkonto kann nicht gelöscht werden, da es für Expensify-Karten-Zahlungen verwendet wird. Wenn Sie dieses Konto trotzdem löschen möchten, wenden Sie sich bitte an den Concierge.',
        },
    },
    addPersonalBankAccount: {
        countrySelectionStepHeader: 'Wo befindet sich Ihr Bankkonto?',
        accountDetailsStepHeader: 'Was sind Ihre Kontodaten?',
        accountTypeStepHeader: 'Welche Art von Konto ist das?',
        bankInformationStepHeader: 'Was sind Ihre Bankdaten?',
        accountHolderInformationStepHeader: 'Was sind die Kontoinhaberdaten?',
        howDoWeProtectYourData: 'Wie schützen wir Ihre Daten?',
        currencyHeader: 'Was ist die Währung Ihres Bankkontos?',
        confirmationStepHeader: 'Überprüfen Sie Ihre Informationen.',
        confirmationStepSubHeader: 'Überprüfen Sie die unten stehenden Details und aktivieren Sie das Kontrollkästchen für die Bedingungen, um zu bestätigen.',
    },
    addPersonalBankAccountPage: {
        enterPassword: 'Expensify-Passwort eingeben',
        alreadyAdded: 'Dieses Konto wurde bereits hinzugefügt.',
        chooseAccountLabel: 'Konto',
        successTitle: 'Persönliches Bankkonto hinzugefügt!',
        successMessage: 'Glückwunsch, Ihr Bankkonto ist eingerichtet und bereit, Rückerstattungen zu empfangen.',
    },
    attachmentView: {
        unknownFilename: 'Unbekannter Dateiname',
        passwordRequired: 'Bitte geben Sie ein Passwort ein',
        passwordIncorrect: 'Falsches Passwort. Bitte versuchen Sie es erneut.',
        failedToLoadPDF: 'Fehler beim Laden der PDF-Datei',
        pdfPasswordForm: {
            title: 'Passwortgeschütztes PDF',
            infoText: 'Diese PDF ist passwortgeschützt.',
            beforeLinkText: 'Bitte',
            linkText: 'Passwort eingeben',
            afterLinkText: 'um es anzusehen.',
            formLabel: 'PDF anzeigen',
        },
        attachmentNotFound: 'Anhang nicht gefunden',
        retry: 'Wiederholen',
    },
    messages: {
        errorMessageInvalidPhone: `Bitte geben Sie eine gültige Telefonnummer ohne Klammern oder Bindestriche ein. Wenn Sie sich außerhalb der USA befinden, geben Sie bitte Ihre Ländervorwahl an (z. B. ${CONST.EXAMPLE_PHONE_NUMBER}).`,
        errorMessageInvalidEmail: 'Ungültige E-Mail-Adresse',
        userIsAlreadyMember: ({login, name}: UserIsAlreadyMemberParams) => `${login} ist bereits Mitglied von ${name}`,
    },
    onfidoStep: {
        acceptTerms: 'Indem Sie mit der Anfrage zur Aktivierung Ihres Expensify Wallets fortfahren, bestätigen Sie, dass Sie gelesen haben, verstehen und akzeptieren',
        facialScan: 'Onfidos Richtlinie und Freigabe zur Gesichtserkennung',
        tryAgain: 'Versuchen Sie es erneut.',
        verifyIdentity: 'Identität verifizieren',
        letsVerifyIdentity: 'Lassen Sie uns Ihre Identität überprüfen',
        butFirst: `Aber zuerst das langweilige Zeug. Lies dir im nächsten Schritt das Kleingedruckte durch und klicke auf "Akzeptieren", wenn du bereit bist.`,
        genericError: 'Ein Fehler ist bei der Verarbeitung dieses Schritts aufgetreten. Bitte versuchen Sie es erneut.',
        cameraPermissionsNotGranted: 'Kamerazugriff aktivieren',
        cameraRequestMessage: 'Wir benötigen Zugriff auf Ihre Kamera, um die Bankkontoverifizierung abzuschließen. Bitte aktivieren Sie dies über Einstellungen > New Expensify.',
        microphonePermissionsNotGranted: 'Mikrofonzugriff aktivieren',
        microphoneRequestMessage: 'Wir benötigen Zugriff auf Ihr Mikrofon, um die Bankkontoverifizierung abzuschließen. Bitte aktivieren Sie dies über Einstellungen > New Expensify.',
        originalDocumentNeeded: 'Bitte laden Sie ein Originalbild Ihres Ausweises hoch, anstatt einen Screenshot oder ein gescanntes Bild.',
        documentNeedsBetterQuality:
            'Ihr Ausweis scheint beschädigt zu sein oder es fehlen Sicherheitsmerkmale. Bitte laden Sie ein Originalbild eines unbeschädigten Ausweises hoch, der vollständig sichtbar ist.',
        imageNeedsBetterQuality: 'Es gibt ein Problem mit der Bildqualität Ihres Ausweises. Bitte laden Sie ein neues Bild hoch, auf dem Ihr gesamter Ausweis klar zu sehen ist.',
        selfieIssue: 'Es gibt ein Problem mit Ihrem Selfie/Video. Bitte laden Sie ein Live-Selfie/Video hoch.',
        selfieNotMatching: 'Ihr Selfie/Video stimmt nicht mit Ihrem Ausweis überein. Bitte laden Sie ein neues Selfie/Video hoch, auf dem Ihr Gesicht klar zu erkennen ist.',
        selfieNotLive: 'Ihr Selfie/Video scheint kein Live-Foto/Video zu sein. Bitte laden Sie ein Live-Selfie/Video hoch.',
    },
    additionalDetailsStep: {
        headerTitle: 'Zusätzliche Details',
        helpText: 'Wir müssen die folgenden Informationen bestätigen, bevor Sie Geld von Ihrem Wallet senden und empfangen können.',
        helpTextIdologyQuestions: 'Wir müssen Ihnen nur noch ein paar weitere Fragen stellen, um Ihre Identität abschließend zu überprüfen.',
        helpLink: 'Erfahren Sie mehr darüber, warum wir das brauchen.',
        legalFirstNameLabel: 'Gesetzlicher Vorname',
        legalMiddleNameLabel: 'Zweiter Vorname (rechtlich)',
        legalLastNameLabel: 'Rechtlicher Nachname',
        selectAnswer: 'Bitte wählen Sie eine Antwort, um fortzufahren.',
        ssnFull9Error: 'Bitte geben Sie eine gültige neunstellige SSN ein.',
        needSSNFull9: 'Wir haben Schwierigkeiten, Ihre SSN zu verifizieren. Bitte geben Sie die vollständigen neun Ziffern Ihrer SSN ein.',
        weCouldNotVerify: 'Wir konnten nicht verifizieren',
        pleaseFixIt: 'Bitte korrigieren Sie diese Informationen, bevor Sie fortfahren.',
        failedKYCTextBefore: 'Wir konnten Ihre Identität nicht verifizieren. Bitte versuchen Sie es später erneut oder wenden Sie sich an',
        failedKYCTextAfter: 'wenn Sie Fragen haben.',
    },
    termsStep: {
        headerTitle: 'Bedingungen und Gebühren',
        headerTitleRefactor: 'Gebühren und Bedingungen',
        haveReadAndAgree: 'Ich habe gelesen und stimme zu, zu erhalten',
        electronicDisclosures: 'elektronische Offenlegungen',
        agreeToThe: 'Ich stimme den',
        walletAgreement: 'Wallet-Vereinbarung',
        enablePayments: 'Zahlungen aktivieren',
        monthlyFee: 'Monatliche Gebühr',
        inactivity: 'Inaktivität',
        noOverdraftOrCredit: 'Keine Überziehungs-/Kreditfunktion.',
        electronicFundsWithdrawal: 'Elektronische Mittelabhebung',
        standard: 'Standard',
        reviewTheFees: 'Schauen Sie sich einige Gebühren an.',
        checkTheBoxes: 'Bitte die untenstehenden Kästchen ankreuzen.',
        agreeToTerms: 'Stimmen Sie den Bedingungen zu und Sie können loslegen!',
        shortTermsForm: {
            expensifyPaymentsAccount: ({walletProgram}: WalletProgramParams) => `Das Expensify Wallet wird von ${walletProgram} ausgestellt.`,
            perPurchase: 'Pro Kauf',
            atmWithdrawal: 'Geldautomat-Abhebung',
            cashReload: 'Bargeldaufladung',
            inNetwork: 'im Netzwerk',
            outOfNetwork: 'außerhalb des Netzwerks',
            atmBalanceInquiry: 'Geldautomaten-Saldoabfrage',
            inOrOutOfNetwork: '(im Netzwerk oder außerhalb des Netzwerks)',
            customerService: 'Kundendienst',
            automatedOrLive: '(automated or live agent)',
            afterTwelveMonths: '(nach 12 Monaten ohne Transaktionen)',
            weChargeOneFee: 'Wir erheben eine andere Art von Gebühr. Sie ist:',
            fdicInsurance: 'Ihre Gelder sind für die FDIC-Versicherung berechtigt.',
            generalInfo: 'Für allgemeine Informationen über Prepaid-Konten besuchen Sie',
            conditionsDetails: 'Für Details und Bedingungen zu allen Gebühren und Dienstleistungen besuchen Sie bitte',
            conditionsPhone: 'oder rufen Sie +1 833-400-0904 an.',
            instant: '(instant)',
            electronicFundsInstantFeeMin: ({amount}: TermsParams) => `(min ${amount})`,
        },
        longTermsForm: {
            listOfAllFees: 'Eine Liste aller Expensify Wallet-Gebühren',
            typeOfFeeHeader: 'Alle Gebühren',
            feeAmountHeader: 'Betrag',
            moreDetailsHeader: 'Einzelheiten',
            openingAccountTitle: 'Ein Konto eröffnen',
            openingAccountDetails: 'Es gibt keine Gebühr, um ein Konto zu eröffnen.',
            monthlyFeeDetails: 'Es gibt keine monatliche Gebühr.',
            customerServiceTitle: 'Kundendienst',
            customerServiceDetails: 'Es gibt keine Kundendienstgebühren.',
            inactivityDetails: 'Es gibt keine Inaktivitätsgebühr.',
            sendingFundsTitle: 'Senden von Geldern an einen anderen Kontoinhaber',
            sendingFundsDetails: 'Es gibt keine Gebühr, um Geld an einen anderen Kontoinhaber zu senden, wenn Sie Ihr Guthaben, Ihr Bankkonto oder Ihre Debitkarte verwenden.',
            electronicFundsStandardDetails:
                "There's no fee to transfer funds from your Expensify Wallet " +
                'to your bank account using the standard option. This transfer usually completes within 1-3 business' +
                ' days.',
            electronicFundsInstantDetails: ({percentage, amount}: ElectronicFundsParams) =>
                "There's a fee to transfer funds from your Expensify Wallet to " +
                'your linked debit card using the instant transfer option. This transfer usually completes within ' +
                `several minutes. The fee is ${percentage}% of the transfer amount (with a minimum fee of ${amount}).`,
            fdicInsuranceBancorp: ({amount}: TermsParams) =>
                'Your funds are eligible for FDIC insurance. Your funds will be held at or ' +
                `transferred to ${CONST.WALLET.PROGRAM_ISSUERS.BANCORP_BANK}, an FDIC-insured institution. Once there, your funds are insured up ` +
                `to ${amount} by the FDIC in the event ${CONST.WALLET.PROGRAM_ISSUERS.BANCORP_BANK} fails, if specific deposit insurance requirements ` +
                `are met and your card is registered. See`,
            fdicInsuranceBancorp2: 'für Details.',
            contactExpensifyPayments: `Kontaktieren Sie ${CONST.WALLET.PROGRAM_ISSUERS.EXPENSIFY_PAYMENTS} telefonisch unter +1 833-400-0904 oder per E-Mail an`,
            contactExpensifyPayments2: 'oder anmelden bei',
            generalInformation: 'Für allgemeine Informationen über Prepaid-Konten besuchen Sie',
            generalInformation2: 'Wenn Sie eine Beschwerde über ein Prepaid-Konto haben, rufen Sie das Consumer Financial Protection Bureau unter 1-855-411-2372 an oder besuchen Sie',
            printerFriendlyView: 'Druckerfreundliche Version anzeigen',
            automated: 'Automatisiert',
            liveAgent: 'Live-Agent',
            instant: 'Sofort',
            electronicFundsInstantFeeMin: ({amount}: TermsParams) => `Min ${amount}`,
        },
    },
    activateStep: {
        headerTitle: 'Zahlungen aktivieren',
        activatedTitle: 'Wallet aktiviert!',
        activatedMessage: 'Glückwunsch, Ihr Wallet ist eingerichtet und bereit für Zahlungen.',
        checkBackLaterTitle: 'Nur eine Minute...',
        checkBackLaterMessage: 'Wir überprüfen Ihre Informationen noch. Bitte schauen Sie später noch einmal vorbei.',
        continueToPayment: 'Weiter zur Zahlung',
        continueToTransfer: 'Weiter übertragen',
    },
    companyStep: {
        headerTitle: 'Unternehmensinformationen',
        subtitle: 'Fast fertig! Aus Sicherheitsgründen müssen wir einige Informationen bestätigen:',
        legalBusinessName: 'Rechtlicher Firmenname',
        companyWebsite: 'Unternehmenswebsite',
        taxIDNumber: 'Steuernummer',
        taxIDNumberPlaceholder: '9 Ziffern',
        companyType: 'Unternehmenstyp',
        incorporationDate: 'Gründungsdatum',
        incorporationState: 'Gründungsstaat',
        industryClassificationCode: 'Industrieklassifikationscode',
        confirmCompanyIsNot: 'Ich bestätige, dass dieses Unternehmen nicht auf der',
        listOfRestrictedBusinesses: 'Liste der eingeschränkten Unternehmen',
        incorporationDatePlaceholder: 'Startdatum (yyyy-mm-dd)',
        incorporationTypes: {
            LLC: 'LLC',
            CORPORATION: 'Corp',
            PARTNERSHIP: 'Partnerschaft',
            COOPERATIVE: 'Kooperativ',
            SOLE_PROPRIETORSHIP: 'Einzelunternehmen',
            OTHER: 'Andere',
        },
        industryClassification: 'Unter welcher Branche ist das Unternehmen klassifiziert?',
        industryClassificationCodePlaceholder: 'Suche nach dem Branchenschlüssel',
    },
    requestorStep: {
        headerTitle: 'Persönliche Informationen',
        learnMore: 'Erfahren Sie mehr',
        isMyDataSafe: 'Sind meine Daten sicher?',
    },
    personalInfoStep: {
        personalInfo: 'Persönliche Informationen',
        enterYourLegalFirstAndLast: 'Wie lautet Ihr gesetzlicher Name?',
        legalFirstName: 'Gesetzlicher Vorname',
        legalLastName: 'Rechtlicher Nachname',
        legalName: 'Rechtlicher Name',
        enterYourDateOfBirth: 'Was ist Ihr Geburtsdatum?',
        enterTheLast4: 'Was sind die letzten vier Ziffern Ihrer Sozialversicherungsnummer?',
        dontWorry: 'Keine Sorge, wir führen keine persönlichen Bonitätsprüfungen durch!',
        last4SSN: 'Letzte 4 der SSN',
        enterYourAddress: 'Wie lautet Ihre Adresse?',
        address: 'Adresse',
        letsDoubleCheck: 'Lassen Sie uns noch einmal überprüfen, ob alles richtig aussieht.',
        byAddingThisBankAccount: 'Durch das Hinzufügen dieses Bankkontos bestätigen Sie, dass Sie gelesen haben, verstehen und akzeptieren',
        whatsYourLegalName: 'Wie lautet Ihr gesetzlicher Name?',
        whatsYourDOB: 'Was ist Ihr Geburtsdatum?',
        whatsYourAddress: 'Wie lautet Ihre Adresse?',
        whatsYourSSN: 'Was sind die letzten vier Ziffern Ihrer Sozialversicherungsnummer?',
        noPersonalChecks: 'Keine Sorge, hier gibt es keine persönlichen Bonitätsprüfungen!',
        whatsYourPhoneNumber: 'Wie lautet Ihre Telefonnummer?',
        weNeedThisToVerify: 'Wir benötigen dies, um Ihr Wallet zu verifizieren.',
    },
    businessInfoStep: {
        businessInfo: 'Unternehmensinformationen',
        enterTheNameOfYourBusiness: 'Wie heißt Ihr Unternehmen?',
        businessName: 'Rechtlicher Firmenname',
        enterYourCompanyTaxIdNumber: 'Wie lautet die Steuernummer Ihres Unternehmens?',
        taxIDNumber: 'Steuernummer',
        taxIDNumberPlaceholder: '9 Ziffern',
        enterYourCompanyWebsite: 'Wie lautet die Website Ihres Unternehmens?',
        companyWebsite: 'Unternehmenswebsite',
        enterYourCompanyPhoneNumber: 'Wie lautet die Telefonnummer Ihres Unternehmens?',
        enterYourCompanyAddress: 'Wie lautet die Adresse Ihres Unternehmens?',
        selectYourCompanyType: 'Was für ein Unternehmen ist das?',
        companyType: 'Unternehmenstyp',
        incorporationType: {
            LLC: 'LLC',
            CORPORATION: 'Corp',
            PARTNERSHIP: 'Partnerschaft',
            COOPERATIVE: 'Kooperativ',
            SOLE_PROPRIETORSHIP: 'Einzelunternehmen',
            OTHER: 'Andere',
        },
        selectYourCompanyIncorporationDate: 'Was ist das Gründungsdatum Ihres Unternehmens?',
        incorporationDate: 'Gründungsdatum',
        incorporationDatePlaceholder: 'Startdatum (yyyy-mm-dd)',
        incorporationState: 'Gründungsstaat',
        pleaseSelectTheStateYourCompanyWasIncorporatedIn: 'In welchem Bundesstaat wurde Ihr Unternehmen gegründet?',
        letsDoubleCheck: 'Lassen Sie uns noch einmal überprüfen, ob alles richtig aussieht.',
        companyAddress: 'Firmenadresse',
        listOfRestrictedBusinesses: 'Liste der eingeschränkten Unternehmen',
        confirmCompanyIsNot: 'Ich bestätige, dass dieses Unternehmen nicht auf der',
        businessInfoTitle: 'Geschäftsinformationen',
        legalBusinessName: 'Rechtlicher Firmenname',
        whatsTheBusinessName: 'Wie lautet der Firmenname?',
        whatsTheBusinessAddress: 'Wie lautet die Geschäftsadresse?',
        whatsTheBusinessContactInformation: 'Wie lauten die Geschäftskontaktdaten?',
        whatsTheBusinessRegistrationNumber: ({country}: BusinessRegistrationNumberParams) => {
            switch (country) {
                case CONST.COUNTRY.GB:
                    return 'Wie lautet die Handelsregisternummer (CRN)?';
                default:
                    return 'Wie lautet die Handelsregisternummer?';
            }
        },
        whatsTheBusinessTaxIDEIN: ({country}: BusinessTaxIDParams) => {
            switch (country) {
                case CONST.COUNTRY.US:
                    return 'Was ist die Arbeitgeber-Identifikationsnummer (EIN)?';
                case CONST.COUNTRY.CA:
                    return 'Was ist die Unternehmensnummer (BN)?';
                case CONST.COUNTRY.GB:
                    return 'Was ist die Umsatzsteuer-Identifikationsnummer (VRN)?';
                case CONST.COUNTRY.AU:
                    return 'Was ist die australische Unternehmensnummer (ABN)?';
                default:
                    return 'Was ist die EU-Umsatzsteuer-Identifikationsnummer?';
            }
        },
        whatsThisNumber: 'Was ist diese Nummer?',
        whereWasTheBusinessIncorporated: 'Wo wurde das Unternehmen gegründet?',
        whatTypeOfBusinessIsIt: 'Welche Art von Geschäft ist es?',
        whatsTheBusinessAnnualPayment: 'Wie hoch ist das jährliche Zahlungsvolumen des Unternehmens?',
        whatsYourExpectedAverageReimbursements: 'Wie hoch ist Ihr erwarteter durchschnittlicher Erstattungsbetrag?',
        registrationNumber: 'Registrierungsnummer',
        taxIDEIN: ({country}: BusinessTaxIDParams) => {
            switch (country) {
                case CONST.COUNTRY.US:
                    return 'EIN';
                case CONST.COUNTRY.CA:
                    return 'BN';
                case CONST.COUNTRY.GB:
                    return 'VRN';
                case CONST.COUNTRY.AU:
                    return 'ABN';
                default:
                    return 'EU-USt';
            }
        },
        businessAddress: 'Geschäftsadresse',
        businessType: 'Geschäftsart',
        incorporation: 'Inkorporation',
        incorporationCountry: 'Gründungsland',
        incorporationTypeName: 'Gründungsart',
        businessCategory: 'Geschäftskategorie',
        annualPaymentVolume: 'Jährliches Zahlungsvolumen',
        annualPaymentVolumeInCurrency: ({currencyCode}: CurrencyCodeParams) => `Jährliches Zahlungsvolumen in ${currencyCode}`,
        averageReimbursementAmount: 'Durchschnittlicher Erstattungsbetrag',
        averageReimbursementAmountInCurrency: ({currencyCode}: CurrencyCodeParams) => `Durchschnittlicher Erstattungsbetrag in ${currencyCode}`,
        selectIncorporationType: 'Wählen Sie die Art der Gründung aus',
        selectBusinessCategory: 'Geschäftskategorie auswählen',
        selectAnnualPaymentVolume: 'Jährliches Zahlungsvolumen auswählen',
        selectIncorporationCountry: 'Wählen Sie das Gründungsland aus',
        selectIncorporationState: 'Inkorporationsstaat auswählen',
        selectAverageReimbursement: 'Durchschnittlichen Erstattungsbetrag auswählen',
        findIncorporationType: 'Art der Unternehmensgründung finden',
        findBusinessCategory: 'Geschäftskategorie finden',
        findAnnualPaymentVolume: 'Jährliches Zahlungsvolumen finden',
        findIncorporationState: 'Gründungsstaat finden',
        findAverageReimbursement: 'Durchschnittlichen Erstattungsbetrag finden',
        error: {
            registrationNumber: 'Bitte geben Sie eine gültige Registrierungsnummer an.',
            taxIDEIN: ({country}: BusinessTaxIDParams) => {
                switch (country) {
                    case CONST.COUNTRY.US:
                        return 'Bitte geben Sie eine gültige Arbeitgeber-Identifikationsnummer (EIN) an';
                    case CONST.COUNTRY.CA:
                        return 'Bitte geben Sie eine gültige Unternehmensnummer (BN) an';
                    case CONST.COUNTRY.GB:
                        return 'Bitte geben Sie eine gültige Umsatzsteuer-Identifikationsnummer (VRN) an';
                    case CONST.COUNTRY.AU:
                        return 'Bitte geben Sie eine gültige australische Unternehmensnummer (ABN) an';
                    default:
                        return 'Bitte geben Sie eine gültige EU-Umsatzsteuer-Identifikationsnummer an';
                }
            },
        },
    },
    beneficialOwnerInfoStep: {
        doYouOwn25percent: ({companyName}: CompanyNameParams) => `Besitzen Sie 25 % oder mehr von ${companyName}?`,
        doAnyIndividualOwn25percent: ({companyName}: CompanyNameParams) => `Besitzt eine Einzelperson 25 % oder mehr von ${companyName}?`,
        areThereMoreIndividualsWhoOwn25percent: ({companyName}: CompanyNameParams) => `Gibt es weitere Personen, die 25 % oder mehr von ${companyName} besitzen?`,
        regulationRequiresUsToVerifyTheIdentity: 'Die Vorschriften verlangen von uns, die Identität jeder Person zu überprüfen, die mehr als 25% des Unternehmens besitzt.',
        companyOwner: 'Geschäftsinhaber',
        enterLegalFirstAndLastName: 'Wie lautet der gesetzliche Name des Eigentümers?',
        legalFirstName: 'Gesetzlicher Vorname',
        legalLastName: 'Rechtlicher Nachname',
        enterTheDateOfBirthOfTheOwner: 'Was ist das Geburtsdatum des Eigentümers?',
        enterTheLast4: 'Was sind die letzten 4 Ziffern der Sozialversicherungsnummer des Eigentümers?',
        last4SSN: 'Letzte 4 der SSN',
        dontWorry: 'Keine Sorge, wir führen keine persönlichen Bonitätsprüfungen durch!',
        enterTheOwnersAddress: 'Wie lautet die Adresse des Eigentümers?',
        letsDoubleCheck: 'Lassen Sie uns noch einmal überprüfen, ob alles richtig aussieht.',
        legalName: 'Rechtlicher Name',
        address: 'Adresse',
        byAddingThisBankAccount: 'Durch das Hinzufügen dieses Bankkontos bestätigen Sie, dass Sie gelesen haben, verstehen und akzeptieren',
        owners: 'Eigentümer',
    },
    ownershipInfoStep: {
        ownerInfo: 'Eigentümerinformationen',
        businessOwner: 'Geschäftsinhaber',
        signerInfo: 'Unterzeichnerinformationen',
        doYouOwn: ({companyName}: CompanyNameParams) => `Besitzen Sie 25 % oder mehr von ${companyName}?`,
        doesAnyoneOwn: ({companyName}: CompanyNameParams) => `Besitzt eine Einzelperson 25 % oder mehr von ${companyName}?`,
        regulationsRequire: 'Vorschriften erfordern, dass wir die Identität jeder Person überprüfen, die mehr als 25% des Unternehmens besitzt.',
        legalFirstName: 'Gesetzlicher Vorname',
        legalLastName: 'Rechtlicher Nachname',
        whatsTheOwnersName: 'Wie lautet der gesetzliche Name des Eigentümers?',
        whatsYourName: 'Wie lautet Ihr gesetzlicher Name?',
        whatPercentage: 'Welcher Prozentsatz des Unternehmens gehört dem Eigentümer?',
        whatsYoursPercentage: 'Wie viel Prozent des Unternehmens besitzen Sie?',
        ownership: 'Eigentum',
        whatsTheOwnersDOB: 'Was ist das Geburtsdatum des Eigentümers?',
        whatsYourDOB: 'Was ist Ihr Geburtsdatum?',
        whatsTheOwnersAddress: 'Wie lautet die Adresse des Eigentümers?',
        whatsYourAddress: 'Wie lautet Ihre Adresse?',
        whatAreTheLast: 'Was sind die letzten 4 Ziffern der Sozialversicherungsnummer des Eigentümers?',
        whatsYourLast: 'Was sind die letzten 4 Ziffern Ihrer Sozialversicherungsnummer?',
        dontWorry: 'Keine Sorge, wir führen keine persönlichen Bonitätsprüfungen durch!',
        last4: 'Letzte 4 der SSN',
        whyDoWeAsk: 'Warum fragen wir danach?',
        letsDoubleCheck: 'Lassen Sie uns noch einmal überprüfen, ob alles richtig aussieht.',
        legalName: 'Rechtlicher Name',
        ownershipPercentage: 'Eigentumsanteil',
        areThereOther: ({companyName}: CompanyNameParams) => `Gibt es andere Personen, die 25 % oder mehr von ${companyName} besitzen?`,
        owners: 'Eigentümer',
        addCertified: 'Fügen Sie ein zertifiziertes Organigramm hinzu, das die wirtschaftlichen Eigentümer zeigt.',
        regulationRequiresChart:
            'Die Vorschriften erfordern, dass wir eine beglaubigte Kopie des Eigentumsdiagramms sammeln, das jede Person oder Einheit zeigt, die 25 % oder mehr des Unternehmens besitzt.',
        uploadEntity: 'Organigramm der Unternehmenseigentümer hochladen',
        noteEntity: 'Hinweis: Das Eigentumsdiagramm der Entität muss von Ihrem Buchhalter, Rechtsberater oder notariell beglaubigt unterschrieben werden.',
        certified: 'Zertifiziertes Eigentumsdiagramm der Einheit',
        selectCountry: 'Land auswählen',
        findCountry: 'Land finden',
        address: 'Adresse',
        chooseFile: 'Datei auswählen',
        uploadDocuments: 'Zusätzliche Dokumentation hochladen',
        pleaseUpload:
            'Bitte laden Sie zusätzliche Dokumente hoch, um uns zu helfen, Ihre Identität als direkter oder indirekter Eigentümer von 25% oder mehr der Geschäftseinheit zu verifizieren.',
        acceptedFiles: 'Akzeptierte Dateiformate: PDF, PNG, JPEG. Die Gesamtdateigröße für jeden Abschnitt darf 5 MB nicht überschreiten.',
        proofOfBeneficialOwner: 'Nachweis des wirtschaftlich Berechtigten',
        proofOfBeneficialOwnerDescription:
            'Bitte legen Sie eine unterzeichnete Bestätigung und ein Organigramm von einem Wirtschaftsprüfer, Notar oder Anwalt vor, die die Eigentümerschaft von 25 % oder mehr des Unternehmens bestätigen. Diese muss innerhalb der letzten drei Monate datiert sein und die Lizenznummer des Unterzeichners enthalten.',
        copyOfID: 'Kopie des Ausweises für den wirtschaftlich Berechtigten',
        copyOfIDDescription: 'Beispiele: Reisepass, Führerschein, etc.',
        proofOfAddress: 'Adressnachweis für den wirtschaftlich Berechtigten',
        proofOfAddressDescription: 'Beispiele: Nebenkostenabrechnung, Mietvertrag, etc.',
        codiceFiscale: 'Codice fiscale/Steuer-ID',
        codiceFiscaleDescription:
            'Bitte laden Sie ein Video eines Vor-Ort-Besuchs oder eines aufgezeichneten Anrufs mit dem unterzeichnenden Beamten hoch. Der Beamte muss folgende Angaben machen: vollständiger Name, Geburtsdatum, Firmenname, Registrierungsnummer, Steuercodenummer, registrierte Adresse, Art des Geschäfts und Zweck des Kontos.',
    },
    validationStep: {
        headerTitle: 'Bankkonto validieren',
        buttonText: 'Einrichtung abschließen',
        maxAttemptsReached: 'Die Validierung für dieses Bankkonto wurde aufgrund zu vieler falscher Versuche deaktiviert.',
        description: `Innerhalb von 1-2 Werktagen werden wir drei (3) kleine Transaktionen an Ihr Bankkonto senden, von einem Namen wie "Expensify, Inc. Validation".`,
        descriptionCTA: 'Bitte geben Sie jeden Transaktionsbetrag in die untenstehenden Felder ein. Beispiel: 1,51.',
        reviewingInfo: 'Danke! Wir überprüfen Ihre Informationen und werden uns in Kürze bei Ihnen melden. Bitte überprüfen Sie Ihren Chat mit Concierge.',
        forNextStep: 'für die nächsten Schritte, um die Einrichtung Ihres Bankkontos abzuschließen.',
        letsChatCTA: 'Ja, lass uns chatten.',
        letsChatText: 'Fast geschafft! Wir benötigen Ihre Hilfe, um ein paar letzte Informationen im Chat zu überprüfen. Bereit?',
        letsChatTitle: 'Lass uns plaudern!',
        enable2FATitle: 'Betrug verhindern, Zwei-Faktor-Authentifizierung (2FA) aktivieren',
        enable2FAText: 'Wir nehmen Ihre Sicherheit ernst. Bitte richten Sie jetzt die Zwei-Faktor-Authentifizierung (2FA) ein, um Ihrem Konto eine zusätzliche Schutzschicht hinzuzufügen.',
        secureYourAccount: 'Sichern Sie Ihr Konto',
    },
    completeVerificationStep: {
        completeVerification: 'Überprüfung abschließen',
        confirmAgreements: 'Bitte bestätigen Sie die untenstehenden Vereinbarungen.',
        certifyTrueAndAccurate: 'Ich bestätige, dass die angegebenen Informationen wahr und korrekt sind.',
        certifyTrueAndAccurateError: 'Bitte bestätigen Sie, dass die Informationen wahr und korrekt sind.',
        isAuthorizedToUseBankAccount: 'Ich bin berechtigt, dieses Geschäftskonto für Geschäftsausgaben zu verwenden.',
        isAuthorizedToUseBankAccountError: 'Sie müssen ein Kontrollbeamter mit der Berechtigung sein, das Geschäftskonto zu führen.',
        termsAndConditions: 'Allgemeine Geschäftsbedingungen',
    },
    connectBankAccountStep: {
        finishButtonText: 'Einrichtung abschließen',
        validateYourBankAccount: 'Bestätigen Sie Ihr Bankkonto',
        validateButtonText: 'Validieren',
        validationInputLabel: 'Transaktion',
        maxAttemptsReached: 'Die Validierung für dieses Bankkonto wurde aufgrund zu vieler falscher Versuche deaktiviert.',
        description: `Innerhalb von 1-2 Werktagen werden wir drei (3) kleine Transaktionen an Ihr Bankkonto senden, von einem Namen wie "Expensify, Inc. Validation".`,
        descriptionCTA: 'Bitte geben Sie jeden Transaktionsbetrag in die untenstehenden Felder ein. Beispiel: 1,51.',
        reviewingInfo: 'Danke! Wir überprüfen Ihre Informationen und werden uns in Kürze bei Ihnen melden. Bitte überprüfen Sie Ihren Chat mit Concierge.',
        forNextSteps: 'für die nächsten Schritte, um die Einrichtung Ihres Bankkontos abzuschließen.',
        letsChatCTA: 'Ja, lass uns chatten.',
        letsChatText: 'Fast geschafft! Wir benötigen Ihre Hilfe, um ein paar letzte Informationen im Chat zu überprüfen. Bereit?',
        letsChatTitle: 'Lass uns plaudern!',
        enable2FATitle: 'Betrug verhindern, Zwei-Faktor-Authentifizierung (2FA) aktivieren',
        enable2FAText: 'Wir nehmen Ihre Sicherheit ernst. Bitte richten Sie jetzt die Zwei-Faktor-Authentifizierung (2FA) ein, um Ihrem Konto eine zusätzliche Schutzschicht hinzuzufügen.',
        secureYourAccount: 'Sichern Sie Ihr Konto',
    },
    countryStep: {
        confirmBusinessBank: 'Bestätigen Sie die Währung und das Land des Geschäftskontos',
        confirmCurrency: 'Währung und Land bestätigen',
        yourBusiness: 'Die Währung Ihres Geschäftskontos muss mit der Währung Ihres Arbeitsbereichs übereinstimmen.',
        youCanChange: 'Sie können die Währung Ihres Arbeitsbereichs in Ihrem ändern.',
        findCountry: 'Land finden',
        selectCountry: 'Land auswählen',
    },
    bankInfoStep: {
        whatAreYour: 'Was sind Ihre Geschäftskontodaten?',
        letsDoubleCheck: 'Lassen Sie uns noch einmal überprüfen, ob alles in Ordnung ist.',
        thisBankAccount: 'Dieses Bankkonto wird für Geschäftszahlungen in Ihrem Arbeitsbereich verwendet.',
        accountNumber: 'Kontonummer',
        accountHolderNameDescription: 'Vollständiger Name des autorisierten Unterzeichners',
    },
    signerInfoStep: {
        signerInfo: 'Unterzeichnerinformationen',
        areYouDirector: ({companyName}: CompanyNameParams) => `Sind Sie ein Direktor oder leitender Angestellter bei ${companyName}?`,
        regulationRequiresUs: 'Die Vorschrift erfordert, dass wir überprüfen, ob der Unterzeichner die Befugnis hat, diese Handlung im Namen des Unternehmens durchzuführen.',
        whatsYourName: 'Wie lautet Ihr gesetzlicher Name?',
        fullName: 'Vollständiger rechtlicher Name',
        whatsYourJobTitle: 'Wie lautet Ihre Berufsbezeichnung?',
        jobTitle: 'Berufsbezeichnung',
        whatsYourDOB: 'Was ist Ihr Geburtsdatum?',
        uploadID: 'Laden Sie einen Ausweis und einen Adressnachweis hoch',
        personalAddress: 'Nachweis der persönlichen Adresse (z.B. Stromrechnung)',
        letsDoubleCheck: 'Lassen Sie uns noch einmal überprüfen, ob alles richtig aussieht.',
        legalName: 'Rechtlicher Name',
        proofOf: 'Nachweis der persönlichen Adresse',
        enterOneEmail: ({companyName}: CompanyNameParams) => `Geben Sie die E-Mail-Adresse des Direktors oder leitenden Angestellten bei ${companyName} ein.`,
        regulationRequiresOneMoreDirector: 'Die Vorschrift erfordert mindestens einen weiteren Direktor oder leitenden Angestellten als Unterzeichner.',
        hangTight: 'Bitte warten...',
        enterTwoEmails: ({companyName}: CompanyNameParams) => `Geben Sie die E-Mails von zwei Direktoren oder leitenden Angestellten bei ${companyName} ein.`,
        sendReminder: 'Erinnere senden',
        chooseFile: 'Datei auswählen',
        weAreWaiting: 'Wir warten darauf, dass andere ihre Identität als Direktoren oder leitende Angestellte des Unternehmens verifizieren.',
        id: 'Kopie des Ausweises',
        proofOfDirectors: 'Nachweis des/der Direktors/Direktoren',
        proofOfDirectorsDescription: 'Beispiele: Unternehmensprofil von Oncorp oder Geschäftsregistrierung.',
        codiceFiscale: 'Codice Fiscale',
        codiceFiscaleDescription: 'Codice Fiscale für Unterzeichner, autorisierte Benutzer und wirtschaftlich Berechtigte.',
        PDSandFSG: 'PDS + FSG Offenlegungsunterlagen',
        PDSandFSGDescription:
            'Unsere Partnerschaft mit Corpay nutzt eine API-Verbindung, um das umfangreiche Netzwerk internationaler Bankpartner zu nutzen und globale Rückerstattungen in Expensify zu ermöglichen. Gemäß der australischen Vorschriften stellen wir Ihnen den Financial Services Guide (FSG) und die Product Disclosure Statement (PDS) von Corpay zur Verfügung.\n\nBitte lesen Sie die FSG- und PDS-Dokumente sorgfältig durch, da sie vollständige Details und wichtige Informationen zu den von Corpay angebotenen Produkten und Dienstleistungen enthalten. Bewahren Sie diese Dokumente für zukünftige Referenz auf.',
        pleaseUpload: 'Bitte laden Sie zusätzliche Unterlagen hoch, um uns bei der Überprüfung Ihrer Identität als Direktor oder leitender Angestellter des Unternehmens zu unterstützen.',
        enterSignerInfo: 'Unterschriftsberechtigte Person eingeben',
        thisStep: 'Dieser Schritt wurde abgeschlossen',
        isConnecting: ({bankAccountLastFour, currency}: SignerInfoMessageParams) =>
            `verbindet ein Geschäftskonto in ${currency} mit der Endung ${bankAccountLastFour} mit Expensify, um Mitarbeitende in ${currency} zu bezahlen. Der nächste Schritt erfordert Informationen einer unterschriftsberechtigten Person wie einem Geschäftsführer oder einer Führungskraft.`,
    },
    agreementsStep: {
        agreements: 'Vereinbarungen',
        pleaseConfirm: 'Bitte bestätigen Sie die untenstehenden Vereinbarungen',
        regulationRequiresUs: 'Die Vorschriften verlangen von uns, die Identität jeder Person zu überprüfen, die mehr als 25% des Unternehmens besitzt.',
        iAmAuthorized: 'Ich bin berechtigt, das Geschäftskonto für Geschäftsausgaben zu verwenden.',
        iCertify: 'Ich bestätige, dass die bereitgestellten Informationen wahr und korrekt sind.',
        iAcceptTheTermsAndConditions: `Ich akzeptiere die <a href="https://cross-border.corpay.com/tc/">Allgemeinen Geschäftsbedingungen</a>.`,
        iAcceptTheTermsAndConditionsAccessibility: 'Ich akzeptiere die Allgemeinen Geschäftsbedingungen.',
        accept: 'Akzeptieren und Bankkonto hinzufügen',
        iConsentToThePrivacyNotice: 'Ich stimme der <a href="https://payments.corpay.com/compliance">Datenschutzerklärung</a> zu.',
        iConsentToThePrivacyNoticeAccessibility: 'Ich stimme der Datenschutzerklärung zu.',
        error: {
            authorized: 'Sie müssen ein Kontrollbeamter mit der Berechtigung sein, das Geschäftskonto zu führen.',
            certify: 'Bitte bestätigen Sie, dass die Informationen wahr und korrekt sind.',
            consent: 'Bitte stimmen Sie der Datenschutzerklärung zu.',
        },
    },
    docusignStep: {
        subheader: 'Docusign-Formular',
        pleaseComplete:
            'Bitte füllen Sie das ACH-Autorisierungsformular über den untenstehenden Docusign-Link aus und laden Sie anschließend die unterschriebene Kopie hier hoch, damit wir direkt von Ihrem Bankkonto abbuchen können.',
        pleaseCompleteTheBusinessAccount: 'Bitte füllen Sie den Antrag für ein Geschäftskonto und die Vereinbarung zum Lastschrifteinzug aus.',
        pleaseCompleteTheDirect:
            'Bitte füllen Sie die Vereinbarung zum Lastschrifteinzug über den untenstehenden Docusign-Link aus und laden Sie anschließend die unterschriebene Kopie hier hoch, damit wir direkt von Ihrem Bankkonto abbuchen können.',
        takeMeTo: 'Zu Docusign',
        uploadAdditional: 'Zusätzliche Dokumente hochladen',
        pleaseUpload: 'Bitte laden Sie das DEFT-Formular und die unterschriebene Docusign-Seite hoch.',
        pleaseUploadTheDirect: 'Bitte laden Sie die Lastschriftvereinbarung und die Docusign-Unterschriftsseite hoch.',
    },
    finishStep: {
        letsFinish: 'Lass uns im Chat fertig werden!',
        thanksFor:
            'Vielen Dank für diese Details. Ein dedizierter Support-Mitarbeiter wird nun Ihre Informationen überprüfen. Wir werden uns bei Ihnen melden, falls wir noch etwas von Ihnen benötigen. In der Zwischenzeit können Sie sich gerne mit Fragen an uns wenden.',
        iHaveA: 'Ich habe eine Frage.',
        enable2FA: 'Aktivieren Sie die Zwei-Faktor-Authentifizierung (2FA), um Betrug zu verhindern.',
        weTake: 'Wir nehmen Ihre Sicherheit ernst. Bitte richten Sie jetzt die Zwei-Faktor-Authentifizierung (2FA) ein, um Ihrem Konto eine zusätzliche Schutzschicht hinzuzufügen.',
        secure: 'Sichern Sie Ihr Konto',
    },
    reimbursementAccountLoadingAnimation: {
        oneMoment: 'Einen Moment',
        explanationLine: 'Wir überprüfen Ihre Informationen. Sie können in Kürze mit den nächsten Schritten fortfahren.',
    },
    session: {
        offlineMessageRetry: 'Es sieht so aus, als ob Sie offline sind. Bitte überprüfen Sie Ihre Verbindung und versuchen Sie es erneut.',
    },
    travel: {
        header: 'Reise buchen',
        title: 'Reise clever',
        subtitle: 'Verwenden Sie Expensify Travel, um die besten Reiseangebote zu erhalten und alle Ihre Geschäftsausgaben an einem Ort zu verwalten.',
        features: {
            saveMoney: 'Sparen Sie Geld bei Ihren Buchungen',
            alerts: 'Erhalten Sie Echtzeit-Updates und -Benachrichtigungen',
        },
        bookTravel: 'Reise buchen',
        bookDemo: 'Demo buchen',
        bookADemo: 'Eine Demo buchen',
        toLearnMore: 'um mehr zu erfahren.',
        termsAndConditions: {
            header: 'Bevor wir fortfahren...',
            title: 'Allgemeine Geschäftsbedingungen',
            label: 'Ich stimme den Bedingungen und Konditionen zu',
            subtitle: `Bitte stimmen Sie den <a href="${CONST.TRAVEL_TERMS_URL}">Allgemeinen Geschäftsbedingungen</a> von Expensify Travel zu.`,
            error: 'Sie müssen den Expensify Travel Geschäftsbedingungen zustimmen, um fortzufahren.',
            defaultWorkspaceError:
                'Sie müssen einen Standard-Arbeitsbereich festlegen, um Expensify Travel zu aktivieren. Gehen Sie zu Einstellungen > Arbeitsbereiche > klicken Sie auf die drei vertikalen Punkte neben einem Arbeitsbereich > Als Standard-Arbeitsbereich festlegen und versuchen Sie es dann erneut!',
        },
        flight: 'Flug',
        flightDetails: {
            passenger: 'Passagier',
            layover: ({layover}: FlightLayoverParams) => `<muted-text-label>Sie haben einen <strong>${layover} Zwischenstopp</strong> vor diesem Flug</muted-text-label>`,
            takeOff: 'Abheben',
            landing: 'Landung',
            seat: 'Sitzplatz',
            class: 'Kabinenklasse',
            recordLocator: 'Buchungscode',
            cabinClasses: {
                unknown: 'Unbekannt',
                economy: 'Wirtschaft',
                premiumEconomy: 'Premium Economy',
                business: 'Geschäft',
                first: 'Erste',
            },
        },
        hotel: 'Hotel',
        hotelDetails: {
            guest: 'Gast',
            checkIn: 'Einchecken',
            checkOut: 'Auschecken',
            roomType: 'Zimmertyp',
            cancellation: 'Stornierungsbedingungen',
            cancellationUntil: 'Kostenlose Stornierung bis',
            confirmation: 'Bestätigungsnummer',
            cancellationPolicies: {
                unknown: 'Unbekannt',
                nonRefundable: 'Nicht erstattungsfähig',
                freeCancellationUntil: 'Kostenlose Stornierung bis',
                partiallyRefundable: 'Teilweise erstattungsfähig',
            },
        },
        car: 'Auto',
        carDetails: {
            rentalCar: 'Autovermietung',
            pickUp: 'Abholung',
            dropOff: 'Abgabe',
            driver: 'Treiber',
            carType: 'Autotyp',
            cancellation: 'Stornierungsbedingungen',
            cancellationUntil: 'Kostenlose Stornierung bis',
            freeCancellation: 'Kostenlose Stornierung',
            confirmation: 'Bestätigungsnummer',
        },
        train: 'Schiene',
        trainDetails: {
            passenger: 'Passagier',
            departs: 'Abfahrten',
            arrives: 'Ankommt',
            coachNumber: 'Trainernummer',
            seat: 'Sitzplatz',
            fareDetails: 'Fahrpreisdetails',
            confirmation: 'Bestätigungsnummer',
        },
        viewTrip: 'Reise anzeigen',
        modifyTrip: 'Reise ändern',
        tripSupport: 'Reiseunterstützung',
        tripDetails: 'Reisedetails',
        viewTripDetails: 'Reisedetails anzeigen',
        trip: 'Reise',
        trips: 'Reisen',
        tripSummary: 'Reisezusammenfassung',
        departs: 'Abfahrten',
        errorMessage: 'Etwas ist schiefgelaufen. Bitte versuchen Sie es später noch einmal.',
        phoneError: ({phoneErrorMethodsRoute}: PhoneErrorRouteParams) =>
            `<rbr>Bitte <a href="${phoneErrorMethodsRoute}">fügen Sie eine Arbeits-E-Mail als primäres Login hinzu</a>, um Reisen zu buchen.</rbr>`,
        domainSelector: {
            title: 'Domain',
            subtitle: 'Wählen Sie eine Domain für die Einrichtung von Expensify Travel.',
            recommended: 'Empfohlen',
        },
        domainPermissionInfo: {
            title: 'Domain',
            restriction: ({domain}: DomainPermissionInfoRestrictionParams) =>
                `Sie haben nicht die Berechtigung, Expensify Travel für die Domain <strong>${domain}</strong>zu aktivieren. Sie müssen jemanden von dieser Domain bitten, stattdessen Reisen zu aktivieren.`,
            accountantInvitation: `Wenn Sie Buchhalter sind, sollten Sie sich für das <a href="${CONST.OLD_DOT_PUBLIC_URLS.EXPENSIFY_APPROVED_PROGRAM_URL}">ExpensifyApproved!-Buchhalterprogramm</a> anmelden, um Reisen für diesen Bereich zu ermöglichen.`,
        },
        publicDomainError: {
            title: 'Erste Schritte mit Expensify Travel',
            message: `Sie müssen Ihre Arbeits-E-Mail (z. B. name@company.com) mit Expensify Travel verwenden, nicht Ihre persönliche E-Mail (z. B. name@gmail.com).`,
        },
        blockedFeatureModal: {
            title: 'Expensify Travel wurde deaktiviert',
            message: `Ihr Administrator hat Expensify Travel deaktiviert. Bitte befolgen Sie die Buchungsrichtlinien Ihres Unternehmens für Reisebuchungen.`,
        },
        verifyCompany: {
            title: 'Beginnen Sie noch heute mit dem Reisen!',
            message: `Bitte kontaktieren Sie Ihren Account Manager oder salesteam@expensify.com, um eine Demo von Travel zu erhalten und es für Ihr Unternehmen zu aktivieren.`,
        },
        updates: {
            bookingTicketed: ({airlineCode, origin, destination, startDate, confirmationID = ''}: FlightParams) =>
                `Ihr Flug ${airlineCode} (${origin} → ${destination}) am ${startDate} wurde gebucht. Bestätigungscode: ${confirmationID}`,
            ticketVoided: ({airlineCode, origin, destination, startDate}: FlightParams) =>
                `Ihr Ticket für den Flug ${airlineCode} (${origin} → ${destination}) am ${startDate} wurde storniert.`,
            ticketRefunded: ({airlineCode, origin, destination, startDate}: FlightParams) =>
                `Ihr Ticket für den Flug ${airlineCode} (${origin} → ${destination}) am ${startDate} wurde erstattet oder umgetauscht.`,
            flightCancelled: ({airlineCode, origin, destination, startDate}: FlightParams) =>
                `Ihr Flug ${airlineCode} (${origin} → ${destination}) am ${startDate} wurde von der Fluggesellschaft storniert.`,
            flightScheduleChangePending: ({airlineCode}: AirlineParams) =>
                `Die Fluggesellschaft hat eine Flugplanänderung für den Flug ${airlineCode} vorgeschlagen; wir warten auf die Bestätigung.`,
            flightScheduleChangeClosed: ({airlineCode, startDate}: AirlineParams) => `Flugplanänderung bestätigt: Flug ${airlineCode} startet jetzt um ${startDate}.`,
            flightUpdated: ({airlineCode, origin, destination, startDate}: FlightParams) => `Ihr Flug ${airlineCode} (${origin} → ${destination}) am ${startDate} wurde aktualisiert.`,
            flightCabinChanged: ({airlineCode, cabinClass}: AirlineParams) => `Ihre Kabinenklasse wurde auf ${cabinClass} auf dem Flug ${airlineCode} aktualisiert.`,
            flightSeatConfirmed: ({airlineCode}: AirlineParams) => `Ihre Sitzplatzzuweisung auf Flug ${airlineCode} wurde bestätigt.`,
            flightSeatChanged: ({airlineCode}: AirlineParams) => `Ihre Sitzplatzzuweisung auf Flug ${airlineCode} wurde geändert.`,
            flightSeatCancelled: ({airlineCode}: AirlineParams) => `Ihre Sitzplatzzuweisung auf dem Flug ${airlineCode} wurde entfernt.`,
            paymentDeclined: 'Die Zahlung für Ihre Flugbuchung ist fehlgeschlagen. Bitte versuchen Sie es erneut.',
            bookingCancelledByTraveler: ({type, id = ''}: TravelTypeParams) => `Sie haben Ihre ${type}-Reservierung ${id} storniert.`,
            bookingCancelledByVendor: ({type, id = ''}: TravelTypeParams) => `Der Anbieter hat Ihre ${type}-Reservierung ${id} storniert.`,
            bookingRebooked: ({type, id = ''}: TravelTypeParams) => `Ihre ${type} Reservierung wurde neu gebucht. Neue Bestätigungsnummer: ${id}.`,
            bookingUpdated: ({type}: TravelTypeParams) => `Ihre ${type}-Buchung wurde aktualisiert. Überprüfen Sie die neuen Details im Reiseplan.`,
            railTicketRefund: ({origin, destination, startDate}: RailTicketParams) =>
                `Ihr Bahnticket für ${origin} → ${destination} am ${startDate} wurde erstattet. Eine Gutschrift wird bearbeitet.`,
            railTicketExchange: ({origin, destination, startDate}: RailTicketParams) => `Ihr Bahnticket für ${origin} → ${destination} am ${startDate} wurde umgetauscht.`,
            railTicketUpdate: ({origin, destination, startDate}: RailTicketParams) => `Ihr Zugticket für ${origin} → ${destination} am ${startDate} wurde aktualisiert.`,
            defaultUpdate: ({type}: TravelTypeParams) => `Ihre ${type} Reservierung wurde aktualisiert.`,
        },
        flightTo: 'Flug nach',
        trainTo: 'Zug nach',
        carRental: ' Mietwagen',
        nightIn: 'Nacht in',
        nightsIn: 'Nächte in',
    },
    workspace: {
        common: {
            card: 'Karten',
            expensifyCard: 'Expensify Card',
            companyCards: 'Unternehmenskarten',
            workflows: 'Arbeitsabläufe',
            workspace: 'Arbeitsbereich',
            findWorkspace: 'Arbeitsbereich finden',
            edit: 'Arbeitsbereich bearbeiten',
            enabled: 'Aktiviert',
            disabled: 'Deaktiviert',
            everyone: 'Jeder',
            delete: 'Arbeitsbereich löschen',
            settings: 'Einstellungen',
            reimburse: 'Erstattungen',
            categories: 'Kategorien',
            tags: 'Schlagwörter',
            customField1: 'Benutzerdefiniertes Feld 1',
            customField2: 'Benutzerdefiniertes Feld 2',
            customFieldHint: 'Fügen Sie benutzerdefinierten Code hinzu, der für alle Ausgaben dieses Mitglieds gilt.',
            reports: 'Berichte',
            reportFields: 'Berichtsfelder',
            reportTitle: 'Berichtstitel',
            reportField: 'Berichtsfeld',
            taxes: 'Steuern',
            bills: 'Rechnungen',
            invoices: 'Rechnungen',
            perDiem: 'Per diem',
            travel: 'Reisen',
            members: 'Mitglieder',
            accounting: 'Buchhaltung',
            receiptPartners: 'Beleg-Partner',
            rules: 'Regeln',
            displayedAs: 'Angezeigt als',
            plan: 'Plan',
            profile: 'Übersicht',
            bankAccount: 'Bankkonto',
            testTransactions: 'Transaktionen testen',
            issueAndManageCards: 'Karten ausstellen und verwalten',
            reconcileCards: 'Karten abstimmen',
            selectAll: 'Alle auswählen',
            selected: () => ({
                one: '1 ausgewählt',
                other: (count: number) => `${count} ausgewählt`,
            }),
            settlementFrequency: 'Abrechnungshäufigkeit',
            setAsDefault: 'Als Standard-Arbeitsbereich festlegen',
            defaultNote: `Belege, die an ${CONST.EMAIL.RECEIPTS} gesendet werden, erscheinen in diesem Arbeitsbereich.`,
            deleteConfirmation: 'Möchten Sie diesen Arbeitsbereich wirklich löschen?',
            deleteWithCardsConfirmation: 'Möchten Sie diesen Arbeitsbereich wirklich löschen? Dadurch werden alle Karten-Feeds und zugewiesenen Karten entfernt.',
            unavailable: 'Nicht verfügbarer Arbeitsbereich',
            memberNotFound: 'Mitglied nicht gefunden. Um ein neues Mitglied zum Arbeitsbereich einzuladen, verwenden Sie bitte die Einladungsschaltfläche oben.',
            notAuthorized: `Sie haben keinen Zugriff auf diese Seite. Wenn Sie versuchen, diesem Arbeitsbereich beizutreten, bitten Sie einfach den Besitzer des Arbeitsbereichs, Sie als Mitglied hinzuzufügen. Etwas anderes? Kontaktieren Sie ${CONST.EMAIL.CONCIERGE}.`,
            goToWorkspace: 'Zum Arbeitsbereich gehen',
            duplicateWorkspace: 'Arbeitsbereich duplizieren',
            duplicateWorkspacePrefix: 'Duplizieren',
            goToWorkspaces: 'Zu Arbeitsbereichen gehen',
            clearFilter: 'Filter löschen',
            workspaceName: 'Arbeitsbereichsname',
            workspaceOwner: 'Eigentümer',
            workspaceType: 'Arbeitsbereichstyp',
            workspaceAvatar: 'Arbeitsbereichs-Avatar',
            mustBeOnlineToViewMembers: 'Sie müssen online sein, um die Mitglieder dieses Arbeitsbereichs anzuzeigen.',
            moreFeatures: 'Mehr Funktionen',
            requested: 'Angefordert',
            distanceRates: 'Entfernungsraten',
            defaultDescription: 'Ein Ort für alle Ihre Belege und Ausgaben.',
            descriptionHint: 'Teilen Sie Informationen über diesen Arbeitsbereich mit allen Mitgliedern.',
            welcomeNote: 'Bitte verwenden Sie Expensify, um Ihre Belege zur Erstattung einzureichen, danke!',
            subscription: 'Abonnement',
            markAsEntered: 'Als manuell eingegeben markieren',
            markAsExported: 'Als exportiert markieren',
            exportIntegrationSelected: ({connectionName}: ExportIntegrationSelectedParams) => `Exportieren nach ${CONST.POLICY.CONNECTIONS.NAME_USER_FRIENDLY[connectionName]}`,
            letsDoubleCheck: 'Lassen Sie uns noch einmal überprüfen, ob alles richtig aussieht.',
            lineItemLevel: 'Positionsebene',
            reportLevel: 'Berichtsebene',
            topLevel: 'Top-Level',
            appliedOnExport: 'Nicht in Expensify importiert, bei Export angewendet',
            shareNote: {
                header: 'Teilen Sie Ihren Arbeitsbereich mit anderen Mitgliedern',
                content: ({adminsRoomLink}: WorkspaceShareNoteParams) =>
                    `Teilen Sie diesen QR-Code oder kopieren Sie den unten stehenden Link, um es Mitgliedern leicht zu machen, Zugang zu Ihrem Arbeitsbereich zu beantragen. Alle Anträge auf Zugang zum Arbeitsbereich werden im Raum <a href="${adminsRoomLink}">${CONST.REPORT.WORKSPACE_CHAT_ROOMS.ADMINS}</a> zu Ihrer Überprüfung angezeigt.`,
            },
            connectTo: ({connectionName}: ConnectionNameParams) => `Mit ${CONST.POLICY.CONNECTIONS.NAME_USER_FRIENDLY[connectionName]} verbinden`,
            createNewConnection: 'Neue Verbindung erstellen',
            reuseExistingConnection: 'Vorhandene Verbindung wiederverwenden',
            existingConnections: 'Bestehende Verbindungen',
            existingConnectionsDescription: ({connectionName}: ConnectionNameParams) =>
                `Da Sie zuvor eine Verbindung zu ${CONST.POLICY.CONNECTIONS.NAME_USER_FRIENDLY[connectionName]} hergestellt haben, können Sie eine bestehende Verbindung wiederverwenden oder eine neue erstellen.`,
            lastSyncDate: ({connectionName, formattedDate}: LastSyncDateParams) => `${connectionName} - Zuletzt synchronisiert am ${formattedDate}`,
            authenticationError: ({connectionName}: AuthenticationErrorParams) => `Kann nicht mit ${connectionName} verbunden werden aufgrund eines Authentifizierungsfehlers.`,
            learnMore: 'Mehr erfahren',
            memberAlternateText: 'Mitglieder können Berichte einreichen und genehmigen.',
            adminAlternateText: 'Administratoren haben vollen Bearbeitungszugriff auf alle Berichte und Arbeitsbereichseinstellungen.',
            auditorAlternateText: 'Prüfer können Berichte einsehen und kommentieren.',
            roleName: ({role}: OptionalParam<RoleNamesParams> = {}) => {
                switch (role) {
                    case CONST.POLICY.ROLE.ADMIN:
                        return 'Admin';
                    case CONST.POLICY.ROLE.AUDITOR:
                        return 'Prüfer';
                    case CONST.POLICY.ROLE.USER:
                        return 'Mitglied';
                    default:
                        return 'Mitglied';
                }
            },
            frequency: {
                manual: 'Manuell',
                instant: 'Sofort',
                immediate: 'Täglich',
                trip: 'Nach Reise',
                weekly: 'Wöchentlich',
                semimonthly: 'Zweimal im Monat',
                monthly: 'Monatlich',
            },
            planType: 'Plantyp',
            submitExpense: 'Reichen Sie Ihre Ausgaben unten ein:',
            defaultCategory: 'Standardkategorie',
            viewTransactions: 'Transaktionen anzeigen',
            policyExpenseChatName: ({displayName}: PolicyExpenseChatNameParams) => `Ausgaben von ${displayName}`,
            deepDiveExpensifyCard: `<muted-text-label>Expensify Card-Transaktionen werden automatisch in ein mit <a href="${CONST.DEEP_DIVE_EXPENSIFY_CARD}">unserer Integration</a> erstelltes „Expensify Card Liability Account“ exportiert.</muted-text-label>`,
        },
        receiptPartners: {
            connect: 'Jetzt verbinden',
            uber: {
                subtitle: 'Automatisieren Sie die Reisekosten und Essenslieferungskosten in Ihrem gesamten Unternehmen.',
                sendInvites: 'Mitglieder einladen',
                sendInvitesDescription: 'Diese Workspace-Mitglieder haben noch kein Uber for Business-Konto. Deaktivieren Sie alle Mitglieder, die Sie derzeit nicht einladen möchten.',
                confirmInvite: 'Einladung bestätigen',
                manageInvites: 'Einladungen verwalten',
                confirm: 'Bestätigen',
                allSet: 'Alles erledigt',
                readyToRoll: 'Sie sind startklar',
                takeBusinessRideMessage: "Machen Sie eine Geschäftsfahrt und Ihre Uber-Belege werden in Expensify importiert. Los geht's!",
                all: 'Alle',
                linked: 'Verknüpft',
                outstanding: 'Ausstehend',
                status: {
                    resend: 'Erneut senden',
                    invite: 'Einladen',
                    [CONST.POLICY.RECEIPT_PARTNERS.UBER_EMPLOYEE_STATUS.LINKED]: 'Verknüpft',
                    [CONST.POLICY.RECEIPT_PARTNERS.UBER_EMPLOYEE_STATUS.LINKED_PENDING_APPROVAL]: 'Ausstehend',
                    [CONST.POLICY.RECEIPT_PARTNERS.UBER_EMPLOYEE_STATUS.SUSPENDED]: 'Gesperrt',
                },
                invitationFailure: 'Mitglieder konnten nicht zu Uber for Business eingeladen werden',
                autoRemove: 'Neue Workspace-Mitglieder zu Uber for Business einladen',
                autoInvite: 'Entfernte Workspace-Mitglieder von Uber for Business deaktivieren',
                bannerTitle: 'Expensify + Uber ren pekin angang',
                bannerDescription: 'Kopwe riri ngeni Uber ren Business pwe epwe otot ren monien sai me mongo non unusen om mwicheich.',
                emptyContent: {
                    title: 'Keine Mitglieder zur Anzeige',
                    subtitle: 'Wir haben überall gesucht und nichts gefunden.',
                },
            },
        },
        perDiem: {
            subtitle: 'Setzen Sie Tagespauschalen, um die täglichen Ausgaben der Mitarbeiter zu kontrollieren.',
            amount: 'Betrag',
            deleteRates: () => ({
                one: 'Löschrate',
                other: 'Raten löschen',
            }),
            deletePerDiemRate: 'Tagespauschale löschen',
            findPerDiemRate: 'Tagespauschale finden',
            areYouSureDelete: () => ({
                one: 'Möchten Sie diesen Satz wirklich löschen?',
                other: 'Möchten Sie diese Tarife wirklich löschen?',
            }),
            emptyList: {
                title: 'Tagegeld',
                subtitle: 'Legen Sie Tagessätze fest, um die täglichen Ausgaben der Mitarbeiter zu kontrollieren. Importieren Sie die Sätze aus einer Tabelle, um loszulegen.',
            },
            errors: {
                existingRateError: ({rate}: CustomUnitRateParams) => `Ein Tarif mit dem Wert ${rate} existiert bereits.`,
            },
            importPerDiemRates: 'Tagespauschalen importieren',
            editPerDiemRate: 'Tagespauschale bearbeiten',
            editPerDiemRates: 'Tagespauschalen bearbeiten',
            editDestinationSubtitle: ({destination}: EditDestinationSubtitleParams) => `Das Aktualisieren dieses Ziels wird es für alle ${destination} Tagespauschalen ändern.`,
            editCurrencySubtitle: ({destination}: EditDestinationSubtitleParams) => `Das Aktualisieren dieser Währung wird sie für alle ${destination} Tagegeld-Subraten ändern.`,
        },
        qbd: {
            exportOutOfPocketExpensesDescription: 'Legen Sie fest, wie Auslagen in QuickBooks Desktop exportiert werden.',
            exportOutOfPocketExpensesCheckToggle: 'Markiere Schecks als „später drucken“',
            exportDescription: 'Konfigurieren Sie, wie Expensify-Daten nach QuickBooks Desktop exportiert werden.',
            date: 'Exportdatum',
            exportInvoices: 'Rechnungen exportieren nach',
            exportExpensifyCard: 'Expensify Card-Transaktionen exportieren als',
            account: 'Konto',
            accountDescription: 'Wählen Sie, wo Sie Journaleinträge veröffentlichen möchten.',
            accountsPayable: 'Verbindlichkeiten',
            accountsPayableDescription: 'Wählen Sie aus, wo Lieferantenrechnungen erstellt werden sollen.',
            bankAccount: 'Bankkonto',
            notConfigured: 'Nicht konfiguriert',
            bankAccountDescription: 'Wählen Sie aus, von wo aus Schecks gesendet werden sollen.',
            creditCardAccount: 'Kreditkartenkonto',
            exportDate: {
                label: 'Exportdatum',
                description: 'Verwenden Sie dieses Datum beim Exportieren von Berichten zu QuickBooks Desktop.',
                values: {
                    [CONST.QUICKBOOKS_EXPORT_DATE.LAST_EXPENSE]: {
                        label: 'Datum der letzten Ausgabe',
                        description: 'Datum der letzten Ausgabe im Bericht.',
                    },
                    [CONST.QUICKBOOKS_EXPORT_DATE.REPORT_EXPORTED]: {
                        label: 'Exportdatum',
                        description: 'Datum, an dem der Bericht nach QuickBooks Desktop exportiert wurde.',
                    },
                    [CONST.QUICKBOOKS_EXPORT_DATE.REPORT_SUBMITTED]: {
                        label: 'Eingereichtes Datum',
                        description: 'Datum, an dem der Bericht zur Genehmigung eingereicht wurde.',
                    },
                },
            },
            exportCheckDescription: 'Wir werden für jeden Expensify-Bericht eine detaillierte Rechnung erstellen und sie von dem unten stehenden Bankkonto senden.',
            exportJournalEntryDescription: 'Wir werden für jeden Expensify-Bericht einen detaillierten Journaleintrag erstellen und ihn auf das untenstehende Konto buchen.',
            exportVendorBillDescription:
                'Wir erstellen eine detaillierte Lieferantenrechnung für jeden Expensify-Bericht und fügen sie dem unten stehenden Konto hinzu. Wenn dieser Zeitraum geschlossen ist, buchen wir zum 1. des nächsten offenen Zeitraums.',
            outOfPocketTaxEnabledDescription:
                'QuickBooks Desktop unterstützt keine Steuern bei Journalbuchungsexporten. Da Sie Steuern in Ihrem Arbeitsbereich aktiviert haben, ist diese Exportoption nicht verfügbar.',
            outOfPocketTaxEnabledError: 'Journalbuchungen sind nicht verfügbar, wenn Steuern aktiviert sind. Bitte wählen Sie eine andere Exportoption.',
            accounts: {
                [CONST.QUICKBOOKS_DESKTOP_NON_REIMBURSABLE_EXPORT_ACCOUNT_TYPE.CREDIT_CARD]: 'Kreditkarte',
                [CONST.QUICKBOOKS_DESKTOP_REIMBURSABLE_ACCOUNT_TYPE.VENDOR_BILL]: 'Lieferantenrechnung',
                [CONST.QUICKBOOKS_DESKTOP_REIMBURSABLE_ACCOUNT_TYPE.JOURNAL_ENTRY]: 'Journalbuchung',
                [CONST.QUICKBOOKS_DESKTOP_REIMBURSABLE_ACCOUNT_TYPE.CHECK]: 'Prüfen',
                [`${CONST.QUICKBOOKS_DESKTOP_NON_REIMBURSABLE_EXPORT_ACCOUNT_TYPE.CHECK}Description`]:
                    'Wir werden für jeden Expensify-Bericht eine detaillierte Rechnung erstellen und sie von dem unten stehenden Bankkonto senden.',
                [`${CONST.QUICKBOOKS_DESKTOP_NON_REIMBURSABLE_EXPORT_ACCOUNT_TYPE.CREDIT_CARD}Description`]:
                    "Wir ordnen den Händlernamen der Kreditkartentransaktion automatisch den entsprechenden Lieferanten in QuickBooks zu. Wenn keine Lieferanten vorhanden sind, erstellen wir einen Lieferanten 'Kreditkarte Verschiedenes' zur Zuordnung.",
                [`${CONST.QUICKBOOKS_DESKTOP_REIMBURSABLE_ACCOUNT_TYPE.VENDOR_BILL}Description`]:
                    'Wir werden eine detaillierte Lieferantenrechnung für jeden Expensify-Bericht mit dem Datum der letzten Ausgabe erstellen und sie dem untenstehenden Konto hinzufügen. Wenn dieser Zeitraum geschlossen ist, buchen wir zum 1. des nächsten offenen Zeitraums.',
                [`${CONST.QUICKBOOKS_DESKTOP_NON_REIMBURSABLE_EXPORT_ACCOUNT_TYPE.CREDIT_CARD}AccountDescription`]:
                    'Wählen Sie, wohin die Kreditkartentransaktionen exportiert werden sollen.',
                [`${CONST.QUICKBOOKS_DESKTOP_REIMBURSABLE_ACCOUNT_TYPE.VENDOR_BILL}AccountDescription`]: 'Wählen Sie einen Anbieter, um ihn auf alle Kreditkartentransaktionen anzuwenden.',
                [`${CONST.QUICKBOOKS_DESKTOP_REIMBURSABLE_ACCOUNT_TYPE.CHECK}AccountDescription`]: 'Wählen Sie aus, von wo aus Schecks gesendet werden sollen.',
                [`${CONST.QUICKBOOKS_DESKTOP_REIMBURSABLE_ACCOUNT_TYPE.VENDOR_BILL}Error`]:
                    'Lieferantenrechnungen sind nicht verfügbar, wenn Standorte aktiviert sind. Bitte wählen Sie eine andere Exportoption.',
                [`${CONST.QUICKBOOKS_DESKTOP_REIMBURSABLE_ACCOUNT_TYPE.CHECK}Error`]:
                    'Schecks sind nicht verfügbar, wenn Standorte aktiviert sind. Bitte wählen Sie eine andere Exportoption.',
                [`${CONST.QUICKBOOKS_DESKTOP_REIMBURSABLE_ACCOUNT_TYPE.JOURNAL_ENTRY}Error`]:
                    'Journalbuchungen sind nicht verfügbar, wenn Steuern aktiviert sind. Bitte wählen Sie eine andere Exportoption.',
            },
            noAccountsFound: 'Keine Konten gefunden',
            noAccountsFoundDescription: 'Fügen Sie das Konto in QuickBooks Desktop hinzu und synchronisieren Sie die Verbindung erneut.',
            qbdSetup: 'QuickBooks Desktop-Einrichtung',
            requiredSetupDevice: {
                title: 'Kann von diesem Gerät aus keine Verbindung herstellen.',
                body1: 'Sie müssen diese Verbindung von dem Computer aus einrichten, auf dem Ihre QuickBooks Desktop-Unternehmensdatei gehostet wird.',
                body2: 'Sobald Sie verbunden sind, können Sie von überall aus synchronisieren und exportieren.',
            },
            setupPage: {
                title: 'Öffnen Sie diesen Link, um eine Verbindung herzustellen.',
                body: 'Um die Einrichtung abzuschließen, öffnen Sie den folgenden Link auf dem Computer, auf dem QuickBooks Desktop ausgeführt wird.',
                setupErrorTitle: 'Etwas ist schiefgelaufen',
                setupErrorBody: ({conciergeLink}: QBDSetupErrorBodyParams) =>
                    `<muted-text><centered-text>The QuickBooks Desktop connection isn't working at the moment. Bitte versuchen Sie es später noch einmal oder <a href="${conciergeLink}">wenden Sie sich an Concierge</a>, wenn das Problem weiterhin besteht.</centered-text></muted-text>`,
            },
            importDescription: 'Wählen Sie aus, welche Kodierungskonfigurationen aus QuickBooks Desktop in Expensify importiert werden sollen.',
            classes: 'Klassen',
            items: 'Artikel',
            customers: 'Kunden/Projekte',
            exportCompanyCardsDescription: 'Legen Sie fest, wie Unternehmenskartenkäufe nach QuickBooks Desktop exportiert werden.',
            defaultVendorDescription: 'Legen Sie einen Standardanbieter fest, der bei Export auf alle Kreditkartentransaktionen angewendet wird.',
            accountsDescription: 'Ihr QuickBooks Desktop-Kontenplan wird in Expensify als Kategorien importiert.',
            accountsSwitchTitle: 'Wählen Sie, ob neue Konten als aktivierte oder deaktivierte Kategorien importiert werden sollen.',
            accountsSwitchDescription: 'Aktivierte Kategorien stehen den Mitgliedern zur Auswahl, wenn sie ihre Ausgaben erstellen.',
            classesDescription: 'Wählen Sie aus, wie QuickBooks Desktop-Klassen in Expensify behandelt werden sollen.',
            tagsDisplayedAsDescription: 'Positionsebene',
            reportFieldsDisplayedAsDescription: 'Berichtsebene',
            customersDescription: 'Wählen Sie aus, wie QuickBooks Desktop-Kunden/Projekte in Expensify behandelt werden sollen.',
            advancedConfig: {
                autoSyncDescription: 'Expensify wird automatisch jeden Tag mit QuickBooks Desktop synchronisieren.',
                createEntities: 'Entitäten automatisch erstellen',
                createEntitiesDescription: 'Expensify wird automatisch Lieferanten in QuickBooks Desktop erstellen, wenn sie noch nicht existieren.',
            },
            itemsDescription: 'Wählen Sie, wie QuickBooks Desktop-Elemente in Expensify behandelt werden sollen.',
        },
        qbo: {
            connectedTo: 'Verbunden mit',
            importDescription: 'Wählen Sie aus, welche Codierungskonfigurationen aus QuickBooks Online in Expensify importiert werden sollen.',
            classes: 'Klassen',
            locations: 'Standorte',
            customers: 'Kunden/Projekte',
            accountsDescription: 'Ihr QuickBooks Online-Kontenplan wird in Expensify als Kategorien importiert.',
            accountsSwitchTitle: 'Wählen Sie, ob neue Konten als aktivierte oder deaktivierte Kategorien importiert werden sollen.',
            accountsSwitchDescription: 'Aktivierte Kategorien stehen den Mitgliedern zur Auswahl, wenn sie ihre Ausgaben erstellen.',
            classesDescription: 'Wählen Sie, wie QuickBooks Online-Klassen in Expensify behandelt werden sollen.',
            customersDescription: 'Wählen Sie, wie QuickBooks Online-Kunden/Projekte in Expensify behandelt werden sollen.',
            locationsDescription: 'Wählen Sie aus, wie QuickBooks Online-Standorte in Expensify behandelt werden sollen.',
            taxesDescription: 'Wählen Sie, wie QuickBooks Online-Steuern in Expensify behandelt werden sollen.',
            locationsLineItemsRestrictionDescription:
                'QuickBooks Online unterstützt keine Standorte auf Zeilenebene für Schecks oder Lieferantenrechnungen. Wenn Sie Standorte auf Zeilenebene haben möchten, stellen Sie sicher, dass Sie Journalbuchungen und Kredit-/Debitkartenausgaben verwenden.',
            taxesJournalEntrySwitchNote: 'QuickBooks Online unterstützt keine Steuern bei Journaleinträgen. Bitte ändern Sie Ihre Exportoption auf Lieferantenrechnung oder Scheck.',
            exportDescription: 'Konfigurieren Sie, wie Expensify-Daten nach QuickBooks Online exportiert werden.',
            date: 'Exportdatum',
            exportInvoices: 'Rechnungen exportieren nach',
            exportExpensifyCard: 'Expensify Card-Transaktionen exportieren als',
            exportDate: {
                label: 'Exportdatum',
                description: 'Verwenden Sie dieses Datum beim Exportieren von Berichten nach QuickBooks Online.',
                values: {
                    [CONST.QUICKBOOKS_EXPORT_DATE.LAST_EXPENSE]: {
                        label: 'Datum der letzten Ausgabe',
                        description: 'Datum der letzten Ausgabe im Bericht.',
                    },
                    [CONST.QUICKBOOKS_EXPORT_DATE.REPORT_EXPORTED]: {
                        label: 'Exportdatum',
                        description: 'Datum, an dem der Bericht nach QuickBooks Online exportiert wurde.',
                    },
                    [CONST.QUICKBOOKS_EXPORT_DATE.REPORT_SUBMITTED]: {
                        label: 'Eingereichtes Datum',
                        description: 'Datum, an dem der Bericht zur Genehmigung eingereicht wurde.',
                    },
                },
            },
            receivable: 'Forderungen aus Lieferungen und Leistungen', // This is an account name that will come directly from QBO, so I don't know why we need a translation for it. It should take whatever the name of the account is in QBO. Leaving this note for CS.
            archive: 'Debitorenbuchhaltungsarchiv', // This is an account name that will come directly from QBO, so I don't know why we need a translation for it. It should take whatever the name of the account is in QBO. Leaving this note for CS.
            exportInvoicesDescription: 'Verwenden Sie dieses Konto beim Exportieren von Rechnungen zu QuickBooks Online.',
            exportCompanyCardsDescription: 'Legen Sie fest, wie Unternehmenskartenkäufe nach QuickBooks Online exportiert werden.',
            vendor: 'Lieferant',
            defaultVendorDescription: 'Legen Sie einen Standardanbieter fest, der bei Export auf alle Kreditkartentransaktionen angewendet wird.',
            exportOutOfPocketExpensesDescription: 'Legen Sie fest, wie Auslagen in QuickBooks Online exportiert werden.',
            exportCheckDescription: 'Wir werden für jeden Expensify-Bericht eine detaillierte Rechnung erstellen und sie von dem unten stehenden Bankkonto senden.',
            exportJournalEntryDescription: 'Wir werden für jeden Expensify-Bericht einen detaillierten Journaleintrag erstellen und ihn auf das untenstehende Konto buchen.',
            exportVendorBillDescription:
                'Wir erstellen eine detaillierte Lieferantenrechnung für jeden Expensify-Bericht und fügen sie dem unten stehenden Konto hinzu. Wenn dieser Zeitraum geschlossen ist, buchen wir zum 1. des nächsten offenen Zeitraums.',
            account: 'Konto',
            accountDescription: 'Wählen Sie, wo Sie Journaleinträge veröffentlichen möchten.',
            accountsPayable: 'Verbindlichkeiten',
            accountsPayableDescription: 'Wählen Sie aus, wo Lieferantenrechnungen erstellt werden sollen.',
            bankAccount: 'Bankkonto',
            notConfigured: 'Nicht konfiguriert',
            bankAccountDescription: 'Wählen Sie aus, von wo aus Schecks gesendet werden sollen.',
            creditCardAccount: 'Kreditkartenkonto',
            companyCardsLocationEnabledDescription:
                'QuickBooks Online unterstützt keine Standorte bei Exporten von Lieferantenrechnungen. Da Sie Standorte in Ihrem Arbeitsbereich aktiviert haben, ist diese Exportoption nicht verfügbar.',
            outOfPocketTaxEnabledDescription:
                'QuickBooks Online unterstützt keine Steuern bei Exporten von Journalbuchungen. Da Sie Steuern in Ihrem Arbeitsbereich aktiviert haben, ist diese Exportoption nicht verfügbar.',
            outOfPocketTaxEnabledError: 'Journalbuchungen sind nicht verfügbar, wenn Steuern aktiviert sind. Bitte wählen Sie eine andere Exportoption.',
            advancedConfig: {
                autoSyncDescription: 'Expensify wird jeden Tag automatisch mit QuickBooks Online synchronisieren.',
                inviteEmployees: 'Mitarbeiter einladen',
                inviteEmployeesDescription: 'Importieren Sie QuickBooks Online-Mitarbeiterdatensätze und laden Sie Mitarbeiter in diesen Arbeitsbereich ein.',
                createEntities: 'Entitäten automatisch erstellen',
                createEntitiesDescription:
                    'Expensify erstellt automatisch Lieferanten in QuickBooks Online, wenn sie noch nicht existieren, und erstellt automatisch Kunden beim Exportieren von Rechnungen.',
                reimbursedReportsDescription:
                    'Jedes Mal, wenn ein Bericht über Expensify ACH bezahlt wird, wird die entsprechende Rechnungszahlung im unten stehenden QuickBooks Online-Konto erstellt.',
                qboBillPaymentAccount: 'QuickBooks-Rechnungszahlungskonto',
                qboInvoiceCollectionAccount: 'QuickBooks Rechnungsinkasso-Konto',
                accountSelectDescription: 'Wählen Sie aus, von wo aus Sie Rechnungen bezahlen möchten, und wir erstellen die Zahlung in QuickBooks Online.',
                invoiceAccountSelectorDescription: 'Wählen Sie aus, wo Sie Rechnungszahlungen erhalten möchten, und wir erstellen die Zahlung in QuickBooks Online.',
            },
            accounts: {
                [CONST.QUICKBOOKS_NON_REIMBURSABLE_EXPORT_ACCOUNT_TYPE.DEBIT_CARD]: 'Debitkarte',
                [CONST.QUICKBOOKS_NON_REIMBURSABLE_EXPORT_ACCOUNT_TYPE.CREDIT_CARD]: 'Kreditkarte',
                [CONST.QUICKBOOKS_REIMBURSABLE_ACCOUNT_TYPE.VENDOR_BILL]: 'Lieferantenrechnung',
                [CONST.QUICKBOOKS_REIMBURSABLE_ACCOUNT_TYPE.JOURNAL_ENTRY]: 'Journalbuchung',
                [CONST.QUICKBOOKS_REIMBURSABLE_ACCOUNT_TYPE.CHECK]: 'Prüfen',
                [`${CONST.QUICKBOOKS_NON_REIMBURSABLE_EXPORT_ACCOUNT_TYPE.DEBIT_CARD}Description`]:
                    "Wir ordnen den Händlernamen der Debitkartentransaktion automatisch den entsprechenden Anbietern in QuickBooks zu. Wenn keine Anbieter existieren, erstellen wir einen Anbieter 'Debit Card Misc.' zur Zuordnung.",
                [`${CONST.QUICKBOOKS_NON_REIMBURSABLE_EXPORT_ACCOUNT_TYPE.CREDIT_CARD}Description`]:
                    "Wir ordnen den Händlernamen der Kreditkartentransaktion automatisch den entsprechenden Lieferanten in QuickBooks zu. Wenn keine Lieferanten vorhanden sind, erstellen wir einen Lieferanten 'Kreditkarte Verschiedenes' zur Zuordnung.",
                [`${CONST.QUICKBOOKS_REIMBURSABLE_ACCOUNT_TYPE.VENDOR_BILL}Description`]:
                    'Wir werden eine detaillierte Lieferantenrechnung für jeden Expensify-Bericht mit dem Datum der letzten Ausgabe erstellen und sie dem untenstehenden Konto hinzufügen. Wenn dieser Zeitraum geschlossen ist, buchen wir zum 1. des nächsten offenen Zeitraums.',
                [`${CONST.QUICKBOOKS_NON_REIMBURSABLE_EXPORT_ACCOUNT_TYPE.DEBIT_CARD}AccountDescription`]: 'Wählen Sie, wohin die Debitkartentransaktionen exportiert werden sollen.',
                [`${CONST.QUICKBOOKS_NON_REIMBURSABLE_EXPORT_ACCOUNT_TYPE.CREDIT_CARD}AccountDescription`]: 'Wählen Sie, wohin die Kreditkartentransaktionen exportiert werden sollen.',
                [`${CONST.QUICKBOOKS_REIMBURSABLE_ACCOUNT_TYPE.VENDOR_BILL}AccountDescription`]: 'Wählen Sie einen Anbieter, um ihn auf alle Kreditkartentransaktionen anzuwenden.',
                [`${CONST.QUICKBOOKS_REIMBURSABLE_ACCOUNT_TYPE.VENDOR_BILL}Error`]:
                    'Lieferantenrechnungen sind nicht verfügbar, wenn Standorte aktiviert sind. Bitte wählen Sie eine andere Exportoption.',
                [`${CONST.QUICKBOOKS_REIMBURSABLE_ACCOUNT_TYPE.CHECK}Error`]: 'Schecks sind nicht verfügbar, wenn Standorte aktiviert sind. Bitte wählen Sie eine andere Exportoption.',
                [`${CONST.QUICKBOOKS_REIMBURSABLE_ACCOUNT_TYPE.JOURNAL_ENTRY}Error`]:
                    'Journalbuchungen sind nicht verfügbar, wenn Steuern aktiviert sind. Bitte wählen Sie eine andere Exportoption.',
            },
            exportDestinationAccountsMisconfigurationError: {
                [CONST.QUICKBOOKS_REIMBURSABLE_ACCOUNT_TYPE.VENDOR_BILL]: 'Wählen Sie ein gültiges Konto für den Export der Lieferantenrechnung aus',
                [CONST.QUICKBOOKS_REIMBURSABLE_ACCOUNT_TYPE.JOURNAL_ENTRY]: 'Wählen Sie ein gültiges Konto für den Export des Journaleintrags aus',
                [CONST.QUICKBOOKS_REIMBURSABLE_ACCOUNT_TYPE.CHECK]: 'Wählen Sie ein gültiges Konto für den Scheckexport aus',
            },
            exportDestinationSetupAccountsInfo: {
                [CONST.QUICKBOOKS_REIMBURSABLE_ACCOUNT_TYPE.VENDOR_BILL]: 'Um die Lieferantenrechnungs-Exportfunktion zu nutzen, richten Sie ein Kreditorenkonto in QuickBooks Online ein.',
                [CONST.QUICKBOOKS_REIMBURSABLE_ACCOUNT_TYPE.JOURNAL_ENTRY]: 'Um den Export von Journaleinträgen zu verwenden, richten Sie ein Journal-Konto in QuickBooks Online ein.',
                [CONST.QUICKBOOKS_REIMBURSABLE_ACCOUNT_TYPE.CHECK]: 'Um den Scheckexport zu verwenden, richten Sie ein Bankkonto in QuickBooks Online ein.',
            },
            noAccountsFound: 'Keine Konten gefunden',
            noAccountsFoundDescription: 'Fügen Sie das Konto in QuickBooks Online hinzu und synchronisieren Sie die Verbindung erneut.',
            accountingMethods: {
                label: 'Wann exportieren',
                description: 'Wählen Sie, wann die Ausgaben exportiert werden sollen:',
                values: {
                    [COMMON_CONST.INTEGRATIONS.ACCOUNTING_METHOD.ACCRUAL]: 'Accrual',
                    [COMMON_CONST.INTEGRATIONS.ACCOUNTING_METHOD.CASH]: 'Bargeld',
                },
                alternateText: {
                    [COMMON_CONST.INTEGRATIONS.ACCOUNTING_METHOD.ACCRUAL]: 'Auslagen werden exportiert, wenn sie endgültig genehmigt sind.',
                    [COMMON_CONST.INTEGRATIONS.ACCOUNTING_METHOD.CASH]: 'Auslagen werden exportiert, wenn sie bezahlt sind.',
                },
            },
        },
        workspaceList: {
            joinNow: 'Jetzt beitreten',
            askToJoin: 'Beitreten anfragen',
        },
        xero: {
            organization: 'Xero-Organisation',
            organizationDescription: 'Wählen Sie die Xero-Organisation aus, aus der Sie Daten importieren möchten.',
            importDescription: 'Wählen Sie aus, welche Kodierungskonfigurationen von Xero nach Expensify importiert werden sollen.',
            accountsDescription: 'Ihr Xero-Kontenplan wird in Expensify als Kategorien importiert.',
            accountsSwitchTitle: 'Wählen Sie, ob neue Konten als aktivierte oder deaktivierte Kategorien importiert werden sollen.',
            accountsSwitchDescription: 'Aktivierte Kategorien stehen den Mitgliedern zur Auswahl, wenn sie ihre Ausgaben erstellen.',
            trackingCategories: 'Verfolgungskategorien',
            trackingCategoriesDescription: 'Wählen Sie, wie Xero-Tracking-Kategorien in Expensify behandelt werden sollen.',
            mapTrackingCategoryTo: ({categoryName}: CategoryNameParams) => `Xero ${categoryName} zuordnen zu`,
            mapTrackingCategoryToDescription: ({categoryName}: CategoryNameParams) => `Wählen Sie, wo ${categoryName} beim Export nach Xero zugeordnet werden soll.`,
            customers: 'Kunden erneut in Rechnung stellen',
            customersDescription:
                'Wählen Sie, ob Sie Kunden in Expensify erneut in Rechnung stellen möchten. Ihre Xero-Kundenkontakte können Ausgaben zugeordnet werden und werden als Verkaufsrechnung nach Xero exportiert.',
            taxesDescription: 'Wählen Sie, wie Xero-Steuern in Expensify behandelt werden sollen.',
            notImported: 'Nicht importiert',
            notConfigured: 'Nicht konfiguriert',
            trackingCategoriesOptions: {
                [CONST.XERO_CONFIG.TRACKING_CATEGORY_OPTIONS.DEFAULT]: 'Xero-Kontaktstandard',
                [CONST.XERO_CONFIG.TRACKING_CATEGORY_OPTIONS.TAG]: 'Tags',
                [CONST.XERO_CONFIG.TRACKING_CATEGORY_OPTIONS.REPORT_FIELD]: 'Berichtsfelder',
            },
            exportDescription: 'Konfigurieren Sie, wie Expensify-Daten nach Xero exportiert werden.',
            purchaseBill: 'Kaufrechnung',
            exportDeepDiveCompanyCard:
                'Exportierte Ausgaben werden als Banktransaktionen auf das unten stehende Xero-Bankkonto gebucht, und die Transaktionsdaten werden mit den Daten auf Ihrem Kontoauszug übereinstimmen.',
            bankTransactions: 'Banktransaktionen',
            xeroBankAccount: 'Xero-Bankkonto',
            xeroBankAccountDescription: 'Wählen Sie, wo Ausgaben als Banktransaktionen gebucht werden sollen.',
            exportExpensesDescription: 'Berichte werden als Einkaufsrechnung mit dem unten ausgewählten Datum und Status exportiert.',
            purchaseBillDate: 'Rechnungsdatum des Kaufs',
            exportInvoices: 'Rechnungen exportieren als',
            salesInvoice: 'Verkaufsrechnung',
            exportInvoicesDescription: 'Verkaufsrechnungen zeigen immer das Datum an, an dem die Rechnung gesendet wurde.',
            advancedConfig: {
                autoSyncDescription: 'Expensify wird jeden Tag automatisch mit Xero synchronisieren.',
                purchaseBillStatusTitle: 'Kaufrechnungsstatus',
                reimbursedReportsDescription: 'Jedes Mal, wenn ein Bericht über Expensify ACH bezahlt wird, wird die entsprechende Rechnungszahlung im unten stehenden Xero-Konto erstellt.',
                xeroBillPaymentAccount: 'Xero-Rechnungszahlungskonto',
                xeroInvoiceCollectionAccount: 'Xero-Rechnungsinkassokonto',
                xeroBillPaymentAccountDescription: 'Wählen Sie aus, von wo aus Sie Rechnungen bezahlen möchten, und wir erstellen die Zahlung in Xero.',
                invoiceAccountSelectorDescription: 'Wählen Sie aus, wo Sie Rechnungszahlungen erhalten möchten, und wir erstellen die Zahlung in Xero.',
            },
            exportDate: {
                label: 'Rechnungsdatum des Kaufs',
                description: 'Verwenden Sie dieses Datum beim Exportieren von Berichten nach Xero.',
                values: {
                    [CONST.XERO_EXPORT_DATE.LAST_EXPENSE]: {
                        label: 'Datum der letzten Ausgabe',
                        description: 'Datum der letzten Ausgabe im Bericht.',
                    },
                    [CONST.XERO_EXPORT_DATE.REPORT_EXPORTED]: {
                        label: 'Exportdatum',
                        description: 'Datum, an dem der Bericht nach Xero exportiert wurde.',
                    },
                    [CONST.XERO_EXPORT_DATE.REPORT_SUBMITTED]: {
                        label: 'Eingereichtes Datum',
                        description: 'Datum, an dem der Bericht zur Genehmigung eingereicht wurde.',
                    },
                },
            },
            invoiceStatus: {
                label: 'Kaufrechnungsstatus',
                description: 'Verwenden Sie diesen Status beim Exportieren von Einkaufsrechnungen nach Xero.',
                values: {
                    [CONST.XERO_CONFIG.INVOICE_STATUS.DRAFT]: 'Entwurf',
                    [CONST.XERO_CONFIG.INVOICE_STATUS.AWAITING_APPROVAL]: 'Warten auf Genehmigung',
                    [CONST.XERO_CONFIG.INVOICE_STATUS.AWAITING_PAYMENT]: 'Zahlung ausstehend',
                },
            },
            noAccountsFound: 'Keine Konten gefunden',
            noAccountsFoundDescription: 'Bitte fügen Sie das Konto in Xero hinzu und synchronisieren Sie die Verbindung erneut.',
            accountingMethods: {
                label: 'Wann exportieren',
                description: 'Wählen Sie, wann die Ausgaben exportiert werden sollen:',
                values: {
                    [COMMON_CONST.INTEGRATIONS.ACCOUNTING_METHOD.ACCRUAL]: 'Accrual',
                    [COMMON_CONST.INTEGRATIONS.ACCOUNTING_METHOD.CASH]: 'Bargeld',
                },
                alternateText: {
                    [COMMON_CONST.INTEGRATIONS.ACCOUNTING_METHOD.ACCRUAL]: 'Auslagen werden exportiert, wenn sie endgültig genehmigt sind.',
                    [COMMON_CONST.INTEGRATIONS.ACCOUNTING_METHOD.CASH]: 'Auslagen werden exportiert, wenn sie bezahlt sind.',
                },
            },
        },
        sageIntacct: {
            preferredExporter: 'Bevorzugter Exporteur',
            taxSolution: 'Steuerlösung',
            notConfigured: 'Nicht konfiguriert',
            exportDate: {
                label: 'Exportdatum',
                description: 'Verwenden Sie dieses Datum beim Exportieren von Berichten nach Sage Intacct.',
                values: {
                    [CONST.SAGE_INTACCT_EXPORT_DATE.LAST_EXPENSE]: {
                        label: 'Datum der letzten Ausgabe',
                        description: 'Datum der letzten Ausgabe im Bericht.',
                    },
                    [CONST.SAGE_INTACCT_EXPORT_DATE.EXPORTED]: {
                        label: 'Exportdatum',
                        description: 'Datum, an dem der Bericht nach Sage Intacct exportiert wurde.',
                    },
                    [CONST.SAGE_INTACCT_EXPORT_DATE.SUBMITTED]: {
                        label: 'Eingereichtes Datum',
                        description: 'Datum, an dem der Bericht zur Genehmigung eingereicht wurde.',
                    },
                },
            },
            reimbursableExpenses: {
                description: 'Legen Sie fest, wie Auslagen in Sage Intacct exportiert werden.',
                values: {
                    [CONST.SAGE_INTACCT_REIMBURSABLE_EXPENSE_TYPE.EXPENSE_REPORT]: 'Spesenabrechnungen',
                    [CONST.SAGE_INTACCT_REIMBURSABLE_EXPENSE_TYPE.VENDOR_BILL]: 'Lieferantenrechnungen',
                },
            },
            nonReimbursableExpenses: {
                description: 'Legen Sie fest, wie Unternehmenskartenkäufe nach Sage Intacct exportiert werden.',
                values: {
                    [CONST.SAGE_INTACCT_NON_REIMBURSABLE_EXPENSE_TYPE.CREDIT_CARD_CHARGE]: 'Kreditkarten',
                    [CONST.SAGE_INTACCT_NON_REIMBURSABLE_EXPENSE_TYPE.VENDOR_BILL]: 'Lieferantenrechnungen',
                },
            },
            creditCardAccount: 'Kreditkartenkonto',
            defaultVendor: 'Standardanbieter',
            defaultVendorDescription: ({isReimbursable}: DefaultVendorDescriptionParams) =>
                `Legen Sie einen Standardanbieter fest, der auf ${isReimbursable ? '' : 'non-'} erstattungsfähige Ausgaben angewendet wird, die keinen passenden Anbieter in Sage Intacct haben.`,
            exportDescription: 'Konfigurieren Sie, wie Expensify-Daten nach Sage Intacct exportiert werden.',
            exportPreferredExporterNote:
                'Der bevorzugte Exporteur kann jeder Workspace-Admin sein, muss jedoch auch ein Domain-Admin sein, wenn Sie in den Domaineinstellungen unterschiedliche Exportkonten für einzelne Firmenkarten festlegen.',
            exportPreferredExporterSubNote: 'Sobald festgelegt, sieht der bevorzugte Exporteur Berichte zur Exportierung in seinem Konto.',
            noAccountsFound: 'Keine Konten gefunden',
            noAccountsFoundDescription: `Bitte fügen Sie das Konto in Sage Intacct hinzu und synchronisieren Sie die Verbindung erneut.`,
            autoSync: 'Auto-Synchronisierung',
            autoSyncDescription: 'Expensify wird automatisch jeden Tag mit Sage Intacct synchronisieren.',
            inviteEmployees: 'Mitarbeiter einladen',
            inviteEmployeesDescription:
                'Importieren Sie Sage Intacct-Mitarbeiterdatensätze und laden Sie Mitarbeiter in diesen Arbeitsbereich ein. Ihr Genehmigungsworkflow wird standardmäßig auf Managergenehmigung gesetzt und kann auf der Mitgliederseite weiter konfiguriert werden.',
            syncReimbursedReports: 'Synchronisiere erstattete Berichte',
            syncReimbursedReportsDescription:
                'Jedes Mal, wenn ein Bericht über Expensify ACH bezahlt wird, wird die entsprechende Rechnungszahlung im unten stehenden Sage Intacct-Konto erstellt.',
            paymentAccount: 'Sage Intacct Zahlungskonto',
            accountingMethods: {
                label: 'Wann exportieren',
                description: 'Wählen Sie, wann die Ausgaben exportiert werden sollen:',
                values: {
                    [COMMON_CONST.INTEGRATIONS.ACCOUNTING_METHOD.ACCRUAL]: 'Accrual',
                    [COMMON_CONST.INTEGRATIONS.ACCOUNTING_METHOD.CASH]: 'Bargeld',
                },
                alternateText: {
                    [COMMON_CONST.INTEGRATIONS.ACCOUNTING_METHOD.ACCRUAL]: 'Auslagen werden exportiert, wenn sie endgültig genehmigt sind.',
                    [COMMON_CONST.INTEGRATIONS.ACCOUNTING_METHOD.CASH]: 'Auslagen werden exportiert, wenn sie bezahlt sind.',
                },
            },
        },
        netsuite: {
            subsidiary: 'Tochtergesellschaft',
            subsidiarySelectDescription: 'Wählen Sie die Tochtergesellschaft in NetSuite aus, aus der Sie Daten importieren möchten.',
            exportDescription: 'Konfigurieren Sie, wie Expensify-Daten nach NetSuite exportiert werden.',
            exportInvoices: 'Rechnungen exportieren nach',
            journalEntriesTaxPostingAccount: 'Steuerbuchungskonto für Buchungseinträge',
            journalEntriesProvTaxPostingAccount: 'Journalbuchungen Provinzsteuerbuchungskonto',
            foreignCurrencyAmount: 'Fremdwährungsbetrag exportieren',
            exportToNextOpenPeriod: 'In die nächste offene Periode exportieren',
            nonReimbursableJournalPostingAccount: 'Nicht erstattungsfähiges Journalbuchungskonto',
            reimbursableJournalPostingAccount: 'Erstattungsfähiges Journalbuchungskonto',
            journalPostingPreference: {
                label: 'Buchungseinstellungen für Journalbuchungen',
                values: {
                    [CONST.NETSUITE_JOURNAL_POSTING_PREFERENCE.JOURNALS_POSTING_INDIVIDUAL_LINE]: 'Einzelner, aufgeschlüsselter Eintrag für jeden Bericht',
                    [CONST.NETSUITE_JOURNAL_POSTING_PREFERENCE.JOURNALS_POSTING_TOTAL_LINE]: 'Einzelner Eintrag für jede Ausgabe',
                },
            },
            invoiceItem: {
                label: 'Rechnungsposition',
                values: {
                    [CONST.NETSUITE_INVOICE_ITEM_PREFERENCE.CREATE]: {
                        label: 'Erstelle eins für mich.',
                        description: 'Wir erstellen für Sie einen "Expensify-Rechnungsposition" beim Export (falls noch keiner existiert).',
                    },
                    [CONST.NETSUITE_INVOICE_ITEM_PREFERENCE.SELECT]: {
                        label: 'Vorhandenes auswählen',
                        description: 'Wir werden Rechnungen von Expensify mit dem unten ausgewählten Element verknüpfen.',
                    },
                },
            },
            exportDate: {
                label: 'Exportdatum',
                description: 'Verwenden Sie dieses Datum beim Exportieren von Berichten nach NetSuite.',
                values: {
                    [CONST.NETSUITE_EXPORT_DATE.LAST_EXPENSE]: {
                        label: 'Datum der letzten Ausgabe',
                        description: 'Datum der letzten Ausgabe im Bericht.',
                    },
                    [CONST.NETSUITE_EXPORT_DATE.EXPORTED]: {
                        label: 'Exportdatum',
                        description: 'Datum, an dem der Bericht nach NetSuite exportiert wurde.',
                    },
                    [CONST.NETSUITE_EXPORT_DATE.SUBMITTED]: {
                        label: 'Eingereichtes Datum',
                        description: 'Datum, an dem der Bericht zur Genehmigung eingereicht wurde.',
                    },
                },
            },
            exportDestination: {
                values: {
                    [CONST.NETSUITE_EXPORT_DESTINATION.EXPENSE_REPORT]: {
                        label: 'Spesenabrechnungen',
                        reimbursableDescription: 'Aus der eigenen Tasche bezahlte Ausgaben werden als Spesenabrechnungen nach NetSuite exportiert.',
                        nonReimbursableDescription: 'Unternehmensausgaben werden als Spesenabrechnungen nach NetSuite exportiert.',
                    },
                    [CONST.NETSUITE_EXPORT_DESTINATION.VENDOR_BILL]: {
                        label: 'Lieferantenrechnungen',
                        reimbursableDescription:
                            'Out-of-pocket expenses will export as bills payable to the NetSuite vendor specified below.\n' +
                            '\n' +
                            'If you’d like to set a specific vendor for each card, go to *Settings > Domains > Company Cards*.',
                        nonReimbursableDescription:
                            'Company card expenses will export as bills payable to the NetSuite vendor specified below.\n' +
                            '\n' +
                            'If you’d like to set a specific vendor for each card, go to *Settings > Domains > Company Cards*.',
                    },
                    [CONST.NETSUITE_EXPORT_DESTINATION.JOURNAL_ENTRY]: {
                        label: 'Journalbuchungen',
                        reimbursableDescription:
                            'Out-of-pocket expenses will export as journal entries to the NetSuite account specified below.\n' +
                            '\n' +
                            'If you’d like to set a specific vendor for each card, go to *Settings > Domains > Company Cards*.',
                        nonReimbursableDescription:
                            'Company card expenses will export as journal entries to the NetSuite account specified below.\n' +
                            '\n' +
                            'If you’d like to set a specific vendor for each card, go to *Settings > Domains > Company Cards*.',
                    },
                },
            },
            advancedConfig: {
                autoSyncDescription: 'Expensify wird jeden Tag automatisch mit NetSuite synchronisiert.',
                reimbursedReportsDescription:
                    'Jedes Mal, wenn ein Bericht über Expensify ACH bezahlt wird, wird die entsprechende Rechnungszahlung im untenstehenden NetSuite-Konto erstellt.',
                reimbursementsAccount: 'Erstattungskonto',
                reimbursementsAccountDescription: 'Wählen Sie das Bankkonto aus, das Sie für Rückerstattungen verwenden möchten, und wir erstellen die zugehörige Zahlung in NetSuite.',
                collectionsAccount: 'Sammlungskonto',
                collectionsAccountDescription: 'Sobald eine Rechnung in Expensify als bezahlt markiert und nach NetSuite exportiert wird, erscheint sie auf dem unten stehenden Konto.',
                approvalAccount: 'A/P Genehmigungskonto',
                approvalAccountDescription:
                    'Wählen Sie das Konto, gegen das Transaktionen in NetSuite genehmigt werden. Wenn Sie erstattete Berichte synchronisieren, ist dies auch das Konto, gegen das Zahlungsanweisungen erstellt werden.',
                defaultApprovalAccount: 'NetSuite-Standardwert',
                inviteEmployees: 'Mitarbeiter einladen und Genehmigungen festlegen',
                inviteEmployeesDescription:
                    'Importieren Sie NetSuite-Mitarbeiterdatensätze und laden Sie Mitarbeiter in diesen Arbeitsbereich ein. Ihr Genehmigungsworkflow wird standardmäßig auf die Genehmigung durch den Manager eingestellt und kann auf der Seite *Mitglieder* weiter konfiguriert werden.',
                autoCreateEntities: 'Mitarbeiter/Lieferanten automatisch erstellen',
                enableCategories: 'Neu importierte Kategorien aktivieren',
                customFormID: 'Benutzerdefinierte Formular-ID',
                customFormIDDescription:
                    'Standardmäßig erstellt Expensify Einträge mit dem bevorzugten Transaktionsformular, das in NetSuite festgelegt ist. Alternativ können Sie ein bestimmtes Transaktionsformular festlegen, das verwendet werden soll.',
                customFormIDReimbursable: 'Auslage',
                customFormIDNonReimbursable: 'Unternehmenskarte Ausgabe',
                exportReportsTo: {
                    label: 'Genehmigungsebene für Spesenabrechnungen',
                    description:
                        'Sobald ein Spesenbericht in Expensify genehmigt und nach NetSuite exportiert wurde, können Sie in NetSuite eine zusätzliche Genehmigungsebene festlegen, bevor er gebucht wird.',
                    values: {
                        [CONST.NETSUITE_REPORTS_APPROVAL_LEVEL.REPORTS_APPROVED_NONE]: 'NetSuite-Standardpräferenz',
                        [CONST.NETSUITE_REPORTS_APPROVAL_LEVEL.REPORTS_SUPERVISOR_APPROVED]: 'Nur vom Vorgesetzten genehmigt',
                        [CONST.NETSUITE_REPORTS_APPROVAL_LEVEL.REPORTS_ACCOUNTING_APPROVED]: 'Nur Buchhaltung genehmigt',
                        [CONST.NETSUITE_REPORTS_APPROVAL_LEVEL.REPORTS_APPROVED_BOTH]: 'Vorgesetzter und Buchhaltung genehmigt',
                    },
                },
                accountingMethods: {
                    label: 'Wann exportieren',
                    description: 'Wählen Sie, wann die Ausgaben exportiert werden sollen:',
                    values: {
                        [COMMON_CONST.INTEGRATIONS.ACCOUNTING_METHOD.ACCRUAL]: 'Accrual',
                        [COMMON_CONST.INTEGRATIONS.ACCOUNTING_METHOD.CASH]: 'Bargeld',
                    },
                    alternateText: {
                        [COMMON_CONST.INTEGRATIONS.ACCOUNTING_METHOD.ACCRUAL]: 'Auslagen werden exportiert, wenn sie endgültig genehmigt sind.',
                        [COMMON_CONST.INTEGRATIONS.ACCOUNTING_METHOD.CASH]: 'Auslagen werden exportiert, wenn sie bezahlt sind.',
                    },
                },
                exportVendorBillsTo: {
                    label: 'Genehmigungsstufe für Lieferantenrechnungen',
                    description:
                        'Sobald eine Lieferantenrechnung in Expensify genehmigt und nach NetSuite exportiert wurde, können Sie in NetSuite eine zusätzliche Genehmigungsebene vor dem Buchen festlegen.',
                    values: {
                        [CONST.NETSUITE_VENDOR_BILLS_APPROVAL_LEVEL.VENDOR_BILLS_APPROVED_NONE]: 'NetSuite-Standardpräferenz',
                        [CONST.NETSUITE_VENDOR_BILLS_APPROVAL_LEVEL.VENDOR_BILLS_APPROVAL_PENDING]: 'Ausstehende Genehmigung',
                        [CONST.NETSUITE_VENDOR_BILLS_APPROVAL_LEVEL.VENDOR_BILLS_APPROVED]: 'Zur Veröffentlichung freigegeben',
                    },
                },
                exportJournalsTo: {
                    label: 'Genehmigungsebene für Journaleinträge',
                    description:
                        'Sobald ein Journaleintrag in Expensify genehmigt und nach NetSuite exportiert wurde, können Sie in NetSuite eine zusätzliche Genehmigungsebene festlegen, bevor er gebucht wird.',
                    values: {
                        [CONST.NETSUITE_JOURNALS_APPROVAL_LEVEL.JOURNALS_APPROVED_NONE]: 'NetSuite-Standardpräferenz',
                        [CONST.NETSUITE_JOURNALS_APPROVAL_LEVEL.JOURNALS_APPROVAL_PENDING]: 'Ausstehende Genehmigung',
                        [CONST.NETSUITE_JOURNALS_APPROVAL_LEVEL.JOURNALS_APPROVED]: 'Zur Veröffentlichung freigegeben',
                    },
                },
                error: {
                    customFormID: 'Bitte geben Sie eine gültige numerische benutzerdefinierte Formular-ID ein.',
                },
            },
            noAccountsFound: 'Keine Konten gefunden',
            noAccountsFoundDescription: 'Bitte fügen Sie das Konto in NetSuite hinzu und synchronisieren Sie die Verbindung erneut.',
            noVendorsFound: 'Keine Anbieter gefunden',
            noVendorsFoundDescription: 'Bitte fügen Sie Lieferanten in NetSuite hinzu und synchronisieren Sie die Verbindung erneut.',
            noItemsFound: 'Keine Rechnungspositionen gefunden',
            noItemsFoundDescription: 'Bitte fügen Sie Rechnungspositionen in NetSuite hinzu und synchronisieren Sie die Verbindung erneut.',
            noSubsidiariesFound: 'Keine Tochtergesellschaften gefunden',
            noSubsidiariesFoundDescription: 'Bitte fügen Sie eine Tochtergesellschaft in NetSuite hinzu und synchronisieren Sie die Verbindung erneut.',
            tokenInput: {
                title: 'NetSuite-Einrichtung',
                formSteps: {
                    installBundle: {
                        title: 'Installieren Sie das Expensify-Paket',
                        description: 'In NetSuite, gehe zu *Customization > SuiteBundler > Search & Install Bundles* > suche nach "Expensify" > installiere das Bundle.',
                    },
                    enableTokenAuthentication: {
                        title: 'Tokenbasierte Authentifizierung aktivieren',
                        description: 'In NetSuite, gehe zu *Setup > Company > Enable Features > SuiteCloud* > aktiviere *token-based authentication*.',
                    },
                    enableSoapServices: {
                        title: 'SOAP-Webdienste aktivieren',
                        description: 'In NetSuite, go to *Setup > Company > Enable Features > SuiteCloud* > enable *SOAP Web Services*.',
                    },
                    createAccessToken: {
                        title: 'Erstellen Sie ein Zugriffstoken',
                        description:
                            'In NetSuite, gehen Sie zu *Setup > Users/Roles > Access Tokens* > erstellen Sie ein Zugriffstoken für die "Expensify"-App und entweder die Rolle "Expensify Integration" oder "Administrator".\n\n*Wichtig:* Stellen Sie sicher, dass Sie die *Token-ID* und das *Token Secret* aus diesem Schritt speichern. Sie benötigen es für den nächsten Schritt.',
                    },
                    enterCredentials: {
                        title: 'Geben Sie Ihre NetSuite-Anmeldedaten ein',
                        formInputs: {
                            netSuiteAccountID: 'NetSuite Account ID',
                            netSuiteTokenID: 'Token-ID',
                            netSuiteTokenSecret: 'Token Secret',
                        },
                        netSuiteAccountIDDescription: 'In NetSuite, gehen Sie zu *Setup > Integration > SOAP Web Services Preferences*.',
                    },
                },
            },
            import: {
                expenseCategories: 'Ausgabenkategorien',
                expenseCategoriesDescription: 'Ihre NetSuite-Ausgabenkategorien werden in Expensify als Kategorien importiert.',
                crossSubsidiaryCustomers: 'Kunden/Projekte über Tochtergesellschaften hinweg',
                importFields: {
                    departments: {
                        title: 'Abteilungen',
                        subtitle: 'Wählen Sie, wie die NetSuite-*Abteilungen* in Expensify behandelt werden sollen.',
                    },
                    classes: {
                        title: 'Klassen',
                        subtitle: 'Wählen Sie, wie *Klassen* in Expensify behandelt werden sollen.',
                    },
                    locations: {
                        title: 'Standorte',
                        subtitle: 'Wählen Sie, wie *Standorte* in Expensify behandelt werden sollen.',
                    },
                },
                customersOrJobs: {
                    title: 'Kunden/Projekte',
                    subtitle: 'Wählen Sie aus, wie NetSuite-*Kunden* und *Projekte* in Expensify behandelt werden sollen.',
                    importCustomers: 'Kunden importieren',
                    importJobs: 'Projekte importieren',
                    customers: 'Kunden',
                    jobs: 'Projekte',
                    label: ({importFields, importType}: CustomersOrJobsLabelParams) => `${importFields.join('und')}, ${importType}`,
                },
                importTaxDescription: 'Steuergruppen aus NetSuite importieren.',
                importCustomFields: {
                    chooseOptionBelow: 'Wählen Sie eine der folgenden Optionen:',
                    label: ({importedTypes}: ImportedTypesParams) => `Imported as ${importedTypes.join('und')}`,
                    requiredFieldError: ({fieldName}: RequiredFieldParams) => `Bitte geben Sie das ${fieldName} ein.`,
                    customSegments: {
                        title: 'Benutzerdefinierte Segmente/Datensätze',
                        addText: 'Benutzerdefiniertes Segment/Datensatz hinzufügen',
                        recordTitle: 'Benutzerdefinierte Segment/Aufzeichnung',
                        helpLink: CONST.NETSUITE_IMPORT.HELP_LINKS.CUSTOM_SEGMENTS,
                        helpLinkText: 'Detaillierte Anweisungen anzeigen',
                        helpText: 'zur Konfiguration von benutzerdefinierten Segmenten/Datensätzen.',
                        emptyTitle: 'Fügen Sie ein benutzerdefiniertes Segment oder einen benutzerdefinierten Datensatz hinzu',
                        fields: {
                            segmentName: 'Name',
                            internalID: 'Interne ID',
                            scriptID: 'Script-ID',
                            customRecordScriptID: 'Transaktionsspalten-ID',
                            mapping: 'Angezeigt als',
                        },
                        removeTitle: 'Benutzerdefiniertes Segment/Datensatz entfernen',
                        removePrompt: 'Möchten Sie diesen benutzerdefinierten Abschnitt/Datensatz wirklich entfernen?',
                        addForm: {
                            customSegmentName: 'benutzerdefinierter Segmentname',
                            customRecordName: 'benutzerdefinierter Datensatzname',
                            segmentTitle: 'Benutzerdefiniertes Segment',
                            customSegmentAddTitle: 'Benutzerdefiniertes Segment hinzufügen',
                            customRecordAddTitle: 'Benutzerdefinierten Datensatz hinzufügen',
                            recordTitle: 'Benutzerdefinierter Datensatz',
                            segmentRecordType: 'Möchten Sie ein benutzerdefiniertes Segment oder einen benutzerdefinierten Datensatz hinzufügen?',
                            customSegmentNameTitle: 'Wie lautet der Name des benutzerdefinierten Segments?',
                            customRecordNameTitle: 'Wie lautet der benutzerdefinierte Datensatzname?',
                            customSegmentNameFooter: `Sie finden benutzerdefinierte Segmentnamen in NetSuite unter *Customizations > Links, Records & Fields > Custom Segments* Seite.\n\n_Für detailliertere Anweisungen, [besuchen Sie unsere Hilfeseite](${CONST.NETSUITE_IMPORT.HELP_LINKS.CUSTOM_SEGMENTS})_.`,
                            customRecordNameFooter: `Sie können benutzerdefinierte Datensatznamen in NetSuite finden, indem Sie "Transaction Column Field" in die globale Suche eingeben.\n\n_Für detailliertere Anweisungen, [besuchen Sie unsere Hilfeseite](${CONST.NETSUITE_IMPORT.HELP_LINKS.CUSTOM_SEGMENTS})_.`,
                            customSegmentInternalIDTitle: 'Wie lautet die interne ID?',
                            customSegmentInternalIDFooter: `Zuerst stellen Sie sicher, dass Sie interne IDs in NetSuite unter *Home > Set Preferences > Show Internal ID* aktiviert haben.\n\nSie können die internen IDs von benutzerdefinierten Segmenten in NetSuite unter folgendem Pfad finden:\n\n1. *Customization > Lists, Records, & Fields > Custom Segments*.\n2. Klicken Sie auf ein benutzerdefiniertes Segment.\n3. Klicken Sie auf den Hyperlink neben *Custom Record Type*.\n4. Finden Sie die interne ID in der Tabelle am unteren Rand.\n\n_Für detailliertere Anweisungen, [besuchen Sie unsere Hilfeseite](${CONST.NETSUITE_IMPORT.HELP_LINKS.CUSTOM_LISTS})_.`,
                            customRecordInternalIDFooter: `Sie können benutzerdefinierte Datensatz-IDs in NetSuite finden, indem Sie die folgenden Schritte ausführen:\n\n1. Geben Sie "Transaction Line Fields" in die globale Suche ein.\n2. Klicken Sie auf einen benutzerdefinierten Datensatz.\n3. Finden Sie die interne ID auf der linken Seite.\n\n_Für detailliertere Anweisungen, [besuchen Sie unsere Hilfeseite](${CONST.NETSUITE_IMPORT.HELP_LINKS.CUSTOM_SEGMENTS})_.`,
                            customSegmentScriptIDTitle: 'Was ist die Skript-ID?',
                            customSegmentScriptIDFooter: `Sie können benutzerdefinierte Segment-Skript-IDs in NetSuite unter folgendem Pfad finden:\n\n1. *Anpassung > Listen, Datensätze und Felder > Benutzerdefinierte Segmente*.\n2. Klicken Sie auf ein benutzerdefiniertes Segment.\n3. Klicken Sie auf die Registerkarte *Anwendung und Beschaffung* unten, dann:\n    a. Wenn Sie das benutzerdefinierte Segment als *Tag* (auf der Positionsebene) in Expensify anzeigen möchten, klicken Sie auf die Unterregisterkarte *Transaktionsspalten* und verwenden Sie die *Feld-ID*.\n    b. Wenn Sie das benutzerdefinierte Segment als *Berichtsfeld* (auf der Berichtebene) in Expensify anzeigen möchten, klicken Sie auf die Unterregisterkarte *Transaktionen* und verwenden Sie die *Feld-ID*.\n\n_Für detailliertere Anweisungen, [besuchen Sie unsere Hilfeseite](${CONST.NETSUITE_IMPORT.HELP_LINKS.CUSTOM_LISTS})_.`,
                            customRecordScriptIDTitle: 'Was ist die Transaktionsspalten-ID?',
                            customRecordScriptIDFooter: `Sie können benutzerdefinierte Skript-IDs in NetSuite unter folgendem finden:\n\n1. Geben Sie "Transaction Line Fields" in die globale Suche ein.\n2. Klicken Sie auf einen benutzerdefinierten Datensatz.\n3. Finden Sie die Skript-ID auf der linken Seite.\n\n_Für detailliertere Anweisungen, [besuchen Sie unsere Hilfeseite](${CONST.NETSUITE_IMPORT.HELP_LINKS.CUSTOM_SEGMENTS})_.`,
                            customSegmentMappingTitle: 'Wie sollte dieses benutzerdefinierte Segment in Expensify angezeigt werden?',
                            customRecordMappingTitle: 'Wie soll dieser benutzerdefinierte Datensatz in Expensify angezeigt werden?',
                        },
                        errors: {
                            uniqueFieldError: ({fieldName}: RequiredFieldParams) => `Ein benutzerdefiniertes Segment/Datensatz mit dieser ${fieldName?.toLowerCase()} existiert bereits.`,
                        },
                    },
                    customLists: {
                        title: 'Benutzerdefinierte Listen',
                        addText: 'Benutzerdefinierte Liste hinzufügen',
                        recordTitle: 'Benutzerdefinierte Liste',
                        helpLink: CONST.NETSUITE_IMPORT.HELP_LINKS.CUSTOM_LISTS,
                        helpLinkText: 'Detaillierte Anweisungen anzeigen',
                        helpText: 'zur Konfiguration benutzerdefinierter Listen.',
                        emptyTitle: 'Eine benutzerdefinierte Liste hinzufügen',
                        fields: {
                            listName: 'Name',
                            internalID: 'Interne ID',
                            transactionFieldID: 'Transaktionsfeld-ID',
                            mapping: 'Angezeigt als',
                        },
                        removeTitle: 'Benutzerdefinierte Liste entfernen',
                        removePrompt: 'Möchten Sie diese benutzerdefinierte Liste wirklich entfernen?',
                        addForm: {
                            listNameTitle: 'Wählen Sie eine benutzerdefinierte Liste aus',
                            transactionFieldIDTitle: 'Was ist die Transaktionsfeld-ID?',
                            transactionFieldIDFooter: `Sie können Transaktionsfeld-IDs in NetSuite finden, indem Sie folgende Schritte ausführen:\n\n1. Geben Sie "Transaction Line Fields" in die globale Suche ein.\n2. Klicken Sie auf eine benutzerdefinierte Liste.\n3. Finden Sie die Transaktionsfeld-ID auf der linken Seite.\n\n_Für detailliertere Anweisungen, [besuchen Sie unsere Hilfeseite](${CONST.NETSUITE_IMPORT.HELP_LINKS.CUSTOM_LISTS})_.`,
                            mappingTitle: 'Wie sollte diese benutzerdefinierte Liste in Expensify angezeigt werden?',
                        },
                        errors: {
                            uniqueTransactionFieldIDError: `Eine benutzerdefinierte Liste mit dieser Transaktionsfeld-ID existiert bereits.`,
                        },
                    },
                },
                importTypes: {
                    [CONST.INTEGRATION_ENTITY_MAP_TYPES.NETSUITE_DEFAULT]: {
                        label: 'NetSuite-Mitarbeiterstandard',
                        description: 'Nicht in Expensify importiert, bei Export angewendet',
                        footerContent: ({importField}: ImportFieldParams) =>
                            `Wenn Sie ${importField} in NetSuite verwenden, wenden wir den Standardwert an, der beim Export auf dem Mitarbeiterdatensatz im Spesenbericht oder Journalbuchung festgelegt ist.`,
                    },
                    [CONST.INTEGRATION_ENTITY_MAP_TYPES.TAG]: {
                        label: 'Tags',
                        description: 'Positionsebene',
                        footerContent: ({importField}: ImportFieldParams) => `${startCase(importField)} wird für jede einzelne Ausgabe in einem Mitarbeiterbericht auswählbar sein.`,
                    },
                    [CONST.INTEGRATION_ENTITY_MAP_TYPES.REPORT_FIELD]: {
                        label: 'Berichtsfelder',
                        description: 'Berichtsebene',
                        footerContent: ({importField}: ImportFieldParams) => `${startCase(importField)} Auswahl wird auf alle Ausgaben im Bericht eines Mitarbeiters angewendet.`,
                    },
                },
            },
        },
        intacct: {
            sageIntacctSetup: 'Sage Intacct Einrichtung',
            prerequisitesTitle: 'Bevor Sie sich verbinden...',
            downloadExpensifyPackage: 'Laden Sie das Expensify-Paket für Sage Intacct herunter',
            followSteps: 'Befolgen Sie die Schritte in unserer Anleitung: Verbinden mit Sage Intacct.',
            enterCredentials: 'Geben Sie Ihre Sage Intacct-Anmeldedaten ein',
            entity: 'Entity',
            employeeDefault: 'Sage Intacct Mitarbeiterstandard',
            employeeDefaultDescription: 'Die Standardabteilung des Mitarbeiters wird auf seine Ausgaben in Sage Intacct angewendet, falls eine vorhanden ist.',
            displayedAsTagDescription: 'Die Abteilung wird für jede einzelne Ausgabe in einem Bericht eines Mitarbeiters auswählbar sein.',
            displayedAsReportFieldDescription: 'Die Abteilungsauswahl gilt für alle Ausgaben im Bericht eines Mitarbeiters.',
            toggleImportTitleFirstPart: 'Wählen Sie, wie Sage Intacct behandelt werden soll',
            toggleImportTitleSecondPart: 'in Expensify.',
            expenseTypes: 'Ausgabenarten',
            expenseTypesDescription: 'Ihre Sage Intacct-Ausgabenarten werden in Expensify als Kategorien importiert.',
            accountTypesDescription: 'Ihr Sage Intacct-Kontenplan wird in Expensify als Kategorien importiert.',
            importTaxDescription: 'Kaufsteuersatz aus Sage Intacct importieren.',
            userDefinedDimensions: 'Benutzerdefinierte Dimensionen',
            addUserDefinedDimension: 'Benutzerdefinierte Dimension hinzufügen',
            integrationName: 'Integrationsname',
            dimensionExists: 'Eine Dimension mit diesem Namen existiert bereits.',
            removeDimension: 'Benutzerdefinierte Dimension entfernen',
            removeDimensionPrompt: 'Möchten Sie diese benutzerdefinierte Dimension wirklich entfernen?',
            userDefinedDimension: 'Benutzerdefinierte Dimension',
            addAUserDefinedDimension: 'Benutzerdefinierte Dimension hinzufügen',
            detailedInstructionsLink: 'Detaillierte Anweisungen anzeigen',
            detailedInstructionsRestOfSentence: 'beim Hinzufügen benutzerdefinierter Dimensionen.',
            userDimensionsAdded: () => ({
                one: '1 UDD hinzugefügt',
                other: (count: number) => `${count} UDDs hinzugefügt`,
            }),
            mappingTitle: ({mappingName}: IntacctMappingTitleParams) => {
                switch (mappingName) {
                    case CONST.SAGE_INTACCT_CONFIG.MAPPINGS.DEPARTMENTS:
                        return 'Abteilungen';
                    case CONST.SAGE_INTACCT_CONFIG.MAPPINGS.CLASSES:
                        return 'Klassen';
                    case CONST.SAGE_INTACCT_CONFIG.MAPPINGS.LOCATIONS:
                        return 'Standorte';
                    case CONST.SAGE_INTACCT_CONFIG.MAPPINGS.CUSTOMERS:
                        return 'Kunden';
                    case CONST.SAGE_INTACCT_CONFIG.MAPPINGS.PROJECTS:
                        return 'Projekte (Jobs)';
                    default:
                        return 'mappings';
                }
            },
        },
        type: {
            free: 'Kostenlos',
            control: 'Steuerung',
            collect: 'Sammeln',
        },
        companyCards: {
            addCards: 'Karten hinzufügen',
            selectCards: 'Karten auswählen',
            addNewCard: {
                other: 'Andere',
                cardProviders: {
                    gl1025: 'American Express Corporate Cards',
                    cdf: 'Mastercard Commercial Cards',
                    vcf: 'Visa Commercial Cards',
                    stripe: 'Stripe-Karten',
                },
                yourCardProvider: `Wer ist Ihr Kartenanbieter?`,
                whoIsYourBankAccount: 'Wer ist Ihre Bank?',
                whereIsYourBankLocated: 'Wo befindet sich Ihre Bank?',
                howDoYouWantToConnect: 'Wie möchten Sie sich mit Ihrer Bank verbinden?',
                learnMoreAboutOptions: {
                    text: 'Erfahren Sie mehr darüber',
                    linkText: 'Optionen.',
                },
                commercialFeedDetails:
                    'Erfordert die Einrichtung mit Ihrer Bank. Dies wird typischerweise von größeren Unternehmen verwendet und ist oft die beste Option, wenn Sie qualifiziert sind.',
                commercialFeedPlaidDetails: `Erfordert die Einrichtung mit Ihrer Bank, aber wir werden Sie anleiten. Dies ist normalerweise auf größere Unternehmen beschränkt.`,
                directFeedDetails: 'Der einfachste Ansatz. Verbinden Sie sich sofort mit Ihren Master-Anmeldedaten. Diese Methode ist am häufigsten.',
                enableFeed: {
                    title: ({provider}: GoBackMessageParams) => `Aktivieren Sie Ihren ${provider}-Feed`,
                    heading:
                        'Wir haben eine direkte Integration mit Ihrem Kartenaussteller und können Ihre Transaktionsdaten schnell und genau in Expensify importieren.\n\nUm loszulegen, einfach:',
                    visa: 'Wir haben globale Integrationen mit Visa, obwohl die Berechtigung je nach Bank und Kartenprogramm variiert.\n\nUm loszulegen, einfach:',
                    mastercard: 'Wir haben globale Integrationen mit Mastercard, obwohl die Berechtigung je nach Bank und Kartenprogramm variiert.\n\nUm loszulegen, einfach:',
                    vcf: `1. Besuchen Sie [diesen Hilfeartikel](${CONST.COMPANY_CARDS_VISA_COMMERCIAL_CARD_HELP}) für detaillierte Anweisungen zur Einrichtung Ihrer Visa Commercial Cards.\n\n2. [Kontaktieren Sie Ihre Bank](${CONST.COMPANY_CARDS_VISA_COMMERCIAL_CARD_HELP}), um zu überprüfen, ob sie einen kommerziellen Feed für Ihr Programm unterstützt, und bitten Sie sie, diesen zu aktivieren.\n\n3. *Sobald der Feed aktiviert ist und Sie dessen Details haben, fahren Sie mit dem nächsten Bildschirm fort.*`,
                    gl1025: `1. Besuchen Sie [diesen Hilfeartikel](${CONST.COMPANY_CARDS_AMEX_COMMERCIAL_CARD_HELP}), um herauszufinden, ob American Express einen kommerziellen Feed für Ihr Programm aktivieren kann.\n\n2. Sobald der Feed aktiviert ist, wird Amex Ihnen ein Produktionsschreiben senden.\n\n3. *Sobald Sie die Feed-Informationen haben, fahren Sie mit dem nächsten Bildschirm fort.*`,
                    cdf: `1. Besuchen Sie [diesen Hilfeartikel](${CONST.COMPANY_CARDS_MASTERCARD_COMMERCIAL_CARDS}) für detaillierte Anweisungen zur Einrichtung Ihrer Mastercard Commercial Cards.\n\n2. [Kontaktieren Sie Ihre Bank](${CONST.COMPANY_CARDS_MASTERCARD_COMMERCIAL_CARDS}), um zu überprüfen, ob sie einen kommerziellen Feed für Ihr Programm unterstützt, und bitten Sie sie, diesen zu aktivieren.\n\n3. *Sobald der Feed aktiviert ist und Sie die Details haben, fahren Sie mit dem nächsten Bildschirm fort.*`,
                    stripe: `1. Besuchen Sie das Stripe-Dashboard und gehen Sie zu [Einstellungen](${CONST.COMPANY_CARDS_STRIPE_HELP}).\n\n2. Klicken Sie unter Produktintegrationen auf Aktivieren neben Expensify.\n\n3. Sobald der Feed aktiviert ist, klicken Sie unten auf Senden und wir werden daran arbeiten, ihn hinzuzufügen.`,
                },
                whatBankIssuesCard: 'Welche Bank gibt diese Karten aus?',
                enterNameOfBank: 'Geben Sie den Namen der Bank ein',
                feedDetails: {
                    vcf: {
                        title: 'Was sind die Visa-Feed-Details?',
                        processorLabel: 'Prozessor-ID',
                        bankLabel: 'Finanzinstitutions-ID (Bank)',
                        companyLabel: 'Unternehmens-ID',
                        helpLabel: 'Wo finde ich diese IDs?',
                    },
                    gl1025: {
                        title: `Wie lautet der Amex-Lieferdateiname?`,
                        fileNameLabel: 'Dateiname der Lieferung',
                        helpLabel: 'Wo finde ich den Lieferdateinamen?',
                    },
                    cdf: {
                        title: `Wie lautet die Mastercard-Verteilungs-ID?`,
                        distributionLabel: 'Verteilungs-ID',
                        helpLabel: 'Wo finde ich die Distributions-ID?',
                    },
                },
                amexCorporate: 'Wählen Sie dies aus, wenn auf der Vorderseite Ihrer Karten „Corporate“ steht.',
                amexBusiness: 'Wählen Sie dies aus, wenn auf der Vorderseite Ihrer Karten "Business" steht.',
                amexPersonal: 'Wählen Sie dies aus, wenn Ihre Karten privat sind.',
                error: {
                    pleaseSelectProvider: 'Bitte wählen Sie einen Kartenanbieter, bevor Sie fortfahren.',
                    pleaseSelectBankAccount: 'Bitte wählen Sie ein Bankkonto aus, bevor Sie fortfahren.',
                    pleaseSelectBank: 'Bitte wählen Sie eine Bank aus, bevor Sie fortfahren.',
                    pleaseSelectCountry: 'Bitte wählen Sie ein Land aus, bevor Sie fortfahren.',
                    pleaseSelectFeedType: 'Bitte wählen Sie einen Feed-Typ aus, bevor Sie fortfahren.',
                },
            },
            statementCloseDate: {
                [CONST.COMPANY_CARDS.STATEMENT_CLOSE_DATE.LAST_DAY_OF_MONTH]: 'Letzter Tag des Monats',
                [CONST.COMPANY_CARDS.STATEMENT_CLOSE_DATE.LAST_BUSINESS_DAY_OF_MONTH]: 'Letzter Geschäftstag des Monats',
                [CONST.COMPANY_CARDS.STATEMENT_CLOSE_DATE.CUSTOM_DAY_OF_MONTH]: 'Individueller Tag des Monats',
            },
            assignCard: 'Karte zuweisen',
            findCard: 'Karte finden',
            cardNumber: 'Kartennummer',
            commercialFeed: 'Kommerzieller Feed',
            feedName: ({feedName}: CompanyCardFeedNameParams) => `${feedName}-Karten`,
            directFeed: 'Direkt-Feed',
            whoNeedsCardAssigned: 'Wer benötigt eine zugewiesene Karte?',
            chooseCard: 'Wählen Sie eine Karte',
            chooseCardFor: ({assignee, feed}: AssignCardParams) => `Wählen Sie eine Karte für ${assignee} aus dem ${feed} Karten-Feed.`,
            noActiveCards: 'Keine aktiven Karten in diesem Feed',
            somethingMightBeBroken:
                '<muted-text><centered-text>Oder es ist etwas kaputt. Wie auch immer, wenn Sie Fragen haben, wenden Sie <concierge-link>sich an Concierge</concierge-link>.</centered-text></muted-text>',
            chooseTransactionStartDate: 'Wählen Sie ein Startdatum für die Transaktion',
            startDateDescription: 'Wir werden alle Transaktionen ab diesem Datum importieren. Wenn kein Datum angegeben ist, gehen wir so weit zurück, wie es Ihre Bank erlaubt.',
            fromTheBeginning: 'Von Anfang an',
            customStartDate: 'Benutzerdefiniertes Startdatum',
            customCloseDate: 'Benutzerdefiniertes Abschlussdatum',
            letsDoubleCheck: 'Lassen Sie uns noch einmal überprüfen, ob alles richtig aussieht.',
            confirmationDescription: 'Wir werden sofort mit dem Import von Transaktionen beginnen.',
            cardholder: 'Karteninhaber',
            card: 'Karte',
            cardName: 'Kartenname',
            brokenConnectionErrorFirstPart: `Die Verbindung zum Karten-Feed ist unterbrochen. Bitte`,
            brokenConnectionErrorLink: 'Melden Sie sich bei Ihrer Bank an',
            brokenConnectionErrorSecondPart: 'damit wir die Verbindung erneut herstellen können.',
            assignedCard: ({assignee, link}: AssignedCardParams) => `hat ${assignee} einen ${link} zugewiesen! Importierte Transaktionen werden in diesem Chat angezeigt.`,
            companyCard: 'Firmenkarte',
            chooseCardFeed: 'Karten-Feed auswählen',
            ukRegulation:
                'Expensify, Inc. ist ein Agent von Plaid Financial Ltd., einem autorisierten Zahlungsinstitut, das von der Financial Conduct Authority gemäß den Payment Services Regulations 2017 reguliert wird (Firmennummer: 804718). Plaid bietet Ihnen regulierte Kontoinformationsdienste über Expensify Limited als seinen Agenten an.',
        },
        expensifyCard: {
            issueAndManageCards: 'Ausstellen und Verwalten Ihrer Expensify-Karten',
            getStartedIssuing: 'Beginnen Sie, indem Sie Ihre erste virtuelle oder physische Karte ausstellen.',
            verificationInProgress: 'Verifizierung läuft...',
            verifyingTheDetails: 'Wir überprüfen ein paar Details. Concierge wird Sie informieren, wenn Expensify-Karten zur Ausgabe bereit sind.',
            disclaimer:
                'The Expensify Visa® Commercial Card wird von der The Bancorp Bank, N.A., Mitglied FDIC, gemäß einer Lizenz von Visa U.S.A. Inc. ausgestellt und kann nicht bei allen Händlern verwendet werden, die Visa-Karten akzeptieren. Apple® und das Apple-Logo® sind Marken von Apple Inc., registriert in den USA und anderen Ländern. App Store ist eine Dienstleistungsmarke von Apple Inc. Google Play und das Google Play-Logo sind Marken von Google LLC.',
            euUkDisclaimer:
                'Karten für Einwohner des EWR werden von Transact Payments Malta Limited ausgestellt. Karten für Einwohner des Vereinigten Königreichs werden von Transact Payments Limited gemäß einer Lizenz von Visa Europe Limited ausgestellt. Transact Payments Malta Limited ist von der maltesischen Finanzaufsichtsbehörde als Finanzinstitut gemäß dem Financial Institution Act 1994 ordnungsgemäß zugelassen und reguliert. Registrierungsnummer: C 91879. Transact Payments Limited ist von der Gibraltar Financial Service Commission zugelassen und reguliert.',
            issueCard: 'Karte ausstellen',
            findCard: 'Karte finden',
            newCard: 'Neue Karte',
            name: 'Name',
            lastFour: 'Letzte 4',
            limit: 'Limit',
            currentBalance: 'Aktueller Kontostand',
            currentBalanceDescription: 'Der aktuelle Saldo ist die Summe aller gebuchten Expensify Card-Transaktionen, die seit dem letzten Abrechnungsdatum stattgefunden haben.',
            balanceWillBeSettledOn: ({settlementDate}: SettlementDateParams) => `Der Saldo wird am ${settlementDate} beglichen.`,
            settleBalance: 'Saldo ausgleichen',
            cardLimit: 'Kartenlimit',
            remainingLimit: 'Verbleibendes Limit',
            requestLimitIncrease: 'Anforderung zur Erhöhung des Limits',
            remainingLimitDescription:
                'Wir berücksichtigen eine Reihe von Faktoren bei der Berechnung Ihres verbleibenden Limits: Ihre Zugehörigkeitsdauer als Kunde, die geschäftsbezogenen Informationen, die Sie bei der Anmeldung angegeben haben, und das verfügbare Guthaben auf Ihrem Geschäftskonto. Ihr verbleibendes Limit kann täglich schwanken.',
            earnedCashback: 'Cashback',
            earnedCashbackDescription: 'Der Cashback-Saldo basiert auf den abgerechneten monatlichen Ausgaben der Expensify-Karte in Ihrem Arbeitsbereich.',
            issueNewCard: 'Neue Karte ausstellen',
            finishSetup: 'Einrichtung abschließen',
            chooseBankAccount: 'Bankkonto auswählen',
            chooseExistingBank: 'Wählen Sie ein bestehendes Geschäftskonto, um Ihr Expensify Card-Guthaben zu begleichen, oder fügen Sie ein neues Bankkonto hinzu.',
            accountEndingIn: 'Konto endet mit',
            addNewBankAccount: 'Ein neues Bankkonto hinzufügen',
            settlementAccount: 'Abrechnungskonto',
            settlementAccountDescription: 'Wählen Sie ein Konto aus, um Ihr Expensify Card-Guthaben zu begleichen.',
            settlementAccountInfo: ({reconciliationAccountSettingsLink, accountNumber}: SettlementAccountInfoParams) =>
                `Vergewissern Sie sich, dass dieses Konto mit Ihrem <a href="${reconciliationAccountSettingsLink}">Abstimmungskonto</a> (${accountNumber}) übereinstimmt, damit der kontinuierliche Abgleich korrekt funktioniert.`,
            settlementFrequency: 'Abrechnungshäufigkeit',
            settlementFrequencyDescription: 'Wählen Sie, wie oft Sie Ihr Expensify Card-Guthaben bezahlen möchten.',
            settlementFrequencyInfo: 'Wenn Sie zur monatlichen Abrechnung wechseln möchten, müssen Sie Ihr Bankkonto über Plaid verbinden und eine positive 90-Tage-Saldenhistorie haben.',
            frequency: {
                daily: 'Täglich',
                monthly: 'Monatlich',
            },
            cardDetails: 'Kartendetails',
            virtual: 'Virtuell',
            physical: 'Physisch',
            deactivate: 'Karte deaktivieren',
            changeCardLimit: 'Kartenlimit ändern',
            changeLimit: 'Limit ändern',
            smartLimitWarning: ({limit}: CharacterLimitParams) =>
                `Wenn Sie das Limit dieser Karte auf ${limit} ändern, werden neue Transaktionen abgelehnt, bis Sie weitere Ausgaben auf der Karte genehmigen.`,
            monthlyLimitWarning: ({limit}: CharacterLimitParams) => `Wenn Sie das Limit dieser Karte auf ${limit} ändern, werden neue Transaktionen bis zum nächsten Monat abgelehnt.`,
            fixedLimitWarning: ({limit}: CharacterLimitParams) => `Wenn Sie das Limit dieser Karte auf ${limit} ändern, werden neue Transaktionen abgelehnt.`,
            changeCardLimitType: 'Kartengrenztyp ändern',
            changeLimitType: 'Limit-Typ ändern',
            changeCardSmartLimitTypeWarning: ({limit}: CharacterLimitParams) =>
                `Wenn Sie den Limittyp dieser Karte auf Smart Limit ändern, werden neue Transaktionen abgelehnt, da das ${limit} ungenehmigte Limit bereits erreicht wurde.`,
            changeCardMonthlyLimitTypeWarning: ({limit}: CharacterLimitParams) =>
                `Wenn Sie den Limittyp dieser Karte auf monatlich ändern, werden neue Transaktionen abgelehnt, da das monatliche Limit von ${limit} bereits erreicht wurde.`,
            addShippingDetails: 'Versanddetails hinzufügen',
            issuedCard: ({assignee}: AssigneeParams) => `hat ${assignee} eine Expensify-Karte ausgestellt! Die Karte wird in 2-3 Werktagen ankommen.`,
            issuedCardNoShippingDetails: ({assignee}: AssigneeParams) =>
                `hat ${assignee} eine Expensify-Karte ausgestellt! Die Karte wird versendet, sobald die Versanddetails hinzugefügt wurden.`,
            issuedCardVirtual: ({assignee, link}: IssueVirtualCardParams) => `hat ${assignee} eine virtuelle ${link} ausgestellt! Die Karte kann sofort verwendet werden.`,
            addedShippingDetails: ({assignee}: AssigneeParams) => `${assignee} hat Versanddetails hinzugefügt. Die Expensify Card wird in 2-3 Werktagen ankommen.`,
            verifyingHeader: 'Überprüfen',
            bankAccountVerifiedHeader: 'Bankkonto verifiziert',
            verifyingBankAccount: 'Bankkonto wird überprüft...',
            verifyingBankAccountDescription: 'Bitte warten Sie, während wir bestätigen, dass dieses Konto verwendet werden kann, um Expensify-Karten auszustellen.',
            bankAccountVerified: 'Bankkonto verifiziert!',
            bankAccountVerifiedDescription: 'Sie können jetzt Expensify-Karten an die Mitglieder Ihres Arbeitsbereichs ausgeben.',
            oneMoreStep: 'Noch ein Schritt...',
            oneMoreStepDescription: 'Es sieht so aus, als müssten wir Ihr Bankkonto manuell verifizieren. Bitte gehen Sie zu Concierge, wo Ihre Anweisungen auf Sie warten.',
            gotIt: 'Verstanden',
            goToConcierge: 'Zu Concierge gehen',
        },
        categories: {
            deleteCategories: 'Kategorien löschen',
            deleteCategoriesPrompt: 'Möchten Sie diese Kategorien wirklich löschen?',
            deleteCategory: 'Kategorie löschen',
            deleteCategoryPrompt: 'Möchten Sie diese Kategorie wirklich löschen?',
            disableCategories: 'Kategorien deaktivieren',
            disableCategory: 'Kategorie deaktivieren',
            enableCategories: 'Kategorien aktivieren',
            enableCategory: 'Kategorie aktivieren',
            defaultSpendCategories: 'Standardausgabenkategorien',
            spendCategoriesDescription: 'Passen Sie an, wie Händlerausgaben für Kreditkartentransaktionen und gescannte Belege kategorisiert werden.',
            deleteFailureMessage: 'Beim Löschen der Kategorie ist ein Fehler aufgetreten, bitte versuchen Sie es erneut.',
            categoryName: 'Kategoriename',
            requiresCategory: 'Mitglieder müssen alle Ausgaben kategorisieren',
            needCategoryForExportToIntegration: ({connectionName}: NeedCategoryForExportToIntegrationParams) =>
                `Alle Ausgaben müssen kategorisiert werden, um nach ${connectionName} exportiert zu werden.`,
            subtitle: 'Verschaffen Sie sich einen besseren Überblick darüber, wo Geld ausgegeben wird. Verwenden Sie unsere Standardkategorien oder fügen Sie Ihre eigenen hinzu.',
            emptyCategories: {
                title: 'Sie haben noch keine Kategorien erstellt.',
                subtitle: 'Fügen Sie eine Kategorie hinzu, um Ihre Ausgaben zu organisieren.',
                subtitleWithAccounting: ({accountingPageURL}: EmptyCategoriesSubtitleWithAccountingParams) =>
                    `<muted-text><centered-text>Ihre Kategorien werden derzeit aus einer Buchhaltungsverbindung importiert. Gehen Sie zur <a href="${accountingPageURL}">Buchhaltung</a>, um Änderungen vorzunehmen.</centered-text></muted-text>`,
            },
            updateFailureMessage: 'Beim Aktualisieren der Kategorie ist ein Fehler aufgetreten, bitte versuchen Sie es erneut.',
            createFailureMessage: 'Beim Erstellen der Kategorie ist ein Fehler aufgetreten, bitte versuchen Sie es erneut.',
            addCategory: 'Kategorie hinzufügen',
            editCategory: 'Kategorie bearbeiten',
            editCategories: 'Kategorien bearbeiten',
            findCategory: 'Kategorie finden',
            categoryRequiredError: 'Kategoriename ist erforderlich',
            existingCategoryError: 'Eine Kategorie mit diesem Namen existiert bereits',
            invalidCategoryName: 'Ungültiger Kategoriename',
            importedFromAccountingSoftware: 'Die untenstehenden Kategorien werden aus Ihrem',
            payrollCode: 'Lohnabrechnungscode',
            updatePayrollCodeFailureMessage: 'Beim Aktualisieren des Gehaltsabrechnungscodes ist ein Fehler aufgetreten, bitte versuchen Sie es erneut.',
            glCode: 'GL-Code',
            updateGLCodeFailureMessage: 'Beim Aktualisieren des GL-Codes ist ein Fehler aufgetreten, bitte versuchen Sie es erneut.',
            importCategories: 'Kategorien importieren',
            cannotDeleteOrDisableAllCategories: {
                title: 'Kann nicht alle Kategorien löschen oder deaktivieren',
                description: `Mindestens eine Kategorie muss aktiviert bleiben, da Ihr Arbeitsbereich Kategorien erfordert.`,
            },
        },
        moreFeatures: {
            subtitle:
                'Verwenden Sie die unten stehenden Schalter, um weitere Funktionen zu aktivieren, während Sie wachsen. Jede Funktion wird im Navigationsmenü zur weiteren Anpassung angezeigt.',
            spendSection: {
                title: 'Ausgaben',
                subtitle: 'Aktivieren Sie Funktionen, die Ihnen helfen, Ihr Team zu skalieren.',
            },
            manageSection: {
                title: 'Verwalten',
                subtitle: 'Fügen Sie Kontrollen hinzu, die helfen, die Ausgaben im Rahmen des Budgets zu halten.',
            },
            earnSection: {
                title: 'Verdienen',
                subtitle: 'Optimieren Sie Ihren Umsatz und werden Sie schneller bezahlt.',
            },
            organizeSection: {
                title: 'Organisieren',
                subtitle: 'Gruppieren und analysieren Sie Ausgaben, erfassen Sie jede gezahlte Steuer.',
            },
            integrateSection: {
                title: 'Integrieren',
                subtitle: 'Verbinden Sie Expensify mit beliebten Finanzprodukten.',
            },
            distanceRates: {
                title: 'Entfernungsraten',
                subtitle: 'Raten hinzufügen, aktualisieren und durchsetzen.',
            },
            perDiem: {
                title: 'Tagegeld',
                subtitle: 'Legen Sie Tagessätze fest, um die täglichen Ausgaben der Mitarbeiter zu kontrollieren.',
            },
            expensifyCard: {
                title: 'Expensify Card',
                subtitle: 'Erhalten Sie Einblicke und Kontrolle über Ausgaben.',
                disableCardTitle: 'Expensify Card deaktivieren',
                disableCardPrompt: 'Sie können die Expensify-Karte nicht deaktivieren, da sie bereits verwendet wird. Wenden Sie sich an Concierge, um die nächsten Schritte zu erfahren.',
                disableCardButton: 'Chatten Sie mit Concierge',
                feed: {
                    title: 'Erhalte die Expensify-Karte',
                    subTitle: 'Optimieren Sie Ihre Geschäftsausgaben und sparen Sie bis zu 50 % auf Ihrer Expensify-Rechnung, plus:',
                    features: {
                        cashBack: 'Cashback auf jeden Einkauf in den USA',
                        unlimited: 'Unbegrenzte virtuelle Karten',
                        spend: 'Ausgabenkontrollen und benutzerdefinierte Limits',
                    },
                    ctaTitle: 'Neue Karte ausstellen',
                },
            },
            companyCards: {
                title: 'Unternehmenskarten',
                subtitle: 'Ausgaben von bestehenden Firmenkarten importieren.',
                feed: {
                    title: 'Unternehmens-Karten importieren',
                    features: {
                        support: 'Unterstützung für alle großen Kartenanbieter',
                        assignCards: 'Karten dem gesamten Team zuweisen',
                        automaticImport: 'Automatischer Transaktionsimport',
                    },
                },
                disableCardTitle: 'Unternehmens-Karten deaktivieren',
                disableCardPrompt: 'Sie können Firmenkarten nicht deaktivieren, da diese Funktion in Gebrauch ist. Wenden Sie sich an den Concierge für die nächsten Schritte.',
                disableCardButton: 'Chatten Sie mit Concierge',
                cardDetails: 'Kartendetails',
                cardNumber: 'Kartennummer',
                cardholder: 'Karteninhaber',
                cardName: 'Kartenname',
                integrationExport: ({integration, type}: IntegrationExportParams) => (integration && type ? `${integration} ${type.toLowerCase()} Export` : `${integration}-Export`),
                integrationExportTitleXero: ({integration}: IntegrationExportParams) => `Wählen Sie das ${integration}-Konto aus, in das die Transaktionen exportiert werden sollen.`,
                integrationExportTitle: ({integration, exportPageLink}: IntegrationExportParams) =>
                    `Wählen Sie das ${integration}-Konto aus, in das die Transaktionen exportiert werden sollen. Wählen Sie eine andere <a href="${exportPageLink}">Exportoption</a>, um die verfügbaren Konten zu ändern.`,
                lastUpdated: 'Zuletzt aktualisiert',
                transactionStartDate: 'Transaktionsstartdatum',
                updateCard: 'Karte aktualisieren',
                unassignCard: 'Karte zuweisen aufheben',
                unassign: 'Zuweisung aufheben',
                unassignCardDescription: 'Das Entfernen dieser Karte wird alle Transaktionen auf Entwurfsberichten vom Konto des Karteninhabers entfernen.',
                assignCard: 'Karte zuweisen',
                cardFeedName: 'Karten-Feed-Name',
                cardFeedNameDescription: 'Geben Sie dem Karten-Feed einen eindeutigen Namen, damit Sie ihn von den anderen unterscheiden können.',
                cardFeedTransaction: 'Transaktionen löschen',
                cardFeedTransactionDescription: 'Wählen Sie, ob Karteninhaber Kartentransaktionen löschen können. Neue Transaktionen werden diesen Regeln folgen.',
                cardFeedRestrictDeletingTransaction: 'Löschen von Transaktionen einschränken',
                cardFeedAllowDeletingTransaction: 'Löschen von Transaktionen erlauben',
                removeCardFeed: 'Karten-Feed entfernen',
                removeCardFeedTitle: ({feedName}: CompanyCardFeedNameParams) => `${feedName}-Feed entfernen`,
                removeCardFeedDescription: 'Möchten Sie diesen Karten-Feed wirklich entfernen? Dadurch werden alle Karten zugewiesen.',
                error: {
                    feedNameRequired: 'Der Name des Karten-Feeds ist erforderlich',
                    statementCloseDateRequired: 'Bitte wählen Sie ein Abschlussdatum für den Kontoauszug aus.',
                },
                corporate: 'Löschen von Transaktionen einschränken',
                personal: 'Löschen von Transaktionen erlauben',
                setFeedNameDescription: 'Geben Sie dem Karten-Feed einen eindeutigen Namen, damit Sie ihn von den anderen unterscheiden können.',
                setTransactionLiabilityDescription: 'Wenn aktiviert, können Karteninhaber Kartentransaktionen löschen. Neue Transaktionen werden dieser Regel folgen.',
                emptyAddedFeedTitle: 'Unternehmenskarten zuweisen',
                emptyAddedFeedDescription: 'Beginnen Sie, indem Sie einem Mitglied Ihre erste Karte zuweisen.',
                pendingFeedTitle: `Wir überprüfen Ihre Anfrage...`,
                pendingFeedDescription: `Wir überprüfen derzeit Ihre Feed-Details. Sobald das abgeschlossen ist, werden wir uns per`,
                pendingBankTitle: 'Überprüfen Sie Ihr Browserfenster',
                pendingBankDescription: ({bankName}: CompanyCardBankName) =>
                    `Bitte verbinden Sie sich mit ${bankName} über das Browserfenster, das sich gerade geöffnet hat. Falls sich keines geöffnet hat,`,
                pendingBankLink: 'Bitte hier klicken',
                giveItNameInstruction: 'Geben Sie der Karte einen Namen, der sie von anderen abhebt.',
                updating: 'Aktualisierung...',
                noAccountsFound: 'Keine Konten gefunden',
                defaultCard: 'Standardkarte',
                downgradeTitle: `Arbeitsbereich kann nicht herabgestuft werden`,
                downgradeSubTitleFirstPart: `Dieser Arbeitsbereich kann nicht herabgestuft werden, da mehrere Karten-Feeds verbunden sind (außer Expensify-Karten). Bitte`,
                downgradeSubTitleMiddlePart: `nur einen Karten-Feed behalten`,
                downgradeSubTitleLastPart: 'fortzufahren.',
                noAccountsFoundDescription: ({connection}: ConnectionParams) => `Bitte fügen Sie das Konto in ${connection} hinzu und synchronisieren Sie die Verbindung erneut.`,
                expensifyCardBannerTitle: 'Erhalte die Expensify-Karte',
                expensifyCardBannerSubtitle:
                    'Genießen Sie Cashback bei jedem Einkauf in den USA, bis zu 50 % Rabatt auf Ihre Expensify-Rechnung, unbegrenzte virtuelle Karten und vieles mehr.',
                expensifyCardBannerLearnMoreButton: 'Erfahren Sie mehr',
                statementCloseDateTitle: 'Datum des Rechnungsabschlusses',
                statementCloseDateDescription: 'Teilen Sie uns mit, wann Ihre Kartenabrechnung geschlossen wird, und wir erstellen eine passende Abrechnung in Expensify.',
            },
            workflows: {
                title: 'Werkstrome',
                subtitle: 'Konfigurieren Sie, wie Ausgaben genehmigt und bezahlt werden.',
                disableApprovalPrompt:
                    'Expensify-Karten aus diesem Arbeitsbereich hängen derzeit von der Genehmigung ab, um ihre Smart Limits festzulegen. Bitte ändern Sie die Limitarten aller Expensify-Karten mit Smart Limits, bevor Sie Genehmigungen deaktivieren.',
            },
            invoices: {
                title: 'Rechnungen',
                subtitle: 'Rechnungen senden und empfangen.',
            },
            categories: {
                title: 'Kategorien',
                subtitle: 'Verfolgen und organisieren Sie Ausgaben.',
            },
            tags: {
                title: 'Schlagwörter',
                subtitle: 'Klassifizieren Sie Kosten und verfolgen Sie abrechenbare Ausgaben.',
            },
            taxes: {
                title: 'Steuern',
                subtitle: 'Dokumentieren und fordern Sie berechtigte Steuern zurück.',
            },
            reportFields: {
                title: 'Berichtsfelder',
                subtitle: 'Benutzerdefinierte Felder für Ausgaben einrichten.',
            },
            connections: {
                title: 'Buchhaltung',
                subtitle: 'Synchronisieren Sie Ihren Kontenplan und mehr.',
            },
            receiptPartners: {
                title: 'Beleg-Partner',
                subtitle: 'Automatischer Import von Belegen.',
            },
            connectionsWarningModal: {
                featureEnabledTitle: 'Nicht so schnell...',
                featureEnabledText: 'Um diese Funktion zu aktivieren oder zu deaktivieren, müssen Sie Ihre Buchhaltungsimporteinstellungen ändern.',
                disconnectText: 'Um die Buchhaltung zu deaktivieren, müssen Sie Ihre Buchhaltungsverbindung von Ihrem Arbeitsbereich trennen.',
                manageSettings: 'Einstellungen verwalten',
            },
            receiptPartnersWarningModal: {
                featureEnabledTitle: 'Uber trennen',
                disconnectText: 'Um diese Funktion zu deaktivieren, trennen Sie bitte zuerst die Uber for Business Integration.',
                description: 'Möchten Sie diese Integration wirklich trennen?',
                confirmText: 'Verstanden',
            },
            workflowWarningModal: {
                featureEnabledTitle: 'Nicht so schnell...',
                featureEnabledText:
                    'Expensify-Karten in diesem Arbeitsbereich basieren auf Genehmigungs-Workflows, um ihre Smart Limits festzulegen.\n\nBitte ändern Sie die Limittypen von Karten mit Smart Limits, bevor Sie Workflows deaktivieren.',
                confirmText: 'Gehe zu Expensify-Karten',
            },
            rules: {
                title: 'Regeln',
                subtitle: 'Belege anfordern, hohe Ausgaben kennzeichnen und mehr.',
            },
        },
        reports: {
            reportsCustomTitleExamples: 'Beispiele:',
            customReportNamesSubtitle: `<muted-text>Passen Sie Berichtstitel mithilfe unserer <a href="${CONST.CUSTOM_REPORT_NAME_HELP_URL}">umfangreichen Formeln an</a>.</muted-text>`,
            customNameTitle: 'Standardberichtstitel',
            customNameDescription: `Wählen Sie mithilfe unserer <a href="${CONST.CUSTOM_REPORT_NAME_HELP_URL}">umfangreichen Formeln</a> einen benutzerdefinierten Namen für Spesenabrechnungen.`,
            customNameInputLabel: 'Name',
            customNameEmailPhoneExample: 'E-Mail oder Telefon des Mitglieds: {report:submit:from}',
            customNameStartDateExample: 'Berichtsstartdatum: {report:startdate}',
            customNameWorkspaceNameExample: 'Workspace-Name: {report:workspacename}',
            customNameReportIDExample: 'Report-ID: {report:id}',
            customNameTotalExample: 'Gesamt: {report:total}.',
            preventMembersFromChangingCustomNamesTitle: 'Verhindern Sie, dass Mitglieder benutzerdefinierte Berichtsnamen ändern',
        },
        reportFields: {
            addField: 'Feld hinzufügen',
            delete: 'Feld löschen',
            deleteFields: 'Felder löschen',
            findReportField: 'Berichtsfeld finden',
            deleteConfirmation: 'Möchten Sie dieses Berichtsfeld wirklich löschen?',
            deleteFieldsConfirmation: 'Möchten Sie diese Berichts-Felder wirklich löschen?',
            emptyReportFields: {
                title: 'Sie haben noch keine Berichts-Felder erstellt.',
                subtitle: 'Fügen Sie ein benutzerdefiniertes Feld (Text, Datum oder Dropdown) hinzu, das in Berichten angezeigt wird.',
            },
            subtitle: 'Berichtsfelder gelten für alle Ausgaben und können hilfreich sein, wenn Sie nach zusätzlichen Informationen fragen möchten.',
            disableReportFields: 'Berichtsfelder deaktivieren',
            disableReportFieldsConfirmation: 'Bist du sicher? Text- und Datumsfelder werden gelöscht und Listen werden deaktiviert.',
            importedFromAccountingSoftware: 'Die unten aufgeführten Berichtsfelder werden aus Ihrem importiert.',
            textType: 'Text',
            dateType: 'Datum',
            dropdownType: 'Liste',
            textAlternateText: 'Fügen Sie ein Feld für die freie Texteingabe hinzu.',
            dateAlternateText: 'Fügen Sie einen Kalender zur Datumauswahl hinzu.',
            dropdownAlternateText: 'Fügen Sie eine Liste von Optionen zur Auswahl hinzu.',
            nameInputSubtitle: 'Wählen Sie einen Namen für das Berichtsfeld.',
            typeInputSubtitle: 'Wählen Sie aus, welche Art von Berichtsfeld verwendet werden soll.',
            initialValueInputSubtitle: 'Geben Sie einen Startwert ein, der im Berichtsfeld angezeigt werden soll.',
            listValuesInputSubtitle: 'Diese Werte werden im Dropdown-Menü Ihres Berichtsfelds angezeigt. Aktivierte Werte können von Mitgliedern ausgewählt werden.',
            listInputSubtitle: 'Diese Werte werden in Ihrer Berichts-Feldliste angezeigt. Aktivierte Werte können von Mitgliedern ausgewählt werden.',
            deleteValue: 'Wert löschen',
            deleteValues: 'Werte löschen',
            disableValue: 'Wert deaktivieren',
            disableValues: 'Werte deaktivieren',
            enableValue: 'Wert aktivieren',
            enableValues: 'Werte aktivieren',
            emptyReportFieldsValues: {
                title: 'Sie haben keine Listenwerte erstellt.',
                subtitle: 'Benutzerdefinierte Werte hinzufügen, die in Berichten erscheinen sollen.',
            },
            deleteValuePrompt: 'Möchten Sie diesen Listenwert wirklich löschen?',
            deleteValuesPrompt: 'Möchten Sie diese Listenwerte wirklich löschen?',
            listValueRequiredError: 'Bitte geben Sie einen Listennamen ein',
            existingListValueError: 'Ein Listenwert mit diesem Namen existiert bereits.',
            editValue: 'Wert bearbeiten',
            listValues: 'Werte auflisten',
            addValue: 'Wert hinzufügen',
            existingReportFieldNameError: 'Ein Berichtsfeld mit diesem Namen existiert bereits.',
            reportFieldNameRequiredError: 'Bitte geben Sie einen Berichtsfeldnamen ein',
            reportFieldTypeRequiredError: 'Bitte wählen Sie einen Berichtsfeldtyp aus',
            reportFieldInitialValueRequiredError: 'Bitte wählen Sie einen Anfangswert für das Berichtsfeld aus',
            genericFailureMessage: 'Beim Aktualisieren des Berichtsfeldes ist ein Fehler aufgetreten. Bitte versuchen Sie es erneut.',
        },
        tags: {
            tagName: 'Tag-Name',
            requiresTag: 'Mitglieder müssen alle Ausgaben kennzeichnen',
            trackBillable: 'Verfolgen Sie abrechenbare Ausgaben',
            customTagName: 'Benutzerdefinierter Tag-Name',
            enableTag: 'Tag aktivieren',
            enableTags: 'Tags aktivieren',
            requireTag: 'Require tag',
            requireTags: 'Tags erforderlich',
            notRequireTags: 'Nicht erforderlich',
            disableTag: 'Tag deaktivieren',
            disableTags: 'Tags deaktivieren',
            addTag: 'Tag hinzufügen',
            editTag: 'Tag bearbeiten',
            editTags: 'Tags bearbeiten',
            findTag: 'Tag finden',
            subtitle: 'Tags bieten detailliertere Möglichkeiten, Kosten zu klassifizieren.',
            dependentMultiLevelTagsSubtitle: ({importSpreadsheetLink}: DependentMultiLevelTagsSubtitleParams) =>
                `<muted-text>Sie verwenden <a href="${CONST.IMPORT_TAGS_EXPENSIFY_URL_DEPENDENT_TAGS}">abhängige Tags</a>. Sie können <a href="${importSpreadsheetLink}">eine Kalkulationstabelle neu importieren</a>, um Ihre Tags zu aktualisieren.</muted-text>`,
            emptyTags: {
                title: 'Sie haben noch keine Tags erstellt.',
                //  We need to remove the subtitle and use the below one when we remove the canUseMultiLevelTags beta
                subtitle: 'Fügen Sie ein Tag hinzu, um Projekte, Standorte, Abteilungen und mehr zu verfolgen.',
                subtitleHTML: `<muted-text><centered-text>Importieren Sie eine Kalkulationstabelle, um Tags für die Verfolgung von Projekten, Standorten, Abteilungen und mehr hinzuzufügen. <a href="${CONST.IMPORT_TAGS_EXPENSIFY_URL}">Erfahren Sie mehr</a> über die Formatierung von Tag-Dateien.</centered-text></muted-text>`,
                subtitleWithAccounting: ({accountingPageURL}: EmptyTagsSubtitleWithAccountingParams) =>
                    `<muted-text><centered-text>Your tags are currently importing from an accounting connection. Gehen Sie zur <a href="${accountingPageURL}">Buchhaltung</a>, um Änderungen vorzunehmen.</centered-text></muted-text>`,
            },
            deleteTag: 'Tag löschen',
            deleteTags: 'Tags löschen',
            deleteTagConfirmation: 'Möchten Sie dieses Tag wirklich löschen?',
            deleteTagsConfirmation: 'Möchten Sie diese Tags wirklich löschen?',
            deleteFailureMessage: 'Beim Löschen des Tags ist ein Fehler aufgetreten, bitte versuchen Sie es erneut.',
            tagRequiredError: 'Tag-Name ist erforderlich',
            existingTagError: 'Ein Tag mit diesem Namen existiert bereits',
            invalidTagNameError: 'Der Tag-Name darf nicht 0 sein. Bitte wählen Sie einen anderen Wert.',
            genericFailureMessage: 'Beim Aktualisieren des Tags ist ein Fehler aufgetreten, bitte versuchen Sie es erneut.',
            importedFromAccountingSoftware: 'Die unten stehenden Tags werden aus Ihrem',
            glCode: 'GL-Code',
            updateGLCodeFailureMessage: 'Beim Aktualisieren des GL-Codes ist ein Fehler aufgetreten, bitte versuchen Sie es erneut.',
            tagRules: 'Tag-Regeln',
            approverDescription: 'Genehmiger',
            importTags: 'Tags importieren',
            importTagsSupportingText: 'Kodieren Sie Ihre Ausgaben mit einer Art von Tag oder vielen.',
            configureMultiLevelTags: 'Konfigurieren Sie Ihre Liste von Tags für die mehrstufige Kategorisierung.',
            importMultiLevelTagsSupportingText: `Hier ist eine Vorschau Ihrer Tags. Wenn alles gut aussieht, klicken Sie unten, um sie zu importieren.`,
            importMultiLevelTags: {
                firstRowTitle: 'Die erste Zeile ist der Titel für jede Tag-Liste.',
                independentTags: 'Dies sind unabhängige Tags',
                glAdjacentColumn: 'Es gibt einen GL-Code in der angrenzenden Spalte.',
            },
            tagLevel: {
                singleLevel: 'Einzelne Ebene von Tags',
                multiLevel: 'Mehrstufige Tags',
            },
            switchSingleToMultiLevelTagWarning: {
                title: 'Tag-Ebenen wechseln',
                prompt1: 'Das Ändern der Tag-Ebenen löscht alle aktuellen Tags.',
                prompt2: 'Wir empfehlen Ihnen zuerst',
                prompt3: 'ein Backup herunterladen',
                prompt4: 'indem Sie Ihre Tags exportieren.',
                prompt5: 'Erfahren Sie mehr',
                prompt6: 'about tag levels.',
            },
            importedTagsMessage: ({columnCounts}: ImportedTagsMessageParams) =>
                `Wir haben *${columnCounts} Spalten* in Ihrer Tabelle gefunden. Wählen Sie *Name* neben der Spalte, die die Tag-Namen enthält. Sie können auch *Aktiviert* neben der Spalte auswählen, die den Tag-Status festlegt.`,
            cannotDeleteOrDisableAllTags: {
                title: 'Kann nicht alle Tags löschen oder deaktivieren',
                description: `Mindestens ein Tag muss aktiviert bleiben, da Ihr Arbeitsbereich Tags benötigt.`,
            },
            cannotMakeAllTagsOptional: {
                title: 'Kann nicht alle Tags optional machen',
                description: `Mindestens ein Tag muss erforderlich bleiben, da Ihre Arbeitsbereichseinstellungen Tags erfordern.`,
            },
            tagCount: () => ({
                one: '1 Tag',
                other: (count: number) => `${count} Tags`,
            }),
        },
        taxes: {
            subtitle: 'Steuernamen, -sätze hinzufügen und Standardwerte festlegen.',
            addRate: 'Rate hinzufügen',
            workspaceDefault: 'Standardwährung des Arbeitsbereichs',
            foreignDefault: 'Fremdwährungsstandard',
            customTaxName: 'Benutzerdefinierter Steuername',
            value: 'Wert',
            taxReclaimableOn: 'Steuer erstattungsfähig auf',
            taxRate: 'Steuersatz',
            findTaxRate: 'Steuersatz finden',
            error: {
                taxRateAlreadyExists: 'Dieser Steuername wird bereits verwendet',
                taxCodeAlreadyExists: 'Dieser Steuercode wird bereits verwendet',
                valuePercentageRange: 'Bitte geben Sie einen gültigen Prozentsatz zwischen 0 und 100 ein.',
                customNameRequired: 'Benutzerdefinierter Steuername ist erforderlich',
                deleteFailureMessage: 'Beim Löschen des Steuersatzes ist ein Fehler aufgetreten. Bitte versuchen Sie es erneut oder bitten Sie Concierge um Hilfe.',
                updateFailureMessage: 'Beim Aktualisieren des Steuersatzes ist ein Fehler aufgetreten. Bitte versuchen Sie es erneut oder bitten Sie Concierge um Hilfe.',
                createFailureMessage: 'Beim Erstellen des Steuersatzes ist ein Fehler aufgetreten. Bitte versuchen Sie es erneut oder bitten Sie Concierge um Hilfe.',
                updateTaxClaimableFailureMessage: 'Der erstattungsfähige Teil muss geringer sein als der Distanzsatzbetrag.',
            },
            deleteTaxConfirmation: 'Möchten Sie diese Steuer wirklich löschen?',
            deleteMultipleTaxConfirmation: ({taxAmount}: TaxAmountParams) => `Möchten Sie wirklich ${taxAmount} Steuern löschen?`,
            actions: {
                delete: 'Löschrate',
                deleteMultiple: 'Raten löschen',
                enable: 'Rate aktivieren',
                disable: 'Rate deaktivieren',
                enableTaxRates: () => ({
                    one: 'Rate aktivieren',
                    other: 'Raten aktivieren',
                }),
                disableTaxRates: () => ({
                    one: 'Rate deaktivieren',
                    other: 'Raten deaktivieren',
                }),
            },
            importedFromAccountingSoftware: 'Die unten aufgeführten Steuern werden von Ihrem importiert',
            taxCode: 'Steuercode',
            updateTaxCodeFailureMessage: 'Beim Aktualisieren des Steuercodes ist ein Fehler aufgetreten, bitte versuchen Sie es erneut.',
        },
        duplicateWorkspace: {
            title: 'Benennen Sie Ihren neuen Arbeitsbereich',
            selectFeatures: 'Auswählen der zu kopierenden Features',
            whichFeatures: 'Welche Funktionen möchten Sie in Ihren neuen Arbeitsbereich kopieren?',
            confirmDuplicate: '\n\nMöchten Sie fortfahren?',
            categories: 'Kategorien und Ihre Auto-Kategorisierungsregeln',
            reimbursementAccount: 'Erstattungskonto',
            delayedSubmission: 'verspätete Einreichung',
            welcomeNote: 'Bitte beginnen Sie mit der Nutzung meines neuen Arbeitsbereichs',
            confirmTitle: ({newWorkspaceName, totalMembers}: {newWorkspaceName?: string; totalMembers?: number}) =>
                `Sie sind dabei, ${newWorkspaceName ?? ''} zu erstellen und mit ${totalMembers ?? 0} Mitgliedern aus dem ursprünglichen Arbeitsbereich zu teilen.`,
        },
        emptyWorkspace: {
            title: 'Sie haben keine Arbeitsbereiche',
            subtitle: 'Verfolgen Sie Belege, erstatten Sie Ausgaben, verwalten Sie Reisen, senden Sie Rechnungen und mehr.',
            createAWorkspaceCTA: 'Loslegen',
            features: {
                trackAndCollect: 'Belege verfolgen und sammeln',
                reimbursements: 'Mitarbeiter erstatten',
                companyCards: 'Firmenkarten verwalten',
            },
            notFound: 'Kein Arbeitsbereich gefunden',
            description:
                'Räume sind ein großartiger Ort, um mit mehreren Personen zu diskutieren und zu arbeiten. Um mit der Zusammenarbeit zu beginnen, erstellen Sie einen Arbeitsbereich oder treten Sie einem bei.',
        },
        new: {
            newWorkspace: 'Neuer Arbeitsbereich',
            getTheExpensifyCardAndMore: 'Holen Sie sich die Expensify-Karte und mehr',
            confirmWorkspace: 'Arbeitsbereich bestätigen',
            myGroupWorkspace: ({workspaceNumber}: {workspaceNumber?: number}) => `Mein Gruppenarbeitsbereich${workspaceNumber ? ` ${workspaceNumber}` : ''}`,
            workspaceName: ({userName, workspaceNumber}: NewWorkspaceNameParams) => `${userName}'s Workspace${workspaceNumber ? ` ${workspaceNumber}` : ''}`,
        },
        people: {
            genericFailureMessage: 'Beim Entfernen eines Mitglieds aus dem Arbeitsbereich ist ein Fehler aufgetreten. Bitte versuchen Sie es erneut.',
            removeMembersPrompt: ({memberName}: {memberName: string}) => ({
                one: `Möchten Sie ${memberName} wirklich entfernen?`,
                other: 'Möchten Sie diese Mitglieder wirklich entfernen?',
            }),
            removeMembersWarningPrompt: ({memberName, ownerName}: RemoveMembersWarningPrompt) =>
                `${memberName} ist ein Genehmiger in diesem Arbeitsbereich. Wenn Sie diesen Arbeitsbereich mit ihnen nicht mehr teilen, ersetzen wir sie im Genehmigungsprozess durch den Arbeitsbereichsinhaber, ${ownerName}.`,
            removeMembersTitle: () => ({
                one: 'Mitglied entfernen',
                other: 'Mitglieder entfernen',
            }),
            findMember: 'Mitglied finden',
            removeWorkspaceMemberButtonTitle: 'Aus dem Arbeitsbereich entfernen',
            removeGroupMemberButtonTitle: 'Aus Gruppe entfernen',
            removeRoomMemberButtonTitle: 'Aus dem Chat entfernen',
            removeMemberPrompt: ({memberName}: RemoveMemberPromptParams) => `Möchten Sie ${memberName} wirklich entfernen?`,
            removeMemberTitle: 'Mitglied entfernen',
            transferOwner: 'Besitzer übertragen',
            makeMember: 'Mitglied machen',
            makeAdmin: 'Admin machen',
            makeAuditor: 'Prüfer erstellen',
            selectAll: 'Alle auswählen',
            error: {
                genericAdd: 'Es gab ein Problem beim Hinzufügen dieses Arbeitsbereichsmitglieds.',
                cannotRemove: 'Sie können sich selbst oder den Workspace-Inhaber nicht entfernen.',
                genericRemove: 'Es gab ein Problem beim Entfernen dieses Arbeitsbereichsmitglieds.',
            },
            addedWithPrimary: 'Einige Mitglieder wurden mit ihren primären Anmeldungen hinzugefügt.',
            invitedBySecondaryLogin: ({secondaryLogin}: SecondaryLoginParams) => `Hinzugefügt durch sekundären Login ${secondaryLogin}.`,
            workspaceMembersCount: ({count}: WorkspaceMembersCountParams) => `Gesamtanzahl der Arbeitsbereichsmitglieder: ${count}`,
            importMembers: 'Mitglieder importieren',
        },
        card: {
            getStartedIssuing: 'Beginnen Sie, indem Sie Ihre erste virtuelle oder physische Karte ausstellen.',
            issueCard: 'Karte ausstellen',
            issueNewCard: {
                whoNeedsCard: 'Wer braucht eine Karte?',
                findMember: 'Mitglied finden',
                chooseCardType: 'Wählen Sie einen Kartentyp aus',
                physicalCard: 'Physische Karte',
                physicalCardDescription: 'Ideal für den häufigen Ausgeber',
                virtualCard: 'Virtuelle Karte',
                virtualCardDescription: 'Sofort und flexibel',
                chooseLimitType: 'Wählen Sie einen Grenztyp',
                smartLimit: 'Smart Limit',
                smartLimitDescription: 'Bis zu einem bestimmten Betrag ausgeben, bevor eine Genehmigung erforderlich ist.',
                monthly: 'Monatlich',
                monthlyDescription: 'Bis zu einem bestimmten Betrag pro Monat ausgeben',
                fixedAmount: 'Fester Betrag',
                fixedAmountDescription: 'Einmalig bis zu einem bestimmten Betrag ausgeben',
                setLimit: 'Ein Limit festlegen',
                cardLimitError: 'Bitte geben Sie einen Betrag unter $21,474,836 ein.',
                giveItName: 'Gib ihm einen Namen',
                giveItNameInstruction: 'Gestalten Sie es einzigartig genug, um es von anderen Karten zu unterscheiden. Spezifische Anwendungsfälle sind sogar noch besser!',
                cardName: 'Kartenname',
                letsDoubleCheck: 'Lassen Sie uns noch einmal überprüfen, ob alles richtig aussieht.',
                willBeReady: 'Diese Karte wird sofort einsatzbereit sein.',
                cardholder: 'Karteninhaber',
                cardType: 'Kartentyp',
                limit: 'Limit',
                limitType: 'Typ begrenzen',
                name: 'Name',
                disabledApprovalForSmartLimitError:
                    'Bitte aktivieren Sie Genehmigungen unter <strong>Workflows > Genehmigungen hinzufügen</strong>, bevor Sie intelligente Limits einrichten',
            },
            deactivateCardModal: {
                deactivate: 'Deaktivieren',
                deactivateCard: 'Karte deaktivieren',
                deactivateConfirmation: 'Das Deaktivieren dieser Karte wird alle zukünftigen Transaktionen ablehnen und kann nicht rückgängig gemacht werden.',
            },
        },
        accounting: {
            settings: 'Einstellungen',
            title: 'Verbindungen',
            subtitle:
                'Verbinden Sie sich mit Ihrem Buchhaltungssystem, um Transaktionen mit Ihrem Kontenplan zu kodieren, Zahlungen automatisch abzugleichen und Ihre Finanzen synchron zu halten.',
            qbo: 'QuickBooks Online',
            qbd: 'QuickBooks Desktop',
            xero: 'Xero',
            netsuite: 'NetSuite',
            intacct: 'Sage Intacct',
            sap: 'SAP',
            oracle: 'Oracle',
            microsoftDynamics: 'Microsoft Dynamics',
            talkYourOnboardingSpecialist: 'Chatten Sie mit Ihrem Einrichtungsspezialisten.',
            talkYourAccountManager: 'Chatten Sie mit Ihrem Kundenbetreuer.',
            talkToConcierge: 'Chatten Sie mit Concierge.',
            needAnotherAccounting: 'Benötigen Sie eine weitere Buchhaltungssoftware?',
            connectionName: ({connectionName}: ConnectionNameParams) => {
                switch (connectionName) {
                    case CONST.POLICY.CONNECTIONS.NAME.QBO:
                        return 'QuickBooks Online';
                    case CONST.POLICY.CONNECTIONS.NAME.XERO:
                        return 'Xero';
                    case CONST.POLICY.CONNECTIONS.NAME.NETSUITE:
                        return 'NetSuite';
                    case CONST.POLICY.CONNECTIONS.NAME.SAGE_INTACCT:
                        return 'Sage Intacct';
                    default: {
                        return '';
                    }
                }
            },
            errorODIntegration: 'Es gibt einen Fehler mit einer Verbindung, die in Expensify Classic eingerichtet wurde.',
            goToODToFix: 'Gehen Sie zu Expensify Classic, um dieses Problem zu beheben.',
            goToODToSettings: 'Gehe zu Expensify Classic, um deine Einstellungen zu verwalten.',
            setup: 'Verbinden',
            lastSync: ({relativeDate}: LastSyncAccountingParams) => `Zuletzt synchronisiert ${relativeDate}`,
            notSync: 'Nicht synchronisiert',
            import: 'Importieren',
            export: 'Exportieren',
            advanced: 'Fortgeschritten',
            other: 'Andere',
            syncNow: 'Jetzt synchronisieren',
            disconnect: 'Trennen',
            reinstall: 'Connector neu installieren',
            disconnectTitle: ({connectionName}: OptionalParam<ConnectionNameParams> = {}) => {
                const integrationName =
                    connectionName && CONST.POLICY.CONNECTIONS.NAME_USER_FRIENDLY[connectionName] ? CONST.POLICY.CONNECTIONS.NAME_USER_FRIENDLY[connectionName] : 'Integration';
                return `${integrationName} trennen`;
            },
            connectTitle: ({connectionName}: ConnectionNameParams) => `Connect ${CONST.POLICY.CONNECTIONS.NAME_USER_FRIENDLY[connectionName] ?? 'Buchhaltungsintegration'}`,
            syncError: ({connectionName}: ConnectionNameParams) => {
                switch (connectionName) {
                    case CONST.POLICY.CONNECTIONS.NAME.QBO:
                        return 'Kann keine Verbindung zu QuickBooks Online herstellen';
                    case CONST.POLICY.CONNECTIONS.NAME.XERO:
                        return 'Kann keine Verbindung zu Xero herstellen';
                    case CONST.POLICY.CONNECTIONS.NAME.NETSUITE:
                        return 'Kann keine Verbindung zu NetSuite herstellen';
                    case CONST.POLICY.CONNECTIONS.NAME.QBD:
                        return 'Kann keine Verbindung zu QuickBooks Desktop herstellen';
                    default: {
                        return 'Kann keine Verbindung zur Integration herstellen';
                    }
                }
            },
            accounts: 'Kontenplan',
            taxes: 'Steuern',
            imported: 'Importiert',
            notImported: 'Nicht importiert',
            importAsCategory: 'Als Kategorien importiert',
            importTypes: {
                [CONST.INTEGRATION_ENTITY_MAP_TYPES.IMPORTED]: 'Importiert',
                [CONST.INTEGRATION_ENTITY_MAP_TYPES.TAG]: 'Als Tags importiert',
                [CONST.INTEGRATION_ENTITY_MAP_TYPES.DEFAULT]: 'Importiert',
                [CONST.INTEGRATION_ENTITY_MAP_TYPES.NOT_IMPORTED]: 'Nicht importiert',
                [CONST.INTEGRATION_ENTITY_MAP_TYPES.NONE]: 'Nicht importiert',
                [CONST.INTEGRATION_ENTITY_MAP_TYPES.REPORT_FIELD]: 'Als Berichtsfelder importiert',
                [CONST.INTEGRATION_ENTITY_MAP_TYPES.NETSUITE_DEFAULT]: 'NetSuite-Mitarbeiterstandard',
            },
            disconnectPrompt: ({connectionName}: OptionalParam<ConnectionNameParams> = {}) => {
                const integrationName =
                    connectionName && CONST.POLICY.CONNECTIONS.NAME_USER_FRIENDLY[connectionName] ? CONST.POLICY.CONNECTIONS.NAME_USER_FRIENDLY[connectionName] : 'diese Integration';
                return `Möchten Sie ${integrationName} wirklich trennen?`;
            },
            connectPrompt: ({connectionName}: ConnectionNameParams) =>
                `Möchten Sie wirklich ${CONST.POLICY.CONNECTIONS.NAME_USER_FRIENDLY[connectionName] ?? 'diese Buchhaltungsintegration'} verbinden? Dadurch werden alle bestehenden Buchhaltungsverbindungen entfernt.`,
            enterCredentials: 'Geben Sie Ihre Anmeldedaten ein',
            connections: {
                syncStageName: ({stage}: SyncStageNameConnectionsParams) => {
                    switch (stage) {
                        case 'quickbooksOnlineImportCustomers':
                        case 'quickbooksDesktopImportCustomers':
                            return 'Kunden importieren';
                        case 'quickbooksOnlineImportEmployees':
                        case 'netSuiteSyncImportEmployees':
                        case 'intacctImportEmployees':
                        case 'quickbooksDesktopImportEmployees':
                            return 'Mitarbeiter importieren';
                        case 'quickbooksOnlineImportAccounts':
                        case 'quickbooksDesktopImportAccounts':
                            return 'Konten importieren';
                        case 'quickbooksOnlineImportClasses':
                        case 'quickbooksDesktopImportClasses':
                            return 'Klassen importieren';
                        case 'quickbooksOnlineImportLocations':
                            return 'Standorte importieren';
                        case 'quickbooksOnlineImportProcessing':
                            return 'Verarbeitung importierter Daten';
                        case 'quickbooksOnlineSyncBillPayments':
                        case 'intacctImportSyncBillPayments':
                            return 'Synchronisieren von erstatteten Berichten und Rechnungszahlungen';
                        case 'quickbooksOnlineSyncTaxCodes':
                            return 'Importieren von Steuercodes';
                        case 'quickbooksOnlineCheckConnection':
                            return 'Überprüfung der QuickBooks Online-Verbindung';
                        case 'quickbooksOnlineImportMain':
                            return 'Importieren von QuickBooks Online-Daten';
                        case 'startingImportXero':
                            return 'Importieren von Xero-Daten';
                        case 'startingImportQBO':
                            return 'Importieren von QuickBooks Online-Daten';
                        case 'startingImportQBD':
                        case 'quickbooksDesktopImportMore':
                            return 'Importieren von QuickBooks Desktop-Daten';
                        case 'quickbooksDesktopImportTitle':
                            return 'Titel importieren';
                        case 'quickbooksDesktopImportApproveCertificate':
                            return 'Zertifikat zur Genehmigung importieren';
                        case 'quickbooksDesktopImportDimensions':
                            return 'Dimensionen importieren';
                        case 'quickbooksDesktopImportSavePolicy':
                            return 'Speicherungsrichtlinie importieren';
                        case 'quickbooksDesktopWebConnectorReminder':
                            return 'Daten werden weiterhin mit QuickBooks synchronisiert... Bitte stellen Sie sicher, dass der Web Connector läuft.';
                        case 'quickbooksOnlineSyncTitle':
                            return 'Synchronisiere QuickBooks Online-Daten';
                        case 'quickbooksOnlineSyncLoadData':
                        case 'xeroSyncStep':
                        case 'intacctImportData':
                            return 'Daten werden geladen';
                        case 'quickbooksOnlineSyncApplyCategories':
                            return 'Kategorien aktualisieren';
                        case 'quickbooksOnlineSyncApplyCustomers':
                            return 'Kunden/Projekte aktualisieren';
                        case 'quickbooksOnlineSyncApplyEmployees':
                            return 'Aktualisierung der Personenliste';
                        case 'quickbooksOnlineSyncApplyClassesLocations':
                            return 'Aktualisieren von Berichtsfeldern';
                        case 'jobDone':
                            return 'Warten auf das Laden der importierten Daten';
                        case 'xeroSyncImportChartOfAccounts':
                            return 'Kontenplan synchronisieren';
                        case 'xeroSyncImportCategories':
                            return 'Kategorien synchronisieren';
                        case 'xeroSyncImportCustomers':
                            return 'Kunden synchronisieren';
                        case 'xeroSyncXeroReimbursedReports':
                            return 'Expensify-Berichte als erstattet markieren';
                        case 'xeroSyncExpensifyReimbursedReports':
                            return 'Xero-Rechnungen und -Rechnungen als bezahlt markieren';
                        case 'xeroSyncImportTrackingCategories':
                            return 'Synchronisieren von Tracking-Kategorien';
                        case 'xeroSyncImportBankAccounts':
                            return 'Synchronisieren von Bankkonten';
                        case 'xeroSyncImportTaxRates':
                            return 'Steuersätze synchronisieren';
                        case 'xeroCheckConnection':
                            return 'Xero-Verbindung wird überprüft';
                        case 'xeroSyncTitle':
                            return 'Synchronisiere Xero-Daten';
                        case 'netSuiteSyncConnection':
                            return 'Initialisiere Verbindung zu NetSuite';
                        case 'netSuiteSyncCustomers':
                            return 'Kunden importieren';
                        case 'netSuiteSyncInitData':
                            return 'Daten von NetSuite abrufen';
                        case 'netSuiteSyncImportTaxes':
                            return 'Steuern importieren';
                        case 'netSuiteSyncImportItems':
                            return 'Elemente importieren';
                        case 'netSuiteSyncData':
                            return 'Daten in Expensify importieren';
                        case 'netSuiteSyncAccounts':
                            return 'Konten synchronisieren';
                        case 'netSuiteSyncCurrencies':
                            return 'Währungen synchronisieren';
                        case 'netSuiteSyncCategories':
                            return 'Kategorien synchronisieren';
                        case 'netSuiteSyncReportFields':
                            return 'Importieren von Daten als Expensify-Berichtsfelder';
                        case 'netSuiteSyncTags':
                            return 'Daten als Expensify-Tags importieren';
                        case 'netSuiteSyncUpdateConnectionData':
                            return 'Verbindungseinstellungen werden aktualisiert';
                        case 'netSuiteSyncNetSuiteReimbursedReports':
                            return 'Expensify-Berichte als erstattet markieren';
                        case 'netSuiteSyncExpensifyReimbursedReports':
                            return 'NetSuite-Rechnungen und -Rechnungen als bezahlt markieren';
                        case 'netSuiteImportVendorsTitle':
                            return 'Importieren von Lieferanten';
                        case 'netSuiteImportCustomListsTitle':
                            return 'Importieren benutzerdefinierter Listen';
                        case 'netSuiteSyncImportCustomLists':
                            return 'Importieren benutzerdefinierter Listen';
                        case 'netSuiteSyncImportSubsidiaries':
                            return 'Importieren von Tochtergesellschaften';
                        case 'netSuiteSyncImportVendors':
                        case 'quickbooksDesktopImportVendors':
                            return 'Importieren von Lieferanten';
                        case 'intacctCheckConnection':
                            return 'Sage Intacct-Verbindung wird überprüft';
                        case 'intacctImportDimensions':
                            return 'Importieren von Sage Intacct-Dimensionen';
                        case 'intacctImportTitle':
                            return 'Importieren von Sage Intacct-Daten';
                        default: {
                            // eslint-disable-next-line @typescript-eslint/restrict-template-expressions
                            return `Übersetzung fehlt für Stufe: ${stage}`;
                        }
                    }
                },
            },
            preferredExporter: 'Bevorzugter Exporteur',
            exportPreferredExporterNote:
                'Der bevorzugte Exporteur kann jeder Workspace-Admin sein, muss jedoch auch ein Domain-Admin sein, wenn Sie in den Domaineinstellungen unterschiedliche Exportkonten für einzelne Firmenkarten festlegen.',
            exportPreferredExporterSubNote: 'Sobald festgelegt, sieht der bevorzugte Exporteur Berichte zur Exportierung in seinem Konto.',
            exportAs: 'Exportieren als',
            exportOutOfPocket: 'Auslagen als exportieren',
            exportCompanyCard: 'Unternehmensausgaben exportieren als',
            exportDate: 'Exportdatum',
            defaultVendor: 'Standardanbieter',
            autoSync: 'Auto-Synchronisierung',
            autoSyncDescription: 'Synchronisieren Sie NetSuite und Expensify automatisch, jeden Tag. Exportieren Sie den finalisierten Bericht in Echtzeit.',
            reimbursedReports: 'Synchronisiere erstattete Berichte',
            cardReconciliation: 'Kartenabstimmung',
            reconciliationAccount: 'Abstimmungskonto',
            continuousReconciliation: 'Kontinuierliche Abstimmung',
            saveHoursOnReconciliation:
                'Sparen Sie Stunden bei der Abstimmung in jedem Buchhaltungszeitraum, indem Expensify kontinuierlich Expensify Card-Abrechnungen und -Abwicklungen in Ihrem Namen abstimmt.',
            enableContinuousReconciliation: ({accountingAdvancedSettingsLink, connectionName}: EnableContinuousReconciliationParams) =>
                `<muted-text-label>Um den kontinuierlichen Abgleich zu aktivieren, aktivieren Sie bitte die <a href="${accountingAdvancedSettingsLink}">automatische Synchronisierung</a> für ${connectionName}.</muted-text-label>`,
            chooseReconciliationAccount: {
                chooseBankAccount: 'Wählen Sie das Bankkonto, gegen das Ihre Expensify Card-Zahlungen abgeglichen werden sollen.',
                accountMatches: 'Stellen Sie sicher, dass dieses Konto mit Ihrem übereinstimmt',
                settlementAccount: 'Expensify-Kartenabrechnungskonto',
                reconciliationWorks: ({lastFourPAN}: ReconciliationWorksParams) => `(endend mit ${lastFourPAN}), damit die kontinuierliche Abstimmung ordnungsgemäß funktioniert.`,
            },
        },
        export: {
            notReadyHeading: 'Nicht bereit zum Exportieren',
            notReadyDescription:
                'Entwürfe oder ausstehende Spesenabrechnungen können nicht in das Buchhaltungssystem exportiert werden. Bitte genehmigen oder begleichen Sie diese Ausgaben, bevor Sie sie exportieren.',
        },
        invoices: {
            sendInvoice: 'Rechnung senden',
            sendFrom: 'Senden von',
            invoicingDetails: 'Rechnungsdetails',
            invoicingDetailsDescription: 'Diese Informationen werden auf Ihren Rechnungen erscheinen.',
            companyName: 'Firmenname',
            companyWebsite: 'Unternehmenswebsite',
            paymentMethods: {
                personal: 'Persönlich',
                business: 'Geschäft',
                chooseInvoiceMethod: 'Wählen Sie unten eine Zahlungsmethode aus:',
                payingAsIndividual: 'Als Einzelperson bezahlen',
                payingAsBusiness: 'Als Unternehmen bezahlen',
            },
            invoiceBalance: 'Rechnungsbetrag',
            invoiceBalanceSubtitle:
                'Dies ist Ihr aktueller Kontostand aus dem Einzug von Rechnungszahlungen. Er wird automatisch auf Ihr Bankkonto überwiesen, wenn Sie eines hinzugefügt haben.',
            bankAccountsSubtitle: 'Fügen Sie ein Bankkonto hinzu, um Rechnungszahlungen zu senden und zu empfangen.',
        },
        invite: {
            member: 'Mitglied einladen',
            members: 'Mitglieder einladen',
            invitePeople: 'Neue Mitglieder einladen',
            genericFailureMessage: 'Beim Einladen des Mitglieds in den Arbeitsbereich ist ein Fehler aufgetreten. Bitte versuchen Sie es erneut.',
            pleaseEnterValidLogin: `Bitte stellen Sie sicher, dass die E-Mail-Adresse oder Telefonnummer gültig ist (z. B. ${CONST.EXAMPLE_PHONE_NUMBER}).`,
            user: 'Benutzer',
            users: 'Benutzer',
            invited: 'eingeladen',
            removed: 'entfernt',
            to: 'zu',
            from: 'von',
        },
        inviteMessage: {
            confirmDetails: 'Details bestätigen',
            inviteMessagePrompt: 'Machen Sie Ihre Einladung besonders, indem Sie unten eine Nachricht hinzufügen!',
            personalMessagePrompt: 'Nachricht',
            genericFailureMessage: 'Beim Einladen des Mitglieds in den Arbeitsbereich ist ein Fehler aufgetreten. Bitte versuchen Sie es erneut.',
            inviteNoMembersError: 'Bitte wählen Sie mindestens ein Mitglied zum Einladen aus.',
            joinRequest: ({user, workspaceName}: {user: string; workspaceName: string}) => `${user} hat beantragt, ${workspaceName} beizutreten.`,
        },
        distanceRates: {
            oopsNotSoFast: 'Hoppla! Nicht so schnell...',
            workspaceNeeds: 'Ein Arbeitsbereich benötigt mindestens einen aktivierten Distanzsatz.',
            distance: 'Entfernung',
            centrallyManage: 'Verwalten Sie zentral die Tarife, verfolgen Sie in Meilen oder Kilometern und legen Sie eine Standardkategorie fest.',
            rate: 'Bewerten',
            addRate: 'Rate hinzufügen',
            findRate: 'Rate finden',
            trackTax: 'Steuern verfolgen',
            deleteRates: () => ({
                one: 'Löschrate',
                other: 'Raten löschen',
            }),
            enableRates: () => ({
                one: 'Rate aktivieren',
                other: 'Raten aktivieren',
            }),
            disableRates: () => ({
                one: 'Rate deaktivieren',
                other: 'Raten deaktivieren',
            }),
            enableRate: 'Rate aktivieren',
            status: 'Status',
            unit: 'Einheit',
            taxFeatureNotEnabledMessage: 'Steuern müssen im Arbeitsbereich aktiviert sein, um diese Funktion zu nutzen. Gehen Sie zu',
            changePromptMessage: 'um diese Änderung vorzunehmen.',
            deleteDistanceRate: 'Entfernen Sie den Distanzsatz',
            areYouSureDelete: () => ({
                one: 'Möchten Sie diesen Satz wirklich löschen?',
                other: 'Möchten Sie diese Tarife wirklich löschen?',
            }),
            errors: {
                rateNameRequired: 'Ratenname ist erforderlich',
                existingRateName: 'Ein Entfernungsrate mit diesem Namen existiert bereits.',
            },
        },
        editor: {
            descriptionInputLabel: 'Beschreibung',
            nameInputLabel: 'Name',
            typeInputLabel: 'Typ',
            initialValueInputLabel: 'Anfangswert',
            nameInputHelpText: 'Dies ist der Name, den Sie in Ihrem Arbeitsbereich sehen werden.',
            nameIsRequiredError: 'Sie müssen Ihrem Arbeitsbereich einen Namen geben',
            currencyInputLabel: 'Standardwährung',
            currencyInputHelpText: 'Alle Ausgaben in diesem Arbeitsbereich werden in diese Währung umgerechnet.',
            currencyInputDisabledText: ({currency}: CurrencyInputDisabledTextParams) =>
                `Die Standardwährung kann nicht geändert werden, da dieser Arbeitsbereich mit einem ${currency} Bankkonto verknüpft ist.`,
            save: 'Speichern',
            genericFailureMessage: 'Beim Aktualisieren des Arbeitsbereichs ist ein Fehler aufgetreten. Bitte versuchen Sie es erneut.',
            avatarUploadFailureMessage: 'Beim Hochladen des Avatars ist ein Fehler aufgetreten. Bitte versuche es erneut.',
            addressContext: 'Eine Workspace-Adresse ist erforderlich, um Expensify Travel zu aktivieren. Bitte geben Sie eine Adresse ein, die mit Ihrem Unternehmen verbunden ist.',
            policy: 'Ausgabenrichtlinie',
        },
        bankAccount: {
            continueWithSetup: 'Setup fortsetzen',
            youAreAlmostDone:
                'Sie sind fast fertig mit der Einrichtung Ihres Bankkontos, das es Ihnen ermöglicht, Firmenkarten auszustellen, Ausgaben zu erstatten, Rechnungen zu sammeln und Rechnungen zu bezahlen.',
            streamlinePayments: 'Zahlungen optimieren',
            connectBankAccountNote: 'Hinweis: Persönliche Bankkonten können nicht für Zahlungen in Arbeitsbereichen verwendet werden.',
            oneMoreThing: 'Noch eine Sache!',
            allSet: 'Du bist startklar!',
            accountDescriptionWithCards: 'Dieses Bankkonto wird verwendet, um Firmenkarten auszustellen, Ausgaben zu erstatten, Rechnungen einzuziehen und Rechnungen zu bezahlen.',
            letsFinishInChat: 'Lass uns im Chat fertig werden!',
            finishInChat: 'Im Chat beenden',
            almostDone: 'Fast fertig!',
            disconnectBankAccount: 'Bankkonto trennen',
            startOver: 'Von vorne anfangen',
            updateDetails: 'Details aktualisieren',
            yesDisconnectMyBankAccount: 'Ja, trennen Sie mein Bankkonto.',
            yesStartOver: 'Ja, von vorne beginnen.',
            disconnectYour: 'Trennen Sie Ihr',
            bankAccountAnyTransactions: 'Bankkonto. Alle ausstehenden Transaktionen für dieses Konto werden trotzdem abgeschlossen.',
            clearProgress: 'Ein Neuanfang wird den bisherigen Fortschritt löschen.',
            areYouSure: 'Bist du sicher?',
            workspaceCurrency: 'Arbeitsbereichswährung',
            updateCurrencyPrompt:
                'Es sieht so aus, als ob Ihr Arbeitsbereich derzeit auf eine andere Währung als USD eingestellt ist. Bitte klicken Sie auf die Schaltfläche unten, um Ihre Währung jetzt auf USD zu aktualisieren.',
            updateToUSD: 'In USD aktualisieren',
            updateWorkspaceCurrency: 'Arbeitsbereichswährung aktualisieren',
            workspaceCurrencyNotSupported: 'Arbeitsbereichswährung wird nicht unterstützt',
            yourWorkspace: `Ihr Arbeitsbereich ist auf eine nicht unterstützte Währung eingestellt. Sehen Sie sich die <a href="${CONST.CONNECT_A_BUSINESS_BANK_ACCOUNT_HELP_URL}">Liste der unterstützten Währungen an</a>.`,
            chooseAnExisting: 'Wählen Sie ein vorhandenes Bankkonto zur Zahlung von Ausgaben oder fügen Sie ein neues hinzu.',
        },
        changeOwner: {
            changeOwnerPageTitle: 'Besitzer übertragen',
            addPaymentCardTitle: 'Geben Sie Ihre Zahlungskarte ein, um die Eigentümerschaft zu übertragen.',
            addPaymentCardButtonText: 'Bedingungen akzeptieren & Zahlungskarte hinzufügen',
            addPaymentCardReadAndAcceptText: `<muted-text-micro>Lesen und akzeptieren Sie die <a href="${CONST.OLD_DOT_PUBLIC_URLS.TERMS_URL}">Bedingungen</a> und <a href="${CONST.OLD_DOT_PUBLIC_URLS.PRIVACY_URL}">Datenschutzbestimmungen</a>, um Ihre Karte hinzuzufügen.</muted-text-micro>`,
            addPaymentCardPciCompliant: 'PCI-DSS-konform',
            addPaymentCardBankLevelEncrypt: 'Verschlüsselung auf Bankniveau',
            addPaymentCardRedundant: 'Redundante Infrastruktur',
            addPaymentCardLearnMore: `<muted-text>Erfahren Sie mehr über unsere <a href="${CONST.PERSONAL_DATA_PROTECTION_INFO_URL}">Sicherheit</a>.</muted-text>`,
            amountOwedTitle: 'Ausstehender Saldo',
            amountOwedButtonText: 'OK',
            amountOwedText:
                'Dieses Konto hat einen ausstehenden Saldo aus einem vorherigen Monat.\n\nMöchten Sie den Saldo ausgleichen und die Abrechnung für diesen Arbeitsbereich übernehmen?',
            ownerOwesAmountTitle: 'Ausstehender Saldo',
            ownerOwesAmountButtonText: 'Guthaben übertragen',
            ownerOwesAmountText: ({email, amount}: OwnerOwesAmountParams) =>
                `Das Konto, dem dieser Arbeitsbereich gehört (${email}), hat einen ausstehenden Saldo aus einem vorherigen Monat.\n\nMöchten Sie diesen Betrag (${amount}) überweisen, um die Abrechnung für diesen Arbeitsbereich zu übernehmen? Ihre Zahlungskarte wird sofort belastet.`,
            subscriptionTitle: 'Übernahme des Jahresabonnements',
            subscriptionButtonText: 'Abonnement übertragen',
            subscriptionText: ({usersCount, finalCount}: ChangeOwnerSubscriptionParams) =>
                `Die Übernahme dieses Arbeitsbereichs wird sein Jahresabonnement mit Ihrem aktuellen Abonnement zusammenführen. Dadurch erhöht sich die Größe Ihres Abonnements um ${usersCount} Mitglieder, sodass Ihre neue Abonnementgröße ${finalCount} beträgt. Möchten Sie fortfahren?`,
            duplicateSubscriptionTitle: 'Benachrichtigung über doppelte Abonnements',
            duplicateSubscriptionButtonText: 'Fortfahren',
            duplicateSubscriptionText: ({email, workspaceName}: ChangeOwnerDuplicateSubscriptionParams) =>
                `Es sieht so aus, als ob Sie versuchen, die Abrechnung für die Arbeitsbereiche von ${email} zu übernehmen. Dazu müssen Sie jedoch zuerst Administrator in all ihren Arbeitsbereichen sein.\n\nKlicken Sie auf "Weiter", wenn Sie nur die Abrechnung für den Arbeitsbereich ${workspaceName} übernehmen möchten.\n\nWenn Sie die Abrechnung für ihr gesamtes Abonnement übernehmen möchten, lassen Sie sich bitte zuerst als Administrator zu all ihren Arbeitsbereichen hinzufügen, bevor Sie die Abrechnung übernehmen.`,
            hasFailedSettlementsTitle: 'Eigentum kann nicht übertragen werden',
            hasFailedSettlementsButtonText: 'Verstanden',
            hasFailedSettlementsText: ({email}: ChangeOwnerHasFailedSettlementsParams) =>
                `Sie können die Abrechnung nicht übernehmen, weil ${email} eine überfällige Expensify Card-Abrechnung hat. Bitte bitten Sie sie, sich an concierge@expensify.com zu wenden, um das Problem zu lösen. Dann können Sie die Abrechnung für diesen Arbeitsbereich übernehmen.`,
            failedToClearBalanceTitle: 'Fehler beim Ausgleichen des Saldos',
            failedToClearBalanceButtonText: 'OK',
            failedToClearBalanceText: 'Wir konnten den Saldo nicht ausgleichen. Bitte versuchen Sie es später erneut.',
            successTitle: 'Woohoo! Alles bereit.',
            successDescription: 'Sie sind jetzt der Besitzer dieses Arbeitsbereichs.',
            errorTitle: 'Hoppla! Nicht so schnell...',
            errorDescription: `<muted-text><centered-text>TBei der Übertragung des Eigentums an diesem Arbeitsbereich ist ein Problem aufgetreten. Versuchen Sie es erneut, oder <concierge-link>wenden Sie sich an Concierge</concierge-link>.</centered-text></muted-text>`,
        },
        exportAgainModal: {
            title: 'Vorsicht!',
            description: ({reportName, connectionName}: ExportAgainModalDescriptionParams) =>
                `Die folgenden Berichte wurden bereits nach ${CONST.POLICY.CONNECTIONS.NAME_USER_FRIENDLY[connectionName]} exportiert:\n\n${reportName}\n\nSind Sie sicher, dass Sie sie erneut exportieren möchten?`,
            confirmText: 'Ja, erneut exportieren',
            cancelText: 'Abbrechen',
        },
        upgrade: {
            reportFields: {
                title: 'Berichtsfelder',
                description: `Berichtsfelder ermöglichen es Ihnen, Details auf Kopfzeilenebene anzugeben, im Gegensatz zu Tags, die sich auf Ausgaben einzelner Positionen beziehen. Diese Details können spezifische Projektnamen, Informationen zu Geschäftsreisen, Standorte und mehr umfassen.`,
                onlyAvailableOnPlan: 'Berichtsfelder sind nur im Control-Plan verfügbar, beginnend bei',
            },
            [CONST.POLICY.CONNECTIONS.NAME.NETSUITE]: {
                title: 'NetSuite',
                description: `Genießen Sie die automatische Synchronisierung und reduzieren Sie manuelle Eingaben mit der Expensify + NetSuite-Integration. Erhalten Sie tiefgehende, Echtzeit-Finanzanalysen mit nativer und benutzerdefinierter Segmentunterstützung, einschließlich Projekt- und Kundenabbildung.`,
                onlyAvailableOnPlan: 'Unsere NetSuite-Integration ist nur im Control-Plan verfügbar, beginnend bei',
            },
            [CONST.POLICY.CONNECTIONS.NAME.SAGE_INTACCT]: {
                title: 'Sage Intacct',
                description: `Genießen Sie die automatische Synchronisierung und reduzieren Sie manuelle Eingaben mit der Expensify + Sage Intacct-Integration. Erhalten Sie tiefgehende, Echtzeit-Finanzanalysen mit benutzerdefinierten Dimensionen sowie Spesenkodierung nach Abteilung, Klasse, Standort, Kunde und Projekt (Job).`,
                onlyAvailableOnPlan: 'Unsere Sage Intacct-Integration ist nur im Control-Plan verfügbar, beginnend bei',
            },
            [CONST.POLICY.CONNECTIONS.NAME.QBD]: {
                title: 'QuickBooks Desktop',
                description: `Genießen Sie die automatische Synchronisierung und reduzieren Sie manuelle Eingaben mit der Expensify + QuickBooks Desktop-Integration. Erreichen Sie ultimative Effizienz mit einer Echtzeit-Zwei-Wege-Verbindung und der Ausgabenkodierung nach Klasse, Artikel, Kunde und Projekt.`,
                onlyAvailableOnPlan: 'Unsere QuickBooks Desktop-Integration ist nur im Control-Plan verfügbar, beginnend bei',
            },
            [CONST.UPGRADE_FEATURE_INTRO_MAPPING.approvals.id]: {
                title: 'Erweiterte Genehmigungen',
                description: `Wenn Sie weitere Genehmigungsebenen hinzufügen möchten – oder einfach nur sicherstellen möchten, dass die größten Ausgaben noch einmal überprüft werden – sind Sie bei uns genau richtig. Erweiterte Genehmigungen helfen Ihnen, die richtigen Kontrollen auf jeder Ebene einzurichten, damit Sie die Ausgaben Ihres Teams im Griff behalten.`,
                onlyAvailableOnPlan: 'Erweiterte Genehmigungen sind nur im Control-Plan verfügbar, der bei',
            },
            categories: {
                title: 'Kategorien',
                description: `Kategorien helfen Ihnen, Ausgaben besser zu organisieren, um den Überblick darüber zu behalten, wo Sie Ihr Geld ausgeben. Verwenden Sie unsere vorgeschlagene Kategorienliste oder erstellen Sie Ihre eigene.`,
                onlyAvailableOnPlan: 'Kategorien sind im Collect-Plan verfügbar, beginnend bei',
            },
            glCodes: {
                title: 'GL-Codes',
                description: `Fügen Sie Ihren Kategorien und Tags GL-Codes hinzu, um Ausgaben einfach in Ihre Buchhaltungs- und Gehaltssysteme zu exportieren.`,
                onlyAvailableOnPlan: 'GL-Codes sind nur im Control-Plan verfügbar, beginnend bei',
            },
            glAndPayrollCodes: {
                title: 'GL- und Payroll-Codes',
                description: `Fügen Sie GL- und Payroll-Codes zu Ihren Kategorien hinzu, um Ausgaben einfach in Ihre Buchhaltungs- und Gehaltssysteme zu exportieren.`,
                onlyAvailableOnPlan: 'GL- und Payroll-Codes sind nur im Control-Plan verfügbar, beginnend bei',
            },
            taxCodes: {
                title: 'Steuercodes',
                description: `Fügen Sie Ihren Steuern Steuercodes hinzu, um Ausgaben einfach in Ihre Buchhaltungs- und Gehaltssysteme zu exportieren.`,
                onlyAvailableOnPlan: 'Steuercodes sind nur im Control-Plan verfügbar, beginnend bei',
            },
            companyCards: {
                title: 'Unbegrenzte Firmenkarten',
                description: `Müssen Sie weitere Karten-Feeds hinzufügen? Schalten Sie unbegrenzte Firmenkarten frei, um Transaktionen von allen großen Kartenausstellern zu synchronisieren.`,
                onlyAvailableOnPlan: 'Dies ist nur im Control-Plan verfügbar, beginnend bei',
            },
            rules: {
                title: 'Regeln',
                description: `Regeln laufen im Hintergrund und halten Ihre Ausgaben unter Kontrolle, damit Sie sich nicht um Kleinigkeiten kümmern müssen.\n\nFordern Sie Ausgabendetails wie Belege und Beschreibungen an, legen Sie Limits und Standards fest und automatisieren Sie Genehmigungen und Zahlungen – alles an einem Ort.`,
                onlyAvailableOnPlan: 'Regeln sind nur im Control-Plan verfügbar, beginnend bei',
            },
            perDiem: {
                title: 'Tagegeld',
                description:
                    'Per Diem ist eine großartige Möglichkeit, um Ihre täglichen Kosten konform und vorhersehbar zu halten, wann immer Ihre Mitarbeiter reisen. Genießen Sie Funktionen wie benutzerdefinierte Raten, Standardkategorien und detailliertere Informationen wie Ziele und Unterraten.',
                onlyAvailableOnPlan: 'Tagespauschalen sind nur im Control-Plan verfügbar, beginnend bei',
            },
            travel: {
                title: 'Reisen',
                description:
                    'Expensify Travel ist eine neue Plattform für die Buchung und Verwaltung von Geschäftsreisen, die es Mitgliedern ermöglicht, Unterkünfte, Flüge, Transportmittel und mehr zu buchen.',
                onlyAvailableOnPlan: 'Reisen ist im Collect-Plan verfügbar, beginnend bei',
            },
            multiLevelTags: {
                title: 'Mehrstufige Tags',
                description:
                    'Mehrstufige Tags helfen Ihnen, Ausgaben präziser zu verfolgen. Weisen Sie jedem Posten mehrere Tags zu – wie Abteilung, Kunde oder Kostenstelle – um den vollständigen Kontext jeder Ausgabe zu erfassen. Dies ermöglicht detailliertere Berichte, Genehmigungs-Workflows und Buchhaltungsexporte.',
                onlyAvailableOnPlan: 'Mehrstufige Tags sind nur im Control-Plan verfügbar, beginnend bei',
            },
            distanceRates: {
                title: 'Entfernungsraten',
                description: 'Erstellen und verwalten Sie Ihre eigenen Tarife, verfolgen Sie in Meilen oder Kilometern und legen Sie Standardkategorien für Entfernungsausgaben fest.',
                onlyAvailableOnPlan: 'Entfernungsraten sind im Collect-Plan verfügbar, beginnend bei',
            },
            [CONST.UPGRADE_FEATURE_INTRO_MAPPING.multiApprovalLevels.id]: {
                title: 'Mehrere Genehmigungsstufen',
                description:
                    'Mehrere Genehmigungsstufen ist ein Workflow-Tool für Unternehmen, die mehr als eine Person benötigen, um einen Bericht zu genehmigen, bevor er erstattet werden kann.',
                onlyAvailableOnPlan: 'Mehrere Genehmigungsstufen sind nur im Control-Plan verfügbar, beginnend bei ',
            },
            pricing: {
                perActiveMember: 'pro aktivem Mitglied pro Monat.',
                perMember: 'pro Mitglied pro Monat.',
            },
            note: ({subscriptionLink}: WorkspaceUpgradeNoteParams) =>
                `<muted-text>Aktualisieren Sie, um auf diese Funktion zuzugreifen, oder <a href="${subscriptionLink}">erfahren Sie mehr</a> über unsere Pläne und Preise.</muted-text>`,
            upgradeToUnlock: 'Diese Funktion freischalten',
            completed: {
                headline: `Sie haben Ihren Arbeitsbereich aktualisiert!`,
                successMessage: ({policyName, subscriptionLink}: UpgradeSuccessMessageParams) =>
                    `<centered-text>Sie haben ${policyName} erfolgreich auf den Control-Tarif upgegradet! <a href="${subscriptionLink}">Sehen Sie sich Ihr Abonnement</a> für weitere Details an.</centered-text>`,
                categorizeMessage: `Sie haben erfolgreich auf den Collect-Plan aufgerüstet. Jetzt können Sie Ihre Ausgaben kategorisieren!`,
                travelMessage: `Sie haben erfolgreich auf den Collect-Plan umgestellt. Jetzt können Sie mit der Buchung und Verwaltung von Reisen beginnen!`,
                distanceRateMessage: `Sie haben erfolgreich auf den Collect-Plan umgestellt. Jetzt können Sie den Distanzsatz ändern!`,
                gotIt: 'Verstanden, danke',
            },
            commonFeatures: {
                title: 'Zum Control-Plan upgraden',
                note: 'Entsperren Sie unsere leistungsstärksten Funktionen, einschließlich:',
                benefits: {
                    startsAt: 'Der Control-Plan beginnt bei',
                    perMember: 'pro aktivem Mitglied pro Monat.',
                    learnMore: 'Erfahren Sie mehr',
                    pricing: 'über unsere Pläne und Preise.',
                    benefit1: 'Erweiterte Buchhaltungsverbindungen (NetSuite, Sage Intacct und mehr)',
                    benefit2: 'Intelligente Ausgabenregeln',
                    benefit3: 'Genehmigungsabläufe mit mehreren Ebenen',
                    benefit4: 'Erweiterte Sicherheitskontrollen',
                    toUpgrade: 'Zum Upgrade klicken',
                    selectWorkspace: 'Wählen Sie einen Arbeitsbereich aus und ändern Sie den Plantyp in',
                },
            },
        },
        downgrade: {
            commonFeatures: {
                title: 'Zum Collect-Plan herabstufen',
                note: 'Wenn Sie ein Downgrade durchführen, verlieren Sie den Zugriff auf diese Funktionen und mehr:',
                benefits: {
                    note: 'Für einen vollständigen Vergleich unserer Pläne, schauen Sie sich unsere',
                    pricingPage: 'Preisseite',
                    confirm: 'Möchten Sie wirklich herabstufen und Ihre Konfigurationen entfernen?',
                    warning: 'Dies kann nicht rückgängig gemacht werden.',
                    benefit1: 'Buchhaltungsverbindungen (außer QuickBooks Online und Xero)',
                    benefit2: 'Intelligente Ausgabenregeln',
                    benefit3: 'Genehmigungsabläufe mit mehreren Ebenen',
                    benefit4: 'Erweiterte Sicherheitskontrollen',
                    headsUp: 'Achtung!',
                    multiWorkspaceNote:
                        'Sie müssen alle Ihre Arbeitsbereiche herabstufen, bevor Ihre erste monatliche Zahlung erfolgt, um ein Abonnement zum Collect-Tarif zu beginnen. Klicken Sie',
                    selectStep: '> Wählen Sie jeden Arbeitsbereich aus > Ändern Sie den Plantyp in',
                },
            },
            completed: {
                headline: 'Ihr Arbeitsbereich wurde herabgestuft',
                description: 'Sie haben andere Arbeitsbereiche im Control-Plan. Um zum Collect-Tarif abgerechnet zu werden, müssen Sie alle Arbeitsbereiche herabstufen.',
                gotIt: 'Verstanden, danke',
            },
        },
        payAndDowngrade: {
            title: 'Bezahlen & Herabstufen',
            headline: 'Ihre letzte Zahlung',
            description1: ({formattedAmount}: PayAndDowngradeDescriptionParams) => `Ihre endgültige Rechnung für dieses Abonnement beträgt <strong>${formattedAmount}</strong>`,
            description2: ({date}: DateParams) => `Siehe Ihre Aufschlüsselung unten für ${date}:`,
            subscription:
                'Achtung! Diese Aktion beendet Ihr Expensify-Abonnement, löscht diesen Arbeitsbereich und entfernt alle Mitglieder des Arbeitsbereichs. Wenn Sie diesen Arbeitsbereich behalten und nur sich selbst entfernen möchten, lassen Sie zuerst einen anderen Administrator die Abrechnung übernehmen.',
            genericFailureMessage: 'Beim Bezahlen Ihrer Rechnung ist ein Fehler aufgetreten. Bitte versuchen Sie es erneut.',
        },
        restrictedAction: {
            restricted: 'Restricted',
            actionsAreCurrentlyRestricted: ({workspaceName}: ActionsAreCurrentlyRestricted) => `Aktionen im ${workspaceName}-Arbeitsbereich sind derzeit eingeschränkt.`,
            workspaceOwnerWillNeedToAddOrUpdatePaymentCard: ({workspaceOwnerName}: WorkspaceOwnerWillNeedToAddOrUpdatePaymentCardParams) =>
                `Arbeitsbereichsinhaber, ${workspaceOwnerName}, muss die hinterlegte Zahlungskarte hinzufügen oder aktualisieren, um neue Aktivitäten im Arbeitsbereich freizuschalten.`,
            youWillNeedToAddOrUpdatePaymentCard: 'Sie müssen die hinterlegte Zahlungskarte hinzufügen oder aktualisieren, um neue Workspace-Aktivitäten freizuschalten.',
            addPaymentCardToUnlock: 'Fügen Sie eine Zahlungskarte hinzu, um freizuschalten!',
            addPaymentCardToContinueUsingWorkspace: 'Fügen Sie eine Zahlungskarte hinzu, um diesen Arbeitsbereich weiterhin zu nutzen.',
            pleaseReachOutToYourWorkspaceAdmin: 'Bitte wenden Sie sich bei Fragen an Ihren Workspace-Administrator.',
            chatWithYourAdmin: 'Mit Ihrem Administrator chatten',
            chatInAdmins: 'Im #admins chatten',
            addPaymentCard: 'Zahlungskarte hinzufügen',
        },
        rules: {
            individualExpenseRules: {
                title: 'Ausgaben',
                subtitle: ({categoriesPageLink, tagsPageLink}: IndividualExpenseRulesSubtitleParams) =>
                    `<muted-text>Legen Sie Ausgabenkontrollen und Standardwerte für einzelne Ausgaben fest. Sie können auch Regeln für <a href="${categoriesPageLink}">kategorien</a> und <a href="${tagsPageLink}">tags</a> erstellen.</muted-text>`,
                receiptRequiredAmount: 'Beleg erforderlicher Betrag',
                receiptRequiredAmountDescription: 'Belege anfordern, wenn die Ausgaben diesen Betrag überschreiten, es sei denn, eine Kategorievorschrift hebt dies auf.',
                maxExpenseAmount: 'Maximaler Ausgabenbetrag',
                maxExpenseAmountDescription: 'Kennzeichnen Sie Ausgaben, die diesen Betrag überschreiten, es sei denn, sie werden durch eine Kategorievorschrift außer Kraft gesetzt.',
                maxAge: 'Maximales Alter',
                maxExpenseAge: 'Maximales Ausgabenalter',
                maxExpenseAgeDescription: 'Kennzeichnen Sie Ausgaben, die älter als eine bestimmte Anzahl von Tagen sind.',
                maxExpenseAgeDays: () => ({
                    one: '1 Tag',
                    other: (count: number) => `${count} Tage`,
                }),
                cashExpenseDefault: 'Bargeldausgabe standard',
                cashExpenseDefaultDescription:
                    'Wählen Sie, wie Bargeldausgaben erstellt werden sollen. Eine Ausgabe gilt als Bargeldausgabe, wenn sie keine importierte Firmenkartentransaktion ist. Dazu gehören manuell erstellte Ausgaben, Belege, Pauschalen, Kilometer- und Zeitaufwand.',
                reimbursableDefault: 'Erstattungsfähig',
                reimbursableDefaultDescription: 'Ausgaben werden meistens an Mitarbeiter zurückgezahlt',
                nonReimbursableDefault: 'Nicht erstattungsfähig',
                nonReimbursableDefaultDescription: 'Ausgaben werden gelegentlich an Mitarbeiter zurückgezahlt',
                alwaysReimbursable: 'Immer erstattungsfähig',
                alwaysReimbursableDescription: 'Ausgaben werden immer an Mitarbeiter zurückgezahlt',
                alwaysNonReimbursable: 'Nie erstattungsfähig',
                alwaysNonReimbursableDescription: 'Ausgaben werden nie an Mitarbeiter zurückgezahlt',
                billableDefault: 'Abrechnungsstandard',
                billableDefaultDescription: ({tagsPageLink}: BillableDefaultDescriptionParams) =>
                    `<muted-text>Wählen Sie aus, ob Bar- und Kreditkartenausgaben standardmäßig abrechnungsfähig sein sollen. Abrechnungsfähige Ausgaben werden in <a href="${tagsPageLink}">Tags</a> aktiviert oder deaktiviert.</muted-text>`,
                billable: 'Abrechenbar',
                billableDescription: 'Spesen werden meist an Kunden weiterberechnet.',
                nonBillable: 'Nicht abrechenbar',
                nonBillableDescription: 'Spesen werden gelegentlich an Kunden weiterberechnet.',
                eReceipts: 'eReceipts',
                eReceiptsHint: 'eReceipts werden automatisch erstellt',
                eReceiptsHintLink: 'für die meisten USD-Kredittransaktionen',
                attendeeTracking: 'Teilnehmerverfolgung',
                attendeeTrackingHint: 'Verfolgen Sie die Kosten pro Person für jede Ausgabe.',
                prohibitedDefaultDescription:
                    'Markieren Sie alle Belege, auf denen Alkohol, Glücksspiel oder andere eingeschränkte Artikel erscheinen. Ausgaben mit Belegen, auf denen diese Positionen erscheinen, erfordern eine manuelle Überprüfung.',
                prohibitedExpenses: 'Verbotene Ausgaben',
                alcohol: 'Alkohol',
                hotelIncidentals: 'Hotelnebenkosten',
                gambling: 'Glücksspiel',
                tobacco: 'Tabak',
                adultEntertainment: 'Erwachsenenunterhaltung',
            },
            expenseReportRules: {
                title: 'Spesenabrechnungen',
                subtitle: 'Automatisieren Sie die Einhaltung von Spesenabrechnungen, Genehmigungen und Zahlungen.',
                preventSelfApprovalsTitle: 'Selbstgenehmigungen verhindern',
                preventSelfApprovalsSubtitle: 'Verhindern Sie, dass Arbeitsbereichsmitglieder ihre eigenen Spesenabrechnungen genehmigen.',
                autoApproveCompliantReportsTitle: 'Konforme Berichte automatisch genehmigen',
                autoApproveCompliantReportsSubtitle: 'Konfigurieren Sie, welche Spesenabrechnungen für die automatische Genehmigung infrage kommen.',
                autoApproveReportsUnderTitle: 'Berichte unter automatisch genehmigen',
                autoApproveReportsUnderDescription: 'Vollständig konforme Spesenabrechnungen unter diesem Betrag werden automatisch genehmigt.',
                randomReportAuditTitle: 'Zufällige Berichtprüfung',
                randomReportAuditDescription: 'Einige Berichte müssen manuell genehmigt werden, auch wenn sie für die automatische Genehmigung in Frage kommen.',
                autoPayApprovedReportsTitle: 'Automatisch genehmigte Berichte bezahlen',
                autoPayApprovedReportsSubtitle: 'Konfigurieren Sie, welche Spesenabrechnungen für die automatische Zahlung berechtigt sind.',
                autoPayApprovedReportsLimitError: ({currency}: AutoPayApprovedReportsLimitErrorParams = {}) =>
                    `Bitte geben Sie einen Betrag ein, der kleiner als ${currency ?? ''}20.000 ist.`,
                autoPayApprovedReportsLockedSubtitle: 'Gehen Sie zu Weitere Funktionen und aktivieren Sie Workflows, dann fügen Sie Zahlungen hinzu, um diese Funktion freizuschalten.',
                autoPayReportsUnderTitle: 'Berichte unter Auto-Zahlung',
                autoPayReportsUnderDescription: 'Vollständig konforme Spesenabrechnungen unter diesem Betrag werden automatisch bezahlt.',
                unlockFeatureEnableWorkflowsSubtitle: ({featureName, moreFeaturesLink}: FeatureNameParams) =>
                    `Gehen Sie zu [Mehr Funktionen](${moreFeaturesLink}) und aktivieren Sie Workflows. Fügen Sie dann ${featureName} hinzu, um diese Funktion freizuschalten.`,
                enableFeatureSubtitle: ({featureName, moreFeaturesLink}: FeatureNameParams) =>
                    `Gehen Sie zu [Mehr Funktionen](${moreFeaturesLink}) und aktivieren Sie ${featureName}, um diese Funktion freizuschalten.`,
            },
            categoryRules: {
                title: 'Kategorienregeln',
                approver: 'Genehmiger',
                requireDescription: 'Beschreibung erforderlich',
                descriptionHint: 'Beschreibungshinweis',
                descriptionHintDescription: ({categoryName}: CategoryNameParams) =>
                    `Erinnern Sie die Mitarbeiter daran, zusätzliche Informationen für Ausgaben der Kategorie „${categoryName}“ bereitzustellen. Dieser Hinweis erscheint im Beschreibungsfeld der Ausgaben.`,
                descriptionHintLabel: 'Hinweis',
                descriptionHintSubtitle: 'Profi-Tipp: Je kürzer, desto besser!',
                maxAmount: 'Maximalbetrag',
                flagAmountsOver: 'Beträge über markieren',
                flagAmountsOverDescription: ({categoryName}: CategoryNameParams) => `Gilt für die Kategorie „${categoryName}“.`,
                flagAmountsOverSubtitle: 'Dies überschreibt den Höchstbetrag für alle Ausgaben.',
                expenseLimitTypes: {
                    expense: 'Einzelausgabe',
                    expenseSubtitle: 'Beträge von Ausgaben nach Kategorie kennzeichnen. Diese Regel überschreibt die allgemeine Arbeitsbereichsregel für den maximalen Ausgabenbetrag.',
                    daily: 'Kategorietotal',
                    dailySubtitle: 'Gesamtausgaben pro Kategorie pro Spesenbericht kennzeichnen.',
                },
                requireReceiptsOver: 'Belege über erforderlich',
                requireReceiptsOverList: {
                    default: ({defaultAmount}: DefaultAmountParams) => `${defaultAmount} ${CONST.DOT_SEPARATOR} Standard`,
                    never: 'Belege niemals verlangen',
                    always: 'Immer Belege anfordern',
                },
                defaultTaxRate: 'Standardsteuersatz',
                enableWorkflows: ({moreFeaturesLink}: RulesEnableWorkflowsParams) =>
                    `Gehen Sie zu [Mehr Funktionen](${moreFeaturesLink}) und aktivieren Sie Workflows, dann fügen Sie Genehmigungen hinzu, um diese Funktion freizuschalten.`,
            },
            customRules: {
                title: 'Benutzerdefinierte Regeln',
                cardSubtitle: 'Hier befindet sich die Ausgabenrichtlinie deines Teams, damit alle genau wissen, was abgedeckt ist.',
            },
        },
        planTypePage: {
            planTypes: {
                team: {
                    label: 'Sammeln',
                    description: 'Für Teams, die ihre Prozesse automatisieren möchten.',
                },
                corporate: {
                    label: 'Steuerung',
                    description: 'Für Organisationen mit erweiterten Anforderungen.',
                },
            },
            description: 'Wählen Sie einen Plan, der zu Ihnen passt. Für eine detaillierte Liste der Funktionen und Preise, schauen Sie sich unsere',
            subscriptionLink: 'Planarten und Preishilfe-Seite',
            lockedPlanDescription: ({count, annualSubscriptionEndDate}: WorkspaceLockedPlanTypeParams) => ({
                one: `Sie haben sich verpflichtet, bis zum Ende Ihres Jahresabonnements am ${annualSubscriptionEndDate} 1 aktives Mitglied im Control-Plan zu haben. Sie können zu einem nutzungsbasierten Abonnement wechseln und ab dem ${annualSubscriptionEndDate} auf den Collect-Plan herabstufen, indem Sie die automatische Verlängerung deaktivieren.`,
                other: `Sie haben sich zu ${count} aktiven Mitgliedern im Control-Plan verpflichtet, bis Ihr Jahresabonnement am ${annualSubscriptionEndDate} endet. Sie können zu einem nutzungsbasierten Abonnement wechseln und ab dem ${annualSubscriptionEndDate} auf den Collect-Plan herabstufen, indem Sie die automatische Verlängerung deaktivieren in`,
            }),
            subscriptions: 'Abonnements',
        },
    },
    getAssistancePage: {
        title: 'Hilfe erhalten',
        subtitle: 'Wir sind hier, um Ihren Weg zur Größe freizumachen!',
        description: 'Wählen Sie aus den untenstehenden Support-Optionen:',
        chatWithConcierge: 'Chatten Sie mit Concierge',
        scheduleSetupCall: 'Einen Einrichtungstermin vereinbaren',
        scheduleACall: 'Anruf planen',
        questionMarkButtonTooltip: 'Holen Sie sich Unterstützung von unserem Team',
        exploreHelpDocs: 'Hilfe-Dokumente durchsuchen',
        registerForWebinar: 'Für das Webinar registrieren',
        onboardingHelp: 'Hilfe bei der Einführung',
    },
    emojiPicker: {
        skinTonePickerLabel: 'Standard-Hautton ändern',
        headers: {
            frequentlyUsed: 'Häufig verwendet',
            smileysAndEmotion: 'Smileys & Emotion',
            peopleAndBody: 'Menschen & Körper',
            animalsAndNature: 'Tiere & Natur',
            foodAndDrink: 'Essen & Getränke',
            travelAndPlaces: 'Reisen & Orte',
            activities: 'Aktivitäten',
            objects: 'Objekte',
            symbols: 'Symbole',
            flags: 'Flaggen',
        },
    },
    newRoomPage: {
        newRoom: 'Neuer Raum',
        groupName: 'Gruppenname',
        roomName: 'Raumname',
        visibility: 'Sichtbarkeit',
        restrictedDescription: 'Personen in Ihrem Arbeitsbereich können diesen Raum finden.',
        privateDescription: 'Personen, die zu diesem Raum eingeladen wurden, können ihn finden.',
        publicDescription: 'Jeder kann diesen Raum finden',
        // eslint-disable-next-line @typescript-eslint/naming-convention
        public_announceDescription: 'Jeder kann diesen Raum finden',
        createRoom: 'Raum erstellen',
        roomAlreadyExistsError: 'Ein Raum mit diesem Namen existiert bereits.',
        roomNameReservedError: ({reservedName}: RoomNameReservedErrorParams) => `${reservedName} ist ein Standardraum in allen Arbeitsbereichen. Bitte wählen Sie einen anderen Namen.`,
        roomNameInvalidError: 'Raumnamen dürfen nur Kleinbuchstaben, Zahlen und Bindestriche enthalten.',
        pleaseEnterRoomName: 'Bitte geben Sie einen Raumnamen ein',
        pleaseSelectWorkspace: 'Bitte wählen Sie einen Arbeitsbereich aus',
        renamedRoomAction: ({oldName, newName, actorName, isExpenseReport}: RenamedRoomActionParams) => {
            const actor = actorName ? `${actorName} ` : '';
            return isExpenseReport ? `${actor}umbenannt in "${newName}" (zuvor "${oldName}")` : `${actor} hat diesen Raum in "${newName}" umbenannt (vorher "${oldName}")`;
        },
        roomRenamedTo: ({newName}: RoomRenamedToParams) => `Raum umbenannt in ${newName}`,
        social: 'sozial',
        selectAWorkspace: 'Wählen Sie einen Arbeitsbereich aus',
        growlMessageOnRenameError: 'Der Arbeitsbereichsraum kann nicht umbenannt werden. Bitte überprüfen Sie Ihre Verbindung und versuchen Sie es erneut.',
        visibilityOptions: {
            restricted: 'Arbeitsbereich', // the translation for "restricted" visibility is actually workspace. This is so we can display restricted visibility rooms as "workspace" without having to change what's stored.
            private: 'Privat',
            public: 'Öffentlich',
            // eslint-disable-next-line @typescript-eslint/naming-convention
            public_announce: 'Öffentliche Ankündigung',
        },
    },
    workspaceApprovalModes: {
        submitAndClose: 'Einreichen und Schließen',
        submitAndApprove: 'Einreichen und Genehmigen',
        advanced: 'ADVANCED',
        dynamicExternal: 'DYNAMIC_EXTERNAL',
        smartReport: 'SMARTREPORT',
        billcom: 'BILLCOM',
    },
    workspaceActions: {
        addApprovalRule: ({approverEmail, approverName, field, name}: AddedPolicyApprovalRuleParams) =>
            `hat ${approverName} (${approverEmail}) als Genehmiger für das ${field} "${name}" hinzugefügt`,
        deleteApprovalRule: ({approverEmail, approverName, field, name}: AddedPolicyApprovalRuleParams) =>
            `hat ${approverName} (${approverEmail}) als Genehmiger für das ${field} "${name}" entfernt`,
        updateApprovalRule: ({field, name, newApproverEmail, newApproverName, oldApproverEmail, oldApproverName}: UpdatedPolicyApprovalRuleParams) => {
            const formatApprover = (displayName?: string, email?: string) => (displayName ? `${displayName} (${email})` : email);
            return `hat den Genehmiger für das ${field} "${name}" auf ${formatApprover(newApproverName, newApproverEmail)} geändert (zuvor ${formatApprover(oldApproverName, oldApproverEmail)})`;
        },
        addCategory: ({categoryName}: UpdatedPolicyCategoryParams) => `hat die Kategorie "${categoryName}" hinzugefügt`,
        deleteCategory: ({categoryName}: UpdatedPolicyCategoryParams) => `Kategorie "${categoryName}" entfernt`,
        updateCategory: ({oldValue, categoryName}: UpdatedPolicyCategoryParams) => `${oldValue ? 'deaktiviert' : 'aktiviert'} die Kategorie "${categoryName}"`,
        updateCategoryPayrollCode: ({oldValue, categoryName, newValue}: UpdatedPolicyCategoryGLCodeParams) => {
            if (!oldValue) {
                return `hat den Gehaltscode "${newValue}" zur Kategorie "${categoryName}" hinzugefügt`;
            }
            if (!newValue && oldValue) {
                return `hat den Gehaltsabrechnungscode "${oldValue}" aus der Kategorie "${categoryName}" entfernt`;
            }
            return `hat den Gehaltsabrechnungscode der Kategorie „${categoryName}“ in „${newValue}“ geändert (zuvor „${oldValue}“)`;
        },
        updateCategoryGLCode: ({oldValue, categoryName, newValue}: UpdatedPolicyCategoryGLCodeParams) => {
            if (!oldValue) {
                return `hat den GL-Code "${newValue}" zur Kategorie "${categoryName}" hinzugefügt`;
            }
            if (!newValue && oldValue) {
                return `hat den GL-Code "${oldValue}" aus der Kategorie "${categoryName}" entfernt`;
            }
            return `hat den GL-Code der Kategorie „${categoryName}“ in „${newValue}“ geändert (vorher „${oldValue}“)`;
        },
        updateAreCommentsRequired: ({oldValue, categoryName}: UpdatedPolicyCategoryParams) => {
            return `änderte die Beschreibung der Kategorie "${categoryName}" zu ${!oldValue ? 'erforderlich' : 'nicht erforderlich'} (zuvor ${!oldValue ? 'nicht erforderlich' : 'erforderlich'})`;
        },
        updateCategoryMaxExpenseAmount: ({categoryName, oldAmount, newAmount}: UpdatedPolicyCategoryMaxExpenseAmountParams) => {
            if (newAmount && !oldAmount) {
                return `hat einen maximalen Betrag von ${newAmount} zur Kategorie "${categoryName}" hinzugefügt`;
            }
            if (oldAmount && !newAmount) {
                return `hat den maximalen Betrag von ${oldAmount} aus der Kategorie "${categoryName}" entfernt`;
            }
            return `hat den maximalen Betrag der Kategorie "${categoryName}" auf ${newAmount} geändert (zuvor ${oldAmount})`;
        },
        updateCategoryExpenseLimitType: ({categoryName, oldValue, newValue}: UpdatedPolicyCategoryExpenseLimitTypeParams) => {
            if (!oldValue) {
                return `hat einen Grenzwerttyp von ${newValue} zur Kategorie "${categoryName}" hinzugefügt`;
            }
            return `hat den Limit-Typ der Kategorie "${categoryName}" auf ${newValue} geändert (vorher ${oldValue})`;
        },
        updateCategoryMaxAmountNoReceipt: ({categoryName, oldValue, newValue}: UpdatedPolicyCategoryMaxAmountNoReceiptParams) => {
            if (!oldValue) {
                return `hat die Kategorie "${categoryName}" aktualisiert, indem Belege in ${newValue} geändert wurden`;
            }
            return `hat die Kategorie "${categoryName}" auf ${newValue} geändert (vorher ${oldValue})`;
        },
        setCategoryName: ({oldName, newName}: UpdatedPolicyCategoryNameParams) => `die Kategorie "${oldName}" in "${newName}" umbenannt`,
        updatedDescriptionHint: ({categoryName, oldValue, newValue}: UpdatedPolicyCategoryDescriptionHintTypeParams) => {
            if (!newValue) {
                return `hat den Beschreibungshinweis "${oldValue}" aus der Kategorie "${categoryName}" entfernt`;
            }
            return !oldValue
                ? `hat den Beschreibungshinweis "${newValue}" zur Kategorie "${categoryName}" hinzugefügt`
                : `hat den Hinweis zur Kategoriebeschreibung "${categoryName}" in „${newValue}“ geändert (vorher „${oldValue}“)`;
        },
        updateTagListName: ({oldName, newName}: UpdatedPolicyCategoryNameParams) => `den Taglisten-Namen in "${newName}" geändert (vorher "${oldName}")`,
        addTag: ({tagListName, tagName}: UpdatedPolicyTagParams) => `hat das Tag "${tagName}" zur Liste "${tagListName}" hinzugefügt`,
        updateTagName: ({tagListName, newName, oldName}: UpdatedPolicyTagNameParams) =>
            `hat die Tag-Liste "${tagListName}" aktualisiert, indem der Tag "${oldName}" in "${newName}" geändert wurde`,
        updateTagEnabled: ({tagListName, tagName, enabled}: UpdatedPolicyTagParams) => `${enabled ? 'aktiviert' : 'deaktiviert'} das Tag "${tagName}" in der Liste "${tagListName}"`,
        deleteTag: ({tagListName, tagName}: UpdatedPolicyTagParams) => `hat den Tag "${tagName}" aus der Liste "${tagListName}" entfernt`,
        deleteMultipleTags: ({count, tagListName}: UpdatedPolicyTagParams) => `entfernte "${count}" Tags aus der Liste "${tagListName}"`,
        updateTag: ({tagListName, newValue, tagName, updatedField, oldValue}: UpdatedPolicyTagFieldParams) => {
            if (oldValue) {
                return `hat das Tag "${tagName}" in der Liste "${tagListName}" aktualisiert, indem das ${updatedField} auf "${newValue}" geändert wurde (vorher "${oldValue}")`;
            }
            return `hat das Tag "${tagName}" in der Liste "${tagListName}" aktualisiert, indem ein ${updatedField} von "${newValue}" hinzugefügt wurde`;
        },
        updateCustomUnit: ({customUnitName, newValue, oldValue, updatedField}: UpdatePolicyCustomUnitParams) =>
            `änderte die ${customUnitName} ${updatedField} zu "${newValue}" (zuvor "${oldValue}")`,
        updateCustomUnitTaxEnabled: ({newValue}: UpdatePolicyCustomUnitTaxEnabledParams) => `${newValue ? 'aktiviert' : 'deaktiviert'} Steuerverfolgung bei Entfernungsraten`,
        addCustomUnitRate: ({customUnitName, rateName}: AddOrDeletePolicyCustomUnitRateParams) => `hat einen neuen "${customUnitName}"-Satz "${rateName}" hinzugefügt`,
        updatedCustomUnitRate: ({customUnitName, customUnitRateName, newValue, oldValue, updatedField}: UpdatedPolicyCustomUnitRateParams) =>
            `hat den Satz des ${customUnitName} ${updatedField} "${customUnitRateName}" auf "${newValue}" geändert (zuvor "${oldValue}")`,
        updatedCustomUnitTaxRateExternalID: ({customUnitRateName, newValue, newTaxPercentage, oldTaxPercentage, oldValue}: UpdatedPolicyCustomUnitTaxRateExternalIDParams) => {
            if (oldTaxPercentage && oldValue) {
                return `hat den Steuersatz für den Distanzsatz "${customUnitRateName}" auf "${newValue} (${newTaxPercentage})" geändert (zuvor "${oldValue} (${oldTaxPercentage})")`;
            }
            return `hat den Steuersatz "${newValue} (${newTaxPercentage})" zum Distanzsatz "${customUnitRateName}" hinzugefügt`;
        },
        updatedCustomUnitTaxClaimablePercentage: ({customUnitRateName, newValue, oldValue}: UpdatedPolicyCustomUnitTaxClaimablePercentageParams) => {
            if (oldValue) {
                return `hat den erstattungsfähigen Steueranteil am Distanzsatz "${customUnitRateName}" auf "${newValue}" geändert (zuvor "${oldValue}")`;
            }
            return `hat einen steuerlich absetzbaren Anteil von "${newValue}" zum Distanzsatz "${customUnitRateName}" hinzugefügt`;
        },
        deleteCustomUnitRate: ({customUnitName, rateName}: AddOrDeletePolicyCustomUnitRateParams) => `entfernte den "${customUnitName}"-Satz "${rateName}"`,
        addedReportField: ({fieldType, fieldName}: AddedOrDeletedPolicyReportFieldParams) => `hinzugefügtes ${fieldType} Berichts-Feld "${fieldName}"`,
        updateReportFieldDefaultValue: ({defaultValue, fieldName}: UpdatedPolicyReportFieldDefaultValueParams) =>
            `den Standardwert des Berichtsfeldes "${fieldName}" auf "${defaultValue}" setzen`,
        addedReportFieldOption: ({fieldName, optionName}: PolicyAddedReportFieldOptionParams) => `die Option "${optionName}" zum Berichtsfeld "${fieldName}" hinzugefügt`,
        removedReportFieldOption: ({fieldName, optionName}: PolicyAddedReportFieldOptionParams) => `hat die Option "${optionName}" aus dem Berichtsfeld "${fieldName}" entfernt`,
        updateReportFieldOptionDisabled: ({fieldName, optionName, optionEnabled}: PolicyDisabledReportFieldOptionParams) =>
            `${optionEnabled ? 'aktiviert' : 'deaktiviert'} die Option "${optionName}" für das Berichtsfeld "${fieldName}"`,
        updateReportFieldAllOptionsDisabled: ({fieldName, optionName, allEnabled, toggledOptionsCount}: PolicyDisabledReportFieldAllOptionsParams) => {
            if (toggledOptionsCount && toggledOptionsCount > 1) {
                return `${allEnabled ? 'aktiviert' : 'deaktiviert'} alle Optionen für das Berichtsfeld "${fieldName}"`;
            }
            return `${allEnabled ? 'aktiviert' : 'deaktiviert'} die Option "${optionName}" für das Berichtsfeld "${fieldName}", wodurch alle Optionen ${allEnabled ? 'aktiviert' : 'deaktiviert'}`;
        },
        deleteReportField: ({fieldType, fieldName}: AddedOrDeletedPolicyReportFieldParams) => `entferntes ${fieldType}-Berichtsfeld "${fieldName}"`,
        preventSelfApproval: ({oldValue, newValue}: UpdatedPolicyPreventSelfApprovalParams) =>
            `aktualisiert "Prevent self-approval" auf "${newValue === 'true' ? 'Aktiviert' : 'Deaktiviert'}" (zuvor "${oldValue === 'true' ? 'Aktiviert' : 'Deaktiviert'}")`,
        updateMaxExpenseAmountNoReceipt: ({oldValue, newValue}: UpdatedPolicyFieldWithNewAndOldValueParams) =>
            `hat den maximal erforderlichen Belegbetrag auf ${newValue} geändert (vorher ${oldValue})`,
        updateMaxExpenseAmount: ({oldValue, newValue}: UpdatedPolicyFieldWithNewAndOldValueParams) =>
            `hat den maximalen Ausgabenbetrag für Verstöße auf ${newValue} geändert (zuvor ${oldValue})`,
        updateMaxExpenseAge: ({oldValue, newValue}: UpdatedPolicyFieldWithNewAndOldValueParams) =>
            `aktualisiert "Maximales Ausgabenalter (Tage)" auf "${newValue}" (zuvor "${oldValue === 'false' ? CONST.POLICY.DEFAULT_MAX_EXPENSE_AGE : oldValue}")`,
        updateMonthlyOffset: ({oldValue, newValue}: UpdatedPolicyFieldWithNewAndOldValueParams) => {
            if (!oldValue) {
                return `Legen Sie das Einreichungsdatum des Monatsberichts auf "${newValue}" fest.`;
            }
            return `das Einreichungsdatum des monatlichen Berichts auf "${newValue}" aktualisiert (zuvor "${oldValue}")`;
        },
        updateDefaultBillable: ({oldValue, newValue}: UpdatedPolicyFieldWithNewAndOldValueParams) =>
            `aktualisiert "Kosten an Kunden weiterberechnen" auf "${newValue}" (vorher "${oldValue}")`,
        updateDefaultReimbursable: ({oldValue, newValue}: UpdatedPolicyFieldWithNewAndOldValueParams) => `aktualisiert "Bargeldausgabe Standard" auf "${newValue}" (vorher "${oldValue}")`,
        updateDefaultTitleEnforced: ({value}: UpdatedPolicyFieldWithValueParam) => `"Standardberichtstitel erzwingen" ${value ? 'on' : 'aus'}`,
        renamedWorkspaceNameAction: ({oldName, newName}: RenamedWorkspaceNameActionParams) => `hat den Namen dieses Arbeitsbereichs in "${newName}" geändert (vorher "${oldName}")`,
        updateWorkspaceDescription: ({newDescription, oldDescription}: UpdatedPolicyDescriptionParams) =>
            !oldDescription
                ? `Setzen Sie die Beschreibung dieses Arbeitsbereichs auf "${newDescription}".`
                : `hat die Beschreibung dieses Arbeitsbereichs auf "${newDescription}" aktualisiert (zuvor "${oldDescription}")`,
        removedFromApprovalWorkflow: ({submittersNames}: RemovedFromApprovalWorkflowParams) => {
            let joinedNames = '';
            if (submittersNames.length === 1) {
                joinedNames = submittersNames.at(0) ?? '';
            } else if (submittersNames.length === 2) {
                joinedNames = submittersNames.join('und');
            } else if (submittersNames.length > 2) {
                joinedNames = `${submittersNames.slice(0, submittersNames.length - 1).join(', ')} and ${submittersNames.at(-1)}`;
            }
            return {
                one: `hat Sie aus dem Genehmigungsworkflow und dem Ausgaben-Chat von ${joinedNames} entfernt. Bereits eingereichte Berichte bleiben zur Genehmigung in Ihrem Posteingang verfügbar.`,
                other: `hat dich aus den Genehmigungs-Workflows und Ausgaben-Chats von ${joinedNames} entfernt. Bereits eingereichte Berichte bleiben zur Genehmigung in deinem Posteingang verfügbar.`,
            };
        },
        demotedFromWorkspace: ({policyName, oldRole}: DemotedFromWorkspaceParams) =>
            `hat Ihre Rolle in ${policyName} von ${oldRole} zu Benutzer aktualisiert. Sie wurden aus allen Einreicher-Ausgabenchats entfernt, außer Ihrem eigenen.`,
        updatedWorkspaceCurrencyAction: ({oldCurrency, newCurrency}: UpdatedPolicyCurrencyParams) => `die Standardwährung auf ${newCurrency} aktualisiert (zuvor ${oldCurrency})`,
        updatedWorkspaceFrequencyAction: ({oldFrequency, newFrequency}: UpdatedPolicyFrequencyParams) =>
            `hat die automatische Berichterstattungshäufigkeit auf "${newFrequency}" aktualisiert (zuvor "${oldFrequency}")`,
        updateApprovalMode: ({newValue, oldValue}: ChangeFieldParams) => `hat den Genehmigungsmodus auf "${newValue}" aktualisiert (zuvor "${oldValue}")`,
        upgradedWorkspace: 'dieses Arbeitsbereich auf den Control-Plan hochgestuft',
        downgradedWorkspace: 'hat dieses Arbeitsbereich auf den Collect-Plan herabgestuft',
        updatedAuditRate: ({oldAuditRate, newAuditRate}: UpdatedPolicyAuditRateParams) =>
            `änderte die Rate der Berichte, die zufällig zur manuellen Genehmigung weitergeleitet werden, auf ${Math.round(newAuditRate * 100)}% (zuvor ${Math.round(oldAuditRate * 100)}%)`,
        updatedManualApprovalThreshold: ({oldLimit, newLimit}: UpdatedPolicyManualApprovalThresholdParams) =>
            `hat das manuelle Genehmigungslimit für alle Ausgaben auf ${newLimit} geändert (vorher ${oldLimit})`,
    },
    roomMembersPage: {
        memberNotFound: 'Mitglied nicht gefunden.',
        useInviteButton: 'Um ein neues Mitglied zum Chat einzuladen, verwenden Sie bitte die Einladungs-Schaltfläche oben.',
        notAuthorized: `Sie haben keinen Zugriff auf diese Seite. Wenn Sie versuchen, diesem Raum beizutreten, bitten Sie einfach ein Mitglied des Raums, Sie hinzuzufügen. Etwas anderes? Wenden Sie sich an ${CONST.EMAIL.CONCIERGE}`,
        roomArchived: `Es sieht so aus, als wäre dieser Raum archiviert worden. Bei Fragen wenden Sie sich bitte an ${CONST.EMAIL.CONCIERGE}.`,
        removeMembersPrompt: ({memberName}: {memberName: string}) => ({
            one: `Möchten Sie ${memberName} wirklich aus dem Raum entfernen?`,
            other: 'Möchten Sie die ausgewählten Mitglieder wirklich aus dem Raum entfernen?',
        }),
        error: {
            genericAdd: 'Es gab ein Problem beim Hinzufügen dieses Raummitglieds.',
        },
    },
    newTaskPage: {
        assignTask: 'Aufgabe zuweisen',
        assignMe: 'Mir zuweisen',
        confirmTask: 'Aufgabe bestätigen',
        confirmError: 'Bitte geben Sie einen Titel ein und wählen Sie ein Freigabeziel aus.',
        descriptionOptional: 'Beschreibung (optional)',
        pleaseEnterTaskName: 'Bitte geben Sie einen Titel ein',
        pleaseEnterTaskDestination: 'Bitte wählen Sie aus, wo Sie diese Aufgabe teilen möchten.',
    },
    task: {
        task: 'Aufgabe',
        title: 'Titel',
        description: 'Beschreibung',
        assignee: 'Zugewiesene Person',
        completed: 'Abgeschlossen',
        action: 'Vervollständigen',
        messages: {
            created: ({title}: TaskCreatedActionParams) => `Aufgabe für ${title}`,
            completed: 'als abgeschlossen markiert',
            canceled: 'gelöschte Aufgabe',
            reopened: 'als unvollständig markiert',
            error: 'Sie haben keine Berechtigung, die angeforderte Aktion auszuführen.',
        },
        markAsComplete: 'Als abgeschlossen markieren',
        markAsIncomplete: 'Als unvollständig markieren',
        assigneeError: 'Beim Zuweisen dieser Aufgabe ist ein Fehler aufgetreten. Bitte versuchen Sie es mit einem anderen Beauftragten.',
        genericCreateTaskFailureMessage: 'Beim Erstellen dieser Aufgabe ist ein Fehler aufgetreten. Bitte versuchen Sie es später erneut.',
        deleteTask: 'Aufgabe löschen',
        deleteConfirmation: 'Möchten Sie diese Aufgabe wirklich löschen?',
    },
    statementPage: {
        title: ({year, monthName}: StatementTitleParams) => `${monthName} ${year} Abrechnung`,
    },
    keyboardShortcutsPage: {
        title: 'Tastenkombinationen',
        subtitle: 'Sparen Sie Zeit mit diesen praktischen Tastenkombinationen:',
        shortcuts: {
            openShortcutDialog: 'Öffnet den Dialog für Tastenkombinationen',
            markAllMessagesAsRead: 'Alle Nachrichten als gelesen markieren',
            escape: 'Dialoge verlassen',
            search: 'Suchdialog öffnen',
            newChat: 'Neuer Chatbildschirm',
            copy: 'Kommentar kopieren',
            openDebug: 'Öffnen Sie das Dialogfeld für Testeinstellungen',
        },
    },
    guides: {
        screenShare: 'Bildschirmfreigabe',
        screenShareRequest: 'Expensify lädt Sie zu einer Bildschirmfreigabe ein',
    },
    search: {
        resultsAreLimited: 'Suchergebnisse sind begrenzt.',
        viewResults: 'Ergebnisse anzeigen',
        resetFilters: 'Filter zurücksetzen',
        searchResults: {
            emptyResults: {
                title: 'Nichts zu zeigen',
                subtitle: `Versuchen Sie, Ihre Suchkriterien anzupassen oder etwas mit dem grünen ${CONST.CUSTOM_EMOJIS.GLOBAL_CREATE} Button zu erstellen.`,
            },
            emptyExpenseResults: {
                title: 'Sie haben noch keine Ausgaben erstellt.',
                subtitle: 'Erstellen Sie eine Ausgabe oder machen Sie eine Probefahrt mit Expensify, um mehr zu erfahren.',
                subtitleWithOnlyCreateButton: 'Verwenden Sie die grüne Schaltfläche unten, um eine Ausgabe zu erstellen.',
            },
            emptyReportResults: {
                title: 'Sie haben noch keine Berichte erstellt.',
                subtitle: 'Erstellen Sie einen Bericht oder machen Sie eine Probefahrt mit Expensify, um mehr zu erfahren.',
                subtitleWithOnlyCreateButton: 'Verwenden Sie die grüne Schaltfläche unten, um einen Bericht zu erstellen.',
            },
            emptyInvoiceResults: {
                title: 'Sie haben noch keine Rechnungen erstellt.',
                subtitle: 'Senden Sie eine Rechnung oder machen Sie eine Probefahrt mit Expensify, um mehr zu erfahren.',
                subtitleWithOnlyCreateButton: 'Verwenden Sie die grüne Schaltfläche unten, um eine Rechnung zu senden.',
            },
            emptyTripResults: {
                title: 'Keine Reisen anzuzeigen',
                subtitle: 'Beginnen Sie, indem Sie unten Ihre erste Reise buchen.',
                buttonText: 'Eine Reise buchen',
            },
            emptySubmitResults: {
                title: 'Keine Ausgaben zum Einreichen',
                subtitle: 'Alles klar. Mach eine Ehrenrunde!',
                buttonText: 'Bericht erstellen',
            },
            emptyApproveResults: {
                title: 'Keine Ausgaben zur Genehmigung',
                subtitle: 'Null Ausgaben. Maximale Entspannung. Gut gemacht!',
            },
            emptyPayResults: {
                title: 'Keine Ausgaben zu bezahlen',
                subtitle: 'Herzlichen Glückwunsch! Du hast die Ziellinie überquert.',
            },
            emptyExportResults: {
                title: 'Keine Ausgaben zum Exportieren',
                subtitle: 'Zeit, es ruhig angehen zu lassen, gute Arbeit.',
            },
            emptyStatementsResults: {
                title: 'Keine Ausgaben zu sehen',
                subtitle: 'Keine Ergebnisse. Bitte versuchen Sie, Ihre Filter anzupassen.',
            },
            emptyUnapprovedResults: {
                title: 'Keine Ausgaben zur Genehmigung',
                subtitle: 'Null Ausgaben. Maximale Entspannung. Gut gemacht!',
            },
        },
        statements: 'Erklärungen',
        unapprovedCash: 'Nicht genehmigtes Bargeld',
        unapprovedCard: 'Nicht genehmigte Karte',
        reconciliation: 'Abgleich',
        saveSearch: 'Suche speichern',
        deleteSavedSearch: 'Gespeicherte Suche löschen',
        deleteSavedSearchConfirm: 'Möchten Sie diese Suche wirklich löschen?',
        searchName: 'Name suchen',
        savedSearchesMenuItemTitle: 'Gespeichert',
        groupedExpenses: 'gruppierte Ausgaben',
        bulkActions: {
            approve: 'Genehmigen',
            pay: 'Bezahlen',
            delete: 'Löschen',
            hold: 'Halten',
            unhold: 'Halten entfernen',
            noOptionsAvailable: 'Keine Optionen verfügbar für die ausgewählte Gruppe von Ausgaben.',
        },
        filtersHeader: 'Filter',
        filters: {
            date: {
                before: ({date}: OptionalParam<DateParams> = {}) => `Vor ${date ?? ''}`,
                after: ({date}: OptionalParam<DateParams> = {}) => `After ${date ?? ''}`,
                on: ({date}: OptionalParam<DateParams> = {}) => `On ${date ?? ''}`,
                presets: {
                    [CONST.SEARCH.DATE_PRESETS.NEVER]: 'Niemals',
                    [CONST.SEARCH.DATE_PRESETS.LAST_MONTH]: 'Letzter Monat',
                    [CONST.SEARCH.DATE_PRESETS.THIS_MONTH]: 'Dieser Monat',
                    [CONST.SEARCH.DATE_PRESETS.LAST_STATEMENT]: 'Letzte Erklärung',
                },
            },
            status: 'Status',
            keyword: 'Schlüsselwort',
            keywords: 'Schlüsselwörter',
            currency: 'Währung',
            completed: 'Abgeschlossen',
            amount: {
                lessThan: ({amount}: OptionalParam<RequestAmountParams> = {}) => `Weniger als ${amount ?? ''}`,
                greaterThan: ({amount}: OptionalParam<RequestAmountParams> = {}) => `Größer als ${amount ?? ''}`,
                between: ({greaterThan, lessThan}: FiltersAmountBetweenParams) => `Zwischen ${greaterThan} und ${lessThan}`,
            },
            card: {
                expensify: 'Expensify',
                individualCards: 'Individuelle Karten',
                closedCards: 'Geschlossene Karten',
                cardFeeds: 'Karten-Feeds',
                cardFeedName: ({cardFeedBankName, cardFeedLabel}: {cardFeedBankName: string; cardFeedLabel?: string}) =>
                    `Alle ${cardFeedBankName}${cardFeedLabel ? ` - ${cardFeedLabel}` : ''}`,
                cardFeedNameCSV: ({cardFeedLabel}: {cardFeedLabel?: string}) => `All CSV Imported Cards${cardFeedLabel ? ` - ${cardFeedLabel}` : ''}`,
            },
            current: 'Aktuell',
            past: 'Vergangenheit',
            submitted: 'Eingereicht',
            approved: 'Genehmigt',
            paid: 'Bezahlt',
            exported: 'Exportiert',
            posted: 'Gepostet',
            withdrawn: 'Storniert',
            billable: 'Abrechenbar',
            reimbursable: 'Erstattungsfähig',
            purchaseCurrency: 'Kaufwährung',
            groupBy: {
                [CONST.SEARCH.GROUP_BY.REPORTS]: 'Bericht',
                [CONST.SEARCH.GROUP_BY.FROM]: 'Von',
                [CONST.SEARCH.GROUP_BY.CARD]: 'Karte',
                [CONST.SEARCH.GROUP_BY.WITHDRAWAL_ID]: 'Auszahlungs-ID',
            },
            feed: 'Feed',
            withdrawalType: {
                [CONST.SEARCH.WITHDRAWAL_TYPE.EXPENSIFY_CARD]: 'Expensify Card',
                [CONST.SEARCH.WITHDRAWAL_TYPE.REIMBURSEMENT]: 'Erstattung',
            },
<<<<<<< HEAD
            has: {
                receipt: 'Quittung',
            },
            is: 'Ist',
=======
>>>>>>> 9869d62e
            action: {
                [CONST.SEARCH.ACTION_FILTERS.SUBMIT]: 'Einreichen',
                [CONST.SEARCH.ACTION_FILTERS.APPROVE]: 'Genehmigen',
                [CONST.SEARCH.ACTION_FILTERS.PAY]: 'Bezahlen',
                [CONST.SEARCH.ACTION_FILTERS.EXPORT]: 'Exportieren',
            },
        },
        has: 'Hat',
        groupBy: 'Gruppe nach',
        moneyRequestReport: {
            emptyStateTitle: 'Dieser Bericht enthält keine Ausgaben.',
            emptyStateSubtitle: 'Sie können Ausgaben zu diesem Bericht hinzufügen, indem Sie die Schaltfläche oben verwenden.',
        },
        noCategory: 'Keine Kategorie',
        noTag: 'Kein Tag',
        expenseType: 'Ausgabentyp',
        withdrawalType: 'Auszahlungsart',
        recentSearches: 'Letzte Suchanfragen',
        recentChats: 'Letzte Chats',
        searchIn: 'Suche in',
        searchPlaceholder: 'Nach etwas suchen',
        suggestions: 'Vorschläge',
        exportSearchResults: {
            title: 'Export erstellen',
            description: 'Wow, das sind viele Artikel! Wir werden sie zusammenpacken, und Concierge wird Ihnen in Kürze eine Datei senden.',
        },
        exportAll: {
            selectAllMatchingItems: 'Alle passenden Elemente auswählen',
            allMatchingItemsSelected: 'Alle übereinstimmenden Elemente ausgewählt',
        },
    },
    genericErrorPage: {
        title: 'Oh-oh, etwas ist schiefgelaufen!',
        body: {
            helpTextMobile: 'Bitte schließen und öffnen Sie die App erneut oder wechseln Sie zu',
            helpTextWeb: 'web.',
            helpTextConcierge: 'Wenn das Problem weiterhin besteht, wenden Sie sich an',
        },
        refresh: 'Aktualisieren',
    },
    fileDownload: {
        success: {
            title: 'Heruntergeladen!',
            message: 'Anhang erfolgreich heruntergeladen!',
            qrMessage:
                'Überprüfen Sie Ihren Fotos- oder Downloads-Ordner auf eine Kopie Ihres QR-Codes. Tipp: Fügen Sie ihn einer Präsentation hinzu, damit Ihr Publikum ihn scannen und direkt mit Ihnen in Verbindung treten kann.',
        },
        generalError: {
            title: 'Anlagenfehler',
            message: 'Anhang kann nicht heruntergeladen werden',
        },
        permissionError: {
            title: 'Speicherzugriff',
            message: 'Expensify kann Anhänge ohne Speicherzugriff nicht speichern. Tippen Sie auf Einstellungen, um die Berechtigungen zu aktualisieren.',
        },
    },
    desktopApplicationMenu: {
        mainMenu: 'Neues Expensify',
        about: 'Über New Expensify',
        update: 'Neues Expensify aktualisieren',
        checkForUpdates: 'Nach Updates suchen',
        toggleDevTools: 'Entwicklerwerkzeuge umschalten',
        viewShortcuts: 'Tastenkombinationen anzeigen',
        services: 'Dienstleistungen',
        hide: 'Neues Expensify ausblenden',
        hideOthers: 'Andere ausblenden',
        showAll: 'Alle anzeigen',
        quit: 'Beende New Expensify',
        fileMenu: 'Datei',
        closeWindow: 'Fenster schließen',
        editMenu: 'Bearbeiten',
        undo: 'Rückgängig machen',
        redo: 'Wiederholen',
        cut: 'Schneiden',
        copy: 'Kopieren',
        paste: 'Einfügen',
        pasteAndMatchStyle: 'Einfügen und Stil anpassen',
        pasteAsPlainText: 'Als unformatierter Text einfügen',
        delete: 'Löschen',
        selectAll: 'Alle auswählen',
        speechSubmenu: 'Rede',
        startSpeaking: 'Sprechen Sie los',
        stopSpeaking: 'Hör auf zu sprechen',
        viewMenu: 'Ansicht',
        reload: 'Neu laden',
        forceReload: 'Erneut Laden Erzwingen',
        resetZoom: 'Tatsächliche Größe',
        zoomIn: 'Vergrößern',
        zoomOut: 'Verkleinern',
        togglefullscreen: 'Vollbild umschalten',
        historyMenu: 'Verlauf',
        back: 'Zurück',
        forward: 'Weiterleiten',
        windowMenu: 'Fenster',
        minimize: 'Minimieren',
        zoom: 'Zoom',
        front: 'Alle nach vorne bringen',
        helpMenu: 'Hilfe',
        learnMore: 'Erfahren Sie mehr',
        documentation: 'Dokumentation',
        communityDiscussions: 'Community-Diskussionen',
        searchIssues: 'Probleme durchsuchen',
    },
    historyMenu: {
        forward: 'Weiterleiten',
        back: 'Zurück',
    },
    checkForUpdatesModal: {
        available: {
            title: 'Update verfügbar',
            message: ({isSilentUpdating}: {isSilentUpdating: boolean}) =>
                `Die neue Version wird in Kürze verfügbar sein.${!isSilentUpdating ? 'Wir benachrichtigen Sie, wenn wir bereit sind, das Update durchzuführen.' : ''}`,
            soundsGood: 'Klingt gut',
        },
        notAvailable: {
            title: 'Aktualisierung nicht verfügbar',
            message: 'Es ist derzeit kein Update verfügbar. Bitte später erneut prüfen!',
            okay: 'Okay',
        },
        error: {
            title: 'Aktualisierungsprüfung fehlgeschlagen',
            message: 'Wir konnten nicht nach einem Update suchen. Bitte versuchen Sie es in Kürze erneut.',
        },
    },
    report: {
        newReport: {
            createReport: 'Bericht erstellen',
            chooseWorkspace: 'Wählen Sie einen Arbeitsbereich für diesen Bericht aus.',
        },
        genericCreateReportFailureMessage: 'Unerwarteter Fehler beim Erstellen dieses Chats. Bitte versuchen Sie es später erneut.',
        genericAddCommentFailureMessage: 'Unerwarteter Fehler beim Posten des Kommentars. Bitte versuchen Sie es später noch einmal.',
        genericUpdateReportFieldFailureMessage: 'Unerwarteter Fehler beim Aktualisieren des Feldes. Bitte versuchen Sie es später erneut.',
        genericUpdateReportNameEditFailureMessage: 'Unerwarteter Fehler beim Umbenennen des Berichts. Bitte versuchen Sie es später erneut.',
        noActivityYet: 'Noch keine Aktivität',
        actions: {
            type: {
                changeField: ({oldValue, newValue, fieldName}: ChangeFieldParams) => `geändert ${fieldName} von ${oldValue} zu ${newValue}`,
                changeFieldEmpty: ({newValue, fieldName}: ChangeFieldParams) => `${fieldName} in ${newValue} geändert`,
                changeReportPolicy: ({fromPolicyName, toPolicyName}: ChangeReportPolicyParams) => {
                    if (!toPolicyName) {
                        return `Arbeitsbereich geändert${fromPolicyName ? ` (zuvor ${fromPolicyName})` : ''}`;
                    }
                    return `Arbeitsbereich geändert zu ${toPolicyName}${fromPolicyName ? ` (zuvor ${fromPolicyName})` : ''}`;
                },
                changeType: ({oldType, newType}: ChangeTypeParams) => `Typ von ${oldType} zu ${newType} geändert`,
                exportedToCSV: `in CSV exportiert`,
                exportedToIntegration: {
                    automatic: ({label}: ExportedToIntegrationParams) => {
                        // The label will always be in English, so we need to translate it
                        const labelTranslations: Record<string, string> = {
                            [CONST.REPORT.EXPORT_OPTION_LABELS.EXPENSE_LEVEL_EXPORT]: translations.export.expenseLevelExport,
                            [CONST.REPORT.EXPORT_OPTION_LABELS.REPORT_LEVEL_EXPORT]: translations.export.reportLevelExport,
                        };
                        const translatedLabel = labelTranslations[label] || label;
                        return `exportiert nach ${translatedLabel}`;
                    },
                    automaticActionOne: ({label}: ExportedToIntegrationParams) => `exportiert nach ${label} über`,
                    automaticActionTwo: 'Buchhaltungseinstellungen',
                    manual: ({label}: ExportedToIntegrationParams) => `hat diesen Bericht als manuell exportiert nach ${label} markiert.`,
                    automaticActionThree: 'und erfolgreich einen Datensatz erstellt für',
                    reimburseableLink: 'Auslagen',
                    nonReimbursableLink: 'Unternehmensausgaben mit Firmenkarte',
                    pending: ({label}: ExportedToIntegrationParams) => `hat begonnen, diesen Bericht nach ${label} zu exportieren...`,
                },
                integrationsMessage: ({errorMessage, label, linkText, linkURL}: IntegrationSyncFailedParams) =>
                    `Fehler beim Exportieren dieses Berichts nach ${label} ("${errorMessage}${linkText ? ` <a href="${linkURL}">${linkText}</a>` : ''}")`,
                managerAttachReceipt: `hat eine Quittung hinzugefügt`,
                managerDetachReceipt: `einen Beleg entfernt`,
                markedReimbursed: ({amount, currency}: MarkedReimbursedParams) => `${currency}${amount} anderswo bezahlt`,
                markedReimbursedFromIntegration: ({amount, currency}: MarkReimbursedFromIntegrationParams) => `bezahlte ${currency}${amount} über Integration`,
                outdatedBankAccount: `konnte die Zahlung aufgrund eines Problems mit dem Bankkonto des Zahlers nicht verarbeiten`,
                reimbursementACHBounce: `konnte die Zahlung aufgrund eines Bankkontoproblems nicht verarbeiten`,
                reimbursementACHCancelled: `die Zahlung storniert`,
                reimbursementAccountChanged: `Konnte die Zahlung nicht verarbeiten, da der Zahler die Bankkonten gewechselt hat.`,
                reimbursementDelayed: `hat die Zahlung bearbeitet, aber sie verzögert sich um 1-2 weitere Werktage`,
                selectedForRandomAudit: `zufällig zur Überprüfung ausgewählt`,
                selectedForRandomAuditMarkdown: `[zufällig ausgewählt](https://help.expensify.com/articles/expensify-classic/reports/Set-a-random-report-audit-schedule) zur Überprüfung`,
                share: ({to}: ShareParams) => `eingeladenes Mitglied ${to}`,
                unshare: ({to}: UnshareParams) => `Mitglied ${to} entfernt`,
                stripePaid: ({amount, currency}: StripePaidParams) => `bezahlt ${currency}${amount}`,
                takeControl: `übernahm die Kontrolle`,
                integrationSyncFailed: ({label, errorMessage, workspaceAccountingLink}: IntegrationSyncFailedParams) =>
                    `Beim Synchronisieren mit ${label} ist ein Problem aufgetreten${errorMessage ? ` ("${errorMessage}")` : ''}. Bitte behebe das Problem in den <a href="${workspaceAccountingLink}">Arbeitsbereichseinstellungen</a>.`,
                addEmployee: ({email, role}: AddEmployeeParams) => `hinzugefügt ${email} als ${role === 'member' ? 'a' : 'an'} ${role}`,
                updateRole: ({email, currentRole, newRole}: UpdateRoleParams) => `hat die Rolle von ${email} auf ${newRole} aktualisiert (zuvor ${currentRole})`,
                updatedCustomField1: ({email, previousValue, newValue}: UpdatedCustomFieldParams) => {
                    if (!newValue) {
                        return `hat das benutzerdefinierte Feld 1 von ${email} entfernt (zuvor "${previousValue}")`;
                    }
                    return !previousValue
                        ? `"${newValue}" zu benutzerdefiniertem Feld 1 von ${email} hinzugefügt`
                        : `hat das benutzerdefinierte Feld 1 von ${email} in "${newValue}" geändert (vorher "${previousValue}")`;
                },
                updatedCustomField2: ({email, previousValue, newValue}: UpdatedCustomFieldParams) => {
                    if (!newValue) {
                        return `entfernte benutzerdefiniertes Feld 2 von ${email} (vorher "${previousValue}")`;
                    }
                    return !previousValue
                        ? `"${newValue}" zu benutzerdefiniertem Feld 2 von ${email} hinzugefügt`
                        : `änderte das benutzerdefinierte Feld 2 von ${email} zu "${newValue}" (vorher "${previousValue}")`;
                },
                leftWorkspace: ({nameOrEmail}: LeftWorkspaceParams) => `${nameOrEmail} hat den Arbeitsbereich verlassen`,
                removeMember: ({email, role}: AddEmployeeParams) => `entfernt ${role} ${email}`,
                removedConnection: ({connectionName}: ConnectionNameParams) => `Verbindung zu ${CONST.POLICY.CONNECTIONS.NAME_USER_FRIENDLY[connectionName]} entfernt`,
                addedConnection: ({connectionName}: ConnectionNameParams) => `verbunden mit ${CONST.POLICY.CONNECTIONS.NAME_USER_FRIENDLY[connectionName]}`,
                leftTheChat: 'hat den Chat verlassen',
            },
        },
    },
    chronos: {
        oooEventSummaryFullDay: ({summary, dayCount, date}: OOOEventSummaryFullDayParams) => `${summary} für ${dayCount} ${dayCount === 1 ? 'Tag' : 'Tage'} bis ${date}`,
        oooEventSummaryPartialDay: ({summary, timePeriod, date}: OOOEventSummaryPartialDayParams) => `${summary} von ${timePeriod} am ${date}`,
    },
    footer: {
        features: 'Funktionen',
        expenseManagement: 'Ausgabenverwaltung',
        spendManagement: 'Ausgabenmanagement',
        expenseReports: 'Spesenabrechnungen',
        companyCreditCard: 'Unternehmens-Kreditkarte',
        receiptScanningApp: 'Beleg-Scan-App',
        billPay: 'Bill Pay',
        invoicing: 'Rechnungsstellung',
        CPACard: 'CPA-Karte',
        payroll: 'Gehaltsabrechnung',
        travel: 'Reisen',
        resources: 'Ressourcen',
        expensifyApproved: 'ExpensifyApproved!',
        pressKit: 'Pressemappe',
        support: 'Unterstützung',
        expensifyHelp: 'ExpensifyHelp',
        terms: 'Nutzungsbedingungen',
        privacy: 'Datenschutz',
        learnMore: 'Mehr erfahren',
        aboutExpensify: 'Über Expensify',
        blog: 'Blog',
        jobs: 'Jobs',
        expensifyOrg: 'Expensify.org',
        investorRelations: 'Investor Relations',
        getStarted: 'Loslegen',
        createAccount: 'Ein neues Konto erstellen',
        logIn: 'Einloggen',
    },
    allStates: COMMON_CONST.STATES as States,
    allCountries: CONST.ALL_COUNTRIES as AllCountries,
    accessibilityHints: {
        navigateToChatsList: 'Zurück zur Chatliste navigieren',
        chatWelcomeMessage: 'Begrüßungsnachricht im Chat',
        navigatesToChat: 'Navigiert zu einem Chat',
        newMessageLineIndicator: 'Neue Nachrichtenzeilenanzeige',
        chatMessage: 'Chat-Nachricht',
        lastChatMessagePreview: 'Letzte Chatnachricht-Vorschau',
        workspaceName: 'Arbeitsbereichsname',
        chatUserDisplayNames: 'Chat-Mitglied Anzeigenamen',
        scrollToNewestMessages: 'Zu den neuesten Nachrichten scrollen',
        preStyledText: 'Vorangestylter Text',
        viewAttachment: 'Anhang anzeigen',
    },
    parentReportAction: {
        deletedReport: 'Gelöschter Bericht',
        deletedMessage: 'Gelöschte Nachricht',
        deletedExpense: 'Gelöschte Ausgabe',
        reversedTransaction: 'Stornierte Transaktion',
        deletedTask: 'Gelöschte Aufgabe',
        hiddenMessage: 'Versteckte Nachricht',
    },
    threads: {
        thread: 'Thread',
        replies: 'Antworten',
        reply: 'Antworten',
        from: 'Von',
        in: 'in',
        parentNavigationSummary: ({reportName, workspaceName}: ParentNavigationSummaryParams) => `Von ${reportName}${workspaceName ? `in ${workspaceName}` : ''}`,
    },
    qrCodes: {
        copy: 'URL kopieren',
        copied: 'Kopiert!',
    },
    moderation: {
        flagDescription: 'Alle markierten Nachrichten werden zur Überprüfung an einen Moderator gesendet.',
        chooseAReason: 'Wählen Sie einen Grund für die Markierung unten aus:',
        spam: 'Spam',
        spamDescription: 'Unaufgeforderte themenfremde Werbung',
        inconsiderate: 'Rücksichtslos',
        inconsiderateDescription: 'Beleidigende oder respektlose Formulierungen mit fragwürdigen Absichten',
        intimidation: 'Einschüchterung',
        intimidationDescription: 'Aggressiv eine Agenda verfolgen trotz berechtigter Einwände',
        bullying: 'Mobbing',
        bullyingDescription: 'Zielen auf eine Person, um Gehorsam zu erlangen',
        harassment: 'Belästigung',
        harassmentDescription: 'Rassistisches, frauenfeindliches oder anderweitig diskriminierendes Verhalten',
        assault: 'Angriff',
        assaultDescription: 'Speziell gezielter emotionaler Angriff mit der Absicht, Schaden zuzufügen.',
        flaggedContent: 'Diese Nachricht wurde als Verstoß gegen unsere Gemeinschaftsregeln markiert und der Inhalt wurde verborgen.',
        hideMessage: 'Nachricht ausblenden',
        revealMessage: 'Nachricht anzeigen',
        levelOneResult: 'Sendet anonyme Warnung und Nachricht wird zur Überprüfung gemeldet.',
        levelTwoResult: 'Nachricht im Kanal verborgen, plus anonyme Warnung und Nachricht wird zur Überprüfung gemeldet.',
        levelThreeResult: 'Nachricht aus dem Kanal entfernt, anonyme Warnung gesendet und Nachricht zur Überprüfung gemeldet.',
    },
    actionableMentionWhisperOptions: {
        inviteToSubmitExpense: 'Zum Einreichen von Ausgaben einladen',
        inviteToChat: 'Nur zum Chatten einladen',
        nothing: 'Nichts tun',
    },
    actionableMentionJoinWorkspaceOptions: {
        accept: 'Akzeptieren',
        decline: 'Ablehnen',
    },
    actionableMentionTrackExpense: {
        submit: 'An jemanden senden',
        categorize: 'Kategorisieren Sie es',
        share: 'Teilen Sie es mit meinem Buchhalter',
        nothing: 'Nichts für jetzt',
    },
    teachersUnitePage: {
        teachersUnite: 'Lehrer vereinigen sich',
        joinExpensifyOrg:
            'Schließen Sie sich Expensify.org an, um Ungerechtigkeit auf der ganzen Welt zu beseitigen. Die aktuelle Kampagne "Teachers Unite" unterstützt Lehrer überall, indem sie die Kosten für wichtige Schulmaterialien aufteilt.',
        iKnowATeacher: 'Ich kenne einen Lehrer.',
        iAmATeacher: 'Ich bin Lehrer.',
        getInTouch: 'Ausgezeichnet! Bitte teilen Sie uns deren Informationen mit, damit wir Kontakt aufnehmen können.',
        introSchoolPrincipal: 'Einführung zu Ihrem Schulleiter',
        schoolPrincipalVerifyExpense:
            'Expensify.org teilt die Kosten für wichtige Schulmaterialien, damit Schüler aus einkommensschwachen Haushalten eine bessere Lernerfahrung haben können. Ihr Schulleiter wird gebeten, Ihre Ausgaben zu überprüfen.',
        principalFirstName: 'Vorname des Hauptansprechpartners',
        principalLastName: 'Nachname des Schulleiters',
        principalWorkEmail: 'Hauptarbeits-E-Mail-Adresse',
        updateYourEmail: 'Aktualisieren Sie Ihre E-Mail-Adresse',
        updateEmail: 'E-Mail-Adresse aktualisieren',
        schoolMailAsDefault: ({contactMethodsRoute}: ContactMethodsRouteParams) =>
            `Bevor Sie fortfahren, stellen Sie bitte sicher, dass Sie Ihre Schul-E-Mail als Ihre Standardkontaktmethode festlegen. Sie können dies unter Einstellungen > Profil > <a href="${contactMethodsRoute}">Kontaktmethoden</a>.`,
        error: {
            enterPhoneEmail: 'Geben Sie eine gültige E-Mail-Adresse oder Telefonnummer ein',
            enterEmail: 'Geben Sie eine E-Mail-Adresse ein',
            enterValidEmail: 'Geben Sie eine gültige E-Mail-Adresse ein',
            tryDifferentEmail: 'Bitte versuchen Sie eine andere E-Mail-Adresse',
        },
    },
    cardTransactions: {
        notActivated: 'Nicht aktiviert',
        outOfPocket: 'Ausgaben aus eigener Tasche',
        companySpend: 'Unternehmensausgaben',
    },
    distance: {
        addStop: 'Stopp hinzufügen',
        deleteWaypoint: 'Wegpunkt löschen',
        deleteWaypointConfirmation: 'Möchten Sie diesen Wegpunkt wirklich löschen?',
        address: 'Adresse',
        waypointDescription: {
            start: 'Starten',
            stop: 'Stopp',
        },
        mapPending: {
            title: 'Ausstehende Karte',
            subtitle: 'Die Karte wird generiert, wenn Sie wieder online sind.',
            onlineSubtitle: 'Einen Moment, während wir die Karte einrichten.',
            errorTitle: 'Kartenfehler',
            errorSubtitle: 'Beim Laden der Karte ist ein Fehler aufgetreten. Bitte versuchen Sie es erneut.',
        },
        error: {
            selectSuggestedAddress: 'Bitte wählen Sie eine vorgeschlagene Adresse aus oder verwenden Sie den aktuellen Standort.',
        },
    },
    reportCardLostOrDamaged: {
        screenTitle: 'Zeugnis verloren oder beschädigt',
        nextButtonLabel: 'Nächste',
        reasonTitle: 'Warum benötigen Sie eine neue Karte?',
        cardDamaged: 'Meine Karte wurde beschädigt',
        cardLostOrStolen: 'Meine Karte wurde verloren oder gestohlen',
        confirmAddressTitle: 'Bitte bestätigen Sie die Postadresse für Ihre neue Karte.',
        cardDamagedInfo: 'Ihre neue Karte wird in 2-3 Werktagen ankommen. Ihre aktuelle Karte wird weiterhin funktionieren, bis Sie Ihre neue aktivieren.',
        cardLostOrStolenInfo: 'Ihre aktuelle Karte wird dauerhaft deaktiviert, sobald Ihre Bestellung aufgegeben wird. Die meisten Karten kommen in wenigen Werktagen an.',
        address: 'Adresse',
        deactivateCardButton: 'Karte deaktivieren',
        shipNewCardButton: 'Neue Karte versenden',
        addressError: 'Adresse ist erforderlich',
        reasonError: 'Grund ist erforderlich',
        successTitle: 'Ihre neue Karte ist auf dem Weg!',
        successDescription: 'Sie müssen sie aktivieren, sobald sie in wenigen Werktagen ankommt. In der Zwischenzeit können Sie eine virtuelle Karte verwenden.',
    },
    eReceipt: {
        guaranteed: 'Garantierter eReceipt',
        transactionDate: 'Transaktionsdatum',
    },
    referralProgram: {
        [CONST.REFERRAL_PROGRAM.CONTENT_TYPES.START_CHAT]: {
            buttonText: 'Beginnen Sie einen Chat, <success><strong>empfehlen Sie einen Freund</strong></success>.',
            header: 'Starte einen Chat, empfehle einen Freund weiter',
            body: 'Möchten Sie, dass Ihre Freunde auch Expensify nutzen? Starten Sie einfach einen Chat mit ihnen und wir kümmern uns um den Rest.',
        },
        [CONST.REFERRAL_PROGRAM.CONTENT_TYPES.SUBMIT_EXPENSE]: {
            buttonText: 'Reichen Sie eine Ausgabe ein, <success><strong>empfehlen Sie Ihren Chef</strong></success>.',
            header: 'Reichen Sie eine Ausgabe ein, verweisen Sie auf Ihren Chef.',
            body: 'Möchten Sie, dass Ihr Chef auch Expensify nutzt? Reichen Sie einfach eine Ausgabe bei ihnen ein und wir kümmern uns um den Rest.',
        },
        [CONST.REFERRAL_PROGRAM.CONTENT_TYPES.REFER_FRIEND]: {
            header: 'Einen Freund empfehlen',
            body: 'Möchten Sie, dass Ihre Freunde auch Expensify nutzen? Chatten, bezahlen oder teilen Sie einfach eine Ausgabe mit ihnen und wir kümmern uns um den Rest. Oder teilen Sie einfach Ihren Einladungslink!',
        },
        [CONST.REFERRAL_PROGRAM.CONTENT_TYPES.SHARE_CODE]: {
            buttonText: 'Einen Freund empfehlen',
            header: 'Einen Freund empfehlen',
            body: 'Möchten Sie, dass Ihre Freunde auch Expensify nutzen? Chatten, bezahlen oder teilen Sie einfach eine Ausgabe mit ihnen und wir kümmern uns um den Rest. Oder teilen Sie einfach Ihren Einladungslink!',
        },
        copyReferralLink: 'Einladungslink kopieren',
    },
    systemChatFooterMessage: {
        [CONST.INTRO_CHOICES.MANAGE_TEAM]: {
            phrase1: 'Chatte mit deinem Setup-Spezialisten in',
            phrase2: 'für Hilfe',
        },
        default: {
            phrase1: 'Nachricht',
            phrase2: 'für Hilfe bei der Einrichtung',
        },
    },
    violations: {
        allTagLevelsRequired: 'Alle Tags erforderlich',
        autoReportedRejectedExpense: 'Diese Ausgabe wurde abgelehnt.',
        billableExpense: 'Abrechnungsfähig nicht mehr gültig',
        cashExpenseWithNoReceipt: ({formattedLimit}: ViolationsCashExpenseWithNoReceiptParams = {}) => `Beleg erforderlich${formattedLimit ? `über ${formattedLimit}` : ''}`,
        categoryOutOfPolicy: 'Kategorie nicht mehr gültig',
        conversionSurcharge: ({surcharge}: ViolationsConversionSurchargeParams) => `Angewandte ${surcharge}% Umrechnungsgebühr`,
        customUnitOutOfPolicy: 'Rate für diesen Arbeitsbereich nicht gültig',
        duplicatedTransaction: 'Duplikat',
        fieldRequired: 'Berichtsfelder sind erforderlich',
        futureDate: 'Zukünftiges Datum nicht erlaubt',
        invoiceMarkup: ({invoiceMarkup}: ViolationsInvoiceMarkupParams) => `Mit ${invoiceMarkup}% aufgeschlagen`,
        maxAge: ({maxAge}: ViolationsMaxAgeParams) => `Datum älter als ${maxAge} Tage`,
        missingCategory: 'Fehlende Kategorie',
        missingComment: 'Beschreibung für die ausgewählte Kategorie erforderlich',
        missingTag: ({tagName}: ViolationsMissingTagParams = {}) => `Missing ${tagName ?? 'tag'}`,
        modifiedAmount: ({type, displayPercentVariance}: ViolationsModifiedAmountParams) => {
            switch (type) {
                case 'distance':
                    return 'Betrag weicht von berechneter Entfernung ab';
                case 'card':
                    return 'Betrag größer als Kartentransaktion';
                default:
                    if (displayPercentVariance) {
                        return `Betrag ${displayPercentVariance}% höher als der gescannte Beleg`;
                    }
                    return 'Betrag größer als gescanntes Beleg';
            }
        },
        modifiedDate: 'Datum weicht vom gescannten Beleg ab',
        nonExpensiworksExpense: 'Nicht-Expensiworks-Ausgabe',
        overAutoApprovalLimit: ({formattedLimit}: ViolationsOverLimitParams) => `Ausgabe überschreitet die automatische Genehmigungsgrenze von ${formattedLimit}`,
        overCategoryLimit: ({formattedLimit}: ViolationsOverCategoryLimitParams) => `Betrag über dem ${formattedLimit}/Personen-Kategorielimit`,
        overLimit: ({formattedLimit}: ViolationsOverLimitParams) => `Betrag über dem Limit von ${formattedLimit}/Person`,
        overTripLimit: ({formattedLimit}: ViolationsOverLimitParams) => `Betrag über ${formattedLimit}/Fahrtgrenze`,
        overLimitAttendee: ({formattedLimit}: ViolationsOverLimitParams) => `Betrag über dem Limit von ${formattedLimit}/Person`,
        perDayLimit: ({formattedLimit}: ViolationsPerDayLimitParams) => `Betrag über dem täglichen ${formattedLimit}/Personen-Kategorielimit`,
        receiptNotSmartScanned: 'Beleg und Ausgabendetails manuell hinzugefügt.',
        receiptRequired: ({formattedLimit, category}: ViolationsReceiptRequiredParams) => {
            let message = 'Beleg erforderlich';
            if (formattedLimit ?? category) {
                message += 'über';
                if (formattedLimit) {
                    message += ` ${formattedLimit}`;
                }
                if (category) {
                    message += 'Kategorielimitierung';
                }
            }
            return message;
        },
        prohibitedExpense: ({prohibitedExpenseType}: ViolationsProhibitedExpenseParams) => {
            const preMessage = 'Verbotene Ausgabe:';
            switch (prohibitedExpenseType) {
                case 'alcohol':
                    return `${preMessage} Alkohol`;
                case 'gambling':
                    return `${preMessage} Glücksspiel`;
                case 'tobacco':
                    return `${preMessage} Tabak`;
                case 'adultEntertainment':
                    return `${preMessage} Erwachsenenunterhaltung`;
                case 'hotelIncidentals':
                    return `${preMessage} Hotelnebenkosten`;
                default:
                    return `${preMessage}${prohibitedExpenseType}`;
            }
        },
        customRules: ({message}: ViolationsCustomRulesParams) => message,
        reviewRequired: 'Überprüfung erforderlich',
        rter: ({brokenBankConnection, email, isAdmin, isTransactionOlderThan7Days, member, rterType}: ViolationsRterParams) => {
            if (rterType === CONST.RTER_VIOLATION_TYPES.BROKEN_CARD_CONNECTION_530) {
                return 'Kassenbon kann aufgrund einer unterbrochenen Bankverbindung nicht automatisch zugeordnet werden.';
            }
            if (brokenBankConnection || rterType === CONST.RTER_VIOLATION_TYPES.BROKEN_CARD_CONNECTION) {
                return isAdmin
                    ? `Kassenbon kann aufgrund einer unterbrochenen Bankverbindung, die ${email} beheben muss, nicht automatisch zugeordnet werden.`
                    : 'Konnte Beleg aufgrund einer defekten Bankverbindung, die Sie beheben müssen, nicht automatisch zuordnen.';
            }
            if (!isTransactionOlderThan7Days) {
                return isAdmin
                    ? `Bitte ${member}, es als Bargeld zu markieren oder 7 Tage zu warten und es erneut zu versuchen.`
                    : 'Warten auf die Zusammenführung mit der Kartentransaktion.';
            }
            return '';
        },
        brokenConnection530Error: 'Beleg ausstehend aufgrund einer unterbrochenen Bankverbindung',
        adminBrokenConnectionError: 'Beleg ausstehend aufgrund einer unterbrochenen Bankverbindung. Bitte beheben in',
        memberBrokenConnectionError: 'Beleg ausstehend aufgrund einer unterbrochenen Bankverbindung. Bitte bitten Sie einen Workspace-Administrator, das Problem zu lösen.',
        markAsCashToIgnore: 'Als Barzahlung markieren, um zu ignorieren und Zahlung anzufordern.',
        smartscanFailed: ({canEdit = true}) => `Beleg-Scan fehlgeschlagen.${canEdit ? 'Details manuell eingeben.' : ''}`,
        receiptGeneratedWithAI: 'Potentieller KI-generierter Beleg',
        someTagLevelsRequired: ({tagName}: ViolationsTagOutOfPolicyParams = {}) => `Missing ${tagName ?? 'Etikett'}`,
        tagOutOfPolicy: ({tagName}: ViolationsTagOutOfPolicyParams = {}) => `${tagName ?? 'Etikett'} nicht mehr gültig`,
        taxAmountChanged: 'Der Steuerbetrag wurde geändert.',
        taxOutOfPolicy: ({taxName}: ViolationsTaxOutOfPolicyParams = {}) => `${taxName ?? 'Steuer'} nicht mehr gültig`,
        taxRateChanged: 'Steuersatz wurde geändert',
        taxRequired: 'Fehlender Steuersatz',
        none: 'Keine',
        taxCodeToKeep: 'Wählen Sie, welchen Steuercode Sie behalten möchten',
        tagToKeep: 'Wählen Sie aus, welches Tag beibehalten werden soll',
        isTransactionReimbursable: 'Wählen Sie, ob die Transaktion erstattungsfähig ist',
        merchantToKeep: 'Wählen Sie, welchen Händler Sie behalten möchten',
        descriptionToKeep: 'Wählen Sie aus, welche Beschreibung beibehalten werden soll.',
        categoryToKeep: 'Wählen Sie, welche Kategorie beibehalten werden soll',
        isTransactionBillable: 'Wählen Sie, ob die Transaktion abrechenbar ist',
        keepThisOne: 'Keep this one',
        confirmDetails: `Bestätigen Sie die Details, die Sie behalten.`,
        confirmDuplicatesInfo: `Die Duplikate, die Sie nicht behalten, werden für den Einreicher zum Löschen bereitgehalten.`,
        hold: 'Diese Ausgabe wurde zurückgestellt.',
        resolvedDuplicates: 'den doppelten Eintrag gelöst',
    },
    reportViolations: {
        [CONST.REPORT_VIOLATIONS.FIELD_REQUIRED]: ({fieldName}: RequiredFieldParams) => `${fieldName} ist erforderlich`,
    },
    violationDismissal: {
        rter: {
            manual: 'diesen Beleg als Barzahlung markiert',
        },
        duplicatedTransaction: {
            manual: 'den doppelten Eintrag gelöst',
        },
    },
    videoPlayer: {
        play: 'Spielen',
        pause: 'Pause',
        fullscreen: 'Vollbildschirm',
        playbackSpeed: 'Wiedergabegeschwindigkeit',
        expand: 'Erweitern',
        mute: 'Stumm schalten',
        unmute: 'Stummschaltung aufheben',
        normal: 'Normal',
    },
    exitSurvey: {
        header: 'Bevor Sie gehen',
        reasonPage: {
            title: 'Bitte teilen Sie uns mit, warum Sie uns verlassen.',
            subtitle: 'Bevor Sie gehen, teilen Sie uns bitte mit, warum Sie zu Expensify Classic wechseln möchten.',
        },
        reasons: {
            [CONST.EXIT_SURVEY.REASONS.FEATURE_NOT_AVAILABLE]: 'Ich benötige eine Funktion, die nur in Expensify Classic verfügbar ist.',
            [CONST.EXIT_SURVEY.REASONS.DONT_UNDERSTAND]: 'Ich verstehe nicht, wie man New Expensify benutzt.',
            [CONST.EXIT_SURVEY.REASONS.PREFER_CLASSIC]: 'Ich verstehe, wie man New Expensify benutzt, aber ich bevorzuge Expensify Classic.',
        },
        prompts: {
            [CONST.EXIT_SURVEY.REASONS.FEATURE_NOT_AVAILABLE]: 'Welche Funktion benötigen Sie, die in New Expensify nicht verfügbar ist?',
            [CONST.EXIT_SURVEY.REASONS.DONT_UNDERSTAND]: 'Was versuchst du zu tun?',
            [CONST.EXIT_SURVEY.REASONS.PREFER_CLASSIC]: 'Warum bevorzugen Sie Expensify Classic?',
        },
        responsePlaceholder: 'Ihre Antwort',
        thankYou: 'Danke für das Feedback!',
        thankYouSubtitle: 'Ihre Antworten helfen uns, ein besseres Produkt zu entwickeln, um Dinge zu erledigen. Vielen Dank!',
        goToExpensifyClassic: 'Zu Expensify Classic wechseln',
        offlineTitle: 'Sie scheinen hier festzustecken...',
        offline:
            'Sie scheinen offline zu sein. Leider funktioniert Expensify Classic nicht offline, aber New Expensify schon. Wenn Sie Expensify Classic verwenden möchten, versuchen Sie es erneut, wenn Sie eine Internetverbindung haben.',
        quickTip: 'Kurzer Tipp...',
        quickTipSubTitle: 'Sie können direkt zu Expensify Classic gehen, indem Sie expensify.com besuchen. Setzen Sie ein Lesezeichen, um eine einfache Abkürzung zu haben!',
        bookACall: 'Einen Anruf buchen',
        noThanks: 'Nein danke',
        bookACallTitle: 'Möchten Sie mit einem Produktmanager sprechen?',
        benefits: {
            [CONST.EXIT_SURVEY.BENEFIT.CHATTING_DIRECTLY]: 'Direktes Chatten über Ausgaben und Berichte',
            [CONST.EXIT_SURVEY.BENEFIT.EVERYTHING_MOBILE]: 'Fähigkeit, alles auf dem Handy zu erledigen',
            [CONST.EXIT_SURVEY.BENEFIT.TRAVEL_EXPENSE]: 'Reisen und Ausgaben mit der Geschwindigkeit des Chats',
        },
        bookACallTextTop: 'Wenn Sie zu Expensify Classic wechseln, verpassen Sie:',
        bookACallTextBottom:
            'Wir würden uns freuen, mit Ihnen einen Anruf zu vereinbaren, um zu verstehen, warum. Sie können einen Anruf mit einem unserer leitenden Produktmanager buchen, um Ihre Bedürfnisse zu besprechen.',
        takeMeToExpensifyClassic: 'Bring mich zu Expensify Classic',
    },
    listBoundary: {
        errorMessage: 'Beim Laden weiterer Nachrichten ist ein Fehler aufgetreten.',
        tryAgain: 'Versuchen Sie es erneut.',
    },
    systemMessage: {
        mergedWithCashTransaction: 'einen Beleg mit dieser Transaktion abgeglichen',
    },
    subscription: {
        authenticatePaymentCard: 'Zahlungskarte authentifizieren',
        mobileReducedFunctionalityMessage: 'Sie können Änderungen an Ihrem Abonnement nicht in der mobilen App vornehmen.',
        badge: {
            freeTrial: ({numOfDays}: BadgeFreeTrialParams) => `Kostenlose Testversion: ${numOfDays} ${numOfDays === 1 ? 'Tag' : 'Tage'} übrig`,
        },
        billingBanner: {
            policyOwnerAmountOwed: {
                title: 'Ihre Zahlungsinformationen sind veraltet.',
                subtitle: ({date}: BillingBannerSubtitleWithDateParams) =>
                    `Aktualisieren Sie Ihre Zahlungskarte bis zum ${date}, um weiterhin alle Ihre Lieblingsfunktionen nutzen zu können.`,
            },
            policyOwnerAmountOwedOverdue: {
                title: 'Ihre Zahlung konnte nicht verarbeitet werden.',
                subtitle: ({date, purchaseAmountOwed}: BillingBannerOwnerAmountOwedOverdueParams) =>
                    date && purchaseAmountOwed
                        ? `Ihre Belastung vom ${date} über ${purchaseAmountOwed} konnte nicht verarbeitet werden. Bitte fügen Sie eine Zahlungskarte hinzu, um den fälligen Betrag zu begleichen.`
                        : 'Bitte fügen Sie eine Zahlungskarte hinzu, um den geschuldeten Betrag zu begleichen.',
            },
            policyOwnerUnderInvoicing: {
                title: 'Ihre Zahlungsinformationen sind veraltet.',
                subtitle: ({date}: BillingBannerSubtitleWithDateParams) =>
                    `Ihre Zahlung ist überfällig. Bitte begleichen Sie Ihre Rechnung bis zum ${date}, um eine Unterbrechung des Dienstes zu vermeiden.`,
            },
            policyOwnerUnderInvoicingOverdue: {
                title: 'Ihre Zahlungsinformationen sind veraltet.',
                subtitle: 'Ihre Zahlung ist überfällig. Bitte begleichen Sie Ihre Rechnung.',
            },
            billingDisputePending: {
                title: 'Ihre Karte konnte nicht belastet werden.',
                subtitle: ({amountOwed, cardEnding}: BillingBannerDisputePendingParams) =>
                    `Sie haben die Belastung von ${amountOwed} auf der Karte mit der Endung ${cardEnding} angefochten. Ihr Konto wird gesperrt, bis der Streit mit Ihrer Bank geklärt ist.`,
            },
            cardAuthenticationRequired: {
                title: 'Ihre Zahlungskarte wurde nicht vollständig authentifiziert.',
                subtitle: ({cardEnding}: BillingBannerCardAuthenticationRequiredParams) =>
                    `Bitte schließen Sie den Authentifizierungsprozess ab, um Ihre Zahlungskarte mit der Endung ${cardEnding} zu aktivieren.`,
            },
            insufficientFunds: {
                title: 'Ihre Karte konnte nicht belastet werden.',
                subtitle: ({amountOwed}: BillingBannerInsufficientFundsParams) =>
                    `Ihre Zahlungskarte wurde aufgrund unzureichender Mittel abgelehnt. Bitte versuchen Sie es erneut oder fügen Sie eine neue Zahlungskarte hinzu, um Ihren ausstehenden Saldo von ${amountOwed} zu begleichen.`,
            },
            cardExpired: {
                title: 'Ihre Karte konnte nicht belastet werden.',
                subtitle: ({amountOwed}: BillingBannerCardExpiredParams) =>
                    `Ihre Zahlungskarte ist abgelaufen. Bitte fügen Sie eine neue Zahlungskarte hinzu, um Ihren ausstehenden Saldo von ${amountOwed} zu begleichen.`,
            },
            cardExpireSoon: {
                title: 'Ihre Karte läuft bald ab',
                subtitle:
                    'Ihre Zahlungskarte läuft am Ende dieses Monats ab. Klicken Sie auf das Drei-Punkte-Menü unten, um sie zu aktualisieren und weiterhin alle Ihre Lieblingsfunktionen zu nutzen.',
            },
            retryBillingSuccess: {
                title: 'Erfolg!',
                subtitle: 'Ihre Karte wurde erfolgreich belastet.',
            },
            retryBillingError: {
                title: 'Ihre Karte konnte nicht belastet werden.',
                subtitle:
                    'Bevor Sie es erneut versuchen, rufen Sie bitte direkt Ihre Bank an, um Expensify-Gebühren zu autorisieren und eventuelle Sperren zu entfernen. Andernfalls versuchen Sie, eine andere Zahlungskarte hinzuzufügen.',
            },
            cardOnDispute: ({amountOwed, cardEnding}: BillingBannerCardOnDisputeParams) =>
                `Sie haben die Belastung von ${amountOwed} auf der Karte mit der Endung ${cardEnding} angefochten. Ihr Konto wird gesperrt, bis der Streit mit Ihrer Bank geklärt ist.`,
            preTrial: {
                title: 'Kostenlose Testversion starten',
                subtitleStart: 'Als nächster Schritt,',
                subtitleLink: 'Vervollständigen Sie Ihre Einrichtungsliste',
                subtitleEnd: 'damit Ihr Team mit der Spesenabrechnung beginnen kann.',
            },
            trialStarted: {
                title: ({numOfDays}: TrialStartedTitleParams) => `Testversion: ${numOfDays} ${numOfDays === 1 ? 'Tag' : 'Tage'} übrig!`,
                subtitle: 'Fügen Sie eine Zahlungskarte hinzu, um alle Ihre Lieblingsfunktionen weiterhin nutzen zu können.',
            },
            trialEnded: {
                title: 'Ihre kostenlose Testversion ist abgelaufen',
                subtitle: 'Fügen Sie eine Zahlungskarte hinzu, um alle Ihre Lieblingsfunktionen weiterhin nutzen zu können.',
            },
            earlyDiscount: {
                claimOffer: 'Angebot einlösen',
                noThanks: 'Nein danke',
                subscriptionPageTitle: ({discountType}: EarlyDiscountTitleParams) =>
                    `<strong>${discountType}% Rabatt auf Ihr erstes Jahr!</strong> Fügen Sie einfach eine Zahlungsmethode hinzu und beginnen Sie mit einem Jahresabonnement.`,
                onboardingChatTitle: ({discountType}: EarlyDiscountTitleParams) => `Zeitlich begrenztes Angebot: ${discountType}% Rabatt auf Ihr erstes Jahr!`,
                subtitle: ({days, hours, minutes, seconds}: EarlyDiscountSubtitleParams) => `Einlösen in ${days > 0 ? `${days}d :` : ''}${hours}h : ${minutes}m : ${seconds}s`,
            },
        },
        cardSection: {
            title: 'Zahlung',
            subtitle: 'Fügen Sie eine Karte hinzu, um Ihr Expensify-Abonnement zu bezahlen.',
            addCardButton: 'Zahlungskarte hinzufügen',
            cardNextPayment: ({nextPaymentDate}: CardNextPaymentParams) => `Ihr nächstes Zahlungsdatum ist ${nextPaymentDate}.`,
            cardEnding: ({cardNumber}: CardEndingParams) => `Karte endet mit ${cardNumber}`,
            cardInfo: ({name, expiration, currency}: CardInfoParams) => `Name: ${name}, Ablaufdatum: ${expiration}, Währung: ${currency}`,
            changeCard: 'Zahlungskarte ändern',
            changeCurrency: 'Zahlungswährung ändern',
            cardNotFound: 'Keine Zahlungskarte hinzugefügt',
            retryPaymentButton: 'Zahlung erneut versuchen',
            authenticatePayment: 'Zahlung authentifizieren',
            requestRefund: 'Rückerstattung anfordern',
            requestRefundModal: {
                full: 'Eine Rückerstattung zu erhalten ist einfach: Downgraden Sie einfach Ihr Konto vor Ihrem nächsten Abrechnungsdatum und Sie erhalten eine Rückerstattung. <br /> <br /> Achtung: Wenn Sie Ihr Konto herabstufen, werden Ihre Arbeitsbereiche gelöscht. Diese Aktion kann nicht rückgängig gemacht werden, aber Sie können jederzeit einen neuen Arbeitsbereich erstellen, wenn Sie Ihre Meinung ändern.',
                confirm: 'Arbeitsbereich(e) löschen und herabstufen',
            },
            viewPaymentHistory: 'Zahlungsverlauf anzeigen',
        },
        yourPlan: {
            title: 'Ihr Plan',
            exploreAllPlans: 'Alle Pläne erkunden',
            customPricing: 'Individuelle Preisgestaltung',
            asLowAs: ({price}: YourPlanPriceValueParams) => `ab ${price} pro aktivem Mitglied/Monat`,
            pricePerMemberMonth: ({price}: YourPlanPriceValueParams) => `${price} pro Mitglied/Monat`,
            pricePerMemberPerMonth: ({price}: YourPlanPriceValueParams) => `${price} pro Mitglied pro Monat`,
            perMemberMonth: 'pro Mitglied/Monat',
            collect: {
                title: 'Sammeln',
                description: 'Der Kleinunternehmensplan, der Ihnen Ausgaben, Reisen und Chat bietet.',
                priceAnnual: ({lower, upper}: YourPlanPriceParams) => `Von ${lower}/aktivem Mitglied mit der Expensify-Karte, ${upper}/aktivem Mitglied ohne die Expensify-Karte.`,
                pricePayPerUse: ({lower, upper}: YourPlanPriceParams) => `Von ${lower}/aktivem Mitglied mit der Expensify-Karte, ${upper}/aktivem Mitglied ohne die Expensify-Karte.`,
                benefit1: 'Beleg-Scannen',
                benefit2: 'Erstattungen',
                benefit3: 'Verwaltung von Firmenkreditkarten',
                benefit4: 'Spesen- und Reisegenehmigungen',
                benefit5: 'Reisebuchung und -regeln',
                benefit6: 'QuickBooks/Xero-Integrationen',
                benefit7: 'Chat über Ausgaben, Berichte und Räume',
                benefit8: 'KI- und menschlicher Support',
            },
            control: {
                title: 'Steuerung',
                description: 'Spesen, Reisen und Chat für größere Unternehmen.',
                priceAnnual: ({lower, upper}: YourPlanPriceParams) => `Von ${lower}/aktivem Mitglied mit der Expensify-Karte, ${upper}/aktivem Mitglied ohne die Expensify-Karte.`,
                pricePayPerUse: ({lower, upper}: YourPlanPriceParams) => `Von ${lower}/aktivem Mitglied mit der Expensify-Karte, ${upper}/aktivem Mitglied ohne die Expensify-Karte.`,
                benefit1: 'Alles im Collect-Plan',
                benefit2: 'Genehmigungsabläufe mit mehreren Ebenen',
                benefit3: 'Benutzerdefinierte Ausgabenregeln',
                benefit4: 'ERP-Integrationen (NetSuite, Sage Intacct, Oracle)',
                benefit5: 'HR-Integrationen (Workday, Certinia)',
                benefit6: 'SAML/SSO',
                benefit7: 'Benutzerdefinierte Einblicke und Berichterstattung',
                benefit8: 'Budgetierung',
            },
            thisIsYourCurrentPlan: 'Dies ist Ihr aktueller Plan',
            downgrade: 'Herabstufen zu Collect',
            upgrade: 'Upgrade zu Control',
            addMembers: 'Mitglieder hinzufügen',
            saveWithExpensifyTitle: 'Sparen Sie mit der Expensify-Karte',
            saveWithExpensifyDescription: 'Verwenden Sie unseren Sparrechner, um zu sehen, wie das Cashback der Expensify Card Ihre Expensify-Rechnung reduzieren kann.',
            saveWithExpensifyButton: 'Erfahren Sie mehr',
        },
        compareModal: {
            comparePlans: 'Pläne vergleichen',
            subtitle: `<muted-text>Schalten Sie die Funktionen frei, die Sie benötigen, und wählen Sie den für Sie passenden Tarif. <a href="${CONST.PRICING}">Sehen Sie sich unsere Preisseite</a> oder eine vollständige Aufschlüsselung der Funktionen jedes unserer Tarife an.</muted-text>`,
        },
        details: {
            title: 'Abonnementdetails',
            annual: 'Jahresabonnement',
            taxExempt: 'Steuerbefreiungsstatus beantragen',
            taxExemptEnabled: 'Steuerbefreit',
            taxExemptStatus: 'Steuerbefreiungsstatus',
            payPerUse: 'Nutzungsgesteuert',
            subscriptionSize: 'Abonnementgröße',
            headsUp:
                'Achtung: Wenn Sie jetzt nicht die Größe Ihres Abonnements festlegen, setzen wir sie automatisch auf die Anzahl der aktiven Mitglieder Ihres ersten Monats. Sie verpflichten sich dann, für mindestens diese Anzahl von Mitgliedern für die nächsten 12 Monate zu zahlen. Sie können die Größe Ihres Abonnements jederzeit erhöhen, aber nicht verringern, bis Ihr Abonnement abgelaufen ist.',
            zeroCommitment: 'Keine Verpflichtung zum ermäßigten Jahresabonnementpreis',
        },
        subscriptionSize: {
            title: 'Abonnementgröße',
            yourSize: 'Ihre Abonnementgröße ist die Anzahl der offenen Plätze, die in einem bestimmten Monat von jedem aktiven Mitglied besetzt werden können.',
            eachMonth:
                'Jeden Monat deckt Ihr Abonnement bis zu der oben festgelegten Anzahl aktiver Mitglieder ab. Jedes Mal, wenn Sie die Größe Ihres Abonnements erhöhen, beginnen Sie ein neues 12-monatiges Abonnement in dieser neuen Größe.',
            note: 'Hinweis: Ein aktives Mitglied ist jeder, der Ausgabendaten erstellt, bearbeitet, eingereicht, genehmigt, erstattet oder exportiert hat, die mit dem Arbeitsbereich Ihres Unternehmens verbunden sind.',
            confirmDetails: 'Bestätigen Sie Ihre neuen jährlichen Abonnementdetails:',
            subscriptionSize: 'Abonnementgröße',
            activeMembers: ({size}: SubscriptionSizeParams) => `${size} aktive Mitglieder/Monat`,
            subscriptionRenews: 'Abonnement wird erneuert',
            youCantDowngrade: 'Sie können während Ihres Jahresabonnements nicht herabstufen.',
            youAlreadyCommitted: ({size, date}: SubscriptionCommitmentParams) =>
                `Sie haben sich bereits für ein Jahresabonnement mit einer Größe von ${size} aktiven Mitgliedern pro Monat bis zum ${date} verpflichtet. Sie können am ${date} zu einem nutzungsbasierten Abonnement wechseln, indem Sie die automatische Verlängerung deaktivieren.`,
            error: {
                size: 'Bitte geben Sie eine gültige Abonnementgröße ein.',
                sameSize: 'Bitte geben Sie eine Zahl ein, die sich von Ihrer aktuellen Abonnementgröße unterscheidet.',
            },
        },
        paymentCard: {
            addPaymentCard: 'Zahlungskarte hinzufügen',
            enterPaymentCardDetails: 'Geben Sie Ihre Zahlungsinformationen ein',
            security: 'Expensify ist PCI-DSS-konform, verwendet Verschlüsselung auf Bankniveau und nutzt redundante Infrastruktur, um Ihre Daten zu schützen.',
            learnMoreAboutSecurity: 'Erfahren Sie mehr über unsere Sicherheit.',
        },
        subscriptionSettings: {
            title: 'Abonnementseinstellungen',
            summary: ({subscriptionType, subscriptionSize, autoRenew, autoIncrease}: SubscriptionSettingsSummaryParams) =>
                `Abonnementstyp: ${subscriptionType}, Abonnementgröße: ${subscriptionSize}, Automatische Verlängerung: ${autoRenew}, Automatische jährliche Sitzplatzerhöhung: ${autoIncrease}`,
            none: 'none',
            on: 'on',
            off: 'aus',
            annual: 'Jährlich',
            autoRenew: 'Automatische Verlängerung',
            autoIncrease: 'Automatische jährliche Sitzplatzerhöhung',
            saveUpTo: ({amountWithCurrency}: SubscriptionSettingsSaveUpToParams) => `Sparen Sie bis zu ${amountWithCurrency}/Monat pro aktivem Mitglied`,
            automaticallyIncrease:
                'Erhöhen Sie automatisch Ihre jährlichen Plätze, um aktive Mitglieder aufzunehmen, die Ihre Abonnementgröße überschreiten. Hinweis: Dies wird das Enddatum Ihres Jahresabonnements verlängern.',
            disableAutoRenew: 'Automatische Verlängerung deaktivieren',
            helpUsImprove: 'Helfen Sie uns, Expensify zu verbessern',
            whatsMainReason: 'Was ist der Hauptgrund, warum Sie die automatische Verlängerung deaktivieren?',
            renewsOn: ({date}: SubscriptionSettingsRenewsOnParams) => `Wird am ${date} erneuert.`,
            pricingConfiguration: 'Die Preisgestaltung hängt von der Konfiguration ab. Für den niedrigsten Preis wählen Sie ein Jahresabonnement und erhalten Sie die Expensify Card.',
            learnMore: {
                part1: 'Erfahren Sie mehr auf unserer',
                pricingPage: 'Preisseite',
                part2: 'oder chatten Sie mit unserem Team in Ihrer',
                adminsRoom: '#admins room.',
            },
            estimatedPrice: 'Geschätzter Preis',
            changesBasedOn: 'Dies ändert sich basierend auf Ihrer Expensify Card-Nutzung und den untenstehenden Abonnementoptionen.',
        },
        requestEarlyCancellation: {
            title: 'Frühzeitige Kündigung beantragen',
            subtitle: 'Was ist der Hauptgrund für Ihre vorzeitige Kündigungsanfrage?',
            subscriptionCanceled: {
                title: 'Abonnement storniert',
                subtitle: 'Ihr Jahresabonnement wurde storniert.',
                info: 'Wenn Sie Ihre Arbeitsbereiche weiterhin auf Pay-per-Use-Basis nutzen möchten, sind Sie startklar.',
                preventFutureActivity: ({workspacesListRoute}: WorkspacesListRouteParams) =>
                    `Wenn Sie zukünftige Aktivitäten und Gebühren verhindern möchten, müssen Sie <a href="${workspacesListRoute}">löschen Sie Ihren Arbeitsbereich/Ihre Arbeitsbereiche</a> Beachten Sie, dass Ihnen beim Löschen Ihrer Arbeitsbereiche alle ausstehenden Aktivitäten, die im aktuellen Kalendermonat angefallen sind, in Rechnung gestellt werden.`,
            },
            requestSubmitted: {
                title: 'Anfrage eingereicht',
                subtitle:
                    'Vielen Dank, dass Sie uns mitgeteilt haben, dass Sie Ihr Abonnement kündigen möchten. Wir prüfen Ihre Anfrage und werden uns in Kürze über Ihren Chat mit <concierge-link>Concierge</concierge-link> bei Ihnen melden.',
            },
            acknowledgement: `Indem ich die vorzeitige Kündigung beantrage, erkenne ich an und stimme zu, dass Expensify keine Verpflichtung hat, einem solchen Antrag im Rahmen von Expensify stattzugeben.<a href=${CONST.OLD_DOT_PUBLIC_URLS.TERMS_URL}>Nutzungsbedingungen</a>oder andere anwendbare Dienstleistungsvereinbarungen zwischen mir und Expensify und dass Expensify das alleinige Ermessen hinsichtlich der Gewährung eines solchen Antrags behält.`,
        },
    },
    feedbackSurvey: {
        tooLimited: 'Funktionalität muss verbessert werden',
        tooExpensive: 'Zu teuer',
        inadequateSupport: 'Unzureichender Kundensupport',
        businessClosing: 'Unternehmen schließt, verkleinert sich oder wurde übernommen',
        additionalInfoTitle: 'Zu welcher Software wechseln Sie und warum?',
        additionalInfoInputLabel: 'Ihre Antwort',
    },
    roomChangeLog: {
        updateRoomDescription: 'setze die Raumbeschreibung auf:',
        clearRoomDescription: 'Raumbeschreibung gelöscht',
    },
    delegate: {
        switchAccount: 'Konten wechseln:',
        copilotDelegatedAccess: 'Copilot: Delegierter Zugriff',
        copilotDelegatedAccessDescription: 'Erlauben Sie anderen Mitgliedern, auf Ihr Konto zuzugreifen.',
        addCopilot: 'Copilot hinzufügen',
        membersCanAccessYourAccount: 'Diese Mitglieder können auf Ihr Konto zugreifen:',
        youCanAccessTheseAccounts: 'Sie können auf diese Konten über den Kontowechsler zugreifen:',
        role: ({role}: OptionalParam<DelegateRoleParams> = {}) => {
            switch (role) {
                case CONST.DELEGATE_ROLE.ALL:
                    return 'Voll';
                case CONST.DELEGATE_ROLE.SUBMITTER:
                    return 'Begrenzt';
                default:
                    return '';
            }
        },
        genericError: 'Ups, etwas ist schiefgelaufen. Bitte versuche es erneut.',
        onBehalfOfMessage: ({delegator}: DelegatorParams) => `im Auftrag von ${delegator}`,
        accessLevel: 'Zugriffsebene',
        confirmCopilot: 'Bestätigen Sie Ihren Copilot unten.',
        accessLevelDescription:
            'Wählen Sie unten eine Zugriffsebene aus. Sowohl Vollzugriff als auch eingeschränkter Zugriff ermöglichen es Co-Piloten, alle Gespräche und Ausgaben einzusehen.',
        roleDescription: ({role}: OptionalParam<DelegateRoleParams> = {}) => {
            switch (role) {
                case CONST.DELEGATE_ROLE.ALL:
                    return 'Erlauben Sie einem anderen Mitglied, alle Aktionen in Ihrem Konto in Ihrem Namen durchzuführen. Dazu gehören Chats, Einreichungen, Genehmigungen, Zahlungen, Einstellungen und mehr.';
                case CONST.DELEGATE_ROLE.SUBMITTER:
                    return 'Erlauben Sie einem anderen Mitglied, die meisten Aktionen in Ihrem Konto in Ihrem Namen durchzuführen. Ausgenommen sind Genehmigungen, Zahlungen, Ablehnungen und Sperren.';
                default:
                    return '';
            }
        },
        removeCopilot: 'Copilot entfernen',
        removeCopilotConfirmation: 'Möchten Sie diesen Copilot wirklich entfernen?',
        changeAccessLevel: 'Zugriffsebene ändern',
        makeSureItIsYou: 'Lassen Sie uns sicherstellen, dass Sie es sind',
        enterMagicCode: ({contactMethod}: EnterMagicCodeParams) =>
            `Bitte geben Sie den magischen Code ein, der an ${contactMethod} gesendet wurde, um einen Co-Piloten hinzuzufügen. Er sollte in ein bis zwei Minuten ankommen.`,
        enterMagicCodeUpdate: ({contactMethod}: EnterMagicCodeParams) => `Bitte geben Sie den magischen Code ein, der an ${contactMethod} gesendet wurde, um Ihren Copilot zu aktualisieren.`,
        notAllowed: 'Nicht so schnell...',
        noAccessMessage: 'Als Copilot hast du keinen Zugriff auf diese Seite. Entschuldigung!',
        notAllowedMessage: ({accountOwnerEmail}: AccountOwnerParams) =>
            `Als <a href="${CONST.DELEGATE_ROLE_HELP_DOT_ARTICLE_LINK}">Copilot</a> für ${accountOwnerEmail} haben Sie nicht die Erlaubnis, diese Aktion durchzuführen. Entschuldigung!`,
        copilotAccess: 'Copilot-Zugriff',
    },
    debug: {
        debug: 'Debuggen',
        details: 'Einzelheiten',
        JSON: 'JSON',
        reportActions: 'Aktionen',
        reportActionPreview: 'Vorschau',
        nothingToPreview: 'Nichts zur Vorschau',
        editJson: 'Editiere JSON:',
        preview: 'Vorschau:',
        missingProperty: ({propertyName}: MissingPropertyParams) => `Fehlendes ${propertyName}`,
        invalidProperty: ({propertyName, expectedType}: InvalidPropertyParams) => `Ungültige Eigenschaft: ${propertyName} - Erwartet: ${expectedType}`,
        invalidValue: ({expectedValues}: InvalidValueParams) => `Ungültiger Wert - Erwartet: ${expectedValues}`,
        missingValue: 'Fehlender Wert',
        createReportAction: 'Berichtaktion erstellen',
        reportAction: 'Aktion melden',
        report: 'Bericht',
        transaction: 'Transaktion',
        violations: 'Verstöße',
        transactionViolation: 'Transaktionsverstoß',
        hint: 'Datenänderungen werden nicht an das Backend gesendet.',
        textFields: 'Textfelder',
        numberFields: 'Zahlenfelder',
        booleanFields: 'Boolesche Felder',
        constantFields: 'Konstante Felder',
        dateTimeFields: 'DateTime-Felder',
        date: 'Datum',
        time: 'Zeit',
        none: 'Keine',
        visibleInLHN: 'Sichtbar in LHN',
        GBR: 'GBR',
        RBR: 'RBR',
        true: 'wahr',
        false: 'falsch',
        viewReport: 'Bericht anzeigen',
        viewTransaction: 'Transaktion anzeigen',
        createTransactionViolation: 'Transaktionsverstoß erstellen',
        reasonVisibleInLHN: {
            hasDraftComment: 'Hat Entwurfskommentar',
            hasGBR: 'Has GBR',
            hasRBR: 'Hat RBR',
            pinnedByUser: 'Von Mitglied angeheftet',
            hasIOUViolations: 'Hat IOU-Verstöße',
            hasAddWorkspaceRoomErrors: 'Hat Fehler beim Hinzufügen des Arbeitsbereichsraums',
            isUnread: 'Ist ungelesen (Fokusmodus)',
            isArchived: 'Ist archiviert (neuester Modus)',
            isSelfDM: 'Ist Selbst-DM',
            isFocused: 'Ist vorübergehend fokussiert',
        },
        reasonGBR: {
            hasJoinRequest: 'Hat Beitrittsanfrage (Admin-Raum)',
            isUnreadWithMention: 'Ist ungelesen mit Erwähnung',
            isWaitingForAssigneeToCompleteAction: 'Wartet darauf, dass der Zuständige die Aktion abschließt.',
            hasChildReportAwaitingAction: 'Hat einen untergeordneten Bericht, der auf eine Aktion wartet',
            hasMissingInvoiceBankAccount: 'Fehlendes Rechnungsbankkonto',
        },
        reasonRBR: {
            hasErrors: 'Hat Fehler in den Berichtsdaten oder Berichtsaktionen',
            hasViolations: 'Hat Verstöße',
            hasTransactionThreadViolations: 'Hat Transaktions-Thread-Verstöße',
        },
        indicatorStatus: {
            theresAReportAwaitingAction: 'Es gibt einen Bericht, der auf eine Aktion wartet.',
            theresAReportWithErrors: 'Es gibt einen Bericht mit Fehlern',
            theresAWorkspaceWithCustomUnitsErrors: 'Es gibt einen Arbeitsbereich mit Fehlern bei benutzerdefinierten Einheiten.',
            theresAProblemWithAWorkspaceMember: 'Es gibt ein Problem mit einem Arbeitsbereichsmitglied.',
            theresAProblemWithAWorkspaceQBOExport: 'Es gab ein Problem mit einer Exporteinstellung der Arbeitsbereichsverbindung.',
            theresAProblemWithAContactMethod: 'Es gibt ein Problem mit einer Kontaktmethode',
            aContactMethodRequiresVerification: 'Eine Kontaktmethode erfordert eine Verifizierung',
            theresAProblemWithAPaymentMethod: 'Es gibt ein Problem mit einer Zahlungsmethode',
            theresAProblemWithAWorkspace: 'Es gibt ein Problem mit einem Arbeitsbereich.',
            theresAProblemWithYourReimbursementAccount: 'Es gibt ein Problem mit Ihrem Erstattungskonto',
            theresABillingProblemWithYourSubscription: 'Es gibt ein Abrechnungsproblem mit Ihrem Abonnement.',
            yourSubscriptionHasBeenSuccessfullyRenewed: 'Ihr Abonnement wurde erfolgreich erneuert.',
            theresWasAProblemDuringAWorkspaceConnectionSync: 'Während der Synchronisierung der Workspace-Verbindung ist ein Problem aufgetreten.',
            theresAProblemWithYourWallet: 'Es gibt ein Problem mit Ihrem Wallet.',
            theresAProblemWithYourWalletTerms: 'Es gibt ein Problem mit den Bedingungen Ihrer Brieftasche.',
        },
    },
    emptySearchView: {
        takeATestDrive: 'Machen Sie eine Probefahrt',
    },
    migratedUserWelcomeModal: {
        title: 'Willkommen bei New Expensify!',
        subtitle: 'New Expensify hat die gleiche großartige Automatisierung, aber jetzt mit erstaunlicher Zusammenarbeit:',
        confirmText: "Los geht's!",
        features: {
            chat: '<strong>Chatten Sie direkt über jede Ausgabe</strong>, jeden Bericht oder Arbeitsbereich',
            scanReceipt: '<strong>Belege scannen</strong> und Rückerstattung erhalten',
            crossPlatform: 'Erledigen Sie <strong>alles</strong> von Ihrem Telefon oder Browser aus',
        },
    },
    productTrainingTooltip: {
        // TODO: CONCIERGE_LHN_GBR tooltip will be replaced by a tooltip in the #admins room
        // https://github.com/Expensify/App/issues/57045#issuecomment-2701455668
        conciergeLHNGBR: '<tooltip>Loslegen <strong>hier!</strong></tooltip>',
        saveSearchTooltip: '<tooltip><strong>Benennen Sie Ihre gespeicherten Suchen um</strong> hier!</tooltip>',
        globalCreateTooltip: '<tooltip><strong>Ausgaben erstellen</strong>, beginnen Sie zu chatten, und mehr. Probieren Sie es aus!</tooltip>',
        bottomNavInboxTooltip: '<tooltip>Überprüfen Sie was <strong>benötigt Ihre Aufmerksamkeit</strong> und <strong>über Ausgaben chatten.</strong></tooltip>',
        workspaceChatTooltip: '<tooltip>Chatten mit <strong>Genehmigern</strong></tooltip>',
        GBRRBRChat: '<tooltip>Du wirst 🟢 auf sehen <strong>Maßnahmen ergreifen</strong>, und 🔴 auf <strong>Elemente zur Überprüfung.</strong></tooltip>',
        accountSwitcher: '<tooltip>Zugriff auf Ihre <strong>Copilot-Konten</strong> hier</tooltip>',
        expenseReportsFilter: '<tooltip>Willkommen! Finden Sie alle Ihre <strong>Berichte des Unternehmens</strong> hier.</tooltip>',
        scanTestTooltip: {
            main: '<tooltip><strong>Möchten Sie sehen, wie Scan funktioniert?</strong> Probieren Sie einen Testbeleg aus!</tooltip>',
            manager: '<tooltip>Wählen Sie unsere <strong>Testmanager</strong>, um es auszuprobieren!</tooltip>',
            confirmation: '<tooltip>Jetzt, <strong>Reichen Sie Ihre Ausgaben ein</strong> und sieh zu, wie die Magie geschieht!</tooltip>',
            tryItOut: 'Probieren Sie es aus',
            noThanks: 'Nein danke',
        },
        outstandingFilter: '<tooltip>Filter für Ausgaben, die <strong>Genehmigung erforderlich</strong></tooltip>',
        scanTestDriveTooltip: '<tooltip>Diesen Beleg senden an <strong>Beenden Sie die Probefahrt!</strong></tooltip>',
    },
    discardChangesConfirmation: {
        title: 'Änderungen verwerfen?',
        body: 'Möchten Sie die vorgenommenen Änderungen wirklich verwerfen?',
        confirmText: 'Änderungen verwerfen',
    },
    scheduledCall: {
        book: {
            title: 'Anruf planen',
            description: 'Finden Sie eine Zeit, die für Sie passt.',
            slots: 'Verfügbare Zeiten für',
        },
        confirmation: {
            title: 'Anruf bestätigen',
            description:
                'Stellen Sie sicher, dass die unten stehenden Details für Sie in Ordnung sind. Sobald Sie den Anruf bestätigen, senden wir eine Einladung mit weiteren Informationen.',
            setupSpecialist: 'Ihr Einrichtungsspezialist',
            meetingLength: 'Besprechungslänge',
            dateTime: 'Datum & Uhrzeit',
            minutes: '30 Minuten',
        },
        callScheduled: 'Anruf geplant',
    },
    autoSubmitModal: {
        title: 'Alles klar und eingereicht!',
        description: 'Alle Warnungen und Verstöße wurden beseitigt, daher:',
        submittedExpensesTitle: 'Diese Ausgaben wurden eingereicht',
        submittedExpensesDescription: 'Diese Ausgaben wurden an Ihren Genehmiger gesendet, können aber noch bearbeitet werden, bis sie genehmigt sind.',
        pendingExpensesTitle: 'Ausstehende Ausgaben wurden verschoben',
        pendingExpensesDescription: 'Alle ausstehenden Kartenausgaben wurden in einen separaten Bericht verschoben, bis sie gebucht werden.',
    },
    testDrive: {
        quickAction: {
            takeATwoMinuteTestDrive: 'Machen Sie eine 2-minütige Probefahrt',
        },
        modal: {
            title: 'Probieren Sie uns aus',
            description: 'Machen Sie eine schnelle Produkttour, um schnell auf den neuesten Stand zu kommen. Keine Zwischenstopps erforderlich!',
            confirmText: 'Testfahrt starten',
            helpText: 'Überspringen',
            employee: {
                description:
                    '<muted-text>Holen Sie sich für Ihr Team <strong>3 kostenlose Monate Expensify!</strong> Geben Sie einfach die E-Mail-Adresse Ihres Chefs unten ein und senden Sie ihm eine Testausgabe.</muted-text>',
                email: 'Geben Sie die E-Mail-Adresse Ihres Chefs ein',
                error: 'Dieses Mitglied besitzt einen Arbeitsbereich, bitte geben Sie ein neues Mitglied zum Testen ein.',
            },
        },
        banner: {
            currentlyTestDrivingExpensify: 'Sie testen derzeit Expensify',
            readyForTheRealThing: 'Bereit für das echte Ding?',
            getStarted: 'Loslegen',
        },
        employeeInviteMessage: ({name}: EmployeeInviteMessageParams) =>
            `# ${name} hat dich eingeladen, Expensify auszuprobieren\nHey! Ich habe uns gerade *3 Monate kostenlos* gesichert, um Expensify auszuprobieren, den schnellsten Weg, um Ausgaben zu verwalten.\n\nHier ist ein *Testbeleg*, um dir zu zeigen, wie es funktioniert:`,
    },
    export: {
        basicExport: 'Basis Export',
        reportLevelExport: 'Alle Daten - Berichtsebene',
        expenseLevelExport: 'Alle Daten - Ausgabenebene',
        exportInProgress: 'Export läuft',
        conciergeWillSend: 'Concierge sendet dir die Datei in Kürze.',
    },
};
// IMPORTANT: This line is manually replaced in generate translation files by scripts/generateTranslations.ts,
// so if you change it here, please update it there as well.
export default translations satisfies TranslationDeepObject<typeof en>;<|MERGE_RESOLUTION|>--- conflicted
+++ resolved
@@ -6191,13 +6191,7 @@
                 [CONST.SEARCH.WITHDRAWAL_TYPE.EXPENSIFY_CARD]: 'Expensify Card',
                 [CONST.SEARCH.WITHDRAWAL_TYPE.REIMBURSEMENT]: 'Erstattung',
             },
-<<<<<<< HEAD
-            has: {
-                receipt: 'Quittung',
-            },
             is: 'Ist',
-=======
->>>>>>> 9869d62e
             action: {
                 [CONST.SEARCH.ACTION_FILTERS.SUBMIT]: 'Einreichen',
                 [CONST.SEARCH.ACTION_FILTERS.APPROVE]: 'Genehmigen',
