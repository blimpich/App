/**
 *   _____                      __         __
 *  / ___/__ ___  ___ _______ _/ /____ ___/ /
 * / (_ / -_) _ \/ -_) __/ _ \`/ __/ -_) _  /
 * \___/\__/_//_/\__/_/  \_,_/\__/\__/\_,_/
 *
 * This file was automatically generated. Please consider these alternatives before manually editing it:
 *
 * - Improve the prompts in prompts/translation, or
 * - Improve context annotations in src/languages/en.ts
 */
import {CONST as COMMON_CONST} from 'expensify-common';
import startCase from 'lodash/startCase';
import CONST from '@src/CONST';
import type {Country} from '@src/CONST';
import type OriginalMessage from '@src/types/onyx/OriginalMessage';
import type en from './en';
import type {
    AccountOwnerParams,
    ActionsAreCurrentlyRestricted,
    AddedOrDeletedPolicyReportFieldParams,
    AddedPolicyApprovalRuleParams,
    AddEmployeeParams,
    AddOrDeletePolicyCustomUnitRateParams,
    AddressLineParams,
    AdminCanceledRequestParams,
    AirlineParams,
    AlreadySignedInParams,
    ApprovalWorkflowErrorParams,
    ApprovedAmountParams,
    AssignCardParams,
    AssignedCardParams,
    AssigneeParams,
    AuthenticationErrorParams,
    AutoPayApprovedReportsLimitErrorParams,
    BadgeFreeTrialParams,
    BeginningOfChatHistoryAdminRoomPartOneParams,
    BeginningOfChatHistoryAnnounceRoomPartOneParams,
    BeginningOfChatHistoryDomainRoomPartOneParams,
    BillingBannerCardAuthenticationRequiredParams,
    BillingBannerCardExpiredParams,
    BillingBannerCardOnDisputeParams,
    BillingBannerDisputePendingParams,
    BillingBannerInsufficientFundsParams,
    BillingBannerOwnerAmountOwedOverdueParams,
    BillingBannerSubtitleWithDateParams,
    CanceledRequestParams,
    CardEndingParams,
    CardInfoParams,
    CardNextPaymentParams,
    CategoryNameParams,
    ChangeFieldParams,
    ChangeOwnerDuplicateSubscriptionParams,
    ChangeOwnerHasFailedSettlementsParams,
    ChangeOwnerSubscriptionParams,
    ChangeReportPolicyParams,
    ChangeTypeParams,
    CharacterLengthLimitParams,
    CharacterLimitParams,
    ChatWithAccountManagerParams,
    CompanyCardBankName,
    CompanyCardFeedNameParams,
    CompanyNameParams,
    ConfirmThatParams,
    ConnectionNameParams,
    ConnectionParams,
    CreateExpensesParams,
    CurrencyCodeParams,
    CurrencyInputDisabledTextParams,
    CustomersOrJobsLabelParams,
    CustomUnitRateParams,
    DateParams,
    DateShouldBeAfterParams,
    DateShouldBeBeforeParams,
    DefaultAmountParams,
    DefaultVendorDescriptionParams,
    DelegateRoleParams,
    DelegateSubmitParams,
    DelegatorParams,
    DeleteActionParams,
    DeleteConfirmationParams,
    DeleteTransactionParams,
    DemotedFromWorkspaceParams,
    DidSplitAmountMessageParams,
    DuplicateTransactionParams,
    EarlyDiscountSubtitleParams,
    EarlyDiscountTitleParams,
    EditActionParams,
    EditDestinationSubtitleParams,
    ElectronicFundsParams,
    EmployeeInviteMessageParams,
    EnterMagicCodeParams,
    ExportAgainModalDescriptionParams,
    ExportedToIntegrationParams,
    ExportIntegrationSelectedParams,
    FeatureNameParams,
    FileLimitParams,
    FiltersAmountBetweenParams,
    FlightLayoverParams,
    FlightParams,
    FormattedMaxLengthParams,
    GoBackMessageParams,
    GoToRoomParams,
    ImportedTagsMessageParams,
    ImportedTypesParams,
    ImportFieldParams,
    ImportMembersSuccessfulDescriptionParams,
    ImportPerDiemRatesSuccessfulDescriptionParams,
    ImportTagsSuccessfulDescriptionParams,
    IncorrectZipFormatParams,
    InstantSummaryParams,
    IntacctMappingTitleParams,
    IntegrationExportParams,
    IntegrationSyncFailedParams,
    InvalidPropertyParams,
    InvalidValueParams,
    IssueVirtualCardParams,
    LastSyncAccountingParams,
    LastSyncDateParams,
    LeftWorkspaceParams,
    LocalTimeParams,
    LoggedInAsParams,
    LogSizeParams,
    ManagerApprovedAmountParams,
    ManagerApprovedParams,
    MarkedReimbursedParams,
    MarkReimbursedFromIntegrationParams,
    MissingPropertyParams,
    MovedFromPersonalSpaceParams,
    MovedFromReportParams,
    MovedTransactionParams,
    NeedCategoryForExportToIntegrationParams,
    NewWorkspaceNameParams,
    NoLongerHaveAccessParams,
    NotAllowedExtensionParams,
    NotYouParams,
    OOOEventSummaryFullDayParams,
    OOOEventSummaryPartialDayParams,
    OptionalParam,
    OurEmailProviderParams,
    OwnerOwesAmountParams,
    PaidElsewhereParams,
    PaidWithExpensifyParams,
    ParentNavigationSummaryParams,
    PayerOwesAmountParams,
    PayerOwesParams,
    PayerPaidAmountParams,
    PayerPaidParams,
    PayerSettledParams,
    PaySomeoneParams,
    PolicyAddedReportFieldOptionParams,
    PolicyDisabledReportFieldAllOptionsParams,
    PolicyDisabledReportFieldOptionParams,
    PolicyExpenseChatNameParams,
    RailTicketParams,
    ReconciliationWorksParams,
    RemovedFromApprovalWorkflowParams,
    RemovedTheRequestParams,
    RemoveMemberPromptParams,
    RemoveMembersWarningPrompt,
    RenamedRoomActionParams,
    RenamedWorkspaceNameActionParams,
    ReportArchiveReasonsClosedParams,
    ReportArchiveReasonsInvoiceReceiverPolicyDeletedParams,
    ReportArchiveReasonsMergedParams,
    ReportArchiveReasonsRemovedFromPolicyParams,
    ReportPolicyNameParams,
    RequestAmountParams,
    RequestCountParams,
    RequestedAmountMessageParams,
    RequiredFieldParams,
    ResolutionConstraintsParams,
    ReviewParams,
    RoleNamesParams,
    RoomNameReservedErrorParams,
    RoomRenamedToParams,
    SecondaryLoginParams,
    SetTheDistanceMerchantParams,
    SetTheRequestParams,
    SettledAfterAddedBankAccountParams,
    SettleExpensifyCardParams,
    SettlementDateParams,
    ShareParams,
    SignUpNewFaceCodeParams,
    SizeExceededParams,
    SplitAmountParams,
    SplitExpenseEditTitleParams,
    SplitExpenseSubtitleParams,
    SpreadCategoriesParams,
    SpreadFieldNameParams,
    SpreadSheetColumnParams,
    StatementTitleParams,
    StepCounterParams,
    StripePaidParams,
    SubmitsToParams,
    SubscriptionCommitmentParams,
    SubscriptionSettingsRenewsOnParams,
    SubscriptionSettingsSaveUpToParams,
    SubscriptionSettingsSummaryParams,
    SubscriptionSizeParams,
    SyncStageNameConnectionsParams,
    TaskCreatedActionParams,
    TaxAmountParams,
    TermsParams,
    ThreadRequestReportNameParams,
    ThreadSentMoneyReportNameParams,
    TotalAmountGreaterOrLessThanOriginalParams,
    ToValidateLoginParams,
    TransferParams,
    TravelTypeParams,
    TrialStartedTitleParams,
    UnapproveWithIntegrationWarningParams,
    UnshareParams,
    UntilTimeParams,
    UpdatedCustomFieldParams,
    UpdatedPolicyApprovalRuleParams,
    UpdatedPolicyAuditRateParams,
    UpdatedPolicyCategoryDescriptionHintTypeParams,
    UpdatedPolicyCategoryExpenseLimitTypeParams,
    UpdatedPolicyCategoryGLCodeParams,
    UpdatedPolicyCategoryMaxAmountNoReceiptParams,
    UpdatedPolicyCategoryMaxExpenseAmountParams,
    UpdatedPolicyCategoryNameParams,
    UpdatedPolicyCategoryParams,
    UpdatedPolicyCurrencyParams,
    UpdatedPolicyCustomUnitRateParams,
    UpdatedPolicyCustomUnitTaxClaimablePercentageParams,
    UpdatedPolicyCustomUnitTaxRateExternalIDParams,
    UpdatedPolicyDescriptionParams,
    UpdatedPolicyFieldWithNewAndOldValueParams,
    UpdatedPolicyFieldWithValueParam,
    UpdatedPolicyFrequencyParams,
    UpdatedPolicyManualApprovalThresholdParams,
    UpdatedPolicyPreventSelfApprovalParams,
    UpdatedPolicyReportFieldDefaultValueParams,
    UpdatedPolicyTagFieldParams,
    UpdatedPolicyTagNameParams,
    UpdatedPolicyTagParams,
    UpdatedTheDistanceMerchantParams,
    UpdatedTheRequestParams,
    UpdatePolicyCustomUnitParams,
    UpdatePolicyCustomUnitTaxEnabledParams,
    UpdateRoleParams,
    UsePlusButtonParams,
    UserIsAlreadyMemberParams,
    UserSplitParams,
    ViolationsAutoReportedRejectedExpenseParams,
    ViolationsCashExpenseWithNoReceiptParams,
    ViolationsConversionSurchargeParams,
    ViolationsCustomRulesParams,
    ViolationsInvoiceMarkupParams,
    ViolationsMaxAgeParams,
    ViolationsMissingTagParams,
    ViolationsModifiedAmountParams,
    ViolationsOverCategoryLimitParams,
    ViolationsOverLimitParams,
    ViolationsPerDayLimitParams,
    ViolationsProhibitedExpenseParams,
    ViolationsReceiptRequiredParams,
    ViolationsRterParams,
    ViolationsTagOutOfPolicyParams,
    ViolationsTaxOutOfPolicyParams,
    WaitingOnBankAccountParams,
    WalletProgramParams,
    WelcomeEnterMagicCodeParams,
    WelcomeToRoomParams,
    WeSentYouMagicSignInLinkParams,
    WorkEmailMergingBlockedParams,
    WorkEmailResendCodeParams,
    WorkspaceLockedPlanTypeParams,
    WorkspaceMemberList,
    WorkspaceOwnerWillNeedToAddOrUpdatePaymentCardParams,
    WorkspaceYouMayJoin,
    YourPlanPriceParams,
    YourPlanPriceValueParams,
    ZipCodeExampleFormatParams,
} from './params';
import type {TranslationDeepObject} from './types';

type StateValue = {
    stateISO: string;
    stateName: string;
};
type States = Record<keyof typeof COMMON_CONST.STATES, StateValue>;
type AllCountries = Record<Country, string>;
/* eslint-disable max-len */
const translations = {
    common: {
        count: 'Zählen',
        cancel: 'Abbrechen',
        dismiss: 'Verwerfen',
        yes: 'Ja',
        no: 'No',
        ok: 'OK',
        notNow: 'Nicht jetzt',
        learnMore: 'Mehr erfahren.',
        buttonConfirm: 'Verstanden',
        name: 'Name',
        attachment: 'Anhang',
        attachments: 'Anhänge',
        center: 'Zentrum',
        from: 'Von',
        to: 'Zu',
        in: 'In',
        optional: 'Optional',
        new: 'Neu',
        search: 'Suche',
        reports: 'Berichte',
        find: 'Finden',
        searchWithThreeDots: 'Suchen...',
        next: 'Nächste',
        previous: 'Vorherige',
        goBack: 'Zurückgehen',
        create: 'Erstellen',
        add: 'Hinzufügen',
        resend: 'Erneut senden',
        save: 'Speichern',
        select: 'Auswählen',
        deselect: 'Abwählen',
        selectMultiple: 'Mehrere auswählen',
        saveChanges: 'Änderungen speichern',
        submit: 'Einreichen',
        rotate: 'Drehen',
        zoom: 'Zoom',
        password: 'Passwort',
        magicCode: 'Magic code',
        twoFactorCode: 'Zwei-Faktor-Code',
        workspaces: 'Arbeitsbereiche',
        inbox: 'Posteingang',
        group: 'Gruppe',
        profile: 'Profil',
        referral: 'Empfehlung',
        payments: 'Zahlungen',
        approvals: 'Genehmigungen',
        wallet: 'Brieftasche',
        preferences: 'Einstellungen',
        view: 'Ansicht',
        review: (reviewParams?: ReviewParams) => `Review${reviewParams?.amount ? ` ${reviewParams?.amount}` : ''}`,
        not: 'Nicht',
        signIn: 'Anmelden',
        signInWithGoogle: 'Mit Google anmelden',
        signInWithApple: 'Mit Apple anmelden',
        signInWith: 'Anmelden mit',
        continue: 'Fortfahren',
        firstName: 'Vorname',
        lastName: 'Nachname',
        scanning: 'Scannen',
        addCardTermsOfService: 'Expensify-Nutzungsbedingungen',
        perPerson: 'pro Person',
        phone: 'Telefon',
        phoneNumber: 'Telefonnummer',
        phoneNumberPlaceholder: '(xxx) xxx-xxxx',
        email: 'E-Mail',
        and: 'und',
        or: 'oder',
        details: 'Einzelheiten',
        privacy: 'Datenschutz',
        privacyPolicy: 'Datenschutzrichtlinie',
        hidden: 'Hidden',
        visible: 'Sichtbar',
        delete: 'Löschen',
        archived: 'archiviert',
        contacts: 'Kontakte',
        recents: 'Zuletzt verwendet',
        close: 'Schließen',
        download: 'Herunterladen',
        downloading: 'Herunterladen',
        uploading: 'Hochladen',
        pin: 'Pin',
        unPin: 'Lösen',
        back: 'Zurück',
        saveAndContinue: 'Speichern & fortfahren',
        settings: 'Einstellungen',
        termsOfService: 'Nutzungsbedingungen',
        members: 'Mitglieder',
        invite: 'Einladen',
        here: 'hier',
        date: 'Datum',
        dob: 'Geburtsdatum',
        currentYear: 'Current year',
        currentMonth: 'Aktueller Monat',
        ssnLast4: 'Letzte 4 Ziffern der SSN',
        ssnFull9: 'Vollständige 9 Ziffern der SSN',
        addressLine: ({lineNumber}: AddressLineParams) => `Adresszeile ${lineNumber}`,
        personalAddress: 'Persönliche Adresse',
        companyAddress: 'Firmenadresse',
        noPO: 'Keine Postfächer oder Postweiterleitungsadressen, bitte.',
        city: 'Stadt',
        state: 'Zustand',
        streetAddress: 'Straßenadresse',
        stateOrProvince: 'Bundesland / Provinz',
        country: 'Land',
        zip: 'Postleitzahl',
        zipPostCode: 'Postleitzahl',
        whatThis: 'Was ist das?',
        iAcceptThe: 'Ich akzeptiere die',
        remove: 'Entfernen',
        admin: 'Admin',
        owner: 'Eigentümer',
        dateFormat: 'YYYY-MM-DD',
        send: 'Senden',
        na: 'N/A',
        noResultsFound: 'Keine Ergebnisse gefunden',
        noResultsFoundMatching: ({searchString}: {searchString: string}) => `Keine Ergebnisse gefunden, die mit "${searchString}" übereinstimmen.`,
        recentDestinations: 'Letzte Ziele',
        timePrefix: 'Es ist',
        conjunctionFor: 'für',
        todayAt: 'Heute um',
        tomorrowAt: 'Morgen um',
        yesterdayAt: 'Gestern um',
        conjunctionAt: 'bei',
        conjunctionTo: 'zu',
        genericErrorMessage: 'Ups... etwas ist schiefgelaufen und Ihre Anfrage konnte nicht abgeschlossen werden. Bitte versuchen Sie es später erneut.',
        percentage: 'Prozentsatz',
        error: {
            invalidAmount: 'Ungültiger Betrag',
            acceptTerms: 'Sie müssen die Nutzungsbedingungen akzeptieren, um fortzufahren.',
            phoneNumber: `Bitte geben Sie eine gültige Telefonnummer mit der Landesvorwahl ein (z. B. ${CONST.EXAMPLE_PHONE_NUMBER})`,
            fieldRequired: 'Dieses Feld ist erforderlich',
            requestModified: 'Diese Anfrage wird von einem anderen Mitglied bearbeitet.',
            characterLimitExceedCounter: ({length, limit}: CharacterLengthLimitParams) => `Zeichenlimit überschritten (${length}/${limit})`,
            dateInvalid: 'Bitte wählen Sie ein gültiges Datum aus',
            invalidDateShouldBeFuture: 'Bitte wählen Sie heute oder ein zukünftiges Datum.',
            invalidTimeShouldBeFuture: 'Bitte wählen Sie eine Zeit, die mindestens eine Minute voraus ist.',
            invalidCharacter: 'Ungültiges Zeichen',
            enterMerchant: 'Geben Sie einen Händlernamen ein',
            enterAmount: 'Betrag eingeben',
            missingMerchantName: 'Fehlender Händlername',
            missingAmount: 'Fehlender Betrag',
            missingDate: 'Fehlendes Datum',
            enterDate: 'Geben Sie ein Datum ein',
            invalidTimeRange: 'Bitte geben Sie eine Uhrzeit im 12-Stunden-Format ein (z. B. 14:30 Uhr)',
            pleaseCompleteForm: 'Bitte füllen Sie das obige Formular aus, um fortzufahren.',
            pleaseSelectOne: 'Bitte wählen Sie eine der oben genannten Optionen aus.',
            invalidRateError: 'Bitte geben Sie einen gültigen Tarif ein',
            lowRateError: 'Der Satz muss größer als 0 sein.',
            email: 'Bitte geben Sie eine gültige E-Mail-Adresse ein.',
            login: 'Beim Anmelden ist ein Fehler aufgetreten. Bitte versuchen Sie es erneut.',
        },
        comma: 'Komma',
        semicolon: 'Semikolon',
        please: 'Bitte',
        contactUs: 'kontaktieren Sie uns',
        pleaseEnterEmailOrPhoneNumber: 'Bitte geben Sie eine E-Mail-Adresse oder Telefonnummer ein.',
        fixTheErrors: 'Beheben Sie die Fehler.',
        inTheFormBeforeContinuing: 'im Formular, bevor Sie fortfahren',
        confirm: 'Bestätigen',
        reset: 'Zurücksetzen',
        done: 'Fertiggestellt',
        more: 'Mehr',
        debitCard: 'Debitkarte',
        bankAccount: 'Bankkonto',
        personalBankAccount: 'Persönliches Bankkonto',
        businessBankAccount: 'Geschäftsbankkonto',
        join: 'Beitreten',
        leave: 'Verlassen',
        decline: 'Ablehnen',
        transferBalance: 'Guthaben übertragen',
        cantFindAddress: 'Können Sie Ihre Adresse nicht finden?',
        enterManually: 'Manuell eingeben',
        message: 'Nachricht',
        leaveThread: 'Thread verlassen',
        you: 'Du',
        youAfterPreposition: 'du',
        your: 'Ihr',
        conciergeHelp: 'Bitte wenden Sie sich an Concierge, um Hilfe zu erhalten.',
        youAppearToBeOffline: 'Sie scheinen offline zu sein.',
        thisFeatureRequiresInternet: 'Diese Funktion erfordert eine aktive Internetverbindung.',
        attachmentWillBeAvailableOnceBackOnline: 'Anhang wird verfügbar, sobald die Verbindung wiederhergestellt ist.',
        errorOccurredWhileTryingToPlayVideo: 'Beim Abspielen dieses Videos ist ein Fehler aufgetreten.',
        areYouSure: 'Bist du sicher?',
        verify: 'Überprüfen',
        yesContinue: 'Ja, weiter',
        websiteExample: 'e.g. https://www.expensify.com',
        zipCodeExampleFormat: ({zipSampleFormat}: ZipCodeExampleFormatParams) => (zipSampleFormat ? `e.g. ${zipSampleFormat}` : ''),
        description: 'Beschreibung',
        title: 'Titel',
        assignee: 'Zugewiesene Person',
        createdBy: 'Erstellt von',
        with: 'mit',
        shareCode: 'Code teilen',
        share: 'Teilen',
        per: 'pro',
        mi: 'Meile',
        km: 'Kilometer',
        copied: 'Kopiert!',
        someone: 'Jemand',
        total: 'Gesamtbetrag',
        edit: 'Bearbeiten',
        letsDoThis: `Los geht's!`,
        letsStart: `Lass uns anfangen.`,
        showMore: 'Mehr anzeigen',
        merchant: 'Händler',
        category: 'Kategorie',
        report: 'Bericht',
        billable: 'Abrechenbar',
        nonBillable: 'Nicht abrechenbar',
        tag: 'Etikett',
        receipt: 'Beleg',
        verified: 'Verifiziert',
        replace: 'Ersetzen',
        distance: 'Entfernung',
        mile: 'Meile',
        miles: 'Meilen',
        kilometer: 'Kilometer',
        kilometers: 'Kilometer',
        recent: 'Kürzlich',
        all: 'Alle',
        am: 'AM',
        pm: 'PM',
        tbd: 'TBD',
        selectCurrency: 'Wählen Sie eine Währung aus',
        card: 'Karte',
        whyDoWeAskForThis: 'Warum fragen wir danach?',
        required: 'Erforderlich',
        showing: 'Anzeigen',
        of: 'von',
        default: 'Standardmäßig',
        update: 'Aktualisieren',
        member: 'Mitglied',
        auditor: 'Prüfer',
        role: 'Rolle',
        currency: 'Währung',
        rate: 'Bewerten',
        emptyLHN: {
            title: 'Woohoo! Alles erledigt.',
            subtitleText1: 'Finden Sie einen Chat mit dem',
            subtitleText2: 'Schaltfläche oben oder erstellen Sie etwas mit dem',
            subtitleText3: 'Schaltfläche unten.',
        },
        businessName: 'Firmenname',
        clear: 'Klar',
        type: 'Typ',
        action: 'Aktion',
        expenses: 'Ausgaben',
        tax: 'Steuer',
        shared: 'Geteilt',
        drafts: 'Entwürfe',
        finished: 'Fertiggestellt',
        upgrade: 'Upgrade',
        downgradeWorkspace: 'Arbeitsbereich herabstufen',
        companyID: 'Unternehmens-ID',
        userID: 'Benutzer-ID',
        disable: 'Deaktivieren',
        export: 'Exportieren',
        initialValue: 'Anfangswert',
        currentDate: 'Aktuelles Datum',
        value: 'Wert',
        downloadFailedTitle: 'Download fehlgeschlagen',
        downloadFailedDescription: 'Ihr Download konnte nicht abgeschlossen werden. Bitte versuchen Sie es später erneut.',
        filterLogs: 'Protokolle filtern',
        network: 'Netzwerk',
        reportID: 'Berichts-ID',
        longID: 'Lange ID',
        bankAccounts: 'Bankkonten',
        chooseFile: 'Datei auswählen',
        dropTitle: 'Lass es los',
        dropMessage: 'Datei hier ablegen',
        ignore: 'Ignore',
        enabled: 'Aktiviert',
        disabled: 'Deaktiviert',
        import: 'Importieren',
        offlinePrompt: 'Sie können diese Aktion momentan nicht ausführen.',
        outstanding: 'Hervorragend',
        chats: 'Chats',
        tasks: 'Aufgaben',
        unread: 'Ungelesen',
        sent: 'Gesendet',
        links: 'Links',
        days: 'Tage',
        rename: 'Umbenennen',
        address: 'Adresse',
        hourAbbreviation: 'h',
        minuteAbbreviation: 'm',
        skip: 'Überspringen',
        chatWithAccountManager: ({accountManagerDisplayName}: ChatWithAccountManagerParams) =>
            `Brauchen Sie etwas Bestimmtes? Chatten Sie mit Ihrem Kundenbetreuer, ${accountManagerDisplayName}.`,
        chatNow: 'Jetzt chatten',
        workEmail: 'Geschäftliche E-Mail-Adresse',
        destination: 'Zielort',
        subrate: 'Subrate',
        perDiem: 'Tagegeld',
        validate: 'Validieren',
        downloadAsPDF: 'Als PDF herunterladen',
        downloadAsCSV: 'Als CSV herunterladen',
        help: 'Hilfe',
        expenseReports: 'Spesenabrechnungen',
        rateOutOfPolicy: 'Außerhalb der Richtlinie bewerten',
        reimbursable: 'Erstattungsfähig',
        editYourProfile: 'Bearbeiten Sie Ihr Profil',
        comments: 'Kommentare',
        sharedIn: 'Geteilt in',
        unreported: 'Nicht gemeldet',
        explore: 'Erkunden',
        todo: 'To-do',
        invoice: 'Rechnung',
        expense: 'Ausgabe',
        chat: 'Chat',
        task: 'Aufgabe',
        trip: 'Reise',
        apply: 'Anwenden',
        status: 'Status',
        on: 'An',
        before: 'Vorher',
        after: 'Nach',
        reschedule: 'Verschieben',
        general: 'Allgemein',
        never: 'Never',
        workspacesTabTitle: 'Arbeitsbereiche',
        getTheApp: 'Hole dir die App',
        scanReceiptsOnTheGo: 'Scannen Sie Belege von Ihrem Telefon aus',
    },
    supportalNoAccess: {
        title: 'Nicht so schnell',
        description: 'Sie sind nicht berechtigt, diese Aktion auszuführen, wenn der Support eingeloggt ist.',
    },
    lockedAccount: {
        title: 'Gesperrtes Konto',
        description: 'Sie dürfen diese Aktion nicht ausführen, da dieses Konto gesperrt wurde. Bitte wenden Sie sich an concierge@expensify.com für weitere Schritte.',
    },
    location: {
        useCurrent: 'Aktuellen Standort verwenden',
        notFound: 'Wir konnten Ihren Standort nicht finden. Bitte versuchen Sie es erneut oder geben Sie eine Adresse manuell ein.',
        permissionDenied: 'Es sieht so aus, als hätten Sie den Zugriff auf Ihren Standort verweigert.',
        please: 'Bitte',
        allowPermission: 'Standortzugriff in den Einstellungen erlauben',
        tryAgain: 'und versuche es erneut.',
    },
    contact: {
        importContacts: 'Kontakte importieren',
        importContactsTitle: 'Importieren Sie Ihre Kontakte',
        importContactsText: 'Importieren Sie Kontakte von Ihrem Telefon, damit Ihre Lieblingspersonen immer nur einen Fingertipp entfernt sind.',
        importContactsExplanation: 'damit deine Lieblingspersonen immer nur einen Fingertipp entfernt sind.',
        importContactsNativeText: 'Nur noch ein Schritt! Geben Sie uns grünes Licht, um Ihre Kontakte zu importieren.',
    },
    anonymousReportFooter: {
        logoTagline: 'Nimm an der Diskussion teil.',
    },
    attachmentPicker: {
        cameraPermissionRequired: 'Kamerazugriff',
        expensifyDoesNotHaveAccessToCamera: 'Expensify kann ohne Zugriff auf Ihre Kamera keine Fotos aufnehmen. Tippen Sie auf Einstellungen, um die Berechtigungen zu aktualisieren.',
        attachmentError: 'Anlagenfehler',
        errorWhileSelectingAttachment: 'Beim Auswählen eines Anhangs ist ein Fehler aufgetreten. Bitte versuchen Sie es erneut.',
        errorWhileSelectingCorruptedAttachment: 'Beim Auswählen eines beschädigten Anhangs ist ein Fehler aufgetreten. Bitte versuchen Sie es mit einer anderen Datei.',
        takePhoto: 'Foto machen',
        chooseFromGallery: 'Aus Galerie auswählen',
        chooseDocument: 'Datei auswählen',
        attachmentTooLarge: 'Anhang ist zu groß',
        sizeExceeded: 'Die Anhangsgröße überschreitet das Limit von 24 MB.',
        sizeExceededWithLimit: ({maxUploadSizeInMB}: SizeExceededParams) => `Die Anhangsgröße überschreitet das Limit von ${maxUploadSizeInMB} MB.`,
        attachmentTooSmall: 'Anhang ist zu klein',
        sizeNotMet: 'Anhangsgröße muss größer als 240 Bytes sein',
        wrongFileType: 'Ungültiger Dateityp',
        notAllowedExtension: 'Dieser Dateityp ist nicht erlaubt. Bitte versuchen Sie es mit einem anderen Dateityp.',
        folderNotAllowedMessage: 'Das Hochladen eines Ordners ist nicht erlaubt. Bitte versuchen Sie es mit einer anderen Datei.',
        protectedPDFNotSupported: 'Passwortgeschütztes PDF wird nicht unterstützt',
        attachmentImageResized: 'Dieses Bild wurde zur Vorschaugröße angepasst. Herunterladen für volle Auflösung.',
        attachmentImageTooLarge: 'Dieses Bild ist zu groß, um es vor dem Hochladen in der Vorschau anzuzeigen.',
        tooManyFiles: ({fileLimit}: FileLimitParams) => `Sie können jeweils nur bis zu ${fileLimit} Dateien hochladen.`,
        sizeExceededWithValue: ({maxUploadSizeInMB}: SizeExceededParams) => `Dateien überschreiten ${maxUploadSizeInMB} MB. Bitte versuchen Sie es erneut.`,
    },
    dropzone: {
        addAttachments: 'Anhänge hinzufügen',
        scanReceipts: 'Belege scannen',
        replaceReceipt: 'Beleg ersetzen',
    },
    filePicker: {
        fileError: 'Dateifehler',
        errorWhileSelectingFile: 'Beim Auswählen einer Datei ist ein Fehler aufgetreten. Bitte versuchen Sie es erneut.',
    },
    connectionComplete: {
        title: 'Verbindung abgeschlossen',
        supportingText: 'Sie können dieses Fenster schließen und zur Expensify-App zurückkehren.',
    },
    avatarCropModal: {
        title: 'Foto bearbeiten',
        description: 'Ziehen, zoomen und drehen Sie Ihr Bild, wie Sie möchten.',
    },
    composer: {
        noExtensionFoundForMimeType: 'Keine Erweiterung für den MIME-Typ gefunden',
        problemGettingImageYouPasted: 'Es gab ein Problem beim Abrufen des Bildes, das Sie eingefügt haben.',
        commentExceededMaxLength: ({formattedMaxLength}: FormattedMaxLengthParams) => `Die maximale Kommentarlänge beträgt ${formattedMaxLength} Zeichen.`,
        taskTitleExceededMaxLength: ({formattedMaxLength}: FormattedMaxLengthParams) => `Die maximale Länge des Aufgabentitels beträgt ${formattedMaxLength} Zeichen.`,
    },
    baseUpdateAppModal: {
        updateApp: 'App aktualisieren',
        updatePrompt: 'Eine neue Version dieser App ist verfügbar. Aktualisieren Sie jetzt oder starten Sie die App später neu, um die neuesten Änderungen herunterzuladen.',
    },
    deeplinkWrapper: {
        launching: 'Expensify wird gestartet',
        expired: 'Ihre Sitzung ist abgelaufen.',
        signIn: 'Bitte melden Sie sich erneut an.',
        redirectedToDesktopApp: 'Wir haben Sie zur Desktop-App weitergeleitet.',
        youCanAlso: 'Sie können auch',
        openLinkInBrowser: 'öffnen Sie diesen Link in Ihrem Browser',
        loggedInAs: ({email}: LoggedInAsParams) => `Sie sind als ${email} angemeldet. Klicken Sie im Hinweis auf "Link öffnen", um sich mit diesem Konto in der Desktop-App anzumelden.`,
        doNotSeePrompt: 'Kannst du die Eingabeaufforderung nicht sehen?',
        tryAgain: 'Versuchen Sie es erneut.',
        or: ', oder',
        continueInWeb: 'weiter zur Web-App',
    },
    validateCodeModal: {
        successfulSignInTitle: 'Abrakadabra, du bist angemeldet!',
        successfulSignInDescription: 'Gehe zurück zu deinem ursprünglichen Tab, um fortzufahren.',
        title: 'Hier ist dein magischer Code',
        description: 'Bitte geben Sie den Code von dem Gerät ein, auf dem er ursprünglich angefordert wurde.',
        doNotShare: 'Teile deinen Code mit niemandem.\nExpensify wird dich niemals danach fragen!',
        or: ', oder',
        signInHere: 'einfach hier anmelden',
        expiredCodeTitle: 'Magischer Code abgelaufen',
        expiredCodeDescription: 'Gehen Sie zurück zum ursprünglichen Gerät und fordern Sie einen neuen Code an.',
        successfulNewCodeRequest: 'Code angefordert. Bitte überprüfen Sie Ihr Gerät.',
        tfaRequiredTitle: 'Zwei-Faktor-Authentifizierung erforderlich',
        tfaRequiredDescription: 'Bitte geben Sie den Zwei-Faktor-Authentifizierungscode ein, wo Sie sich anmelden möchten.',
        requestOneHere: 'hier eine anfordern.',
    },
    moneyRequestConfirmationList: {
        paidBy: 'Bezahlt von',
        whatsItFor: 'Wofür ist das?',
    },
    selectionList: {
        nameEmailOrPhoneNumber: 'Name, E-Mail oder Telefonnummer',
        findMember: 'Mitglied finden',
        searchForSomeone: 'Suche nach jemandem',
    },
    emptyList: {
        [CONST.IOU.TYPE.CREATE]: {
            title: 'Reichen Sie eine Ausgabe ein, verweisen Sie auf Ihren Chef.',
            subtitleText: 'Möchten Sie, dass Ihr Chef auch Expensify nutzt? Reichen Sie einfach eine Ausgabe bei ihnen ein und wir kümmern uns um den Rest.',
        },
    },
    videoChatButtonAndMenu: {
        tooltip: 'Einen Anruf buchen',
    },
    hello: 'Hallo',
    phoneCountryCode: '1',
    welcomeText: {
        getStarted: 'Unten beginnen.',
        anotherLoginPageIsOpen: 'Eine weitere Anmeldeseite ist geöffnet.',
        anotherLoginPageIsOpenExplanation: 'Sie haben die Anmeldeseite in einem separaten Tab geöffnet. Bitte melden Sie sich von diesem Tab aus an.',
        welcome: 'Willkommen!',
        welcomeWithoutExclamation: 'Willkommen',
        phrase2: 'Geld spricht. Und jetzt, da Chat und Zahlungen an einem Ort sind, ist es auch einfach.',
        phrase3: 'Ihre Zahlungen erreichen Sie so schnell, wie Sie Ihren Standpunkt vermitteln können.',
        enterPassword: 'Bitte geben Sie Ihr Passwort ein',
        welcomeNewFace: ({login}: SignUpNewFaceCodeParams) => `${login}, es ist immer schön, ein neues Gesicht hier zu sehen!`,
        welcomeEnterMagicCode: ({login}: WelcomeEnterMagicCodeParams) =>
            `Bitte geben Sie den magischen Code ein, der an ${login} gesendet wurde. Er sollte in ein bis zwei Minuten ankommen.`,
    },
    login: {
        hero: {
            header: 'Reisen und Ausgaben, in der Geschwindigkeit des Chats',
            body: 'Willkommen bei der nächsten Generation von Expensify, wo Ihre Reisen und Ausgaben mit Hilfe von kontextuellem, Echtzeit-Chat schneller werden.',
        },
    },
    thirdPartySignIn: {
        alreadySignedIn: ({email}: AlreadySignedInParams) => `Sie sind bereits als ${email} angemeldet.`,
        goBackMessage: ({provider}: GoBackMessageParams) => `Möchten Sie sich nicht mit ${provider} anmelden?`,
        continueWithMyCurrentSession: 'Mit meiner aktuellen Sitzung fortfahren',
        redirectToDesktopMessage: 'Wir leiten Sie zur Desktop-App weiter, sobald Sie sich angemeldet haben.',
        signInAgreementMessage: 'Mit der Anmeldung stimmen Sie den',
        termsOfService: 'Nutzungsbedingungen',
        privacy: 'Datenschutz',
    },
    samlSignIn: {
        welcomeSAMLEnabled: 'Weiter mit Single Sign-On anmelden:',
        orContinueWithMagicCode: 'Sie können sich auch mit einem magischen Code anmelden.',
        useSingleSignOn: 'Einmalanmeldung verwenden',
        useMagicCode: 'Verwende magischen Code',
        launching: 'Starten...',
        oneMoment: 'Einen Moment bitte, während wir Sie zum Single-Sign-On-Portal Ihres Unternehmens weiterleiten.',
    },
    reportActionCompose: {
        dropToUpload: 'Zum Hochladen hierher ziehen',
        sendAttachment: 'Anhang senden',
        addAttachment: 'Anhang hinzufügen',
        writeSomething: 'Schreiben Sie etwas...',
        blockedFromConcierge: 'Kommunikation ist gesperrt',
        fileUploadFailed: 'Hochladen fehlgeschlagen. Datei wird nicht unterstützt.',
        localTime: ({user, time}: LocalTimeParams) => `Es ist ${time} für ${user}`,
        edited: '(bearbeitet)',
        emoji: 'Emoji',
        collapse: 'Einklappen',
        expand: 'Erweitern',
    },
    reportActionContextMenu: {
        copyToClipboard: 'In die Zwischenablage kopieren',
        copied: 'Kopiert!',
        copyLink: 'Link kopieren',
        copyURLToClipboard: 'URL in die Zwischenablage kopieren',
        copyEmailToClipboard: 'E-Mail in die Zwischenablage kopieren',
        markAsUnread: 'Als ungelesen markieren',
        markAsRead: 'Als gelesen markieren',
        editAction: ({action}: EditActionParams) => `Edit ${action?.actionName === CONST.REPORT.ACTIONS.TYPE.IOU ? 'Ausgabe' : 'Kommentar'}`,
        deleteAction: ({action}: DeleteActionParams) => `Löschen ${action?.actionName === CONST.REPORT.ACTIONS.TYPE.IOU ? 'Ausgabe' : 'Kommentar'}`,
        deleteConfirmation: ({action}: DeleteConfirmationParams) => `Möchten Sie dieses ${action?.actionName === CONST.REPORT.ACTIONS.TYPE.IOU ? 'Ausgabe' : 'Kommentar'} wirklich löschen?`,
        onlyVisible: 'Nur sichtbar für',
        replyInThread: 'Im Thread antworten',
        joinThread: 'Thread beitreten',
        leaveThread: 'Thread verlassen',
        copyOnyxData: 'Onyx-Daten kopieren',
        flagAsOffensive: 'Als anstößig markieren',
        menu: 'Menü',
    },
    emojiReactions: {
        addReactionTooltip: 'Reaktion hinzufügen',
        reactedWith: 'reagierte mit',
    },
    reportActionsView: {
        beginningOfArchivedRoomPartOne: 'Du hast die Party in verpasst.',
        beginningOfArchivedRoomPartTwo: ', hier gibt es nichts zu sehen.',
        beginningOfChatHistoryDomainRoomPartOne: ({domainRoom}: BeginningOfChatHistoryDomainRoomPartOneParams) =>
            `Dieser Chat ist mit allen Expensify-Mitgliedern in der ${domainRoom}-Domain.`,
        beginningOfChatHistoryDomainRoomPartTwo: 'Verwenden Sie es, um mit Kollegen zu chatten, Tipps auszutauschen und Fragen zu stellen.',
        beginningOfChatHistoryAdminRoomPartOneFirst: 'Dieser Chat ist mit',
        beginningOfChatHistoryAdminRoomPartOneLast: 'admin.',
        beginningOfChatHistoryAdminRoomWorkspaceName: ({workspaceName}: BeginningOfChatHistoryAdminRoomPartOneParams) => ` ${workspaceName} `,
        beginningOfChatHistoryAdminRoomPartTwo: 'Verwenden Sie es, um über die Einrichtung des Arbeitsplatzes und mehr zu chatten.',
        beginningOfChatHistoryAnnounceRoomPartOne: ({workspaceName}: BeginningOfChatHistoryAnnounceRoomPartOneParams) => `Dieser Chat ist mit allen in ${workspaceName}.`,
        beginningOfChatHistoryAnnounceRoomPartTwo: `Verwenden Sie es für die wichtigsten Ankündigungen.`,
        beginningOfChatHistoryUserRoomPartOne: 'Dieser Chatraum ist für alles.',
        beginningOfChatHistoryUserRoomPartTwo: 'related.',
        beginningOfChatHistoryInvoiceRoomPartOne: `Dieser Chat ist für Rechnungen zwischen`,
        beginningOfChatHistoryInvoiceRoomPartTwo: `. Verwenden Sie die + Schaltfläche, um eine Rechnung zu senden.`,
        beginningOfChatHistory: 'Dieser Chat ist mit',
        beginningOfChatHistoryPolicyExpenseChatPartOne: 'Dies ist, wo',
        beginningOfChatHistoryPolicyExpenseChatPartTwo: 'wird Ausgaben einreichen bei',
        beginningOfChatHistoryPolicyExpenseChatPartThree: '. Verwenden Sie einfach die + Taste.',
        beginningOfChatHistorySelfDM: 'Dies ist Ihr persönlicher Bereich. Nutzen Sie ihn für Notizen, Aufgaben, Entwürfe und Erinnerungen.',
        beginningOfChatHistorySystemDM: 'Willkommen! Lassen Sie uns mit der Einrichtung beginnen.',
        chatWithAccountManager: 'Hier mit Ihrem Kundenbetreuer chatten',
        sayHello: 'Hallo!',
        yourSpace: 'Ihr Bereich',
        welcomeToRoom: ({roomName}: WelcomeToRoomParams) => `Willkommen in ${roomName}!`,
        usePlusButton: ({additionalText}: UsePlusButtonParams) => `Verwenden Sie die + Taste, um ${additionalText} einen Ausgabenposten hinzuzufügen.`,
        askConcierge: 'Stellen Sie Fragen und erhalten Sie rund um die Uhr Unterstützung in Echtzeit.',
        conciergeSupport: '24/7 Support',
        create: 'erstellen',
        iouTypes: {
            pay: 'bezahlen',
            split: 'split',
            submit: 'einreichen',
            track: 'verfolgen',
            invoice: 'Rechnung',
        },
    },
    adminOnlyCanPost: 'Nur Administratoren können Nachrichten in diesem Raum senden.',
    reportAction: {
        asCopilot: 'als Co-Pilot für',
    },
    mentionSuggestions: {
        hereAlternateText: 'Benachrichtige alle in diesem Gespräch',
    },
    newMessages: 'Neue Nachrichten',
    youHaveBeenBanned: 'Hinweis: Du wurdest von der Teilnahme an diesem Kanal ausgeschlossen.',
    reportTypingIndicator: {
        isTyping: 'tippt...',
        areTyping: 'tippen...',
        multipleMembers: 'Mehrere Mitglieder',
    },
    reportArchiveReasons: {
        [CONST.REPORT.ARCHIVE_REASON.DEFAULT]: 'Dieser Chatraum wurde archiviert.',
        [CONST.REPORT.ARCHIVE_REASON.ACCOUNT_CLOSED]: ({displayName}: ReportArchiveReasonsClosedParams) => `Dieser Chat ist nicht mehr aktiv, weil ${displayName} ihr Konto geschlossen hat.`,
        [CONST.REPORT.ARCHIVE_REASON.ACCOUNT_MERGED]: ({displayName, oldDisplayName}: ReportArchiveReasonsMergedParams) =>
            `Dieser Chat ist nicht mehr aktiv, weil ${oldDisplayName} ihr Konto mit ${displayName} zusammengeführt hat.`,
        [CONST.REPORT.ARCHIVE_REASON.REMOVED_FROM_POLICY]: ({displayName, policyName, shouldUseYou = false}: ReportArchiveReasonsRemovedFromPolicyParams) =>
            shouldUseYou
                ? `Dieser Chat ist nicht mehr aktiv, weil <strong>Sie</strong> kein Mitglied des ${policyName} Arbeitsbereichs mehr sind.`
                : `Dieser Chat ist nicht mehr aktiv, weil ${displayName} kein Mitglied des Arbeitsbereichs ${policyName} mehr ist.`,
        [CONST.REPORT.ARCHIVE_REASON.POLICY_DELETED]: ({policyName}: ReportArchiveReasonsInvoiceReceiverPolicyDeletedParams) =>
            `Dieser Chat ist nicht mehr aktiv, weil ${policyName} kein aktiver Arbeitsbereich mehr ist.`,
        [CONST.REPORT.ARCHIVE_REASON.INVOICE_RECEIVER_POLICY_DELETED]: ({policyName}: ReportArchiveReasonsInvoiceReceiverPolicyDeletedParams) =>
            `Dieser Chat ist nicht mehr aktiv, weil ${policyName} kein aktiver Arbeitsbereich mehr ist.`,
        [CONST.REPORT.ARCHIVE_REASON.BOOKING_END_DATE_HAS_PASSED]: 'Diese Buchung ist archiviert.',
    },
    writeCapabilityPage: {
        label: 'Wer kann posten?',
        writeCapability: {
            all: 'Alle Mitglieder',
            admins: 'Nur Administratoren',
        },
    },
    sidebarScreen: {
        buttonFind: 'Etwas finden...',
        buttonMySettings: 'Meine Einstellungen',
        fabNewChat: 'Chat starten',
        fabNewChatExplained: 'Chat starten (Floating action)',
        chatPinned: 'Chat angeheftet',
        draftedMessage: 'Entwurfene Nachricht',
        listOfChatMessages: 'Liste der Chatnachrichten',
        listOfChats: 'Liste der Chats',
        saveTheWorld: 'Rette die Welt',
        tooltip: 'Hier starten!',
        redirectToExpensifyClassicModal: {
            title: 'Demnächst verfügbar',
            description: 'Wir optimieren noch ein paar Details von New Expensify, um Ihre spezifische Einrichtung zu berücksichtigen. In der Zwischenzeit gehen Sie zu Expensify Classic.',
        },
    },
    allSettingsScreen: {
        subscription: 'Abonnement',
        domains: 'Domains',
    },
    tabSelector: {
        chat: 'Chat',
        room: 'Zimmer',
        distance: 'Entfernung',
        manual: 'Handbuch',
        scan: 'Scannen',
    },
    spreadsheet: {
        upload: 'Eine Tabelle hochladen',
        dragAndDrop: 'Ziehen Sie Ihre Tabelle hierher oder wählen Sie unten eine Datei aus. Unterstützte Formate: .csv, .txt, .xls und .xlsx.',
        chooseSpreadsheet: 'Wählen Sie eine Tabellenkalkulationsdatei zum Importieren aus. Unterstützte Formate: .csv, .txt, .xls und .xlsx.',
        fileContainsHeader: 'Datei enthält Spaltenüberschriften',
        column: ({name}: SpreadSheetColumnParams) => `Spalte ${name}`,
        fieldNotMapped: ({fieldName}: SpreadFieldNameParams) => `Ups! Ein erforderliches Feld ("${fieldName}") wurde nicht zugeordnet. Bitte überprüfen und erneut versuchen.`,
        singleFieldMultipleColumns: ({fieldName}: SpreadFieldNameParams) =>
            `Ups! Sie haben ein einzelnes Feld ("${fieldName}") mehreren Spalten zugeordnet. Bitte überprüfen Sie dies und versuchen Sie es erneut.`,
        emptyMappedField: ({fieldName}: SpreadFieldNameParams) => `Hoppla! Das Feld („${fieldName}“) enthält einen oder mehrere leere Werte. Bitte überprüfen und erneut versuchen.`,
        importSuccessfulTitle: 'Import erfolgreich',
        importCategoriesSuccessfulDescription: ({categories}: SpreadCategoriesParams) => (categories > 1 ? `${categories} Kategorien wurden hinzugefügt.` : '1 Kategorie wurde hinzugefügt.'),
        importMembersSuccessfulDescription: ({added, updated}: ImportMembersSuccessfulDescriptionParams) => {
            if (!added && !updated) {
                return 'Keine Mitglieder wurden hinzugefügt oder aktualisiert.';
            }
            if (added && updated) {
                return `${added} Mitglied${added > 1 ? 's' : ''} hinzugefügt, ${updated} Mitglied${updated > 1 ? 's' : ''} aktualisiert.`;
            }
            if (updated) {
                return updated > 1 ? `${updated} Mitglieder wurden aktualisiert.` : '1 Mitglied wurde aktualisiert.';
            }
            return added > 1 ? `${added} Mitglieder wurden hinzugefügt.` : '1 Mitglied wurde hinzugefügt.';
        },
        importTagsSuccessfulDescription: ({tags}: ImportTagsSuccessfulDescriptionParams) => (tags > 1 ? `${tags} Tags wurden hinzugefügt.` : '1 Tag wurde hinzugefügt.'),
        importMultiLevelTagsSuccessfulDescription: 'Mehrstufige Tags wurden hinzugefügt.',
        importPerDiemRatesSuccessfulDescription: ({rates}: ImportPerDiemRatesSuccessfulDescriptionParams) =>
            rates > 1 ? `${rates} Tagespauschalen wurden hinzugefügt.` : '1 Tagespauschale wurde hinzugefügt.',
        importFailedTitle: 'Import fehlgeschlagen',
        importFailedDescription:
            'Bitte stellen Sie sicher, dass alle Felder korrekt ausgefüllt sind, und versuchen Sie es erneut. Wenn das Problem weiterhin besteht, wenden Sie sich bitte an Concierge.',
        importDescription: 'Wählen Sie aus, welche Felder Sie aus Ihrer Tabelle zuordnen möchten, indem Sie auf das Dropdown-Menü neben jeder importierten Spalte unten klicken.',
        sizeNotMet: 'Die Dateigröße muss größer als 0 Byte sein',
        invalidFileMessage:
            'Die Datei, die Sie hochgeladen haben, ist entweder leer oder enthält ungültige Daten. Bitte stellen Sie sicher, dass die Datei korrekt formatiert ist und die notwendigen Informationen enthält, bevor Sie sie erneut hochladen.',
        importSpreadsheet: 'Tabellenkalkulation importieren',
        downloadCSV: 'CSV herunterladen',
    },
    receipt: {
        upload: 'Beleg hochladen',
        dragReceiptBeforeEmail: 'Ziehen Sie eine Quittung auf diese Seite oder leiten Sie eine Quittung weiter an',
        dragReceiptAfterEmail: 'oder wählen Sie unten eine Datei zum Hochladen aus.',
        chooseReceipt: 'Wählen Sie eine Quittung zum Hochladen aus oder leiten Sie eine Quittung weiter an',
        takePhoto: 'Ein Foto machen',
        cameraAccess: 'Der Kamerazugriff ist erforderlich, um Fotos von Belegen zu machen.',
        deniedCameraAccess: 'Kamerazugriff wurde noch nicht gewährt, bitte folgen Sie',
        deniedCameraAccessInstructions: 'diese Anweisungen',
        cameraErrorTitle: 'Kamerafehler',
        cameraErrorMessage: 'Beim Aufnehmen eines Fotos ist ein Fehler aufgetreten. Bitte versuche es erneut.',
        locationAccessTitle: 'Standortzugriff erlauben',
        locationAccessMessage: 'Der Standortzugriff hilft uns, Ihre Zeitzone und Währung überall genau zu halten, wohin Sie auch gehen.',
        locationErrorTitle: 'Standortzugriff erlauben',
        locationErrorMessage: 'Der Standortzugriff hilft uns, Ihre Zeitzone und Währung überall genau zu halten, wohin Sie auch gehen.',
        allowLocationFromSetting: `Der Standortzugriff hilft uns, Ihre Zeitzone und Währung überall genau zu halten. Bitte erlauben Sie den Standortzugriff in den Berechtigungseinstellungen Ihres Geräts.`,
        dropTitle: 'Lass es los',
        dropMessage: 'Datei hier ablegen',
        flash: 'Blitz',
        multiScan: 'multi-scan',
        shutter: 'Shutter',
        gallery: 'Galerie',
        deleteReceipt: 'Beleg löschen',
        deleteConfirmation: 'Möchten Sie diesen Beleg wirklich löschen?',
        addReceipt: 'Beleg hinzufügen',
    },
    quickAction: {
        scanReceipt: 'Beleg scannen',
        recordDistance: 'Entfernung verfolgen',
        requestMoney: 'Ausgabe erstellen',
        perDiem: 'Tagespauschale erstellen',
        splitBill: 'Ausgabe aufteilen',
        splitScan: 'Beleg aufteilen',
        splitDistance: 'Distanz aufteilen',
        paySomeone: ({name}: PaySomeoneParams = {}) => `Zahlen Sie ${name ?? 'jemand'}`,
        assignTask: 'Aufgabe zuweisen',
        header: 'Schnelle Aktion',
        noLongerHaveReportAccess: 'Sie haben keinen Zugriff mehr auf Ihr vorheriges Schnellaktionsziel. Wählen Sie unten ein neues aus.',
        updateDestination: 'Ziel aktualisieren',
        createReport: 'Bericht erstellen',
    },
    iou: {
        amount: 'Betrag',
        taxAmount: 'Steuerbetrag',
        taxRate: 'Steuersatz',
        approve: ({
            formattedAmount,
        }: {
            formattedAmount?: string;
        } = {}) => (formattedAmount ? `Genehmigen Sie ${formattedAmount}` : 'Genehmigen'),
        approved: 'Genehmigt',
        cash: 'Bargeld',
        card: 'Karte',
        original: 'Original',
        split: 'Teilen',
        splitExpense: 'Ausgabe aufteilen',
        splitExpenseSubtitle: ({amount, merchant}: SplitExpenseSubtitleParams) => `${amount} von ${merchant}`,
        addSplit: 'Split hinzufügen',
        totalAmountGreaterThanOriginal: ({amount}: TotalAmountGreaterOrLessThanOriginalParams) => `Der Gesamtbetrag ist ${amount} höher als die ursprüngliche Ausgabe.`,
        totalAmountLessThanOriginal: ({amount}: TotalAmountGreaterOrLessThanOriginalParams) => `Der Gesamtbetrag ist ${amount} weniger als die ursprüngliche Ausgabe.`,
        splitExpenseZeroAmount: 'Bitte geben Sie einen gültigen Betrag ein, bevor Sie fortfahren.',
        splitExpenseEditTitle: ({amount, merchant}: SplitExpenseEditTitleParams) => `Bearbeiten Sie ${amount} für ${merchant}`,
        removeSplit: 'Aufteilung entfernen',
        paySomeone: ({name}: PaySomeoneParams = {}) => `Zahlen Sie ${name ?? 'jemand'}`,
        expense: 'Ausgabe',
        categorize: 'Kategorisieren',
        share: 'Teilen',
        participants: 'Teilnehmer',
        createExpense: 'Ausgabe erstellen',
        createExpenses: ({expensesNumber}: CreateExpensesParams) => `Erstelle ${expensesNumber} Ausgaben`,
        addExpense: 'Ausgabe hinzufügen',
        chooseRecipient: 'Empfänger auswählen',
        createExpenseWithAmount: ({amount}: {amount: string}) => `Erstelle ${amount} Ausgabe`,
        confirmDetails: 'Details bestätigen',
        pay: 'Bezahlen',
        cancelPayment: 'Zahlung stornieren',
        cancelPaymentConfirmation: 'Möchten Sie diese Zahlung wirklich stornieren?',
        viewDetails: 'Details anzeigen',
        pending: 'Ausstehend',
        canceled: 'Abgebrochen',
        posted: 'Gepostet',
        deleteReceipt: 'Beleg löschen',
        deletedTransaction: ({amount, merchant}: DeleteTransactionParams) => `hat eine Ausgabe in diesem Bericht gelöscht, ${merchant} - ${amount}`,
        movedFromReport: ({reportName}: MovedFromReportParams) => `verschob eine Ausgabe${reportName ? `von ${reportName}` : ''}`,
        movedTransaction: ({reportUrl, reportName}: MovedTransactionParams) => `verschob diese Ausgabe${reportName ? `to <a href="${reportUrl}">${reportName}</a>` : ''}`,
        unreportedTransaction: 'diese Ausgabe in Ihren persönlichen Bereich verschoben',
        pendingMatchWithCreditCard: 'Beleg steht aus, um mit Kartentransaktion abgeglichen zu werden',
        pendingMatch: 'Ausstehende Übereinstimmung',
        pendingMatchWithCreditCardDescription: 'Beleg wartet auf Abgleich mit Kartentransaktion. Als Barzahlung markieren, um abzubrechen.',
        markAsCash: 'Als Barzahlung markieren',
        routePending: 'Route wird bearbeitet...',
        receiptScanning: () => ({
            one: 'Beleg scannen...',
            other: 'Belege werden gescannt...',
        }),
        scanMultipleReceipts: 'Mehrere Belege scannen',
<<<<<<< HEAD
        scanMultipleReceiptsDescription: 'Machen Sie Fotos von all Ihren Belegen auf einmal, dann best\u00E4tigen Sie die Details selbst oder lassen Sie SmartScan das \u00FCbernehmen.',
        receiptScanInProgress: 'Belegscan l\u00E4uft',
        receiptScanInProgressDescription: 'Belegscan l\u00E4uft. Sp\u00E4ter erneut pr\u00FCfen oder die Details jetzt eingeben.',
        removeFromReport: 'Ausgabe aus Bericht entfernen',
        moveToPersonalSpace: 'Ausgaben in pers\u00F6nlichen Bereich verschieben',
=======
        scanMultipleReceiptsDescription: 'Machen Sie Fotos von all Ihren Belegen auf einmal, dann bestätigen Sie die Details selbst oder lassen Sie SmartScan dies übernehmen.',
        receiptScanInProgress: 'Belegscan läuft',
        receiptScanInProgressDescription: 'Belegscan läuft. Später erneut prüfen oder die Details jetzt eingeben.',
>>>>>>> 5715b458
        duplicateTransaction: ({isSubmitted}: DuplicateTransactionParams) =>
            !isSubmitted
                ? 'Mögliche doppelte Ausgaben erkannt. Überprüfen Sie die Duplikate, um die Einreichung zu ermöglichen.'
                : 'Potenzielle doppelte Ausgaben erkannt. Überprüfen Sie die Duplikate, um die Genehmigung zu ermöglichen.',
        receiptIssuesFound: () => ({
            one: 'Problem gefunden',
            other: 'Gefundene Probleme',
        }),
        fieldPending: 'Ausstehend...',
        defaultRate: 'Standardrate',
        receiptMissingDetails: 'Beleg fehlt Details',
        missingAmount: 'Fehlender Betrag',
        missingMerchant: 'Fehlender Händler',
        receiptStatusTitle: 'Scannen…',
        receiptStatusText: 'Nur Sie können diese Quittung sehen, während sie gescannt wird. Schauen Sie später noch einmal vorbei oder geben Sie die Details jetzt ein.',
        receiptScanningFailed: 'Beleg-Scan fehlgeschlagen. Bitte geben Sie die Details manuell ein.',
        transactionPendingDescription: 'Transaktion ausstehend. Es kann ein paar Tage dauern, bis sie verbucht wird.',
        companyInfo: 'Unternehmensinformationen',
        companyInfoDescription: 'Wir benötigen noch ein paar weitere Details, bevor Sie Ihre erste Rechnung senden können.',
        yourCompanyName: 'Ihr Firmenname',
        yourCompanyWebsite: 'Ihre Firmenwebsite',
        yourCompanyWebsiteNote: 'Wenn Sie keine Website haben, können Sie stattdessen das LinkedIn-Profil oder das Social-Media-Profil Ihres Unternehmens angeben.',
        invalidDomainError: 'Sie haben eine ungültige Domain eingegeben. Um fortzufahren, geben Sie bitte eine gültige Domain ein.',
        publicDomainError: 'Sie haben eine öffentliche Domain betreten. Um fortzufahren, geben Sie bitte eine private Domain ein.',
        // TODO: This key should be deprecated. More details: https://github.com/Expensify/App/pull/59653#discussion_r2028653252
        expenseCountWithStatus: ({scanningReceipts = 0, pendingReceipts = 0}: RequestCountParams) => {
            const statusText: string[] = [];
            if (scanningReceipts > 0) {
                statusText.push(`${scanningReceipts} scannen`);
            }
            if (pendingReceipts > 0) {
                statusText.push(`${pendingReceipts} ausstehend`);
            }
            return {
                one: statusText.length > 0 ? `1 Ausgabe (${statusText.join(', ')})` : `1 Ausgabe`,
                other: (count: number) => (statusText.length > 0 ? `${count} Ausgaben (${statusText.join(', ')})` : `${count} Ausgaben`),
            };
        },
        expenseCount: () => {
            return {
                one: '1 Ausgabe',
                other: (count: number) => `${count} Ausgaben`,
            };
        },
        deleteExpense: () => ({
            one: 'Ausgabe löschen',
            other: 'Ausgaben löschen',
        }),
        deleteConfirmation: () => ({
            one: 'Möchten Sie diesen Ausgabenposten wirklich löschen?',
            other: 'Möchten Sie diese Ausgaben wirklich löschen?',
        }),
        deleteReport: 'Bericht löschen',
        deleteReportConfirmation: 'Möchten Sie diesen Bericht wirklich löschen?',
        settledExpensify: 'Bezahlt',
        done: 'Fertiggestellt',
        settledElsewhere: 'Anderswo bezahlt',
        individual: 'Individuum',
        business: 'Geschäft',
        settleExpensify: ({formattedAmount}: SettleExpensifyCardParams) => (formattedAmount ? `Bezahle ${formattedAmount} mit Expensify` : `Mit Expensify bezahlen`),
        settlePersonal: ({formattedAmount}: SettleExpensifyCardParams) => (formattedAmount ? `Zahlen Sie ${formattedAmount} als Einzelperson` : `Als Einzelperson bezahlen`),
        settlePayment: ({formattedAmount}: SettleExpensifyCardParams) => `Zahlen Sie ${formattedAmount}`,
        settleBusiness: ({formattedAmount}: SettleExpensifyCardParams) => (formattedAmount ? `Zahlen Sie ${formattedAmount} als Unternehmen` : `Als Unternehmen bezahlen`),
        payElsewhere: ({formattedAmount}: SettleExpensifyCardParams) => (formattedAmount ? `Zahle ${formattedAmount} anderswo` : `Anderswo bezahlen`),
        nextStep: 'Nächste Schritte',
        finished: 'Fertiggestellt',
        sendInvoice: ({amount}: RequestAmountParams) => `Sende ${amount} Rechnung`,
        submitAmount: ({amount}: RequestAmountParams) => `Einreichen ${amount}`,
        expenseAmount: ({formattedAmount, comment}: RequestedAmountMessageParams) => `${formattedAmount}${comment ? `für ${comment}` : ''}`,
        submitted: `eingereicht`,
        automaticallySubmitted: `über <a href="${CONST.SELECT_WORKFLOWS_HELP_URL}">verzögerte Einreichungen</a> eingereicht`,
        trackedAmount: ({formattedAmount, comment}: RequestedAmountMessageParams) => `tracking ${formattedAmount}${comment ? `für ${comment}` : ''}`,
        splitAmount: ({amount}: SplitAmountParams) => `teilen ${amount}`,
        didSplitAmount: ({formattedAmount, comment}: DidSplitAmountMessageParams) => `split ${formattedAmount}${comment ? `für ${comment}` : ''}`,
        yourSplit: ({amount}: UserSplitParams) => `Ihr Anteil ${amount}`,
        payerOwesAmount: ({payer, amount, comment}: PayerOwesAmountParams) => `${payer} schuldet ${amount}${comment ? `für ${comment}` : ''}`,
        payerOwes: ({payer}: PayerOwesParams) => `${payer} schuldet:`,
        payerPaidAmount: ({payer, amount}: PayerPaidAmountParams) => `${payer ? `${payer} ` : ''}hat ${amount} bezahlt`,
        payerPaid: ({payer}: PayerPaidParams) => `${payer} hat bezahlt:`,
        payerSpentAmount: ({payer, amount}: PayerPaidAmountParams) => `${payer} hat ${amount} ausgegeben`,
        payerSpent: ({payer}: PayerPaidParams) => `${payer} hat ausgegeben:`,
        managerApproved: ({manager}: ManagerApprovedParams) => `${manager} genehmigt:`,
        managerApprovedAmount: ({manager, amount}: ManagerApprovedAmountParams) => `${manager} hat ${amount} genehmigt`,
        payerSettled: ({amount}: PayerSettledParams) => `bezahlt ${amount}`,
        payerSettledWithMissingBankAccount: ({amount}: PayerSettledParams) => `bezahlt ${amount}. Fügen Sie ein Bankkonto hinzu, um Ihre Zahlung zu erhalten.`,
        automaticallyApproved: `genehmigt über <a href="${CONST.CONFIGURE_EXPENSE_REPORT_RULES_HELP_URL}">Arbeitsbereichsregeln</a>`,
        approvedAmount: ({amount}: ApprovedAmountParams) => `genehmigt ${amount}`,
        approvedMessage: `genehmigt`,
        unapproved: `nicht genehmigt`,
        automaticallyForwarded: `genehmigt über <a href="${CONST.CONFIGURE_EXPENSE_REPORT_RULES_HELP_URL}">Arbeitsbereichsregeln</a>`,
        forwarded: `genehmigt`,
        rejectedThisReport: 'diesen Bericht abgelehnt',
        waitingOnBankAccount: ({submitterDisplayName}: WaitingOnBankAccountParams) =>
            `hat begonnen, die Abrechnung zu erledigen. Die Zahlung wird zurückgehalten, bis ${submitterDisplayName} ein Bankkonto hinzufügt.`,
        adminCanceledRequest: ({manager}: AdminCanceledRequestParams) => `${manager ? `${manager}: ` : ''} hat die Zahlung storniert`,
        canceledRequest: ({amount, submitterDisplayName}: CanceledRequestParams) =>
            `hat die Zahlung von ${amount} storniert, weil ${submitterDisplayName} ihre Expensify Wallet nicht innerhalb von 30 Tagen aktiviert hat`,
        settledAfterAddedBankAccount: ({submitterDisplayName, amount}: SettledAfterAddedBankAccountParams) =>
            `${submitterDisplayName} hat ein Bankkonto hinzugefügt. Die Zahlung von ${amount} wurde geleistet.`,
        paidElsewhere: ({payer}: PaidElsewhereParams = {}) => `${payer ? `${payer} ` : ''}woanders bezahlt`,
        paidWithExpensify: ({payer}: PaidWithExpensifyParams = {}) => `${payer ? `${payer} ` : ''} mit Expensify bezahlt`,
        automaticallyPaidWithExpensify: ({payer}: PaidWithExpensifyParams = {}) =>
            `${payer ? `${payer} ` : ''} mit Expensify über <a href="${CONST.CONFIGURE_EXPENSE_REPORT_RULES_HELP_URL}">Arbeitsbereichsregeln</a> bezahlt`,
        noReimbursableExpenses: 'Dieser Bericht hat einen ungültigen Betrag.',
        pendingConversionMessage: 'Der Gesamtbetrag wird aktualisiert, wenn Sie wieder online sind.',
        changedTheExpense: 'die Ausgabe geändert',
        setTheRequest: ({valueName, newValueToDisplay}: SetTheRequestParams) => `der ${valueName} zu ${newValueToDisplay}`,
        setTheDistanceMerchant: ({translatedChangedField, newMerchant, newAmountToDisplay}: SetTheDistanceMerchantParams) =>
            `setzen Sie das ${translatedChangedField} auf ${newMerchant}, was den Betrag auf ${newAmountToDisplay} festlegt`,
        removedTheRequest: ({valueName, oldValueToDisplay}: RemovedTheRequestParams) => `der ${valueName} (früher ${oldValueToDisplay})`,
        updatedTheRequest: ({valueName, newValueToDisplay, oldValueToDisplay}: UpdatedTheRequestParams) => `der ${valueName} zu ${newValueToDisplay} (zuvor ${oldValueToDisplay})`,
        updatedTheDistanceMerchant: ({translatedChangedField, newMerchant, oldMerchant, newAmountToDisplay, oldAmountToDisplay}: UpdatedTheDistanceMerchantParams) =>
            `änderte das ${translatedChangedField} zu ${newMerchant} (zuvor ${oldMerchant}), wodurch der Betrag auf ${newAmountToDisplay} aktualisiert wurde (zuvor ${oldAmountToDisplay})`,
        threadExpenseReportName: ({formattedAmount, comment}: ThreadRequestReportNameParams) => `${formattedAmount} ${comment ? `für ${comment}` : 'Ausgabe'}`,
        invoiceReportName: ({linkedReportID}: OriginalMessage<typeof CONST.REPORT.ACTIONS.TYPE.REPORT_PREVIEW>) => `Rechnungsbericht Nr. ${linkedReportID}`,
        threadPaySomeoneReportName: ({formattedAmount, comment}: ThreadSentMoneyReportNameParams) => `${formattedAmount} gesendet${comment ? `für ${comment}` : ''}`,
        movedFromPersonalSpace: ({workspaceName, reportName}: MovedFromPersonalSpaceParams) =>
            `verschobene Ausgabe von persönlichem Bereich zu ${workspaceName ?? `chatten mit ${reportName}`}`,
        movedToPersonalSpace: 'Ausgabe in den persönlichen Bereich verschoben',
        tagSelection: 'Wählen Sie ein Tag aus, um Ihre Ausgaben besser zu organisieren.',
        categorySelection: 'Wählen Sie eine Kategorie, um Ihre Ausgaben besser zu organisieren.',
        error: {
            invalidCategoryLength: 'Der Kategoriename überschreitet 255 Zeichen. Bitte kürzen Sie ihn oder wählen Sie eine andere Kategorie.',
            invalidTagLength: 'Der Tag-Name überschreitet 255 Zeichen. Bitte kürzen Sie ihn oder wählen Sie einen anderen Tag.',
            invalidAmount: 'Bitte geben Sie einen gültigen Betrag ein, bevor Sie fortfahren.',
            invalidIntegerAmount: 'Bitte geben Sie einen ganzen Dollarbetrag ein, bevor Sie fortfahren.',
            invalidTaxAmount: ({amount}: RequestAmountParams) => `Der maximale Steuerbetrag beträgt ${amount}`,
            invalidSplit: 'Die Summe der Aufteilungen muss dem Gesamtbetrag entsprechen.',
            invalidSplitParticipants: 'Bitte geben Sie einen Betrag größer als null für mindestens zwei Teilnehmer ein.',
            invalidSplitYourself: 'Bitte geben Sie einen Betrag ungleich null für Ihre Aufteilung ein.',
            noParticipantSelected: 'Bitte wählen Sie einen Teilnehmer aus',
            other: 'Unerwarteter Fehler. Bitte versuchen Sie es später noch einmal.',
            genericCreateFailureMessage: 'Unerwarteter Fehler beim Einreichen dieser Ausgabe. Bitte versuchen Sie es später erneut.',
            genericCreateInvoiceFailureMessage: 'Unerwarteter Fehler beim Senden dieser Rechnung. Bitte versuchen Sie es später erneut.',
            genericHoldExpenseFailureMessage: 'Unerwarteter Fehler beim Halten dieser Ausgabe. Bitte versuchen Sie es später erneut.',
            genericUnholdExpenseFailureMessage: 'Unerwarteter Fehler beim Entfernen dieser Ausgabe von der Warteschleife. Bitte versuchen Sie es später erneut.',
            receiptDeleteFailureError: 'Unerwarteter Fehler beim Löschen dieser Quittung. Bitte versuchen Sie es später erneut.',
            receiptFailureMessage: 'Beim Hochladen Ihrer Quittung ist ein Fehler aufgetreten. Bitte',
            receiptFailureMessageShort: 'Beim Hochladen Ihres Belegs ist ein Fehler aufgetreten.',
            tryAgainMessage: 'nochmals versuchen',
            saveFileMessage: 'Beleg speichern',
            uploadLaterMessage: 'später hochladen.',
            genericDeleteFailureMessage: 'Unerwarteter Fehler beim Löschen dieser Ausgabe. Bitte versuchen Sie es später erneut.',
            genericEditFailureMessage: 'Unerwarteter Fehler beim Bearbeiten dieser Ausgabe. Bitte versuchen Sie es später erneut.',
            genericSmartscanFailureMessage: 'Transaktion fehlt Felder',
            duplicateWaypointsErrorMessage: 'Bitte entfernen Sie doppelte Wegpunkte',
            atLeastTwoDifferentWaypoints: 'Bitte geben Sie mindestens zwei verschiedene Adressen ein.',
            splitExpenseMultipleParticipantsErrorMessage:
                'Eine Ausgabe kann nicht zwischen einem Arbeitsbereich und anderen Mitgliedern aufgeteilt werden. Bitte aktualisieren Sie Ihre Auswahl.',
            invalidMerchant: 'Bitte geben Sie einen gültigen Händler ein',
            atLeastOneAttendee: 'Mindestens ein Teilnehmer muss ausgewählt werden.',
            invalidQuantity: 'Bitte geben Sie eine gültige Menge ein',
            quantityGreaterThanZero: 'Die Menge muss größer als null sein',
            invalidSubrateLength: 'Es muss mindestens einen Untertarif geben.',
            invalidRate: 'Der Tarif ist für diesen Arbeitsbereich nicht gültig. Bitte wählen Sie einen verfügbaren Tarif aus dem Arbeitsbereich aus.',
        },
        dismissReceiptError: 'Fehler ignorieren',
        dismissReceiptErrorConfirmation: 'Achtung! Wenn Sie diesen Fehler ignorieren, wird Ihre hochgeladene Quittung vollständig entfernt. Sind Sie sicher?',
        waitingOnEnabledWallet: ({submitterDisplayName}: WaitingOnBankAccountParams) =>
            `hat begonnen, die Abrechnung vorzunehmen. Die Zahlung wird zurückgehalten, bis ${submitterDisplayName} ihre Wallet aktiviert.`,
        enableWallet: 'Wallet aktivieren',
        hold: 'Halten',
        unhold: 'Halten entfernen',
        holdExpense: 'Ausgabe zurückhalten',
        unholdExpense: 'Ausgabe freigeben',
        heldExpense: 'diese Ausgabe zurückgehalten',
        unheldExpense: 'diese Ausgabe freigegeben',
        moveUnreportedExpense: 'Nicht gemeldete Ausgabe verschieben',
        addUnreportedExpense: 'Nicht gemeldete Ausgabe hinzufügen',
        createNewExpense: 'Neue Ausgabe erstellen',
        selectUnreportedExpense: 'Wählen Sie mindestens eine Ausgabe aus, die dem Bericht hinzugefügt werden soll.',
        emptyStateUnreportedExpenseTitle: 'Keine nicht gemeldeten Ausgaben',
        emptyStateUnreportedExpenseSubtitle: 'Es sieht so aus, als hätten Sie keine nicht gemeldeten Ausgaben. Versuchen Sie, unten eine zu erstellen.',
        addUnreportedExpenseConfirm: 'Zum Bericht hinzufügen',
        explainHold: 'Erklären Sie, warum Sie diese Ausgabe zurückhalten.',
        undoSubmit: 'Senden rückgängig machen',
        retracted: 'zurückgezogen',
        undoClose: 'Schließen rückgängig machen',
        reopened: 'wieder geöffnet',
        reopenReport: 'Bericht wieder öffnen',
        reopenExportedReportConfirmation: ({connectionName}: {connectionName: string}) =>
            `Dieser Bericht wurde bereits nach ${connectionName} exportiert. Änderungen daran können zu Datenabweichungen führen. Sind Sie sicher, dass Sie diesen Bericht erneut öffnen möchten?`,
        reason: 'Grund',
        holdReasonRequired: 'Ein Grund ist erforderlich, wenn gehalten wird.',
        expenseWasPutOnHold: 'Ausgabe wurde zurückgestellt',
        expenseOnHold: 'Diese Ausgabe wurde zurückgestellt. Bitte überprüfen Sie die Kommentare für die nächsten Schritte.',
        expensesOnHold: 'Alle Ausgaben wurden zurückgestellt. Bitte überprüfen Sie die Kommentare für die nächsten Schritte.',
        expenseDuplicate: 'Diese Ausgabe hat ähnliche Details wie eine andere. Bitte überprüfen Sie die Duplikate, um fortzufahren.',
        someDuplicatesArePaid: 'Einige dieser Duplikate wurden bereits genehmigt oder bezahlt.',
        reviewDuplicates: 'Duplikate überprüfen',
        keepAll: 'Alles behalten',
        confirmApprove: 'Betrag der Genehmigung bestätigen',
        confirmApprovalAmount: 'Genehmigen Sie nur konforme Ausgaben oder genehmigen Sie den gesamten Bericht.',
        confirmApprovalAllHoldAmount: () => ({
            one: 'Diese Ausgabe ist zurückgestellt. Möchten Sie trotzdem genehmigen?',
            other: 'Diese Ausgaben sind zurückgestellt. Möchten Sie trotzdem genehmigen?',
        }),
        confirmPay: 'Zahlungsbetrag bestätigen',
        confirmPayAmount: 'Bezahlen Sie, was nicht zurückgehalten wird, oder bezahlen Sie den gesamten Bericht.',
        confirmPayAllHoldAmount: () => ({
            one: 'Diese Ausgabe ist zurückgestellt. Möchten Sie trotzdem bezahlen?',
            other: 'Diese Ausgaben sind zurückgestellt. Möchten Sie trotzdem bezahlen?',
        }),
        payOnly: 'Nur bezahlen',
        approveOnly: 'Nur genehmigen',
        holdEducationalTitle: 'Diese Anfrage ist an',
        holdEducationalText: 'halten',
        whatIsHoldExplain: 'Halten ist wie das Drücken der „Pause“-Taste bei einer Ausgabe, um vor der Genehmigung oder Zahlung nach weiteren Details zu fragen.',
        holdIsLeftBehind: 'Zurückgehaltene Ausgaben werden nach Genehmigung oder Zahlung in einen anderen Bericht verschoben.',
        unholdWhenReady: 'Genehmiger können Ausgaben freigeben, wenn sie zur Genehmigung oder Zahlung bereit sind.',
        changePolicyEducational: {
            title: 'Du hast diesen Bericht verschoben!',
            description: 'Überprüfen Sie diese Punkte, die sich beim Verschieben von Berichten in einen neuen Arbeitsbereich ändern können.',
            reCategorize: '<strong>Kategorisieren Sie alle Ausgaben neu</strong>, um den Arbeitsbereichsregeln zu entsprechen.',
            workflows: 'Dieser Bericht kann nun einem anderen <strong>Genehmigungsworkflow</strong> unterliegen.',
        },
        changeWorkspace: 'Arbeitsbereich ändern',
        set: 'set',
        changed: 'geändert',
        removed: 'entfernt',
        transactionPending: 'Transaktion ausstehend.',
        chooseARate: 'Wählen Sie einen Erstattungssatz pro Meile oder Kilometer für den Arbeitsbereich aus',
        unapprove: 'Nicht genehmigen',
        unapproveReport: 'Bericht nicht genehmigen',
        headsUp: 'Achtung!',
        unapproveWithIntegrationWarning: ({accountingIntegration}: UnapproveWithIntegrationWarningParams) =>
            `Dieser Bericht wurde bereits nach ${accountingIntegration} exportiert. Eine Änderung kann zu Datenabweichungen führen. Sind Sie sicher, dass Sie diesen Bericht nicht genehmigen möchten?`,
        reimbursable: 'erstattungsfähig',
        nonReimbursable: 'nicht erstattungsfähig',
        bookingPending: 'Diese Buchung ist ausstehend',
        bookingPendingDescription: 'Diese Buchung ist ausstehend, weil sie noch nicht bezahlt wurde.',
        bookingArchived: 'Diese Buchung ist archiviert',
        bookingArchivedDescription: 'Diese Buchung ist archiviert, weil das Reisedatum verstrichen ist. Fügen Sie bei Bedarf eine Ausgabe für den Endbetrag hinzu.',
        attendees: 'Teilnehmer',
        whoIsYourAccountant: 'Wer ist Ihr Buchhalter?',
        paymentComplete: 'Zahlung abgeschlossen',
        time: 'Zeit',
        startDate: 'Startdatum',
        endDate: 'Enddatum',
        startTime: 'Startzeit',
        endTime: 'Endzeit',
        deleteSubrate: 'Subrate löschen',
        deleteSubrateConfirmation: 'Möchten Sie diesen Untertarif wirklich löschen?',
        quantity: 'Menge',
        subrateSelection: 'Wählen Sie einen Untertarif und geben Sie eine Menge ein.',
        qty: 'Menge',
        firstDayText: () => ({
            one: `Erster Tag: 1 Stunde`,
            other: (count: number) => `Erster Tag: ${count.toFixed(2)} Stunden`,
        }),
        lastDayText: () => ({
            one: `Letzter Tag: 1 Stunde`,
            other: (count: number) => `Letzter Tag: ${count.toFixed(2)} Stunden`,
        }),
        tripLengthText: () => ({
            one: `Reise: 1 ganzer Tag`,
            other: (count: number) => `Reise: ${count} volle Tage`,
        }),
        dates: 'Daten',
        rates: 'Preise',
        submitsTo: ({name}: SubmitsToParams) => `Übermittelt an ${name}`,
        moveExpenses: () => ({one: 'Ausgabe verschieben', other: 'Ausgaben verschieben'}),
    },
    share: {
        shareToExpensify: 'Teilen mit Expensify',
        messageInputLabel: 'Nachricht',
    },
    notificationPreferencesPage: {
        header: 'Benachrichtigungseinstellungen',
        label: 'Benachrichtige mich über neue Nachrichten',
        notificationPreferences: {
            always: 'Sofort',
            daily: 'Täglich',
            mute: 'Stumm schalten',
            hidden: 'Hidden',
        },
    },
    loginField: {
        numberHasNotBeenValidated: 'Die Nummer wurde nicht validiert. Klicken Sie auf die Schaltfläche, um den Validierungslink per SMS erneut zu senden.',
        emailHasNotBeenValidated: 'Die E-Mail wurde nicht verifiziert. Klicken Sie auf die Schaltfläche, um den Bestätigungslink per SMS erneut zu senden.',
    },
    avatarWithImagePicker: {
        uploadPhoto: 'Foto hochladen',
        removePhoto: 'Foto entfernen',
        editImage: 'Foto bearbeiten',
        viewPhoto: 'Foto ansehen',
        imageUploadFailed: 'Bild-Upload fehlgeschlagen',
        deleteWorkspaceError: 'Entschuldigung, es gab ein unerwartetes Problem beim Löschen Ihres Arbeitsbereich-Avatars.',
        sizeExceeded: ({maxUploadSizeInMB}: SizeExceededParams) => `Das ausgewählte Bild überschreitet die maximale Upload-Größe von ${maxUploadSizeInMB} MB.`,
        resolutionConstraints: ({minHeightInPx, minWidthInPx, maxHeightInPx, maxWidthInPx}: ResolutionConstraintsParams) =>
            `Bitte laden Sie ein Bild hoch, das größer als ${minHeightInPx}x${minWidthInPx} Pixel und kleiner als ${maxHeightInPx}x${maxWidthInPx} Pixel ist.`,
        notAllowedExtension: ({allowedExtensions}: NotAllowedExtensionParams) => `Das Profilbild muss einer der folgenden Typen sein: ${allowedExtensions.join(', ')}.`,
    },
    modal: {
        backdropLabel: 'Modal-Hintergrund',
    },
    profilePage: {
        profile: 'Profil',
        preferredPronouns: 'Bevorzugte Pronomen',
        selectYourPronouns: 'Wählen Sie Ihre Pronomen aus',
        selfSelectYourPronoun: 'Wählen Sie Ihr Pronomen selbst aus',
        emailAddress: 'E-Mail-Adresse',
        setMyTimezoneAutomatically: 'Zeitzone automatisch einstellen',
        timezone: 'Zeitzone',
        invalidFileMessage: 'Ungültige Datei. Bitte versuchen Sie es mit einem anderen Bild.',
        avatarUploadFailureMessage: 'Beim Hochladen des Avatars ist ein Fehler aufgetreten. Bitte versuche es erneut.',
        online: 'Online',
        offline: 'Offline',
        syncing: 'Synchronisieren',
        profileAvatar: 'Profil-Avatar',
        publicSection: {
            title: 'Öffentlich',
            subtitle: 'Diese Details werden in Ihrem öffentlichen Profil angezeigt. Jeder kann sie sehen.',
        },
        privateSection: {
            title: 'Privat',
            subtitle: 'Diese Angaben werden für Reisen und Zahlungen verwendet. Sie werden niemals in Ihrem öffentlichen Profil angezeigt.',
        },
    },
    securityPage: {
        title: 'Sicherheitsoptionen',
        subtitle: 'Aktivieren Sie die Zwei-Faktor-Authentifizierung, um Ihr Konto zu schützen.',
        goToSecurity: 'Zurück zur Sicherheitsseite',
    },
    shareCodePage: {
        title: 'Ihr Code',
        subtitle: 'Laden Sie Mitglieder zu Expensify ein, indem Sie Ihren persönlichen QR-Code oder Empfehlungslink teilen.',
    },
    pronounsPage: {
        pronouns: 'Pronomen',
        isShownOnProfile: 'Ihre Pronomen werden in Ihrem Profil angezeigt.',
        placeholderText: 'Suchen, um Optionen zu sehen',
    },
    contacts: {
        contactMethod: 'Kontaktmethode',
        contactMethods: 'Kontaktmethoden',
        featureRequiresValidate: 'Diese Funktion erfordert, dass Sie Ihr Konto verifizieren.',
        validateAccount: 'Bestätigen Sie Ihr Konto',
        helpTextBeforeEmail: 'Fügen Sie weitere Möglichkeiten hinzu, damit Leute Sie finden können, und leiten Sie Belege weiter an',
        helpTextAfterEmail: 'von mehreren E-Mail-Adressen.',
        pleaseVerify: 'Bitte überprüfen Sie diese Kontaktmethode',
        getInTouch: 'Wann immer wir mit Ihnen in Kontakt treten müssen, werden wir diese Kontaktmethode verwenden.',
        enterMagicCode: ({contactMethod}: EnterMagicCodeParams) =>
            `Bitte geben Sie den magischen Code ein, der an ${contactMethod} gesendet wurde. Er sollte in ein bis zwei Minuten ankommen.`,
        setAsDefault: 'Als Standard festlegen',
        yourDefaultContactMethod:
            'Dies ist Ihre aktuelle Standardkontaktmethode. Bevor Sie sie löschen können, müssen Sie eine andere Kontaktmethode auswählen und auf „Als Standard festlegen“ klicken.',
        removeContactMethod: 'Kontaktmethode entfernen',
        removeAreYouSure: 'Möchten Sie diese Kontaktmethode wirklich entfernen? Diese Aktion kann nicht rückgängig gemacht werden.',
        failedNewContact: 'Fehler beim Hinzufügen dieser Kontaktmethode.',
        genericFailureMessages: {
            requestContactMethodValidateCode: 'Fehler beim Senden eines neuen magischen Codes. Bitte warten Sie einen Moment und versuchen Sie es erneut.',
            validateSecondaryLogin: 'Falscher oder ungültiger Magic-Code. Bitte versuche es erneut oder fordere einen neuen Code an.',
            deleteContactMethod: 'Löschen der Kontaktmethode fehlgeschlagen. Bitte wenden Sie sich an Concierge, um Hilfe zu erhalten.',
            setDefaultContactMethod: 'Fehler beim Festlegen einer neuen Standardkontaktmethode. Bitte wenden Sie sich an Concierge, um Hilfe zu erhalten.',
            addContactMethod: 'Fehler beim Hinzufügen dieser Kontaktmethode. Bitte wenden Sie sich an Concierge, um Hilfe zu erhalten.',
            enteredMethodIsAlreadySubmitted: 'Diese Kontaktmethode existiert bereits.',
            passwordRequired: 'Passwort erforderlich.',
            contactMethodRequired: 'Kontaktmethode ist erforderlich',
            invalidContactMethod: 'Ungültige Kontaktmethode',
        },
        newContactMethod: 'Neue Kontaktmethode',
        goBackContactMethods: 'Zurück zu den Kontaktmethoden',
    },
    // cspell:disable
    pronouns: {
        coCos: 'Co / Cos',
        eEyEmEir: 'E / Ey / Em / Eir',
        faeFaer: 'Fae / Faer',
        heHimHis: 'Er / Ihn / Sein',
        heHimHisTheyThemTheirs: 'Er / Ihn / Sein / Sie / Ihnen / Ihr',
        sheHerHers: 'Sie / Ihr / Ihre',
        sheHerHersTheyThemTheirs: 'Sie / Ihr / Ihre / Sie / Ihnen / Ihre',
        merMers: 'Mer / Mers',
        neNirNirs: 'Ne / Nir / Nirs',
        neeNerNers: 'Nee / Ner / Ners',
        perPers: 'Per / Pers',
        theyThemTheirs: 'They / Them / Theirs',
        thonThons: 'Thon / Thons',
        veVerVis: 'Ansehen / Anzeigen / Anzeigen',
        viVir: 'Vi / Vir',
        xeXemXyr: 'Xe / Xem / Xyr',
        zeZieZirHir: 'Ze / Zie / Zir / Hir',
        zeHirHirs: 'Ze / Hir',
        callMeByMyName: 'Nenne mich bei meinem Namen',
    },
    // cspell:enable
    displayNamePage: {
        headerTitle: 'Anzeigename',
        isShownOnProfile: 'Ihr Anzeigename wird in Ihrem Profil angezeigt.',
    },
    timezonePage: {
        timezone: 'Zeitzone',
        isShownOnProfile: 'Ihre Zeitzone wird in Ihrem Profil angezeigt.',
        getLocationAutomatically: 'Bestimmen Sie automatisch Ihren Standort',
    },
    updateRequiredView: {
        updateRequired: 'Aktualisierung erforderlich',
        pleaseInstall: 'Bitte aktualisieren Sie auf die neueste Version von New Expensify.',
        pleaseInstallExpensifyClassic: 'Bitte installieren Sie die neueste Version von Expensify.',
        toGetLatestChanges: 'Für Mobilgeräte oder Desktop, laden Sie die neueste Version herunter und installieren Sie sie. Für das Web, aktualisieren Sie Ihren Browser.',
        newAppNotAvailable: 'Die neue Expensify-App ist nicht mehr verfügbar.',
    },
    initialSettingsPage: {
        about: 'Über',
        aboutPage: {
            description:
                'Die neue Expensify-App wird von einer Gemeinschaft von Open-Source-Entwicklern aus der ganzen Welt entwickelt. Helfen Sie uns, die Zukunft von Expensify zu gestalten.',
            appDownloadLinks: 'App-Download-Links',
            viewKeyboardShortcuts: 'Tastenkombinationen anzeigen',
            viewTheCode: 'Code anzeigen',
            viewOpenJobs: 'Offene Stellen anzeigen',
            reportABug: 'Einen Fehler melden',
            troubleshoot: 'Fehlerbehebung',
        },
        appDownloadLinks: {
            android: {
                label: 'Android',
            },
            ios: {
                label: 'iOS',
            },
            desktop: {
                label: 'macOS',
            },
        },
        troubleshoot: {
            clearCacheAndRestart: 'Cache leeren und neu starten',
            viewConsole: 'Debug-Konsole anzeigen',
            debugConsole: 'Debug-Konsole',
            description: 'Verwenden Sie die untenstehenden Tools, um das Expensify-Erlebnis zu unterstützen. Wenn Sie auf Probleme stoßen, bitte',
            submitBug: 'einen Fehler melden',
            confirmResetDescription: 'Alle nicht gesendeten Entwurfsnachrichten gehen verloren, aber der Rest Ihrer Daten ist sicher.',
            resetAndRefresh: 'Zurücksetzen und aktualisieren',
            clientSideLogging: 'Client-seitiges Logging',
            noLogsToShare: 'Keine Protokolle zum Teilen',
            useProfiling: 'Profiling verwenden',
            profileTrace: 'Profilverlauf',
            releaseOptions: 'Veröffentlichungsoptionen',
            testingPreferences: 'Präferenzen testen',
            useStagingServer: 'Staging-Server verwenden',
            forceOffline: 'Offline erzwingen',
            simulatePoorConnection: 'Schlechte Internetverbindung simulieren',
            simulateFailingNetworkRequests: 'Netzwerkanfragen simulieren, die fehlschlagen',
            authenticationStatus: 'Authentifizierungsstatus',
            deviceCredentials: 'Geräteanmeldedaten',
            invalidate: 'Ungültig machen',
            destroy: 'Zerstören',
            maskExportOnyxStateData: 'Maskieren Sie sensible Mitgliederdaten beim Exportieren des Onyx-Zustands',
            exportOnyxState: 'Exportieren Sie den Onyx-Zustand',
            importOnyxState: 'Onyx-Status importieren',
            testCrash: 'Testabsturz',
            resetToOriginalState: 'Auf den ursprünglichen Zustand zurücksetzen',
            usingImportedState: 'Sie verwenden importierten Status. Drücken Sie hier, um ihn zu löschen.',
            debugMode: 'Debug-Modus',
            invalidFile: 'Ungültige Datei',
            invalidFileDescription: 'Die Datei, die Sie importieren möchten, ist ungültig. Bitte versuchen Sie es erneut.',
            invalidateWithDelay: 'Mit Verzögerung ungültig machen',
        },
        debugConsole: {
            saveLog: 'Protokoll speichern',
            shareLog: 'Protokoll teilen',
            enterCommand: 'Befehl eingeben',
            execute: 'Ausführen',
            noLogsAvailable: 'Keine Protokolle verfügbar',
            logSizeTooLarge: ({size}: LogSizeParams) =>
                `Protokollgröße überschreitet das Limit von ${size} MB. Bitte verwenden Sie "Protokoll speichern", um die Protokolldatei stattdessen herunterzuladen.`,
            logs: 'Protokolle',
            viewConsole: 'Konsole anzeigen',
        },
        security: 'Sicherheit',
        signOut: 'Abmelden',
        restoreStashed: 'Wiederherstellen des zwischengespeicherten Logins',
        signOutConfirmationText: 'Sie verlieren alle Offline-Änderungen, wenn Sie sich abmelden.',
        versionLetter: 'v',
        readTheTermsAndPrivacy: {
            phrase1: 'Lesen Sie die',
            phrase2: 'Nutzungsbedingungen',
            phrase3: 'und',
            phrase4: 'Datenschutz',
        },
        help: 'Hilfe',
        accountSettings: 'Kontoeinstellungen',
        account: 'Konto',
        general: 'Allgemein',
    },
    closeAccountPage: {
        closeAccount: 'Konto schließen',
        reasonForLeavingPrompt: 'Wir würden es bedauern, Sie gehen zu sehen! Würden Sie uns freundlicherweise mitteilen, warum, damit wir uns verbessern können?',
        enterMessageHere: 'Nachricht hier eingeben',
        closeAccountWarning: 'Das Schließen Ihres Kontos kann nicht rückgängig gemacht werden.',
        closeAccountPermanentlyDeleteData: 'Möchten Sie Ihr Konto wirklich löschen? Dadurch werden alle ausstehenden Ausgaben dauerhaft gelöscht.',
        enterDefaultContactToConfirm: 'Bitte geben Sie Ihre Standardkontaktmethode ein, um zu bestätigen, dass Sie Ihr Konto schließen möchten. Ihre Standardkontaktmethode ist:',
        enterDefaultContact: 'Geben Sie Ihre Standardkontaktmethode ein',
        defaultContact: 'Standardkontaktmethode:',
        enterYourDefaultContactMethod: 'Bitte geben Sie Ihre Standardkontaktmethode ein, um Ihr Konto zu schließen.',
    },
    mergeAccountsPage: {
        mergeAccount: 'Konten zusammenführen',
        accountDetails: {
            accountToMergeInto: 'Geben Sie das Konto ein, in das Sie zusammenführen möchten.',
            notReversibleConsent: 'Ich verstehe, dass dies nicht umkehrbar ist.',
        },
        accountValidate: {
            confirmMerge: 'Möchten Sie die Konten wirklich zusammenführen?',
            lossOfUnsubmittedData: `Das Zusammenführen Ihrer Konten ist unwiderruflich und führt zum Verlust aller nicht eingereichten Ausgaben für`,
            enterMagicCode: `Um fortzufahren, geben Sie bitte den magischen Code ein, der an  gesendet wurde.`,
            errors: {
                incorrectMagicCode: 'Falscher oder ungültiger Magic-Code. Bitte versuche es erneut oder fordere einen neuen Code an.',
                fallback: 'Etwas ist schiefgelaufen. Bitte versuchen Sie es später noch einmal.',
            },
        },
        mergeSuccess: {
            accountsMerged: 'Konten zusammengeführt!',
            successfullyMergedAllData: {
                beforeFirstEmail: `Sie haben erfolgreich alle Daten von zusammengeführt.`,
                beforeSecondEmail: `in`,
                afterSecondEmail: `. Zukünftig können Sie entweder Login für dieses Konto verwenden.`,
            },
        },
        mergePendingSAML: {
            weAreWorkingOnIt: 'Wir arbeiten daran.',
            limitedSupport: 'Wir unterstützen das Zusammenführen von Konten in New Expensify noch nicht. Bitte führen Sie diese Aktion stattdessen in Expensify Classic aus.',
            reachOutForHelp: {
                beforeLink: 'Fühlen Sie sich frei, zu',
                linkText: 'Wenden Sie sich an Concierge.',
                afterLink: 'wenn Sie Fragen haben!',
            },
            goToExpensifyClassic: 'Gehe zu Expensify Classic',
        },
        mergeFailureSAMLDomainControl: {
            beforeFirstEmail: 'Sie können nicht zusammenführen',
            beforeDomain: 'weil es kontrolliert wird von',
            afterDomain: '. Bitte',
            linkText: 'Wenden Sie sich an Concierge.',
            afterLink: 'für Unterstützung.',
        },
        mergeFailureSAMLAccount: {
            beforeEmail: 'Sie können nicht zusammenführen',
            afterEmail: 'in andere Konten, da Ihr Domain-Administrator es als Ihren primären Login festgelegt hat. Bitte führen Sie stattdessen andere Konten damit zusammen.',
        },
        mergeFailure2FA: {
            oldAccount2FAEnabled: {
                beforeFirstEmail: 'Sie können Konten nicht zusammenführen, weil',
                beforeSecondEmail: 'hat die Zwei-Faktor-Authentifizierung (2FA) aktiviert. Bitte deaktivieren Sie 2FA für',
                afterSecondEmail: 'und versuche es erneut.',
            },
            learnMore: 'Erfahren Sie mehr über das Zusammenführen von Konten.',
        },
        mergeFailureAccountLocked: {
            beforeEmail: 'Sie können nicht zusammenführen',
            afterEmail: 'weil es gesperrt ist. Bitte',
            linkText: 'wenden Sie sich an Concierge',
            afterLink: `für Unterstützung.`,
        },
        mergeFailureUncreatedAccount: {
            noExpensifyAccount: {
                beforeEmail: 'Sie können Konten nicht zusammenführen, weil',
                afterEmail: 'hat kein Expensify-Konto.',
            },
            addContactMethod: {
                beforeLink: 'Bitte',
                linkText: 'als Kontaktmethode hinzufügen',
                afterLink: 'stattdessen.',
            },
        },
        mergeFailureSmartScannerAccount: {
            beforeEmail: 'Sie können nicht zusammenführen',
            afterEmail: 'in andere Konten. Bitte fügen Sie stattdessen andere Konten zusammen.',
        },
        mergeFailureInvoicedAccount: {
            beforeEmail: 'Sie können nicht zusammenführen',
            afterEmail: 'in andere Konten, da es der Rechnungsinhaber eines fakturierten Kontos ist. Bitte stattdessen andere Konten damit zusammenführen.',
        },
        mergeFailureTooManyAttempts: {
            heading: 'Versuchen Sie es später noch einmal.',
            description: 'Es gab zu viele Versuche, Konten zusammenzuführen. Bitte versuchen Sie es später erneut.',
        },
        mergeFailureUnvalidatedAccount: {
            description: 'Sie können nicht in andere Konten zusammenführen, da es nicht verifiziert ist. Bitte verifizieren Sie das Konto und versuchen Sie es erneut.',
        },
        mergeFailureSelfMerge: {
            description: 'Sie können ein Konto nicht mit sich selbst zusammenführen.',
        },
        mergeFailureGenericHeading: 'Konten können nicht zusammengeführt werden',
    },
    lockAccountPage: {
        lockAccount: 'Konto sperren',
        unlockAccount: 'Konto entsperren',
        compromisedDescription:
            'Wenn Sie vermuten, dass Ihr Expensify-Konto kompromittiert wurde, können Sie es sperren, um neue Transaktionen mit der Expensify-Karte zu verhindern und unerwünschte Kontenänderungen zu blockieren.',
        domainAdminsDescriptionPartOne: 'Für Domain-Administratoren,',
        domainAdminsDescriptionPartTwo: 'Diese Aktion stoppt alle Expensify Card-Aktivitäten und Administratoraktionen.',
        domainAdminsDescriptionPartThree: 'über Ihre Domain(s).',
        warning: `Sobald Ihr Konto gesperrt ist, wird unser Team den Vorfall untersuchen und jeglichen unbefugten Zugriff entfernen. Um den Zugriff wiederzuerlangen, müssen Sie mit Concierge zusammenarbeiten, um Ihr Konto zu sichern.`,
    },
    failedToLockAccountPage: {
        failedToLockAccount: 'Konto konnte nicht gesperrt werden',
        failedToLockAccountDescription: `Wir konnten Ihr Konto nicht sperren. Bitte chatten Sie mit Concierge, um dieses Problem zu lösen.`,
        chatWithConcierge: 'Chatten Sie mit Concierge',
    },
    unlockAccountPage: {
        accountLocked: 'Konto gesperrt',
        yourAccountIsLocked: 'Ihr Konto ist gesperrt',
        chatToConciergeToUnlock: 'Chatten Sie mit Concierge, um Sicherheitsbedenken zu klären und Ihr Konto freizuschalten.',
        chatWithConcierge: 'Chatten Sie mit Concierge',
    },
    passwordPage: {
        changePassword: 'Passwort ändern',
        changingYourPasswordPrompt: 'Wenn Sie Ihr Passwort ändern, wird Ihr Passwort sowohl für Ihr Expensify.com- als auch für Ihr New Expensify-Konto aktualisiert.',
        currentPassword: 'Aktuelles Passwort',
        newPassword: 'Neues Passwort',
        newPasswordPrompt: 'Ihr neues Passwort muss sich von Ihrem alten Passwort unterscheiden und mindestens 8 Zeichen, 1 Großbuchstaben, 1 Kleinbuchstaben und 1 Zahl enthalten.',
    },
    twoFactorAuth: {
        headerTitle: 'Zwei-Faktor-Authentifizierung',
        twoFactorAuthEnabled: 'Zwei-Faktor-Authentifizierung aktiviert',
        whatIsTwoFactorAuth:
            'Die Zwei-Faktor-Authentifizierung (2FA) hilft, Ihr Konto sicher zu halten. Beim Einloggen müssen Sie einen Code eingeben, der von Ihrer bevorzugten Authentifizierungs-App generiert wird.',
        disableTwoFactorAuth: 'Zwei-Faktor-Authentifizierung deaktivieren',
        explainProcessToRemove: 'Um die Zwei-Faktor-Authentifizierung (2FA) zu deaktivieren, geben Sie bitte einen gültigen Code aus Ihrer Authentifizierungs-App ein.',
        disabled: 'Die Zwei-Faktor-Authentifizierung ist jetzt deaktiviert.',
        noAuthenticatorApp: 'Sie benötigen keine Authentifizierungs-App mehr, um sich bei Expensify anzumelden.',
        stepCodes: 'Wiederherstellungscodes',
        keepCodesSafe: 'Bewahren Sie diese Wiederherstellungscodes sicher auf!',
        codesLoseAccess:
            'Wenn Sie den Zugriff auf Ihre Authentifizierungs-App verlieren und diese Codes nicht haben, verlieren Sie den Zugriff auf Ihr Konto.\n\nHinweis: Das Einrichten der Zwei-Faktor-Authentifizierung wird Sie aus allen anderen aktiven Sitzungen abmelden.',
        errorStepCodes: 'Bitte kopieren oder laden Sie die Codes herunter, bevor Sie fortfahren.',
        stepVerify: 'Überprüfen',
        scanCode: 'Scannen Sie den QR-Code mit Ihrem',
        authenticatorApp: 'Authentifikator-App',
        addKey: 'Oder fügen Sie diesen geheimen Schlüssel zu Ihrer Authentifizierungs-App hinzu:',
        enterCode: 'Geben Sie dann den sechsstelligen Code ein, der von Ihrer Authentifizierungs-App generiert wurde.',
        stepSuccess: 'Fertiggestellt',
        enabled: 'Zwei-Faktor-Authentifizierung aktiviert',
        congrats: 'Glückwunsch! Jetzt hast du diese zusätzliche Sicherheit.',
        copy: 'Kopieren',
        disable: 'Deaktivieren',
        enableTwoFactorAuth: 'Zwei-Faktor-Authentifizierung aktivieren',
        pleaseEnableTwoFactorAuth: 'Bitte aktivieren Sie die Zwei-Faktor-Authentifizierung.',
        twoFactorAuthIsRequiredDescription: 'Aus Sicherheitsgründen erfordert Xero eine Zwei-Faktor-Authentifizierung, um die Integration zu verbinden.',
        twoFactorAuthIsRequiredForAdminsHeader: 'Zwei-Faktor-Authentifizierung erforderlich',
        twoFactorAuthIsRequiredForAdminsTitle: 'Bitte aktivieren Sie die Zwei-Faktor-Authentifizierung',
        twoFactorAuthIsRequiredForAdminsDescription:
            'Ihre Xero-Buchhaltungsverbindung erfordert die Verwendung der Zwei-Faktor-Authentifizierung. Um Expensify weiterhin zu nutzen, aktivieren Sie diese bitte.',
        twoFactorAuthCannotDisable: '2FA kann nicht deaktiviert werden.',
        twoFactorAuthRequired: 'Die Zwei-Faktor-Authentifizierung (2FA) ist für Ihre Xero-Verbindung erforderlich und kann nicht deaktiviert werden.',
    },
    recoveryCodeForm: {
        error: {
            pleaseFillRecoveryCode: 'Bitte geben Sie Ihren Wiederherstellungscode ein',
            incorrectRecoveryCode: 'Falscher Wiederherstellungscode. Bitte versuche es erneut.',
        },
        useRecoveryCode: 'Wiederherstellungscode verwenden',
        recoveryCode: 'Wiederherstellungscode',
        use2fa: 'Verwenden Sie den Zwei-Faktor-Authentifizierungscode',
    },
    twoFactorAuthForm: {
        error: {
            pleaseFillTwoFactorAuth: 'Bitte geben Sie Ihren Zwei-Faktor-Authentifizierungscode ein',
            incorrect2fa: 'Falscher Zwei-Faktor-Authentifizierungscode. Bitte versuchen Sie es erneut.',
        },
    },
    passwordConfirmationScreen: {
        passwordUpdated: 'Passwort aktualisiert!',
        allSet: 'Alles erledigt. Bewahren Sie Ihr neues Passwort sicher auf.',
    },
    privateNotes: {
        title: 'Private Notizen',
        personalNoteMessage: 'Notizen zu diesem Chat hier festhalten. Sie sind die einzige Person, die diese Notizen hinzufügen, bearbeiten oder einsehen kann.',
        sharedNoteMessage: 'Notizen zu diesem Chat hier festhalten. Expensify-Mitarbeiter und andere Mitglieder der team.expensify.com-Domain können diese Notizen einsehen.',
        composerLabel: 'Notizen',
        myNote: 'Meine Notiz',
        error: {
            genericFailureMessage: 'Private Notizen konnten nicht gespeichert werden',
        },
    },
    billingCurrency: {
        error: {
            securityCode: 'Bitte geben Sie einen gültigen Sicherheitscode ein',
        },
        securityCode: 'Sicherheitscode',
        changeBillingCurrency: 'Rechnungswährung ändern',
        changePaymentCurrency: 'Zahlungswährung ändern',
        paymentCurrency: 'Zahlungswährung',
        paymentCurrencyDescription: 'Wählen Sie eine standardisierte Währung, in die alle persönlichen Ausgaben umgerechnet werden sollen.',
        note: 'Hinweis: Das Ändern Ihrer Zahlungsmethode kann beeinflussen, wie viel Sie für Expensify bezahlen. Beziehen Sie sich auf unsere',
        noteLink: 'Preisseite',
        noteDetails: 'für vollständige Details.',
    },
    addDebitCardPage: {
        addADebitCard: 'Fügen Sie eine Debitkarte hinzu',
        nameOnCard: 'Name auf der Karte',
        debitCardNumber: 'Debitkartennummer',
        expiration: 'Ablaufdatum',
        expirationDate: 'MMYY',
        cvv: 'CVV',
        billingAddress: 'Rechnungsadresse',
        growlMessageOnSave: 'Ihre Debitkarte wurde erfolgreich hinzugefügt',
        expensifyPassword: 'Expensify-Passwort',
        error: {
            invalidName: 'Name darf nur Buchstaben enthalten',
            addressZipCode: 'Bitte geben Sie eine gültige Postleitzahl ein',
            debitCardNumber: 'Bitte geben Sie eine gültige Debitkartennummer ein.',
            expirationDate: 'Bitte wählen Sie ein gültiges Ablaufdatum aus',
            securityCode: 'Bitte geben Sie einen gültigen Sicherheitscode ein',
            addressStreet: 'Bitte geben Sie eine gültige Rechnungsadresse ein, die kein Postfach ist.',
            addressState: 'Bitte wählen Sie einen Bundesstaat aus',
            addressCity: 'Bitte geben Sie eine Stadt ein',
            genericFailureMessage: 'Beim Hinzufügen Ihrer Karte ist ein Fehler aufgetreten. Bitte versuchen Sie es erneut.',
            password: 'Bitte geben Sie Ihr Expensify-Passwort ein.',
        },
    },
    addPaymentCardPage: {
        addAPaymentCard: 'Zahlungskarte hinzufügen',
        nameOnCard: 'Name auf der Karte',
        paymentCardNumber: 'Kartennummer',
        expiration: 'Ablaufdatum',
        expirationDate: 'MMYY',
        cvv: 'CVV',
        billingAddress: 'Rechnungsadresse',
        growlMessageOnSave: 'Ihre Zahlungskarte wurde erfolgreich hinzugefügt',
        expensifyPassword: 'Expensify-Passwort',
        error: {
            invalidName: 'Name darf nur Buchstaben enthalten',
            addressZipCode: 'Bitte geben Sie eine gültige Postleitzahl ein',
            paymentCardNumber: 'Bitte geben Sie eine gültige Kartennummer ein.',
            expirationDate: 'Bitte wählen Sie ein gültiges Ablaufdatum aus',
            securityCode: 'Bitte geben Sie einen gültigen Sicherheitscode ein',
            addressStreet: 'Bitte geben Sie eine gültige Rechnungsadresse ein, die kein Postfach ist.',
            addressState: 'Bitte wählen Sie einen Bundesstaat aus',
            addressCity: 'Bitte geben Sie eine Stadt ein',
            genericFailureMessage: 'Beim Hinzufügen Ihrer Karte ist ein Fehler aufgetreten. Bitte versuchen Sie es erneut.',
            password: 'Bitte geben Sie Ihr Expensify-Passwort ein.',
        },
    },
    walletPage: {
        balance: 'Saldo',
        paymentMethodsTitle: 'Zahlungsmethoden',
        setDefaultConfirmation: 'Standardzahlungsmethode festlegen',
        setDefaultSuccess: 'Standardzahlungsmethode festgelegt!',
        deleteAccount: 'Konto löschen',
        deleteConfirmation: 'Möchten Sie dieses Konto wirklich löschen?',
        error: {
            notOwnerOfBankAccount: 'Beim Festlegen dieses Bankkontos als Standardzahlungsmethode ist ein Fehler aufgetreten.',
            invalidBankAccount: 'Dieses Bankkonto ist vorübergehend gesperrt.',
            notOwnerOfFund: 'Ein Fehler ist aufgetreten, als diese Karte als Ihre Standardzahlungsmethode festgelegt wurde.',
            setDefaultFailure: 'Etwas ist schiefgelaufen. Bitte chatten Sie mit Concierge für weitere Unterstützung.',
        },
        addBankAccountFailure: 'Beim Hinzufügen Ihres Bankkontos ist ein unerwarteter Fehler aufgetreten. Bitte versuchen Sie es erneut.',
        getPaidFaster: 'Schneller bezahlt werden',
        addPaymentMethod: 'Fügen Sie eine Zahlungsmethode hinzu, um Zahlungen direkt in der App zu senden und zu empfangen.',
        getPaidBackFaster: 'Schneller zurückgezahlt werden',
        secureAccessToYourMoney: 'Sicherer Zugriff auf Ihr Geld',
        receiveMoney: 'Erhalten Sie Geld in Ihrer lokalen Währung',
        expensifyWallet: 'Expensify Wallet (Beta)',
        sendAndReceiveMoney: 'Senden und Empfangen von Geld mit Freunden. Nur US-Bankkonten.',
        enableWallet: 'Wallet aktivieren',
        addBankAccountToSendAndReceive: 'Erhalten Sie eine Rückerstattung für Ausgaben, die Sie an einen Arbeitsbereich einreichen.',
        addBankAccount: 'Bankkonto hinzufügen',
        assignedCards: 'Zugewiesene Karten',
        assignedCardsDescription: 'Dies sind Karten, die von einem Workspace-Admin zugewiesen wurden, um die Ausgaben des Unternehmens zu verwalten.',
        expensifyCard: 'Expensify Card',
        walletActivationPending: 'Wir überprüfen Ihre Informationen. Bitte schauen Sie in ein paar Minuten wieder vorbei!',
        walletActivationFailed: 'Leider kann Ihr Wallet derzeit nicht aktiviert werden. Bitte chatten Sie mit Concierge für weitere Unterstützung.',
        addYourBankAccount: 'Fügen Sie Ihr Bankkonto hinzu',
        addBankAccountBody: 'Lassen Sie uns Ihr Bankkonto mit Expensify verbinden, damit es einfacher denn je ist, Zahlungen direkt in der App zu senden und zu empfangen.',
        chooseYourBankAccount: 'Wählen Sie Ihr Bankkonto aus',
        chooseAccountBody: 'Stellen Sie sicher, dass Sie das richtige auswählen.',
        confirmYourBankAccount: 'Bestätigen Sie Ihr Bankkonto',
    },
    cardPage: {
        expensifyCard: 'Expensify Card',
        expensifyTravelCard: 'Expensify Travel Card',
        availableSpend: 'Verbleibendes Limit',
        smartLimit: {
            name: 'Intelligentes Limit',
            title: ({formattedLimit}: ViolationsOverLimitParams) =>
                `Sie können bis zu ${formattedLimit} mit dieser Karte ausgeben, und das Limit wird zurückgesetzt, sobald Ihre eingereichten Ausgaben genehmigt werden.`,
        },
        fixedLimit: {
            name: 'Festgelegtes Limit',
            title: ({formattedLimit}: ViolationsOverLimitParams) => `Sie können bis zu ${formattedLimit} mit dieser Karte ausgeben, danach wird sie deaktiviert.`,
        },
        monthlyLimit: {
            name: 'Monatliches Limit',
            title: ({formattedLimit}: ViolationsOverLimitParams) =>
                `Sie können bis zu ${formattedLimit} pro Monat mit dieser Karte ausgeben. Das Limit wird am 1. Tag jedes Kalendermonats zurückgesetzt.`,
        },
        virtualCardNumber: 'Virtuelle Kartennummer',
        travelCardCvv: 'Travel-Karten-CVV',
        physicalCardNumber: 'Physische Kartennummer',
        getPhysicalCard: 'Physische Karte erhalten',
        reportFraud: 'Virtuelle Kartenbetrug melden',
        reportTravelFraud: 'Reisebetrug mit der Karte melden',
        reviewTransaction: 'Transaktion überprüfen',
        suspiciousBannerTitle: 'Verdächtige Transaktion',
        suspiciousBannerDescription: 'Wir haben verdächtige Transaktionen auf Ihrer Karte festgestellt. Tippen Sie unten, um sie zu überprüfen.',
        cardLocked: 'Ihre Karte ist vorübergehend gesperrt, während unser Team das Konto Ihres Unternehmens überprüft.',
        cardDetails: {
            cardNumber: 'Virtuelle Kartennummer',
            expiration: 'Ablauf',
            cvv: 'CVV',
            address: 'Adresse',
            revealDetails: 'Details anzeigen',
            revealCvv: 'CVV anzeigen',
            copyCardNumber: 'Kartennummer kopieren',
            updateAddress: 'Adresse aktualisieren',
        },
        cardAddedToWallet: ({platform}: {platform: 'Google' | 'Apple'}) => `Zum ${platform} Wallet hinzugefügt`,
        cardDetailsLoadingFailure: 'Beim Laden der Kartendetails ist ein Fehler aufgetreten. Bitte überprüfen Sie Ihre Internetverbindung und versuchen Sie es erneut.',
        validateCardTitle: 'Lassen Sie uns sicherstellen, dass Sie es sind',
        enterMagicCode: ({contactMethod}: EnterMagicCodeParams) =>
            `Bitte geben Sie den magischen Code ein, der an ${contactMethod} gesendet wurde, um Ihre Kartendetails anzuzeigen. Er sollte in ein bis zwei Minuten ankommen.`,
    },
    workflowsPage: {
        workflowTitle: 'Ausgaben',
        workflowDescription: 'Konfigurieren Sie einen Workflow ab dem Moment, in dem Ausgaben anfallen, einschließlich Genehmigung und Zahlung.',
        delaySubmissionTitle: 'Einreichungen verzögern',
        delaySubmissionDescription: 'Wählen Sie einen benutzerdefinierten Zeitplan für die Einreichung von Ausgaben oder lassen Sie dies für Echtzeit-Updates zu Ausgaben aus.',
        submissionFrequency: 'Einreichungshäufigkeit',
        submissionFrequencyDateOfMonth: 'Datum des Monats',
        addApprovalsTitle: 'Genehmigungen hinzufügen',
        addApprovalButton: 'Genehmigungsworkflow hinzufügen',
        addApprovalTip: 'Dieser Standard-Workflow gilt für alle Mitglieder, es sei denn, es existiert ein spezifischerer Workflow.',
        approver: 'Genehmiger',
        connectBankAccount: 'Bankkonto verbinden',
        addApprovalsDescription: 'Zusätzliche Genehmigung erforderlich, bevor eine Zahlung autorisiert wird.',
        makeOrTrackPaymentsTitle: 'Zahlungen vornehmen oder verfolgen',
        makeOrTrackPaymentsDescription: 'Fügen Sie einen autorisierten Zahler für Zahlungen in Expensify hinzu oder verfolgen Sie Zahlungen, die anderswo getätigt wurden.',
        editor: {
            submissionFrequency: 'Wählen Sie, wie lange Expensify warten soll, bevor fehlerfreie Ausgaben geteilt werden.',
        },
        frequencyDescription: 'Wählen Sie, wie oft Ausgaben automatisch eingereicht werden sollen, oder stellen Sie es auf manuell um.',
        frequencies: {
            instant: 'Sofort',
            weekly: 'Wöchentlich',
            monthly: 'Monatlich',
            twiceAMonth: 'Zweimal im Monat',
            byTrip: 'Nach Reise',
            manually: 'Manuell',
            daily: 'Täglich',
            lastDayOfMonth: 'Letzter Tag des Monats',
            lastBusinessDayOfMonth: 'Letzter Geschäftstag des Monats',
            ordinals: {
                one: 'st',
                two: 'nd',
                few: 'rd',
                other: 'th',
                /* eslint-disable @typescript-eslint/naming-convention */
                '1': 'Erste',
                '2': 'Zweite',
                '3': 'Dritte',
                '4': 'Vierte',
                '5': 'Fünfte',
                '6': 'Sechste',
                '7': 'Siebte',
                '8': 'Achtel',
                '9': 'Neunte',
                '10': 'Zehntens',
                /* eslint-enable @typescript-eslint/naming-convention */
            },
        },
        approverInMultipleWorkflows: 'Dieses Mitglied gehört bereits zu einem anderen Genehmigungs-Workflow. Alle Aktualisierungen hier werden sich auch dort widerspiegeln.',
        approverCircularReference: ({name1, name2}: ApprovalWorkflowErrorParams) =>
            `<strong>${name1}</strong> genehmigt bereits Berichte an <strong>${name2}</strong>. Bitte wählen Sie einen anderen Genehmiger, um einen zirkulären Arbeitsablauf zu vermeiden.`,
        emptyContent: {
            title: 'Keine Mitglieder zum Anzeigen',
            expensesFromSubtitle: 'Alle Arbeitsbereichsmitglieder gehören bereits zu einem bestehenden Genehmigungsworkflow.',
            approverSubtitle: 'Alle Genehmigenden gehören zu einem bestehenden Workflow.',
        },
    },
    workflowsDelayedSubmissionPage: {
        autoReportingErrorMessage: 'Verspätete Einreichung konnte nicht geändert werden. Bitte versuchen Sie es erneut oder kontaktieren Sie den Support.',
        autoReportingFrequencyErrorMessage: 'Die Einreichungshäufigkeit konnte nicht geändert werden. Bitte versuchen Sie es erneut oder kontaktieren Sie den Support.',
        monthlyOffsetErrorMessage: 'Die monatliche Frequenz konnte nicht geändert werden. Bitte versuchen Sie es erneut oder kontaktieren Sie den Support.',
    },
    workflowsCreateApprovalsPage: {
        title: 'Bestätigen',
        header: 'Fügen Sie weitere Genehmiger hinzu und bestätigen Sie.',
        additionalApprover: 'Zusätzlicher Genehmiger',
        submitButton: 'Workflow hinzufügen',
    },
    workflowsEditApprovalsPage: {
        title: 'Genehmigungsworkflow bearbeiten',
        deleteTitle: 'Genehmigungsworkflow löschen',
        deletePrompt: 'Möchten Sie diesen Genehmigungs-Workflow wirklich löschen? Alle Mitglieder werden anschließend dem Standard-Workflow folgen.',
    },
    workflowsExpensesFromPage: {
        title: 'Ausgaben von',
        header: 'Wenn die folgenden Mitglieder Ausgaben einreichen:',
    },
    workflowsApproverPage: {
        genericErrorMessage: 'Der Genehmiger konnte nicht geändert werden. Bitte versuchen Sie es erneut oder kontaktieren Sie den Support.',
        header: 'An dieses Mitglied zur Genehmigung senden:',
    },
    workflowsPayerPage: {
        title: 'Autorisierter Zahler',
        genericErrorMessage: 'Der autorisierte Zahler konnte nicht geändert werden. Bitte versuchen Sie es erneut.',
        admins: 'Admins',
        payer: 'Zahler',
        paymentAccount: 'Zahlungskonto',
    },
    reportFraudPage: {
        title: 'Virtuelle Kartenbetrug melden',
        description:
            'Wenn Ihre virtuellen Kartendaten gestohlen oder kompromittiert wurden, werden wir Ihre bestehende Karte dauerhaft deaktivieren und Ihnen eine neue virtuelle Karte und Nummer zur Verfügung stellen.',
        deactivateCard: 'Karte deaktivieren',
        reportVirtualCardFraud: 'Virtuelle Kartenbetrug melden',
    },
    reportFraudConfirmationPage: {
        title: 'Kartenbetrug gemeldet',
        description:
            'Wir haben Ihre bestehende Karte dauerhaft deaktiviert. Wenn Sie zurückgehen, um Ihre Kartendetails anzusehen, wird Ihnen eine neue virtuelle Karte zur Verfügung stehen.',
        buttonText: 'Verstanden, danke!',
    },
    activateCardPage: {
        activateCard: 'Karte aktivieren',
        pleaseEnterLastFour: 'Bitte geben Sie die letzten vier Ziffern Ihrer Karte ein.',
        activatePhysicalCard: 'Physische Karte aktivieren',
        error: {
            thatDidNotMatch: 'Das stimmte nicht mit den letzten 4 Ziffern auf Ihrer Karte überein. Bitte versuchen Sie es erneut.',
            throttled:
                'Sie haben die letzten 4 Ziffern Ihrer Expensify Card zu oft falsch eingegeben. Wenn Sie sicher sind, dass die Zahlen korrekt sind, wenden Sie sich bitte an Concierge, um das Problem zu lösen. Andernfalls versuchen Sie es später erneut.',
        },
    },
    getPhysicalCard: {
        header: 'Physische Karte erhalten',
        nameMessage: 'Geben Sie Ihren Vor- und Nachnamen ein, da dieser auf Ihrer Karte angezeigt wird.',
        legalName: 'Rechtlicher Name',
        legalFirstName: 'Gesetzlicher Vorname',
        legalLastName: 'Rechtlicher Nachname',
        phoneMessage: 'Geben Sie Ihre Telefonnummer ein.',
        phoneNumber: 'Telefonnummer',
        address: 'Adresse',
        addressMessage: 'Geben Sie Ihre Lieferadresse ein.',
        streetAddress: 'Straßenadresse',
        city: 'Stadt',
        state: 'Zustand',
        zipPostcode: 'Postleitzahl',
        country: 'Land',
        confirmMessage: 'Bitte bestätigen Sie Ihre unten stehenden Angaben.',
        estimatedDeliveryMessage: 'Ihre physische Karte wird in 2-3 Werktagen ankommen.',
        next: 'Nächste',
        getPhysicalCard: 'Physische Karte erhalten',
        shipCard: 'Karte versenden',
    },
    transferAmountPage: {
        transfer: ({amount}: TransferParams) => `Transfer${amount ? ` ${amount}` : ''}`,
        instant: 'Sofort (Debitkarte)',
        instantSummary: ({rate, minAmount}: InstantSummaryParams) => `${rate}% Gebühr (${minAmount} Minimum)`,
        ach: '1-3 Werktage (Bankkonto)',
        achSummary: 'Keine Gebühr',
        whichAccount: 'Welches Konto?',
        fee: 'Gebühr',
        transferSuccess: 'Überweisung erfolgreich!',
        transferDetailBankAccount: 'Ihr Geld sollte in den nächsten 1-3 Werktagen ankommen.',
        transferDetailDebitCard: 'Ihr Geld sollte sofort ankommen.',
        failedTransfer: 'Ihr Kontostand ist nicht vollständig ausgeglichen. Bitte überweisen Sie auf ein Bankkonto.',
        notHereSubTitle: 'Bitte überweisen Sie Ihr Guthaben von der Wallet-Seite.',
        goToWallet: 'Gehe zu Wallet',
    },
    chooseTransferAccountPage: {
        chooseAccount: 'Konto auswählen',
    },
    paymentMethodList: {
        addPaymentMethod: 'Zahlungsmethode hinzufügen',
        addNewDebitCard: 'Neue Debitkarte hinzufügen',
        addNewBankAccount: 'Neues Bankkonto hinzufügen',
        accountLastFour: 'Endet mit',
        cardLastFour: 'Karte endet mit',
        addFirstPaymentMethod: 'Fügen Sie eine Zahlungsmethode hinzu, um Zahlungen direkt in der App zu senden und zu empfangen.',
        defaultPaymentMethod: 'Standardmäßig',
    },
    preferencesPage: {
        appSection: {
            title: 'App-Einstellungen',
        },
        testSection: {
            title: 'Präferenzen testen',
            subtitle: 'Einstellungen zur Unterstützung beim Debuggen und Testen der App auf der Staging-Umgebung.',
        },
        receiveRelevantFeatureUpdatesAndExpensifyNews: 'Erhalten Sie relevante Funktionsupdates und Expensify-Neuigkeiten',
        muteAllSounds: 'Alle Töne von Expensify stummschalten',
    },
    priorityModePage: {
        priorityMode: 'Prioritätsmodus',
        explainerText: 'Wählen Sie, ob Sie sich nur auf ungelesene und angeheftete Chats konzentrieren möchten oder alles mit den neuesten und angehefteten Chats oben anzeigen möchten.',
        priorityModes: {
            default: {
                label: 'Neueste',
                description: 'Alle Chats nach dem neuesten sortieren anzeigen',
            },
            gsd: {
                label: '#fokus',
                description: 'Nur ungelesene alphabetisch sortiert anzeigen',
            },
        },
    },
    reportDetailsPage: {
        inWorkspace: ({policyName}: ReportPolicyNameParams) => `in ${policyName}`,
        generatingPDF: 'PDF wird generiert',
        waitForPDF: 'Bitte warten Sie, während wir das PDF erstellen.',
        errorPDF: 'Beim Versuch, Ihr PDF zu erstellen, ist ein Fehler aufgetreten.',
        generatedPDF: 'Ihr Bericht als PDF wurde erstellt!',
    },
    reportDescriptionPage: {
        roomDescription: 'Zimmerbeschreibung',
        roomDescriptionOptional: 'Raumbeschreibung (optional)',
        explainerText: 'Legen Sie eine benutzerdefinierte Beschreibung für den Raum fest.',
    },
    groupChat: {
        lastMemberTitle: 'Achtung!',
        lastMemberWarning: 'Da du die letzte Person hier bist, wird der Chat für alle Mitglieder unzugänglich, wenn du ihn verlässt. Bist du sicher, dass du gehen möchtest?',
        defaultReportName: ({displayName}: ReportArchiveReasonsClosedParams) => `Gruppenchat von ${displayName}`,
    },
    languagePage: {
        language: 'Sprache',
        aiGenerated: 'Die Übersetzungen für diese Sprache werden automatisch erstellt und können Fehler enthalten.',
    },
    themePage: {
        theme: 'Thema',
        themes: {
            dark: {
                label: 'Dunkel',
            },
            light: {
                label: 'Licht',
            },
            system: {
                label: 'Geräteeinstellungen verwenden',
            },
        },
        chooseThemeBelowOrSync: 'Wählen Sie ein Thema unten aus oder synchronisieren Sie es mit den Einstellungen Ihres Geräts.',
    },
    termsOfUse: {
        phrase1: 'Mit der Anmeldung stimmen Sie den',
        phrase2: 'Nutzungsbedingungen',
        phrase3: 'und',
        phrase4: 'Datenschutz',
        phrase5: `Geldübermittlung wird bereitgestellt von ${CONST.WALLET.PROGRAM_ISSUERS.EXPENSIFY_PAYMENTS} (NMLS ID:2017010) gemäß seiner`,
        phrase6: 'Lizenzen',
    },
    validateCodeForm: {
        magicCodeNotReceived: 'Keinen magischen Code erhalten?',
        enterAuthenticatorCode: 'Bitte geben Sie Ihren Authentifizierungscode ein',
        enterRecoveryCode: 'Bitte geben Sie Ihren Wiederherstellungscode ein',
        requiredWhen2FAEnabled: 'Erforderlich, wenn die Zwei-Faktor-Authentifizierung aktiviert ist.',
        requestNewCode: 'Fordere einen neuen Code an in',
        requestNewCodeAfterErrorOccurred: 'Einen neuen Code anfordern',
        error: {
            pleaseFillMagicCode: 'Bitte geben Sie Ihren magischen Code ein',
            incorrectMagicCode: 'Falscher oder ungültiger Magic-Code. Bitte versuche es erneut oder fordere einen neuen Code an.',
            pleaseFillTwoFactorAuth: 'Bitte geben Sie Ihren Zwei-Faktor-Authentifizierungscode ein',
        },
    },
    passwordForm: {
        pleaseFillOutAllFields: 'Bitte füllen Sie alle Felder aus',
        pleaseFillPassword: 'Bitte geben Sie Ihr Passwort ein',
        pleaseFillTwoFactorAuth: 'Bitte geben Sie Ihren Zwei-Faktor-Code ein',
        enterYourTwoFactorAuthenticationCodeToContinue: 'Geben Sie Ihren Zwei-Faktor-Authentifizierungscode ein, um fortzufahren',
        forgot: 'Vergessen?',
        requiredWhen2FAEnabled: 'Erforderlich, wenn die Zwei-Faktor-Authentifizierung aktiviert ist.',
        error: {
            incorrectPassword: 'Falsches Passwort. Bitte versuchen Sie es erneut.',
            incorrectLoginOrPassword: 'Falscher Benutzername oder falsches Passwort. Bitte versuchen Sie es erneut.',
            incorrect2fa: 'Falscher Zwei-Faktor-Authentifizierungscode. Bitte versuchen Sie es erneut.',
            twoFactorAuthenticationEnabled:
                'Sie haben die Zwei-Faktor-Authentifizierung (2FA) für dieses Konto aktiviert. Bitte melden Sie sich mit Ihrer E-Mail-Adresse oder Telefonnummer an.',
            invalidLoginOrPassword: 'Ungültige Anmeldung oder ungültiges Passwort. Bitte versuchen Sie es erneut oder setzen Sie Ihr Passwort zurück.',
            unableToResetPassword:
                'Wir konnten Ihr Passwort nicht ändern. Dies liegt wahrscheinlich an einem abgelaufenen Link zur Passwortzurücksetzung in einer alten E-Mail zur Passwortzurücksetzung. Wir haben Ihnen einen neuen Link per E-Mail geschickt, damit Sie es erneut versuchen können. Überprüfen Sie Ihren Posteingang und Ihren Spam-Ordner; es sollte in wenigen Minuten ankommen.',
            noAccess: 'Sie haben keinen Zugriff auf diese Anwendung. Bitte fügen Sie Ihren GitHub-Benutzernamen für den Zugriff hinzu.',
            accountLocked: 'Ihr Konto wurde nach zu vielen erfolglosen Versuchen gesperrt. Bitte versuchen Sie es in 1 Stunde erneut.',
            fallback: 'Etwas ist schiefgelaufen. Bitte versuchen Sie es später noch einmal.',
        },
    },
    loginForm: {
        phoneOrEmail: 'Telefon oder E-Mail',
        error: {
            invalidFormatEmailLogin: 'Die eingegebene E-Mail ist ungültig. Bitte korrigieren Sie das Format und versuchen Sie es erneut.',
        },
        cannotGetAccountDetails: 'Konnte Kontodetails nicht abrufen. Bitte versuchen Sie, sich erneut anzumelden.',
        loginForm: 'Anmeldeformular',
        notYou: ({user}: NotYouParams) => `Nicht ${user}?`,
    },
    onboarding: {
        welcome: 'Willkommen!',
        welcomeSignOffTitleManageTeam: 'Sobald Sie die oben genannten Aufgaben abgeschlossen haben, können wir weitere Funktionen wie Genehmigungs-Workflows und Regeln erkunden!',
        welcomeSignOffTitle: 'Es ist großartig, Sie kennenzulernen!',
        explanationModal: {
            title: 'Willkommen bei Expensify',
            description:
                'Eine App, um Ihre geschäftlichen und persönlichen Ausgaben mit der Geschwindigkeit des Chats zu verwalten. Probieren Sie es aus und lassen Sie uns wissen, was Sie denken. Es kommt noch viel mehr!',
            secondaryDescription: 'Um zu Expensify Classic zurückzukehren, tippen Sie einfach auf Ihr Profilbild > Gehe zu Expensify Classic.',
        },
        welcomeVideo: {
            title: 'Willkommen bei Expensify',
            description: 'Eine App, um alle Ihre geschäftlichen und privaten Ausgaben in einem Chat zu verwalten. Entwickelt für Ihr Unternehmen, Ihr Team und Ihre Freunde.',
        },
        getStarted: 'Loslegen',
        whatsYourName: 'Wie heißt du?',
        peopleYouMayKnow: 'Personen, die Sie kennen könnten, sind bereits hier! Bestätigen Sie Ihre E-Mail, um sich ihnen anzuschließen.',
        workspaceYouMayJoin: ({domain, email}: WorkspaceYouMayJoin) =>
            `Jemand von ${domain} hat bereits einen Arbeitsbereich erstellt. Bitte geben Sie den magischen Code ein, der an ${email} gesendet wurde.`,
        joinAWorkspace: 'Einem Arbeitsbereich beitreten',
        listOfWorkspaces: 'Hier ist die Liste der Arbeitsbereiche, denen Sie beitreten können. Keine Sorge, Sie können ihnen auch später beitreten, wenn Sie möchten.',
        workspaceMemberList: ({employeeCount, policyOwner}: WorkspaceMemberList) => `${employeeCount} Mitglied${employeeCount > 1 ? 's' : ''} • ${policyOwner}`,
        whereYouWork: 'Wo arbeitest du?',
        errorSelection: 'Wählen Sie eine Option, um fortzufahren',
        purpose: {
            title: 'Was möchten Sie heute tun?',
            errorContinue: 'Bitte drücken Sie auf Weiter, um die Einrichtung abzuschließen.',
            errorBackButton: 'Bitte beenden Sie die Einrichtung, um die App zu verwenden.',
            [CONST.ONBOARDING_CHOICES.EMPLOYER]: 'Von meinem Arbeitgeber zurückbezahlt werden',
            [CONST.ONBOARDING_CHOICES.MANAGE_TEAM]: 'Verwalte die Ausgaben meines Teams',
            [CONST.ONBOARDING_CHOICES.PERSONAL_SPEND]: 'Verfolgen und budgetieren Sie Ausgaben',
            [CONST.ONBOARDING_CHOICES.CHAT_SPLIT]: 'Chatten und Ausgaben mit Freunden teilen',
            [CONST.ONBOARDING_CHOICES.LOOKING_AROUND]: 'Etwas anderes',
        },
        employees: {
            title: 'Wie viele Mitarbeiter haben Sie?',
            [CONST.ONBOARDING_COMPANY_SIZE.MICRO]: '1-10 Mitarbeiter',
            [CONST.ONBOARDING_COMPANY_SIZE.SMALL]: '11-50 Mitarbeiter',
            [CONST.ONBOARDING_COMPANY_SIZE.MEDIUM_SMALL]: '51-100 Mitarbeiter',
            [CONST.ONBOARDING_COMPANY_SIZE.MEDIUM]: '101-1.000 Mitarbeiter',
            [CONST.ONBOARDING_COMPANY_SIZE.LARGE]: 'Mehr als 1.000 Mitarbeiter',
        },
        accounting: {
            title: 'Verwenden Sie eine Buchhaltungssoftware?',
            none: 'Keine',
        },
        error: {
            requiredFirstName: 'Bitte geben Sie Ihren Vornamen ein, um fortzufahren.',
        },
        workEmail: {
            title: 'Wie lautet Ihre Arbeits-E-Mail?',
            subtitle: 'Expensify funktioniert am besten, wenn Sie Ihre Arbeits-E-Mail verbinden.',
            explanationModal: {
                descriptionOne: 'Weiterleiten an receipts@expensify.com zum Scannen',
                descriptionTwo: 'Treten Sie Ihren Kollegen bei, die bereits Expensify nutzen.',
                descriptionThree: 'Genießen Sie ein individuell angepasstes Erlebnis',
            },
            addWorkEmail: 'Arbeits-E-Mail hinzufügen',
        },
        workEmailValidation: {
            title: 'Bestätigen Sie Ihre Arbeits-E-Mail-Adresse',
            magicCodeSent: ({workEmail}: WorkEmailResendCodeParams) =>
                `Bitte geben Sie den magischen Code ein, der an ${workEmail} gesendet wurde. Er sollte in ein bis zwei Minuten ankommen.`,
        },
        workEmailValidationError: {
            publicEmail: 'Bitte geben Sie eine gültige Arbeits-E-Mail von einer privaten Domain ein, z.B. mitch@company.com',
            offline: 'Wir konnten Ihre Arbeits-E-Mail nicht hinzufügen, da Sie offline zu sein scheinen.',
        },
        mergeBlockScreen: {
            title: 'Konnte die Arbeits-E-Mail nicht hinzufügen',
            subtitle: ({workEmail}: WorkEmailMergingBlockedParams) =>
                `Wir konnten ${workEmail} nicht hinzufügen. Bitte versuchen Sie es später in den Einstellungen erneut oder chatten Sie mit Concierge für Unterstützung.`,
        },
        workspace: {
            title: 'Bleiben Sie mit einem Arbeitsbereich organisiert.',
            subtitle: 'Entdecken Sie leistungsstarke Tools, um Ihr Ausgabenmanagement zu vereinfachen, alles an einem Ort. Mit einem Arbeitsbereich können Sie:',
            explanationModal: {
                descriptionOne: 'Belege nachverfolgen und organisieren',
                descriptionTwo: 'Kategorisieren und taggen Sie Ausgaben',
                descriptionThree: 'Berichte erstellen und teilen',
            },
            price: 'Testen Sie es 30 Tage lang kostenlos, dann upgraden Sie für nur <strong>$5/Monat</strong>.',
            createWorkspace: 'Arbeitsbereich erstellen',
        },
        confirmWorkspace: {
            title: 'Arbeitsbereich bestätigen',
            subtitle:
                'Erstellen Sie einen Arbeitsbereich, um Belege zu verfolgen, Ausgaben zu erstatten, Reisen zu verwalten, Berichte zu erstellen und mehr – alles in der Geschwindigkeit des Chats.',
        },
        inviteMembers: {
            title: 'Mitglieder einladen',
            subtitle: 'Verwalten und teilen Sie Ihre Ausgaben mit einem Buchhalter oder gründen Sie eine Reisegruppe mit Freunden.',
        },
    },
    featureTraining: {
        doNotShowAgain: 'Nicht mehr anzeigen',
    },
    personalDetails: {
        error: {
            containsReservedWord: 'Name darf die Wörter Expensify oder Concierge nicht enthalten',
            hasInvalidCharacter: 'Der Name darf kein Komma oder Semikolon enthalten.',
            requiredFirstName: 'Vorname darf nicht leer sein',
        },
    },
    privatePersonalDetails: {
        enterLegalName: 'Wie lautet Ihr gesetzlicher Name?',
        enterDateOfBirth: 'Was ist Ihr Geburtsdatum?',
        enterAddress: 'Wie lautet Ihre Adresse?',
        enterPhoneNumber: 'Wie lautet Ihre Telefonnummer?',
        personalDetails: 'Persönliche Daten',
        privateDataMessage: 'Diese Angaben werden für Reisen und Zahlungen verwendet. Sie werden niemals in Ihrem öffentlichen Profil angezeigt.',
        legalName: 'Rechtlicher Name',
        legalFirstName: 'Gesetzlicher Vorname',
        legalLastName: 'Rechtlicher Nachname',
        address: 'Adresse',
        error: {
            dateShouldBeBefore: ({dateString}: DateShouldBeBeforeParams) => `Das Datum sollte vor dem ${dateString} liegen.`,
            dateShouldBeAfter: ({dateString}: DateShouldBeAfterParams) => `Das Datum sollte nach ${dateString} liegen.`,
            hasInvalidCharacter: 'Der Name darf nur lateinische Zeichen enthalten.',
            incorrectZipFormat: ({zipFormat}: IncorrectZipFormatParams = {}) => `Ungültiges Postleitzahlenformat${zipFormat ? `Acceptable format: ${zipFormat}` : ''}`,
            invalidPhoneNumber: `Bitte stellen Sie sicher, dass die Telefonnummer gültig ist (z. B. ${CONST.EXAMPLE_PHONE_NUMBER})`,
        },
    },
    resendValidationForm: {
        linkHasBeenResent: 'Link wurde erneut gesendet',
        weSentYouMagicSignInLink: ({login, loginType}: WeSentYouMagicSignInLinkParams) =>
            `Ich habe einen magischen Anmeldelink an ${login} gesendet. Bitte überprüfe dein ${loginType}, um dich anzumelden.`,
        resendLink: 'Link erneut senden',
    },
    unlinkLoginForm: {
        toValidateLogin: ({primaryLogin, secondaryLogin}: ToValidateLoginParams) =>
            `Um ${secondaryLogin} zu validieren, senden Sie bitte den magischen Code aus den Kontoeinstellungen von ${primaryLogin} erneut.`,
        noLongerHaveAccess: ({primaryLogin}: NoLongerHaveAccessParams) => `Wenn Sie keinen Zugriff mehr auf ${primaryLogin} haben, trennen Sie bitte Ihre Konten.`,
        unlink: 'Trennen',
        linkSent: 'Link gesendet!',
        successfullyUnlinkedLogin: 'Sekundäres Login erfolgreich getrennt!',
    },
    emailDeliveryFailurePage: {
        ourEmailProvider: ({login}: OurEmailProviderParams) =>
            `Unser E-Mail-Anbieter hat E-Mails an ${login} vorübergehend aufgrund von Zustellungsproblemen gesperrt. Um Ihr Login zu entsperren, befolgen Sie bitte diese Schritte:`,
        confirmThat: ({login}: ConfirmThatParams) => `Bestätigen Sie, dass ${login} korrekt geschrieben ist und es sich um eine echte, zustellbare E-Mail-Adresse handelt.`,
        emailAliases: 'E-Mail-Aliasse wie "expenses@domain.com" müssen Zugriff auf ihren eigenen E-Mail-Posteingang haben, damit sie ein gültiger Expensify-Login sind.',
        ensureYourEmailClient: 'Stellen Sie sicher, dass Ihr E-Mail-Client E-Mails von expensify.com zulässt.',
        youCanFindDirections: 'Sie finden Anweisungen, wie Sie diesen Schritt abschließen können.',
        helpConfigure: 'aber möglicherweise benötigen Sie die Hilfe Ihrer IT-Abteilung, um Ihre E-Mail-Einstellungen zu konfigurieren.',
        onceTheAbove: 'Sobald die oben genannten Schritte abgeschlossen sind, wenden Sie sich bitte an',
        toUnblock: 'um Ihre Anmeldung zu entsperren.',
    },
    smsDeliveryFailurePage: {
        smsDeliveryFailureMessage: ({login}: OurEmailProviderParams) =>
            `Wir konnten SMS-Nachrichten nicht an ${login} zustellen, daher haben wir es vorübergehend gesperrt. Bitte versuchen Sie, Ihre Nummer zu validieren:`,
        validationSuccess: 'Ihre Nummer wurde bestätigt! Klicken Sie unten, um einen neuen magischen Anmeldecode zu senden.',
        validationFailed: ({
            timeData,
        }: {
            timeData?: {
                days?: number;
                hours?: number;
                minutes?: number;
            } | null;
        }) => {
            if (!timeData) {
                return 'Bitte warten Sie einen Moment, bevor Sie es erneut versuchen.';
            }
            const timeParts = [];
            if (timeData.days) {
                timeParts.push(`${timeData.days} ${timeData.days === 1 ? 'Tag' : 'Tage'}`);
            }
            if (timeData.hours) {
                timeParts.push(`${timeData.hours} ${timeData.hours === 1 ? 'Stunde' : 'Stunden'}`);
            }
            if (timeData.minutes) {
                timeParts.push(`${timeData.minutes} ${timeData.minutes === 1 ? 'Minute' : 'Minuten'}`);
            }
            let timeText = '';
            if (timeParts.length === 1) {
                timeText = timeParts.at(0) ?? '';
            } else if (timeParts.length === 2) {
                timeText = `${timeParts.at(0)} and ${timeParts.at(1)}`;
            } else if (timeParts.length === 3) {
                timeText = `${timeParts.at(0)}, ${timeParts.at(1)}, and ${timeParts.at(2)}`;
            }
            return `Bitte warten Sie! Sie müssen ${timeText} warten, bevor Sie erneut versuchen, Ihre Nummer zu validieren.`;
        },
    },
    welcomeSignUpForm: {
        join: 'Beitreten',
    },
    detailsPage: {
        localTime: 'Ortszeit',
    },
    newChatPage: {
        startGroup: 'Gruppe starten',
        addToGroup: 'Zur Gruppe hinzufügen',
    },
    yearPickerPage: {
        year: 'Jahr',
        selectYear: 'Bitte wählen Sie ein Jahr aus',
    },
    focusModeUpdateModal: {
        title: 'Willkommen im #Fokus-Modus!',
        prompt: 'Bleiben Sie auf dem Laufenden, indem Sie nur ungelesene Chats oder Chats sehen, die Ihre Aufmerksamkeit erfordern. Keine Sorge, Sie können dies jederzeit in  ändern.',
        settings: 'Einstellungen',
    },
    notFound: {
        chatYouLookingForCannotBeFound: 'Der gesuchte Chat kann nicht gefunden werden.',
        getMeOutOfHere: 'Hol mich hier raus',
        iouReportNotFound: 'Die gesuchten Zahlungsdetails können nicht gefunden werden.',
        notHere: 'Hmm... es ist nicht hier.',
        pageNotFound: 'Ups, diese Seite kann nicht gefunden werden.',
        noAccess: 'Dieser Chat oder diese Ausgabe wurde möglicherweise gelöscht oder Sie haben keinen Zugriff darauf.\n\nBei Fragen wenden Sie sich bitte an concierge@expensify.com',
        goBackHome: 'Zurück zur Startseite',
    },
    errorPage: {
        title: ({isBreakLine}: {isBreakLine: boolean}) => `Oops... ${isBreakLine ? '\n' : ''}Etwas ist schiefgelaufen`,
        subtitle: 'Ihre Anfrage konnte nicht abgeschlossen werden. Bitte versuchen Sie es später erneut.',
    },
    setPasswordPage: {
        enterPassword: 'Passwort eingeben',
        setPassword: 'Passwort festlegen',
        newPasswordPrompt: 'Ihr Passwort muss mindestens 8 Zeichen, 1 Großbuchstaben, 1 Kleinbuchstaben und 1 Zahl enthalten.',
        passwordFormTitle: 'Willkommen zurück bei der New Expensify! Bitte legen Sie Ihr Passwort fest.',
        passwordNotSet: 'Wir konnten Ihr neues Passwort nicht festlegen. Wir haben Ihnen einen neuen Passwort-Link gesendet, um es erneut zu versuchen.',
        setPasswordLinkInvalid: 'Dieser Link zum Festlegen des Passworts ist ungültig oder abgelaufen. Ein neuer wartet in Ihrem E-Mail-Posteingang auf Sie!',
        validateAccount: 'Konto verifizieren',
    },
    statusPage: {
        status: 'Status',
        statusExplanation: 'Fügen Sie ein Emoji hinzu, um Ihren Kollegen und Freunden auf einfache Weise mitzuteilen, was los ist. Sie können optional auch eine Nachricht hinzufügen!',
        today: 'Heute',
        clearStatus: 'Status löschen',
        save: 'Speichern',
        message: 'Nachricht',
        timePeriods: {
            never: 'Never',
            thirtyMinutes: '30 Minuten',
            oneHour: '1 Stunde',
            afterToday: 'Heute',
            afterWeek: 'Eine Woche',
            custom: 'Custom',
        },
        untilTomorrow: 'Bis morgen',
        untilTime: ({time}: UntilTimeParams) => `Bis ${time}`,
        date: 'Datum',
        time: 'Zeit',
        clearAfter: 'Nach dem Löschen',
        whenClearStatus: 'Wann sollten wir Ihren Status löschen?',
    },
    stepCounter: ({step, total, text}: StepCounterParams) => {
        let result = `Schritt ${step}`;
        if (total) {
            result = `${result} of ${total}`;
        }
        if (text) {
            result = `${result}: ${text}`;
        }
        return result;
    },
    bankAccount: {
        bankInfo: 'Bankinformationen',
        confirmBankInfo: 'Bankinformationen bestätigen',
        manuallyAdd: 'Fügen Sie Ihr Bankkonto manuell hinzu',
        letsDoubleCheck: 'Lassen Sie uns noch einmal überprüfen, ob alles richtig aussieht.',
        accountEnding: 'Konto endet mit',
        thisBankAccount: 'Dieses Bankkonto wird für Geschäftszahlungen in Ihrem Arbeitsbereich verwendet.',
        accountNumber: 'Kontonummer',
        routingNumber: 'Routing-Nummer',
        chooseAnAccountBelow: 'Wählen Sie ein Konto unten aus',
        addBankAccount: 'Bankkonto hinzufügen',
        chooseAnAccount: 'Konto auswählen',
        connectOnlineWithPlaid: 'Melden Sie sich bei Ihrer Bank an',
        connectManually: 'Manuell verbinden',
        desktopConnection:
            'Hinweis: Um eine Verbindung mit Chase, Wells Fargo, Capital One oder Bank of America herzustellen, klicken Sie bitte hier, um diesen Vorgang in einem Browser abzuschließen.',
        yourDataIsSecure: 'Ihre Daten sind sicher',
        toGetStarted: 'Fügen Sie ein Bankkonto hinzu, um Ausgaben zu erstatten, Expensify-Karten auszustellen, Rechnungszahlungen zu sammeln und Rechnungen von einem Ort aus zu bezahlen.',
        plaidBodyCopy: 'Geben Sie Ihren Mitarbeitern eine einfachere Möglichkeit, Unternehmensausgaben zu bezahlen - und zurückerstattet zu werden.',
        checkHelpLine: 'Ihre Bankleitzahl und Kontonummer finden Sie auf einem Scheck für das Konto.',
        hasPhoneLoginError: {
            phrase1: 'Um ein Bankkonto zu verbinden, bitte',
            link: 'Fügen Sie eine E-Mail als Ihren primären Login hinzu',
            phrase2: 'und versuchen Sie es erneut. Sie können Ihre Telefonnummer als sekundären Login hinzufügen.',
        },
        hasBeenThrottledError: 'Beim Hinzufügen Ihres Bankkontos ist ein Fehler aufgetreten. Bitte warten Sie ein paar Minuten und versuchen Sie es erneut.',
        hasCurrencyError: {
            phrase1: 'Ups! Es scheint, dass die Währung Ihres Arbeitsbereichs auf eine andere Währung als USD eingestellt ist. Um fortzufahren, gehen Sie bitte zu',
            link: 'Ihre Arbeitsbereichseinstellungen',
            phrase2: 'um es auf USD zu setzen und es erneut zu versuchen.',
        },
        error: {
            youNeedToSelectAnOption: 'Bitte wählen Sie eine Option, um fortzufahren.',
            noBankAccountAvailable: 'Entschuldigung, es ist kein Bankkonto verfügbar.',
            noBankAccountSelected: 'Bitte wählen Sie ein Konto aus',
            taxID: 'Bitte geben Sie eine gültige Steueridentifikationsnummer ein.',
            website: 'Bitte geben Sie eine gültige Website ein.',
            zipCode: `Bitte geben Sie eine gültige Postleitzahl im Format ein: ${CONST.COUNTRY_ZIP_REGEX_DATA.US.samples}`,
            phoneNumber: 'Bitte geben Sie eine gültige Telefonnummer ein.',
            email: 'Bitte geben Sie eine gültige E-Mail-Adresse ein.',
            companyName: 'Bitte geben Sie einen gültigen Firmennamen ein',
            addressCity: 'Bitte geben Sie eine gültige Stadt ein',
            addressStreet: 'Bitte geben Sie eine gültige Straßenadresse ein',
            addressState: 'Bitte wählen Sie einen gültigen Bundesstaat aus',
            incorporationDateFuture: 'Das Gründungsdatum kann nicht in der Zukunft liegen.',
            incorporationState: 'Bitte wählen Sie einen gültigen Bundesstaat aus',
            industryCode: 'Bitte geben Sie einen gültigen Branchenklassifizierungscode mit sechs Ziffern ein.',
            restrictedBusiness: 'Bitte bestätigen Sie, dass das Unternehmen nicht auf der Liste der eingeschränkten Unternehmen steht.',
            routingNumber: 'Bitte geben Sie eine gültige Bankleitzahl ein',
            accountNumber: 'Bitte geben Sie eine gültige Kontonummer ein',
            routingAndAccountNumberCannotBeSame: 'Routing- und Kontonummern dürfen nicht übereinstimmen.',
            companyType: 'Bitte wählen Sie einen gültigen Unternehmenstyp aus',
            tooManyAttempts:
                'Aufgrund einer hohen Anzahl von Anmeldeversuchen wurde diese Option für 24 Stunden deaktiviert. Bitte versuchen Sie es später erneut oder geben Sie die Details stattdessen manuell ein.',
            address: 'Bitte geben Sie eine gültige Adresse ein',
            dob: 'Bitte wählen Sie ein gültiges Geburtsdatum aus',
            age: 'Muss über 18 Jahre alt sein',
            ssnLast4: 'Bitte geben Sie die letzten 4 Ziffern der SSN ein.',
            firstName: 'Bitte geben Sie einen gültigen Vornamen ein',
            lastName: 'Bitte geben Sie einen gültigen Nachnamen ein',
            noDefaultDepositAccountOrDebitCardAvailable: 'Bitte fügen Sie ein Standard-Einzahlungskonto oder eine Debitkarte hinzu.',
            validationAmounts: 'Die eingegebenen Validierungsbeträge sind falsch. Bitte überprüfen Sie Ihren Kontoauszug und versuchen Sie es erneut.',
            fullName: 'Bitte geben Sie einen gültigen vollständigen Namen ein',
            ownershipPercentage: 'Bitte geben Sie eine gültige Prozentzahl ein.',
        },
    },
    addPersonalBankAccount: {
        countrySelectionStepHeader: 'Wo befindet sich Ihr Bankkonto?',
        accountDetailsStepHeader: 'Was sind Ihre Kontodaten?',
        accountTypeStepHeader: 'Welche Art von Konto ist das?',
        bankInformationStepHeader: 'Was sind Ihre Bankdaten?',
        accountHolderInformationStepHeader: 'Was sind die Kontoinhaberdaten?',
        howDoWeProtectYourData: 'Wie schützen wir Ihre Daten?',
        currencyHeader: 'Was ist die Währung Ihres Bankkontos?',
        confirmationStepHeader: 'Überprüfen Sie Ihre Informationen.',
        confirmationStepSubHeader: 'Überprüfen Sie die unten stehenden Details und aktivieren Sie das Kontrollkästchen für die Bedingungen, um zu bestätigen.',
    },
    addPersonalBankAccountPage: {
        enterPassword: 'Expensify-Passwort eingeben',
        alreadyAdded: 'Dieses Konto wurde bereits hinzugefügt.',
        chooseAccountLabel: 'Konto',
        successTitle: 'Persönliches Bankkonto hinzugefügt!',
        successMessage: 'Glückwunsch, Ihr Bankkonto ist eingerichtet und bereit, Rückerstattungen zu empfangen.',
    },
    attachmentView: {
        unknownFilename: 'Unbekannter Dateiname',
        passwordRequired: 'Bitte geben Sie ein Passwort ein',
        passwordIncorrect: 'Falsches Passwort. Bitte versuchen Sie es erneut.',
        failedToLoadPDF: 'Fehler beim Laden der PDF-Datei',
        pdfPasswordForm: {
            title: 'Passwortgeschütztes PDF',
            infoText: 'Diese PDF ist passwortgeschützt.',
            beforeLinkText: 'Bitte',
            linkText: 'Passwort eingeben',
            afterLinkText: 'um es anzusehen.',
            formLabel: 'PDF anzeigen',
        },
        attachmentNotFound: 'Anhang nicht gefunden',
    },
    messages: {
        errorMessageInvalidPhone: `Bitte geben Sie eine gültige Telefonnummer ohne Klammern oder Bindestriche ein. Wenn Sie sich außerhalb der USA befinden, geben Sie bitte Ihre Ländervorwahl an (z. B. ${CONST.EXAMPLE_PHONE_NUMBER}).`,
        errorMessageInvalidEmail: 'Ungültige E-Mail-Adresse',
        userIsAlreadyMember: ({login, name}: UserIsAlreadyMemberParams) => `${login} ist bereits Mitglied von ${name}`,
    },
    onfidoStep: {
        acceptTerms: 'Indem Sie mit der Anfrage zur Aktivierung Ihres Expensify Wallets fortfahren, bestätigen Sie, dass Sie gelesen haben, verstehen und akzeptieren',
        facialScan: 'Onfidos Richtlinie und Freigabe zur Gesichtserkennung',
        tryAgain: 'Versuchen Sie es erneut.',
        verifyIdentity: 'Identität verifizieren',
        letsVerifyIdentity: 'Lassen Sie uns Ihre Identität überprüfen',
        butFirst: `Aber zuerst das langweilige Zeug. Lies dir im nächsten Schritt das Kleingedruckte durch und klicke auf "Akzeptieren", wenn du bereit bist.`,
        genericError: 'Ein Fehler ist bei der Verarbeitung dieses Schritts aufgetreten. Bitte versuchen Sie es erneut.',
        cameraPermissionsNotGranted: 'Kamerazugriff aktivieren',
        cameraRequestMessage: 'Wir benötigen Zugriff auf Ihre Kamera, um die Bankkontoverifizierung abzuschließen. Bitte aktivieren Sie dies über Einstellungen > New Expensify.',
        microphonePermissionsNotGranted: 'Mikrofonzugriff aktivieren',
        microphoneRequestMessage: 'Wir benötigen Zugriff auf Ihr Mikrofon, um die Bankkontoverifizierung abzuschließen. Bitte aktivieren Sie dies über Einstellungen > New Expensify.',
        originalDocumentNeeded: 'Bitte laden Sie ein Originalbild Ihres Ausweises hoch, anstatt einen Screenshot oder ein gescanntes Bild.',
        documentNeedsBetterQuality:
            'Ihr Ausweis scheint beschädigt zu sein oder es fehlen Sicherheitsmerkmale. Bitte laden Sie ein Originalbild eines unbeschädigten Ausweises hoch, der vollständig sichtbar ist.',
        imageNeedsBetterQuality: 'Es gibt ein Problem mit der Bildqualität Ihres Ausweises. Bitte laden Sie ein neues Bild hoch, auf dem Ihr gesamter Ausweis klar zu sehen ist.',
        selfieIssue: 'Es gibt ein Problem mit Ihrem Selfie/Video. Bitte laden Sie ein Live-Selfie/Video hoch.',
        selfieNotMatching: 'Ihr Selfie/Video stimmt nicht mit Ihrem Ausweis überein. Bitte laden Sie ein neues Selfie/Video hoch, auf dem Ihr Gesicht klar zu erkennen ist.',
        selfieNotLive: 'Ihr Selfie/Video scheint kein Live-Foto/Video zu sein. Bitte laden Sie ein Live-Selfie/Video hoch.',
    },
    additionalDetailsStep: {
        headerTitle: 'Zusätzliche Details',
        helpText: 'Wir müssen die folgenden Informationen bestätigen, bevor Sie Geld von Ihrem Wallet senden und empfangen können.',
        helpTextIdologyQuestions: 'Wir müssen Ihnen nur noch ein paar weitere Fragen stellen, um Ihre Identität abschließend zu überprüfen.',
        helpLink: 'Erfahren Sie mehr darüber, warum wir das brauchen.',
        legalFirstNameLabel: 'Gesetzlicher Vorname',
        legalMiddleNameLabel: 'Zweiter Vorname (rechtlich)',
        legalLastNameLabel: 'Rechtlicher Nachname',
        selectAnswer: 'Bitte wählen Sie eine Antwort, um fortzufahren.',
        ssnFull9Error: 'Bitte geben Sie eine gültige neunstellige SSN ein.',
        needSSNFull9: 'Wir haben Schwierigkeiten, Ihre SSN zu verifizieren. Bitte geben Sie die vollständigen neun Ziffern Ihrer SSN ein.',
        weCouldNotVerify: 'Wir konnten nicht verifizieren',
        pleaseFixIt: 'Bitte korrigieren Sie diese Informationen, bevor Sie fortfahren.',
        failedKYCTextBefore: 'Wir konnten Ihre Identität nicht verifizieren. Bitte versuchen Sie es später erneut oder wenden Sie sich an',
        failedKYCTextAfter: 'wenn Sie Fragen haben.',
    },
    termsStep: {
        headerTitle: 'Bedingungen und Gebühren',
        headerTitleRefactor: 'Gebühren und Bedingungen',
        haveReadAndAgree: 'Ich habe gelesen und stimme zu, zu erhalten',
        electronicDisclosures: 'elektronische Offenlegungen',
        agreeToThe: 'Ich stimme den',
        walletAgreement: 'Wallet-Vereinbarung',
        enablePayments: 'Zahlungen aktivieren',
        monthlyFee: 'Monatliche Gebühr',
        inactivity: 'Inaktivität',
        noOverdraftOrCredit: 'Keine Überziehungs-/Kreditfunktion.',
        electronicFundsWithdrawal: 'Elektronische Mittelabhebung',
        standard: 'Standard',
        reviewTheFees: 'Schauen Sie sich einige Gebühren an.',
        checkTheBoxes: 'Bitte die untenstehenden Kästchen ankreuzen.',
        agreeToTerms: 'Stimmen Sie den Bedingungen zu und Sie können loslegen!',
        shortTermsForm: {
            expensifyPaymentsAccount: ({walletProgram}: WalletProgramParams) => `Das Expensify Wallet wird von ${walletProgram} ausgestellt.`,
            perPurchase: 'Pro Kauf',
            atmWithdrawal: 'Geldautomat-Abhebung',
            cashReload: 'Bargeldaufladung',
            inNetwork: 'im Netzwerk',
            outOfNetwork: 'außerhalb des Netzwerks',
            atmBalanceInquiry: 'Geldautomaten-Saldoabfrage',
            inOrOutOfNetwork: '(im Netzwerk oder außerhalb des Netzwerks)',
            customerService: 'Kundendienst',
            automatedOrLive: '(automated or live agent)',
            afterTwelveMonths: '(nach 12 Monaten ohne Transaktionen)',
            weChargeOneFee: 'Wir erheben eine andere Art von Gebühr. Sie ist:',
            fdicInsurance: 'Ihre Gelder sind für die FDIC-Versicherung berechtigt.',
            generalInfo: 'Für allgemeine Informationen über Prepaid-Konten besuchen Sie',
            conditionsDetails: 'Für Details und Bedingungen zu allen Gebühren und Dienstleistungen besuchen Sie bitte',
            conditionsPhone: 'oder rufen Sie +1 833-400-0904 an.',
            instant: '(instant)',
            electronicFundsInstantFeeMin: ({amount}: TermsParams) => `(min ${amount})`,
        },
        longTermsForm: {
            listOfAllFees: 'Eine Liste aller Expensify Wallet-Gebühren',
            typeOfFeeHeader: 'Alle Gebühren',
            feeAmountHeader: 'Betrag',
            moreDetailsHeader: 'Einzelheiten',
            openingAccountTitle: 'Ein Konto eröffnen',
            openingAccountDetails: 'Es gibt keine Gebühr, um ein Konto zu eröffnen.',
            monthlyFeeDetails: 'Es gibt keine monatliche Gebühr.',
            customerServiceTitle: 'Kundendienst',
            customerServiceDetails: 'Es gibt keine Kundendienstgebühren.',
            inactivityDetails: 'Es gibt keine Inaktivitätsgebühr.',
            sendingFundsTitle: 'Senden von Geldern an einen anderen Kontoinhaber',
            sendingFundsDetails: 'Es gibt keine Gebühr, um Geld an einen anderen Kontoinhaber zu senden, wenn Sie Ihr Guthaben, Ihr Bankkonto oder Ihre Debitkarte verwenden.',
            electronicFundsStandardDetails:
                "There's no fee to transfer funds from your Expensify Wallet " +
                'to your bank account using the standard option. This transfer usually completes within 1-3 business' +
                ' days.',
            electronicFundsInstantDetails: ({percentage, amount}: ElectronicFundsParams) =>
                "There's a fee to transfer funds from your Expensify Wallet to " +
                'your linked debit card using the instant transfer option. This transfer usually completes within ' +
                `several minutes. The fee is ${percentage}% of the transfer amount (with a minimum fee of ${amount}).`,
            fdicInsuranceBancorp: ({amount}: TermsParams) =>
                'Your funds are eligible for FDIC insurance. Your funds will be held at or ' +
                `transferred to ${CONST.WALLET.PROGRAM_ISSUERS.BANCORP_BANK}, an FDIC-insured institution. Once there, your funds are insured up ` +
                `to ${amount} by the FDIC in the event ${CONST.WALLET.PROGRAM_ISSUERS.BANCORP_BANK} fails, if specific deposit insurance requirements ` +
                `are met and your card is registered. See`,
            fdicInsuranceBancorp2: 'für Details.',
            contactExpensifyPayments: `Kontaktieren Sie ${CONST.WALLET.PROGRAM_ISSUERS.EXPENSIFY_PAYMENTS} telefonisch unter +1 833-400-0904 oder per E-Mail an`,
            contactExpensifyPayments2: 'oder anmelden bei',
            generalInformation: 'Für allgemeine Informationen über Prepaid-Konten besuchen Sie',
            generalInformation2: 'Wenn Sie eine Beschwerde über ein Prepaid-Konto haben, rufen Sie das Consumer Financial Protection Bureau unter 1-855-411-2372 an oder besuchen Sie',
            printerFriendlyView: 'Druckerfreundliche Version anzeigen',
            automated: 'Automatisiert',
            liveAgent: 'Live-Agent',
            instant: 'Sofort',
            electronicFundsInstantFeeMin: ({amount}: TermsParams) => `Min ${amount}`,
        },
    },
    activateStep: {
        headerTitle: 'Zahlungen aktivieren',
        activatedTitle: 'Wallet aktiviert!',
        activatedMessage: 'Glückwunsch, Ihr Wallet ist eingerichtet und bereit für Zahlungen.',
        checkBackLaterTitle: 'Nur eine Minute...',
        checkBackLaterMessage: 'Wir überprüfen Ihre Informationen noch. Bitte schauen Sie später noch einmal vorbei.',
        continueToPayment: 'Weiter zur Zahlung',
        continueToTransfer: 'Weiter übertragen',
    },
    companyStep: {
        headerTitle: 'Unternehmensinformationen',
        subtitle: 'Fast fertig! Aus Sicherheitsgründen müssen wir einige Informationen bestätigen:',
        legalBusinessName: 'Rechtlicher Firmenname',
        companyWebsite: 'Unternehmenswebsite',
        taxIDNumber: 'Steuernummer',
        taxIDNumberPlaceholder: '9 Ziffern',
        companyType: 'Unternehmenstyp',
        incorporationDate: 'Gründungsdatum',
        incorporationState: 'Gründungsstaat',
        industryClassificationCode: 'Industrieklassifikationscode',
        confirmCompanyIsNot: 'Ich bestätige, dass dieses Unternehmen nicht auf der',
        listOfRestrictedBusinesses: 'Liste der eingeschränkten Unternehmen',
        incorporationDatePlaceholder: 'Startdatum (yyyy-mm-dd)',
        incorporationTypes: {
            LLC: 'LLC',
            CORPORATION: 'Corp',
            PARTNERSHIP: 'Partnerschaft',
            COOPERATIVE: 'Kooperativ',
            SOLE_PROPRIETORSHIP: 'Einzelunternehmen',
            OTHER: 'Andere',
        },
        industryClassification: 'Unter welcher Branche ist das Unternehmen klassifiziert?',
        industryClassificationCodePlaceholder: 'Suche nach dem Branchenschlüssel',
    },
    requestorStep: {
        headerTitle: 'Persönliche Informationen',
        learnMore: 'Erfahren Sie mehr',
        isMyDataSafe: 'Sind meine Daten sicher?',
    },
    personalInfoStep: {
        personalInfo: 'Persönliche Informationen',
        enterYourLegalFirstAndLast: 'Wie lautet Ihr gesetzlicher Name?',
        legalFirstName: 'Gesetzlicher Vorname',
        legalLastName: 'Rechtlicher Nachname',
        legalName: 'Rechtlicher Name',
        enterYourDateOfBirth: 'Was ist Ihr Geburtsdatum?',
        enterTheLast4: 'Was sind die letzten vier Ziffern Ihrer Sozialversicherungsnummer?',
        dontWorry: 'Keine Sorge, wir führen keine persönlichen Bonitätsprüfungen durch!',
        last4SSN: 'Letzte 4 der SSN',
        enterYourAddress: 'Wie lautet Ihre Adresse?',
        address: 'Adresse',
        letsDoubleCheck: 'Lassen Sie uns noch einmal überprüfen, ob alles richtig aussieht.',
        byAddingThisBankAccount: 'Durch das Hinzufügen dieses Bankkontos bestätigen Sie, dass Sie gelesen haben, verstehen und akzeptieren',
        whatsYourLegalName: 'Wie lautet Ihr gesetzlicher Name?',
        whatsYourDOB: 'Was ist Ihr Geburtsdatum?',
        whatsYourAddress: 'Wie lautet Ihre Adresse?',
        whatsYourSSN: 'Was sind die letzten vier Ziffern Ihrer Sozialversicherungsnummer?',
        noPersonalChecks: 'Keine Sorge, hier gibt es keine persönlichen Bonitätsprüfungen!',
        whatsYourPhoneNumber: 'Wie lautet Ihre Telefonnummer?',
        weNeedThisToVerify: 'Wir benötigen dies, um Ihr Wallet zu verifizieren.',
    },
    businessInfoStep: {
        businessInfo: 'Unternehmensinformationen',
        enterTheNameOfYourBusiness: 'Wie heißt Ihr Unternehmen?',
        businessName: 'Rechtlicher Firmenname',
        enterYourCompanyTaxIdNumber: 'Wie lautet die Steuernummer Ihres Unternehmens?',
        taxIDNumber: 'Steuernummer',
        taxIDNumberPlaceholder: '9 Ziffern',
        enterYourCompanyWebsite: 'Wie lautet die Website Ihres Unternehmens?',
        companyWebsite: 'Unternehmenswebsite',
        enterYourCompanyPhoneNumber: 'Wie lautet die Telefonnummer Ihres Unternehmens?',
        enterYourCompanyAddress: 'Wie lautet die Adresse Ihres Unternehmens?',
        selectYourCompanyType: 'Was für ein Unternehmen ist das?',
        companyType: 'Unternehmenstyp',
        incorporationType: {
            LLC: 'LLC',
            CORPORATION: 'Corp',
            PARTNERSHIP: 'Partnerschaft',
            COOPERATIVE: 'Kooperativ',
            SOLE_PROPRIETORSHIP: 'Einzelunternehmen',
            OTHER: 'Andere',
        },
        selectYourCompanyIncorporationDate: 'Was ist das Gründungsdatum Ihres Unternehmens?',
        incorporationDate: 'Gründungsdatum',
        incorporationDatePlaceholder: 'Startdatum (yyyy-mm-dd)',
        incorporationState: 'Gründungsstaat',
        pleaseSelectTheStateYourCompanyWasIncorporatedIn: 'In welchem Bundesstaat wurde Ihr Unternehmen gegründet?',
        letsDoubleCheck: 'Lassen Sie uns noch einmal überprüfen, ob alles richtig aussieht.',
        companyAddress: 'Firmenadresse',
        listOfRestrictedBusinesses: 'Liste der eingeschränkten Unternehmen',
        confirmCompanyIsNot: 'Ich bestätige, dass dieses Unternehmen nicht auf der',
        businessInfoTitle: 'Geschäftsinformationen',
        legalBusinessName: 'Rechtlicher Firmenname',
        whatsTheBusinessName: 'Wie lautet der Firmenname?',
        whatsTheBusinessAddress: 'Wie lautet die Geschäftsadresse?',
        whatsTheBusinessContactInformation: 'Wie lauten die Geschäftskontaktdaten?',
        whatsTheBusinessRegistrationNumber: 'Wie lautet die Handelsregisternummer?',
        whatsTheBusinessTaxIDEIN: 'Wie lautet die Geschäftssteuer-ID/EIN/USt-IdNr./GST-Registrierungsnummer?',
        whatsThisNumber: 'Was ist diese Nummer?',
        whereWasTheBusinessIncorporated: 'Wo wurde das Unternehmen gegründet?',
        whatTypeOfBusinessIsIt: 'Welche Art von Geschäft ist es?',
        whatsTheBusinessAnnualPayment: 'Wie hoch ist das jährliche Zahlungsvolumen des Unternehmens?',
        whatsYourExpectedAverageReimbursements: 'Wie hoch ist Ihr erwarteter durchschnittlicher Erstattungsbetrag?',
        registrationNumber: 'Registrierungsnummer',
        taxIDEIN: 'Steuer-ID/EIN-Nummer',
        businessAddress: 'Geschäftsadresse',
        businessType: 'Geschäftsart',
        incorporation: 'Inkorporation',
        incorporationCountry: 'Gründungsland',
        incorporationTypeName: 'Gründungsart',
        businessCategory: 'Geschäftskategorie',
        annualPaymentVolume: 'Jährliches Zahlungsvolumen',
        annualPaymentVolumeInCurrency: ({currencyCode}: CurrencyCodeParams) => `Jährliches Zahlungsvolumen in ${currencyCode}`,
        averageReimbursementAmount: 'Durchschnittlicher Erstattungsbetrag',
        averageReimbursementAmountInCurrency: ({currencyCode}: CurrencyCodeParams) => `Durchschnittlicher Erstattungsbetrag in ${currencyCode}`,
        selectIncorporationType: 'Wählen Sie die Art der Gründung aus',
        selectBusinessCategory: 'Geschäftskategorie auswählen',
        selectAnnualPaymentVolume: 'Jährliches Zahlungsvolumen auswählen',
        selectIncorporationCountry: 'Wählen Sie das Gründungsland aus',
        selectIncorporationState: 'Inkorporationsstaat auswählen',
        selectAverageReimbursement: 'Durchschnittlichen Erstattungsbetrag auswählen',
        findIncorporationType: 'Art der Unternehmensgründung finden',
        findBusinessCategory: 'Geschäftskategorie finden',
        findAnnualPaymentVolume: 'Jährliches Zahlungsvolumen finden',
        findIncorporationState: 'Gründungsstaat finden',
        findAverageReimbursement: 'Durchschnittlichen Erstattungsbetrag finden',
        error: {
            registrationNumber: 'Bitte geben Sie eine gültige Registrierungsnummer an.',
        },
    },
    beneficialOwnerInfoStep: {
        doYouOwn25percent: 'Besitzen Sie 25 % oder mehr von',
        doAnyIndividualOwn25percent: 'Besitzen Einzelpersonen 25 % oder mehr von',
        areThereMoreIndividualsWhoOwn25percent: 'Gibt es mehr Personen, die 25 % oder mehr von besitzen?',
        regulationRequiresUsToVerifyTheIdentity: 'Die Vorschriften verlangen von uns, die Identität jeder Person zu überprüfen, die mehr als 25% des Unternehmens besitzt.',
        companyOwner: 'Geschäftsinhaber',
        enterLegalFirstAndLastName: 'Wie lautet der gesetzliche Name des Eigentümers?',
        legalFirstName: 'Gesetzlicher Vorname',
        legalLastName: 'Rechtlicher Nachname',
        enterTheDateOfBirthOfTheOwner: 'Was ist das Geburtsdatum des Eigentümers?',
        enterTheLast4: 'Was sind die letzten 4 Ziffern der Sozialversicherungsnummer des Eigentümers?',
        last4SSN: 'Letzte 4 der SSN',
        dontWorry: 'Keine Sorge, wir führen keine persönlichen Bonitätsprüfungen durch!',
        enterTheOwnersAddress: 'Wie lautet die Adresse des Eigentümers?',
        letsDoubleCheck: 'Lassen Sie uns noch einmal überprüfen, ob alles richtig aussieht.',
        legalName: 'Rechtlicher Name',
        address: 'Adresse',
        byAddingThisBankAccount: 'Durch das Hinzufügen dieses Bankkontos bestätigen Sie, dass Sie gelesen haben, verstehen und akzeptieren',
        owners: 'Eigentümer',
    },
    ownershipInfoStep: {
        ownerInfo: 'Eigentümerinformationen',
        businessOwner: 'Geschäftsinhaber',
        signerInfo: 'Unterzeichnerinformationen',
        doYouOwn: ({companyName}: CompanyNameParams) => `Besitzen Sie 25 % oder mehr von ${companyName}?`,
        doesAnyoneOwn: ({companyName}: CompanyNameParams) => `Besitzt eine Einzelperson 25 % oder mehr von ${companyName}?`,
        regulationsRequire: 'Vorschriften erfordern, dass wir die Identität jeder Person überprüfen, die mehr als 25% des Unternehmens besitzt.',
        legalFirstName: 'Gesetzlicher Vorname',
        legalLastName: 'Rechtlicher Nachname',
        whatsTheOwnersName: 'Wie lautet der gesetzliche Name des Eigentümers?',
        whatsYourName: 'Wie lautet Ihr gesetzlicher Name?',
        whatPercentage: 'Welcher Prozentsatz des Unternehmens gehört dem Eigentümer?',
        whatsYoursPercentage: 'Wie viel Prozent des Unternehmens besitzen Sie?',
        ownership: 'Eigentum',
        whatsTheOwnersDOB: 'Was ist das Geburtsdatum des Eigentümers?',
        whatsYourDOB: 'Was ist Ihr Geburtsdatum?',
        whatsTheOwnersAddress: 'Wie lautet die Adresse des Eigentümers?',
        whatsYourAddress: 'Wie lautet Ihre Adresse?',
        whatAreTheLast: 'Was sind die letzten 4 Ziffern der Sozialversicherungsnummer des Eigentümers?',
        whatsYourLast: 'Was sind die letzten 4 Ziffern Ihrer Sozialversicherungsnummer?',
        dontWorry: 'Keine Sorge, wir führen keine persönlichen Bonitätsprüfungen durch!',
        last4: 'Letzte 4 der SSN',
        whyDoWeAsk: 'Warum fragen wir danach?',
        letsDoubleCheck: 'Lassen Sie uns noch einmal überprüfen, ob alles richtig aussieht.',
        legalName: 'Rechtlicher Name',
        ownershipPercentage: 'Eigentumsanteil',
        areThereOther: ({companyName}: CompanyNameParams) => `Gibt es andere Personen, die 25 % oder mehr von ${companyName} besitzen?`,
        owners: 'Eigentümer',
        addCertified: 'Fügen Sie ein zertifiziertes Organigramm hinzu, das die wirtschaftlichen Eigentümer zeigt.',
        regulationRequiresChart:
            'Die Vorschriften erfordern, dass wir eine beglaubigte Kopie des Eigentumsdiagramms sammeln, das jede Person oder Einheit zeigt, die 25 % oder mehr des Unternehmens besitzt.',
        uploadEntity: 'Organigramm der Unternehmenseigentümer hochladen',
        noteEntity: 'Hinweis: Das Eigentumsdiagramm der Entität muss von Ihrem Buchhalter, Rechtsberater oder notariell beglaubigt unterschrieben werden.',
        certified: 'Zertifiziertes Eigentumsdiagramm der Einheit',
        selectCountry: 'Land auswählen',
        findCountry: 'Land finden',
        address: 'Adresse',
        chooseFile: 'Datei auswählen',
        uploadDocuments: 'Zusätzliche Dokumentation hochladen',
        pleaseUpload:
            'Bitte laden Sie zusätzliche Dokumente hoch, um uns zu helfen, Ihre Identität als direkter oder indirekter Eigentümer von 25% oder mehr der Geschäftseinheit zu verifizieren.',
        acceptedFiles: 'Akzeptierte Dateiformate: PDF, PNG, JPEG. Die Gesamtdateigröße für jeden Abschnitt darf 5 MB nicht überschreiten.',
        proofOfBeneficialOwner: 'Nachweis des wirtschaftlich Berechtigten',
        proofOfBeneficialOwnerDescription:
            'Bitte legen Sie eine unterzeichnete Bestätigung und ein Organigramm von einem Wirtschaftsprüfer, Notar oder Anwalt vor, die die Eigentümerschaft von 25 % oder mehr des Unternehmens bestätigen. Diese muss innerhalb der letzten drei Monate datiert sein und die Lizenznummer des Unterzeichners enthalten.',
        copyOfID: 'Kopie des Ausweises für den wirtschaftlich Berechtigten',
        copyOfIDDescription: 'Beispiele: Reisepass, Führerschein, etc.',
        proofOfAddress: 'Adressnachweis für den wirtschaftlich Berechtigten',
        proofOfAddressDescription: 'Beispiele: Nebenkostenabrechnung, Mietvertrag, etc.',
        codiceFiscale: 'Codice fiscale/Steuer-ID',
        codiceFiscaleDescription:
            'Bitte laden Sie ein Video eines Vor-Ort-Besuchs oder eines aufgezeichneten Anrufs mit dem unterzeichnenden Beamten hoch. Der Beamte muss folgende Angaben machen: vollständiger Name, Geburtsdatum, Firmenname, Registrierungsnummer, Steuercodenummer, registrierte Adresse, Art des Geschäfts und Zweck des Kontos.',
    },
    validationStep: {
        headerTitle: 'Bankkonto validieren',
        buttonText: 'Einrichtung abschließen',
        maxAttemptsReached: 'Die Validierung für dieses Bankkonto wurde aufgrund zu vieler falscher Versuche deaktiviert.',
        description: `Innerhalb von 1-2 Werktagen werden wir drei (3) kleine Transaktionen an Ihr Bankkonto senden, von einem Namen wie "Expensify, Inc. Validation".`,
        descriptionCTA: 'Bitte geben Sie jeden Transaktionsbetrag in die untenstehenden Felder ein. Beispiel: 1,51.',
        reviewingInfo: 'Danke! Wir überprüfen Ihre Informationen und werden uns in Kürze bei Ihnen melden. Bitte überprüfen Sie Ihren Chat mit Concierge.',
        forNextStep: 'für die nächsten Schritte, um die Einrichtung Ihres Bankkontos abzuschließen.',
        letsChatCTA: 'Ja, lass uns chatten.',
        letsChatText: 'Fast geschafft! Wir benötigen Ihre Hilfe, um ein paar letzte Informationen im Chat zu überprüfen. Bereit?',
        letsChatTitle: 'Lass uns plaudern!',
        enable2FATitle: 'Betrug verhindern, Zwei-Faktor-Authentifizierung (2FA) aktivieren',
        enable2FAText: 'Wir nehmen Ihre Sicherheit ernst. Bitte richten Sie jetzt die Zwei-Faktor-Authentifizierung (2FA) ein, um Ihrem Konto eine zusätzliche Schutzschicht hinzuzufügen.',
        secureYourAccount: 'Sichern Sie Ihr Konto',
    },
    beneficialOwnersStep: {
        additionalInformation: 'Zusätzliche Informationen',
        checkAllThatApply: 'Überprüfen Sie alle zutreffenden Optionen, andernfalls leer lassen.',
        iOwnMoreThan25Percent: 'Ich besitze mehr als 25% von',
        someoneOwnsMoreThan25Percent: 'Jemand anderes besitzt mehr als 25% von',
        additionalOwner: 'Zusätzlicher wirtschaftlich Berechtigter',
        removeOwner: 'Diesen wirtschaftlich Berechtigten entfernen',
        addAnotherIndividual: 'Fügen Sie eine weitere Person hinzu, die mehr als 25% von besitzt.',
        agreement: 'Vereinbarung:',
        termsAndConditions: 'Allgemeine Geschäftsbedingungen',
        certifyTrueAndAccurate: 'Ich bestätige, dass die angegebenen Informationen wahr und korrekt sind.',
        error: {
            certify: 'Muss bestätigen, dass die Informationen wahr und korrekt sind.',
        },
    },
    completeVerificationStep: {
        completeVerification: 'Überprüfung abschließen',
        confirmAgreements: 'Bitte bestätigen Sie die untenstehenden Vereinbarungen.',
        certifyTrueAndAccurate: 'Ich bestätige, dass die angegebenen Informationen wahr und korrekt sind.',
        certifyTrueAndAccurateError: 'Bitte bestätigen Sie, dass die Informationen wahr und korrekt sind.',
        isAuthorizedToUseBankAccount: 'Ich bin berechtigt, dieses Geschäftskonto für Geschäftsausgaben zu verwenden.',
        isAuthorizedToUseBankAccountError: 'Sie müssen ein Kontrollbeamter mit der Berechtigung sein, das Geschäftskonto zu führen.',
        termsAndConditions: 'Allgemeine Geschäftsbedingungen',
    },
    connectBankAccountStep: {
        connectBankAccount: 'Bankkonto verbinden',
        finishButtonText: 'Einrichtung abschließen',
        validateYourBankAccount: 'Bestätigen Sie Ihr Bankkonto',
        validateButtonText: 'Validieren',
        validationInputLabel: 'Transaktion',
        maxAttemptsReached: 'Die Validierung für dieses Bankkonto wurde aufgrund zu vieler falscher Versuche deaktiviert.',
        description: `Innerhalb von 1-2 Werktagen werden wir drei (3) kleine Transaktionen an Ihr Bankkonto senden, von einem Namen wie "Expensify, Inc. Validation".`,
        descriptionCTA: 'Bitte geben Sie jeden Transaktionsbetrag in die untenstehenden Felder ein. Beispiel: 1,51.',
        reviewingInfo: 'Danke! Wir überprüfen Ihre Informationen und werden uns in Kürze bei Ihnen melden. Bitte überprüfen Sie Ihren Chat mit Concierge.',
        forNextSteps: 'für die nächsten Schritte, um die Einrichtung Ihres Bankkontos abzuschließen.',
        letsChatCTA: 'Ja, lass uns chatten.',
        letsChatText: 'Fast geschafft! Wir benötigen Ihre Hilfe, um ein paar letzte Informationen im Chat zu überprüfen. Bereit?',
        letsChatTitle: 'Lass uns plaudern!',
        enable2FATitle: 'Betrug verhindern, Zwei-Faktor-Authentifizierung (2FA) aktivieren',
        enable2FAText: 'Wir nehmen Ihre Sicherheit ernst. Bitte richten Sie jetzt die Zwei-Faktor-Authentifizierung (2FA) ein, um Ihrem Konto eine zusätzliche Schutzschicht hinzuzufügen.',
        secureYourAccount: 'Sichern Sie Ihr Konto',
    },
    countryStep: {
        confirmBusinessBank: 'Bestätigen Sie die Währung und das Land des Geschäftskontos',
        confirmCurrency: 'Währung und Land bestätigen',
        yourBusiness: 'Die Währung Ihres Geschäftskontos muss mit der Währung Ihres Arbeitsbereichs übereinstimmen.',
        youCanChange: 'Sie können die Währung Ihres Arbeitsbereichs in Ihrem ändern.',
        findCountry: 'Land finden',
        selectCountry: 'Land auswählen',
    },
    bankInfoStep: {
        whatAreYour: 'Was sind Ihre Geschäftskontodaten?',
        letsDoubleCheck: 'Lassen Sie uns noch einmal überprüfen, ob alles in Ordnung ist.',
        thisBankAccount: 'Dieses Bankkonto wird für Geschäftszahlungen in Ihrem Arbeitsbereich verwendet.',
        accountNumber: 'Kontonummer',
        accountHolderNameDescription: 'Vollständiger Name des autorisierten Unterzeichners',
    },
    signerInfoStep: {
        signerInfo: 'Unterzeichnerinformationen',
        areYouDirector: ({companyName}: CompanyNameParams) => `Sind Sie ein Direktor oder leitender Angestellter bei ${companyName}?`,
        regulationRequiresUs: 'Die Vorschrift erfordert, dass wir überprüfen, ob der Unterzeichner die Befugnis hat, diese Handlung im Namen des Unternehmens durchzuführen.',
        whatsYourName: 'Wie lautet Ihr gesetzlicher Name?',
        fullName: 'Vollständiger rechtlicher Name',
        whatsYourJobTitle: 'Wie lautet Ihre Berufsbezeichnung?',
        jobTitle: 'Berufsbezeichnung',
        whatsYourDOB: 'Was ist Ihr Geburtsdatum?',
        uploadID: 'Laden Sie einen Ausweis und einen Adressnachweis hoch',
        personalAddress: 'Nachweis der persönlichen Adresse (z.B. Stromrechnung)',
        letsDoubleCheck: 'Lassen Sie uns noch einmal überprüfen, ob alles richtig aussieht.',
        legalName: 'Rechtlicher Name',
        proofOf: 'Nachweis der persönlichen Adresse',
        enterOneEmail: ({companyName}: CompanyNameParams) => `Geben Sie die E-Mail-Adresse des Direktors oder leitenden Angestellten bei ${companyName} ein.`,
        regulationRequiresOneMoreDirector: 'Die Vorschrift erfordert mindestens einen weiteren Direktor oder leitenden Angestellten als Unterzeichner.',
        hangTight: 'Bitte warten...',
        enterTwoEmails: ({companyName}: CompanyNameParams) => `Geben Sie die E-Mails von zwei Direktoren oder leitenden Angestellten bei ${companyName} ein.`,
        sendReminder: 'Erinnere senden',
        chooseFile: 'Datei auswählen',
        weAreWaiting: 'Wir warten darauf, dass andere ihre Identität als Direktoren oder leitende Angestellte des Unternehmens verifizieren.',
        id: 'Kopie des Ausweises',
        proofOfDirectors: 'Nachweis des/der Direktors/Direktoren',
        proofOfDirectorsDescription: 'Beispiele: Unternehmensprofil von Oncorp oder Geschäftsregistrierung.',
        codiceFiscale: 'Codice Fiscale',
        codiceFiscaleDescription: 'Codice Fiscale für Unterzeichner, autorisierte Benutzer und wirtschaftlich Berechtigte.',
        PDSandFSG: 'PDS + FSG Offenlegungsunterlagen',
        PDSandFSGDescription:
            'Unsere Partnerschaft mit Corpay nutzt eine API-Verbindung, um das umfangreiche Netzwerk internationaler Bankpartner zu nutzen und globale Rückerstattungen in Expensify zu ermöglichen. Gemäß der australischen Vorschriften stellen wir Ihnen den Financial Services Guide (FSG) und die Product Disclosure Statement (PDS) von Corpay zur Verfügung.\n\nBitte lesen Sie die FSG- und PDS-Dokumente sorgfältig durch, da sie vollständige Details und wichtige Informationen zu den von Corpay angebotenen Produkten und Dienstleistungen enthalten. Bewahren Sie diese Dokumente für zukünftige Referenz auf.',
        pleaseUpload: 'Bitte laden Sie zusätzliche Unterlagen hoch, um uns bei der Überprüfung Ihrer Identität als Direktor oder leitender Angestellter des Unternehmens zu unterstützen.',
    },
    agreementsStep: {
        agreements: 'Vereinbarungen',
        pleaseConfirm: 'Bitte bestätigen Sie die untenstehenden Vereinbarungen',
        regulationRequiresUs: 'Die Vorschriften verlangen von uns, die Identität jeder Person zu überprüfen, die mehr als 25% des Unternehmens besitzt.',
        iAmAuthorized: 'Ich bin berechtigt, das Geschäftskonto für Geschäftsausgaben zu verwenden.',
        iCertify: 'Ich bestätige, dass die bereitgestellten Informationen wahr und korrekt sind.',
        termsAndConditions: 'Allgemeine Geschäftsbedingungen',
        accept: 'Akzeptieren und Bankkonto hinzufügen',
        iConsentToThe: 'Ich stimme der/dem zu',
        privacyNotice: 'Datenschutzhinweis',
        error: {
            authorized: 'Sie müssen ein Kontrollbeamter mit der Berechtigung sein, das Geschäftskonto zu führen.',
            certify: 'Bitte bestätigen Sie, dass die Informationen wahr und korrekt sind.',
            consent: 'Bitte stimmen Sie der Datenschutzerklärung zu.',
        },
    },
    finishStep: {
        connect: 'Bankkonto verbinden',
        letsFinish: 'Lass uns im Chat fertig werden!',
        thanksFor:
            'Vielen Dank für diese Details. Ein dedizierter Support-Mitarbeiter wird nun Ihre Informationen überprüfen. Wir werden uns bei Ihnen melden, falls wir noch etwas von Ihnen benötigen. In der Zwischenzeit können Sie sich gerne mit Fragen an uns wenden.',
        iHaveA: 'Ich habe eine Frage.',
        enable2FA: 'Aktivieren Sie die Zwei-Faktor-Authentifizierung (2FA), um Betrug zu verhindern.',
        weTake: 'Wir nehmen Ihre Sicherheit ernst. Bitte richten Sie jetzt die Zwei-Faktor-Authentifizierung (2FA) ein, um Ihrem Konto eine zusätzliche Schutzschicht hinzuzufügen.',
        secure: 'Sichern Sie Ihr Konto',
    },
    reimbursementAccountLoadingAnimation: {
        oneMoment: 'Einen Moment',
        explanationLine: 'Wir überprüfen Ihre Informationen. Sie können in Kürze mit den nächsten Schritten fortfahren.',
    },
    session: {
        offlineMessageRetry: 'Es sieht so aus, als ob Sie offline sind. Bitte überprüfen Sie Ihre Verbindung und versuchen Sie es erneut.',
    },
    travel: {
        header: 'Reise buchen',
        title: 'Reise clever',
        subtitle: 'Verwenden Sie Expensify Travel, um die besten Reiseangebote zu erhalten und alle Ihre Geschäftsausgaben an einem Ort zu verwalten.',
        features: {
            saveMoney: 'Sparen Sie Geld bei Ihren Buchungen',
            alerts: 'Erhalten Sie Echtzeit-Updates und -Benachrichtigungen',
        },
        bookTravel: 'Reise buchen',
        bookDemo: 'Demo buchen',
        bookADemo: 'Eine Demo buchen',
        toLearnMore: 'um mehr zu erfahren.',
        termsAndConditions: {
            header: 'Bevor wir fortfahren...',
            title: 'Allgemeine Geschäftsbedingungen',
            subtitle: 'Bitte stimmen Sie den Expensify Travel zu',
            termsAndConditions: 'Allgemeine Geschäftsbedingungen',
            travelTermsAndConditions: 'Allgemeine Geschäftsbedingungen',
            agree: 'Ich stimme den',
            error: 'Sie müssen den Expensify Travel Geschäftsbedingungen zustimmen, um fortzufahren.',
            defaultWorkspaceError:
                'Sie müssen einen Standard-Arbeitsbereich festlegen, um Expensify Travel zu aktivieren. Gehen Sie zu Einstellungen > Arbeitsbereiche > klicken Sie auf die drei vertikalen Punkte neben einem Arbeitsbereich > Als Standard-Arbeitsbereich festlegen und versuchen Sie es dann erneut!',
        },
        flight: 'Flug',
        flightDetails: {
            passenger: 'Passagier',
            layover: ({layover}: FlightLayoverParams) => `<muted-text-label>Sie haben einen <strong>${layover} Zwischenstopp</strong> vor diesem Flug</muted-text-label>`,
            takeOff: 'Abheben',
            landing: 'Landung',
            seat: 'Sitzplatz',
            class: 'Kabinenklasse',
            recordLocator: 'Buchungscode',
            cabinClasses: {
                unknown: 'Unknown',
                economy: 'Wirtschaft',
                premiumEconomy: 'Premium Economy',
                business: 'Geschäft',
                first: 'Erste',
            },
        },
        hotel: 'Hotel',
        hotelDetails: {
            guest: 'Gast',
            checkIn: 'Check-in',
            checkOut: 'Check-out',
            roomType: 'Zimmertyp',
            cancellation: 'Stornierungsbedingungen',
            cancellationUntil: 'Kostenlose Stornierung bis',
            confirmation: 'Bestätigungsnummer',
            cancellationPolicies: {
                unknown: 'Unknown',
                nonRefundable: 'Nicht erstattungsfähig',
                freeCancellationUntil: 'Kostenlose Stornierung bis',
                partiallyRefundable: 'Teilweise erstattungsfähig',
            },
        },
        car: 'Auto',
        carDetails: {
            rentalCar: 'Autovermietung',
            pickUp: 'Abholung',
            dropOff: 'Abgabe',
            driver: 'Treiber',
            carType: 'Autotyp',
            cancellation: 'Stornierungsbedingungen',
            cancellationUntil: 'Kostenlose Stornierung bis',
            freeCancellation: 'Kostenlose Stornierung',
            confirmation: 'Bestätigungsnummer',
        },
        train: 'Schiene',
        trainDetails: {
            passenger: 'Passagier',
            departs: 'Abfahrten',
            arrives: 'Ankommt',
            coachNumber: 'Trainernummer',
            seat: 'Sitzplatz',
            fareDetails: 'Fahrpreisdetails',
            confirmation: 'Bestätigungsnummer',
        },
        viewTrip: 'Reise anzeigen',
        modifyTrip: 'Reise ändern',
        tripSupport: 'Reiseunterstützung',
        tripDetails: 'Reisedetails',
        viewTripDetails: 'Reisedetails anzeigen',
        trip: 'Reise',
        trips: 'Reisen',
        tripSummary: 'Reisezusammenfassung',
        departs: 'Abfahrten',
        errorMessage: 'Etwas ist schiefgelaufen. Bitte versuchen Sie es später noch einmal.',
        phoneError: {
            phrase1: 'Bitte',
            link: 'fügen Sie eine Arbeits-E-Mail als Ihren primären Login hinzu',
            phrase2: 'um Reisen zu buchen.',
        },
        domainSelector: {
            title: 'Domain',
            subtitle: 'Wählen Sie eine Domain für die Einrichtung von Expensify Travel.',
            recommended: 'Empfohlen',
        },
        domainPermissionInfo: {
            title: 'Domain',
            restrictionPrefix: `Sie haben keine Berechtigung, Expensify Travel für die Domain zu aktivieren.`,
            restrictionSuffix: `Sie müssen stattdessen jemanden aus dieser Domäne bitten, Reisen zu aktivieren.`,
            accountantInvitationPrefix: `Wenn Sie Buchhalter sind, sollten Sie dem`,
            accountantInvitationLink: `ExpensifyApproved! Buchhalterprogramm`,
            accountantInvitationSuffix: `um Reisen für diese Domain zu ermöglichen.`,
        },
        publicDomainError: {
            title: 'Erste Schritte mit Expensify Travel',
            message: `Sie müssen Ihre Arbeits-E-Mail (z. B. name@company.com) mit Expensify Travel verwenden, nicht Ihre persönliche E-Mail (z. B. name@gmail.com).`,
        },
        blockedFeatureModal: {
            title: 'Expensify Travel wurde deaktiviert',
            message: `Ihr Administrator hat Expensify Travel deaktiviert. Bitte befolgen Sie die Buchungsrichtlinien Ihres Unternehmens für Reisebuchungen.`,
        },
        verifyCompany: {
            title: 'Beginnen Sie noch heute mit dem Reisen!',
            message: `Bitte kontaktieren Sie Ihren Account Manager oder salesteam@expensify.com, um eine Demo von Travel zu erhalten und es für Ihr Unternehmen zu aktivieren.`,
        },
        updates: {
            bookingTicketed: ({airlineCode, origin, destination, startDate, confirmationID = ''}: FlightParams) =>
                `Ihr Flug ${airlineCode} (${origin} → ${destination}) am ${startDate} wurde gebucht. Bestätigungscode: ${confirmationID}`,
            ticketVoided: ({airlineCode, origin, destination, startDate}: FlightParams) =>
                `Ihr Ticket für den Flug ${airlineCode} (${origin} → ${destination}) am ${startDate} wurde storniert.`,
            ticketRefunded: ({airlineCode, origin, destination, startDate}: FlightParams) =>
                `Ihr Ticket für den Flug ${airlineCode} (${origin} → ${destination}) am ${startDate} wurde erstattet oder umgetauscht.`,
            flightCancelled: ({airlineCode, origin, destination, startDate}: FlightParams) =>
                `Ihr Flug ${airlineCode} (${origin} → ${destination}) am ${startDate} wurde von der Fluggesellschaft storniert.`,
            flightScheduleChangePending: ({airlineCode}: AirlineParams) =>
                `Die Fluggesellschaft hat eine Flugplanänderung für den Flug ${airlineCode} vorgeschlagen; wir warten auf die Bestätigung.`,
            flightScheduleChangeClosed: ({airlineCode, startDate}: AirlineParams) => `Flugplanänderung bestätigt: Flug ${airlineCode} startet jetzt um ${startDate}.`,
            flightUpdated: ({airlineCode, origin, destination, startDate}: FlightParams) => `Ihr Flug ${airlineCode} (${origin} → ${destination}) am ${startDate} wurde aktualisiert.`,
            flightCabinChanged: ({airlineCode, cabinClass}: AirlineParams) => `Ihre Kabinenklasse wurde auf ${cabinClass} auf dem Flug ${airlineCode} aktualisiert.`,
            flightSeatConfirmed: ({airlineCode}: AirlineParams) => `Ihre Sitzplatzzuweisung auf Flug ${airlineCode} wurde bestätigt.`,
            flightSeatChanged: ({airlineCode}: AirlineParams) => `Ihre Sitzplatzzuweisung auf Flug ${airlineCode} wurde geändert.`,
            flightSeatCancelled: ({airlineCode}: AirlineParams) => `Ihre Sitzplatzzuweisung auf dem Flug ${airlineCode} wurde entfernt.`,
            paymentDeclined: 'Die Zahlung für Ihre Flugbuchung ist fehlgeschlagen. Bitte versuchen Sie es erneut.',
            bookingCancelledByTraveler: ({type, id = ''}: TravelTypeParams) => `Sie haben Ihre ${type}-Reservierung ${id} storniert.`,
            bookingCancelledByVendor: ({type, id = ''}: TravelTypeParams) => `Der Anbieter hat Ihre ${type}-Reservierung ${id} storniert.`,
            bookingRebooked: ({type, id = ''}: TravelTypeParams) => `Ihre ${type} Reservierung wurde neu gebucht. Neue Bestätigungsnummer: ${id}.`,
            bookingUpdated: ({type}: TravelTypeParams) => `Ihre ${type}-Buchung wurde aktualisiert. Überprüfen Sie die neuen Details im Reiseplan.`,
            railTicketRefund: ({origin, destination, startDate}: RailTicketParams) =>
                `Ihr Bahnticket für ${origin} → ${destination} am ${startDate} wurde erstattet. Eine Gutschrift wird bearbeitet.`,
            railTicketExchange: ({origin, destination, startDate}: RailTicketParams) => `Ihr Bahnticket für ${origin} → ${destination} am ${startDate} wurde umgetauscht.`,
            railTicketUpdate: ({origin, destination, startDate}: RailTicketParams) => `Ihr Zugticket für ${origin} → ${destination} am ${startDate} wurde aktualisiert.`,
            defaultUpdate: ({type}: TravelTypeParams) => `Ihre ${type} Reservierung wurde aktualisiert.`,
        },
    },
    workspace: {
        common: {
            card: 'Karten',
            expensifyCard: 'Expensify Card',
            companyCards: 'Unternehmenskarten',
            workflows: 'Workflows',
            workspace: 'Arbeitsbereich',
            findWorkspace: 'Arbeitsbereich finden',
            edit: 'Arbeitsbereich bearbeiten',
            enabled: 'Aktiviert',
            disabled: 'Deaktiviert',
            everyone: 'Jeder',
            delete: 'Arbeitsbereich löschen',
            settings: 'Einstellungen',
            reimburse: 'Erstattungen',
            categories: 'Kategorien',
            tags: 'Tags',
            customField1: 'Benutzerdefiniertes Feld 1',
            customField2: 'Benutzerdefiniertes Feld 2',
            customFieldHint: 'Fügen Sie benutzerdefinierten Code hinzu, der für alle Ausgaben dieses Mitglieds gilt.',
            reportFields: 'Berichtsfelder',
            reportTitle: 'Berichtstitel',
            reportField: 'Berichtsfeld',
            taxes: 'Steuern',
            bills: 'Rechnungen',
            invoices: 'Rechnungen',
            travel: 'Reisen',
            members: 'Mitglieder',
            accounting: 'Buchhaltung',
            rules: 'Regeln',
            displayedAs: 'Angezeigt als',
            plan: 'Plan',
            profile: 'Übersicht',
            bankAccount: 'Bankkonto',
            connectBankAccount: 'Bankkonto verbinden',
            testTransactions: 'Transaktionen testen',
            issueAndManageCards: 'Karten ausstellen und verwalten',
            reconcileCards: 'Karten abstimmen',
            selected: () => ({
                one: '1 ausgewählt',
                other: (count: number) => `${count} ausgewählt`,
            }),
            settlementFrequency: 'Abrechnungshäufigkeit',
            setAsDefault: 'Als Standard-Arbeitsbereich festlegen',
            defaultNote: `Belege, die an ${CONST.EMAIL.RECEIPTS} gesendet werden, erscheinen in diesem Arbeitsbereich.`,
            deleteConfirmation: 'Möchten Sie diesen Arbeitsbereich wirklich löschen?',
            deleteWithCardsConfirmation: 'Möchten Sie diesen Arbeitsbereich wirklich löschen? Dadurch werden alle Karten-Feeds und zugewiesenen Karten entfernt.',
            unavailable: 'Nicht verfügbarer Arbeitsbereich',
            memberNotFound: 'Mitglied nicht gefunden. Um ein neues Mitglied zum Arbeitsbereich einzuladen, verwenden Sie bitte die Einladungsschaltfläche oben.',
            notAuthorized: `Sie haben keinen Zugriff auf diese Seite. Wenn Sie versuchen, diesem Arbeitsbereich beizutreten, bitten Sie einfach den Besitzer des Arbeitsbereichs, Sie als Mitglied hinzuzufügen. Etwas anderes? Kontaktieren Sie ${CONST.EMAIL.CONCIERGE}.`,
            goToRoom: ({roomName}: GoToRoomParams) => `Gehe in den Raum ${roomName}`,
            goToWorkspace: 'Zum Arbeitsbereich gehen',
            goToWorkspaces: 'Zu Arbeitsbereichen gehen',
            clearFilter: 'Filter löschen',
            workspaceName: 'Arbeitsbereichsname',
            workspaceOwner: 'Eigentümer',
            workspaceType: 'Arbeitsbereichstyp',
            workspaceAvatar: 'Arbeitsbereichs-Avatar',
            mustBeOnlineToViewMembers: 'Sie müssen online sein, um die Mitglieder dieses Arbeitsbereichs anzuzeigen.',
            moreFeatures: 'Mehr Funktionen',
            requested: 'Angefordert',
            distanceRates: 'Entfernungsraten',
            defaultDescription: 'Ein Ort für alle Ihre Belege und Ausgaben.',
            descriptionHint: 'Teilen Sie Informationen über diesen Arbeitsbereich mit allen Mitgliedern.',
            welcomeNote: 'Bitte verwenden Sie Expensify, um Ihre Belege zur Erstattung einzureichen, danke!',
            subscription: 'Abonnement',
            markAsEntered: 'Als manuell eingegeben markieren',
            markAsExported: 'Als manuell exportiert markieren',
            exportIntegrationSelected: ({connectionName}: ExportIntegrationSelectedParams) => `Exportieren nach ${CONST.POLICY.CONNECTIONS.NAME_USER_FRIENDLY[connectionName]}`,
            letsDoubleCheck: 'Lassen Sie uns noch einmal überprüfen, ob alles richtig aussieht.',
            lineItemLevel: 'Positionsebene',
            reportLevel: 'Berichtsebene',
            topLevel: 'Top-Level',
            appliedOnExport: 'Nicht in Expensify importiert, bei Export angewendet',
            shareNote: {
                header: 'Teilen Sie Ihren Arbeitsbereich mit anderen Mitgliedern',
                content: {
                    firstPart:
                        'Teilen Sie diesen QR-Code oder kopieren Sie den untenstehenden Link, um es Mitgliedern zu erleichtern, den Zugang zu Ihrem Arbeitsbereich anzufordern. Alle Anfragen zum Beitritt zum Arbeitsbereich werden im',
                    secondPart: 'Raum für Ihre Bewertung.',
                },
            },
            connectTo: ({connectionName}: ConnectionNameParams) => `Mit ${CONST.POLICY.CONNECTIONS.NAME_USER_FRIENDLY[connectionName]} verbinden`,
            createNewConnection: 'Neue Verbindung erstellen',
            reuseExistingConnection: 'Vorhandene Verbindung wiederverwenden',
            existingConnections: 'Bestehende Verbindungen',
            existingConnectionsDescription: ({connectionName}: ConnectionNameParams) =>
                `Da Sie zuvor eine Verbindung zu ${CONST.POLICY.CONNECTIONS.NAME_USER_FRIENDLY[connectionName]} hergestellt haben, können Sie eine bestehende Verbindung wiederverwenden oder eine neue erstellen.`,
            lastSyncDate: ({connectionName, formattedDate}: LastSyncDateParams) => `${connectionName} - Zuletzt synchronisiert am ${formattedDate}`,
            authenticationError: ({connectionName}: AuthenticationErrorParams) => `Kann nicht mit ${connectionName} verbunden werden aufgrund eines Authentifizierungsfehlers.`,
            learnMore: 'Mehr erfahren.',
            memberAlternateText: 'Mitglieder können Berichte einreichen und genehmigen.',
            adminAlternateText: 'Administratoren haben vollen Bearbeitungszugriff auf alle Berichte und Arbeitsbereichseinstellungen.',
            auditorAlternateText: 'Prüfer können Berichte einsehen und kommentieren.',
            roleName: ({role}: OptionalParam<RoleNamesParams> = {}) => {
                switch (role) {
                    case CONST.POLICY.ROLE.ADMIN:
                        return 'Admin';
                    case CONST.POLICY.ROLE.AUDITOR:
                        return 'Prüfer';
                    case CONST.POLICY.ROLE.USER:
                        return 'Mitglied';
                    default:
                        return 'Mitglied';
                }
            },
            frequency: {
                manual: 'Manuell',
                instant: 'Sofort',
                immediate: 'Täglich',
                trip: 'Nach Reise',
                weekly: 'Wöchentlich',
                semimonthly: 'Zweimal im Monat',
                monthly: 'Monatlich',
            },
            planType: 'Plantyp',
            submitExpense: 'Reichen Sie Ihre Ausgaben unten ein:',
            defaultCategory: 'Standardkategorie',
            viewTransactions: 'Transaktionen anzeigen',
            policyExpenseChatName: ({displayName}: PolicyExpenseChatNameParams) => `Ausgaben von ${displayName}`,
        },
        perDiem: {
            subtitle: 'Setzen Sie Tagespauschalen, um die täglichen Ausgaben der Mitarbeiter zu kontrollieren.',
            amount: 'Betrag',
            deleteRates: () => ({
                one: 'Löschrate',
                other: 'Raten löschen',
            }),
            deletePerDiemRate: 'Tagespauschale löschen',
            findPerDiemRate: 'Tagespauschale finden',
            areYouSureDelete: () => ({
                one: 'Möchten Sie diesen Satz wirklich löschen?',
                other: 'Möchten Sie diese Tarife wirklich löschen?',
            }),
            emptyList: {
                title: 'Tagegeld',
                subtitle: 'Legen Sie Tagessätze fest, um die täglichen Ausgaben der Mitarbeiter zu kontrollieren. Importieren Sie die Sätze aus einer Tabelle, um loszulegen.',
            },
            errors: {
                existingRateError: ({rate}: CustomUnitRateParams) => `Ein Tarif mit dem Wert ${rate} existiert bereits.`,
            },
            importPerDiemRates: 'Tagespauschalen importieren',
            editPerDiemRate: 'Tagespauschale bearbeiten',
            editPerDiemRates: 'Tagespauschalen bearbeiten',
            editDestinationSubtitle: ({destination}: EditDestinationSubtitleParams) => `Das Aktualisieren dieses Ziels wird es für alle ${destination} Tagespauschalen ändern.`,
            editCurrencySubtitle: ({destination}: EditDestinationSubtitleParams) => `Das Aktualisieren dieser Währung wird sie für alle ${destination} Tagegeld-Subraten ändern.`,
        },
        qbd: {
            exportOutOfPocketExpensesDescription: 'Legen Sie fest, wie Auslagen in QuickBooks Desktop exportiert werden.',
            exportOutOfPocketExpensesCheckToggle: 'Markiere Schecks als „später drucken“',
            exportDescription: 'Konfigurieren Sie, wie Expensify-Daten nach QuickBooks Desktop exportiert werden.',
            date: 'Exportdatum',
            exportInvoices: 'Rechnungen exportieren nach',
            exportExpensifyCard: 'Expensify Card-Transaktionen exportieren als',
            account: 'Konto',
            accountDescription: 'Wählen Sie, wo Sie Journaleinträge veröffentlichen möchten.',
            accountsPayable: 'Verbindlichkeiten',
            accountsPayableDescription: 'Wählen Sie aus, wo Lieferantenrechnungen erstellt werden sollen.',
            bankAccount: 'Bankkonto',
            notConfigured: 'Nicht konfiguriert',
            bankAccountDescription: 'Wählen Sie aus, von wo aus Schecks gesendet werden sollen.',
            creditCardAccount: 'Kreditkartenkonto',
            exportDate: {
                label: 'Exportdatum',
                description: 'Verwenden Sie dieses Datum beim Exportieren von Berichten zu QuickBooks Desktop.',
                values: {
                    [CONST.QUICKBOOKS_EXPORT_DATE.LAST_EXPENSE]: {
                        label: 'Datum der letzten Ausgabe',
                        description: 'Datum der letzten Ausgabe im Bericht.',
                    },
                    [CONST.QUICKBOOKS_EXPORT_DATE.REPORT_EXPORTED]: {
                        label: 'Exportdatum',
                        description: 'Datum, an dem der Bericht nach QuickBooks Desktop exportiert wurde.',
                    },
                    [CONST.QUICKBOOKS_EXPORT_DATE.REPORT_SUBMITTED]: {
                        label: 'Eingereichtes Datum',
                        description: 'Datum, an dem der Bericht zur Genehmigung eingereicht wurde.',
                    },
                },
            },
            exportCheckDescription: 'Wir werden für jeden Expensify-Bericht eine detaillierte Rechnung erstellen und sie von dem unten stehenden Bankkonto senden.',
            exportJournalEntryDescription: 'Wir werden für jeden Expensify-Bericht einen detaillierten Journaleintrag erstellen und ihn auf das untenstehende Konto buchen.',
            exportVendorBillDescription:
                'Wir erstellen eine detaillierte Lieferantenrechnung für jeden Expensify-Bericht und fügen sie dem unten stehenden Konto hinzu. Wenn dieser Zeitraum geschlossen ist, buchen wir zum 1. des nächsten offenen Zeitraums.',
            deepDiveExpensifyCard: 'Expensify-Kartentransaktionen werden automatisch in ein "Expensify Card Liability Account" exportiert, das erstellt wurde mit',
            deepDiveExpensifyCardIntegration: 'unsere Integration.',
            outOfPocketTaxEnabledDescription:
                'QuickBooks Desktop unterstützt keine Steuern bei Journalbuchungsexporten. Da Sie Steuern in Ihrem Arbeitsbereich aktiviert haben, ist diese Exportoption nicht verfügbar.',
            outOfPocketTaxEnabledError: 'Journalbuchungen sind nicht verfügbar, wenn Steuern aktiviert sind. Bitte wählen Sie eine andere Exportoption.',
            accounts: {
                [CONST.QUICKBOOKS_DESKTOP_NON_REIMBURSABLE_EXPORT_ACCOUNT_TYPE.CREDIT_CARD]: 'Kreditkarte',
                [CONST.QUICKBOOKS_DESKTOP_REIMBURSABLE_ACCOUNT_TYPE.VENDOR_BILL]: 'Lieferantenrechnung',
                [CONST.QUICKBOOKS_DESKTOP_REIMBURSABLE_ACCOUNT_TYPE.JOURNAL_ENTRY]: 'Journalbuchung',
                [CONST.QUICKBOOKS_DESKTOP_REIMBURSABLE_ACCOUNT_TYPE.CHECK]: 'Prüfen',
                [`${CONST.QUICKBOOKS_DESKTOP_NON_REIMBURSABLE_EXPORT_ACCOUNT_TYPE.CHECK}Description`]:
                    'Wir werden für jeden Expensify-Bericht eine detaillierte Rechnung erstellen und sie von dem unten stehenden Bankkonto senden.',
                [`${CONST.QUICKBOOKS_DESKTOP_NON_REIMBURSABLE_EXPORT_ACCOUNT_TYPE.CREDIT_CARD}Description`]:
                    "Wir ordnen den Händlernamen der Kreditkartentransaktion automatisch den entsprechenden Lieferanten in QuickBooks zu. Wenn keine Lieferanten vorhanden sind, erstellen wir einen Lieferanten 'Kreditkarte Verschiedenes' zur Zuordnung.",
                [`${CONST.QUICKBOOKS_DESKTOP_REIMBURSABLE_ACCOUNT_TYPE.VENDOR_BILL}Description`]:
                    'Wir werden eine detaillierte Lieferantenrechnung für jeden Expensify-Bericht mit dem Datum der letzten Ausgabe erstellen und sie dem untenstehenden Konto hinzufügen. Wenn dieser Zeitraum geschlossen ist, buchen wir zum 1. des nächsten offenen Zeitraums.',
                [`${CONST.QUICKBOOKS_DESKTOP_NON_REIMBURSABLE_EXPORT_ACCOUNT_TYPE.CREDIT_CARD}AccountDescription`]:
                    'Wählen Sie, wohin die Kreditkartentransaktionen exportiert werden sollen.',
                [`${CONST.QUICKBOOKS_DESKTOP_REIMBURSABLE_ACCOUNT_TYPE.VENDOR_BILL}AccountDescription`]: 'Wählen Sie einen Anbieter, um ihn auf alle Kreditkartentransaktionen anzuwenden.',
                [`${CONST.QUICKBOOKS_DESKTOP_REIMBURSABLE_ACCOUNT_TYPE.CHECK}AccountDescription`]: 'Wählen Sie aus, von wo aus Schecks gesendet werden sollen.',
                [`${CONST.QUICKBOOKS_DESKTOP_REIMBURSABLE_ACCOUNT_TYPE.VENDOR_BILL}Error`]:
                    'Lieferantenrechnungen sind nicht verfügbar, wenn Standorte aktiviert sind. Bitte wählen Sie eine andere Exportoption.',
                [`${CONST.QUICKBOOKS_DESKTOP_REIMBURSABLE_ACCOUNT_TYPE.CHECK}Error`]:
                    'Schecks sind nicht verfügbar, wenn Standorte aktiviert sind. Bitte wählen Sie eine andere Exportoption.',
                [`${CONST.QUICKBOOKS_DESKTOP_REIMBURSABLE_ACCOUNT_TYPE.JOURNAL_ENTRY}Error`]:
                    'Journalbuchungen sind nicht verfügbar, wenn Steuern aktiviert sind. Bitte wählen Sie eine andere Exportoption.',
            },
            noAccountsFound: 'Keine Konten gefunden',
            noAccountsFoundDescription: 'Fügen Sie das Konto in QuickBooks Desktop hinzu und synchronisieren Sie die Verbindung erneut.',
            qbdSetup: 'QuickBooks Desktop-Einrichtung',
            requiredSetupDevice: {
                title: 'Kann von diesem Gerät aus keine Verbindung herstellen.',
                body1: 'Sie müssen diese Verbindung von dem Computer aus einrichten, auf dem Ihre QuickBooks Desktop-Unternehmensdatei gehostet wird.',
                body2: 'Sobald Sie verbunden sind, können Sie von überall aus synchronisieren und exportieren.',
            },
            setupPage: {
                title: 'Öffnen Sie diesen Link, um eine Verbindung herzustellen.',
                body: 'Um die Einrichtung abzuschließen, öffnen Sie den folgenden Link auf dem Computer, auf dem QuickBooks Desktop ausgeführt wird.',
                setupErrorTitle: 'Etwas ist schiefgelaufen',
                setupErrorBody1: 'Die QuickBooks Desktop-Verbindung funktioniert momentan nicht. Bitte versuchen Sie es später erneut oder',
                setupErrorBody2: 'wenn das Problem weiterhin besteht.',
                setupErrorBodyContactConcierge: 'Wenden Sie sich an Concierge.',
            },
            importDescription: 'Wählen Sie aus, welche Kodierungskonfigurationen aus QuickBooks Desktop in Expensify importiert werden sollen.',
            classes: 'Klassen',
            items: 'Artikel',
            customers: 'Kunden/Projekte',
            exportCompanyCardsDescription: 'Legen Sie fest, wie Unternehmenskartenkäufe nach QuickBooks Desktop exportiert werden.',
            defaultVendorDescription: 'Legen Sie einen Standardanbieter fest, der bei Export auf alle Kreditkartentransaktionen angewendet wird.',
            accountsDescription: 'Ihr QuickBooks Desktop-Kontenplan wird in Expensify als Kategorien importiert.',
            accountsSwitchTitle: 'Wählen Sie, ob neue Konten als aktivierte oder deaktivierte Kategorien importiert werden sollen.',
            accountsSwitchDescription: 'Aktivierte Kategorien stehen den Mitgliedern zur Auswahl, wenn sie ihre Ausgaben erstellen.',
            classesDescription: 'Wählen Sie aus, wie QuickBooks Desktop-Klassen in Expensify behandelt werden sollen.',
            tagsDisplayedAsDescription: 'Positionsebene',
            reportFieldsDisplayedAsDescription: 'Berichtsebene',
            customersDescription: 'Wählen Sie aus, wie QuickBooks Desktop-Kunden/Projekte in Expensify behandelt werden sollen.',
            advancedConfig: {
                autoSyncDescription: 'Expensify wird automatisch jeden Tag mit QuickBooks Desktop synchronisieren.',
                createEntities: 'Entitäten automatisch erstellen',
                createEntitiesDescription: 'Expensify wird automatisch Lieferanten in QuickBooks Desktop erstellen, wenn sie noch nicht existieren.',
            },
            itemsDescription: 'Wählen Sie, wie QuickBooks Desktop-Elemente in Expensify behandelt werden sollen.',
        },
        qbo: {
            connectedTo: 'Verbunden mit',
            importDescription: 'Wählen Sie aus, welche Codierungskonfigurationen aus QuickBooks Online in Expensify importiert werden sollen.',
            classes: 'Klassen',
            locations: 'Standorte',
            customers: 'Kunden/Projekte',
            accountsDescription: 'Ihr QuickBooks Online-Kontenplan wird in Expensify als Kategorien importiert.',
            accountsSwitchTitle: 'Wählen Sie, ob neue Konten als aktivierte oder deaktivierte Kategorien importiert werden sollen.',
            accountsSwitchDescription: 'Aktivierte Kategorien stehen den Mitgliedern zur Auswahl, wenn sie ihre Ausgaben erstellen.',
            classesDescription: 'Wählen Sie, wie QuickBooks Online-Klassen in Expensify behandelt werden sollen.',
            customersDescription: 'Wählen Sie, wie QuickBooks Online-Kunden/Projekte in Expensify behandelt werden sollen.',
            locationsDescription: 'Wählen Sie aus, wie QuickBooks Online-Standorte in Expensify behandelt werden sollen.',
            taxesDescription: 'Wählen Sie, wie QuickBooks Online-Steuern in Expensify behandelt werden sollen.',
            locationsLineItemsRestrictionDescription:
                'QuickBooks Online unterstützt keine Standorte auf Zeilenebene für Schecks oder Lieferantenrechnungen. Wenn Sie Standorte auf Zeilenebene haben möchten, stellen Sie sicher, dass Sie Journalbuchungen und Kredit-/Debitkartenausgaben verwenden.',
            taxesJournalEntrySwitchNote: 'QuickBooks Online unterstützt keine Steuern bei Journaleinträgen. Bitte ändern Sie Ihre Exportoption auf Lieferantenrechnung oder Scheck.',
            exportDescription: 'Konfigurieren Sie, wie Expensify-Daten nach QuickBooks Online exportiert werden.',
            date: 'Exportdatum',
            exportInvoices: 'Rechnungen exportieren nach',
            exportExpensifyCard: 'Expensify Card-Transaktionen exportieren als',
            deepDiveExpensifyCard: 'Expensify-Kartentransaktionen werden automatisch in ein "Expensify Card Liability Account" exportiert, das erstellt wurde mit',
            deepDiveExpensifyCardIntegration: 'unsere Integration.',
            exportDate: {
                label: 'Exportdatum',
                description: 'Verwenden Sie dieses Datum beim Exportieren von Berichten nach QuickBooks Online.',
                values: {
                    [CONST.QUICKBOOKS_EXPORT_DATE.LAST_EXPENSE]: {
                        label: 'Datum der letzten Ausgabe',
                        description: 'Datum der letzten Ausgabe im Bericht.',
                    },
                    [CONST.QUICKBOOKS_EXPORT_DATE.REPORT_EXPORTED]: {
                        label: 'Exportdatum',
                        description: 'Datum, an dem der Bericht nach QuickBooks Online exportiert wurde.',
                    },
                    [CONST.QUICKBOOKS_EXPORT_DATE.REPORT_SUBMITTED]: {
                        label: 'Eingereichtes Datum',
                        description: 'Datum, an dem der Bericht zur Genehmigung eingereicht wurde.',
                    },
                },
            },
            receivable: 'Forderungen aus Lieferungen und Leistungen', // This is an account name that will come directly from QBO, so I don't know why we need a translation for it. It should take whatever the name of the account is in QBO. Leaving this note for CS.
            archive: 'Debitorenbuchhaltungsarchiv', // This is an account name that will come directly from QBO, so I don't know why we need a translation for it. It should take whatever the name of the account is in QBO. Leaving this note for CS.
            exportInvoicesDescription: 'Verwenden Sie dieses Konto beim Exportieren von Rechnungen zu QuickBooks Online.',
            exportCompanyCardsDescription: 'Legen Sie fest, wie Unternehmenskartenkäufe nach QuickBooks Online exportiert werden.',
            vendor: 'Lieferant',
            defaultVendorDescription: 'Legen Sie einen Standardanbieter fest, der bei Export auf alle Kreditkartentransaktionen angewendet wird.',
            exportOutOfPocketExpensesDescription: 'Legen Sie fest, wie Auslagen in QuickBooks Online exportiert werden.',
            exportCheckDescription: 'Wir werden für jeden Expensify-Bericht eine detaillierte Rechnung erstellen und sie von dem unten stehenden Bankkonto senden.',
            exportJournalEntryDescription: 'Wir werden für jeden Expensify-Bericht einen detaillierten Journaleintrag erstellen und ihn auf das untenstehende Konto buchen.',
            exportVendorBillDescription:
                'Wir erstellen eine detaillierte Lieferantenrechnung für jeden Expensify-Bericht und fügen sie dem unten stehenden Konto hinzu. Wenn dieser Zeitraum geschlossen ist, buchen wir zum 1. des nächsten offenen Zeitraums.',
            account: 'Konto',
            accountDescription: 'Wählen Sie, wo Sie Journaleinträge veröffentlichen möchten.',
            accountsPayable: 'Verbindlichkeiten',
            accountsPayableDescription: 'Wählen Sie aus, wo Lieferantenrechnungen erstellt werden sollen.',
            bankAccount: 'Bankkonto',
            notConfigured: 'Nicht konfiguriert',
            bankAccountDescription: 'Wählen Sie aus, von wo aus Schecks gesendet werden sollen.',
            creditCardAccount: 'Kreditkartenkonto',
            companyCardsLocationEnabledDescription:
                'QuickBooks Online unterstützt keine Standorte bei Exporten von Lieferantenrechnungen. Da Sie Standorte in Ihrem Arbeitsbereich aktiviert haben, ist diese Exportoption nicht verfügbar.',
            outOfPocketTaxEnabledDescription:
                'QuickBooks Online unterstützt keine Steuern bei Exporten von Journalbuchungen. Da Sie Steuern in Ihrem Arbeitsbereich aktiviert haben, ist diese Exportoption nicht verfügbar.',
            outOfPocketTaxEnabledError: 'Journalbuchungen sind nicht verfügbar, wenn Steuern aktiviert sind. Bitte wählen Sie eine andere Exportoption.',
            advancedConfig: {
                autoSyncDescription: 'Expensify wird jeden Tag automatisch mit QuickBooks Online synchronisieren.',
                inviteEmployees: 'Mitarbeiter einladen',
                inviteEmployeesDescription: 'Importieren Sie QuickBooks Online-Mitarbeiterdatensätze und laden Sie Mitarbeiter in diesen Arbeitsbereich ein.',
                createEntities: 'Entitäten automatisch erstellen',
                createEntitiesDescription:
                    'Expensify erstellt automatisch Lieferanten in QuickBooks Online, wenn sie noch nicht existieren, und erstellt automatisch Kunden beim Exportieren von Rechnungen.',
                reimbursedReportsDescription:
                    'Jedes Mal, wenn ein Bericht über Expensify ACH bezahlt wird, wird die entsprechende Rechnungszahlung im unten stehenden QuickBooks Online-Konto erstellt.',
                qboBillPaymentAccount: 'QuickBooks-Rechnungszahlungskonto',
                qboInvoiceCollectionAccount: 'QuickBooks Rechnungsinkasso-Konto',
                accountSelectDescription: 'Wählen Sie aus, von wo aus Sie Rechnungen bezahlen möchten, und wir erstellen die Zahlung in QuickBooks Online.',
                invoiceAccountSelectorDescription: 'Wählen Sie aus, wo Sie Rechnungszahlungen erhalten möchten, und wir erstellen die Zahlung in QuickBooks Online.',
            },
            accounts: {
                [CONST.QUICKBOOKS_NON_REIMBURSABLE_EXPORT_ACCOUNT_TYPE.DEBIT_CARD]: 'Debitkarte',
                [CONST.QUICKBOOKS_NON_REIMBURSABLE_EXPORT_ACCOUNT_TYPE.CREDIT_CARD]: 'Kreditkarte',
                [CONST.QUICKBOOKS_REIMBURSABLE_ACCOUNT_TYPE.VENDOR_BILL]: 'Lieferantenrechnung',
                [CONST.QUICKBOOKS_REIMBURSABLE_ACCOUNT_TYPE.JOURNAL_ENTRY]: 'Journalbuchung',
                [CONST.QUICKBOOKS_REIMBURSABLE_ACCOUNT_TYPE.CHECK]: 'Prüfen',
                [`${CONST.QUICKBOOKS_NON_REIMBURSABLE_EXPORT_ACCOUNT_TYPE.DEBIT_CARD}Description`]:
                    "Wir ordnen den Händlernamen der Debitkartentransaktion automatisch den entsprechenden Anbietern in QuickBooks zu. Wenn keine Anbieter existieren, erstellen wir einen Anbieter 'Debit Card Misc.' zur Zuordnung.",
                [`${CONST.QUICKBOOKS_NON_REIMBURSABLE_EXPORT_ACCOUNT_TYPE.CREDIT_CARD}Description`]:
                    "Wir ordnen den Händlernamen der Kreditkartentransaktion automatisch den entsprechenden Lieferanten in QuickBooks zu. Wenn keine Lieferanten vorhanden sind, erstellen wir einen Lieferanten 'Kreditkarte Verschiedenes' zur Zuordnung.",
                [`${CONST.QUICKBOOKS_REIMBURSABLE_ACCOUNT_TYPE.VENDOR_BILL}Description`]:
                    'Wir werden eine detaillierte Lieferantenrechnung für jeden Expensify-Bericht mit dem Datum der letzten Ausgabe erstellen und sie dem untenstehenden Konto hinzufügen. Wenn dieser Zeitraum geschlossen ist, buchen wir zum 1. des nächsten offenen Zeitraums.',
                [`${CONST.QUICKBOOKS_NON_REIMBURSABLE_EXPORT_ACCOUNT_TYPE.DEBIT_CARD}AccountDescription`]: 'Wählen Sie, wohin die Debitkartentransaktionen exportiert werden sollen.',
                [`${CONST.QUICKBOOKS_NON_REIMBURSABLE_EXPORT_ACCOUNT_TYPE.CREDIT_CARD}AccountDescription`]: 'Wählen Sie, wohin die Kreditkartentransaktionen exportiert werden sollen.',
                [`${CONST.QUICKBOOKS_REIMBURSABLE_ACCOUNT_TYPE.VENDOR_BILL}AccountDescription`]: 'Wählen Sie einen Anbieter, um ihn auf alle Kreditkartentransaktionen anzuwenden.',
                [`${CONST.QUICKBOOKS_REIMBURSABLE_ACCOUNT_TYPE.VENDOR_BILL}Error`]:
                    'Lieferantenrechnungen sind nicht verfügbar, wenn Standorte aktiviert sind. Bitte wählen Sie eine andere Exportoption.',
                [`${CONST.QUICKBOOKS_REIMBURSABLE_ACCOUNT_TYPE.CHECK}Error`]: 'Schecks sind nicht verfügbar, wenn Standorte aktiviert sind. Bitte wählen Sie eine andere Exportoption.',
                [`${CONST.QUICKBOOKS_REIMBURSABLE_ACCOUNT_TYPE.JOURNAL_ENTRY}Error`]:
                    'Journalbuchungen sind nicht verfügbar, wenn Steuern aktiviert sind. Bitte wählen Sie eine andere Exportoption.',
            },
            exportDestinationAccountsMisconfigurationError: {
                [CONST.QUICKBOOKS_REIMBURSABLE_ACCOUNT_TYPE.VENDOR_BILL]: 'Wählen Sie ein gültiges Konto für den Export der Lieferantenrechnung aus',
                [CONST.QUICKBOOKS_REIMBURSABLE_ACCOUNT_TYPE.JOURNAL_ENTRY]: 'Wählen Sie ein gültiges Konto für den Export des Journaleintrags aus',
                [CONST.QUICKBOOKS_REIMBURSABLE_ACCOUNT_TYPE.CHECK]: 'Wählen Sie ein gültiges Konto für den Scheckexport aus',
            },
            exportDestinationSetupAccountsInfo: {
                [CONST.QUICKBOOKS_REIMBURSABLE_ACCOUNT_TYPE.VENDOR_BILL]: 'Um die Lieferantenrechnungs-Exportfunktion zu nutzen, richten Sie ein Kreditorenkonto in QuickBooks Online ein.',
                [CONST.QUICKBOOKS_REIMBURSABLE_ACCOUNT_TYPE.JOURNAL_ENTRY]: 'Um den Export von Journaleinträgen zu verwenden, richten Sie ein Journal-Konto in QuickBooks Online ein.',
                [CONST.QUICKBOOKS_REIMBURSABLE_ACCOUNT_TYPE.CHECK]: 'Um den Scheckexport zu verwenden, richten Sie ein Bankkonto in QuickBooks Online ein.',
            },
            noAccountsFound: 'Keine Konten gefunden',
            noAccountsFoundDescription: 'Fügen Sie das Konto in QuickBooks Online hinzu und synchronisieren Sie die Verbindung erneut.',
            accountingMethods: {
                label: 'Wann exportieren',
                description: 'Wählen Sie, wann die Ausgaben exportiert werden sollen:',
                values: {
                    [COMMON_CONST.INTEGRATIONS.ACCOUNTING_METHOD.ACCRUAL]: 'Accrual',
                    [COMMON_CONST.INTEGRATIONS.ACCOUNTING_METHOD.CASH]: 'Bargeld',
                },
                alternateText: {
                    [COMMON_CONST.INTEGRATIONS.ACCOUNTING_METHOD.ACCRUAL]: 'Auslagen werden exportiert, wenn sie endgültig genehmigt sind.',
                    [COMMON_CONST.INTEGRATIONS.ACCOUNTING_METHOD.CASH]: 'Auslagen werden exportiert, wenn sie bezahlt sind.',
                },
            },
        },
        workspaceList: {
            joinNow: 'Jetzt beitreten',
            askToJoin: 'Beitreten anfragen',
        },
        xero: {
            organization: 'Xero-Organisation',
            organizationDescription: 'Wählen Sie die Xero-Organisation aus, aus der Sie Daten importieren möchten.',
            importDescription: 'Wählen Sie aus, welche Kodierungskonfigurationen von Xero nach Expensify importiert werden sollen.',
            accountsDescription: 'Ihr Xero-Kontenplan wird in Expensify als Kategorien importiert.',
            accountsSwitchTitle: 'Wählen Sie, ob neue Konten als aktivierte oder deaktivierte Kategorien importiert werden sollen.',
            accountsSwitchDescription: 'Aktivierte Kategorien stehen den Mitgliedern zur Auswahl, wenn sie ihre Ausgaben erstellen.',
            trackingCategories: 'Verfolgungskategorien',
            trackingCategoriesDescription: 'Wählen Sie, wie Xero-Tracking-Kategorien in Expensify behandelt werden sollen.',
            mapTrackingCategoryTo: ({categoryName}: CategoryNameParams) => `Xero ${categoryName} zuordnen zu`,
            mapTrackingCategoryToDescription: ({categoryName}: CategoryNameParams) => `Wählen Sie, wo ${categoryName} beim Export nach Xero zugeordnet werden soll.`,
            customers: 'Kunden erneut in Rechnung stellen',
            customersDescription:
                'Wählen Sie, ob Sie Kunden in Expensify erneut in Rechnung stellen möchten. Ihre Xero-Kundenkontakte können Ausgaben zugeordnet werden und werden als Verkaufsrechnung nach Xero exportiert.',
            taxesDescription: 'Wählen Sie, wie Xero-Steuern in Expensify behandelt werden sollen.',
            notImported: 'Nicht importiert',
            notConfigured: 'Nicht konfiguriert',
            trackingCategoriesOptions: {
                [CONST.XERO_CONFIG.TRACKING_CATEGORY_OPTIONS.DEFAULT]: 'Xero-Kontaktstandard',
                [CONST.XERO_CONFIG.TRACKING_CATEGORY_OPTIONS.TAG]: 'Tags',
                [CONST.XERO_CONFIG.TRACKING_CATEGORY_OPTIONS.REPORT_FIELD]: 'Berichtsfelder',
            },
            exportDescription: 'Konfigurieren Sie, wie Expensify-Daten nach Xero exportiert werden.',
            purchaseBill: 'Kaufrechnung',
            exportDeepDiveCompanyCard:
                'Exportierte Ausgaben werden als Banktransaktionen auf das unten stehende Xero-Bankkonto gebucht, und die Transaktionsdaten werden mit den Daten auf Ihrem Kontoauszug übereinstimmen.',
            bankTransactions: 'Banktransaktionen',
            xeroBankAccount: 'Xero-Bankkonto',
            xeroBankAccountDescription: 'Wählen Sie, wo Ausgaben als Banktransaktionen gebucht werden sollen.',
            exportExpensesDescription: 'Berichte werden als Einkaufsrechnung mit dem unten ausgewählten Datum und Status exportiert.',
            purchaseBillDate: 'Rechnungsdatum des Kaufs',
            exportInvoices: 'Rechnungen exportieren als',
            salesInvoice: 'Verkaufsrechnung',
            exportInvoicesDescription: 'Verkaufsrechnungen zeigen immer das Datum an, an dem die Rechnung gesendet wurde.',
            advancedConfig: {
                autoSyncDescription: 'Expensify wird jeden Tag automatisch mit Xero synchronisieren.',
                purchaseBillStatusTitle: 'Kaufrechnungsstatus',
                reimbursedReportsDescription: 'Jedes Mal, wenn ein Bericht über Expensify ACH bezahlt wird, wird die entsprechende Rechnungszahlung im unten stehenden Xero-Konto erstellt.',
                xeroBillPaymentAccount: 'Xero-Rechnungszahlungskonto',
                xeroInvoiceCollectionAccount: 'Xero-Rechnungsinkassokonto',
                xeroBillPaymentAccountDescription: 'Wählen Sie aus, von wo aus Sie Rechnungen bezahlen möchten, und wir erstellen die Zahlung in Xero.',
                invoiceAccountSelectorDescription: 'Wählen Sie aus, wo Sie Rechnungszahlungen erhalten möchten, und wir erstellen die Zahlung in Xero.',
            },
            exportDate: {
                label: 'Rechnungsdatum des Kaufs',
                description: 'Verwenden Sie dieses Datum beim Exportieren von Berichten nach Xero.',
                values: {
                    [CONST.XERO_EXPORT_DATE.LAST_EXPENSE]: {
                        label: 'Datum der letzten Ausgabe',
                        description: 'Datum der letzten Ausgabe im Bericht.',
                    },
                    [CONST.XERO_EXPORT_DATE.REPORT_EXPORTED]: {
                        label: 'Exportdatum',
                        description: 'Datum, an dem der Bericht nach Xero exportiert wurde.',
                    },
                    [CONST.XERO_EXPORT_DATE.REPORT_SUBMITTED]: {
                        label: 'Eingereichtes Datum',
                        description: 'Datum, an dem der Bericht zur Genehmigung eingereicht wurde.',
                    },
                },
            },
            invoiceStatus: {
                label: 'Kaufrechnungsstatus',
                description: 'Verwenden Sie diesen Status beim Exportieren von Einkaufsrechnungen nach Xero.',
                values: {
                    [CONST.XERO_CONFIG.INVOICE_STATUS.DRAFT]: 'Entwurf',
                    [CONST.XERO_CONFIG.INVOICE_STATUS.AWAITING_APPROVAL]: 'Warten auf Genehmigung',
                    [CONST.XERO_CONFIG.INVOICE_STATUS.AWAITING_PAYMENT]: 'Zahlung ausstehend',
                },
            },
            noAccountsFound: 'Keine Konten gefunden',
            noAccountsFoundDescription: 'Bitte fügen Sie das Konto in Xero hinzu und synchronisieren Sie die Verbindung erneut.',
        },
        sageIntacct: {
            preferredExporter: 'Bevorzugter Exporteur',
            taxSolution: 'Steuerlösung',
            notConfigured: 'Nicht konfiguriert',
            exportDate: {
                label: 'Exportdatum',
                description: 'Verwenden Sie dieses Datum beim Exportieren von Berichten nach Sage Intacct.',
                values: {
                    [CONST.SAGE_INTACCT_EXPORT_DATE.LAST_EXPENSE]: {
                        label: 'Datum der letzten Ausgabe',
                        description: 'Datum der letzten Ausgabe im Bericht.',
                    },
                    [CONST.SAGE_INTACCT_EXPORT_DATE.EXPORTED]: {
                        label: 'Exportdatum',
                        description: 'Datum, an dem der Bericht nach Sage Intacct exportiert wurde.',
                    },
                    [CONST.SAGE_INTACCT_EXPORT_DATE.SUBMITTED]: {
                        label: 'Eingereichtes Datum',
                        description: 'Datum, an dem der Bericht zur Genehmigung eingereicht wurde.',
                    },
                },
            },
            reimbursableExpenses: {
                description: 'Legen Sie fest, wie Auslagen in Sage Intacct exportiert werden.',
                values: {
                    [CONST.SAGE_INTACCT_REIMBURSABLE_EXPENSE_TYPE.EXPENSE_REPORT]: 'Spesenabrechnungen',
                    [CONST.SAGE_INTACCT_REIMBURSABLE_EXPENSE_TYPE.VENDOR_BILL]: 'Lieferantenrechnungen',
                },
            },
            nonReimbursableExpenses: {
                description: 'Legen Sie fest, wie Unternehmenskartenkäufe nach Sage Intacct exportiert werden.',
                values: {
                    [CONST.SAGE_INTACCT_NON_REIMBURSABLE_EXPENSE_TYPE.CREDIT_CARD_CHARGE]: 'Kreditkarten',
                    [CONST.SAGE_INTACCT_NON_REIMBURSABLE_EXPENSE_TYPE.VENDOR_BILL]: 'Lieferantenrechnungen',
                },
            },
            creditCardAccount: 'Kreditkartenkonto',
            defaultVendor: 'Standardanbieter',
            defaultVendorDescription: ({isReimbursable}: DefaultVendorDescriptionParams) =>
                `Legen Sie einen Standardanbieter fest, der auf ${isReimbursable ? '' : 'non-'} erstattungsfähige Ausgaben angewendet wird, die keinen passenden Anbieter in Sage Intacct haben.`,
            exportDescription: 'Konfigurieren Sie, wie Expensify-Daten nach Sage Intacct exportiert werden.',
            exportPreferredExporterNote:
                'Der bevorzugte Exporteur kann jeder Workspace-Admin sein, muss jedoch auch ein Domain-Admin sein, wenn Sie in den Domaineinstellungen unterschiedliche Exportkonten für einzelne Firmenkarten festlegen.',
            exportPreferredExporterSubNote: 'Sobald festgelegt, sieht der bevorzugte Exporteur Berichte zur Exportierung in seinem Konto.',
            noAccountsFound: 'Keine Konten gefunden',
            noAccountsFoundDescription: `Bitte fügen Sie das Konto in Sage Intacct hinzu und synchronisieren Sie die Verbindung erneut.`,
            autoSync: 'Auto-Synchronisierung',
            autoSyncDescription: 'Expensify wird automatisch jeden Tag mit Sage Intacct synchronisieren.',
            inviteEmployees: 'Mitarbeiter einladen',
            inviteEmployeesDescription:
                'Importieren Sie Sage Intacct-Mitarbeiterdatensätze und laden Sie Mitarbeiter in diesen Arbeitsbereich ein. Ihr Genehmigungsworkflow wird standardmäßig auf Managergenehmigung gesetzt und kann auf der Mitgliederseite weiter konfiguriert werden.',
            syncReimbursedReports: 'Synchronisiere erstattete Berichte',
            syncReimbursedReportsDescription:
                'Jedes Mal, wenn ein Bericht über Expensify ACH bezahlt wird, wird die entsprechende Rechnungszahlung im unten stehenden Sage Intacct-Konto erstellt.',
            paymentAccount: 'Sage Intacct Zahlungskonto',
        },
        netsuite: {
            subsidiary: 'Tochtergesellschaft',
            subsidiarySelectDescription: 'Wählen Sie die Tochtergesellschaft in NetSuite aus, aus der Sie Daten importieren möchten.',
            exportDescription: 'Konfigurieren Sie, wie Expensify-Daten nach NetSuite exportiert werden.',
            exportInvoices: 'Rechnungen exportieren nach',
            journalEntriesTaxPostingAccount: 'Steuerbuchungskonto für Buchungseinträge',
            journalEntriesProvTaxPostingAccount: 'Journalbuchungen Provinzsteuerbuchungskonto',
            foreignCurrencyAmount: 'Fremdwährungsbetrag exportieren',
            exportToNextOpenPeriod: 'In die nächste offene Periode exportieren',
            nonReimbursableJournalPostingAccount: 'Nicht erstattungsfähiges Journalbuchungskonto',
            reimbursableJournalPostingAccount: 'Erstattungsfähiges Journalbuchungskonto',
            journalPostingPreference: {
                label: 'Buchungseinstellungen für Journalbuchungen',
                values: {
                    [CONST.NETSUITE_JOURNAL_POSTING_PREFERENCE.JOURNALS_POSTING_INDIVIDUAL_LINE]: 'Einzelner, aufgeschlüsselter Eintrag für jeden Bericht',
                    [CONST.NETSUITE_JOURNAL_POSTING_PREFERENCE.JOURNALS_POSTING_TOTAL_LINE]: 'Einzelner Eintrag für jede Ausgabe',
                },
            },
            invoiceItem: {
                label: 'Rechnungsposition',
                values: {
                    [CONST.NETSUITE_INVOICE_ITEM_PREFERENCE.CREATE]: {
                        label: 'Erstelle eins für mich.',
                        description: 'Wir erstellen für Sie einen "Expensify-Rechnungsposition" beim Export (falls noch keiner existiert).',
                    },
                    [CONST.NETSUITE_INVOICE_ITEM_PREFERENCE.SELECT]: {
                        label: 'Vorhandenes auswählen',
                        description: 'Wir werden Rechnungen von Expensify mit dem unten ausgewählten Element verknüpfen.',
                    },
                },
            },
            exportDate: {
                label: 'Exportdatum',
                description: 'Verwenden Sie dieses Datum beim Exportieren von Berichten nach NetSuite.',
                values: {
                    [CONST.NETSUITE_EXPORT_DATE.LAST_EXPENSE]: {
                        label: 'Datum der letzten Ausgabe',
                        description: 'Datum der letzten Ausgabe im Bericht.',
                    },
                    [CONST.NETSUITE_EXPORT_DATE.EXPORTED]: {
                        label: 'Exportdatum',
                        description: 'Datum, an dem der Bericht nach NetSuite exportiert wurde.',
                    },
                    [CONST.NETSUITE_EXPORT_DATE.SUBMITTED]: {
                        label: 'Eingereichtes Datum',
                        description: 'Datum, an dem der Bericht zur Genehmigung eingereicht wurde.',
                    },
                },
            },
            exportDestination: {
                values: {
                    [CONST.NETSUITE_EXPORT_DESTINATION.EXPENSE_REPORT]: {
                        label: 'Spesenabrechnungen',
                        reimbursableDescription: 'Aus der eigenen Tasche bezahlte Ausgaben werden als Spesenabrechnungen nach NetSuite exportiert.',
                        nonReimbursableDescription: 'Unternehmensausgaben werden als Spesenabrechnungen nach NetSuite exportiert.',
                    },
                    [CONST.NETSUITE_EXPORT_DESTINATION.VENDOR_BILL]: {
                        label: 'Lieferantenrechnungen',
                        reimbursableDescription:
                            'Out-of-pocket expenses will export as bills payable to the NetSuite vendor specified below.\n' +
                            '\n' +
                            'If you’d like to set a specific vendor for each card, go to *Settings > Domains > Company Cards*.',
                        nonReimbursableDescription:
                            'Company card expenses will export as bills payable to the NetSuite vendor specified below.\n' +
                            '\n' +
                            'If you’d like to set a specific vendor for each card, go to *Settings > Domains > Company Cards*.',
                    },
                    [CONST.NETSUITE_EXPORT_DESTINATION.JOURNAL_ENTRY]: {
                        label: 'Journalbuchungen',
                        reimbursableDescription:
                            'Out-of-pocket expenses will export as journal entries to the NetSuite account specified below.\n' +
                            '\n' +
                            'If you’d like to set a specific vendor for each card, go to *Settings > Domains > Company Cards*.',
                        nonReimbursableDescription:
                            'Company card expenses will export as journal entries to the NetSuite account specified below.\n' +
                            '\n' +
                            'If you’d like to set a specific vendor for each card, go to *Settings > Domains > Company Cards*.',
                    },
                },
            },
            advancedConfig: {
                autoSyncDescription: 'Expensify wird jeden Tag automatisch mit NetSuite synchronisiert.',
                reimbursedReportsDescription:
                    'Jedes Mal, wenn ein Bericht über Expensify ACH bezahlt wird, wird die entsprechende Rechnungszahlung im untenstehenden NetSuite-Konto erstellt.',
                reimbursementsAccount: 'Erstattungskonto',
                reimbursementsAccountDescription: 'Wählen Sie das Bankkonto aus, das Sie für Rückerstattungen verwenden möchten, und wir erstellen die zugehörige Zahlung in NetSuite.',
                collectionsAccount: 'Sammlungskonto',
                collectionsAccountDescription: 'Sobald eine Rechnung in Expensify als bezahlt markiert und nach NetSuite exportiert wird, erscheint sie auf dem unten stehenden Konto.',
                approvalAccount: 'A/P Genehmigungskonto',
                approvalAccountDescription:
                    'Wählen Sie das Konto, gegen das Transaktionen in NetSuite genehmigt werden. Wenn Sie erstattete Berichte synchronisieren, ist dies auch das Konto, gegen das Zahlungsanweisungen erstellt werden.',
                defaultApprovalAccount: 'NetSuite-Standardwert',
                inviteEmployees: 'Mitarbeiter einladen und Genehmigungen festlegen',
                inviteEmployeesDescription:
                    'Importieren Sie NetSuite-Mitarbeiterdatensätze und laden Sie Mitarbeiter in diesen Arbeitsbereich ein. Ihr Genehmigungsworkflow wird standardmäßig auf die Genehmigung durch den Manager eingestellt und kann auf der Seite *Mitglieder* weiter konfiguriert werden.',
                autoCreateEntities: 'Mitarbeiter/Lieferanten automatisch erstellen',
                enableCategories: 'Neu importierte Kategorien aktivieren',
                customFormID: 'Benutzerdefinierte Formular-ID',
                customFormIDDescription:
                    'Standardmäßig erstellt Expensify Einträge mit dem bevorzugten Transaktionsformular, das in NetSuite festgelegt ist. Alternativ können Sie ein bestimmtes Transaktionsformular festlegen, das verwendet werden soll.',
                customFormIDReimbursable: 'Auslage',
                customFormIDNonReimbursable: 'Unternehmenskarte Ausgabe',
                exportReportsTo: {
                    label: 'Genehmigungsebene für Spesenabrechnungen',
                    description:
                        'Sobald ein Spesenbericht in Expensify genehmigt und nach NetSuite exportiert wurde, können Sie in NetSuite eine zusätzliche Genehmigungsebene festlegen, bevor er gebucht wird.',
                    values: {
                        [CONST.NETSUITE_REPORTS_APPROVAL_LEVEL.REPORTS_APPROVED_NONE]: 'NetSuite-Standardpräferenz',
                        [CONST.NETSUITE_REPORTS_APPROVAL_LEVEL.REPORTS_SUPERVISOR_APPROVED]: 'Nur vom Vorgesetzten genehmigt',
                        [CONST.NETSUITE_REPORTS_APPROVAL_LEVEL.REPORTS_ACCOUNTING_APPROVED]: 'Nur Buchhaltung genehmigt',
                        [CONST.NETSUITE_REPORTS_APPROVAL_LEVEL.REPORTS_APPROVED_BOTH]: 'Vorgesetzter und Buchhaltung genehmigt',
                    },
                },
                accountingMethods: {
                    label: 'Wann exportieren',
                    description: 'Wählen Sie, wann die Ausgaben exportiert werden sollen:',
                    values: {
                        [COMMON_CONST.INTEGRATIONS.ACCOUNTING_METHOD.ACCRUAL]: 'Accrual',
                        [COMMON_CONST.INTEGRATIONS.ACCOUNTING_METHOD.CASH]: 'Bargeld',
                    },
                    alternateText: {
                        [COMMON_CONST.INTEGRATIONS.ACCOUNTING_METHOD.ACCRUAL]: 'Auslagen werden exportiert, wenn sie endgültig genehmigt sind.',
                        [COMMON_CONST.INTEGRATIONS.ACCOUNTING_METHOD.CASH]: 'Auslagen werden exportiert, wenn sie bezahlt sind.',
                    },
                },
                exportVendorBillsTo: {
                    label: 'Genehmigungsstufe für Lieferantenrechnungen',
                    description:
                        'Sobald eine Lieferantenrechnung in Expensify genehmigt und nach NetSuite exportiert wurde, können Sie in NetSuite eine zusätzliche Genehmigungsebene vor dem Buchen festlegen.',
                    values: {
                        [CONST.NETSUITE_VENDOR_BILLS_APPROVAL_LEVEL.VENDOR_BILLS_APPROVED_NONE]: 'NetSuite-Standardpräferenz',
                        [CONST.NETSUITE_VENDOR_BILLS_APPROVAL_LEVEL.VENDOR_BILLS_APPROVAL_PENDING]: 'Ausstehende Genehmigung',
                        [CONST.NETSUITE_VENDOR_BILLS_APPROVAL_LEVEL.VENDOR_BILLS_APPROVED]: 'Zur Veröffentlichung freigegeben',
                    },
                },
                exportJournalsTo: {
                    label: 'Genehmigungsebene für Journaleinträge',
                    description:
                        'Sobald ein Journaleintrag in Expensify genehmigt und nach NetSuite exportiert wurde, können Sie in NetSuite eine zusätzliche Genehmigungsebene festlegen, bevor er gebucht wird.',
                    values: {
                        [CONST.NETSUITE_JOURNALS_APPROVAL_LEVEL.JOURNALS_APPROVED_NONE]: 'NetSuite-Standardpräferenz',
                        [CONST.NETSUITE_JOURNALS_APPROVAL_LEVEL.JOURNALS_APPROVAL_PENDING]: 'Ausstehende Genehmigung',
                        [CONST.NETSUITE_JOURNALS_APPROVAL_LEVEL.JOURNALS_APPROVED]: 'Zur Veröffentlichung freigegeben',
                    },
                },
                error: {
                    customFormID: 'Bitte geben Sie eine gültige numerische benutzerdefinierte Formular-ID ein.',
                },
            },
            noAccountsFound: 'Keine Konten gefunden',
            noAccountsFoundDescription: 'Bitte fügen Sie das Konto in NetSuite hinzu und synchronisieren Sie die Verbindung erneut.',
            noVendorsFound: 'Keine Anbieter gefunden',
            noVendorsFoundDescription: 'Bitte fügen Sie Lieferanten in NetSuite hinzu und synchronisieren Sie die Verbindung erneut.',
            noItemsFound: 'Keine Rechnungspositionen gefunden',
            noItemsFoundDescription: 'Bitte fügen Sie Rechnungspositionen in NetSuite hinzu und synchronisieren Sie die Verbindung erneut.',
            noSubsidiariesFound: 'Keine Tochtergesellschaften gefunden',
            noSubsidiariesFoundDescription: 'Bitte fügen Sie eine Tochtergesellschaft in NetSuite hinzu und synchronisieren Sie die Verbindung erneut.',
            tokenInput: {
                title: 'NetSuite-Einrichtung',
                formSteps: {
                    installBundle: {
                        title: 'Installieren Sie das Expensify-Paket',
                        description: 'In NetSuite, gehe zu *Customization > SuiteBundler > Search & Install Bundles* > suche nach "Expensify" > installiere das Bundle.',
                    },
                    enableTokenAuthentication: {
                        title: 'Tokenbasierte Authentifizierung aktivieren',
                        description: 'In NetSuite, gehe zu *Setup > Company > Enable Features > SuiteCloud* > aktiviere *token-based authentication*.',
                    },
                    enableSoapServices: {
                        title: 'SOAP-Webdienste aktivieren',
                        description: 'In NetSuite, go to *Setup > Company > Enable Features > SuiteCloud* > enable *SOAP Web Services*.',
                    },
                    createAccessToken: {
                        title: 'Erstellen Sie ein Zugriffstoken',
                        description:
                            'In NetSuite, gehen Sie zu *Setup > Users/Roles > Access Tokens* > erstellen Sie ein Zugriffstoken für die "Expensify"-App und entweder die Rolle "Expensify Integration" oder "Administrator".\n\n*Wichtig:* Stellen Sie sicher, dass Sie die *Token-ID* und das *Token Secret* aus diesem Schritt speichern. Sie benötigen es für den nächsten Schritt.',
                    },
                    enterCredentials: {
                        title: 'Geben Sie Ihre NetSuite-Anmeldedaten ein',
                        formInputs: {
                            netSuiteAccountID: 'NetSuite Account ID',
                            netSuiteTokenID: 'Token-ID',
                            netSuiteTokenSecret: 'Token Secret',
                        },
                        netSuiteAccountIDDescription: 'In NetSuite, gehen Sie zu *Setup > Integration > SOAP Web Services Preferences*.',
                    },
                },
            },
            import: {
                expenseCategories: 'Ausgabenkategorien',
                expenseCategoriesDescription: 'Ihre NetSuite-Ausgabenkategorien werden in Expensify als Kategorien importiert.',
                crossSubsidiaryCustomers: 'Kunden/Projekte über Tochtergesellschaften hinweg',
                importFields: {
                    departments: {
                        title: 'Abteilungen',
                        subtitle: 'Wählen Sie, wie die NetSuite-*Abteilungen* in Expensify behandelt werden sollen.',
                    },
                    classes: {
                        title: 'Klassen',
                        subtitle: 'Wählen Sie, wie *Klassen* in Expensify behandelt werden sollen.',
                    },
                    locations: {
                        title: 'Standorte',
                        subtitle: 'Wählen Sie, wie *Standorte* in Expensify behandelt werden sollen.',
                    },
                },
                customersOrJobs: {
                    title: 'Kunden/Projekte',
                    subtitle: 'Wählen Sie aus, wie NetSuite-*Kunden* und *Projekte* in Expensify behandelt werden sollen.',
                    importCustomers: 'Kunden importieren',
                    importJobs: 'Projekte importieren',
                    customers: 'Kunden',
                    jobs: 'Projekte',
                    label: ({importFields, importType}: CustomersOrJobsLabelParams) => `${importFields.join('und')}, ${importType}`,
                },
                importTaxDescription: 'Steuergruppen aus NetSuite importieren.',
                importCustomFields: {
                    chooseOptionBelow: 'Wählen Sie eine der folgenden Optionen:',
                    label: ({importedTypes}: ImportedTypesParams) => `Imported as ${importedTypes.join('und')}`,
                    requiredFieldError: ({fieldName}: RequiredFieldParams) => `Bitte geben Sie das ${fieldName} ein.`,
                    customSegments: {
                        title: 'Benutzerdefinierte Segmente/Datensätze',
                        addText: 'Benutzerdefiniertes Segment/Datensatz hinzufügen',
                        recordTitle: 'Benutzerdefinierte Segment/Aufzeichnung',
                        helpLink: CONST.NETSUITE_IMPORT.HELP_LINKS.CUSTOM_SEGMENTS,
                        helpLinkText: 'Detaillierte Anweisungen anzeigen',
                        helpText: 'zur Konfiguration von benutzerdefinierten Segmenten/Datensätzen.',
                        emptyTitle: 'Fügen Sie ein benutzerdefiniertes Segment oder einen benutzerdefinierten Datensatz hinzu',
                        fields: {
                            segmentName: 'Name',
                            internalID: 'Interne ID',
                            scriptID: 'Script-ID',
                            customRecordScriptID: 'Transaktionsspalten-ID',
                            mapping: 'Angezeigt als',
                        },
                        removeTitle: 'Benutzerdefiniertes Segment/Datensatz entfernen',
                        removePrompt: 'Möchten Sie diesen benutzerdefinierten Abschnitt/Datensatz wirklich entfernen?',
                        addForm: {
                            customSegmentName: 'benutzerdefinierter Segmentname',
                            customRecordName: 'benutzerdefinierter Datensatzname',
                            segmentTitle: 'Benutzerdefiniertes Segment',
                            customSegmentAddTitle: 'Benutzerdefiniertes Segment hinzufügen',
                            customRecordAddTitle: 'Benutzerdefinierten Datensatz hinzufügen',
                            recordTitle: 'Benutzerdefinierter Datensatz',
                            segmentRecordType: 'Möchten Sie ein benutzerdefiniertes Segment oder einen benutzerdefinierten Datensatz hinzufügen?',
                            customSegmentNameTitle: 'Wie lautet der Name des benutzerdefinierten Segments?',
                            customRecordNameTitle: 'Wie lautet der benutzerdefinierte Datensatzname?',
                            customSegmentNameFooter: `Sie finden benutzerdefinierte Segmentnamen in NetSuite unter *Customizations > Links, Records & Fields > Custom Segments* Seite.\n\n_Für detailliertere Anweisungen, [besuchen Sie unsere Hilfeseite](${CONST.NETSUITE_IMPORT.HELP_LINKS.CUSTOM_SEGMENTS})_.`,
                            customRecordNameFooter: `Sie können benutzerdefinierte Datensatznamen in NetSuite finden, indem Sie "Transaction Column Field" in die globale Suche eingeben.\n\n_Für detailliertere Anweisungen, [besuchen Sie unsere Hilfeseite](${CONST.NETSUITE_IMPORT.HELP_LINKS.CUSTOM_SEGMENTS})_.`,
                            customSegmentInternalIDTitle: 'Wie lautet die interne ID?',
                            customSegmentInternalIDFooter: `Zuerst stellen Sie sicher, dass Sie interne IDs in NetSuite unter *Home > Set Preferences > Show Internal ID* aktiviert haben.\n\nSie können die internen IDs von benutzerdefinierten Segmenten in NetSuite unter folgendem Pfad finden:\n\n1. *Customization > Lists, Records, & Fields > Custom Segments*.\n2. Klicken Sie auf ein benutzerdefiniertes Segment.\n3. Klicken Sie auf den Hyperlink neben *Custom Record Type*.\n4. Finden Sie die interne ID in der Tabelle am unteren Rand.\n\n_Für detailliertere Anweisungen, [besuchen Sie unsere Hilfeseite](${CONST.NETSUITE_IMPORT.HELP_LINKS.CUSTOM_LISTS})_.`,
                            customRecordInternalIDFooter: `Sie können benutzerdefinierte Datensatz-IDs in NetSuite finden, indem Sie die folgenden Schritte ausführen:\n\n1. Geben Sie "Transaction Line Fields" in die globale Suche ein.\n2. Klicken Sie auf einen benutzerdefinierten Datensatz.\n3. Finden Sie die interne ID auf der linken Seite.\n\n_Für detailliertere Anweisungen, [besuchen Sie unsere Hilfeseite](${CONST.NETSUITE_IMPORT.HELP_LINKS.CUSTOM_SEGMENTS})_.`,
                            customSegmentScriptIDTitle: 'Was ist die Skript-ID?',
                            customSegmentScriptIDFooter: `Sie können benutzerdefinierte Segment-Skript-IDs in NetSuite unter folgendem Pfad finden:\n\n1. *Anpassung > Listen, Datensätze und Felder > Benutzerdefinierte Segmente*.\n2. Klicken Sie auf ein benutzerdefiniertes Segment.\n3. Klicken Sie auf die Registerkarte *Anwendung und Beschaffung* unten, dann:\n    a. Wenn Sie das benutzerdefinierte Segment als *Tag* (auf der Positionsebene) in Expensify anzeigen möchten, klicken Sie auf die Unterregisterkarte *Transaktionsspalten* und verwenden Sie die *Feld-ID*.\n    b. Wenn Sie das benutzerdefinierte Segment als *Berichtsfeld* (auf der Berichtebene) in Expensify anzeigen möchten, klicken Sie auf die Unterregisterkarte *Transaktionen* und verwenden Sie die *Feld-ID*.\n\n_Für detailliertere Anweisungen, [besuchen Sie unsere Hilfeseite](${CONST.NETSUITE_IMPORT.HELP_LINKS.CUSTOM_LISTS})_.`,
                            customRecordScriptIDTitle: 'Was ist die Transaktionsspalten-ID?',
                            customRecordScriptIDFooter: `Sie können benutzerdefinierte Skript-IDs in NetSuite unter folgendem finden:\n\n1. Geben Sie "Transaction Line Fields" in die globale Suche ein.\n2. Klicken Sie auf einen benutzerdefinierten Datensatz.\n3. Finden Sie die Skript-ID auf der linken Seite.\n\n_Für detailliertere Anweisungen, [besuchen Sie unsere Hilfeseite](${CONST.NETSUITE_IMPORT.HELP_LINKS.CUSTOM_SEGMENTS})_.`,
                            customSegmentMappingTitle: 'Wie sollte dieses benutzerdefinierte Segment in Expensify angezeigt werden?',
                            customRecordMappingTitle: 'Wie soll dieser benutzerdefinierte Datensatz in Expensify angezeigt werden?',
                        },
                        errors: {
                            uniqueFieldError: ({fieldName}: RequiredFieldParams) => `Ein benutzerdefiniertes Segment/Datensatz mit dieser ${fieldName?.toLowerCase()} existiert bereits.`,
                        },
                    },
                    customLists: {
                        title: 'Benutzerdefinierte Listen',
                        addText: 'Benutzerdefinierte Liste hinzufügen',
                        recordTitle: 'Benutzerdefinierte Liste',
                        helpLink: CONST.NETSUITE_IMPORT.HELP_LINKS.CUSTOM_LISTS,
                        helpLinkText: 'Detaillierte Anweisungen anzeigen',
                        helpText: 'zur Konfiguration benutzerdefinierter Listen.',
                        emptyTitle: 'Eine benutzerdefinierte Liste hinzufügen',
                        fields: {
                            listName: 'Name',
                            internalID: 'Interne ID',
                            transactionFieldID: 'Transaktionsfeld-ID',
                            mapping: 'Angezeigt als',
                        },
                        removeTitle: 'Benutzerdefinierte Liste entfernen',
                        removePrompt: 'Möchten Sie diese benutzerdefinierte Liste wirklich entfernen?',
                        addForm: {
                            listNameTitle: 'Wählen Sie eine benutzerdefinierte Liste aus',
                            transactionFieldIDTitle: 'Was ist die Transaktionsfeld-ID?',
                            transactionFieldIDFooter: `Sie können Transaktionsfeld-IDs in NetSuite finden, indem Sie folgende Schritte ausführen:\n\n1. Geben Sie "Transaction Line Fields" in die globale Suche ein.\n2. Klicken Sie auf eine benutzerdefinierte Liste.\n3. Finden Sie die Transaktionsfeld-ID auf der linken Seite.\n\n_Für detailliertere Anweisungen, [besuchen Sie unsere Hilfeseite](${CONST.NETSUITE_IMPORT.HELP_LINKS.CUSTOM_LISTS})_.`,
                            mappingTitle: 'Wie sollte diese benutzerdefinierte Liste in Expensify angezeigt werden?',
                        },
                        errors: {
                            uniqueTransactionFieldIDError: `Eine benutzerdefinierte Liste mit dieser Transaktionsfeld-ID existiert bereits.`,
                        },
                    },
                },
                importTypes: {
                    [CONST.INTEGRATION_ENTITY_MAP_TYPES.NETSUITE_DEFAULT]: {
                        label: 'NetSuite-Mitarbeiterstandard',
                        description: 'Nicht in Expensify importiert, bei Export angewendet',
                        footerContent: ({importField}: ImportFieldParams) =>
                            `Wenn Sie ${importField} in NetSuite verwenden, wenden wir den Standardwert an, der beim Export auf dem Mitarbeiterdatensatz im Spesenbericht oder Journalbuchung festgelegt ist.`,
                    },
                    [CONST.INTEGRATION_ENTITY_MAP_TYPES.TAG]: {
                        label: 'Tags',
                        description: 'Positionsebene',
                        footerContent: ({importField}: ImportFieldParams) => `${startCase(importField)} wird für jede einzelne Ausgabe in einem Mitarbeiterbericht auswählbar sein.`,
                    },
                    [CONST.INTEGRATION_ENTITY_MAP_TYPES.REPORT_FIELD]: {
                        label: 'Berichtsfelder',
                        description: 'Berichtsebene',
                        footerContent: ({importField}: ImportFieldParams) => `${startCase(importField)} Auswahl wird auf alle Ausgaben im Bericht eines Mitarbeiters angewendet.`,
                    },
                },
            },
        },
        intacct: {
            sageIntacctSetup: 'Sage Intacct Einrichtung',
            prerequisitesTitle: 'Bevor Sie sich verbinden...',
            downloadExpensifyPackage: 'Laden Sie das Expensify-Paket für Sage Intacct herunter',
            followSteps: 'Befolgen Sie die Schritte in unserer Anleitung: Verbinden mit Sage Intacct.',
            enterCredentials: 'Geben Sie Ihre Sage Intacct-Anmeldedaten ein',
            entity: 'Entity',
            employeeDefault: 'Sage Intacct Mitarbeiterstandard',
            employeeDefaultDescription: 'Die Standardabteilung des Mitarbeiters wird auf seine Ausgaben in Sage Intacct angewendet, falls eine vorhanden ist.',
            displayedAsTagDescription: 'Die Abteilung wird für jede einzelne Ausgabe in einem Bericht eines Mitarbeiters auswählbar sein.',
            displayedAsReportFieldDescription: 'Die Abteilungsauswahl gilt für alle Ausgaben im Bericht eines Mitarbeiters.',
            toggleImportTitleFirstPart: 'Wählen Sie, wie Sage Intacct behandelt werden soll',
            toggleImportTitleSecondPart: 'in Expensify.',
            expenseTypes: 'Ausgabenarten',
            expenseTypesDescription: 'Ihre Sage Intacct-Ausgabenarten werden in Expensify als Kategorien importiert.',
            accountTypesDescription: 'Ihr Sage Intacct-Kontenplan wird in Expensify als Kategorien importiert.',
            importTaxDescription: 'Kaufsteuersatz aus Sage Intacct importieren.',
            userDefinedDimensions: 'Benutzerdefinierte Dimensionen',
            addUserDefinedDimension: 'Benutzerdefinierte Dimension hinzufügen',
            integrationName: 'Integrationsname',
            dimensionExists: 'Eine Dimension mit diesem Namen existiert bereits.',
            removeDimension: 'Benutzerdefinierte Dimension entfernen',
            removeDimensionPrompt: 'Möchten Sie diese benutzerdefinierte Dimension wirklich entfernen?',
            userDefinedDimension: 'Benutzerdefinierte Dimension',
            addAUserDefinedDimension: 'Benutzerdefinierte Dimension hinzufügen',
            detailedInstructionsLink: 'Detaillierte Anweisungen anzeigen',
            detailedInstructionsRestOfSentence: 'beim Hinzufügen benutzerdefinierter Dimensionen.',
            userDimensionsAdded: () => ({
                one: '1 UDD hinzugefügt',
                other: (count: number) => `${count} UDDs hinzugefügt`,
            }),
            mappingTitle: ({mappingName}: IntacctMappingTitleParams) => {
                switch (mappingName) {
                    case CONST.SAGE_INTACCT_CONFIG.MAPPINGS.DEPARTMENTS:
                        return 'Abteilungen';
                    case CONST.SAGE_INTACCT_CONFIG.MAPPINGS.CLASSES:
                        return 'Klassen';
                    case CONST.SAGE_INTACCT_CONFIG.MAPPINGS.LOCATIONS:
                        return 'Standorte';
                    case CONST.SAGE_INTACCT_CONFIG.MAPPINGS.CUSTOMERS:
                        return 'Kunden';
                    case CONST.SAGE_INTACCT_CONFIG.MAPPINGS.PROJECTS:
                        return 'Projekte (Jobs)';
                    default:
                        return 'mappings';
                }
            },
        },
        type: {
            free: 'Kostenlos',
            control: 'Steuerung',
            collect: 'Sammeln',
        },
        companyCards: {
            addCards: 'Karten hinzufügen',
            selectCards: 'Karten auswählen',
            addNewCard: {
                other: 'Andere',
                cardProviders: {
                    gl1025: 'American Express Corporate Cards',
                    cdf: 'Mastercard Commercial Cards',
                    vcf: 'Visa Commercial Cards',
                    stripe: 'Stripe-Karten',
                },
                yourCardProvider: `Wer ist Ihr Kartenanbieter?`,
                whoIsYourBankAccount: 'Wer ist Ihre Bank?',
                whereIsYourBankLocated: 'Wo befindet sich Ihre Bank?',
                howDoYouWantToConnect: 'Wie möchten Sie sich mit Ihrer Bank verbinden?',
                learnMoreAboutOptions: {
                    text: 'Erfahren Sie mehr darüber',
                    linkText: 'Optionen.',
                },
                commercialFeedDetails:
                    'Erfordert die Einrichtung mit Ihrer Bank. Dies wird typischerweise von größeren Unternehmen verwendet und ist oft die beste Option, wenn Sie qualifiziert sind.',
                commercialFeedPlaidDetails: `Erfordert die Einrichtung mit Ihrer Bank, aber wir werden Sie anleiten. Dies ist normalerweise auf größere Unternehmen beschränkt.`,
                directFeedDetails: 'Der einfachste Ansatz. Verbinden Sie sich sofort mit Ihren Master-Anmeldedaten. Diese Methode ist am häufigsten.',
                enableFeed: {
                    title: ({provider}: GoBackMessageParams) => `Aktivieren Sie Ihren ${provider}-Feed`,
                    heading:
                        'Wir haben eine direkte Integration mit Ihrem Kartenaussteller und können Ihre Transaktionsdaten schnell und genau in Expensify importieren.\n\nUm loszulegen, einfach:',
                    visa: 'Wir haben globale Integrationen mit Visa, obwohl die Berechtigung je nach Bank und Kartenprogramm variiert.\n\nUm loszulegen, einfach:',
                    mastercard: 'Wir haben globale Integrationen mit Mastercard, obwohl die Berechtigung je nach Bank und Kartenprogramm variiert.\n\nUm loszulegen, einfach:',
                    vcf: `1. Besuchen Sie [diesen Hilfeartikel](${CONST.COMPANY_CARDS_VISA_COMMERCIAL_CARD_HELP}) für detaillierte Anweisungen zur Einrichtung Ihrer Visa Commercial Cards.\n\n2. [Kontaktieren Sie Ihre Bank](${CONST.COMPANY_CARDS_VISA_COMMERCIAL_CARD_HELP}), um zu überprüfen, ob sie einen kommerziellen Feed für Ihr Programm unterstützt, und bitten Sie sie, diesen zu aktivieren.\n\n3. *Sobald der Feed aktiviert ist und Sie dessen Details haben, fahren Sie mit dem nächsten Bildschirm fort.*`,
                    gl1025: `1. Besuchen Sie [diesen Hilfeartikel](${CONST.COMPANY_CARDS_AMEX_COMMERCIAL_CARD_HELP}), um herauszufinden, ob American Express einen kommerziellen Feed für Ihr Programm aktivieren kann.\n\n2. Sobald der Feed aktiviert ist, wird Amex Ihnen ein Produktionsschreiben senden.\n\n3. *Sobald Sie die Feed-Informationen haben, fahren Sie mit dem nächsten Bildschirm fort.*`,
                    cdf: `1. Besuchen Sie [diesen Hilfeartikel](${CONST.COMPANY_CARDS_MASTERCARD_COMMERCIAL_CARDS}) für detaillierte Anweisungen zur Einrichtung Ihrer Mastercard Commercial Cards.\n\n2. [Kontaktieren Sie Ihre Bank](${CONST.COMPANY_CARDS_MASTERCARD_COMMERCIAL_CARDS}), um zu überprüfen, ob sie einen kommerziellen Feed für Ihr Programm unterstützt, und bitten Sie sie, diesen zu aktivieren.\n\n3. *Sobald der Feed aktiviert ist und Sie die Details haben, fahren Sie mit dem nächsten Bildschirm fort.*`,
                    stripe: `1. Besuchen Sie das Stripe-Dashboard und gehen Sie zu [Einstellungen](${CONST.COMPANY_CARDS_STRIPE_HELP}).\n\n2. Klicken Sie unter Produktintegrationen auf Aktivieren neben Expensify.\n\n3. Sobald der Feed aktiviert ist, klicken Sie unten auf Senden und wir werden daran arbeiten, ihn hinzuzufügen.`,
                },
                whatBankIssuesCard: 'Welche Bank gibt diese Karten aus?',
                enterNameOfBank: 'Geben Sie den Namen der Bank ein',
                feedDetails: {
                    vcf: {
                        title: 'Was sind die Visa-Feed-Details?',
                        processorLabel: 'Prozessor-ID',
                        bankLabel: 'Finanzinstitutions-ID (Bank)',
                        companyLabel: 'Unternehmens-ID',
                        helpLabel: 'Wo finde ich diese IDs?',
                    },
                    gl1025: {
                        title: `Wie lautet der Amex-Lieferdateiname?`,
                        fileNameLabel: 'Dateiname der Lieferung',
                        helpLabel: 'Wo finde ich den Lieferdateinamen?',
                    },
                    cdf: {
                        title: `Wie lautet die Mastercard-Verteilungs-ID?`,
                        distributionLabel: 'Verteilungs-ID',
                        helpLabel: 'Wo finde ich die Distributions-ID?',
                    },
                },
                amexCorporate: 'Wählen Sie dies aus, wenn auf der Vorderseite Ihrer Karten „Corporate“ steht.',
                amexBusiness: 'Wählen Sie dies aus, wenn auf der Vorderseite Ihrer Karten "Business" steht.',
                amexPersonal: 'Wählen Sie dies aus, wenn Ihre Karten privat sind.',
                error: {
                    pleaseSelectProvider: 'Bitte wählen Sie einen Kartenanbieter, bevor Sie fortfahren.',
                    pleaseSelectBankAccount: 'Bitte wählen Sie ein Bankkonto aus, bevor Sie fortfahren.',
                    pleaseSelectBank: 'Bitte wählen Sie eine Bank aus, bevor Sie fortfahren.',
                    pleaseSelectCountry: 'Bitte wählen Sie ein Land aus, bevor Sie fortfahren.',
                    pleaseSelectFeedType: 'Bitte wählen Sie einen Feed-Typ aus, bevor Sie fortfahren.',
                },
            },
            assignCard: 'Karte zuweisen',
            findCard: 'Karte finden',
            cardNumber: 'Kartennummer',
            commercialFeed: 'Kommerzieller Feed',
            feedName: ({feedName}: CompanyCardFeedNameParams) => `${feedName}-Karten`,
            directFeed: 'Direkt-Feed',
            whoNeedsCardAssigned: 'Wer benötigt eine zugewiesene Karte?',
            chooseCard: 'Wählen Sie eine Karte',
            chooseCardFor: ({assignee, feed}: AssignCardParams) => `Wählen Sie eine Karte für ${assignee} aus dem ${feed} Karten-Feed.`,
            noActiveCards: 'Keine aktiven Karten in diesem Feed',
            somethingMightBeBroken: 'Oder etwas könnte kaputt sein. So oder so, wenn Sie Fragen haben, einfach',
            contactConcierge: 'Concierge kontaktieren',
            chooseTransactionStartDate: 'Wählen Sie ein Startdatum für die Transaktion',
            startDateDescription: 'Wir werden alle Transaktionen ab diesem Datum importieren. Wenn kein Datum angegeben ist, gehen wir so weit zurück, wie es Ihre Bank erlaubt.',
            fromTheBeginning: 'Von Anfang an',
            customStartDate: 'Benutzerdefiniertes Startdatum',
            letsDoubleCheck: 'Lassen Sie uns noch einmal überprüfen, ob alles richtig aussieht.',
            confirmationDescription: 'Wir werden sofort mit dem Import von Transaktionen beginnen.',
            cardholder: 'Karteninhaber',
            card: 'Karte',
            cardName: 'Kartenname',
            brokenConnectionErrorFirstPart: `Die Verbindung zum Karten-Feed ist unterbrochen. Bitte`,
            brokenConnectionErrorLink: 'Melden Sie sich bei Ihrer Bank an',
            brokenConnectionErrorSecondPart: 'damit wir die Verbindung erneut herstellen können.',
            assignedCard: ({assignee, link}: AssignedCardParams) => `hat ${assignee} einen ${link} zugewiesen! Importierte Transaktionen werden in diesem Chat angezeigt.`,
            companyCard: 'Firmenkarte',
            chooseCardFeed: 'Karten-Feed auswählen',
            ukRegulation:
                'Expensify, Inc. ist ein Agent von Plaid Financial Ltd., einem autorisierten Zahlungsinstitut, das von der Financial Conduct Authority gemäß den Payment Services Regulations 2017 reguliert wird (Firmennummer: 804718). Plaid bietet Ihnen regulierte Kontoinformationsdienste über Expensify Limited als seinen Agenten an.',
        },
        expensifyCard: {
            issueAndManageCards: 'Ausstellen und Verwalten Ihrer Expensify-Karten',
            getStartedIssuing: 'Beginnen Sie, indem Sie Ihre erste virtuelle oder physische Karte ausstellen.',
            verificationInProgress: 'Verifizierung läuft...',
            verifyingTheDetails: 'Wir überprüfen ein paar Details. Concierge wird Sie informieren, wenn Expensify-Karten zur Ausgabe bereit sind.',
            disclaimer:
                'The Expensify Visa® Commercial Card wird von der The Bancorp Bank, N.A., Mitglied FDIC, gemäß einer Lizenz von Visa U.S.A. Inc. ausgestellt und kann nicht bei allen Händlern verwendet werden, die Visa-Karten akzeptieren. Apple® und das Apple-Logo® sind Marken von Apple Inc., registriert in den USA und anderen Ländern. App Store ist eine Dienstleistungsmarke von Apple Inc. Google Play und das Google Play-Logo sind Marken von Google LLC.',
            issueCard: 'Karte ausstellen',
            findCard: 'Karte finden',
            newCard: 'Neue Karte',
            name: 'Name',
            lastFour: 'Letzte 4',
            limit: 'Limit',
            currentBalance: 'Aktueller Kontostand',
            currentBalanceDescription: 'Der aktuelle Saldo ist die Summe aller gebuchten Expensify Card-Transaktionen, die seit dem letzten Abrechnungsdatum stattgefunden haben.',
            balanceWillBeSettledOn: ({settlementDate}: SettlementDateParams) => `Der Saldo wird am ${settlementDate} beglichen.`,
            settleBalance: 'Saldo ausgleichen',
            cardLimit: 'Kartenlimit',
            remainingLimit: 'Verbleibendes Limit',
            requestLimitIncrease: 'Anforderung zur Erhöhung des Limits',
            remainingLimitDescription:
                'Wir berücksichtigen eine Reihe von Faktoren bei der Berechnung Ihres verbleibenden Limits: Ihre Zugehörigkeitsdauer als Kunde, die geschäftsbezogenen Informationen, die Sie bei der Anmeldung angegeben haben, und das verfügbare Guthaben auf Ihrem Geschäftskonto. Ihr verbleibendes Limit kann täglich schwanken.',
            earnedCashback: 'Cashback',
            earnedCashbackDescription: 'Der Cashback-Saldo basiert auf den abgerechneten monatlichen Ausgaben der Expensify-Karte in Ihrem Arbeitsbereich.',
            issueNewCard: 'Neue Karte ausstellen',
            finishSetup: 'Einrichtung abschließen',
            chooseBankAccount: 'Bankkonto auswählen',
            chooseExistingBank: 'Wählen Sie ein bestehendes Geschäftskonto, um Ihr Expensify Card-Guthaben zu begleichen, oder fügen Sie ein neues Bankkonto hinzu.',
            accountEndingIn: 'Konto endet mit',
            addNewBankAccount: 'Ein neues Bankkonto hinzufügen',
            settlementAccount: 'Abrechnungskonto',
            settlementAccountDescription: 'Wählen Sie ein Konto aus, um Ihr Expensify Card-Guthaben zu begleichen.',
            settlementAccountInfoPt1: 'Stellen Sie sicher, dass dieses Konto mit Ihrem übereinstimmt',
            settlementAccountInfoPt2: 'damit die kontinuierliche Abstimmung ordnungsgemäß funktioniert.',
            reconciliationAccount: 'Abstimmungskonto',
            settlementFrequency: 'Abrechnungshäufigkeit',
            settlementFrequencyDescription: 'Wählen Sie, wie oft Sie Ihr Expensify Card-Guthaben bezahlen möchten.',
            settlementFrequencyInfo: 'Wenn Sie zur monatlichen Abrechnung wechseln möchten, müssen Sie Ihr Bankkonto über Plaid verbinden und eine positive 90-Tage-Saldenhistorie haben.',
            frequency: {
                daily: 'Täglich',
                monthly: 'Monatlich',
            },
            cardDetails: 'Kartendetails',
            virtual: 'Virtual',
            physical: 'Physisch',
            deactivate: 'Karte deaktivieren',
            changeCardLimit: 'Kartenlimit ändern',
            changeLimit: 'Limit ändern',
            smartLimitWarning: ({limit}: CharacterLimitParams) =>
                `Wenn Sie das Limit dieser Karte auf ${limit} ändern, werden neue Transaktionen abgelehnt, bis Sie weitere Ausgaben auf der Karte genehmigen.`,
            monthlyLimitWarning: ({limit}: CharacterLimitParams) => `Wenn Sie das Limit dieser Karte auf ${limit} ändern, werden neue Transaktionen bis zum nächsten Monat abgelehnt.`,
            fixedLimitWarning: ({limit}: CharacterLimitParams) => `Wenn Sie das Limit dieser Karte auf ${limit} ändern, werden neue Transaktionen abgelehnt.`,
            changeCardLimitType: 'Kartengrenztyp ändern',
            changeLimitType: 'Limit-Typ ändern',
            changeCardSmartLimitTypeWarning: ({limit}: CharacterLimitParams) =>
                `Wenn Sie den Limittyp dieser Karte auf Smart Limit ändern, werden neue Transaktionen abgelehnt, da das ${limit} ungenehmigte Limit bereits erreicht wurde.`,
            changeCardMonthlyLimitTypeWarning: ({limit}: CharacterLimitParams) =>
                `Wenn Sie den Limittyp dieser Karte auf monatlich ändern, werden neue Transaktionen abgelehnt, da das monatliche Limit von ${limit} bereits erreicht wurde.`,
            addShippingDetails: 'Versanddetails hinzufügen',
            issuedCard: ({assignee}: AssigneeParams) => `hat ${assignee} eine Expensify-Karte ausgestellt! Die Karte wird in 2-3 Werktagen ankommen.`,
            issuedCardNoShippingDetails: ({assignee}: AssigneeParams) =>
                `hat ${assignee} eine Expensify-Karte ausgestellt! Die Karte wird versendet, sobald die Versanddetails hinzugefügt wurden.`,
            issuedCardVirtual: ({assignee, link}: IssueVirtualCardParams) => `hat ${assignee} eine virtuelle ${link} ausgestellt! Die Karte kann sofort verwendet werden.`,
            addedShippingDetails: ({assignee}: AssigneeParams) => `${assignee} hat Versanddetails hinzugefügt. Die Expensify Card wird in 2-3 Werktagen ankommen.`,
            verifyingHeader: 'Überprüfen',
            bankAccountVerifiedHeader: 'Bankkonto verifiziert',
            verifyingBankAccount: 'Bankkonto wird überprüft...',
            verifyingBankAccountDescription: 'Bitte warten Sie, während wir bestätigen, dass dieses Konto verwendet werden kann, um Expensify-Karten auszustellen.',
            bankAccountVerified: 'Bankkonto verifiziert!',
            bankAccountVerifiedDescription: 'Sie können jetzt Expensify-Karten an die Mitglieder Ihres Arbeitsbereichs ausgeben.',
            oneMoreStep: 'Noch ein Schritt...',
            oneMoreStepDescription: 'Es sieht so aus, als müssten wir Ihr Bankkonto manuell verifizieren. Bitte gehen Sie zu Concierge, wo Ihre Anweisungen auf Sie warten.',
            gotIt: 'Verstanden',
            goToConcierge: 'Zu Concierge gehen',
        },
        categories: {
            deleteCategories: 'Kategorien löschen',
            deleteCategoriesPrompt: 'Möchten Sie diese Kategorien wirklich löschen?',
            deleteCategory: 'Kategorie löschen',
            deleteCategoryPrompt: 'Möchten Sie diese Kategorie wirklich löschen?',
            disableCategories: 'Kategorien deaktivieren',
            disableCategory: 'Kategorie deaktivieren',
            enableCategories: 'Kategorien aktivieren',
            enableCategory: 'Kategorie aktivieren',
            defaultSpendCategories: 'Standardausgabenkategorien',
            spendCategoriesDescription: 'Passen Sie an, wie Händlerausgaben für Kreditkartentransaktionen und gescannte Belege kategorisiert werden.',
            deleteFailureMessage: 'Beim Löschen der Kategorie ist ein Fehler aufgetreten, bitte versuchen Sie es erneut.',
            categoryName: 'Kategoriename',
            requiresCategory: 'Mitglieder müssen alle Ausgaben kategorisieren',
            needCategoryForExportToIntegration: ({connectionName}: NeedCategoryForExportToIntegrationParams) =>
                `Alle Ausgaben müssen kategorisiert werden, um nach ${connectionName} exportiert zu werden.`,
            subtitle: 'Verschaffen Sie sich einen besseren Überblick darüber, wo Geld ausgegeben wird. Verwenden Sie unsere Standardkategorien oder fügen Sie Ihre eigenen hinzu.',
            emptyCategories: {
                title: 'Sie haben noch keine Kategorien erstellt.',
                subtitle: 'Fügen Sie eine Kategorie hinzu, um Ihre Ausgaben zu organisieren.',
            },
            emptyCategoriesWithAccounting: {
                subtitle1: 'Ihre Kategorien werden derzeit aus einer Buchhaltungsverbindung importiert. Gehen Sie zu',
                subtitle2: 'Buchhaltung',
                subtitle3: 'um Änderungen vorzunehmen.',
            },
            updateFailureMessage: 'Beim Aktualisieren der Kategorie ist ein Fehler aufgetreten, bitte versuchen Sie es erneut.',
            createFailureMessage: 'Beim Erstellen der Kategorie ist ein Fehler aufgetreten, bitte versuchen Sie es erneut.',
            addCategory: 'Kategorie hinzufügen',
            editCategory: 'Kategorie bearbeiten',
            editCategories: 'Kategorien bearbeiten',
            findCategory: 'Kategorie finden',
            categoryRequiredError: 'Kategoriename ist erforderlich',
            existingCategoryError: 'Eine Kategorie mit diesem Namen existiert bereits',
            invalidCategoryName: 'Ungültiger Kategoriename',
            importedFromAccountingSoftware: 'Die untenstehenden Kategorien werden aus Ihrem',
            payrollCode: 'Lohnabrechnungscode',
            updatePayrollCodeFailureMessage: 'Beim Aktualisieren des Gehaltsabrechnungscodes ist ein Fehler aufgetreten, bitte versuchen Sie es erneut.',
            glCode: 'GL-Code',
            updateGLCodeFailureMessage: 'Beim Aktualisieren des GL-Codes ist ein Fehler aufgetreten, bitte versuchen Sie es erneut.',
            importCategories: 'Kategorien importieren',
            cannotDeleteOrDisableAllCategories: {
                title: 'Kann nicht alle Kategorien löschen oder deaktivieren',
                description: `Mindestens eine Kategorie muss aktiviert bleiben, da Ihr Arbeitsbereich Kategorien erfordert.`,
            },
        },
        moreFeatures: {
            subtitle:
                'Verwenden Sie die unten stehenden Schalter, um weitere Funktionen zu aktivieren, während Sie wachsen. Jede Funktion wird im Navigationsmenü zur weiteren Anpassung angezeigt.',
            spendSection: {
                title: 'Ausgaben',
                subtitle: 'Aktivieren Sie Funktionen, die Ihnen helfen, Ihr Team zu skalieren.',
            },
            manageSection: {
                title: 'Verwalten',
                subtitle: 'Fügen Sie Kontrollen hinzu, die helfen, die Ausgaben im Rahmen des Budgets zu halten.',
            },
            earnSection: {
                title: 'Verdienen',
                subtitle: 'Optimieren Sie Ihren Umsatz und werden Sie schneller bezahlt.',
            },
            organizeSection: {
                title: 'Organisieren',
                subtitle: 'Gruppieren und analysieren Sie Ausgaben, erfassen Sie jede gezahlte Steuer.',
            },
            integrateSection: {
                title: 'Integrieren',
                subtitle: 'Verbinden Sie Expensify mit beliebten Finanzprodukten.',
            },
            distanceRates: {
                title: 'Entfernungsraten',
                subtitle: 'Raten hinzufügen, aktualisieren und durchsetzen.',
            },
            perDiem: {
                title: 'Tagegeld',
                subtitle: 'Legen Sie Tagessätze fest, um die täglichen Ausgaben der Mitarbeiter zu kontrollieren.',
            },
            expensifyCard: {
                title: 'Expensify Card',
                subtitle: 'Erhalten Sie Einblicke und Kontrolle über Ausgaben.',
                disableCardTitle: 'Expensify Card deaktivieren',
                disableCardPrompt: 'Sie können die Expensify-Karte nicht deaktivieren, da sie bereits verwendet wird. Wenden Sie sich an Concierge, um die nächsten Schritte zu erfahren.',
                disableCardButton: 'Chatten Sie mit Concierge',
                feed: {
                    title: 'Erhalte die Expensify-Karte',
                    subTitle: 'Optimieren Sie Ihre Geschäftsausgaben und sparen Sie bis zu 50 % auf Ihrer Expensify-Rechnung, plus:',
                    features: {
                        cashBack: 'Cashback auf jeden Einkauf in den USA',
                        unlimited: 'Unbegrenzte virtuelle Karten',
                        spend: 'Ausgabenkontrollen und benutzerdefinierte Limits',
                    },
                    ctaTitle: 'Neue Karte ausstellen',
                },
            },
            companyCards: {
                title: 'Unternehmenskarten',
                subtitle: 'Ausgaben von bestehenden Firmenkarten importieren.',
                feed: {
                    title: 'Unternehmens-Karten importieren',
                    features: {
                        support: 'Unterstützung für alle großen Kartenanbieter',
                        assignCards: 'Karten dem gesamten Team zuweisen',
                        automaticImport: 'Automatischer Transaktionsimport',
                    },
                },
                disableCardTitle: 'Unternehmens-Karten deaktivieren',
                disableCardPrompt: 'Sie können Firmenkarten nicht deaktivieren, da diese Funktion in Gebrauch ist. Wenden Sie sich an den Concierge für die nächsten Schritte.',
                disableCardButton: 'Chatten Sie mit Concierge',
                cardDetails: 'Kartendetails',
                cardNumber: 'Kartennummer',
                cardholder: 'Karteninhaber',
                cardName: 'Kartenname',
                integrationExport: ({integration, type}: IntegrationExportParams) => (integration && type ? `${integration} ${type.toLowerCase()} Export` : `${integration}-Export`),
                integrationExportTitleFirstPart: ({integration}: IntegrationExportParams) => `Wählen Sie das ${integration}-Konto aus, in das die Transaktionen exportiert werden sollen.`,
                integrationExportTitlePart: 'Wählen Sie eine andere Option aus.',
                integrationExportTitleLinkPart: 'Exportoption',
                integrationExportTitleSecondPart: 'um die verfügbaren Konten zu ändern.',
                lastUpdated: 'Zuletzt aktualisiert',
                transactionStartDate: 'Transaktionsstartdatum',
                updateCard: 'Karte aktualisieren',
                unassignCard: 'Karte zuweisen aufheben',
                unassign: 'Zuweisung aufheben',
                unassignCardDescription: 'Das Entfernen dieser Karte wird alle Transaktionen auf Entwurfsberichten vom Konto des Karteninhabers entfernen.',
                assignCard: 'Karte zuweisen',
                cardFeedName: 'Karten-Feed-Name',
                cardFeedNameDescription: 'Geben Sie dem Karten-Feed einen eindeutigen Namen, damit Sie ihn von den anderen unterscheiden können.',
                cardFeedTransaction: 'Transaktionen löschen',
                cardFeedTransactionDescription: 'Wählen Sie, ob Karteninhaber Kartentransaktionen löschen können. Neue Transaktionen werden diesen Regeln folgen.',
                cardFeedRestrictDeletingTransaction: 'Löschen von Transaktionen einschränken',
                cardFeedAllowDeletingTransaction: 'Löschen von Transaktionen erlauben',
                removeCardFeed: 'Karten-Feed entfernen',
                removeCardFeedTitle: ({feedName}: CompanyCardFeedNameParams) => `${feedName}-Feed entfernen`,
                removeCardFeedDescription: 'Möchten Sie diesen Karten-Feed wirklich entfernen? Dadurch werden alle Karten zugewiesen.',
                error: {
                    feedNameRequired: 'Der Name des Karten-Feeds ist erforderlich',
                },
                corporate: 'Löschen von Transaktionen einschränken',
                personal: 'Löschen von Transaktionen erlauben',
                setFeedNameDescription: 'Geben Sie dem Karten-Feed einen eindeutigen Namen, damit Sie ihn von den anderen unterscheiden können.',
                setTransactionLiabilityDescription: 'Wenn aktiviert, können Karteninhaber Kartentransaktionen löschen. Neue Transaktionen werden dieser Regel folgen.',
                emptyAddedFeedTitle: 'Unternehmenskarten zuweisen',
                emptyAddedFeedDescription: 'Beginnen Sie, indem Sie einem Mitglied Ihre erste Karte zuweisen.',
                pendingFeedTitle: `Wir überprüfen Ihre Anfrage...`,
                pendingFeedDescription: `Wir überprüfen derzeit Ihre Feed-Details. Sobald das abgeschlossen ist, werden wir uns per`,
                pendingBankTitle: 'Überprüfen Sie Ihr Browserfenster',
                pendingBankDescription: ({bankName}: CompanyCardBankName) =>
                    `Bitte verbinden Sie sich mit ${bankName} über das Browserfenster, das sich gerade geöffnet hat. Falls sich keines geöffnet hat,`,
                pendingBankLink: 'Bitte hier klicken.',
                giveItNameInstruction: 'Geben Sie der Karte einen Namen, der sie von anderen abhebt.',
                updating: 'Aktualisierung...',
                noAccountsFound: 'Keine Konten gefunden',
                defaultCard: 'Standardkarte',
                downgradeTitle: `Arbeitsbereich kann nicht herabgestuft werden`,
                downgradeSubTitleFirstPart: `Dieser Arbeitsbereich kann nicht herabgestuft werden, da mehrere Karten-Feeds verbunden sind (außer Expensify-Karten). Bitte`,
                downgradeSubTitleMiddlePart: `nur einen Karten-Feed behalten`,
                downgradeSubTitleLastPart: 'fortzufahren.',
                noAccountsFoundDescription: ({connection}: ConnectionParams) => `Bitte fügen Sie das Konto in ${connection} hinzu und synchronisieren Sie die Verbindung erneut.`,
                expensifyCardBannerTitle: 'Erhalte die Expensify-Karte',
                expensifyCardBannerSubtitle:
                    'Genießen Sie Cashback bei jedem Einkauf in den USA, bis zu 50 % Rabatt auf Ihre Expensify-Rechnung, unbegrenzte virtuelle Karten und vieles mehr.',
                expensifyCardBannerLearnMoreButton: 'Erfahren Sie mehr',
            },
            workflows: {
                title: 'Workflows',
                subtitle: 'Konfigurieren Sie, wie Ausgaben genehmigt und bezahlt werden.',
                disableApprovalPrompt:
                    'Expensify-Karten aus diesem Arbeitsbereich hängen derzeit von der Genehmigung ab, um ihre Smart Limits festzulegen. Bitte ändern Sie die Limitarten aller Expensify-Karten mit Smart Limits, bevor Sie Genehmigungen deaktivieren.',
            },
            invoices: {
                title: 'Rechnungen',
                subtitle: 'Rechnungen senden und empfangen.',
            },
            categories: {
                title: 'Kategorien',
                subtitle: 'Verfolgen und organisieren Sie Ausgaben.',
            },
            tags: {
                title: 'Tags',
                subtitle: 'Klassifizieren Sie Kosten und verfolgen Sie abrechenbare Ausgaben.',
            },
            taxes: {
                title: 'Steuern',
                subtitle: 'Dokumentieren und fordern Sie berechtigte Steuern zurück.',
            },
            reportFields: {
                title: 'Berichtsfelder',
                subtitle: 'Benutzerdefinierte Felder für Ausgaben einrichten.',
            },
            connections: {
                title: 'Buchhaltung',
                subtitle: 'Synchronisieren Sie Ihren Kontenplan und mehr.',
            },
            connectionsWarningModal: {
                featureEnabledTitle: 'Nicht so schnell...',
                featureEnabledText: 'Um diese Funktion zu aktivieren oder zu deaktivieren, müssen Sie Ihre Buchhaltungsimporteinstellungen ändern.',
                disconnectText: 'Um die Buchhaltung zu deaktivieren, müssen Sie Ihre Buchhaltungsverbindung von Ihrem Arbeitsbereich trennen.',
                manageSettings: 'Einstellungen verwalten',
            },
            workflowWarningModal: {
                featureEnabledTitle: 'Nicht so schnell...',
                featureEnabledText:
                    'Expensify-Karten in diesem Arbeitsbereich basieren auf Genehmigungs-Workflows, um ihre Smart Limits festzulegen.\n\nBitte ändern Sie die Limittypen von Karten mit Smart Limits, bevor Sie Workflows deaktivieren.',
                confirmText: 'Gehe zu Expensify-Karten',
            },
            rules: {
                title: 'Regeln',
                subtitle: 'Belege anfordern, hohe Ausgaben kennzeichnen und mehr.',
            },
        },
        reportFields: {
            addField: 'Feld hinzufügen',
            delete: 'Feld löschen',
            deleteFields: 'Felder löschen',
            findReportField: 'Berichtsfeld finden',
            deleteConfirmation: 'Möchten Sie dieses Berichtsfeld wirklich löschen?',
            deleteFieldsConfirmation: 'Möchten Sie diese Berichts-Felder wirklich löschen?',
            emptyReportFields: {
                title: 'Sie haben noch keine Berichts-Felder erstellt.',
                subtitle: 'Fügen Sie ein benutzerdefiniertes Feld (Text, Datum oder Dropdown) hinzu, das in Berichten angezeigt wird.',
            },
            subtitle: 'Berichtsfelder gelten für alle Ausgaben und können hilfreich sein, wenn Sie nach zusätzlichen Informationen fragen möchten.',
            disableReportFields: 'Berichtsfelder deaktivieren',
            disableReportFieldsConfirmation: 'Bist du sicher? Text- und Datumsfelder werden gelöscht und Listen werden deaktiviert.',
            importedFromAccountingSoftware: 'Die unten aufgeführten Berichtsfelder werden aus Ihrem importiert.',
            textType: 'Text',
            dateType: 'Datum',
            dropdownType: 'Liste',
            textAlternateText: 'Fügen Sie ein Feld für die freie Texteingabe hinzu.',
            dateAlternateText: 'Fügen Sie einen Kalender zur Datumauswahl hinzu.',
            dropdownAlternateText: 'Fügen Sie eine Liste von Optionen zur Auswahl hinzu.',
            nameInputSubtitle: 'Wählen Sie einen Namen für das Berichtsfeld.',
            typeInputSubtitle: 'Wählen Sie aus, welche Art von Berichtsfeld verwendet werden soll.',
            initialValueInputSubtitle: 'Geben Sie einen Startwert ein, der im Berichtsfeld angezeigt werden soll.',
            listValuesInputSubtitle: 'Diese Werte werden im Dropdown-Menü Ihres Berichtsfelds angezeigt. Aktivierte Werte können von Mitgliedern ausgewählt werden.',
            listInputSubtitle: 'Diese Werte werden in Ihrer Berichts-Feldliste angezeigt. Aktivierte Werte können von Mitgliedern ausgewählt werden.',
            deleteValue: 'Wert löschen',
            deleteValues: 'Werte löschen',
            disableValue: 'Wert deaktivieren',
            disableValues: 'Werte deaktivieren',
            enableValue: 'Wert aktivieren',
            enableValues: 'Werte aktivieren',
            emptyReportFieldsValues: {
                title: 'Sie haben keine Listenwerte erstellt.',
                subtitle: 'Benutzerdefinierte Werte hinzufügen, die in Berichten erscheinen sollen.',
            },
            deleteValuePrompt: 'Möchten Sie diesen Listenwert wirklich löschen?',
            deleteValuesPrompt: 'Möchten Sie diese Listenwerte wirklich löschen?',
            listValueRequiredError: 'Bitte geben Sie einen Listennamen ein',
            existingListValueError: 'Ein Listenwert mit diesem Namen existiert bereits.',
            editValue: 'Wert bearbeiten',
            listValues: 'Werte auflisten',
            addValue: 'Wert hinzufügen',
            existingReportFieldNameError: 'Ein Berichtsfeld mit diesem Namen existiert bereits.',
            reportFieldNameRequiredError: 'Bitte geben Sie einen Berichtsfeldnamen ein',
            reportFieldTypeRequiredError: 'Bitte wählen Sie einen Berichtsfeldtyp aus',
            reportFieldInitialValueRequiredError: 'Bitte wählen Sie einen Anfangswert für das Berichtsfeld aus',
            genericFailureMessage: 'Beim Aktualisieren des Berichtsfeldes ist ein Fehler aufgetreten. Bitte versuchen Sie es erneut.',
        },
        tags: {
            tagName: 'Tag-Name',
            requiresTag: 'Mitglieder müssen alle Ausgaben kennzeichnen',
            trackBillable: 'Verfolgen Sie abrechenbare Ausgaben',
            customTagName: 'Benutzerdefinierter Tag-Name',
            enableTag: 'Tag aktivieren',
            enableTags: 'Tags aktivieren',
            requireTag: 'Require tag',
            requireTags: 'Tags erforderlich',
            notRequireTags: 'Nicht erforderlich',
            disableTag: 'Tag deaktivieren',
            disableTags: 'Tags deaktivieren',
            addTag: 'Tag hinzufügen',
            editTag: 'Tag bearbeiten',
            editTags: 'Tags bearbeiten',
            findTag: 'Tag finden',
            subtitle: 'Tags bieten detailliertere Möglichkeiten, Kosten zu klassifizieren.',
            dependentMultiLevelTagsSubtitle: {
                phrase1: 'Sie verwenden',
                phrase2: 'abhängige Tags',
                phrase3: '. You can',
                phrase4: 'eine Tabelle erneut importieren',
                phrase5: 'um Ihre Tags zu aktualisieren.',
            },
            emptyTags: {
                title: 'Sie haben noch keine Tags erstellt.',
                //  We need to remove the subtitle and use the below one when we remove the canUseMultiLevelTags beta
                subtitle: 'Fügen Sie ein Tag hinzu, um Projekte, Standorte, Abteilungen und mehr zu verfolgen.',
                subtitle1: 'Importieren Sie eine Tabelle, um Tags für die Verfolgung von Projekten, Standorten, Abteilungen und mehr hinzuzufügen.',
                subtitle2: 'Erfahren Sie mehr',
                subtitle3: 'über das Formatieren von Tag-Dateien.',
            },
            emptyTagsWithAccounting: {
                subtitle1: 'Ihre Tags werden derzeit aus einer Buchhaltungsverbindung importiert. Gehen Sie zu',
                subtitle2: 'Buchhaltung',
                subtitle3: 'um Änderungen vorzunehmen.',
            },
            deleteTag: 'Tag löschen',
            deleteTags: 'Tags löschen',
            deleteTagConfirmation: 'Möchten Sie dieses Tag wirklich löschen?',
            deleteTagsConfirmation: 'Möchten Sie diese Tags wirklich löschen?',
            deleteFailureMessage: 'Beim Löschen des Tags ist ein Fehler aufgetreten, bitte versuchen Sie es erneut.',
            tagRequiredError: 'Tag-Name ist erforderlich',
            existingTagError: 'Ein Tag mit diesem Namen existiert bereits',
            invalidTagNameError: 'Der Tag-Name darf nicht 0 sein. Bitte wählen Sie einen anderen Wert.',
            genericFailureMessage: 'Beim Aktualisieren des Tags ist ein Fehler aufgetreten, bitte versuchen Sie es erneut.',
            importedFromAccountingSoftware: 'Die unten stehenden Tags werden aus Ihrem',
            glCode: 'GL-Code',
            updateGLCodeFailureMessage: 'Beim Aktualisieren des GL-Codes ist ein Fehler aufgetreten, bitte versuchen Sie es erneut.',
            tagRules: 'Tag-Regeln',
            approverDescription: 'Genehmiger',
            importTags: 'Tags importieren',
            importTagsSupportingText: 'Kodieren Sie Ihre Ausgaben mit einer Art von Tag oder vielen.',
            configureMultiLevelTags: 'Konfigurieren Sie Ihre Liste von Tags für die mehrstufige Kategorisierung.',
            importMultiLevelTagsSupportingText: `Hier ist eine Vorschau Ihrer Tags. Wenn alles gut aussieht, klicken Sie unten, um sie zu importieren.`,
            importMultiLevelTags: {
                firstRowTitle: 'Die erste Zeile ist der Titel für jede Tag-Liste.',
                independentTags: 'Dies sind unabhängige Tags',
                glAdjacentColumn: 'Es gibt einen GL-Code in der angrenzenden Spalte.',
            },
            tagLevel: {
                singleLevel: 'Einzelne Ebene von Tags',
                multiLevel: 'Mehrstufige Tags',
            },
            switchSingleToMultiLevelTagWarning: {
                title: 'Tag-Ebenen wechseln',
                prompt1: 'Das Ändern der Tag-Ebenen löscht alle aktuellen Tags.',
                prompt2: 'Wir empfehlen Ihnen zuerst',
                prompt3: 'ein Backup herunterladen',
                prompt4: 'indem Sie Ihre Tags exportieren.',
                prompt5: 'Erfahren Sie mehr',
                prompt6: 'about tag levels.',
            },
            importedTagsMessage: ({columnCounts}: ImportedTagsMessageParams) =>
                `Wir haben *${columnCounts} Spalten* in Ihrer Tabelle gefunden. Wählen Sie *Name* neben der Spalte, die die Tag-Namen enthält. Sie können auch *Aktiviert* neben der Spalte auswählen, die den Tag-Status festlegt.`,
            cannotDeleteOrDisableAllTags: {
                title: 'Kann nicht alle Tags löschen oder deaktivieren',
                description: `Mindestens ein Tag muss aktiviert bleiben, da Ihr Arbeitsbereich Tags benötigt.`,
            },
            cannotMakeAllTagsOptional: {
                title: 'Kann nicht alle Tags optional machen',
                description: `Mindestens ein Tag muss erforderlich bleiben, da Ihre Arbeitsbereichseinstellungen Tags erfordern.`,
            },
            tagCount: () => ({
                one: '1 Tag',
                other: (count: number) => `${count} Tags`,
            }),
        },
        taxes: {
            subtitle: 'Steuernamen, -sätze hinzufügen und Standardwerte festlegen.',
            addRate: 'Rate hinzufügen',
            workspaceDefault: 'Standardwährung des Arbeitsbereichs',
            foreignDefault: 'Fremdwährungsstandard',
            customTaxName: 'Benutzerdefinierter Steuername',
            value: 'Wert',
            taxReclaimableOn: 'Steuer erstattungsfähig auf',
            taxRate: 'Steuersatz',
            findTaxRate: 'Steuersatz finden',
            error: {
                taxRateAlreadyExists: 'Dieser Steuername wird bereits verwendet',
                taxCodeAlreadyExists: 'Dieser Steuercode wird bereits verwendet',
                valuePercentageRange: 'Bitte geben Sie einen gültigen Prozentsatz zwischen 0 und 100 ein.',
                customNameRequired: 'Benutzerdefinierter Steuername ist erforderlich',
                deleteFailureMessage: 'Beim Löschen des Steuersatzes ist ein Fehler aufgetreten. Bitte versuchen Sie es erneut oder bitten Sie Concierge um Hilfe.',
                updateFailureMessage: 'Beim Aktualisieren des Steuersatzes ist ein Fehler aufgetreten. Bitte versuchen Sie es erneut oder bitten Sie Concierge um Hilfe.',
                createFailureMessage: 'Beim Erstellen des Steuersatzes ist ein Fehler aufgetreten. Bitte versuchen Sie es erneut oder bitten Sie Concierge um Hilfe.',
                updateTaxClaimableFailureMessage: 'Der erstattungsfähige Teil muss geringer sein als der Distanzsatzbetrag.',
            },
            deleteTaxConfirmation: 'Möchten Sie diese Steuer wirklich löschen?',
            deleteMultipleTaxConfirmation: ({taxAmount}: TaxAmountParams) => `Möchten Sie wirklich ${taxAmount} Steuern löschen?`,
            actions: {
                delete: 'Löschrate',
                deleteMultiple: 'Raten löschen',
                enable: 'Rate aktivieren',
                disable: 'Rate deaktivieren',
                enableTaxRates: () => ({
                    one: 'Rate aktivieren',
                    other: 'Raten aktivieren',
                }),
                disableTaxRates: () => ({
                    one: 'Rate deaktivieren',
                    other: 'Raten deaktivieren',
                }),
            },
            importedFromAccountingSoftware: 'Die unten aufgeführten Steuern werden von Ihrem importiert',
            taxCode: 'Steuercode',
            updateTaxCodeFailureMessage: 'Beim Aktualisieren des Steuercodes ist ein Fehler aufgetreten, bitte versuchen Sie es erneut.',
        },
        emptyWorkspace: {
            title: 'Erstellen Sie einen Arbeitsbereich',
            subtitle:
                'Erstellen Sie einen Arbeitsbereich, um Belege zu verfolgen, Ausgaben zu erstatten, Reisen zu verwalten, Rechnungen zu senden und mehr – alles in der Geschwindigkeit eines Chats.',
            createAWorkspaceCTA: 'Loslegen',
            features: {
                trackAndCollect: 'Belege verfolgen und sammeln',
                reimbursements: 'Mitarbeiter erstatten',
                companyCards: 'Firmenkarten verwalten',
            },
            notFound: 'Kein Arbeitsbereich gefunden',
            description:
                'Räume sind ein großartiger Ort, um mit mehreren Personen zu diskutieren und zu arbeiten. Um mit der Zusammenarbeit zu beginnen, erstellen Sie einen Arbeitsbereich oder treten Sie einem bei.',
        },
        new: {
            newWorkspace: 'Neuer Arbeitsbereich',
            getTheExpensifyCardAndMore: 'Holen Sie sich die Expensify-Karte und mehr',
            confirmWorkspace: 'Arbeitsbereich bestätigen',
            myGroupWorkspace: ({workspaceNumber}: {workspaceNumber?: number}) => `Mein Gruppenarbeitsbereich${workspaceNumber ? ` ${workspaceNumber}` : ''}`,
            workspaceName: ({userName, workspaceNumber}: NewWorkspaceNameParams) => `${userName}'s Workspace${workspaceNumber ? ` ${workspaceNumber}` : ''}`,
        },
        people: {
            genericFailureMessage: 'Beim Entfernen eines Mitglieds aus dem Arbeitsbereich ist ein Fehler aufgetreten. Bitte versuchen Sie es erneut.',
            removeMembersPrompt: ({memberName}: {memberName: string}) => ({
                one: `Möchten Sie ${memberName} wirklich entfernen?`,
                other: 'Möchten Sie diese Mitglieder wirklich entfernen?',
            }),
            removeMembersWarningPrompt: ({memberName, ownerName}: RemoveMembersWarningPrompt) =>
                `${memberName} ist ein Genehmiger in diesem Arbeitsbereich. Wenn Sie diesen Arbeitsbereich mit ihnen nicht mehr teilen, ersetzen wir sie im Genehmigungsprozess durch den Arbeitsbereichsinhaber, ${ownerName}.`,
            removeMembersTitle: () => ({
                one: 'Mitglied entfernen',
                other: 'Mitglieder entfernen',
            }),
            findMember: 'Mitglied finden',
            removeWorkspaceMemberButtonTitle: 'Aus dem Arbeitsbereich entfernen',
            removeGroupMemberButtonTitle: 'Aus Gruppe entfernen',
            removeRoomMemberButtonTitle: 'Aus dem Chat entfernen',
            removeMemberPrompt: ({memberName}: RemoveMemberPromptParams) => `Möchten Sie ${memberName} wirklich entfernen?`,
            removeMemberTitle: 'Mitglied entfernen',
            transferOwner: 'Besitzer übertragen',
            makeMember: 'Mitglied machen',
            makeAdmin: 'Admin machen',
            makeAuditor: 'Prüfer erstellen',
            selectAll: 'Alle auswählen',
            error: {
                genericAdd: 'Es gab ein Problem beim Hinzufügen dieses Arbeitsbereichsmitglieds.',
                cannotRemove: 'Sie können sich selbst oder den Workspace-Inhaber nicht entfernen.',
                genericRemove: 'Es gab ein Problem beim Entfernen dieses Arbeitsbereichsmitglieds.',
            },
            addedWithPrimary: 'Einige Mitglieder wurden mit ihren primären Anmeldungen hinzugefügt.',
            invitedBySecondaryLogin: ({secondaryLogin}: SecondaryLoginParams) => `Hinzugefügt durch sekundären Login ${secondaryLogin}.`,
            membersListTitle: 'Verzeichnis aller Arbeitsbereichsmitglieder.',
            importMembers: 'Mitglieder importieren',
        },
        card: {
            getStartedIssuing: 'Beginnen Sie, indem Sie Ihre erste virtuelle oder physische Karte ausstellen.',
            issueCard: 'Karte ausstellen',
            issueNewCard: {
                whoNeedsCard: 'Wer braucht eine Karte?',
                findMember: 'Mitglied finden',
                chooseCardType: 'Wählen Sie einen Kartentyp aus',
                physicalCard: 'Physische Karte',
                physicalCardDescription: 'Ideal für den häufigen Ausgeber',
                virtualCard: 'Virtuelle Karte',
                virtualCardDescription: 'Sofort und flexibel',
                chooseLimitType: 'Wählen Sie einen Grenztyp',
                smartLimit: 'Smart Limit',
                smartLimitDescription: 'Bis zu einem bestimmten Betrag ausgeben, bevor eine Genehmigung erforderlich ist.',
                monthly: 'Monatlich',
                monthlyDescription: 'Bis zu einem bestimmten Betrag pro Monat ausgeben',
                fixedAmount: 'Fester Betrag',
                fixedAmountDescription: 'Einmalig bis zu einem bestimmten Betrag ausgeben',
                setLimit: 'Ein Limit festlegen',
                cardLimitError: 'Bitte geben Sie einen Betrag unter $21,474,836 ein.',
                giveItName: 'Gib ihm einen Namen',
                giveItNameInstruction: 'Gestalten Sie es einzigartig genug, um es von anderen Karten zu unterscheiden. Spezifische Anwendungsfälle sind sogar noch besser!',
                cardName: 'Kartenname',
                letsDoubleCheck: 'Lassen Sie uns noch einmal überprüfen, ob alles richtig aussieht.',
                willBeReady: 'Diese Karte wird sofort einsatzbereit sein.',
                cardholder: 'Karteninhaber',
                cardType: 'Kartentyp',
                limit: 'Limit',
                limitType: 'Typ begrenzen',
                name: 'Name',
            },
            deactivateCardModal: {
                deactivate: 'Deaktivieren',
                deactivateCard: 'Karte deaktivieren',
                deactivateConfirmation: 'Das Deaktivieren dieser Karte wird alle zukünftigen Transaktionen ablehnen und kann nicht rückgängig gemacht werden.',
            },
        },
        accounting: {
            settings: 'Einstellungen',
            title: 'Verbindungen',
            subtitle:
                'Verbinden Sie sich mit Ihrem Buchhaltungssystem, um Transaktionen mit Ihrem Kontenplan zu kodieren, Zahlungen automatisch abzugleichen und Ihre Finanzen synchron zu halten.',
            qbo: 'QuickBooks Online',
            qbd: 'QuickBooks Desktop',
            xero: 'Xero',
            netsuite: 'NetSuite',
            intacct: 'Sage Intacct',
            sap: 'SAP',
            oracle: 'Oracle',
            microsoftDynamics: 'Microsoft Dynamics',
            talkYourOnboardingSpecialist: 'Chatten Sie mit Ihrem Einrichtungsspezialisten.',
            talkYourAccountManager: 'Chatten Sie mit Ihrem Kundenbetreuer.',
            talkToConcierge: 'Chatten Sie mit Concierge.',
            needAnotherAccounting: 'Benötigen Sie eine weitere Buchhaltungssoftware?',
            connectionName: ({connectionName}: ConnectionNameParams) => {
                switch (connectionName) {
                    case CONST.POLICY.CONNECTIONS.NAME.QBO:
                        return 'QuickBooks Online';
                    case CONST.POLICY.CONNECTIONS.NAME.XERO:
                        return 'Xero';
                    case CONST.POLICY.CONNECTIONS.NAME.NETSUITE:
                        return 'NetSuite';
                    case CONST.POLICY.CONNECTIONS.NAME.SAGE_INTACCT:
                        return 'Sage Intacct';
                    default: {
                        return '';
                    }
                }
            },
            errorODIntegration: 'Es gibt einen Fehler mit einer Verbindung, die in Expensify Classic eingerichtet wurde.',
            goToODToFix: 'Gehen Sie zu Expensify Classic, um dieses Problem zu beheben.',
            goToODToSettings: 'Gehe zu Expensify Classic, um deine Einstellungen zu verwalten.',
            setup: 'Verbinden',
            lastSync: ({relativeDate}: LastSyncAccountingParams) => `Zuletzt synchronisiert ${relativeDate}`,
            notSync: 'Nicht synchronisiert',
            import: 'Importieren',
            export: 'Exportieren',
            advanced: 'Fortgeschritten',
            other: 'Andere',
            syncNow: 'Jetzt synchronisieren',
            disconnect: 'Trennen',
            reinstall: 'Connector neu installieren',
            disconnectTitle: ({connectionName}: OptionalParam<ConnectionNameParams> = {}) => {
                const integrationName =
                    connectionName && CONST.POLICY.CONNECTIONS.NAME_USER_FRIENDLY[connectionName] ? CONST.POLICY.CONNECTIONS.NAME_USER_FRIENDLY[connectionName] : 'Integration';
                return `${integrationName} trennen`;
            },
            connectTitle: ({connectionName}: ConnectionNameParams) => `Connect ${CONST.POLICY.CONNECTIONS.NAME_USER_FRIENDLY[connectionName] ?? 'Buchhaltungsintegration'}`,
            syncError: ({connectionName}: ConnectionNameParams) => {
                switch (connectionName) {
                    case CONST.POLICY.CONNECTIONS.NAME.QBO:
                        return 'Kann keine Verbindung zu QuickBooks Online herstellen';
                    case CONST.POLICY.CONNECTIONS.NAME.XERO:
                        return 'Kann keine Verbindung zu Xero herstellen';
                    case CONST.POLICY.CONNECTIONS.NAME.NETSUITE:
                        return 'Kann keine Verbindung zu NetSuite herstellen';
                    case CONST.POLICY.CONNECTIONS.NAME.QBD:
                        return 'Kann keine Verbindung zu QuickBooks Desktop herstellen';
                    default: {
                        return 'Kann keine Verbindung zur Integration herstellen';
                    }
                }
            },
            accounts: 'Kontenplan',
            taxes: 'Steuern',
            imported: 'Importiert',
            notImported: 'Nicht importiert',
            importAsCategory: 'Als Kategorien importiert',
            importTypes: {
                [CONST.INTEGRATION_ENTITY_MAP_TYPES.IMPORTED]: 'Importiert',
                [CONST.INTEGRATION_ENTITY_MAP_TYPES.TAG]: 'Als Tags importiert',
                [CONST.INTEGRATION_ENTITY_MAP_TYPES.DEFAULT]: 'Importiert',
                [CONST.INTEGRATION_ENTITY_MAP_TYPES.NOT_IMPORTED]: 'Nicht importiert',
                [CONST.INTEGRATION_ENTITY_MAP_TYPES.NONE]: 'Nicht importiert',
                [CONST.INTEGRATION_ENTITY_MAP_TYPES.REPORT_FIELD]: 'Als Berichtsfelder importiert',
                [CONST.INTEGRATION_ENTITY_MAP_TYPES.NETSUITE_DEFAULT]: 'NetSuite-Mitarbeiterstandard',
            },
            disconnectPrompt: ({connectionName}: OptionalParam<ConnectionNameParams> = {}) => {
                const integrationName =
                    connectionName && CONST.POLICY.CONNECTIONS.NAME_USER_FRIENDLY[connectionName] ? CONST.POLICY.CONNECTIONS.NAME_USER_FRIENDLY[connectionName] : 'diese Integration';
                return `Möchten Sie ${integrationName} wirklich trennen?`;
            },
            connectPrompt: ({connectionName}: ConnectionNameParams) =>
                `Möchten Sie wirklich ${CONST.POLICY.CONNECTIONS.NAME_USER_FRIENDLY[connectionName] ?? 'diese Buchhaltungsintegration'} verbinden? Dadurch werden alle bestehenden Buchhaltungsverbindungen entfernt.`,
            enterCredentials: 'Geben Sie Ihre Anmeldedaten ein',
            connections: {
                syncStageName: ({stage}: SyncStageNameConnectionsParams) => {
                    switch (stage) {
                        case 'quickbooksOnlineImportCustomers':
                        case 'quickbooksDesktopImportCustomers':
                            return 'Kunden importieren';
                        case 'quickbooksOnlineImportEmployees':
                        case 'netSuiteSyncImportEmployees':
                        case 'intacctImportEmployees':
                        case 'quickbooksDesktopImportEmployees':
                            return 'Mitarbeiter importieren';
                        case 'quickbooksOnlineImportAccounts':
                        case 'quickbooksDesktopImportAccounts':
                            return 'Konten importieren';
                        case 'quickbooksOnlineImportClasses':
                        case 'quickbooksDesktopImportClasses':
                            return 'Klassen importieren';
                        case 'quickbooksOnlineImportLocations':
                            return 'Standorte importieren';
                        case 'quickbooksOnlineImportProcessing':
                            return 'Verarbeitung importierter Daten';
                        case 'quickbooksOnlineSyncBillPayments':
                        case 'intacctImportSyncBillPayments':
                            return 'Synchronisieren von erstatteten Berichten und Rechnungszahlungen';
                        case 'quickbooksOnlineSyncTaxCodes':
                            return 'Importieren von Steuercodes';
                        case 'quickbooksOnlineCheckConnection':
                            return 'Überprüfung der QuickBooks Online-Verbindung';
                        case 'quickbooksOnlineImportMain':
                            return 'Importieren von QuickBooks Online-Daten';
                        case 'startingImportXero':
                            return 'Importieren von Xero-Daten';
                        case 'startingImportQBO':
                            return 'Importieren von QuickBooks Online-Daten';
                        case 'startingImportQBD':
                        case 'quickbooksDesktopImportMore':
                            return 'Importieren von QuickBooks Desktop-Daten';
                        case 'quickbooksDesktopImportTitle':
                            return 'Titel importieren';
                        case 'quickbooksDesktopImportApproveCertificate':
                            return 'Zertifikat zur Genehmigung importieren';
                        case 'quickbooksDesktopImportDimensions':
                            return 'Dimensionen importieren';
                        case 'quickbooksDesktopImportSavePolicy':
                            return 'Speicherungsrichtlinie importieren';
                        case 'quickbooksDesktopWebConnectorReminder':
                            return 'Daten werden weiterhin mit QuickBooks synchronisiert... Bitte stellen Sie sicher, dass der Web Connector läuft.';
                        case 'quickbooksOnlineSyncTitle':
                            return 'Synchronisiere QuickBooks Online-Daten';
                        case 'quickbooksOnlineSyncLoadData':
                        case 'xeroSyncStep':
                        case 'intacctImportData':
                            return 'Daten werden geladen';
                        case 'quickbooksOnlineSyncApplyCategories':
                            return 'Kategorien aktualisieren';
                        case 'quickbooksOnlineSyncApplyCustomers':
                            return 'Kunden/Projekte aktualisieren';
                        case 'quickbooksOnlineSyncApplyEmployees':
                            return 'Aktualisierung der Personenliste';
                        case 'quickbooksOnlineSyncApplyClassesLocations':
                            return 'Aktualisieren von Berichtsfeldern';
                        case 'jobDone':
                            return 'Warten auf das Laden der importierten Daten';
                        case 'xeroSyncImportChartOfAccounts':
                            return 'Kontenplan synchronisieren';
                        case 'xeroSyncImportCategories':
                            return 'Kategorien synchronisieren';
                        case 'xeroSyncImportCustomers':
                            return 'Kunden synchronisieren';
                        case 'xeroSyncXeroReimbursedReports':
                            return 'Expensify-Berichte als erstattet markieren';
                        case 'xeroSyncExpensifyReimbursedReports':
                            return 'Xero-Rechnungen und -Rechnungen als bezahlt markieren';
                        case 'xeroSyncImportTrackingCategories':
                            return 'Synchronisieren von Tracking-Kategorien';
                        case 'xeroSyncImportBankAccounts':
                            return 'Synchronisieren von Bankkonten';
                        case 'xeroSyncImportTaxRates':
                            return 'Steuersätze synchronisieren';
                        case 'xeroCheckConnection':
                            return 'Xero-Verbindung wird überprüft';
                        case 'xeroSyncTitle':
                            return 'Synchronisiere Xero-Daten';
                        case 'netSuiteSyncConnection':
                            return 'Initialisiere Verbindung zu NetSuite';
                        case 'netSuiteSyncCustomers':
                            return 'Kunden importieren';
                        case 'netSuiteSyncInitData':
                            return 'Daten von NetSuite abrufen';
                        case 'netSuiteSyncImportTaxes':
                            return 'Steuern importieren';
                        case 'netSuiteSyncImportItems':
                            return 'Elemente importieren';
                        case 'netSuiteSyncData':
                            return 'Daten in Expensify importieren';
                        case 'netSuiteSyncAccounts':
                            return 'Konten synchronisieren';
                        case 'netSuiteSyncCurrencies':
                            return 'Währungen synchronisieren';
                        case 'netSuiteSyncCategories':
                            return 'Kategorien synchronisieren';
                        case 'netSuiteSyncReportFields':
                            return 'Importieren von Daten als Expensify-Berichtsfelder';
                        case 'netSuiteSyncTags':
                            return 'Daten als Expensify-Tags importieren';
                        case 'netSuiteSyncUpdateConnectionData':
                            return 'Verbindungseinstellungen werden aktualisiert';
                        case 'netSuiteSyncNetSuiteReimbursedReports':
                            return 'Expensify-Berichte als erstattet markieren';
                        case 'netSuiteSyncExpensifyReimbursedReports':
                            return 'NetSuite-Rechnungen und -Rechnungen als bezahlt markieren';
                        case 'netSuiteImportVendorsTitle':
                            return 'Importieren von Lieferanten';
                        case 'netSuiteImportCustomListsTitle':
                            return 'Importieren benutzerdefinierter Listen';
                        case 'netSuiteSyncImportCustomLists':
                            return 'Importieren benutzerdefinierter Listen';
                        case 'netSuiteSyncImportSubsidiaries':
                            return 'Importieren von Tochtergesellschaften';
                        case 'netSuiteSyncImportVendors':
                        case 'quickbooksDesktopImportVendors':
                            return 'Importieren von Lieferanten';
                        case 'intacctCheckConnection':
                            return 'Sage Intacct-Verbindung wird überprüft';
                        case 'intacctImportDimensions':
                            return 'Importieren von Sage Intacct-Dimensionen';
                        case 'intacctImportTitle':
                            return 'Importieren von Sage Intacct-Daten';
                        default: {
                            // eslint-disable-next-line @typescript-eslint/restrict-template-expressions
                            return `Übersetzung fehlt für Stufe: ${stage}`;
                        }
                    }
                },
            },
            preferredExporter: 'Bevorzugter Exporteur',
            exportPreferredExporterNote:
                'Der bevorzugte Exporteur kann jeder Workspace-Admin sein, muss jedoch auch ein Domain-Admin sein, wenn Sie in den Domaineinstellungen unterschiedliche Exportkonten für einzelne Firmenkarten festlegen.',
            exportPreferredExporterSubNote: 'Sobald festgelegt, sieht der bevorzugte Exporteur Berichte zur Exportierung in seinem Konto.',
            exportAs: 'Exportieren als',
            exportOutOfPocket: 'Auslagen als exportieren',
            exportCompanyCard: 'Unternehmensausgaben exportieren als',
            exportDate: 'Exportdatum',
            defaultVendor: 'Standardanbieter',
            autoSync: 'Auto-Synchronisierung',
            autoSyncDescription: 'Synchronisieren Sie NetSuite und Expensify automatisch, jeden Tag. Exportieren Sie den finalisierten Bericht in Echtzeit.',
            reimbursedReports: 'Synchronisiere erstattete Berichte',
            cardReconciliation: 'Kartenabstimmung',
            reconciliationAccount: 'Abstimmungskonto',
            continuousReconciliation: 'Kontinuierliche Abstimmung',
            saveHoursOnReconciliation:
                'Sparen Sie Stunden bei der Abstimmung in jedem Buchhaltungszeitraum, indem Expensify kontinuierlich Expensify Card-Abrechnungen und -Abwicklungen in Ihrem Namen abstimmt.',
            enableContinuousReconciliation: 'Um die kontinuierliche Abstimmung zu aktivieren, bitte aktivieren Sie',
            chooseReconciliationAccount: {
                chooseBankAccount: 'Wählen Sie das Bankkonto, gegen das Ihre Expensify Card-Zahlungen abgeglichen werden sollen.',
                accountMatches: 'Stellen Sie sicher, dass dieses Konto mit Ihrem übereinstimmt',
                settlementAccount: 'Expensify-Kartenabrechnungskonto',
                reconciliationWorks: ({lastFourPAN}: ReconciliationWorksParams) => `(endend mit ${lastFourPAN}), damit die kontinuierliche Abstimmung ordnungsgemäß funktioniert.`,
            },
        },
        export: {
            notReadyHeading: 'Nicht bereit zum Exportieren',
            notReadyDescription:
                'Entwürfe oder ausstehende Spesenabrechnungen können nicht in das Buchhaltungssystem exportiert werden. Bitte genehmigen oder begleichen Sie diese Ausgaben, bevor Sie sie exportieren.',
        },
        invoices: {
            sendInvoice: 'Rechnung senden',
            sendFrom: 'Senden von',
            invoicingDetails: 'Rechnungsdetails',
            invoicingDetailsDescription: 'Diese Informationen werden auf Ihren Rechnungen erscheinen.',
            companyName: 'Firmenname',
            companyWebsite: 'Unternehmenswebsite',
            paymentMethods: {
                personal: 'Persönlich',
                business: 'Geschäft',
                chooseInvoiceMethod: 'Wählen Sie unten eine Zahlungsmethode aus:',
                addBankAccount: 'Bankkonto hinzufügen',
                payingAsIndividual: 'Als Einzelperson bezahlen',
                payingAsBusiness: 'Als Unternehmen bezahlen',
            },
            invoiceBalance: 'Rechnungsbetrag',
            invoiceBalanceSubtitle:
                'Dies ist Ihr aktueller Kontostand aus dem Einzug von Rechnungszahlungen. Er wird automatisch auf Ihr Bankkonto überwiesen, wenn Sie eines hinzugefügt haben.',
            bankAccountsSubtitle: 'Fügen Sie ein Bankkonto hinzu, um Rechnungszahlungen zu senden und zu empfangen.',
        },
        invite: {
            member: 'Mitglied einladen',
            members: 'Mitglieder einladen',
            invitePeople: 'Neue Mitglieder einladen',
            genericFailureMessage: 'Beim Einladen des Mitglieds in den Arbeitsbereich ist ein Fehler aufgetreten. Bitte versuchen Sie es erneut.',
            pleaseEnterValidLogin: `Bitte stellen Sie sicher, dass die E-Mail-Adresse oder Telefonnummer gültig ist (z. B. ${CONST.EXAMPLE_PHONE_NUMBER}).`,
            user: 'Benutzer',
            users: 'Benutzer',
            invited: 'eingeladen',
            removed: 'entfernt',
            to: 'zu',
            from: 'von',
        },
        inviteMessage: {
            confirmDetails: 'Details bestätigen',
            inviteMessagePrompt: 'Machen Sie Ihre Einladung besonders, indem Sie unten eine Nachricht hinzufügen!',
            personalMessagePrompt: 'Nachricht',
            genericFailureMessage: 'Beim Einladen des Mitglieds in den Arbeitsbereich ist ein Fehler aufgetreten. Bitte versuchen Sie es erneut.',
            inviteNoMembersError: 'Bitte wählen Sie mindestens ein Mitglied zum Einladen aus.',
            joinRequest: ({user, workspaceName}: {user: string; workspaceName: string}) => `${user} hat beantragt, ${workspaceName} beizutreten.`,
        },
        distanceRates: {
            oopsNotSoFast: 'Hoppla! Nicht so schnell...',
            workspaceNeeds: 'Ein Arbeitsbereich benötigt mindestens einen aktivierten Distanzsatz.',
            distance: 'Entfernung',
            centrallyManage: 'Verwalten Sie zentral die Tarife, verfolgen Sie in Meilen oder Kilometern und legen Sie eine Standardkategorie fest.',
            rate: 'Bewerten',
            addRate: 'Rate hinzufügen',
            findRate: 'Rate finden',
            trackTax: 'Steuern verfolgen',
            deleteRates: () => ({
                one: 'Löschrate',
                other: 'Raten löschen',
            }),
            enableRates: () => ({
                one: 'Rate aktivieren',
                other: 'Raten aktivieren',
            }),
            disableRates: () => ({
                one: 'Rate deaktivieren',
                other: 'Raten deaktivieren',
            }),
            enableRate: 'Rate aktivieren',
            status: 'Status',
            unit: 'Einheit',
            taxFeatureNotEnabledMessage: 'Steuern müssen im Arbeitsbereich aktiviert sein, um diese Funktion zu nutzen. Gehen Sie zu',
            changePromptMessage: 'um diese Änderung vorzunehmen.',
            deleteDistanceRate: 'Entfernen Sie den Distanzsatz',
            areYouSureDelete: () => ({
                one: 'Möchten Sie diesen Satz wirklich löschen?',
                other: 'Möchten Sie diese Tarife wirklich löschen?',
            }),
        },
        editor: {
            descriptionInputLabel: 'Beschreibung',
            nameInputLabel: 'Name',
            typeInputLabel: 'Typ',
            initialValueInputLabel: 'Anfangswert',
            nameInputHelpText: 'Dies ist der Name, den Sie in Ihrem Arbeitsbereich sehen werden.',
            nameIsRequiredError: 'Sie müssen Ihrem Arbeitsbereich einen Namen geben',
            currencyInputLabel: 'Standardwährung',
            currencyInputHelpText: 'Alle Ausgaben in diesem Arbeitsbereich werden in diese Währung umgerechnet.',
            currencyInputDisabledText: ({currency}: CurrencyInputDisabledTextParams) =>
                `Die Standardwährung kann nicht geändert werden, da dieser Arbeitsbereich mit einem ${currency} Bankkonto verknüpft ist.`,
            save: 'Speichern',
            genericFailureMessage: 'Beim Aktualisieren des Arbeitsbereichs ist ein Fehler aufgetreten. Bitte versuchen Sie es erneut.',
            avatarUploadFailureMessage: 'Beim Hochladen des Avatars ist ein Fehler aufgetreten. Bitte versuche es erneut.',
            addressContext: 'Eine Workspace-Adresse ist erforderlich, um Expensify Travel zu aktivieren. Bitte geben Sie eine Adresse ein, die mit Ihrem Unternehmen verbunden ist.',
        },
        bankAccount: {
            continueWithSetup: 'Setup fortsetzen',
            youAreAlmostDone:
                'Sie sind fast fertig mit der Einrichtung Ihres Bankkontos, das es Ihnen ermöglicht, Firmenkarten auszustellen, Ausgaben zu erstatten, Rechnungen zu sammeln und Rechnungen zu bezahlen.',
            streamlinePayments: 'Zahlungen optimieren',
            connectBankAccountNote: 'Hinweis: Persönliche Bankkonten können nicht für Zahlungen in Arbeitsbereichen verwendet werden.',
            oneMoreThing: 'Noch eine Sache!',
            allSet: 'Du bist startklar!',
            accountDescriptionWithCards: 'Dieses Bankkonto wird verwendet, um Firmenkarten auszustellen, Ausgaben zu erstatten, Rechnungen einzuziehen und Rechnungen zu bezahlen.',
            letsFinishInChat: 'Lass uns im Chat fertig werden!',
            finishInChat: 'Im Chat beenden',
            almostDone: 'Fast fertig!',
            disconnectBankAccount: 'Bankkonto trennen',
            startOver: 'Von vorne anfangen',
            updateDetails: 'Details aktualisieren',
            yesDisconnectMyBankAccount: 'Ja, trennen Sie mein Bankkonto.',
            yesStartOver: 'Ja, von vorne beginnen.',
            disconnectYour: 'Trennen Sie Ihr',
            bankAccountAnyTransactions: 'Bankkonto. Alle ausstehenden Transaktionen für dieses Konto werden trotzdem abgeschlossen.',
            clearProgress: 'Ein Neuanfang wird den bisherigen Fortschritt löschen.',
            areYouSure: 'Bist du sicher?',
            workspaceCurrency: 'Arbeitsbereichswährung',
            updateCurrencyPrompt:
                'Es sieht so aus, als ob Ihr Arbeitsbereich derzeit auf eine andere Währung als USD eingestellt ist. Bitte klicken Sie auf die Schaltfläche unten, um Ihre Währung jetzt auf USD zu aktualisieren.',
            updateToUSD: 'In USD aktualisieren',
            updateWorkspaceCurrency: 'Arbeitsbereichswährung aktualisieren',
            workspaceCurrencyNotSupported: 'Arbeitsbereichswährung wird nicht unterstützt',
            yourWorkspace: 'Ihr Arbeitsbereich ist auf eine nicht unterstützte Währung eingestellt. Sehen Sie sich die',
            listOfSupportedCurrencies: 'Liste der unterstützten Währungen',
        },
        changeOwner: {
            changeOwnerPageTitle: 'Besitzer übertragen',
            addPaymentCardTitle: 'Geben Sie Ihre Zahlungskarte ein, um die Eigentümerschaft zu übertragen.',
            addPaymentCardButtonText: 'Bedingungen akzeptieren & Zahlungskarte hinzufügen',
            addPaymentCardReadAndAcceptTextPart1: 'Lesen und akzeptieren',
            addPaymentCardReadAndAcceptTextPart2: 'Richtlinie zum Hinzufügen Ihrer Karte',
            addPaymentCardTerms: 'Bedingungen',
            addPaymentCardPrivacy: 'Datenschutz',
            addPaymentCardAnd: '&',
            addPaymentCardPciCompliant: 'PCI-DSS-konform',
            addPaymentCardBankLevelEncrypt: 'Verschlüsselung auf Bankniveau',
            addPaymentCardRedundant: 'Redundante Infrastruktur',
            addPaymentCardLearnMore: 'Erfahren Sie mehr über unsere',
            addPaymentCardSecurity: 'Sicherheit',
            amountOwedTitle: 'Ausstehender Saldo',
            amountOwedButtonText: 'OK',
            amountOwedText:
                'Dieses Konto hat einen ausstehenden Saldo aus einem vorherigen Monat.\n\nMöchten Sie den Saldo ausgleichen und die Abrechnung für diesen Arbeitsbereich übernehmen?',
            ownerOwesAmountTitle: 'Ausstehender Saldo',
            ownerOwesAmountButtonText: 'Guthaben übertragen',
            ownerOwesAmountText: ({email, amount}: OwnerOwesAmountParams) =>
                `Das Konto, dem dieser Arbeitsbereich gehört (${email}), hat einen ausstehenden Saldo aus einem vorherigen Monat.\n\nMöchten Sie diesen Betrag (${amount}) überweisen, um die Abrechnung für diesen Arbeitsbereich zu übernehmen? Ihre Zahlungskarte wird sofort belastet.`,
            subscriptionTitle: 'Übernahme des Jahresabonnements',
            subscriptionButtonText: 'Abonnement übertragen',
            subscriptionText: ({usersCount, finalCount}: ChangeOwnerSubscriptionParams) =>
                `Die Übernahme dieses Arbeitsbereichs wird sein Jahresabonnement mit Ihrem aktuellen Abonnement zusammenführen. Dadurch erhöht sich die Größe Ihres Abonnements um ${usersCount} Mitglieder, sodass Ihre neue Abonnementgröße ${finalCount} beträgt. Möchten Sie fortfahren?`,
            duplicateSubscriptionTitle: 'Benachrichtigung über doppelte Abonnements',
            duplicateSubscriptionButtonText: 'Fortfahren',
            duplicateSubscriptionText: ({email, workspaceName}: ChangeOwnerDuplicateSubscriptionParams) =>
                `Es sieht so aus, als ob Sie versuchen, die Abrechnung für die Arbeitsbereiche von ${email} zu übernehmen. Dazu müssen Sie jedoch zuerst Administrator in all ihren Arbeitsbereichen sein.\n\nKlicken Sie auf "Weiter", wenn Sie nur die Abrechnung für den Arbeitsbereich ${workspaceName} übernehmen möchten.\n\nWenn Sie die Abrechnung für ihr gesamtes Abonnement übernehmen möchten, lassen Sie sich bitte zuerst als Administrator zu all ihren Arbeitsbereichen hinzufügen, bevor Sie die Abrechnung übernehmen.`,
            hasFailedSettlementsTitle: 'Eigentum kann nicht übertragen werden',
            hasFailedSettlementsButtonText: 'Verstanden',
            hasFailedSettlementsText: ({email}: ChangeOwnerHasFailedSettlementsParams) =>
                `Sie können die Abrechnung nicht übernehmen, weil ${email} eine überfällige Expensify Card-Abrechnung hat. Bitte bitten Sie sie, sich an concierge@expensify.com zu wenden, um das Problem zu lösen. Dann können Sie die Abrechnung für diesen Arbeitsbereich übernehmen.`,
            failedToClearBalanceTitle: 'Fehler beim Ausgleichen des Saldos',
            failedToClearBalanceButtonText: 'OK',
            failedToClearBalanceText: 'Wir konnten den Saldo nicht ausgleichen. Bitte versuchen Sie es später erneut.',
            successTitle: 'Woohoo! Alles bereit.',
            successDescription: 'Sie sind jetzt der Besitzer dieses Arbeitsbereichs.',
            errorTitle: 'Hoppla! Nicht so schnell...',
            errorDescriptionPartOne: 'Es gab ein Problem beim Übertragen der Inhaberschaft dieses Arbeitsbereichs. Versuchen Sie es erneut, oder',
            errorDescriptionPartTwo: 'Wenden Sie sich an Concierge.',
            errorDescriptionPartThree: 'für Hilfe.',
        },
        exportAgainModal: {
            title: 'Vorsicht!',
            description: ({reportName, connectionName}: ExportAgainModalDescriptionParams) =>
                `Die folgenden Berichte wurden bereits nach ${CONST.POLICY.CONNECTIONS.NAME_USER_FRIENDLY[connectionName]} exportiert:\n\n${reportName}\n\nSind Sie sicher, dass Sie sie erneut exportieren möchten?`,
            confirmText: 'Ja, erneut exportieren',
            cancelText: 'Abbrechen',
        },
        upgrade: {
            reportFields: {
                title: 'Berichtsfelder',
                description: `Berichtsfelder ermöglichen es Ihnen, Details auf Kopfzeilenebene anzugeben, im Gegensatz zu Tags, die sich auf Ausgaben einzelner Positionen beziehen. Diese Details können spezifische Projektnamen, Informationen zu Geschäftsreisen, Standorte und mehr umfassen.`,
                onlyAvailableOnPlan: 'Berichtsfelder sind nur im Control-Plan verfügbar, beginnend bei',
            },
            [CONST.POLICY.CONNECTIONS.NAME.NETSUITE]: {
                title: 'NetSuite',
                description: `Genießen Sie die automatische Synchronisierung und reduzieren Sie manuelle Eingaben mit der Expensify + NetSuite-Integration. Erhalten Sie tiefgehende, Echtzeit-Finanzanalysen mit nativer und benutzerdefinierter Segmentunterstützung, einschließlich Projekt- und Kundenabbildung.`,
                onlyAvailableOnPlan: 'Unsere NetSuite-Integration ist nur im Control-Plan verfügbar, beginnend bei',
            },
            [CONST.POLICY.CONNECTIONS.NAME.SAGE_INTACCT]: {
                title: 'Sage Intacct',
                description: `Genießen Sie die automatische Synchronisierung und reduzieren Sie manuelle Eingaben mit der Expensify + Sage Intacct-Integration. Erhalten Sie tiefgehende, Echtzeit-Finanzanalysen mit benutzerdefinierten Dimensionen sowie Spesenkodierung nach Abteilung, Klasse, Standort, Kunde und Projekt (Job).`,
                onlyAvailableOnPlan: 'Unsere Sage Intacct-Integration ist nur im Control-Plan verfügbar, beginnend bei',
            },
            [CONST.POLICY.CONNECTIONS.NAME.QBD]: {
                title: 'QuickBooks Desktop',
                description: `Genießen Sie die automatische Synchronisierung und reduzieren Sie manuelle Eingaben mit der Expensify + QuickBooks Desktop-Integration. Erreichen Sie ultimative Effizienz mit einer Echtzeit-Zwei-Wege-Verbindung und der Ausgabenkodierung nach Klasse, Artikel, Kunde und Projekt.`,
                onlyAvailableOnPlan: 'Unsere QuickBooks Desktop-Integration ist nur im Control-Plan verfügbar, beginnend bei',
            },
            [CONST.UPGRADE_FEATURE_INTRO_MAPPING.approvals.id]: {
                title: 'Erweiterte Genehmigungen',
                description: `Wenn Sie weitere Genehmigungsebenen hinzufügen möchten – oder einfach nur sicherstellen möchten, dass die größten Ausgaben noch einmal überprüft werden – sind Sie bei uns genau richtig. Erweiterte Genehmigungen helfen Ihnen, die richtigen Kontrollen auf jeder Ebene einzurichten, damit Sie die Ausgaben Ihres Teams im Griff behalten.`,
                onlyAvailableOnPlan: 'Erweiterte Genehmigungen sind nur im Control-Plan verfügbar, der bei',
            },
            categories: {
                title: 'Kategorien',
                description: `Kategorien helfen Ihnen, Ausgaben besser zu organisieren, um den Überblick darüber zu behalten, wo Sie Ihr Geld ausgeben. Verwenden Sie unsere vorgeschlagene Kategorienliste oder erstellen Sie Ihre eigene.`,
                onlyAvailableOnPlan: 'Kategorien sind im Collect-Plan verfügbar, beginnend bei',
            },
            glCodes: {
                title: 'GL-Codes',
                description: `Fügen Sie Ihren Kategorien und Tags GL-Codes hinzu, um Ausgaben einfach in Ihre Buchhaltungs- und Gehaltssysteme zu exportieren.`,
                onlyAvailableOnPlan: 'GL-Codes sind nur im Control-Plan verfügbar, beginnend bei',
            },
            glAndPayrollCodes: {
                title: 'GL- und Payroll-Codes',
                description: `Fügen Sie GL- und Payroll-Codes zu Ihren Kategorien hinzu, um Ausgaben einfach in Ihre Buchhaltungs- und Gehaltssysteme zu exportieren.`,
                onlyAvailableOnPlan: 'GL- und Payroll-Codes sind nur im Control-Plan verfügbar, beginnend bei',
            },
            taxCodes: {
                title: 'Steuercodes',
                description: `Fügen Sie Ihren Steuern Steuercodes hinzu, um Ausgaben einfach in Ihre Buchhaltungs- und Gehaltssysteme zu exportieren.`,
                onlyAvailableOnPlan: 'Steuercodes sind nur im Control-Plan verfügbar, beginnend bei',
            },
            companyCards: {
                title: 'Unbegrenzte Firmenkarten',
                description: `Müssen Sie weitere Karten-Feeds hinzufügen? Schalten Sie unbegrenzte Firmenkarten frei, um Transaktionen von allen großen Kartenausstellern zu synchronisieren.`,
                onlyAvailableOnPlan: 'Dies ist nur im Control-Plan verfügbar, beginnend bei',
            },
            rules: {
                title: 'Regeln',
                description: `Regeln laufen im Hintergrund und halten Ihre Ausgaben unter Kontrolle, damit Sie sich nicht um Kleinigkeiten kümmern müssen.\n\nFordern Sie Ausgabendetails wie Belege und Beschreibungen an, legen Sie Limits und Standards fest und automatisieren Sie Genehmigungen und Zahlungen – alles an einem Ort.`,
                onlyAvailableOnPlan: 'Regeln sind nur im Control-Plan verfügbar, beginnend bei',
            },
            perDiem: {
                title: 'Tagegeld',
                description:
                    'Per Diem ist eine großartige Möglichkeit, um Ihre täglichen Kosten konform und vorhersehbar zu halten, wann immer Ihre Mitarbeiter reisen. Genießen Sie Funktionen wie benutzerdefinierte Raten, Standardkategorien und detailliertere Informationen wie Ziele und Unterraten.',
                onlyAvailableOnPlan: 'Tagespauschalen sind nur im Control-Plan verfügbar, beginnend bei',
            },
            travel: {
                title: 'Reisen',
                description:
                    'Expensify Travel ist eine neue Plattform für die Buchung und Verwaltung von Geschäftsreisen, die es Mitgliedern ermöglicht, Unterkünfte, Flüge, Transportmittel und mehr zu buchen.',
                onlyAvailableOnPlan: 'Reisen ist im Collect-Plan verfügbar, beginnend bei',
            },
            multiLevelTags: {
                title: 'Mehrstufige Tags',
                description:
                    'Mehrstufige Tags helfen Ihnen, Ausgaben präziser zu verfolgen. Weisen Sie jedem Posten mehrere Tags zu – wie Abteilung, Kunde oder Kostenstelle – um den vollständigen Kontext jeder Ausgabe zu erfassen. Dies ermöglicht detailliertere Berichte, Genehmigungs-Workflows und Buchhaltungsexporte.',
                onlyAvailableOnPlan: 'Mehrstufige Tags sind nur im Control-Plan verfügbar, beginnend bei',
            },
            pricing: {
                perActiveMember: 'pro aktivem Mitglied pro Monat.',
                perMember: 'pro Mitglied pro Monat.',
            },
            note: {
                upgradeWorkspace: 'Aktualisieren Sie Ihren Arbeitsbereich, um auf diese Funktion zuzugreifen, oder',
                learnMore: 'Erfahren Sie mehr',
                aboutOurPlans: 'über unsere Pläne und Preise.',
            },
            upgradeToUnlock: 'Diese Funktion freischalten',
            completed: {
                headline: `Sie haben Ihren Arbeitsbereich aktualisiert!`,
                successMessage: ({policyName}: ReportPolicyNameParams) => `Sie haben ${policyName} erfolgreich auf den Control-Plan hochgestuft!`,
                categorizeMessage: `Sie haben erfolgreich auf einen Workspace im Collect-Plan upgegradet. Jetzt können Sie Ihre Ausgaben kategorisieren!`,
                travelMessage: `Sie haben erfolgreich auf einen Workspace im Collect-Plan aufgerüstet. Jetzt können Sie mit der Buchung und Verwaltung von Reisen beginnen!`,
                viewSubscription: 'Abonnements anzeigen',
                moreDetails: 'für mehr Details.',
                gotIt: 'Verstanden, danke',
            },
            commonFeatures: {
                title: 'Zum Control-Plan upgraden',
                note: 'Entsperren Sie unsere leistungsstärksten Funktionen, einschließlich:',
                benefits: {
                    startsAt: 'Der Control-Plan beginnt bei',
                    perMember: 'pro aktivem Mitglied pro Monat.',
                    learnMore: 'Erfahren Sie mehr',
                    pricing: 'über unsere Pläne und Preise.',
                    benefit1: 'Erweiterte Buchhaltungsverbindungen (NetSuite, Sage Intacct und mehr)',
                    benefit2: 'Intelligente Ausgabenregeln',
                    benefit3: 'Genehmigungsabläufe mit mehreren Ebenen',
                    benefit4: 'Erweiterte Sicherheitskontrollen',
                    toUpgrade: 'Zum Upgrade klicken',
                    selectWorkspace: 'Wählen Sie einen Arbeitsbereich aus und ändern Sie den Plantyp in',
                },
            },
        },
        downgrade: {
            commonFeatures: {
                title: 'Zum Collect-Plan herabstufen',
                note: 'Wenn Sie ein Downgrade durchführen, verlieren Sie den Zugriff auf diese Funktionen und mehr:',
                benefits: {
                    note: 'Für einen vollständigen Vergleich unserer Pläne, schauen Sie sich unsere',
                    pricingPage: 'Preisseite',
                    confirm: 'Möchten Sie wirklich herabstufen und Ihre Konfigurationen entfernen?',
                    warning: 'Dies kann nicht rückgängig gemacht werden.',
                    benefit1: 'Buchhaltungsverbindungen (außer QuickBooks Online und Xero)',
                    benefit2: 'Intelligente Ausgabenregeln',
                    benefit3: 'Genehmigungsabläufe mit mehreren Ebenen',
                    benefit4: 'Erweiterte Sicherheitskontrollen',
                    headsUp: 'Achtung!',
                    multiWorkspaceNote:
                        'Sie müssen alle Ihre Arbeitsbereiche herabstufen, bevor Ihre erste monatliche Zahlung erfolgt, um ein Abonnement zum Collect-Tarif zu beginnen. Klicken Sie',
                    selectStep: '> Wählen Sie jeden Arbeitsbereich aus > Ändern Sie den Plantyp in',
                },
            },
            completed: {
                headline: 'Ihr Arbeitsbereich wurde herabgestuft',
                description: 'Sie haben andere Arbeitsbereiche im Control-Plan. Um zum Collect-Tarif abgerechnet zu werden, müssen Sie alle Arbeitsbereiche herabstufen.',
                gotIt: 'Verstanden, danke',
            },
        },
        payAndDowngrade: {
            title: 'Bezahlen & Herabstufen',
            headline: 'Ihre letzte Zahlung',
            description1: 'Ihre endgültige Rechnung für dieses Abonnement wird sein',
            description2: ({date}: DateParams) => `Siehe Ihre Aufschlüsselung unten für ${date}:`,
            subscription:
                'Achtung! Diese Aktion beendet Ihr Expensify-Abonnement, löscht diesen Arbeitsbereich und entfernt alle Mitglieder des Arbeitsbereichs. Wenn Sie diesen Arbeitsbereich behalten und nur sich selbst entfernen möchten, lassen Sie zuerst einen anderen Administrator die Abrechnung übernehmen.',
            genericFailureMessage: 'Beim Bezahlen Ihrer Rechnung ist ein Fehler aufgetreten. Bitte versuchen Sie es erneut.',
        },
        restrictedAction: {
            restricted: 'Restricted',
            actionsAreCurrentlyRestricted: ({workspaceName}: ActionsAreCurrentlyRestricted) => `Aktionen im ${workspaceName}-Arbeitsbereich sind derzeit eingeschränkt.`,
            workspaceOwnerWillNeedToAddOrUpdatePaymentCard: ({workspaceOwnerName}: WorkspaceOwnerWillNeedToAddOrUpdatePaymentCardParams) =>
                `Arbeitsbereichsinhaber, ${workspaceOwnerName}, muss die hinterlegte Zahlungskarte hinzufügen oder aktualisieren, um neue Aktivitäten im Arbeitsbereich freizuschalten.`,
            youWillNeedToAddOrUpdatePaymentCard: 'Sie müssen die hinterlegte Zahlungskarte hinzufügen oder aktualisieren, um neue Workspace-Aktivitäten freizuschalten.',
            addPaymentCardToUnlock: 'Fügen Sie eine Zahlungskarte hinzu, um freizuschalten!',
            addPaymentCardToContinueUsingWorkspace: 'Fügen Sie eine Zahlungskarte hinzu, um diesen Arbeitsbereich weiterhin zu nutzen.',
            pleaseReachOutToYourWorkspaceAdmin: 'Bitte wenden Sie sich bei Fragen an Ihren Workspace-Administrator.',
            chatWithYourAdmin: 'Mit Ihrem Administrator chatten',
            chatInAdmins: 'Im #admins chatten',
            addPaymentCard: 'Zahlungskarte hinzufügen',
        },
        rules: {
            individualExpenseRules: {
                title: 'Ausgaben',
                subtitle: 'Legen Sie Ausgabenkontrollen und -standards für einzelne Ausgaben fest. Sie können auch Regeln für',
                receiptRequiredAmount: 'Beleg erforderlicher Betrag',
                receiptRequiredAmountDescription: 'Belege anfordern, wenn die Ausgaben diesen Betrag überschreiten, es sei denn, eine Kategorievorschrift hebt dies auf.',
                maxExpenseAmount: 'Maximaler Ausgabenbetrag',
                maxExpenseAmountDescription: 'Kennzeichnen Sie Ausgaben, die diesen Betrag überschreiten, es sei denn, sie werden durch eine Kategorievorschrift außer Kraft gesetzt.',
                maxAge: 'Maximales Alter',
                maxExpenseAge: 'Maximales Ausgabenalter',
                maxExpenseAgeDescription: 'Kennzeichnen Sie Ausgaben, die älter als eine bestimmte Anzahl von Tagen sind.',
                maxExpenseAgeDays: () => ({
                    one: '1 Tag',
                    other: (count: number) => `${count} Tage`,
                }),
                billableDefault: 'Abrechnungsstandard',
                billableDefaultDescription: 'Wählen Sie, ob Bar- und Kreditkartenausgaben standardmäßig abrechenbar sein sollen. Abrechenbare Ausgaben werden aktiviert oder deaktiviert in',
                billable: 'Abrechenbar',
                billableDescription: 'Spesen werden meist an Kunden weiterberechnet.',
                nonBillable: 'Nicht abrechenbar',
                nonBillableDescription: 'Spesen werden gelegentlich an Kunden weiterberechnet.',
                eReceipts: 'eReceipts',
                eReceiptsHint: 'eReceipts werden automatisch erstellt',
                eReceiptsHintLink: 'für die meisten USD-Kredittransaktionen',
                attendeeTracking: 'Teilnehmerverfolgung',
                attendeeTrackingHint: 'Verfolgen Sie die Kosten pro Person für jede Ausgabe.',
                prohibitedDefaultDescription:
                    'Markieren Sie alle Belege, auf denen Alkohol, Glücksspiel oder andere eingeschränkte Artikel erscheinen. Ausgaben mit Belegen, auf denen diese Positionen erscheinen, erfordern eine manuelle Überprüfung.',
                prohibitedExpenses: 'Verbotene Ausgaben',
                alcohol: 'Alkohol',
                hotelIncidentals: 'Hotelnebenkosten',
                gambling: 'Glücksspiel',
                tobacco: 'Tabak',
                adultEntertainment: 'Erwachsenenunterhaltung',
            },
            expenseReportRules: {
                examples: 'Beispiele:',
                title: 'Spesenabrechnungen',
                subtitle: 'Automatisieren Sie die Einhaltung von Spesenabrechnungen, Genehmigungen und Zahlungen.',
                customReportNamesSubtitle: 'Passen Sie Berichtstitel mit unserem an',
                customNameTitle: 'Standardberichtstitel',
                customNameDescription: 'Wählen Sie einen benutzerdefinierten Namen für Spesenabrechnungen mit unserem',
                customNameDescriptionLink: 'umfassende Formeln',
                customNameInputLabel: 'Name',
                customNameEmailPhoneExample: 'E-Mail oder Telefon des Mitglieds: {report:submit:from}',
                customNameStartDateExample: 'Berichtsstartdatum: {report:startdate}',
                customNameWorkspaceNameExample: 'Workspace-Name: {report:workspacename}',
                customNameReportIDExample: 'Report-ID: {report:id}',
                customNameTotalExample: 'Gesamt: {report:total}.',
                preventMembersFromChangingCustomNamesTitle: 'Verhindern Sie, dass Mitglieder benutzerdefinierte Berichtsnamen ändern',
                preventSelfApprovalsTitle: 'Selbstgenehmigungen verhindern',
                preventSelfApprovalsSubtitle: 'Verhindern Sie, dass Arbeitsbereichsmitglieder ihre eigenen Spesenabrechnungen genehmigen.',
                autoApproveCompliantReportsTitle: 'Konforme Berichte automatisch genehmigen',
                autoApproveCompliantReportsSubtitle: 'Konfigurieren Sie, welche Spesenabrechnungen für die automatische Genehmigung infrage kommen.',
                autoApproveReportsUnderTitle: 'Berichte unter automatisch genehmigen',
                autoApproveReportsUnderDescription: 'Vollständig konforme Spesenabrechnungen unter diesem Betrag werden automatisch genehmigt.',
                randomReportAuditTitle: 'Zufällige Berichtprüfung',
                randomReportAuditDescription: 'Einige Berichte müssen manuell genehmigt werden, auch wenn sie für die automatische Genehmigung in Frage kommen.',
                autoPayApprovedReportsTitle: 'Automatisch genehmigte Berichte bezahlen',
                autoPayApprovedReportsSubtitle: 'Konfigurieren Sie, welche Spesenabrechnungen für die automatische Zahlung berechtigt sind.',
                autoPayApprovedReportsLimitError: ({currency}: AutoPayApprovedReportsLimitErrorParams = {}) =>
                    `Bitte geben Sie einen Betrag ein, der kleiner als ${currency ?? ''}20.000 ist.`,
                autoPayApprovedReportsLockedSubtitle: 'Gehen Sie zu Weitere Funktionen und aktivieren Sie Workflows, dann fügen Sie Zahlungen hinzu, um diese Funktion freizuschalten.',
                autoPayReportsUnderTitle: 'Berichte unter Auto-Zahlung',
                autoPayReportsUnderDescription: 'Vollständig konforme Spesenabrechnungen unter diesem Betrag werden automatisch bezahlt.',
                unlockFeatureGoToSubtitle: 'Gehe zu',
                unlockFeatureEnableWorkflowsSubtitle: ({featureName}: FeatureNameParams) => `und Workflows aktivieren, dann ${featureName} hinzufügen, um diese Funktion freizuschalten.`,
                enableFeatureSubtitle: ({featureName}: FeatureNameParams) => `und aktivieren Sie ${featureName}, um diese Funktion freizuschalten.`,
            },
            categoryRules: {
                title: 'Kategorienregeln',
                approver: 'Genehmiger',
                requireDescription: 'Beschreibung erforderlich',
                descriptionHint: 'Beschreibungshinweis',
                descriptionHintDescription: ({categoryName}: CategoryNameParams) =>
                    `Erinnern Sie die Mitarbeiter daran, zusätzliche Informationen für Ausgaben der Kategorie „${categoryName}“ bereitzustellen. Dieser Hinweis erscheint im Beschreibungsfeld der Ausgaben.`,
                descriptionHintLabel: 'Hinweis',
                descriptionHintSubtitle: 'Profi-Tipp: Je kürzer, desto besser!',
                maxAmount: 'Maximalbetrag',
                flagAmountsOver: 'Beträge über markieren',
                flagAmountsOverDescription: ({categoryName}: CategoryNameParams) => `Gilt für die Kategorie „${categoryName}“.`,
                flagAmountsOverSubtitle: 'Dies überschreibt den Höchstbetrag für alle Ausgaben.',
                expenseLimitTypes: {
                    expense: 'Einzelausgabe',
                    expenseSubtitle: 'Beträge von Ausgaben nach Kategorie kennzeichnen. Diese Regel überschreibt die allgemeine Arbeitsbereichsregel für den maximalen Ausgabenbetrag.',
                    daily: 'Kategorietotal',
                    dailySubtitle: 'Gesamtausgaben pro Kategorie pro Spesenbericht kennzeichnen.',
                },
                requireReceiptsOver: 'Belege über erforderlich',
                requireReceiptsOverList: {
                    default: ({defaultAmount}: DefaultAmountParams) => `${defaultAmount} ${CONST.DOT_SEPARATOR} Standard`,
                    never: 'Belege niemals verlangen',
                    always: 'Immer Belege anfordern',
                },
                defaultTaxRate: 'Standardsteuersatz',
                goTo: 'Gehe zu',
                andEnableWorkflows: 'und Workflows aktivieren, dann Genehmigungen hinzufügen, um diese Funktion freizuschalten.',
            },
            customRules: {
                title: 'Benutzerdefinierte Regeln',
                subtitle: 'Beschreibung',
                description: 'Benutzerdefinierte Regeln für Spesenabrechnungen eingeben',
            },
        },
        planTypePage: {
            planTypes: {
                team: {
                    label: 'Sammeln',
                    description: 'Für Teams, die ihre Prozesse automatisieren möchten.',
                },
                corporate: {
                    label: 'Steuerung',
                    description: 'Für Organisationen mit erweiterten Anforderungen.',
                },
            },
            description: 'Wählen Sie einen Plan, der zu Ihnen passt. Für eine detaillierte Liste der Funktionen und Preise, schauen Sie sich unsere',
            subscriptionLink: 'Planarten und Preishilfe-Seite',
            lockedPlanDescription: ({count, annualSubscriptionEndDate}: WorkspaceLockedPlanTypeParams) => ({
                one: `Sie haben sich verpflichtet, bis zum Ende Ihres Jahresabonnements am ${annualSubscriptionEndDate} 1 aktives Mitglied im Control-Plan zu haben. Sie können zu einem nutzungsbasierten Abonnement wechseln und ab dem ${annualSubscriptionEndDate} auf den Collect-Plan herabstufen, indem Sie die automatische Verlängerung deaktivieren.`,
                other: `Sie haben sich zu ${count} aktiven Mitgliedern im Control-Plan verpflichtet, bis Ihr Jahresabonnement am ${annualSubscriptionEndDate} endet. Sie können zu einem nutzungsbasierten Abonnement wechseln und ab dem ${annualSubscriptionEndDate} auf den Collect-Plan herabstufen, indem Sie die automatische Verlängerung deaktivieren in`,
            }),
            subscriptions: 'Abonnements',
        },
    },
    getAssistancePage: {
        title: 'Hilfe erhalten',
        subtitle: 'Wir sind hier, um Ihren Weg zur Größe freizumachen!',
        description: 'Wählen Sie aus den untenstehenden Support-Optionen:',
        chatWithConcierge: 'Chatten Sie mit Concierge',
        scheduleSetupCall: 'Einen Einrichtungstermin vereinbaren',
        scheduleACall: 'Anruf planen',
        questionMarkButtonTooltip: 'Holen Sie sich Unterstützung von unserem Team',
        exploreHelpDocs: 'Hilfe-Dokumente durchsuchen',
        registerForWebinar: 'Für das Webinar registrieren',
        onboardingHelp: 'Hilfe bei der Einführung',
    },
    emojiPicker: {
        skinTonePickerLabel: 'Standard-Hautton ändern',
        headers: {
            frequentlyUsed: 'Häufig verwendet',
            smileysAndEmotion: 'Smileys & Emotion',
            peopleAndBody: 'Menschen & Körper',
            animalsAndNature: 'Tiere & Natur',
            foodAndDrink: 'Essen & Getränke',
            travelAndPlaces: 'Reisen & Orte',
            activities: 'Aktivitäten',
            objects: 'Objekte',
            symbols: 'Symbole',
            flags: 'Flaggen',
        },
    },
    newRoomPage: {
        newRoom: 'Neuer Raum',
        groupName: 'Gruppenname',
        roomName: 'Raumname',
        visibility: 'Sichtbarkeit',
        restrictedDescription: 'Personen in Ihrem Arbeitsbereich können diesen Raum finden.',
        privateDescription: 'Personen, die zu diesem Raum eingeladen wurden, können ihn finden.',
        publicDescription: 'Jeder kann diesen Raum finden',
        // eslint-disable-next-line @typescript-eslint/naming-convention
        public_announceDescription: 'Jeder kann diesen Raum finden',
        createRoom: 'Raum erstellen',
        roomAlreadyExistsError: 'Ein Raum mit diesem Namen existiert bereits.',
        roomNameReservedError: ({reservedName}: RoomNameReservedErrorParams) => `${reservedName} ist ein Standardraum in allen Arbeitsbereichen. Bitte wählen Sie einen anderen Namen.`,
        roomNameInvalidError: 'Raumnamen dürfen nur Kleinbuchstaben, Zahlen und Bindestriche enthalten.',
        pleaseEnterRoomName: 'Bitte geben Sie einen Raumnamen ein',
        pleaseSelectWorkspace: 'Bitte wählen Sie einen Arbeitsbereich aus',
        renamedRoomAction: ({oldName, newName, actorName, isExpenseReport}: RenamedRoomActionParams) => {
            const actor = actorName ? `${actorName} ` : '';
            return isExpenseReport ? `${actor}umbenannt in "${newName}" (zuvor "${oldName}")` : `${actor} hat diesen Raum in "${newName}" umbenannt (vorher "${oldName}")`;
        },
        roomRenamedTo: ({newName}: RoomRenamedToParams) => `Raum umbenannt in ${newName}`,
        social: 'sozial',
        selectAWorkspace: 'Wählen Sie einen Arbeitsbereich aus',
        growlMessageOnRenameError: 'Der Arbeitsbereichsraum kann nicht umbenannt werden. Bitte überprüfen Sie Ihre Verbindung und versuchen Sie es erneut.',
        visibilityOptions: {
            restricted: 'Arbeitsbereich', // the translation for "restricted" visibility is actually workspace. This is so we can display restricted visibility rooms as "workspace" without having to change what's stored.
            private: 'Privat',
            public: 'Öffentlich',
            // eslint-disable-next-line @typescript-eslint/naming-convention
            public_announce: 'Öffentliche Ankündigung',
        },
    },
    workspaceApprovalModes: {
        submitAndClose: 'Einreichen und Schließen',
        submitAndApprove: 'Einreichen und Genehmigen',
        advanced: 'ADVANCED',
        dynamicExternal: 'DYNAMIC_EXTERNAL',
        smartReport: 'SMARTREPORT',
        billcom: 'BILLCOM',
    },
    workspaceActions: {
        addApprovalRule: ({approverEmail, approverName, field, name}: AddedPolicyApprovalRuleParams) =>
            `hat ${approverName} (${approverEmail}) als Genehmiger für das ${field} "${name}" hinzugefügt`,
        deleteApprovalRule: ({approverEmail, approverName, field, name}: AddedPolicyApprovalRuleParams) =>
            `hat ${approverName} (${approverEmail}) als Genehmiger für das ${field} "${name}" entfernt`,
        updateApprovalRule: ({field, name, newApproverEmail, newApproverName, oldApproverEmail, oldApproverName}: UpdatedPolicyApprovalRuleParams) => {
            const formatApprover = (displayName?: string, email?: string) => (displayName ? `${displayName} (${email})` : email);
            return `hat den Genehmiger für das ${field} "${name}" auf ${formatApprover(newApproverName, newApproverEmail)} geändert (zuvor ${formatApprover(oldApproverName, oldApproverEmail)})`;
        },
        addCategory: ({categoryName}: UpdatedPolicyCategoryParams) => `hat die Kategorie "${categoryName}" hinzugefügt`,
        deleteCategory: ({categoryName}: UpdatedPolicyCategoryParams) => `Kategorie "${categoryName}" entfernt`,
        updateCategory: ({oldValue, categoryName}: UpdatedPolicyCategoryParams) => `${oldValue ? 'deaktiviert' : 'aktiviert'} die Kategorie "${categoryName}"`,
        updateCategoryPayrollCode: ({oldValue, categoryName, newValue}: UpdatedPolicyCategoryGLCodeParams) => {
            if (!oldValue) {
                return `hat den Gehaltscode "${newValue}" zur Kategorie "${categoryName}" hinzugefügt`;
            }
            if (!newValue && oldValue) {
                return `hat den Gehaltsabrechnungscode "${oldValue}" aus der Kategorie "${categoryName}" entfernt`;
            }
            return `hat den Gehaltsabrechnungscode der Kategorie „${categoryName}“ in „${newValue}“ geändert (zuvor „${oldValue}“)`;
        },
        updateCategoryGLCode: ({oldValue, categoryName, newValue}: UpdatedPolicyCategoryGLCodeParams) => {
            if (!oldValue) {
                return `hat den GL-Code "${newValue}" zur Kategorie "${categoryName}" hinzugefügt`;
            }
            if (!newValue && oldValue) {
                return `hat den GL-Code "${oldValue}" aus der Kategorie "${categoryName}" entfernt`;
            }
            return `hat den GL-Code der Kategorie „${categoryName}“ in „${newValue}“ geändert (vorher „${oldValue}“)`;
        },
        updateAreCommentsRequired: ({oldValue, categoryName}: UpdatedPolicyCategoryParams) => {
            return `änderte die Beschreibung der Kategorie "${categoryName}" zu ${!oldValue ? 'erforderlich' : 'nicht erforderlich'} (zuvor ${!oldValue ? 'nicht erforderlich' : 'erforderlich'})`;
        },
        updateCategoryMaxExpenseAmount: ({categoryName, oldAmount, newAmount}: UpdatedPolicyCategoryMaxExpenseAmountParams) => {
            if (newAmount && !oldAmount) {
                return `hat einen maximalen Betrag von ${newAmount} zur Kategorie "${categoryName}" hinzugefügt`;
            }
            if (oldAmount && !newAmount) {
                return `hat den maximalen Betrag von ${oldAmount} aus der Kategorie "${categoryName}" entfernt`;
            }
            return `hat den maximalen Betrag der Kategorie "${categoryName}" auf ${newAmount} geändert (zuvor ${oldAmount})`;
        },
        updateCategoryExpenseLimitType: ({categoryName, oldValue, newValue}: UpdatedPolicyCategoryExpenseLimitTypeParams) => {
            if (!oldValue) {
                return `hat einen Grenzwerttyp von ${newValue} zur Kategorie "${categoryName}" hinzugefügt`;
            }
            return `hat den Limit-Typ der Kategorie "${categoryName}" auf ${newValue} geändert (vorher ${oldValue})`;
        },
        updateCategoryMaxAmountNoReceipt: ({categoryName, oldValue, newValue}: UpdatedPolicyCategoryMaxAmountNoReceiptParams) => {
            if (!oldValue) {
                return `hat die Kategorie "${categoryName}" aktualisiert, indem Belege in ${newValue} geändert wurden`;
            }
            return `hat die Kategorie "${categoryName}" auf ${newValue} geändert (vorher ${oldValue})`;
        },
        setCategoryName: ({oldName, newName}: UpdatedPolicyCategoryNameParams) => `die Kategorie "${oldName}" in "${newName}" umbenannt`,
        updatedDescriptionHint: ({categoryName, oldValue, newValue}: UpdatedPolicyCategoryDescriptionHintTypeParams) => {
            if (!newValue) {
                return `hat den Beschreibungshinweis "${oldValue}" aus der Kategorie "${categoryName}" entfernt`;
            }
            return !oldValue
                ? `hat den Beschreibungshinweis "${newValue}" zur Kategorie "${categoryName}" hinzugefügt`
                : `hat den Hinweis zur Kategoriebeschreibung "${categoryName}" in „${newValue}“ geändert (vorher „${oldValue}“)`;
        },
        updateTagListName: ({oldName, newName}: UpdatedPolicyCategoryNameParams) => `den Taglisten-Namen in "${newName}" geändert (vorher "${oldName}")`,
        addTag: ({tagListName, tagName}: UpdatedPolicyTagParams) => `hat das Tag "${tagName}" zur Liste "${tagListName}" hinzugefügt`,
        updateTagName: ({tagListName, newName, oldName}: UpdatedPolicyTagNameParams) =>
            `hat die Tag-Liste "${tagListName}" aktualisiert, indem der Tag "${oldName}" in "${newName}" geändert wurde`,
        updateTagEnabled: ({tagListName, tagName, enabled}: UpdatedPolicyTagParams) => `${enabled ? 'aktiviert' : 'deaktiviert'} das Tag "${tagName}" in der Liste "${tagListName}"`,
        deleteTag: ({tagListName, tagName}: UpdatedPolicyTagParams) => `hat den Tag "${tagName}" aus der Liste "${tagListName}" entfernt`,
        deleteMultipleTags: ({count, tagListName}: UpdatedPolicyTagParams) => `entfernte "${count}" Tags aus der Liste "${tagListName}"`,
        updateTag: ({tagListName, newValue, tagName, updatedField, oldValue}: UpdatedPolicyTagFieldParams) => {
            if (oldValue) {
                return `hat das Tag "${tagName}" in der Liste "${tagListName}" aktualisiert, indem das ${updatedField} auf "${newValue}" geändert wurde (vorher "${oldValue}")`;
            }
            return `hat das Tag "${tagName}" in der Liste "${tagListName}" aktualisiert, indem ein ${updatedField} von "${newValue}" hinzugefügt wurde`;
        },
        updateCustomUnit: ({customUnitName, newValue, oldValue, updatedField}: UpdatePolicyCustomUnitParams) =>
            `änderte die ${customUnitName} ${updatedField} zu "${newValue}" (zuvor "${oldValue}")`,
        updateCustomUnitTaxEnabled: ({newValue}: UpdatePolicyCustomUnitTaxEnabledParams) => `${newValue ? 'aktiviert' : 'deaktiviert'} Steuerverfolgung bei Entfernungsraten`,
        addCustomUnitRate: ({customUnitName, rateName}: AddOrDeletePolicyCustomUnitRateParams) => `hat einen neuen "${customUnitName}"-Satz "${rateName}" hinzugefügt`,
        updatedCustomUnitRate: ({customUnitName, customUnitRateName, newValue, oldValue, updatedField}: UpdatedPolicyCustomUnitRateParams) =>
            `hat den Satz des ${customUnitName} ${updatedField} "${customUnitRateName}" auf "${newValue}" geändert (zuvor "${oldValue}")`,
        updatedCustomUnitTaxRateExternalID: ({customUnitRateName, newValue, newTaxPercentage, oldTaxPercentage, oldValue}: UpdatedPolicyCustomUnitTaxRateExternalIDParams) => {
            if (oldTaxPercentage && oldValue) {
                return `hat den Steuersatz für den Distanzsatz "${customUnitRateName}" auf "${newValue} (${newTaxPercentage})" geändert (zuvor "${oldValue} (${oldTaxPercentage})")`;
            }
            return `hat den Steuersatz "${newValue} (${newTaxPercentage})" zum Distanzsatz "${customUnitRateName}" hinzugefügt`;
        },
        updatedCustomUnitTaxClaimablePercentage: ({customUnitRateName, newValue, oldValue}: UpdatedPolicyCustomUnitTaxClaimablePercentageParams) => {
            if (oldValue) {
                return `hat den erstattungsfähigen Steueranteil am Distanzsatz "${customUnitRateName}" auf "${newValue}" geändert (zuvor "${oldValue}")`;
            }
            return `hat einen steuerlich absetzbaren Anteil von "${newValue}" zum Distanzsatz "${customUnitRateName}" hinzugefügt`;
        },
        deleteCustomUnitRate: ({customUnitName, rateName}: AddOrDeletePolicyCustomUnitRateParams) => `entfernte den "${customUnitName}"-Satz "${rateName}"`,
        addedReportField: ({fieldType, fieldName}: AddedOrDeletedPolicyReportFieldParams) => `hinzugefügtes ${fieldType} Berichts-Feld "${fieldName}"`,
        updateReportFieldDefaultValue: ({defaultValue, fieldName}: UpdatedPolicyReportFieldDefaultValueParams) =>
            `den Standardwert des Berichtsfeldes "${fieldName}" auf "${defaultValue}" setzen`,
        addedReportFieldOption: ({fieldName, optionName}: PolicyAddedReportFieldOptionParams) => `die Option "${optionName}" zum Berichtsfeld "${fieldName}" hinzugefügt`,
        removedReportFieldOption: ({fieldName, optionName}: PolicyAddedReportFieldOptionParams) => `hat die Option "${optionName}" aus dem Berichtsfeld "${fieldName}" entfernt`,
        updateReportFieldOptionDisabled: ({fieldName, optionName, optionEnabled}: PolicyDisabledReportFieldOptionParams) =>
            `${optionEnabled ? 'aktiviert' : 'deaktiviert'} die Option "${optionName}" für das Berichtsfeld "${fieldName}"`,
        updateReportFieldAllOptionsDisabled: ({fieldName, optionName, allEnabled, toggledOptionsCount}: PolicyDisabledReportFieldAllOptionsParams) => {
            if (toggledOptionsCount && toggledOptionsCount > 1) {
                return `${allEnabled ? 'aktiviert' : 'deaktiviert'} alle Optionen für das Berichtsfeld "${fieldName}"`;
            }
            return `${allEnabled ? 'aktiviert' : 'deaktiviert'} die Option "${optionName}" für das Berichtsfeld "${fieldName}", wodurch alle Optionen ${allEnabled ? 'aktiviert' : 'deaktiviert'}`;
        },
        deleteReportField: ({fieldType, fieldName}: AddedOrDeletedPolicyReportFieldParams) => `entferntes ${fieldType}-Berichtsfeld "${fieldName}"`,
        preventSelfApproval: ({oldValue, newValue}: UpdatedPolicyPreventSelfApprovalParams) =>
            `aktualisiert "Prevent self-approval" auf "${newValue === 'true' ? 'Aktiviert' : 'Deaktiviert'}" (zuvor "${oldValue === 'true' ? 'Aktiviert' : 'Deaktiviert'}")`,
        updateMaxExpenseAmountNoReceipt: ({oldValue, newValue}: UpdatedPolicyFieldWithNewAndOldValueParams) =>
            `hat den maximal erforderlichen Belegbetrag auf ${newValue} geändert (vorher ${oldValue})`,
        updateMaxExpenseAmount: ({oldValue, newValue}: UpdatedPolicyFieldWithNewAndOldValueParams) =>
            `hat den maximalen Ausgabenbetrag für Verstöße auf ${newValue} geändert (zuvor ${oldValue})`,
        updateMaxExpenseAge: ({oldValue, newValue}: UpdatedPolicyFieldWithNewAndOldValueParams) =>
            `aktualisiert "Maximales Ausgabenalter (Tage)" auf "${newValue}" (zuvor "${oldValue === 'false' ? CONST.POLICY.DEFAULT_MAX_EXPENSE_AGE : oldValue}")`,
        updateMonthlyOffset: ({oldValue, newValue}: UpdatedPolicyFieldWithNewAndOldValueParams) => {
            if (!oldValue) {
                return `Legen Sie das Einreichungsdatum des Monatsberichts auf "${newValue}" fest.`;
            }
            return `das Einreichungsdatum des monatlichen Berichts auf "${newValue}" aktualisiert (zuvor "${oldValue}")`;
        },
        updateDefaultBillable: ({oldValue, newValue}: UpdatedPolicyFieldWithNewAndOldValueParams) =>
            `aktualisiert "Kosten an Kunden weiterberechnen" auf "${newValue}" (vorher "${oldValue}")`,
        updateDefaultTitleEnforced: ({value}: UpdatedPolicyFieldWithValueParam) => `"Standardberichtstitel erzwingen" ${value ? 'on' : 'aus'}`,
        renamedWorkspaceNameAction: ({oldName, newName}: RenamedWorkspaceNameActionParams) => `hat den Namen dieses Arbeitsbereichs in "${newName}" geändert (vorher "${oldName}")`,
        updateWorkspaceDescription: ({newDescription, oldDescription}: UpdatedPolicyDescriptionParams) =>
            !oldDescription
                ? `Setzen Sie die Beschreibung dieses Arbeitsbereichs auf "${newDescription}".`
                : `hat die Beschreibung dieses Arbeitsbereichs auf "${newDescription}" aktualisiert (zuvor "${oldDescription}")`,
        removedFromApprovalWorkflow: ({submittersNames}: RemovedFromApprovalWorkflowParams) => {
            let joinedNames = '';
            if (submittersNames.length === 1) {
                joinedNames = submittersNames.at(0) ?? '';
            } else if (submittersNames.length === 2) {
                joinedNames = submittersNames.join('und');
            } else if (submittersNames.length > 2) {
                joinedNames = `${submittersNames.slice(0, submittersNames.length - 1).join(', ')} and ${submittersNames.at(-1)}`;
            }
            return {
                one: `hat Sie aus dem Genehmigungsworkflow und dem Ausgaben-Chat von ${joinedNames} entfernt. Bereits eingereichte Berichte bleiben zur Genehmigung in Ihrem Posteingang verfügbar.`,
                other: `hat dich aus den Genehmigungs-Workflows und Ausgaben-Chats von ${joinedNames} entfernt. Bereits eingereichte Berichte bleiben zur Genehmigung in deinem Posteingang verfügbar.`,
            };
        },
        demotedFromWorkspace: ({policyName, oldRole}: DemotedFromWorkspaceParams) =>
            `hat Ihre Rolle in ${policyName} von ${oldRole} zu Benutzer aktualisiert. Sie wurden aus allen Einreicher-Ausgabenchats entfernt, außer Ihrem eigenen.`,
        updatedWorkspaceCurrencyAction: ({oldCurrency, newCurrency}: UpdatedPolicyCurrencyParams) => `die Standardwährung auf ${newCurrency} aktualisiert (zuvor ${oldCurrency})`,
        updatedWorkspaceFrequencyAction: ({oldFrequency, newFrequency}: UpdatedPolicyFrequencyParams) =>
            `hat die automatische Berichterstattungshäufigkeit auf "${newFrequency}" aktualisiert (zuvor "${oldFrequency}")`,
        updateApprovalMode: ({newValue, oldValue}: ChangeFieldParams) => `hat den Genehmigungsmodus auf "${newValue}" aktualisiert (zuvor "${oldValue}")`,
        upgradedWorkspace: 'dieses Arbeitsbereich auf den Control-Plan hochgestuft',
        downgradedWorkspace: 'hat dieses Arbeitsbereich auf den Collect-Plan herabgestuft',
        updatedAuditRate: ({oldAuditRate, newAuditRate}: UpdatedPolicyAuditRateParams) =>
            `änderte die Rate der Berichte, die zufällig zur manuellen Genehmigung weitergeleitet werden, auf ${Math.round(newAuditRate * 100)}% (zuvor ${Math.round(oldAuditRate * 100)}%)`,
        updatedManualApprovalThreshold: ({oldLimit, newLimit}: UpdatedPolicyManualApprovalThresholdParams) =>
            `hat das manuelle Genehmigungslimit für alle Ausgaben auf ${newLimit} geändert (vorher ${oldLimit})`,
    },
    roomMembersPage: {
        memberNotFound: 'Mitglied nicht gefunden.',
        useInviteButton: 'Um ein neues Mitglied zum Chat einzuladen, verwenden Sie bitte die Einladungs-Schaltfläche oben.',
        notAuthorized: `Sie haben keinen Zugriff auf diese Seite. Wenn Sie versuchen, diesem Raum beizutreten, bitten Sie einfach ein Mitglied des Raums, Sie hinzuzufügen. Etwas anderes? Wenden Sie sich an ${CONST.EMAIL.CONCIERGE}`,
        removeMembersPrompt: ({memberName}: {memberName: string}) => ({
            one: `Möchten Sie ${memberName} wirklich aus dem Raum entfernen?`,
            other: 'Möchten Sie die ausgewählten Mitglieder wirklich aus dem Raum entfernen?',
        }),
        error: {
            genericAdd: 'Es gab ein Problem beim Hinzufügen dieses Raummitglieds.',
        },
    },
    newTaskPage: {
        assignTask: 'Aufgabe zuweisen',
        assignMe: 'Mir zuweisen',
        confirmTask: 'Aufgabe bestätigen',
        confirmError: 'Bitte geben Sie einen Titel ein und wählen Sie ein Freigabeziel aus.',
        descriptionOptional: 'Beschreibung (optional)',
        pleaseEnterTaskName: 'Bitte geben Sie einen Titel ein',
        pleaseEnterTaskDestination: 'Bitte wählen Sie aus, wo Sie diese Aufgabe teilen möchten.',
    },
    task: {
        task: 'Aufgabe',
        title: 'Titel',
        description: 'Beschreibung',
        assignee: 'Zugewiesene Person',
        completed: 'Abgeschlossen',
        action: 'Vervollständigen',
        messages: {
            created: ({title}: TaskCreatedActionParams) => `Aufgabe für ${title}`,
            completed: 'als abgeschlossen markiert',
            canceled: 'gelöschte Aufgabe',
            reopened: 'als unvollständig markiert',
            error: 'Sie haben keine Berechtigung, die angeforderte Aktion auszuführen.',
        },
        markAsComplete: 'Als abgeschlossen markieren',
        markAsIncomplete: 'Als unvollständig markieren',
        assigneeError: 'Beim Zuweisen dieser Aufgabe ist ein Fehler aufgetreten. Bitte versuchen Sie es mit einem anderen Beauftragten.',
        genericCreateTaskFailureMessage: 'Beim Erstellen dieser Aufgabe ist ein Fehler aufgetreten. Bitte versuchen Sie es später erneut.',
        deleteTask: 'Aufgabe löschen',
        deleteConfirmation: 'Möchten Sie diese Aufgabe wirklich löschen?',
    },
    statementPage: {
        title: ({year, monthName}: StatementTitleParams) => `${monthName} ${year} Abrechnung`,
    },
    keyboardShortcutsPage: {
        title: 'Tastenkombinationen',
        subtitle: 'Sparen Sie Zeit mit diesen praktischen Tastenkombinationen:',
        shortcuts: {
            openShortcutDialog: 'Öffnet den Dialog für Tastenkombinationen',
            markAllMessagesAsRead: 'Alle Nachrichten als gelesen markieren',
            escape: 'Dialoge verlassen',
            search: 'Suchdialog öffnen',
            newChat: 'Neuer Chatbildschirm',
            copy: 'Kommentar kopieren',
            openDebug: 'Öffnen Sie das Dialogfeld für Testeinstellungen',
        },
    },
    guides: {
        screenShare: 'Bildschirmfreigabe',
        screenShareRequest: 'Expensify lädt Sie zu einer Bildschirmfreigabe ein',
    },
    search: {
        resultsAreLimited: 'Suchergebnisse sind begrenzt.',
        viewResults: 'Ergebnisse anzeigen',
        resetFilters: 'Filter zurücksetzen',
        searchResults: {
            emptyResults: {
                title: 'Nichts zu zeigen',
                subtitle: 'Versuchen Sie, Ihre Suchkriterien anzupassen oder etwas mit dem grünen + Button zu erstellen.',
            },
            emptyExpenseResults: {
                title: 'Sie haben noch keine Ausgaben erstellt.',
                subtitle: 'Erstellen Sie eine Ausgabe oder machen Sie eine Probefahrt mit Expensify, um mehr zu erfahren.',
                subtitleWithOnlyCreateButton: 'Verwenden Sie die grüne Schaltfläche unten, um eine Ausgabe zu erstellen.',
            },
            emptyReportResults: {
                title: 'Sie haben noch keine Berichte erstellt.',
                subtitle: 'Erstellen Sie einen Bericht oder machen Sie eine Probefahrt mit Expensify, um mehr zu erfahren.',
                subtitleWithOnlyCreateButton: 'Verwenden Sie die grüne Schaltfläche unten, um einen Bericht zu erstellen.',
            },
            emptyInvoiceResults: {
                title: 'Sie haben noch keine Rechnungen erstellt.',
                subtitle: 'Senden Sie eine Rechnung oder machen Sie eine Probefahrt mit Expensify, um mehr zu erfahren.',
                subtitleWithOnlyCreateButton: 'Verwenden Sie die grüne Schaltfläche unten, um eine Rechnung zu senden.',
            },
            emptyTripResults: {
                title: 'Keine Reisen anzuzeigen',
                subtitle: 'Beginnen Sie, indem Sie unten Ihre erste Reise buchen.',
                buttonText: 'Eine Reise buchen',
            },
            emptySubmitResults: {
                title: 'Keine Ausgaben zum Einreichen',
                subtitle: 'Alles klar. Mach eine Ehrenrunde!',
                buttonText: 'Bericht erstellen',
            },
            emptyApproveResults: {
                title: 'Keine Ausgaben zur Genehmigung',
                subtitle: 'Null Ausgaben. Maximale Entspannung. Gut gemacht!',
            },
            emptyPayResults: {
                title: 'Keine Ausgaben zu bezahlen',
                subtitle: 'Herzlichen Glückwunsch! Du hast die Ziellinie überquert.',
            },
            emptyExportResults: {
                title: 'Keine Ausgaben zum Exportieren',
                subtitle: 'Zeit, es ruhig angehen zu lassen, gute Arbeit.',
            },
        },
        saveSearch: 'Suche speichern',
        deleteSavedSearch: 'Gespeicherte Suche löschen',
        deleteSavedSearchConfirm: 'Möchten Sie diese Suche wirklich löschen?',
        searchName: 'Name suchen',
        savedSearchesMenuItemTitle: 'Gespeichert',
        groupedExpenses: 'gruppierte Ausgaben',
        bulkActions: {
            approve: 'Genehmigen',
            pay: 'Bezahlen',
            delete: 'Löschen',
            hold: 'Halten',
            unhold: 'Halten entfernen',
            noOptionsAvailable: 'Keine Optionen verfügbar für die ausgewählte Gruppe von Ausgaben.',
        },
        filtersHeader: 'Filter',
        filters: {
            date: {
                before: ({date}: OptionalParam<DateParams> = {}) => `Vor ${date ?? ''}`,
                after: ({date}: OptionalParam<DateParams> = {}) => `After ${date ?? ''}`,
                on: ({date}: OptionalParam<DateParams> = {}) => `On ${date ?? ''}`,
            },
            status: 'Status',
            keyword: 'Schlüsselwort',
            hasKeywords: 'Hat Schlüsselwörter',
            currency: 'Währung',
            link: 'Link',
            pinned: 'Angeheftet',
            unread: 'Ungelesen',
            completed: 'Abgeschlossen',
            amount: {
                lessThan: ({amount}: OptionalParam<RequestAmountParams> = {}) => `Weniger als ${amount ?? ''}`,
                greaterThan: ({amount}: OptionalParam<RequestAmountParams> = {}) => `Größer als ${amount ?? ''}`,
                between: ({greaterThan, lessThan}: FiltersAmountBetweenParams) => `Zwischen ${greaterThan} und ${lessThan}`,
            },
            card: {
                expensify: 'Expensify',
                individualCards: 'Individuelle Karten',
                closedCards: 'Geschlossene Karten',
                cardFeeds: 'Karten-Feeds',
                cardFeedName: ({cardFeedBankName, cardFeedLabel}: {cardFeedBankName: string; cardFeedLabel?: string}) =>
                    `Alle ${cardFeedBankName}${cardFeedLabel ? ` - ${cardFeedLabel}` : ''}`,
                cardFeedNameCSV: ({cardFeedLabel}: {cardFeedLabel?: string}) => `All CSV Imported Cards${cardFeedLabel ? ` - ${cardFeedLabel}` : ''}`,
            },
            current: 'Aktuell',
            past: 'Vergangenheit',
            submitted: 'Eingereichtes Datum',
            approved: 'Genehmigtes Datum',
            paid: 'Zahlungsdatum',
            exported: 'Exportiertes Datum',
            posted: 'Buchungsdatum',
            billable: 'Abrechenbar',
            reimbursable: 'Erstattungsfähig',
        },
        moneyRequestReport: {
            emptyStateTitle: 'Dieser Bericht enthält keine Ausgaben.',
            emptyStateSubtitle: 'Sie können Ausgaben zu diesem Bericht hinzufügen, indem Sie die Schaltfläche oben verwenden.',
        },
        noCategory: 'Keine Kategorie',
        noTag: 'Kein Tag',
        expenseType: 'Ausgabentyp',
        recentSearches: 'Letzte Suchanfragen',
        recentChats: 'Letzte Chats',
        searchIn: 'Suche in',
        searchPlaceholder: 'Nach etwas suchen',
        suggestions: 'Vorschläge',
        exportSearchResults: {
            title: 'Export erstellen',
            description: 'Wow, das sind viele Artikel! Wir werden sie zusammenpacken, und Concierge wird Ihnen in Kürze eine Datei senden.',
        },
        exportAll: {
            selectAllMatchingItems: 'Alle passenden Elemente auswählen',
            allMatchingItemsSelected: 'Alle übereinstimmenden Elemente ausgewählt',
        },
    },
    genericErrorPage: {
        title: 'Oh-oh, etwas ist schiefgelaufen!',
        body: {
            helpTextMobile: 'Bitte schließen und öffnen Sie die App erneut oder wechseln Sie zu',
            helpTextWeb: 'web.',
            helpTextConcierge: 'Wenn das Problem weiterhin besteht, wenden Sie sich an',
        },
        refresh: 'Aktualisieren',
    },
    fileDownload: {
        success: {
            title: 'Heruntergeladen!',
            message: 'Anhang erfolgreich heruntergeladen!',
            qrMessage:
                'Überprüfen Sie Ihren Fotos- oder Downloads-Ordner auf eine Kopie Ihres QR-Codes. Tipp: Fügen Sie ihn einer Präsentation hinzu, damit Ihr Publikum ihn scannen und direkt mit Ihnen in Verbindung treten kann.',
        },
        generalError: {
            title: 'Anlagenfehler',
            message: 'Anhang kann nicht heruntergeladen werden',
        },
        permissionError: {
            title: 'Speicherzugriff',
            message: 'Expensify kann Anhänge ohne Speicherzugriff nicht speichern. Tippen Sie auf Einstellungen, um die Berechtigungen zu aktualisieren.',
        },
    },
    desktopApplicationMenu: {
        mainMenu: 'Neues Expensify',
        about: 'Über New Expensify',
        update: 'Neues Expensify aktualisieren',
        checkForUpdates: 'Nach Updates suchen',
        toggleDevTools: 'Entwicklerwerkzeuge umschalten',
        viewShortcuts: 'Tastenkombinationen anzeigen',
        services: 'Dienstleistungen',
        hide: 'Neues Expensify ausblenden',
        hideOthers: 'Andere ausblenden',
        showAll: 'Alle anzeigen',
        quit: 'Beende New Expensify',
        fileMenu: 'Datei',
        closeWindow: 'Fenster schließen',
        editMenu: 'Bearbeiten',
        undo: 'Rückgängig machen',
        redo: 'Wiederholen',
        cut: 'Schneiden',
        copy: 'Kopieren',
        paste: 'Einfügen',
        pasteAndMatchStyle: 'Einfügen und Stil anpassen',
        pasteAsPlainText: 'Als unformatierter Text einfügen',
        delete: 'Löschen',
        selectAll: 'Alle auswählen',
        speechSubmenu: 'Rede',
        startSpeaking: 'Sprechen Sie los',
        stopSpeaking: 'Hör auf zu sprechen',
        viewMenu: 'Ansicht',
        reload: 'Neu laden',
        forceReload: 'Erneut Laden Erzwingen',
        resetZoom: 'Tatsächliche Größe',
        zoomIn: 'Vergrößern',
        zoomOut: 'Verkleinern',
        togglefullscreen: 'Vollbild umschalten',
        historyMenu: 'Verlauf',
        back: 'Zurück',
        forward: 'Weiterleiten',
        windowMenu: 'Fenster',
        minimize: 'Minimieren',
        zoom: 'Zoom',
        front: 'Alle nach vorne bringen',
        helpMenu: 'Hilfe',
        learnMore: 'Erfahren Sie mehr',
        documentation: 'Dokumentation',
        communityDiscussions: 'Community-Diskussionen',
        searchIssues: 'Probleme durchsuchen',
    },
    historyMenu: {
        forward: 'Weiterleiten',
        back: 'Zurück',
    },
    checkForUpdatesModal: {
        available: {
            title: 'Update verfügbar',
            message: ({isSilentUpdating}: {isSilentUpdating: boolean}) =>
                `Die neue Version wird in Kürze verfügbar sein.${!isSilentUpdating ? 'Wir benachrichtigen Sie, wenn wir bereit sind, das Update durchzuführen.' : ''}`,
            soundsGood: 'Klingt gut',
        },
        notAvailable: {
            title: 'Aktualisierung nicht verfügbar',
            message: 'Es ist derzeit kein Update verfügbar. Bitte später erneut prüfen!',
            okay: 'Okay',
        },
        error: {
            title: 'Aktualisierungsprüfung fehlgeschlagen',
            message: 'Wir konnten nicht nach einem Update suchen. Bitte versuchen Sie es in Kürze erneut.',
        },
    },
    report: {
        newReport: {
            createReport: 'Bericht erstellen',
            chooseWorkspace: 'Wählen Sie einen Arbeitsbereich für diesen Bericht aus.',
        },
        genericCreateReportFailureMessage: 'Unerwarteter Fehler beim Erstellen dieses Chats. Bitte versuchen Sie es später erneut.',
        genericAddCommentFailureMessage: 'Unerwarteter Fehler beim Posten des Kommentars. Bitte versuchen Sie es später noch einmal.',
        genericUpdateReportFieldFailureMessage: 'Unerwarteter Fehler beim Aktualisieren des Feldes. Bitte versuchen Sie es später erneut.',
        genericUpdateReportNameEditFailureMessage: 'Unerwarteter Fehler beim Umbenennen des Berichts. Bitte versuchen Sie es später erneut.',
        noActivityYet: 'Noch keine Aktivität',
        actions: {
            type: {
                changeField: ({oldValue, newValue, fieldName}: ChangeFieldParams) => `geändert ${fieldName} von ${oldValue} zu ${newValue}`,
                changeFieldEmpty: ({newValue, fieldName}: ChangeFieldParams) => `${fieldName} in ${newValue} geändert`,
                changeReportPolicy: ({fromPolicyName, toPolicyName}: ChangeReportPolicyParams) =>
                    `hat den Arbeitsbereich in ${toPolicyName}${fromPolicyName ? `(vorher ${fromPolicyName})` : ''} geändert`,
                changeType: ({oldType, newType}: ChangeTypeParams) => `Typ von ${oldType} zu ${newType} geändert`,
                delegateSubmit: ({delegateUser, originalManager}: DelegateSubmitParams) => `diesen Bericht an ${delegateUser} gesendet, da ${originalManager} im Urlaub ist`,
                exportedToCSV: `in CSV exportiert`,
                exportedToIntegration: {
                    automatic: ({label}: ExportedToIntegrationParams) => `exportiert nach ${label}`,
                    automaticActionOne: ({label}: ExportedToIntegrationParams) => `exportiert nach ${label} über`,
                    automaticActionTwo: 'Buchhaltungseinstellungen',
                    manual: ({label}: ExportedToIntegrationParams) => `hat diesen Bericht als manuell exportiert nach ${label} markiert.`,
                    automaticActionThree: 'und erfolgreich einen Datensatz erstellt für',
                    reimburseableLink: 'Auslagen',
                    nonReimbursableLink: 'Unternehmensausgaben mit Firmenkarte',
                    pending: ({label}: ExportedToIntegrationParams) => `hat begonnen, diesen Bericht nach ${label} zu exportieren...`,
                },
                integrationsMessage: ({errorMessage, label, linkText, linkURL}: IntegrationSyncFailedParams) =>
                    `Fehler beim Exportieren dieses Berichts nach ${label} ("${errorMessage} ${linkText ? `<a href="${linkURL}">${linkText}</a>` : ''}")`,
                managerAttachReceipt: `hat eine Quittung hinzugefügt`,
                managerDetachReceipt: `einen Beleg entfernt`,
                markedReimbursed: ({amount, currency}: MarkedReimbursedParams) => `${currency}${amount} anderswo bezahlt`,
                markedReimbursedFromIntegration: ({amount, currency}: MarkReimbursedFromIntegrationParams) => `bezahlte ${currency}${amount} über Integration`,
                outdatedBankAccount: `konnte die Zahlung aufgrund eines Problems mit dem Bankkonto des Zahlers nicht verarbeiten`,
                reimbursementACHBounce: `Konnte die Zahlung nicht verarbeiten, da der Zahler nicht über ausreichende Mittel verfügt.`,
                reimbursementACHCancelled: `die Zahlung storniert`,
                reimbursementAccountChanged: `Konnte die Zahlung nicht verarbeiten, da der Zahler die Bankkonten gewechselt hat.`,
                reimbursementDelayed: `hat die Zahlung bearbeitet, aber sie verzögert sich um 1-2 weitere Werktage`,
                selectedForRandomAudit: `zufällig zur Überprüfung ausgewählt`,
                selectedForRandomAuditMarkdown: `[zufällig ausgewählt](https://help.expensify.com/articles/expensify-classic/reports/Set-a-random-report-audit-schedule) zur Überprüfung`,
                share: ({to}: ShareParams) => `eingeladenes Mitglied ${to}`,
                unshare: ({to}: UnshareParams) => `Mitglied ${to} entfernt`,
                stripePaid: ({amount, currency}: StripePaidParams) => `bezahlt ${currency}${amount}`,
                takeControl: `übernahm die Kontrolle`,
                integrationSyncFailed: ({label, errorMessage}: IntegrationSyncFailedParams) => `Fehler beim Synchronisieren mit ${label}${errorMessage ? ` ("${errorMessage}")` : ''}`,
                addEmployee: ({email, role}: AddEmployeeParams) => `hinzugefügt ${email} als ${role === 'member' ? 'a' : 'an'} ${role}`,
                updateRole: ({email, currentRole, newRole}: UpdateRoleParams) => `hat die Rolle von ${email} auf ${newRole} aktualisiert (zuvor ${currentRole})`,
                updatedCustomField1: ({email, previousValue, newValue}: UpdatedCustomFieldParams) => {
                    if (!newValue) {
                        return `hat das benutzerdefinierte Feld 1 von ${email} entfernt (zuvor "${previousValue}")`;
                    }
                    return !previousValue
                        ? `"${newValue}" zu benutzerdefiniertem Feld 1 von ${email} hinzugefügt`
                        : `hat das benutzerdefinierte Feld 1 von ${email} in "${newValue}" geändert (vorher "${previousValue}")`;
                },
                updatedCustomField2: ({email, previousValue, newValue}: UpdatedCustomFieldParams) => {
                    if (!newValue) {
                        return `entfernte benutzerdefiniertes Feld 2 von ${email} (vorher "${previousValue}")`;
                    }
                    return !previousValue
                        ? `"${newValue}" zu benutzerdefiniertem Feld 2 von ${email} hinzugefügt`
                        : `änderte das benutzerdefinierte Feld 2 von ${email} zu "${newValue}" (vorher "${previousValue}")`;
                },
                leftWorkspace: ({nameOrEmail}: LeftWorkspaceParams) => `${nameOrEmail} hat den Arbeitsbereich verlassen`,
                removeMember: ({email, role}: AddEmployeeParams) => `entfernt ${role} ${email}`,
                removedConnection: ({connectionName}: ConnectionNameParams) => `Verbindung zu ${CONST.POLICY.CONNECTIONS.NAME_USER_FRIENDLY[connectionName]} entfernt`,
                addedConnection: ({connectionName}: ConnectionNameParams) => `verbunden mit ${CONST.POLICY.CONNECTIONS.NAME_USER_FRIENDLY[connectionName]}`,
                leftTheChat: 'hat den Chat verlassen',
            },
        },
    },
    chronos: {
        oooEventSummaryFullDay: ({summary, dayCount, date}: OOOEventSummaryFullDayParams) => `${summary} für ${dayCount} ${dayCount === 1 ? 'Tag' : 'Tage'} bis ${date}`,
        oooEventSummaryPartialDay: ({summary, timePeriod, date}: OOOEventSummaryPartialDayParams) => `${summary} von ${timePeriod} am ${date}`,
    },
    footer: {
        features: 'Funktionen',
        expenseManagement: 'Ausgabenverwaltung',
        spendManagement: 'Ausgabenmanagement',
        expenseReports: 'Spesenabrechnungen',
        companyCreditCard: 'Unternehmens-Kreditkarte',
        receiptScanningApp: 'Beleg-Scan-App',
        billPay: 'Bill Pay',
        invoicing: 'Rechnungsstellung',
        CPACard: 'CPA-Karte',
        payroll: 'Gehaltsabrechnung',
        travel: 'Reisen',
        resources: 'Ressourcen',
        expensifyApproved: 'ExpensifyApproved!',
        pressKit: 'Pressemappe',
        support: 'Unterstützung',
        expensifyHelp: 'ExpensifyHelp',
        terms: 'Nutzungsbedingungen',
        privacy: 'Datenschutz',
        learnMore: 'Mehr erfahren',
        aboutExpensify: 'Über Expensify',
        blog: 'Blog',
        jobs: 'Jobs',
        expensifyOrg: 'Expensify.org',
        investorRelations: 'Investor Relations',
        getStarted: 'Loslegen',
        createAccount: 'Ein neues Konto erstellen',
        logIn: 'Einloggen',
    },
    allStates: COMMON_CONST.STATES as States,
    allCountries: CONST.ALL_COUNTRIES as AllCountries,
    accessibilityHints: {
        navigateToChatsList: 'Zurück zur Chatliste navigieren',
        chatWelcomeMessage: 'Begrüßungsnachricht im Chat',
        navigatesToChat: 'Navigiert zu einem Chat',
        newMessageLineIndicator: 'Neue Nachrichtenzeilenanzeige',
        chatMessage: 'Chat-Nachricht',
        lastChatMessagePreview: 'Letzte Chatnachricht-Vorschau',
        workspaceName: 'Arbeitsbereichsname',
        chatUserDisplayNames: 'Chat-Mitglied Anzeigenamen',
        scrollToNewestMessages: 'Zu den neuesten Nachrichten scrollen',
        preStyledText: 'Vorangestylter Text',
        viewAttachment: 'Anhang anzeigen',
    },
    parentReportAction: {
        deletedReport: 'Gelöschter Bericht',
        deletedMessage: 'Gelöschte Nachricht',
        deletedExpense: 'Gelöschte Ausgabe',
        reversedTransaction: 'Stornierte Transaktion',
        deletedTask: 'Gelöschte Aufgabe',
        hiddenMessage: 'Versteckte Nachricht',
    },
    threads: {
        thread: 'Thread',
        replies: 'Antworten',
        reply: 'Antworten',
        from: 'Von',
        in: 'in',
        parentNavigationSummary: ({reportName, workspaceName}: ParentNavigationSummaryParams) => `Von ${reportName}${workspaceName ? `in ${workspaceName}` : ''}`,
    },
    qrCodes: {
        copy: 'URL kopieren',
        copied: 'Kopiert!',
    },
    moderation: {
        flagDescription: 'Alle markierten Nachrichten werden zur Überprüfung an einen Moderator gesendet.',
        chooseAReason: 'Wählen Sie einen Grund für die Markierung unten aus:',
        spam: 'Spam',
        spamDescription: 'Unaufgeforderte themenfremde Werbung',
        inconsiderate: 'Rücksichtslos',
        inconsiderateDescription: 'Beleidigende oder respektlose Formulierungen mit fragwürdigen Absichten',
        intimidation: 'Einschüchterung',
        intimidationDescription: 'Aggressiv eine Agenda verfolgen trotz berechtigter Einwände',
        bullying: 'Mobbing',
        bullyingDescription: 'Zielen auf eine Person, um Gehorsam zu erlangen',
        harassment: 'Belästigung',
        harassmentDescription: 'Rassistisches, frauenfeindliches oder anderweitig diskriminierendes Verhalten',
        assault: 'Angriff',
        assaultDescription: 'Speziell gezielter emotionaler Angriff mit der Absicht, Schaden zuzufügen.',
        flaggedContent: 'Diese Nachricht wurde als Verstoß gegen unsere Gemeinschaftsregeln markiert und der Inhalt wurde verborgen.',
        hideMessage: 'Nachricht ausblenden',
        revealMessage: 'Nachricht anzeigen',
        levelOneResult: 'Sendet anonyme Warnung und Nachricht wird zur Überprüfung gemeldet.',
        levelTwoResult: 'Nachricht im Kanal verborgen, plus anonyme Warnung und Nachricht wird zur Überprüfung gemeldet.',
        levelThreeResult: 'Nachricht aus dem Kanal entfernt, anonyme Warnung gesendet und Nachricht zur Überprüfung gemeldet.',
    },
    actionableMentionWhisperOptions: {
        invite: 'Lade sie ein',
        nothing: 'Nichts tun',
    },
    actionableMentionJoinWorkspaceOptions: {
        accept: 'Akzeptieren',
        decline: 'Ablehnen',
    },
    actionableMentionTrackExpense: {
        submit: 'An jemanden senden',
        categorize: 'Kategorisieren Sie es',
        share: 'Teilen Sie es mit meinem Buchhalter',
        nothing: 'Nichts für jetzt',
    },
    teachersUnitePage: {
        teachersUnite: 'Lehrer vereinigen sich',
        joinExpensifyOrg:
            'Schließen Sie sich Expensify.org an, um Ungerechtigkeit auf der ganzen Welt zu beseitigen. Die aktuelle Kampagne "Teachers Unite" unterstützt Lehrer überall, indem sie die Kosten für wichtige Schulmaterialien aufteilt.',
        iKnowATeacher: 'Ich kenne einen Lehrer.',
        iAmATeacher: 'Ich bin Lehrer.',
        getInTouch: 'Ausgezeichnet! Bitte teilen Sie uns deren Informationen mit, damit wir Kontakt aufnehmen können.',
        introSchoolPrincipal: 'Einführung zu Ihrem Schulleiter',
        schoolPrincipalVerifyExpense:
            'Expensify.org teilt die Kosten für wichtige Schulmaterialien, damit Schüler aus einkommensschwachen Haushalten eine bessere Lernerfahrung haben können. Ihr Schulleiter wird gebeten, Ihre Ausgaben zu überprüfen.',
        principalFirstName: 'Vorname des Hauptansprechpartners',
        principalLastName: 'Nachname des Schulleiters',
        principalWorkEmail: 'Hauptarbeits-E-Mail-Adresse',
        updateYourEmail: 'Aktualisieren Sie Ihre E-Mail-Adresse',
        updateEmail: 'E-Mail-Adresse aktualisieren',
        contactMethods: 'Kontaktmethoden.',
        schoolMailAsDefault:
            'Bevor Sie fortfahren, stellen Sie bitte sicher, dass Sie Ihre Schul-E-Mail als Ihre Standardkontaktmethode festlegen. Sie können dies unter Einstellungen > Profil > tun.',
        error: {
            enterPhoneEmail: 'Geben Sie eine gültige E-Mail-Adresse oder Telefonnummer ein',
            enterEmail: 'Geben Sie eine E-Mail-Adresse ein',
            enterValidEmail: 'Geben Sie eine gültige E-Mail-Adresse ein',
            tryDifferentEmail: 'Bitte versuchen Sie eine andere E-Mail-Adresse',
        },
    },
    cardTransactions: {
        notActivated: 'Nicht aktiviert',
        outOfPocket: 'Ausgaben aus eigener Tasche',
        companySpend: 'Unternehmensausgaben',
    },
    distance: {
        addStop: 'Stopp hinzufügen',
        deleteWaypoint: 'Wegpunkt löschen',
        deleteWaypointConfirmation: 'Möchten Sie diesen Wegpunkt wirklich löschen?',
        address: 'Adresse',
        waypointDescription: {
            start: 'Starten',
            stop: 'Stopp',
        },
        mapPending: {
            title: 'Ausstehende Karte',
            subtitle: 'Die Karte wird generiert, wenn Sie wieder online sind.',
            onlineSubtitle: 'Einen Moment, während wir die Karte einrichten.',
            errorTitle: 'Kartenfehler',
            errorSubtitle: 'Beim Laden der Karte ist ein Fehler aufgetreten. Bitte versuchen Sie es erneut.',
        },
        error: {
            selectSuggestedAddress: 'Bitte wählen Sie eine vorgeschlagene Adresse aus oder verwenden Sie den aktuellen Standort.',
        },
    },
    reportCardLostOrDamaged: {
        report: 'Verlust / Beschädigung der physischen Karte melden',
        screenTitle: 'Zeugnis verloren oder beschädigt',
        nextButtonLabel: 'Nächste',
        reasonTitle: 'Warum benötigen Sie eine neue Karte?',
        cardDamaged: 'Meine Karte wurde beschädigt',
        cardLostOrStolen: 'Meine Karte wurde verloren oder gestohlen',
        confirmAddressTitle: 'Bitte bestätigen Sie die Postadresse für Ihre neue Karte.',
        cardDamagedInfo: 'Ihre neue Karte wird in 2-3 Werktagen ankommen. Ihre aktuelle Karte wird weiterhin funktionieren, bis Sie Ihre neue aktivieren.',
        cardLostOrStolenInfo: 'Ihre aktuelle Karte wird dauerhaft deaktiviert, sobald Ihre Bestellung aufgegeben wird. Die meisten Karten kommen in wenigen Werktagen an.',
        address: 'Adresse',
        deactivateCardButton: 'Karte deaktivieren',
        shipNewCardButton: 'Neue Karte versenden',
        addressError: 'Adresse ist erforderlich',
        reasonError: 'Grund ist erforderlich',
    },
    eReceipt: {
        guaranteed: 'Garantierter eReceipt',
        transactionDate: 'Transaktionsdatum',
    },
    referralProgram: {
        [CONST.REFERRAL_PROGRAM.CONTENT_TYPES.START_CHAT]: {
            buttonText1: 'Einen Chat starten,',
            buttonText2: 'Empfehlen Sie einen Freund.',
            header: 'Starte einen Chat, empfehle einen Freund weiter',
            body: 'Möchten Sie, dass Ihre Freunde auch Expensify nutzen? Starten Sie einfach einen Chat mit ihnen und wir kümmern uns um den Rest.',
        },
        [CONST.REFERRAL_PROGRAM.CONTENT_TYPES.SUBMIT_EXPENSE]: {
            buttonText1: 'Reichen Sie eine Ausgabe ein,',
            buttonText2: 'Empfehlen Sie Ihren Chef.',
            header: 'Reichen Sie eine Ausgabe ein, verweisen Sie auf Ihren Chef.',
            body: 'Möchten Sie, dass Ihr Chef auch Expensify nutzt? Reichen Sie einfach eine Ausgabe bei ihnen ein und wir kümmern uns um den Rest.',
        },
        [CONST.REFERRAL_PROGRAM.CONTENT_TYPES.REFER_FRIEND]: {
            header: 'Einen Freund empfehlen',
            body: 'Möchten Sie, dass Ihre Freunde auch Expensify nutzen? Chatten, bezahlen oder teilen Sie einfach eine Ausgabe mit ihnen und wir kümmern uns um den Rest. Oder teilen Sie einfach Ihren Einladungslink!',
        },
        [CONST.REFERRAL_PROGRAM.CONTENT_TYPES.SHARE_CODE]: {
            buttonText: 'Einen Freund empfehlen',
            header: 'Einen Freund empfehlen',
            body: 'Möchten Sie, dass Ihre Freunde auch Expensify nutzen? Chatten, bezahlen oder teilen Sie einfach eine Ausgabe mit ihnen und wir kümmern uns um den Rest. Oder teilen Sie einfach Ihren Einladungslink!',
        },
        copyReferralLink: 'Einladungslink kopieren',
    },
    systemChatFooterMessage: {
        [CONST.INTRO_CHOICES.MANAGE_TEAM]: {
            phrase1: 'Chatte mit deinem Setup-Spezialisten in',
            phrase2: 'für Hilfe',
        },
        default: {
            phrase1: 'Nachricht',
            phrase2: 'für Hilfe bei der Einrichtung',
        },
    },
    violations: {
        allTagLevelsRequired: 'Alle Tags erforderlich',
        autoReportedRejectedExpense: ({rejectReason, rejectedBy}: ViolationsAutoReportedRejectedExpenseParams) =>
            `${rejectedBy} hat diese Ausgabe mit dem Kommentar "${rejectReason}" abgelehnt.`,
        billableExpense: 'Abrechnungsfähig nicht mehr gültig',
        cashExpenseWithNoReceipt: ({formattedLimit}: ViolationsCashExpenseWithNoReceiptParams = {}) => `Beleg erforderlich${formattedLimit ? `über ${formattedLimit}` : ''}`,
        categoryOutOfPolicy: 'Kategorie nicht mehr gültig',
        conversionSurcharge: ({surcharge}: ViolationsConversionSurchargeParams) => `Angewandte ${surcharge}% Umrechnungsgebühr`,
        customUnitOutOfPolicy: 'Rate für diesen Arbeitsbereich nicht gültig',
        duplicatedTransaction: 'Duplikat',
        fieldRequired: 'Berichtsfelder sind erforderlich',
        futureDate: 'Zukünftiges Datum nicht erlaubt',
        invoiceMarkup: ({invoiceMarkup}: ViolationsInvoiceMarkupParams) => `Mit ${invoiceMarkup}% aufgeschlagen`,
        maxAge: ({maxAge}: ViolationsMaxAgeParams) => `Datum älter als ${maxAge} Tage`,
        missingCategory: 'Fehlende Kategorie',
        missingComment: 'Beschreibung für die ausgewählte Kategorie erforderlich',
        missingTag: ({tagName}: ViolationsMissingTagParams = {}) => `Missing ${tagName ?? 'tag'}`,
        modifiedAmount: ({type, displayPercentVariance}: ViolationsModifiedAmountParams) => {
            switch (type) {
                case 'distance':
                    return 'Betrag weicht von berechneter Entfernung ab';
                case 'card':
                    return 'Betrag größer als Kartentransaktion';
                default:
                    if (displayPercentVariance) {
                        return `Betrag ${displayPercentVariance}% höher als der gescannte Beleg`;
                    }
                    return 'Betrag größer als gescanntes Beleg';
            }
        },
        modifiedDate: 'Datum weicht vom gescannten Beleg ab',
        nonExpensiworksExpense: 'Nicht-Expensiworks-Ausgabe',
        overAutoApprovalLimit: ({formattedLimit}: ViolationsOverLimitParams) => `Ausgabe überschreitet die automatische Genehmigungsgrenze von ${formattedLimit}`,
        overCategoryLimit: ({formattedLimit}: ViolationsOverCategoryLimitParams) => `Betrag über dem ${formattedLimit}/Personen-Kategorielimit`,
        overLimit: ({formattedLimit}: ViolationsOverLimitParams) => `Betrag über dem Limit von ${formattedLimit}/Person`,
        overLimitAttendee: ({formattedLimit}: ViolationsOverLimitParams) => `Betrag über dem Limit von ${formattedLimit}/Person`,
        perDayLimit: ({formattedLimit}: ViolationsPerDayLimitParams) => `Betrag über dem täglichen ${formattedLimit}/Personen-Kategorielimit`,
        receiptNotSmartScanned:
            'Ausgabendetails und Beleg manuell hinzugefügt. Bitte überprüfen Sie die Details. <a href="https://help.expensify.com/articles/expensify-classic/reports/Automatic-Receipt-Audit">Erfahren Sie mehr</a> über die automatische Überprüfung aller Belege.',
        receiptRequired: ({formattedLimit, category}: ViolationsReceiptRequiredParams) => {
            let message = 'Beleg erforderlich';
            if (formattedLimit ?? category) {
                message += 'über';
                if (formattedLimit) {
                    message += ` ${formattedLimit}`;
                }
                if (category) {
                    message += 'Kategorielimitierung';
                }
            }
            return message;
        },
        prohibitedExpense: ({prohibitedExpenseType}: ViolationsProhibitedExpenseParams) => {
            const preMessage = 'Verbotene Ausgabe:';
            switch (prohibitedExpenseType) {
                case 'alcohol':
                    return `${preMessage} Alkohol`;
                case 'gambling':
                    return `${preMessage} Glücksspiel`;
                case 'tobacco':
                    return `${preMessage} Tabak`;
                case 'adultEntertainment':
                    return `${preMessage} Erwachsenenunterhaltung`;
                case 'hotelIncidentals':
                    return `${preMessage} Hotelnebenkosten`;
                default:
                    return `${preMessage}${prohibitedExpenseType}`;
            }
        },
        customRules: ({message}: ViolationsCustomRulesParams) => message,
        reviewRequired: 'Überprüfung erforderlich',
        rter: ({brokenBankConnection, email, isAdmin, isTransactionOlderThan7Days, member, rterType}: ViolationsRterParams) => {
            if (rterType === CONST.RTER_VIOLATION_TYPES.BROKEN_CARD_CONNECTION_530 || rterType === CONST.RTER_VIOLATION_TYPES.BROKEN_CARD_CONNECTION) {
                return '';
            }
            if (brokenBankConnection) {
                return isAdmin
                    ? `Kassenbon kann aufgrund einer unterbrochenen Bankverbindung, die ${email} beheben muss, nicht automatisch zugeordnet werden.`
                    : 'Konnte Beleg aufgrund einer defekten Bankverbindung, die Sie beheben müssen, nicht automatisch zuordnen.';
            }
            if (!isTransactionOlderThan7Days) {
                return isAdmin
                    ? `Bitte ${member}, es als Bargeld zu markieren oder 7 Tage zu warten und es erneut zu versuchen.`
                    : 'Warten auf die Zusammenführung mit der Kartentransaktion.';
            }
            return '';
        },
        brokenConnection530Error: 'Beleg ausstehend aufgrund einer unterbrochenen Bankverbindung',
        adminBrokenConnectionError: 'Beleg ausstehend aufgrund einer unterbrochenen Bankverbindung. Bitte beheben in',
        memberBrokenConnectionError: 'Beleg ausstehend aufgrund einer unterbrochenen Bankverbindung. Bitte bitten Sie einen Workspace-Administrator, das Problem zu lösen.',
        markAsCashToIgnore: 'Als Barzahlung markieren, um zu ignorieren und Zahlung anzufordern.',
        smartscanFailed: ({canEdit = true}) => `Beleg-Scan fehlgeschlagen.${canEdit ? 'Details manuell eingeben.' : ''}`,
        receiptGeneratedWithAI: 'Potentieller KI-generierter Beleg',
        someTagLevelsRequired: ({tagName}: ViolationsTagOutOfPolicyParams = {}) => `Missing ${tagName ?? 'Etikett'}`,
        tagOutOfPolicy: ({tagName}: ViolationsTagOutOfPolicyParams = {}) => `${tagName ?? 'Etikett'} nicht mehr gültig`,
        taxAmountChanged: 'Der Steuerbetrag wurde geändert.',
        taxOutOfPolicy: ({taxName}: ViolationsTaxOutOfPolicyParams = {}) => `${taxName ?? 'Steuer'} nicht mehr gültig`,
        taxRateChanged: 'Steuersatz wurde geändert',
        taxRequired: 'Fehlender Steuersatz',
        none: 'Keine',
        taxCodeToKeep: 'Wählen Sie, welchen Steuercode Sie behalten möchten',
        tagToKeep: 'Wählen Sie aus, welches Tag beibehalten werden soll',
        isTransactionReimbursable: 'Wählen Sie, ob die Transaktion erstattungsfähig ist',
        merchantToKeep: 'Wählen Sie, welchen Händler Sie behalten möchten',
        descriptionToKeep: 'Wählen Sie aus, welche Beschreibung beibehalten werden soll.',
        categoryToKeep: 'Wählen Sie, welche Kategorie beibehalten werden soll',
        isTransactionBillable: 'Wählen Sie, ob die Transaktion abrechenbar ist',
        keepThisOne: 'Keep this one',
        confirmDetails: `Bestätigen Sie die Details, die Sie behalten.`,
        confirmDuplicatesInfo: `Die doppelten Anfragen, die Sie nicht behalten, werden für das Mitglied zur Löschung bereitgehalten.`,
        hold: 'Diese Ausgabe wurde zurückgestellt.',
        resolvedDuplicates: 'den doppelten Eintrag gelöst',
    },
    reportViolations: {
        [CONST.REPORT_VIOLATIONS.FIELD_REQUIRED]: ({fieldName}: RequiredFieldParams) => `${fieldName} ist erforderlich`,
    },
    violationDismissal: {
        rter: {
            manual: 'diesen Beleg als Barzahlung markiert',
        },
        duplicatedTransaction: {
            manual: 'den doppelten Eintrag gelöst',
        },
    },
    videoPlayer: {
        play: 'Spielen',
        pause: 'Pause',
        fullscreen: 'Vollbildschirm',
        playbackSpeed: 'Wiedergabegeschwindigkeit',
        expand: 'Erweitern',
        mute: 'Stumm schalten',
        unmute: 'Stummschaltung aufheben',
        normal: 'Normal',
    },
    exitSurvey: {
        header: 'Bevor Sie gehen',
        reasonPage: {
            title: 'Bitte teilen Sie uns mit, warum Sie uns verlassen.',
            subtitle: 'Bevor Sie gehen, teilen Sie uns bitte mit, warum Sie zu Expensify Classic wechseln möchten.',
        },
        reasons: {
            [CONST.EXIT_SURVEY.REASONS.FEATURE_NOT_AVAILABLE]: 'Ich benötige eine Funktion, die nur in Expensify Classic verfügbar ist.',
            [CONST.EXIT_SURVEY.REASONS.DONT_UNDERSTAND]: 'Ich verstehe nicht, wie man New Expensify benutzt.',
            [CONST.EXIT_SURVEY.REASONS.PREFER_CLASSIC]: 'Ich verstehe, wie man New Expensify benutzt, aber ich bevorzuge Expensify Classic.',
        },
        prompts: {
            [CONST.EXIT_SURVEY.REASONS.FEATURE_NOT_AVAILABLE]: 'Welche Funktion benötigen Sie, die in New Expensify nicht verfügbar ist?',
            [CONST.EXIT_SURVEY.REASONS.DONT_UNDERSTAND]: 'Was versuchst du zu tun?',
            [CONST.EXIT_SURVEY.REASONS.PREFER_CLASSIC]: 'Warum bevorzugen Sie Expensify Classic?',
        },
        responsePlaceholder: 'Ihre Antwort',
        thankYou: 'Danke für das Feedback!',
        thankYouSubtitle: 'Ihre Antworten helfen uns, ein besseres Produkt zu entwickeln, um Dinge zu erledigen. Vielen Dank!',
        goToExpensifyClassic: 'Zu Expensify Classic wechseln',
        offlineTitle: 'Sie scheinen hier festzustecken...',
        offline:
            'Sie scheinen offline zu sein. Leider funktioniert Expensify Classic nicht offline, aber New Expensify schon. Wenn Sie Expensify Classic verwenden möchten, versuchen Sie es erneut, wenn Sie eine Internetverbindung haben.',
        quickTip: 'Kurzer Tipp...',
        quickTipSubTitle: 'Sie können direkt zu Expensify Classic gehen, indem Sie expensify.com besuchen. Setzen Sie ein Lesezeichen, um eine einfache Abkürzung zu haben!',
        bookACall: 'Einen Anruf buchen',
        noThanks: 'Nein danke',
        bookACallTitle: 'Möchten Sie mit einem Produktmanager sprechen?',
        benefits: {
            [CONST.EXIT_SURVEY.BENEFIT.CHATTING_DIRECTLY]: 'Direktes Chatten über Ausgaben und Berichte',
            [CONST.EXIT_SURVEY.BENEFIT.EVERYTHING_MOBILE]: 'Fähigkeit, alles auf dem Handy zu erledigen',
            [CONST.EXIT_SURVEY.BENEFIT.TRAVEL_EXPENSE]: 'Reisen und Ausgaben mit der Geschwindigkeit des Chats',
        },
        bookACallTextTop: 'Wenn Sie zu Expensify Classic wechseln, verpassen Sie:',
        bookACallTextBottom:
            'Wir würden uns freuen, mit Ihnen einen Anruf zu vereinbaren, um zu verstehen, warum. Sie können einen Anruf mit einem unserer leitenden Produktmanager buchen, um Ihre Bedürfnisse zu besprechen.',
        takeMeToExpensifyClassic: 'Bring mich zu Expensify Classic',
    },
    listBoundary: {
        errorMessage: 'Beim Laden weiterer Nachrichten ist ein Fehler aufgetreten.',
        tryAgain: 'Versuchen Sie es erneut.',
    },
    systemMessage: {
        mergedWithCashTransaction: 'einen Beleg mit dieser Transaktion abgeglichen',
    },
    subscription: {
        authenticatePaymentCard: 'Zahlungskarte authentifizieren',
        mobileReducedFunctionalityMessage: 'Sie können Änderungen an Ihrem Abonnement nicht in der mobilen App vornehmen.',
        badge: {
            freeTrial: ({numOfDays}: BadgeFreeTrialParams) => `Kostenlose Testversion: ${numOfDays} ${numOfDays === 1 ? 'Tag' : 'Tage'} übrig`,
        },
        billingBanner: {
            policyOwnerAmountOwed: {
                title: 'Ihre Zahlungsinformationen sind veraltet.',
                subtitle: ({date}: BillingBannerSubtitleWithDateParams) =>
                    `Aktualisieren Sie Ihre Zahlungskarte bis zum ${date}, um weiterhin alle Ihre Lieblingsfunktionen nutzen zu können.`,
            },
            policyOwnerAmountOwedOverdue: {
                title: 'Ihre Zahlung konnte nicht verarbeitet werden.',
                subtitle: ({date, purchaseAmountOwed}: BillingBannerOwnerAmountOwedOverdueParams) =>
                    date && purchaseAmountOwed
                        ? `Ihre Belastung vom ${date} über ${purchaseAmountOwed} konnte nicht verarbeitet werden. Bitte fügen Sie eine Zahlungskarte hinzu, um den fälligen Betrag zu begleichen.`
                        : 'Bitte fügen Sie eine Zahlungskarte hinzu, um den geschuldeten Betrag zu begleichen.',
            },
            policyOwnerUnderInvoicing: {
                title: 'Ihre Zahlungsinformationen sind veraltet.',
                subtitle: ({date}: BillingBannerSubtitleWithDateParams) =>
                    `Ihre Zahlung ist überfällig. Bitte begleichen Sie Ihre Rechnung bis zum ${date}, um eine Unterbrechung des Dienstes zu vermeiden.`,
            },
            policyOwnerUnderInvoicingOverdue: {
                title: 'Ihre Zahlungsinformationen sind veraltet.',
                subtitle: 'Ihre Zahlung ist überfällig. Bitte begleichen Sie Ihre Rechnung.',
            },
            billingDisputePending: {
                title: 'Ihre Karte konnte nicht belastet werden.',
                subtitle: ({amountOwed, cardEnding}: BillingBannerDisputePendingParams) =>
                    `Sie haben die Belastung von ${amountOwed} auf der Karte mit der Endung ${cardEnding} angefochten. Ihr Konto wird gesperrt, bis der Streit mit Ihrer Bank geklärt ist.`,
            },
            cardAuthenticationRequired: {
                title: 'Ihre Karte konnte nicht belastet werden.',
                subtitle: ({cardEnding}: BillingBannerCardAuthenticationRequiredParams) =>
                    `Ihre Zahlungskarte wurde nicht vollständig authentifiziert. Bitte schließen Sie den Authentifizierungsprozess ab, um Ihre Zahlungskarte mit der Endung ${cardEnding} zu aktivieren.`,
            },
            insufficientFunds: {
                title: 'Ihre Karte konnte nicht belastet werden.',
                subtitle: ({amountOwed}: BillingBannerInsufficientFundsParams) =>
                    `Ihre Zahlungskarte wurde aufgrund unzureichender Mittel abgelehnt. Bitte versuchen Sie es erneut oder fügen Sie eine neue Zahlungskarte hinzu, um Ihren ausstehenden Saldo von ${amountOwed} zu begleichen.`,
            },
            cardExpired: {
                title: 'Ihre Karte konnte nicht belastet werden.',
                subtitle: ({amountOwed}: BillingBannerCardExpiredParams) =>
                    `Ihre Zahlungskarte ist abgelaufen. Bitte fügen Sie eine neue Zahlungskarte hinzu, um Ihren ausstehenden Saldo von ${amountOwed} zu begleichen.`,
            },
            cardExpireSoon: {
                title: 'Ihre Karte läuft bald ab',
                subtitle:
                    'Ihre Zahlungskarte läuft am Ende dieses Monats ab. Klicken Sie auf das Drei-Punkte-Menü unten, um sie zu aktualisieren und weiterhin alle Ihre Lieblingsfunktionen zu nutzen.',
            },
            retryBillingSuccess: {
                title: 'Erfolg!',
                subtitle: 'Ihre Karte wurde erfolgreich belastet.',
            },
            retryBillingError: {
                title: 'Ihre Karte konnte nicht belastet werden.',
                subtitle:
                    'Bevor Sie es erneut versuchen, rufen Sie bitte direkt Ihre Bank an, um Expensify-Gebühren zu autorisieren und eventuelle Sperren zu entfernen. Andernfalls versuchen Sie, eine andere Zahlungskarte hinzuzufügen.',
            },
            cardOnDispute: ({amountOwed, cardEnding}: BillingBannerCardOnDisputeParams) =>
                `Sie haben die Belastung von ${amountOwed} auf der Karte mit der Endung ${cardEnding} angefochten. Ihr Konto wird gesperrt, bis der Streit mit Ihrer Bank geklärt ist.`,
            preTrial: {
                title: 'Kostenlose Testversion starten',
                subtitleStart: 'Als nächster Schritt,',
                subtitleLink: 'Vervollständigen Sie Ihre Einrichtungsliste',
                subtitleEnd: 'damit Ihr Team mit der Spesenabrechnung beginnen kann.',
            },
            trialStarted: {
                title: ({numOfDays}: TrialStartedTitleParams) => `Testversion: ${numOfDays} ${numOfDays === 1 ? 'Tag' : 'Tage'} übrig!`,
                subtitle: 'Fügen Sie eine Zahlungskarte hinzu, um alle Ihre Lieblingsfunktionen weiterhin nutzen zu können.',
            },
            trialEnded: {
                title: 'Ihre kostenlose Testversion ist abgelaufen',
                subtitle: 'Fügen Sie eine Zahlungskarte hinzu, um alle Ihre Lieblingsfunktionen weiterhin nutzen zu können.',
            },
            earlyDiscount: {
                claimOffer: 'Angebot einlösen',
                noThanks: 'Nein danke',
                subscriptionPageTitle: {
                    phrase1: ({discountType}: EarlyDiscountTitleParams) => `${discountType}% Rabatt auf Ihr erstes Jahr!`,
                    phrase2: `Fügen Sie einfach eine Zahlungsmethode hinzu und beginnen Sie mit einem Jahresabonnement.`,
                },
                onboardingChatTitle: {
                    phrase1: 'Zeitlich begrenztes Angebot:',
                    phrase2: ({discountType}: EarlyDiscountTitleParams) => `${discountType}% Rabatt auf Ihr erstes Jahr!`,
                },
                subtitle: ({days, hours, minutes, seconds}: EarlyDiscountSubtitleParams) => `Einlösen in ${days > 0 ? `${days}d :` : ''}${hours}h : ${minutes}m : ${seconds}s`,
            },
        },
        cardSection: {
            title: 'Zahlung',
            subtitle: 'Fügen Sie eine Karte hinzu, um Ihr Expensify-Abonnement zu bezahlen.',
            addCardButton: 'Zahlungskarte hinzufügen',
            cardNextPayment: ({nextPaymentDate}: CardNextPaymentParams) => `Ihr nächstes Zahlungsdatum ist ${nextPaymentDate}.`,
            cardEnding: ({cardNumber}: CardEndingParams) => `Karte endet mit ${cardNumber}`,
            cardInfo: ({name, expiration, currency}: CardInfoParams) => `Name: ${name}, Ablaufdatum: ${expiration}, Währung: ${currency}`,
            changeCard: 'Zahlungskarte ändern',
            changeCurrency: 'Zahlungswährung ändern',
            cardNotFound: 'Keine Zahlungskarte hinzugefügt',
            retryPaymentButton: 'Zahlung erneut versuchen',
            authenticatePayment: 'Zahlung authentifizieren',
            requestRefund: 'Rückerstattung anfordern',
            requestRefundModal: {
                phrase1: 'Eine Rückerstattung zu erhalten ist einfach: Downgraden Sie einfach Ihr Konto vor Ihrem nächsten Abrechnungsdatum und Sie erhalten eine Rückerstattung.',
                phrase2:
                    'Achtung: Wenn Sie Ihr Konto herabstufen, werden Ihre Arbeitsbereiche gelöscht. Diese Aktion kann nicht rückgängig gemacht werden, aber Sie können jederzeit einen neuen Arbeitsbereich erstellen, wenn Sie Ihre Meinung ändern.',
                confirm: 'Arbeitsbereich(e) löschen und herabstufen',
            },
            viewPaymentHistory: 'Zahlungsverlauf anzeigen',
        },
        yourPlan: {
            title: 'Ihr Plan',
            exploreAllPlans: 'Alle Pläne erkunden',
            customPricing: 'Individuelle Preisgestaltung',
            asLowAs: ({price}: YourPlanPriceValueParams) => `ab ${price} pro aktivem Mitglied/Monat`,
            pricePerMemberMonth: ({price}: YourPlanPriceValueParams) => `${price} pro Mitglied/Monat`,
            pricePerMemberPerMonth: ({price}: YourPlanPriceValueParams) => `${price} pro Mitglied pro Monat`,
            perMemberMonth: 'pro Mitglied/Monat',
            collect: {
                title: 'Sammeln',
                description: 'Der Kleinunternehmensplan, der Ihnen Ausgaben, Reisen und Chat bietet.',
                priceAnnual: ({lower, upper}: YourPlanPriceParams) => `Von ${lower}/aktivem Mitglied mit der Expensify-Karte, ${upper}/aktivem Mitglied ohne die Expensify-Karte.`,
                pricePayPerUse: ({lower, upper}: YourPlanPriceParams) => `Von ${lower}/aktivem Mitglied mit der Expensify-Karte, ${upper}/aktivem Mitglied ohne die Expensify-Karte.`,
                benefit1: 'Beleg-Scannen',
                benefit2: 'Erstattungen',
                benefit3: 'Verwaltung von Firmenkreditkarten',
                benefit4: 'Spesen- und Reisegenehmigungen',
                benefit5: 'Reisebuchung und -regeln',
                benefit6: 'QuickBooks/Xero-Integrationen',
                benefit7: 'Chat über Ausgaben, Berichte und Räume',
                benefit8: 'KI- und menschlicher Support',
            },
            control: {
                title: 'Steuerung',
                description: 'Spesen, Reisen und Chat für größere Unternehmen.',
                priceAnnual: ({lower, upper}: YourPlanPriceParams) => `Von ${lower}/aktivem Mitglied mit der Expensify-Karte, ${upper}/aktivem Mitglied ohne die Expensify-Karte.`,
                pricePayPerUse: ({lower, upper}: YourPlanPriceParams) => `Von ${lower}/aktivem Mitglied mit der Expensify-Karte, ${upper}/aktivem Mitglied ohne die Expensify-Karte.`,
                benefit1: 'Alles im Collect-Plan',
                benefit2: 'Genehmigungsabläufe mit mehreren Ebenen',
                benefit3: 'Benutzerdefinierte Ausgabenregeln',
                benefit4: 'ERP-Integrationen (NetSuite, Sage Intacct, Oracle)',
                benefit5: 'HR-Integrationen (Workday, Certinia)',
                benefit6: 'SAML/SSO',
                benefit7: 'Benutzerdefinierte Einblicke und Berichterstattung',
                benefit8: 'Budgetierung',
            },
            thisIsYourCurrentPlan: 'Dies ist Ihr aktueller Plan',
            downgrade: 'Herabstufen zu Collect',
            upgrade: 'Upgrade zu Control',
            addMembers: 'Mitglieder hinzufügen',
            saveWithExpensifyTitle: 'Sparen Sie mit der Expensify-Karte',
            saveWithExpensifyDescription: 'Verwenden Sie unseren Sparrechner, um zu sehen, wie das Cashback der Expensify Card Ihre Expensify-Rechnung reduzieren kann.',
            saveWithExpensifyButton: 'Erfahren Sie mehr',
        },
        compareModal: {
            comparePlans: 'Pläne vergleichen',
            unlockTheFeatures: 'Schalten Sie die Funktionen frei, die Sie benötigen, mit dem Plan, der für Sie richtig ist.',
            viewOurPricing: 'Sehen Sie sich unsere Preisseite an',
            forACompleteFeatureBreakdown: 'für eine vollständige Funktionsübersicht unserer Pläne.',
        },
        details: {
            title: 'Abonnementdetails',
            annual: 'Jahresabonnement',
            taxExempt: 'Steuerbefreiungsstatus beantragen',
            taxExemptEnabled: 'Steuerbefreit',
            taxExemptStatus: 'Steuerbefreiungsstatus',
            payPerUse: 'Nutzungsgesteuert',
            subscriptionSize: 'Abonnementgröße',
            headsUp:
                'Achtung: Wenn Sie jetzt nicht die Größe Ihres Abonnements festlegen, setzen wir sie automatisch auf die Anzahl der aktiven Mitglieder Ihres ersten Monats. Sie verpflichten sich dann, für mindestens diese Anzahl von Mitgliedern für die nächsten 12 Monate zu zahlen. Sie können die Größe Ihres Abonnements jederzeit erhöhen, aber nicht verringern, bis Ihr Abonnement abgelaufen ist.',
            zeroCommitment: 'Keine Verpflichtung zum ermäßigten Jahresabonnementpreis',
        },
        subscriptionSize: {
            title: 'Abonnementgröße',
            yourSize: 'Ihre Abonnementgröße ist die Anzahl der offenen Plätze, die in einem bestimmten Monat von jedem aktiven Mitglied besetzt werden können.',
            eachMonth:
                'Jeden Monat deckt Ihr Abonnement bis zu der oben festgelegten Anzahl aktiver Mitglieder ab. Jedes Mal, wenn Sie die Größe Ihres Abonnements erhöhen, beginnen Sie ein neues 12-monatiges Abonnement in dieser neuen Größe.',
            note: 'Hinweis: Ein aktives Mitglied ist jeder, der Ausgabendaten erstellt, bearbeitet, eingereicht, genehmigt, erstattet oder exportiert hat, die mit dem Arbeitsbereich Ihres Unternehmens verbunden sind.',
            confirmDetails: 'Bestätigen Sie Ihre neuen jährlichen Abonnementdetails:',
            subscriptionSize: 'Abonnementgröße',
            activeMembers: ({size}: SubscriptionSizeParams) => `${size} aktive Mitglieder/Monat`,
            subscriptionRenews: 'Abonnement wird erneuert',
            youCantDowngrade: 'Sie können während Ihres Jahresabonnements nicht herabstufen.',
            youAlreadyCommitted: ({size, date}: SubscriptionCommitmentParams) =>
                `Sie haben sich bereits für ein Jahresabonnement mit einer Größe von ${size} aktiven Mitgliedern pro Monat bis zum ${date} verpflichtet. Sie können am ${date} zu einem nutzungsbasierten Abonnement wechseln, indem Sie die automatische Verlängerung deaktivieren.`,
            error: {
                size: 'Bitte geben Sie eine gültige Abonnementgröße ein.',
                sameSize: 'Bitte geben Sie eine Zahl ein, die sich von Ihrer aktuellen Abonnementgröße unterscheidet.',
            },
        },
        paymentCard: {
            addPaymentCard: 'Zahlungskarte hinzufügen',
            enterPaymentCardDetails: 'Geben Sie Ihre Zahlungsinformationen ein',
            security: 'Expensify ist PCI-DSS-konform, verwendet Verschlüsselung auf Bankniveau und nutzt redundante Infrastruktur, um Ihre Daten zu schützen.',
            learnMoreAboutSecurity: 'Erfahren Sie mehr über unsere Sicherheit.',
        },
        subscriptionSettings: {
            title: 'Abonnementseinstellungen',
            summary: ({subscriptionType, subscriptionSize, autoRenew, autoIncrease}: SubscriptionSettingsSummaryParams) =>
                `Abonnementstyp: ${subscriptionType}, Abonnementgröße: ${subscriptionSize}, Automatische Verlängerung: ${autoRenew}, Automatische jährliche Sitzplatzerhöhung: ${autoIncrease}`,
            none: 'none',
            on: 'on',
            off: 'aus',
            annual: 'Jährlich',
            autoRenew: 'Automatische Verlängerung',
            autoIncrease: 'Automatische jährliche Sitzplatzerhöhung',
            saveUpTo: ({amountWithCurrency}: SubscriptionSettingsSaveUpToParams) => `Sparen Sie bis zu ${amountWithCurrency}/Monat pro aktivem Mitglied`,
            automaticallyIncrease:
                'Erhöhen Sie automatisch Ihre jährlichen Plätze, um aktive Mitglieder aufzunehmen, die Ihre Abonnementgröße überschreiten. Hinweis: Dies wird das Enddatum Ihres Jahresabonnements verlängern.',
            disableAutoRenew: 'Automatische Verlängerung deaktivieren',
            helpUsImprove: 'Helfen Sie uns, Expensify zu verbessern',
            whatsMainReason: 'Was ist der Hauptgrund, warum Sie die automatische Verlängerung deaktivieren?',
            renewsOn: ({date}: SubscriptionSettingsRenewsOnParams) => `Wird am ${date} erneuert.`,
            pricingConfiguration: 'Die Preisgestaltung hängt von der Konfiguration ab. Für den niedrigsten Preis wählen Sie ein Jahresabonnement und erhalten Sie die Expensify Card.',
            learnMore: {
                part1: 'Erfahren Sie mehr auf unserer',
                pricingPage: 'Preisseite',
                part2: 'oder chatten Sie mit unserem Team in Ihrer',
                adminsRoom: '#admins room.',
            },
            estimatedPrice: 'Geschätzter Preis',
            changesBasedOn: 'Dies ändert sich basierend auf Ihrer Expensify Card-Nutzung und den untenstehenden Abonnementoptionen.',
        },
        requestEarlyCancellation: {
            title: 'Frühzeitige Kündigung beantragen',
            subtitle: 'Was ist der Hauptgrund für Ihre vorzeitige Kündigungsanfrage?',
            subscriptionCanceled: {
                title: 'Abonnement storniert',
                subtitle: 'Ihr Jahresabonnement wurde storniert.',
                info: 'Wenn Sie Ihre Arbeitsbereiche weiterhin auf Pay-per-Use-Basis nutzen möchten, sind Sie startklar.',
                preventFutureActivity: {
                    part1: 'Wenn Sie zukünftige Aktivitäten und Gebühren verhindern möchten, müssen Sie',
                    link: 'löschen Sie Ihren Arbeitsbereich/Ihre Arbeitsbereiche',
                    part2: 'Beachten Sie, dass Ihnen beim Löschen Ihrer Arbeitsbereiche alle ausstehenden Aktivitäten, die im aktuellen Kalendermonat angefallen sind, in Rechnung gestellt werden.',
                },
            },
            requestSubmitted: {
                title: 'Anfrage eingereicht',
                subtitle: {
                    part1: 'Vielen Dank, dass Sie uns mitgeteilt haben, dass Sie an der Kündigung Ihres Abonnements interessiert sind. Wir prüfen Ihre Anfrage und werden uns bald über Ihren Chat mit Ihnen in Verbindung setzen.',
                    link: 'Concierge',
                    part2: '.',
                },
            },
            acknowledgement: {
                part1: 'Indem ich die vorzeitige Kündigung beantrage, erkenne ich an und stimme zu, dass Expensify keine Verpflichtung hat, einem solchen Antrag im Rahmen von Expensify stattzugeben.',
                link: 'Nutzungsbedingungen',
                part2: 'oder andere anwendbare Dienstleistungsvereinbarungen zwischen mir und Expensify und dass Expensify das alleinige Ermessen hinsichtlich der Gewährung eines solchen Antrags behält.',
            },
        },
    },
    feedbackSurvey: {
        tooLimited: 'Funktionalität muss verbessert werden',
        tooExpensive: 'Zu teuer',
        inadequateSupport: 'Unzureichender Kundensupport',
        businessClosing: 'Unternehmen schließt, verkleinert sich oder wurde übernommen',
        additionalInfoTitle: 'Zu welcher Software wechseln Sie und warum?',
        additionalInfoInputLabel: 'Ihre Antwort',
    },
    roomChangeLog: {
        updateRoomDescription: 'setze die Raumbeschreibung auf:',
        clearRoomDescription: 'Raumbeschreibung gelöscht',
    },
    delegate: {
        switchAccount: 'Konten wechseln:',
        copilotDelegatedAccess: 'Copilot: Delegierter Zugriff',
        copilotDelegatedAccessDescription: 'Erlauben Sie anderen Mitgliedern, auf Ihr Konto zuzugreifen.',
        addCopilot: 'Copilot hinzufügen',
        membersCanAccessYourAccount: 'Diese Mitglieder können auf Ihr Konto zugreifen:',
        youCanAccessTheseAccounts: 'Sie können auf diese Konten über den Kontowechsler zugreifen:',
        role: ({role}: OptionalParam<DelegateRoleParams> = {}) => {
            switch (role) {
                case CONST.DELEGATE_ROLE.ALL:
                    return 'Voll';
                case CONST.DELEGATE_ROLE.SUBMITTER:
                    return 'Begrenzt';
                default:
                    return '';
            }
        },
        genericError: 'Ups, etwas ist schiefgelaufen. Bitte versuche es erneut.',
        onBehalfOfMessage: ({delegator}: DelegatorParams) => `im Auftrag von ${delegator}`,
        accessLevel: 'Zugriffsebene',
        confirmCopilot: 'Bestätigen Sie Ihren Copilot unten.',
        accessLevelDescription:
            'Wählen Sie unten eine Zugriffsebene aus. Sowohl Vollzugriff als auch eingeschränkter Zugriff ermöglichen es Co-Piloten, alle Gespräche und Ausgaben einzusehen.',
        roleDescription: ({role}: OptionalParam<DelegateRoleParams> = {}) => {
            switch (role) {
                case CONST.DELEGATE_ROLE.ALL:
                    return 'Erlauben Sie einem anderen Mitglied, alle Aktionen in Ihrem Konto in Ihrem Namen durchzuführen. Dazu gehören Chats, Einreichungen, Genehmigungen, Zahlungen, Einstellungen und mehr.';
                case CONST.DELEGATE_ROLE.SUBMITTER:
                    return 'Erlauben Sie einem anderen Mitglied, die meisten Aktionen in Ihrem Konto in Ihrem Namen durchzuführen. Ausgenommen sind Genehmigungen, Zahlungen, Ablehnungen und Sperren.';
                default:
                    return '';
            }
        },
        removeCopilot: 'Copilot entfernen',
        removeCopilotConfirmation: 'Möchten Sie diesen Copilot wirklich entfernen?',
        changeAccessLevel: 'Zugriffsebene ändern',
        makeSureItIsYou: 'Lassen Sie uns sicherstellen, dass Sie es sind',
        enterMagicCode: ({contactMethod}: EnterMagicCodeParams) =>
            `Bitte geben Sie den magischen Code ein, der an ${contactMethod} gesendet wurde, um einen Co-Piloten hinzuzufügen. Er sollte in ein bis zwei Minuten ankommen.`,
        enterMagicCodeUpdate: ({contactMethod}: EnterMagicCodeParams) => `Bitte geben Sie den magischen Code ein, der an ${contactMethod} gesendet wurde, um Ihren Copilot zu aktualisieren.`,
        notAllowed: 'Nicht so schnell...',
        noAccessMessage: 'Als Copilot hast du keinen Zugriff auf diese Seite. Entschuldigung!',
        notAllowedMessageStart: `Als ein`,
        notAllowedMessageHyperLinked: 'Copilot',
        notAllowedMessageEnd: ({accountOwnerEmail}: AccountOwnerParams) => `Für ${accountOwnerEmail} haben Sie keine Berechtigung, diese Aktion auszuführen. Entschuldigung!`,
        copilotAccess: 'Copilot-Zugriff',
    },
    debug: {
        debug: 'Debuggen',
        details: 'Einzelheiten',
        JSON: 'JSON',
        reportActions: 'Aktionen',
        reportActionPreview: 'Vorschau',
        nothingToPreview: 'Nichts zur Vorschau',
        editJson: 'Editiere JSON:',
        preview: 'Vorschau:',
        missingProperty: ({propertyName}: MissingPropertyParams) => `Fehlendes ${propertyName}`,
        invalidProperty: ({propertyName, expectedType}: InvalidPropertyParams) => `Ungültige Eigenschaft: ${propertyName} - Erwartet: ${expectedType}`,
        invalidValue: ({expectedValues}: InvalidValueParams) => `Ungültiger Wert - Erwartet: ${expectedValues}`,
        missingValue: 'Fehlender Wert',
        createReportAction: 'Berichtaktion erstellen',
        reportAction: 'Aktion melden',
        report: 'Bericht',
        transaction: 'Transaktion',
        violations: 'Verstöße',
        transactionViolation: 'Transaktionsverstoß',
        hint: 'Datenänderungen werden nicht an das Backend gesendet.',
        textFields: 'Textfelder',
        numberFields: 'Zahlenfelder',
        booleanFields: 'Boolesche Felder',
        constantFields: 'Konstante Felder',
        dateTimeFields: 'DateTime-Felder',
        date: 'Datum',
        time: 'Zeit',
        none: 'Keine',
        visibleInLHN: 'Sichtbar in LHN',
        GBR: 'GBR',
        RBR: 'RBR',
        true: 'true',
        false: 'false',
        viewReport: 'Bericht anzeigen',
        viewTransaction: 'Transaktion anzeigen',
        createTransactionViolation: 'Transaktionsverstoß erstellen',
        reasonVisibleInLHN: {
            hasDraftComment: 'Hat Entwurfskommentar',
            hasGBR: 'Has GBR',
            hasRBR: 'Hat RBR',
            pinnedByUser: 'Von Mitglied angeheftet',
            hasIOUViolations: 'Hat IOU-Verstöße',
            hasAddWorkspaceRoomErrors: 'Hat Fehler beim Hinzufügen des Arbeitsbereichsraums',
            isUnread: 'Ist ungelesen (Fokusmodus)',
            isArchived: 'Ist archiviert (neuester Modus)',
            isSelfDM: 'Ist Selbst-DM',
            isFocused: 'Ist vorübergehend fokussiert',
        },
        reasonGBR: {
            hasJoinRequest: 'Hat Beitrittsanfrage (Admin-Raum)',
            isUnreadWithMention: 'Ist ungelesen mit Erwähnung',
            isWaitingForAssigneeToCompleteAction: 'Wartet darauf, dass der Zuständige die Aktion abschließt.',
            hasChildReportAwaitingAction: 'Hat einen untergeordneten Bericht, der auf eine Aktion wartet',
            hasMissingInvoiceBankAccount: 'Fehlendes Rechnungsbankkonto',
        },
        reasonRBR: {
            hasErrors: 'Hat Fehler in den Berichtsdaten oder Berichtsaktionen',
            hasViolations: 'Hat Verstöße',
            hasTransactionThreadViolations: 'Hat Transaktions-Thread-Verstöße',
        },
        indicatorStatus: {
            theresAReportAwaitingAction: 'Es gibt einen Bericht, der auf eine Aktion wartet.',
            theresAReportWithErrors: 'Es gibt einen Bericht mit Fehlern',
            theresAWorkspaceWithCustomUnitsErrors: 'Es gibt einen Arbeitsbereich mit Fehlern bei benutzerdefinierten Einheiten.',
            theresAProblemWithAWorkspaceMember: 'Es gibt ein Problem mit einem Arbeitsbereichsmitglied.',
            theresAProblemWithAWorkspaceQBOExport: 'Es gab ein Problem mit einer Exporteinstellung der Arbeitsbereichsverbindung.',
            theresAProblemWithAContactMethod: 'Es gibt ein Problem mit einer Kontaktmethode',
            aContactMethodRequiresVerification: 'Eine Kontaktmethode erfordert eine Verifizierung',
            theresAProblemWithAPaymentMethod: 'Es gibt ein Problem mit einer Zahlungsmethode',
            theresAProblemWithAWorkspace: 'Es gibt ein Problem mit einem Arbeitsbereich.',
            theresAProblemWithYourReimbursementAccount: 'Es gibt ein Problem mit Ihrem Erstattungskonto',
            theresABillingProblemWithYourSubscription: 'Es gibt ein Abrechnungsproblem mit Ihrem Abonnement.',
            yourSubscriptionHasBeenSuccessfullyRenewed: 'Ihr Abonnement wurde erfolgreich erneuert.',
            theresWasAProblemDuringAWorkspaceConnectionSync: 'Während der Synchronisierung der Workspace-Verbindung ist ein Problem aufgetreten.',
            theresAProblemWithYourWallet: 'Es gibt ein Problem mit Ihrem Wallet.',
            theresAProblemWithYourWalletTerms: 'Es gibt ein Problem mit den Bedingungen Ihrer Brieftasche.',
        },
    },
    emptySearchView: {
        takeATestDrive: 'Machen Sie eine Probefahrt',
    },
    migratedUserWelcomeModal: {
        title: 'Reisen und Ausgaben, in der Geschwindigkeit des Chats',
        subtitle: 'New Expensify hat die gleiche großartige Automatisierung, aber jetzt mit erstaunlicher Zusammenarbeit:',
        confirmText: "Los geht's!",
        features: {
            chat: '<strong>Chatten Sie direkt über jede Ausgabe</strong>, jeden Bericht oder Arbeitsbereich',
            scanReceipt: '<strong>Belege scannen</strong> und Rückerstattung erhalten',
            crossPlatform: 'Erledigen Sie <strong>alles</strong> von Ihrem Telefon oder Browser aus',
        },
    },
    productTrainingTooltip: {
        // TODO: CONCIERGE_LHN_GBR tooltip will be replaced by a tooltip in the #admins room
        // https://github.com/Expensify/App/issues/57045#issuecomment-2701455668
        conciergeLHNGBR: {
            part1: 'Loslegen',
            part2: 'hier!',
        },
        saveSearchTooltip: {
            part1: 'Benennen Sie Ihre gespeicherten Suchen um',
            part2: 'hier!',
        },
        bottomNavInboxTooltip: {
            part1: 'Überprüfen Sie was',
            part2: 'benötigt Ihre Aufmerksamkeit',
            part3: 'und',
            part4: 'über Ausgaben chatten.',
        },
        workspaceChatTooltip: {
            part1: 'Chatten mit',
            part2: 'Genehmiger',
        },
        globalCreateTooltip: {
            part1: 'Ausgaben erstellen',
            part2: ', beginnen Sie zu chatten,',
            part3: 'und mehr.',
            part4: 'Probieren Sie es aus!',
        },
        GBRRBRChat: {
            part1: 'Du wirst 🟢 auf sehen',
            part2: 'Maßnahmen ergreifen',
            part3: ',\nund 🔴 auf',
            part4: 'Elemente zur Überprüfung.',
        },
        accountSwitcher: {
            part1: 'Zugriff auf Ihre',
            part2: 'Copilot-Konten',
            part3: 'hier',
        },
        expenseReportsFilter: {
            part1: 'Willkommen! Finden Sie alle Ihre',
            part2: 'Berichte des Unternehmens',
            part3: 'here.',
        },
        scanTestTooltip: {
            part1: 'Möchten Sie sehen, wie Scan funktioniert?',
            part2: 'Probieren Sie einen Testbeleg aus!',
            part3: 'Wählen Sie unsere',
            part4: 'Testmanager',
            part5: 'um es auszuprobieren!',
            part6: 'Jetzt,',
            part7: 'Reichen Sie Ihre Ausgaben ein',
            part8: 'und sieh zu, wie die Magie geschieht!',
            tryItOut: 'Probieren Sie es aus',
            noThanks: 'Nein danke',
        },
        outstandingFilter: {
            part1: 'Filter für Ausgaben, die',
            part2: 'Genehmigung erforderlich',
        },
        scanTestDriveTooltip: {
            part1: 'Diesen Beleg senden an',
            part2: 'Beenden Sie die Probefahrt!',
        },
    },
    discardChangesConfirmation: {
        title: 'Änderungen verwerfen?',
        body: 'Möchten Sie die vorgenommenen Änderungen wirklich verwerfen?',
        confirmText: 'Änderungen verwerfen',
    },
    scheduledCall: {
        book: {
            title: 'Anruf planen',
            description: 'Finden Sie eine Zeit, die für Sie passt.',
            slots: 'Verfügbare Zeiten für',
        },
        confirmation: {
            title: 'Anruf bestätigen',
            description:
                'Stellen Sie sicher, dass die unten stehenden Details für Sie in Ordnung sind. Sobald Sie den Anruf bestätigen, senden wir eine Einladung mit weiteren Informationen.',
            setupSpecialist: 'Ihr Einrichtungsspezialist',
            meetingLength: 'Besprechungslänge',
            dateTime: 'Datum & Uhrzeit',
            minutes: '30 Minuten',
        },
        callScheduled: 'Anruf geplant',
    },
    autoSubmitModal: {
        title: 'Alles klar und eingereicht!',
        description: 'Alle Warnungen und Verstöße wurden beseitigt, daher:',
        submittedExpensesTitle: 'Diese Ausgaben wurden eingereicht',
        submittedExpensesDescription: 'Diese Ausgaben wurden an Ihren Genehmiger gesendet, können aber noch bearbeitet werden, bis sie genehmigt sind.',
        pendingExpensesTitle: 'Ausstehende Ausgaben wurden verschoben',
        pendingExpensesDescription: 'Alle ausstehenden Kartenausgaben wurden in einen separaten Bericht verschoben, bis sie gebucht werden.',
    },
    testDrive: {
        quickAction: {
            takeATwoMinuteTestDrive: 'Machen Sie eine 2-minütige Probefahrt',
        },
        modal: {
            title: 'Probieren Sie uns aus',
            description: 'Machen Sie eine schnelle Produkttour, um schnell auf den neuesten Stand zu kommen. Keine Zwischenstopps erforderlich!',
            confirmText: 'Testfahrt starten',
            helpText: 'Überspringen',
            employee: {
                description:
                    '<muted-text>Holen Sie sich für Ihr Team <strong>3 kostenlose Monate Expensify!</strong> Geben Sie einfach die E-Mail-Adresse Ihres Chefs unten ein und senden Sie ihm eine Testausgabe.</muted-text>',
                email: 'Geben Sie die E-Mail-Adresse Ihres Chefs ein',
                error: 'Dieses Mitglied besitzt einen Arbeitsbereich, bitte geben Sie ein neues Mitglied zum Testen ein.',
            },
        },
        banner: {
            currentlyTestDrivingExpensify: 'Sie testen derzeit Expensify',
            readyForTheRealThing: 'Bereit für das echte Ding?',
            getStarted: 'Loslegen',
        },
        employeeInviteMessage: ({name}: EmployeeInviteMessageParams) =>
            `# ${name} hat dich eingeladen, Expensify auszuprobieren\nHey! Ich habe uns gerade *3 Monate kostenlos* gesichert, um Expensify auszuprobieren, den schnellsten Weg, um Ausgaben zu verwalten.\n\nHier ist ein *Testbeleg*, um dir zu zeigen, wie es funktioniert:`,
    },
};
// IMPORTANT: This line is manually replaced in generate translation files by scripts/generateTranslations.ts,
// so if you change it here, please update it there as well.
export default translations satisfies TranslationDeepObject<typeof en>;<|MERGE_RESOLUTION|>--- conflicted
+++ resolved
@@ -1041,17 +1041,11 @@
             other: 'Belege werden gescannt...',
         }),
         scanMultipleReceipts: 'Mehrere Belege scannen',
-<<<<<<< HEAD
-        scanMultipleReceiptsDescription: 'Machen Sie Fotos von all Ihren Belegen auf einmal, dann best\u00E4tigen Sie die Details selbst oder lassen Sie SmartScan das \u00FCbernehmen.',
-        receiptScanInProgress: 'Belegscan l\u00E4uft',
-        receiptScanInProgressDescription: 'Belegscan l\u00E4uft. Sp\u00E4ter erneut pr\u00FCfen oder die Details jetzt eingeben.',
-        removeFromReport: 'Ausgabe aus Bericht entfernen',
-        moveToPersonalSpace: 'Ausgaben in pers\u00F6nlichen Bereich verschieben',
-=======
         scanMultipleReceiptsDescription: 'Machen Sie Fotos von all Ihren Belegen auf einmal, dann bestätigen Sie die Details selbst oder lassen Sie SmartScan dies übernehmen.',
         receiptScanInProgress: 'Belegscan läuft',
         receiptScanInProgressDescription: 'Belegscan läuft. Später erneut prüfen oder die Details jetzt eingeben.',
->>>>>>> 5715b458
+        removeFromReport: 'Ausgabe aus Bericht entfernen',
+        moveToPersonalSpace: 'Ausgaben in persönlichen Bereich verschieben',
         duplicateTransaction: ({isSubmitted}: DuplicateTransactionParams) =>
             !isSubmitted
                 ? 'Mögliche doppelte Ausgaben erkannt. Überprüfen Sie die Duplikate, um die Einreichung zu ermöglichen.'
