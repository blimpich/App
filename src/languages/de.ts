--- conflicted
+++ resolved
@@ -6037,18 +6037,10 @@
         },
     },
     reportCardLostOrDamaged: {
-<<<<<<< HEAD
-        screenTitle: 'Zeugnis verloren oder besch\u00E4digt',
-        nextButtonLabel: 'N\u00E4chste',
-        reasonTitle: 'Warum ben\u00F6tigen Sie eine neue Karte?',
-        cardDamaged: 'Meine Karte wurde besch\u00E4digt.',
-=======
-        report: 'Verlust / Beschädigung der physischen Karte melden',
         screenTitle: 'Zeugnis verloren oder beschädigt',
         nextButtonLabel: 'Nächste',
         reasonTitle: 'Warum benötigen Sie eine neue Karte?',
         cardDamaged: 'Meine Karte wurde beschädigt',
->>>>>>> de3f8aff
         cardLostOrStolen: 'Meine Karte wurde verloren oder gestohlen',
         confirmAddressTitle: 'Bitte bestätigen Sie die Postadresse für Ihre neue Karte.',
         cardDamagedInfo: 'Ihre neue Karte wird in 2-3 Werktagen ankommen. Ihre aktuelle Karte wird weiterhin funktionieren, bis Sie Ihre neue aktivieren.',
