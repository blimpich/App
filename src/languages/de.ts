--- conflicted
+++ resolved
@@ -6517,12 +6517,7 @@
         overTripLimit: ({formattedLimit}: ViolationsOverLimitParams) => `Betrag über ${formattedLimit}/Fahrtgrenze`,
         overLimitAttendee: ({formattedLimit}: ViolationsOverLimitParams) => `Betrag über dem Limit von ${formattedLimit}/Person`,
         perDayLimit: ({formattedLimit}: ViolationsPerDayLimitParams) => `Betrag über dem täglichen ${formattedLimit}/Personen-Kategorielimit`,
-<<<<<<< HEAD
         receiptNotSmartScanned: 'Beleg und Ausgabendetails manuell hinzugefügt.',
-=======
-        receiptNotSmartScanned:
-            'Beleg und Ausgabendetails manuell hinzugefügt. <a href="https://help.expensify.com/articles/expensify-classic/reports/Automatic-Receipt-Audit">Erfahren Sie mehr</a>.',
->>>>>>> 5aa16193
         receiptRequired: ({formattedLimit, category}: ViolationsReceiptRequiredParams) => {
             let message = 'Beleg erforderlich';
             if (formattedLimit ?? category) {
