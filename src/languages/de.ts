/**
 *   _____                      __         __
 *  / ___/__ ___  ___ _______ _/ /____ ___/ /
 * / (_ / -_) _ \/ -_) __/ _ \`/ __/ -_) _  /
 * \___/\__/_//_/\__/_/  \_,_/\__/\__/\_,_/
 *
 * This file was automatically generated. Please consider these alternatives before manually editing it:
 *
 * - Improve the prompts in prompts/translation, or
 * - Improve context annotations in src/languages/en.ts
 */
import {CONST as COMMON_CONST} from 'expensify-common';
import startCase from 'lodash/startCase';
import CONST from '@src/CONST';
import type {Country} from '@src/CONST';
import type OriginalMessage from '@src/types/onyx/OriginalMessage';
import type en from './en';
import type {
    AccountOwnerParams,
    ActionsAreCurrentlyRestricted,
    AddedOrDeletedPolicyReportFieldParams,
    AddedPolicyApprovalRuleParams,
    AddEmployeeParams,
    AddOrDeletePolicyCustomUnitRateParams,
    AddressLineParams,
    AdminCanceledRequestParams,
    AirlineParams,
    AlreadySignedInParams,
    ApprovalWorkflowErrorParams,
    ApprovedAmountParams,
    AssignCardParams,
    AssignedCardParams,
    AssigneeParams,
    AuthenticationErrorParams,
    AutoPayApprovedReportsLimitErrorParams,
    BadgeFreeTrialParams,
    BeginningOfChatHistoryAdminRoomPartOneParams,
    BeginningOfChatHistoryAnnounceRoomPartOneParams,
    BeginningOfChatHistoryDomainRoomPartOneParams,
    BillingBannerCardAuthenticationRequiredParams,
    BillingBannerCardExpiredParams,
    BillingBannerCardOnDisputeParams,
    BillingBannerDisputePendingParams,
    BillingBannerInsufficientFundsParams,
    BillingBannerOwnerAmountOwedOverdueParams,
    BillingBannerSubtitleWithDateParams,
    CanceledRequestParams,
    CardEndingParams,
    CardInfoParams,
    CardNextPaymentParams,
    CategoryNameParams,
    ChangeFieldParams,
    ChangeOwnerDuplicateSubscriptionParams,
    ChangeOwnerHasFailedSettlementsParams,
    ChangeOwnerSubscriptionParams,
    ChangeReportPolicyParams,
    ChangeTypeParams,
    CharacterLengthLimitParams,
    CharacterLimitParams,
    ChatWithAccountManagerParams,
    CompanyCardBankName,
    CompanyCardFeedNameParams,
    CompanyNameParams,
    ConfirmThatParams,
    ConnectionNameParams,
    ConnectionParams,
    CreateExpensesParams,
    CurrencyCodeParams,
    CurrencyInputDisabledTextParams,
    CustomersOrJobsLabelParams,
    CustomUnitRateParams,
    DateParams,
    DateShouldBeAfterParams,
    DateShouldBeBeforeParams,
    DefaultAmountParams,
    DefaultVendorDescriptionParams,
    DelegateRoleParams,
    DelegateSubmitParams,
    DelegatorParams,
    DeleteActionParams,
    DeleteConfirmationParams,
    DeleteTransactionParams,
    DemotedFromWorkspaceParams,
    DidSplitAmountMessageParams,
    DuplicateTransactionParams,
    EarlyDiscountSubtitleParams,
    EarlyDiscountTitleParams,
    EditActionParams,
    EditDestinationSubtitleParams,
    ElectronicFundsParams,
    EmployeeInviteMessageParams,
    EnterMagicCodeParams,
    ExportAgainModalDescriptionParams,
    ExportedToIntegrationParams,
    ExportIntegrationSelectedParams,
    FeatureNameParams,
    FileLimitParams,
    FiltersAmountBetweenParams,
    FlightLayoverParams,
    FlightParams,
    FormattedMaxLengthParams,
    GoBackMessageParams,
    GoToRoomParams,
    ImportedTagsMessageParams,
    ImportedTypesParams,
    ImportFieldParams,
    ImportMembersSuccessfulDescriptionParams,
    ImportPerDiemRatesSuccessfulDescriptionParams,
    ImportTagsSuccessfulDescriptionParams,
    IncorrectZipFormatParams,
    InstantSummaryParams,
    IntacctMappingTitleParams,
    IntegrationExportParams,
    IntegrationSyncFailedParams,
    InvalidPropertyParams,
    InvalidValueParams,
    IssueVirtualCardParams,
    LastSyncAccountingParams,
    LastSyncDateParams,
    LeftWorkspaceParams,
    LocalTimeParams,
    LoggedInAsParams,
    LogSizeParams,
    ManagerApprovedAmountParams,
    ManagerApprovedParams,
    MarkedReimbursedParams,
    MarkReimbursedFromIntegrationParams,
    MissingPropertyParams,
    MovedFromPersonalSpaceParams,
    MovedFromReportParams,
    MovedTransactionParams,
    NeedCategoryForExportToIntegrationParams,
    NewWorkspaceNameParams,
    NoLongerHaveAccessParams,
    NotAllowedExtensionParams,
    NotYouParams,
    OOOEventSummaryFullDayParams,
    OOOEventSummaryPartialDayParams,
    OptionalParam,
    OurEmailProviderParams,
    OwnerOwesAmountParams,
    PaidElsewhereParams,
    PaidWithExpensifyParams,
    ParentNavigationSummaryParams,
    PayerOwesAmountParams,
    PayerOwesParams,
    PayerPaidAmountParams,
    PayerPaidParams,
    PayerSettledParams,
    PaySomeoneParams,
    PolicyAddedReportFieldOptionParams,
    PolicyDisabledReportFieldAllOptionsParams,
    PolicyDisabledReportFieldOptionParams,
    PolicyExpenseChatNameParams,
    RailTicketParams,
    ReconciliationWorksParams,
    RemovedFromApprovalWorkflowParams,
    RemovedTheRequestParams,
    RemoveMemberPromptParams,
    RemoveMembersWarningPrompt,
    RenamedRoomActionParams,
    RenamedWorkspaceNameActionParams,
    ReportArchiveReasonsClosedParams,
    ReportArchiveReasonsInvoiceReceiverPolicyDeletedParams,
    ReportArchiveReasonsMergedParams,
    ReportArchiveReasonsRemovedFromPolicyParams,
    ReportPolicyNameParams,
    RequestAmountParams,
    RequestCountParams,
    RequestedAmountMessageParams,
    RequiredFieldParams,
    ResolutionConstraintsParams,
    ReviewParams,
    RoleNamesParams,
    RoomNameReservedErrorParams,
    RoomRenamedToParams,
    SecondaryLoginParams,
    SetTheDistanceMerchantParams,
    SetTheRequestParams,
    SettledAfterAddedBankAccountParams,
    SettleExpensifyCardParams,
    SettlementDateParams,
    ShareParams,
    SignUpNewFaceCodeParams,
    SizeExceededParams,
    SplitAmountParams,
    SplitExpenseEditTitleParams,
    SplitExpenseSubtitleParams,
    SpreadCategoriesParams,
    SpreadFieldNameParams,
    SpreadSheetColumnParams,
    StatementTitleParams,
    StepCounterParams,
    StripePaidParams,
    SubmitsToParams,
    SubscriptionCommitmentParams,
    SubscriptionSettingsRenewsOnParams,
    SubscriptionSettingsSaveUpToParams,
    SubscriptionSettingsSummaryParams,
    SubscriptionSizeParams,
    SyncStageNameConnectionsParams,
    TaskCreatedActionParams,
    TaxAmountParams,
    TermsParams,
    ThreadRequestReportNameParams,
    ThreadSentMoneyReportNameParams,
    TotalAmountGreaterOrLessThanOriginalParams,
    ToValidateLoginParams,
    TransferParams,
    TravelTypeParams,
    TrialStartedTitleParams,
    UnapproveWithIntegrationWarningParams,
    UnshareParams,
    UntilTimeParams,
    UpdatedCustomFieldParams,
    UpdatedPolicyApprovalRuleParams,
    UpdatedPolicyAuditRateParams,
    UpdatedPolicyCategoryDescriptionHintTypeParams,
    UpdatedPolicyCategoryExpenseLimitTypeParams,
    UpdatedPolicyCategoryGLCodeParams,
    UpdatedPolicyCategoryMaxAmountNoReceiptParams,
    UpdatedPolicyCategoryMaxExpenseAmountParams,
    UpdatedPolicyCategoryNameParams,
    UpdatedPolicyCategoryParams,
    UpdatedPolicyCurrencyParams,
    UpdatedPolicyCustomUnitRateParams,
    UpdatedPolicyCustomUnitTaxClaimablePercentageParams,
    UpdatedPolicyCustomUnitTaxRateExternalIDParams,
    UpdatedPolicyDescriptionParams,
    UpdatedPolicyFieldWithNewAndOldValueParams,
    UpdatedPolicyFieldWithValueParam,
    UpdatedPolicyFrequencyParams,
    UpdatedPolicyManualApprovalThresholdParams,
    UpdatedPolicyPreventSelfApprovalParams,
    UpdatedPolicyReportFieldDefaultValueParams,
    UpdatedPolicyTagFieldParams,
    UpdatedPolicyTagNameParams,
    UpdatedPolicyTagParams,
    UpdatedTheDistanceMerchantParams,
    UpdatedTheRequestParams,
    UpdatePolicyCustomUnitParams,
    UpdatePolicyCustomUnitTaxEnabledParams,
    UpdateRoleParams,
    UsePlusButtonParams,
    UserIsAlreadyMemberParams,
    UserSplitParams,
    ViolationsAutoReportedRejectedExpenseParams,
    ViolationsCashExpenseWithNoReceiptParams,
    ViolationsConversionSurchargeParams,
    ViolationsCustomRulesParams,
    ViolationsInvoiceMarkupParams,
    ViolationsMaxAgeParams,
    ViolationsMissingTagParams,
    ViolationsModifiedAmountParams,
    ViolationsOverCategoryLimitParams,
    ViolationsOverLimitParams,
    ViolationsPerDayLimitParams,
    ViolationsProhibitedExpenseParams,
    ViolationsReceiptRequiredParams,
    ViolationsRterParams,
    ViolationsTagOutOfPolicyParams,
    ViolationsTaxOutOfPolicyParams,
    WaitingOnBankAccountParams,
    WalletProgramParams,
    WelcomeEnterMagicCodeParams,
    WelcomeToRoomParams,
    WeSentYouMagicSignInLinkParams,
    WorkEmailMergingBlockedParams,
    WorkEmailResendCodeParams,
    WorkspaceLockedPlanTypeParams,
    WorkspaceMemberList,
    WorkspaceOwnerWillNeedToAddOrUpdatePaymentCardParams,
    WorkspaceYouMayJoin,
    YourPlanPriceParams,
    YourPlanPriceValueParams,
    ZipCodeExampleFormatParams,
} from './params';
import type {TranslationDeepObject} from './types';

type StateValue = {
    stateISO: string;
    stateName: string;
};
type States = Record<keyof typeof COMMON_CONST.STATES, StateValue>;
type AllCountries = Record<Country, string>;
/* eslint-disable max-len */
const translations = {
    common: {
        count: 'Zählen',
        cancel: 'Abbrechen',
        dismiss: 'Verwerfen',
        yes: 'Ja',
        no: 'No',
        ok: 'OK',
        notNow: 'Nicht jetzt',
        learnMore: 'Mehr erfahren.',
        buttonConfirm: 'Verstanden',
        name: 'Name',
        attachment: 'Anhang',
        attachments: 'Anhänge',
        center: 'Zentrum',
        from: 'Von',
        to: 'Zu',
        in: 'In',
        optional: 'Optional',
        new: 'Neu',
        search: 'Suche',
        reports: 'Berichte',
        find: 'Finden',
        searchWithThreeDots: 'Suchen...',
        next: 'Nächste',
        previous: 'Vorherige',
        goBack: 'Zurückgehen',
        create: 'Erstellen',
        add: 'Hinzufügen',
        resend: 'Erneut senden',
        save: 'Speichern',
        select: 'Auswählen',
        deselect: 'Abwählen',
        selectMultiple: 'Mehrere auswählen',
        saveChanges: 'Änderungen speichern',
        submit: 'Einreichen',
        rotate: 'Drehen',
        zoom: 'Zoom',
        password: 'Passwort',
        magicCode: 'Magic code',
        twoFactorCode: 'Zwei-Faktor-Code',
        workspaces: 'Arbeitsbereiche',
        inbox: 'Posteingang',
        group: 'Gruppe',
        profile: 'Profil',
        referral: 'Empfehlung',
        payments: 'Zahlungen',
        approvals: 'Genehmigungen',
        wallet: 'Brieftasche',
        preferences: 'Einstellungen',
        view: 'Ansicht',
        review: (reviewParams?: ReviewParams) => `Review${reviewParams?.amount ? ` ${reviewParams?.amount}` : ''}`,
        not: 'Nicht',
        signIn: 'Anmelden',
        signInWithGoogle: 'Mit Google anmelden',
        signInWithApple: 'Mit Apple anmelden',
        signInWith: 'Anmelden mit',
        continue: 'Fortfahren',
        firstName: 'Vorname',
        lastName: 'Nachname',
        scanning: 'Scannen',
        addCardTermsOfService: 'Expensify-Nutzungsbedingungen',
        perPerson: 'pro Person',
        phone: 'Telefon',
        phoneNumber: 'Telefonnummer',
        phoneNumberPlaceholder: '(xxx) xxx-xxxx',
        email: 'E-Mail',
        and: 'und',
        or: 'oder',
        details: 'Einzelheiten',
        privacy: 'Datenschutz',
        privacyPolicy: 'Datenschutzrichtlinie',
        hidden: 'Hidden',
        visible: 'Sichtbar',
        delete: 'Löschen',
        archived: 'archiviert',
        contacts: 'Kontakte',
        recents: 'Zuletzt verwendet',
        close: 'Schließen',
        download: 'Herunterladen',
        downloading: 'Herunterladen',
        uploading: 'Hochladen',
        pin: 'Pin',
        unPin: 'Lösen',
        back: 'Zurück',
        saveAndContinue: 'Speichern & fortfahren',
        settings: 'Einstellungen',
        termsOfService: 'Nutzungsbedingungen',
        members: 'Mitglieder',
        invite: 'Einladen',
        here: 'hier',
        date: 'Datum',
        dob: 'Geburtsdatum',
        currentYear: 'Current year',
        currentMonth: 'Aktueller Monat',
        ssnLast4: 'Letzte 4 Ziffern der SSN',
        ssnFull9: 'Vollständige 9 Ziffern der SSN',
        addressLine: ({lineNumber}: AddressLineParams) => `Adresszeile ${lineNumber}`,
        personalAddress: 'Persönliche Adresse',
        companyAddress: 'Firmenadresse',
        noPO: 'Keine Postfächer oder Postweiterleitungsadressen, bitte.',
        city: 'Stadt',
        state: 'Zustand',
        streetAddress: 'Straßenadresse',
        stateOrProvince: 'Bundesland / Provinz',
        country: 'Land',
        zip: 'Postleitzahl',
        zipPostCode: 'Postleitzahl',
        whatThis: 'Was ist das?',
        iAcceptThe: 'Ich akzeptiere die',
        remove: 'Entfernen',
        admin: 'Admin',
        owner: 'Eigentümer',
        dateFormat: 'YYYY-MM-DD',
        send: 'Senden',
        na: 'N/A',
        noResultsFound: 'Keine Ergebnisse gefunden',
        noResultsFoundMatching: ({searchString}: {searchString: string}) => `Keine Ergebnisse gefunden, die mit "${searchString}" übereinstimmen.`,
        recentDestinations: 'Letzte Ziele',
        timePrefix: 'Es ist',
        conjunctionFor: 'für',
        todayAt: 'Heute um',
        tomorrowAt: 'Morgen um',
        yesterdayAt: 'Gestern um',
        conjunctionAt: 'bei',
        conjunctionTo: 'zu',
        genericErrorMessage: 'Ups... etwas ist schiefgelaufen und Ihre Anfrage konnte nicht abgeschlossen werden. Bitte versuchen Sie es später erneut.',
        percentage: 'Prozentsatz',
        error: {
            invalidAmount: 'Ungültiger Betrag',
            acceptTerms: 'Sie müssen die Nutzungsbedingungen akzeptieren, um fortzufahren.',
            phoneNumber: `Bitte geben Sie eine gültige Telefonnummer mit der Landesvorwahl ein (z. B. ${CONST.EXAMPLE_PHONE_NUMBER})`,
            fieldRequired: 'Dieses Feld ist erforderlich',
            requestModified: 'Diese Anfrage wird von einem anderen Mitglied bearbeitet.',
            characterLimitExceedCounter: ({length, limit}: CharacterLengthLimitParams) => `Zeichenlimit überschritten (${length}/${limit})`,
            dateInvalid: 'Bitte wählen Sie ein gültiges Datum aus',
            invalidDateShouldBeFuture: 'Bitte wählen Sie heute oder ein zukünftiges Datum.',
            invalidTimeShouldBeFuture: 'Bitte wählen Sie eine Zeit, die mindestens eine Minute voraus ist.',
            invalidCharacter: 'Ungültiges Zeichen',
            enterMerchant: 'Geben Sie einen Händlernamen ein',
            enterAmount: 'Betrag eingeben',
            missingMerchantName: 'Fehlender Händlername',
            missingAmount: 'Fehlender Betrag',
            missingDate: 'Fehlendes Datum',
            enterDate: 'Geben Sie ein Datum ein',
            invalidTimeRange: 'Bitte geben Sie eine Uhrzeit im 12-Stunden-Format ein (z. B. 14:30 Uhr)',
            pleaseCompleteForm: 'Bitte füllen Sie das obige Formular aus, um fortzufahren.',
            pleaseSelectOne: 'Bitte wählen Sie eine der oben genannten Optionen aus.',
            invalidRateError: 'Bitte geben Sie einen gültigen Tarif ein',
            lowRateError: 'Der Satz muss größer als 0 sein.',
            email: 'Bitte geben Sie eine gültige E-Mail-Adresse ein.',
            login: 'Beim Anmelden ist ein Fehler aufgetreten. Bitte versuchen Sie es erneut.',
        },
        comma: 'Komma',
        semicolon: 'Semikolon',
        please: 'Bitte',
        contactUs: 'kontaktieren Sie uns',
        pleaseEnterEmailOrPhoneNumber: 'Bitte geben Sie eine E-Mail-Adresse oder Telefonnummer ein.',
        fixTheErrors: 'Beheben Sie die Fehler.',
        inTheFormBeforeContinuing: 'im Formular, bevor Sie fortfahren',
        confirm: 'Bestätigen',
        reset: 'Zurücksetzen',
        done: 'Fertiggestellt',
        more: 'Mehr',
        debitCard: 'Debitkarte',
        bankAccount: 'Bankkonto',
        personalBankAccount: 'Persönliches Bankkonto',
        businessBankAccount: 'Geschäftsbankkonto',
        join: 'Beitreten',
        leave: 'Verlassen',
        decline: 'Ablehnen',
        transferBalance: 'Guthaben übertragen',
        cantFindAddress: 'Können Sie Ihre Adresse nicht finden?',
        enterManually: 'Manuell eingeben',
        message: 'Nachricht',
        leaveThread: 'Thread verlassen',
        you: 'Du',
        youAfterPreposition: 'du',
        your: 'Ihr',
        conciergeHelp: 'Bitte wenden Sie sich an Concierge, um Hilfe zu erhalten.',
        youAppearToBeOffline: 'Sie scheinen offline zu sein.',
        thisFeatureRequiresInternet: 'Diese Funktion erfordert eine aktive Internetverbindung.',
        attachmentWillBeAvailableOnceBackOnline: 'Anhang wird verfügbar, sobald die Verbindung wiederhergestellt ist.',
        errorOccurredWhileTryingToPlayVideo: 'Beim Abspielen dieses Videos ist ein Fehler aufgetreten.',
        areYouSure: 'Bist du sicher?',
        verify: 'Überprüfen',
        yesContinue: 'Ja, weiter',
        websiteExample: 'e.g. https://www.expensify.com',
        zipCodeExampleFormat: ({zipSampleFormat}: ZipCodeExampleFormatParams) => (zipSampleFormat ? `e.g. ${zipSampleFormat}` : ''),
        description: 'Beschreibung',
        title: 'Titel',
        assignee: 'Zugewiesene Person',
        createdBy: 'Erstellt von',
        with: 'mit',
        shareCode: 'Code teilen',
        share: 'Teilen',
        per: 'pro',
        mi: 'Meile',
        km: 'Kilometer',
        copied: 'Kopiert!',
        someone: 'Jemand',
        total: 'Gesamtbetrag',
        edit: 'Bearbeiten',
        letsDoThis: `Los geht's!`,
        letsStart: `Lass uns anfangen.`,
        showMore: 'Mehr anzeigen',
        merchant: 'Händler',
        category: 'Kategorie',
        report: 'Bericht',
        billable: 'Abrechenbar',
        nonBillable: 'Nicht abrechenbar',
        tag: 'Etikett',
        receipt: 'Beleg',
        verified: 'Verifiziert',
        replace: 'Ersetzen',
        distance: 'Entfernung',
        mile: 'Meile',
        miles: 'Meilen',
        kilometer: 'Kilometer',
        kilometers: 'Kilometer',
        recent: 'Kürzlich',
        all: 'Alle',
        am: 'AM',
        pm: 'PM',
        tbd: 'TBD',
        selectCurrency: 'Wählen Sie eine Währung aus',
        card: 'Karte',
        whyDoWeAskForThis: 'Warum fragen wir danach?',
        required: 'Erforderlich',
        showing: 'Anzeigen',
        of: 'von',
        default: 'Standardmäßig',
        update: 'Aktualisieren',
        member: 'Mitglied',
        auditor: 'Prüfer',
        role: 'Rolle',
        currency: 'Währung',
        rate: 'Bewerten',
        emptyLHN: {
            title: 'Woohoo! Alles erledigt.',
            subtitleText1: 'Finden Sie einen Chat mit dem',
            subtitleText2: 'Schaltfläche oben oder erstellen Sie etwas mit dem',
            subtitleText3: 'Schaltfläche unten.',
        },
        businessName: 'Firmenname',
        clear: 'Klar',
        type: 'Typ',
        action: 'Aktion',
        expenses: 'Ausgaben',
        tax: 'Steuer',
        shared: 'Geteilt',
        drafts: 'Entwürfe',
        finished: 'Fertiggestellt',
        upgrade: 'Upgrade',
        downgradeWorkspace: 'Arbeitsbereich herabstufen',
        companyID: 'Unternehmens-ID',
        userID: 'Benutzer-ID',
        disable: 'Deaktivieren',
        export: 'Exportieren',
        initialValue: 'Anfangswert',
        currentDate: 'Aktuelles Datum',
        value: 'Wert',
        downloadFailedTitle: 'Download fehlgeschlagen',
        downloadFailedDescription: 'Ihr Download konnte nicht abgeschlossen werden. Bitte versuchen Sie es später erneut.',
        filterLogs: 'Protokolle filtern',
        network: 'Netzwerk',
        reportID: 'Berichts-ID',
        longID: 'Lange ID',
        bankAccounts: 'Bankkonten',
        chooseFile: 'Datei auswählen',
        dropTitle: 'Lass es los',
        dropMessage: 'Datei hier ablegen',
        ignore: 'Ignore',
        enabled: 'Aktiviert',
        disabled: 'Deaktiviert',
        import: 'Importieren',
        offlinePrompt: 'Sie können diese Aktion momentan nicht ausführen.',
        outstanding: 'Hervorragend',
        chats: 'Chats',
        tasks: 'Aufgaben',
        unread: 'Ungelesen',
        sent: 'Gesendet',
        links: 'Links',
        days: 'Tage',
        rename: 'Umbenennen',
        address: 'Adresse',
        hourAbbreviation: 'h',
        minuteAbbreviation: 'm',
        skip: 'Überspringen',
        chatWithAccountManager: ({accountManagerDisplayName}: ChatWithAccountManagerParams) =>
            `Brauchen Sie etwas Bestimmtes? Chatten Sie mit Ihrem Kundenbetreuer, ${accountManagerDisplayName}.`,
        chatNow: 'Jetzt chatten',
        workEmail: 'Geschäftliche E-Mail-Adresse',
        destination: 'Zielort',
        subrate: 'Subrate',
        perDiem: 'Tagegeld',
        validate: 'Validieren',
        downloadAsPDF: 'Als PDF herunterladen',
        downloadAsCSV: 'Als CSV herunterladen',
        help: 'Hilfe',
        expenseReports: 'Spesenabrechnungen',
        rateOutOfPolicy: 'Außerhalb der Richtlinie bewerten',
        reimbursable: 'Erstattungsfähig',
        editYourProfile: 'Bearbeiten Sie Ihr Profil',
        comments: 'Kommentare',
        sharedIn: 'Geteilt in',
        unreported: 'Nicht gemeldet',
        explore: 'Erkunden',
        todo: 'To-do',
        invoice: 'Rechnung',
        expense: 'Ausgabe',
        chat: 'Chat',
        task: 'Aufgabe',
        trip: 'Reise',
        apply: 'Anwenden',
        status: 'Status',
        on: 'An',
        before: 'Vorher',
        after: 'Nach',
        reschedule: 'Verschieben',
        general: 'Allgemein',
        never: 'Never',
        workspacesTabTitle: 'Arbeitsbereiche',
        getTheApp: 'Hole dir die App',
        scanReceiptsOnTheGo: 'Scannen Sie Belege von Ihrem Telefon aus',
    },
    supportalNoAccess: {
        title: 'Nicht so schnell',
        description: 'Sie sind nicht berechtigt, diese Aktion auszuführen, wenn der Support eingeloggt ist.',
    },
    lockedAccount: {
        title: 'Gesperrtes Konto',
        description: 'Sie dürfen diese Aktion nicht ausführen, da dieses Konto gesperrt wurde. Bitte wenden Sie sich an concierge@expensify.com für weitere Schritte.',
    },
    location: {
        useCurrent: 'Aktuellen Standort verwenden',
        notFound: 'Wir konnten Ihren Standort nicht finden. Bitte versuchen Sie es erneut oder geben Sie eine Adresse manuell ein.',
        permissionDenied: 'Es sieht so aus, als hätten Sie den Zugriff auf Ihren Standort verweigert.',
        please: 'Bitte',
        allowPermission: 'Standortzugriff in den Einstellungen erlauben',
        tryAgain: 'und versuche es erneut.',
    },
    contact: {
        importContacts: 'Kontakte importieren',
        importContactsTitle: 'Importieren Sie Ihre Kontakte',
        importContactsText: 'Importieren Sie Kontakte von Ihrem Telefon, damit Ihre Lieblingspersonen immer nur einen Fingertipp entfernt sind.',
        importContactsExplanation: 'damit deine Lieblingspersonen immer nur einen Fingertipp entfernt sind.',
        importContactsNativeText: 'Nur noch ein Schritt! Geben Sie uns grünes Licht, um Ihre Kontakte zu importieren.',
    },
    anonymousReportFooter: {
        logoTagline: 'Nimm an der Diskussion teil.',
    },
    attachmentPicker: {
        cameraPermissionRequired: 'Kamerazugriff',
        expensifyDoesNotHaveAccessToCamera: 'Expensify kann ohne Zugriff auf Ihre Kamera keine Fotos aufnehmen. Tippen Sie auf Einstellungen, um die Berechtigungen zu aktualisieren.',
        attachmentError: 'Anlagenfehler',
        errorWhileSelectingAttachment: 'Beim Auswählen eines Anhangs ist ein Fehler aufgetreten. Bitte versuchen Sie es erneut.',
        errorWhileSelectingCorruptedAttachment: 'Beim Auswählen eines beschädigten Anhangs ist ein Fehler aufgetreten. Bitte versuchen Sie es mit einer anderen Datei.',
        takePhoto: 'Foto machen',
        chooseFromGallery: 'Aus Galerie auswählen',
        chooseDocument: 'Datei auswählen',
        attachmentTooLarge: 'Anhang ist zu groß',
        sizeExceeded: 'Die Anhangsgröße überschreitet das Limit von 24 MB.',
        sizeExceededWithLimit: ({maxUploadSizeInMB}: SizeExceededParams) => `Die Anhangsgröße überschreitet das Limit von ${maxUploadSizeInMB} MB.`,
        attachmentTooSmall: 'Anhang ist zu klein',
        sizeNotMet: 'Anhangsgröße muss größer als 240 Bytes sein',
        wrongFileType: 'Ungültiger Dateityp',
        notAllowedExtension: 'Dieser Dateityp ist nicht erlaubt. Bitte versuchen Sie es mit einem anderen Dateityp.',
        folderNotAllowedMessage: 'Das Hochladen eines Ordners ist nicht erlaubt. Bitte versuchen Sie es mit einer anderen Datei.',
        protectedPDFNotSupported: 'Passwortgeschütztes PDF wird nicht unterstützt',
        attachmentImageResized: 'Dieses Bild wurde zur Vorschaugröße angepasst. Herunterladen für volle Auflösung.',
        attachmentImageTooLarge: 'Dieses Bild ist zu groß, um es vor dem Hochladen in der Vorschau anzuzeigen.',
        tooManyFiles: ({fileLimit}: FileLimitParams) => `Sie können jeweils nur bis zu ${fileLimit} Dateien hochladen.`,
        sizeExceededWithValue: ({maxUploadSizeInMB}: SizeExceededParams) => `Dateien überschreiten ${maxUploadSizeInMB} MB. Bitte versuchen Sie es erneut.`,
    },
    dropzone: {
        addAttachments: 'Anhänge hinzufügen',
        scanReceipts: 'Belege scannen',
        replaceReceipt: 'Beleg ersetzen',
    },
    filePicker: {
        fileError: 'Dateifehler',
        errorWhileSelectingFile: 'Beim Auswählen einer Datei ist ein Fehler aufgetreten. Bitte versuchen Sie es erneut.',
    },
    connectionComplete: {
        title: 'Verbindung abgeschlossen',
        supportingText: 'Sie können dieses Fenster schließen und zur Expensify-App zurückkehren.',
    },
    avatarCropModal: {
        title: 'Foto bearbeiten',
        description: 'Ziehen, zoomen und drehen Sie Ihr Bild, wie Sie möchten.',
    },
    composer: {
        noExtensionFoundForMimeType: 'Keine Erweiterung für den MIME-Typ gefunden',
        problemGettingImageYouPasted: 'Es gab ein Problem beim Abrufen des Bildes, das Sie eingefügt haben.',
        commentExceededMaxLength: ({formattedMaxLength}: FormattedMaxLengthParams) => `Die maximale Kommentarlänge beträgt ${formattedMaxLength} Zeichen.`,
        taskTitleExceededMaxLength: ({formattedMaxLength}: FormattedMaxLengthParams) => `Die maximale Länge des Aufgabentitels beträgt ${formattedMaxLength} Zeichen.`,
    },
    baseUpdateAppModal: {
        updateApp: 'App aktualisieren',
        updatePrompt: 'Eine neue Version dieser App ist verfügbar. Aktualisieren Sie jetzt oder starten Sie die App später neu, um die neuesten Änderungen herunterzuladen.',
    },
    deeplinkWrapper: {
        launching: 'Expensify wird gestartet',
        expired: 'Ihre Sitzung ist abgelaufen.',
        signIn: 'Bitte melden Sie sich erneut an.',
        redirectedToDesktopApp: 'Wir haben Sie zur Desktop-App weitergeleitet.',
        youCanAlso: 'Sie können auch',
        openLinkInBrowser: 'öffnen Sie diesen Link in Ihrem Browser',
        loggedInAs: ({email}: LoggedInAsParams) => `Sie sind als ${email} angemeldet. Klicken Sie im Hinweis auf "Link öffnen", um sich mit diesem Konto in der Desktop-App anzumelden.`,
        doNotSeePrompt: 'Kannst du die Eingabeaufforderung nicht sehen?',
        tryAgain: 'Versuchen Sie es erneut.',
        or: ', oder',
        continueInWeb: 'weiter zur Web-App',
    },
    validateCodeModal: {
        successfulSignInTitle: 'Abrakadabra, du bist angemeldet!',
        successfulSignInDescription: 'Gehe zurück zu deinem ursprünglichen Tab, um fortzufahren.',
        title: 'Hier ist dein magischer Code',
        description: 'Bitte geben Sie den Code von dem Gerät ein, auf dem er ursprünglich angefordert wurde.',
        doNotShare: 'Teile deinen Code mit niemandem.\nExpensify wird dich niemals danach fragen!',
        or: ', oder',
        signInHere: 'einfach hier anmelden',
        expiredCodeTitle: 'Magischer Code abgelaufen',
        expiredCodeDescription: 'Gehen Sie zurück zum ursprünglichen Gerät und fordern Sie einen neuen Code an.',
        successfulNewCodeRequest: 'Code angefordert. Bitte überprüfen Sie Ihr Gerät.',
        tfaRequiredTitle: 'Zwei-Faktor-Authentifizierung erforderlich',
        tfaRequiredDescription: 'Bitte geben Sie den Zwei-Faktor-Authentifizierungscode ein, wo Sie sich anmelden möchten.',
        requestOneHere: 'hier eine anfordern.',
    },
    moneyRequestConfirmationList: {
        paidBy: 'Bezahlt von',
        whatsItFor: 'Wofür ist das?',
    },
    selectionList: {
        nameEmailOrPhoneNumber: 'Name, E-Mail oder Telefonnummer',
        findMember: 'Mitglied finden',
        searchForSomeone: 'Suche nach jemandem',
    },
    emptyList: {
        [CONST.IOU.TYPE.CREATE]: {
            title: 'Reichen Sie eine Ausgabe ein, verweisen Sie auf Ihren Chef.',
            subtitleText: 'Möchten Sie, dass Ihr Chef auch Expensify nutzt? Reichen Sie einfach eine Ausgabe bei ihnen ein und wir kümmern uns um den Rest.',
        },
    },
    videoChatButtonAndMenu: {
        tooltip: 'Einen Anruf buchen',
    },
    hello: 'Hallo',
    phoneCountryCode: '1',
    welcomeText: {
        getStarted: 'Unten beginnen.',
        anotherLoginPageIsOpen: 'Eine weitere Anmeldeseite ist geöffnet.',
        anotherLoginPageIsOpenExplanation: 'Sie haben die Anmeldeseite in einem separaten Tab geöffnet. Bitte melden Sie sich von diesem Tab aus an.',
        welcome: 'Willkommen!',
        welcomeWithoutExclamation: 'Willkommen',
        phrase2: 'Geld spricht. Und jetzt, da Chat und Zahlungen an einem Ort sind, ist es auch einfach.',
        phrase3: 'Ihre Zahlungen erreichen Sie so schnell, wie Sie Ihren Standpunkt vermitteln können.',
        enterPassword: 'Bitte geben Sie Ihr Passwort ein',
        welcomeNewFace: ({login}: SignUpNewFaceCodeParams) => `${login}, es ist immer schön, ein neues Gesicht hier zu sehen!`,
        welcomeEnterMagicCode: ({login}: WelcomeEnterMagicCodeParams) =>
            `Bitte geben Sie den magischen Code ein, der an ${login} gesendet wurde. Er sollte in ein bis zwei Minuten ankommen.`,
    },
    login: {
        hero: {
            header: 'Reisen und Ausgaben, in der Geschwindigkeit des Chats',
            body: 'Willkommen bei der nächsten Generation von Expensify, wo Ihre Reisen und Ausgaben mit Hilfe von kontextuellem, Echtzeit-Chat schneller werden.',
        },
    },
    thirdPartySignIn: {
        alreadySignedIn: ({email}: AlreadySignedInParams) => `Sie sind bereits als ${email} angemeldet.`,
        goBackMessage: ({provider}: GoBackMessageParams) => `Möchten Sie sich nicht mit ${provider} anmelden?`,
        continueWithMyCurrentSession: 'Mit meiner aktuellen Sitzung fortfahren',
        redirectToDesktopMessage: 'Wir leiten Sie zur Desktop-App weiter, sobald Sie sich angemeldet haben.',
        signInAgreementMessage: 'Mit der Anmeldung stimmen Sie den',
        termsOfService: 'Nutzungsbedingungen',
        privacy: 'Datenschutz',
    },
    samlSignIn: {
        welcomeSAMLEnabled: 'Weiter mit Single Sign-On anmelden:',
        orContinueWithMagicCode: 'Sie können sich auch mit einem magischen Code anmelden.',
        useSingleSignOn: 'Einmalanmeldung verwenden',
        useMagicCode: 'Verwende magischen Code',
        launching: 'Starten...',
        oneMoment: 'Einen Moment bitte, während wir Sie zum Single-Sign-On-Portal Ihres Unternehmens weiterleiten.',
    },
    reportActionCompose: {
        dropToUpload: 'Zum Hochladen hierher ziehen',
        sendAttachment: 'Anhang senden',
        addAttachment: 'Anhang hinzufügen',
        writeSomething: 'Schreiben Sie etwas...',
        blockedFromConcierge: 'Kommunikation ist gesperrt',
        fileUploadFailed: 'Hochladen fehlgeschlagen. Datei wird nicht unterstützt.',
        localTime: ({user, time}: LocalTimeParams) => `Es ist ${time} für ${user}`,
        edited: '(bearbeitet)',
        emoji: 'Emoji',
        collapse: 'Einklappen',
        expand: 'Erweitern',
    },
    reportActionContextMenu: {
        copyToClipboard: 'In die Zwischenablage kopieren',
        copied: 'Kopiert!',
        copyLink: 'Link kopieren',
        copyURLToClipboard: 'URL in die Zwischenablage kopieren',
        copyEmailToClipboard: 'E-Mail in die Zwischenablage kopieren',
        markAsUnread: 'Als ungelesen markieren',
        markAsRead: 'Als gelesen markieren',
        editAction: ({action}: EditActionParams) => `Edit ${action?.actionName === CONST.REPORT.ACTIONS.TYPE.IOU ? 'Ausgabe' : 'Kommentar'}`,
        deleteAction: ({action}: DeleteActionParams) => `Löschen ${action?.actionName === CONST.REPORT.ACTIONS.TYPE.IOU ? 'Ausgabe' : 'Kommentar'}`,
        deleteConfirmation: ({action}: DeleteConfirmationParams) => `Möchten Sie dieses ${action?.actionName === CONST.REPORT.ACTIONS.TYPE.IOU ? 'Ausgabe' : 'Kommentar'} wirklich löschen?`,
        onlyVisible: 'Nur sichtbar für',
        replyInThread: 'Im Thread antworten',
        joinThread: 'Thread beitreten',
        leaveThread: 'Thread verlassen',
        copyOnyxData: 'Onyx-Daten kopieren',
        flagAsOffensive: 'Als anstößig markieren',
        menu: 'Menü',
    },
    emojiReactions: {
        addReactionTooltip: 'Reaktion hinzufügen',
        reactedWith: 'reagierte mit',
    },
    reportActionsView: {
        beginningOfArchivedRoomPartOne: 'Du hast die Party in verpasst.',
        beginningOfArchivedRoomPartTwo: ', hier gibt es nichts zu sehen.',
        beginningOfChatHistoryDomainRoomPartOne: ({domainRoom}: BeginningOfChatHistoryDomainRoomPartOneParams) =>
            `Dieser Chat ist mit allen Expensify-Mitgliedern in der ${domainRoom}-Domain.`,
        beginningOfChatHistoryDomainRoomPartTwo: 'Verwenden Sie es, um mit Kollegen zu chatten, Tipps auszutauschen und Fragen zu stellen.',
        beginningOfChatHistoryAdminRoomPartOneFirst: 'Dieser Chat ist mit',
        beginningOfChatHistoryAdminRoomPartOneLast: 'admin.',
        beginningOfChatHistoryAdminRoomWorkspaceName: ({workspaceName}: BeginningOfChatHistoryAdminRoomPartOneParams) => ` ${workspaceName} `,
        beginningOfChatHistoryAdminRoomPartTwo: 'Verwenden Sie es, um über die Einrichtung des Arbeitsplatzes und mehr zu chatten.',
        beginningOfChatHistoryAnnounceRoomPartOne: ({workspaceName}: BeginningOfChatHistoryAnnounceRoomPartOneParams) => `Dieser Chat ist mit allen in ${workspaceName}.`,
        beginningOfChatHistoryAnnounceRoomPartTwo: `Verwenden Sie es für die wichtigsten Ankündigungen.`,
        beginningOfChatHistoryUserRoomPartOne: 'Dieser Chatraum ist für alles.',
        beginningOfChatHistoryUserRoomPartTwo: 'related.',
        beginningOfChatHistoryInvoiceRoomPartOne: `Dieser Chat ist für Rechnungen zwischen`,
        beginningOfChatHistoryInvoiceRoomPartTwo: `. Verwenden Sie die + Schaltfläche, um eine Rechnung zu senden.`,
        beginningOfChatHistory: 'Dieser Chat ist mit',
        beginningOfChatHistoryPolicyExpenseChatPartOne: 'Dies ist, wo',
        beginningOfChatHistoryPolicyExpenseChatPartTwo: 'wird Ausgaben einreichen bei',
        beginningOfChatHistoryPolicyExpenseChatPartThree: '. Verwenden Sie einfach die + Taste.',
        beginningOfChatHistorySelfDM: 'Dies ist Ihr persönlicher Bereich. Nutzen Sie ihn für Notizen, Aufgaben, Entwürfe und Erinnerungen.',
        beginningOfChatHistorySystemDM: 'Willkommen! Lassen Sie uns mit der Einrichtung beginnen.',
        chatWithAccountManager: 'Hier mit Ihrem Kundenbetreuer chatten',
        sayHello: 'Hallo!',
        yourSpace: 'Ihr Bereich',
        welcomeToRoom: ({roomName}: WelcomeToRoomParams) => `Willkommen in ${roomName}!`,
        usePlusButton: ({additionalText}: UsePlusButtonParams) => `Verwenden Sie die + Taste, um ${additionalText} einen Ausgabenposten hinzuzufügen.`,
        askConcierge: 'Stellen Sie Fragen und erhalten Sie rund um die Uhr Unterstützung in Echtzeit.',
        conciergeSupport: '24/7 Support',
        create: 'erstellen',
        iouTypes: {
            pay: 'bezahlen',
            split: 'split',
            submit: 'einreichen',
            track: 'verfolgen',
            invoice: 'Rechnung',
        },
    },
    adminOnlyCanPost: 'Nur Administratoren können Nachrichten in diesem Raum senden.',
    reportAction: {
        asCopilot: 'als Co-Pilot für',
    },
    mentionSuggestions: {
        hereAlternateText: 'Benachrichtige alle in diesem Gespräch',
    },
    newMessages: 'Neue Nachrichten',
    youHaveBeenBanned: 'Hinweis: Du wurdest von der Teilnahme an diesem Kanal ausgeschlossen.',
    reportTypingIndicator: {
        isTyping: 'tippt...',
        areTyping: 'tippen...',
        multipleMembers: 'Mehrere Mitglieder',
    },
    reportArchiveReasons: {
        [CONST.REPORT.ARCHIVE_REASON.DEFAULT]: 'Dieser Chatraum wurde archiviert.',
        [CONST.REPORT.ARCHIVE_REASON.ACCOUNT_CLOSED]: ({displayName}: ReportArchiveReasonsClosedParams) => `Dieser Chat ist nicht mehr aktiv, weil ${displayName} ihr Konto geschlossen hat.`,
        [CONST.REPORT.ARCHIVE_REASON.ACCOUNT_MERGED]: ({displayName, oldDisplayName}: ReportArchiveReasonsMergedParams) =>
            `Dieser Chat ist nicht mehr aktiv, weil ${oldDisplayName} ihr Konto mit ${displayName} zusammengeführt hat.`,
        [CONST.REPORT.ARCHIVE_REASON.REMOVED_FROM_POLICY]: ({displayName, policyName, shouldUseYou = false}: ReportArchiveReasonsRemovedFromPolicyParams) =>
            shouldUseYou
                ? `Dieser Chat ist nicht mehr aktiv, weil <strong>Sie</strong> kein Mitglied des ${policyName} Arbeitsbereichs mehr sind.`
                : `Dieser Chat ist nicht mehr aktiv, weil ${displayName} kein Mitglied des Arbeitsbereichs ${policyName} mehr ist.`,
        [CONST.REPORT.ARCHIVE_REASON.POLICY_DELETED]: ({policyName}: ReportArchiveReasonsInvoiceReceiverPolicyDeletedParams) =>
            `Dieser Chat ist nicht mehr aktiv, weil ${policyName} kein aktiver Arbeitsbereich mehr ist.`,
        [CONST.REPORT.ARCHIVE_REASON.INVOICE_RECEIVER_POLICY_DELETED]: ({policyName}: ReportArchiveReasonsInvoiceReceiverPolicyDeletedParams) =>
            `Dieser Chat ist nicht mehr aktiv, weil ${policyName} kein aktiver Arbeitsbereich mehr ist.`,
        [CONST.REPORT.ARCHIVE_REASON.BOOKING_END_DATE_HAS_PASSED]: 'Diese Buchung ist archiviert.',
    },
    writeCapabilityPage: {
        label: 'Wer kann posten?',
        writeCapability: {
            all: 'Alle Mitglieder',
            admins: 'Nur Administratoren',
        },
    },
    sidebarScreen: {
        buttonFind: 'Etwas finden...',
        buttonMySettings: 'Meine Einstellungen',
        fabNewChat: 'Chat starten',
        fabNewChatExplained: 'Chat starten (Floating action)',
        chatPinned: 'Chat angeheftet',
        draftedMessage: 'Entwurfene Nachricht',
        listOfChatMessages: 'Liste der Chatnachrichten',
        listOfChats: 'Liste der Chats',
        saveTheWorld: 'Rette die Welt',
        tooltip: 'Hier starten!',
        redirectToExpensifyClassicModal: {
            title: 'Demnächst verfügbar',
            description: 'Wir optimieren noch ein paar Details von New Expensify, um Ihre spezifische Einrichtung zu berücksichtigen. In der Zwischenzeit gehen Sie zu Expensify Classic.',
        },
    },
    allSettingsScreen: {
        subscription: 'Abonnement',
        domains: 'Domains',
    },
    tabSelector: {
        chat: 'Chat',
        room: 'Zimmer',
        distance: 'Entfernung',
        manual: 'Handbuch',
        scan: 'Scannen',
    },
    spreadsheet: {
        upload: 'Eine Tabelle hochladen',
        dragAndDrop: 'Ziehen Sie Ihre Tabelle hierher oder wählen Sie unten eine Datei aus. Unterstützte Formate: .csv, .txt, .xls und .xlsx.',
        chooseSpreadsheet: 'Wählen Sie eine Tabellenkalkulationsdatei zum Importieren aus. Unterstützte Formate: .csv, .txt, .xls und .xlsx.',
        fileContainsHeader: 'Datei enthält Spaltenüberschriften',
        column: ({name}: SpreadSheetColumnParams) => `Spalte ${name}`,
        fieldNotMapped: ({fieldName}: SpreadFieldNameParams) => `Ups! Ein erforderliches Feld ("${fieldName}") wurde nicht zugeordnet. Bitte überprüfen und erneut versuchen.`,
        singleFieldMultipleColumns: ({fieldName}: SpreadFieldNameParams) =>
            `Ups! Sie haben ein einzelnes Feld ("${fieldName}") mehreren Spalten zugeordnet. Bitte überprüfen Sie dies und versuchen Sie es erneut.`,
        emptyMappedField: ({fieldName}: SpreadFieldNameParams) => `Hoppla! Das Feld („${fieldName}“) enthält einen oder mehrere leere Werte. Bitte überprüfen und erneut versuchen.`,
        importSuccessfulTitle: 'Import erfolgreich',
        importCategoriesSuccessfulDescription: ({categories}: SpreadCategoriesParams) => (categories > 1 ? `${categories} Kategorien wurden hinzugefügt.` : '1 Kategorie wurde hinzugefügt.'),
        importMembersSuccessfulDescription: ({added, updated}: ImportMembersSuccessfulDescriptionParams) => {
            if (!added && !updated) {
                return 'Keine Mitglieder wurden hinzugefügt oder aktualisiert.';
            }
            if (added && updated) {
                return `${added} Mitglied${added > 1 ? 's' : ''} hinzugefügt, ${updated} Mitglied${updated > 1 ? 's' : ''} aktualisiert.`;
            }
            if (updated) {
                return updated > 1 ? `${updated} Mitglieder wurden aktualisiert.` : '1 Mitglied wurde aktualisiert.';
            }
            return added > 1 ? `${added} Mitglieder wurden hinzugefügt.` : '1 Mitglied wurde hinzugefügt.';
        },
        importTagsSuccessfulDescription: ({tags}: ImportTagsSuccessfulDescriptionParams) => (tags > 1 ? `${tags} Tags wurden hinzugefügt.` : '1 Tag wurde hinzugefügt.'),
        importMultiLevelTagsSuccessfulDescription: 'Mehrstufige Tags wurden hinzugefügt.',
        importPerDiemRatesSuccessfulDescription: ({rates}: ImportPerDiemRatesSuccessfulDescriptionParams) =>
            rates > 1 ? `${rates} Tagespauschalen wurden hinzugefügt.` : '1 Tagespauschale wurde hinzugefügt.',
        importFailedTitle: 'Import fehlgeschlagen',
        importFailedDescription:
            'Bitte stellen Sie sicher, dass alle Felder korrekt ausgefüllt sind, und versuchen Sie es erneut. Wenn das Problem weiterhin besteht, wenden Sie sich bitte an Concierge.',
        importDescription: 'Wählen Sie aus, welche Felder Sie aus Ihrer Tabelle zuordnen möchten, indem Sie auf das Dropdown-Menü neben jeder importierten Spalte unten klicken.',
        sizeNotMet: 'Die Dateigröße muss größer als 0 Byte sein',
        invalidFileMessage:
            'Die Datei, die Sie hochgeladen haben, ist entweder leer oder enthält ungültige Daten. Bitte stellen Sie sicher, dass die Datei korrekt formatiert ist und die notwendigen Informationen enthält, bevor Sie sie erneut hochladen.',
        importSpreadsheet: 'Tabellenkalkulation importieren',
        downloadCSV: 'CSV herunterladen',
    },
    receipt: {
        upload: 'Beleg hochladen',
        dragReceiptBeforeEmail: 'Ziehen Sie eine Quittung auf diese Seite oder leiten Sie eine Quittung weiter an',
        dragReceiptAfterEmail: 'oder wählen Sie unten eine Datei zum Hochladen aus.',
        chooseReceipt: 'Wählen Sie eine Quittung zum Hochladen aus oder leiten Sie eine Quittung weiter an',
        takePhoto: 'Ein Foto machen',
        cameraAccess: 'Der Kamerazugriff ist erforderlich, um Fotos von Belegen zu machen.',
        deniedCameraAccess: 'Kamerazugriff wurde noch nicht gewährt, bitte folgen Sie',
        deniedCameraAccessInstructions: 'diese Anweisungen',
        cameraErrorTitle: 'Kamerafehler',
        cameraErrorMessage: 'Beim Aufnehmen eines Fotos ist ein Fehler aufgetreten. Bitte versuche es erneut.',
        locationAccessTitle: 'Standortzugriff erlauben',
        locationAccessMessage: 'Der Standortzugriff hilft uns, Ihre Zeitzone und Währung überall genau zu halten, wohin Sie auch gehen.',
        locationErrorTitle: 'Standortzugriff erlauben',
        locationErrorMessage: 'Der Standortzugriff hilft uns, Ihre Zeitzone und Währung überall genau zu halten, wohin Sie auch gehen.',
        allowLocationFromSetting: `Der Standortzugriff hilft uns, Ihre Zeitzone und Währung überall genau zu halten. Bitte erlauben Sie den Standortzugriff in den Berechtigungseinstellungen Ihres Geräts.`,
        dropTitle: 'Lass es los',
        dropMessage: 'Datei hier ablegen',
        flash: 'Blitz',
        multiScan: 'multi-scan',
        shutter: 'Shutter',
        gallery: 'Galerie',
        deleteReceipt: 'Beleg löschen',
        deleteConfirmation: 'Möchten Sie diesen Beleg wirklich löschen?',
        addReceipt: 'Beleg hinzufügen',
    },
    quickAction: {
        scanReceipt: 'Beleg scannen',
        recordDistance: 'Entfernung verfolgen',
        requestMoney: 'Ausgabe erstellen',
        perDiem: 'Tagespauschale erstellen',
        splitBill: 'Ausgabe aufteilen',
        splitScan: 'Beleg aufteilen',
        splitDistance: 'Distanz aufteilen',
        paySomeone: ({name}: PaySomeoneParams = {}) => `Zahlen Sie ${name ?? 'jemand'}`,
        assignTask: 'Aufgabe zuweisen',
        header: 'Schnelle Aktion',
        noLongerHaveReportAccess: 'Sie haben keinen Zugriff mehr auf Ihr vorheriges Schnellaktionsziel. Wählen Sie unten ein neues aus.',
        updateDestination: 'Ziel aktualisieren',
        createReport: 'Bericht erstellen',
    },
    iou: {
        amount: 'Betrag',
        taxAmount: 'Steuerbetrag',
        taxRate: 'Steuersatz',
        approve: ({
            formattedAmount,
        }: {
            formattedAmount?: string;
        } = {}) => (formattedAmount ? `Genehmigen Sie ${formattedAmount}` : 'Genehmigen'),
        approved: 'Genehmigt',
        cash: 'Bargeld',
        card: 'Karte',
        original: 'Original',
        split: 'Teilen',
        splitExpense: 'Ausgabe aufteilen',
        splitExpenseSubtitle: ({amount, merchant}: SplitExpenseSubtitleParams) => `${amount} von ${merchant}`,
        addSplit: 'Split hinzufügen',
        totalAmountGreaterThanOriginal: ({amount}: TotalAmountGreaterOrLessThanOriginalParams) => `Der Gesamtbetrag ist ${amount} höher als die ursprüngliche Ausgabe.`,
        totalAmountLessThanOriginal: ({amount}: TotalAmountGreaterOrLessThanOriginalParams) => `Der Gesamtbetrag ist ${amount} weniger als die ursprüngliche Ausgabe.`,
        splitExpenseZeroAmount: 'Bitte geben Sie einen gültigen Betrag ein, bevor Sie fortfahren.',
        splitExpenseEditTitle: ({amount, merchant}: SplitExpenseEditTitleParams) => `Bearbeiten Sie ${amount} für ${merchant}`,
        removeSplit: 'Aufteilung entfernen',
        paySomeone: ({name}: PaySomeoneParams = {}) => `Zahlen Sie ${name ?? 'jemand'}`,
        expense: 'Ausgabe',
        categorize: 'Kategorisieren',
        share: 'Teilen',
        participants: 'Teilnehmer',
        createExpense: 'Ausgabe erstellen',
        createExpenses: ({expensesNumber}: CreateExpensesParams) => `Erstelle ${expensesNumber} Ausgaben`,
        addExpense: 'Ausgabe hinzufügen',
        chooseRecipient: 'Empfänger auswählen',
        createExpenseWithAmount: ({amount}: {amount: string}) => `Erstelle ${amount} Ausgabe`,
        confirmDetails: 'Details bestätigen',
        pay: 'Bezahlen',
        cancelPayment: 'Zahlung stornieren',
        cancelPaymentConfirmation: 'Möchten Sie diese Zahlung wirklich stornieren?',
        viewDetails: 'Details anzeigen',
        pending: 'Ausstehend',
        canceled: 'Abgebrochen',
        posted: 'Gepostet',
        deleteReceipt: 'Beleg löschen',
        deletedTransaction: ({amount, merchant}: DeleteTransactionParams) => `hat eine Ausgabe in diesem Bericht gelöscht, ${merchant} - ${amount}`,
        movedFromReport: ({reportName}: MovedFromReportParams) => `verschob eine Ausgabe${reportName ? `von ${reportName}` : ''}`,
        movedTransaction: ({reportUrl, reportName}: MovedTransactionParams) => `verschob diese Ausgabe${reportName ? `to <a href="${reportUrl}">${reportName}</a>` : ''}`,
        unreportedTransaction: 'diese Ausgabe in Ihren persönlichen Bereich verschoben',
        pendingMatchWithCreditCard: 'Beleg steht aus, um mit Kartentransaktion abgeglichen zu werden',
        pendingMatch: 'Ausstehende Übereinstimmung',
        pendingMatchWithCreditCardDescription: 'Beleg wartet auf Abgleich mit Kartentransaktion. Als Barzahlung markieren, um abzubrechen.',
        markAsCash: 'Als Barzahlung markieren',
        routePending: 'Route wird bearbeitet...',
        receiptScanning: () => ({
            one: 'Beleg scannen...',
            other: 'Belege werden gescannt...',
        }),
        scanMultipleReceipts: 'Mehrere Belege scannen',
        scanMultipleReceiptsDescription: 'Machen Sie Fotos von all Ihren Belegen auf einmal, dann bestätigen Sie die Details selbst oder lassen Sie SmartScan dies übernehmen.',
        receiptScanInProgress: 'Belegscan läuft',
        receiptScanInProgressDescription: 'Belegscan läuft. Später erneut prüfen oder die Details jetzt eingeben.',
        duplicateTransaction: ({isSubmitted}: DuplicateTransactionParams) =>
            !isSubmitted
                ? 'Mögliche doppelte Ausgaben erkannt. Überprüfen Sie die Duplikate, um die Einreichung zu ermöglichen.'
                : 'Potenzielle doppelte Ausgaben erkannt. Überprüfen Sie die Duplikate, um die Genehmigung zu ermöglichen.',
        receiptIssuesFound: () => ({
            one: 'Problem gefunden',
            other: 'Gefundene Probleme',
        }),
        fieldPending: 'Ausstehend...',
        defaultRate: 'Standardrate',
        receiptMissingDetails: 'Beleg fehlt Details',
        missingAmount: 'Fehlender Betrag',
        missingMerchant: 'Fehlender Händler',
        receiptStatusTitle: 'Scannen…',
        receiptStatusText: 'Nur Sie können diese Quittung sehen, während sie gescannt wird. Schauen Sie später noch einmal vorbei oder geben Sie die Details jetzt ein.',
        receiptScanningFailed: 'Beleg-Scan fehlgeschlagen. Bitte geben Sie die Details manuell ein.',
        transactionPendingDescription: 'Transaktion ausstehend. Es kann ein paar Tage dauern, bis sie verbucht wird.',
        companyInfo: 'Unternehmensinformationen',
        companyInfoDescription: 'Wir benötigen noch ein paar weitere Details, bevor Sie Ihre erste Rechnung senden können.',
        yourCompanyName: 'Ihr Firmenname',
        yourCompanyWebsite: 'Ihre Firmenwebsite',
        yourCompanyWebsiteNote: 'Wenn Sie keine Website haben, können Sie stattdessen das LinkedIn-Profil oder das Social-Media-Profil Ihres Unternehmens angeben.',
        invalidDomainError: 'Sie haben eine ungültige Domain eingegeben. Um fortzufahren, geben Sie bitte eine gültige Domain ein.',
        publicDomainError: 'Sie haben eine öffentliche Domain betreten. Um fortzufahren, geben Sie bitte eine private Domain ein.',
        // TODO: This key should be deprecated. More details: https://github.com/Expensify/App/pull/59653#discussion_r2028653252
        expenseCountWithStatus: ({scanningReceipts = 0, pendingReceipts = 0}: RequestCountParams) => {
            const statusText: string[] = [];
            if (scanningReceipts > 0) {
                statusText.push(`${scanningReceipts} scannen`);
            }
            if (pendingReceipts > 0) {
                statusText.push(`${pendingReceipts} ausstehend`);
            }
            return {
                one: statusText.length > 0 ? `1 Ausgabe (${statusText.join(', ')})` : `1 Ausgabe`,
                other: (count: number) => (statusText.length > 0 ? `${count} Ausgaben (${statusText.join(', ')})` : `${count} Ausgaben`),
            };
        },
        expenseCount: () => {
            return {
                one: '1 Ausgabe',
                other: (count: number) => `${count} Ausgaben`,
            };
        },
        deleteExpense: () => ({
            one: 'Ausgabe löschen',
            other: 'Ausgaben löschen',
        }),
        deleteConfirmation: () => ({
            one: 'Möchten Sie diesen Ausgabenposten wirklich löschen?',
            other: 'Möchten Sie diese Ausgaben wirklich löschen?',
        }),
        deleteReport: 'Bericht löschen',
        deleteReportConfirmation: 'Möchten Sie diesen Bericht wirklich löschen?',
        settledExpensify: 'Bezahlt',
        done: 'Fertiggestellt',
        settledElsewhere: 'Anderswo bezahlt',
        individual: 'Individuum',
        business: 'Geschäft',
        settleExpensify: ({formattedAmount}: SettleExpensifyCardParams) => (formattedAmount ? `Bezahle ${formattedAmount} mit Expensify` : `Mit Expensify bezahlen`),
        settlePersonal: ({formattedAmount}: SettleExpensifyCardParams) => (formattedAmount ? `Zahlen Sie ${formattedAmount} als Einzelperson` : `Als Einzelperson bezahlen`),
        settlePayment: ({formattedAmount}: SettleExpensifyCardParams) => `Zahlen Sie ${formattedAmount}`,
        settleBusiness: ({formattedAmount}: SettleExpensifyCardParams) => (formattedAmount ? `Zahlen Sie ${formattedAmount} als Unternehmen` : `Als Unternehmen bezahlen`),
        payElsewhere: ({formattedAmount}: SettleExpensifyCardParams) => (formattedAmount ? `Zahle ${formattedAmount} anderswo` : `Anderswo bezahlen`),
        nextStep: 'Nächste Schritte',
        finished: 'Fertiggestellt',
        sendInvoice: ({amount}: RequestAmountParams) => `Sende ${amount} Rechnung`,
        submitAmount: ({amount}: RequestAmountParams) => `Einreichen ${amount}`,
        expenseAmount: ({formattedAmount, comment}: RequestedAmountMessageParams) => `${formattedAmount}${comment ? `für ${comment}` : ''}`,
        submitted: `eingereicht`,
        automaticallySubmitted: `über <a href="${CONST.SELECT_WORKFLOWS_HELP_URL}">verzögerte Einreichungen</a> eingereicht`,
        trackedAmount: ({formattedAmount, comment}: RequestedAmountMessageParams) => `tracking ${formattedAmount}${comment ? `für ${comment}` : ''}`,
        splitAmount: ({amount}: SplitAmountParams) => `teilen ${amount}`,
        didSplitAmount: ({formattedAmount, comment}: DidSplitAmountMessageParams) => `split ${formattedAmount}${comment ? `für ${comment}` : ''}`,
        yourSplit: ({amount}: UserSplitParams) => `Ihr Anteil ${amount}`,
        payerOwesAmount: ({payer, amount, comment}: PayerOwesAmountParams) => `${payer} schuldet ${amount}${comment ? `für ${comment}` : ''}`,
        payerOwes: ({payer}: PayerOwesParams) => `${payer} schuldet:`,
        payerPaidAmount: ({payer, amount}: PayerPaidAmountParams) => `${payer ? `${payer} ` : ''}hat ${amount} bezahlt`,
        payerPaid: ({payer}: PayerPaidParams) => `${payer} hat bezahlt:`,
        payerSpentAmount: ({payer, amount}: PayerPaidAmountParams) => `${payer} hat ${amount} ausgegeben`,
        payerSpent: ({payer}: PayerPaidParams) => `${payer} hat ausgegeben:`,
        managerApproved: ({manager}: ManagerApprovedParams) => `${manager} genehmigt:`,
        managerApprovedAmount: ({manager, amount}: ManagerApprovedAmountParams) => `${manager} hat ${amount} genehmigt`,
        payerSettled: ({amount}: PayerSettledParams) => `bezahlt ${amount}`,
        payerSettledWithMissingBankAccount: ({amount}: PayerSettledParams) => `bezahlt ${amount}. Fügen Sie ein Bankkonto hinzu, um Ihre Zahlung zu erhalten.`,
        automaticallyApproved: `genehmigt über <a href="${CONST.CONFIGURE_EXPENSE_REPORT_RULES_HELP_URL}">Arbeitsbereichsregeln</a>`,
        approvedAmount: ({amount}: ApprovedAmountParams) => `genehmigt ${amount}`,
        approvedMessage: `genehmigt`,
        unapproved: `nicht genehmigt`,
        automaticallyForwarded: `genehmigt über <a href="${CONST.CONFIGURE_EXPENSE_REPORT_RULES_HELP_URL}">Arbeitsbereichsregeln</a>`,
        forwarded: `genehmigt`,
        rejectedThisReport: 'diesen Bericht abgelehnt',
        waitingOnBankAccount: ({submitterDisplayName}: WaitingOnBankAccountParams) =>
            `hat begonnen, die Abrechnung zu erledigen. Die Zahlung wird zurückgehalten, bis ${submitterDisplayName} ein Bankkonto hinzufügt.`,
        adminCanceledRequest: ({manager}: AdminCanceledRequestParams) => `${manager ? `${manager}: ` : ''} hat die Zahlung storniert`,
        canceledRequest: ({amount, submitterDisplayName}: CanceledRequestParams) =>
            `hat die Zahlung von ${amount} storniert, weil ${submitterDisplayName} ihre Expensify Wallet nicht innerhalb von 30 Tagen aktiviert hat`,
        settledAfterAddedBankAccount: ({submitterDisplayName, amount}: SettledAfterAddedBankAccountParams) =>
            `${submitterDisplayName} hat ein Bankkonto hinzugefügt. Die Zahlung von ${amount} wurde geleistet.`,
        paidElsewhere: ({payer}: PaidElsewhereParams = {}) => `${payer ? `${payer} ` : ''}woanders bezahlt`,
        paidWithExpensify: ({payer}: PaidWithExpensifyParams = {}) => `${payer ? `${payer} ` : ''} mit Expensify bezahlt`,
        automaticallyPaidWithExpensify: ({payer}: PaidWithExpensifyParams = {}) =>
            `${payer ? `${payer} ` : ''} mit Expensify über <a href="${CONST.CONFIGURE_EXPENSE_REPORT_RULES_HELP_URL}">Arbeitsbereichsregeln</a> bezahlt`,
        noReimbursableExpenses: 'Dieser Bericht hat einen ungültigen Betrag.',
        pendingConversionMessage: 'Der Gesamtbetrag wird aktualisiert, wenn Sie wieder online sind.',
        changedTheExpense: 'die Ausgabe geändert',
        setTheRequest: ({valueName, newValueToDisplay}: SetTheRequestParams) => `der ${valueName} zu ${newValueToDisplay}`,
        setTheDistanceMerchant: ({translatedChangedField, newMerchant, newAmountToDisplay}: SetTheDistanceMerchantParams) =>
            `setzen Sie das ${translatedChangedField} auf ${newMerchant}, was den Betrag auf ${newAmountToDisplay} festlegt`,
        removedTheRequest: ({valueName, oldValueToDisplay}: RemovedTheRequestParams) => `der ${valueName} (früher ${oldValueToDisplay})`,
        updatedTheRequest: ({valueName, newValueToDisplay, oldValueToDisplay}: UpdatedTheRequestParams) => `der ${valueName} zu ${newValueToDisplay} (zuvor ${oldValueToDisplay})`,
        updatedTheDistanceMerchant: ({translatedChangedField, newMerchant, oldMerchant, newAmountToDisplay, oldAmountToDisplay}: UpdatedTheDistanceMerchantParams) =>
            `änderte das ${translatedChangedField} zu ${newMerchant} (zuvor ${oldMerchant}), wodurch der Betrag auf ${newAmountToDisplay} aktualisiert wurde (zuvor ${oldAmountToDisplay})`,
        threadExpenseReportName: ({formattedAmount, comment}: ThreadRequestReportNameParams) => `${formattedAmount} ${comment ? `für ${comment}` : 'Ausgabe'}`,
        invoiceReportName: ({linkedReportID}: OriginalMessage<typeof CONST.REPORT.ACTIONS.TYPE.REPORT_PREVIEW>) => `Rechnungsbericht Nr. ${linkedReportID}`,
        threadPaySomeoneReportName: ({formattedAmount, comment}: ThreadSentMoneyReportNameParams) => `${formattedAmount} gesendet${comment ? `für ${comment}` : ''}`,
        movedFromPersonalSpace: ({workspaceName, reportName}: MovedFromPersonalSpaceParams) =>
            `verschobene Ausgabe von persönlichem Bereich zu ${workspaceName ?? `chatten mit ${reportName}`}`,
        movedToPersonalSpace: 'Ausgabe in den persönlichen Bereich verschoben',
        tagSelection: 'Wählen Sie ein Tag aus, um Ihre Ausgaben besser zu organisieren.',
        categorySelection: 'Wählen Sie eine Kategorie, um Ihre Ausgaben besser zu organisieren.',
        error: {
            invalidCategoryLength: 'Der Kategoriename überschreitet 255 Zeichen. Bitte kürzen Sie ihn oder wählen Sie eine andere Kategorie.',
            invalidTagLength: 'Der Tag-Name überschreitet 255 Zeichen. Bitte kürzen Sie ihn oder wählen Sie einen anderen Tag.',
            invalidAmount: 'Bitte geben Sie einen gültigen Betrag ein, bevor Sie fortfahren.',
            invalidIntegerAmount: 'Bitte geben Sie einen ganzen Dollarbetrag ein, bevor Sie fortfahren.',
            invalidTaxAmount: ({amount}: RequestAmountParams) => `Der maximale Steuerbetrag beträgt ${amount}`,
            invalidSplit: 'Die Summe der Aufteilungen muss dem Gesamtbetrag entsprechen.',
            invalidSplitParticipants: 'Bitte geben Sie einen Betrag größer als null für mindestens zwei Teilnehmer ein.',
            invalidSplitYourself: 'Bitte geben Sie einen Betrag ungleich null für Ihre Aufteilung ein.',
            noParticipantSelected: 'Bitte wählen Sie einen Teilnehmer aus',
            other: 'Unerwarteter Fehler. Bitte versuchen Sie es später noch einmal.',
            genericCreateFailureMessage: 'Unerwarteter Fehler beim Einreichen dieser Ausgabe. Bitte versuchen Sie es später erneut.',
            genericCreateInvoiceFailureMessage: 'Unerwarteter Fehler beim Senden dieser Rechnung. Bitte versuchen Sie es später erneut.',
            genericHoldExpenseFailureMessage: 'Unerwarteter Fehler beim Halten dieser Ausgabe. Bitte versuchen Sie es später erneut.',
            genericUnholdExpenseFailureMessage: 'Unerwarteter Fehler beim Entfernen dieser Ausgabe von der Warteschleife. Bitte versuchen Sie es später erneut.',
            receiptDeleteFailureError: 'Unerwarteter Fehler beim Löschen dieser Quittung. Bitte versuchen Sie es später erneut.',
            receiptFailureMessage: 'Beim Hochladen Ihrer Quittung ist ein Fehler aufgetreten. Bitte',
            receiptFailureMessageShort: 'Beim Hochladen Ihres Belegs ist ein Fehler aufgetreten.',
            tryAgainMessage: 'nochmals versuchen',
            saveFileMessage: 'Beleg speichern',
            uploadLaterMessage: 'später hochladen.',
            genericDeleteFailureMessage: 'Unerwarteter Fehler beim Löschen dieser Ausgabe. Bitte versuchen Sie es später erneut.',
            genericEditFailureMessage: 'Unerwarteter Fehler beim Bearbeiten dieser Ausgabe. Bitte versuchen Sie es später erneut.',
            genericSmartscanFailureMessage: 'Transaktion fehlt Felder',
            duplicateWaypointsErrorMessage: 'Bitte entfernen Sie doppelte Wegpunkte',
            atLeastTwoDifferentWaypoints: 'Bitte geben Sie mindestens zwei verschiedene Adressen ein.',
            splitExpenseMultipleParticipantsErrorMessage:
                'Eine Ausgabe kann nicht zwischen einem Arbeitsbereich und anderen Mitgliedern aufgeteilt werden. Bitte aktualisieren Sie Ihre Auswahl.',
            invalidMerchant: 'Bitte geben Sie einen gültigen Händler ein',
            atLeastOneAttendee: 'Mindestens ein Teilnehmer muss ausgewählt werden.',
            invalidQuantity: 'Bitte geben Sie eine gültige Menge ein',
            quantityGreaterThanZero: 'Die Menge muss größer als null sein',
            invalidSubrateLength: 'Es muss mindestens einen Untertarif geben.',
            invalidRate: 'Der Tarif ist für diesen Arbeitsbereich nicht gültig. Bitte wählen Sie einen verfügbaren Tarif aus dem Arbeitsbereich aus.',
        },
        dismissReceiptError: 'Fehler ignorieren',
        dismissReceiptErrorConfirmation: 'Achtung! Wenn Sie diesen Fehler ignorieren, wird Ihre hochgeladene Quittung vollständig entfernt. Sind Sie sicher?',
        waitingOnEnabledWallet: ({submitterDisplayName}: WaitingOnBankAccountParams) =>
            `hat begonnen, die Abrechnung vorzunehmen. Die Zahlung wird zurückgehalten, bis ${submitterDisplayName} ihre Wallet aktiviert.`,
        enableWallet: 'Wallet aktivieren',
        hold: 'Halten',
        unhold: 'Halten entfernen',
        holdExpense: 'Ausgabe zurückhalten',
        unholdExpense: 'Ausgabe freigeben',
        heldExpense: 'diese Ausgabe zurückgehalten',
        unheldExpense: 'diese Ausgabe freigegeben',
        moveUnreportedExpense: 'Nicht gemeldete Ausgabe verschieben',
        addUnreportedExpense: 'Nicht gemeldete Ausgabe hinzufügen',
        createNewExpense: 'Neue Ausgabe erstellen',
        selectUnreportedExpense: 'Wählen Sie mindestens eine Ausgabe aus, die dem Bericht hinzugefügt werden soll.',
        emptyStateUnreportedExpenseTitle: 'Keine nicht gemeldeten Ausgaben',
        emptyStateUnreportedExpenseSubtitle: 'Es sieht so aus, als hätten Sie keine nicht gemeldeten Ausgaben. Versuchen Sie, unten eine zu erstellen.',
        addUnreportedExpenseConfirm: 'Zum Bericht hinzufügen',
        explainHold: 'Erklären Sie, warum Sie diese Ausgabe zurückhalten.',
        undoSubmit: 'Senden rückgängig machen',
        retracted: 'zurückgezogen',
        undoClose: 'Schließen rückgängig machen',
        reopened: 'wieder geöffnet',
        reopenReport: 'Bericht wieder öffnen',
        reopenExportedReportConfirmation: ({connectionName}: {connectionName: string}) =>
            `Dieser Bericht wurde bereits nach ${connectionName} exportiert. Änderungen daran können zu Datenabweichungen führen. Sind Sie sicher, dass Sie diesen Bericht erneut öffnen möchten?`,
        reason: 'Grund',
        holdReasonRequired: 'Ein Grund ist erforderlich, wenn gehalten wird.',
        expenseWasPutOnHold: 'Ausgabe wurde zurückgestellt',
        expenseOnHold: 'Diese Ausgabe wurde zurückgestellt. Bitte überprüfen Sie die Kommentare für die nächsten Schritte.',
        expensesOnHold: 'Alle Ausgaben wurden zurückgestellt. Bitte überprüfen Sie die Kommentare für die nächsten Schritte.',
        expenseDuplicate: 'Diese Ausgabe hat ähnliche Details wie eine andere. Bitte überprüfen Sie die Duplikate, um fortzufahren.',
        someDuplicatesArePaid: 'Einige dieser Duplikate wurden bereits genehmigt oder bezahlt.',
        reviewDuplicates: 'Duplikate überprüfen',
        keepAll: 'Alles behalten',
        confirmApprove: 'Betrag der Genehmigung bestätigen',
        confirmApprovalAmount: 'Genehmigen Sie nur konforme Ausgaben oder genehmigen Sie den gesamten Bericht.',
        confirmApprovalAllHoldAmount: () => ({
            one: 'Diese Ausgabe ist zurückgestellt. Möchten Sie trotzdem genehmigen?',
            other: 'Diese Ausgaben sind zurückgestellt. Möchten Sie trotzdem genehmigen?',
        }),
        confirmPay: 'Zahlungsbetrag bestätigen',
        confirmPayAmount: 'Bezahlen Sie, was nicht zurückgehalten wird, oder bezahlen Sie den gesamten Bericht.',
        confirmPayAllHoldAmount: () => ({
            one: 'Diese Ausgabe ist zurückgestellt. Möchten Sie trotzdem bezahlen?',
            other: 'Diese Ausgaben sind zurückgestellt. Möchten Sie trotzdem bezahlen?',
        }),
        payOnly: 'Nur bezahlen',
        approveOnly: 'Nur genehmigen',
        holdEducationalTitle: 'Diese Anfrage ist an',
        holdEducationalText: 'halten',
        whatIsHoldExplain: 'Halten ist wie das Drücken der „Pause“-Taste bei einer Ausgabe, um vor der Genehmigung oder Zahlung nach weiteren Details zu fragen.',
        holdIsLeftBehind: 'Zurückgehaltene Ausgaben werden nach Genehmigung oder Zahlung in einen anderen Bericht verschoben.',
        unholdWhenReady: 'Genehmiger können Ausgaben freigeben, wenn sie zur Genehmigung oder Zahlung bereit sind.',
        changePolicyEducational: {
            title: 'Du hast diesen Bericht verschoben!',
            description: 'Überprüfen Sie diese Punkte, die sich beim Verschieben von Berichten in einen neuen Arbeitsbereich ändern können.',
            reCategorize: '<strong>Kategorisieren Sie alle Ausgaben neu</strong>, um den Arbeitsbereichsregeln zu entsprechen.',
            workflows: 'Dieser Bericht kann nun einem anderen <strong>Genehmigungsworkflow</strong> unterliegen.',
        },
        changeWorkspace: 'Arbeitsbereich ändern',
        set: 'set',
        changed: 'geändert',
        removed: 'entfernt',
        transactionPending: 'Transaktion ausstehend.',
        chooseARate: 'Wählen Sie einen Erstattungssatz pro Meile oder Kilometer für den Arbeitsbereich aus',
        unapprove: 'Nicht genehmigen',
        unapproveReport: 'Bericht nicht genehmigen',
        headsUp: 'Achtung!',
        unapproveWithIntegrationWarning: ({accountingIntegration}: UnapproveWithIntegrationWarningParams) =>
            `Dieser Bericht wurde bereits nach ${accountingIntegration} exportiert. Eine Änderung kann zu Datenabweichungen führen. Sind Sie sicher, dass Sie diesen Bericht nicht genehmigen möchten?`,
        reimbursable: 'erstattungsfähig',
        nonReimbursable: 'nicht erstattungsfähig',
        bookingPending: 'Diese Buchung ist ausstehend',
        bookingPendingDescription: 'Diese Buchung ist ausstehend, weil sie noch nicht bezahlt wurde.',
        bookingArchived: 'Diese Buchung ist archiviert',
        bookingArchivedDescription: 'Diese Buchung ist archiviert, weil das Reisedatum verstrichen ist. Fügen Sie bei Bedarf eine Ausgabe für den Endbetrag hinzu.',
        attendees: 'Teilnehmer',
        whoIsYourAccountant: 'Wer ist Ihr Buchhalter?',
        paymentComplete: 'Zahlung abgeschlossen',
        time: 'Zeit',
        startDate: 'Startdatum',
        endDate: 'Enddatum',
        startTime: 'Startzeit',
        endTime: 'Endzeit',
        deleteSubrate: 'Subrate löschen',
        deleteSubrateConfirmation: 'Möchten Sie diesen Untertarif wirklich löschen?',
        quantity: 'Menge',
        subrateSelection: 'Wählen Sie einen Untertarif und geben Sie eine Menge ein.',
        qty: 'Menge',
        firstDayText: () => ({
            one: `Erster Tag: 1 Stunde`,
            other: (count: number) => `Erster Tag: ${count.toFixed(2)} Stunden`,
        }),
        lastDayText: () => ({
            one: `Letzter Tag: 1 Stunde`,
            other: (count: number) => `Letzter Tag: ${count.toFixed(2)} Stunden`,
        }),
        tripLengthText: () => ({
            one: `Reise: 1 ganzer Tag`,
            other: (count: number) => `Reise: ${count} volle Tage`,
        }),
        dates: 'Daten',
        rates: 'Preise',
        submitsTo: ({name}: SubmitsToParams) => `Übermittelt an ${name}`,
        moveExpenses: () => ({one: 'Ausgabe verschieben', other: 'Ausgaben verschieben'}),
    },
    share: {
        shareToExpensify: 'Teilen mit Expensify',
        messageInputLabel: 'Nachricht',
    },
    notificationPreferencesPage: {
        header: 'Benachrichtigungseinstellungen',
        label: 'Benachrichtige mich über neue Nachrichten',
        notificationPreferences: {
            always: 'Sofort',
            daily: 'Täglich',
            mute: 'Stumm schalten',
            hidden: 'Hidden',
        },
    },
    loginField: {
        numberHasNotBeenValidated: 'Die Nummer wurde nicht validiert. Klicken Sie auf die Schaltfläche, um den Validierungslink per SMS erneut zu senden.',
        emailHasNotBeenValidated: 'Die E-Mail wurde nicht verifiziert. Klicken Sie auf die Schaltfläche, um den Bestätigungslink per SMS erneut zu senden.',
    },
    avatarWithImagePicker: {
        uploadPhoto: 'Foto hochladen',
        removePhoto: 'Foto entfernen',
        editImage: 'Foto bearbeiten',
        viewPhoto: 'Foto ansehen',
        imageUploadFailed: 'Bild-Upload fehlgeschlagen',
        deleteWorkspaceError: 'Entschuldigung, es gab ein unerwartetes Problem beim Löschen Ihres Arbeitsbereich-Avatars.',
        sizeExceeded: ({maxUploadSizeInMB}: SizeExceededParams) => `Das ausgewählte Bild überschreitet die maximale Upload-Größe von ${maxUploadSizeInMB} MB.`,
        resolutionConstraints: ({minHeightInPx, minWidthInPx, maxHeightInPx, maxWidthInPx}: ResolutionConstraintsParams) =>
            `Bitte laden Sie ein Bild hoch, das größer als ${minHeightInPx}x${minWidthInPx} Pixel und kleiner als ${maxHeightInPx}x${maxWidthInPx} Pixel ist.`,
        notAllowedExtension: ({allowedExtensions}: NotAllowedExtensionParams) => `Das Profilbild muss einer der folgenden Typen sein: ${allowedExtensions.join(', ')}.`,
    },
    modal: {
        backdropLabel: 'Modal-Hintergrund',
    },
    profilePage: {
        profile: 'Profil',
        preferredPronouns: 'Bevorzugte Pronomen',
        selectYourPronouns: 'Wählen Sie Ihre Pronomen aus',
        selfSelectYourPronoun: 'Wählen Sie Ihr Pronomen selbst aus',
        emailAddress: 'E-Mail-Adresse',
        setMyTimezoneAutomatically: 'Zeitzone automatisch einstellen',
        timezone: 'Zeitzone',
        invalidFileMessage: 'Ungültige Datei. Bitte versuchen Sie es mit einem anderen Bild.',
        avatarUploadFailureMessage: 'Beim Hochladen des Avatars ist ein Fehler aufgetreten. Bitte versuche es erneut.',
        online: 'Online',
        offline: 'Offline',
        syncing: 'Synchronisieren',
        profileAvatar: 'Profil-Avatar',
        publicSection: {
            title: 'Öffentlich',
            subtitle: 'Diese Details werden in Ihrem öffentlichen Profil angezeigt. Jeder kann sie sehen.',
        },
        privateSection: {
            title: 'Privat',
            subtitle: 'Diese Angaben werden für Reisen und Zahlungen verwendet. Sie werden niemals in Ihrem öffentlichen Profil angezeigt.',
        },
    },
    securityPage: {
        title: 'Sicherheitsoptionen',
        subtitle: 'Aktivieren Sie die Zwei-Faktor-Authentifizierung, um Ihr Konto zu schützen.',
        goToSecurity: 'Zurück zur Sicherheitsseite',
    },
    shareCodePage: {
        title: 'Ihr Code',
        subtitle: 'Laden Sie Mitglieder zu Expensify ein, indem Sie Ihren persönlichen QR-Code oder Empfehlungslink teilen.',
    },
    pronounsPage: {
        pronouns: 'Pronomen',
        isShownOnProfile: 'Ihre Pronomen werden in Ihrem Profil angezeigt.',
        placeholderText: 'Suchen, um Optionen zu sehen',
    },
    contacts: {
        contactMethod: 'Kontaktmethode',
        contactMethods: 'Kontaktmethoden',
        featureRequiresValidate: 'Diese Funktion erfordert, dass Sie Ihr Konto verifizieren.',
        validateAccount: 'Bestätigen Sie Ihr Konto',
        helpTextBeforeEmail: 'Fügen Sie weitere Möglichkeiten hinzu, damit Leute Sie finden können, und leiten Sie Belege weiter an',
        helpTextAfterEmail: 'von mehreren E-Mail-Adressen.',
        pleaseVerify: 'Bitte überprüfen Sie diese Kontaktmethode',
        getInTouch: 'Wann immer wir mit Ihnen in Kontakt treten müssen, werden wir diese Kontaktmethode verwenden.',
        enterMagicCode: ({contactMethod}: EnterMagicCodeParams) =>
            `Bitte geben Sie den magischen Code ein, der an ${contactMethod} gesendet wurde. Er sollte in ein bis zwei Minuten ankommen.`,
        setAsDefault: 'Als Standard festlegen',
        yourDefaultContactMethod:
            'Dies ist Ihre aktuelle Standardkontaktmethode. Bevor Sie sie löschen können, müssen Sie eine andere Kontaktmethode auswählen und auf „Als Standard festlegen“ klicken.',
        removeContactMethod: 'Kontaktmethode entfernen',
        removeAreYouSure: 'Möchten Sie diese Kontaktmethode wirklich entfernen? Diese Aktion kann nicht rückgängig gemacht werden.',
        failedNewContact: 'Fehler beim Hinzufügen dieser Kontaktmethode.',
        genericFailureMessages: {
            requestContactMethodValidateCode: 'Fehler beim Senden eines neuen magischen Codes. Bitte warten Sie einen Moment und versuchen Sie es erneut.',
            validateSecondaryLogin: 'Falscher oder ungültiger Magic-Code. Bitte versuche es erneut oder fordere einen neuen Code an.',
            deleteContactMethod: 'Löschen der Kontaktmethode fehlgeschlagen. Bitte wenden Sie sich an Concierge, um Hilfe zu erhalten.',
            setDefaultContactMethod: 'Fehler beim Festlegen einer neuen Standardkontaktmethode. Bitte wenden Sie sich an Concierge, um Hilfe zu erhalten.',
            addContactMethod: 'Fehler beim Hinzufügen dieser Kontaktmethode. Bitte wenden Sie sich an Concierge, um Hilfe zu erhalten.',
            enteredMethodIsAlreadySubmitted: 'Diese Kontaktmethode existiert bereits.',
            passwordRequired: 'Passwort erforderlich.',
            contactMethodRequired: 'Kontaktmethode ist erforderlich',
            invalidContactMethod: 'Ungültige Kontaktmethode',
        },
        newContactMethod: 'Neue Kontaktmethode',
        goBackContactMethods: 'Zurück zu den Kontaktmethoden',
    },
    // cspell:disable
    pronouns: {
        coCos: 'Co / Cos',
        eEyEmEir: 'E / Ey / Em / Eir',
        faeFaer: 'Fae / Faer',
        heHimHis: 'Er / Ihn / Sein',
        heHimHisTheyThemTheirs: 'Er / Ihn / Sein / Sie / Ihnen / Ihr',
        sheHerHers: 'Sie / Ihr / Ihre',
        sheHerHersTheyThemTheirs: 'Sie / Ihr / Ihre / Sie / Ihnen / Ihre',
        merMers: 'Mer / Mers',
        neNirNirs: 'Ne / Nir / Nirs',
        neeNerNers: 'Nee / Ner / Ners',
        perPers: 'Per / Pers',
        theyThemTheirs: 'They / Them / Theirs',
        thonThons: 'Thon / Thons',
        veVerVis: 'Ansehen / Anzeigen / Anzeigen',
        viVir: 'Vi / Vir',
        xeXemXyr: 'Xe / Xem / Xyr',
        zeZieZirHir: 'Ze / Zie / Zir / Hir',
        zeHirHirs: 'Ze / Hir',
        callMeByMyName: 'Nenne mich bei meinem Namen',
    },
    // cspell:enable
    displayNamePage: {
        headerTitle: 'Anzeigename',
        isShownOnProfile: 'Ihr Anzeigename wird in Ihrem Profil angezeigt.',
    },
    timezonePage: {
        timezone: 'Zeitzone',
        isShownOnProfile: 'Ihre Zeitzone wird in Ihrem Profil angezeigt.',
        getLocationAutomatically: 'Bestimmen Sie automatisch Ihren Standort',
    },
    updateRequiredView: {
        updateRequired: 'Aktualisierung erforderlich',
        pleaseInstall: 'Bitte aktualisieren Sie auf die neueste Version von New Expensify.',
        pleaseInstallExpensifyClassic: 'Bitte installieren Sie die neueste Version von Expensify.',
        toGetLatestChanges: 'Für Mobilgeräte oder Desktop, laden Sie die neueste Version herunter und installieren Sie sie. Für das Web, aktualisieren Sie Ihren Browser.',
        newAppNotAvailable: 'Die neue Expensify-App ist nicht mehr verfügbar.',
    },
    initialSettingsPage: {
        about: 'Über',
        aboutPage: {
            description:
                'Die neue Expensify-App wird von einer Gemeinschaft von Open-Source-Entwicklern aus der ganzen Welt entwickelt. Helfen Sie uns, die Zukunft von Expensify zu gestalten.',
            appDownloadLinks: 'App-Download-Links',
            viewKeyboardShortcuts: 'Tastenkombinationen anzeigen',
            viewTheCode: 'Code anzeigen',
            viewOpenJobs: 'Offene Stellen anzeigen',
            reportABug: 'Einen Fehler melden',
            troubleshoot: 'Fehlerbehebung',
        },
        appDownloadLinks: {
            android: {
                label: 'Android',
            },
            ios: {
                label: 'iOS',
            },
            desktop: {
                label: 'macOS',
            },
        },
        troubleshoot: {
            clearCacheAndRestart: 'Cache leeren und neu starten',
            viewConsole: 'Debug-Konsole anzeigen',
            debugConsole: 'Debug-Konsole',
            description: 'Verwenden Sie die untenstehenden Tools, um das Expensify-Erlebnis zu unterstützen. Wenn Sie auf Probleme stoßen, bitte',
            submitBug: 'einen Fehler melden',
            confirmResetDescription: 'Alle nicht gesendeten Entwurfsnachrichten gehen verloren, aber der Rest Ihrer Daten ist sicher.',
            resetAndRefresh: 'Zurücksetzen und aktualisieren',
            clientSideLogging: 'Client-seitiges Logging',
            noLogsToShare: 'Keine Protokolle zum Teilen',
            useProfiling: 'Profiling verwenden',
            profileTrace: 'Profilverlauf',
            releaseOptions: 'Veröffentlichungsoptionen',
            testingPreferences: 'Präferenzen testen',
            useStagingServer: 'Staging-Server verwenden',
            forceOffline: 'Offline erzwingen',
            simulatePoorConnection: 'Schlechte Internetverbindung simulieren',
            simulateFailingNetworkRequests: 'Netzwerkanfragen simulieren, die fehlschlagen',
            authenticationStatus: 'Authentifizierungsstatus',
            deviceCredentials: 'Geräteanmeldedaten',
            invalidate: 'Ungültig machen',
            destroy: 'Zerstören',
            maskExportOnyxStateData: 'Maskieren Sie sensible Mitgliederdaten beim Exportieren des Onyx-Zustands',
            exportOnyxState: 'Exportieren Sie den Onyx-Zustand',
            importOnyxState: 'Onyx-Status importieren',
            testCrash: 'Testabsturz',
            resetToOriginalState: 'Auf den ursprünglichen Zustand zurücksetzen',
            usingImportedState: 'Sie verwenden importierten Status. Drücken Sie hier, um ihn zu löschen.',
            debugMode: 'Debug-Modus',
            invalidFile: 'Ungültige Datei',
            invalidFileDescription: 'Die Datei, die Sie importieren möchten, ist ungültig. Bitte versuchen Sie es erneut.',
            invalidateWithDelay: 'Mit Verzögerung ungültig machen',
        },
        debugConsole: {
            saveLog: 'Protokoll speichern',
            shareLog: 'Protokoll teilen',
            enterCommand: 'Befehl eingeben',
            execute: 'Ausführen',
            noLogsAvailable: 'Keine Protokolle verfügbar',
            logSizeTooLarge: ({size}: LogSizeParams) =>
                `Protokollgröße überschreitet das Limit von ${size} MB. Bitte verwenden Sie "Protokoll speichern", um die Protokolldatei stattdessen herunterzuladen.`,
            logs: 'Protokolle',
            viewConsole: 'Konsole anzeigen',
        },
        security: 'Sicherheit',
        signOut: 'Abmelden',
        restoreStashed: 'Wiederherstellen des zwischengespeicherten Logins',
        signOutConfirmationText: 'Sie verlieren alle Offline-Änderungen, wenn Sie sich abmelden.',
        versionLetter: 'v',
        readTheTermsAndPrivacy: {
            phrase1: 'Lesen Sie die',
            phrase2: 'Nutzungsbedingungen',
            phrase3: 'und',
            phrase4: 'Datenschutz',
        },
        help: 'Hilfe',
        accountSettings: 'Kontoeinstellungen',
        account: 'Konto',
        general: 'Allgemein',
    },
    closeAccountPage: {
        closeAccount: 'Konto schließen',
        reasonForLeavingPrompt: 'Wir würden es bedauern, Sie gehen zu sehen! Würden Sie uns freundlicherweise mitteilen, warum, damit wir uns verbessern können?',
        enterMessageHere: 'Nachricht hier eingeben',
        closeAccountWarning: 'Das Schließen Ihres Kontos kann nicht rückgängig gemacht werden.',
        closeAccountPermanentlyDeleteData: 'Möchten Sie Ihr Konto wirklich löschen? Dadurch werden alle ausstehenden Ausgaben dauerhaft gelöscht.',
        enterDefaultContactToConfirm: 'Bitte geben Sie Ihre Standardkontaktmethode ein, um zu bestätigen, dass Sie Ihr Konto schließen möchten. Ihre Standardkontaktmethode ist:',
        enterDefaultContact: 'Geben Sie Ihre Standardkontaktmethode ein',
        defaultContact: 'Standardkontaktmethode:',
        enterYourDefaultContactMethod: 'Bitte geben Sie Ihre Standardkontaktmethode ein, um Ihr Konto zu schließen.',
    },
    mergeAccountsPage: {
        mergeAccount: 'Konten zusammenführen',
        accountDetails: {
            accountToMergeInto: 'Geben Sie das Konto ein, in das Sie zusammenführen möchten.',
            notReversibleConsent: 'Ich verstehe, dass dies nicht umkehrbar ist.',
        },
        accountValidate: {
            confirmMerge: 'Möchten Sie die Konten wirklich zusammenführen?',
            lossOfUnsubmittedData: `Das Zusammenführen Ihrer Konten ist unwiderruflich und führt zum Verlust aller nicht eingereichten Ausgaben für`,
            enterMagicCode: `Um fortzufahren, geben Sie bitte den magischen Code ein, der an  gesendet wurde.`,
            errors: {
                incorrectMagicCode: 'Falscher oder ungültiger Magic-Code. Bitte versuche es erneut oder fordere einen neuen Code an.',
                fallback: 'Etwas ist schiefgelaufen. Bitte versuchen Sie es später noch einmal.',
            },
        },
        mergeSuccess: {
            accountsMerged: 'Konten zusammengeführt!',
            successfullyMergedAllData: {
                beforeFirstEmail: `Sie haben erfolgreich alle Daten von zusammengeführt.`,
                beforeSecondEmail: `in`,
                afterSecondEmail: `. Zukünftig können Sie entweder Login für dieses Konto verwenden.`,
            },
        },
        mergePendingSAML: {
            weAreWorkingOnIt: 'Wir arbeiten daran.',
            limitedSupport: 'Wir unterstützen das Zusammenführen von Konten in New Expensify noch nicht. Bitte führen Sie diese Aktion stattdessen in Expensify Classic aus.',
            reachOutForHelp: {
                beforeLink: 'Fühlen Sie sich frei, zu',
                linkText: 'Wenden Sie sich an Concierge.',
                afterLink: 'wenn Sie Fragen haben!',
            },
            goToExpensifyClassic: 'Gehe zu Expensify Classic',
        },
        mergeFailureSAMLDomainControl: {
            beforeFirstEmail: 'Sie können nicht zusammenführen',
            beforeDomain: 'weil es kontrolliert wird von',
            afterDomain: '. Bitte',
            linkText: 'Wenden Sie sich an Concierge.',
            afterLink: 'für Unterstützung.',
        },
        mergeFailureSAMLAccount: {
            beforeEmail: 'Sie können nicht zusammenführen',
            afterEmail: 'in andere Konten, da Ihr Domain-Administrator es als Ihren primären Login festgelegt hat. Bitte führen Sie stattdessen andere Konten damit zusammen.',
        },
        mergeFailure2FA: {
            oldAccount2FAEnabled: {
                beforeFirstEmail: 'Sie können Konten nicht zusammenführen, weil',
                beforeSecondEmail: 'hat die Zwei-Faktor-Authentifizierung (2FA) aktiviert. Bitte deaktivieren Sie 2FA für',
                afterSecondEmail: 'und versuche es erneut.',
            },
            learnMore: 'Erfahren Sie mehr über das Zusammenführen von Konten.',
        },
        mergeFailureAccountLocked: {
            beforeEmail: 'Sie können nicht zusammenführen',
            afterEmail: 'weil es gesperrt ist. Bitte',
            linkText: 'wenden Sie sich an Concierge',
            afterLink: `für Unterstützung.`,
        },
        mergeFailureUncreatedAccount: {
            noExpensifyAccount: {
                beforeEmail: 'Sie können Konten nicht zusammenführen, weil',
                afterEmail: 'hat kein Expensify-Konto.',
            },
            addContactMethod: {
                beforeLink: 'Bitte',
                linkText: 'als Kontaktmethode hinzufügen',
                afterLink: 'stattdessen.',
            },
        },
        mergeFailureSmartScannerAccount: {
            beforeEmail: 'Sie können nicht zusammenführen',
            afterEmail: 'in andere Konten. Bitte fügen Sie stattdessen andere Konten zusammen.',
        },
        mergeFailureInvoicedAccount: {
            beforeEmail: 'Sie können nicht zusammenführen',
            afterEmail: 'in andere Konten, da es der Rechnungsinhaber eines fakturierten Kontos ist. Bitte stattdessen andere Konten damit zusammenführen.',
        },
        mergeFailureTooManyAttempts: {
            heading: 'Versuchen Sie es später noch einmal.',
            description: 'Es gab zu viele Versuche, Konten zusammenzuführen. Bitte versuchen Sie es später erneut.',
        },
        mergeFailureUnvalidatedAccount: {
            description: 'Sie können nicht in andere Konten zusammenführen, da es nicht verifiziert ist. Bitte verifizieren Sie das Konto und versuchen Sie es erneut.',
        },
        mergeFailureSelfMerge: {
            description: 'Sie können ein Konto nicht mit sich selbst zusammenführen.',
        },
        mergeFailureGenericHeading: 'Konten können nicht zusammengeführt werden',
    },
    lockAccountPage: {
        lockAccount: 'Konto sperren',
        unlockAccount: 'Konto entsperren',
        compromisedDescription:
            'Wenn Sie vermuten, dass Ihr Expensify-Konto kompromittiert wurde, können Sie es sperren, um neue Transaktionen mit der Expensify-Karte zu verhindern und unerwünschte Kontenänderungen zu blockieren.',
        domainAdminsDescriptionPartOne: 'Für Domain-Administratoren,',
        domainAdminsDescriptionPartTwo: 'Diese Aktion stoppt alle Expensify Card-Aktivitäten und Administratoraktionen.',
        domainAdminsDescriptionPartThree: 'über Ihre Domain(s).',
        warning: `Sobald Ihr Konto gesperrt ist, wird unser Team den Vorfall untersuchen und jeglichen unbefugten Zugriff entfernen. Um den Zugriff wiederzuerlangen, müssen Sie mit Concierge zusammenarbeiten, um Ihr Konto zu sichern.`,
    },
    failedToLockAccountPage: {
        failedToLockAccount: 'Konto konnte nicht gesperrt werden',
        failedToLockAccountDescription: `Wir konnten Ihr Konto nicht sperren. Bitte chatten Sie mit Concierge, um dieses Problem zu lösen.`,
        chatWithConcierge: 'Chatten Sie mit Concierge',
    },
    unlockAccountPage: {
        accountLocked: 'Konto gesperrt',
        yourAccountIsLocked: 'Ihr Konto ist gesperrt',
        chatToConciergeToUnlock: 'Chatten Sie mit Concierge, um Sicherheitsbedenken zu klären und Ihr Konto freizuschalten.',
        chatWithConcierge: 'Chatten Sie mit Concierge',
    },
    passwordPage: {
        changePassword: 'Passwort ändern',
        changingYourPasswordPrompt: 'Wenn Sie Ihr Passwort ändern, wird Ihr Passwort sowohl für Ihr Expensify.com- als auch für Ihr New Expensify-Konto aktualisiert.',
        currentPassword: 'Aktuelles Passwort',
        newPassword: 'Neues Passwort',
        newPasswordPrompt: 'Ihr neues Passwort muss sich von Ihrem alten Passwort unterscheiden und mindestens 8 Zeichen, 1 Großbuchstaben, 1 Kleinbuchstaben und 1 Zahl enthalten.',
    },
    twoFactorAuth: {
        headerTitle: 'Zwei-Faktor-Authentifizierung',
        twoFactorAuthEnabled: 'Zwei-Faktor-Authentifizierung aktiviert',
        whatIsTwoFactorAuth:
            'Die Zwei-Faktor-Authentifizierung (2FA) hilft, Ihr Konto sicher zu halten. Beim Einloggen müssen Sie einen Code eingeben, der von Ihrer bevorzugten Authentifizierungs-App generiert wird.',
        disableTwoFactorAuth: 'Zwei-Faktor-Authentifizierung deaktivieren',
        explainProcessToRemove: 'Um die Zwei-Faktor-Authentifizierung (2FA) zu deaktivieren, geben Sie bitte einen gültigen Code aus Ihrer Authentifizierungs-App ein.',
        disabled: 'Die Zwei-Faktor-Authentifizierung ist jetzt deaktiviert.',
        noAuthenticatorApp: 'Sie benötigen keine Authentifizierungs-App mehr, um sich bei Expensify anzumelden.',
        stepCodes: 'Wiederherstellungscodes',
        keepCodesSafe: 'Bewahren Sie diese Wiederherstellungscodes sicher auf!',
        codesLoseAccess:
            'Wenn Sie den Zugriff auf Ihre Authentifizierungs-App verlieren und diese Codes nicht haben, verlieren Sie den Zugriff auf Ihr Konto.\n\nHinweis: Das Einrichten der Zwei-Faktor-Authentifizierung wird Sie aus allen anderen aktiven Sitzungen abmelden.',
        errorStepCodes: 'Bitte kopieren oder laden Sie die Codes herunter, bevor Sie fortfahren.',
        stepVerify: 'Überprüfen',
        scanCode: 'Scannen Sie den QR-Code mit Ihrem',
        authenticatorApp: 'Authentifikator-App',
        addKey: 'Oder fügen Sie diesen geheimen Schlüssel zu Ihrer Authentifizierungs-App hinzu:',
        enterCode: 'Geben Sie dann den sechsstelligen Code ein, der von Ihrer Authentifizierungs-App generiert wurde.',
        stepSuccess: 'Fertiggestellt',
        enabled: 'Zwei-Faktor-Authentifizierung aktiviert',
        congrats: 'Glückwunsch! Jetzt hast du diese zusätzliche Sicherheit.',
        copy: 'Kopieren',
        disable: 'Deaktivieren',
        enableTwoFactorAuth: 'Zwei-Faktor-Authentifizierung aktivieren',
        pleaseEnableTwoFactorAuth: 'Bitte aktivieren Sie die Zwei-Faktor-Authentifizierung.',
        twoFactorAuthIsRequiredDescription: 'Aus Sicherheitsgründen erfordert Xero eine Zwei-Faktor-Authentifizierung, um die Integration zu verbinden.',
        twoFactorAuthIsRequiredForAdminsHeader: 'Zwei-Faktor-Authentifizierung erforderlich',
        twoFactorAuthIsRequiredForAdminsTitle: 'Bitte aktivieren Sie die Zwei-Faktor-Authentifizierung',
        twoFactorAuthIsRequiredForAdminsDescription:
            'Ihre Xero-Buchhaltungsverbindung erfordert die Verwendung der Zwei-Faktor-Authentifizierung. Um Expensify weiterhin zu nutzen, aktivieren Sie diese bitte.',
        twoFactorAuthCannotDisable: '2FA kann nicht deaktiviert werden.',
        twoFactorAuthRequired: 'Die Zwei-Faktor-Authentifizierung (2FA) ist für Ihre Xero-Verbindung erforderlich und kann nicht deaktiviert werden.',
    },
    recoveryCodeForm: {
        error: {
            pleaseFillRecoveryCode: 'Bitte geben Sie Ihren Wiederherstellungscode ein',
            incorrectRecoveryCode: 'Falscher Wiederherstellungscode. Bitte versuche es erneut.',
        },
        useRecoveryCode: 'Wiederherstellungscode verwenden',
        recoveryCode: 'Wiederherstellungscode',
        use2fa: 'Verwenden Sie den Zwei-Faktor-Authentifizierungscode',
    },
    twoFactorAuthForm: {
        error: {
            pleaseFillTwoFactorAuth: 'Bitte geben Sie Ihren Zwei-Faktor-Authentifizierungscode ein',
            incorrect2fa: 'Falscher Zwei-Faktor-Authentifizierungscode. Bitte versuchen Sie es erneut.',
        },
    },
    passwordConfirmationScreen: {
        passwordUpdated: 'Passwort aktualisiert!',
        allSet: 'Alles erledigt. Bewahren Sie Ihr neues Passwort sicher auf.',
    },
    privateNotes: {
        title: 'Private Notizen',
        personalNoteMessage: 'Notizen zu diesem Chat hier festhalten. Sie sind die einzige Person, die diese Notizen hinzufügen, bearbeiten oder einsehen kann.',
        sharedNoteMessage: 'Notizen zu diesem Chat hier festhalten. Expensify-Mitarbeiter und andere Mitglieder der team.expensify.com-Domain können diese Notizen einsehen.',
        composerLabel: 'Notizen',
        myNote: 'Meine Notiz',
        error: {
            genericFailureMessage: 'Private Notizen konnten nicht gespeichert werden',
        },
    },
    billingCurrency: {
        error: {
            securityCode: 'Bitte geben Sie einen gültigen Sicherheitscode ein',
        },
        securityCode: 'Sicherheitscode',
        changeBillingCurrency: 'Rechnungswährung ändern',
        changePaymentCurrency: 'Zahlungswährung ändern',
        paymentCurrency: 'Zahlungswährung',
        paymentCurrencyDescription: 'Wählen Sie eine standardisierte Währung, in die alle persönlichen Ausgaben umgerechnet werden sollen.',
        note: 'Hinweis: Das Ändern Ihrer Zahlungsmethode kann beeinflussen, wie viel Sie für Expensify bezahlen. Beziehen Sie sich auf unsere',
        noteLink: 'Preisseite',
        noteDetails: 'für vollständige Details.',
    },
    addDebitCardPage: {
        addADebitCard: 'Fügen Sie eine Debitkarte hinzu',
        nameOnCard: 'Name auf der Karte',
        debitCardNumber: 'Debitkartennummer',
        expiration: 'Ablaufdatum',
        expirationDate: 'MMYY',
        cvv: 'CVV',
        billingAddress: 'Rechnungsadresse',
        growlMessageOnSave: 'Ihre Debitkarte wurde erfolgreich hinzugefügt',
        expensifyPassword: 'Expensify-Passwort',
        error: {
            invalidName: 'Name darf nur Buchstaben enthalten',
            addressZipCode: 'Bitte geben Sie eine gültige Postleitzahl ein',
            debitCardNumber: 'Bitte geben Sie eine gültige Debitkartennummer ein.',
            expirationDate: 'Bitte wählen Sie ein gültiges Ablaufdatum aus',
            securityCode: 'Bitte geben Sie einen gültigen Sicherheitscode ein',
            addressStreet: 'Bitte geben Sie eine gültige Rechnungsadresse ein, die kein Postfach ist.',
            addressState: 'Bitte wählen Sie einen Bundesstaat aus',
            addressCity: 'Bitte geben Sie eine Stadt ein',
            genericFailureMessage: 'Beim Hinzufügen Ihrer Karte ist ein Fehler aufgetreten. Bitte versuchen Sie es erneut.',
            password: 'Bitte geben Sie Ihr Expensify-Passwort ein.',
        },
    },
    addPaymentCardPage: {
        addAPaymentCard: 'Zahlungskarte hinzufügen',
        nameOnCard: 'Name auf der Karte',
        paymentCardNumber: 'Kartennummer',
        expiration: 'Ablaufdatum',
        expirationDate: 'MMYY',
        cvv: 'CVV',
        billingAddress: 'Rechnungsadresse',
        growlMessageOnSave: 'Ihre Zahlungskarte wurde erfolgreich hinzugefügt',
        expensifyPassword: 'Expensify-Passwort',
        error: {
            invalidName: 'Name darf nur Buchstaben enthalten',
            addressZipCode: 'Bitte geben Sie eine gültige Postleitzahl ein',
            paymentCardNumber: 'Bitte geben Sie eine gültige Kartennummer ein.',
            expirationDate: 'Bitte wählen Sie ein gültiges Ablaufdatum aus',
            securityCode: 'Bitte geben Sie einen gültigen Sicherheitscode ein',
            addressStreet: 'Bitte geben Sie eine gültige Rechnungsadresse ein, die kein Postfach ist.',
            addressState: 'Bitte wählen Sie einen Bundesstaat aus',
            addressCity: 'Bitte geben Sie eine Stadt ein',
            genericFailureMessage: 'Beim Hinzufügen Ihrer Karte ist ein Fehler aufgetreten. Bitte versuchen Sie es erneut.',
            password: 'Bitte geben Sie Ihr Expensify-Passwort ein.',
        },
    },
    walletPage: {
        balance: 'Saldo',
        paymentMethodsTitle: 'Zahlungsmethoden',
        setDefaultConfirmation: 'Standardzahlungsmethode festlegen',
        setDefaultSuccess: 'Standardzahlungsmethode festgelegt!',
        deleteAccount: 'Konto löschen',
        deleteConfirmation: 'Möchten Sie dieses Konto wirklich löschen?',
        error: {
            notOwnerOfBankAccount: 'Beim Festlegen dieses Bankkontos als Standardzahlungsmethode ist ein Fehler aufgetreten.',
            invalidBankAccount: 'Dieses Bankkonto ist vorübergehend gesperrt.',
            notOwnerOfFund: 'Ein Fehler ist aufgetreten, als diese Karte als Ihre Standardzahlungsmethode festgelegt wurde.',
            setDefaultFailure: 'Etwas ist schiefgelaufen. Bitte chatten Sie mit Concierge für weitere Unterstützung.',
        },
        addBankAccountFailure: 'Beim Hinzufügen Ihres Bankkontos ist ein unerwarteter Fehler aufgetreten. Bitte versuchen Sie es erneut.',
        getPaidFaster: 'Schneller bezahlt werden',
        addPaymentMethod: 'Fügen Sie eine Zahlungsmethode hinzu, um Zahlungen direkt in der App zu senden und zu empfangen.',
        getPaidBackFaster: 'Schneller zurückgezahlt werden',
        secureAccessToYourMoney: 'Sicherer Zugriff auf Ihr Geld',
        receiveMoney: 'Erhalten Sie Geld in Ihrer lokalen Währung',
        expensifyWallet: 'Expensify Wallet (Beta)',
        sendAndReceiveMoney: 'Senden und Empfangen von Geld mit Freunden. Nur US-Bankkonten.',
        enableWallet: 'Wallet aktivieren',
        addBankAccountToSendAndReceive: 'Erhalten Sie eine Rückerstattung für Ausgaben, die Sie an einen Arbeitsbereich einreichen.',
        addBankAccount: 'Bankkonto hinzufügen',
        assignedCards: 'Zugewiesene Karten',
        assignedCardsDescription: 'Dies sind Karten, die von einem Workspace-Admin zugewiesen wurden, um die Ausgaben des Unternehmens zu verwalten.',
        expensifyCard: 'Expensify Card',
        walletActivationPending: 'Wir überprüfen Ihre Informationen. Bitte schauen Sie in ein paar Minuten wieder vorbei!',
        walletActivationFailed: 'Leider kann Ihr Wallet derzeit nicht aktiviert werden. Bitte chatten Sie mit Concierge für weitere Unterstützung.',
        addYourBankAccount: 'Fügen Sie Ihr Bankkonto hinzu',
        addBankAccountBody: 'Lassen Sie uns Ihr Bankkonto mit Expensify verbinden, damit es einfacher denn je ist, Zahlungen direkt in der App zu senden und zu empfangen.',
        chooseYourBankAccount: 'Wählen Sie Ihr Bankkonto aus',
        chooseAccountBody: 'Stellen Sie sicher, dass Sie das richtige auswählen.',
        confirmYourBankAccount: 'Bestätigen Sie Ihr Bankkonto',
    },
    cardPage: {
        expensifyCard: 'Expensify Card',
        expensifyTravelCard: 'Expensify Travel Card',
        availableSpend: 'Verbleibendes Limit',
        smartLimit: {
            name: 'Intelligentes Limit',
            title: ({formattedLimit}: ViolationsOverLimitParams) =>
                `Sie können bis zu ${formattedLimit} mit dieser Karte ausgeben, und das Limit wird zurückgesetzt, sobald Ihre eingereichten Ausgaben genehmigt werden.`,
        },
        fixedLimit: {
            name: 'Festgelegtes Limit',
            title: ({formattedLimit}: ViolationsOverLimitParams) => `Sie können bis zu ${formattedLimit} mit dieser Karte ausgeben, danach wird sie deaktiviert.`,
        },
        monthlyLimit: {
            name: 'Monatliches Limit',
            title: ({formattedLimit}: ViolationsOverLimitParams) =>
                `Sie können bis zu ${formattedLimit} pro Monat mit dieser Karte ausgeben. Das Limit wird am 1. Tag jedes Kalendermonats zurückgesetzt.`,
        },
        virtualCardNumber: 'Virtuelle Kartennummer',
        travelCardCvv: 'Travel-Karten-CVV',
        physicalCardNumber: 'Physische Kartennummer',
        physicalCardPin: 'PIN',
        getPhysicalCard: 'Physische Karte erhalten',
        reportFraud: 'Virtuelle Kartenbetrug melden',
        reportTravelFraud: 'Reisebetrug mit der Karte melden',
        reviewTransaction: 'Transaktion überprüfen',
        suspiciousBannerTitle: 'Verdächtige Transaktion',
        suspiciousBannerDescription: 'Wir haben verdächtige Transaktionen auf Ihrer Karte festgestellt. Tippen Sie unten, um sie zu überprüfen.',
        cardLocked: 'Ihre Karte ist vorübergehend gesperrt, während unser Team das Konto Ihres Unternehmens überprüft.',
        cardDetails: {
            cardNumber: 'Virtuelle Kartennummer',
            expiration: 'Ablauf',
            cvv: 'CVV',
            address: 'Adresse',
            revealDetails: 'Details anzeigen',
            revealCvv: 'CVV anzeigen',
            copyCardNumber: 'Kartennummer kopieren',
            updateAddress: 'Adresse aktualisieren',
        },
        cardAddedToWallet: ({platform}: {platform: 'Google' | 'Apple'}) => `Zum ${platform} Wallet hinzugefügt`,
        cardDetailsLoadingFailure: 'Beim Laden der Kartendetails ist ein Fehler aufgetreten. Bitte überprüfen Sie Ihre Internetverbindung und versuchen Sie es erneut.',
        validateCardTitle: 'Lassen Sie uns sicherstellen, dass Sie es sind',
        enterMagicCode: ({contactMethod}: EnterMagicCodeParams) =>
            `Bitte geben Sie den magischen Code ein, der an ${contactMethod} gesendet wurde, um Ihre Kartendetails anzuzeigen. Er sollte in ein bis zwei Minuten ankommen.`,
    },
    workflowsPage: {
        workflowTitle: 'Ausgaben',
        workflowDescription: 'Konfigurieren Sie einen Workflow ab dem Moment, in dem Ausgaben anfallen, einschließlich Genehmigung und Zahlung.',
        delaySubmissionTitle: 'Einreichungen verzögern',
        delaySubmissionDescription: 'Wählen Sie einen benutzerdefinierten Zeitplan für die Einreichung von Ausgaben oder lassen Sie dies für Echtzeit-Updates zu Ausgaben aus.',
        submissionFrequency: 'Einreichungshäufigkeit',
        submissionFrequencyDateOfMonth: 'Datum des Monats',
        addApprovalsTitle: 'Genehmigungen hinzufügen',
        addApprovalButton: 'Genehmigungsworkflow hinzufügen',
        addApprovalTip: 'Dieser Standard-Workflow gilt für alle Mitglieder, es sei denn, es existiert ein spezifischerer Workflow.',
        approver: 'Genehmiger',
        connectBankAccount: 'Bankkonto verbinden',
        addApprovalsDescription: 'Zusätzliche Genehmigung erforderlich, bevor eine Zahlung autorisiert wird.',
        makeOrTrackPaymentsTitle: 'Zahlungen vornehmen oder verfolgen',
        makeOrTrackPaymentsDescription: 'Fügen Sie einen autorisierten Zahler für Zahlungen in Expensify hinzu oder verfolgen Sie Zahlungen, die anderswo getätigt wurden.',
        editor: {
            submissionFrequency: 'Wählen Sie, wie lange Expensify warten soll, bevor fehlerfreie Ausgaben geteilt werden.',
        },
        frequencyDescription: 'Wählen Sie, wie oft Ausgaben automatisch eingereicht werden sollen, oder stellen Sie es auf manuell um.',
        frequencies: {
            instant: 'Sofort',
            weekly: 'Wöchentlich',
            monthly: 'Monatlich',
            twiceAMonth: 'Zweimal im Monat',
            byTrip: 'Nach Reise',
            manually: 'Manuell',
            daily: 'Täglich',
            lastDayOfMonth: 'Letzter Tag des Monats',
            lastBusinessDayOfMonth: 'Letzter Geschäftstag des Monats',
            ordinals: {
                one: 'st',
                two: 'nd',
                few: 'rd',
                other: 'th',
                /* eslint-disable @typescript-eslint/naming-convention */
                '1': 'Erste',
                '2': 'Zweite',
                '3': 'Dritte',
                '4': 'Vierte',
                '5': 'Fünfte',
                '6': 'Sechste',
                '7': 'Siebte',
                '8': 'Achtel',
                '9': 'Neunte',
                '10': 'Zehntens',
                /* eslint-enable @typescript-eslint/naming-convention */
            },
        },
        approverInMultipleWorkflows: 'Dieses Mitglied gehört bereits zu einem anderen Genehmigungs-Workflow. Alle Aktualisierungen hier werden sich auch dort widerspiegeln.',
        approverCircularReference: ({name1, name2}: ApprovalWorkflowErrorParams) =>
            `<strong>${name1}</strong> genehmigt bereits Berichte an <strong>${name2}</strong>. Bitte wählen Sie einen anderen Genehmiger, um einen zirkulären Arbeitsablauf zu vermeiden.`,
        emptyContent: {
            title: 'Keine Mitglieder zum Anzeigen',
            expensesFromSubtitle: 'Alle Arbeitsbereichsmitglieder gehören bereits zu einem bestehenden Genehmigungsworkflow.',
            approverSubtitle: 'Alle Genehmigenden gehören zu einem bestehenden Workflow.',
        },
    },
    workflowsDelayedSubmissionPage: {
        autoReportingErrorMessage: 'Verspätete Einreichung konnte nicht geändert werden. Bitte versuchen Sie es erneut oder kontaktieren Sie den Support.',
        autoReportingFrequencyErrorMessage: 'Die Einreichungshäufigkeit konnte nicht geändert werden. Bitte versuchen Sie es erneut oder kontaktieren Sie den Support.',
        monthlyOffsetErrorMessage: 'Die monatliche Frequenz konnte nicht geändert werden. Bitte versuchen Sie es erneut oder kontaktieren Sie den Support.',
    },
    workflowsCreateApprovalsPage: {
        title: 'Bestätigen',
        header: 'Fügen Sie weitere Genehmiger hinzu und bestätigen Sie.',
        additionalApprover: 'Zusätzlicher Genehmiger',
        submitButton: 'Workflow hinzufügen',
    },
    workflowsEditApprovalsPage: {
        title: 'Genehmigungsworkflow bearbeiten',
        deleteTitle: 'Genehmigungsworkflow löschen',
        deletePrompt: 'Möchten Sie diesen Genehmigungs-Workflow wirklich löschen? Alle Mitglieder werden anschließend dem Standard-Workflow folgen.',
    },
    workflowsExpensesFromPage: {
        title: 'Ausgaben von',
        header: 'Wenn die folgenden Mitglieder Ausgaben einreichen:',
    },
    workflowsApproverPage: {
        genericErrorMessage: 'Der Genehmiger konnte nicht geändert werden. Bitte versuchen Sie es erneut oder kontaktieren Sie den Support.',
        header: 'An dieses Mitglied zur Genehmigung senden:',
    },
    workflowsPayerPage: {
        title: 'Autorisierter Zahler',
        genericErrorMessage: 'Der autorisierte Zahler konnte nicht geändert werden. Bitte versuchen Sie es erneut.',
        admins: 'Admins',
        payer: 'Zahler',
        paymentAccount: 'Zahlungskonto',
    },
    reportFraudPage: {
        title: 'Virtuelle Kartenbetrug melden',
        description:
            'Wenn Ihre virtuellen Kartendaten gestohlen oder kompromittiert wurden, werden wir Ihre bestehende Karte dauerhaft deaktivieren und Ihnen eine neue virtuelle Karte und Nummer zur Verfügung stellen.',
        deactivateCard: 'Karte deaktivieren',
        reportVirtualCardFraud: 'Virtuelle Kartenbetrug melden',
    },
    reportFraudConfirmationPage: {
        title: 'Kartenbetrug gemeldet',
        description:
            'Wir haben Ihre bestehende Karte dauerhaft deaktiviert. Wenn Sie zurückgehen, um Ihre Kartendetails anzusehen, wird Ihnen eine neue virtuelle Karte zur Verfügung stehen.',
        buttonText: 'Verstanden, danke!',
    },
    activateCardPage: {
        activateCard: 'Karte aktivieren',
        pleaseEnterLastFour: 'Bitte geben Sie die letzten vier Ziffern Ihrer Karte ein.',
        activatePhysicalCard: 'Physische Karte aktivieren',
        error: {
            thatDidNotMatch: 'Das stimmte nicht mit den letzten 4 Ziffern auf Ihrer Karte überein. Bitte versuchen Sie es erneut.',
            throttled:
                'Sie haben die letzten 4 Ziffern Ihrer Expensify Card zu oft falsch eingegeben. Wenn Sie sicher sind, dass die Zahlen korrekt sind, wenden Sie sich bitte an Concierge, um das Problem zu lösen. Andernfalls versuchen Sie es später erneut.',
        },
    },
    getPhysicalCard: {
        header: 'Physische Karte erhalten',
        nameMessage: 'Geben Sie Ihren Vor- und Nachnamen ein, da dieser auf Ihrer Karte angezeigt wird.',
        legalName: 'Rechtlicher Name',
        legalFirstName: 'Gesetzlicher Vorname',
        legalLastName: 'Rechtlicher Nachname',
        phoneMessage: 'Geben Sie Ihre Telefonnummer ein.',
        phoneNumber: 'Telefonnummer',
        address: 'Adresse',
        addressMessage: 'Geben Sie Ihre Lieferadresse ein.',
        streetAddress: 'Straßenadresse',
        city: 'Stadt',
        state: 'Zustand',
        zipPostcode: 'Postleitzahl',
        country: 'Land',
        confirmMessage: 'Bitte bestätigen Sie Ihre unten stehenden Angaben.',
        estimatedDeliveryMessage: 'Ihre physische Karte wird in 2-3 Werktagen ankommen.',
        next: 'Nächste',
        getPhysicalCard: 'Physische Karte erhalten',
        shipCard: 'Karte versenden',
    },
    transferAmountPage: {
        transfer: ({amount}: TransferParams) => `Transfer${amount ? ` ${amount}` : ''}`,
        instant: 'Sofort (Debitkarte)',
        instantSummary: ({rate, minAmount}: InstantSummaryParams) => `${rate}% Gebühr (${minAmount} Minimum)`,
        ach: '1-3 Werktage (Bankkonto)',
        achSummary: 'Keine Gebühr',
        whichAccount: 'Welches Konto?',
        fee: 'Gebühr',
        transferSuccess: 'Überweisung erfolgreich!',
        transferDetailBankAccount: 'Ihr Geld sollte in den nächsten 1-3 Werktagen ankommen.',
        transferDetailDebitCard: 'Ihr Geld sollte sofort ankommen.',
        failedTransfer: 'Ihr Kontostand ist nicht vollständig ausgeglichen. Bitte überweisen Sie auf ein Bankkonto.',
        notHereSubTitle: 'Bitte überweisen Sie Ihr Guthaben von der Wallet-Seite.',
        goToWallet: 'Gehe zu Wallet',
    },
    chooseTransferAccountPage: {
        chooseAccount: 'Konto auswählen',
    },
    paymentMethodList: {
        addPaymentMethod: 'Zahlungsmethode hinzufügen',
        addNewDebitCard: 'Neue Debitkarte hinzufügen',
        addNewBankAccount: 'Neues Bankkonto hinzufügen',
        accountLastFour: 'Endet mit',
        cardLastFour: 'Karte endet mit',
        addFirstPaymentMethod: 'Fügen Sie eine Zahlungsmethode hinzu, um Zahlungen direkt in der App zu senden und zu empfangen.',
        defaultPaymentMethod: 'Standardmäßig',
    },
    preferencesPage: {
        appSection: {
            title: 'App-Einstellungen',
        },
        testSection: {
            title: 'Präferenzen testen',
            subtitle: 'Einstellungen zur Unterstützung beim Debuggen und Testen der App auf der Staging-Umgebung.',
        },
        receiveRelevantFeatureUpdatesAndExpensifyNews: 'Erhalten Sie relevante Funktionsupdates und Expensify-Neuigkeiten',
        muteAllSounds: 'Alle Töne von Expensify stummschalten',
    },
    priorityModePage: {
        priorityMode: 'Prioritätsmodus',
        explainerText: 'Wählen Sie, ob Sie sich nur auf ungelesene und angeheftete Chats konzentrieren möchten oder alles mit den neuesten und angehefteten Chats oben anzeigen möchten.',
        priorityModes: {
            default: {
                label: 'Neueste',
                description: 'Alle Chats nach dem neuesten sortieren anzeigen',
            },
            gsd: {
                label: '#fokus',
                description: 'Nur ungelesene alphabetisch sortiert anzeigen',
            },
        },
    },
    reportDetailsPage: {
        inWorkspace: ({policyName}: ReportPolicyNameParams) => `in ${policyName}`,
        generatingPDF: 'PDF wird generiert',
        waitForPDF: 'Bitte warten Sie, während wir das PDF erstellen.',
        errorPDF: 'Beim Versuch, Ihr PDF zu erstellen, ist ein Fehler aufgetreten.',
        generatedPDF: 'Ihr Bericht als PDF wurde erstellt!',
    },
    reportDescriptionPage: {
        roomDescription: 'Zimmerbeschreibung',
        roomDescriptionOptional: 'Raumbeschreibung (optional)',
        explainerText: 'Legen Sie eine benutzerdefinierte Beschreibung für den Raum fest.',
    },
    groupChat: {
        lastMemberTitle: 'Achtung!',
        lastMemberWarning: 'Da du die letzte Person hier bist, wird der Chat für alle Mitglieder unzugänglich, wenn du ihn verlässt. Bist du sicher, dass du gehen möchtest?',
        defaultReportName: ({displayName}: ReportArchiveReasonsClosedParams) => `Gruppenchat von ${displayName}`,
    },
    languagePage: {
        language: 'Sprache',
        aiGenerated: 'Die Übersetzungen für diese Sprache werden automatisch erstellt und können Fehler enthalten.',
    },
    themePage: {
        theme: 'Thema',
        themes: {
            dark: {
                label: 'Dunkel',
            },
            light: {
                label: 'Licht',
            },
            system: {
                label: 'Geräteeinstellungen verwenden',
            },
        },
        chooseThemeBelowOrSync: 'Wählen Sie ein Thema unten aus oder synchronisieren Sie es mit den Einstellungen Ihres Geräts.',
    },
    termsOfUse: {
        phrase1: 'Mit der Anmeldung stimmen Sie den',
        phrase2: 'Nutzungsbedingungen',
        phrase3: 'und',
        phrase4: 'Datenschutz',
        phrase5: `Geldübermittlung wird bereitgestellt von ${CONST.WALLET.PROGRAM_ISSUERS.EXPENSIFY_PAYMENTS} (NMLS ID:2017010) gemäß seiner`,
        phrase6: 'Lizenzen',
    },
    validateCodeForm: {
        magicCodeNotReceived: 'Keinen magischen Code erhalten?',
        enterAuthenticatorCode: 'Bitte geben Sie Ihren Authentifizierungscode ein',
        enterRecoveryCode: 'Bitte geben Sie Ihren Wiederherstellungscode ein',
        requiredWhen2FAEnabled: 'Erforderlich, wenn die Zwei-Faktor-Authentifizierung aktiviert ist.',
        requestNewCode: 'Fordere einen neuen Code an in',
        requestNewCodeAfterErrorOccurred: 'Einen neuen Code anfordern',
        error: {
            pleaseFillMagicCode: 'Bitte geben Sie Ihren magischen Code ein',
            incorrectMagicCode: 'Falscher oder ungültiger Magic-Code. Bitte versuche es erneut oder fordere einen neuen Code an.',
            pleaseFillTwoFactorAuth: 'Bitte geben Sie Ihren Zwei-Faktor-Authentifizierungscode ein',
        },
    },
    passwordForm: {
        pleaseFillOutAllFields: 'Bitte füllen Sie alle Felder aus',
        pleaseFillPassword: 'Bitte geben Sie Ihr Passwort ein',
        pleaseFillTwoFactorAuth: 'Bitte geben Sie Ihren Zwei-Faktor-Code ein',
        enterYourTwoFactorAuthenticationCodeToContinue: 'Geben Sie Ihren Zwei-Faktor-Authentifizierungscode ein, um fortzufahren',
        forgot: 'Vergessen?',
        requiredWhen2FAEnabled: 'Erforderlich, wenn die Zwei-Faktor-Authentifizierung aktiviert ist.',
        error: {
            incorrectPassword: 'Falsches Passwort. Bitte versuchen Sie es erneut.',
            incorrectLoginOrPassword: 'Falscher Benutzername oder falsches Passwort. Bitte versuchen Sie es erneut.',
            incorrect2fa: 'Falscher Zwei-Faktor-Authentifizierungscode. Bitte versuchen Sie es erneut.',
            twoFactorAuthenticationEnabled:
                'Sie haben die Zwei-Faktor-Authentifizierung (2FA) für dieses Konto aktiviert. Bitte melden Sie sich mit Ihrer E-Mail-Adresse oder Telefonnummer an.',
            invalidLoginOrPassword: 'Ungültige Anmeldung oder ungültiges Passwort. Bitte versuchen Sie es erneut oder setzen Sie Ihr Passwort zurück.',
            unableToResetPassword:
                'Wir konnten Ihr Passwort nicht ändern. Dies liegt wahrscheinlich an einem abgelaufenen Link zur Passwortzurücksetzung in einer alten E-Mail zur Passwortzurücksetzung. Wir haben Ihnen einen neuen Link per E-Mail geschickt, damit Sie es erneut versuchen können. Überprüfen Sie Ihren Posteingang und Ihren Spam-Ordner; es sollte in wenigen Minuten ankommen.',
            noAccess: 'Sie haben keinen Zugriff auf diese Anwendung. Bitte fügen Sie Ihren GitHub-Benutzernamen für den Zugriff hinzu.',
            accountLocked: 'Ihr Konto wurde nach zu vielen erfolglosen Versuchen gesperrt. Bitte versuchen Sie es in 1 Stunde erneut.',
            fallback: 'Etwas ist schiefgelaufen. Bitte versuchen Sie es später noch einmal.',
        },
    },
    loginForm: {
        phoneOrEmail: 'Telefon oder E-Mail',
        error: {
            invalidFormatEmailLogin: 'Die eingegebene E-Mail ist ungültig. Bitte korrigieren Sie das Format und versuchen Sie es erneut.',
        },
        cannotGetAccountDetails: 'Konnte Kontodetails nicht abrufen. Bitte versuchen Sie, sich erneut anzumelden.',
        loginForm: 'Anmeldeformular',
        notYou: ({user}: NotYouParams) => `Nicht ${user}?`,
    },
    onboarding: {
        welcome: 'Willkommen!',
        welcomeSignOffTitleManageTeam: 'Sobald Sie die oben genannten Aufgaben abgeschlossen haben, können wir weitere Funktionen wie Genehmigungs-Workflows und Regeln erkunden!',
        welcomeSignOffTitle: 'Es ist großartig, Sie kennenzulernen!',
        explanationModal: {
            title: 'Willkommen bei Expensify',
            description:
                'Eine App, um Ihre geschäftlichen und persönlichen Ausgaben mit der Geschwindigkeit des Chats zu verwalten. Probieren Sie es aus und lassen Sie uns wissen, was Sie denken. Es kommt noch viel mehr!',
            secondaryDescription: 'Um zu Expensify Classic zurückzukehren, tippen Sie einfach auf Ihr Profilbild > Gehe zu Expensify Classic.',
        },
        welcomeVideo: {
            title: 'Willkommen bei Expensify',
            description: 'Eine App, um alle Ihre geschäftlichen und privaten Ausgaben in einem Chat zu verwalten. Entwickelt für Ihr Unternehmen, Ihr Team und Ihre Freunde.',
        },
        getStarted: 'Loslegen',
        whatsYourName: 'Wie heißt du?',
        peopleYouMayKnow: 'Personen, die Sie kennen könnten, sind bereits hier! Bestätigen Sie Ihre E-Mail, um sich ihnen anzuschließen.',
        workspaceYouMayJoin: ({domain, email}: WorkspaceYouMayJoin) =>
            `Jemand von ${domain} hat bereits einen Arbeitsbereich erstellt. Bitte geben Sie den magischen Code ein, der an ${email} gesendet wurde.`,
        joinAWorkspace: 'Einem Arbeitsbereich beitreten',
        listOfWorkspaces: 'Hier ist die Liste der Arbeitsbereiche, denen Sie beitreten können. Keine Sorge, Sie können ihnen auch später beitreten, wenn Sie möchten.',
        workspaceMemberList: ({employeeCount, policyOwner}: WorkspaceMemberList) => `${employeeCount} Mitglied${employeeCount > 1 ? 's' : ''} • ${policyOwner}`,
        whereYouWork: 'Wo arbeitest du?',
        errorSelection: 'Wählen Sie eine Option, um fortzufahren',
        purpose: {
            title: 'Was möchten Sie heute tun?',
            errorContinue: 'Bitte drücken Sie auf Weiter, um die Einrichtung abzuschließen.',
            errorBackButton: 'Bitte beenden Sie die Einrichtung, um die App zu verwenden.',
            [CONST.ONBOARDING_CHOICES.EMPLOYER]: 'Von meinem Arbeitgeber zurückbezahlt werden',
            [CONST.ONBOARDING_CHOICES.MANAGE_TEAM]: 'Verwalte die Ausgaben meines Teams',
            [CONST.ONBOARDING_CHOICES.PERSONAL_SPEND]: 'Verfolgen und budgetieren Sie Ausgaben',
            [CONST.ONBOARDING_CHOICES.CHAT_SPLIT]: 'Chatten und Ausgaben mit Freunden teilen',
            [CONST.ONBOARDING_CHOICES.LOOKING_AROUND]: 'Etwas anderes',
        },
        employees: {
            title: 'Wie viele Mitarbeiter haben Sie?',
            [CONST.ONBOARDING_COMPANY_SIZE.MICRO]: '1-10 Mitarbeiter',
            [CONST.ONBOARDING_COMPANY_SIZE.SMALL]: '11-50 Mitarbeiter',
            [CONST.ONBOARDING_COMPANY_SIZE.MEDIUM_SMALL]: '51-100 Mitarbeiter',
            [CONST.ONBOARDING_COMPANY_SIZE.MEDIUM]: '101-1.000 Mitarbeiter',
            [CONST.ONBOARDING_COMPANY_SIZE.LARGE]: 'Mehr als 1.000 Mitarbeiter',
        },
        accounting: {
            title: 'Verwenden Sie eine Buchhaltungssoftware?',
            none: 'Keine',
        },
        error: {
            requiredFirstName: 'Bitte geben Sie Ihren Vornamen ein, um fortzufahren.',
        },
        workEmail: {
            title: 'Wie lautet Ihre Arbeits-E-Mail?',
            subtitle: 'Expensify funktioniert am besten, wenn Sie Ihre Arbeits-E-Mail verbinden.',
            explanationModal: {
                descriptionOne: 'Weiterleiten an receipts@expensify.com zum Scannen',
                descriptionTwo: 'Treten Sie Ihren Kollegen bei, die bereits Expensify nutzen.',
                descriptionThree: 'Genießen Sie ein individuell angepasstes Erlebnis',
            },
            addWorkEmail: 'Arbeits-E-Mail hinzufügen',
        },
        workEmailValidation: {
            title: 'Bestätigen Sie Ihre Arbeits-E-Mail-Adresse',
            magicCodeSent: ({workEmail}: WorkEmailResendCodeParams) =>
                `Bitte geben Sie den magischen Code ein, der an ${workEmail} gesendet wurde. Er sollte in ein bis zwei Minuten ankommen.`,
        },
        workEmailValidationError: {
            publicEmail: 'Bitte geben Sie eine gültige Arbeits-E-Mail von einer privaten Domain ein, z.B. mitch@company.com',
            offline: 'Wir konnten Ihre Arbeits-E-Mail nicht hinzufügen, da Sie offline zu sein scheinen.',
        },
        mergeBlockScreen: {
            title: 'Konnte die Arbeits-E-Mail nicht hinzufügen',
            subtitle: ({workEmail}: WorkEmailMergingBlockedParams) =>
                `Wir konnten ${workEmail} nicht hinzufügen. Bitte versuchen Sie es später in den Einstellungen erneut oder chatten Sie mit Concierge für Unterstützung.`,
        },
        workspace: {
            title: 'Bleiben Sie mit einem Arbeitsbereich organisiert.',
            subtitle: 'Entdecken Sie leistungsstarke Tools, um Ihr Ausgabenmanagement zu vereinfachen, alles an einem Ort. Mit einem Arbeitsbereich können Sie:',
            explanationModal: {
                descriptionOne: 'Belege nachverfolgen und organisieren',
                descriptionTwo: 'Kategorisieren und taggen Sie Ausgaben',
                descriptionThree: 'Berichte erstellen und teilen',
            },
            price: 'Testen Sie es 30 Tage lang kostenlos, dann upgraden Sie für nur <strong>$5/Monat</strong>.',
            createWorkspace: 'Arbeitsbereich erstellen',
        },
        confirmWorkspace: {
            title: 'Arbeitsbereich bestätigen',
            subtitle:
                'Erstellen Sie einen Arbeitsbereich, um Belege zu verfolgen, Ausgaben zu erstatten, Reisen zu verwalten, Berichte zu erstellen und mehr – alles in der Geschwindigkeit des Chats.',
        },
        inviteMembers: {
            title: 'Mitglieder einladen',
            subtitle: 'Verwalten und teilen Sie Ihre Ausgaben mit einem Buchhalter oder gründen Sie eine Reisegruppe mit Freunden.',
        },
    },
    featureTraining: {
        doNotShowAgain: 'Nicht mehr anzeigen',
    },
    personalDetails: {
        error: {
            containsReservedWord: 'Name darf die Wörter Expensify oder Concierge nicht enthalten',
            hasInvalidCharacter: 'Der Name darf kein Komma oder Semikolon enthalten.',
            requiredFirstName: 'Vorname darf nicht leer sein',
        },
    },
    privatePersonalDetails: {
        enterLegalName: 'Wie lautet Ihr gesetzlicher Name?',
        enterDateOfBirth: 'Was ist Ihr Geburtsdatum?',
        enterAddress: 'Wie lautet Ihre Adresse?',
        enterPhoneNumber: 'Wie lautet Ihre Telefonnummer?',
        personalDetails: 'Persönliche Daten',
        privateDataMessage: 'Diese Angaben werden für Reisen und Zahlungen verwendet. Sie werden niemals in Ihrem öffentlichen Profil angezeigt.',
        legalName: 'Rechtlicher Name',
        legalFirstName: 'Gesetzlicher Vorname',
        legalLastName: 'Rechtlicher Nachname',
        address: 'Adresse',
        error: {
            dateShouldBeBefore: ({dateString}: DateShouldBeBeforeParams) => `Das Datum sollte vor dem ${dateString} liegen.`,
            dateShouldBeAfter: ({dateString}: DateShouldBeAfterParams) => `Das Datum sollte nach ${dateString} liegen.`,
            hasInvalidCharacter: 'Der Name darf nur lateinische Zeichen enthalten.',
            incorrectZipFormat: ({zipFormat}: IncorrectZipFormatParams = {}) => `Ungültiges Postleitzahlenformat${zipFormat ? `Acceptable format: ${zipFormat}` : ''}`,
            invalidPhoneNumber: `Bitte stellen Sie sicher, dass die Telefonnummer gültig ist (z. B. ${CONST.EXAMPLE_PHONE_NUMBER})`,
        },
    },
    resendValidationForm: {
        linkHasBeenResent: 'Link wurde erneut gesendet',
        weSentYouMagicSignInLink: ({login, loginType}: WeSentYouMagicSignInLinkParams) =>
            `Ich habe einen magischen Anmeldelink an ${login} gesendet. Bitte überprüfe dein ${loginType}, um dich anzumelden.`,
        resendLink: 'Link erneut senden',
    },
    unlinkLoginForm: {
        toValidateLogin: ({primaryLogin, secondaryLogin}: ToValidateLoginParams) =>
            `Um ${secondaryLogin} zu validieren, senden Sie bitte den magischen Code aus den Kontoeinstellungen von ${primaryLogin} erneut.`,
        noLongerHaveAccess: ({primaryLogin}: NoLongerHaveAccessParams) => `Wenn Sie keinen Zugriff mehr auf ${primaryLogin} haben, trennen Sie bitte Ihre Konten.`,
        unlink: 'Trennen',
        linkSent: 'Link gesendet!',
        successfullyUnlinkedLogin: 'Sekundäres Login erfolgreich getrennt!',
    },
    emailDeliveryFailurePage: {
        ourEmailProvider: ({login}: OurEmailProviderParams) =>
            `Unser E-Mail-Anbieter hat E-Mails an ${login} vorübergehend aufgrund von Zustellungsproblemen gesperrt. Um Ihr Login zu entsperren, befolgen Sie bitte diese Schritte:`,
        confirmThat: ({login}: ConfirmThatParams) => `Bestätigen Sie, dass ${login} korrekt geschrieben ist und es sich um eine echte, zustellbare E-Mail-Adresse handelt.`,
        emailAliases: 'E-Mail-Aliasse wie "expenses@domain.com" müssen Zugriff auf ihren eigenen E-Mail-Posteingang haben, damit sie ein gültiger Expensify-Login sind.',
        ensureYourEmailClient: 'Stellen Sie sicher, dass Ihr E-Mail-Client E-Mails von expensify.com zulässt.',
        youCanFindDirections: 'Sie finden Anweisungen, wie Sie diesen Schritt abschließen können.',
        helpConfigure: 'aber möglicherweise benötigen Sie die Hilfe Ihrer IT-Abteilung, um Ihre E-Mail-Einstellungen zu konfigurieren.',
        onceTheAbove: 'Sobald die oben genannten Schritte abgeschlossen sind, wenden Sie sich bitte an',
        toUnblock: 'um Ihre Anmeldung zu entsperren.',
    },
    smsDeliveryFailurePage: {
        smsDeliveryFailureMessage: ({login}: OurEmailProviderParams) =>
            `Wir konnten SMS-Nachrichten nicht an ${login} zustellen, daher haben wir es vorübergehend gesperrt. Bitte versuchen Sie, Ihre Nummer zu validieren:`,
        validationSuccess: 'Ihre Nummer wurde bestätigt! Klicken Sie unten, um einen neuen magischen Anmeldecode zu senden.',
        validationFailed: ({
            timeData,
        }: {
            timeData?: {
                days?: number;
                hours?: number;
                minutes?: number;
            } | null;
        }) => {
            if (!timeData) {
                return 'Bitte warten Sie einen Moment, bevor Sie es erneut versuchen.';
            }
            const timeParts = [];
            if (timeData.days) {
                timeParts.push(`${timeData.days} ${timeData.days === 1 ? 'Tag' : 'Tage'}`);
            }
            if (timeData.hours) {
                timeParts.push(`${timeData.hours} ${timeData.hours === 1 ? 'Stunde' : 'Stunden'}`);
            }
            if (timeData.minutes) {
                timeParts.push(`${timeData.minutes} ${timeData.minutes === 1 ? 'Minute' : 'Minuten'}`);
            }
            let timeText = '';
            if (timeParts.length === 1) {
                timeText = timeParts.at(0) ?? '';
            } else if (timeParts.length === 2) {
                timeText = `${timeParts.at(0)} and ${timeParts.at(1)}`;
            } else if (timeParts.length === 3) {
                timeText = `${timeParts.at(0)}, ${timeParts.at(1)}, and ${timeParts.at(2)}`;
            }
            return `Bitte warten Sie! Sie müssen ${timeText} warten, bevor Sie erneut versuchen, Ihre Nummer zu validieren.`;
        },
    },
    welcomeSignUpForm: {
        join: 'Beitreten',
    },
    detailsPage: {
        localTime: 'Ortszeit',
    },
    newChatPage: {
        startGroup: 'Gruppe starten',
        addToGroup: 'Zur Gruppe hinzufügen',
    },
    yearPickerPage: {
        year: 'Jahr',
        selectYear: 'Bitte wählen Sie ein Jahr aus',
    },
    focusModeUpdateModal: {
        title: 'Willkommen im #Fokus-Modus!',
        prompt: 'Bleiben Sie auf dem Laufenden, indem Sie nur ungelesene Chats oder Chats sehen, die Ihre Aufmerksamkeit erfordern. Keine Sorge, Sie können dies jederzeit in  ändern.',
        settings: 'Einstellungen',
    },
    notFound: {
        chatYouLookingForCannotBeFound: 'Der gesuchte Chat kann nicht gefunden werden.',
        getMeOutOfHere: 'Hol mich hier raus',
        iouReportNotFound: 'Die gesuchten Zahlungsdetails können nicht gefunden werden.',
        notHere: 'Hmm... es ist nicht hier.',
        pageNotFound: 'Ups, diese Seite kann nicht gefunden werden.',
        noAccess: 'Dieser Chat oder diese Ausgabe wurde möglicherweise gelöscht oder Sie haben keinen Zugriff darauf.\n\nBei Fragen wenden Sie sich bitte an concierge@expensify.com',
        goBackHome: 'Zurück zur Startseite',
    },
    errorPage: {
        title: ({isBreakLine}: {isBreakLine: boolean}) => `Oops... ${isBreakLine ? '\n' : ''}Etwas ist schiefgelaufen`,
        subtitle: 'Ihre Anfrage konnte nicht abgeschlossen werden. Bitte versuchen Sie es später erneut.',
    },
    setPasswordPage: {
        enterPassword: 'Passwort eingeben',
        setPassword: 'Passwort festlegen',
        newPasswordPrompt: 'Ihr Passwort muss mindestens 8 Zeichen, 1 Großbuchstaben, 1 Kleinbuchstaben und 1 Zahl enthalten.',
        passwordFormTitle: 'Willkommen zurück bei der New Expensify! Bitte legen Sie Ihr Passwort fest.',
        passwordNotSet: 'Wir konnten Ihr neues Passwort nicht festlegen. Wir haben Ihnen einen neuen Passwort-Link gesendet, um es erneut zu versuchen.',
        setPasswordLinkInvalid: 'Dieser Link zum Festlegen des Passworts ist ungültig oder abgelaufen. Ein neuer wartet in Ihrem E-Mail-Posteingang auf Sie!',
        validateAccount: 'Konto verifizieren',
    },
    statusPage: {
        status: 'Status',
        statusExplanation: 'Fügen Sie ein Emoji hinzu, um Ihren Kollegen und Freunden auf einfache Weise mitzuteilen, was los ist. Sie können optional auch eine Nachricht hinzufügen!',
        today: 'Heute',
        clearStatus: 'Status löschen',
        save: 'Speichern',
        message: 'Nachricht',
        timePeriods: {
            never: 'Never',
            thirtyMinutes: '30 Minuten',
            oneHour: '1 Stunde',
            afterToday: 'Heute',
            afterWeek: 'Eine Woche',
            custom: 'Custom',
        },
        untilTomorrow: 'Bis morgen',
        untilTime: ({time}: UntilTimeParams) => `Bis ${time}`,
        date: 'Datum',
        time: 'Zeit',
        clearAfter: 'Nach dem Löschen',
        whenClearStatus: 'Wann sollten wir Ihren Status löschen?',
    },
    stepCounter: ({step, total, text}: StepCounterParams) => {
        let result = `Schritt ${step}`;
        if (total) {
            result = `${result} of ${total}`;
        }
        if (text) {
            result = `${result}: ${text}`;
        }
        return result;
    },
    bankAccount: {
        bankInfo: 'Bankinformationen',
        confirmBankInfo: 'Bankinformationen bestätigen',
        manuallyAdd: 'Fügen Sie Ihr Bankkonto manuell hinzu',
        letsDoubleCheck: 'Lassen Sie uns noch einmal überprüfen, ob alles richtig aussieht.',
        accountEnding: 'Konto endet mit',
        thisBankAccount: 'Dieses Bankkonto wird für Geschäftszahlungen in Ihrem Arbeitsbereich verwendet.',
        accountNumber: 'Kontonummer',
        routingNumber: 'Routing-Nummer',
        chooseAnAccountBelow: 'Wählen Sie ein Konto unten aus',
        addBankAccount: 'Bankkonto hinzufügen',
        chooseAnAccount: 'Konto auswählen',
        connectOnlineWithPlaid: 'Melden Sie sich bei Ihrer Bank an',
        connectManually: 'Manuell verbinden',
        desktopConnection:
            'Hinweis: Um eine Verbindung mit Chase, Wells Fargo, Capital One oder Bank of America herzustellen, klicken Sie bitte hier, um diesen Vorgang in einem Browser abzuschließen.',
        yourDataIsSecure: 'Ihre Daten sind sicher',
        toGetStarted: 'Fügen Sie ein Bankkonto hinzu, um Ausgaben zu erstatten, Expensify-Karten auszustellen, Rechnungszahlungen zu sammeln und Rechnungen von einem Ort aus zu bezahlen.',
        plaidBodyCopy: 'Geben Sie Ihren Mitarbeitern eine einfachere Möglichkeit, Unternehmensausgaben zu bezahlen - und zurückerstattet zu werden.',
        checkHelpLine: 'Ihre Bankleitzahl und Kontonummer finden Sie auf einem Scheck für das Konto.',
        hasPhoneLoginError: {
            phrase1: 'Um ein Bankkonto zu verbinden, bitte',
            link: 'Fügen Sie eine E-Mail als Ihren primären Login hinzu',
            phrase2: 'und versuchen Sie es erneut. Sie können Ihre Telefonnummer als sekundären Login hinzufügen.',
        },
        hasBeenThrottledError: 'Beim Hinzufügen Ihres Bankkontos ist ein Fehler aufgetreten. Bitte warten Sie ein paar Minuten und versuchen Sie es erneut.',
        hasCurrencyError: {
            phrase1: 'Ups! Es scheint, dass die Währung Ihres Arbeitsbereichs auf eine andere Währung als USD eingestellt ist. Um fortzufahren, gehen Sie bitte zu',
            link: 'Ihre Arbeitsbereichseinstellungen',
            phrase2: 'um es auf USD zu setzen und es erneut zu versuchen.',
        },
        error: {
            youNeedToSelectAnOption: 'Bitte wählen Sie eine Option, um fortzufahren.',
            noBankAccountAvailable: 'Entschuldigung, es ist kein Bankkonto verfügbar.',
            noBankAccountSelected: 'Bitte wählen Sie ein Konto aus',
            taxID: 'Bitte geben Sie eine gültige Steueridentifikationsnummer ein.',
            website: 'Bitte geben Sie eine gültige Website ein.',
            zipCode: `Bitte geben Sie eine gültige Postleitzahl im Format ein: ${CONST.COUNTRY_ZIP_REGEX_DATA.US.samples}`,
            phoneNumber: 'Bitte geben Sie eine gültige Telefonnummer ein.',
            email: 'Bitte geben Sie eine gültige E-Mail-Adresse ein.',
            companyName: 'Bitte geben Sie einen gültigen Firmennamen ein',
            addressCity: 'Bitte geben Sie eine gültige Stadt ein',
            addressStreet: 'Bitte geben Sie eine gültige Straßenadresse ein',
            addressState: 'Bitte wählen Sie einen gültigen Bundesstaat aus',
            incorporationDateFuture: 'Das Gründungsdatum kann nicht in der Zukunft liegen.',
            incorporationState: 'Bitte wählen Sie einen gültigen Bundesstaat aus',
            industryCode: 'Bitte geben Sie einen gültigen Branchenklassifizierungscode mit sechs Ziffern ein.',
            restrictedBusiness: 'Bitte bestätigen Sie, dass das Unternehmen nicht auf der Liste der eingeschränkten Unternehmen steht.',
            routingNumber: 'Bitte geben Sie eine gültige Bankleitzahl ein',
            accountNumber: 'Bitte geben Sie eine gültige Kontonummer ein',
            routingAndAccountNumberCannotBeSame: 'Routing- und Kontonummern dürfen nicht übereinstimmen.',
            companyType: 'Bitte wählen Sie einen gültigen Unternehmenstyp aus',
            tooManyAttempts:
                'Aufgrund einer hohen Anzahl von Anmeldeversuchen wurde diese Option für 24 Stunden deaktiviert. Bitte versuchen Sie es später erneut oder geben Sie die Details stattdessen manuell ein.',
            address: 'Bitte geben Sie eine gültige Adresse ein',
            dob: 'Bitte wählen Sie ein gültiges Geburtsdatum aus',
            age: 'Muss über 18 Jahre alt sein',
            ssnLast4: 'Bitte geben Sie die letzten 4 Ziffern der SSN ein.',
            firstName: 'Bitte geben Sie einen gültigen Vornamen ein',
            lastName: 'Bitte geben Sie einen gültigen Nachnamen ein',
            noDefaultDepositAccountOrDebitCardAvailable: 'Bitte fügen Sie ein Standard-Einzahlungskonto oder eine Debitkarte hinzu.',
            validationAmounts: 'Die eingegebenen Validierungsbeträge sind falsch. Bitte überprüfen Sie Ihren Kontoauszug und versuchen Sie es erneut.',
            fullName: 'Bitte geben Sie einen gültigen vollständigen Namen ein',
            ownershipPercentage: 'Bitte geben Sie eine gültige Prozentzahl ein.',
        },
    },
    addPersonalBankAccount: {
        countrySelectionStepHeader: 'Wo befindet sich Ihr Bankkonto?',
        accountDetailsStepHeader: 'Was sind Ihre Kontodaten?',
        accountTypeStepHeader: 'Welche Art von Konto ist das?',
        bankInformationStepHeader: 'Was sind Ihre Bankdaten?',
        accountHolderInformationStepHeader: 'Was sind die Kontoinhaberdaten?',
        howDoWeProtectYourData: 'Wie schützen wir Ihre Daten?',
        currencyHeader: 'Was ist die Währung Ihres Bankkontos?',
        confirmationStepHeader: 'Überprüfen Sie Ihre Informationen.',
        confirmationStepSubHeader: 'Überprüfen Sie die unten stehenden Details und aktivieren Sie das Kontrollkästchen für die Bedingungen, um zu bestätigen.',
    },
    addPersonalBankAccountPage: {
        enterPassword: 'Expensify-Passwort eingeben',
        alreadyAdded: 'Dieses Konto wurde bereits hinzugefügt.',
        chooseAccountLabel: 'Konto',
        successTitle: 'Persönliches Bankkonto hinzugefügt!',
        successMessage: 'Glückwunsch, Ihr Bankkonto ist eingerichtet und bereit, Rückerstattungen zu empfangen.',
    },
    attachmentView: {
        unknownFilename: 'Unbekannter Dateiname',
        passwordRequired: 'Bitte geben Sie ein Passwort ein',
        passwordIncorrect: 'Falsches Passwort. Bitte versuchen Sie es erneut.',
        failedToLoadPDF: 'Fehler beim Laden der PDF-Datei',
        pdfPasswordForm: {
            title: 'Passwortgeschütztes PDF',
            infoText: 'Diese PDF ist passwortgeschützt.',
            beforeLinkText: 'Bitte',
            linkText: 'Passwort eingeben',
            afterLinkText: 'um es anzusehen.',
            formLabel: 'PDF anzeigen',
        },
        attachmentNotFound: 'Anhang nicht gefunden',
    },
    messages: {
        errorMessageInvalidPhone: `Bitte geben Sie eine gültige Telefonnummer ohne Klammern oder Bindestriche ein. Wenn Sie sich außerhalb der USA befinden, geben Sie bitte Ihre Ländervorwahl an (z. B. ${CONST.EXAMPLE_PHONE_NUMBER}).`,
        errorMessageInvalidEmail: 'Ungültige E-Mail-Adresse',
        userIsAlreadyMember: ({login, name}: UserIsAlreadyMemberParams) => `${login} ist bereits Mitglied von ${name}`,
    },
    onfidoStep: {
        acceptTerms: 'Indem Sie mit der Anfrage zur Aktivierung Ihres Expensify Wallets fortfahren, bestätigen Sie, dass Sie gelesen haben, verstehen und akzeptieren',
        facialScan: 'Onfidos Richtlinie und Freigabe zur Gesichtserkennung',
        tryAgain: 'Versuchen Sie es erneut.',
        verifyIdentity: 'Identität verifizieren',
        letsVerifyIdentity: 'Lassen Sie uns Ihre Identität überprüfen',
        butFirst: `Aber zuerst das langweilige Zeug. Lies dir im nächsten Schritt das Kleingedruckte durch und klicke auf "Akzeptieren", wenn du bereit bist.`,
        genericError: 'Ein Fehler ist bei der Verarbeitung dieses Schritts aufgetreten. Bitte versuchen Sie es erneut.',
        cameraPermissionsNotGranted: 'Kamerazugriff aktivieren',
        cameraRequestMessage: 'Wir benötigen Zugriff auf Ihre Kamera, um die Bankkontoverifizierung abzuschließen. Bitte aktivieren Sie dies über Einstellungen > New Expensify.',
        microphonePermissionsNotGranted: 'Mikrofonzugriff aktivieren',
        microphoneRequestMessage: 'Wir benötigen Zugriff auf Ihr Mikrofon, um die Bankkontoverifizierung abzuschließen. Bitte aktivieren Sie dies über Einstellungen > New Expensify.',
        originalDocumentNeeded: 'Bitte laden Sie ein Originalbild Ihres Ausweises hoch, anstatt einen Screenshot oder ein gescanntes Bild.',
        documentNeedsBetterQuality:
            'Ihr Ausweis scheint beschädigt zu sein oder es fehlen Sicherheitsmerkmale. Bitte laden Sie ein Originalbild eines unbeschädigten Ausweises hoch, der vollständig sichtbar ist.',
        imageNeedsBetterQuality: 'Es gibt ein Problem mit der Bildqualität Ihres Ausweises. Bitte laden Sie ein neues Bild hoch, auf dem Ihr gesamter Ausweis klar zu sehen ist.',
        selfieIssue: 'Es gibt ein Problem mit Ihrem Selfie/Video. Bitte laden Sie ein Live-Selfie/Video hoch.',
        selfieNotMatching: 'Ihr Selfie/Video stimmt nicht mit Ihrem Ausweis überein. Bitte laden Sie ein neues Selfie/Video hoch, auf dem Ihr Gesicht klar zu erkennen ist.',
        selfieNotLive: 'Ihr Selfie/Video scheint kein Live-Foto/Video zu sein. Bitte laden Sie ein Live-Selfie/Video hoch.',
    },
    additionalDetailsStep: {
        headerTitle: 'Zusätzliche Details',
        helpText: 'Wir müssen die folgenden Informationen bestätigen, bevor Sie Geld von Ihrem Wallet senden und empfangen können.',
        helpTextIdologyQuestions: 'Wir müssen Ihnen nur noch ein paar weitere Fragen stellen, um Ihre Identität abschließend zu überprüfen.',
        helpLink: 'Erfahren Sie mehr darüber, warum wir das brauchen.',
        legalFirstNameLabel: 'Gesetzlicher Vorname',
        legalMiddleNameLabel: 'Zweiter Vorname (rechtlich)',
        legalLastNameLabel: 'Rechtlicher Nachname',
        selectAnswer: 'Bitte wählen Sie eine Antwort, um fortzufahren.',
        ssnFull9Error: 'Bitte geben Sie eine gültige neunstellige SSN ein.',
        needSSNFull9: 'Wir haben Schwierigkeiten, Ihre SSN zu verifizieren. Bitte geben Sie die vollständigen neun Ziffern Ihrer SSN ein.',
        weCouldNotVerify: 'Wir konnten nicht verifizieren',
        pleaseFixIt: 'Bitte korrigieren Sie diese Informationen, bevor Sie fortfahren.',
        failedKYCTextBefore: 'Wir konnten Ihre Identität nicht verifizieren. Bitte versuchen Sie es später erneut oder wenden Sie sich an',
        failedKYCTextAfter: 'wenn Sie Fragen haben.',
    },
    termsStep: {
        headerTitle: 'Bedingungen und Gebühren',
        headerTitleRefactor: 'Gebühren und Bedingungen',
        haveReadAndAgree: 'Ich habe gelesen und stimme zu, zu erhalten',
        electronicDisclosures: 'elektronische Offenlegungen',
        agreeToThe: 'Ich stimme den',
        walletAgreement: 'Wallet-Vereinbarung',
        enablePayments: 'Zahlungen aktivieren',
        monthlyFee: 'Monatliche Gebühr',
        inactivity: 'Inaktivität',
        noOverdraftOrCredit: 'Keine Überziehungs-/Kreditfunktion.',
        electronicFundsWithdrawal: 'Elektronische Mittelabhebung',
        standard: 'Standard',
        reviewTheFees: 'Schauen Sie sich einige Gebühren an.',
        checkTheBoxes: 'Bitte die untenstehenden Kästchen ankreuzen.',
        agreeToTerms: 'Stimmen Sie den Bedingungen zu und Sie können loslegen!',
        shortTermsForm: {
            expensifyPaymentsAccount: ({walletProgram}: WalletProgramParams) => `Das Expensify Wallet wird von ${walletProgram} ausgestellt.`,
            perPurchase: 'Pro Kauf',
            atmWithdrawal: 'Geldautomat-Abhebung',
            cashReload: 'Bargeldaufladung',
            inNetwork: 'im Netzwerk',
            outOfNetwork: 'außerhalb des Netzwerks',
            atmBalanceInquiry: 'Geldautomaten-Saldoabfrage',
            inOrOutOfNetwork: '(im Netzwerk oder außerhalb des Netzwerks)',
            customerService: 'Kundendienst',
            automatedOrLive: '(automated or live agent)',
            afterTwelveMonths: '(nach 12 Monaten ohne Transaktionen)',
            weChargeOneFee: 'Wir erheben eine andere Art von Gebühr. Sie ist:',
            fdicInsurance: 'Ihre Gelder sind für die FDIC-Versicherung berechtigt.',
            generalInfo: 'Für allgemeine Informationen über Prepaid-Konten besuchen Sie',
            conditionsDetails: 'Für Details und Bedingungen zu allen Gebühren und Dienstleistungen besuchen Sie bitte',
            conditionsPhone: 'oder rufen Sie +1 833-400-0904 an.',
            instant: '(instant)',
            electronicFundsInstantFeeMin: ({amount}: TermsParams) => `(min ${amount})`,
        },
        longTermsForm: {
            listOfAllFees: 'Eine Liste aller Expensify Wallet-Gebühren',
            typeOfFeeHeader: 'Alle Gebühren',
            feeAmountHeader: 'Betrag',
            moreDetailsHeader: 'Einzelheiten',
            openingAccountTitle: 'Ein Konto eröffnen',
            openingAccountDetails: 'Es gibt keine Gebühr, um ein Konto zu eröffnen.',
            monthlyFeeDetails: 'Es gibt keine monatliche Gebühr.',
            customerServiceTitle: 'Kundendienst',
            customerServiceDetails: 'Es gibt keine Kundendienstgebühren.',
            inactivityDetails: 'Es gibt keine Inaktivitätsgebühr.',
            sendingFundsTitle: 'Senden von Geldern an einen anderen Kontoinhaber',
            sendingFundsDetails: 'Es gibt keine Gebühr, um Geld an einen anderen Kontoinhaber zu senden, wenn Sie Ihr Guthaben, Ihr Bankkonto oder Ihre Debitkarte verwenden.',
            electronicFundsStandardDetails:
                "There's no fee to transfer funds from your Expensify Wallet " +
                'to your bank account using the standard option. This transfer usually completes within 1-3 business' +
                ' days.',
            electronicFundsInstantDetails: ({percentage, amount}: ElectronicFundsParams) =>
                "There's a fee to transfer funds from your Expensify Wallet to " +
                'your linked debit card using the instant transfer option. This transfer usually completes within ' +
                `several minutes. The fee is ${percentage}% of the transfer amount (with a minimum fee of ${amount}).`,
            fdicInsuranceBancorp: ({amount}: TermsParams) =>
                'Your funds are eligible for FDIC insurance. Your funds will be held at or ' +
                `transferred to ${CONST.WALLET.PROGRAM_ISSUERS.BANCORP_BANK}, an FDIC-insured institution. Once there, your funds are insured up ` +
                `to ${amount} by the FDIC in the event ${CONST.WALLET.PROGRAM_ISSUERS.BANCORP_BANK} fails, if specific deposit insurance requirements ` +
                `are met and your card is registered. See`,
            fdicInsuranceBancorp2: 'für Details.',
            contactExpensifyPayments: `Kontaktieren Sie ${CONST.WALLET.PROGRAM_ISSUERS.EXPENSIFY_PAYMENTS} telefonisch unter +1 833-400-0904 oder per E-Mail an`,
            contactExpensifyPayments2: 'oder anmelden bei',
            generalInformation: 'Für allgemeine Informationen über Prepaid-Konten besuchen Sie',
            generalInformation2: 'Wenn Sie eine Beschwerde über ein Prepaid-Konto haben, rufen Sie das Consumer Financial Protection Bureau unter 1-855-411-2372 an oder besuchen Sie',
            printerFriendlyView: 'Druckerfreundliche Version anzeigen',
            automated: 'Automatisiert',
            liveAgent: 'Live-Agent',
            instant: 'Sofort',
            electronicFundsInstantFeeMin: ({amount}: TermsParams) => `Min ${amount}`,
        },
    },
    activateStep: {
        headerTitle: 'Zahlungen aktivieren',
        activatedTitle: 'Wallet aktiviert!',
        activatedMessage: 'Glückwunsch, Ihr Wallet ist eingerichtet und bereit für Zahlungen.',
        checkBackLaterTitle: 'Nur eine Minute...',
        checkBackLaterMessage: 'Wir überprüfen Ihre Informationen noch. Bitte schauen Sie später noch einmal vorbei.',
        continueToPayment: 'Weiter zur Zahlung',
        continueToTransfer: 'Weiter übertragen',
    },
    companyStep: {
        headerTitle: 'Unternehmensinformationen',
        subtitle: 'Fast fertig! Aus Sicherheitsgründen müssen wir einige Informationen bestätigen:',
        legalBusinessName: 'Rechtlicher Firmenname',
        companyWebsite: 'Unternehmenswebsite',
        taxIDNumber: 'Steuernummer',
        taxIDNumberPlaceholder: '9 Ziffern',
        companyType: 'Unternehmenstyp',
        incorporationDate: 'Gründungsdatum',
        incorporationState: 'Gründungsstaat',
        industryClassificationCode: 'Industrieklassifikationscode',
        confirmCompanyIsNot: 'Ich bestätige, dass dieses Unternehmen nicht auf der',
        listOfRestrictedBusinesses: 'Liste der eingeschränkten Unternehmen',
        incorporationDatePlaceholder: 'Startdatum (yyyy-mm-dd)',
        incorporationTypes: {
            LLC: 'LLC',
            CORPORATION: 'Corp',
            PARTNERSHIP: 'Partnerschaft',
            COOPERATIVE: 'Kooperativ',
            SOLE_PROPRIETORSHIP: 'Einzelunternehmen',
            OTHER: 'Andere',
        },
        industryClassification: 'Unter welcher Branche ist das Unternehmen klassifiziert?',
        industryClassificationCodePlaceholder: 'Suche nach dem Branchenschlüssel',
    },
    requestorStep: {
        headerTitle: 'Persönliche Informationen',
        learnMore: 'Erfahren Sie mehr',
        isMyDataSafe: 'Sind meine Daten sicher?',
    },
    personalInfoStep: {
        personalInfo: 'Persönliche Informationen',
        enterYourLegalFirstAndLast: 'Wie lautet Ihr gesetzlicher Name?',
        legalFirstName: 'Gesetzlicher Vorname',
        legalLastName: 'Rechtlicher Nachname',
        legalName: 'Rechtlicher Name',
        enterYourDateOfBirth: 'Was ist Ihr Geburtsdatum?',
        enterTheLast4: 'Was sind die letzten vier Ziffern Ihrer Sozialversicherungsnummer?',
        dontWorry: 'Keine Sorge, wir führen keine persönlichen Bonitätsprüfungen durch!',
        last4SSN: 'Letzte 4 der SSN',
        enterYourAddress: 'Wie lautet Ihre Adresse?',
        address: 'Adresse',
        letsDoubleCheck: 'Lassen Sie uns noch einmal überprüfen, ob alles richtig aussieht.',
        byAddingThisBankAccount: 'Durch das Hinzufügen dieses Bankkontos bestätigen Sie, dass Sie gelesen haben, verstehen und akzeptieren',
        whatsYourLegalName: 'Wie lautet Ihr gesetzlicher Name?',
        whatsYourDOB: 'Was ist Ihr Geburtsdatum?',
        whatsYourAddress: 'Wie lautet Ihre Adresse?',
        whatsYourSSN: 'Was sind die letzten vier Ziffern Ihrer Sozialversicherungsnummer?',
        noPersonalChecks: 'Keine Sorge, hier gibt es keine persönlichen Bonitätsprüfungen!',
        whatsYourPhoneNumber: 'Wie lautet Ihre Telefonnummer?',
        weNeedThisToVerify: 'Wir benötigen dies, um Ihr Wallet zu verifizieren.',
    },
    businessInfoStep: {
        businessInfo: 'Unternehmensinformationen',
        enterTheNameOfYourBusiness: 'Wie heißt Ihr Unternehmen?',
        businessName: 'Rechtlicher Firmenname',
        enterYourCompanyTaxIdNumber: 'Wie lautet die Steuernummer Ihres Unternehmens?',
        taxIDNumber: 'Steuernummer',
        taxIDNumberPlaceholder: '9 Ziffern',
        enterYourCompanyWebsite: 'Wie lautet die Website Ihres Unternehmens?',
        companyWebsite: 'Unternehmenswebsite',
        enterYourCompanyPhoneNumber: 'Wie lautet die Telefonnummer Ihres Unternehmens?',
        enterYourCompanyAddress: 'Wie lautet die Adresse Ihres Unternehmens?',
        selectYourCompanyType: 'Was für ein Unternehmen ist das?',
        companyType: 'Unternehmenstyp',
        incorporationType: {
            LLC: 'LLC',
            CORPORATION: 'Corp',
            PARTNERSHIP: 'Partnerschaft',
            COOPERATIVE: 'Kooperativ',
            SOLE_PROPRIETORSHIP: 'Einzelunternehmen',
            OTHER: 'Andere',
        },
        selectYourCompanyIncorporationDate: 'Was ist das Gründungsdatum Ihres Unternehmens?',
        incorporationDate: 'Gründungsdatum',
        incorporationDatePlaceholder: 'Startdatum (yyyy-mm-dd)',
        incorporationState: 'Gründungsstaat',
        pleaseSelectTheStateYourCompanyWasIncorporatedIn: 'In welchem Bundesstaat wurde Ihr Unternehmen gegründet?',
        letsDoubleCheck: 'Lassen Sie uns noch einmal überprüfen, ob alles richtig aussieht.',
        companyAddress: 'Firmenadresse',
        listOfRestrictedBusinesses: 'Liste der eingeschränkten Unternehmen',
        confirmCompanyIsNot: 'Ich bestätige, dass dieses Unternehmen nicht auf der',
        businessInfoTitle: 'Geschäftsinformationen',
        legalBusinessName: 'Rechtlicher Firmenname',
        whatsTheBusinessName: 'Wie lautet der Firmenname?',
        whatsTheBusinessAddress: 'Wie lautet die Geschäftsadresse?',
        whatsTheBusinessContactInformation: 'Wie lauten die Geschäftskontaktdaten?',
        whatsTheBusinessRegistrationNumber: 'Wie lautet die Handelsregisternummer?',
        whatsTheBusinessTaxIDEIN: 'Wie lautet die Geschäftssteuer-ID/EIN/USt-IdNr./GST-Registrierungsnummer?',
        whatsThisNumber: 'Was ist diese Nummer?',
        whereWasTheBusinessIncorporated: 'Wo wurde das Unternehmen gegründet?',
        whatTypeOfBusinessIsIt: 'Welche Art von Geschäft ist es?',
        whatsTheBusinessAnnualPayment: 'Wie hoch ist das jährliche Zahlungsvolumen des Unternehmens?',
        whatsYourExpectedAverageReimbursements: 'Wie hoch ist Ihr erwarteter durchschnittlicher Erstattungsbetrag?',
        registrationNumber: 'Registrierungsnummer',
        taxIDEIN: 'Steuer-ID/EIN-Nummer',
        businessAddress: 'Geschäftsadresse',
        businessType: 'Geschäftsart',
        incorporation: 'Inkorporation',
        incorporationCountry: 'Gründungsland',
        incorporationTypeName: 'Gründungsart',
        businessCategory: 'Geschäftskategorie',
        annualPaymentVolume: 'Jährliches Zahlungsvolumen',
        annualPaymentVolumeInCurrency: ({currencyCode}: CurrencyCodeParams) => `Jährliches Zahlungsvolumen in ${currencyCode}`,
        averageReimbursementAmount: 'Durchschnittlicher Erstattungsbetrag',
        averageReimbursementAmountInCurrency: ({currencyCode}: CurrencyCodeParams) => `Durchschnittlicher Erstattungsbetrag in ${currencyCode}`,
        selectIncorporationType: 'Wählen Sie die Art der Gründung aus',
        selectBusinessCategory: 'Geschäftskategorie auswählen',
        selectAnnualPaymentVolume: 'Jährliches Zahlungsvolumen auswählen',
        selectIncorporationCountry: 'Wählen Sie das Gründungsland aus',
        selectIncorporationState: 'Inkorporationsstaat auswählen',
        selectAverageReimbursement: 'Durchschnittlichen Erstattungsbetrag auswählen',
        findIncorporationType: 'Art der Unternehmensgründung finden',
        findBusinessCategory: 'Geschäftskategorie finden',
        findAnnualPaymentVolume: 'Jährliches Zahlungsvolumen finden',
        findIncorporationState: 'Gründungsstaat finden',
        findAverageReimbursement: 'Durchschnittlichen Erstattungsbetrag finden',
        error: {
            registrationNumber: 'Bitte geben Sie eine gültige Registrierungsnummer an.',
        },
    },
    beneficialOwnerInfoStep: {
        doYouOwn25percent: 'Besitzen Sie 25 % oder mehr von',
        doAnyIndividualOwn25percent: 'Besitzen Einzelpersonen 25 % oder mehr von',
        areThereMoreIndividualsWhoOwn25percent: 'Gibt es mehr Personen, die 25 % oder mehr von besitzen?',
        regulationRequiresUsToVerifyTheIdentity: 'Die Vorschriften verlangen von uns, die Identität jeder Person zu überprüfen, die mehr als 25% des Unternehmens besitzt.',
        companyOwner: 'Geschäftsinhaber',
        enterLegalFirstAndLastName: 'Wie lautet der gesetzliche Name des Eigentümers?',
        legalFirstName: 'Gesetzlicher Vorname',
        legalLastName: 'Rechtlicher Nachname',
        enterTheDateOfBirthOfTheOwner: 'Was ist das Geburtsdatum des Eigentümers?',
        enterTheLast4: 'Was sind die letzten 4 Ziffern der Sozialversicherungsnummer des Eigentümers?',
        last4SSN: 'Letzte 4 der SSN',
        dontWorry: 'Keine Sorge, wir führen keine persönlichen Bonitätsprüfungen durch!',
        enterTheOwnersAddress: 'Wie lautet die Adresse des Eigentümers?',
        letsDoubleCheck: 'Lassen Sie uns noch einmal überprüfen, ob alles richtig aussieht.',
        legalName: 'Rechtlicher Name',
        address: 'Adresse',
        byAddingThisBankAccount: 'Durch das Hinzufügen dieses Bankkontos bestätigen Sie, dass Sie gelesen haben, verstehen und akzeptieren',
        owners: 'Eigentümer',
    },
    ownershipInfoStep: {
        ownerInfo: 'Eigentümerinformationen',
        businessOwner: 'Geschäftsinhaber',
        signerInfo: 'Unterzeichnerinformationen',
        doYouOwn: ({companyName}: CompanyNameParams) => `Besitzen Sie 25 % oder mehr von ${companyName}?`,
        doesAnyoneOwn: ({companyName}: CompanyNameParams) => `Besitzt eine Einzelperson 25 % oder mehr von ${companyName}?`,
        regulationsRequire: 'Vorschriften erfordern, dass wir die Identität jeder Person überprüfen, die mehr als 25% des Unternehmens besitzt.',
        legalFirstName: 'Gesetzlicher Vorname',
        legalLastName: 'Rechtlicher Nachname',
        whatsTheOwnersName: 'Wie lautet der gesetzliche Name des Eigentümers?',
        whatsYourName: 'Wie lautet Ihr gesetzlicher Name?',
        whatPercentage: 'Welcher Prozentsatz des Unternehmens gehört dem Eigentümer?',
        whatsYoursPercentage: 'Wie viel Prozent des Unternehmens besitzen Sie?',
        ownership: 'Eigentum',
        whatsTheOwnersDOB: 'Was ist das Geburtsdatum des Eigentümers?',
        whatsYourDOB: 'Was ist Ihr Geburtsdatum?',
        whatsTheOwnersAddress: 'Wie lautet die Adresse des Eigentümers?',
        whatsYourAddress: 'Wie lautet Ihre Adresse?',
        whatAreTheLast: 'Was sind die letzten 4 Ziffern der Sozialversicherungsnummer des Eigentümers?',
        whatsYourLast: 'Was sind die letzten 4 Ziffern Ihrer Sozialversicherungsnummer?',
        dontWorry: 'Keine Sorge, wir führen keine persönlichen Bonitätsprüfungen durch!',
        last4: 'Letzte 4 der SSN',
        whyDoWeAsk: 'Warum fragen wir danach?',
        letsDoubleCheck: 'Lassen Sie uns noch einmal überprüfen, ob alles richtig aussieht.',
        legalName: 'Rechtlicher Name',
        ownershipPercentage: 'Eigentumsanteil',
        areThereOther: ({companyName}: CompanyNameParams) => `Gibt es andere Personen, die 25 % oder mehr von ${companyName} besitzen?`,
        owners: 'Eigentümer',
        addCertified: 'Fügen Sie ein zertifiziertes Organigramm hinzu, das die wirtschaftlichen Eigentümer zeigt.',
        regulationRequiresChart:
            'Die Vorschriften erfordern, dass wir eine beglaubigte Kopie des Eigentumsdiagramms sammeln, das jede Person oder Einheit zeigt, die 25 % oder mehr des Unternehmens besitzt.',
        uploadEntity: 'Organigramm der Unternehmenseigentümer hochladen',
        noteEntity: 'Hinweis: Das Eigentumsdiagramm der Entität muss von Ihrem Buchhalter, Rechtsberater oder notariell beglaubigt unterschrieben werden.',
        certified: 'Zertifiziertes Eigentumsdiagramm der Einheit',
        selectCountry: 'Land auswählen',
        findCountry: 'Land finden',
        address: 'Adresse',
        chooseFile: 'Datei auswählen',
        uploadDocuments: 'Zusätzliche Dokumentation hochladen',
        pleaseUpload:
            'Bitte laden Sie zusätzliche Dokumente hoch, um uns zu helfen, Ihre Identität als direkter oder indirekter Eigentümer von 25% oder mehr der Geschäftseinheit zu verifizieren.',
        acceptedFiles: 'Akzeptierte Dateiformate: PDF, PNG, JPEG. Die Gesamtdateigröße für jeden Abschnitt darf 5 MB nicht überschreiten.',
        proofOfBeneficialOwner: 'Nachweis des wirtschaftlich Berechtigten',
        proofOfBeneficialOwnerDescription:
            'Bitte legen Sie eine unterzeichnete Bestätigung und ein Organigramm von einem Wirtschaftsprüfer, Notar oder Anwalt vor, die die Eigentümerschaft von 25 % oder mehr des Unternehmens bestätigen. Diese muss innerhalb der letzten drei Monate datiert sein und die Lizenznummer des Unterzeichners enthalten.',
        copyOfID: 'Kopie des Ausweises für den wirtschaftlich Berechtigten',
        copyOfIDDescription: 'Beispiele: Reisepass, Führerschein, etc.',
        proofOfAddress: 'Adressnachweis für den wirtschaftlich Berechtigten',
        proofOfAddressDescription: 'Beispiele: Nebenkostenabrechnung, Mietvertrag, etc.',
        codiceFiscale: 'Codice fiscale/Steuer-ID',
        codiceFiscaleDescription:
            'Bitte laden Sie ein Video eines Vor-Ort-Besuchs oder eines aufgezeichneten Anrufs mit dem unterzeichnenden Beamten hoch. Der Beamte muss folgende Angaben machen: vollständiger Name, Geburtsdatum, Firmenname, Registrierungsnummer, Steuercodenummer, registrierte Adresse, Art des Geschäfts und Zweck des Kontos.',
    },
    validationStep: {
        headerTitle: 'Bankkonto validieren',
        buttonText: 'Einrichtung abschließen',
        maxAttemptsReached: 'Die Validierung für dieses Bankkonto wurde aufgrund zu vieler falscher Versuche deaktiviert.',
        description: `Innerhalb von 1-2 Werktagen werden wir drei (3) kleine Transaktionen an Ihr Bankkonto senden, von einem Namen wie "Expensify, Inc. Validation".`,
        descriptionCTA: 'Bitte geben Sie jeden Transaktionsbetrag in die untenstehenden Felder ein. Beispiel: 1,51.',
        reviewingInfo: 'Danke! Wir überprüfen Ihre Informationen und werden uns in Kürze bei Ihnen melden. Bitte überprüfen Sie Ihren Chat mit Concierge.',
        forNextStep: 'für die nächsten Schritte, um die Einrichtung Ihres Bankkontos abzuschließen.',
        letsChatCTA: 'Ja, lass uns chatten.',
        letsChatText: 'Fast geschafft! Wir benötigen Ihre Hilfe, um ein paar letzte Informationen im Chat zu überprüfen. Bereit?',
        letsChatTitle: 'Lass uns plaudern!',
        enable2FATitle: 'Betrug verhindern, Zwei-Faktor-Authentifizierung (2FA) aktivieren',
        enable2FAText: 'Wir nehmen Ihre Sicherheit ernst. Bitte richten Sie jetzt die Zwei-Faktor-Authentifizierung (2FA) ein, um Ihrem Konto eine zusätzliche Schutzschicht hinzuzufügen.',
        secureYourAccount: 'Sichern Sie Ihr Konto',
    },
    beneficialOwnersStep: {
        additionalInformation: 'Zusätzliche Informationen',
        checkAllThatApply: 'Überprüfen Sie alle zutreffenden Optionen, andernfalls leer lassen.',
        iOwnMoreThan25Percent: 'Ich besitze mehr als 25% von',
        someoneOwnsMoreThan25Percent: 'Jemand anderes besitzt mehr als 25% von',
        additionalOwner: 'Zusätzlicher wirtschaftlich Berechtigter',
        removeOwner: 'Diesen wirtschaftlich Berechtigten entfernen',
        addAnotherIndividual: 'Fügen Sie eine weitere Person hinzu, die mehr als 25% von besitzt.',
        agreement: 'Vereinbarung:',
        termsAndConditions: 'Allgemeine Geschäftsbedingungen',
        certifyTrueAndAccurate: 'Ich bestätige, dass die angegebenen Informationen wahr und korrekt sind.',
        error: {
            certify: 'Muss bestätigen, dass die Informationen wahr und korrekt sind.',
        },
    },
    completeVerificationStep: {
        completeVerification: 'Überprüfung abschließen',
        confirmAgreements: 'Bitte bestätigen Sie die untenstehenden Vereinbarungen.',
        certifyTrueAndAccurate: 'Ich bestätige, dass die angegebenen Informationen wahr und korrekt sind.',
        certifyTrueAndAccurateError: 'Bitte bestätigen Sie, dass die Informationen wahr und korrekt sind.',
        isAuthorizedToUseBankAccount: 'Ich bin berechtigt, dieses Geschäftskonto für Geschäftsausgaben zu verwenden.',
        isAuthorizedToUseBankAccountError: 'Sie müssen ein Kontrollbeamter mit der Berechtigung sein, das Geschäftskonto zu führen.',
        termsAndConditions: 'Allgemeine Geschäftsbedingungen',
    },
    connectBankAccountStep: {
        connectBankAccount: 'Bankkonto verbinden',
        finishButtonText: 'Einrichtung abschließen',
        validateYourBankAccount: 'Bestätigen Sie Ihr Bankkonto',
        validateButtonText: 'Validieren',
        validationInputLabel: 'Transaktion',
        maxAttemptsReached: 'Die Validierung für dieses Bankkonto wurde aufgrund zu vieler falscher Versuche deaktiviert.',
        description: `Innerhalb von 1-2 Werktagen werden wir drei (3) kleine Transaktionen an Ihr Bankkonto senden, von einem Namen wie "Expensify, Inc. Validation".`,
        descriptionCTA: 'Bitte geben Sie jeden Transaktionsbetrag in die untenstehenden Felder ein. Beispiel: 1,51.',
        reviewingInfo: 'Danke! Wir überprüfen Ihre Informationen und werden uns in Kürze bei Ihnen melden. Bitte überprüfen Sie Ihren Chat mit Concierge.',
        forNextSteps: 'für die nächsten Schritte, um die Einrichtung Ihres Bankkontos abzuschließen.',
        letsChatCTA: 'Ja, lass uns chatten.',
        letsChatText: 'Fast geschafft! Wir benötigen Ihre Hilfe, um ein paar letzte Informationen im Chat zu überprüfen. Bereit?',
        letsChatTitle: 'Lass uns plaudern!',
        enable2FATitle: 'Betrug verhindern, Zwei-Faktor-Authentifizierung (2FA) aktivieren',
        enable2FAText: 'Wir nehmen Ihre Sicherheit ernst. Bitte richten Sie jetzt die Zwei-Faktor-Authentifizierung (2FA) ein, um Ihrem Konto eine zusätzliche Schutzschicht hinzuzufügen.',
        secureYourAccount: 'Sichern Sie Ihr Konto',
    },
    countryStep: {
        confirmBusinessBank: 'Bestätigen Sie die Währung und das Land des Geschäftskontos',
        confirmCurrency: 'Währung und Land bestätigen',
        yourBusiness: 'Die Währung Ihres Geschäftskontos muss mit der Währung Ihres Arbeitsbereichs übereinstimmen.',
        youCanChange: 'Sie können die Währung Ihres Arbeitsbereichs in Ihrem ändern.',
        findCountry: 'Land finden',
        selectCountry: 'Land auswählen',
    },
    bankInfoStep: {
        whatAreYour: 'Was sind Ihre Geschäftskontodaten?',
        letsDoubleCheck: 'Lassen Sie uns noch einmal überprüfen, ob alles in Ordnung ist.',
        thisBankAccount: 'Dieses Bankkonto wird für Geschäftszahlungen in Ihrem Arbeitsbereich verwendet.',
        accountNumber: 'Kontonummer',
        accountHolderNameDescription: 'Vollständiger Name des autorisierten Unterzeichners',
    },
    signerInfoStep: {
        signerInfo: 'Unterzeichnerinformationen',
        areYouDirector: ({companyName}: CompanyNameParams) => `Sind Sie ein Direktor oder leitender Angestellter bei ${companyName}?`,
        regulationRequiresUs: 'Die Vorschrift erfordert, dass wir überprüfen, ob der Unterzeichner die Befugnis hat, diese Handlung im Namen des Unternehmens durchzuführen.',
        whatsYourName: 'Wie lautet Ihr gesetzlicher Name?',
        fullName: 'Vollständiger rechtlicher Name',
        whatsYourJobTitle: 'Wie lautet Ihre Berufsbezeichnung?',
        jobTitle: 'Berufsbezeichnung',
        whatsYourDOB: 'Was ist Ihr Geburtsdatum?',
        uploadID: 'Laden Sie einen Ausweis und einen Adressnachweis hoch',
        personalAddress: 'Nachweis der persönlichen Adresse (z.B. Stromrechnung)',
        letsDoubleCheck: 'Lassen Sie uns noch einmal überprüfen, ob alles richtig aussieht.',
        legalName: 'Rechtlicher Name',
        proofOf: 'Nachweis der persönlichen Adresse',
        enterOneEmail: ({companyName}: CompanyNameParams) => `Geben Sie die E-Mail-Adresse des Direktors oder leitenden Angestellten bei ${companyName} ein.`,
        regulationRequiresOneMoreDirector: 'Die Vorschrift erfordert mindestens einen weiteren Direktor oder leitenden Angestellten als Unterzeichner.',
        hangTight: 'Bitte warten...',
        enterTwoEmails: ({companyName}: CompanyNameParams) => `Geben Sie die E-Mails von zwei Direktoren oder leitenden Angestellten bei ${companyName} ein.`,
        sendReminder: 'Erinnere senden',
        chooseFile: 'Datei auswählen',
        weAreWaiting: 'Wir warten darauf, dass andere ihre Identität als Direktoren oder leitende Angestellte des Unternehmens verifizieren.',
        id: 'Kopie des Ausweises',
        proofOfDirectors: 'Nachweis des/der Direktors/Direktoren',
        proofOfDirectorsDescription: 'Beispiele: Unternehmensprofil von Oncorp oder Geschäftsregistrierung.',
        codiceFiscale: 'Codice Fiscale',
        codiceFiscaleDescription: 'Codice Fiscale für Unterzeichner, autorisierte Benutzer und wirtschaftlich Berechtigte.',
        PDSandFSG: 'PDS + FSG Offenlegungsunterlagen',
        PDSandFSGDescription:
            'Unsere Partnerschaft mit Corpay nutzt eine API-Verbindung, um das umfangreiche Netzwerk internationaler Bankpartner zu nutzen und globale Rückerstattungen in Expensify zu ermöglichen. Gemäß der australischen Vorschriften stellen wir Ihnen den Financial Services Guide (FSG) und die Product Disclosure Statement (PDS) von Corpay zur Verfügung.\n\nBitte lesen Sie die FSG- und PDS-Dokumente sorgfältig durch, da sie vollständige Details und wichtige Informationen zu den von Corpay angebotenen Produkten und Dienstleistungen enthalten. Bewahren Sie diese Dokumente für zukünftige Referenz auf.',
        pleaseUpload: 'Bitte laden Sie zusätzliche Unterlagen hoch, um uns bei der Überprüfung Ihrer Identität als Direktor oder leitender Angestellter des Unternehmens zu unterstützen.',
    },
    agreementsStep: {
        agreements: 'Vereinbarungen',
        pleaseConfirm: 'Bitte bestätigen Sie die untenstehenden Vereinbarungen',
        regulationRequiresUs: 'Die Vorschriften verlangen von uns, die Identität jeder Person zu überprüfen, die mehr als 25% des Unternehmens besitzt.',
        iAmAuthorized: 'Ich bin berechtigt, das Geschäftskonto für Geschäftsausgaben zu verwenden.',
        iCertify: 'Ich bestätige, dass die bereitgestellten Informationen wahr und korrekt sind.',
        termsAndConditions: 'Allgemeine Geschäftsbedingungen',
        accept: 'Akzeptieren und Bankkonto hinzufügen',
        iConsentToThe: 'Ich stimme der/dem zu',
        privacyNotice: 'Datenschutzhinweis',
        error: {
            authorized: 'Sie müssen ein Kontrollbeamter mit der Berechtigung sein, das Geschäftskonto zu führen.',
            certify: 'Bitte bestätigen Sie, dass die Informationen wahr und korrekt sind.',
            consent: 'Bitte stimmen Sie der Datenschutzerklärung zu.',
        },
    },
    finishStep: {
        connect: 'Bankkonto verbinden',
        letsFinish: 'Lass uns im Chat fertig werden!',
        thanksFor:
            'Vielen Dank für diese Details. Ein dedizierter Support-Mitarbeiter wird nun Ihre Informationen überprüfen. Wir werden uns bei Ihnen melden, falls wir noch etwas von Ihnen benötigen. In der Zwischenzeit können Sie sich gerne mit Fragen an uns wenden.',
        iHaveA: 'Ich habe eine Frage.',
        enable2FA: 'Aktivieren Sie die Zwei-Faktor-Authentifizierung (2FA), um Betrug zu verhindern.',
        weTake: 'Wir nehmen Ihre Sicherheit ernst. Bitte richten Sie jetzt die Zwei-Faktor-Authentifizierung (2FA) ein, um Ihrem Konto eine zusätzliche Schutzschicht hinzuzufügen.',
        secure: 'Sichern Sie Ihr Konto',
    },
    reimbursementAccountLoadingAnimation: {
        oneMoment: 'Einen Moment',
        explanationLine: 'Wir überprüfen Ihre Informationen. Sie können in Kürze mit den nächsten Schritten fortfahren.',
    },
    session: {
        offlineMessageRetry: 'Es sieht so aus, als ob Sie offline sind. Bitte überprüfen Sie Ihre Verbindung und versuchen Sie es erneut.',
    },
    travel: {
        header: 'Reise buchen',
        title: 'Reise clever',
        subtitle: 'Verwenden Sie Expensify Travel, um die besten Reiseangebote zu erhalten und alle Ihre Geschäftsausgaben an einem Ort zu verwalten.',
        features: {
            saveMoney: 'Sparen Sie Geld bei Ihren Buchungen',
            alerts: 'Erhalten Sie Echtzeit-Updates und -Benachrichtigungen',
        },
        bookTravel: 'Reise buchen',
        bookDemo: 'Demo buchen',
        bookADemo: 'Eine Demo buchen',
        toLearnMore: 'um mehr zu erfahren.',
        termsAndConditions: {
            header: 'Bevor wir fortfahren...',
            title: 'Allgemeine Geschäftsbedingungen',
            subtitle: 'Bitte stimmen Sie den Expensify Travel zu',
            termsAndConditions: 'Allgemeine Geschäftsbedingungen',
            travelTermsAndConditions: 'Allgemeine Geschäftsbedingungen',
            agree: 'Ich stimme den',
            error: 'Sie müssen den Expensify Travel Geschäftsbedingungen zustimmen, um fortzufahren.',
            defaultWorkspaceError:
                'Sie müssen einen Standard-Arbeitsbereich festlegen, um Expensify Travel zu aktivieren. Gehen Sie zu Einstellungen > Arbeitsbereiche > klicken Sie auf die drei vertikalen Punkte neben einem Arbeitsbereich > Als Standard-Arbeitsbereich festlegen und versuchen Sie es dann erneut!',
        },
        flight: 'Flug',
        flightDetails: {
            passenger: 'Passagier',
            layover: ({layover}: FlightLayoverParams) => `<muted-text-label>Sie haben einen <strong>${layover} Zwischenstopp</strong> vor diesem Flug</muted-text-label>`,
            takeOff: 'Abheben',
            landing: 'Landung',
            seat: 'Sitzplatz',
            class: 'Kabinenklasse',
            recordLocator: 'Buchungscode',
            cabinClasses: {
                unknown: 'Unknown',
                economy: 'Wirtschaft',
                premiumEconomy: 'Premium Economy',
                business: 'Geschäft',
                first: 'Erste',
            },
        },
        hotel: 'Hotel',
        hotelDetails: {
            guest: 'Gast',
            checkIn: 'Check-in',
            checkOut: 'Check-out',
            roomType: 'Zimmertyp',
            cancellation: 'Stornierungsbedingungen',
            cancellationUntil: 'Kostenlose Stornierung bis',
            confirmation: 'Bestätigungsnummer',
            cancellationPolicies: {
                unknown: 'Unknown',
                nonRefundable: 'Nicht erstattungsfähig',
                freeCancellationUntil: 'Kostenlose Stornierung bis',
                partiallyRefundable: 'Teilweise erstattungsfähig',
            },
        },
        car: 'Auto',
        carDetails: {
            rentalCar: 'Autovermietung',
            pickUp: 'Abholung',
            dropOff: 'Abgabe',
            driver: 'Treiber',
            carType: 'Autotyp',
            cancellation: 'Stornierungsbedingungen',
            cancellationUntil: 'Kostenlose Stornierung bis',
            freeCancellation: 'Kostenlose Stornierung',
            confirmation: 'Bestätigungsnummer',
        },
        train: 'Schiene',
        trainDetails: {
            passenger: 'Passagier',
            departs: 'Abfahrten',
            arrives: 'Ankommt',
            coachNumber: 'Trainernummer',
            seat: 'Sitzplatz',
            fareDetails: 'Fahrpreisdetails',
            confirmation: 'Bestätigungsnummer',
        },
        viewTrip: 'Reise anzeigen',
        modifyTrip: 'Reise ändern',
        tripSupport: 'Reiseunterstützung',
        tripDetails: 'Reisedetails',
        viewTripDetails: 'Reisedetails anzeigen',
        trip: 'Reise',
        trips: 'Reisen',
        tripSummary: 'Reisezusammenfassung',
        departs: 'Abfahrten',
        errorMessage: 'Etwas ist schiefgelaufen. Bitte versuchen Sie es später noch einmal.',
        phoneError: {
            phrase1: 'Bitte',
            link: 'fügen Sie eine Arbeits-E-Mail als Ihren primären Login hinzu',
            phrase2: 'um Reisen zu buchen.',
        },
        domainSelector: {
            title: 'Domain',
            subtitle: 'Wählen Sie eine Domain für die Einrichtung von Expensify Travel.',
            recommended: 'Empfohlen',
        },
        domainPermissionInfo: {
            title: 'Domain',
            restrictionPrefix: `Sie haben keine Berechtigung, Expensify Travel für die Domain zu aktivieren.`,
            restrictionSuffix: `Sie müssen stattdessen jemanden aus dieser Domäne bitten, Reisen zu aktivieren.`,
            accountantInvitationPrefix: `Wenn Sie Buchhalter sind, sollten Sie dem`,
            accountantInvitationLink: `ExpensifyApproved! Buchhalterprogramm`,
            accountantInvitationSuffix: `um Reisen für diese Domain zu ermöglichen.`,
        },
        publicDomainError: {
            title: 'Erste Schritte mit Expensify Travel',
            message: `Sie müssen Ihre Arbeits-E-Mail (z. B. name@company.com) mit Expensify Travel verwenden, nicht Ihre persönliche E-Mail (z. B. name@gmail.com).`,
        },
        blockedFeatureModal: {
            title: 'Expensify Travel wurde deaktiviert',
            message: `Ihr Administrator hat Expensify Travel deaktiviert. Bitte befolgen Sie die Buchungsrichtlinien Ihres Unternehmens für Reisebuchungen.`,
        },
        verifyCompany: {
            title: 'Beginnen Sie noch heute mit dem Reisen!',
            message: `Bitte kontaktieren Sie Ihren Account Manager oder salesteam@expensify.com, um eine Demo von Travel zu erhalten und es für Ihr Unternehmen zu aktivieren.`,
        },
        updates: {
            bookingTicketed: ({airlineCode, origin, destination, startDate, confirmationID = ''}: FlightParams) =>
                `Ihr Flug ${airlineCode} (${origin} → ${destination}) am ${startDate} wurde gebucht. Bestätigungscode: ${confirmationID}`,
            ticketVoided: ({airlineCode, origin, destination, startDate}: FlightParams) =>
                `Ihr Ticket für den Flug ${airlineCode} (${origin} → ${destination}) am ${startDate} wurde storniert.`,
            ticketRefunded: ({airlineCode, origin, destination, startDate}: FlightParams) =>
                `Ihr Ticket für den Flug ${airlineCode} (${origin} → ${destination}) am ${startDate} wurde erstattet oder umgetauscht.`,
            flightCancelled: ({airlineCode, origin, destination, startDate}: FlightParams) =>
                `Ihr Flug ${airlineCode} (${origin} → ${destination}) am ${startDate} wurde von der Fluggesellschaft storniert.`,
            flightScheduleChangePending: ({airlineCode}: AirlineParams) =>
                `Die Fluggesellschaft hat eine Flugplanänderung für den Flug ${airlineCode} vorgeschlagen; wir warten auf die Bestätigung.`,
            flightScheduleChangeClosed: ({airlineCode, startDate}: AirlineParams) => `Flugplanänderung bestätigt: Flug ${airlineCode} startet jetzt um ${startDate}.`,
            flightUpdated: ({airlineCode, origin, destination, startDate}: FlightParams) => `Ihr Flug ${airlineCode} (${origin} → ${destination}) am ${startDate} wurde aktualisiert.`,
            flightCabinChanged: ({airlineCode, cabinClass}: AirlineParams) => `Ihre Kabinenklasse wurde auf ${cabinClass} auf dem Flug ${airlineCode} aktualisiert.`,
            flightSeatConfirmed: ({airlineCode}: AirlineParams) => `Ihre Sitzplatzzuweisung auf Flug ${airlineCode} wurde bestätigt.`,
            flightSeatChanged: ({airlineCode}: AirlineParams) => `Ihre Sitzplatzzuweisung auf Flug ${airlineCode} wurde geändert.`,
            flightSeatCancelled: ({airlineCode}: AirlineParams) => `Ihre Sitzplatzzuweisung auf dem Flug ${airlineCode} wurde entfernt.`,
            paymentDeclined: 'Die Zahlung für Ihre Flugbuchung ist fehlgeschlagen. Bitte versuchen Sie es erneut.',
            bookingCancelledByTraveler: ({type, id = ''}: TravelTypeParams) => `Sie haben Ihre ${type}-Reservierung ${id} storniert.`,
            bookingCancelledByVendor: ({type, id = ''}: TravelTypeParams) => `Der Anbieter hat Ihre ${type}-Reservierung ${id} storniert.`,
            bookingRebooked: ({type, id = ''}: TravelTypeParams) => `Ihre ${type} Reservierung wurde neu gebucht. Neue Bestätigungsnummer: ${id}.`,
            bookingUpdated: ({type}: TravelTypeParams) => `Ihre ${type}-Buchung wurde aktualisiert. Überprüfen Sie die neuen Details im Reiseplan.`,
            railTicketRefund: ({origin, destination, startDate}: RailTicketParams) =>
                `Ihr Bahnticket für ${origin} → ${destination} am ${startDate} wurde erstattet. Eine Gutschrift wird bearbeitet.`,
            railTicketExchange: ({origin, destination, startDate}: RailTicketParams) => `Ihr Bahnticket für ${origin} → ${destination} am ${startDate} wurde umgetauscht.`,
            railTicketUpdate: ({origin, destination, startDate}: RailTicketParams) => `Ihr Zugticket für ${origin} → ${destination} am ${startDate} wurde aktualisiert.`,
            defaultUpdate: ({type}: TravelTypeParams) => `Ihre ${type} Reservierung wurde aktualisiert.`,
        },
    },
    workspace: {
        common: {
            card: 'Karten',
            expensifyCard: 'Expensify Card',
            companyCards: 'Unternehmenskarten',
            workflows: 'Workflows',
            workspace: 'Arbeitsbereich',
            findWorkspace: 'Arbeitsbereich finden',
            edit: 'Arbeitsbereich bearbeiten',
            enabled: 'Aktiviert',
            disabled: 'Deaktiviert',
            everyone: 'Jeder',
            delete: 'Arbeitsbereich löschen',
            settings: 'Einstellungen',
            reimburse: 'Erstattungen',
            categories: 'Kategorien',
            tags: 'Tags',
            customField1: 'Benutzerdefiniertes Feld 1',
            customField2: 'Benutzerdefiniertes Feld 2',
            customFieldHint: 'Fügen Sie benutzerdefinierten Code hinzu, der für alle Ausgaben dieses Mitglieds gilt.',
            reportFields: 'Berichtsfelder',
            reportTitle: 'Berichtstitel',
            reportField: 'Berichtsfeld',
            taxes: 'Steuern',
            bills: 'Rechnungen',
            invoices: 'Rechnungen',
            travel: 'Reisen',
            members: 'Mitglieder',
            accounting: 'Buchhaltung',
            rules: 'Regeln',
            displayedAs: 'Angezeigt als',
            plan: 'Plan',
            profile: 'Übersicht',
            bankAccount: 'Bankkonto',
            connectBankAccount: 'Bankkonto verbinden',
            testTransactions: 'Transaktionen testen',
            issueAndManageCards: 'Karten ausstellen und verwalten',
            reconcileCards: 'Karten abstimmen',
            selected: () => ({
                one: '1 ausgewählt',
                other: (count: number) => `${count} ausgewählt`,
            }),
            settlementFrequency: 'Abrechnungshäufigkeit',
            setAsDefault: 'Als Standard-Arbeitsbereich festlegen',
            defaultNote: `Belege, die an ${CONST.EMAIL.RECEIPTS} gesendet werden, erscheinen in diesem Arbeitsbereich.`,
            deleteConfirmation: 'Möchten Sie diesen Arbeitsbereich wirklich löschen?',
            deleteWithCardsConfirmation: 'Möchten Sie diesen Arbeitsbereich wirklich löschen? Dadurch werden alle Karten-Feeds und zugewiesenen Karten entfernt.',
            unavailable: 'Nicht verfügbarer Arbeitsbereich',
            memberNotFound: 'Mitglied nicht gefunden. Um ein neues Mitglied zum Arbeitsbereich einzuladen, verwenden Sie bitte die Einladungsschaltfläche oben.',
            notAuthorized: `Sie haben keinen Zugriff auf diese Seite. Wenn Sie versuchen, diesem Arbeitsbereich beizutreten, bitten Sie einfach den Besitzer des Arbeitsbereichs, Sie als Mitglied hinzuzufügen. Etwas anderes? Kontaktieren Sie ${CONST.EMAIL.CONCIERGE}.`,
            goToRoom: ({roomName}: GoToRoomParams) => `Gehe in den Raum ${roomName}`,
            goToWorkspace: 'Zum Arbeitsbereich gehen',
            goToWorkspaces: 'Zu Arbeitsbereichen gehen',
            clearFilter: 'Filter löschen',
            workspaceName: 'Arbeitsbereichsname',
            workspaceOwner: 'Eigentümer',
            workspaceType: 'Arbeitsbereichstyp',
            workspaceAvatar: 'Arbeitsbereichs-Avatar',
            mustBeOnlineToViewMembers: 'Sie müssen online sein, um die Mitglieder dieses Arbeitsbereichs anzuzeigen.',
            moreFeatures: 'Mehr Funktionen',
            requested: 'Angefordert',
            distanceRates: 'Entfernungsraten',
            defaultDescription: 'Ein Ort für alle Ihre Belege und Ausgaben.',
            descriptionHint: 'Teilen Sie Informationen über diesen Arbeitsbereich mit allen Mitgliedern.',
            welcomeNote: 'Bitte verwenden Sie Expensify, um Ihre Belege zur Erstattung einzureichen, danke!',
            subscription: 'Abonnement',
            markAsEntered: 'Als manuell eingegeben markieren',
            markAsExported: 'Als manuell exportiert markieren',
            exportIntegrationSelected: ({connectionName}: ExportIntegrationSelectedParams) => `Exportieren nach ${CONST.POLICY.CONNECTIONS.NAME_USER_FRIENDLY[connectionName]}`,
            letsDoubleCheck: 'Lassen Sie uns noch einmal überprüfen, ob alles richtig aussieht.',
            lineItemLevel: 'Positionsebene',
            reportLevel: 'Berichtsebene',
            topLevel: 'Top-Level',
            appliedOnExport: 'Nicht in Expensify importiert, bei Export angewendet',
            shareNote: {
                header: 'Teilen Sie Ihren Arbeitsbereich mit anderen Mitgliedern',
                content: {
                    firstPart:
                        'Teilen Sie diesen QR-Code oder kopieren Sie den untenstehenden Link, um es Mitgliedern zu erleichtern, den Zugang zu Ihrem Arbeitsbereich anzufordern. Alle Anfragen zum Beitritt zum Arbeitsbereich werden im',
                    secondPart: 'Raum für Ihre Bewertung.',
                },
            },
            connectTo: ({connectionName}: ConnectionNameParams) => `Mit ${CONST.POLICY.CONNECTIONS.NAME_USER_FRIENDLY[connectionName]} verbinden`,
            createNewConnection: 'Neue Verbindung erstellen',
            reuseExistingConnection: 'Vorhandene Verbindung wiederverwenden',
            existingConnections: 'Bestehende Verbindungen',
            existingConnectionsDescription: ({connectionName}: ConnectionNameParams) =>
                `Da Sie zuvor eine Verbindung zu ${CONST.POLICY.CONNECTIONS.NAME_USER_FRIENDLY[connectionName]} hergestellt haben, können Sie eine bestehende Verbindung wiederverwenden oder eine neue erstellen.`,
            lastSyncDate: ({connectionName, formattedDate}: LastSyncDateParams) => `${connectionName} - Zuletzt synchronisiert am ${formattedDate}`,
            authenticationError: ({connectionName}: AuthenticationErrorParams) => `Kann nicht mit ${connectionName} verbunden werden aufgrund eines Authentifizierungsfehlers.`,
            learnMore: 'Mehr erfahren.',
            memberAlternateText: 'Mitglieder können Berichte einreichen und genehmigen.',
            adminAlternateText: 'Administratoren haben vollen Bearbeitungszugriff auf alle Berichte und Arbeitsbereichseinstellungen.',
            auditorAlternateText: 'Prüfer können Berichte einsehen und kommentieren.',
            roleName: ({role}: OptionalParam<RoleNamesParams> = {}) => {
                switch (role) {
                    case CONST.POLICY.ROLE.ADMIN:
                        return 'Admin';
                    case CONST.POLICY.ROLE.AUDITOR:
                        return 'Prüfer';
                    case CONST.POLICY.ROLE.USER:
                        return 'Mitglied';
                    default:
                        return 'Mitglied';
                }
            },
            frequency: {
                manual: 'Manuell',
                instant: 'Sofort',
                immediate: 'Täglich',
                trip: 'Nach Reise',
                weekly: 'Wöchentlich',
                semimonthly: 'Zweimal im Monat',
                monthly: 'Monatlich',
            },
            planType: 'Plantyp',
            submitExpense: 'Reichen Sie Ihre Ausgaben unten ein:',
            defaultCategory: 'Standardkategorie',
            viewTransactions: 'Transaktionen anzeigen',
            policyExpenseChatName: ({displayName}: PolicyExpenseChatNameParams) => `Ausgaben von ${displayName}`,
        },
        perDiem: {
            subtitle: 'Setzen Sie Tagespauschalen, um die täglichen Ausgaben der Mitarbeiter zu kontrollieren.',
            amount: 'Betrag',
            deleteRates: () => ({
                one: 'Löschrate',
                other: 'Raten löschen',
            }),
            deletePerDiemRate: 'Tagespauschale löschen',
            findPerDiemRate: 'Tagespauschale finden',
            areYouSureDelete: () => ({
                one: 'Möchten Sie diesen Satz wirklich löschen?',
                other: 'Möchten Sie diese Tarife wirklich löschen?',
            }),
            emptyList: {
                title: 'Tagegeld',
                subtitle: 'Legen Sie Tagessätze fest, um die täglichen Ausgaben der Mitarbeiter zu kontrollieren. Importieren Sie die Sätze aus einer Tabelle, um loszulegen.',
            },
            errors: {
                existingRateError: ({rate}: CustomUnitRateParams) => `Ein Tarif mit dem Wert ${rate} existiert bereits.`,
            },
            importPerDiemRates: 'Tagespauschalen importieren',
            editPerDiemRate: 'Tagespauschale bearbeiten',
            editPerDiemRates: 'Tagespauschalen bearbeiten',
            editDestinationSubtitle: ({destination}: EditDestinationSubtitleParams) => `Das Aktualisieren dieses Ziels wird es für alle ${destination} Tagespauschalen ändern.`,
            editCurrencySubtitle: ({destination}: EditDestinationSubtitleParams) => `Das Aktualisieren dieser Währung wird sie für alle ${destination} Tagegeld-Subraten ändern.`,
        },
        qbd: {
            exportOutOfPocketExpensesDescription: 'Legen Sie fest, wie Auslagen in QuickBooks Desktop exportiert werden.',
            exportOutOfPocketExpensesCheckToggle: 'Markiere Schecks als „später drucken“',
            exportDescription: 'Konfigurieren Sie, wie Expensify-Daten nach QuickBooks Desktop exportiert werden.',
            date: 'Exportdatum',
            exportInvoices: 'Rechnungen exportieren nach',
            exportExpensifyCard: 'Expensify Card-Transaktionen exportieren als',
            account: 'Konto',
            accountDescription: 'Wählen Sie, wo Sie Journaleinträge veröffentlichen möchten.',
            accountsPayable: 'Verbindlichkeiten',
            accountsPayableDescription: 'Wählen Sie aus, wo Lieferantenrechnungen erstellt werden sollen.',
            bankAccount: 'Bankkonto',
            notConfigured: 'Nicht konfiguriert',
            bankAccountDescription: 'Wählen Sie aus, von wo aus Schecks gesendet werden sollen.',
            creditCardAccount: 'Kreditkartenkonto',
            exportDate: {
                label: 'Exportdatum',
                description: 'Verwenden Sie dieses Datum beim Exportieren von Berichten zu QuickBooks Desktop.',
                values: {
                    [CONST.QUICKBOOKS_EXPORT_DATE.LAST_EXPENSE]: {
                        label: 'Datum der letzten Ausgabe',
                        description: 'Datum der letzten Ausgabe im Bericht.',
                    },
                    [CONST.QUICKBOOKS_EXPORT_DATE.REPORT_EXPORTED]: {
                        label: 'Exportdatum',
                        description: 'Datum, an dem der Bericht nach QuickBooks Desktop exportiert wurde.',
                    },
                    [CONST.QUICKBOOKS_EXPORT_DATE.REPORT_SUBMITTED]: {
                        label: 'Eingereichtes Datum',
                        description: 'Datum, an dem der Bericht zur Genehmigung eingereicht wurde.',
                    },
                },
            },
            exportCheckDescription: 'Wir werden für jeden Expensify-Bericht eine detaillierte Rechnung erstellen und sie von dem unten stehenden Bankkonto senden.',
            exportJournalEntryDescription: 'Wir werden für jeden Expensify-Bericht einen detaillierten Journaleintrag erstellen und ihn auf das untenstehende Konto buchen.',
            exportVendorBillDescription:
                'Wir erstellen eine detaillierte Lieferantenrechnung für jeden Expensify-Bericht und fügen sie dem unten stehenden Konto hinzu. Wenn dieser Zeitraum geschlossen ist, buchen wir zum 1. des nächsten offenen Zeitraums.',
            deepDiveExpensifyCard: 'Expensify-Kartentransaktionen werden automatisch in ein "Expensify Card Liability Account" exportiert, das erstellt wurde mit',
            deepDiveExpensifyCardIntegration: 'unsere Integration.',
            outOfPocketTaxEnabledDescription:
                'QuickBooks Desktop unterstützt keine Steuern bei Journalbuchungsexporten. Da Sie Steuern in Ihrem Arbeitsbereich aktiviert haben, ist diese Exportoption nicht verfügbar.',
            outOfPocketTaxEnabledError: 'Journalbuchungen sind nicht verfügbar, wenn Steuern aktiviert sind. Bitte wählen Sie eine andere Exportoption.',
            accounts: {
                [CONST.QUICKBOOKS_DESKTOP_NON_REIMBURSABLE_EXPORT_ACCOUNT_TYPE.CREDIT_CARD]: 'Kreditkarte',
                [CONST.QUICKBOOKS_DESKTOP_REIMBURSABLE_ACCOUNT_TYPE.VENDOR_BILL]: 'Lieferantenrechnung',
                [CONST.QUICKBOOKS_DESKTOP_REIMBURSABLE_ACCOUNT_TYPE.JOURNAL_ENTRY]: 'Journalbuchung',
                [CONST.QUICKBOOKS_DESKTOP_REIMBURSABLE_ACCOUNT_TYPE.CHECK]: 'Prüfen',
                [`${CONST.QUICKBOOKS_DESKTOP_NON_REIMBURSABLE_EXPORT_ACCOUNT_TYPE.CHECK}Description`]:
                    'Wir werden für jeden Expensify-Bericht eine detaillierte Rechnung erstellen und sie von dem unten stehenden Bankkonto senden.',
                [`${CONST.QUICKBOOKS_DESKTOP_NON_REIMBURSABLE_EXPORT_ACCOUNT_TYPE.CREDIT_CARD}Description`]:
                    "Wir ordnen den Händlernamen der Kreditkartentransaktion automatisch den entsprechenden Lieferanten in QuickBooks zu. Wenn keine Lieferanten vorhanden sind, erstellen wir einen Lieferanten 'Kreditkarte Verschiedenes' zur Zuordnung.",
                [`${CONST.QUICKBOOKS_DESKTOP_REIMBURSABLE_ACCOUNT_TYPE.VENDOR_BILL}Description`]:
                    'Wir werden eine detaillierte Lieferantenrechnung für jeden Expensify-Bericht mit dem Datum der letzten Ausgabe erstellen und sie dem untenstehenden Konto hinzufügen. Wenn dieser Zeitraum geschlossen ist, buchen wir zum 1. des nächsten offenen Zeitraums.',
                [`${CONST.QUICKBOOKS_DESKTOP_NON_REIMBURSABLE_EXPORT_ACCOUNT_TYPE.CREDIT_CARD}AccountDescription`]:
                    'Wählen Sie, wohin die Kreditkartentransaktionen exportiert werden sollen.',
                [`${CONST.QUICKBOOKS_DESKTOP_REIMBURSABLE_ACCOUNT_TYPE.VENDOR_BILL}AccountDescription`]: 'Wählen Sie einen Anbieter, um ihn auf alle Kreditkartentransaktionen anzuwenden.',
                [`${CONST.QUICKBOOKS_DESKTOP_REIMBURSABLE_ACCOUNT_TYPE.CHECK}AccountDescription`]: 'Wählen Sie aus, von wo aus Schecks gesendet werden sollen.',
                [`${CONST.QUICKBOOKS_DESKTOP_REIMBURSABLE_ACCOUNT_TYPE.VENDOR_BILL}Error`]:
                    'Lieferantenrechnungen sind nicht verfügbar, wenn Standorte aktiviert sind. Bitte wählen Sie eine andere Exportoption.',
                [`${CONST.QUICKBOOKS_DESKTOP_REIMBURSABLE_ACCOUNT_TYPE.CHECK}Error`]:
                    'Schecks sind nicht verfügbar, wenn Standorte aktiviert sind. Bitte wählen Sie eine andere Exportoption.',
                [`${CONST.QUICKBOOKS_DESKTOP_REIMBURSABLE_ACCOUNT_TYPE.JOURNAL_ENTRY}Error`]:
                    'Journalbuchungen sind nicht verfügbar, wenn Steuern aktiviert sind. Bitte wählen Sie eine andere Exportoption.',
            },
            noAccountsFound: 'Keine Konten gefunden',
            noAccountsFoundDescription: 'Fügen Sie das Konto in QuickBooks Desktop hinzu und synchronisieren Sie die Verbindung erneut.',
            qbdSetup: 'QuickBooks Desktop-Einrichtung',
            requiredSetupDevice: {
                title: 'Kann von diesem Gerät aus keine Verbindung herstellen.',
                body1: 'Sie müssen diese Verbindung von dem Computer aus einrichten, auf dem Ihre QuickBooks Desktop-Unternehmensdatei gehostet wird.',
                body2: 'Sobald Sie verbunden sind, können Sie von überall aus synchronisieren und exportieren.',
            },
            setupPage: {
                title: 'Öffnen Sie diesen Link, um eine Verbindung herzustellen.',
                body: 'Um die Einrichtung abzuschließen, öffnen Sie den folgenden Link auf dem Computer, auf dem QuickBooks Desktop ausgeführt wird.',
                setupErrorTitle: 'Etwas ist schiefgelaufen',
                setupErrorBody1: 'Die QuickBooks Desktop-Verbindung funktioniert momentan nicht. Bitte versuchen Sie es später erneut oder',
                setupErrorBody2: 'wenn das Problem weiterhin besteht.',
                setupErrorBodyContactConcierge: 'Wenden Sie sich an Concierge.',
            },
            importDescription: 'Wählen Sie aus, welche Kodierungskonfigurationen aus QuickBooks Desktop in Expensify importiert werden sollen.',
            classes: 'Klassen',
            items: 'Artikel',
            customers: 'Kunden/Projekte',
            exportCompanyCardsDescription: 'Legen Sie fest, wie Unternehmenskartenkäufe nach QuickBooks Desktop exportiert werden.',
            defaultVendorDescription: 'Legen Sie einen Standardanbieter fest, der bei Export auf alle Kreditkartentransaktionen angewendet wird.',
            accountsDescription: 'Ihr QuickBooks Desktop-Kontenplan wird in Expensify als Kategorien importiert.',
            accountsSwitchTitle: 'Wählen Sie, ob neue Konten als aktivierte oder deaktivierte Kategorien importiert werden sollen.',
            accountsSwitchDescription: 'Aktivierte Kategorien stehen den Mitgliedern zur Auswahl, wenn sie ihre Ausgaben erstellen.',
            classesDescription: 'Wählen Sie aus, wie QuickBooks Desktop-Klassen in Expensify behandelt werden sollen.',
            tagsDisplayedAsDescription: 'Positionsebene',
            reportFieldsDisplayedAsDescription: 'Berichtsebene',
            customersDescription: 'Wählen Sie aus, wie QuickBooks Desktop-Kunden/Projekte in Expensify behandelt werden sollen.',
            advancedConfig: {
                autoSyncDescription: 'Expensify wird automatisch jeden Tag mit QuickBooks Desktop synchronisieren.',
                createEntities: 'Entitäten automatisch erstellen',
                createEntitiesDescription: 'Expensify wird automatisch Lieferanten in QuickBooks Desktop erstellen, wenn sie noch nicht existieren.',
            },
            itemsDescription: 'Wählen Sie, wie QuickBooks Desktop-Elemente in Expensify behandelt werden sollen.',
        },
        qbo: {
            connectedTo: 'Verbunden mit',
            importDescription: 'Wählen Sie aus, welche Codierungskonfigurationen aus QuickBooks Online in Expensify importiert werden sollen.',
            classes: 'Klassen',
            locations: 'Standorte',
            customers: 'Kunden/Projekte',
            accountsDescription: 'Ihr QuickBooks Online-Kontenplan wird in Expensify als Kategorien importiert.',
            accountsSwitchTitle: 'Wählen Sie, ob neue Konten als aktivierte oder deaktivierte Kategorien importiert werden sollen.',
            accountsSwitchDescription: 'Aktivierte Kategorien stehen den Mitgliedern zur Auswahl, wenn sie ihre Ausgaben erstellen.',
            classesDescription: 'Wählen Sie, wie QuickBooks Online-Klassen in Expensify behandelt werden sollen.',
            customersDescription: 'Wählen Sie, wie QuickBooks Online-Kunden/Projekte in Expensify behandelt werden sollen.',
            locationsDescription: 'Wählen Sie aus, wie QuickBooks Online-Standorte in Expensify behandelt werden sollen.',
            taxesDescription: 'Wählen Sie, wie QuickBooks Online-Steuern in Expensify behandelt werden sollen.',
            locationsLineItemsRestrictionDescription:
                'QuickBooks Online unterstützt keine Standorte auf Zeilenebene für Schecks oder Lieferantenrechnungen. Wenn Sie Standorte auf Zeilenebene haben möchten, stellen Sie sicher, dass Sie Journalbuchungen und Kredit-/Debitkartenausgaben verwenden.',
            taxesJournalEntrySwitchNote: 'QuickBooks Online unterstützt keine Steuern bei Journaleinträgen. Bitte ändern Sie Ihre Exportoption auf Lieferantenrechnung oder Scheck.',
            exportDescription: 'Konfigurieren Sie, wie Expensify-Daten nach QuickBooks Online exportiert werden.',
            date: 'Exportdatum',
            exportInvoices: 'Rechnungen exportieren nach',
            exportExpensifyCard: 'Expensify Card-Transaktionen exportieren als',
            deepDiveExpensifyCard: 'Expensify-Kartentransaktionen werden automatisch in ein "Expensify Card Liability Account" exportiert, das erstellt wurde mit',
            deepDiveExpensifyCardIntegration: 'unsere Integration.',
            exportDate: {
                label: 'Exportdatum',
                description: 'Verwenden Sie dieses Datum beim Exportieren von Berichten nach QuickBooks Online.',
                values: {
                    [CONST.QUICKBOOKS_EXPORT_DATE.LAST_EXPENSE]: {
                        label: 'Datum der letzten Ausgabe',
                        description: 'Datum der letzten Ausgabe im Bericht.',
                    },
                    [CONST.QUICKBOOKS_EXPORT_DATE.REPORT_EXPORTED]: {
                        label: 'Exportdatum',
                        description: 'Datum, an dem der Bericht nach QuickBooks Online exportiert wurde.',
                    },
                    [CONST.QUICKBOOKS_EXPORT_DATE.REPORT_SUBMITTED]: {
                        label: 'Eingereichtes Datum',
                        description: 'Datum, an dem der Bericht zur Genehmigung eingereicht wurde.',
                    },
                },
            },
            receivable: 'Forderungen aus Lieferungen und Leistungen', // This is an account name that will come directly from QBO, so I don't know why we need a translation for it. It should take whatever the name of the account is in QBO. Leaving this note for CS.
            archive: 'Debitorenbuchhaltungsarchiv', // This is an account name that will come directly from QBO, so I don't know why we need a translation for it. It should take whatever the name of the account is in QBO. Leaving this note for CS.
            exportInvoicesDescription: 'Verwenden Sie dieses Konto beim Exportieren von Rechnungen zu QuickBooks Online.',
            exportCompanyCardsDescription: 'Legen Sie fest, wie Unternehmenskartenkäufe nach QuickBooks Online exportiert werden.',
            vendor: 'Lieferant',
            defaultVendorDescription: 'Legen Sie einen Standardanbieter fest, der bei Export auf alle Kreditkartentransaktionen angewendet wird.',
            exportOutOfPocketExpensesDescription: 'Legen Sie fest, wie Auslagen in QuickBooks Online exportiert werden.',
            exportCheckDescription: 'Wir werden für jeden Expensify-Bericht eine detaillierte Rechnung erstellen und sie von dem unten stehenden Bankkonto senden.',
            exportJournalEntryDescription: 'Wir werden für jeden Expensify-Bericht einen detaillierten Journaleintrag erstellen und ihn auf das untenstehende Konto buchen.',
            exportVendorBillDescription:
                'Wir erstellen eine detaillierte Lieferantenrechnung für jeden Expensify-Bericht und fügen sie dem unten stehenden Konto hinzu. Wenn dieser Zeitraum geschlossen ist, buchen wir zum 1. des nächsten offenen Zeitraums.',
            account: 'Konto',
            accountDescription: 'Wählen Sie, wo Sie Journaleinträge veröffentlichen möchten.',
            accountsPayable: 'Verbindlichkeiten',
            accountsPayableDescription: 'Wählen Sie aus, wo Lieferantenrechnungen erstellt werden sollen.',
            bankAccount: 'Bankkonto',
            notConfigured: 'Nicht konfiguriert',
            bankAccountDescription: 'Wählen Sie aus, von wo aus Schecks gesendet werden sollen.',
            creditCardAccount: 'Kreditkartenkonto',
            companyCardsLocationEnabledDescription:
                'QuickBooks Online unterstützt keine Standorte bei Exporten von Lieferantenrechnungen. Da Sie Standorte in Ihrem Arbeitsbereich aktiviert haben, ist diese Exportoption nicht verfügbar.',
            outOfPocketTaxEnabledDescription:
                'QuickBooks Online unterstützt keine Steuern bei Exporten von Journalbuchungen. Da Sie Steuern in Ihrem Arbeitsbereich aktiviert haben, ist diese Exportoption nicht verfügbar.',
            outOfPocketTaxEnabledError: 'Journalbuchungen sind nicht verfügbar, wenn Steuern aktiviert sind. Bitte wählen Sie eine andere Exportoption.',
            advancedConfig: {
                autoSyncDescription: 'Expensify wird jeden Tag automatisch mit QuickBooks Online synchronisieren.',
                inviteEmployees: 'Mitarbeiter einladen',
                inviteEmployeesDescription: 'Importieren Sie QuickBooks Online-Mitarbeiterdatensätze und laden Sie Mitarbeiter in diesen Arbeitsbereich ein.',
                createEntities: 'Entitäten automatisch erstellen',
                createEntitiesDescription:
                    'Expensify erstellt automatisch Lieferanten in QuickBooks Online, wenn sie noch nicht existieren, und erstellt automatisch Kunden beim Exportieren von Rechnungen.',
                reimbursedReportsDescription:
                    'Jedes Mal, wenn ein Bericht über Expensify ACH bezahlt wird, wird die entsprechende Rechnungszahlung im unten stehenden QuickBooks Online-Konto erstellt.',
                qboBillPaymentAccount: 'QuickBooks-Rechnungszahlungskonto',
                qboInvoiceCollectionAccount: 'QuickBooks Rechnungsinkasso-Konto',
                accountSelectDescription: 'Wählen Sie aus, von wo aus Sie Rechnungen bezahlen möchten, und wir erstellen die Zahlung in QuickBooks Online.',
                invoiceAccountSelectorDescription: 'Wählen Sie aus, wo Sie Rechnungszahlungen erhalten möchten, und wir erstellen die Zahlung in QuickBooks Online.',
            },
            accounts: {
                [CONST.QUICKBOOKS_NON_REIMBURSABLE_EXPORT_ACCOUNT_TYPE.DEBIT_CARD]: 'Debitkarte',
                [CONST.QUICKBOOKS_NON_REIMBURSABLE_EXPORT_ACCOUNT_TYPE.CREDIT_CARD]: 'Kreditkarte',
                [CONST.QUICKBOOKS_REIMBURSABLE_ACCOUNT_TYPE.VENDOR_BILL]: 'Lieferantenrechnung',
                [CONST.QUICKBOOKS_REIMBURSABLE_ACCOUNT_TYPE.JOURNAL_ENTRY]: 'Journalbuchung',
                [CONST.QUICKBOOKS_REIMBURSABLE_ACCOUNT_TYPE.CHECK]: 'Prüfen',
                [`${CONST.QUICKBOOKS_NON_REIMBURSABLE_EXPORT_ACCOUNT_TYPE.DEBIT_CARD}Description`]:
                    "Wir ordnen den Händlernamen der Debitkartentransaktion automatisch den entsprechenden Anbietern in QuickBooks zu. Wenn keine Anbieter existieren, erstellen wir einen Anbieter 'Debit Card Misc.' zur Zuordnung.",
                [`${CONST.QUICKBOOKS_NON_REIMBURSABLE_EXPORT_ACCOUNT_TYPE.CREDIT_CARD}Description`]:
                    "Wir ordnen den Händlernamen der Kreditkartentransaktion automatisch den entsprechenden Lieferanten in QuickBooks zu. Wenn keine Lieferanten vorhanden sind, erstellen wir einen Lieferanten 'Kreditkarte Verschiedenes' zur Zuordnung.",
                [`${CONST.QUICKBOOKS_REIMBURSABLE_ACCOUNT_TYPE.VENDOR_BILL}Description`]:
                    'Wir werden eine detaillierte Lieferantenrechnung für jeden Expensify-Bericht mit dem Datum der letzten Ausgabe erstellen und sie dem untenstehenden Konto hinzufügen. Wenn dieser Zeitraum geschlossen ist, buchen wir zum 1. des nächsten offenen Zeitraums.',
                [`${CONST.QUICKBOOKS_NON_REIMBURSABLE_EXPORT_ACCOUNT_TYPE.DEBIT_CARD}AccountDescription`]: 'Wählen Sie, wohin die Debitkartentransaktionen exportiert werden sollen.',
                [`${CONST.QUICKBOOKS_NON_REIMBURSABLE_EXPORT_ACCOUNT_TYPE.CREDIT_CARD}AccountDescription`]: 'Wählen Sie, wohin die Kreditkartentransaktionen exportiert werden sollen.',
                [`${CONST.QUICKBOOKS_REIMBURSABLE_ACCOUNT_TYPE.VENDOR_BILL}AccountDescription`]: 'Wählen Sie einen Anbieter, um ihn auf alle Kreditkartentransaktionen anzuwenden.',
                [`${CONST.QUICKBOOKS_REIMBURSABLE_ACCOUNT_TYPE.VENDOR_BILL}Error`]:
                    'Lieferantenrechnungen sind nicht verfügbar, wenn Standorte aktiviert sind. Bitte wählen Sie eine andere Exportoption.',
                [`${CONST.QUICKBOOKS_REIMBURSABLE_ACCOUNT_TYPE.CHECK}Error`]: 'Schecks sind nicht verfügbar, wenn Standorte aktiviert sind. Bitte wählen Sie eine andere Exportoption.',
                [`${CONST.QUICKBOOKS_REIMBURSABLE_ACCOUNT_TYPE.JOURNAL_ENTRY}Error`]:
                    'Journalbuchungen sind nicht verfügbar, wenn Steuern aktiviert sind. Bitte wählen Sie eine andere Exportoption.',
            },
            exportDestinationAccountsMisconfigurationError: {
                [CONST.QUICKBOOKS_REIMBURSABLE_ACCOUNT_TYPE.VENDOR_BILL]: 'Wählen Sie ein gültiges Konto für den Export der Lieferantenrechnung aus',
                [CONST.QUICKBOOKS_REIMBURSABLE_ACCOUNT_TYPE.JOURNAL_ENTRY]: 'Wählen Sie ein gültiges Konto für den Export des Journaleintrags aus',
                [CONST.QUICKBOOKS_REIMBURSABLE_ACCOUNT_TYPE.CHECK]: 'Wählen Sie ein gültiges Konto für den Scheckexport aus',
            },
            exportDestinationSetupAccountsInfo: {
                [CONST.QUICKBOOKS_REIMBURSABLE_ACCOUNT_TYPE.VENDOR_BILL]: 'Um die Lieferantenrechnungs-Exportfunktion zu nutzen, richten Sie ein Kreditorenkonto in QuickBooks Online ein.',
                [CONST.QUICKBOOKS_REIMBURSABLE_ACCOUNT_TYPE.JOURNAL_ENTRY]: 'Um den Export von Journaleinträgen zu verwenden, richten Sie ein Journal-Konto in QuickBooks Online ein.',
                [CONST.QUICKBOOKS_REIMBURSABLE_ACCOUNT_TYPE.CHECK]: 'Um den Scheckexport zu verwenden, richten Sie ein Bankkonto in QuickBooks Online ein.',
            },
            noAccountsFound: 'Keine Konten gefunden',
            noAccountsFoundDescription: 'Fügen Sie das Konto in QuickBooks Online hinzu und synchronisieren Sie die Verbindung erneut.',
            accountingMethods: {
                label: 'Wann exportieren',
                description: 'Wählen Sie, wann die Ausgaben exportiert werden sollen:',
                values: {
                    [COMMON_CONST.INTEGRATIONS.ACCOUNTING_METHOD.ACCRUAL]: 'Accrual',
                    [COMMON_CONST.INTEGRATIONS.ACCOUNTING_METHOD.CASH]: 'Bargeld',
                },
                alternateText: {
                    [COMMON_CONST.INTEGRATIONS.ACCOUNTING_METHOD.ACCRUAL]: 'Auslagen werden exportiert, wenn sie endgültig genehmigt sind.',
                    [COMMON_CONST.INTEGRATIONS.ACCOUNTING_METHOD.CASH]: 'Auslagen werden exportiert, wenn sie bezahlt sind.',
                },
            },
        },
        workspaceList: {
            joinNow: 'Jetzt beitreten',
            askToJoin: 'Beitreten anfragen',
        },
        xero: {
            organization: 'Xero-Organisation',
            organizationDescription: 'Wählen Sie die Xero-Organisation aus, aus der Sie Daten importieren möchten.',
            importDescription: 'Wählen Sie aus, welche Kodierungskonfigurationen von Xero nach Expensify importiert werden sollen.',
            accountsDescription: 'Ihr Xero-Kontenplan wird in Expensify als Kategorien importiert.',
            accountsSwitchTitle: 'Wählen Sie, ob neue Konten als aktivierte oder deaktivierte Kategorien importiert werden sollen.',
            accountsSwitchDescription: 'Aktivierte Kategorien stehen den Mitgliedern zur Auswahl, wenn sie ihre Ausgaben erstellen.',
            trackingCategories: 'Verfolgungskategorien',
            trackingCategoriesDescription: 'Wählen Sie, wie Xero-Tracking-Kategorien in Expensify behandelt werden sollen.',
            mapTrackingCategoryTo: ({categoryName}: CategoryNameParams) => `Xero ${categoryName} zuordnen zu`,
            mapTrackingCategoryToDescription: ({categoryName}: CategoryNameParams) => `Wählen Sie, wo ${categoryName} beim Export nach Xero zugeordnet werden soll.`,
            customers: 'Kunden erneut in Rechnung stellen',
            customersDescription:
                'Wählen Sie, ob Sie Kunden in Expensify erneut in Rechnung stellen möchten. Ihre Xero-Kundenkontakte können Ausgaben zugeordnet werden und werden als Verkaufsrechnung nach Xero exportiert.',
            taxesDescription: 'Wählen Sie, wie Xero-Steuern in Expensify behandelt werden sollen.',
            notImported: 'Nicht importiert',
            notConfigured: 'Nicht konfiguriert',
            trackingCategoriesOptions: {
                [CONST.XERO_CONFIG.TRACKING_CATEGORY_OPTIONS.DEFAULT]: 'Xero-Kontaktstandard',
                [CONST.XERO_CONFIG.TRACKING_CATEGORY_OPTIONS.TAG]: 'Tags',
                [CONST.XERO_CONFIG.TRACKING_CATEGORY_OPTIONS.REPORT_FIELD]: 'Berichtsfelder',
            },
            exportDescription: 'Konfigurieren Sie, wie Expensify-Daten nach Xero exportiert werden.',
            purchaseBill: 'Kaufrechnung',
            exportDeepDiveCompanyCard:
                'Exportierte Ausgaben werden als Banktransaktionen auf das unten stehende Xero-Bankkonto gebucht, und die Transaktionsdaten werden mit den Daten auf Ihrem Kontoauszug übereinstimmen.',
            bankTransactions: 'Banktransaktionen',
            xeroBankAccount: 'Xero-Bankkonto',
            xeroBankAccountDescription: 'Wählen Sie, wo Ausgaben als Banktransaktionen gebucht werden sollen.',
            exportExpensesDescription: 'Berichte werden als Einkaufsrechnung mit dem unten ausgewählten Datum und Status exportiert.',
            purchaseBillDate: 'Rechnungsdatum des Kaufs',
            exportInvoices: 'Rechnungen exportieren als',
            salesInvoice: 'Verkaufsrechnung',
            exportInvoicesDescription: 'Verkaufsrechnungen zeigen immer das Datum an, an dem die Rechnung gesendet wurde.',
            advancedConfig: {
                autoSyncDescription: 'Expensify wird jeden Tag automatisch mit Xero synchronisieren.',
                purchaseBillStatusTitle: 'Kaufrechnungsstatus',
                reimbursedReportsDescription: 'Jedes Mal, wenn ein Bericht über Expensify ACH bezahlt wird, wird die entsprechende Rechnungszahlung im unten stehenden Xero-Konto erstellt.',
                xeroBillPaymentAccount: 'Xero-Rechnungszahlungskonto',
                xeroInvoiceCollectionAccount: 'Xero-Rechnungsinkassokonto',
                xeroBillPaymentAccountDescription: 'Wählen Sie aus, von wo aus Sie Rechnungen bezahlen möchten, und wir erstellen die Zahlung in Xero.',
                invoiceAccountSelectorDescription: 'Wählen Sie aus, wo Sie Rechnungszahlungen erhalten möchten, und wir erstellen die Zahlung in Xero.',
            },
            exportDate: {
                label: 'Rechnungsdatum des Kaufs',
                description: 'Verwenden Sie dieses Datum beim Exportieren von Berichten nach Xero.',
                values: {
                    [CONST.XERO_EXPORT_DATE.LAST_EXPENSE]: {
                        label: 'Datum der letzten Ausgabe',
                        description: 'Datum der letzten Ausgabe im Bericht.',
                    },
                    [CONST.XERO_EXPORT_DATE.REPORT_EXPORTED]: {
                        label: 'Exportdatum',
                        description: 'Datum, an dem der Bericht nach Xero exportiert wurde.',
                    },
                    [CONST.XERO_EXPORT_DATE.REPORT_SUBMITTED]: {
                        label: 'Eingereichtes Datum',
                        description: 'Datum, an dem der Bericht zur Genehmigung eingereicht wurde.',
                    },
                },
            },
            invoiceStatus: {
                label: 'Kaufrechnungsstatus',
                description: 'Verwenden Sie diesen Status beim Exportieren von Einkaufsrechnungen nach Xero.',
                values: {
                    [CONST.XERO_CONFIG.INVOICE_STATUS.DRAFT]: 'Entwurf',
                    [CONST.XERO_CONFIG.INVOICE_STATUS.AWAITING_APPROVAL]: 'Warten auf Genehmigung',
                    [CONST.XERO_CONFIG.INVOICE_STATUS.AWAITING_PAYMENT]: 'Zahlung ausstehend',
                },
            },
            noAccountsFound: 'Keine Konten gefunden',
            noAccountsFoundDescription: 'Bitte fügen Sie das Konto in Xero hinzu und synchronisieren Sie die Verbindung erneut.',
        },
        sageIntacct: {
            preferredExporter: 'Bevorzugter Exporteur',
            taxSolution: 'Steuerlösung',
            notConfigured: 'Nicht konfiguriert',
            exportDate: {
                label: 'Exportdatum',
                description: 'Verwenden Sie dieses Datum beim Exportieren von Berichten nach Sage Intacct.',
                values: {
                    [CONST.SAGE_INTACCT_EXPORT_DATE.LAST_EXPENSE]: {
                        label: 'Datum der letzten Ausgabe',
                        description: 'Datum der letzten Ausgabe im Bericht.',
                    },
                    [CONST.SAGE_INTACCT_EXPORT_DATE.EXPORTED]: {
                        label: 'Exportdatum',
                        description: 'Datum, an dem der Bericht nach Sage Intacct exportiert wurde.',
                    },
                    [CONST.SAGE_INTACCT_EXPORT_DATE.SUBMITTED]: {
                        label: 'Eingereichtes Datum',
                        description: 'Datum, an dem der Bericht zur Genehmigung eingereicht wurde.',
                    },
                },
            },
            reimbursableExpenses: {
                description: 'Legen Sie fest, wie Auslagen in Sage Intacct exportiert werden.',
                values: {
                    [CONST.SAGE_INTACCT_REIMBURSABLE_EXPENSE_TYPE.EXPENSE_REPORT]: 'Spesenabrechnungen',
                    [CONST.SAGE_INTACCT_REIMBURSABLE_EXPENSE_TYPE.VENDOR_BILL]: 'Lieferantenrechnungen',
                },
            },
            nonReimbursableExpenses: {
                description: 'Legen Sie fest, wie Unternehmenskartenkäufe nach Sage Intacct exportiert werden.',
                values: {
                    [CONST.SAGE_INTACCT_NON_REIMBURSABLE_EXPENSE_TYPE.CREDIT_CARD_CHARGE]: 'Kreditkarten',
                    [CONST.SAGE_INTACCT_NON_REIMBURSABLE_EXPENSE_TYPE.VENDOR_BILL]: 'Lieferantenrechnungen',
                },
            },
            creditCardAccount: 'Kreditkartenkonto',
            defaultVendor: 'Standardanbieter',
            defaultVendorDescription: ({isReimbursable}: DefaultVendorDescriptionParams) =>
                `Legen Sie einen Standardanbieter fest, der auf ${isReimbursable ? '' : 'non-'} erstattungsfähige Ausgaben angewendet wird, die keinen passenden Anbieter in Sage Intacct haben.`,
            exportDescription: 'Konfigurieren Sie, wie Expensify-Daten nach Sage Intacct exportiert werden.',
            exportPreferredExporterNote:
                'Der bevorzugte Exporteur kann jeder Workspace-Admin sein, muss jedoch auch ein Domain-Admin sein, wenn Sie in den Domaineinstellungen unterschiedliche Exportkonten für einzelne Firmenkarten festlegen.',
            exportPreferredExporterSubNote: 'Sobald festgelegt, sieht der bevorzugte Exporteur Berichte zur Exportierung in seinem Konto.',
            noAccountsFound: 'Keine Konten gefunden',
            noAccountsFoundDescription: `Bitte fügen Sie das Konto in Sage Intacct hinzu und synchronisieren Sie die Verbindung erneut.`,
            autoSync: 'Auto-Synchronisierung',
            autoSyncDescription: 'Expensify wird automatisch jeden Tag mit Sage Intacct synchronisieren.',
            inviteEmployees: 'Mitarbeiter einladen',
            inviteEmployeesDescription:
                'Importieren Sie Sage Intacct-Mitarbeiterdatensätze und laden Sie Mitarbeiter in diesen Arbeitsbereich ein. Ihr Genehmigungsworkflow wird standardmäßig auf Managergenehmigung gesetzt und kann auf der Mitgliederseite weiter konfiguriert werden.',
            syncReimbursedReports: 'Synchronisiere erstattete Berichte',
            syncReimbursedReportsDescription:
                'Jedes Mal, wenn ein Bericht über Expensify ACH bezahlt wird, wird die entsprechende Rechnungszahlung im unten stehenden Sage Intacct-Konto erstellt.',
            paymentAccount: 'Sage Intacct Zahlungskonto',
        },
        netsuite: {
            subsidiary: 'Tochtergesellschaft',
            subsidiarySelectDescription: 'Wählen Sie die Tochtergesellschaft in NetSuite aus, aus der Sie Daten importieren möchten.',
            exportDescription: 'Konfigurieren Sie, wie Expensify-Daten nach NetSuite exportiert werden.',
            exportInvoices: 'Rechnungen exportieren nach',
            journalEntriesTaxPostingAccount: 'Steuerbuchungskonto für Buchungseinträge',
            journalEntriesProvTaxPostingAccount: 'Journalbuchungen Provinzsteuerbuchungskonto',
            foreignCurrencyAmount: 'Fremdwährungsbetrag exportieren',
            exportToNextOpenPeriod: 'In die nächste offene Periode exportieren',
            nonReimbursableJournalPostingAccount: 'Nicht erstattungsfähiges Journalbuchungskonto',
            reimbursableJournalPostingAccount: 'Erstattungsfähiges Journalbuchungskonto',
            journalPostingPreference: {
                label: 'Buchungseinstellungen für Journalbuchungen',
                values: {
                    [CONST.NETSUITE_JOURNAL_POSTING_PREFERENCE.JOURNALS_POSTING_INDIVIDUAL_LINE]: 'Einzelner, aufgeschlüsselter Eintrag für jeden Bericht',
                    [CONST.NETSUITE_JOURNAL_POSTING_PREFERENCE.JOURNALS_POSTING_TOTAL_LINE]: 'Einzelner Eintrag für jede Ausgabe',
                },
            },
            invoiceItem: {
                label: 'Rechnungsposition',
                values: {
                    [CONST.NETSUITE_INVOICE_ITEM_PREFERENCE.CREATE]: {
                        label: 'Erstelle eins für mich.',
                        description: 'Wir erstellen für Sie einen "Expensify-Rechnungsposition" beim Export (falls noch keiner existiert).',
                    },
                    [CONST.NETSUITE_INVOICE_ITEM_PREFERENCE.SELECT]: {
                        label: 'Vorhandenes auswählen',
                        description: 'Wir werden Rechnungen von Expensify mit dem unten ausgewählten Element verknüpfen.',
                    },
                },
            },
            exportDate: {
                label: 'Exportdatum',
                description: 'Verwenden Sie dieses Datum beim Exportieren von Berichten nach NetSuite.',
                values: {
                    [CONST.NETSUITE_EXPORT_DATE.LAST_EXPENSE]: {
                        label: 'Datum der letzten Ausgabe',
                        description: 'Datum der letzten Ausgabe im Bericht.',
                    },
                    [CONST.NETSUITE_EXPORT_DATE.EXPORTED]: {
                        label: 'Exportdatum',
                        description: 'Datum, an dem der Bericht nach NetSuite exportiert wurde.',
                    },
                    [CONST.NETSUITE_EXPORT_DATE.SUBMITTED]: {
                        label: 'Eingereichtes Datum',
                        description: 'Datum, an dem der Bericht zur Genehmigung eingereicht wurde.',
                    },
                },
            },
            exportDestination: {
                values: {
                    [CONST.NETSUITE_EXPORT_DESTINATION.EXPENSE_REPORT]: {
                        label: 'Spesenabrechnungen',
                        reimbursableDescription: 'Aus der eigenen Tasche bezahlte Ausgaben werden als Spesenabrechnungen nach NetSuite exportiert.',
                        nonReimbursableDescription: 'Unternehmensausgaben werden als Spesenabrechnungen nach NetSuite exportiert.',
                    },
                    [CONST.NETSUITE_EXPORT_DESTINATION.VENDOR_BILL]: {
                        label: 'Lieferantenrechnungen',
                        reimbursableDescription:
                            'Out-of-pocket expenses will export as bills payable to the NetSuite vendor specified below.\n' +
                            '\n' +
                            'If you’d like to set a specific vendor for each card, go to *Settings > Domains > Company Cards*.',
                        nonReimbursableDescription:
                            'Company card expenses will export as bills payable to the NetSuite vendor specified below.\n' +
                            '\n' +
                            'If you’d like to set a specific vendor for each card, go to *Settings > Domains > Company Cards*.',
                    },
                    [CONST.NETSUITE_EXPORT_DESTINATION.JOURNAL_ENTRY]: {
                        label: 'Journalbuchungen',
                        reimbursableDescription:
                            'Out-of-pocket expenses will export as journal entries to the NetSuite account specified below.\n' +
                            '\n' +
                            'If you’d like to set a specific vendor for each card, go to *Settings > Domains > Company Cards*.',
                        nonReimbursableDescription:
                            'Company card expenses will export as journal entries to the NetSuite account specified below.\n' +
                            '\n' +
                            'If you’d like to set a specific vendor for each card, go to *Settings > Domains > Company Cards*.',
                    },
                },
            },
            advancedConfig: {
                autoSyncDescription: 'Expensify wird jeden Tag automatisch mit NetSuite synchronisiert.',
                reimbursedReportsDescription:
                    'Jedes Mal, wenn ein Bericht über Expensify ACH bezahlt wird, wird die entsprechende Rechnungszahlung im untenstehenden NetSuite-Konto erstellt.',
                reimbursementsAccount: 'Erstattungskonto',
                reimbursementsAccountDescription: 'Wählen Sie das Bankkonto aus, das Sie für Rückerstattungen verwenden möchten, und wir erstellen die zugehörige Zahlung in NetSuite.',
                collectionsAccount: 'Sammlungskonto',
                collectionsAccountDescription: 'Sobald eine Rechnung in Expensify als bezahlt markiert und nach NetSuite exportiert wird, erscheint sie auf dem unten stehenden Konto.',
                approvalAccount: 'A/P Genehmigungskonto',
                approvalAccountDescription:
                    'Wählen Sie das Konto, gegen das Transaktionen in NetSuite genehmigt werden. Wenn Sie erstattete Berichte synchronisieren, ist dies auch das Konto, gegen das Zahlungsanweisungen erstellt werden.',
                defaultApprovalAccount: 'NetSuite-Standardwert',
                inviteEmployees: 'Mitarbeiter einladen und Genehmigungen festlegen',
                inviteEmployeesDescription:
                    'Importieren Sie NetSuite-Mitarbeiterdatensätze und laden Sie Mitarbeiter in diesen Arbeitsbereich ein. Ihr Genehmigungsworkflow wird standardmäßig auf die Genehmigung durch den Manager eingestellt und kann auf der Seite *Mitglieder* weiter konfiguriert werden.',
                autoCreateEntities: 'Mitarbeiter/Lieferanten automatisch erstellen',
                enableCategories: 'Neu importierte Kategorien aktivieren',
                customFormID: 'Benutzerdefinierte Formular-ID',
                customFormIDDescription:
                    'Standardmäßig erstellt Expensify Einträge mit dem bevorzugten Transaktionsformular, das in NetSuite festgelegt ist. Alternativ können Sie ein bestimmtes Transaktionsformular festlegen, das verwendet werden soll.',
                customFormIDReimbursable: 'Auslage',
                customFormIDNonReimbursable: 'Unternehmenskarte Ausgabe',
                exportReportsTo: {
                    label: 'Genehmigungsebene für Spesenabrechnungen',
                    description:
                        'Sobald ein Spesenbericht in Expensify genehmigt und nach NetSuite exportiert wurde, können Sie in NetSuite eine zusätzliche Genehmigungsebene festlegen, bevor er gebucht wird.',
                    values: {
                        [CONST.NETSUITE_REPORTS_APPROVAL_LEVEL.REPORTS_APPROVED_NONE]: 'NetSuite-Standardpräferenz',
                        [CONST.NETSUITE_REPORTS_APPROVAL_LEVEL.REPORTS_SUPERVISOR_APPROVED]: 'Nur vom Vorgesetzten genehmigt',
                        [CONST.NETSUITE_REPORTS_APPROVAL_LEVEL.REPORTS_ACCOUNTING_APPROVED]: 'Nur Buchhaltung genehmigt',
                        [CONST.NETSUITE_REPORTS_APPROVAL_LEVEL.REPORTS_APPROVED_BOTH]: 'Vorgesetzter und Buchhaltung genehmigt',
                    },
                },
                accountingMethods: {
                    label: 'Wann exportieren',
                    description: 'Wählen Sie, wann die Ausgaben exportiert werden sollen:',
                    values: {
                        [COMMON_CONST.INTEGRATIONS.ACCOUNTING_METHOD.ACCRUAL]: 'Accrual',
                        [COMMON_CONST.INTEGRATIONS.ACCOUNTING_METHOD.CASH]: 'Bargeld',
                    },
                    alternateText: {
                        [COMMON_CONST.INTEGRATIONS.ACCOUNTING_METHOD.ACCRUAL]: 'Auslagen werden exportiert, wenn sie endgültig genehmigt sind.',
                        [COMMON_CONST.INTEGRATIONS.ACCOUNTING_METHOD.CASH]: 'Auslagen werden exportiert, wenn sie bezahlt sind.',
                    },
                },
                exportVendorBillsTo: {
                    label: 'Genehmigungsstufe für Lieferantenrechnungen',
                    description:
                        'Sobald eine Lieferantenrechnung in Expensify genehmigt und nach NetSuite exportiert wurde, können Sie in NetSuite eine zusätzliche Genehmigungsebene vor dem Buchen festlegen.',
                    values: {
                        [CONST.NETSUITE_VENDOR_BILLS_APPROVAL_LEVEL.VENDOR_BILLS_APPROVED_NONE]: 'NetSuite-Standardpräferenz',
                        [CONST.NETSUITE_VENDOR_BILLS_APPROVAL_LEVEL.VENDOR_BILLS_APPROVAL_PENDING]: 'Ausstehende Genehmigung',
                        [CONST.NETSUITE_VENDOR_BILLS_APPROVAL_LEVEL.VENDOR_BILLS_APPROVED]: 'Zur Veröffentlichung freigegeben',
                    },
                },
                exportJournalsTo: {
                    label: 'Genehmigungsebene für Journaleinträge',
                    description:
                        'Sobald ein Journaleintrag in Expensify genehmigt und nach NetSuite exportiert wurde, können Sie in NetSuite eine zusätzliche Genehmigungsebene festlegen, bevor er gebucht wird.',
                    values: {
                        [CONST.NETSUITE_JOURNALS_APPROVAL_LEVEL.JOURNALS_APPROVED_NONE]: 'NetSuite-Standardpräferenz',
                        [CONST.NETSUITE_JOURNALS_APPROVAL_LEVEL.JOURNALS_APPROVAL_PENDING]: 'Ausstehende Genehmigung',
                        [CONST.NETSUITE_JOURNALS_APPROVAL_LEVEL.JOURNALS_APPROVED]: 'Zur Veröffentlichung freigegeben',
                    },
                },
                error: {
                    customFormID: 'Bitte geben Sie eine gültige numerische benutzerdefinierte Formular-ID ein.',
                },
            },
            noAccountsFound: 'Keine Konten gefunden',
            noAccountsFoundDescription: 'Bitte fügen Sie das Konto in NetSuite hinzu und synchronisieren Sie die Verbindung erneut.',
            noVendorsFound: 'Keine Anbieter gefunden',
            noVendorsFoundDescription: 'Bitte fügen Sie Lieferanten in NetSuite hinzu und synchronisieren Sie die Verbindung erneut.',
            noItemsFound: 'Keine Rechnungspositionen gefunden',
            noItemsFoundDescription: 'Bitte fügen Sie Rechnungspositionen in NetSuite hinzu und synchronisieren Sie die Verbindung erneut.',
            noSubsidiariesFound: 'Keine Tochtergesellschaften gefunden',
            noSubsidiariesFoundDescription: 'Bitte fügen Sie eine Tochtergesellschaft in NetSuite hinzu und synchronisieren Sie die Verbindung erneut.',
            tokenInput: {
                title: 'NetSuite-Einrichtung',
                formSteps: {
                    installBundle: {
                        title: 'Installieren Sie das Expensify-Paket',
                        description: 'In NetSuite, gehe zu *Customization > SuiteBundler > Search & Install Bundles* > suche nach "Expensify" > installiere das Bundle.',
                    },
                    enableTokenAuthentication: {
                        title: 'Tokenbasierte Authentifizierung aktivieren',
                        description: 'In NetSuite, gehe zu *Setup > Company > Enable Features > SuiteCloud* > aktiviere *token-based authentication*.',
                    },
                    enableSoapServices: {
                        title: 'SOAP-Webdienste aktivieren',
                        description: 'In NetSuite, go to *Setup > Company > Enable Features > SuiteCloud* > enable *SOAP Web Services*.',
                    },
                    createAccessToken: {
                        title: 'Erstellen Sie ein Zugriffstoken',
                        description:
                            'In NetSuite, gehen Sie zu *Setup > Users/Roles > Access Tokens* > erstellen Sie ein Zugriffstoken für die "Expensify"-App und entweder die Rolle "Expensify Integration" oder "Administrator".\n\n*Wichtig:* Stellen Sie sicher, dass Sie die *Token-ID* und das *Token Secret* aus diesem Schritt speichern. Sie benötigen es für den nächsten Schritt.',
                    },
                    enterCredentials: {
                        title: 'Geben Sie Ihre NetSuite-Anmeldedaten ein',
                        formInputs: {
                            netSuiteAccountID: 'NetSuite Account ID',
                            netSuiteTokenID: 'Token-ID',
                            netSuiteTokenSecret: 'Token Secret',
                        },
                        netSuiteAccountIDDescription: 'In NetSuite, gehen Sie zu *Setup > Integration > SOAP Web Services Preferences*.',
                    },
                },
            },
            import: {
                expenseCategories: 'Ausgabenkategorien',
                expenseCategoriesDescription: 'Ihre NetSuite-Ausgabenkategorien werden in Expensify als Kategorien importiert.',
                crossSubsidiaryCustomers: 'Kunden/Projekte über Tochtergesellschaften hinweg',
                importFields: {
                    departments: {
                        title: 'Abteilungen',
                        subtitle: 'Wählen Sie, wie die NetSuite-*Abteilungen* in Expensify behandelt werden sollen.',
                    },
                    classes: {
                        title: 'Klassen',
                        subtitle: 'Wählen Sie, wie *Klassen* in Expensify behandelt werden sollen.',
                    },
                    locations: {
                        title: 'Standorte',
                        subtitle: 'Wählen Sie, wie *Standorte* in Expensify behandelt werden sollen.',
                    },
                },
                customersOrJobs: {
                    title: 'Kunden/Projekte',
                    subtitle: 'Wählen Sie aus, wie NetSuite-*Kunden* und *Projekte* in Expensify behandelt werden sollen.',
                    importCustomers: 'Kunden importieren',
                    importJobs: 'Projekte importieren',
                    customers: 'Kunden',
                    jobs: 'Projekte',
                    label: ({importFields, importType}: CustomersOrJobsLabelParams) => `${importFields.join('und')}, ${importType}`,
                },
                importTaxDescription: 'Steuergruppen aus NetSuite importieren.',
                importCustomFields: {
                    chooseOptionBelow: 'Wählen Sie eine der folgenden Optionen:',
                    label: ({importedTypes}: ImportedTypesParams) => `Imported as ${importedTypes.join('und')}`,
                    requiredFieldError: ({fieldName}: RequiredFieldParams) => `Bitte geben Sie das ${fieldName} ein.`,
                    customSegments: {
                        title: 'Benutzerdefinierte Segmente/Datensätze',
                        addText: 'Benutzerdefiniertes Segment/Datensatz hinzufügen',
                        recordTitle: 'Benutzerdefinierte Segment/Aufzeichnung',
                        helpLink: CONST.NETSUITE_IMPORT.HELP_LINKS.CUSTOM_SEGMENTS,
                        helpLinkText: 'Detaillierte Anweisungen anzeigen',
                        helpText: 'zur Konfiguration von benutzerdefinierten Segmenten/Datensätzen.',
                        emptyTitle: 'Fügen Sie ein benutzerdefiniertes Segment oder einen benutzerdefinierten Datensatz hinzu',
                        fields: {
                            segmentName: 'Name',
                            internalID: 'Interne ID',
                            scriptID: 'Script-ID',
                            customRecordScriptID: 'Transaktionsspalten-ID',
                            mapping: 'Angezeigt als',
                        },
                        removeTitle: 'Benutzerdefiniertes Segment/Datensatz entfernen',
                        removePrompt: 'Möchten Sie diesen benutzerdefinierten Abschnitt/Datensatz wirklich entfernen?',
                        addForm: {
                            customSegmentName: 'benutzerdefinierter Segmentname',
                            customRecordName: 'benutzerdefinierter Datensatzname',
                            segmentTitle: 'Benutzerdefiniertes Segment',
                            customSegmentAddTitle: 'Benutzerdefiniertes Segment hinzufügen',
                            customRecordAddTitle: 'Benutzerdefinierten Datensatz hinzufügen',
                            recordTitle: 'Benutzerdefinierter Datensatz',
                            segmentRecordType: 'Möchten Sie ein benutzerdefiniertes Segment oder einen benutzerdefinierten Datensatz hinzufügen?',
                            customSegmentNameTitle: 'Wie lautet der Name des benutzerdefinierten Segments?',
                            customRecordNameTitle: 'Wie lautet der benutzerdefinierte Datensatzname?',
                            customSegmentNameFooter: `Sie finden benutzerdefinierte Segmentnamen in NetSuite unter *Customizations > Links, Records & Fields > Custom Segments* Seite.\n\n_Für detailliertere Anweisungen, [besuchen Sie unsere Hilfeseite](${CONST.NETSUITE_IMPORT.HELP_LINKS.CUSTOM_SEGMENTS})_.`,
                            customRecordNameFooter: `Sie können benutzerdefinierte Datensatznamen in NetSuite finden, indem Sie "Transaction Column Field" in die globale Suche eingeben.\n\n_Für detailliertere Anweisungen, [besuchen Sie unsere Hilfeseite](${CONST.NETSUITE_IMPORT.HELP_LINKS.CUSTOM_SEGMENTS})_.`,
                            customSegmentInternalIDTitle: 'Wie lautet die interne ID?',
                            customSegmentInternalIDFooter: `Zuerst stellen Sie sicher, dass Sie interne IDs in NetSuite unter *Home > Set Preferences > Show Internal ID* aktiviert haben.\n\nSie können die internen IDs von benutzerdefinierten Segmenten in NetSuite unter folgendem Pfad finden:\n\n1. *Customization > Lists, Records, & Fields > Custom Segments*.\n2. Klicken Sie auf ein benutzerdefiniertes Segment.\n3. Klicken Sie auf den Hyperlink neben *Custom Record Type*.\n4. Finden Sie die interne ID in der Tabelle am unteren Rand.\n\n_Für detailliertere Anweisungen, [besuchen Sie unsere Hilfeseite](${CONST.NETSUITE_IMPORT.HELP_LINKS.CUSTOM_LISTS})_.`,
                            customRecordInternalIDFooter: `Sie können benutzerdefinierte Datensatz-IDs in NetSuite finden, indem Sie die folgenden Schritte ausführen:\n\n1. Geben Sie "Transaction Line Fields" in die globale Suche ein.\n2. Klicken Sie auf einen benutzerdefinierten Datensatz.\n3. Finden Sie die interne ID auf der linken Seite.\n\n_Für detailliertere Anweisungen, [besuchen Sie unsere Hilfeseite](${CONST.NETSUITE_IMPORT.HELP_LINKS.CUSTOM_SEGMENTS})_.`,
                            customSegmentScriptIDTitle: 'Was ist die Skript-ID?',
                            customSegmentScriptIDFooter: `Sie können benutzerdefinierte Segment-Skript-IDs in NetSuite unter folgendem Pfad finden:\n\n1. *Anpassung > Listen, Datensätze und Felder > Benutzerdefinierte Segmente*.\n2. Klicken Sie auf ein benutzerdefiniertes Segment.\n3. Klicken Sie auf die Registerkarte *Anwendung und Beschaffung* unten, dann:\n    a. Wenn Sie das benutzerdefinierte Segment als *Tag* (auf der Positionsebene) in Expensify anzeigen möchten, klicken Sie auf die Unterregisterkarte *Transaktionsspalten* und verwenden Sie die *Feld-ID*.\n    b. Wenn Sie das benutzerdefinierte Segment als *Berichtsfeld* (auf der Berichtebene) in Expensify anzeigen möchten, klicken Sie auf die Unterregisterkarte *Transaktionen* und verwenden Sie die *Feld-ID*.\n\n_Für detailliertere Anweisungen, [besuchen Sie unsere Hilfeseite](${CONST.NETSUITE_IMPORT.HELP_LINKS.CUSTOM_LISTS})_.`,
                            customRecordScriptIDTitle: 'Was ist die Transaktionsspalten-ID?',
                            customRecordScriptIDFooter: `Sie können benutzerdefinierte Skript-IDs in NetSuite unter folgendem finden:\n\n1. Geben Sie "Transaction Line Fields" in die globale Suche ein.\n2. Klicken Sie auf einen benutzerdefinierten Datensatz.\n3. Finden Sie die Skript-ID auf der linken Seite.\n\n_Für detailliertere Anweisungen, [besuchen Sie unsere Hilfeseite](${CONST.NETSUITE_IMPORT.HELP_LINKS.CUSTOM_SEGMENTS})_.`,
                            customSegmentMappingTitle: 'Wie sollte dieses benutzerdefinierte Segment in Expensify angezeigt werden?',
                            customRecordMappingTitle: 'Wie soll dieser benutzerdefinierte Datensatz in Expensify angezeigt werden?',
                        },
                        errors: {
                            uniqueFieldError: ({fieldName}: RequiredFieldParams) => `Ein benutzerdefiniertes Segment/Datensatz mit dieser ${fieldName?.toLowerCase()} existiert bereits.`,
                        },
                    },
                    customLists: {
                        title: 'Benutzerdefinierte Listen',
                        addText: 'Benutzerdefinierte Liste hinzufügen',
                        recordTitle: 'Benutzerdefinierte Liste',
                        helpLink: CONST.NETSUITE_IMPORT.HELP_LINKS.CUSTOM_LISTS,
                        helpLinkText: 'Detaillierte Anweisungen anzeigen',
                        helpText: 'zur Konfiguration benutzerdefinierter Listen.',
                        emptyTitle: 'Eine benutzerdefinierte Liste hinzufügen',
                        fields: {
                            listName: 'Name',
                            internalID: 'Interne ID',
                            transactionFieldID: 'Transaktionsfeld-ID',
                            mapping: 'Angezeigt als',
                        },
                        removeTitle: 'Benutzerdefinierte Liste entfernen',
                        removePrompt: 'Möchten Sie diese benutzerdefinierte Liste wirklich entfernen?',
                        addForm: {
                            listNameTitle: 'Wählen Sie eine benutzerdefinierte Liste aus',
                            transactionFieldIDTitle: 'Was ist die Transaktionsfeld-ID?',
                            transactionFieldIDFooter: `Sie können Transaktionsfeld-IDs in NetSuite finden, indem Sie folgende Schritte ausführen:\n\n1. Geben Sie "Transaction Line Fields" in die globale Suche ein.\n2. Klicken Sie auf eine benutzerdefinierte Liste.\n3. Finden Sie die Transaktionsfeld-ID auf der linken Seite.\n\n_Für detailliertere Anweisungen, [besuchen Sie unsere Hilfeseite](${CONST.NETSUITE_IMPORT.HELP_LINKS.CUSTOM_LISTS})_.`,
                            mappingTitle: 'Wie sollte diese benutzerdefinierte Liste in Expensify angezeigt werden?',
                        },
                        errors: {
                            uniqueTransactionFieldIDError: `Eine benutzerdefinierte Liste mit dieser Transaktionsfeld-ID existiert bereits.`,
                        },
                    },
                },
                importTypes: {
                    [CONST.INTEGRATION_ENTITY_MAP_TYPES.NETSUITE_DEFAULT]: {
                        label: 'NetSuite-Mitarbeiterstandard',
                        description: 'Nicht in Expensify importiert, bei Export angewendet',
                        footerContent: ({importField}: ImportFieldParams) =>
                            `Wenn Sie ${importField} in NetSuite verwenden, wenden wir den Standardwert an, der beim Export auf dem Mitarbeiterdatensatz im Spesenbericht oder Journalbuchung festgelegt ist.`,
                    },
                    [CONST.INTEGRATION_ENTITY_MAP_TYPES.TAG]: {
                        label: 'Tags',
                        description: 'Positionsebene',
                        footerContent: ({importField}: ImportFieldParams) => `${startCase(importField)} wird für jede einzelne Ausgabe in einem Mitarbeiterbericht auswählbar sein.`,
                    },
                    [CONST.INTEGRATION_ENTITY_MAP_TYPES.REPORT_FIELD]: {
                        label: 'Berichtsfelder',
                        description: 'Berichtsebene',
                        footerContent: ({importField}: ImportFieldParams) => `${startCase(importField)} Auswahl wird auf alle Ausgaben im Bericht eines Mitarbeiters angewendet.`,
                    },
                },
            },
        },
        intacct: {
            sageIntacctSetup: 'Sage Intacct Einrichtung',
            prerequisitesTitle: 'Bevor Sie sich verbinden...',
            downloadExpensifyPackage: 'Laden Sie das Expensify-Paket für Sage Intacct herunter',
            followSteps: 'Befolgen Sie die Schritte in unserer Anleitung: Verbinden mit Sage Intacct.',
            enterCredentials: 'Geben Sie Ihre Sage Intacct-Anmeldedaten ein',
            entity: 'Entity',
            employeeDefault: 'Sage Intacct Mitarbeiterstandard',
            employeeDefaultDescription: 'Die Standardabteilung des Mitarbeiters wird auf seine Ausgaben in Sage Intacct angewendet, falls eine vorhanden ist.',
            displayedAsTagDescription: 'Die Abteilung wird für jede einzelne Ausgabe in einem Bericht eines Mitarbeiters auswählbar sein.',
            displayedAsReportFieldDescription: 'Die Abteilungsauswahl gilt für alle Ausgaben im Bericht eines Mitarbeiters.',
            toggleImportTitleFirstPart: 'Wählen Sie, wie Sage Intacct behandelt werden soll',
            toggleImportTitleSecondPart: 'in Expensify.',
            expenseTypes: 'Ausgabenarten',
            expenseTypesDescription: 'Ihre Sage Intacct-Ausgabenarten werden in Expensify als Kategorien importiert.',
            accountTypesDescription: 'Ihr Sage Intacct-Kontenplan wird in Expensify als Kategorien importiert.',
            importTaxDescription: 'Kaufsteuersatz aus Sage Intacct importieren.',
            userDefinedDimensions: 'Benutzerdefinierte Dimensionen',
            addUserDefinedDimension: 'Benutzerdefinierte Dimension hinzufügen',
            integrationName: 'Integrationsname',
            dimensionExists: 'Eine Dimension mit diesem Namen existiert bereits.',
            removeDimension: 'Benutzerdefinierte Dimension entfernen',
            removeDimensionPrompt: 'Möchten Sie diese benutzerdefinierte Dimension wirklich entfernen?',
            userDefinedDimension: 'Benutzerdefinierte Dimension',
            addAUserDefinedDimension: 'Benutzerdefinierte Dimension hinzufügen',
            detailedInstructionsLink: 'Detaillierte Anweisungen anzeigen',
            detailedInstructionsRestOfSentence: 'beim Hinzufügen benutzerdefinierter Dimensionen.',
            userDimensionsAdded: () => ({
                one: '1 UDD hinzugefügt',
                other: (count: number) => `${count} UDDs hinzugefügt`,
            }),
            mappingTitle: ({mappingName}: IntacctMappingTitleParams) => {
                switch (mappingName) {
                    case CONST.SAGE_INTACCT_CONFIG.MAPPINGS.DEPARTMENTS:
                        return 'Abteilungen';
                    case CONST.SAGE_INTACCT_CONFIG.MAPPINGS.CLASSES:
                        return 'Klassen';
                    case CONST.SAGE_INTACCT_CONFIG.MAPPINGS.LOCATIONS:
                        return 'Standorte';
                    case CONST.SAGE_INTACCT_CONFIG.MAPPINGS.CUSTOMERS:
                        return 'Kunden';
                    case CONST.SAGE_INTACCT_CONFIG.MAPPINGS.PROJECTS:
                        return 'Projekte (Jobs)';
                    default:
                        return 'mappings';
                }
            },
        },
        type: {
            free: 'Kostenlos',
            control: 'Steuerung',
            collect: 'Sammeln',
        },
        companyCards: {
            addCards: 'Karten hinzufügen',
            selectCards: 'Karten auswählen',
            addNewCard: {
                other: 'Andere',
                cardProviders: {
                    gl1025: 'American Express Corporate Cards',
                    cdf: 'Mastercard Commercial Cards',
                    vcf: 'Visa Commercial Cards',
                    stripe: 'Stripe-Karten',
                },
                yourCardProvider: `Wer ist Ihr Kartenanbieter?`,
                whoIsYourBankAccount: 'Wer ist Ihre Bank?',
                whereIsYourBankLocated: 'Wo befindet sich Ihre Bank?',
                howDoYouWantToConnect: 'Wie möchten Sie sich mit Ihrer Bank verbinden?',
                learnMoreAboutOptions: {
                    text: 'Erfahren Sie mehr darüber',
                    linkText: 'Optionen.',
                },
                commercialFeedDetails:
                    'Erfordert die Einrichtung mit Ihrer Bank. Dies wird typischerweise von größeren Unternehmen verwendet und ist oft die beste Option, wenn Sie qualifiziert sind.',
                commercialFeedPlaidDetails: `Erfordert die Einrichtung mit Ihrer Bank, aber wir werden Sie anleiten. Dies ist normalerweise auf größere Unternehmen beschränkt.`,
                directFeedDetails: 'Der einfachste Ansatz. Verbinden Sie sich sofort mit Ihren Master-Anmeldedaten. Diese Methode ist am häufigsten.',
                enableFeed: {
                    title: ({provider}: GoBackMessageParams) => `Aktivieren Sie Ihren ${provider}-Feed`,
                    heading:
                        'Wir haben eine direkte Integration mit Ihrem Kartenaussteller und können Ihre Transaktionsdaten schnell und genau in Expensify importieren.\n\nUm loszulegen, einfach:',
                    visa: 'Wir haben globale Integrationen mit Visa, obwohl die Berechtigung je nach Bank und Kartenprogramm variiert.\n\nUm loszulegen, einfach:',
                    mastercard: 'Wir haben globale Integrationen mit Mastercard, obwohl die Berechtigung je nach Bank und Kartenprogramm variiert.\n\nUm loszulegen, einfach:',
                    vcf: `1. Besuchen Sie [diesen Hilfeartikel](${CONST.COMPANY_CARDS_VISA_COMMERCIAL_CARD_HELP}) für detaillierte Anweisungen zur Einrichtung Ihrer Visa Commercial Cards.\n\n2. [Kontaktieren Sie Ihre Bank](${CONST.COMPANY_CARDS_VISA_COMMERCIAL_CARD_HELP}), um zu überprüfen, ob sie einen kommerziellen Feed für Ihr Programm unterstützt, und bitten Sie sie, diesen zu aktivieren.\n\n3. *Sobald der Feed aktiviert ist und Sie dessen Details haben, fahren Sie mit dem nächsten Bildschirm fort.*`,
                    gl1025: `1. Besuchen Sie [diesen Hilfeartikel](${CONST.COMPANY_CARDS_AMEX_COMMERCIAL_CARD_HELP}), um herauszufinden, ob American Express einen kommerziellen Feed für Ihr Programm aktivieren kann.\n\n2. Sobald der Feed aktiviert ist, wird Amex Ihnen ein Produktionsschreiben senden.\n\n3. *Sobald Sie die Feed-Informationen haben, fahren Sie mit dem nächsten Bildschirm fort.*`,
                    cdf: `1. Besuchen Sie [diesen Hilfeartikel](${CONST.COMPANY_CARDS_MASTERCARD_COMMERCIAL_CARDS}) für detaillierte Anweisungen zur Einrichtung Ihrer Mastercard Commercial Cards.\n\n2. [Kontaktieren Sie Ihre Bank](${CONST.COMPANY_CARDS_MASTERCARD_COMMERCIAL_CARDS}), um zu überprüfen, ob sie einen kommerziellen Feed für Ihr Programm unterstützt, und bitten Sie sie, diesen zu aktivieren.\n\n3. *Sobald der Feed aktiviert ist und Sie die Details haben, fahren Sie mit dem nächsten Bildschirm fort.*`,
                    stripe: `1. Besuchen Sie das Stripe-Dashboard und gehen Sie zu [Einstellungen](${CONST.COMPANY_CARDS_STRIPE_HELP}).\n\n2. Klicken Sie unter Produktintegrationen auf Aktivieren neben Expensify.\n\n3. Sobald der Feed aktiviert ist, klicken Sie unten auf Senden und wir werden daran arbeiten, ihn hinzuzufügen.`,
                },
                whatBankIssuesCard: 'Welche Bank gibt diese Karten aus?',
                enterNameOfBank: 'Geben Sie den Namen der Bank ein',
                feedDetails: {
                    vcf: {
                        title: 'Was sind die Visa-Feed-Details?',
                        processorLabel: 'Prozessor-ID',
                        bankLabel: 'Finanzinstitutions-ID (Bank)',
                        companyLabel: 'Unternehmens-ID',
                        helpLabel: 'Wo finde ich diese IDs?',
                    },
                    gl1025: {
                        title: `Wie lautet der Amex-Lieferdateiname?`,
                        fileNameLabel: 'Dateiname der Lieferung',
                        helpLabel: 'Wo finde ich den Lieferdateinamen?',
                    },
                    cdf: {
                        title: `Wie lautet die Mastercard-Verteilungs-ID?`,
                        distributionLabel: 'Verteilungs-ID',
                        helpLabel: 'Wo finde ich die Distributions-ID?',
                    },
                },
                amexCorporate: 'Wählen Sie dies aus, wenn auf der Vorderseite Ihrer Karten „Corporate“ steht.',
                amexBusiness: 'Wählen Sie dies aus, wenn auf der Vorderseite Ihrer Karten "Business" steht.',
                amexPersonal: 'Wählen Sie dies aus, wenn Ihre Karten privat sind.',
                error: {
                    pleaseSelectProvider: 'Bitte wählen Sie einen Kartenanbieter, bevor Sie fortfahren.',
                    pleaseSelectBankAccount: 'Bitte wählen Sie ein Bankkonto aus, bevor Sie fortfahren.',
                    pleaseSelectBank: 'Bitte wählen Sie eine Bank aus, bevor Sie fortfahren.',
                    pleaseSelectCountry: 'Bitte wählen Sie ein Land aus, bevor Sie fortfahren.',
                    pleaseSelectFeedType: 'Bitte wählen Sie einen Feed-Typ aus, bevor Sie fortfahren.',
                },
            },
            assignCard: 'Karte zuweisen',
            findCard: 'Karte finden',
            cardNumber: 'Kartennummer',
            commercialFeed: 'Kommerzieller Feed',
            feedName: ({feedName}: CompanyCardFeedNameParams) => `${feedName}-Karten`,
            directFeed: 'Direkt-Feed',
            whoNeedsCardAssigned: 'Wer benötigt eine zugewiesene Karte?',
            chooseCard: 'Wählen Sie eine Karte',
            chooseCardFor: ({assignee, feed}: AssignCardParams) => `Wählen Sie eine Karte für ${assignee} aus dem ${feed} Karten-Feed.`,
            noActiveCards: 'Keine aktiven Karten in diesem Feed',
            somethingMightBeBroken: 'Oder etwas könnte kaputt sein. So oder so, wenn Sie Fragen haben, einfach',
            contactConcierge: 'Concierge kontaktieren',
            chooseTransactionStartDate: 'Wählen Sie ein Startdatum für die Transaktion',
            startDateDescription: 'Wir werden alle Transaktionen ab diesem Datum importieren. Wenn kein Datum angegeben ist, gehen wir so weit zurück, wie es Ihre Bank erlaubt.',
            fromTheBeginning: 'Von Anfang an',
            customStartDate: 'Benutzerdefiniertes Startdatum',
            letsDoubleCheck: 'Lassen Sie uns noch einmal überprüfen, ob alles richtig aussieht.',
            confirmationDescription: 'Wir werden sofort mit dem Import von Transaktionen beginnen.',
            cardholder: 'Karteninhaber',
            card: 'Karte',
            cardName: 'Kartenname',
            brokenConnectionErrorFirstPart: `Die Verbindung zum Karten-Feed ist unterbrochen. Bitte`,
            brokenConnectionErrorLink: 'Melden Sie sich bei Ihrer Bank an',
            brokenConnectionErrorSecondPart: 'damit wir die Verbindung erneut herstellen können.',
            assignedCard: ({assignee, link}: AssignedCardParams) => `hat ${assignee} einen ${link} zugewiesen! Importierte Transaktionen werden in diesem Chat angezeigt.`,
            companyCard: 'Firmenkarte',
            chooseCardFeed: 'Karten-Feed auswählen',
            ukRegulation:
                'Expensify, Inc. ist ein Agent von Plaid Financial Ltd., einem autorisierten Zahlungsinstitut, das von der Financial Conduct Authority gemäß den Payment Services Regulations 2017 reguliert wird (Firmennummer: 804718). Plaid bietet Ihnen regulierte Kontoinformationsdienste über Expensify Limited als seinen Agenten an.',
        },
        expensifyCard: {
            issueAndManageCards: 'Ausstellen und Verwalten Ihrer Expensify-Karten',
            getStartedIssuing: 'Beginnen Sie, indem Sie Ihre erste virtuelle oder physische Karte ausstellen.',
            verificationInProgress: 'Verifizierung läuft...',
            verifyingTheDetails: 'Wir überprüfen ein paar Details. Concierge wird Sie informieren, wenn Expensify-Karten zur Ausgabe bereit sind.',
            disclaimer:
<<<<<<< HEAD
                'Die Expensify Visa\u00AE Commercial Card wird von der The Bancorp Bank, N.A., Mitglied FDIC, gem\u00E4\u00DF einer Lizenz von Visa U.S.A. Inc. ausgestellt und kann nicht bei allen H\u00E4ndlern verwendet werden, die Visa-Karten akzeptieren. Apple\u00AE und das Apple-Logo\u00AE sind Marken von Apple Inc., eingetragen in den USA und anderen L\u00E4ndern. App Store ist eine Dienstleistungsmarke von Apple Inc. Google Play und das Google Play-Logo sind Marken von Google LLC.',
            euDisclaimer: 'TBD',
=======
                'The Expensify Visa® Commercial Card wird von der The Bancorp Bank, N.A., Mitglied FDIC, gemäß einer Lizenz von Visa U.S.A. Inc. ausgestellt und kann nicht bei allen Händlern verwendet werden, die Visa-Karten akzeptieren. Apple® und das Apple-Logo® sind Marken von Apple Inc., registriert in den USA und anderen Ländern. App Store ist eine Dienstleistungsmarke von Apple Inc. Google Play und das Google Play-Logo sind Marken von Google LLC.',
>>>>>>> 9f6e7a50
            issueCard: 'Karte ausstellen',
            findCard: 'Karte finden',
            newCard: 'Neue Karte',
            name: 'Name',
            lastFour: 'Letzte 4',
            limit: 'Limit',
            currentBalance: 'Aktueller Kontostand',
            currentBalanceDescription: 'Der aktuelle Saldo ist die Summe aller gebuchten Expensify Card-Transaktionen, die seit dem letzten Abrechnungsdatum stattgefunden haben.',
            balanceWillBeSettledOn: ({settlementDate}: SettlementDateParams) => `Der Saldo wird am ${settlementDate} beglichen.`,
            settleBalance: 'Saldo ausgleichen',
            cardLimit: 'Kartenlimit',
            remainingLimit: 'Verbleibendes Limit',
            requestLimitIncrease: 'Anforderung zur Erhöhung des Limits',
            remainingLimitDescription:
                'Wir berücksichtigen eine Reihe von Faktoren bei der Berechnung Ihres verbleibenden Limits: Ihre Zugehörigkeitsdauer als Kunde, die geschäftsbezogenen Informationen, die Sie bei der Anmeldung angegeben haben, und das verfügbare Guthaben auf Ihrem Geschäftskonto. Ihr verbleibendes Limit kann täglich schwanken.',
            earnedCashback: 'Cashback',
            earnedCashbackDescription: 'Der Cashback-Saldo basiert auf den abgerechneten monatlichen Ausgaben der Expensify-Karte in Ihrem Arbeitsbereich.',
            issueNewCard: 'Neue Karte ausstellen',
            finishSetup: 'Einrichtung abschließen',
            chooseBankAccount: 'Bankkonto auswählen',
            chooseExistingBank: 'Wählen Sie ein bestehendes Geschäftskonto, um Ihr Expensify Card-Guthaben zu begleichen, oder fügen Sie ein neues Bankkonto hinzu.',
            accountEndingIn: 'Konto endet mit',
            addNewBankAccount: 'Ein neues Bankkonto hinzufügen',
            settlementAccount: 'Abrechnungskonto',
            settlementAccountDescription: 'Wählen Sie ein Konto aus, um Ihr Expensify Card-Guthaben zu begleichen.',
            settlementAccountInfoPt1: 'Stellen Sie sicher, dass dieses Konto mit Ihrem übereinstimmt',
            settlementAccountInfoPt2: 'damit die kontinuierliche Abstimmung ordnungsgemäß funktioniert.',
            reconciliationAccount: 'Abstimmungskonto',
            settlementFrequency: 'Abrechnungshäufigkeit',
            settlementFrequencyDescription: 'Wählen Sie, wie oft Sie Ihr Expensify Card-Guthaben bezahlen möchten.',
            settlementFrequencyInfo: 'Wenn Sie zur monatlichen Abrechnung wechseln möchten, müssen Sie Ihr Bankkonto über Plaid verbinden und eine positive 90-Tage-Saldenhistorie haben.',
            frequency: {
                daily: 'Täglich',
                monthly: 'Monatlich',
            },
            cardDetails: 'Kartendetails',
            virtual: 'Virtual',
            physical: 'Physisch',
            deactivate: 'Karte deaktivieren',
            changeCardLimit: 'Kartenlimit ändern',
            changeLimit: 'Limit ändern',
            smartLimitWarning: ({limit}: CharacterLimitParams) =>
                `Wenn Sie das Limit dieser Karte auf ${limit} ändern, werden neue Transaktionen abgelehnt, bis Sie weitere Ausgaben auf der Karte genehmigen.`,
            monthlyLimitWarning: ({limit}: CharacterLimitParams) => `Wenn Sie das Limit dieser Karte auf ${limit} ändern, werden neue Transaktionen bis zum nächsten Monat abgelehnt.`,
            fixedLimitWarning: ({limit}: CharacterLimitParams) => `Wenn Sie das Limit dieser Karte auf ${limit} ändern, werden neue Transaktionen abgelehnt.`,
            changeCardLimitType: 'Kartengrenztyp ändern',
            changeLimitType: 'Limit-Typ ändern',
            changeCardSmartLimitTypeWarning: ({limit}: CharacterLimitParams) =>
                `Wenn Sie den Limittyp dieser Karte auf Smart Limit ändern, werden neue Transaktionen abgelehnt, da das ${limit} ungenehmigte Limit bereits erreicht wurde.`,
            changeCardMonthlyLimitTypeWarning: ({limit}: CharacterLimitParams) =>
                `Wenn Sie den Limittyp dieser Karte auf monatlich ändern, werden neue Transaktionen abgelehnt, da das monatliche Limit von ${limit} bereits erreicht wurde.`,
            addShippingDetails: 'Versanddetails hinzufügen',
            issuedCard: ({assignee}: AssigneeParams) => `hat ${assignee} eine Expensify-Karte ausgestellt! Die Karte wird in 2-3 Werktagen ankommen.`,
            issuedCardNoShippingDetails: ({assignee}: AssigneeParams) =>
                `hat ${assignee} eine Expensify-Karte ausgestellt! Die Karte wird versendet, sobald die Versanddetails hinzugefügt wurden.`,
            issuedCardVirtual: ({assignee, link}: IssueVirtualCardParams) => `hat ${assignee} eine virtuelle ${link} ausgestellt! Die Karte kann sofort verwendet werden.`,
            addedShippingDetails: ({assignee}: AssigneeParams) => `${assignee} hat Versanddetails hinzugefügt. Die Expensify Card wird in 2-3 Werktagen ankommen.`,
            verifyingHeader: 'Überprüfen',
            bankAccountVerifiedHeader: 'Bankkonto verifiziert',
            verifyingBankAccount: 'Bankkonto wird überprüft...',
            verifyingBankAccountDescription: 'Bitte warten Sie, während wir bestätigen, dass dieses Konto verwendet werden kann, um Expensify-Karten auszustellen.',
            bankAccountVerified: 'Bankkonto verifiziert!',
            bankAccountVerifiedDescription: 'Sie können jetzt Expensify-Karten an die Mitglieder Ihres Arbeitsbereichs ausgeben.',
            oneMoreStep: 'Noch ein Schritt...',
            oneMoreStepDescription: 'Es sieht so aus, als müssten wir Ihr Bankkonto manuell verifizieren. Bitte gehen Sie zu Concierge, wo Ihre Anweisungen auf Sie warten.',
            gotIt: 'Verstanden',
            goToConcierge: 'Zu Concierge gehen',
        },
        categories: {
            deleteCategories: 'Kategorien löschen',
            deleteCategoriesPrompt: 'Möchten Sie diese Kategorien wirklich löschen?',
            deleteCategory: 'Kategorie löschen',
            deleteCategoryPrompt: 'Möchten Sie diese Kategorie wirklich löschen?',
            disableCategories: 'Kategorien deaktivieren',
            disableCategory: 'Kategorie deaktivieren',
            enableCategories: 'Kategorien aktivieren',
            enableCategory: 'Kategorie aktivieren',
            defaultSpendCategories: 'Standardausgabenkategorien',
            spendCategoriesDescription: 'Passen Sie an, wie Händlerausgaben für Kreditkartentransaktionen und gescannte Belege kategorisiert werden.',
            deleteFailureMessage: 'Beim Löschen der Kategorie ist ein Fehler aufgetreten, bitte versuchen Sie es erneut.',
            categoryName: 'Kategoriename',
            requiresCategory: 'Mitglieder müssen alle Ausgaben kategorisieren',
            needCategoryForExportToIntegration: ({connectionName}: NeedCategoryForExportToIntegrationParams) =>
                `Alle Ausgaben müssen kategorisiert werden, um nach ${connectionName} exportiert zu werden.`,
            subtitle: 'Verschaffen Sie sich einen besseren Überblick darüber, wo Geld ausgegeben wird. Verwenden Sie unsere Standardkategorien oder fügen Sie Ihre eigenen hinzu.',
            emptyCategories: {
                title: 'Sie haben noch keine Kategorien erstellt.',
                subtitle: 'Fügen Sie eine Kategorie hinzu, um Ihre Ausgaben zu organisieren.',
            },
            emptyCategoriesWithAccounting: {
                subtitle1: 'Ihre Kategorien werden derzeit aus einer Buchhaltungsverbindung importiert. Gehen Sie zu',
                subtitle2: 'Buchhaltung',
                subtitle3: 'um Änderungen vorzunehmen.',
            },
            updateFailureMessage: 'Beim Aktualisieren der Kategorie ist ein Fehler aufgetreten, bitte versuchen Sie es erneut.',
            createFailureMessage: 'Beim Erstellen der Kategorie ist ein Fehler aufgetreten, bitte versuchen Sie es erneut.',
            addCategory: 'Kategorie hinzufügen',
            editCategory: 'Kategorie bearbeiten',
            editCategories: 'Kategorien bearbeiten',
            findCategory: 'Kategorie finden',
            categoryRequiredError: 'Kategoriename ist erforderlich',
            existingCategoryError: 'Eine Kategorie mit diesem Namen existiert bereits',
            invalidCategoryName: 'Ungültiger Kategoriename',
            importedFromAccountingSoftware: 'Die untenstehenden Kategorien werden aus Ihrem',
            payrollCode: 'Lohnabrechnungscode',
            updatePayrollCodeFailureMessage: 'Beim Aktualisieren des Gehaltsabrechnungscodes ist ein Fehler aufgetreten, bitte versuchen Sie es erneut.',
            glCode: 'GL-Code',
            updateGLCodeFailureMessage: 'Beim Aktualisieren des GL-Codes ist ein Fehler aufgetreten, bitte versuchen Sie es erneut.',
            importCategories: 'Kategorien importieren',
            cannotDeleteOrDisableAllCategories: {
                title: 'Kann nicht alle Kategorien löschen oder deaktivieren',
                description: `Mindestens eine Kategorie muss aktiviert bleiben, da Ihr Arbeitsbereich Kategorien erfordert.`,
            },
        },
        moreFeatures: {
            subtitle:
                'Verwenden Sie die unten stehenden Schalter, um weitere Funktionen zu aktivieren, während Sie wachsen. Jede Funktion wird im Navigationsmenü zur weiteren Anpassung angezeigt.',
            spendSection: {
                title: 'Ausgaben',
                subtitle: 'Aktivieren Sie Funktionen, die Ihnen helfen, Ihr Team zu skalieren.',
            },
            manageSection: {
                title: 'Verwalten',
                subtitle: 'Fügen Sie Kontrollen hinzu, die helfen, die Ausgaben im Rahmen des Budgets zu halten.',
            },
            earnSection: {
                title: 'Verdienen',
                subtitle: 'Optimieren Sie Ihren Umsatz und werden Sie schneller bezahlt.',
            },
            organizeSection: {
                title: 'Organisieren',
                subtitle: 'Gruppieren und analysieren Sie Ausgaben, erfassen Sie jede gezahlte Steuer.',
            },
            integrateSection: {
                title: 'Integrieren',
                subtitle: 'Verbinden Sie Expensify mit beliebten Finanzprodukten.',
            },
            distanceRates: {
                title: 'Entfernungsraten',
                subtitle: 'Raten hinzufügen, aktualisieren und durchsetzen.',
            },
            perDiem: {
                title: 'Tagegeld',
                subtitle: 'Legen Sie Tagessätze fest, um die täglichen Ausgaben der Mitarbeiter zu kontrollieren.',
            },
            expensifyCard: {
                title: 'Expensify Card',
                subtitle: 'Erhalten Sie Einblicke und Kontrolle über Ausgaben.',
                disableCardTitle: 'Expensify Card deaktivieren',
                disableCardPrompt: 'Sie können die Expensify-Karte nicht deaktivieren, da sie bereits verwendet wird. Wenden Sie sich an Concierge, um die nächsten Schritte zu erfahren.',
                disableCardButton: 'Chatten Sie mit Concierge',
                feed: {
                    title: 'Erhalte die Expensify-Karte',
                    subTitle: 'Optimieren Sie Ihre Geschäftsausgaben und sparen Sie bis zu 50 % auf Ihrer Expensify-Rechnung, plus:',
                    features: {
                        cashBack: 'Cashback auf jeden Einkauf in den USA',
                        unlimited: 'Unbegrenzte virtuelle Karten',
                        spend: 'Ausgabenkontrollen und benutzerdefinierte Limits',
                    },
                    ctaTitle: 'Neue Karte ausstellen',
                },
            },
            companyCards: {
                title: 'Unternehmenskarten',
                subtitle: 'Ausgaben von bestehenden Firmenkarten importieren.',
                feed: {
                    title: 'Unternehmens-Karten importieren',
                    features: {
                        support: 'Unterstützung für alle großen Kartenanbieter',
                        assignCards: 'Karten dem gesamten Team zuweisen',
                        automaticImport: 'Automatischer Transaktionsimport',
                    },
                },
                disableCardTitle: 'Unternehmens-Karten deaktivieren',
                disableCardPrompt: 'Sie können Firmenkarten nicht deaktivieren, da diese Funktion in Gebrauch ist. Wenden Sie sich an den Concierge für die nächsten Schritte.',
                disableCardButton: 'Chatten Sie mit Concierge',
                cardDetails: 'Kartendetails',
                cardNumber: 'Kartennummer',
                cardholder: 'Karteninhaber',
                cardName: 'Kartenname',
                integrationExport: ({integration, type}: IntegrationExportParams) => (integration && type ? `${integration} ${type.toLowerCase()} Export` : `${integration}-Export`),
                integrationExportTitleFirstPart: ({integration}: IntegrationExportParams) => `Wählen Sie das ${integration}-Konto aus, in das die Transaktionen exportiert werden sollen.`,
                integrationExportTitlePart: 'Wählen Sie eine andere Option aus.',
                integrationExportTitleLinkPart: 'Exportoption',
                integrationExportTitleSecondPart: 'um die verfügbaren Konten zu ändern.',
                lastUpdated: 'Zuletzt aktualisiert',
                transactionStartDate: 'Transaktionsstartdatum',
                updateCard: 'Karte aktualisieren',
                unassignCard: 'Karte zuweisen aufheben',
                unassign: 'Zuweisung aufheben',
                unassignCardDescription: 'Das Entfernen dieser Karte wird alle Transaktionen auf Entwurfsberichten vom Konto des Karteninhabers entfernen.',
                assignCard: 'Karte zuweisen',
                cardFeedName: 'Karten-Feed-Name',
                cardFeedNameDescription: 'Geben Sie dem Karten-Feed einen eindeutigen Namen, damit Sie ihn von den anderen unterscheiden können.',
                cardFeedTransaction: 'Transaktionen löschen',
                cardFeedTransactionDescription: 'Wählen Sie, ob Karteninhaber Kartentransaktionen löschen können. Neue Transaktionen werden diesen Regeln folgen.',
                cardFeedRestrictDeletingTransaction: 'Löschen von Transaktionen einschränken',
                cardFeedAllowDeletingTransaction: 'Löschen von Transaktionen erlauben',
                removeCardFeed: 'Karten-Feed entfernen',
                removeCardFeedTitle: ({feedName}: CompanyCardFeedNameParams) => `${feedName}-Feed entfernen`,
                removeCardFeedDescription: 'Möchten Sie diesen Karten-Feed wirklich entfernen? Dadurch werden alle Karten zugewiesen.',
                error: {
                    feedNameRequired: 'Der Name des Karten-Feeds ist erforderlich',
                },
                corporate: 'Löschen von Transaktionen einschränken',
                personal: 'Löschen von Transaktionen erlauben',
                setFeedNameDescription: 'Geben Sie dem Karten-Feed einen eindeutigen Namen, damit Sie ihn von den anderen unterscheiden können.',
                setTransactionLiabilityDescription: 'Wenn aktiviert, können Karteninhaber Kartentransaktionen löschen. Neue Transaktionen werden dieser Regel folgen.',
                emptyAddedFeedTitle: 'Unternehmenskarten zuweisen',
                emptyAddedFeedDescription: 'Beginnen Sie, indem Sie einem Mitglied Ihre erste Karte zuweisen.',
                pendingFeedTitle: `Wir überprüfen Ihre Anfrage...`,
                pendingFeedDescription: `Wir überprüfen derzeit Ihre Feed-Details. Sobald das abgeschlossen ist, werden wir uns per`,
                pendingBankTitle: 'Überprüfen Sie Ihr Browserfenster',
                pendingBankDescription: ({bankName}: CompanyCardBankName) =>
                    `Bitte verbinden Sie sich mit ${bankName} über das Browserfenster, das sich gerade geöffnet hat. Falls sich keines geöffnet hat,`,
                pendingBankLink: 'Bitte hier klicken.',
                giveItNameInstruction: 'Geben Sie der Karte einen Namen, der sie von anderen abhebt.',
                updating: 'Aktualisierung...',
                noAccountsFound: 'Keine Konten gefunden',
                defaultCard: 'Standardkarte',
                downgradeTitle: `Arbeitsbereich kann nicht herabgestuft werden`,
                downgradeSubTitleFirstPart: `Dieser Arbeitsbereich kann nicht herabgestuft werden, da mehrere Karten-Feeds verbunden sind (außer Expensify-Karten). Bitte`,
                downgradeSubTitleMiddlePart: `nur einen Karten-Feed behalten`,
                downgradeSubTitleLastPart: 'fortzufahren.',
                noAccountsFoundDescription: ({connection}: ConnectionParams) => `Bitte fügen Sie das Konto in ${connection} hinzu und synchronisieren Sie die Verbindung erneut.`,
                expensifyCardBannerTitle: 'Erhalte die Expensify-Karte',
                expensifyCardBannerSubtitle:
                    'Genießen Sie Cashback bei jedem Einkauf in den USA, bis zu 50 % Rabatt auf Ihre Expensify-Rechnung, unbegrenzte virtuelle Karten und vieles mehr.',
                expensifyCardBannerLearnMoreButton: 'Erfahren Sie mehr',
            },
            workflows: {
                title: 'Workflows',
                subtitle: 'Konfigurieren Sie, wie Ausgaben genehmigt und bezahlt werden.',
                disableApprovalPrompt:
                    'Expensify-Karten aus diesem Arbeitsbereich hängen derzeit von der Genehmigung ab, um ihre Smart Limits festzulegen. Bitte ändern Sie die Limitarten aller Expensify-Karten mit Smart Limits, bevor Sie Genehmigungen deaktivieren.',
            },
            invoices: {
                title: 'Rechnungen',
                subtitle: 'Rechnungen senden und empfangen.',
            },
            categories: {
                title: 'Kategorien',
                subtitle: 'Verfolgen und organisieren Sie Ausgaben.',
            },
            tags: {
                title: 'Tags',
                subtitle: 'Klassifizieren Sie Kosten und verfolgen Sie abrechenbare Ausgaben.',
            },
            taxes: {
                title: 'Steuern',
                subtitle: 'Dokumentieren und fordern Sie berechtigte Steuern zurück.',
            },
            reportFields: {
                title: 'Berichtsfelder',
                subtitle: 'Benutzerdefinierte Felder für Ausgaben einrichten.',
            },
            connections: {
                title: 'Buchhaltung',
                subtitle: 'Synchronisieren Sie Ihren Kontenplan und mehr.',
            },
            connectionsWarningModal: {
                featureEnabledTitle: 'Nicht so schnell...',
                featureEnabledText: 'Um diese Funktion zu aktivieren oder zu deaktivieren, müssen Sie Ihre Buchhaltungsimporteinstellungen ändern.',
                disconnectText: 'Um die Buchhaltung zu deaktivieren, müssen Sie Ihre Buchhaltungsverbindung von Ihrem Arbeitsbereich trennen.',
                manageSettings: 'Einstellungen verwalten',
            },
            workflowWarningModal: {
                featureEnabledTitle: 'Nicht so schnell...',
                featureEnabledText:
                    'Expensify-Karten in diesem Arbeitsbereich basieren auf Genehmigungs-Workflows, um ihre Smart Limits festzulegen.\n\nBitte ändern Sie die Limittypen von Karten mit Smart Limits, bevor Sie Workflows deaktivieren.',
                confirmText: 'Gehe zu Expensify-Karten',
            },
            rules: {
                title: 'Regeln',
                subtitle: 'Belege anfordern, hohe Ausgaben kennzeichnen und mehr.',
            },
        },
        reportFields: {
            addField: 'Feld hinzufügen',
            delete: 'Feld löschen',
            deleteFields: 'Felder löschen',
            findReportField: 'Berichtsfeld finden',
            deleteConfirmation: 'Möchten Sie dieses Berichtsfeld wirklich löschen?',
            deleteFieldsConfirmation: 'Möchten Sie diese Berichts-Felder wirklich löschen?',
            emptyReportFields: {
                title: 'Sie haben noch keine Berichts-Felder erstellt.',
                subtitle: 'Fügen Sie ein benutzerdefiniertes Feld (Text, Datum oder Dropdown) hinzu, das in Berichten angezeigt wird.',
            },
            subtitle: 'Berichtsfelder gelten für alle Ausgaben und können hilfreich sein, wenn Sie nach zusätzlichen Informationen fragen möchten.',
            disableReportFields: 'Berichtsfelder deaktivieren',
            disableReportFieldsConfirmation: 'Bist du sicher? Text- und Datumsfelder werden gelöscht und Listen werden deaktiviert.',
            importedFromAccountingSoftware: 'Die unten aufgeführten Berichtsfelder werden aus Ihrem importiert.',
            textType: 'Text',
            dateType: 'Datum',
            dropdownType: 'Liste',
            textAlternateText: 'Fügen Sie ein Feld für die freie Texteingabe hinzu.',
            dateAlternateText: 'Fügen Sie einen Kalender zur Datumauswahl hinzu.',
            dropdownAlternateText: 'Fügen Sie eine Liste von Optionen zur Auswahl hinzu.',
            nameInputSubtitle: 'Wählen Sie einen Namen für das Berichtsfeld.',
            typeInputSubtitle: 'Wählen Sie aus, welche Art von Berichtsfeld verwendet werden soll.',
            initialValueInputSubtitle: 'Geben Sie einen Startwert ein, der im Berichtsfeld angezeigt werden soll.',
            listValuesInputSubtitle: 'Diese Werte werden im Dropdown-Menü Ihres Berichtsfelds angezeigt. Aktivierte Werte können von Mitgliedern ausgewählt werden.',
            listInputSubtitle: 'Diese Werte werden in Ihrer Berichts-Feldliste angezeigt. Aktivierte Werte können von Mitgliedern ausgewählt werden.',
            deleteValue: 'Wert löschen',
            deleteValues: 'Werte löschen',
            disableValue: 'Wert deaktivieren',
            disableValues: 'Werte deaktivieren',
            enableValue: 'Wert aktivieren',
            enableValues: 'Werte aktivieren',
            emptyReportFieldsValues: {
                title: 'Sie haben keine Listenwerte erstellt.',
                subtitle: 'Benutzerdefinierte Werte hinzufügen, die in Berichten erscheinen sollen.',
            },
            deleteValuePrompt: 'Möchten Sie diesen Listenwert wirklich löschen?',
            deleteValuesPrompt: 'Möchten Sie diese Listenwerte wirklich löschen?',
            listValueRequiredError: 'Bitte geben Sie einen Listennamen ein',
            existingListValueError: 'Ein Listenwert mit diesem Namen existiert bereits.',
            editValue: 'Wert bearbeiten',
            listValues: 'Werte auflisten',
            addValue: 'Wert hinzufügen',
            existingReportFieldNameError: 'Ein Berichtsfeld mit diesem Namen existiert bereits.',
            reportFieldNameRequiredError: 'Bitte geben Sie einen Berichtsfeldnamen ein',
            reportFieldTypeRequiredError: 'Bitte wählen Sie einen Berichtsfeldtyp aus',
            reportFieldInitialValueRequiredError: 'Bitte wählen Sie einen Anfangswert für das Berichtsfeld aus',
            genericFailureMessage: 'Beim Aktualisieren des Berichtsfeldes ist ein Fehler aufgetreten. Bitte versuchen Sie es erneut.',
        },
        tags: {
            tagName: 'Tag-Name',
            requiresTag: 'Mitglieder müssen alle Ausgaben kennzeichnen',
            trackBillable: 'Verfolgen Sie abrechenbare Ausgaben',
            customTagName: 'Benutzerdefinierter Tag-Name',
            enableTag: 'Tag aktivieren',
            enableTags: 'Tags aktivieren',
            requireTag: 'Require tag',
            requireTags: 'Tags erforderlich',
            notRequireTags: 'Nicht erforderlich',
            disableTag: 'Tag deaktivieren',
            disableTags: 'Tags deaktivieren',
            addTag: 'Tag hinzufügen',
            editTag: 'Tag bearbeiten',
            editTags: 'Tags bearbeiten',
            findTag: 'Tag finden',
            subtitle: 'Tags bieten detailliertere Möglichkeiten, Kosten zu klassifizieren.',
            dependentMultiLevelTagsSubtitle: {
                phrase1: 'Sie verwenden',
                phrase2: 'abhängige Tags',
                phrase3: '. You can',
                phrase4: 'eine Tabelle erneut importieren',
                phrase5: 'um Ihre Tags zu aktualisieren.',
            },
            emptyTags: {
                title: 'Sie haben noch keine Tags erstellt.',
                //  We need to remove the subtitle and use the below one when we remove the canUseMultiLevelTags beta
                subtitle: 'Fügen Sie ein Tag hinzu, um Projekte, Standorte, Abteilungen und mehr zu verfolgen.',
                subtitle1: 'Importieren Sie eine Tabelle, um Tags für die Verfolgung von Projekten, Standorten, Abteilungen und mehr hinzuzufügen.',
                subtitle2: 'Erfahren Sie mehr',
                subtitle3: 'über das Formatieren von Tag-Dateien.',
            },
            emptyTagsWithAccounting: {
                subtitle1: 'Ihre Tags werden derzeit aus einer Buchhaltungsverbindung importiert. Gehen Sie zu',
                subtitle2: 'Buchhaltung',
                subtitle3: 'um Änderungen vorzunehmen.',
            },
            deleteTag: 'Tag löschen',
            deleteTags: 'Tags löschen',
            deleteTagConfirmation: 'Möchten Sie dieses Tag wirklich löschen?',
            deleteTagsConfirmation: 'Möchten Sie diese Tags wirklich löschen?',
            deleteFailureMessage: 'Beim Löschen des Tags ist ein Fehler aufgetreten, bitte versuchen Sie es erneut.',
            tagRequiredError: 'Tag-Name ist erforderlich',
            existingTagError: 'Ein Tag mit diesem Namen existiert bereits',
            invalidTagNameError: 'Der Tag-Name darf nicht 0 sein. Bitte wählen Sie einen anderen Wert.',
            genericFailureMessage: 'Beim Aktualisieren des Tags ist ein Fehler aufgetreten, bitte versuchen Sie es erneut.',
            importedFromAccountingSoftware: 'Die unten stehenden Tags werden aus Ihrem',
            glCode: 'GL-Code',
            updateGLCodeFailureMessage: 'Beim Aktualisieren des GL-Codes ist ein Fehler aufgetreten, bitte versuchen Sie es erneut.',
            tagRules: 'Tag-Regeln',
            approverDescription: 'Genehmiger',
            importTags: 'Tags importieren',
            importTagsSupportingText: 'Kodieren Sie Ihre Ausgaben mit einer Art von Tag oder vielen.',
            configureMultiLevelTags: 'Konfigurieren Sie Ihre Liste von Tags für die mehrstufige Kategorisierung.',
            importMultiLevelTagsSupportingText: `Hier ist eine Vorschau Ihrer Tags. Wenn alles gut aussieht, klicken Sie unten, um sie zu importieren.`,
            importMultiLevelTags: {
                firstRowTitle: 'Die erste Zeile ist der Titel für jede Tag-Liste.',
                independentTags: 'Dies sind unabhängige Tags',
                glAdjacentColumn: 'Es gibt einen GL-Code in der angrenzenden Spalte.',
            },
            tagLevel: {
                singleLevel: 'Einzelne Ebene von Tags',
                multiLevel: 'Mehrstufige Tags',
            },
            switchSingleToMultiLevelTagWarning: {
                title: 'Tag-Ebenen wechseln',
                prompt1: 'Das Ändern der Tag-Ebenen löscht alle aktuellen Tags.',
                prompt2: 'Wir empfehlen Ihnen zuerst',
                prompt3: 'ein Backup herunterladen',
                prompt4: 'indem Sie Ihre Tags exportieren.',
                prompt5: 'Erfahren Sie mehr',
                prompt6: 'about tag levels.',
            },
            importedTagsMessage: ({columnCounts}: ImportedTagsMessageParams) =>
                `Wir haben *${columnCounts} Spalten* in Ihrer Tabelle gefunden. Wählen Sie *Name* neben der Spalte, die die Tag-Namen enthält. Sie können auch *Aktiviert* neben der Spalte auswählen, die den Tag-Status festlegt.`,
            cannotDeleteOrDisableAllTags: {
                title: 'Kann nicht alle Tags löschen oder deaktivieren',
                description: `Mindestens ein Tag muss aktiviert bleiben, da Ihr Arbeitsbereich Tags benötigt.`,
            },
            cannotMakeAllTagsOptional: {
                title: 'Kann nicht alle Tags optional machen',
                description: `Mindestens ein Tag muss erforderlich bleiben, da Ihre Arbeitsbereichseinstellungen Tags erfordern.`,
            },
            tagCount: () => ({
                one: '1 Tag',
                other: (count: number) => `${count} Tags`,
            }),
        },
        taxes: {
            subtitle: 'Steuernamen, -sätze hinzufügen und Standardwerte festlegen.',
            addRate: 'Rate hinzufügen',
            workspaceDefault: 'Standardwährung des Arbeitsbereichs',
            foreignDefault: 'Fremdwährungsstandard',
            customTaxName: 'Benutzerdefinierter Steuername',
            value: 'Wert',
            taxReclaimableOn: 'Steuer erstattungsfähig auf',
            taxRate: 'Steuersatz',
            findTaxRate: 'Steuersatz finden',
            error: {
                taxRateAlreadyExists: 'Dieser Steuername wird bereits verwendet',
                taxCodeAlreadyExists: 'Dieser Steuercode wird bereits verwendet',
                valuePercentageRange: 'Bitte geben Sie einen gültigen Prozentsatz zwischen 0 und 100 ein.',
                customNameRequired: 'Benutzerdefinierter Steuername ist erforderlich',
                deleteFailureMessage: 'Beim Löschen des Steuersatzes ist ein Fehler aufgetreten. Bitte versuchen Sie es erneut oder bitten Sie Concierge um Hilfe.',
                updateFailureMessage: 'Beim Aktualisieren des Steuersatzes ist ein Fehler aufgetreten. Bitte versuchen Sie es erneut oder bitten Sie Concierge um Hilfe.',
                createFailureMessage: 'Beim Erstellen des Steuersatzes ist ein Fehler aufgetreten. Bitte versuchen Sie es erneut oder bitten Sie Concierge um Hilfe.',
                updateTaxClaimableFailureMessage: 'Der erstattungsfähige Teil muss geringer sein als der Distanzsatzbetrag.',
            },
            deleteTaxConfirmation: 'Möchten Sie diese Steuer wirklich löschen?',
            deleteMultipleTaxConfirmation: ({taxAmount}: TaxAmountParams) => `Möchten Sie wirklich ${taxAmount} Steuern löschen?`,
            actions: {
                delete: 'Löschrate',
                deleteMultiple: 'Raten löschen',
                enable: 'Rate aktivieren',
                disable: 'Rate deaktivieren',
                enableTaxRates: () => ({
                    one: 'Rate aktivieren',
                    other: 'Raten aktivieren',
                }),
                disableTaxRates: () => ({
                    one: 'Rate deaktivieren',
                    other: 'Raten deaktivieren',
                }),
            },
            importedFromAccountingSoftware: 'Die unten aufgeführten Steuern werden von Ihrem importiert',
            taxCode: 'Steuercode',
            updateTaxCodeFailureMessage: 'Beim Aktualisieren des Steuercodes ist ein Fehler aufgetreten, bitte versuchen Sie es erneut.',
        },
        emptyWorkspace: {
            title: 'Erstellen Sie einen Arbeitsbereich',
            subtitle:
                'Erstellen Sie einen Arbeitsbereich, um Belege zu verfolgen, Ausgaben zu erstatten, Reisen zu verwalten, Rechnungen zu senden und mehr – alles in der Geschwindigkeit eines Chats.',
            createAWorkspaceCTA: 'Loslegen',
            features: {
                trackAndCollect: 'Belege verfolgen und sammeln',
                reimbursements: 'Mitarbeiter erstatten',
                companyCards: 'Firmenkarten verwalten',
            },
            notFound: 'Kein Arbeitsbereich gefunden',
            description:
                'Räume sind ein großartiger Ort, um mit mehreren Personen zu diskutieren und zu arbeiten. Um mit der Zusammenarbeit zu beginnen, erstellen Sie einen Arbeitsbereich oder treten Sie einem bei.',
        },
        new: {
            newWorkspace: 'Neuer Arbeitsbereich',
            getTheExpensifyCardAndMore: 'Holen Sie sich die Expensify-Karte und mehr',
            confirmWorkspace: 'Arbeitsbereich bestätigen',
            myGroupWorkspace: 'Mein Gruppenarbeitsbereich',
            workspaceName: ({userName, workspaceNumber}: NewWorkspaceNameParams) => `${userName}'s Workspace${workspaceNumber ? ` ${workspaceNumber}` : ''}`,
        },
        people: {
            genericFailureMessage: 'Beim Entfernen eines Mitglieds aus dem Arbeitsbereich ist ein Fehler aufgetreten. Bitte versuchen Sie es erneut.',
            removeMembersPrompt: ({memberName}: {memberName: string}) => ({
                one: `Möchten Sie ${memberName} wirklich entfernen?`,
                other: 'Möchten Sie diese Mitglieder wirklich entfernen?',
            }),
            removeMembersWarningPrompt: ({memberName, ownerName}: RemoveMembersWarningPrompt) =>
                `${memberName} ist ein Genehmiger in diesem Arbeitsbereich. Wenn Sie diesen Arbeitsbereich mit ihnen nicht mehr teilen, ersetzen wir sie im Genehmigungsprozess durch den Arbeitsbereichsinhaber, ${ownerName}.`,
            removeMembersTitle: () => ({
                one: 'Mitglied entfernen',
                other: 'Mitglieder entfernen',
            }),
            findMember: 'Mitglied finden',
            removeWorkspaceMemberButtonTitle: 'Aus dem Arbeitsbereich entfernen',
            removeGroupMemberButtonTitle: 'Aus Gruppe entfernen',
            removeRoomMemberButtonTitle: 'Aus dem Chat entfernen',
            removeMemberPrompt: ({memberName}: RemoveMemberPromptParams) => `Möchten Sie ${memberName} wirklich entfernen?`,
            removeMemberTitle: 'Mitglied entfernen',
            transferOwner: 'Besitzer übertragen',
            makeMember: 'Mitglied machen',
            makeAdmin: 'Admin machen',
            makeAuditor: 'Prüfer erstellen',
            selectAll: 'Alle auswählen',
            error: {
                genericAdd: 'Es gab ein Problem beim Hinzufügen dieses Arbeitsbereichsmitglieds.',
                cannotRemove: 'Sie können sich selbst oder den Workspace-Inhaber nicht entfernen.',
                genericRemove: 'Es gab ein Problem beim Entfernen dieses Arbeitsbereichsmitglieds.',
            },
            addedWithPrimary: 'Einige Mitglieder wurden mit ihren primären Anmeldungen hinzugefügt.',
            invitedBySecondaryLogin: ({secondaryLogin}: SecondaryLoginParams) => `Hinzugefügt durch sekundären Login ${secondaryLogin}.`,
            membersListTitle: 'Verzeichnis aller Arbeitsbereichsmitglieder.',
            importMembers: 'Mitglieder importieren',
        },
        card: {
            getStartedIssuing: 'Beginnen Sie, indem Sie Ihre erste virtuelle oder physische Karte ausstellen.',
            issueCard: 'Karte ausstellen',
            issueNewCard: {
                whoNeedsCard: 'Wer braucht eine Karte?',
                findMember: 'Mitglied finden',
                chooseCardType: 'Wählen Sie einen Kartentyp aus',
                physicalCard: 'Physische Karte',
                physicalCardDescription: 'Ideal für den häufigen Ausgeber',
                virtualCard: 'Virtuelle Karte',
                virtualCardDescription: 'Sofort und flexibel',
                chooseLimitType: 'Wählen Sie einen Grenztyp',
                smartLimit: 'Smart Limit',
                smartLimitDescription: 'Bis zu einem bestimmten Betrag ausgeben, bevor eine Genehmigung erforderlich ist.',
                monthly: 'Monatlich',
                monthlyDescription: 'Bis zu einem bestimmten Betrag pro Monat ausgeben',
                fixedAmount: 'Fester Betrag',
                fixedAmountDescription: 'Einmalig bis zu einem bestimmten Betrag ausgeben',
                setLimit: 'Ein Limit festlegen',
                cardLimitError: 'Bitte geben Sie einen Betrag unter $21,474,836 ein.',
                giveItName: 'Gib ihm einen Namen',
                giveItNameInstruction: 'Gestalten Sie es einzigartig genug, um es von anderen Karten zu unterscheiden. Spezifische Anwendungsfälle sind sogar noch besser!',
                cardName: 'Kartenname',
                letsDoubleCheck: 'Lassen Sie uns noch einmal überprüfen, ob alles richtig aussieht.',
                willBeReady: 'Diese Karte wird sofort einsatzbereit sein.',
                cardholder: 'Karteninhaber',
                cardType: 'Kartentyp',
                limit: 'Limit',
                limitType: 'Typ begrenzen',
                name: 'Name',
            },
            deactivateCardModal: {
                deactivate: 'Deaktivieren',
                deactivateCard: 'Karte deaktivieren',
                deactivateConfirmation: 'Das Deaktivieren dieser Karte wird alle zukünftigen Transaktionen ablehnen und kann nicht rückgängig gemacht werden.',
            },
        },
        accounting: {
            settings: 'Einstellungen',
            title: 'Verbindungen',
            subtitle:
                'Verbinden Sie sich mit Ihrem Buchhaltungssystem, um Transaktionen mit Ihrem Kontenplan zu kodieren, Zahlungen automatisch abzugleichen und Ihre Finanzen synchron zu halten.',
            qbo: 'QuickBooks Online',
            qbd: 'QuickBooks Desktop',
            xero: 'Xero',
            netsuite: 'NetSuite',
            intacct: 'Sage Intacct',
            sap: 'SAP',
            oracle: 'Oracle',
            microsoftDynamics: 'Microsoft Dynamics',
            talkYourOnboardingSpecialist: 'Chatten Sie mit Ihrem Einrichtungsspezialisten.',
            talkYourAccountManager: 'Chatten Sie mit Ihrem Kundenbetreuer.',
            talkToConcierge: 'Chatten Sie mit Concierge.',
            needAnotherAccounting: 'Benötigen Sie eine weitere Buchhaltungssoftware?',
            connectionName: ({connectionName}: ConnectionNameParams) => {
                switch (connectionName) {
                    case CONST.POLICY.CONNECTIONS.NAME.QBO:
                        return 'QuickBooks Online';
                    case CONST.POLICY.CONNECTIONS.NAME.XERO:
                        return 'Xero';
                    case CONST.POLICY.CONNECTIONS.NAME.NETSUITE:
                        return 'NetSuite';
                    case CONST.POLICY.CONNECTIONS.NAME.SAGE_INTACCT:
                        return 'Sage Intacct';
                    default: {
                        return '';
                    }
                }
            },
            errorODIntegration: 'Es gibt einen Fehler mit einer Verbindung, die in Expensify Classic eingerichtet wurde.',
            goToODToFix: 'Gehen Sie zu Expensify Classic, um dieses Problem zu beheben.',
            goToODToSettings: 'Gehe zu Expensify Classic, um deine Einstellungen zu verwalten.',
            setup: 'Verbinden',
            lastSync: ({relativeDate}: LastSyncAccountingParams) => `Zuletzt synchronisiert ${relativeDate}`,
            notSync: 'Nicht synchronisiert',
            import: 'Importieren',
            export: 'Exportieren',
            advanced: 'Fortgeschritten',
            other: 'Andere',
            syncNow: 'Jetzt synchronisieren',
            disconnect: 'Trennen',
            reinstall: 'Connector neu installieren',
            disconnectTitle: ({connectionName}: OptionalParam<ConnectionNameParams> = {}) => {
                const integrationName =
                    connectionName && CONST.POLICY.CONNECTIONS.NAME_USER_FRIENDLY[connectionName] ? CONST.POLICY.CONNECTIONS.NAME_USER_FRIENDLY[connectionName] : 'Integration';
                return `${integrationName} trennen`;
            },
            connectTitle: ({connectionName}: ConnectionNameParams) => `Connect ${CONST.POLICY.CONNECTIONS.NAME_USER_FRIENDLY[connectionName] ?? 'Buchhaltungsintegration'}`,
            syncError: ({connectionName}: ConnectionNameParams) => {
                switch (connectionName) {
                    case CONST.POLICY.CONNECTIONS.NAME.QBO:
                        return 'Kann keine Verbindung zu QuickBooks Online herstellen';
                    case CONST.POLICY.CONNECTIONS.NAME.XERO:
                        return 'Kann keine Verbindung zu Xero herstellen';
                    case CONST.POLICY.CONNECTIONS.NAME.NETSUITE:
                        return 'Kann keine Verbindung zu NetSuite herstellen';
                    case CONST.POLICY.CONNECTIONS.NAME.QBD:
                        return 'Kann keine Verbindung zu QuickBooks Desktop herstellen';
                    default: {
                        return 'Kann keine Verbindung zur Integration herstellen';
                    }
                }
            },
            accounts: 'Kontenplan',
            taxes: 'Steuern',
            imported: 'Importiert',
            notImported: 'Nicht importiert',
            importAsCategory: 'Als Kategorien importiert',
            importTypes: {
                [CONST.INTEGRATION_ENTITY_MAP_TYPES.IMPORTED]: 'Importiert',
                [CONST.INTEGRATION_ENTITY_MAP_TYPES.TAG]: 'Als Tags importiert',
                [CONST.INTEGRATION_ENTITY_MAP_TYPES.DEFAULT]: 'Importiert',
                [CONST.INTEGRATION_ENTITY_MAP_TYPES.NOT_IMPORTED]: 'Nicht importiert',
                [CONST.INTEGRATION_ENTITY_MAP_TYPES.NONE]: 'Nicht importiert',
                [CONST.INTEGRATION_ENTITY_MAP_TYPES.REPORT_FIELD]: 'Als Berichtsfelder importiert',
                [CONST.INTEGRATION_ENTITY_MAP_TYPES.NETSUITE_DEFAULT]: 'NetSuite-Mitarbeiterstandard',
            },
            disconnectPrompt: ({connectionName}: OptionalParam<ConnectionNameParams> = {}) => {
                const integrationName =
                    connectionName && CONST.POLICY.CONNECTIONS.NAME_USER_FRIENDLY[connectionName] ? CONST.POLICY.CONNECTIONS.NAME_USER_FRIENDLY[connectionName] : 'diese Integration';
                return `Möchten Sie ${integrationName} wirklich trennen?`;
            },
            connectPrompt: ({connectionName}: ConnectionNameParams) =>
                `Möchten Sie wirklich ${CONST.POLICY.CONNECTIONS.NAME_USER_FRIENDLY[connectionName] ?? 'diese Buchhaltungsintegration'} verbinden? Dadurch werden alle bestehenden Buchhaltungsverbindungen entfernt.`,
            enterCredentials: 'Geben Sie Ihre Anmeldedaten ein',
            connections: {
                syncStageName: ({stage}: SyncStageNameConnectionsParams) => {
                    switch (stage) {
                        case 'quickbooksOnlineImportCustomers':
                        case 'quickbooksDesktopImportCustomers':
                            return 'Kunden importieren';
                        case 'quickbooksOnlineImportEmployees':
                        case 'netSuiteSyncImportEmployees':
                        case 'intacctImportEmployees':
                        case 'quickbooksDesktopImportEmployees':
                            return 'Mitarbeiter importieren';
                        case 'quickbooksOnlineImportAccounts':
                        case 'quickbooksDesktopImportAccounts':
                            return 'Konten importieren';
                        case 'quickbooksOnlineImportClasses':
                        case 'quickbooksDesktopImportClasses':
                            return 'Klassen importieren';
                        case 'quickbooksOnlineImportLocations':
                            return 'Standorte importieren';
                        case 'quickbooksOnlineImportProcessing':
                            return 'Verarbeitung importierter Daten';
                        case 'quickbooksOnlineSyncBillPayments':
                        case 'intacctImportSyncBillPayments':
                            return 'Synchronisieren von erstatteten Berichten und Rechnungszahlungen';
                        case 'quickbooksOnlineSyncTaxCodes':
                            return 'Importieren von Steuercodes';
                        case 'quickbooksOnlineCheckConnection':
                            return 'Überprüfung der QuickBooks Online-Verbindung';
                        case 'quickbooksOnlineImportMain':
                            return 'Importieren von QuickBooks Online-Daten';
                        case 'startingImportXero':
                            return 'Importieren von Xero-Daten';
                        case 'startingImportQBO':
                            return 'Importieren von QuickBooks Online-Daten';
                        case 'startingImportQBD':
                        case 'quickbooksDesktopImportMore':
                            return 'Importieren von QuickBooks Desktop-Daten';
                        case 'quickbooksDesktopImportTitle':
                            return 'Titel importieren';
                        case 'quickbooksDesktopImportApproveCertificate':
                            return 'Zertifikat zur Genehmigung importieren';
                        case 'quickbooksDesktopImportDimensions':
                            return 'Dimensionen importieren';
                        case 'quickbooksDesktopImportSavePolicy':
                            return 'Speicherungsrichtlinie importieren';
                        case 'quickbooksDesktopWebConnectorReminder':
                            return 'Daten werden weiterhin mit QuickBooks synchronisiert... Bitte stellen Sie sicher, dass der Web Connector läuft.';
                        case 'quickbooksOnlineSyncTitle':
                            return 'Synchronisiere QuickBooks Online-Daten';
                        case 'quickbooksOnlineSyncLoadData':
                        case 'xeroSyncStep':
                        case 'intacctImportData':
                            return 'Daten werden geladen';
                        case 'quickbooksOnlineSyncApplyCategories':
                            return 'Kategorien aktualisieren';
                        case 'quickbooksOnlineSyncApplyCustomers':
                            return 'Kunden/Projekte aktualisieren';
                        case 'quickbooksOnlineSyncApplyEmployees':
                            return 'Aktualisierung der Personenliste';
                        case 'quickbooksOnlineSyncApplyClassesLocations':
                            return 'Aktualisieren von Berichtsfeldern';
                        case 'jobDone':
                            return 'Warten auf das Laden der importierten Daten';
                        case 'xeroSyncImportChartOfAccounts':
                            return 'Kontenplan synchronisieren';
                        case 'xeroSyncImportCategories':
                            return 'Kategorien synchronisieren';
                        case 'xeroSyncImportCustomers':
                            return 'Kunden synchronisieren';
                        case 'xeroSyncXeroReimbursedReports':
                            return 'Expensify-Berichte als erstattet markieren';
                        case 'xeroSyncExpensifyReimbursedReports':
                            return 'Xero-Rechnungen und -Rechnungen als bezahlt markieren';
                        case 'xeroSyncImportTrackingCategories':
                            return 'Synchronisieren von Tracking-Kategorien';
                        case 'xeroSyncImportBankAccounts':
                            return 'Synchronisieren von Bankkonten';
                        case 'xeroSyncImportTaxRates':
                            return 'Steuersätze synchronisieren';
                        case 'xeroCheckConnection':
                            return 'Xero-Verbindung wird überprüft';
                        case 'xeroSyncTitle':
                            return 'Synchronisiere Xero-Daten';
                        case 'netSuiteSyncConnection':
                            return 'Initialisiere Verbindung zu NetSuite';
                        case 'netSuiteSyncCustomers':
                            return 'Kunden importieren';
                        case 'netSuiteSyncInitData':
                            return 'Daten von NetSuite abrufen';
                        case 'netSuiteSyncImportTaxes':
                            return 'Steuern importieren';
                        case 'netSuiteSyncImportItems':
                            return 'Elemente importieren';
                        case 'netSuiteSyncData':
                            return 'Daten in Expensify importieren';
                        case 'netSuiteSyncAccounts':
                            return 'Konten synchronisieren';
                        case 'netSuiteSyncCurrencies':
                            return 'Währungen synchronisieren';
                        case 'netSuiteSyncCategories':
                            return 'Kategorien synchronisieren';
                        case 'netSuiteSyncReportFields':
                            return 'Importieren von Daten als Expensify-Berichtsfelder';
                        case 'netSuiteSyncTags':
                            return 'Daten als Expensify-Tags importieren';
                        case 'netSuiteSyncUpdateConnectionData':
                            return 'Verbindungseinstellungen werden aktualisiert';
                        case 'netSuiteSyncNetSuiteReimbursedReports':
                            return 'Expensify-Berichte als erstattet markieren';
                        case 'netSuiteSyncExpensifyReimbursedReports':
                            return 'NetSuite-Rechnungen und -Rechnungen als bezahlt markieren';
                        case 'netSuiteImportVendorsTitle':
                            return 'Importieren von Lieferanten';
                        case 'netSuiteImportCustomListsTitle':
                            return 'Importieren benutzerdefinierter Listen';
                        case 'netSuiteSyncImportCustomLists':
                            return 'Importieren benutzerdefinierter Listen';
                        case 'netSuiteSyncImportSubsidiaries':
                            return 'Importieren von Tochtergesellschaften';
                        case 'netSuiteSyncImportVendors':
                        case 'quickbooksDesktopImportVendors':
                            return 'Importieren von Lieferanten';
                        case 'intacctCheckConnection':
                            return 'Sage Intacct-Verbindung wird überprüft';
                        case 'intacctImportDimensions':
                            return 'Importieren von Sage Intacct-Dimensionen';
                        case 'intacctImportTitle':
                            return 'Importieren von Sage Intacct-Daten';
                        default: {
                            // eslint-disable-next-line @typescript-eslint/restrict-template-expressions
                            return `Übersetzung fehlt für Stufe: ${stage}`;
                        }
                    }
                },
            },
            preferredExporter: 'Bevorzugter Exporteur',
            exportPreferredExporterNote:
                'Der bevorzugte Exporteur kann jeder Workspace-Admin sein, muss jedoch auch ein Domain-Admin sein, wenn Sie in den Domaineinstellungen unterschiedliche Exportkonten für einzelne Firmenkarten festlegen.',
            exportPreferredExporterSubNote: 'Sobald festgelegt, sieht der bevorzugte Exporteur Berichte zur Exportierung in seinem Konto.',
            exportAs: 'Exportieren als',
            exportOutOfPocket: 'Auslagen als exportieren',
            exportCompanyCard: 'Unternehmensausgaben exportieren als',
            exportDate: 'Exportdatum',
            defaultVendor: 'Standardanbieter',
            autoSync: 'Auto-Synchronisierung',
            autoSyncDescription: 'Synchronisieren Sie NetSuite und Expensify automatisch, jeden Tag. Exportieren Sie den finalisierten Bericht in Echtzeit.',
            reimbursedReports: 'Synchronisiere erstattete Berichte',
            cardReconciliation: 'Kartenabstimmung',
            reconciliationAccount: 'Abstimmungskonto',
            continuousReconciliation: 'Kontinuierliche Abstimmung',
            saveHoursOnReconciliation:
                'Sparen Sie Stunden bei der Abstimmung in jedem Buchhaltungszeitraum, indem Expensify kontinuierlich Expensify Card-Abrechnungen und -Abwicklungen in Ihrem Namen abstimmt.',
            enableContinuousReconciliation: 'Um die kontinuierliche Abstimmung zu aktivieren, bitte aktivieren Sie',
            chooseReconciliationAccount: {
                chooseBankAccount: 'Wählen Sie das Bankkonto, gegen das Ihre Expensify Card-Zahlungen abgeglichen werden sollen.',
                accountMatches: 'Stellen Sie sicher, dass dieses Konto mit Ihrem übereinstimmt',
                settlementAccount: 'Expensify-Kartenabrechnungskonto',
                reconciliationWorks: ({lastFourPAN}: ReconciliationWorksParams) => `(endend mit ${lastFourPAN}), damit die kontinuierliche Abstimmung ordnungsgemäß funktioniert.`,
            },
        },
        export: {
            notReadyHeading: 'Nicht bereit zum Exportieren',
            notReadyDescription:
                'Entwürfe oder ausstehende Spesenabrechnungen können nicht in das Buchhaltungssystem exportiert werden. Bitte genehmigen oder begleichen Sie diese Ausgaben, bevor Sie sie exportieren.',
        },
        invoices: {
            sendInvoice: 'Rechnung senden',
            sendFrom: 'Senden von',
            invoicingDetails: 'Rechnungsdetails',
            invoicingDetailsDescription: 'Diese Informationen werden auf Ihren Rechnungen erscheinen.',
            companyName: 'Firmenname',
            companyWebsite: 'Unternehmenswebsite',
            paymentMethods: {
                personal: 'Persönlich',
                business: 'Geschäft',
                chooseInvoiceMethod: 'Wählen Sie unten eine Zahlungsmethode aus:',
                addBankAccount: 'Bankkonto hinzufügen',
                payingAsIndividual: 'Als Einzelperson bezahlen',
                payingAsBusiness: 'Als Unternehmen bezahlen',
            },
            invoiceBalance: 'Rechnungsbetrag',
            invoiceBalanceSubtitle:
                'Dies ist Ihr aktueller Kontostand aus dem Einzug von Rechnungszahlungen. Er wird automatisch auf Ihr Bankkonto überwiesen, wenn Sie eines hinzugefügt haben.',
            bankAccountsSubtitle: 'Fügen Sie ein Bankkonto hinzu, um Rechnungszahlungen zu senden und zu empfangen.',
        },
        invite: {
            member: 'Mitglied einladen',
            members: 'Mitglieder einladen',
            invitePeople: 'Neue Mitglieder einladen',
            genericFailureMessage: 'Beim Einladen des Mitglieds in den Arbeitsbereich ist ein Fehler aufgetreten. Bitte versuchen Sie es erneut.',
            pleaseEnterValidLogin: `Bitte stellen Sie sicher, dass die E-Mail-Adresse oder Telefonnummer gültig ist (z. B. ${CONST.EXAMPLE_PHONE_NUMBER}).`,
            user: 'Benutzer',
            users: 'Benutzer',
            invited: 'eingeladen',
            removed: 'entfernt',
            to: 'zu',
            from: 'von',
        },
        inviteMessage: {
            confirmDetails: 'Details bestätigen',
            inviteMessagePrompt: 'Machen Sie Ihre Einladung besonders, indem Sie unten eine Nachricht hinzufügen!',
            personalMessagePrompt: 'Nachricht',
            genericFailureMessage: 'Beim Einladen des Mitglieds in den Arbeitsbereich ist ein Fehler aufgetreten. Bitte versuchen Sie es erneut.',
            inviteNoMembersError: 'Bitte wählen Sie mindestens ein Mitglied zum Einladen aus.',
            joinRequest: ({user, workspaceName}: {user: string; workspaceName: string}) => `${user} hat beantragt, ${workspaceName} beizutreten.`,
        },
        distanceRates: {
            oopsNotSoFast: 'Hoppla! Nicht so schnell...',
            workspaceNeeds: 'Ein Arbeitsbereich benötigt mindestens einen aktivierten Distanzsatz.',
            distance: 'Entfernung',
            centrallyManage: 'Verwalten Sie zentral die Tarife, verfolgen Sie in Meilen oder Kilometern und legen Sie eine Standardkategorie fest.',
            rate: 'Bewerten',
            addRate: 'Rate hinzufügen',
            findRate: 'Rate finden',
            trackTax: 'Steuern verfolgen',
            deleteRates: () => ({
                one: 'Löschrate',
                other: 'Raten löschen',
            }),
            enableRates: () => ({
                one: 'Rate aktivieren',
                other: 'Raten aktivieren',
            }),
            disableRates: () => ({
                one: 'Rate deaktivieren',
                other: 'Raten deaktivieren',
            }),
            enableRate: 'Rate aktivieren',
            status: 'Status',
            unit: 'Einheit',
            taxFeatureNotEnabledMessage: 'Steuern müssen im Arbeitsbereich aktiviert sein, um diese Funktion zu nutzen. Gehen Sie zu',
            changePromptMessage: 'um diese Änderung vorzunehmen.',
            deleteDistanceRate: 'Entfernen Sie den Distanzsatz',
            areYouSureDelete: () => ({
                one: 'Möchten Sie diesen Satz wirklich löschen?',
                other: 'Möchten Sie diese Tarife wirklich löschen?',
            }),
        },
        editor: {
            descriptionInputLabel: 'Beschreibung',
            nameInputLabel: 'Name',
            typeInputLabel: 'Typ',
            initialValueInputLabel: 'Anfangswert',
            nameInputHelpText: 'Dies ist der Name, den Sie in Ihrem Arbeitsbereich sehen werden.',
            nameIsRequiredError: 'Sie müssen Ihrem Arbeitsbereich einen Namen geben',
            currencyInputLabel: 'Standardwährung',
            currencyInputHelpText: 'Alle Ausgaben in diesem Arbeitsbereich werden in diese Währung umgerechnet.',
            currencyInputDisabledText: ({currency}: CurrencyInputDisabledTextParams) =>
                `Die Standardwährung kann nicht geändert werden, da dieser Arbeitsbereich mit einem ${currency} Bankkonto verknüpft ist.`,
            save: 'Speichern',
            genericFailureMessage: 'Beim Aktualisieren des Arbeitsbereichs ist ein Fehler aufgetreten. Bitte versuchen Sie es erneut.',
            avatarUploadFailureMessage: 'Beim Hochladen des Avatars ist ein Fehler aufgetreten. Bitte versuche es erneut.',
            addressContext: 'Eine Workspace-Adresse ist erforderlich, um Expensify Travel zu aktivieren. Bitte geben Sie eine Adresse ein, die mit Ihrem Unternehmen verbunden ist.',
        },
        bankAccount: {
            continueWithSetup: 'Setup fortsetzen',
            youAreAlmostDone:
                'Sie sind fast fertig mit der Einrichtung Ihres Bankkontos, das es Ihnen ermöglicht, Firmenkarten auszustellen, Ausgaben zu erstatten, Rechnungen zu sammeln und Rechnungen zu bezahlen.',
            streamlinePayments: 'Zahlungen optimieren',
            connectBankAccountNote: 'Hinweis: Persönliche Bankkonten können nicht für Zahlungen in Arbeitsbereichen verwendet werden.',
            oneMoreThing: 'Noch eine Sache!',
            allSet: 'Du bist startklar!',
            accountDescriptionWithCards: 'Dieses Bankkonto wird verwendet, um Firmenkarten auszustellen, Ausgaben zu erstatten, Rechnungen einzuziehen und Rechnungen zu bezahlen.',
            letsFinishInChat: 'Lass uns im Chat fertig werden!',
            finishInChat: 'Im Chat beenden',
            almostDone: 'Fast fertig!',
            disconnectBankAccount: 'Bankkonto trennen',
            startOver: 'Von vorne anfangen',
            updateDetails: 'Details aktualisieren',
            yesDisconnectMyBankAccount: 'Ja, trennen Sie mein Bankkonto.',
            yesStartOver: 'Ja, von vorne beginnen.',
            disconnectYour: 'Trennen Sie Ihr',
            bankAccountAnyTransactions: 'Bankkonto. Alle ausstehenden Transaktionen für dieses Konto werden trotzdem abgeschlossen.',
            clearProgress: 'Ein Neuanfang wird den bisherigen Fortschritt löschen.',
            areYouSure: 'Bist du sicher?',
            workspaceCurrency: 'Arbeitsbereichswährung',
            updateCurrencyPrompt:
                'Es sieht so aus, als ob Ihr Arbeitsbereich derzeit auf eine andere Währung als USD eingestellt ist. Bitte klicken Sie auf die Schaltfläche unten, um Ihre Währung jetzt auf USD zu aktualisieren.',
            updateToUSD: 'In USD aktualisieren',
            updateWorkspaceCurrency: 'Arbeitsbereichswährung aktualisieren',
            workspaceCurrencyNotSupported: 'Arbeitsbereichswährung wird nicht unterstützt',
            yourWorkspace: 'Ihr Arbeitsbereich ist auf eine nicht unterstützte Währung eingestellt. Sehen Sie sich die',
            listOfSupportedCurrencies: 'Liste der unterstützten Währungen',
        },
        changeOwner: {
            changeOwnerPageTitle: 'Besitzer übertragen',
            addPaymentCardTitle: 'Geben Sie Ihre Zahlungskarte ein, um die Eigentümerschaft zu übertragen.',
            addPaymentCardButtonText: 'Bedingungen akzeptieren & Zahlungskarte hinzufügen',
            addPaymentCardReadAndAcceptTextPart1: 'Lesen und akzeptieren',
            addPaymentCardReadAndAcceptTextPart2: 'Richtlinie zum Hinzufügen Ihrer Karte',
            addPaymentCardTerms: 'Bedingungen',
            addPaymentCardPrivacy: 'Datenschutz',
            addPaymentCardAnd: '&',
            addPaymentCardPciCompliant: 'PCI-DSS-konform',
            addPaymentCardBankLevelEncrypt: 'Verschlüsselung auf Bankniveau',
            addPaymentCardRedundant: 'Redundante Infrastruktur',
            addPaymentCardLearnMore: 'Erfahren Sie mehr über unsere',
            addPaymentCardSecurity: 'Sicherheit',
            amountOwedTitle: 'Ausstehender Saldo',
            amountOwedButtonText: 'OK',
            amountOwedText:
                'Dieses Konto hat einen ausstehenden Saldo aus einem vorherigen Monat.\n\nMöchten Sie den Saldo ausgleichen und die Abrechnung für diesen Arbeitsbereich übernehmen?',
            ownerOwesAmountTitle: 'Ausstehender Saldo',
            ownerOwesAmountButtonText: 'Guthaben übertragen',
            ownerOwesAmountText: ({email, amount}: OwnerOwesAmountParams) =>
                `Das Konto, dem dieser Arbeitsbereich gehört (${email}), hat einen ausstehenden Saldo aus einem vorherigen Monat.\n\nMöchten Sie diesen Betrag (${amount}) überweisen, um die Abrechnung für diesen Arbeitsbereich zu übernehmen? Ihre Zahlungskarte wird sofort belastet.`,
            subscriptionTitle: 'Übernahme des Jahresabonnements',
            subscriptionButtonText: 'Abonnement übertragen',
            subscriptionText: ({usersCount, finalCount}: ChangeOwnerSubscriptionParams) =>
                `Die Übernahme dieses Arbeitsbereichs wird sein Jahresabonnement mit Ihrem aktuellen Abonnement zusammenführen. Dadurch erhöht sich die Größe Ihres Abonnements um ${usersCount} Mitglieder, sodass Ihre neue Abonnementgröße ${finalCount} beträgt. Möchten Sie fortfahren?`,
            duplicateSubscriptionTitle: 'Benachrichtigung über doppelte Abonnements',
            duplicateSubscriptionButtonText: 'Fortfahren',
            duplicateSubscriptionText: ({email, workspaceName}: ChangeOwnerDuplicateSubscriptionParams) =>
                `Es sieht so aus, als ob Sie versuchen, die Abrechnung für die Arbeitsbereiche von ${email} zu übernehmen. Dazu müssen Sie jedoch zuerst Administrator in all ihren Arbeitsbereichen sein.\n\nKlicken Sie auf "Weiter", wenn Sie nur die Abrechnung für den Arbeitsbereich ${workspaceName} übernehmen möchten.\n\nWenn Sie die Abrechnung für ihr gesamtes Abonnement übernehmen möchten, lassen Sie sich bitte zuerst als Administrator zu all ihren Arbeitsbereichen hinzufügen, bevor Sie die Abrechnung übernehmen.`,
            hasFailedSettlementsTitle: 'Eigentum kann nicht übertragen werden',
            hasFailedSettlementsButtonText: 'Verstanden',
            hasFailedSettlementsText: ({email}: ChangeOwnerHasFailedSettlementsParams) =>
                `Sie können die Abrechnung nicht übernehmen, weil ${email} eine überfällige Expensify Card-Abrechnung hat. Bitte bitten Sie sie, sich an concierge@expensify.com zu wenden, um das Problem zu lösen. Dann können Sie die Abrechnung für diesen Arbeitsbereich übernehmen.`,
            failedToClearBalanceTitle: 'Fehler beim Ausgleichen des Saldos',
            failedToClearBalanceButtonText: 'OK',
            failedToClearBalanceText: 'Wir konnten den Saldo nicht ausgleichen. Bitte versuchen Sie es später erneut.',
            successTitle: 'Woohoo! Alles bereit.',
            successDescription: 'Sie sind jetzt der Besitzer dieses Arbeitsbereichs.',
            errorTitle: 'Hoppla! Nicht so schnell...',
            errorDescriptionPartOne: 'Es gab ein Problem beim Übertragen der Inhaberschaft dieses Arbeitsbereichs. Versuchen Sie es erneut, oder',
            errorDescriptionPartTwo: 'Wenden Sie sich an Concierge.',
            errorDescriptionPartThree: 'für Hilfe.',
        },
        exportAgainModal: {
            title: 'Vorsicht!',
            description: ({reportName, connectionName}: ExportAgainModalDescriptionParams) =>
                `Die folgenden Berichte wurden bereits nach ${CONST.POLICY.CONNECTIONS.NAME_USER_FRIENDLY[connectionName]} exportiert:\n\n${reportName}\n\nSind Sie sicher, dass Sie sie erneut exportieren möchten?`,
            confirmText: 'Ja, erneut exportieren',
            cancelText: 'Abbrechen',
        },
        upgrade: {
            reportFields: {
                title: 'Berichtsfelder',
                description: `Berichtsfelder ermöglichen es Ihnen, Details auf Kopfzeilenebene anzugeben, im Gegensatz zu Tags, die sich auf Ausgaben einzelner Positionen beziehen. Diese Details können spezifische Projektnamen, Informationen zu Geschäftsreisen, Standorte und mehr umfassen.`,
                onlyAvailableOnPlan: 'Berichtsfelder sind nur im Control-Plan verfügbar, beginnend bei',
            },
            [CONST.POLICY.CONNECTIONS.NAME.NETSUITE]: {
                title: 'NetSuite',
                description: `Genießen Sie die automatische Synchronisierung und reduzieren Sie manuelle Eingaben mit der Expensify + NetSuite-Integration. Erhalten Sie tiefgehende, Echtzeit-Finanzanalysen mit nativer und benutzerdefinierter Segmentunterstützung, einschließlich Projekt- und Kundenabbildung.`,
                onlyAvailableOnPlan: 'Unsere NetSuite-Integration ist nur im Control-Plan verfügbar, beginnend bei',
            },
            [CONST.POLICY.CONNECTIONS.NAME.SAGE_INTACCT]: {
                title: 'Sage Intacct',
                description: `Genießen Sie die automatische Synchronisierung und reduzieren Sie manuelle Eingaben mit der Expensify + Sage Intacct-Integration. Erhalten Sie tiefgehende, Echtzeit-Finanzanalysen mit benutzerdefinierten Dimensionen sowie Spesenkodierung nach Abteilung, Klasse, Standort, Kunde und Projekt (Job).`,
                onlyAvailableOnPlan: 'Unsere Sage Intacct-Integration ist nur im Control-Plan verfügbar, beginnend bei',
            },
            [CONST.POLICY.CONNECTIONS.NAME.QBD]: {
                title: 'QuickBooks Desktop',
                description: `Genießen Sie die automatische Synchronisierung und reduzieren Sie manuelle Eingaben mit der Expensify + QuickBooks Desktop-Integration. Erreichen Sie ultimative Effizienz mit einer Echtzeit-Zwei-Wege-Verbindung und der Ausgabenkodierung nach Klasse, Artikel, Kunde und Projekt.`,
                onlyAvailableOnPlan: 'Unsere QuickBooks Desktop-Integration ist nur im Control-Plan verfügbar, beginnend bei',
            },
            [CONST.UPGRADE_FEATURE_INTRO_MAPPING.approvals.id]: {
                title: 'Erweiterte Genehmigungen',
                description: `Wenn Sie weitere Genehmigungsebenen hinzufügen möchten – oder einfach nur sicherstellen möchten, dass die größten Ausgaben noch einmal überprüft werden – sind Sie bei uns genau richtig. Erweiterte Genehmigungen helfen Ihnen, die richtigen Kontrollen auf jeder Ebene einzurichten, damit Sie die Ausgaben Ihres Teams im Griff behalten.`,
                onlyAvailableOnPlan: 'Erweiterte Genehmigungen sind nur im Control-Plan verfügbar, der bei',
            },
            categories: {
                title: 'Kategorien',
                description: `Kategorien helfen Ihnen, Ausgaben besser zu organisieren, um den Überblick darüber zu behalten, wo Sie Ihr Geld ausgeben. Verwenden Sie unsere vorgeschlagene Kategorienliste oder erstellen Sie Ihre eigene.`,
                onlyAvailableOnPlan: 'Kategorien sind im Collect-Plan verfügbar, beginnend bei',
            },
            glCodes: {
                title: 'GL-Codes',
                description: `Fügen Sie Ihren Kategorien und Tags GL-Codes hinzu, um Ausgaben einfach in Ihre Buchhaltungs- und Gehaltssysteme zu exportieren.`,
                onlyAvailableOnPlan: 'GL-Codes sind nur im Control-Plan verfügbar, beginnend bei',
            },
            glAndPayrollCodes: {
                title: 'GL- und Payroll-Codes',
                description: `Fügen Sie GL- und Payroll-Codes zu Ihren Kategorien hinzu, um Ausgaben einfach in Ihre Buchhaltungs- und Gehaltssysteme zu exportieren.`,
                onlyAvailableOnPlan: 'GL- und Payroll-Codes sind nur im Control-Plan verfügbar, beginnend bei',
            },
            taxCodes: {
                title: 'Steuercodes',
                description: `Fügen Sie Ihren Steuern Steuercodes hinzu, um Ausgaben einfach in Ihre Buchhaltungs- und Gehaltssysteme zu exportieren.`,
                onlyAvailableOnPlan: 'Steuercodes sind nur im Control-Plan verfügbar, beginnend bei',
            },
            companyCards: {
                title: 'Unbegrenzte Firmenkarten',
                description: `Müssen Sie weitere Karten-Feeds hinzufügen? Schalten Sie unbegrenzte Firmenkarten frei, um Transaktionen von allen großen Kartenausstellern zu synchronisieren.`,
                onlyAvailableOnPlan: 'Dies ist nur im Control-Plan verfügbar, beginnend bei',
            },
            rules: {
                title: 'Regeln',
                description: `Regeln laufen im Hintergrund und halten Ihre Ausgaben unter Kontrolle, damit Sie sich nicht um Kleinigkeiten kümmern müssen.\n\nFordern Sie Ausgabendetails wie Belege und Beschreibungen an, legen Sie Limits und Standards fest und automatisieren Sie Genehmigungen und Zahlungen – alles an einem Ort.`,
                onlyAvailableOnPlan: 'Regeln sind nur im Control-Plan verfügbar, beginnend bei',
            },
            perDiem: {
                title: 'Tagegeld',
                description:
                    'Per Diem ist eine großartige Möglichkeit, um Ihre täglichen Kosten konform und vorhersehbar zu halten, wann immer Ihre Mitarbeiter reisen. Genießen Sie Funktionen wie benutzerdefinierte Raten, Standardkategorien und detailliertere Informationen wie Ziele und Unterraten.',
                onlyAvailableOnPlan: 'Tagespauschalen sind nur im Control-Plan verfügbar, beginnend bei',
            },
            travel: {
                title: 'Reisen',
                description:
                    'Expensify Travel ist eine neue Plattform für die Buchung und Verwaltung von Geschäftsreisen, die es Mitgliedern ermöglicht, Unterkünfte, Flüge, Transportmittel und mehr zu buchen.',
                onlyAvailableOnPlan: 'Reisen ist im Collect-Plan verfügbar, beginnend bei',
            },
            multiLevelTags: {
                title: 'Mehrstufige Tags',
                description:
                    'Mehrstufige Tags helfen Ihnen, Ausgaben präziser zu verfolgen. Weisen Sie jedem Posten mehrere Tags zu – wie Abteilung, Kunde oder Kostenstelle – um den vollständigen Kontext jeder Ausgabe zu erfassen. Dies ermöglicht detailliertere Berichte, Genehmigungs-Workflows und Buchhaltungsexporte.',
                onlyAvailableOnPlan: 'Mehrstufige Tags sind nur im Control-Plan verfügbar, beginnend bei',
            },
            pricing: {
                perActiveMember: 'pro aktivem Mitglied pro Monat.',
                perMember: 'pro Mitglied pro Monat.',
            },
            note: {
                upgradeWorkspace: 'Aktualisieren Sie Ihren Arbeitsbereich, um auf diese Funktion zuzugreifen, oder',
                learnMore: 'Erfahren Sie mehr',
                aboutOurPlans: 'über unsere Pläne und Preise.',
            },
            upgradeToUnlock: 'Diese Funktion freischalten',
            completed: {
                headline: `Sie haben Ihren Arbeitsbereich aktualisiert!`,
                successMessage: ({policyName}: ReportPolicyNameParams) => `Sie haben ${policyName} erfolgreich auf den Control-Plan hochgestuft!`,
                categorizeMessage: `Sie haben erfolgreich auf einen Workspace im Collect-Plan upgegradet. Jetzt können Sie Ihre Ausgaben kategorisieren!`,
                travelMessage: `Sie haben erfolgreich auf einen Workspace im Collect-Plan aufgerüstet. Jetzt können Sie mit der Buchung und Verwaltung von Reisen beginnen!`,
                viewSubscription: 'Abonnements anzeigen',
                moreDetails: 'für mehr Details.',
                gotIt: 'Verstanden, danke',
            },
            commonFeatures: {
                title: 'Zum Control-Plan upgraden',
                note: 'Entsperren Sie unsere leistungsstärksten Funktionen, einschließlich:',
                benefits: {
                    startsAt: 'Der Control-Plan beginnt bei',
                    perMember: 'pro aktivem Mitglied pro Monat.',
                    learnMore: 'Erfahren Sie mehr',
                    pricing: 'über unsere Pläne und Preise.',
                    benefit1: 'Erweiterte Buchhaltungsverbindungen (NetSuite, Sage Intacct und mehr)',
                    benefit2: 'Intelligente Ausgabenregeln',
                    benefit3: 'Genehmigungsabläufe mit mehreren Ebenen',
                    benefit4: 'Erweiterte Sicherheitskontrollen',
                    toUpgrade: 'Zum Upgrade klicken',
                    selectWorkspace: 'Wählen Sie einen Arbeitsbereich aus und ändern Sie den Plantyp in',
                },
            },
        },
        downgrade: {
            commonFeatures: {
                title: 'Zum Collect-Plan herabstufen',
                note: 'Wenn Sie ein Downgrade durchführen, verlieren Sie den Zugriff auf diese Funktionen und mehr:',
                benefits: {
                    note: 'Für einen vollständigen Vergleich unserer Pläne, schauen Sie sich unsere',
                    pricingPage: 'Preisseite',
                    confirm: 'Möchten Sie wirklich herabstufen und Ihre Konfigurationen entfernen?',
                    warning: 'Dies kann nicht rückgängig gemacht werden.',
                    benefit1: 'Buchhaltungsverbindungen (außer QuickBooks Online und Xero)',
                    benefit2: 'Intelligente Ausgabenregeln',
                    benefit3: 'Genehmigungsabläufe mit mehreren Ebenen',
                    benefit4: 'Erweiterte Sicherheitskontrollen',
                    headsUp: 'Achtung!',
                    multiWorkspaceNote:
                        'Sie müssen alle Ihre Arbeitsbereiche herabstufen, bevor Ihre erste monatliche Zahlung erfolgt, um ein Abonnement zum Collect-Tarif zu beginnen. Klicken Sie',
                    selectStep: '> Wählen Sie jeden Arbeitsbereich aus > Ändern Sie den Plantyp in',
                },
            },
            completed: {
                headline: 'Ihr Arbeitsbereich wurde herabgestuft',
                description: 'Sie haben andere Arbeitsbereiche im Control-Plan. Um zum Collect-Tarif abgerechnet zu werden, müssen Sie alle Arbeitsbereiche herabstufen.',
                gotIt: 'Verstanden, danke',
            },
        },
        payAndDowngrade: {
            title: 'Bezahlen & Herabstufen',
            headline: 'Ihre letzte Zahlung',
            description1: 'Ihre endgültige Rechnung für dieses Abonnement wird sein',
            description2: ({date}: DateParams) => `Siehe Ihre Aufschlüsselung unten für ${date}:`,
            subscription:
                'Achtung! Diese Aktion beendet Ihr Expensify-Abonnement, löscht diesen Arbeitsbereich und entfernt alle Mitglieder des Arbeitsbereichs. Wenn Sie diesen Arbeitsbereich behalten und nur sich selbst entfernen möchten, lassen Sie zuerst einen anderen Administrator die Abrechnung übernehmen.',
            genericFailureMessage: 'Beim Bezahlen Ihrer Rechnung ist ein Fehler aufgetreten. Bitte versuchen Sie es erneut.',
        },
        restrictedAction: {
            restricted: 'Restricted',
            actionsAreCurrentlyRestricted: ({workspaceName}: ActionsAreCurrentlyRestricted) => `Aktionen im ${workspaceName}-Arbeitsbereich sind derzeit eingeschränkt.`,
            workspaceOwnerWillNeedToAddOrUpdatePaymentCard: ({workspaceOwnerName}: WorkspaceOwnerWillNeedToAddOrUpdatePaymentCardParams) =>
                `Arbeitsbereichsinhaber, ${workspaceOwnerName}, muss die hinterlegte Zahlungskarte hinzufügen oder aktualisieren, um neue Aktivitäten im Arbeitsbereich freizuschalten.`,
            youWillNeedToAddOrUpdatePaymentCard: 'Sie müssen die hinterlegte Zahlungskarte hinzufügen oder aktualisieren, um neue Workspace-Aktivitäten freizuschalten.',
            addPaymentCardToUnlock: 'Fügen Sie eine Zahlungskarte hinzu, um freizuschalten!',
            addPaymentCardToContinueUsingWorkspace: 'Fügen Sie eine Zahlungskarte hinzu, um diesen Arbeitsbereich weiterhin zu nutzen.',
            pleaseReachOutToYourWorkspaceAdmin: 'Bitte wenden Sie sich bei Fragen an Ihren Workspace-Administrator.',
            chatWithYourAdmin: 'Mit Ihrem Administrator chatten',
            chatInAdmins: 'Im #admins chatten',
            addPaymentCard: 'Zahlungskarte hinzufügen',
        },
        rules: {
            individualExpenseRules: {
                title: 'Ausgaben',
                subtitle: 'Legen Sie Ausgabenkontrollen und -standards für einzelne Ausgaben fest. Sie können auch Regeln für',
                receiptRequiredAmount: 'Beleg erforderlicher Betrag',
                receiptRequiredAmountDescription: 'Belege anfordern, wenn die Ausgaben diesen Betrag überschreiten, es sei denn, eine Kategorievorschrift hebt dies auf.',
                maxExpenseAmount: 'Maximaler Ausgabenbetrag',
                maxExpenseAmountDescription: 'Kennzeichnen Sie Ausgaben, die diesen Betrag überschreiten, es sei denn, sie werden durch eine Kategorievorschrift außer Kraft gesetzt.',
                maxAge: 'Maximales Alter',
                maxExpenseAge: 'Maximales Ausgabenalter',
                maxExpenseAgeDescription: 'Kennzeichnen Sie Ausgaben, die älter als eine bestimmte Anzahl von Tagen sind.',
                maxExpenseAgeDays: () => ({
                    one: '1 Tag',
                    other: (count: number) => `${count} Tage`,
                }),
                billableDefault: 'Abrechnungsstandard',
                billableDefaultDescription: 'Wählen Sie, ob Bar- und Kreditkartenausgaben standardmäßig abrechenbar sein sollen. Abrechenbare Ausgaben werden aktiviert oder deaktiviert in',
                billable: 'Abrechenbar',
                billableDescription: 'Spesen werden meist an Kunden weiterberechnet.',
                nonBillable: 'Nicht abrechenbar',
                nonBillableDescription: 'Spesen werden gelegentlich an Kunden weiterberechnet.',
                eReceipts: 'eReceipts',
                eReceiptsHint: 'eReceipts werden automatisch erstellt',
                eReceiptsHintLink: 'für die meisten USD-Kredittransaktionen',
                attendeeTracking: 'Teilnehmerverfolgung',
                attendeeTrackingHint: 'Verfolgen Sie die Kosten pro Person für jede Ausgabe.',
                prohibitedDefaultDescription:
                    'Markieren Sie alle Belege, auf denen Alkohol, Glücksspiel oder andere eingeschränkte Artikel erscheinen. Ausgaben mit Belegen, auf denen diese Positionen erscheinen, erfordern eine manuelle Überprüfung.',
                prohibitedExpenses: 'Verbotene Ausgaben',
                alcohol: 'Alkohol',
                hotelIncidentals: 'Hotelnebenkosten',
                gambling: 'Glücksspiel',
                tobacco: 'Tabak',
                adultEntertainment: 'Erwachsenenunterhaltung',
            },
            expenseReportRules: {
                examples: 'Beispiele:',
                title: 'Spesenabrechnungen',
                subtitle: 'Automatisieren Sie die Einhaltung von Spesenabrechnungen, Genehmigungen und Zahlungen.',
                customReportNamesSubtitle: 'Passen Sie Berichtstitel mit unserem an',
                customNameTitle: 'Standardberichtstitel',
                customNameDescription: 'Wählen Sie einen benutzerdefinierten Namen für Spesenabrechnungen mit unserem',
                customNameDescriptionLink: 'umfassende Formeln',
                customNameInputLabel: 'Name',
                customNameEmailPhoneExample: 'E-Mail oder Telefon des Mitglieds: {report:submit:from}',
                customNameStartDateExample: 'Berichtsstartdatum: {report:startdate}',
                customNameWorkspaceNameExample: 'Workspace-Name: {report:workspacename}',
                customNameReportIDExample: 'Report-ID: {report:id}',
                customNameTotalExample: 'Gesamt: {report:total}.',
                preventMembersFromChangingCustomNamesTitle: 'Verhindern Sie, dass Mitglieder benutzerdefinierte Berichtsnamen ändern',
                preventSelfApprovalsTitle: 'Selbstgenehmigungen verhindern',
                preventSelfApprovalsSubtitle: 'Verhindern Sie, dass Arbeitsbereichsmitglieder ihre eigenen Spesenabrechnungen genehmigen.',
                autoApproveCompliantReportsTitle: 'Konforme Berichte automatisch genehmigen',
                autoApproveCompliantReportsSubtitle: 'Konfigurieren Sie, welche Spesenabrechnungen für die automatische Genehmigung infrage kommen.',
                autoApproveReportsUnderTitle: 'Berichte unter automatisch genehmigen',
                autoApproveReportsUnderDescription: 'Vollständig konforme Spesenabrechnungen unter diesem Betrag werden automatisch genehmigt.',
                randomReportAuditTitle: 'Zufällige Berichtprüfung',
                randomReportAuditDescription: 'Einige Berichte müssen manuell genehmigt werden, auch wenn sie für die automatische Genehmigung in Frage kommen.',
                autoPayApprovedReportsTitle: 'Automatisch genehmigte Berichte bezahlen',
                autoPayApprovedReportsSubtitle: 'Konfigurieren Sie, welche Spesenabrechnungen für die automatische Zahlung berechtigt sind.',
                autoPayApprovedReportsLimitError: ({currency}: AutoPayApprovedReportsLimitErrorParams = {}) =>
                    `Bitte geben Sie einen Betrag ein, der kleiner als ${currency ?? ''}20.000 ist.`,
                autoPayApprovedReportsLockedSubtitle: 'Gehen Sie zu Weitere Funktionen und aktivieren Sie Workflows, dann fügen Sie Zahlungen hinzu, um diese Funktion freizuschalten.',
                autoPayReportsUnderTitle: 'Berichte unter Auto-Zahlung',
                autoPayReportsUnderDescription: 'Vollständig konforme Spesenabrechnungen unter diesem Betrag werden automatisch bezahlt.',
                unlockFeatureGoToSubtitle: 'Gehe zu',
                unlockFeatureEnableWorkflowsSubtitle: ({featureName}: FeatureNameParams) => `und Workflows aktivieren, dann ${featureName} hinzufügen, um diese Funktion freizuschalten.`,
                enableFeatureSubtitle: ({featureName}: FeatureNameParams) => `und aktivieren Sie ${featureName}, um diese Funktion freizuschalten.`,
            },
            categoryRules: {
                title: 'Kategorienregeln',
                approver: 'Genehmiger',
                requireDescription: 'Beschreibung erforderlich',
                descriptionHint: 'Beschreibungshinweis',
                descriptionHintDescription: ({categoryName}: CategoryNameParams) =>
                    `Erinnern Sie die Mitarbeiter daran, zusätzliche Informationen für Ausgaben der Kategorie „${categoryName}“ bereitzustellen. Dieser Hinweis erscheint im Beschreibungsfeld der Ausgaben.`,
                descriptionHintLabel: 'Hinweis',
                descriptionHintSubtitle: 'Profi-Tipp: Je kürzer, desto besser!',
                maxAmount: 'Maximalbetrag',
                flagAmountsOver: 'Beträge über markieren',
                flagAmountsOverDescription: ({categoryName}: CategoryNameParams) => `Gilt für die Kategorie „${categoryName}“.`,
                flagAmountsOverSubtitle: 'Dies überschreibt den Höchstbetrag für alle Ausgaben.',
                expenseLimitTypes: {
                    expense: 'Einzelausgabe',
                    expenseSubtitle: 'Beträge von Ausgaben nach Kategorie kennzeichnen. Diese Regel überschreibt die allgemeine Arbeitsbereichsregel für den maximalen Ausgabenbetrag.',
                    daily: 'Kategorietotal',
                    dailySubtitle: 'Gesamtausgaben pro Kategorie pro Spesenbericht kennzeichnen.',
                },
                requireReceiptsOver: 'Belege über erforderlich',
                requireReceiptsOverList: {
                    default: ({defaultAmount}: DefaultAmountParams) => `${defaultAmount} ${CONST.DOT_SEPARATOR} Standard`,
                    never: 'Belege niemals verlangen',
                    always: 'Immer Belege anfordern',
                },
                defaultTaxRate: 'Standardsteuersatz',
                goTo: 'Gehe zu',
                andEnableWorkflows: 'und Workflows aktivieren, dann Genehmigungen hinzufügen, um diese Funktion freizuschalten.',
            },
            customRules: {
                title: 'Benutzerdefinierte Regeln',
                subtitle: 'Beschreibung',
                description: 'Benutzerdefinierte Regeln für Spesenabrechnungen eingeben',
            },
        },
        planTypePage: {
            planTypes: {
                team: {
                    label: 'Sammeln',
                    description: 'Für Teams, die ihre Prozesse automatisieren möchten.',
                },
                corporate: {
                    label: 'Steuerung',
                    description: 'Für Organisationen mit erweiterten Anforderungen.',
                },
            },
            description: 'Wählen Sie einen Plan, der zu Ihnen passt. Für eine detaillierte Liste der Funktionen und Preise, schauen Sie sich unsere',
            subscriptionLink: 'Planarten und Preishilfe-Seite',
            lockedPlanDescription: ({count, annualSubscriptionEndDate}: WorkspaceLockedPlanTypeParams) => ({
                one: `Sie haben sich verpflichtet, bis zum Ende Ihres Jahresabonnements am ${annualSubscriptionEndDate} 1 aktives Mitglied im Control-Plan zu haben. Sie können zu einem nutzungsbasierten Abonnement wechseln und ab dem ${annualSubscriptionEndDate} auf den Collect-Plan herabstufen, indem Sie die automatische Verlängerung deaktivieren.`,
                other: `Sie haben sich zu ${count} aktiven Mitgliedern im Control-Plan verpflichtet, bis Ihr Jahresabonnement am ${annualSubscriptionEndDate} endet. Sie können zu einem nutzungsbasierten Abonnement wechseln und ab dem ${annualSubscriptionEndDate} auf den Collect-Plan herabstufen, indem Sie die automatische Verlängerung deaktivieren in`,
            }),
            subscriptions: 'Abonnements',
        },
    },
    getAssistancePage: {
        title: 'Hilfe erhalten',
        subtitle: 'Wir sind hier, um Ihren Weg zur Größe freizumachen!',
        description: 'Wählen Sie aus den untenstehenden Support-Optionen:',
        chatWithConcierge: 'Chatten Sie mit Concierge',
        scheduleSetupCall: 'Einen Einrichtungstermin vereinbaren',
        scheduleACall: 'Anruf planen',
        questionMarkButtonTooltip: 'Holen Sie sich Unterstützung von unserem Team',
        exploreHelpDocs: 'Hilfe-Dokumente durchsuchen',
        registerForWebinar: 'Für das Webinar registrieren',
        onboardingHelp: 'Hilfe bei der Einführung',
    },
    emojiPicker: {
        skinTonePickerLabel: 'Standard-Hautton ändern',
        headers: {
            frequentlyUsed: 'Häufig verwendet',
            smileysAndEmotion: 'Smileys & Emotion',
            peopleAndBody: 'Menschen & Körper',
            animalsAndNature: 'Tiere & Natur',
            foodAndDrink: 'Essen & Getränke',
            travelAndPlaces: 'Reisen & Orte',
            activities: 'Aktivitäten',
            objects: 'Objekte',
            symbols: 'Symbole',
            flags: 'Flaggen',
        },
    },
    newRoomPage: {
        newRoom: 'Neuer Raum',
        groupName: 'Gruppenname',
        roomName: 'Raumname',
        visibility: 'Sichtbarkeit',
        restrictedDescription: 'Personen in Ihrem Arbeitsbereich können diesen Raum finden.',
        privateDescription: 'Personen, die zu diesem Raum eingeladen wurden, können ihn finden.',
        publicDescription: 'Jeder kann diesen Raum finden',
        // eslint-disable-next-line @typescript-eslint/naming-convention
        public_announceDescription: 'Jeder kann diesen Raum finden',
        createRoom: 'Raum erstellen',
        roomAlreadyExistsError: 'Ein Raum mit diesem Namen existiert bereits.',
        roomNameReservedError: ({reservedName}: RoomNameReservedErrorParams) => `${reservedName} ist ein Standardraum in allen Arbeitsbereichen. Bitte wählen Sie einen anderen Namen.`,
        roomNameInvalidError: 'Raumnamen dürfen nur Kleinbuchstaben, Zahlen und Bindestriche enthalten.',
        pleaseEnterRoomName: 'Bitte geben Sie einen Raumnamen ein',
        pleaseSelectWorkspace: 'Bitte wählen Sie einen Arbeitsbereich aus',
        renamedRoomAction: ({oldName, newName, actorName, isExpenseReport}: RenamedRoomActionParams) => {
            const actor = actorName ? `${actorName} ` : '';
            return isExpenseReport ? `${actor}umbenannt in "${newName}" (zuvor "${oldName}")` : `${actor} hat diesen Raum in "${newName}" umbenannt (vorher "${oldName}")`;
        },
        roomRenamedTo: ({newName}: RoomRenamedToParams) => `Raum umbenannt in ${newName}`,
        social: 'sozial',
        selectAWorkspace: 'Wählen Sie einen Arbeitsbereich aus',
        growlMessageOnRenameError: 'Der Arbeitsbereichsraum kann nicht umbenannt werden. Bitte überprüfen Sie Ihre Verbindung und versuchen Sie es erneut.',
        visibilityOptions: {
            restricted: 'Arbeitsbereich', // the translation for "restricted" visibility is actually workspace. This is so we can display restricted visibility rooms as "workspace" without having to change what's stored.
            private: 'Privat',
            public: 'Öffentlich',
            // eslint-disable-next-line @typescript-eslint/naming-convention
            public_announce: 'Öffentliche Ankündigung',
        },
    },
    workspaceApprovalModes: {
        submitAndClose: 'Einreichen und Schließen',
        submitAndApprove: 'Einreichen und Genehmigen',
        advanced: 'ADVANCED',
        dynamicExternal: 'DYNAMIC_EXTERNAL',
        smartReport: 'SMARTREPORT',
        billcom: 'BILLCOM',
    },
    workspaceActions: {
        addApprovalRule: ({approverEmail, approverName, field, name}: AddedPolicyApprovalRuleParams) =>
            `hat ${approverName} (${approverEmail}) als Genehmiger für das ${field} "${name}" hinzugefügt`,
        deleteApprovalRule: ({approverEmail, approverName, field, name}: AddedPolicyApprovalRuleParams) =>
            `hat ${approverName} (${approverEmail}) als Genehmiger für das ${field} "${name}" entfernt`,
        updateApprovalRule: ({field, name, newApproverEmail, newApproverName, oldApproverEmail, oldApproverName}: UpdatedPolicyApprovalRuleParams) => {
            const formatApprover = (displayName?: string, email?: string) => (displayName ? `${displayName} (${email})` : email);
            return `hat den Genehmiger für das ${field} "${name}" auf ${formatApprover(newApproverName, newApproverEmail)} geändert (zuvor ${formatApprover(oldApproverName, oldApproverEmail)})`;
        },
        addCategory: ({categoryName}: UpdatedPolicyCategoryParams) => `hat die Kategorie "${categoryName}" hinzugefügt`,
        deleteCategory: ({categoryName}: UpdatedPolicyCategoryParams) => `Kategorie "${categoryName}" entfernt`,
        updateCategory: ({oldValue, categoryName}: UpdatedPolicyCategoryParams) => `${oldValue ? 'deaktiviert' : 'aktiviert'} die Kategorie "${categoryName}"`,
        updateCategoryPayrollCode: ({oldValue, categoryName, newValue}: UpdatedPolicyCategoryGLCodeParams) => {
            if (!oldValue) {
                return `hat den Gehaltscode "${newValue}" zur Kategorie "${categoryName}" hinzugefügt`;
            }
            if (!newValue && oldValue) {
                return `hat den Gehaltsabrechnungscode "${oldValue}" aus der Kategorie "${categoryName}" entfernt`;
            }
            return `hat den Gehaltsabrechnungscode der Kategorie „${categoryName}“ in „${newValue}“ geändert (zuvor „${oldValue}“)`;
        },
        updateCategoryGLCode: ({oldValue, categoryName, newValue}: UpdatedPolicyCategoryGLCodeParams) => {
            if (!oldValue) {
                return `hat den GL-Code "${newValue}" zur Kategorie "${categoryName}" hinzugefügt`;
            }
            if (!newValue && oldValue) {
                return `hat den GL-Code "${oldValue}" aus der Kategorie "${categoryName}" entfernt`;
            }
            return `hat den GL-Code der Kategorie „${categoryName}“ in „${newValue}“ geändert (vorher „${oldValue}“)`;
        },
        updateAreCommentsRequired: ({oldValue, categoryName}: UpdatedPolicyCategoryParams) => {
            return `änderte die Beschreibung der Kategorie "${categoryName}" zu ${!oldValue ? 'erforderlich' : 'nicht erforderlich'} (zuvor ${!oldValue ? 'nicht erforderlich' : 'erforderlich'})`;
        },
        updateCategoryMaxExpenseAmount: ({categoryName, oldAmount, newAmount}: UpdatedPolicyCategoryMaxExpenseAmountParams) => {
            if (newAmount && !oldAmount) {
                return `hat einen maximalen Betrag von ${newAmount} zur Kategorie "${categoryName}" hinzugefügt`;
            }
            if (oldAmount && !newAmount) {
                return `hat den maximalen Betrag von ${oldAmount} aus der Kategorie "${categoryName}" entfernt`;
            }
            return `hat den maximalen Betrag der Kategorie "${categoryName}" auf ${newAmount} geändert (zuvor ${oldAmount})`;
        },
        updateCategoryExpenseLimitType: ({categoryName, oldValue, newValue}: UpdatedPolicyCategoryExpenseLimitTypeParams) => {
            if (!oldValue) {
                return `hat einen Grenzwerttyp von ${newValue} zur Kategorie "${categoryName}" hinzugefügt`;
            }
            return `hat den Limit-Typ der Kategorie "${categoryName}" auf ${newValue} geändert (vorher ${oldValue})`;
        },
        updateCategoryMaxAmountNoReceipt: ({categoryName, oldValue, newValue}: UpdatedPolicyCategoryMaxAmountNoReceiptParams) => {
            if (!oldValue) {
                return `hat die Kategorie "${categoryName}" aktualisiert, indem Belege in ${newValue} geändert wurden`;
            }
            return `hat die Kategorie "${categoryName}" auf ${newValue} geändert (vorher ${oldValue})`;
        },
        setCategoryName: ({oldName, newName}: UpdatedPolicyCategoryNameParams) => `die Kategorie "${oldName}" in "${newName}" umbenannt`,
        updatedDescriptionHint: ({categoryName, oldValue, newValue}: UpdatedPolicyCategoryDescriptionHintTypeParams) => {
            if (!newValue) {
                return `hat den Beschreibungshinweis "${oldValue}" aus der Kategorie "${categoryName}" entfernt`;
            }
            return !oldValue
                ? `hat den Beschreibungshinweis "${newValue}" zur Kategorie "${categoryName}" hinzugefügt`
                : `hat den Hinweis zur Kategoriebeschreibung "${categoryName}" in „${newValue}“ geändert (vorher „${oldValue}“)`;
        },
        updateTagListName: ({oldName, newName}: UpdatedPolicyCategoryNameParams) => `den Taglisten-Namen in "${newName}" geändert (vorher "${oldName}")`,
        addTag: ({tagListName, tagName}: UpdatedPolicyTagParams) => `hat das Tag "${tagName}" zur Liste "${tagListName}" hinzugefügt`,
        updateTagName: ({tagListName, newName, oldName}: UpdatedPolicyTagNameParams) =>
            `hat die Tag-Liste "${tagListName}" aktualisiert, indem der Tag "${oldName}" in "${newName}" geändert wurde`,
        updateTagEnabled: ({tagListName, tagName, enabled}: UpdatedPolicyTagParams) => `${enabled ? 'aktiviert' : 'deaktiviert'} das Tag "${tagName}" in der Liste "${tagListName}"`,
        deleteTag: ({tagListName, tagName}: UpdatedPolicyTagParams) => `hat den Tag "${tagName}" aus der Liste "${tagListName}" entfernt`,
        deleteMultipleTags: ({count, tagListName}: UpdatedPolicyTagParams) => `entfernte "${count}" Tags aus der Liste "${tagListName}"`,
        updateTag: ({tagListName, newValue, tagName, updatedField, oldValue}: UpdatedPolicyTagFieldParams) => {
            if (oldValue) {
                return `hat das Tag "${tagName}" in der Liste "${tagListName}" aktualisiert, indem das ${updatedField} auf "${newValue}" geändert wurde (vorher "${oldValue}")`;
            }
            return `hat das Tag "${tagName}" in der Liste "${tagListName}" aktualisiert, indem ein ${updatedField} von "${newValue}" hinzugefügt wurde`;
        },
        updateCustomUnit: ({customUnitName, newValue, oldValue, updatedField}: UpdatePolicyCustomUnitParams) =>
            `änderte die ${customUnitName} ${updatedField} zu "${newValue}" (zuvor "${oldValue}")`,
        updateCustomUnitTaxEnabled: ({newValue}: UpdatePolicyCustomUnitTaxEnabledParams) => `${newValue ? 'aktiviert' : 'deaktiviert'} Steuerverfolgung bei Entfernungsraten`,
        addCustomUnitRate: ({customUnitName, rateName}: AddOrDeletePolicyCustomUnitRateParams) => `hat einen neuen "${customUnitName}"-Satz "${rateName}" hinzugefügt`,
        updatedCustomUnitRate: ({customUnitName, customUnitRateName, newValue, oldValue, updatedField}: UpdatedPolicyCustomUnitRateParams) =>
            `hat den Satz des ${customUnitName} ${updatedField} "${customUnitRateName}" auf "${newValue}" geändert (zuvor "${oldValue}")`,
        updatedCustomUnitTaxRateExternalID: ({customUnitRateName, newValue, newTaxPercentage, oldTaxPercentage, oldValue}: UpdatedPolicyCustomUnitTaxRateExternalIDParams) => {
            if (oldTaxPercentage && oldValue) {
                return `hat den Steuersatz für den Distanzsatz "${customUnitRateName}" auf "${newValue} (${newTaxPercentage})" geändert (zuvor "${oldValue} (${oldTaxPercentage})")`;
            }
            return `hat den Steuersatz "${newValue} (${newTaxPercentage})" zum Distanzsatz "${customUnitRateName}" hinzugefügt`;
        },
        updatedCustomUnitTaxClaimablePercentage: ({customUnitRateName, newValue, oldValue}: UpdatedPolicyCustomUnitTaxClaimablePercentageParams) => {
            if (oldValue) {
                return `hat den erstattungsfähigen Steueranteil am Distanzsatz "${customUnitRateName}" auf "${newValue}" geändert (zuvor "${oldValue}")`;
            }
            return `hat einen steuerlich absetzbaren Anteil von "${newValue}" zum Distanzsatz "${customUnitRateName}" hinzugefügt`;
        },
        deleteCustomUnitRate: ({customUnitName, rateName}: AddOrDeletePolicyCustomUnitRateParams) => `entfernte den "${customUnitName}"-Satz "${rateName}"`,
        addedReportField: ({fieldType, fieldName}: AddedOrDeletedPolicyReportFieldParams) => `hinzugefügtes ${fieldType} Berichts-Feld "${fieldName}"`,
        updateReportFieldDefaultValue: ({defaultValue, fieldName}: UpdatedPolicyReportFieldDefaultValueParams) =>
            `den Standardwert des Berichtsfeldes "${fieldName}" auf "${defaultValue}" setzen`,
        addedReportFieldOption: ({fieldName, optionName}: PolicyAddedReportFieldOptionParams) => `die Option "${optionName}" zum Berichtsfeld "${fieldName}" hinzugefügt`,
        removedReportFieldOption: ({fieldName, optionName}: PolicyAddedReportFieldOptionParams) => `hat die Option "${optionName}" aus dem Berichtsfeld "${fieldName}" entfernt`,
        updateReportFieldOptionDisabled: ({fieldName, optionName, optionEnabled}: PolicyDisabledReportFieldOptionParams) =>
            `${optionEnabled ? 'aktiviert' : 'deaktiviert'} die Option "${optionName}" für das Berichtsfeld "${fieldName}"`,
        updateReportFieldAllOptionsDisabled: ({fieldName, optionName, allEnabled, toggledOptionsCount}: PolicyDisabledReportFieldAllOptionsParams) => {
            if (toggledOptionsCount && toggledOptionsCount > 1) {
                return `${allEnabled ? 'aktiviert' : 'deaktiviert'} alle Optionen für das Berichtsfeld "${fieldName}"`;
            }
            return `${allEnabled ? 'aktiviert' : 'deaktiviert'} die Option "${optionName}" für das Berichtsfeld "${fieldName}", wodurch alle Optionen ${allEnabled ? 'aktiviert' : 'deaktiviert'}`;
        },
        deleteReportField: ({fieldType, fieldName}: AddedOrDeletedPolicyReportFieldParams) => `entferntes ${fieldType}-Berichtsfeld "${fieldName}"`,
        preventSelfApproval: ({oldValue, newValue}: UpdatedPolicyPreventSelfApprovalParams) =>
            `aktualisiert "Prevent self-approval" auf "${newValue === 'true' ? 'Aktiviert' : 'Deaktiviert'}" (zuvor "${oldValue === 'true' ? 'Aktiviert' : 'Deaktiviert'}")`,
        updateMaxExpenseAmountNoReceipt: ({oldValue, newValue}: UpdatedPolicyFieldWithNewAndOldValueParams) =>
            `hat den maximal erforderlichen Belegbetrag auf ${newValue} geändert (vorher ${oldValue})`,
        updateMaxExpenseAmount: ({oldValue, newValue}: UpdatedPolicyFieldWithNewAndOldValueParams) =>
            `hat den maximalen Ausgabenbetrag für Verstöße auf ${newValue} geändert (zuvor ${oldValue})`,
        updateMaxExpenseAge: ({oldValue, newValue}: UpdatedPolicyFieldWithNewAndOldValueParams) =>
            `aktualisiert "Maximales Ausgabenalter (Tage)" auf "${newValue}" (zuvor "${oldValue === 'false' ? CONST.POLICY.DEFAULT_MAX_EXPENSE_AGE : oldValue}")`,
        updateMonthlyOffset: ({oldValue, newValue}: UpdatedPolicyFieldWithNewAndOldValueParams) => {
            if (!oldValue) {
                return `Legen Sie das Einreichungsdatum des Monatsberichts auf "${newValue}" fest.`;
            }
            return `das Einreichungsdatum des monatlichen Berichts auf "${newValue}" aktualisiert (zuvor "${oldValue}")`;
        },
        updateDefaultBillable: ({oldValue, newValue}: UpdatedPolicyFieldWithNewAndOldValueParams) =>
            `aktualisiert "Kosten an Kunden weiterberechnen" auf "${newValue}" (vorher "${oldValue}")`,
        updateDefaultTitleEnforced: ({value}: UpdatedPolicyFieldWithValueParam) => `"Standardberichtstitel erzwingen" ${value ? 'on' : 'aus'}`,
        renamedWorkspaceNameAction: ({oldName, newName}: RenamedWorkspaceNameActionParams) => `hat den Namen dieses Arbeitsbereichs in "${newName}" geändert (vorher "${oldName}")`,
        updateWorkspaceDescription: ({newDescription, oldDescription}: UpdatedPolicyDescriptionParams) =>
            !oldDescription
                ? `Setzen Sie die Beschreibung dieses Arbeitsbereichs auf "${newDescription}".`
                : `hat die Beschreibung dieses Arbeitsbereichs auf "${newDescription}" aktualisiert (zuvor "${oldDescription}")`,
        removedFromApprovalWorkflow: ({submittersNames}: RemovedFromApprovalWorkflowParams) => {
            let joinedNames = '';
            if (submittersNames.length === 1) {
                joinedNames = submittersNames.at(0) ?? '';
            } else if (submittersNames.length === 2) {
                joinedNames = submittersNames.join('und');
            } else if (submittersNames.length > 2) {
                joinedNames = `${submittersNames.slice(0, submittersNames.length - 1).join(', ')} and ${submittersNames.at(-1)}`;
            }
            return {
                one: `hat Sie aus dem Genehmigungsworkflow und dem Ausgaben-Chat von ${joinedNames} entfernt. Bereits eingereichte Berichte bleiben zur Genehmigung in Ihrem Posteingang verfügbar.`,
                other: `hat dich aus den Genehmigungs-Workflows und Ausgaben-Chats von ${joinedNames} entfernt. Bereits eingereichte Berichte bleiben zur Genehmigung in deinem Posteingang verfügbar.`,
            };
        },
        demotedFromWorkspace: ({policyName, oldRole}: DemotedFromWorkspaceParams) =>
            `hat Ihre Rolle in ${policyName} von ${oldRole} zu Benutzer aktualisiert. Sie wurden aus allen Einreicher-Ausgabenchats entfernt, außer Ihrem eigenen.`,
        updatedWorkspaceCurrencyAction: ({oldCurrency, newCurrency}: UpdatedPolicyCurrencyParams) => `die Standardwährung auf ${newCurrency} aktualisiert (zuvor ${oldCurrency})`,
        updatedWorkspaceFrequencyAction: ({oldFrequency, newFrequency}: UpdatedPolicyFrequencyParams) =>
            `hat die automatische Berichterstattungshäufigkeit auf "${newFrequency}" aktualisiert (zuvor "${oldFrequency}")`,
        updateApprovalMode: ({newValue, oldValue}: ChangeFieldParams) => `hat den Genehmigungsmodus auf "${newValue}" aktualisiert (zuvor "${oldValue}")`,
        upgradedWorkspace: 'dieses Arbeitsbereich auf den Control-Plan hochgestuft',
        downgradedWorkspace: 'hat dieses Arbeitsbereich auf den Collect-Plan herabgestuft',
        updatedAuditRate: ({oldAuditRate, newAuditRate}: UpdatedPolicyAuditRateParams) =>
            `änderte die Rate der Berichte, die zufällig zur manuellen Genehmigung weitergeleitet werden, auf ${Math.round(newAuditRate * 100)}% (zuvor ${Math.round(oldAuditRate * 100)}%)`,
        updatedManualApprovalThreshold: ({oldLimit, newLimit}: UpdatedPolicyManualApprovalThresholdParams) =>
            `hat das manuelle Genehmigungslimit für alle Ausgaben auf ${newLimit} geändert (vorher ${oldLimit})`,
    },
    roomMembersPage: {
        memberNotFound: 'Mitglied nicht gefunden.',
        useInviteButton: 'Um ein neues Mitglied zum Chat einzuladen, verwenden Sie bitte die Einladungs-Schaltfläche oben.',
        notAuthorized: `Sie haben keinen Zugriff auf diese Seite. Wenn Sie versuchen, diesem Raum beizutreten, bitten Sie einfach ein Mitglied des Raums, Sie hinzuzufügen. Etwas anderes? Wenden Sie sich an ${CONST.EMAIL.CONCIERGE}`,
        removeMembersPrompt: ({memberName}: {memberName: string}) => ({
            one: `Möchten Sie ${memberName} wirklich aus dem Raum entfernen?`,
            other: 'Möchten Sie die ausgewählten Mitglieder wirklich aus dem Raum entfernen?',
        }),
        error: {
            genericAdd: 'Es gab ein Problem beim Hinzufügen dieses Raummitglieds.',
        },
    },
    newTaskPage: {
        assignTask: 'Aufgabe zuweisen',
        assignMe: 'Mir zuweisen',
        confirmTask: 'Aufgabe bestätigen',
        confirmError: 'Bitte geben Sie einen Titel ein und wählen Sie ein Freigabeziel aus.',
        descriptionOptional: 'Beschreibung (optional)',
        pleaseEnterTaskName: 'Bitte geben Sie einen Titel ein',
        pleaseEnterTaskDestination: 'Bitte wählen Sie aus, wo Sie diese Aufgabe teilen möchten.',
    },
    task: {
        task: 'Aufgabe',
        title: 'Titel',
        description: 'Beschreibung',
        assignee: 'Zugewiesene Person',
        completed: 'Abgeschlossen',
        action: 'Vervollständigen',
        messages: {
            created: ({title}: TaskCreatedActionParams) => `Aufgabe für ${title}`,
            completed: 'als abgeschlossen markiert',
            canceled: 'gelöschte Aufgabe',
            reopened: 'als unvollständig markiert',
            error: 'Sie haben keine Berechtigung, die angeforderte Aktion auszuführen.',
        },
        markAsComplete: 'Als abgeschlossen markieren',
        markAsIncomplete: 'Als unvollständig markieren',
        assigneeError: 'Beim Zuweisen dieser Aufgabe ist ein Fehler aufgetreten. Bitte versuchen Sie es mit einem anderen Beauftragten.',
        genericCreateTaskFailureMessage: 'Beim Erstellen dieser Aufgabe ist ein Fehler aufgetreten. Bitte versuchen Sie es später erneut.',
        deleteTask: 'Aufgabe löschen',
        deleteConfirmation: 'Möchten Sie diese Aufgabe wirklich löschen?',
    },
    statementPage: {
        title: ({year, monthName}: StatementTitleParams) => `${monthName} ${year} Abrechnung`,
    },
    keyboardShortcutsPage: {
        title: 'Tastenkombinationen',
        subtitle: 'Sparen Sie Zeit mit diesen praktischen Tastenkombinationen:',
        shortcuts: {
            openShortcutDialog: 'Öffnet den Dialog für Tastenkombinationen',
            markAllMessagesAsRead: 'Alle Nachrichten als gelesen markieren',
            escape: 'Dialoge verlassen',
            search: 'Suchdialog öffnen',
            newChat: 'Neuer Chatbildschirm',
            copy: 'Kommentar kopieren',
            openDebug: 'Öffnen Sie das Dialogfeld für Testeinstellungen',
        },
    },
    guides: {
        screenShare: 'Bildschirmfreigabe',
        screenShareRequest: 'Expensify lädt Sie zu einer Bildschirmfreigabe ein',
    },
    search: {
        resultsAreLimited: 'Suchergebnisse sind begrenzt.',
        viewResults: 'Ergebnisse anzeigen',
        resetFilters: 'Filter zurücksetzen',
        searchResults: {
            emptyResults: {
                title: 'Nichts zu zeigen',
                subtitle: 'Versuchen Sie, Ihre Suchkriterien anzupassen oder etwas mit dem grünen + Button zu erstellen.',
            },
            emptyExpenseResults: {
                title: 'Sie haben noch keine Ausgaben erstellt.',
                subtitle: 'Erstellen Sie eine Ausgabe oder machen Sie eine Probefahrt mit Expensify, um mehr zu erfahren.',
                subtitleWithOnlyCreateButton: 'Verwenden Sie die grüne Schaltfläche unten, um eine Ausgabe zu erstellen.',
            },
            emptyReportResults: {
                title: 'Sie haben noch keine Berichte erstellt.',
                subtitle: 'Erstellen Sie einen Bericht oder machen Sie eine Probefahrt mit Expensify, um mehr zu erfahren.',
                subtitleWithOnlyCreateButton: 'Verwenden Sie die grüne Schaltfläche unten, um einen Bericht zu erstellen.',
            },
            emptyInvoiceResults: {
                title: 'Sie haben noch keine Rechnungen erstellt.',
                subtitle: 'Senden Sie eine Rechnung oder machen Sie eine Probefahrt mit Expensify, um mehr zu erfahren.',
                subtitleWithOnlyCreateButton: 'Verwenden Sie die grüne Schaltfläche unten, um eine Rechnung zu senden.',
            },
            emptyTripResults: {
                title: 'Keine Reisen anzuzeigen',
                subtitle: 'Beginnen Sie, indem Sie unten Ihre erste Reise buchen.',
                buttonText: 'Eine Reise buchen',
            },
            emptySubmitResults: {
                title: 'Keine Ausgaben zum Einreichen',
                subtitle: 'Alles klar. Mach eine Ehrenrunde!',
                buttonText: 'Bericht erstellen',
            },
            emptyApproveResults: {
                title: 'Keine Ausgaben zur Genehmigung',
                subtitle: 'Null Ausgaben. Maximale Entspannung. Gut gemacht!',
            },
            emptyPayResults: {
                title: 'Keine Ausgaben zu bezahlen',
                subtitle: 'Herzlichen Glückwunsch! Du hast die Ziellinie überquert.',
            },
            emptyExportResults: {
                title: 'Keine Ausgaben zum Exportieren',
                subtitle: 'Zeit, es ruhig angehen zu lassen, gute Arbeit.',
            },
        },
        saveSearch: 'Suche speichern',
        deleteSavedSearch: 'Gespeicherte Suche löschen',
        deleteSavedSearchConfirm: 'Möchten Sie diese Suche wirklich löschen?',
        searchName: 'Name suchen',
        savedSearchesMenuItemTitle: 'Gespeichert',
        groupedExpenses: 'gruppierte Ausgaben',
        bulkActions: {
            approve: 'Genehmigen',
            pay: 'Bezahlen',
            delete: 'Löschen',
            hold: 'Halten',
            unhold: 'Halten entfernen',
            noOptionsAvailable: 'Keine Optionen verfügbar für die ausgewählte Gruppe von Ausgaben.',
        },
        filtersHeader: 'Filter',
        filters: {
            date: {
                before: ({date}: OptionalParam<DateParams> = {}) => `Vor ${date ?? ''}`,
                after: ({date}: OptionalParam<DateParams> = {}) => `After ${date ?? ''}`,
                on: ({date}: OptionalParam<DateParams> = {}) => `On ${date ?? ''}`,
            },
            status: 'Status',
            keyword: 'Schlüsselwort',
            hasKeywords: 'Hat Schlüsselwörter',
            currency: 'Währung',
            link: 'Link',
            pinned: 'Angeheftet',
            unread: 'Ungelesen',
            completed: 'Abgeschlossen',
            amount: {
                lessThan: ({amount}: OptionalParam<RequestAmountParams> = {}) => `Weniger als ${amount ?? ''}`,
                greaterThan: ({amount}: OptionalParam<RequestAmountParams> = {}) => `Größer als ${amount ?? ''}`,
                between: ({greaterThan, lessThan}: FiltersAmountBetweenParams) => `Zwischen ${greaterThan} und ${lessThan}`,
            },
            card: {
                expensify: 'Expensify',
                individualCards: 'Individuelle Karten',
                closedCards: 'Geschlossene Karten',
                cardFeeds: 'Karten-Feeds',
                cardFeedName: ({cardFeedBankName, cardFeedLabel}: {cardFeedBankName: string; cardFeedLabel?: string}) =>
                    `Alle ${cardFeedBankName}${cardFeedLabel ? ` - ${cardFeedLabel}` : ''}`,
                cardFeedNameCSV: ({cardFeedLabel}: {cardFeedLabel?: string}) => `All CSV Imported Cards${cardFeedLabel ? ` - ${cardFeedLabel}` : ''}`,
            },
            current: 'Aktuell',
            past: 'Vergangenheit',
            submitted: 'Eingereichtes Datum',
            approved: 'Genehmigtes Datum',
            paid: 'Zahlungsdatum',
            exported: 'Exportiertes Datum',
            posted: 'Buchungsdatum',
            billable: 'Abrechenbar',
            reimbursable: 'Erstattungsfähig',
        },
        moneyRequestReport: {
            emptyStateTitle: 'Dieser Bericht enthält keine Ausgaben.',
            emptyStateSubtitle: 'Sie können Ausgaben zu diesem Bericht hinzufügen, indem Sie die Schaltfläche oben verwenden.',
        },
        noCategory: 'Keine Kategorie',
        noTag: 'Kein Tag',
        expenseType: 'Ausgabentyp',
        recentSearches: 'Letzte Suchanfragen',
        recentChats: 'Letzte Chats',
        searchIn: 'Suche in',
        searchPlaceholder: 'Nach etwas suchen',
        suggestions: 'Vorschläge',
        exportSearchResults: {
            title: 'Export erstellen',
            description: 'Wow, das sind viele Artikel! Wir werden sie zusammenpacken, und Concierge wird Ihnen in Kürze eine Datei senden.',
        },
        exportAll: {
            selectAllMatchingItems: 'Alle passenden Elemente auswählen',
            allMatchingItemsSelected: 'Alle übereinstimmenden Elemente ausgewählt',
        },
    },
    genericErrorPage: {
        title: 'Oh-oh, etwas ist schiefgelaufen!',
        body: {
            helpTextMobile: 'Bitte schließen und öffnen Sie die App erneut oder wechseln Sie zu',
            helpTextWeb: 'web.',
            helpTextConcierge: 'Wenn das Problem weiterhin besteht, wenden Sie sich an',
        },
        refresh: 'Aktualisieren',
    },
    fileDownload: {
        success: {
            title: 'Heruntergeladen!',
            message: 'Anhang erfolgreich heruntergeladen!',
            qrMessage:
                'Überprüfen Sie Ihren Fotos- oder Downloads-Ordner auf eine Kopie Ihres QR-Codes. Tipp: Fügen Sie ihn einer Präsentation hinzu, damit Ihr Publikum ihn scannen und direkt mit Ihnen in Verbindung treten kann.',
        },
        generalError: {
            title: 'Anlagenfehler',
            message: 'Anhang kann nicht heruntergeladen werden',
        },
        permissionError: {
            title: 'Speicherzugriff',
            message: 'Expensify kann Anhänge ohne Speicherzugriff nicht speichern. Tippen Sie auf Einstellungen, um die Berechtigungen zu aktualisieren.',
        },
    },
    desktopApplicationMenu: {
        mainMenu: 'Neues Expensify',
        about: 'Über New Expensify',
        update: 'Neues Expensify aktualisieren',
        checkForUpdates: 'Nach Updates suchen',
        toggleDevTools: 'Entwicklerwerkzeuge umschalten',
        viewShortcuts: 'Tastenkombinationen anzeigen',
        services: 'Dienstleistungen',
        hide: 'Neues Expensify ausblenden',
        hideOthers: 'Andere ausblenden',
        showAll: 'Alle anzeigen',
        quit: 'Beende New Expensify',
        fileMenu: 'Datei',
        closeWindow: 'Fenster schließen',
        editMenu: 'Bearbeiten',
        undo: 'Rückgängig machen',
        redo: 'Wiederholen',
        cut: 'Schneiden',
        copy: 'Kopieren',
        paste: 'Einfügen',
        pasteAndMatchStyle: 'Einfügen und Stil anpassen',
        pasteAsPlainText: 'Als unformatierter Text einfügen',
        delete: 'Löschen',
        selectAll: 'Alle auswählen',
        speechSubmenu: 'Rede',
        startSpeaking: 'Sprechen Sie los',
        stopSpeaking: 'Hör auf zu sprechen',
        viewMenu: 'Ansicht',
        reload: 'Neu laden',
        forceReload: 'Erneut Laden Erzwingen',
        resetZoom: 'Tatsächliche Größe',
        zoomIn: 'Vergrößern',
        zoomOut: 'Verkleinern',
        togglefullscreen: 'Vollbild umschalten',
        historyMenu: 'Verlauf',
        back: 'Zurück',
        forward: 'Weiterleiten',
        windowMenu: 'Fenster',
        minimize: 'Minimieren',
        zoom: 'Zoom',
        front: 'Alle nach vorne bringen',
        helpMenu: 'Hilfe',
        learnMore: 'Erfahren Sie mehr',
        documentation: 'Dokumentation',
        communityDiscussions: 'Community-Diskussionen',
        searchIssues: 'Probleme durchsuchen',
    },
    historyMenu: {
        forward: 'Weiterleiten',
        back: 'Zurück',
    },
    checkForUpdatesModal: {
        available: {
            title: 'Update verfügbar',
            message: ({isSilentUpdating}: {isSilentUpdating: boolean}) =>
                `Die neue Version wird in Kürze verfügbar sein.${!isSilentUpdating ? 'Wir benachrichtigen Sie, wenn wir bereit sind, das Update durchzuführen.' : ''}`,
            soundsGood: 'Klingt gut',
        },
        notAvailable: {
            title: 'Aktualisierung nicht verfügbar',
            message: 'Es ist derzeit kein Update verfügbar. Bitte später erneut prüfen!',
            okay: 'Okay',
        },
        error: {
            title: 'Aktualisierungsprüfung fehlgeschlagen',
            message: 'Wir konnten nicht nach einem Update suchen. Bitte versuchen Sie es in Kürze erneut.',
        },
    },
    report: {
        newReport: {
            createReport: 'Bericht erstellen',
            chooseWorkspace: 'Wählen Sie einen Arbeitsbereich für diesen Bericht aus.',
        },
        genericCreateReportFailureMessage: 'Unerwarteter Fehler beim Erstellen dieses Chats. Bitte versuchen Sie es später erneut.',
        genericAddCommentFailureMessage: 'Unerwarteter Fehler beim Posten des Kommentars. Bitte versuchen Sie es später noch einmal.',
        genericUpdateReportFieldFailureMessage: 'Unerwarteter Fehler beim Aktualisieren des Feldes. Bitte versuchen Sie es später erneut.',
        genericUpdateReportNameEditFailureMessage: 'Unerwarteter Fehler beim Umbenennen des Berichts. Bitte versuchen Sie es später erneut.',
        noActivityYet: 'Noch keine Aktivität',
        actions: {
            type: {
                changeField: ({oldValue, newValue, fieldName}: ChangeFieldParams) => `geändert ${fieldName} von ${oldValue} zu ${newValue}`,
                changeFieldEmpty: ({newValue, fieldName}: ChangeFieldParams) => `${fieldName} in ${newValue} geändert`,
                changeReportPolicy: ({fromPolicyName, toPolicyName}: ChangeReportPolicyParams) =>
                    `hat den Arbeitsbereich in ${toPolicyName}${fromPolicyName ? `(vorher ${fromPolicyName})` : ''} geändert`,
                changeType: ({oldType, newType}: ChangeTypeParams) => `Typ von ${oldType} zu ${newType} geändert`,
                delegateSubmit: ({delegateUser, originalManager}: DelegateSubmitParams) => `diesen Bericht an ${delegateUser} gesendet, da ${originalManager} im Urlaub ist`,
                exportedToCSV: `in CSV exportiert`,
                exportedToIntegration: {
                    automatic: ({label}: ExportedToIntegrationParams) => `exportiert nach ${label}`,
                    automaticActionOne: ({label}: ExportedToIntegrationParams) => `exportiert nach ${label} über`,
                    automaticActionTwo: 'Buchhaltungseinstellungen',
                    manual: ({label}: ExportedToIntegrationParams) => `hat diesen Bericht als manuell exportiert nach ${label} markiert.`,
                    automaticActionThree: 'und erfolgreich einen Datensatz erstellt für',
                    reimburseableLink: 'Auslagen',
                    nonReimbursableLink: 'Unternehmensausgaben mit Firmenkarte',
                    pending: ({label}: ExportedToIntegrationParams) => `hat begonnen, diesen Bericht nach ${label} zu exportieren...`,
                },
                integrationsMessage: ({errorMessage, label, linkText, linkURL}: IntegrationSyncFailedParams) =>
                    `Fehler beim Exportieren dieses Berichts nach ${label} ("${errorMessage} ${linkText ? `<a href="${linkURL}">${linkText}</a>` : ''}")`,
                managerAttachReceipt: `hat eine Quittung hinzugefügt`,
                managerDetachReceipt: `einen Beleg entfernt`,
                markedReimbursed: ({amount, currency}: MarkedReimbursedParams) => `${currency}${amount} anderswo bezahlt`,
                markedReimbursedFromIntegration: ({amount, currency}: MarkReimbursedFromIntegrationParams) => `bezahlte ${currency}${amount} über Integration`,
                outdatedBankAccount: `konnte die Zahlung aufgrund eines Problems mit dem Bankkonto des Zahlers nicht verarbeiten`,
                reimbursementACHBounce: `Konnte die Zahlung nicht verarbeiten, da der Zahler nicht über ausreichende Mittel verfügt.`,
                reimbursementACHCancelled: `die Zahlung storniert`,
                reimbursementAccountChanged: `Konnte die Zahlung nicht verarbeiten, da der Zahler die Bankkonten gewechselt hat.`,
                reimbursementDelayed: `hat die Zahlung bearbeitet, aber sie verzögert sich um 1-2 weitere Werktage`,
                selectedForRandomAudit: `zufällig zur Überprüfung ausgewählt`,
                selectedForRandomAuditMarkdown: `[zufällig ausgewählt](https://help.expensify.com/articles/expensify-classic/reports/Set-a-random-report-audit-schedule) zur Überprüfung`,
                share: ({to}: ShareParams) => `eingeladenes Mitglied ${to}`,
                unshare: ({to}: UnshareParams) => `Mitglied ${to} entfernt`,
                stripePaid: ({amount, currency}: StripePaidParams) => `bezahlt ${currency}${amount}`,
                takeControl: `übernahm die Kontrolle`,
                integrationSyncFailed: ({label, errorMessage}: IntegrationSyncFailedParams) => `Fehler beim Synchronisieren mit ${label}${errorMessage ? ` ("${errorMessage}")` : ''}`,
                addEmployee: ({email, role}: AddEmployeeParams) => `hinzugefügt ${email} als ${role === 'member' ? 'a' : 'an'} ${role}`,
                updateRole: ({email, currentRole, newRole}: UpdateRoleParams) => `hat die Rolle von ${email} auf ${newRole} aktualisiert (zuvor ${currentRole})`,
                updatedCustomField1: ({email, previousValue, newValue}: UpdatedCustomFieldParams) => {
                    if (!newValue) {
                        return `hat das benutzerdefinierte Feld 1 von ${email} entfernt (zuvor "${previousValue}")`;
                    }
                    return !previousValue
                        ? `"${newValue}" zu benutzerdefiniertem Feld 1 von ${email} hinzugefügt`
                        : `hat das benutzerdefinierte Feld 1 von ${email} in "${newValue}" geändert (vorher "${previousValue}")`;
                },
                updatedCustomField2: ({email, previousValue, newValue}: UpdatedCustomFieldParams) => {
                    if (!newValue) {
                        return `entfernte benutzerdefiniertes Feld 2 von ${email} (vorher "${previousValue}")`;
                    }
                    return !previousValue
                        ? `"${newValue}" zu benutzerdefiniertem Feld 2 von ${email} hinzugefügt`
                        : `änderte das benutzerdefinierte Feld 2 von ${email} zu "${newValue}" (vorher "${previousValue}")`;
                },
                leftWorkspace: ({nameOrEmail}: LeftWorkspaceParams) => `${nameOrEmail} hat den Arbeitsbereich verlassen`,
                removeMember: ({email, role}: AddEmployeeParams) => `entfernt ${role} ${email}`,
                removedConnection: ({connectionName}: ConnectionNameParams) => `Verbindung zu ${CONST.POLICY.CONNECTIONS.NAME_USER_FRIENDLY[connectionName]} entfernt`,
                addedConnection: ({connectionName}: ConnectionNameParams) => `verbunden mit ${CONST.POLICY.CONNECTIONS.NAME_USER_FRIENDLY[connectionName]}`,
                leftTheChat: 'hat den Chat verlassen',
            },
        },
    },
    chronos: {
        oooEventSummaryFullDay: ({summary, dayCount, date}: OOOEventSummaryFullDayParams) => `${summary} für ${dayCount} ${dayCount === 1 ? 'Tag' : 'Tage'} bis ${date}`,
        oooEventSummaryPartialDay: ({summary, timePeriod, date}: OOOEventSummaryPartialDayParams) => `${summary} von ${timePeriod} am ${date}`,
    },
    footer: {
        features: 'Funktionen',
        expenseManagement: 'Ausgabenverwaltung',
        spendManagement: 'Ausgabenmanagement',
        expenseReports: 'Spesenabrechnungen',
        companyCreditCard: 'Unternehmens-Kreditkarte',
        receiptScanningApp: 'Beleg-Scan-App',
        billPay: 'Bill Pay',
        invoicing: 'Rechnungsstellung',
        CPACard: 'CPA-Karte',
        payroll: 'Gehaltsabrechnung',
        travel: 'Reisen',
        resources: 'Ressourcen',
        expensifyApproved: 'ExpensifyApproved!',
        pressKit: 'Pressemappe',
        support: 'Unterstützung',
        expensifyHelp: 'ExpensifyHelp',
        terms: 'Nutzungsbedingungen',
        privacy: 'Datenschutz',
        learnMore: 'Mehr erfahren',
        aboutExpensify: 'Über Expensify',
        blog: 'Blog',
        jobs: 'Jobs',
        expensifyOrg: 'Expensify.org',
        investorRelations: 'Investor Relations',
        getStarted: 'Loslegen',
        createAccount: 'Ein neues Konto erstellen',
        logIn: 'Einloggen',
    },
    allStates: COMMON_CONST.STATES as States,
    allCountries: CONST.ALL_COUNTRIES as AllCountries,
    accessibilityHints: {
        navigateToChatsList: 'Zurück zur Chatliste navigieren',
        chatWelcomeMessage: 'Begrüßungsnachricht im Chat',
        navigatesToChat: 'Navigiert zu einem Chat',
        newMessageLineIndicator: 'Neue Nachrichtenzeilenanzeige',
        chatMessage: 'Chat-Nachricht',
        lastChatMessagePreview: 'Letzte Chatnachricht-Vorschau',
        workspaceName: 'Arbeitsbereichsname',
        chatUserDisplayNames: 'Chat-Mitglied Anzeigenamen',
        scrollToNewestMessages: 'Zu den neuesten Nachrichten scrollen',
        preStyledText: 'Vorangestylter Text',
        viewAttachment: 'Anhang anzeigen',
    },
    parentReportAction: {
        deletedReport: 'Gelöschter Bericht',
        deletedMessage: 'Gelöschte Nachricht',
        deletedExpense: 'Gelöschte Ausgabe',
        reversedTransaction: 'Stornierte Transaktion',
        deletedTask: 'Gelöschte Aufgabe',
        hiddenMessage: 'Versteckte Nachricht',
    },
    threads: {
        thread: 'Thread',
        replies: 'Antworten',
        reply: 'Antworten',
        from: 'Von',
        in: 'in',
        parentNavigationSummary: ({reportName, workspaceName}: ParentNavigationSummaryParams) => `Von ${reportName}${workspaceName ? `in ${workspaceName}` : ''}`,
    },
    qrCodes: {
        copy: 'URL kopieren',
        copied: 'Kopiert!',
    },
    moderation: {
        flagDescription: 'Alle markierten Nachrichten werden zur Überprüfung an einen Moderator gesendet.',
        chooseAReason: 'Wählen Sie einen Grund für die Markierung unten aus:',
        spam: 'Spam',
        spamDescription: 'Unaufgeforderte themenfremde Werbung',
        inconsiderate: 'Rücksichtslos',
        inconsiderateDescription: 'Beleidigende oder respektlose Formulierungen mit fragwürdigen Absichten',
        intimidation: 'Einschüchterung',
        intimidationDescription: 'Aggressiv eine Agenda verfolgen trotz berechtigter Einwände',
        bullying: 'Mobbing',
        bullyingDescription: 'Zielen auf eine Person, um Gehorsam zu erlangen',
        harassment: 'Belästigung',
        harassmentDescription: 'Rassistisches, frauenfeindliches oder anderweitig diskriminierendes Verhalten',
        assault: 'Angriff',
        assaultDescription: 'Speziell gezielter emotionaler Angriff mit der Absicht, Schaden zuzufügen.',
        flaggedContent: 'Diese Nachricht wurde als Verstoß gegen unsere Gemeinschaftsregeln markiert und der Inhalt wurde verborgen.',
        hideMessage: 'Nachricht ausblenden',
        revealMessage: 'Nachricht anzeigen',
        levelOneResult: 'Sendet anonyme Warnung und Nachricht wird zur Überprüfung gemeldet.',
        levelTwoResult: 'Nachricht im Kanal verborgen, plus anonyme Warnung und Nachricht wird zur Überprüfung gemeldet.',
        levelThreeResult: 'Nachricht aus dem Kanal entfernt, anonyme Warnung gesendet und Nachricht zur Überprüfung gemeldet.',
    },
    actionableMentionWhisperOptions: {
        invite: 'Lade sie ein',
        nothing: 'Nichts tun',
    },
    actionableMentionJoinWorkspaceOptions: {
        accept: 'Akzeptieren',
        decline: 'Ablehnen',
    },
    actionableMentionTrackExpense: {
        submit: 'An jemanden senden',
        categorize: 'Kategorisieren Sie es',
        share: 'Teilen Sie es mit meinem Buchhalter',
        nothing: 'Nichts für jetzt',
    },
    teachersUnitePage: {
        teachersUnite: 'Lehrer vereinigen sich',
        joinExpensifyOrg:
            'Schließen Sie sich Expensify.org an, um Ungerechtigkeit auf der ganzen Welt zu beseitigen. Die aktuelle Kampagne "Teachers Unite" unterstützt Lehrer überall, indem sie die Kosten für wichtige Schulmaterialien aufteilt.',
        iKnowATeacher: 'Ich kenne einen Lehrer.',
        iAmATeacher: 'Ich bin Lehrer.',
        getInTouch: 'Ausgezeichnet! Bitte teilen Sie uns deren Informationen mit, damit wir Kontakt aufnehmen können.',
        introSchoolPrincipal: 'Einführung zu Ihrem Schulleiter',
        schoolPrincipalVerifyExpense:
            'Expensify.org teilt die Kosten für wichtige Schulmaterialien, damit Schüler aus einkommensschwachen Haushalten eine bessere Lernerfahrung haben können. Ihr Schulleiter wird gebeten, Ihre Ausgaben zu überprüfen.',
        principalFirstName: 'Vorname des Hauptansprechpartners',
        principalLastName: 'Nachname des Schulleiters',
        principalWorkEmail: 'Hauptarbeits-E-Mail-Adresse',
        updateYourEmail: 'Aktualisieren Sie Ihre E-Mail-Adresse',
        updateEmail: 'E-Mail-Adresse aktualisieren',
        contactMethods: 'Kontaktmethoden.',
        schoolMailAsDefault:
            'Bevor Sie fortfahren, stellen Sie bitte sicher, dass Sie Ihre Schul-E-Mail als Ihre Standardkontaktmethode festlegen. Sie können dies unter Einstellungen > Profil > tun.',
        error: {
            enterPhoneEmail: 'Geben Sie eine gültige E-Mail-Adresse oder Telefonnummer ein',
            enterEmail: 'Geben Sie eine E-Mail-Adresse ein',
            enterValidEmail: 'Geben Sie eine gültige E-Mail-Adresse ein',
            tryDifferentEmail: 'Bitte versuchen Sie eine andere E-Mail-Adresse',
        },
    },
    cardTransactions: {
        notActivated: 'Nicht aktiviert',
        outOfPocket: 'Ausgaben aus eigener Tasche',
        companySpend: 'Unternehmensausgaben',
    },
    distance: {
        addStop: 'Stopp hinzufügen',
        deleteWaypoint: 'Wegpunkt löschen',
        deleteWaypointConfirmation: 'Möchten Sie diesen Wegpunkt wirklich löschen?',
        address: 'Adresse',
        waypointDescription: {
            start: 'Starten',
            stop: 'Stopp',
        },
        mapPending: {
            title: 'Ausstehende Karte',
            subtitle: 'Die Karte wird generiert, wenn Sie wieder online sind.',
            onlineSubtitle: 'Einen Moment, während wir die Karte einrichten.',
            errorTitle: 'Kartenfehler',
            errorSubtitle: 'Beim Laden der Karte ist ein Fehler aufgetreten. Bitte versuchen Sie es erneut.',
        },
        error: {
            selectSuggestedAddress: 'Bitte wählen Sie eine vorgeschlagene Adresse aus oder verwenden Sie den aktuellen Standort.',
        },
    },
    reportCardLostOrDamaged: {
        report: 'Verlust / Beschädigung der physischen Karte melden',
        screenTitle: 'Zeugnis verloren oder beschädigt',
        nextButtonLabel: 'Nächste',
        reasonTitle: 'Warum benötigen Sie eine neue Karte?',
        cardDamaged: 'Meine Karte wurde beschädigt',
        cardLostOrStolen: 'Meine Karte wurde verloren oder gestohlen',
        confirmAddressTitle: 'Bitte bestätigen Sie die Postadresse für Ihre neue Karte.',
        cardDamagedInfo: 'Ihre neue Karte wird in 2-3 Werktagen ankommen. Ihre aktuelle Karte wird weiterhin funktionieren, bis Sie Ihre neue aktivieren.',
        cardLostOrStolenInfo: 'Ihre aktuelle Karte wird dauerhaft deaktiviert, sobald Ihre Bestellung aufgegeben wird. Die meisten Karten kommen in wenigen Werktagen an.',
        address: 'Adresse',
        deactivateCardButton: 'Karte deaktivieren',
        shipNewCardButton: 'Neue Karte versenden',
        addressError: 'Adresse ist erforderlich',
        reasonError: 'Grund ist erforderlich',
    },
    eReceipt: {
        guaranteed: 'Garantierter eReceipt',
        transactionDate: 'Transaktionsdatum',
    },
    referralProgram: {
        [CONST.REFERRAL_PROGRAM.CONTENT_TYPES.START_CHAT]: {
            buttonText1: 'Einen Chat starten,',
            buttonText2: 'Empfehlen Sie einen Freund.',
            header: 'Starte einen Chat, empfehle einen Freund weiter',
            body: 'Möchten Sie, dass Ihre Freunde auch Expensify nutzen? Starten Sie einfach einen Chat mit ihnen und wir kümmern uns um den Rest.',
        },
        [CONST.REFERRAL_PROGRAM.CONTENT_TYPES.SUBMIT_EXPENSE]: {
            buttonText1: 'Reichen Sie eine Ausgabe ein,',
            buttonText2: 'Empfehlen Sie Ihren Chef.',
            header: 'Reichen Sie eine Ausgabe ein, verweisen Sie auf Ihren Chef.',
            body: 'Möchten Sie, dass Ihr Chef auch Expensify nutzt? Reichen Sie einfach eine Ausgabe bei ihnen ein und wir kümmern uns um den Rest.',
        },
        [CONST.REFERRAL_PROGRAM.CONTENT_TYPES.REFER_FRIEND]: {
            header: 'Einen Freund empfehlen',
            body: 'Möchten Sie, dass Ihre Freunde auch Expensify nutzen? Chatten, bezahlen oder teilen Sie einfach eine Ausgabe mit ihnen und wir kümmern uns um den Rest. Oder teilen Sie einfach Ihren Einladungslink!',
        },
        [CONST.REFERRAL_PROGRAM.CONTENT_TYPES.SHARE_CODE]: {
            buttonText: 'Einen Freund empfehlen',
            header: 'Einen Freund empfehlen',
            body: 'Möchten Sie, dass Ihre Freunde auch Expensify nutzen? Chatten, bezahlen oder teilen Sie einfach eine Ausgabe mit ihnen und wir kümmern uns um den Rest. Oder teilen Sie einfach Ihren Einladungslink!',
        },
        copyReferralLink: 'Einladungslink kopieren',
    },
    systemChatFooterMessage: {
        [CONST.INTRO_CHOICES.MANAGE_TEAM]: {
            phrase1: 'Chatte mit deinem Setup-Spezialisten in',
            phrase2: 'für Hilfe',
        },
        default: {
            phrase1: 'Nachricht',
            phrase2: 'für Hilfe bei der Einrichtung',
        },
    },
    violations: {
        allTagLevelsRequired: 'Alle Tags erforderlich',
        autoReportedRejectedExpense: ({rejectReason, rejectedBy}: ViolationsAutoReportedRejectedExpenseParams) =>
            `${rejectedBy} hat diese Ausgabe mit dem Kommentar "${rejectReason}" abgelehnt.`,
        billableExpense: 'Abrechnungsfähig nicht mehr gültig',
        cashExpenseWithNoReceipt: ({formattedLimit}: ViolationsCashExpenseWithNoReceiptParams = {}) => `Beleg erforderlich${formattedLimit ? `über ${formattedLimit}` : ''}`,
        categoryOutOfPolicy: 'Kategorie nicht mehr gültig',
        conversionSurcharge: ({surcharge}: ViolationsConversionSurchargeParams) => `Angewandte ${surcharge}% Umrechnungsgebühr`,
        customUnitOutOfPolicy: 'Rate für diesen Arbeitsbereich nicht gültig',
        duplicatedTransaction: 'Duplikat',
        fieldRequired: 'Berichtsfelder sind erforderlich',
        futureDate: 'Zukünftiges Datum nicht erlaubt',
        invoiceMarkup: ({invoiceMarkup}: ViolationsInvoiceMarkupParams) => `Mit ${invoiceMarkup}% aufgeschlagen`,
        maxAge: ({maxAge}: ViolationsMaxAgeParams) => `Datum älter als ${maxAge} Tage`,
        missingCategory: 'Fehlende Kategorie',
        missingComment: 'Beschreibung für die ausgewählte Kategorie erforderlich',
        missingTag: ({tagName}: ViolationsMissingTagParams = {}) => `Missing ${tagName ?? 'tag'}`,
        modifiedAmount: ({type, displayPercentVariance}: ViolationsModifiedAmountParams) => {
            switch (type) {
                case 'distance':
                    return 'Betrag weicht von berechneter Entfernung ab';
                case 'card':
                    return 'Betrag größer als Kartentransaktion';
                default:
                    if (displayPercentVariance) {
                        return `Betrag ${displayPercentVariance}% höher als der gescannte Beleg`;
                    }
                    return 'Betrag größer als gescanntes Beleg';
            }
        },
        modifiedDate: 'Datum weicht vom gescannten Beleg ab',
        nonExpensiworksExpense: 'Nicht-Expensiworks-Ausgabe',
        overAutoApprovalLimit: ({formattedLimit}: ViolationsOverLimitParams) => `Ausgabe überschreitet die automatische Genehmigungsgrenze von ${formattedLimit}`,
        overCategoryLimit: ({formattedLimit}: ViolationsOverCategoryLimitParams) => `Betrag über dem ${formattedLimit}/Personen-Kategorielimit`,
        overLimit: ({formattedLimit}: ViolationsOverLimitParams) => `Betrag über dem Limit von ${formattedLimit}/Person`,
        overLimitAttendee: ({formattedLimit}: ViolationsOverLimitParams) => `Betrag über dem Limit von ${formattedLimit}/Person`,
        perDayLimit: ({formattedLimit}: ViolationsPerDayLimitParams) => `Betrag über dem täglichen ${formattedLimit}/Personen-Kategorielimit`,
        receiptNotSmartScanned:
            'Ausgabendetails und Beleg manuell hinzugefügt. Bitte überprüfen Sie die Details. <a href="https://help.expensify.com/articles/expensify-classic/reports/Automatic-Receipt-Audit">Erfahren Sie mehr</a> über die automatische Überprüfung aller Belege.',
        receiptRequired: ({formattedLimit, category}: ViolationsReceiptRequiredParams) => {
            let message = 'Beleg erforderlich';
            if (formattedLimit ?? category) {
                message += 'über';
                if (formattedLimit) {
                    message += ` ${formattedLimit}`;
                }
                if (category) {
                    message += 'Kategorielimitierung';
                }
            }
            return message;
        },
        prohibitedExpense: ({prohibitedExpenseType}: ViolationsProhibitedExpenseParams) => {
            const preMessage = 'Verbotene Ausgabe:';
            switch (prohibitedExpenseType) {
                case 'alcohol':
                    return `${preMessage} Alkohol`;
                case 'gambling':
                    return `${preMessage} Glücksspiel`;
                case 'tobacco':
                    return `${preMessage} Tabak`;
                case 'adultEntertainment':
                    return `${preMessage} Erwachsenenunterhaltung`;
                case 'hotelIncidentals':
                    return `${preMessage} Hotelnebenkosten`;
                default:
                    return `${preMessage}${prohibitedExpenseType}`;
            }
        },
        customRules: ({message}: ViolationsCustomRulesParams) => message,
        reviewRequired: 'Überprüfung erforderlich',
        rter: ({brokenBankConnection, email, isAdmin, isTransactionOlderThan7Days, member, rterType}: ViolationsRterParams) => {
            if (rterType === CONST.RTER_VIOLATION_TYPES.BROKEN_CARD_CONNECTION_530 || rterType === CONST.RTER_VIOLATION_TYPES.BROKEN_CARD_CONNECTION) {
                return '';
            }
            if (brokenBankConnection) {
                return isAdmin
                    ? `Kassenbon kann aufgrund einer unterbrochenen Bankverbindung, die ${email} beheben muss, nicht automatisch zugeordnet werden.`
                    : 'Konnte Beleg aufgrund einer defekten Bankverbindung, die Sie beheben müssen, nicht automatisch zuordnen.';
            }
            if (!isTransactionOlderThan7Days) {
                return isAdmin
                    ? `Bitte ${member}, es als Bargeld zu markieren oder 7 Tage zu warten und es erneut zu versuchen.`
                    : 'Warten auf die Zusammenführung mit der Kartentransaktion.';
            }
            return '';
        },
        brokenConnection530Error: 'Beleg ausstehend aufgrund einer unterbrochenen Bankverbindung',
        adminBrokenConnectionError: 'Beleg ausstehend aufgrund einer unterbrochenen Bankverbindung. Bitte beheben in',
        memberBrokenConnectionError: 'Beleg ausstehend aufgrund einer unterbrochenen Bankverbindung. Bitte bitten Sie einen Workspace-Administrator, das Problem zu lösen.',
        markAsCashToIgnore: 'Als Barzahlung markieren, um zu ignorieren und Zahlung anzufordern.',
        smartscanFailed: ({canEdit = true}) => `Beleg-Scan fehlgeschlagen.${canEdit ? 'Details manuell eingeben.' : ''}`,
        receiptGeneratedWithAI: 'Potentieller KI-generierter Beleg',
        someTagLevelsRequired: ({tagName}: ViolationsTagOutOfPolicyParams = {}) => `Missing ${tagName ?? 'Etikett'}`,
        tagOutOfPolicy: ({tagName}: ViolationsTagOutOfPolicyParams = {}) => `${tagName ?? 'Etikett'} nicht mehr gültig`,
        taxAmountChanged: 'Der Steuerbetrag wurde geändert.',
        taxOutOfPolicy: ({taxName}: ViolationsTaxOutOfPolicyParams = {}) => `${taxName ?? 'Steuer'} nicht mehr gültig`,
        taxRateChanged: 'Steuersatz wurde geändert',
        taxRequired: 'Fehlender Steuersatz',
        none: 'Keine',
        taxCodeToKeep: 'Wählen Sie, welchen Steuercode Sie behalten möchten',
        tagToKeep: 'Wählen Sie aus, welches Tag beibehalten werden soll',
        isTransactionReimbursable: 'Wählen Sie, ob die Transaktion erstattungsfähig ist',
        merchantToKeep: 'Wählen Sie, welchen Händler Sie behalten möchten',
        descriptionToKeep: 'Wählen Sie aus, welche Beschreibung beibehalten werden soll.',
        categoryToKeep: 'Wählen Sie, welche Kategorie beibehalten werden soll',
        isTransactionBillable: 'Wählen Sie, ob die Transaktion abrechenbar ist',
        keepThisOne: 'Keep this one',
        confirmDetails: `Bestätigen Sie die Details, die Sie behalten.`,
        confirmDuplicatesInfo: `Die doppelten Anfragen, die Sie nicht behalten, werden für das Mitglied zur Löschung bereitgehalten.`,
        hold: 'Diese Ausgabe wurde zurückgestellt.',
        resolvedDuplicates: 'den doppelten Eintrag gelöst',
    },
    reportViolations: {
        [CONST.REPORT_VIOLATIONS.FIELD_REQUIRED]: ({fieldName}: RequiredFieldParams) => `${fieldName} ist erforderlich`,
    },
    violationDismissal: {
        rter: {
            manual: 'diesen Beleg als Barzahlung markiert',
        },
        duplicatedTransaction: {
            manual: 'den doppelten Eintrag gelöst',
        },
    },
    videoPlayer: {
        play: 'Spielen',
        pause: 'Pause',
        fullscreen: 'Vollbildschirm',
        playbackSpeed: 'Wiedergabegeschwindigkeit',
        expand: 'Erweitern',
        mute: 'Stumm schalten',
        unmute: 'Stummschaltung aufheben',
        normal: 'Normal',
    },
    exitSurvey: {
        header: 'Bevor Sie gehen',
        reasonPage: {
            title: 'Bitte teilen Sie uns mit, warum Sie uns verlassen.',
            subtitle: 'Bevor Sie gehen, teilen Sie uns bitte mit, warum Sie zu Expensify Classic wechseln möchten.',
        },
        reasons: {
            [CONST.EXIT_SURVEY.REASONS.FEATURE_NOT_AVAILABLE]: 'Ich benötige eine Funktion, die nur in Expensify Classic verfügbar ist.',
            [CONST.EXIT_SURVEY.REASONS.DONT_UNDERSTAND]: 'Ich verstehe nicht, wie man New Expensify benutzt.',
            [CONST.EXIT_SURVEY.REASONS.PREFER_CLASSIC]: 'Ich verstehe, wie man New Expensify benutzt, aber ich bevorzuge Expensify Classic.',
        },
        prompts: {
            [CONST.EXIT_SURVEY.REASONS.FEATURE_NOT_AVAILABLE]: 'Welche Funktion benötigen Sie, die in New Expensify nicht verfügbar ist?',
            [CONST.EXIT_SURVEY.REASONS.DONT_UNDERSTAND]: 'Was versuchst du zu tun?',
            [CONST.EXIT_SURVEY.REASONS.PREFER_CLASSIC]: 'Warum bevorzugen Sie Expensify Classic?',
        },
        responsePlaceholder: 'Ihre Antwort',
        thankYou: 'Danke für das Feedback!',
        thankYouSubtitle: 'Ihre Antworten helfen uns, ein besseres Produkt zu entwickeln, um Dinge zu erledigen. Vielen Dank!',
        goToExpensifyClassic: 'Zu Expensify Classic wechseln',
        offlineTitle: 'Sie scheinen hier festzustecken...',
        offline:
            'Sie scheinen offline zu sein. Leider funktioniert Expensify Classic nicht offline, aber New Expensify schon. Wenn Sie Expensify Classic verwenden möchten, versuchen Sie es erneut, wenn Sie eine Internetverbindung haben.',
        quickTip: 'Kurzer Tipp...',
        quickTipSubTitle: 'Sie können direkt zu Expensify Classic gehen, indem Sie expensify.com besuchen. Setzen Sie ein Lesezeichen, um eine einfache Abkürzung zu haben!',
        bookACall: 'Einen Anruf buchen',
        noThanks: 'Nein danke',
        bookACallTitle: 'Möchten Sie mit einem Produktmanager sprechen?',
        benefits: {
            [CONST.EXIT_SURVEY.BENEFIT.CHATTING_DIRECTLY]: 'Direktes Chatten über Ausgaben und Berichte',
            [CONST.EXIT_SURVEY.BENEFIT.EVERYTHING_MOBILE]: 'Fähigkeit, alles auf dem Handy zu erledigen',
            [CONST.EXIT_SURVEY.BENEFIT.TRAVEL_EXPENSE]: 'Reisen und Ausgaben mit der Geschwindigkeit des Chats',
        },
        bookACallTextTop: 'Wenn Sie zu Expensify Classic wechseln, verpassen Sie:',
        bookACallTextBottom:
            'Wir würden uns freuen, mit Ihnen einen Anruf zu vereinbaren, um zu verstehen, warum. Sie können einen Anruf mit einem unserer leitenden Produktmanager buchen, um Ihre Bedürfnisse zu besprechen.',
        takeMeToExpensifyClassic: 'Bring mich zu Expensify Classic',
    },
    listBoundary: {
        errorMessage: 'Beim Laden weiterer Nachrichten ist ein Fehler aufgetreten.',
        tryAgain: 'Versuchen Sie es erneut.',
    },
    systemMessage: {
        mergedWithCashTransaction: 'einen Beleg mit dieser Transaktion abgeglichen',
    },
    subscription: {
        authenticatePaymentCard: 'Zahlungskarte authentifizieren',
        mobileReducedFunctionalityMessage: 'Sie können Änderungen an Ihrem Abonnement nicht in der mobilen App vornehmen.',
        badge: {
            freeTrial: ({numOfDays}: BadgeFreeTrialParams) => `Kostenlose Testversion: ${numOfDays} ${numOfDays === 1 ? 'Tag' : 'Tage'} übrig`,
        },
        billingBanner: {
            policyOwnerAmountOwed: {
                title: 'Ihre Zahlungsinformationen sind veraltet.',
                subtitle: ({date}: BillingBannerSubtitleWithDateParams) =>
                    `Aktualisieren Sie Ihre Zahlungskarte bis zum ${date}, um weiterhin alle Ihre Lieblingsfunktionen nutzen zu können.`,
            },
            policyOwnerAmountOwedOverdue: {
                title: 'Ihre Zahlung konnte nicht verarbeitet werden.',
                subtitle: ({date, purchaseAmountOwed}: BillingBannerOwnerAmountOwedOverdueParams) =>
                    date && purchaseAmountOwed
                        ? `Ihre Belastung vom ${date} über ${purchaseAmountOwed} konnte nicht verarbeitet werden. Bitte fügen Sie eine Zahlungskarte hinzu, um den fälligen Betrag zu begleichen.`
                        : 'Bitte fügen Sie eine Zahlungskarte hinzu, um den geschuldeten Betrag zu begleichen.',
            },
            policyOwnerUnderInvoicing: {
                title: 'Ihre Zahlungsinformationen sind veraltet.',
                subtitle: ({date}: BillingBannerSubtitleWithDateParams) =>
                    `Ihre Zahlung ist überfällig. Bitte begleichen Sie Ihre Rechnung bis zum ${date}, um eine Unterbrechung des Dienstes zu vermeiden.`,
            },
            policyOwnerUnderInvoicingOverdue: {
                title: 'Ihre Zahlungsinformationen sind veraltet.',
                subtitle: 'Ihre Zahlung ist überfällig. Bitte begleichen Sie Ihre Rechnung.',
            },
            billingDisputePending: {
                title: 'Ihre Karte konnte nicht belastet werden.',
                subtitle: ({amountOwed, cardEnding}: BillingBannerDisputePendingParams) =>
                    `Sie haben die Belastung von ${amountOwed} auf der Karte mit der Endung ${cardEnding} angefochten. Ihr Konto wird gesperrt, bis der Streit mit Ihrer Bank geklärt ist.`,
            },
            cardAuthenticationRequired: {
                title: 'Ihre Karte konnte nicht belastet werden.',
                subtitle: ({cardEnding}: BillingBannerCardAuthenticationRequiredParams) =>
                    `Ihre Zahlungskarte wurde nicht vollständig authentifiziert. Bitte schließen Sie den Authentifizierungsprozess ab, um Ihre Zahlungskarte mit der Endung ${cardEnding} zu aktivieren.`,
            },
            insufficientFunds: {
                title: 'Ihre Karte konnte nicht belastet werden.',
                subtitle: ({amountOwed}: BillingBannerInsufficientFundsParams) =>
                    `Ihre Zahlungskarte wurde aufgrund unzureichender Mittel abgelehnt. Bitte versuchen Sie es erneut oder fügen Sie eine neue Zahlungskarte hinzu, um Ihren ausstehenden Saldo von ${amountOwed} zu begleichen.`,
            },
            cardExpired: {
                title: 'Ihre Karte konnte nicht belastet werden.',
                subtitle: ({amountOwed}: BillingBannerCardExpiredParams) =>
                    `Ihre Zahlungskarte ist abgelaufen. Bitte fügen Sie eine neue Zahlungskarte hinzu, um Ihren ausstehenden Saldo von ${amountOwed} zu begleichen.`,
            },
            cardExpireSoon: {
                title: 'Ihre Karte läuft bald ab',
                subtitle:
                    'Ihre Zahlungskarte läuft am Ende dieses Monats ab. Klicken Sie auf das Drei-Punkte-Menü unten, um sie zu aktualisieren und weiterhin alle Ihre Lieblingsfunktionen zu nutzen.',
            },
            retryBillingSuccess: {
                title: 'Erfolg!',
                subtitle: 'Ihre Karte wurde erfolgreich belastet.',
            },
            retryBillingError: {
                title: 'Ihre Karte konnte nicht belastet werden.',
                subtitle:
                    'Bevor Sie es erneut versuchen, rufen Sie bitte direkt Ihre Bank an, um Expensify-Gebühren zu autorisieren und eventuelle Sperren zu entfernen. Andernfalls versuchen Sie, eine andere Zahlungskarte hinzuzufügen.',
            },
            cardOnDispute: ({amountOwed, cardEnding}: BillingBannerCardOnDisputeParams) =>
                `Sie haben die Belastung von ${amountOwed} auf der Karte mit der Endung ${cardEnding} angefochten. Ihr Konto wird gesperrt, bis der Streit mit Ihrer Bank geklärt ist.`,
            preTrial: {
                title: 'Kostenlose Testversion starten',
                subtitleStart: 'Als nächster Schritt,',
                subtitleLink: 'Vervollständigen Sie Ihre Einrichtungsliste',
                subtitleEnd: 'damit Ihr Team mit der Spesenabrechnung beginnen kann.',
            },
            trialStarted: {
                title: ({numOfDays}: TrialStartedTitleParams) => `Testversion: ${numOfDays} ${numOfDays === 1 ? 'Tag' : 'Tage'} übrig!`,
                subtitle: 'Fügen Sie eine Zahlungskarte hinzu, um alle Ihre Lieblingsfunktionen weiterhin nutzen zu können.',
            },
            trialEnded: {
                title: 'Ihre kostenlose Testversion ist abgelaufen',
                subtitle: 'Fügen Sie eine Zahlungskarte hinzu, um alle Ihre Lieblingsfunktionen weiterhin nutzen zu können.',
            },
            earlyDiscount: {
                claimOffer: 'Angebot einlösen',
                noThanks: 'Nein danke',
                subscriptionPageTitle: {
                    phrase1: ({discountType}: EarlyDiscountTitleParams) => `${discountType}% Rabatt auf Ihr erstes Jahr!`,
                    phrase2: `Fügen Sie einfach eine Zahlungsmethode hinzu und beginnen Sie mit einem Jahresabonnement.`,
                },
                onboardingChatTitle: {
                    phrase1: 'Zeitlich begrenztes Angebot:',
                    phrase2: ({discountType}: EarlyDiscountTitleParams) => `${discountType}% Rabatt auf Ihr erstes Jahr!`,
                },
                subtitle: ({days, hours, minutes, seconds}: EarlyDiscountSubtitleParams) => `Einlösen in ${days > 0 ? `${days}d :` : ''}${hours}h : ${minutes}m : ${seconds}s`,
            },
        },
        cardSection: {
            title: 'Zahlung',
            subtitle: 'Fügen Sie eine Karte hinzu, um Ihr Expensify-Abonnement zu bezahlen.',
            addCardButton: 'Zahlungskarte hinzufügen',
            cardNextPayment: ({nextPaymentDate}: CardNextPaymentParams) => `Ihr nächstes Zahlungsdatum ist ${nextPaymentDate}.`,
            cardEnding: ({cardNumber}: CardEndingParams) => `Karte endet mit ${cardNumber}`,
            cardInfo: ({name, expiration, currency}: CardInfoParams) => `Name: ${name}, Ablaufdatum: ${expiration}, Währung: ${currency}`,
            changeCard: 'Zahlungskarte ändern',
            changeCurrency: 'Zahlungswährung ändern',
            cardNotFound: 'Keine Zahlungskarte hinzugefügt',
            retryPaymentButton: 'Zahlung erneut versuchen',
            authenticatePayment: 'Zahlung authentifizieren',
            requestRefund: 'Rückerstattung anfordern',
            requestRefundModal: {
                phrase1: 'Eine Rückerstattung zu erhalten ist einfach: Downgraden Sie einfach Ihr Konto vor Ihrem nächsten Abrechnungsdatum und Sie erhalten eine Rückerstattung.',
                phrase2:
                    'Achtung: Wenn Sie Ihr Konto herabstufen, werden Ihre Arbeitsbereiche gelöscht. Diese Aktion kann nicht rückgängig gemacht werden, aber Sie können jederzeit einen neuen Arbeitsbereich erstellen, wenn Sie Ihre Meinung ändern.',
                confirm: 'Arbeitsbereich(e) löschen und herabstufen',
            },
            viewPaymentHistory: 'Zahlungsverlauf anzeigen',
        },
        yourPlan: {
            title: 'Ihr Plan',
            exploreAllPlans: 'Alle Pläne erkunden',
            customPricing: 'Individuelle Preisgestaltung',
            asLowAs: ({price}: YourPlanPriceValueParams) => `ab ${price} pro aktivem Mitglied/Monat`,
            pricePerMemberMonth: ({price}: YourPlanPriceValueParams) => `${price} pro Mitglied/Monat`,
            pricePerMemberPerMonth: ({price}: YourPlanPriceValueParams) => `${price} pro Mitglied pro Monat`,
            perMemberMonth: 'pro Mitglied/Monat',
            collect: {
                title: 'Sammeln',
                description: 'Der Kleinunternehmensplan, der Ihnen Ausgaben, Reisen und Chat bietet.',
                priceAnnual: ({lower, upper}: YourPlanPriceParams) => `Von ${lower}/aktivem Mitglied mit der Expensify-Karte, ${upper}/aktivem Mitglied ohne die Expensify-Karte.`,
                pricePayPerUse: ({lower, upper}: YourPlanPriceParams) => `Von ${lower}/aktivem Mitglied mit der Expensify-Karte, ${upper}/aktivem Mitglied ohne die Expensify-Karte.`,
                benefit1: 'Beleg-Scannen',
                benefit2: 'Erstattungen',
                benefit3: 'Verwaltung von Firmenkreditkarten',
                benefit4: 'Spesen- und Reisegenehmigungen',
                benefit5: 'Reisebuchung und -regeln',
                benefit6: 'QuickBooks/Xero-Integrationen',
                benefit7: 'Chat über Ausgaben, Berichte und Räume',
                benefit8: 'KI- und menschlicher Support',
            },
            control: {
                title: 'Steuerung',
                description: 'Spesen, Reisen und Chat für größere Unternehmen.',
                priceAnnual: ({lower, upper}: YourPlanPriceParams) => `Von ${lower}/aktivem Mitglied mit der Expensify-Karte, ${upper}/aktivem Mitglied ohne die Expensify-Karte.`,
                pricePayPerUse: ({lower, upper}: YourPlanPriceParams) => `Von ${lower}/aktivem Mitglied mit der Expensify-Karte, ${upper}/aktivem Mitglied ohne die Expensify-Karte.`,
                benefit1: 'Alles im Collect-Plan',
                benefit2: 'Genehmigungsabläufe mit mehreren Ebenen',
                benefit3: 'Benutzerdefinierte Ausgabenregeln',
                benefit4: 'ERP-Integrationen (NetSuite, Sage Intacct, Oracle)',
                benefit5: 'HR-Integrationen (Workday, Certinia)',
                benefit6: 'SAML/SSO',
                benefit7: 'Benutzerdefinierte Einblicke und Berichterstattung',
                benefit8: 'Budgetierung',
            },
            thisIsYourCurrentPlan: 'Dies ist Ihr aktueller Plan',
            downgrade: 'Herabstufen zu Collect',
            upgrade: 'Upgrade zu Control',
            addMembers: 'Mitglieder hinzufügen',
            saveWithExpensifyTitle: 'Sparen Sie mit der Expensify-Karte',
            saveWithExpensifyDescription: 'Verwenden Sie unseren Sparrechner, um zu sehen, wie das Cashback der Expensify Card Ihre Expensify-Rechnung reduzieren kann.',
            saveWithExpensifyButton: 'Erfahren Sie mehr',
        },
        compareModal: {
            comparePlans: 'Pläne vergleichen',
            unlockTheFeatures: 'Schalten Sie die Funktionen frei, die Sie benötigen, mit dem Plan, der für Sie richtig ist.',
            viewOurPricing: 'Sehen Sie sich unsere Preisseite an',
            forACompleteFeatureBreakdown: 'für eine vollständige Funktionsübersicht unserer Pläne.',
        },
        details: {
            title: 'Abonnementdetails',
            annual: 'Jahresabonnement',
            taxExempt: 'Steuerbefreiungsstatus beantragen',
            taxExemptEnabled: 'Steuerbefreit',
            taxExemptStatus: 'Steuerbefreiungsstatus',
            payPerUse: 'Nutzungsgesteuert',
            subscriptionSize: 'Abonnementgröße',
            headsUp:
                'Achtung: Wenn Sie jetzt nicht die Größe Ihres Abonnements festlegen, setzen wir sie automatisch auf die Anzahl der aktiven Mitglieder Ihres ersten Monats. Sie verpflichten sich dann, für mindestens diese Anzahl von Mitgliedern für die nächsten 12 Monate zu zahlen. Sie können die Größe Ihres Abonnements jederzeit erhöhen, aber nicht verringern, bis Ihr Abonnement abgelaufen ist.',
            zeroCommitment: 'Keine Verpflichtung zum ermäßigten Jahresabonnementpreis',
        },
        subscriptionSize: {
            title: 'Abonnementgröße',
            yourSize: 'Ihre Abonnementgröße ist die Anzahl der offenen Plätze, die in einem bestimmten Monat von jedem aktiven Mitglied besetzt werden können.',
            eachMonth:
                'Jeden Monat deckt Ihr Abonnement bis zu der oben festgelegten Anzahl aktiver Mitglieder ab. Jedes Mal, wenn Sie die Größe Ihres Abonnements erhöhen, beginnen Sie ein neues 12-monatiges Abonnement in dieser neuen Größe.',
            note: 'Hinweis: Ein aktives Mitglied ist jeder, der Ausgabendaten erstellt, bearbeitet, eingereicht, genehmigt, erstattet oder exportiert hat, die mit dem Arbeitsbereich Ihres Unternehmens verbunden sind.',
            confirmDetails: 'Bestätigen Sie Ihre neuen jährlichen Abonnementdetails:',
            subscriptionSize: 'Abonnementgröße',
            activeMembers: ({size}: SubscriptionSizeParams) => `${size} aktive Mitglieder/Monat`,
            subscriptionRenews: 'Abonnement wird erneuert',
            youCantDowngrade: 'Sie können während Ihres Jahresabonnements nicht herabstufen.',
            youAlreadyCommitted: ({size, date}: SubscriptionCommitmentParams) =>
                `Sie haben sich bereits für ein Jahresabonnement mit einer Größe von ${size} aktiven Mitgliedern pro Monat bis zum ${date} verpflichtet. Sie können am ${date} zu einem nutzungsbasierten Abonnement wechseln, indem Sie die automatische Verlängerung deaktivieren.`,
            error: {
                size: 'Bitte geben Sie eine gültige Abonnementgröße ein.',
                sameSize: 'Bitte geben Sie eine Zahl ein, die sich von Ihrer aktuellen Abonnementgröße unterscheidet.',
            },
        },
        paymentCard: {
            addPaymentCard: 'Zahlungskarte hinzufügen',
            enterPaymentCardDetails: 'Geben Sie Ihre Zahlungsinformationen ein',
            security: 'Expensify ist PCI-DSS-konform, verwendet Verschlüsselung auf Bankniveau und nutzt redundante Infrastruktur, um Ihre Daten zu schützen.',
            learnMoreAboutSecurity: 'Erfahren Sie mehr über unsere Sicherheit.',
        },
        subscriptionSettings: {
            title: 'Abonnementseinstellungen',
            summary: ({subscriptionType, subscriptionSize, autoRenew, autoIncrease}: SubscriptionSettingsSummaryParams) =>
                `Abonnementstyp: ${subscriptionType}, Abonnementgröße: ${subscriptionSize}, Automatische Verlängerung: ${autoRenew}, Automatische jährliche Sitzplatzerhöhung: ${autoIncrease}`,
            none: 'none',
            on: 'on',
            off: 'aus',
            annual: 'Jährlich',
            autoRenew: 'Automatische Verlängerung',
            autoIncrease: 'Automatische jährliche Sitzplatzerhöhung',
            saveUpTo: ({amountWithCurrency}: SubscriptionSettingsSaveUpToParams) => `Sparen Sie bis zu ${amountWithCurrency}/Monat pro aktivem Mitglied`,
            automaticallyIncrease:
                'Erhöhen Sie automatisch Ihre jährlichen Plätze, um aktive Mitglieder aufzunehmen, die Ihre Abonnementgröße überschreiten. Hinweis: Dies wird das Enddatum Ihres Jahresabonnements verlängern.',
            disableAutoRenew: 'Automatische Verlängerung deaktivieren',
            helpUsImprove: 'Helfen Sie uns, Expensify zu verbessern',
            whatsMainReason: 'Was ist der Hauptgrund, warum Sie die automatische Verlängerung deaktivieren?',
            renewsOn: ({date}: SubscriptionSettingsRenewsOnParams) => `Wird am ${date} erneuert.`,
            pricingConfiguration: 'Die Preisgestaltung hängt von der Konfiguration ab. Für den niedrigsten Preis wählen Sie ein Jahresabonnement und erhalten Sie die Expensify Card.',
            learnMore: {
                part1: 'Erfahren Sie mehr auf unserer',
                pricingPage: 'Preisseite',
                part2: 'oder chatten Sie mit unserem Team in Ihrer',
                adminsRoom: '#admins room.',
            },
            estimatedPrice: 'Geschätzter Preis',
            changesBasedOn: 'Dies ändert sich basierend auf Ihrer Expensify Card-Nutzung und den untenstehenden Abonnementoptionen.',
        },
        requestEarlyCancellation: {
            title: 'Frühzeitige Kündigung beantragen',
            subtitle: 'Was ist der Hauptgrund für Ihre vorzeitige Kündigungsanfrage?',
            subscriptionCanceled: {
                title: 'Abonnement storniert',
                subtitle: 'Ihr Jahresabonnement wurde storniert.',
                info: 'Wenn Sie Ihre Arbeitsbereiche weiterhin auf Pay-per-Use-Basis nutzen möchten, sind Sie startklar.',
                preventFutureActivity: {
                    part1: 'Wenn Sie zukünftige Aktivitäten und Gebühren verhindern möchten, müssen Sie',
                    link: 'löschen Sie Ihren Arbeitsbereich/Ihre Arbeitsbereiche',
                    part2: 'Beachten Sie, dass Ihnen beim Löschen Ihrer Arbeitsbereiche alle ausstehenden Aktivitäten, die im aktuellen Kalendermonat angefallen sind, in Rechnung gestellt werden.',
                },
            },
            requestSubmitted: {
                title: 'Anfrage eingereicht',
                subtitle: {
                    part1: 'Vielen Dank, dass Sie uns mitgeteilt haben, dass Sie an der Kündigung Ihres Abonnements interessiert sind. Wir prüfen Ihre Anfrage und werden uns bald über Ihren Chat mit Ihnen in Verbindung setzen.',
                    link: 'Concierge',
                    part2: '.',
                },
            },
            acknowledgement: {
                part1: 'Indem ich die vorzeitige Kündigung beantrage, erkenne ich an und stimme zu, dass Expensify keine Verpflichtung hat, einem solchen Antrag im Rahmen von Expensify stattzugeben.',
                link: 'Nutzungsbedingungen',
                part2: 'oder andere anwendbare Dienstleistungsvereinbarungen zwischen mir und Expensify und dass Expensify das alleinige Ermessen hinsichtlich der Gewährung eines solchen Antrags behält.',
            },
        },
    },
    feedbackSurvey: {
        tooLimited: 'Funktionalität muss verbessert werden',
        tooExpensive: 'Zu teuer',
        inadequateSupport: 'Unzureichender Kundensupport',
        businessClosing: 'Unternehmen schließt, verkleinert sich oder wurde übernommen',
        additionalInfoTitle: 'Zu welcher Software wechseln Sie und warum?',
        additionalInfoInputLabel: 'Ihre Antwort',
    },
    roomChangeLog: {
        updateRoomDescription: 'setze die Raumbeschreibung auf:',
        clearRoomDescription: 'Raumbeschreibung gelöscht',
    },
    delegate: {
        switchAccount: 'Konten wechseln:',
        copilotDelegatedAccess: 'Copilot: Delegierter Zugriff',
        copilotDelegatedAccessDescription: 'Erlauben Sie anderen Mitgliedern, auf Ihr Konto zuzugreifen.',
        addCopilot: 'Copilot hinzufügen',
        membersCanAccessYourAccount: 'Diese Mitglieder können auf Ihr Konto zugreifen:',
        youCanAccessTheseAccounts: 'Sie können auf diese Konten über den Kontowechsler zugreifen:',
        role: ({role}: OptionalParam<DelegateRoleParams> = {}) => {
            switch (role) {
                case CONST.DELEGATE_ROLE.ALL:
                    return 'Voll';
                case CONST.DELEGATE_ROLE.SUBMITTER:
                    return 'Begrenzt';
                default:
                    return '';
            }
        },
        genericError: 'Ups, etwas ist schiefgelaufen. Bitte versuche es erneut.',
        onBehalfOfMessage: ({delegator}: DelegatorParams) => `im Auftrag von ${delegator}`,
        accessLevel: 'Zugriffsebene',
        confirmCopilot: 'Bestätigen Sie Ihren Copilot unten.',
        accessLevelDescription:
            'Wählen Sie unten eine Zugriffsebene aus. Sowohl Vollzugriff als auch eingeschränkter Zugriff ermöglichen es Co-Piloten, alle Gespräche und Ausgaben einzusehen.',
        roleDescription: ({role}: OptionalParam<DelegateRoleParams> = {}) => {
            switch (role) {
                case CONST.DELEGATE_ROLE.ALL:
                    return 'Erlauben Sie einem anderen Mitglied, alle Aktionen in Ihrem Konto in Ihrem Namen durchzuführen. Dazu gehören Chats, Einreichungen, Genehmigungen, Zahlungen, Einstellungen und mehr.';
                case CONST.DELEGATE_ROLE.SUBMITTER:
                    return 'Erlauben Sie einem anderen Mitglied, die meisten Aktionen in Ihrem Konto in Ihrem Namen durchzuführen. Ausgenommen sind Genehmigungen, Zahlungen, Ablehnungen und Sperren.';
                default:
                    return '';
            }
        },
        removeCopilot: 'Copilot entfernen',
        removeCopilotConfirmation: 'Möchten Sie diesen Copilot wirklich entfernen?',
        changeAccessLevel: 'Zugriffsebene ändern',
        makeSureItIsYou: 'Lassen Sie uns sicherstellen, dass Sie es sind',
        enterMagicCode: ({contactMethod}: EnterMagicCodeParams) =>
            `Bitte geben Sie den magischen Code ein, der an ${contactMethod} gesendet wurde, um einen Co-Piloten hinzuzufügen. Er sollte in ein bis zwei Minuten ankommen.`,
        enterMagicCodeUpdate: ({contactMethod}: EnterMagicCodeParams) => `Bitte geben Sie den magischen Code ein, der an ${contactMethod} gesendet wurde, um Ihren Copilot zu aktualisieren.`,
        notAllowed: 'Nicht so schnell...',
        noAccessMessage: 'Als Copilot hast du keinen Zugriff auf diese Seite. Entschuldigung!',
        notAllowedMessageStart: `Als ein`,
        notAllowedMessageHyperLinked: 'Copilot',
        notAllowedMessageEnd: ({accountOwnerEmail}: AccountOwnerParams) => `Für ${accountOwnerEmail} haben Sie keine Berechtigung, diese Aktion auszuführen. Entschuldigung!`,
        copilotAccess: 'Copilot-Zugriff',
    },
    debug: {
        debug: 'Debuggen',
        details: 'Einzelheiten',
        JSON: 'JSON',
        reportActions: 'Aktionen',
        reportActionPreview: 'Vorschau',
        nothingToPreview: 'Nichts zur Vorschau',
        editJson: 'Editiere JSON:',
        preview: 'Vorschau:',
        missingProperty: ({propertyName}: MissingPropertyParams) => `Fehlendes ${propertyName}`,
        invalidProperty: ({propertyName, expectedType}: InvalidPropertyParams) => `Ungültige Eigenschaft: ${propertyName} - Erwartet: ${expectedType}`,
        invalidValue: ({expectedValues}: InvalidValueParams) => `Ungültiger Wert - Erwartet: ${expectedValues}`,
        missingValue: 'Fehlender Wert',
        createReportAction: 'Berichtaktion erstellen',
        reportAction: 'Aktion melden',
        report: 'Bericht',
        transaction: 'Transaktion',
        violations: 'Verstöße',
        transactionViolation: 'Transaktionsverstoß',
        hint: 'Datenänderungen werden nicht an das Backend gesendet.',
        textFields: 'Textfelder',
        numberFields: 'Zahlenfelder',
        booleanFields: 'Boolesche Felder',
        constantFields: 'Konstante Felder',
        dateTimeFields: 'DateTime-Felder',
        date: 'Datum',
        time: 'Zeit',
        none: 'Keine',
        visibleInLHN: 'Sichtbar in LHN',
        GBR: 'GBR',
        RBR: 'RBR',
        true: 'true',
        false: 'false',
        viewReport: 'Bericht anzeigen',
        viewTransaction: 'Transaktion anzeigen',
        createTransactionViolation: 'Transaktionsverstoß erstellen',
        reasonVisibleInLHN: {
            hasDraftComment: 'Hat Entwurfskommentar',
            hasGBR: 'Has GBR',
            hasRBR: 'Hat RBR',
            pinnedByUser: 'Von Mitglied angeheftet',
            hasIOUViolations: 'Hat IOU-Verstöße',
            hasAddWorkspaceRoomErrors: 'Hat Fehler beim Hinzufügen des Arbeitsbereichsraums',
            isUnread: 'Ist ungelesen (Fokusmodus)',
            isArchived: 'Ist archiviert (neuester Modus)',
            isSelfDM: 'Ist Selbst-DM',
            isFocused: 'Ist vorübergehend fokussiert',
        },
        reasonGBR: {
            hasJoinRequest: 'Hat Beitrittsanfrage (Admin-Raum)',
            isUnreadWithMention: 'Ist ungelesen mit Erwähnung',
            isWaitingForAssigneeToCompleteAction: 'Wartet darauf, dass der Zuständige die Aktion abschließt.',
            hasChildReportAwaitingAction: 'Hat einen untergeordneten Bericht, der auf eine Aktion wartet',
            hasMissingInvoiceBankAccount: 'Fehlendes Rechnungsbankkonto',
        },
        reasonRBR: {
            hasErrors: 'Hat Fehler in den Berichtsdaten oder Berichtsaktionen',
            hasViolations: 'Hat Verstöße',
            hasTransactionThreadViolations: 'Hat Transaktions-Thread-Verstöße',
        },
        indicatorStatus: {
            theresAReportAwaitingAction: 'Es gibt einen Bericht, der auf eine Aktion wartet.',
            theresAReportWithErrors: 'Es gibt einen Bericht mit Fehlern',
            theresAWorkspaceWithCustomUnitsErrors: 'Es gibt einen Arbeitsbereich mit Fehlern bei benutzerdefinierten Einheiten.',
            theresAProblemWithAWorkspaceMember: 'Es gibt ein Problem mit einem Arbeitsbereichsmitglied.',
            theresAProblemWithAWorkspaceQBOExport: 'Es gab ein Problem mit einer Exporteinstellung der Arbeitsbereichsverbindung.',
            theresAProblemWithAContactMethod: 'Es gibt ein Problem mit einer Kontaktmethode',
            aContactMethodRequiresVerification: 'Eine Kontaktmethode erfordert eine Verifizierung',
            theresAProblemWithAPaymentMethod: 'Es gibt ein Problem mit einer Zahlungsmethode',
            theresAProblemWithAWorkspace: 'Es gibt ein Problem mit einem Arbeitsbereich.',
            theresAProblemWithYourReimbursementAccount: 'Es gibt ein Problem mit Ihrem Erstattungskonto',
            theresABillingProblemWithYourSubscription: 'Es gibt ein Abrechnungsproblem mit Ihrem Abonnement.',
            yourSubscriptionHasBeenSuccessfullyRenewed: 'Ihr Abonnement wurde erfolgreich erneuert.',
            theresWasAProblemDuringAWorkspaceConnectionSync: 'Während der Synchronisierung der Workspace-Verbindung ist ein Problem aufgetreten.',
            theresAProblemWithYourWallet: 'Es gibt ein Problem mit Ihrem Wallet.',
            theresAProblemWithYourWalletTerms: 'Es gibt ein Problem mit den Bedingungen Ihrer Brieftasche.',
        },
    },
    emptySearchView: {
        takeATestDrive: 'Machen Sie eine Probefahrt',
    },
    migratedUserWelcomeModal: {
        title: 'Reisen und Ausgaben, in der Geschwindigkeit des Chats',
        subtitle: 'New Expensify hat die gleiche großartige Automatisierung, aber jetzt mit erstaunlicher Zusammenarbeit:',
        confirmText: "Los geht's!",
        features: {
            chat: '<strong>Chatten Sie direkt über jede Ausgabe</strong>, jeden Bericht oder Arbeitsbereich',
            scanReceipt: '<strong>Belege scannen</strong> und Rückerstattung erhalten',
            crossPlatform: 'Erledigen Sie <strong>alles</strong> von Ihrem Telefon oder Browser aus',
        },
    },
    productTrainingTooltip: {
        // TODO: CONCIERGE_LHN_GBR tooltip will be replaced by a tooltip in the #admins room
        // https://github.com/Expensify/App/issues/57045#issuecomment-2701455668
        conciergeLHNGBR: {
            part1: 'Loslegen',
            part2: 'hier!',
        },
        saveSearchTooltip: {
            part1: 'Benennen Sie Ihre gespeicherten Suchen um',
            part2: 'hier!',
        },
        bottomNavInboxTooltip: {
            part1: 'Überprüfen Sie was',
            part2: 'benötigt Ihre Aufmerksamkeit',
            part3: 'und',
            part4: 'über Ausgaben chatten.',
        },
        workspaceChatTooltip: {
            part1: 'Chatten mit',
            part2: 'Genehmiger',
        },
        globalCreateTooltip: {
            part1: 'Ausgaben erstellen',
            part2: ', beginnen Sie zu chatten,',
            part3: 'und mehr.',
            part4: 'Probieren Sie es aus!',
        },
        GBRRBRChat: {
            part1: 'Du wirst 🟢 auf sehen',
            part2: 'Maßnahmen ergreifen',
            part3: ',\nund 🔴 auf',
            part4: 'Elemente zur Überprüfung.',
        },
        accountSwitcher: {
            part1: 'Zugriff auf Ihre',
            part2: 'Copilot-Konten',
            part3: 'hier',
        },
        expenseReportsFilter: {
            part1: 'Willkommen! Finden Sie alle Ihre',
            part2: 'Berichte des Unternehmens',
            part3: 'here.',
        },
        scanTestTooltip: {
            part1: 'Möchten Sie sehen, wie Scan funktioniert?',
            part2: 'Probieren Sie einen Testbeleg aus!',
            part3: 'Wählen Sie unsere',
            part4: 'Testmanager',
            part5: 'um es auszuprobieren!',
            part6: 'Jetzt,',
            part7: 'Reichen Sie Ihre Ausgaben ein',
            part8: 'und sieh zu, wie die Magie geschieht!',
            tryItOut: 'Probieren Sie es aus',
            noThanks: 'Nein danke',
        },
        outstandingFilter: {
            part1: 'Filter für Ausgaben, die',
            part2: 'Genehmigung erforderlich',
        },
        scanTestDriveTooltip: {
            part1: 'Diesen Beleg senden an',
            part2: 'Beenden Sie die Probefahrt!',
        },
    },
    discardChangesConfirmation: {
        title: 'Änderungen verwerfen?',
        body: 'Möchten Sie die vorgenommenen Änderungen wirklich verwerfen?',
        confirmText: 'Änderungen verwerfen',
    },
    scheduledCall: {
        book: {
            title: 'Anruf planen',
            description: 'Finden Sie eine Zeit, die für Sie passt.',
            slots: 'Verfügbare Zeiten für',
        },
        confirmation: {
            title: 'Anruf bestätigen',
            description:
                'Stellen Sie sicher, dass die unten stehenden Details für Sie in Ordnung sind. Sobald Sie den Anruf bestätigen, senden wir eine Einladung mit weiteren Informationen.',
            setupSpecialist: 'Ihr Einrichtungsspezialist',
            meetingLength: 'Besprechungslänge',
            dateTime: 'Datum & Uhrzeit',
            minutes: '30 Minuten',
        },
        callScheduled: 'Anruf geplant',
    },
    autoSubmitModal: {
        title: 'Alles klar und eingereicht!',
        description: 'Alle Warnungen und Verstöße wurden beseitigt, daher:',
        submittedExpensesTitle: 'Diese Ausgaben wurden eingereicht',
        submittedExpensesDescription: 'Diese Ausgaben wurden an Ihren Genehmiger gesendet, können aber noch bearbeitet werden, bis sie genehmigt sind.',
        pendingExpensesTitle: 'Ausstehende Ausgaben wurden verschoben',
        pendingExpensesDescription: 'Alle ausstehenden Kartenausgaben wurden in einen separaten Bericht verschoben, bis sie gebucht werden.',
    },
    testDrive: {
        quickAction: {
            takeATwoMinuteTestDrive: 'Machen Sie eine 2-minütige Probefahrt',
        },
        modal: {
            title: 'Probieren Sie uns aus',
            description: 'Machen Sie eine schnelle Produkttour, um schnell auf den neuesten Stand zu kommen. Keine Zwischenstopps erforderlich!',
            confirmText: 'Testfahrt starten',
            helpText: 'Überspringen',
            employee: {
                description:
                    '<muted-text>Holen Sie sich für Ihr Team <strong>3 kostenlose Monate Expensify!</strong> Geben Sie einfach die E-Mail-Adresse Ihres Chefs unten ein und senden Sie ihm eine Testausgabe.</muted-text>',
                email: 'Geben Sie die E-Mail-Adresse Ihres Chefs ein',
                error: 'Dieses Mitglied besitzt einen Arbeitsbereich, bitte geben Sie ein neues Mitglied zum Testen ein.',
            },
        },
        banner: {
            currentlyTestDrivingExpensify: 'Sie testen derzeit Expensify',
            readyForTheRealThing: 'Bereit für das echte Ding?',
            getStarted: 'Loslegen',
        },
        employeeInviteMessage: ({name}: EmployeeInviteMessageParams) =>
            `# ${name} hat dich eingeladen, Expensify auszuprobieren\nHey! Ich habe uns gerade *3 Monate kostenlos* gesichert, um Expensify auszuprobieren, den schnellsten Weg, um Ausgaben zu verwalten.\n\nHier ist ein *Testbeleg*, um dir zu zeigen, wie es funktioniert:`,
    },
};
// IMPORTANT: This line is manually replaced in generate translation files by scripts/generateTranslations.ts,
// so if you change it here, please update it there as well.
export default translations satisfies TranslationDeepObject<typeof en>;<|MERGE_RESOLUTION|>--- conflicted
+++ resolved
@@ -4058,12 +4058,8 @@
             verificationInProgress: 'Verifizierung läuft...',
             verifyingTheDetails: 'Wir überprüfen ein paar Details. Concierge wird Sie informieren, wenn Expensify-Karten zur Ausgabe bereit sind.',
             disclaimer:
-<<<<<<< HEAD
-                'Die Expensify Visa\u00AE Commercial Card wird von der The Bancorp Bank, N.A., Mitglied FDIC, gem\u00E4\u00DF einer Lizenz von Visa U.S.A. Inc. ausgestellt und kann nicht bei allen H\u00E4ndlern verwendet werden, die Visa-Karten akzeptieren. Apple\u00AE und das Apple-Logo\u00AE sind Marken von Apple Inc., eingetragen in den USA und anderen L\u00E4ndern. App Store ist eine Dienstleistungsmarke von Apple Inc. Google Play und das Google Play-Logo sind Marken von Google LLC.',
+                'The Expensify Visa® Commercial Card wird von der The Bancorp Bank, N.A., Mitglied FDIC, gemäß einer Lizenz von Visa U.S.A. Inc. ausgestellt und kann nicht bei allen Händlern verwendet werden, die Visa-Karten akzeptieren. Apple® und das Apple-Logo® sind Marken von Apple Inc., registriert in den USA und anderen Ländern. App Store ist eine Dienstleistungsmarke von Apple Inc. Google Play und das Google Play-Logo sind Marken von Google LLC.',
             euDisclaimer: 'TBD',
-=======
-                'The Expensify Visa® Commercial Card wird von der The Bancorp Bank, N.A., Mitglied FDIC, gemäß einer Lizenz von Visa U.S.A. Inc. ausgestellt und kann nicht bei allen Händlern verwendet werden, die Visa-Karten akzeptieren. Apple® und das Apple-Logo® sind Marken von Apple Inc., registriert in den USA und anderen Ländern. App Store ist eine Dienstleistungsmarke von Apple Inc. Google Play und das Google Play-Logo sind Marken von Google LLC.',
->>>>>>> 9f6e7a50
             issueCard: 'Karte ausstellen',
             findCard: 'Karte finden',
             newCard: 'Neue Karte',
