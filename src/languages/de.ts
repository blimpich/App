--- conflicted
+++ resolved
@@ -635,12 +635,9 @@
         getTheApp: 'Hole dir die App',
         scanReceiptsOnTheGo: 'Scannen Sie Belege von Ihrem Telefon aus',
         headsUp: 'Achtung!',
-<<<<<<< HEAD
         submitTo: 'Einreichen an',
         forwardTo: 'Weiterleiten an',
-=======
         merge: 'Zusammenführen',
->>>>>>> 4ae92b79
         unstableInternetConnection: 'Instabile Internetverbindung. Bitte überprüfe dein Netzwerk und versuche es erneut.',
     },
     supportalNoAccess: {
